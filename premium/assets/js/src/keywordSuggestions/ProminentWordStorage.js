import ProminentWordCache from "./ProminentWordCache";
import EventEmitter from "events";

/**
 * Handles the retrieval and storage of focus keyword suggestions
 */
class ProminentWordStorage extends EventEmitter {
	/**
	 * @param {string} rootUrl The root URL of the WP REST API.
	 * @param {string} nonce The WordPress nonce required to save anything to the REST API endpoints.
	 * @param {number} postID The postID of the post to save prominent words for.
	 */
	constructor( { postID, rootUrl, nonce } ) {
		super();

		this._rootUrl = rootUrl;
		this._nonce = nonce;
		this._cache = new ProminentWordCache();
		this._postID = postID;
		this._savingProminentWords = false;

		this.retrieveProminentWordId = this.retrieveProminentWordId.bind( this );
	}

	/**
	 * Saves prominent words to the database using AJAX
	 *
	 * @param {WordCombination[]} prominentWords The prominent words to save.
	 * @returns {Promise} Resolves when the prominent words are saved.
	 */
	saveProminentWords( prominentWords ) {
		// If there is already a save sequence in progress, don't do it again.
		if ( this._savingProminentWords ) {
			return;
		}
		this._savingProminentWords = true;

		let prominentWordIds = prominentWords.slice( 0, 20 ).map( this.retrieveProminentWordId );

<<<<<<< HEAD
		return Promise.all( prominentWordIds ).then( ( prominentWords ) => {
			return new Promise( ( resolve, reject ) => {
				jQuery.ajax( {
					type: "POST",
					url: this._rootUrl + "wp/v2/posts/" + this._postID,
					beforeSend: ( xhr ) => {
						xhr.setRequestHeader( "X-WP-Nonce", this._nonce );
					},
					data: {
						// eslint-disable-next-line camelcase
						yst_prominent_words: prominentWords,
					},
					dataType: "json",
					success: resolve,
					error: reject,
				} ).always( () => {
					this._savingProminentWords = false;
				} );
=======
		Promise.all( prominentWordIds ).then( ( prominentWords ) => {
			jQuery.ajax( {
				type: "POST",
				url: this._rootUrl + "wp/v2/posts/" + this._postID,
				beforeSend: ( xhr ) => {
					xhr.setRequestHeader( "X-WP-Nonce", this._nonce );
				},
				data: {
					// eslint-disable-next-line camelcase
					yst_prominent_words: prominentWords,
				},
				dataType: "json",
			} ).always( () => {
				this.emit( "savedProminentWords", prominentWords );

				this._savingProminentWords = false;
>>>>>>> 2b8ece94
			} );
		} );
	}

	/**
	 * Retrieves the ID of a promise
	 *
	 * @param {WordCombination} prominentWord The prominent word to retrieve the ID for.
	 * @returns {Promise} Resolves to the ID of the prominent word term.
	 */
	retrieveProminentWordId( prominentWord ) {
		let cachedId = this._cache.getID( prominentWord.getCombination() );
		if ( 0 !== cachedId ) {
			return Promise.resolve( cachedId );
		}

		let foundProminentWord = new Promise( ( resolve, reject ) => {
			jQuery.ajax( {
				type: "GET",
				url: this._rootUrl + "yoast/v1/prominent_words",
				beforeSend: ( xhr ) => {
					xhr.setRequestHeader( "X-WP-Nonce", this._nonce );
				},
				data: {
					word: prominentWord.getCombination(),
				},
				dataType: "json",
				success: function( response ) {
					resolve( response );
				},
				error: function( response ) {
					reject( response );
				},
			} );
		} );

		let createdProminentWord = foundProminentWord.then( ( prominentWordTerm ) => {
			if ( prominentWordTerm === null ) {
				return this.createProminentWordTerm( prominentWord );
			}

			return prominentWordTerm;
		} );

		return createdProminentWord.then( ( prominentWordTerm ) => {
			this._cache.setID( prominentWord.getCombination(), prominentWordTerm.id );

			return prominentWordTerm.id;
		} );
	}

	/**
	 * Creates a term for a prominent word
	 *
	 * @param {WordCombination} prominentWord The prominent word to create a term for.
	 * @returns {Promise} A promise that resolves when a term has been created and resolves with the ID of the newly created term.
	 */
	createProminentWordTerm( prominentWord ) {
		return new Promise( ( resolve, reject ) => {
			jQuery.ajax( {
				type: "POST",
				url: this._rootUrl + "wp/v2/yst_prominent_words",
				beforeSend: ( xhr ) => {
					xhr.setRequestHeader( "X-WP-Nonce", this._nonce );
				},
				data: {
					name: prominentWord.getCombination(),
				},
				dataType: "json",
				success: function( response ) {
					resolve( response );
				},
				error: function( response ) {
					reject( response );
				},
			} );
		} );
	}
}

export default ProminentWordStorage;<|MERGE_RESOLUTION|>--- conflicted
+++ resolved
@@ -37,7 +37,6 @@
 
 		let prominentWordIds = prominentWords.slice( 0, 20 ).map( this.retrieveProminentWordId );
 
-<<<<<<< HEAD
 		return Promise.all( prominentWordIds ).then( ( prominentWords ) => {
 			return new Promise( ( resolve, reject ) => {
 				jQuery.ajax( {
@@ -54,26 +53,10 @@
 					success: resolve,
 					error: reject,
 				} ).always( () => {
+					this.emit( "savedProminentWords", prominentWords );
+
 					this._savingProminentWords = false;
 				} );
-=======
-		Promise.all( prominentWordIds ).then( ( prominentWords ) => {
-			jQuery.ajax( {
-				type: "POST",
-				url: this._rootUrl + "wp/v2/posts/" + this._postID,
-				beforeSend: ( xhr ) => {
-					xhr.setRequestHeader( "X-WP-Nonce", this._nonce );
-				},
-				data: {
-					// eslint-disable-next-line camelcase
-					yst_prominent_words: prominentWords,
-				},
-				dataType: "json",
-			} ).always( () => {
-				this.emit( "savedProminentWords", prominentWords );
-
-				this._savingProminentWords = false;
->>>>>>> 2b8ece94
 			} );
 		} );
 	}
