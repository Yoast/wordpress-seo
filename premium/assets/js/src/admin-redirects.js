--- conflicted
+++ resolved
@@ -536,19 +536,11 @@
 				).append(
 					$( "<div>" ).addClass( "row-actions" ).append(
 						$( "<span>" ).addClass( "edit" ).append(
-<<<<<<< HEAD
-							$( "<a>" ).attr( "href", "javascript:;" ).html( wpseo_premium_strings.editAction )
+							$( "<a>" ).attr( { href: "#", role: "button", "class": "redirect-edit" } ).html( wpseo_premium_strings.editAction )
 						).append( " | " )
 					).append(
 						$( "<span>" ).addClass( "trash" ).append(
-							$( "<a>" ).attr( "href", "javascript:;" ).html( wpseo_premium_strings.deleteAction )
-=======
-							$( "<a>" ).attr( { href: "#", role: "button", "class": "redirect-edit" } ).html( "Edit" )
-						).append( " | " )
-					).append(
-						$( "<span>" ).addClass( "trash" ).append(
-							$( "<a>" ).attr( { href: "#", role: "button", "class": "redirect-delete" } ).html( "Delete" )
->>>>>>> b52f5f95
+							$( "<a>" ).attr( { href: "#", role: "button", "class": "redirect-delete" } ).html( wpseo_premium_strings.deleteAction )
 						)
 					)
 				)
