--- conflicted
+++ resolved
@@ -1,23 +1,15 @@
 /* global yoastSiteWideAnalysisData */
 
 import ProminentWordCalculation from "./keywordSuggestions/siteWideCalculation";
-<<<<<<< HEAD
+import ProminentWordCache from "./keywordSuggestions/ProminentWordCache";
+import ProminentWordCachePopulator from "./keywordSuggestions/ProminentWordCachePopulator";
+import RestApi from "./helpers/restApi";
 import a11ySpeak from "a11y-speak";
 
 let settings = yoastSiteWideAnalysisData.data;
 
-let prominentWordCalculation = null;
-let infoContainer, progressContainer, completedContainer;
-=======
-import ProminentWordCache from "./keywordSuggestions/ProminentWordCache";
-import ProminentWordCachePopulator from "./keywordSuggestions/ProminentWordCachePopulator";
-import RestApi from "./helpers/restApi";
-
-let settings = yoastSiteWideAnalysisData.data;
-
-let progressContainer, completedContainer;
+let progressContainer, completedContainer, infoContainer;
 let prominentWordCache;
->>>>>>> ead38cb9
 
 /**
  * Recalculates posts
@@ -26,18 +18,6 @@
  */
 function recalculatePosts() {
 	let progressElement = jQuery( ".yoast-js-prominent-words-progress-current" );
-<<<<<<< HEAD
-
-	infoContainer.hide();
-	progressContainer.show();
-
-	prominentWordCalculation = new ProminentWordCalculation( {
-		totalPosts: postCount,
-		recalculateAll,
-		rootUrl: settings.restApi.root,
-		nonce: settings.restApi.nonce,
-		allProminentWordIds: settings.allWords,
-=======
 	let rootUrl = settings.restApi.root;
 
 	return new Promise( ( resolve ) => {
@@ -59,7 +39,6 @@
 
 		// Free up the variable to start another recalculation.
 		postsCalculation.on( "complete", resolve );
->>>>>>> ead38cb9
 	} );
 }
 
@@ -102,6 +81,7 @@
 function showCompletion() {
 	progressContainer.hide();
 	completedContainer.show();
+	a11ySpeak( settings.l10n.calculationCompleted );
 }
 
 /**
@@ -110,21 +90,11 @@
  * @returns {void}
  */
 function startRecalculating() {
+	infoContainer.hide();
 	progressContainer.show();
 
-<<<<<<< HEAD
 	a11ySpeak( settings.l10n.calculationInProgress );
 
-	// Free up the variable to start another recalculation.
-	prominentWordCalculation.on( "complete", () => {
-		prominentWordCalculation = null;
-
-		progressContainer.hide();
-		completedContainer.show();
-
-		a11ySpeak( settings.l10n.calculationCompleted );
-	} );
-=======
 	let restApi = new RestApi( { rootUrl: settings.restApi.root, nonce: settings.restApi.nonce } );
 
 	prominentWordCache = new ProminentWordCache();
@@ -134,7 +104,6 @@
 		.then( recalculatePosts )
 		.then( recalculatePages )
 		.then( showCompletion );
->>>>>>> ead38cb9
 }
 
 /**
