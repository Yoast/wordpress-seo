--- conflicted
+++ resolved
@@ -8,7 +8,6 @@
 var getDescriptionPlaceholder = require( '../../../../js/src/analysis/getDescriptionPlaceholder' );
 
 var forEach = require( 'lodash/forEach' );
-var isUndefined = require( 'lodash/isUndefined' );
 
 (function($) {
 	/**
@@ -219,20 +218,18 @@
 						setUploadButtonValue( buttonPrefix, yoastSocialPreview.useOtherImage );
 					}
 				},
-<<<<<<< HEAD
 				modifyImageUrl: function( imageUrl ) {
-					if ( imageUrl === '' ) {
+					if (imageUrl === '') {
 						imageUrl = getFallbackImage( '' );
 					}
 
 					return imageUrl;
-=======
+				},
 				modifyTitle: function( title ) {
 					return YoastSEO.wp.replaceVarsPlugin.replaceVariablesPlugin( title );
 				},
 				modifyDescription: function( description ) {
 					return YoastSEO.wp.replaceVarsPlugin.replaceVariablesPlugin( description );
->>>>>>> e740cac8
 				}
 			},
 			placeholder: {
