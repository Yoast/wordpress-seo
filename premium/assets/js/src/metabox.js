/* global jQuery, wpseoPremiumMetaboxData, YoastSEO */

import React from "react";
import { Provider } from "react-redux";
import Collapsible from "yoast-components/composites/Plugin/shared/components/Collapsible";

import {
	loadLinkSuggestions,
	setLinkSuggestions,
	setLinkSuggestionsError,
} from "./redux/actions/LinkSuggestions";
import { renderReactApp } from "./redux/utils/render";
import ProminentWordStorage from "./keywordSuggestions/ProminentWordStorage";
import ProminentWordNoStorage from "./keywordSuggestions/ProminentWordNoStorage";
import FocusKeywordSuggestions from "./keywordSuggestions/KeywordSuggestions";
import LinkSuggester from "./services/linkSuggester";
import LinkSuggestionsContainer from "./redux/containers/LinkSuggestions";
import MultiKeyword from "./metabox/multiKeyword";
import Synonyms from "./metabox/synonyms";
import isGutenbergDataAvailable from "../../../../js/src/helpers/isGutenbergDataAvailable";
import { setTextdomainL10n, setYoastComponentsL10n } from "../../../../js/src/helpers/i18n";
import SidebarItem from "../../../../js/src/components/SidebarItem";

setTextdomainL10n( "wordpress-seo-premium" );

import reducers from "./redux/reducers/rootReducer";

let settings = wpseoPremiumMetaboxData.data;

let contentEndpointsAvailable = wpseoPremiumMetaboxData.data.restApi.available && wpseoPremiumMetaboxData.data.restApi.contentEndpointsAvailable;

let prominentWordStorage = new ProminentWordNoStorage();
let focusKeywordSuggestions;

let linkSuggestions;

let cornerstoneElementID = "yst_is_cornerstone";

setYoastComponentsL10n();

/**
 * Determines whether or not Insights is enabled.
 *
 * @returns {boolean} Whether or not Insights is enabled.
 */
const insightsEnabled = function() {
	return settings.insightsEnabled === "enabled";
}

/**
 * Determines whether or not link suggestions are enabled.
 *
 * @returns {boolean} Whether or not link suggestions are enabled.
 */
const linkSuggestionsEnabled = function() {
	return settings.linkSuggestionsEnabled === "enabled" && settings.linkSuggestionsAvailable;
}

/**
 * Determines whether or not the SEO Analysis is enabled.
 *
 * @returns {boolean} Whether or not the SEO Analysis is enabled.
 */
const seoAnalysisEnabled = function() {
	return settings.seoAnalysisEnabled;
}

/**
 * Determines whether or not link suggestions is supported.
 *
 * @returns {boolean} Whether or not link suggestions is supported.
 */
const linkSuggestionsIsSupported = function() {
	return contentEndpointsAvailable && linkSuggestionsEnabled();
};

/**
 * Registers a redux store in Gutenberg.
 *
 * @returns {Object} The store.
 */
const registerStoreInGutenberg = function() {
	const { registerStore } = yoast._wp.data;

	return registerStore( "yoast-seo-premium/editor", {
		reducer: reducers,
	} );
}

/**
 * Initializes the metabox for premium.
 *
 * @returns {void}
 */
<<<<<<< HEAD
function initializeMetabox() {
	const store = registerStoreInGutenberg();

	let multiKeyword = new MultiKeyword( { store } );
=======
const initializeMetabox = function() {
>>>>>>> 9518e014
	window.YoastSEO.multiKeyword = true;
	multiKeyword.initDOM();


	if ( seoAnalysisEnabled() ) {
		// Set options for largest keyword distance assessment to be added in premium.
		YoastSEO.app.changeAssessorOptions( { useKeywordDistribution: true } );

		const synonyms = new Synonyms( { premiumStore: store } );
		synonyms.initializeDOM();
	}

	if ( insightsEnabled() || linkSuggestionsEnabled() ) {
		initializeKeywordSuggestionsMetabox();
	}

	if ( linkSuggestionsIsSupported() ) {
		initializeLinkSuggester( store );
		renderLinkSuggestionsMetabox( store );
	}
	registerPlugin( store );
}

/**
 * Registers the plugin into the gutenberg editor.
 *
 * @returns {void}
 **/
<<<<<<< HEAD
let registerPlugin = function( store ) {
=======
const registerPlugin = function() {
>>>>>>> 9518e014
	if ( isGutenbergDataAvailable() ) {
		const { Fragment } = yoast._wp.element;
		const { registerPlugin } = wp.plugins;
		const { Fill } = wp.components;

		let LinkSuggestionsSection;

		if ( linkSuggestionsIsSupported() ) {
			LinkSuggestionsSection = <SidebarItem renderPriority={ 31 }>
				<Collapsible title="Internal linking suggestions">
					<Provider store={ store }>
						<LinkSuggestionsContainer />
					</Provider>
				</Collapsible>
			</SidebarItem>;
		}

		const YoastSidebar = () => (
			<Fragment>
				<Fill name="YoastSidebar">
					<SidebarItem renderPriority={ 21 }>Multiple keywords</SidebarItem>
					{ LinkSuggestionsSection }
					<SidebarItem renderPriority={ 32 }>Prominent words</SidebarItem>
				</Fill>
			</Fragment>
		);

		registerPlugin( "yoast-seo-premium", {
			render: YoastSidebar,
		} );
	}
<<<<<<< HEAD
};
=======
}

const renderLinkSuggestionsMetabox = () => {

>>>>>>> 9518e014

let renderLinkSuggestionsMetabox = ( store ) => {
	renderReactApp(
		document.getElementById( "yoast_internal_linking" ).getElementsByClassName( "inside" )[ 0 ],
		LinkSuggestionsContainer,
		store
	);
};

/**
 * Initializes the prominent word storage.
 *
 * @returns {void}
 */
const initializeProminentWordStorage = function() {
	prominentWordStorage = new ProminentWordStorage( {
		postID: settings.postID,
		rootUrl: settings.restApi.root,
		nonce: settings.restApi.nonce,
		prominentWordsLimit: getProminentWordsLimit(),
	} );

	// Binds the change event listener to the cornerstone content checkbox
	window.jQuery( "#" + cornerstoneElementID ).change( () => {
		// Sets the limit based on the checkbox.
		prominentWordStorage.setProminentWordsLimit( getProminentWordsLimit() );

		// Triggers a window event to update the prominent words.
		window.jQuery( window ).trigger( "YoastSEO:updateProminentWords" );
	} );
};

/**
 * Initializes the metabox for keyword suggestions.
 *
 * @returns {void}
 */
const initializeKeywordSuggestionsMetabox = function() {
	initializeProminentWordStorage();

	focusKeywordSuggestions = new FocusKeywordSuggestions( {
		insightsEnabled: insightsEnabled(),
		prominentWordStorage,
		contentEndpointsAvailable,
	} );

	// Initialize prominent words watching and saving.
	focusKeywordSuggestions.initializeDOM();
}

/**
 * Initializes the metabox for linksuggestions.
 *
 * @returns {void}
 */
<<<<<<< HEAD
function initializeLinkSuggester( store ) {
=======
const initializeLinkSuggester = function() {
>>>>>>> 9518e014
	let dispatch = store.dispatch.bind( store );

	dispatch( loadLinkSuggestions() );

	let storeConnector = {
		setLinkSuggestions: ( linkSuggestions, showUnindexedWarning ) => {
			dispatch( setLinkSuggestions( linkSuggestions, showUnindexedWarning ) );
		},
		setLinkSuggestionsError: ( message ) => {
			dispatch( setLinkSuggestionsError( message ) );
		},
	};

	let suggester = new LinkSuggester( {
		rootUrl: settings.restApi.root,
		nonce: settings.restApi.nonce,
		currentPostId: settings.postID,
		showUnindexedWarning: settings.linkSuggestionsUnindexed,
		store: storeConnector,
	} );

	let usedLinks = [];
	if ( typeof YoastSEO.app.researcher !== "undefined" ) {
		usedLinks = YoastSEO.app.researcher.getResearch( "getLinks" );
	}
	suggester.setCurrentLinkSuggestions( settings.linkSuggestions, usedLinks );

	jQuery( window ).on( "YoastSEO:numericScore", suggester.updateUsedLinks.bind( suggester ) );
	prominentWordStorage.on( "savedProminentWords", suggester.updatedProminentWords.bind( suggester ) );
}

/**
 * Initializes the metaboxes for premium
 *
 * @returns {void}
 */
const initializeDOM = function() {
	window.jQuery( window ).on( "YoastSEO:ready", () => {
		try {
			initializeMetabox();
		} catch ( caughtError ) {
			console.error( caughtError );
		}
	} );
}

/**
 * Returns 50 when cornerstone checkbox is checked, if not checked it will return 20.
 *
 * @returns {number} The prominent words limit.
 */
const getProminentWordsLimit = function() {
	if ( document.getElementById( cornerstoneElementID ) && document.getElementById( cornerstoneElementID ).checked ) {
		return 50;
	}

	return 20;
}

window.jQuery( initializeDOM );<|MERGE_RESOLUTION|>--- conflicted
+++ resolved
@@ -1,4 +1,4 @@
-/* global jQuery, wpseoPremiumMetaboxData, YoastSEO */
+/* global jQuery, wpseoPremiumMetaboxData, YoastSEO, yoast */
 
 import React from "react";
 import { Provider } from "react-redux";
@@ -45,7 +45,7 @@
  */
 const insightsEnabled = function() {
 	return settings.insightsEnabled === "enabled";
-}
+};
 
 /**
  * Determines whether or not link suggestions are enabled.
@@ -54,7 +54,7 @@
  */
 const linkSuggestionsEnabled = function() {
 	return settings.linkSuggestionsEnabled === "enabled" && settings.linkSuggestionsAvailable;
-}
+};
 
 /**
  * Determines whether or not the SEO Analysis is enabled.
@@ -63,7 +63,7 @@
  */
 const seoAnalysisEnabled = function() {
 	return settings.seoAnalysisEnabled;
-}
+};
 
 /**
  * Determines whether or not link suggestions is supported.
@@ -85,21 +85,17 @@
 	return registerStore( "yoast-seo-premium/editor", {
 		reducer: reducers,
 	} );
-}
+};
 
 /**
  * Initializes the metabox for premium.
  *
  * @returns {void}
  */
-<<<<<<< HEAD
-function initializeMetabox() {
+const initializeMetabox = function() {
 	const store = registerStoreInGutenberg();
 
 	let multiKeyword = new MultiKeyword( { store } );
-=======
-const initializeMetabox = function() {
->>>>>>> 9518e014
 	window.YoastSEO.multiKeyword = true;
 	multiKeyword.initDOM();
 
@@ -121,18 +117,16 @@
 		renderLinkSuggestionsMetabox( store );
 	}
 	registerPlugin( store );
-}
+};
 
 /**
  * Registers the plugin into the gutenberg editor.
  *
+ * @param {Object} store The premium store.
+ *
  * @returns {void}
  **/
-<<<<<<< HEAD
-let registerPlugin = function( store ) {
-=======
-const registerPlugin = function() {
->>>>>>> 9518e014
+const registerPlugin = function( store ) {
 	if ( isGutenbergDataAvailable() ) {
 		const { Fragment } = yoast._wp.element;
 		const { registerPlugin } = wp.plugins;
@@ -164,16 +158,9 @@
 			render: YoastSidebar,
 		} );
 	}
-<<<<<<< HEAD
-};
-=======
-}
-
-const renderLinkSuggestionsMetabox = () => {
-
->>>>>>> 9518e014
-
-let renderLinkSuggestionsMetabox = ( store ) => {
+};
+
+const renderLinkSuggestionsMetabox = ( store ) => {
 	renderReactApp(
 		document.getElementById( "yoast_internal_linking" ).getElementsByClassName( "inside" )[ 0 ],
 		LinkSuggestionsContainer,
@@ -220,18 +207,16 @@
 
 	// Initialize prominent words watching and saving.
 	focusKeywordSuggestions.initializeDOM();
-}
-
-/**
- * Initializes the metabox for linksuggestions.
- *
- * @returns {void}
- */
-<<<<<<< HEAD
-function initializeLinkSuggester( store ) {
-=======
-const initializeLinkSuggester = function() {
->>>>>>> 9518e014
+};
+
+/**
+ * Initializes the metabox for link suggestions.
+ *
+ * @param {Object} store The premium store.
+ *
+ * @returns {void}
+ */
+const initializeLinkSuggester = function( store ) {
 	let dispatch = store.dispatch.bind( store );
 
 	dispatch( loadLinkSuggestions() );
@@ -261,7 +246,7 @@
 
 	jQuery( window ).on( "YoastSEO:numericScore", suggester.updateUsedLinks.bind( suggester ) );
 	prominentWordStorage.on( "savedProminentWords", suggester.updatedProminentWords.bind( suggester ) );
-}
+};
 
 /**
  * Initializes the metaboxes for premium
@@ -276,7 +261,7 @@
 			console.error( caughtError );
 		}
 	} );
-}
+};
 
 /**
  * Returns 50 when cornerstone checkbox is checked, if not checked it will return 20.
@@ -289,6 +274,6 @@
 	}
 
 	return 20;
-}
+};
 
 window.jQuery( initializeDOM );