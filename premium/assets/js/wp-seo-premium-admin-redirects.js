--- conflicted
+++ resolved
@@ -13,7 +13,6 @@
 	var TABLE_COLUMNS = {
 		ORIGIN: 1,
 		TARGET: 2,
-<<<<<<< HEAD
 		TYPE: 0
 	};
 
@@ -50,9 +49,6 @@
 
 		this.GetOriginField().val( row_cells.origin.html().toString() );
 		this.GetTargetField().val( row_cells.target.html().toString() );
-=======
-		TYPE:   0
->>>>>>> a5555faa
 	};
 
 	/**
@@ -142,15 +138,9 @@
 			var row_values = row.find( '.val' );
 
 			return {
-<<<<<<< HEAD
 				origin: row_values.eq( TABLE_COLUMNS.ORIGIN ),
 				target: row_values.eq( TABLE_COLUMNS.TARGET ),
 				type: row_values.eq( TABLE_COLUMNS.TYPE )
-=======
-				origin: row_values.eq(TABLE_COLUMNS.ORIGIN),
-				target: row_values.eq(TABLE_COLUMNS.TARGET),
-				type:   row_values.eq(TABLE_COLUMNS.TYPE)
->>>>>>> a5555faa
 			};
 		};
 
@@ -225,67 +215,6 @@
 		};
 
 		/**
-<<<<<<< HEAD
-=======
-		 * Adding option to a select
-		 *
-		 * @param {object} option
-		 * @param {object} new_select
-		 * @param {string} current_value
-		 */
-		this.add_select_option = function( option, new_select, current_value ) {
-			var el_option = $( option ).clone();
-
-			if ( el_option.val() === current_value ) {
-				el_option.attr( 'selected', 'selected' );
-			}
-
-			$( new_select ).append( el_option );
-		};
-
-		/**
-		 * Generates input and select, based on the settings
-		 *
-		 * @param {int}    key
-		 * @param {object} table_cell
-		 */
-		this.add_input_field = function( key, table_cell ) {
-			var tab_index   = key + 1;
-			var current_val = $( table_cell ).html().toString();
-			var new_el      = null;
-
-			if ( $( table_cell ).hasClass( 'type' ) ) {
-				new_el = $( '<select>' ).attr( 'tabindex', tab_index );
-				$.each(
-					$( that ).find( '#wpseo_redirects_new_type option' ),
-					function( key, option ) {
-						that.add_select_option( option, new_el, current_val );
-					}
-				);
-			}
-			else {
-				new_el = $( '<input>' ).val( current_val ).attr( 'tabindex', tab_index );
-			}
-
-			$( table_cell ).empty().append( new_el );
-		};
-
-		/**
-		 * Restoring the values of a row
-		 *
-		 * @param {object} row
-		 */
-		this.restore_values = function( row ) {
-			var row_cells = this.row_cells( row );
-			var row_data   = row.data( 'old_redirect');
-
-			row_cells.origin.html( row_data.key );
-			row_cells.target.html( row_data.value );
-			row_cells.type.html( row_data.type );
-		};
-
-		/**
->>>>>>> a5555faa
 		 * Creating an edit row for editting a redirect.
 		 *
 		 * @param {object} row
@@ -459,21 +388,11 @@
 		 *
 		 * @returns {boolean}
 		 */
-<<<<<<< HEAD
 		this.update_redirect = function( row, new_values ) {
-			var table_cells = this.row_cells( row );
+			var row_cells = this.row_cells( row );
 
 			if ( parseInt( new_values.type, 10 ) === REDIRECT.DELETED ) {
 				new_values.target = '';
-=======
-		this.update_redirect = function( row ) {
-			var row_cells   = this.row_cells( row );
-			var redirect_type = row_cells.type.find( 'select option:selected' ).val().toString();
-			var old_url       = row_cells.origin.find( 'input' ).val().toString();
-			var new_url       = row_cells.target.find( 'input' ).val().toString();
-			if ( parseInt( redirect_type, 10 ) === REDIRECT.DELETED ) {
-				new_url = '';
->>>>>>> a5555faa
 			}
 
 			// Validate the fields
@@ -493,7 +412,7 @@
 				{
 					action: 'wpseo_update_redirect_' + type,
 					ajax_nonce: $( '.wpseo_redirects_ajax_nonce' ).val(),
-					old_redirect: encodeURIComponent( table_cells.origin.html().toString() ),
+					old_redirect: encodeURIComponent( row_cells.origin.html().toString() ),
 					new_redirect: {
 						key: encodeURIComponent( new_values.origin ),
 						value: encodeURIComponent( new_values.target ),
@@ -504,14 +423,9 @@
 					that.handle_response(
 						response,
 						function() {
-<<<<<<< HEAD
-							table_cells.origin.html( response.old_redirect );
-							table_cells.target.html( new_values.target );
-							table_cells.type.html( new_values.type );
-=======
-							row_cells.origin.find( 'input' ).val( response.old_redirect );
-							that.restore_row(row);
->>>>>>> a5555faa
+							row_cells.origin.html( response.old_redirect );
+							row_cells.target.html( new_values.target );
+							row_cells.type.html( new_values.type );
 						},
 						wpseo_premium_strings.redirect_updated
 					);
@@ -607,13 +521,8 @@
 
 					that.delete_redirect( row );
 				})
-<<<<<<< HEAD
 				.on( 'change', 'select[name=wpseo_redirects_update_type]', function( evt ) {
 					var field_to_toggle = $( evt.target ).closest( 'tr' ).find( 'div.wpseo_redirect_update_url' );
-=======
-				.on( 'change', 'select[tabindex=1]', function( evt ) {
-					var field_to_toggle = $( evt.target ).closest( 'tr').find( 'input[tabindex=3]' );
->>>>>>> a5555faa
 
 					that.toggle_select( evt, field_to_toggle );
 				} )
