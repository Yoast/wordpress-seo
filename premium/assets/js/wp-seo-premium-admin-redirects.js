--- conflicted
+++ resolved
@@ -340,30 +340,8 @@
 		 * @param {object}   data
 		 * @param {function} oncomplete
 		 */
-<<<<<<< HEAD
-		this.handle_response = function( response, on_success, success_message ) {
-			if (response.error) {
-				that.dialog(
-					wpseo_premium_strings.error_saving_redirect,
-					response.error.message,
-					response.error.type
-				);
-
-				return true;
-			}
-
-			on_success( response );
-
-			that.dialog(
-				success_message.title,
-				success_message.message
-			);
-
-			return true;
-=======
 		this.post = function(data, oncomplete ) {
 			$.post( ajaxurl, data, oncomplete, ' json' );
->>>>>>> 04719dfc
 		};
 
 		/**
@@ -383,51 +361,9 @@
 			}
 
 			// Running the setup and show the quick edit form.
-<<<<<<< HEAD
-			redirects_quick_edit.Setup( row, this.row_cells( row ) );
-			redirects_quick_edit.Show();
-			redirects_quick_edit.GetTypeField().trigger('change');
-		};
-
-		/**
-		 * Validate the entered data
-		 *
-		 * @param {string} old_redirect
-		 * @param {string} new_redirect
-		 * @param {string} redirect_type
-		 *
-		 * @returns {boolean|string}
-		 */
-		this.validate = function(old_redirect, new_redirect, redirect_type) {
-			// Check old URL
-			if ( '' === old_redirect ) {
-				if ( 'plain' === type ) {
-					return wpseo_premium_strings.error_old_url;
-				}
-
-				return wpseo_premium_strings.error_regex;
-			}
-
-			if ( new_redirect === old_redirect ) {
-				return wpseo_premium_strings.error_circular;
-			}
-
-			// Check new URL
-			if ( '' === new_redirect && '410' !== redirect_type ) {
-				return wpseo_premium_strings.error_new_url;
-			}
-
-			// Check the redirect type
-			if ( '' === redirect_type ) {
-				return wpseo_premium_strings.error_new_type;
-			}
-
-			return false;
-=======
 			redirectsQuickEdit.setup( row, this.row_cells( row ) );
 			redirectsQuickEdit.show();
 			redirectsQuickEdit.getTypeField().trigger('change');
->>>>>>> 04719dfc
 		};
 
 		/**
@@ -489,16 +425,10 @@
 				{
 					action: 'wpseo_add_redirect_' + type,
 					ajax_nonce: $( '.wpseo_redirects_ajax_nonce' ).val(),
-<<<<<<< HEAD
-					old_url: encodeURIComponent( old_redirect ),
-					new_url: encodeURIComponent( new_redirect ),
-					type: redirect_type,
-					ignore_warning: ignore
-=======
 					old_url: encodeURIComponent( redirect_values.origin ),
 					new_url: encodeURIComponent( redirect_values.target ),
-					type: redirect_values.type
->>>>>>> 04719dfc
+					type: redirect_values.type,
+					ignore_warning: ignore
 				},
 				function( response ) {
 					if (response.error) {
@@ -507,23 +437,6 @@
 						return true;
 					}
 
-<<<<<<< HEAD
-		/**
-		 * Handling the add redirect response
-		 *
-		 * @param {Object} response
-		 *
-		 * @returns {boolean}
-		 */
-		this.add_redirect_response = function( response ) {
-
-			last_action = $('form.wpseo-new-redirect-form').find('.button-primary');
-
-			that.handle_response(
-				response,
-				function( response ) {
-=======
->>>>>>> 04719dfc
 					// Empty the form fields.
 					validateRedirect.getOriginField().val( '' );
 					validateRedirect.getTargetField().val( '' );
@@ -556,24 +469,9 @@
 				return false;
 			}
 
-<<<<<<< HEAD
-			// Set the last action to the current button
-			last_action = row.find('button.button-primary');
-
-			// Validate the fields
-			var error_message = that.validate( new_values.origin , new_values.target, new_values.type );
-
-			if( error_message ) {
-				that.dialog(
-					wpseo_premium_strings.error_saving_redirect,
-					error_message
-				);
-=======
 			// Setting the vars for the row and its values.
 			var row = redirectsQuickEdit.getRow();
 			var redirect_values = validateRedirect.getFormValues();
->>>>>>> 04719dfc
-
 			var row_cells = this.row_cells( row );
 
 			// Post the request.
@@ -583,18 +481,11 @@
 					ajax_nonce: $( '.wpseo_redirects_ajax_nonce' ).val(),
 					old_redirect: encodeURIComponent( row_cells.origin.html().toString() ),
 					new_redirect: {
-<<<<<<< HEAD
-						key: encodeURIComponent( new_values.origin ),
-						value: encodeURIComponent( new_values.target ),
-						type: encodeURIComponent( new_values.type )
-					},
-					ignore_warning: ignore
-=======
 						key: encodeURIComponent( redirect_values.origin ),
 						value: encodeURIComponent( redirect_values.target ),
 						type: encodeURIComponent( redirect_values.type )
-					}
->>>>>>> 04719dfc
+					},
+					ignore_warning: ignore
 				},
 				function( response ) {
 					if (response.error) {
