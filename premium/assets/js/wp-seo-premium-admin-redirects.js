/* jshint -W097 */
/* jshint -W098 */
/* jshint -W107 */
/* global yoast_overlay */
/* global alert */
/* global wpseo_premium_strings */
/* global wp */
'use strict';

( function($) {
	var ALLOW_EMPTY_TARGET = [
		410, 451
	];

	var TABLE_COLUMNS = {
		ORIGIN: 1,
		TARGET: 2,
		TYPE: 0
	};

	var KEYS = {
		ENTER: 13
	};

	var templateQuickEdit;

	/**
	 * Initialize a redirect form object.
	 *
	 * @param {element} form
	 * @constructor
	 */
	var RedirectForm = function( form ) {
		this.form = form;
	};

	/**
	 * Returns the origin field
	 *
	 * @returns {element}
	 */
	RedirectForm.prototype.getOriginField = function() {
		return this.form.find( 'input[name=wpseo_redirects_origin]');
	};

	/**
	 * Returns the target field
	 *
	 * @returns {element}
	 */
	RedirectForm.prototype.getTargetField = function() {
		return this.form.find( 'input[name=wpseo_redirects_target]');
	};

	/**
	 * Returns the type field
	 *
	 * @returns {element}
	 */
	RedirectForm.prototype.getTypeField = function() {
		return this.form.find( 'select[name=wpseo_redirects_type]');
	};

	/**
	 * Clears the form error message.
	 */
	RedirectForm.prototype.clearErrorMessage = function() {
		this.form.find('.wpseo_redirect_form .form_error').remove();
	};

	/**
	 * Sets a form error message.
	 *
	 * @param {string} errorMessage
	 */
	RedirectForm.prototype.setErrorMessage = function( errorMessage ) {
		this.form.find('.wpseo_redirect_form').prepend( '<div class="form_error error"><p>' + errorMessage + '</p></div>' );
	};

	/**
	 * Removing the row errors
	 */
	RedirectForm.prototype.removeRowHighlights = function() {
		this.form.find( '.redirect_form_row').removeClass('field_error');
	};

	/**
	 * Higlighting the row errors.
	 *
	 * @param {array} fields_to_highlight
	 */
	RedirectForm.prototype.highLightRowErrors = function(fields_to_highlight) {
		for( var i = 0; i < fields_to_highlight.length; i++) {
			switch(fields_to_highlight[ i ] ) {
				case 'origin':
					this.highlightRow( this.getOriginField() );
					break;
				case 'target':
					this.highlightRow( this.getTargetField() );
					break;
				case 'type':
					this.highlightRow( this.getTypeField() );
					break;
			}
		}
	};

	/**
	 * Highlights the closest row with an error class.
	 */
	RedirectForm.prototype.highlightRow = function( errorField ) {
		jQuery( errorField ).closest( 'div.redirect_form_row' ).addClass( 'field_error' );
	};

	/**
	 * Clientside validator for the redirect
	 *
	 * @param {RedirectForm} form
	 * @param {string} type
	 */
	var ValidateRedirect = function( form, type ) {
		this.form = form;
		this.type = type;
		this.validation_error = '';
	};

	/**
	 * Validates for the form fields
	 *
	 * @returns {boolean}
	 */
	ValidateRedirect.prototype.validate = function() {
		this.form.clearErrorMessage();

		this.form.removeRowHighlights();

		if( this.runValidation( this.form.getOriginField(), this.form.getTargetField(), this.form.getTypeField() ) === false ) {
			this.addValidationError( this.validation_error );

			return false;
		}

		return true;
	};

	/**
	 * Executes the validation.
	 *
	 * @param {element} originField
	 * @param {element} targetField
	 * @param {element} typeField
	 * @returns {boolean}
	 */
	ValidateRedirect.prototype.runValidation = function( originField, targetField, typeField ) {
		// Check old URL.
		if ( '' === originField.val() ) {
			this.form.highlightRow( originField );

			if ( 'plain' === this.type ) {
				return this.setError( wpseo_premium_strings.error_old_url );
			}

			return this.setError( wpseo_premium_strings.error_regex );
		}

		// Only when the redirect type is not deleted.
		if(  jQuery.inArray( parseInt( typeField.val(), 10 ), ALLOW_EMPTY_TARGET ) === -1 ) {
			// Check new URL
			if ( '' === targetField.val() ) {
				this.form.highlightRow( targetField );
				return this.setError( wpseo_premium_strings.error_new_url );
			}

			// Check if both fields aren't the same.
			if ( targetField.val() === originField.val() ) {
				this.form.highlightRow( targetField );
				return this.setError( wpseo_premium_strings.error_circular );
			}
		}

		// Check the redirect type
		if ( '' === typeField.val() ) {
			this.form.highlightRow( typeField );
			return this.setError( wpseo_premium_strings.error_new_type );
		}

		return true;
	};

	/**
	 * Sets the validation error and return false.
	 *
	 * @param {string} error
	 * @returns {boolean}
	 */
	ValidateRedirect.prototype.setError = function( error ) {
		this.validation_error = error;
		return false;
	};

	/**
	 * Adding the validation error
	 *
	 * @param {string} error
	 * @param {object} fields
	 */
	ValidateRedirect.prototype.addValidationError = function( error, fields ) {
		this.form.setErrorMessage( error );

		if( fields !== undefined) {
			this.form.highLightRowErrors(fields);
		}
	};

	/**
	 * Returns the values on the quick edit form
	 *
	 * @returns {{origin: (string|*), target: (string|*), type: (string|*)}}
	 */
	ValidateRedirect.prototype.getFormValues = function() {
		var values = {
			origin: this.form.getOriginField().val().toString(),
			target: this.form.getTargetField().val().toString(),
			type: this.form.getTypeField().val().toString()
		};

		// When the redirect type is deleted or unavailable, the target can be emptied
		if ( jQuery.inArray( parseInt( values.type, 10 ), ALLOW_EMPTY_TARGET ) > -1 ) {
			values.target = '';
		}

		return values;
	};

	/**
	 * The quick edit prototype for handling the quick edit on form rows.
	 * @constructor
	 */
	var RedirectQuickEdit = function() {
		this.row = null;
		this.quick_edit_row = null;
	};

	/**
	 * setting upt the quick edit for a row, with the given row values.
	 * @param {element} row
	 * @param {object} row_cells
	 */
	RedirectQuickEdit.prototype.setup = function(row, row_cells ) {
		this.row            = row;
		this.quick_edit_row = $(
			templateQuickEdit({
				origin: row_cells.origin.html(),
				target: row_cells.target.html(),
				type: parseInt( row_cells.type.html(), 10 ),
				suffix: $( '#the-list').find( 'tr' ).index( row )
			})
		);
	};

	/**
	 * Returns the original row element
	 *
	 * @returns {element}
	 */
	RedirectQuickEdit.prototype.getRow = function() {
		return this.row;
	};

	/**
	 * Returns the original row element
	 *
	 * @returns {element}
	 */
	RedirectQuickEdit.prototype.getForm = function() {
		return this.quick_edit_row;
	};

	/**
	 * Shows the quick edit form and hides the redirect row.
	 */
	RedirectQuickEdit.prototype.show = function() {
		this.row.addClass('hidden');
		this.quick_edit_row.insertAfter( this.row ).show();
	};

	/**
	 * Hides the quick edit form and show the redirect row.
	 */
	RedirectQuickEdit.prototype.remove = function() {
		this.row.removeClass('hidden');
		this.quick_edit_row.remove();
	};

	// Instantiate the quick edit form.
	var redirectsQuickEdit = new RedirectQuickEdit();

	/**
	 * Extending the elements with a wpseo_redirects object
	 * @param {string} arg_type
	 */
	$.fn.wpseo_redirects = function( arg_type ) {
		var that   = this;
		var type   = arg_type.replace( 'table-', '' );
		var ignore = false;

		var last_action;

		/**
		 * Resets the ignore and last_action.
		 */
		var reset_ignore = function() {
			ignore      = false;
			last_action = null;
		};

		this.get_buttons = function( type ) {
			if ( type === 'default' ) {
				return [
					{
						text: wpseo_premium_strings.button_ok,
						click: function() {
							$(this).dialog('close');
						}
					}
				];
			}

			return [
				{
					text: wpseo_premium_strings.button_cancel,
					click: function() {
<<<<<<< HEAD
=======
						reset_ignore();
>>>>>>> fa612be5
						$(this).dialog('close');
					}
				},
				{
<<<<<<< HEAD
					text: wpseo_premium_strings.button_save,
=======
					text: wpseo_premium_strings.button_save_anyway,
>>>>>>> fa612be5
					'class': 'button-primary',
					click: function() {
						ignore = true;

						// The value of last action will be the button pressed to save the redirect.
						last_action();

						$(this).dialog('close');

						reset_ignore();
					}
				}
			];
		};

		/**
		 * Returns a mapped object with the row column elements
		 *
		 * @param {Object} row
		 * @returns {{origin: *, target: *, type: *}}
		 */
		this.row_cells = function(row ) {
			var row_values = row.find( '.val' );

			return {
				origin: row_values.eq( TABLE_COLUMNS.ORIGIN ),
				target: row_values.eq( TABLE_COLUMNS.TARGET ),
				type: row_values.eq( TABLE_COLUMNS.TYPE )
			};
		};

		/**
		 * Showing a dialog on the screen
		 *
		 * @param {string} title
		 * @param {string} text
		 * @param {string} type
		 */
		this.dialog = function( title, text, type ) {
			if ( type === undefined || type === 'error' ) {
				type = 'default';
			}

			var buttons = this.get_buttons( type );

			$('#YoastRedirectDialogText').html( text );
			$('#YoastRedirectDialog').dialog(
				{
					title: title,
					width: 500,
					draggable: false,
					resizable: false,
					position: {
						at: 'center center',
						my: 'center center',
						of: window
					},
					buttons: buttons
				}
			);
		};

		/**
		 * Handle the response
		 *
		 * @param {object} success_message The message that will be displayed on success
		 *
		 * @returns {boolean}
		 */
		this.open_dialog = function( success_message ) {
			this.dialog( success_message.title, success_message.message );
		};

		/**
		 * Sending post request
		 *
		 * @param {object}   data
		 * @param {function} oncomplete
		 */
		this.post = function(data, oncomplete ) {
			$.post( ajaxurl, data, oncomplete, ' json' );
		};

		/**
		 * Creating an edit row for editting a redirect.
		 *
		 * @param {object} row
		 */
		this.edit_row = function( row ) {
			// Just show a dialog when there is already a quick edit form opened.
			if( $('#the-list').find('#inline-edit').length > 0 ) {
				this.dialog(
					wpseo_premium_strings.edit_redirect,
					wpseo_premium_strings.editing_redirect
				);

				return;
			}

			// Running the setup and show the quick edit form.
			redirectsQuickEdit.setup( row, this.row_cells( row ) );
			redirectsQuickEdit.show();

			new RedirectForm( redirectsQuickEdit.quick_edit_row ).getTypeField().trigger('change');
		};

		/**
		 * Create a table row element with the new added redirect data
		 *
		 * @param {string} old_url
		 * @param {string} new_url
		 * @param {string} redirect_type
		 * @returns {void|*|jQuery}
		 */
		this.create_redirect_row = function( old_url, new_url, redirect_type ) {
			var tr = $( '<tr>' ).append(
				$( '<th>' ).addClass( 'check-column' ).attr( 'role', 'row' ).append(
					$( '<input>' )
						.attr( 'name', 'wpseo_redirects_bulk_delete[]' )
						.attr( 'type', 'checkbox' )
						.val( old_url )
				)
			).append(
				$( '<td>' ).append(
					$( '<div>' ).addClass( 'val type' ).html( redirect_type )
				).append(
					$( '<div>' ).addClass( 'row-actions' ).append(
						$( '<span>' ).addClass( 'edit' ).append(
							$( '<a>' ).attr( 'href', 'javascript:;' ).html( 'Edit' )
						).append( ' | ' )
					).append(
						$( '<span>' ).addClass( 'trash' ).append(
							$( '<a>' ).attr( 'href', 'javascript:;' ).html( 'Delete' )
						)
					)
				)
			).append(
				$( '<td>' ).append(
					$( '<div>' ).addClass( 'val' ).html( old_url )
				)
			).append(
				$( '<td>' ).append(
					$( '<div>' ).addClass( 'val' ).html( new_url )
				)
			);

			return tr;
		};

		/**
		 * Handles the error.
		 *
		 * @param {ValidateRedirect} validateRedirect
		 * @param {array} error
		 */
		this.handleError = function( validateRedirect, error ) {
			validateRedirect.addValidationError(error.message, error.fields);

			if (error.type === 'warning') {
				that.dialog(wpseo_premium_strings.error_saving_redirect, error.message, error.type);
			}
		};

		/**
		 * Adding the redirect
		 *
		 * @returns {boolean}
		 */
		this.add_redirect = function() {
			// Do the validation.
			var redirectForm     = new RedirectForm( $( '.wpseo-new-redirect-form' ) );
			var validateRedirect = new ValidateRedirect( redirectForm, type );
			if( validateRedirect.validate() === false ) {
				return false;
			}

			var redirect_values = validateRedirect.getFormValues();

			// Do post
			that.post(
				{
					action: 'wpseo_add_redirect_' + type,
					ajax_nonce: $( '.wpseo_redirects_ajax_nonce' ).val(),
					redirect: {
						origin: encodeURIComponent( redirect_values.origin ),
						target: encodeURIComponent( redirect_values.target ),
						type: redirect_values.type
					},
					ignore_warning: ignore
				},
				function( response ) {
					if (response.error) {
<<<<<<< HEAD
						validateRedirect.addValidationError( response.error.message );
=======
						that.handleError( validateRedirect, response.error );
>>>>>>> fa612be5

						return true;
					}

					// Empty the form fields.
					redirectForm.getOriginField().val( '' );
					redirectForm.getTargetField().val( '' );

					// Remove the no items row
					that.find( '.no-items' ).remove();

					// Creating tr
					var tr = that.create_redirect_row( response.origin, response.target, response.type );

					// Add the new row
					$('form#' + type).find('#the-list').prepend(tr);

					that.open_dialog( wpseo_premium_strings.redirect_added );
				}
			);

			return true;
		};

		/**
		 * Updating the redirect
		 *
		 * @returns {boolean}
		 */
		this.update_redirect = function() {
			// Do the validation.
			var redirectForm     = new RedirectForm( redirectsQuickEdit.getForm() );
			var validateRedirect = new ValidateRedirect( redirectForm, type );
			if( validateRedirect.validate() === false ) {
				return false;
			}

			var redirect_values = validateRedirect.getFormValues();

			// Setting the vars for the row and its values.
			var row = redirectsQuickEdit.getRow();
			var row_cells = this.row_cells( row );

			// Post the request.
			that.post(
				{
					action: 'wpseo_update_redirect_' + type,
					ajax_nonce: $( '.wpseo_redirects_ajax_nonce' ).val(),
					old_redirect: {
						origin: encodeURIComponent( row_cells.origin.html() ),
						target: encodeURIComponent( row_cells.target.html() ),
						type: encodeURIComponent( row_cells.type.html() )
					},
					new_redirect: {
						origin: encodeURIComponent( redirect_values.origin ),
						target: encodeURIComponent( redirect_values.target ),
						type: encodeURIComponent( redirect_values.type )
					},
					ignore_warning: ignore
				},
				function( response ) {
					if (response.error) {
<<<<<<< HEAD
						validateRedirect.addValidationError( response.error.message );
=======
						that.handleError( validateRedirect, response.error );
>>>>>>> fa612be5

						return true;
					}

					// Updates the table cells.
					row_cells.origin.html( response.origin );
					row_cells.target.html( response.target );
					row_cells.type.html( response.type );

					redirectsQuickEdit.remove();

					that.open_dialog( wpseo_premium_strings.redirect_updated );
				}
			);

			return true;
		};

		/**
		 * Removes the redirect
		 *
		 * @param {Object} row
		 */
		this.delete_redirect = function(row) {
			var row_cells = this.row_cells( row );

			that.post(
				{
					action:     'wpseo_delete_redirect_' + type,
					ajax_nonce: $( '.wpseo_redirects_ajax_nonce' ).val(),
					redirect: {
						origin: encodeURIComponent( row_cells.origin.html() ),
						target: encodeURIComponent( row_cells.target.html() ),
						type: encodeURIComponent( row_cells.type.html() )
					}
				},
				function() {
					// When the redirect is removed, just fade out the row and remove it after its faded
					row.fadeTo('fast', 0).slideUp(
						function() {
							$(this).remove();
						}
					);

					that.open_dialog( wpseo_premium_strings.redirect_deleted );
				}
			);
		};

		/**
		 * Running the setup of this element.
		 */
		this.setup = function() {
			// Adding dialog
			$('body').append('<div id="YoastRedirectDialog"><div id="YoastRedirectDialogText"></div></div>');

			// When the window will be closed/reloaded and there is a inline edit opened show a message.
			$( window ).on( 'beforeunload',
				function() {
					if( $('#the-list').find('#inline-edit').length > 0 ) {
						return wpseo_premium_strings.unsaved_redirects;
					}
				}
			);

			// Adding the onchange event.
			$('.redirect-table-tab')
				.on( 'change', 'select[name=wpseo_redirects_type]', function( evt ) {
					var type            = parseInt( $( evt.target ).val(), 10 );
					var field_to_toggle = $( evt.target ).closest( '.wpseo_redirect_form' ).find( '.wpseo_redirect_target_holder' );

					// Hide the target field in case of a 410 redirect.
					if( jQuery.inArray( type, ALLOW_EMPTY_TARGET ) > -1 ) {
						$( field_to_toggle ).hide();
					}
					else {
						$( field_to_toggle ).show();
					}
				} );

			// Adding events for the add form
			$('.wpseo-new-redirect-form')
				.on( 'click', 'a.button-primary', function() {
					last_action = function() {
						that.add_redirect();
					};

					that.add_redirect();
					return false;
				} )
				.on( 'keypress', 'input', function( evt ) {
					if ( evt.which === KEYS.ENTER ) {
						last_action = function() {
							that.add_redirect();
						};

						evt.preventDefault();
						that.add_redirect();
					}
				});

			$( '.wp-list-table' )
				.on( 'click', '.edit', function( evt ) {
					var row = $( evt.target ).closest( 'tr' );

					that.edit_row( row );
				})
				.on( 'click', '.trash', function( evt ) {
					var row = $( evt.target ).closest( 'tr' );

					that.delete_redirect( row );
				})
				.on( 'keypress', 'input', function( evt ) {
					if ( evt.which === KEYS.ENTER ) {
						last_action = function() {
							that.update_redirect();
						};

						evt.preventDefault();
						that.update_redirect();
					}
				})
				.on( 'click', '.save', function() {
					last_action = function() {
						that.update_redirect();
					};

					last_action();
				})
				.on( 'click', '.cancel', function() {
					last_action = null;
					redirectsQuickEdit.remove();
				});
		};

		that.setup();
	};

	function init() {
		templateQuickEdit = wp.template( 'redirects-inline-edit' );

		$.each(
			$('.redirect-table-tab'),
			function(key, element) {
				$(element).wpseo_redirects($(element).attr('id'));
			}
		);
	}

	$(init);
}(jQuery));<|MERGE_RESOLUTION|>--- conflicted
+++ resolved
@@ -330,19 +330,12 @@
 				{
 					text: wpseo_premium_strings.button_cancel,
 					click: function() {
-<<<<<<< HEAD
-=======
 						reset_ignore();
->>>>>>> fa612be5
 						$(this).dialog('close');
 					}
 				},
 				{
-<<<<<<< HEAD
-					text: wpseo_premium_strings.button_save,
-=======
 					text: wpseo_premium_strings.button_save_anyway,
->>>>>>> fa612be5
 					'class': 'button-primary',
 					click: function() {
 						ignore = true;
@@ -535,11 +528,8 @@
 				},
 				function( response ) {
 					if (response.error) {
-<<<<<<< HEAD
 						validateRedirect.addValidationError( response.error.message );
-=======
 						that.handleError( validateRedirect, response.error );
->>>>>>> fa612be5
 
 						return true;
 					}
@@ -602,11 +592,9 @@
 				},
 				function( response ) {
 					if (response.error) {
-<<<<<<< HEAD
 						validateRedirect.addValidationError( response.error.message );
-=======
+
 						that.handleError( validateRedirect, response.error );
->>>>>>> fa612be5
 
 						return true;
 					}
