--- conflicted
+++ resolved
@@ -4,6 +4,7 @@
 /* global yoast_overlay */
 /* global alert */
 /* global wpseo_premium_strings */
+/* global wp */
 'use strict';
 
 ( function($) {
@@ -219,11 +220,7 @@
 	/**
 	 * Hides the quick edit form and show the redirect row.
 	 */
-<<<<<<< HEAD
-	RedirectQuickEdit.prototype.hide = function() {
-=======
-	RedirectQuickEdit.prototype.Remove = function() {
->>>>>>> afe2668d
+	RedirectQuickEdit.prototype.remove = function() {
 		this.row.removeClass('hidden');
 		this.quick_edit_row.remove();
 	};
@@ -425,26 +422,18 @@
 		 *
 		 * @returns {boolean}
 		 */
-<<<<<<< HEAD
 		this.update_redirect = function() {
 			// Do the validation.
 			var validateRedirect = new ValidateRedirect( redirectsQuickEdit.getForm(), type );
 			if( validateRedirect.validate() === false ) {
 				return false;
-=======
-		this.update_redirect = function( row, new_values ) {
-			var row_cells = this.row_cells( row );
-
-			if ( parseInt( new_values.type, 10 ) === REDIRECT.DELETED ) {
-				new_values.target = '';
->>>>>>> afe2668d
 			}
 
 			// Setting the vars for the row and its values.
 			var row = redirectsQuickEdit.getRow();
 			var redirect_values = validateRedirect.getFormValues();
 
-			var table_cells = this.row_cells( row );
+			var row_cells = this.row_cells( row );
 
 			// Post the request.
 			that.post(
@@ -459,7 +448,6 @@
 					}
 				},
 				function( response ) {
-<<<<<<< HEAD
 					if (response.error) {
 						validateRedirect.addValidationError( response.error );
 
@@ -467,24 +455,13 @@
 					}
 
 					// Updates the table cells.
-					table_cells.origin.html( response.old_redirect );
-					table_cells.target.html( redirect_values.target );
-					table_cells.type.html( redirect_values.type );
-
-					redirectsQuickEdit.hide();
+					row_cells.origin.html( response.old_redirect );
+					row_cells.target.html( redirect_values.target );
+					row_cells.type.html( redirect_values.type );
+
+					redirectsQuickEdit.remove();
 
 					that.open_dialog( wpseo_premium_strings.redirect_updated );
-=======
-					that.handle_response(
-						response,
-						function() {
-							row_cells.origin.html( response.old_redirect );
-							row_cells.target.html( new_values.target );
-							row_cells.type.html( new_values.type );
-						},
-						wpseo_premium_strings.redirect_updated
-					);
->>>>>>> afe2668d
 				}
 			);
 
@@ -580,21 +557,10 @@
 					}
 				})
 				.on( 'click', '.save', function() {
-<<<<<<< HEAD
 					that.update_redirect();
 				})
 				.on( 'click', '.cancel', function() {
-					redirectsQuickEdit.hide();
-=======
-					that.update_redirect(
-						redirects_quick_edit.GetRow(),
-						redirects_quick_edit.GetFormValues()
-					);
-					redirects_quick_edit.Remove();
-				})
-				.on( 'click', '.cancel', function() {
-					redirects_quick_edit.Remove();
->>>>>>> afe2668d
+					redirectsQuickEdit.remove();
 				});
 		};
 
@@ -602,7 +568,6 @@
 	};
 
 	function init() {
-
 		templateQuickEdit = wp.template( 'redirects-inline-edit' );
 
 		$.each(
