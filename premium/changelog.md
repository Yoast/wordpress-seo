--- conflicted
+++ resolved
@@ -1,13 +1,11 @@
-<<<<<<< HEAD
 ### 7.6.0: May 29th, 2018
 Bugfixes:
 * Fixes a bug where the link to run the internal linking count for orphaned content did not work.
 * Fixes a bug where unpublished posts and password protected posts where taken into account in the orphaned content overview and notifications.
 * Includes every change in Yoast SEO core 7.6.0 see the [core changelog](https://wordpress.org/plugins/wordpress-seo/#developers).
-=======
+
 ### 7.5.3: May 30th, 2018
 * Includes every change in Yoast SEO core 7.5.3 see the [core changelog](https://wordpress.org/plugins/wordpress-seo/#developers).
->>>>>>> 7fb2f582
 
 ### 7.5.2: May 28th, 2018
 * Fixes a bug where the determination of "Orphaned content" tries to account for `noindex` items, resulting in a lot of additional database querying.
