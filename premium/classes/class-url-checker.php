<?php
/**
 * @package WPSEO\Premium\Classes
 */

/**
 * Class WPSEO_Url_Checker
 */
class WPSEO_Url_Checker {

	/**
	 * Method that returns the HTTP response code of URL
	 */
	public static function check_url() {

		// Check AJAX nonce.
		check_ajax_referer( 'wpseo-redirects-ajax-security', 'ajax_nonce' );

<<<<<<< HEAD
		$posted_url = filter_input( INPUT_POST, 'url' );

		// URL must be set.
		if ( $posted_url === null ) {
=======
		$url = filter_input( INPUT_POST, 'url' );

		// URL must be set.
		if ( $url == '' ) {
>>>>>>> 06f24986
			exit;
		}

		// The URL.
<<<<<<< HEAD
		$url = urldecode( $posted_url );
=======
		$url = urldecode( $url );
>>>>>>> 06f24986

		// Do the request.
		$response = wp_remote_get( $url );

		// Echo the response code.
		echo json_encode( array( 'reponse_code' => wp_remote_retrieve_response_code( $response ) ) );
		exit;
	}

}<|MERGE_RESOLUTION|>--- conflicted
+++ resolved
@@ -16,26 +16,15 @@
 		// Check AJAX nonce.
 		check_ajax_referer( 'wpseo-redirects-ajax-security', 'ajax_nonce' );
 
-<<<<<<< HEAD
-		$posted_url = filter_input( INPUT_POST, 'url' );
-
-		// URL must be set.
-		if ( $posted_url === null ) {
-=======
 		$url = filter_input( INPUT_POST, 'url' );
 
 		// URL must be set.
 		if ( $url == '' ) {
->>>>>>> 06f24986
 			exit;
 		}
 
 		// The URL.
-<<<<<<< HEAD
-		$url = urldecode( $posted_url );
-=======
 		$url = urldecode( $url );
->>>>>>> 06f24986
 
 		// Do the request.
 		$response = wp_remote_get( $url );
