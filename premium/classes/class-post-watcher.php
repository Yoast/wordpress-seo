--- conflicted
+++ resolved
@@ -81,14 +81,7 @@
 		$new_url = $this->get_target_url( $post_id );
 
 		// Check if we should create a redirect
-<<<<<<< HEAD
 		if ( $this->should_create_redirect( $old_url, $new_url ) ) {
-			// Format the message
-			$message = sprintf( __( "WordPress SEO Premium created a <a href='%s'>redirect</a> from the old post URL to the new post URL. <a href='%s'>Click here to undo this</a>.", 'wordpress-seo-premium' ), $this->admin_redirect_url( $old_url ), $this->javascript_undo_redirect( $old_url ) );
-
-=======
-		if ( in_array( $post->post_status, array( 'publish', 'static' ) ) && $this->should_create_redirect( $old_url, $new_url ) ) {
->>>>>>> 4a15c725
 			$this->create_redirect( $old_url, $new_url );
 
 			$this->set_notification( $old_url, $new_url );
