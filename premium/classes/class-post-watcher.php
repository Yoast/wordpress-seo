--- conflicted
+++ resolved
@@ -1,11 +1,6 @@
 <?php
 /**
-<<<<<<< HEAD
- * @package WPSEO\Premium
-=======
- * @package Premium
- * @subpackage Redirect
->>>>>>> 8d03344c
+ * @package WPSEO\Premium\Classes
  */
 
 /**
@@ -33,21 +28,13 @@
 	 * Load needed js file
 	 */
 	public function page_scripts() {
-<<<<<<< HEAD
 		wp_enqueue_script( 'wp-seo-premium-quickedit-notification', plugin_dir_url( WPSEO_PREMIUM_FILE ) . 'assets/js/wp-seo-premium-quickedit-notification' . WPSEO_CSSJS_SUFFIX . '.js', array( 'jquery' ), WPSEO_VERSION );
-=======
-		wp_enqueue_script( 'wp-seo-premium-quickedit-notification', plugin_dir_url( WPSEO_PREMIUM_FILE ) . 'assets/js/wp-seo-premium-quickedit-notification.js', array( 'jquery' ) );
->>>>>>> 8d03344c
 	}
 
 	/**
 	 * Add an extra field to post edit screen so we know the old url in the 'post_updated' hook
 	 *
-<<<<<<< HEAD
-	 * @param object $post
-=======
-	 * @param stdClass $post
->>>>>>> 8d03344c
+	 * @param WP_Post $post
 	 */
 	public function old_url_field( $post ) {
 		// $post must be set
@@ -62,24 +49,14 @@
 	/**
 	 * Detect if the slug changed, hooked into 'post_updated'
 	 *
-<<<<<<< HEAD
-	 * @param integer $post_id
-	 * @param object  $post
-	 * @param object  $post_before
-=======
-	 * @param integer  $post_id
-	 * @param stdClass $post
-	 * @param stdClass $post_before
+	 * @param integer $post_id
+	 * @param WP_Post $post
+	 * @param WP_Post $post_before
 	 *
 	 * @return bool|void
->>>>>>> 8d03344c
 	 */
 	public function detect_slug_change( $post_id, $post, $post_before ) {
-		$old_url = $this->get_old_url( $post, $post_before );
-
-<<<<<<< HEAD
-		if ( ! $old_url ) {
-=======
+
 		/**
 		 * Filter: 'wpseo_premium_post_redirect_slug_change' - Check if a redirect should be created on post slug change
 		 *
@@ -91,8 +68,7 @@
 
 		$old_url = $this->get_old_url( $post, $post_before );
 
-		if ( !$old_url ) {
->>>>>>> 8d03344c
+		if ( ! $old_url ) {
 			return;
 		}
 
@@ -101,6 +77,8 @@
 
 		// Check if we should create a redirect
 		if ( in_array( $post->post_status, array( 'publish', 'static' ) ) && $this->should_create_redirect( $old_url, $new_url ) ) {
+			$this->create_redirect( $old_url, $new_url );
+
 			$this->set_notification( $old_url, $new_url );
 		}
 	}
@@ -108,11 +86,7 @@
 	/**
 	 * Offer to create a redirect from the post that is about to get trashed
 	 *
-<<<<<<< HEAD
-	 * @param int $post_id
-=======
-	 * @param integer $post_id
->>>>>>> 8d03344c
+	 * @param integer $post_id
 	 */
 	public function detect_post_trash( $post_id ) {
 
@@ -136,11 +110,7 @@
 	/**
 	 * Offer to create a redirect from the post that is about to get  restored from the trash
 	 *
-<<<<<<< HEAD
-	 * @param int $post_id
-=======
-	 * @param integer $post_id
->>>>>>> 8d03344c
+	 * @param integer $post_id
 	 */
 	public function detect_post_untrash( $post_id ) {
 
@@ -164,23 +134,14 @@
 	/**
 	 * Offer to create a redirect from the post that is about to get deleted
 	 *
-<<<<<<< HEAD
-	 * @param int $post_id
-=======
-	 * @param integer $post_id
->>>>>>> 8d03344c
+	 * @param integer $post_id
 	 */
 	public function detect_post_delete( $post_id ) {
 
 		// Is a redirect needed
 		if ( $url = $this->check_if_redirect_needed( $post_id ) ) {
 
-<<<<<<< HEAD
-			/* translators: %s contains a link to create a redirect from the old post url. */
-			$message = sprintf( __( 'WordPress SEO Premium detected that you deleted a post. %sClick here to create a redirect from the old post URL%s.', 'wordpress-seo-premium' ), "<a href='" . $this->javascript_create_redirect( $url ) . "'>", '</a>' );
-=======
 			$id = 'wpseo_redirect_' . md5( $url );
->>>>>>> 8d03344c
 
 			// Format the message
 			/* translators %1$s: <a href='{create_redirect_url}'>, %2$s: </a> */
@@ -258,18 +219,12 @@
 	/**
 	 * Get the old url
 	 *
-<<<<<<< HEAD
 	 * @param object $post
 	 * @param object $post_before
-=======
-	 * @param $post
-	 * @param $post_before
->>>>>>> 8d03344c
 	 *
 	 * @return bool|string
 	 */
 	protected function get_old_url( $post, $post_before ) {
-<<<<<<< HEAD
 		$wpseo_old_url = filter_input( INPUT_POST, 'wpseo_old_url' );
 
 		if ( ! isset( $wpseo_old_url ) ) {
@@ -277,41 +232,19 @@
 			$action = filter_input( INPUT_POST, 'action' );
 
 			if ( ! empty( $action ) && $action === 'inline-save' && $post->post_name !== $post_before->post_name ) {
-=======
-		if ( !isset( $_POST['wpseo_old_url'] ) ) {
-			// Check if request is inline action and new slug is not old slug, if so set wpseo_old_url
-			if ( ! empty( $_POST['action'] ) && $_POST['action'] === 'inline-save' && $post->post_name !== $post_before->post_name ) {
->>>>>>> 8d03344c
 				return '/' . $post_before->post_name . '/';
 			}
 			return false;
 		}
 
-<<<<<<< HEAD
 		return $wpseo_old_url;
-=======
-		return esc_url( $_POST['wpseo_old_url'] );
->>>>>>> 8d03344c
 	}
 
 	/**
 	 * Display notification
 	 *
-<<<<<<< HEAD
 	 * @param string $old_url
 	 * @param string $new_url
-	 */
-	protected function set_notification( $old_url, $new_url ) {
-		/* translators: %1$s links to  the wpseo_redirects page. %2$s closes the link. %3$s contains a link to undo the creation of the redirect.  */
-		$message = sprintf( __( 'WordPress SEO Premium created a %1$sredirect%2$s from the old post URL to the new post URL. %3$sClick here to undo this%2$s.', 'wordpress-seo-premium' ), '<a href="' . $this->admin_redirect_url( $old_url ) . '">', '</a>', "<a href='" . $this->javascript_undo_redirect( $old_url ) . "'>" );
-
-		$this->create_redirect( $old_url, $new_url );
-
-		// Only set notification when the slug change was not saved through quick edit
-		$this->create_notification( $message, 'slug_change' );
-=======
-	 * @param $old_url
-	 * @param $new_url
 	 */
 	protected function set_notification( $old_url, $new_url ) {
 		$id = 'wpseo_redirect_' . md5( $old_url );
@@ -325,11 +258,8 @@
 			'</a>'
 		);
 
-		$this->create_redirect( $old_url, $new_url );
-
 		//Only set notification when the slug change was not saved through quick edit
 		$this->create_notification( $message, 'slug_change', $id );
->>>>>>> 8d03344c
 	}
 
 }