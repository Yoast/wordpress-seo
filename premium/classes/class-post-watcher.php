<?php

class WPSEO_Post_Watcher extends WPSEO_Watcher {

	/**
	 * Type of watcher.
	 *
	 * This will be used for the filters.
	 *
	 * @var string
	 */
	protected $watch_type = 'post';

	/**
	 * Constructor of class
	 */
	public function __construct() {
		add_action( 'admin_enqueue_scripts', array( $this, 'page_scripts' ) );
	}

	/**
	 * Load needed js file
	 */
	public function page_scripts() {
		wp_enqueue_script( 'wp-seo-premium-quickedit-notification', plugin_dir_url( WPSEO_PREMIUM_FILE ) . 'assets/js/wp-seo-premium-quickedit-notification.js', array( 'jquery' ) );
	}

	/**
	 * Add an extra field to post edit screen so we know the old url in the 'post_updated' hook
	 *
	 * @param $post
	 */
	public function old_url_field( $post ) {
		// $post must be set
		if ( null != $post ) {
			$url = $this->get_target_url( $post->ID );

			echo $this->parse_url_field( $url );
		}
	}


	/**
	 * Detect if the slug changed, hooked into 'post_updated'
	 *
	 * @param integer $post_id
	 * @param $post
	 * @param $post_before
	 */
	public function detect_slug_change( $post_id, $post, $post_before ) {
		$old_url = $this->get_old_url( $post, $post_before );

		if ( !$old_url ) {
			return;
		}

		// Get the new URL
		$new_url = $this->get_target_url( $post_id );

		// Check if we should create a redirect
		if ( in_array( $post->post_status, array( 'publish', 'static' ) ) && $this->should_create_redirect( $old_url, $new_url ) ) {
<<<<<<< HEAD
			$id = 'wpseo_redirect_' . md5( $old_url );

			// Format the message
			$message = sprintf( __( "WordPress SEO Premium created a <a href='%s'>redirect</a> from the old post URL to the new post URL. <a href='%s'>Click here to undo this</a>.", 'wordpress-seo-premium' ), $this->admin_redirect_url( $old_url ), $this->javascript_undo_redirect( $old_url, $id ) );

			$this->create_redirect( $old_url, $new_url );

			$this->create_notification( $message, 'slug_change', $id );
=======
			$this->set_notification( $old_url, $new_url );
>>>>>>> 75532e35
		}
	}

	/**
	 * Offer to create a redirect from the post that is about to get trashed
	 *
	 * @param $post_id
	 */
	public function detect_post_trash( $post_id ) {

		if( $url = $this->check_if_redirect_needed( $post_id )) {

			$id = 'wpseo_redirect_' . md5( $url );

			// Format the message
<<<<<<< HEAD
			$message = sprintf( __( "WordPress SEO Premium detected that you moved a post to the trash. <a href='%s'>Click here to create a redirect from the old post URL</a>.", 'wordpress-seo-premium' ), $this->javascript_create_redirect( $url, $id ) );
=======
			$message = sprintf( __( 'WordPress SEO Premium detected that you moved a post to the trash. <a href="%s">Click here to create a redirect from the old post URL</a>.', 'wordpress-seo-premium' ), $this->javascript_create_redirect( $url ) );
>>>>>>> 75532e35

			$this->create_notification( $message, 'trash', $id );
		}

	}

	/**
	 * Offer to create a redirect from the post that is about to get  restored from the trash
	 *
	 * @param $post_id
	 */
	public function detect_post_untrash( $post_id ) {

		if( $url = $this->check_if_redirect_needed( $post_id )) {

			$id = 'wpseo_undo_redirect_' . md5( $url );

			// Format the message
<<<<<<< HEAD
			$message = sprintf( __( "WordPress SEO Premium detected that you restored a post from the trash. <a href='%s'>Click here to remove the redirect</a>.", 'wordpress-seo-premium' ), $this->javascript_undo_redirect( $url, $id ) );
=======
			$message = sprintf( __( 'WordPress SEO Premium detected that you restored a post from the trash. <a href="%s">Click here to remove the redirect</a>.', 'wordpress-seo-premium' ), $this->javascript_undo_redirect( $url ) );
>>>>>>> 75532e35

			$this->create_notification( $message, 'untrash', $id );
		}

	}

	/**
	 * Offer to create a redirect from the post that is about to get deleted
	 *
	 * @param $post_id
	 */
	public function detect_post_delete( $post_id ) {

		// Is a redirect needed
		if( $url = $this->check_if_redirect_needed( $post_id )) {

			$id = 'wpseo_redirect_' . md5( $url );

			// Format the message
<<<<<<< HEAD
			$message = sprintf( __( "WordPress SEO Premium detected that you deleted a post. <a href='%s'>Click here to create a redirect from the old post URL</a>.", 'wordpress-seo-premium' ), $this->javascript_create_redirect( $url, $id ) );
=======
			$message = sprintf( __( 'WordPress SEO Premium detected that you deleted a post. <a href="%s">Click here to create a redirect from the old post URL</a>.', 'wordpress-seo-premium' ), $this->javascript_create_redirect( $url ) );
>>>>>>> 75532e35

			$this->create_notification( $message, 'delete', $id );
		}

	}

	/**
	 * Look up if url does exists in the current redirects
	 *
	 * @param string $url url to search for
	 *
	 * @return bool
	 */
	public function check_if_redirect_exists( $url ) {
		$redirect_manager = new WPSEO_URL_Redirect_Manager();
		$redirects        = $redirect_manager->get_redirects();

		return array_key_exists( $url, $redirects );
	}


	/**
	 * This method checks if a redirect is needed.
	 *
	 * This method will check if url as redirect already exists
	 *
	 * @param integer $post_id
	 *
	 * @return mixed
	 */
	protected function check_if_redirect_needed( $post_id ) {

		// Get the post
		$post = get_post( $post_id );

		// No revisions please
		if ( $post->post_status != 'inherit' ) {
			// Get the right URL
			$url = $this->get_target_url( $post_id );

			// If $url is not a single /, there may be the option to create a redirect
			if ( $url !== '/' ) {
				// Message should only be shown if there isn't already a redirect
				if ( ! $this->check_if_redirect_exists( $url ) ) {
					return $url;
				}
			}
		}

	}

	/**
	 * Get the URL to the post and returns it's path
	 *
	 * @param integer $post_id
	 *
	 * @return string
	 */
	protected function get_target_url( $post_id ) {
		// Use the correct URL path
		$url = parse_url( get_permalink( $post_id ) );
		$url = $url['path'];

		return $url;
	}

	/**
	 * Get the old url
	 *
	 * @param $post
	 * @param $post_before
	 *
	 * @return bool|string
	 */
	protected function get_old_url( $post, $post_before ) {
		if ( !isset( $_POST['wpseo_old_url'] ) ) {
			// Check if request is inline action and new slug is not old slug, if so set wpseo_old_url
			if ( ! empty( $_POST['action'] ) && $_POST['action'] === 'inline-save' && $post->post_name !== $post_before->post_name ) {
				return '/' . $post_before->post_name . '/';
			}
			return false;
		}

		return esc_url( $_POST['wpseo_old_url'] );
	}

	/**
	 * Display notification
	 *
	 * @param $old_url
	 * @param $new_url
	 */
	protected function set_notification( $old_url, $new_url ) {
		$message = sprintf( __( "WordPress SEO Premium created a <a href='%s'>redirect</a> from the old post URL to the new post URL. <a href='%s'>Click here to undo this</a>.", 'wordpress-seo-premium' ), $this->admin_redirect_url( $old_url ), $this->javascript_undo_redirect( $old_url ) );

		$this->create_redirect( $old_url, $new_url );

		//Only set notification when the slug change was not saved through quick edit
		$this->create_notification( $message, 'slug_change' );
	}

}<|MERGE_RESOLUTION|>--- conflicted
+++ resolved
@@ -59,61 +59,41 @@
 
 		// Check if we should create a redirect
 		if ( in_array( $post->post_status, array( 'publish', 'static' ) ) && $this->should_create_redirect( $old_url, $new_url ) ) {
-<<<<<<< HEAD
-			$id = 'wpseo_redirect_' . md5( $old_url );
+			$this->set_notification( $old_url, $new_url );
+		}
+	}
+
+	/**
+	 * Offer to create a redirect from the post that is about to get trashed
+	 *
+	 * @param $post_id
+	 */
+	public function detect_post_trash( $post_id ) {
+
+		if( $url = $this->check_if_redirect_needed( $post_id )) {
+
+			$id = 'wpseo_redirect_' . md5( $url );
 
 			// Format the message
-			$message = sprintf( __( "WordPress SEO Premium created a <a href='%s'>redirect</a> from the old post URL to the new post URL. <a href='%s'>Click here to undo this</a>.", 'wordpress-seo-premium' ), $this->admin_redirect_url( $old_url ), $this->javascript_undo_redirect( $old_url, $id ) );
-
-			$this->create_redirect( $old_url, $new_url );
-
-			$this->create_notification( $message, 'slug_change', $id );
-=======
-			$this->set_notification( $old_url, $new_url );
->>>>>>> 75532e35
-		}
-	}
-
-	/**
-	 * Offer to create a redirect from the post that is about to get trashed
+			$message = sprintf( __( "WordPress SEO Premium detected that you moved a post to the trash. <a href='%s'>Click here to create a redirect from the old post URL</a>.", 'wordpress-seo-premium' ), $this->javascript_create_redirect( $url, $id ) );
+
+			$this->create_notification( $message, 'trash', $id );
+		}
+
+	}
+
+	/**
+	 * Offer to create a redirect from the post that is about to get  restored from the trash
 	 *
 	 * @param $post_id
 	 */
-	public function detect_post_trash( $post_id ) {
+	public function detect_post_untrash( $post_id ) {
 
 		if( $url = $this->check_if_redirect_needed( $post_id )) {
 
-			$id = 'wpseo_redirect_' . md5( $url );
-
-			// Format the message
-<<<<<<< HEAD
-			$message = sprintf( __( "WordPress SEO Premium detected that you moved a post to the trash. <a href='%s'>Click here to create a redirect from the old post URL</a>.", 'wordpress-seo-premium' ), $this->javascript_create_redirect( $url, $id ) );
-=======
-			$message = sprintf( __( 'WordPress SEO Premium detected that you moved a post to the trash. <a href="%s">Click here to create a redirect from the old post URL</a>.', 'wordpress-seo-premium' ), $this->javascript_create_redirect( $url ) );
->>>>>>> 75532e35
-
-			$this->create_notification( $message, 'trash', $id );
-		}
-
-	}
-
-	/**
-	 * Offer to create a redirect from the post that is about to get  restored from the trash
-	 *
-	 * @param $post_id
-	 */
-	public function detect_post_untrash( $post_id ) {
-
-		if( $url = $this->check_if_redirect_needed( $post_id )) {
-
 			$id = 'wpseo_undo_redirect_' . md5( $url );
 
-			// Format the message
-<<<<<<< HEAD
 			$message = sprintf( __( "WordPress SEO Premium detected that you restored a post from the trash. <a href='%s'>Click here to remove the redirect</a>.", 'wordpress-seo-premium' ), $this->javascript_undo_redirect( $url, $id ) );
-=======
-			$message = sprintf( __( 'WordPress SEO Premium detected that you restored a post from the trash. <a href="%s">Click here to remove the redirect</a>.', 'wordpress-seo-premium' ), $this->javascript_undo_redirect( $url ) );
->>>>>>> 75532e35
 
 			$this->create_notification( $message, 'untrash', $id );
 		}
@@ -132,12 +112,7 @@
 
 			$id = 'wpseo_redirect_' . md5( $url );
 
-			// Format the message
-<<<<<<< HEAD
 			$message = sprintf( __( "WordPress SEO Premium detected that you deleted a post. <a href='%s'>Click here to create a redirect from the old post URL</a>.", 'wordpress-seo-premium' ), $this->javascript_create_redirect( $url, $id ) );
-=======
-			$message = sprintf( __( 'WordPress SEO Premium detected that you deleted a post. <a href="%s">Click here to create a redirect from the old post URL</a>.', 'wordpress-seo-premium' ), $this->javascript_create_redirect( $url ) );
->>>>>>> 75532e35
 
 			$this->create_notification( $message, 'delete', $id );
 		}
@@ -231,12 +206,15 @@
 	 * @param $new_url
 	 */
 	protected function set_notification( $old_url, $new_url ) {
-		$message = sprintf( __( "WordPress SEO Premium created a <a href='%s'>redirect</a> from the old post URL to the new post URL. <a href='%s'>Click here to undo this</a>.", 'wordpress-seo-premium' ), $this->admin_redirect_url( $old_url ), $this->javascript_undo_redirect( $old_url ) );
+		$id = 'wpseo_redirect_' . md5( $old_url );
+
+		// Format the message
+		$message = sprintf( __( "WordPress SEO Premium created a <a href='%s'>redirect</a> from the old post URL to the new post URL. <a href='%s'>Click here to undo this</a>.", 'wordpress-seo-premium' ), $this->admin_redirect_url( $old_url ), $this->javascript_undo_redirect( $old_url, $id ) );
 
 		$this->create_redirect( $old_url, $new_url );
 
 		//Only set notification when the slug change was not saved through quick edit
-		$this->create_notification( $message, 'slug_change' );
+		$this->create_notification( $message, 'slug_change', $id );
 	}
 
 }