--- conflicted
+++ resolved
@@ -5,10 +5,9 @@
 
 	private static function fill() {
 		self::$strings = array(
-<<<<<<< HEAD
 			'error_circular'        => __( 'You can\'t redirect a URL to itself.', 'wordpress-seo-premium' ),
 			'error_old_url'         => __( 'The old URL field can\'t be empty.', 'wordpress-seo-premium' ),
-			'error_regex'           => __( 'The REGEX field can\'t be empty.', 'wordpress-seo-premium' ),
+			'error_regex'           => __( 'The Regular Expression field can\'t be empty.', 'wordpress-seo-premium' ),
 			'error_new_url'         => __( 'The new URL field can\'t be empty.', 'wordpress-seo-premium' ),
 			'error_saving_redirect' => __( 'Error while saving this redirect', 'wordpress-seo-premium' ),
 			'error_new_type'        => __( 'New type can\'t be empty.', 'wordpress-seo-premium' ),
@@ -19,20 +18,6 @@
 			'redirect_saved'        => __( 'Redirect created from %1$s to %2$s!', 'wordpress-seo-premium' ),
 			'redirect_possibly_bad' => __( 'Possibly bad redirect.', 'wordpress-seo-premium' ),
 			'redirect_not_ok'       => __( 'The URL you entered returned a HTTP code different than 200(OK).', 'wordpress-seo-premium' ),
-=======
-			'ajaxurl'               => admin_url( 'admin-ajax.php' ),
-			'error_circular'        => __( "You can't redirect a URL to itself.", 'wordpress-seo-premium' ),
-			'error_old_url'         => __( "The old URL field can't be empty.", 'wordpress-seo-premium' ),
-			'error_regex'           => __( "The Regular Expression field can't be empty.", 'wordpress-seo-premium' ),
-			'error_new_url'         => __( "The new URL field can't be empty.", 'wordpress-seo-premium' ),
-			'error_saving_redirect' => __( "Error while saving this redirect", 'wordpress-seo-premium' ),
-			'error_new_type'        => __( "New type can't be empty.", 'wordpress-seo-premium' ),
-			'unsaved_redirects'     => __( "You have unsaved redirects, are you sure you want to leave?", 'wordpress-seo-premium' ),
-			'enter_new_url'         => __( "Please enter the new URL", 'wordpress-seo-premium' ),
-			'redirect_saved'        => __( "Redirect saved.", 'wordpress-seo-premium' ),
-			'redirect_possibly_bad' => __( "Possibly bad redirect.", 'wordpress-seo-premium' ),
-			'redirect_not_ok'       => __( "The URL you entered returned a HTTP code different than 200 (OK).", 'wordpress-seo-premium' ),
->>>>>>> 75532e35
 		);
 	}
 
