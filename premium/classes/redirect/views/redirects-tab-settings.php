<?php
/**
 * @package WPSEO\Premium\Views
 */

if ( ! empty( $redirect_file ) ) {
	switch ( $redirect_file ) {
		case 'apache_include_file':
			?>
			<div class="notice notice-warning inline">
				<p>
					<?php esc_html_e( "As you're on Apache, you should add the following include to the website httpd config file:", 'wordpress-seo-premium' ); ?>
					<br><code>Include <?php echo esc_html( $file_path ); ?></code>
				</p>
			</div>
			<?php
			break;
		case 'cannot_write_htaccess':
			?>
			<div class='notice notice-error inline'>
				<p>
					<?php
					printf(
						/* translators: %s: '.htaccess' file name. */
						esc_html__( "We're unable to save the redirects to your %s file. Please make the file writable.", 'wordpress-seo-premium' ),
						'<code>.htaccess</code>'
					);
					?>
				</p>
			</div>

			<?php
			break;
		case 'nginx_include_file':
			?>
			<div class="notice notice-warning inline">
				<p>
					<?php esc_html_e( "As you're on Nginx, you should add the following include to the Nginx config file:", 'wordpress-seo-premium' ); ?>
					<br><code>include <?php echo esc_html( $file_path ); ?></code>
				</p>
			</div>
			<?php
			break;
		case 'cannot_write_file':
			?>
			<div class='notice notice-error inline'>
				<p>
					<?php
					printf(
						/* translators: %s expands to the folder location where the redirects fill will be saved. */
						esc_html__( "We're unable to save the redirect file to %s", 'wordpress-seo-premium' ),
						esc_html( $file_path )
					);
					?>
				</p>
			</div>
			<?php
			break;
	}
}
	?>

<div id="table-settings" class="tab-url redirect-table-tab">
<<<<<<< HEAD
<?php echo '<h2>' . esc_html__( 'Redirects settings', 'wordpress-seo-premium' ) . '</h2>'; ?>
	<form action="<?php echo admin_url( 'options.php' ); ?>" method="post">
=======
<?php echo '<h2>' . esc_html( 'Redirects settings', 'wordpress-seo-premium' ) . '</h2>'; ?>
	<form action="<?php echo esc_url( admin_url( 'options.php' ) ); ?>" method="post">
>>>>>>> c0b6ddc9
		<?php
		settings_fields( 'yoast_wpseo_redirect_options' );

		$yform = Yoast_Form::get_instance();

		$yform->set_option( 'wpseo_redirect' );

		$yform->toggle_switch( 'disable_php_redirect', array(
			'off' => '<code>PHP</code>',
			'on'  => ( WPSEO_Utils::is_apache() ) ? '<code>.htaccess</code>' : __( 'Web server', 'wordpress-seo-premium' ),
		), __( 'Redirect method', 'wordpress-seo-premium' ) );

		if ( WPSEO_Utils::is_apache() ) {
			/* translators: 1: '.htaccess' file name */
			echo '<p>' . sprintf( esc_html__( 'Write redirects to the %1$s file. Make sure the %1$s file is writable.', 'wordpress-seo-premium' ), '<code>.htaccess</code>' ) . '</p>';

			$yform->light_switch( 'separate_file', __( 'Generate a separate redirect file', 'wordpress-seo-premium' ) );

			/* translators: %s: '.htaccess' file name */
			echo '<p>' . sprintf( esc_html__( 'By default we write the redirects to your %s file, check this if you want the redirects written to a separate file. Only check this option if you know what you are doing!', 'wordpress-seo-premium' ), '<code>.htaccess</code>' ) . '</p>';
		}
		else {
			/* translators: %s: 'Yoast SEO Premium' */
			echo '<p>' . sprintf( esc_html__( '%s can generate redirect files that can be included in your website web server configuration. If you choose this option the PHP redirects will be disabled. Only check this option if you know what you are doing!', 'wordpress-seo-premium' ), 'Yoast SEO Premium' ) . '</p>';
		}
		?>
		<p class="submit">
			<input type="submit" name="submit" id="submit" class="button button-primary" value="<?php esc_html_e( 'Save Changes', 'wordpress-seo-premium' ); ?>" />
		</p>
	</form>
</div><|MERGE_RESOLUTION|>--- conflicted
+++ resolved
@@ -60,14 +60,9 @@
 }
 	?>
 
-<div id="table-settings" class="tab-url redirect-table-tab">
-<<<<<<< HEAD
+<div id="table-settings" class="tab-url redirect-table-tab">strings
 <?php echo '<h2>' . esc_html__( 'Redirects settings', 'wordpress-seo-premium' ) . '</h2>'; ?>
-	<form action="<?php echo admin_url( 'options.php' ); ?>" method="post">
-=======
-<?php echo '<h2>' . esc_html( 'Redirects settings', 'wordpress-seo-premium' ) . '</h2>'; ?>
 	<form action="<?php echo esc_url( admin_url( 'options.php' ) ); ?>" method="post">
->>>>>>> c0b6ddc9
 		<?php
 		settings_fields( 'yoast_wpseo_redirect_options' );
 
