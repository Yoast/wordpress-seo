<?php
/**
 * @package WPSEO\Premium\Classes
 */

/**
 * Class WPSEO_Redirect_Presenter
 */
class WPSEO_Redirect_Presenter {

	/**
	 * Function that outputs the redirect page
	 *
	 * @param string $tab_to_display The tab that will be shown.
	 */
	public function display( $tab_to_display ) {
		$tab_presenter = $this->get_tab_presenter( $tab_to_display );
		$redirect_tabs = $this->navigation_tabs( $tab_to_display );

		include WPSEO_PREMIUM_PATH . 'classes/redirect/views/redirects.php';
	}

	/**
	 * Returns a tab presenter.
	 *
	 * @param string $tab_to_display The tab that will be shown.
	 *
	 * @return null|WPSEO_Redirect_Tab_Presenter
	 */
	private function get_tab_presenter( $tab_to_display ) {
		$tab_presenter = null;
		switch ( $tab_to_display ) {
			case 'plain':
			case 'regex':
				$redirect_manager = new WPSEO_Redirect_Manager( $tab_to_display );
				$tab_presenter    = new WPSEO_Redirect_Table_Presenter( $tab_to_display, $this->get_view_vars() );
				$tab_presenter->set_table( $redirect_manager->get_redirects() );
				break;
<<<<<<< HEAD
			case 'settings':
				$tab_presenter = new WPSEO_Redirect_Settings_Presenter( $tab_to_display, $this->get_view_vars() );
=======
			case 'settings' :
				if ( current_user_can( 'wpseo_manage_options' ) ) {
					$tab_presenter = new WPSEO_Redirect_Settings_Presenter( $tab_to_display, $this->get_view_vars() );
				}
>>>>>>> 00728c56
				break;
		}

		return $tab_presenter;
	}

	/**
	 * Returning the anchors html for the tabs
	 *
	 * @param string $active_tab The tab that will be active.
	 *
	 * @return array
	 */
	private function navigation_tabs( $active_tab ) {
		$tabs = array(
			'plain'    => __( 'Redirects', 'wordpress-seo-premium' ),
			'regex'    => __( 'Regex Redirects', 'wordpress-seo-premium' ),
		);

		if ( current_user_can( 'wpseo_manage_options' ) ) {
			$tabs['settings'] = __( 'Settings', 'wordpress-seo-premium' );
		}

		return array(
<<<<<<< HEAD
			'tabs'        => array(
				'plain'    => __( 'Redirects', 'wordpress-seo-premium' ),
				'regex'    => __( 'Regex Redirects', 'wordpress-seo-premium' ),
				'settings' => __( 'Settings', 'wordpress-seo-premium' ),
			),
=======
			'tabs' => $tabs,
>>>>>>> 00728c56
			'current_tab' => $active_tab,
			'page_url'    => admin_url( 'admin.php?page=wpseo_redirects&tab=' ),
		);
	}

	/**
	 * Getting the variables for the view
	 *
	 * @return array
	 */
	private function get_view_vars() {
		return array(
			'nonce' => wp_create_nonce( 'wpseo-redirects-ajax-security' ),
		);
	}
}<|MERGE_RESOLUTION|>--- conflicted
+++ resolved
@@ -36,15 +36,10 @@
 				$tab_presenter    = new WPSEO_Redirect_Table_Presenter( $tab_to_display, $this->get_view_vars() );
 				$tab_presenter->set_table( $redirect_manager->get_redirects() );
 				break;
-<<<<<<< HEAD
 			case 'settings':
-				$tab_presenter = new WPSEO_Redirect_Settings_Presenter( $tab_to_display, $this->get_view_vars() );
-=======
-			case 'settings' :
 				if ( current_user_can( 'wpseo_manage_options' ) ) {
 					$tab_presenter = new WPSEO_Redirect_Settings_Presenter( $tab_to_display, $this->get_view_vars() );
 				}
->>>>>>> 00728c56
 				break;
 		}
 
@@ -60,24 +55,16 @@
 	 */
 	private function navigation_tabs( $active_tab ) {
 		$tabs = array(
-			'plain'    => __( 'Redirects', 'wordpress-seo-premium' ),
-			'regex'    => __( 'Regex Redirects', 'wordpress-seo-premium' ),
-		);
+				'plain'    => __( 'Redirects', 'wordpress-seo-premium' ),
+				'regex'    => __( 'Regex Redirects', 'wordpress-seo-premium' ),
+				);
 
 		if ( current_user_can( 'wpseo_manage_options' ) ) {
 			$tabs['settings'] = __( 'Settings', 'wordpress-seo-premium' );
-		}
+			}
 
 		return array(
-<<<<<<< HEAD
-			'tabs'        => array(
-				'plain'    => __( 'Redirects', 'wordpress-seo-premium' ),
-				'regex'    => __( 'Regex Redirects', 'wordpress-seo-premium' ),
-				'settings' => __( 'Settings', 'wordpress-seo-premium' ),
-			),
-=======
-			'tabs' => $tabs,
->>>>>>> 00728c56
+			'tabs'        => $tabs,
 			'current_tab' => $active_tab,
 			'page_url'    => admin_url( 'admin.php?page=wpseo_redirects&tab=' ),
 		);
