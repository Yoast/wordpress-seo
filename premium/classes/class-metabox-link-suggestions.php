<?php
/**
 * @package WPSEO\Premium\Classes
 */

/**
 * Represents the class for adding the link suggestions metabox for each post type.
 */
class WPSEO_Metabox_Link_Suggestions implements WPSEO_WordPress_Integration {

	/**
	 * Sets the hooks for adding the metaboxes.
	 */
	public function register_hooks() {
		add_action( 'add_meta_boxes', array( $this, 'add_meta_boxes' ) );
	}

	/**
	 * Returns the data required for the JS to function.
	 *
	 * @return false|array Either an array of cached suggestions or false.
	 */
	public function get_js_data() {
		// @codingStandardsIgnoreStart
		global $post_ID;
<<<<<<< HEAD
=======
		$post_id = $post_ID;
>>>>>>> 480baf9c
		// @codingStandardsIgnoreEnd

		$service = new WPSEO_Premium_Link_Suggestions_Service();

<<<<<<< HEAD
		// @codingStandardsIgnoreStart
		$prominent_words = get_the_terms( $post_ID, WPSEO_Premium_Prominent_Words_Registration::TERM_NAME );
		// @codingStandardsIgnoreEnd

=======
		$prominent_words = get_the_terms( $post_id, WPSEO_Premium_Prominent_Words_Registration::TERM_NAME );
>>>>>>> 480baf9c
		if ( false === $prominent_words ) {
			return false;
		}

		$prominent_words = wp_list_pluck( $prominent_words, 'term_id' );

		$suggestions = get_transient( $service->get_cache_key( $prominent_words ) );
		if ( empty( $suggestions ) ) {
			$suggestions = false;
		}

		return $service->add_is_cornerstone( $suggestions );
	}

	/**
	 * Adds a meta for each public post type.
	 */
	public function add_meta_boxes() {
		$post_types = $this->get_post_types();

		array_map( array( $this, 'add_meta_box' ), $post_types );
	}

	/**
	 * Returns whether the link suggestions are available for the given post type.
	 *
	 * @param string $post_type The post type for which to check if the link suggestions are available.
	 * @return boolean Whether the link suggestions are available for the given post type.
	 */
	public function is_available( $post_type ) {
		// Consider applying a filter here, REST endpoint should be available though!
		$allowed_post_types = array( 'post', 'page' );

		return in_array( $post_type, $allowed_post_types );
	}

	/**
	 * Renders the content for the metabox. We leave this empty because we render with React.
	 */
	public function render_metabox_content() {
		echo '';
	}

	/**
	 * Returns all the public post types.
	 *
	 * @return array
	 */
	protected function get_post_types() {
		$post_types = get_post_types( array( 'public' => true ) );

		if ( is_array( $post_types ) && $post_types !== array() ) {
			return $post_types;
		}

		return array();
	}

	/**
	 * Returns whether or not the Link Suggestions are enabled.
	 *
	 * @return bool Whether or not the link suggestions are enabled.
	 */
	public function is_enabled() {
		$options = WPSEO_Options::get_option( 'wpseo' );
		return ( isset( $options['enable_link_suggestions'] ) && $options['enable_link_suggestions'] );
	}

	/**
	 * Returns whether or not we need to index more posts for correct link suggestion functionality
	 *
	 * @return bool Whether or not we need to index more posts.
	 */
	public function is_site_unindexed() {
		$recalculation_notifier = new WPSEO_Premium_Prominent_Words_Recalculation_Notifier();

		return $recalculation_notifier->has_notification();
	}

	/**
	 * Adds a meta box for the given post type.
	 *
	 * @param string $post_type The post type to add a meta box for.
	 */
	protected function add_meta_box( $post_type ) {
		if ( ! $this->is_available( $post_type ) || ! $this->is_enabled() ) {
			return;
		}

		$language_support = new WPSEO_Premium_Prominent_Words_Language_Support();

		if ( ! $language_support->is_language_supported( WPSEO_Utils::get_language( get_locale() ) ) ) {
			return;
		}

		if ( ! WPSEO_Utils::are_content_endpoints_available() ) {
			return;
		}

		add_meta_box(
			'yoast_internal_linking',
			sprintf(
				/* translators: %s expands to Yoast  */
				__( '%s internal linking', 'wordpress-seo-premium' ),
				'Yoast'
			),
			array( $this, 'render_metabox_content' ),
			$post_type,
			'side',
			'low'
		);
	}
}<|MERGE_RESOLUTION|>--- conflicted
+++ resolved
@@ -23,22 +23,14 @@
 	public function get_js_data() {
 		// @codingStandardsIgnoreStart
 		global $post_ID;
-<<<<<<< HEAD
-=======
+
 		$post_id = $post_ID;
->>>>>>> 480baf9c
 		// @codingStandardsIgnoreEnd
 
 		$service = new WPSEO_Premium_Link_Suggestions_Service();
 
-<<<<<<< HEAD
-		// @codingStandardsIgnoreStart
-		$prominent_words = get_the_terms( $post_ID, WPSEO_Premium_Prominent_Words_Registration::TERM_NAME );
-		// @codingStandardsIgnoreEnd
+		$prominent_words = get_the_terms( $post_id, WPSEO_Premium_Prominent_Words_Registration::TERM_NAME );
 
-=======
-		$prominent_words = get_the_terms( $post_id, WPSEO_Premium_Prominent_Words_Registration::TERM_NAME );
->>>>>>> 480baf9c
 		if ( false === $prominent_words ) {
 			return false;
 		}
