<?php
/**
 * @package WPSEO\Premium
 */

/**
 * Handles adding site wide analysis UI to the WordPress admin.
 */
class WPSEO_Premium_Prominent_Words_Recalculation implements WPSEO_WordPress_Integration {

	/**
	 * Registers all hooks to WordPress
	 */
	public function register_hooks() {
		add_action( 'wpseo_settings_tabs_dashboard', array(
			$this,
			'add_tab',
		) );
		add_action( 'wpseo_settings_tab_site_analysis', array(
			$this,
			'display_tab',
		) );
		add_action( 'admin_enqueue_scripts', array( $this, 'enqueue' ) );
	}

	/**
	 * Adds a tab to the dashboard.
	 *
	 * @param WPSEO_Option_Tabs $tabs The tabs object.
	 */
	public function add_tab( $tabs ) {
		if ( WPSEO_Utils::are_content_endpoints_available() && $this->is_content_language_supported() ) {
			$tabs->add_tab( new WPSEO_Option_Tab( 'site-analysis', __( 'Site wide analysis', 'wordpress-seo-premium' ) ) );
		}
	}

	/**
	 * Display the site wide analysis tab.
	 */
	public function display_tab() {
		?>
		<section class="yoast-js-site-wide-prominent-words">
			<h2><?php esc_html_e( 'Site wide analysis', 'wordpress-seo-premium' ); ?></h2>
			<p>
				<?php
				printf(
					/* translators: %1$s expands to a link start tag to the Yoast.com website, %2$s is the link closing tag. */
					__( 'The Site wide analysis can help you get the most out of %1$sthe internal linking tool%2$s and calculate the most prominent words for your site.', 'wordpress-seo-premium' ),
					'<a href="https://yoa.st/oj" target="_blank">',
					'</a>'
				);
				?>
			</p>
			<h3><?php esc_html_e( 'Prominent words summary', 'wordpress-seo-premium' ); ?></h3>
			<?php
			$total_posts_with_prominent_words = $this->count_posts_prominent_words( 'post' );
			$total_posts_without_prominent_words = $this->count_posts_without_prominent_words( 'post' );
			$total = ( $total_posts_without_prominent_words + $total_posts_with_prominent_words );

			$total_pages_with_prominent_words = $this->count_posts_prominent_words( 'page' );
			$total_pages_without_prominent_words = $this->count_posts_without_prominent_words( 'page' );
			$total_pages = ( $total_pages_without_prominent_words + $total_pages_with_prominent_words );
			?>
			<ul class="ul-disc">
				<li>
					<?php
						echo esc_html(
							sprintf(
								_n( '%d total post', '%d total posts', $total, 'wordpress-seo-premium' ),
								$total
							)
						);
					?>
				</li>
				<li>
					<?php
					echo esc_html(
						sprintf(
							_n( '%d post with prominent words', '%d posts with prominent words', $total_posts_with_prominent_words, 'wordpress-seo-premium' ),
							$total_posts_with_prominent_words
						)
					);
					?>
				</li>
				<li>
					<?php
					echo esc_html(
						sprintf(
							_n( '%d post without prominent words', '%d posts without prominent words', $total_posts_without_prominent_words, 'wordpress-seo-premium' ),
							$total_posts_without_prominent_words
						)
					); ?>
				</li>
				<li>
					<?php
					echo esc_html(
						sprintf(
							_n( '%d total page', '%d total pages', $total_pages, 'wordpress-seo-premium' ),
							$total_pages
						)
					);
					?>
				</li>
				<li>
					<?php
					echo esc_html(
						sprintf(
							_n( '%d page with prominent words', '%d pages with prominent words', $total_pages_with_prominent_words, 'wordpress-seo-premium' ),
							$total_pages_with_prominent_words
						)
					);
					?>
				</li>
				<li>
					<?php
					echo esc_html(
						sprintf(
							_n( '%d page without prominent words', '%d pages without prominent words', $total_pages_without_prominent_words, 'wordpress-seo-premium' ),
							$total_pages_without_prominent_words
						)
					); ?>
				</li>
			</ul>
			<p>
				<?php
<<<<<<< HEAD
					esc_html_e( 'Run the analysis now to calculate the prominent words of all your posts. The initial indexation may take a while, depending on the size of your site.', 'wordpress-seo-premium' );
				?>
			</p>
			<div class="yoast-js-prominent-words-info notice notice-info inline">
				<p>
				<?php
					esc_html_e( 'Once started, the calculation will be incomplete if you navigate away from this page.', 'wordpress-seo-premium' );
				?>
				</p>
			</div>
			<div class="yoast-js-prominent-words-progress notice notice-info inline">
				<p>
				<?php
					esc_html_e( 'Calculation in progress.', 'wordpress-seo-premium' );
					echo ' ';
=======
					esc_html_e( 'Currently calculating prominent words.', 'wordpress-seo-premium' );
					echo '<br />';
>>>>>>> ead38cb9
					echo sprintf(
						esc_html( _n( 'Analyzed %1$s out of %2$s post', 'Analyzed %1$s out of %2$s posts.', $total, 'wordpress-seo-premium' ) ),
						"<span class='yoast-js-prominent-words-progress-current'>0</span>",
						$total
					);
					echo '<br />';
					echo sprintf(
						esc_html( _n( 'Calculated %1$s out of %2$s page', 'Calculated %1$s out of %2$s pages', $total_pages, 'wordpress-seo-premium' ) ),
						"<span class='yoast-js-prominent-words-pages-progress-current'>0</span>",
						$total_pages
					);
				?>
				</p>
			</div>
			<div class="yoast-js-prominent-words-completed notice notice-success inline">
				<p>
				<?php echo esc_html(
					sprintf(
						_n( 'Calculated prominent words for %1$s post', 'Calculated prominent words for %1$s posts.', $total, 'wordpress-seo-premium' ),
						$total
					)
				); ?>
<<<<<<< HEAD
			</p>
=======
				<br />
				<?php echo esc_html(
					sprintf(
						_n( 'Calculated prominent words for %1$s page', 'Calculated prominent words for %1$s pages', $total_pages, 'wordpress-seo-premium' ),
						$total_pages
					)
				); ?>
>>>>>>> ead38cb9
			</div>
			<button type="button" class="button yoast-js-calculate-prominent-words yoast-js-calculate-prominent-words--all"><?php esc_html_e( 'Calculate prominent words for all posts', 'wordpress-seo-premium' ); ?></button>
		</section>
		<?php
	}

	/**
	 * Enqueues site wide analysis script
	 */
	public function enqueue() {
		$page = filter_input( INPUT_GET, 'page' );

		wp_register_script( WPSEO_Admin_Asset_Manager::PREFIX . 'premium-site-wide-analysis', plugin_dir_url( WPSEO_PREMIUM_FILE ) . '/assets/js/dist/yoast-premium-site-wide-analysis-402' . WPSEO_CSSJS_SUFFIX . '.js', array(), WPSEO_VERSION, true );

		$has_prominent_words = $this->count_posts_prominent_words( 'post' );
		$has_no_prominent_words = $this->count_posts_without_prominent_words( 'post' );
		$total = ( $has_no_prominent_words + $has_prominent_words );

		$total_pages_with_prominent_words = $this->count_posts_prominent_words( 'page' );
		$total_pages_without_prominent_words = $this->count_posts_without_prominent_words( 'page' );
		$total_pages = ( $total_pages_without_prominent_words + $total_pages_with_prominent_words );

		if ( $page === 'wpseo_dashboard' ) {
			$data = array(
				'allWords' => get_terms( WPSEO_Premium_Prominent_Words_Registration::TERM_NAME, array( 'fields' => 'ids' ) ),
				'amount' => array(
					'total' => $total,
					'hasProminentWords' => $has_prominent_words,
					'hasNoProminentWords' => $has_no_prominent_words,
				),
<<<<<<< HEAD
=======

				'amountPages' => array(
					'total' => $total_pages,
				),

>>>>>>> ead38cb9
				'restApi' => array(
					'root' => esc_url_raw( rest_url() ),
					'nonce' => wp_create_nonce( 'wp_rest' ),
				),
				'l10n' => array(
					'calculationInProgress' => __( 'Calculation in progress...', 'wordpress-seo-premium' ),
					'calculationCompleted'  => __( 'Calculation completed.', 'wordpress-seo-premium' ),
				),
			);

			wp_enqueue_script( WPSEO_Admin_Asset_Manager::PREFIX . 'premium-site-wide-analysis' );
			wp_localize_script( WPSEO_Admin_Asset_Manager::PREFIX . 'premium-site-wide-analysis', 'yoastSiteWideAnalysisData', array( 'data' => $data ) );
		}
	}

	/**
	 * Returns whether the current language is supported for the link suggestions.
	 *
	 * @return bool Whether the current language is supported for the link suggestions.
	 */
	protected function is_content_language_supported() {
		return WPSEO_Utils::get_language( get_locale() ) === 'en';
	}

	/**
	 * Counts posts that have prominent words.
	 *
	 * @param string $post_type The post type to count.
	 * @return int The amount of posts.
	 */
	protected function count_posts_prominent_words( $post_type ) {
		$taxonomy = WPSEO_Premium_Prominent_Words_Registration::TERM_NAME;

		$total_posts = new WP_Query( array(
			'post_type' => $post_type,
			'tax_query' => array(
				array(
					'taxonomy' => $taxonomy,
					'terms' => get_terms( $taxonomy, array( 'fields' => 'ids' ) ),
					'operator' => 'IN',
				),
			),
		) );

		return (int) $total_posts->found_posts;
	}

	/**
	 * Counts posts that have no prominent words.
	 *
	 * @param string $post_type The post type to count.
	 * @return int The amount of posts.
	 */
	protected function count_posts_without_prominent_words( $post_type ) {
		$taxonomy = WPSEO_Premium_Prominent_Words_Registration::TERM_NAME;

		$total_posts = new WP_Query( array(
			'post_type' => $post_type,
			'tax_query' => array(
				array(
					'taxonomy' => $taxonomy,
					'terms' => get_terms( $taxonomy, array( 'fields' => 'ids' ) ),
					'operator' => 'NOT IN',
				),
			),
		) );

		return (int) $total_posts->found_posts;
	}
}<|MERGE_RESOLUTION|>--- conflicted
+++ resolved
@@ -123,8 +123,7 @@
 			</ul>
 			<p>
 				<?php
-<<<<<<< HEAD
-					esc_html_e( 'Run the analysis now to calculate the prominent words of all your posts. The initial indexation may take a while, depending on the size of your site.', 'wordpress-seo-premium' );
+					esc_html_e( 'Run the analysis now to calculate the prominent words of all your posts and pages. The initial indexation may take a while, depending on the size of your site.', 'wordpress-seo-premium' );
 				?>
 			</p>
 			<div class="yoast-js-prominent-words-info notice notice-info inline">
@@ -137,20 +136,16 @@
 			<div class="yoast-js-prominent-words-progress notice notice-info inline">
 				<p>
 				<?php
-					esc_html_e( 'Calculation in progress.', 'wordpress-seo-premium' );
-					echo ' ';
-=======
-					esc_html_e( 'Currently calculating prominent words.', 'wordpress-seo-premium' );
+					esc_html_e( 'Calculation in progress...', 'wordpress-seo-premium' );
 					echo '<br />';
->>>>>>> ead38cb9
 					echo sprintf(
-						esc_html( _n( 'Analyzed %1$s out of %2$s post', 'Analyzed %1$s out of %2$s posts.', $total, 'wordpress-seo-premium' ) ),
+						esc_html( _n( 'Analyzed %1$s out of %2$s post.', 'Analyzed %1$s out of %2$s posts.', $total, 'wordpress-seo-premium' ) ),
 						"<span class='yoast-js-prominent-words-progress-current'>0</span>",
 						$total
 					);
 					echo '<br />';
 					echo sprintf(
-						esc_html( _n( 'Calculated %1$s out of %2$s page', 'Calculated %1$s out of %2$s pages', $total_pages, 'wordpress-seo-premium' ) ),
+						esc_html( _n( 'Calculated %1$s out of %2$s page.', 'Calculated %1$s out of %2$s pages.', $total_pages, 'wordpress-seo-premium' ) ),
 						"<span class='yoast-js-prominent-words-pages-progress-current'>0</span>",
 						$total_pages
 					);
@@ -161,23 +156,20 @@
 				<p>
 				<?php echo esc_html(
 					sprintf(
-						_n( 'Calculated prominent words for %1$s post', 'Calculated prominent words for %1$s posts.', $total, 'wordpress-seo-premium' ),
+						_n( 'Calculated prominent words for %1$s post.', 'Calculated prominent words for %1$s posts.', $total, 'wordpress-seo-premium' ),
 						$total
 					)
 				); ?>
-<<<<<<< HEAD
-			</p>
-=======
 				<br />
 				<?php echo esc_html(
 					sprintf(
-						_n( 'Calculated prominent words for %1$s page', 'Calculated prominent words for %1$s pages', $total_pages, 'wordpress-seo-premium' ),
+						_n( 'Calculated prominent words for %1$s page.', 'Calculated prominent words for %1$s pages.', $total_pages, 'wordpress-seo-premium' ),
 						$total_pages
 					)
 				); ?>
->>>>>>> ead38cb9
+				</p>
 			</div>
-			<button type="button" class="button yoast-js-calculate-prominent-words yoast-js-calculate-prominent-words--all"><?php esc_html_e( 'Calculate prominent words for all posts', 'wordpress-seo-premium' ); ?></button>
+			<button type="button" class="button yoast-js-calculate-prominent-words yoast-js-calculate-prominent-words--all"><?php esc_html_e( 'Calculate prominent words', 'wordpress-seo-premium' ); ?></button>
 		</section>
 		<?php
 	}
@@ -206,14 +198,9 @@
 					'hasProminentWords' => $has_prominent_words,
 					'hasNoProminentWords' => $has_no_prominent_words,
 				),
-<<<<<<< HEAD
-=======
-
 				'amountPages' => array(
 					'total' => $total_pages,
 				),
-
->>>>>>> ead38cb9
 				'restApi' => array(
 					'root' => esc_url_raw( rest_url() ),
 					'nonce' => wp_create_nonce( 'wp_rest' ),
