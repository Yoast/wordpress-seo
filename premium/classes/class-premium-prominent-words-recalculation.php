<?php
/**
 * @package WPSEO\Premium
 */

/**
 * Handles adding site wide analysis UI to the WordPress admin.
 */
class WPSEO_Premium_Prominent_Words_Recalculation implements WPSEO_WordPress_Integration {

	const MODAL_DIALOG_HEIGHT_BASE = 282;
	const PROGRESS_BAR_HEIGHT = 32;

	/**
	 * Registers all hooks to WordPress
	 */
	public function register_hooks() {
		add_action( 'wpseo_internal_linking', array( $this, 'add_internal_linking_interface' ) );

		add_action( 'admin_enqueue_scripts', array( $this, 'enqueue' ) );
		add_action( 'admin_footer', array( $this, 'modal_box' ), 20 );
	}

	/**
	 * Renders the html for the internal linking interface.
	 */
	public function add_internal_linking_interface() {
		$unindexed_posts = $this->count_unindexed_posts_by_type( 'post' );
		$unindexed_pages = $this->count_unindexed_posts_by_type( 'page' );

		echo '<h2>' . esc_html__( 'Internal linking', 'wordpress-seo-premium' ) . '</h2>';
		echo '<p>' . __( 'Analyze your site to receive internal linking suggestions.', 'wordpress-seo-premium' ) . '</p>';

		if ( $unindexed_posts === 0 && $unindexed_pages === 0 ) {
		?>

			<p><?php echo $this->messageAlreadyIndexed(); ?></p>
		<?php
		}
		else {
			$height = $this->get_modal_height( $unindexed_posts, $unindexed_pages );
		?>
<<<<<<< HEAD
			<p><?php _e( 'Want to use our internal linking tool? Analyze all the published posts and pages to generate internal linking suggestions.', 'wordpress-seo-premium' ); ?></p>
			<p>
				<a id="openInternalLinksCalculation" href="#TB_inline?width=600&height=<?php echo $height; ?>&inlineId=wpseo_recalculate_internal_links_wrapper" title='<?php echo __( 'Generating internal linking suggestions', 'wordpress-seo-premium' ); ?>' class="btn button yoast-js-calculate-prominent-words yoast-js-calculate-prominent-words--all thickbox"><?php esc_html_e( 'Analyze your content', 'wordpress-seo-premium' ); ?></a>
=======
			<p id="internalLinksCalculation">
				<a id="openInternalLinksCalculation" href="#TB_inline?width=600&height=<?php echo $height; ?>&inlineId=wpseo_recalculate_internal_links_wrapper" title='<?php echo __( 'Internal linking: Analyzing the content', 'wordpress-seo-premium' ); ?>' class="btn button yoast-js-calculate-prominent-words yoast-js-calculate-prominent-words--all thickbox"><?php esc_html_e( 'Analyze your content', 'wordpress-seo-premium' ); ?></a>
>>>>>>> dae5fb5f
			</p>
		<?php
		}
		?>
		<br />
		<?php
	}

	/**
	 * Initialize the modal box to be displayed when needed.
	 */
	public function modal_box() {
		// Adding the thickbox.
		add_thickbox();

		$total_posts = $this->count_unindexed_posts_by_type( 'post' );
		$total_pages = $this->count_unindexed_posts_by_type( 'page' );

		$progressPosts = sprintf(
		/* translators: 1: expands to a <span> containing the number of items recalculated. 2: expands to a <strong> containing the total number of items. */
			__( 'Post %1$s of %2$s analyzed.', 'wordpress-seo-premium' ),
			'<span id="wpseo_count_posts" class="wpseo-prominent-words-progress-current">0</span>',
			'<strong id="wpseo_count_posts_total" class="wpseo-prominent-words-progress-total">' . $total_posts . '</strong>'
		);

		$progressPages = sprintf(
		/* translators: 1: expands to a <span> containing the number of items recalculated. 2: expands to a <strong> containing the total number of items. */
			__( 'Page %1$s of %2$s analyzed.', 'wordpress-seo-premium' ),
			'<span id="wpseo_count_pages" class="wpseo-prominent-words-progress-current">0</span>',
			'<strong id="wpseo_count_pages_total" class="wpseo-prominent-words-progress-total">' . $total_pages . '</strong>'
		);

		?>
		<div id="wpseo_recalculate_internal_links_wrapper" class="hidden">
			<div id="wpseo_recalculate_internal_links">
				<p><?php esc_html_e( 'Generating suggestions for posts...', 'wordpress-seo-premium' ); ?></p>
				<?php if ( $total_posts > 0 ) : ?>
				<div id="wpseo_internal_links_posts_progressbar" class="wpseo-progressbar"></div>
				<p><?php echo $progressPosts; ?></p>
				<?php else : ?>
				<p><?php _e( 'All your posts are already indexed, there is no need to do the recalculation for them.', 'wordpress-seo-premium' ); ?></p>
				<?php endif; ?>
			</div>
			<hr />
			<div id="wpseo_recalculate_internal_links">
				<p><?php esc_html_e( 'Generating suggestions for pages...', 'wordpress-seo-premium' ); ?></p>
				<?php if ( $total_pages > 0 ) : ?>
				<div id="wpseo_internal_links_pages_progressbar" class="wpseo-progressbar"></div>
				<p><?php echo $progressPages; ?></p>
				<?php else : ?>
				<p><?php _e( 'All your pages are already indexed, there is no need to do the recalculation for them.', 'wordpress-seo-premium' ); ?></p>
				<?php endif; ?>
			</div>
			<button onclick="tb_remove();" type="button" class="button"><?php _e( 'Stop analyzing', 'wordpress-seo-premium' ); ?></button>
		</div>

		<?php
	}

	/**
	 * Enqueues site wide analysis script
	 */
	public function enqueue() {
		$page = filter_input( INPUT_GET, 'page' );

		wp_register_script( WPSEO_Admin_Asset_Manager::PREFIX . 'premium-site-wide-analysis', plugin_dir_url( WPSEO_PREMIUM_FILE ) . '/assets/js/dist/yoast-premium-site-wide-analysis-420' . WPSEO_CSSJS_SUFFIX . '.js', array(), WPSEO_VERSION, true );

		if ( $page === 'wpseo_dashboard' ) {
			$data = array(
				'allWords' => get_terms( WPSEO_Premium_Prominent_Words_Registration::TERM_NAME, array( 'fields' => 'ids' ) ),
				'amount' => array(
					'total' => $this->count_unindexed_posts_by_type( 'post' ),
				),
				'amountPages' => array(
					'total' => $this->count_unindexed_posts_by_type( 'page' ),
				),
				'restApi' => array(
					'root' => esc_url_raw( rest_url() ),
					'nonce' => wp_create_nonce( 'wp_rest' ),
				),
				'message' => array(
					'analysisCompleted' => $this->messageAlreadyIndexed(),
				),
				'l10n' => array(
					'calculationInProgress' => __( 'Calculation in progress...', 'wordpress-seo-premium' ),
					'calculationCompleted'  => __( 'Calculation completed.', 'wordpress-seo-premium' ),
				),
			);

			wp_enqueue_script( WPSEO_Admin_Asset_Manager::PREFIX . 'premium-site-wide-analysis' );
			wp_localize_script( WPSEO_Admin_Asset_Manager::PREFIX . 'premium-site-wide-analysis', 'yoastSiteWideAnalysisData', array( 'data' => $data ) );
		}
	}

	/**
	 * Counts posts that have prominent words.
	 *
	 * @param string $post_type The post type to count.
	 * @return int The amount of posts.
	 */
	protected function count_all_posts_by_type( $post_type ) {
		$total_posts = new WP_Query( array(
			'post_type' => $post_type,
			'post_status' => array( 'future', 'draft', 'pending', 'private', 'publish' ),
		) );

		return (int) $total_posts->found_posts;
	}

	/**
	 * Counts posts that have no prominent words.
	 *
	 * @param string $post_type The post type to count.
	 * @return int The amount of posts.
	 */
	protected function count_unindexed_posts_by_type( $post_type ) {
		$post_query = new WPSEO_Premium_Prominent_Words_Unindexed_Post_Query();

		return (int) $post_query->get_query( $post_type )->found_posts;
	}

	/**
	 * Calculates the total height of the modal.
	 *
	 * @param int $total_posts The total amount of posts.
	 * @param int $total_pages The total amount of pages.
	 *
	 * @return int The calculated height.
	 */
	protected function get_modal_height( $total_posts, $total_pages ) {
		if ( $total_posts > 0 && $total_pages > 0 ) {
			return ( self::MODAL_DIALOG_HEIGHT_BASE + self::PROGRESS_BAR_HEIGHT );
		}

		return self::MODAL_DIALOG_HEIGHT_BASE;
	}

	/**
	 * Returns the already indexed message.
	 *
	 * @return string The message to return when it is already indexed.
	 */
	private function messageAlreadyIndexed() {
		return '<span class="wpseo-checkmark-ok-icon"></span>' . esc_html__( 'Good job! You\'ve optimized your internal linking suggestions.', 'wordpress-seo-premium' );
	}
}<|MERGE_RESOLUTION|>--- conflicted
+++ resolved
@@ -29,8 +29,7 @@
 		$unindexed_pages = $this->count_unindexed_posts_by_type( 'page' );
 
 		echo '<h2>' . esc_html__( 'Internal linking', 'wordpress-seo-premium' ) . '</h2>';
-		echo '<p>' . __( 'Analyze your site to receive internal linking suggestions.', 'wordpress-seo-premium' ) . '</p>';
-
+		echo '<p>' . __( 'Want to use our internal linking tool? Analyze all the published posts and pages to generate internal linking suggestions.', 'wordpress-seo-premium' ) . '</p>';
 		if ( $unindexed_posts === 0 && $unindexed_pages === 0 ) {
 		?>
 
@@ -40,14 +39,9 @@
 		else {
 			$height = $this->get_modal_height( $unindexed_posts, $unindexed_pages );
 		?>
-<<<<<<< HEAD
-			<p><?php _e( 'Want to use our internal linking tool? Analyze all the published posts and pages to generate internal linking suggestions.', 'wordpress-seo-premium' ); ?></p>
-			<p>
+
+			<p id="internalLinksCalculation">
 				<a id="openInternalLinksCalculation" href="#TB_inline?width=600&height=<?php echo $height; ?>&inlineId=wpseo_recalculate_internal_links_wrapper" title='<?php echo __( 'Generating internal linking suggestions', 'wordpress-seo-premium' ); ?>' class="btn button yoast-js-calculate-prominent-words yoast-js-calculate-prominent-words--all thickbox"><?php esc_html_e( 'Analyze your content', 'wordpress-seo-premium' ); ?></a>
-=======
-			<p id="internalLinksCalculation">
-				<a id="openInternalLinksCalculation" href="#TB_inline?width=600&height=<?php echo $height; ?>&inlineId=wpseo_recalculate_internal_links_wrapper" title='<?php echo __( 'Internal linking: Analyzing the content', 'wordpress-seo-premium' ); ?>' class="btn button yoast-js-calculate-prominent-words yoast-js-calculate-prominent-words--all thickbox"><?php esc_html_e( 'Analyze your content', 'wordpress-seo-premium' ); ?></a>
->>>>>>> dae5fb5f
 			</p>
 		<?php
 		}
