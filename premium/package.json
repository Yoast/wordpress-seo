--- conflicted
+++ resolved
@@ -65,10 +65,6 @@
     "yoastseo": "^1.34.0"
   },
   "yoast": {
-<<<<<<< HEAD
     "pluginVersion": "7.8-RC1"
-=======
-    "pluginVersion": "7.7.3"
->>>>>>> 6eb4ef1f
   }
 }