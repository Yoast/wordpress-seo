{
  "name": "wordpress-seo-premium",
  "description": "Development files for the Yoast SEO Premium plugin",
  "plugin": {
    "glotpress": "http://translate.yoast.com",
    "slug": "wordpress-seo-premium",
    "textdomain": "wordpress-seo-premium"
  },
  "pot": {
    "reportmsgidbugsto": "https://github.com/yoast/wordpress-seo-premium/issues",
    "languageteam": "Yoast Translate <translations@yoast.com>",
    "lasttranslator": "Yoast Translate Team <translations@yoast.com>"
  },
  "repository": {
    "type": "git",
    "url": "https://github.com/Yoast/wordpress-seo-premium"
  },
  "devDependencies": {
    "babel-core": "^6.13.2",
    "babel-preset-es2015": "^6.13.2",
    "babel-preset-react": "^6.11.1",
    "envify": "^3.4.1",
    "eslint": "^3.3.1",
    "eslint-config-yoast": "^2.0.1",
    "eslint-plugin-react": "^6.1.2",
    "eslint-plugin-yoast": "^1.0.1",
    "grunt": ">=0.4.0",
    "grunt-autoprefixer": "^1.0.1",
    "grunt-checktextdomain": "^0.1.1",
    "grunt-contrib-clean": "~0.6.0",
    "grunt-contrib-compress": "^1.4.0",
    "grunt-contrib-copy": "^1.0.0",
    "grunt-contrib-cssmin": "^0.10.0",
    "grunt-contrib-uglify": "^0.6.0",
    "grunt-contrib-watch": "^0.6.1",
    "grunt-eslint": "^19.0.0",
    "grunt-glotpress": "^0.2.1",
    "grunt-jsbeautifier": "~0.2.7",
    "grunt-phpcs": "^0.2.2",
    "grunt-phplint": "0.0.5",
    "grunt-po2json": "^0.3.0",
    "grunt-replace": "^0.8.0",
    "grunt-sass": "^2.0.0",
    "grunt-shell": "^1.1.2",
    "grunt-wp-css": "cedaro/grunt-wp-css#develop",
    "grunt-wp-i18n": "^0.4.8",
    "jest": "^18.1.0",
    "load-grunt-config": "^0.16.0",
    "time-grunt": "^1.0.0",
    "unminified-webpack-plugin": "^1.4.2",
    "grunt-webpack": "^3.1.2"
  },
  "dependencies": {
    "@wordpress/i18n": "^1.1.1",
    "a11y-speak": "github:yoast/a11y-speak",
    "babel-loader": "^7.1.5",
    "babel-plugin-dynamic-import-webpack": "^1.0.2",
    "babel-polyfill": "^6.16.0",
    "concat-map": "^0.0.1",
    "interpolate-components": "^1.1.0",
    "lodash": "^4.7.0",
    "react": "^15.3.1",
    "react-dom": "^15.3.1",
    "react-redux": "^5.0.6",
    "redux": "^3.7.2",
    "redux-thunk": "^2.2.0",
    "sassdash": "^0.8.2",
<<<<<<< HEAD
    "yoast-premium-components": "git+ssh://git@github.com/yoast/yoast-premium-components.git#1.7.0",
    "yoast-social-previews": "git+ssh://git@github.com/Yoast/yoast-social-previews#1.4.2"
=======
    "yoast-components": "git+https://github.com/Yoast/yoast-components.git#develop",
    "yoast-social-previews": "git+ssh://git@github.com/Yoast/yoast-social-previews#1.4.2",
    "yoastseo": "^1.35.5"
>>>>>>> 830c8e63
  },
  "yoast": {
    "pluginVersion": "7.9"
  }
}<|MERGE_RESOLUTION|>--- conflicted
+++ resolved
@@ -65,14 +65,7 @@
     "redux": "^3.7.2",
     "redux-thunk": "^2.2.0",
     "sassdash": "^0.8.2",
-<<<<<<< HEAD
-    "yoast-premium-components": "git+ssh://git@github.com/yoast/yoast-premium-components.git#1.7.0",
     "yoast-social-previews": "git+ssh://git@github.com/Yoast/yoast-social-previews#1.4.2"
-=======
-    "yoast-components": "git+https://github.com/Yoast/yoast-components.git#develop",
-    "yoast-social-previews": "git+ssh://git@github.com/Yoast/yoast-social-previews#1.4.2",
-    "yoastseo": "^1.35.5"
->>>>>>> 830c8e63
   },
   "yoast": {
     "pluginVersion": "7.9"
