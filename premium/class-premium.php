<?php
/**
 * @package Premium
 */

if ( ! defined( 'WPSEO_VERSION' ) ) {
	header( 'HTTP/1.0 403 Forbidden' );
	die;
}

if ( ! defined( 'WPSEO_PREMIUM_PATH' ) ) {
	define( 'WPSEO_PREMIUM_PATH', plugin_dir_path( __FILE__ ) );
}

if ( ! defined( 'WPSEO_PREMIUM_FILE' ) ) {
	define( 'WPSEO_PREMIUM_FILE', __FILE__ );
}

class WPSEO_Premium {

	const OPTION_CURRENT_VERSION = 'wpseo_current_version';

<<<<<<< HEAD
	const PLUGIN_VERSION_NAME = '1.1.0-beta1';
	const PLUGIN_VERSION_CODE = '8';
=======
	const PLUGIN_VERSION_NAME = '1.0.8';
	const PLUGIN_VERSION_CODE = '9';
>>>>>>> a4f72119
	const PLUGIN_AUTHOR       = 'Yoast';
	const EDD_STORE_URL       = 'https://yoast.com';
	const EDD_PLUGIN_NAME     = 'WordPress SEO Premium';

	private $page_gwt					= null;

	/**
	 * Function that will be executed when plugin is activated
	 */
	public static function install() {

		// Load the Redirect File Manager
		require_once( WPSEO_PREMIUM_PATH . 'classes/admin/class-redirect-file-manager.php' );

		// Create the upload directory
		WPSEO_Redirect_File_Manager::create_upload_dir();
	}

	/**
	 * WPSEO_Premium Constructor
	 */
	public function __construct() {
		$this->includes();
		$this->setup();
	}

	/**
	 * Setup the premium WordPress SEO plugin
	 */
	private function setup() {

		if ( is_admin() ) {

			// Upgrade Manager
			$plugin_updater = new WPSEO_Upgrade_Manager();
			$plugin_updater->check_update();


			// Create pages
			$this->page_gwt = new WPSEO_Page_GWT();

			// Disable WordPress SEO
			add_action( 'admin_init', array( $this, 'disable_wordpress_seo' ), 1 );

			// Add Sub Menu page and add redirect page to admin page array
			// This should be possible in one method in the future, see #535
			add_filter( 'wpseo_submenu_pages', array( $this, 'add_submenu_pages' ) );

			// Add Redirect page as admin page
			add_filter( 'wpseo_admin_pages', array( $this, 'add_admin_pages' ) );

			// Post to Get on search
			add_action( 'admin_init', array( $this, 'list_table_search_post_to_get' ) );

			// Check if WPSEO_DISABLE_PHP_REDIRECTS is defined
			if ( defined( 'WPSEO_DISABLE_PHP_REDIRECTS' ) && true === WPSEO_DISABLE_PHP_REDIRECTS ) {
				// Constant is set, change autoload to off
				WPSEO_Redirect_Manager::redirects_change_autoload( false );
			} else {
				$options = WPSEO_Redirect_Manager::get_options();

				// If the disable_php_redirect option is not enabled we should enable auto loading redirects
				if ( 'off' == $options['disable_php_redirect'] ) {
					WPSEO_Redirect_Manager::redirects_change_autoload( true );
				}
			}

			// Settings
			add_action( 'admin_init', array( $this, 'register_settings' ) );

			// Catch option save
			add_action( 'admin_init', array( $this, 'catch_option_redirect_save' ) );

			// Screen options
			add_filter( 'set-screen-option', array( 'WPSEO_Page_Redirect', 'set_screen_option' ), 10, 3 );
			add_filter( 'set-screen-option', array( $this->page_gwt, 'set_screen_option' ), 10, 3 );

			// Licensing part
			$license_manager = new Yoast_Plugin_License_Manager( new Yoast_Product_WPSEO_Premium() );

			// Setup constant name
			$license_manager->set_license_constant_name( 'WPSEO_LICENSE' );

			// Setup hooks
			$license_manager->setup_hooks();

			// Add this plugin to licensing form
			add_action( 'wpseo_licenses_forms', array( $license_manager, 'show_license_form') );

			if ( $license_manager->license_is_valid() ) {
				add_action( 'admin_head', array( $this, 'admin_css' ) );
			}

		} else {
			// Catch redirect
			add_action( 'template_redirect', array( 'WPSEO_Redirect_Manager', 'do_redirects' ) );
		}

		// AJAX
		add_action( 'wp_ajax_wpseo_save_redirect', array( 'WPSEO_Redirect_Manager', 'ajax_handle_redirect_save' ) );
		add_action( 'wp_ajax_wpseo_delete_redirect', array( 'WPSEO_Redirect_Manager', 'ajax_handle_redirect_delete' ) );
		add_action( 'wp_ajax_wpseo_create_redirect', array( 'WPSEO_Redirect_Manager', 'ajax_handle_redirect_create' ) );
	}

	/**
	 * Include all required files
	 *
	 * This will be removed once the autoloader is created
	 */
	private function includes() {

		// General includes
		require_once( WPSEO_PREMIUM_PATH . 'classes/general/class-redirect-manager.php' );

		// Separate backend and frontend files
		if ( is_admin() ) {

			require_once( WPSEO_PREMIUM_PATH . 'classes/admin/class-gwt-google-client.php' );
			require_once( WPSEO_PREMIUM_PATH . 'classes/admin/class-gwt-service.php' );
			require_once( WPSEO_PREMIUM_PATH . 'classes/admin/class-gwt.php' );
			require_once( WPSEO_PREMIUM_PATH . 'classes/admin/class-gwt-authentication.php' );
			require_once( WPSEO_PREMIUM_PATH . 'classes/admin/pages/class-page-gwt.php' );

			require_once( WPSEO_PREMIUM_PATH . 'classes/admin/class-crawl-issue.php' );
			require_once( WPSEO_PREMIUM_PATH . 'classes/admin/class-crawl-issue-table.php' );
			require_once( WPSEO_PREMIUM_PATH . 'classes/admin/class-crawl-issue-manager.php' );

			require_once( WPSEO_PREMIUM_PATH . 'classes/admin/class-redirect-file-manager.php' );
			require_once( WPSEO_PREMIUM_PATH . 'classes/admin/class-redirect-file.php' );
			require_once( WPSEO_PREMIUM_PATH . 'classes/admin/class-nginx-redirect-file.php' );
			require_once( WPSEO_PREMIUM_PATH . 'classes/admin/class-apache-redirect-file.php' );
			require_once( WPSEO_PREMIUM_PATH . 'classes/admin/class-redirect-table.php' );
			require_once( WPSEO_PREMIUM_PATH . 'classes/admin/pages/class-page-redirect.php' );

			require_once( WPSEO_PREMIUM_PATH . 'classes/admin/class-premium-javascript-strings.php' );

			require_once( WPSEO_PREMIUM_PATH . 'classes/admin/class-upgrade-manager.php' );

			require_once( WPSEO_PREMIUM_PATH . 'classes/admin/class-product-wpseo-premium.php' );
		}

	}

	/**
	 * Disable WordPress SEO
	 */
	public function disable_wordpress_seo() {
		if ( is_plugin_active( 'wordpress-seo/wp-seo.php' ) ) {
			deactivate_plugins( 'wordpress-seo/wp-seo.php' );
		}
	}

	/**
	 * Function adds the premium pages to the WordPress SEO menu
	 *
	 * @param $submenu_pages
	 *
	 * @return array
	 */
	public function add_submenu_pages( $submenu_pages ) {
		$submenu_pages[] = array( 'wpseo_dashboard', __( 'Yoast WordPress SEO:', 'wordpress-seo' ) . ' ' . __( 'Redirects', 'wordpress-seo' ), __( 'Redirects', 'wordpress-seo' ), 'manage_options', 'wpseo_redirects', array( 'WPSEO_Page_Redirect', 'display' ), array( array( 'WPSEO_Page_Redirect', 'page_load' ) ) );
		$submenu_pages[] = array( 'wpseo_dashboard', __( 'Yoast WordPress SEO:', 'wordpress-seo' ) . ' ' . __( 'Webmaster Tools', 'wordpress-seo' ), __( 'Webmaster Tools', 'wordpress-seo' ), 'manage_options', 'wpseo_webmaster_tools', array( $this->page_gwt, 'display' ), array( array( $this->page_gwt, 'page_load' ) ) );

		return $submenu_pages;
	}

	/**
	 * Add redirects to admin pages so the Yoast scripts are loaded
	 *
	 * @param $admin_pages
	 *
	 * @return array
	 */
	public function add_admin_pages( $admin_pages ) {
		$admin_pages[] = 'wpseo_redirects';
		$admin_pages[] = 'wpseo_webmaster_tools';

		return $admin_pages;
	}

	/**
	 * Register the premium settings
	 */
	public function register_settings() {
		register_setting( 'yoast_wpseo_redirect_options', 'wpseo_redirect' );
	}

	/**
	 * Do custom action when the redirect option is saved
	 */
	public function catch_option_redirect_save() {
		if ( isset ( $_POST['option_page'] ) && $_POST['option_page'] == 'yoast_wpseo_redirect_options' ) {
			$enable_autoload = ( isset ( $_POST['wpseo_redirect']['disable_php_redirect'] ) ) ? false : true;
			WPSEO_Redirect_Manager::redirects_change_autoload( $enable_autoload );
		}
	}

	/**
	 * Catch the redirects search post and redirect it to a search get
	 */
	public function list_table_search_post_to_get() {
		if ( isset( $_POST['s'] ) && trim( $_POST['s'] ) != '' ) {

			// Check if the POST is on one of our pages
			if ( ! isset ( $_GET['page'] ) || ( $_GET['page'] != 'wpseo_redirects' && $_GET['page'] != 'wpseo_webmaster_tools' ) ) {
				return;
			}

			// Check if there isn't a bulk action post, bulk action post > search post
			if ( isset ( $_POST['create_redirects'] ) || isset( $_POST['wpseo_redirects_bulk_delete'] ) ) {
				return;
			}

			// Base URL
			$url = get_admin_url() . 'admin.php?page=' . $_GET['page'];

			// Add search or reset it
			if ( $_POST['s'] != '' ) {
				$url .= '&s=' . $_POST['s'];
			}


			// Orderby
			if ( isset( $_GET['orderby'] ) ) {
				$url .= '&orderby=' . $_GET['orderby'];
			}

			// Order
			if ( isset( $_GET['order'] ) ) {
				$url .= '&order=' . $_GET['order'];
			}

			// Do the redirect
			wp_redirect( $url );
			exit;
		}
	}

	/**
	 * Output admin css in admin head
	 */
	public function admin_css() {
		echo "<style type='text/css'>#wpseo_content_top{ padding-left: 0; margin-left: 0; }</style>";
	}

}<|MERGE_RESOLUTION|>--- conflicted
+++ resolved
@@ -20,13 +20,8 @@
 
 	const OPTION_CURRENT_VERSION = 'wpseo_current_version';
 
-<<<<<<< HEAD
 	const PLUGIN_VERSION_NAME = '1.1.0-beta1';
-	const PLUGIN_VERSION_CODE = '8';
-=======
-	const PLUGIN_VERSION_NAME = '1.0.8';
-	const PLUGIN_VERSION_CODE = '9';
->>>>>>> a4f72119
+	const PLUGIN_VERSION_CODE = '10';
 	const PLUGIN_AUTHOR       = 'Yoast';
 	const EDD_STORE_URL       = 'https://yoast.com';
 	const EDD_PLUGIN_NAME     = 'WordPress SEO Premium';
