--- conflicted
+++ resolved
@@ -241,19 +241,11 @@
 			if ( false !== $parsed_url ) {
 				$old_url = urlencode( $parsed_url['path'] );
 
-<<<<<<< HEAD
 				$wp_admin_bar->add_menu( array(
 						'id'    => 'wpseo-premium-create-redirect',
-						'title' => __( 'Create Redirect', 'what-the-file' ),
+						'title' => __( 'Create Redirect', 'wordpress-seo' ),
 						'href'  => admin_url( 'admin.php?page=wpseo_redirects&old_url=' . $old_url )
 				) );
-=======
-					$wp_admin_bar->add_menu( array(
-						'id' => 'wpseo-premium-create-redirect',
-						'title' => __( 'Create Redirect', 'wordpress-seo' ),
-						'href' => admin_url( 'admin.php?page=wpseo_redirects&old_url=' . $old_url )
-					) );
->>>>>>> 519c7744
 			}
 
 		}
