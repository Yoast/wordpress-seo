<?php
/**
 * @package Premium
 */

if ( ! defined( 'WPSEO_VERSION' ) ) {
	header( 'HTTP/1.0 403 Forbidden' );
	die;
}

if ( ! defined( 'WPSEO_PREMIUM_PATH' ) ) {
	define( 'WPSEO_PREMIUM_PATH', plugin_dir_path( __FILE__ ) );
}

if ( ! defined( 'WPSEO_PREMIUM_FILE' ) ) {
	define( 'WPSEO_PREMIUM_FILE', __FILE__ );
}

class WPSEO_Premium {

	const OPTION_CURRENT_VERSION = 'wpseo_current_version';

<<<<<<< HEAD
	const PLUGIN_VERSION_NAME = '1.1.0-beta1';
=======
	const PLUGIN_VERSION_NAME = '1.0.4';
>>>>>>> 7b61d546
	const PLUGIN_VERSION_CODE = '5';
	const PLUGIN_AUTHOR       = 'Yoast';
	const EDD_STORE_URL       = 'https://yoast.com';
	const EDD_PLUGIN_NAME     = 'WordPress SEO Premium';

	private $page_gwt					= null;

	/**
	 * Function that will be executed when plugin is activated
	 */
	public static function install() {

		// Load the Redirect File Manager
		require_once( WPSEO_PREMIUM_PATH . 'classes/admin/class-redirect-file-manager.php' );

		// Create the upload directory
		WPSEO_Redirect_File_Manager::create_upload_dir();
	}

	/**
	 * WPSEO_Premium Constructor
	 */
	public function __construct() {
		$this->includes();
		$this->setup();
	}

	/**
	 * Setup the premium WordPress SEO plugin
	 */
	private function setup() {

		if ( is_admin() ) {

			// Upgrade Manager
			$plugin_updater = new WPSEO_Upgrade_Manager();
			$plugin_updater->check_update();


			// Create pages
			$this->page_gwt = new WPSEO_Page_GWT();

			// Disable WordPress SEO
			add_action( 'admin_init', array( $this, 'disable_wordpress_seo' ), 1 );

			// Add Sub Menu page and add redirect page to admin page array
			// This should be possible in one method in the future, see #535
			add_filter( 'wpseo_submenu_pages', array( $this, 'add_submenu_pages' ) );

			// Add Redirect page as admin page
			add_filter( 'wpseo_admin_pages', array( $this, 'add_admin_pages' ) );

			// Post to Get on search
			add_action( 'admin_init', array( $this, 'list_table_search_post_to_get' ) );

			// Check if WPSEO_DISABLE_PHP_REDIRECTS is defined
			if ( defined( 'WPSEO_DISABLE_PHP_REDIRECTS' ) && true === WPSEO_DISABLE_PHP_REDIRECTS ) {
				// Constant is set, change autoload to off
				WPSEO_Redirect_Manager::redirects_change_autoload( false );
			} else {
				$options = WPSEO_Redirect_Manager::get_options();

				// If the disable_php_redirect option is not enabled we should enable auto loading redirects
				if ( 'off' == $options['disable_php_redirect'] ) {
					WPSEO_Redirect_Manager::redirects_change_autoload( true );
				}
			}

			// Settings
			add_action( 'admin_init', array( $this, 'register_settings' ) );

			// Catch option save
			add_action( 'admin_init', array( $this, 'catch_option_redirect_save' ) );

			// Screen options
			add_filter( 'set-screen-option', array( 'WPSEO_Page_Redirect', 'set_screen_option' ), 10, 3 );
			add_filter( 'set-screen-option', array( $this->page_gwt, 'set_screen_option' ), 10, 3 );

			// Licensing part
			$license_manager = new Yoast_Plugin_License_Manager( new Yoast_Product_WPSEO_Premium() );

			// Setup constant name
			$license_manager->set_license_constant_name( 'WPSEO_LICENSE' );

			// Setup hooks
			$license_manager->setup_hooks();

			// Add this plugin to licensing form
			add_action( 'wpseo_licenses_forms', array( $license_manager, 'show_license_form') );

			if ( $license_manager->license_is_valid() ) {
				add_action( 'admin_head', array( $this, 'admin_css' ) );
			}

		} else {
			// Catch redirect
			add_action( 'template_redirect', array( 'WPSEO_Redirect_Manager', 'do_redirects' ) );
		}

		// AJAX
		add_action( 'wp_ajax_wpseo_save_redirect', array( 'WPSEO_Redirect_Manager', 'ajax_handle_redirect_save' ) );
		add_action( 'wp_ajax_wpseo_delete_redirect', array( 'WPSEO_Redirect_Manager', 'ajax_handle_redirect_delete' ) );
		add_action( 'wp_ajax_wpseo_create_redirect', array( 'WPSEO_Redirect_Manager', 'ajax_handle_redirect_create' ) );
	}

	/**
	 * Include all required files
	 *
	 * This will be removed once the autoloader is created
	 */
	private function includes() {

		// General includes
		require_once( WPSEO_PREMIUM_PATH . 'classes/general/class-redirect-manager.php' );

		// Separate backend and frontend files
		if ( is_admin() ) {

			require_once( WPSEO_PREMIUM_PATH . 'classes/admin/class-gwt-google-client.php' );
			require_once( WPSEO_PREMIUM_PATH . 'classes/admin/class-gwt-service.php' );
			require_once( WPSEO_PREMIUM_PATH . 'classes/admin/class-gwt.php' );
			require_once( WPSEO_PREMIUM_PATH . 'classes/admin/class-gwt-authentication.php' );
			require_once( WPSEO_PREMIUM_PATH . 'classes/admin/pages/class-page-gwt.php' );

			require_once( WPSEO_PREMIUM_PATH . 'classes/admin/class-crawl-issue.php' );
			require_once( WPSEO_PREMIUM_PATH . 'classes/admin/class-crawl-issue-table.php' );
			require_once( WPSEO_PREMIUM_PATH . 'classes/admin/class-crawl-issue-manager.php' );

			require_once( WPSEO_PREMIUM_PATH . 'classes/admin/class-redirect-file-manager.php' );
			require_once( WPSEO_PREMIUM_PATH . 'classes/admin/class-redirect-file.php' );
			require_once( WPSEO_PREMIUM_PATH . 'classes/admin/class-nginx-redirect-file.php' );
			require_once( WPSEO_PREMIUM_PATH . 'classes/admin/class-apache-redirect-file.php' );
			require_once( WPSEO_PREMIUM_PATH . 'classes/admin/class-redirect-table.php' );
			require_once( WPSEO_PREMIUM_PATH . 'classes/admin/pages/class-page-redirect.php' );

			require_once( WPSEO_PREMIUM_PATH . 'classes/admin/class-premium-javascript-strings.php' );

			require_once( WPSEO_PREMIUM_PATH . 'classes/admin/class-upgrade-manager.php' );

			require_once( WPSEO_PREMIUM_PATH . 'classes/admin/class-product-wpseo-premium.php' );
		}

	}

	/**
	 * Disable WordPress SEO
	 */
	public function disable_wordpress_seo() {
		if ( is_plugin_active( 'wordpress-seo/wp-seo.php' ) ) {
			deactivate_plugins( 'wordpress-seo/wp-seo.php' );
		}
	}

	/**
	 * Function adds the premium pages to the WordPress SEO menu
	 *
	 * @param $submenu_pages
	 *
	 * @return array
	 */
	public function add_submenu_pages( $submenu_pages ) {
		$submenu_pages[] = array( 'wpseo_dashboard', __( 'Yoast WordPress SEO:', 'wordpress-seo' ) . ' ' . __( 'Redirects', 'wordpress-seo' ), __( 'Redirects', 'wordpress-seo' ), 'manage_options', 'wpseo_redirects', array( 'WPSEO_Page_Redirect', 'display' ), array( array( 'WPSEO_Page_Redirect', 'page_load' ) ) );
		$submenu_pages[] = array( 'wpseo_dashboard', __( 'Yoast WordPress SEO:', 'wordpress-seo' ) . ' ' . __( 'Webmaster Tools', 'wordpress-seo' ), __( 'Webmaster Tools', 'wordpress-seo' ), 'manage_options', 'wpseo_webmaster_tools', array( $this->page_gwt, 'display' ), array( array( $this->page_gwt, 'page_load' ) ) );

		return $submenu_pages;
	}

	/**
	 * Add redirects to admin pages so the Yoast scripts are loaded
	 *
	 * @param $admin_pages
	 *
	 * @return array
	 */
	public function add_admin_pages( $admin_pages ) {
		$admin_pages[] = 'wpseo_redirects';
		$admin_pages[] = 'wpseo_webmaster_tools';

		return $admin_pages;
	}

	/**
	 * Register the premium settings
	 */
	public function register_settings() {
		register_setting( 'yoast_wpseo_redirect_options', 'wpseo_redirect' );
	}

	/**
	 * Do custom action when the redirect option is saved
	 */
	public function catch_option_redirect_save() {
		if ( isset ( $_POST['option_page'] ) && $_POST['option_page'] == 'yoast_wpseo_redirect_options' ) {
			$enable_autoload = ( isset ( $_POST['wpseo_redirect']['disable_php_redirect'] ) ) ? false : true;
			WPSEO_Redirect_Manager::redirects_change_autoload( $enable_autoload );
		}
	}

	/**
	 * Catch the redirects search post and redirect it to a search get
	 */
	public function list_table_search_post_to_get() {
		if ( isset( $_POST['s'] ) && trim( $_POST['s'] ) != '' ) {

			// Check if the POST is on one of our pages
			if ( ! isset ( $_GET['page'] ) || ( $_GET['page'] != 'wpseo_redirects' && $_GET['page'] != 'wpseo_webmaster_tools' ) ) {
				return;
			}

			// Check if there isn't a bulk action post, bulk action post > search post
			if ( isset ( $_POST['create_redirects'] ) || isset( $_POST['wpseo_redirects_bulk_delete'] ) ) {
				return;
			}

			// Base URL
			$url = get_admin_url() . 'admin.php?page=' . $_GET['page'];

			// Add search or reset it
			if ( $_POST['s'] != '' ) {
				$url .= '&s=' . $_POST['s'];
			}


			// Orderby
			if ( isset( $_GET['orderby'] ) ) {
				$url .= '&orderby=' . $_GET['orderby'];
			}

			// Order
			if ( isset( $_GET['order'] ) ) {
				$url .= '&order=' . $_GET['order'];
			}

			// Do the redirect
			wp_redirect( $url );
			exit;
		}
	}

	/**
	 * Output admin css in admin head
	 */
	public function admin_css() {
		echo "<style type='text/css'>#wpseo_content_top{ padding-left: 0; margin-left: 0; }</style>";
	}

}<|MERGE_RESOLUTION|>--- conflicted
+++ resolved
@@ -20,11 +20,7 @@
 
 	const OPTION_CURRENT_VERSION = 'wpseo_current_version';
 
-<<<<<<< HEAD
 	const PLUGIN_VERSION_NAME = '1.1.0-beta1';
-=======
-	const PLUGIN_VERSION_NAME = '1.0.4';
->>>>>>> 7b61d546
 	const PLUGIN_VERSION_CODE = '5';
 	const PLUGIN_AUTHOR       = 'Yoast';
 	const EDD_STORE_URL       = 'https://yoast.com';
