<?php
/**
 * @package Premium
 */

if ( ! defined( 'WPSEO_VERSION' ) ) {
	header( 'HTTP/1.0 403 Forbidden' );
	die;
}

if ( ! defined( 'WPSEO_PREMIUM_PATH' ) ) {
	define( 'WPSEO_PREMIUM_PATH', plugin_dir_path( __FILE__ ) );
}

if ( ! defined( 'WPSEO_PREMIUM_FILE' ) ) {
	define( 'WPSEO_PREMIUM_FILE', __FILE__ );
}

/**
 * Class WPSEO_Premium
 */
class WPSEO_Premium {

	const OPTION_CURRENT_VERSION = 'wpseo_current_version';

	const PLUGIN_VERSION_NAME = '2.2.2';
	const PLUGIN_VERSION_CODE = '16';
	const PLUGIN_AUTHOR = 'Yoast';
	const EDD_STORE_URL = 'https://yoast.com';
	const EDD_PLUGIN_NAME = 'Yoast SEO Premium';

	/**
	 * Function that will be executed when plugin is activated
	 */
	public static function install() {

		// Load the Redirect File Manager.
		require_once( WPSEO_PREMIUM_PATH . 'classes/class-redirect-file-manager.php' );

		// Create the upload directory.
		WPSEO_Redirect_File_Manager::create_upload_dir();
	}

	/**
	 * WPSEO_Premium Constructor
	 */
	public function __construct() {
		$this->setup();
	}

	/**
	 * Setup the Yoast SEO premium plugin
	 */
	private function setup() {

		// Setup autoloader.
		require_once( dirname( __FILE__ ) . '/classes/class-premium-autoloader.php' );
		$autoloader = new WPSEO_Premium_Autoloader();
		spl_autoload_register( array( $autoloader, 'load' ) );

		$this->load_textdomain();

		$this->instantiate_redirects();

		if ( is_admin() ) {

<<<<<<< HEAD
			// Disable Yoast SEO
=======
			// Disable WordPress SEO.
>>>>>>> 6cc74231
			add_action( 'admin_init', array( $this, 'disable_wordpress_seo' ), 1 );

			// Add Sub Menu page and add redirect page to admin page array.
			// This should be possible in one method in the future, see #535.
			add_filter( 'wpseo_submenu_pages', array( $this, 'add_submenu_pages' ) );

			// Add Redirect page as admin page.
			add_filter( 'wpseo_admin_pages', array( $this, 'add_admin_pages' ) );

			// Post to Get on search.
			add_action( 'admin_init', array( $this, 'list_table_search_post_to_get' ) );

			// Add input fields to page meta post types.
			add_action( 'wpseo_admin_page_meta_post_types', array(
				$this,
				'admin_page_meta_post_types_checkboxes',
			), 10, 2 );

			// Add page analysis fields to variable array key patterns.
			add_filter( 'wpseo_option_titles_variable_array_key_patterns', array(
				$this,
				'add_variable_array_key_pattern',
			) );

			// Filter the Page Analysis content.
			add_filter( 'wpseo_pre_analysis_post_content', array( $this, 'filter_page_analysis' ), 10, 2 );

			// Settings.
			add_action( 'admin_init', array( $this, 'register_settings' ) );

			// Check if we need to save files after updating options.
			add_action( 'update_option_wpseo_redirect', array( $this, 'save_redirect_files' ), 10, 2 );

			// Catch option save.
			add_action( 'admin_init', array( $this, 'catch_option_redirect_save' ) );

			// Screen options
			$query_var = ( $page = filter_input( INPUT_GET, 'page' ) ) ? $page : '';

			switch ( $query_var ) {
				case 'wpseo_redirects':
					add_filter( 'set-screen-option', array( 'WPSEO_Page_Redirect', 'set_screen_option' ), 11, 3 );
					break;
			}

			// Enqueue Post and Term overview script.
			add_action( 'admin_enqueue_scripts', array( $this, 'enqueue_overview_script' ) );

			// Licensing part.
			$license_manager = new Yoast_Plugin_License_Manager( new WPSEO_Product_Premium() );

			// Setup constant name.
			$license_manager->set_license_constant_name( 'WPSEO_LICENSE' );

			// Setup license hooks.
			$license_manager->setup_hooks();

			// Add this plugin to licensing form.
			add_action( 'wpseo_licenses_forms', array( $license_manager, 'show_license_form' ) );

			if ( $license_manager->license_is_valid() ) {
				add_action( 'admin_head', array( $this, 'admin_css' ) );
			}

			// Add Premium imports.
			$premium_import_manager = new WPSEO_Premium_Import_Manager();

			// Allow option of importing from other 'other' plugins.
			add_filter( 'wpseo_import_other_plugins', array(
				$premium_import_manager,
				'filter_add_premium_import_options',
			) );

			// Handle premium imports.
			add_action( 'wpseo_handle_import', array( $premium_import_manager, 'do_premium_imports' ) );

			// Add htaccess import block.
			add_action( 'wpseo_import', array( $premium_import_manager, 'add_htaccess_import_block' ) );

			// Only activate post and term watcher if permalink structure is enabled.
			if ( get_option( 'permalink_structure' ) ) {
				add_action( 'admin_init', array( $this, 'init_watchers' ) );

				// Check if we need to display an admin message
				if ( $redirect_created = filter_input( INPUT_GET, 'yoast-redirect-created' ) ) {

					// Message object
					$message = new WPSEO_Message_Redirect_Created( $redirect_created );
					add_action( 'all_admin_notices', array( $message, 'display' ) );
				}
			}
		}
		else {
			// Add 404 redirect link to WordPress toolbar.
			add_action( 'admin_bar_menu', array( $this, 'admin_bar_menu' ), 96 );

			add_filter( 'redirect_canonical', array( $this, 'redirect_canonical_fix' ), 1, 2 );
		}
	}

	/**
	 * Initialize the watchers for the posts and the terms
	 */
	public function init_watchers() {
		// The Post Watcher.
		new WPSEO_Post_Watcher();

		// The Term Watcher.
		new WPSEO_Term_Watcher();
	}

	/**
	 * Instantiate all the needed redirect functions
	 */
	private function instantiate_redirects() {
		$normal_redirect_manager = new WPSEO_URL_Redirect_Manager();
		$regex_redirect_manager  = new WPSEO_REGEX_Redirect_Manager();

		if ( is_admin() ) {
			// Check if WPSEO_DISABLE_PHP_REDIRECTS is defined.
			if ( defined( 'WPSEO_DISABLE_PHP_REDIRECTS' ) && true === WPSEO_DISABLE_PHP_REDIRECTS ) {

				// Change the normal redirect autoload option.
				$normal_redirect_manager->redirects_change_autoload( false );

				// Change the regex redirect autoload option.
				$regex_redirect_manager->redirects_change_autoload( false );

			}
			else {
				$options = WPSEO_Redirect_Manager::get_options();

				// If the disable_php_redirect option is not enabled we should enable auto loading redirects.
				if ( 'off' == $options['disable_php_redirect'] ) {
					// Change the normal redirect autoload option.
					$normal_redirect_manager->redirects_change_autoload( true );

					// Change the regex redirect autoload option.
					$regex_redirect_manager->redirects_change_autoload( true );
				}
			}
		}
		if ( defined( 'DOING_AJAX' ) && DOING_AJAX ) {
			// Normal Redirect AJAX.
			add_action( 'wp_ajax_wpseo_save_redirect_url', array(
				$normal_redirect_manager,
				'ajax_handle_redirect_save',
			) );
			add_action( 'wp_ajax_wpseo_delete_redirect_url', array(
				$normal_redirect_manager,
				'ajax_handle_redirect_delete',
			) );
			add_action( 'wp_ajax_wpseo_create_redirect_url', array(
				$normal_redirect_manager,
				'ajax_handle_redirect_create',
			) );

			// Regex Redirect AJAX.
			add_action( 'wp_ajax_wpseo_save_redirect_regex', array(
				$regex_redirect_manager,
				'ajax_handle_redirect_save',
			) );
			add_action( 'wp_ajax_wpseo_delete_redirect_regex', array(
				$regex_redirect_manager,
				'ajax_handle_redirect_delete',
			) );
			add_action( 'wp_ajax_wpseo_create_redirect_regex', array(
				$regex_redirect_manager,
				'ajax_handle_redirect_create',
			) );

			// Add URL reponse code check AJAX.
			add_action( 'wp_ajax_wpseo_check_url', array( 'WPSEO_Url_Checker', 'check_url' ) );
		}
		else {
			// Catch redirect.
			add_action( 'template_redirect', array( $normal_redirect_manager, 'do_redirects' ), - 999 );

			// Catch regex redirects.
			add_action( 'template_redirect', array( $regex_redirect_manager, 'do_redirects' ), - 999 );
		}
	}

	/**
	 * Hooks into the `redirect_canonical` filter to catch ongoing redirects and move them to the correct spot
	 *
	 * @param string $redirect_url
	 * @param string $requested_url
	 *
	 * @return string
	 */
	function redirect_canonical_fix( $redirect_url, $requested_url ) {
		$redirects = apply_filters( 'wpseo_premium_get_redirects', get_option( 'wpseo-premium-redirects', array() ) );
		$path      = parse_url( $requested_url, PHP_URL_PATH );
		if ( isset( $redirects[ $path ] ) ) {
			$redirect_url = $redirects[ $path ]['url'];
			if ( '/' === substr( $redirect_url, 0, 1 ) ) {
				$redirect_url = home_url( $redirect_url );
			}
			wp_redirect( $redirect_url, $redirects[ $path ]['type'] );
			exit;
		}
		else {
			return $redirect_url;
		}
	}

	/**
	 * Disable Yoast SEO
	 */
	public function disable_wordpress_seo() {
		if ( is_plugin_active( 'wordpress-seo/wp-seo.php' ) ) {
			deactivate_plugins( 'wordpress-seo/wp-seo.php' );
		}
	}

	/**
	 * Enqueue post en term overview script
	 *
	 * @param string $hook
	 */
	public function enqueue_overview_script( $hook ) {
		if ( 'edit.php' == $hook || 'edit-tags.php' == $hook || 'post.php' == $hook ) {
			self::enqueue();
		}

	}

	/**
	 * Enqueues the do / undo redirect scripts
	 */
	public static function enqueue() {
		wp_enqueue_script( 'wpseo-premium-admin-overview', plugin_dir_url( WPSEO_PREMIUM_FILE ) . '/assets/js/wpseo-premium-admin-overview' . WPSEO_CSSJS_SUFFIX . '.js', array( 'jquery' ), WPSEO_VERSION );
		wp_localize_script( 'wpseo-premium-admin-overview', 'wpseo_premium_strings', WPSEO_Premium_Javascript_Strings::strings() );
	}

	/**
	 * Add 'Create Redirect' option to admin bar menu on 404 pages
	 */
	public function admin_bar_menu() {

		if ( is_404() ) {
			global $wp, $wp_admin_bar;

			$parsed_url = parse_url( home_url( add_query_arg( null, null ) ) );

			if ( false !== $parsed_url ) {
				$old_url = $parsed_url['path'];

				if ( isset( $parsed_url['query'] ) && $parsed_url['query'] != '' ) {
					$old_url .= '?' . $parsed_url['query'];
				}

				$old_url = urlencode( $old_url );

				$wp_admin_bar->add_menu( array(
					'id'    => 'wpseo-premium-create-redirect',
					'title' => __( 'Create Redirect', 'wordpress-seo-premium' ),
					'href'  => admin_url( 'admin.php?page=wpseo_redirects&old_url=' . $old_url ),
				) );
			}
		}
	}

	/**
	 * Add page analysis to array with variable array key patterns
	 *
	 * @param array $patterns
	 *
	 * @return array
	 */
	public function add_variable_array_key_pattern( $patterns ) {
		if ( true !== in_array( 'page-analyse-extra-', $patterns ) ) {
			$patterns[] = 'page-analyse-extra-';
		}

		return $patterns;
	}


	/**
	 * Filter for adding custom fields to page analysis
	 *
	 * Based on the configured custom fields for page analysis. this filter will get the needed values from post_meta
	 * and add them to the $page_content. Page analysis will be able to scan the content of these customs fields by
	 * doing this. - If value doesn't exists as a post-meta value, there will be nothing included.
	 *
	 * @param string $page_content The content of the current post text.
	 * @param object $post         The total object of the post content.
	 *
	 * @return string $page_content
	 */
	public function filter_page_analysis( $page_content, $post ) {

		$options       = get_option( WPSEO_Options::get_option_instance( 'wpseo_titles' )->option_name, array() );
		$target_option = 'page-analyse-extra-' . $post->post_type;

		if ( array_key_exists( $target_option, $options ) ) {
			$custom_fields = explode( ',', $options[ $target_option ] );

			if ( is_array( $custom_fields ) ) {
				foreach ( $custom_fields as $custom_field ) {
					$custom_field_data = get_post_meta( $post->ID, $custom_field, true );

					if ( ! empty( $custom_field_data ) ) {
						$page_content .= ' ' . $custom_field_data;
					}
				}
			}
		}

		return $page_content;
	}

	/**
	 * This hook will add an input-field for specifying custom fields for page analysis.
	 *
	 * The values will be comma-seperated and will target the belonging field in the post_meta. Page analysis will
	 * use the content of it by sticking it to the post_content.
	 *
	 * @param array  $wpseo_admin_pages
	 * @param string $name
	 */
	public function admin_page_meta_post_types_checkboxes( $wpseo_admin_pages, $name ) {
		echo Yoast_Form::get_instance()->textinput( 'page-analyse-extra-' . $name, __( 'Add custom fields to page analysis', 'wordpress-seo-premium' ) );
	}

	/**
<<<<<<< HEAD
	 * Register the GWT Crawl Error post type
	 */
	public function register_gwt_crawl_error_post_type() {
		register_post_type( WPSEO_Crawl_Issue_Manager::PT_CRAWL_ISSUE, array(
			'public' => false,
			'label'  => 'WordPress SEO GWT Crawl Error',
		) );
	}

	/**
	 * Function adds the premium pages to the Yoast SEO menu
=======
	 * Function adds the premium pages to the WordPress SEO menu
>>>>>>> 6cc74231
	 *
	 * @param array $submenu_pages
	 *
	 * @return array
	 */
	public function add_submenu_pages( $submenu_pages ) {
		/**
		 * Filter: 'wpseo_premium_manage_redirects_role' - Change the minimum rule to access and change the site redirects
		 *
		 * @api string manage_options
		 */
		$submenu_pages[] = array(
			'wpseo_dashboard',
			'',
			__( 'Redirects', 'wordpress-seo-premium' ),
			apply_filters( 'wpseo_premium_manage_redirects_role', 'manage_options' ),
			'wpseo_redirects',
			array( 'WPSEO_Page_Redirect', 'display' ),
			array( array( 'WPSEO_Page_Redirect', 'page_load' ) ),
		);

		$submenu_pages[] = array(
			'wpseo_dashboard',
			'',
			__( 'Video Tutorials', 'wordpress-seo-premium' ),
			'edit_posts',
			'wpseo_tutorial_videos',
			array( 'WPSEO_Tutorial_Videos', 'display' ),
		);

		return $submenu_pages;
	}

	/**
	 * Add redirects to admin pages so the Yoast scripts are loaded
	 *
	 * @param array $admin_pages
	 *
	 * @return array
	 */
	public function add_admin_pages( $admin_pages ) {
		$admin_pages[] = 'wpseo_redirects';
		$admin_pages[] = 'wpseo_tutorial_videos';

		return $admin_pages;
	}

	/**
	 * Register the premium settings
	 */
	public function register_settings() {
		register_setting( 'yoast_wpseo_redirect_options', 'wpseo_redirect' );
	}

	/**
	 * Hook that runs after the 'wpseo_redirect' option is updated
	 *
	 * @param array $old_value
	 * @param array $value
	 */
	public function save_redirect_files( $old_value, $value ) {

		// Check if we need to remove the WPSEO redirect entries from the .htacccess file.
		$remove_htaccess_entries = false;

		// Check if the 'disable_php_redirect' option set to true/on.
		if ( null != $value && isset( $value['disable_php_redirect'] ) && 'on' == $value['disable_php_redirect'] ) {

			// Remove .htaccess entries if the 'separate_file' option is set to true.
			if ( WPSEO_Utils::is_apache() && isset( $value['separate_file'] ) && 'on' == $value['separate_file'] ) {
				$remove_htaccess_entries = true;
			}

			// The 'disable_php_redirect' option is set to true(on) so we need to generate a file.
			// The Redirect Manager will figure out what file needs to be created.
			$redirect_manager = new WPSEO_URL_Redirect_Manager();
			$redirect_manager->save_redirect_file();

		}
		else if ( WPSEO_Utils::is_apache() ) {
			// No settings are set so we should also strip the .htaccess redirect entries in this case.
			$remove_htaccess_entries = true;
		}

		// Check if we need to remove the .htaccess redirect entries.
		if ( $remove_htaccess_entries ) {
			// Remove the .htaccess redirect entries.
			$redirect_manager = new WPSEO_URL_Redirect_Manager();
			$redirect_manager->clear_htaccess_entries();
		}

	}

	/**
	 * Do custom action when the redirect option is saved
	 */
	public function catch_option_redirect_save() {
		if ( filter_input( INPUT_POST, 'option_page' ) === 'yoast_wpseo_redirect_options' ) {
			if ( current_user_can( 'manage_options' ) ) {
				$wpseo_redirect  = filter_input( INPUT_POST, 'wpseo_redirect', FILTER_DEFAULT, FILTER_REQUIRE_ARRAY );
				$enable_autoload = ( ! empty( $wpseo_redirect['disable_php_redirect'] ) ) ? false : true;

				// Change the normal redirect autoload option.
				$normal_redirect_manager = new WPSEO_URL_Redirect_Manager();
				$normal_redirect_manager->redirects_change_autoload( $enable_autoload );

				// Change the regex redirect autoload option.
				$regex_redirect_manager = new WPSEO_REGEX_Redirect_Manager();
				$regex_redirect_manager->redirects_change_autoload( $enable_autoload );
			}
		}
	}

	/**
	 * Catch the redirects search post and redirect it to a search get
	 */
	public function list_table_search_post_to_get() {
		if ( ( $search_string = trim( filter_input( INPUT_POST, 's' ) ) ) != '' ) {

			// Check if the POST is on one of our pages
			$current_page = filter_input( INPUT_GET, 'page' );
			if ( ! in_array( $current_page, array( 'wpseo_redirects' ) )  ) {
				return;
			}

			// Check if there isn't a bulk action post, bulk action post > search post
			if ( filter_input( INPUT_POST, 'create_redirects' ) || filter_input( INPUT_POST, 'wpseo_redirects_bulk_delete' ) ) {
				return;
			}

			// Base URL
			$url = get_admin_url() . 'admin.php?page=' . $current_page;

			// Add search or reset it
			$url .= '&s=' . $search_string;

			// Orderby
			if ( $orderby = filter_input( INPUT_GET, 'orderby') ) {
				$url .= '&orderby=' . $orderby;
			}

			// Order
			if ( $order = filter_input( INPUT_GET, 'order') ) {
				$url .= '&order=' . $order;
			}

			// Do the redirect.
			wp_redirect( $url );
			exit;
		}
	}

	/**
	 * Output admin css in admin head
	 */
	public function admin_css() {
		echo "<style type='text/css'>#wpseo_content_top{ padding-left: 0; margin-left: 0; }</style>";
	}

	/**
	 * Load textdomain
	 */
	private function load_textdomain() {
		load_plugin_textdomain( 'wordpress-seo-premium', false, dirname( plugin_basename( WPSEO_FILE ) ) . '/premium/languages/' );
	}
}<|MERGE_RESOLUTION|>--- conflicted
+++ resolved
@@ -64,11 +64,7 @@
 
 		if ( is_admin() ) {
 
-<<<<<<< HEAD
 			// Disable Yoast SEO
-=======
-			// Disable WordPress SEO.
->>>>>>> 6cc74231
 			add_action( 'admin_init', array( $this, 'disable_wordpress_seo' ), 1 );
 
 			// Add Sub Menu page and add redirect page to admin page array.
@@ -397,21 +393,7 @@
 	}
 
 	/**
-<<<<<<< HEAD
-	 * Register the GWT Crawl Error post type
-	 */
-	public function register_gwt_crawl_error_post_type() {
-		register_post_type( WPSEO_Crawl_Issue_Manager::PT_CRAWL_ISSUE, array(
-			'public' => false,
-			'label'  => 'WordPress SEO GWT Crawl Error',
-		) );
-	}
-
-	/**
-	 * Function adds the premium pages to the Yoast SEO menu
-=======
 	 * Function adds the premium pages to the WordPress SEO menu
->>>>>>> 6cc74231
 	 *
 	 * @param array $submenu_pages
 	 *
