<?php
/**
 * WPSEO plugin test file.
 *
 * @package WPSEO\Tests\Frontend
 */

/**
 * Unit Test Class.
 */
class WPSEO_WooCommerce_Shop_Page_Test extends WPSEO_UnitTestCase {

	/**
	 * Tests the situation when WooCommerce isn't activated.
	 *
	 * @covers WPSEO_WooCommerce_Shop_Page::get_shop_page_id
	 */
	public function test_get_shop_page_id() {
		$woocommerce_shop_page = new WPSEO_WooCommerce_Shop_Page();

		$this->assertEquals( -1, $woocommerce_shop_page->get_shop_page_id() );
	}

	/**
	 * Tests the situation when WooCommerce isn't activated.
	 *
	 * @covers WPSEO_WooCommerce_Shop_Page::is_shop_page
	 */
	public function test_is_shop_page() {
		$woocommerce_shop_page = new WPSEO_WooCommerce_Shop_Page();

		$this->assertEquals( false, $woocommerce_shop_page->is_shop_page() );
	}
<<<<<<< HEAD
=======

	/**
	 * Tests the situation where the currently opened page isn't a shop page.
	 *
	 * @covers WPSEO_WooCommerce_Shop_Page::get_page_id
	 */
	public function test_get_page_id_for_non_shop_page() {
		/**
		 * The test instance.
		 *
		 * @var $woocommerce_shop_page WPSEO_WooCommerce_Shop_Page
		 */
		$woocommerce_shop_page = $this
			->getMockBuilder( 'WPSEO_WooCommerce_Shop_Page_Double' )
			->setMethods( array( 'is_shop_page', 'get_shop_page_id' ) )
			->getMock();

		$woocommerce_shop_page
			->expects( $this->once() )
			->method( 'is_shop_page' )
			->will( $this->returnValue( false ) );

		$woocommerce_shop_page
			->expects( $this->never() )
			->method( 'get_shop_page_id' );

		$this->assertEquals( 100, $woocommerce_shop_page->get_page_id( 100 ) );
	}

	/**
	 * Tests the situation where the currently opened page isn't a shop page.
	 *
	 * @covers WPSEO_WooCommerce_Shop_Page::get_page_id
	 */
	public function test_get_page_id_for_shop_page() {
		/**
		 * The test instance.
		 *
		 * @var $woocommerce_shop_page WPSEO_WooCommerce_Shop_Page
		 */
		$woocommerce_shop_page = $this
			->getMockBuilder( 'WPSEO_WooCommerce_Shop_Page_Double' )
			->setMethods( array( 'is_shop_page', 'get_shop_page_id' ) )
			->getMock();

		$woocommerce_shop_page
			->expects( $this->once() )
			->method( 'is_shop_page' )
			->will( $this->returnValue( true ) );

		$woocommerce_shop_page
			->expects( $this->once() )
			->method( 'get_shop_page_id' )
			->will( $this->returnValue( 150 ) );

		$this->assertEquals( 150, $woocommerce_shop_page->get_page_id( 100 ) );
	}

	/**
	 * Tests the situation where the currently opened page isn't a shop page.
	 *
	 * @covers WPSEO_WooCommerce_Shop_Page::get_page_id
	 * @covers WPSEO_WooCommerce_Shop_Page::get_shop_page_id
	 */
	public function test_get_page_id_for_shop_page_with_missing_get_page_id_function() {
		/**
		 * The test instance.
		 *
		 * @var $woocommerce_shop_page WPSEO_WooCommerce_Shop_Page
		 */
		$woocommerce_shop_page = $this
			->getMockBuilder( 'WPSEO_WooCommerce_Shop_Page_Double' )
			->setMethods( array( 'is_shop_page' ) )
			->getMock();

		$woocommerce_shop_page
			->expects( $this->once() )
			->method( 'is_shop_page' )
			->will( $this->returnValue( true ) );

		$this->assertEquals( -1, $woocommerce_shop_page->get_page_id( 100 ) );
	}
>>>>>>> 17db72e4
}<|MERGE_RESOLUTION|>--- conflicted
+++ resolved
@@ -31,8 +31,6 @@
 
 		$this->assertEquals( false, $woocommerce_shop_page->is_shop_page() );
 	}
-<<<<<<< HEAD
-=======
 
 	/**
 	 * Tests the situation where the currently opened page isn't a shop page.
@@ -115,5 +113,4 @@
 
 		$this->assertEquals( -1, $woocommerce_shop_page->get_page_id( 100 ) );
 	}
->>>>>>> 17db72e4
 }