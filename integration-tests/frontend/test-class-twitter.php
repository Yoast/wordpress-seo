--- conflicted
+++ resolved
@@ -143,50 +143,6 @@
 	}
 
 	/**
-<<<<<<< HEAD
-	 * @covers WPSEO_Twitter::description
-	 */
-	public function test_twitter_description_excerpt() {
-=======
-	 * @covers WPSEO_Twitter::title
-	 */
-	public function test_twitter_title() {
->>>>>>> ab237d08
-		// Create and go to post.
-		$post_id = $this->factory->post->create();
-		$this->go_to( get_permalink( $post_id ) );
-
-<<<<<<< HEAD
-		// Test excerpt.
-		$expected = $this->metatag( 'description', get_the_excerpt() );
-
-		ob_clean();
-		self::$class_instance->description();
-		$this->expectOutput( $expected );
-	}
-
-	/**
-	 * @covers WPSEO_Twitter::description
-	 */
-	public function test_twitter_description_metadesc() {
-		// Create and go to post.
-		$post_id = $this->factory->post->create();
-
-		// Test wpseo meta.
-		WPSEO_Meta::set_value( 'metadesc', 'Meta description', $post_id );
-
-		$this->go_to( get_permalink( $post_id ) );
-		$expected = $this->metatag( 'description', WPSEO_Frontend::get_instance()->metadesc( false ) );
-
-		self::$class_instance->description();
-=======
-		$expected = $this->metatag( 'title', WPSEO_Frontend::get_instance()->title( '' ) );
-		self::$class_instance->title();
->>>>>>> ab237d08
-		$this->expectOutput( $expected );
-	}
-
-	/**
 	 * Tests static page set as front page.
 	 */
 	public function test_static_front_page() {
@@ -201,20 +157,6 @@
 		update_option( 'page_on_front', $post_id );
 		$this->go_to_home();
 
-<<<<<<< HEAD
-		WPSEO_Meta::set_value( 'metadesc', 'SEO description', $post_id );
-		self::$class_instance->description();
-		$this->expectOutput( $this->metatag( 'description', 'SEO description' ) );
-=======
-		WPSEO_Meta::set_value( 'title', 'SEO title', $post_id );
-		self::$class_instance->title();
-		$this->expectOutput( $this->metatag( 'title', 'SEO title' ) );
-
-		WPSEO_Meta::set_value( 'twitter-title', 'Twitter title', $post_id );
-		self::$class_instance->title();
-		$this->expectOutput( $this->metatag( 'title', 'Twitter title' ) );
->>>>>>> ab237d08
-
 		WPSEO_Meta::set_value( 'twitter-description', 'Twitter description', $post_id );
 		self::$class_instance->description();
 		$this->expectOutput( $this->metatag( 'description', 'Twitter description' ) );
@@ -242,20 +184,6 @@
 		);
 		update_option( 'page_for_posts', $post_id );
 		$this->go_to( get_permalink( $post_id ) );
-
-<<<<<<< HEAD
-		WPSEO_Meta::set_value( 'metadesc', 'SEO description', $post_id );
-		self::$class_instance->description();
-		$this->expectOutput( $this->metatag( 'description', 'SEO description' ) );
-=======
-		WPSEO_Meta::set_value( 'title', 'SEO title', $post_id );
-		self::$class_instance->title();
-		$this->expectOutput( $this->metatag( 'title', 'SEO title' ) );
-
-		WPSEO_Meta::set_value( 'twitter-title', 'Twitter title', $post_id );
-		self::$class_instance->title();
-		$this->expectOutput( $this->metatag( 'title', 'Twitter title' ) );
->>>>>>> ab237d08
 
 		WPSEO_Meta::set_value( 'twitter-description', 'Twitter description', $post_id );
 		self::$class_instance->description();
