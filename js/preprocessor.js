
/**
 * YoastSEO_PreProcessor object definition. Creates __store object and calls init.
 * @params textString
 */
YoastSEO_PreProcessor = function ( text ){
    //create __store object to store data
    this.__store = {};
    this.__store.originalText = text;
    this.stringHelper = stringHelper();
    this.init();
};

/**
 * init function calling all necessary PreProcessorfunctions
 */
YoastSEO_PreProcessor.prototype.init = function() {
    //call function to clean text
    this.textFormat();
    //call function to count words
    this.countStore();
};

/**
 * formats the original text from __store and save as cleantext, cleantextSomeTags en cleanTextNoTags
 */
YoastSEO_PreProcessor.prototype.textFormat = function() {
    this.__store.cleanText = this.cleanText( this.__store.originalText );
    this.__store.cleanTextSomeTags = this.stringHelper.stripSomeTags( this.__store.cleanText );
    this.__store.cleanTextNoTags = this.stringHelper.stripAllTags( this.__store.cleanTextSomeTags );
};

/**
 * saves wordcount (all words) and wordcountNoTags (all words except those in tags) in the __store object
 */
YoastSEO_PreProcessor.prototype.countStore = function() {
    /*wordcounters*/
    this.__store.wordcount = this.__store.cleanText === "." ? 0 : this.__store.cleanText.split( " " ).length;
    this.__store.wordcountNoTags = this.__store.cleanTextNoTags.split( " " ).length;
    /*sentencecounters*/
    this.__store.sentenceCount = this.sentenceCount( this.__store.cleanText );
    this.__store.sentenceCountNoTags = this.sentenceCount( this.__store.cleanTextNoTags );
    /*syllablecounters*/
    this.__store.syllablecount = this.syllableCount( this.__store.cleanTextNoTags );
};

/**
 * counts the number of sentences in a textstring by splitting on a period. Removes sentences that are empty or have only a space.
 * @param textString
 */
YoastSEO_PreProcessor.prototype.sentenceCount = function( textString ){
    var sentences = textString.split( "." );
    sentenceCount = 0;
    for ( var i = 0; i < sentences.length; i++ ){
        if( sentences[i] !== "" && sentences[i] !== " " ){
            sentenceCount++;
        }
    }
    return sentenceCount;
};

/**
 * counts the number of syllables in a textstring, calls exclusionwordsfunction, basic syllable counter and advanced syllable counter.
 * @param textString
 * @returns syllable count
 */
YoastSEO_PreProcessor.prototype.syllableCount = function( textString ) {
    this.syllableCount = 0;
    textString = textString.replace( /[.]/g, " " );
    textString = this.removeWords( textString );
    var words = textString.split( " " );
    var subtractSyllablesRegexp = this.stringHelper.stringToRegex( preprocessorConfig.syllables.subtractSyllables, true );
    var addSyllablesRegexp = this.stringHelper.stringToRegex( preprocessorConfig.syllables.addSyllables, true );
    for ( var i = 0; i < words.length; i++ ){
        this.basicSyllableCount( words[i].split( /[^aeiouy]/g ) );
        this.advancedSyllableCount( words[i], subtractSyllablesRegexp, "subtract" );
        this.advancedSyllableCount( words[i], addSyllablesRegexp, "add" );
    }
    return this.syllableCount;
};

/**
 * counts the syllables by splitting on consonants
 * @param splitWordArray
 */

YoastSEO_PreProcessor.prototype.basicSyllableCount = function( splitWordArray ) {
    for ( var j = 0; j < splitWordArray.length; j++ ){
        if( splitWordArray[j].length > 0 ){
            this.syllableCount++;
        }
    }
};

/**
 * counts the syllables by validating against regexxes, and adding and subtracting the number of matches.
 * @param inputString
 * @param regex
 * @param operator
 */
YoastSEO_PreProcessor.prototype.advancedSyllableCount = function( inputString, regex, operator ) {
    var match = inputString.match( regex );
    if( match !== null ){
        if( operator === "subtract" ){
            this.syllableCount -= match.length;
        }else if( operator === "add" ){
            this.syllableCount += match.length;
        }
    }
};

/**
 * removes words from textstring and count syllables. Used for words that fail against regexes.
 * @param textString
 * @returns textString with exclusionwords removed
 */
YoastSEO_PreProcessor.prototype.removeWords = function( textString ) {
    for ( var i = 0; i < preprocessorConfig.syllables.exclusionWords.length; i++ ){
        var exclusionRegex = new RegExp( preprocessorConfig.syllables.exclusionWords[i].word, "g" );
        var matches = textString.match( exclusionRegex );
        if( matches !== null ){
            this.syllableCount += preprocessorConfig.syllables.exclusionWords[i].syllables;
            textString = textString.replace( exclusionRegex, "" );
        }
    }
    return textString;
};

/**
 * cleans text by removing special characters, numberonly words and replacing all terminators by periods
 * @param textString
 * @returns textString
 */
YoastSEO_PreProcessor.prototype.cleanText = function( textString ) {
    textString = this.replaceDiacritics(textString);
    textString = textString.toLocaleLowerCase();
    //replace comma', hyphens etc with spaces
    textString = textString.replace( /[\-\;\:\,\(\)\"\'\|\“\”]/g, " " );
    //remove apostrophe
    textString = textString.replace( /[\’]/g, "" );
    //unify all terminators
    textString = textString.replace( /[.?!]/g, "." );
    //add period in case it is missing
    textString += ".";
    //replace newlines with spaces
    textString = textString.replace( /[ ]*(\n|\r\n|\r)[ ]*/g, " " );
    //remove duplicate terminators
    textString = textString.replace( /([\.])[\. ]+/g, "$1" );
    //pad sentence terminators
    textString = textString.replace( /[ ]*([\.])+/g, "$1 " );
    //Remove "words" comprised only of numbers
    textString = textString.replace( /[0-9]+[ ]/g, "" );
    return this.stringHelper.stripSpaces( textString );
};


<<<<<<< HEAD
=======
/**
 * remove all HTMLtags from input string.
 * @param textString
 * @returns textString
 */
YoastSEO_PreProcessor.prototype.stripAllTags = function( textString ) {
    //remove all tags
    textString = textString.replace( /(<([^>]+)>)/ig," " );
    //remove < and > if any are used
    textString = textString.replace( /[<>]/g, "");
    textString = this.stringHelper.stripSpaces( textString );
    return textString;
};
>>>>>>> 25a38676

/**
 * replaces all diacritics with standard characters following the diacritics removal map from the config.
 * @param textString
 * @returns textString
 */
YoastSEO_PreProcessor.prototype.replaceDiacritics = function( textString ) {
    for ( var i = 0; i < preprocessorConfig.diacriticsRemovalMap.length; i++ ) {
        textString = textString.replace( preprocessorConfig.diacriticsRemovalMap[ i ].letters, preprocessorConfig.diacriticsRemovalMap[ i ].base );
    }
    return textString;
};

/**
 * Checks if the preprocessor is already initialized and if so if the textstring differs from the input.
 * @param inputString
 * @returns {yst_preProcessor}
 */
YoastSEO_preProcessor = function( inputString ) {
    if ( typeof yst_preProcessor !== "object" || yst_preProcessor.inputText !== inputString ) {
        yst_preProcessor = new YoastSEO_PreProcessor( inputString );
    }
    return yst_preProcessor;
};<|MERGE_RESOLUTION|>--- conflicted
+++ resolved
@@ -153,24 +153,6 @@
     return this.stringHelper.stripSpaces( textString );
 };
 
-
-<<<<<<< HEAD
-=======
-/**
- * remove all HTMLtags from input string.
- * @param textString
- * @returns textString
- */
-YoastSEO_PreProcessor.prototype.stripAllTags = function( textString ) {
-    //remove all tags
-    textString = textString.replace( /(<([^>]+)>)/ig," " );
-    //remove < and > if any are used
-    textString = textString.replace( /[<>]/g, "");
-    textString = this.stringHelper.stripSpaces( textString );
-    return textString;
-};
->>>>>>> 25a38676
-
 /**
  * replaces all diacritics with standard characters following the diacritics removal map from the config.
  * @param textString
