var map = require( "lodash/map" );
var isUndefined = require( "lodash/isUndefined" );
var forEach = require( "lodash/forEach" );
var isNaN = require( "lodash/isNaN" );
var filter = require( "lodash/filter" );
var flatMap = require( "lodash/flatMap" );
var isEmpty = require( "lodash/isEmpty" );
var negate = require( "lodash/negate" );
var memoize = require( "lodash/memoize" );

var core = require( "tokenizer2/core" );

var getBlocks = require( "../helpers/html.js" ).getBlocks;

// All characters that indicate a sentence delimiter.
var fullStop = ".";
var sentenceDelimiters = "?!;";
var newLines = "\n\r|\n|\r";

var fullStopRegex = new RegExp( "^[" + fullStop + "]$" );
var sentenceDelimiterRegex = new RegExp( "^[" + sentenceDelimiters + "]$" );
var sentenceRegex = new RegExp( "^[^" + fullStop + sentenceDelimiters + "<\\(\\)\\[\\]]+$" );
var htmlStartRegex = /^<([^>\s\/]+)[^>]*>$/mi;
var htmlEndRegex = /^<\/([^>\s]+)[^>]*>$/mi;
var newLineRegex = new RegExp( newLines );

var blockStartRegex = /^\s*[\[\(\{]\s*$/;
var blockEndRegex = /^\s*[\]\)}]\s*$/;

var tokens = [];
var sentenceTokenizer;

/**
 * Creates a tokenizer to create tokens from a sentence.
 */
function createTokenizer() {
	tokens = [];

	sentenceTokenizer = core( function( token ) {
		tokens.push( token );
	} );

	sentenceTokenizer.addRule( htmlStartRegex, "html-start" );
	sentenceTokenizer.addRule( htmlEndRegex, "html-end" );
	sentenceTokenizer.addRule( blockStartRegex, "block-start" );
	sentenceTokenizer.addRule( blockEndRegex, "block-end" );
	sentenceTokenizer.addRule( fullStopRegex, "full-stop" );
	sentenceTokenizer.addRule( sentenceDelimiterRegex, "sentence-delimiter" );
	sentenceTokenizer.addRule( sentenceRegex, "sentence" );
}

/**
 * Returns whether or not a certain character is a capital letter.
 *
 * @param {string} character The character to check.
 * @returns {boolean} Whether or not the character is a capital letter.
 */
function isCapitalLetter( character ) {
	return character !== character.toLocaleLowerCase();
}

/**
 * Returns whether or not a certain character is a number.
 *
 * @param {string} character The character to check.
 * @returns {boolean} Whether or not the character is a capital letter.
 */
function isNumber( character ) {
	return !isNaN( parseInt( character, 10 ) );
}

/**
 * Returns whether or not a given HTML tag is a break tag.
 *
 * @param {string} htmlTag The HTML tag to check.
 * @returns {boolean} Whether or not the given HTML tag is a break tag.
 */
function isBreakTag( htmlTag ) {
	return /<br/.test( htmlTag );
}

/**
 * Tokenizes a sentence, assumes that the text has already been split into blocks.
 *
 * @param {string} text The text to tokenize.
 * @returns {Array} An array of tokens.
 */
function tokenizeSentences( text ) {

	createTokenizer();
	sentenceTokenizer.onText( text );

	sentenceTokenizer.end();

	return tokens;
}

/**
 * Removes duplicate whitespace from a given text.
 *
 * @param {string} text The text with duplicate whitespace.
 * @returns {string} The text without duplicate whitespace.
 */
function removeDuplicateWhitespace( text ) {
	return text.replace( /\s+/, " " );
}

/**
 * Retrieves the next two characters from an array with the two next tokens.
 *
 * @param {Array} nextTokens The two next tokens. Might be undefined.
 * @returns {string} The next two characters.
 */
function getNextTwoCharacters( nextTokens ) {
	var next = "";

	if ( !isUndefined( nextTokens[0] ) ) {
		next += nextTokens[ 0 ].src;
	}

	if ( !isUndefined( nextTokens[ 1 ] ) ) {
		next += nextTokens[ 1 ].src;
	}

	next = removeDuplicateWhitespace( next );

	return next;
}

/**
 * Returns an array of sentences for a given array of tokens, assumes that the text has already been split into blocks.
 *
 * @param {Array} tokens The tokens from the sentence tokenizer.
 * @returns {Array<string>} A list of sentences.
 */
function getSentencesFromTokens( tokens ) {
	var tokenSentences = [], currentSentence = "", nextSentenceStart, previousToken;

	var sliced;

	// Drop the first and last HTML tag if both are present.
	do {
		sliced = false;
		var firstToken = tokens[ 0 ];
		var lastToken = tokens[ tokens.length - 1 ];

		if ( firstToken.type === "html-start" && lastToken.type === "html-end" ) {
			tokens = tokens.slice( 1, tokens.length - 1 );

			sliced = true;
		}
	} while ( sliced && tokens.length > 1 );

	forEach( tokens, function( token, i ) {
		var hasNextSentence;
		var nextToken = tokens[ i + 1 ];
		var secondToNextToken = tokens[ i + 2 ];

		switch ( token.type ) {

			case "html-start":
			case "html-end":
				if ( isBreakTag( token.src ) ) {
					tokenSentences.push( currentSentence );
					currentSentence = "";
				} else {
					currentSentence += token.src;
				}
				break;

			case "sentence":
				currentSentence += token.src;
				break;

			case "sentence-delimiter":
				currentSentence += token.src;

<<<<<<< HEAD
				var nextCharacters = getNextTwoCharacters( [ nextToken, secondToNextToken ] );

				// For a new sentence we need to check the next two characters.
				hasNextSentence = nextCharacters.length >= 2;
				nextSentenceStart = hasNextSentence ? nextCharacters[ 1 ] : "";
=======
				tokenSentences.push( currentSentence );
				currentSentence = "";
				break;

			case "full-stop":
				currentSentence += token.src;

				hasNextSentence = !isUndefined( nextToken ) && nextToken.src.trim().length > 0;
				nextSentenceStart = hasNextSentence ? nextToken.src.trim()[ 0 ] : "";
>>>>>>> d8b9174b

				// Only split on sentence delimiters when the next sentence looks like the start of a sentence.
				if (
					( hasNextSentence && (
						isCapitalLetter( nextSentenceStart )
						|| isNumber( nextSentenceStart ) )
					|| ( !isUndefined( nextToken ) && (
						"html-start" === nextToken.type
						|| "html-end" === nextToken.type
						|| "block-start" === nextToken.type
						|| "block-end" === nextToken.type
						) )
					)
				) {
					tokenSentences.push( currentSentence );
					currentSentence = "";
				}
				break;

			case "newline":
				tokenSentences.push( currentSentence );
				currentSentence = "";
				break;

			case "block-start":
				currentSentence += token.src;
				break;

			case "block-end":
				// When a block ends after a sentence delimiter make sure to add the block end to the sentence.
				if ( !isUndefined( previousToken ) && ( previousToken.type === "sentence-delimiter" || previousToken.type === "full-stop" ) ) {
					tokenSentences[ tokenSentences.length - 1 ] += token.src;
				} else {
					currentSentence += token.src;
				}
				break;
		}

		previousToken = token;
	} );

	if ( "" !== currentSentence ) {
		tokenSentences.push( currentSentence );
	}

	tokenSentences = map( tokenSentences, function( sentence ) {
		return sentence.trim();
	} );

	return tokenSentences;
}

/**
 * Returns the sentences from a certain block.
 *
 * @param {string} block The HTML inside a HTML block.
 * @returns {Array<string>} The list of sentences in the block.
 */
function getSentencesFromBlock( block ) {
	var tokens = tokenizeSentences( block );

	return tokens.length === 0 ? [] : getSentencesFromTokens( tokens );
}

var getSentencesFromBlockCached = memoize( getSentencesFromBlock );

/**
 * Returns sentences in a string.
 *
 * @param {String} text The string to count sentences in.
 * @returns {Array} Sentences found in the text.
 */
module.exports = function( text ) {
	var sentences, blocks = getBlocks( text );

	// Split each block on newlines.
	blocks = flatMap( blocks, function( block ) {
		return block.split( newLineRegex );
	} );

	sentences = flatMap( blocks, getSentencesFromBlockCached );

	return filter( sentences, negate( isEmpty ) );
};<|MERGE_RESOLUTION|>--- conflicted
+++ resolved
@@ -175,23 +175,23 @@
 			case "sentence-delimiter":
 				currentSentence += token.src;
 
-<<<<<<< HEAD
+				tokenSentences.push( currentSentence );
+				currentSentence = "";
+				break;
+
+			case "full-stop":
+				currentSentence += token.src;
+
 				var nextCharacters = getNextTwoCharacters( [ nextToken, secondToNextToken ] );
 
 				// For a new sentence we need to check the next two characters.
 				hasNextSentence = nextCharacters.length >= 2;
 				nextSentenceStart = hasNextSentence ? nextCharacters[ 1 ] : "";
-=======
-				tokenSentences.push( currentSentence );
-				currentSentence = "";
-				break;
-
-			case "full-stop":
-				currentSentence += token.src;
-
-				hasNextSentence = !isUndefined( nextToken ) && nextToken.src.trim().length > 0;
-				nextSentenceStart = hasNextSentence ? nextToken.src.trim()[ 0 ] : "";
->>>>>>> d8b9174b
+
+				// If the next character is a number, never split. For example: IPv4-numbers.
+				if ( hasNextSentence && isNumber( nextCharacters[ 0 ] ) ) {
+					break;
+				}
 
 				// Only split on sentence delimiters when the next sentence looks like the start of a sentence.
 				if (
