var filter = require( "lodash/filter" );
var map = require( "lodash/map" );
var isEmpty = require( "lodash/isEmpty" );
var isUndefined = require( "lodash/isUndefined" );
var forEach = require( "lodash/forEach" );
var isNaN = require( "lodash/isNaN" );

var getSubheadings = require( "./getSubheadings.js" ).getSubheadings;

// All characters that indicate a sentence delimiter.
var sentenceDelimiters = ".?!:;";

/**
 * Checks if the period is followed with a whitespace. If not, it is no ending of a sentence.
 *
 * @param {string} text The text to split in sentences.
 * @param {number} index The current index to look for.
 * @returns {boolean} True if it doesn't match a whitespace.
 */
var invalidateOnWhiteSpace = function( text, index ) {
	return text.substring( index, index + 1 ).match( /\s/ ) === null;
};

/**
 * Checks if the character in the next sentence is a capital letter or a number. If not, this period is not the end
 * of a sentence.
 *
 * @param {string} text The text to split in sentences.
 * @param {Array} positions The array with positions of periods in the text.
 * @param {number} i The current iterator.
 * @returns {boolean} False if it doesn't match a capital.
 */
var invalidateOnCapital = function( text, positions, i ) {

	// The current index + 1 should be the first character of the new sentence. We use a range of 1, since we only need the first character.
	var firstChar = text.substring( positions[ i ] + 1, positions[ i ] + 2 );

	// If a sentence starts with a number or a whitespace, it shouldn't invalidate
	if ( firstChar === firstChar.toLocaleLowerCase() && isNaN( parseInt( firstChar, 10 ) ) && firstChar.match( /[\s<]/ ) === null ) {
		return true;
	}
};

/**
 * Filters the positions that aren't valid endings to sentences.
 * @param {string} text The text to split in sentences.
 * @param {Array} positions The array with positions of periods in the text.
 * @returns {Array} The filtered positions.
 */
var filterPositions = function( text, positions ) {
	return filter( positions, function( position, index ) {
		if ( !isUndefined( positions[ index + 1 ] ) ) {
			if ( invalidateOnWhiteSpace( text, positions[ index ] ) || invalidateOnCapital( text, positions, index ) ) {
				return false;
			}
		}
		return true;
	} );
};

/**
 * Split sentences based on index.
 *
 * @param {Array} positions The array with positions of periods in the text.
 * @param {string} text The text to split in sentences.
 * @returns {Array} Array with sentences.
 */
var splitOnIndex = function( positions, text ) {
	var curIndex = 0, sentences = [];

	forEach( positions, function( index ) {
		sentences.push( text.substring( curIndex, index ) );

		curIndex = index;
	} );
	return sentences;
};

/**
 * Finds subheadings in each sentence and returns each position.
 * @param {string} text The sentence to check for subheadings.
 * @returns {Array} The position of each subsentence.
 */
var findSubheadings = function( text ) {
	var subheadings = getSubheadings( text );
	return map ( subheadings, function( subheading ) {
		return subheading.index + subheading[ 0 ].length;
	} );
};

/**
 * Returns sentences in a string.
 * @param {String} text The string to count sentences in.
 * @returns {Array} Sentences found in the text.
 */
module.exports = function( text ) {

	// Store the original text before changing terminators, so we can return the unaltered sentences.
	var originalText = text;

	// Unify all terminators.
<<<<<<< HEAD
	text = text.replace( /[.?!:]/g, "." );
=======
	text = text.replace( new RegExp( "[" + sentenceDelimiters + "]", "g" ), "." );
>>>>>>> 90be2157

	// Add period in case it is missing.
	text += ".";
	var positions = [];
	var periodIndex = text.indexOf( "." );
	while ( periodIndex > -1 ) {
		positions.push( periodIndex + 1 );
		periodIndex = text.indexOf( ".", periodIndex + 1 );
	}
	positions = filterPositions( originalText, positions );

	// Add the positions of subheadings.
	positions = positions.concat( findSubheadings( text ) );
	positions = positions.sort( function( a, b ) {
		return a - b;
	} );
	var sentences = splitOnIndex( positions, originalText );

	// Remove whitespace on start of sentence.
	sentences = map( sentences, function( sentence ) {
		return sentence.replace( /^\s/, "" );
	} );

	return filter( sentences, function( sentence ) {
		return ( !isEmpty( sentence ) );
	} );
};<|MERGE_RESOLUTION|>--- conflicted
+++ resolved
@@ -99,11 +99,7 @@
 	var originalText = text;
 
 	// Unify all terminators.
-<<<<<<< HEAD
-	text = text.replace( /[.?!:]/g, "." );
-=======
 	text = text.replace( new RegExp( "[" + sentenceDelimiters + "]", "g" ), "." );
->>>>>>> 90be2157
 
 	// Add period in case it is missing.
 	text += ".";
