--- conflicted
+++ resolved
@@ -231,15 +231,14 @@
 			break;
 		case "es":
 		case "it":
-<<<<<<< HEAD
 			combinations = filterFunctionWords( combinations, functionWords().verbs );
 			combinations = filterFunctionWordsAtBeginning( combinations, functionWords().infinitives );
-=======
-		case "fr":
+            combinations = filterFunctionWordsAtEnding( combinations, functionWords().reflexivePronouns );
+            break;
+        case "fr":
 			combinations = filterFunctionWordsAtEnding( combinations, functionWords().verbs );
 			combinations = filterFunctionWordsAtEnding( combinations, functionWords().infinitives );
->>>>>>> e947e596
-			combinations = filterFunctionWordsAtEnding( combinations, functionWords().reflexivePronouns );
+            combinations = filterFunctionWordsAtEnding( combinations, functionWords().reflexivePronouns );
 			break;
 		case "de":
 		case "nl":
