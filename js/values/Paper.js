--- conflicted
+++ resolved
@@ -1,10 +1,6 @@
-<<<<<<< HEAD
-var defaults = require( "lodash/object/defaults" );
-var isUndefined = require( "lodash/lang/isUndefined" );
+var defaults = require( "lodash/defaults" );
+var isUndefined = require( "lodash/isUndefined" );
 var sanitizeString = require( "../stringProcessing/sanitizeString.js" );
-=======
-var defaults = require( "lodash/defaults" );
->>>>>>> a3b3b8ce
 
 /**
  * Default attributes to be used by the Paper if they are left undefined.
