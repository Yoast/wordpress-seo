--- conflicted
+++ resolved
@@ -3,16 +3,8 @@
 var defaultAttributes = {
 	keyword: "",
 	description: "",
-<<<<<<< HEAD
-	locale: ""
-=======
-<<<<<<< HEAD
-	locale: ""
-=======
 	title: "",
 	url: ""
->>>>>>> 981a506f56576960490400ce37ddaa426e2bc74e
->>>>>>> 56a6aec8
 };
 
 /**
@@ -78,21 +70,6 @@
 };
 
 /**
-<<<<<<< HEAD
- * Check whether a locale is available
- * @returns {boolean} Returns true if the paper has a locale
- */
-Paper.prototype.hasLocale = function() {
-	return this._attributes.locale !== "";
-};
-
-/**
- * Return the locale or an empty string if no locale is available
- * @returns {string} Returns the locale
- */
-Paper.prototype.getLocale = function() {
-	return this._attributes.locale;
-=======
  * Check whether an title is available
  * @returns {boolean} Returns true if the Paper has a title.
  */
@@ -122,7 +99,6 @@
  */
 Paper.prototype.getUrl = function() {
 	return this._attributes.url;
->>>>>>> 56a6aec8
 };
 
 module.exports = Paper;