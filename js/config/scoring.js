/**
 *
 * @param {Jed} i18n
 * @constructor
 */
var AnalyzerScoring = function( i18n ) {
    this.analyzerScoring = [
        {
			scoreName: "keyphraseSizeCheck",
			scoreArray: [
				{
					max: 0,
					score: -999,
					text: i18n.dgettext( "js-text-analysis", "No focus keyword was set for this page. If you do not set a focus keyword, no score can be calculated.")
				},
				{
					min: 11,
					score: 0,
					text: i18n.dgettext( "js-text-analysis", "Your keyphrase is over 10 words, a keyphrase should be shorter.")
				}
			]
		},
        {
            scoreName: "keywordDensity",
            scoreArray: [
                {
                    min: 3.5,
                    score: -50,

                    /* translators: %1$f expands to the keyword density percentage, %2$d expands to the number of times the keyword is found */
                    text: i18n.dgettext( "js-text-analysis", "The keyword density is %1$f%, which is way over the advised 2.5% maximum; the focus keyword was found %2$d times.")
                },
                {
                    min: 2.51,
                    max: 3.49,
                    score: -10,

                    /* translators: %1$f expands to the keyword density percentage, %2$d expands to the number of times the keyword is found */
                    text: i18n.dgettext( "js-text-analysis", "The keyword density is %1$f%, which is over the advised 2.5% maximum; the focus keyword was found %2$d times.")
                },
                {
                    min: 0.5,
                    max: 2.50,
                    score: 9,

                    /* translators: %1$f expands to the keyword density percentage, %2$d expands to the number of times the keyword is found */
                    text: i18n.dgettext( "js-text-analysis", "The keyword density is %1$f%, which is great; the focus keyword was found %2$d times.")
                },
                {
                    min: 0,
                    max: 0.49,
                    score: 4,

                    /* translators: %1$f expands to the keyword density percentage, %2$d expands to the number of times the keyword is found */
                    text: i18n.dgettext( "js-text-analysis", "The keyword density is %1$f%, which is a bit low; the focus keyword was found %2$d times.")
                }
            ],
            replaceArray: [
                { name: "keywordDensity", position: "%1$f", source: "matcher" },
                { name: "keywordCount", position: "%2$d", sourceObj: ".refObj.__store.keywordCount" }
            ]
<<<<<<< HEAD
        },
        {

            scoreName: "linkCount",
            scoreArray: [
                {
                    matcher: "total",
                    min: 0,
                    max: 0,
                    score: 6,
                    text: i18n.dgettext( "js-text-analysis", "No outbound links appear in this page, consider adding some as appropriate.")
                },
				{
					type: "internalAllDofollow",
					score: 6,
					text: i18n.dgettext( "js-text-analysis", "No outbound links appear in this page, consider adding some as appropriate.")
				},{
					type: "noExternal",
					score: 6,
					text: i18n.dgettext( "js-text-analysis", "No outbound links appear in this page, consider adding some as appropriate.")
				},
				{
					matcher: "totalNaKeyword",
					min: 1,
					score: 2,
					text: i18n.dgettext( "js-text-analysis", "Outbound links appear in this page")
				},
                {
                    matcher: "totalKeyword",
                    min: 1,
                    score: 2,
                    text: i18n.dgettext( "js-text-analysis", "You\'re linking to another page with the focus keyword you want this page to rank for. Consider changing that if you truly want this page to rank.")
                },

                /* translators: %2$s expands the number of outbound links */
                { type: "externalAllNofollow", score: 7, text: i18n.dgettext( "js-text-analysis", "This page has %2$s outbound link(s), all nofollowed." ) },
                {
                    type: "externalHasNofollow",
                    score: 8,

                    /* translators: %2$s expands to the number of nofollow links, %3$s to the number of outbound links */
                    text: i18n.dgettext( "js-text-analysis", "This page has %2$s nofollowed link(s) and %3$s normal outbound link(s)." )
                },

                /* translators: %1$s expands to the number of outbound links */
                { type: "externalAllDofollow", score: 9, text: i18n.dgettext( "js-text-analysis", "This page has %1$s outbound link(s)." ) }
            ],
            replaceArray: [
                { name: "links", position: "%1$s", sourceObj: ".result.externalTotal" },
                { name: "nofollow", position: "%2$s", sourceObj: ".result.externalNofollow" },
                { name: "dofollow", position: "%3$s", sourceObj: ".result.externalDofollow" }
            ]
        },

=======
        },      
>>>>>>> eff533bd
        {
            scoreName: "metaDescriptionLength",
            metaMinLength: 120,
            metaMaxLength: 157,
            scoreArray: [
                {
                    max: 0,
                    score: 1,
                    text: i18n.dgettext( "js-text-analysis", "No meta description has been specified, search engines will display copy from the page instead.")
                },
                {
                    max: 120,
                    score: 6,

                    /* translators: %1$d expands to the minimum length for the meta description, %2$d to the maximum length for the meta description */
                    text: i18n.dgettext( "js-text-analysis", "The meta description is under %1$d characters, however up to %2$d characters are available.")
                },
                {
                    min: 157,
                    score: 6,

                    /* translators: %2$d expands to the maximum length for the meta description */
                    text: i18n.dgettext( "js-text-analysis", "The specified meta description is over %2$d characters. Reducing it will ensure the entire description is visible")
                },
                {
                    min: 120,
                    max: 157,
                    score: 9,
                    text: i18n.dgettext( "js-text-analysis", "In the specified meta description, consider: How does it compare to the competition? Could it be made more appealing?")
                }
            ],
            replaceArray: [
                { name: "minCharacters", position: "%1$d", value: 120 },
                { name: "maxCharacters", position: "%2$d", value: 156 }
            ]
        },
        {
            scoreName: "metaDescriptionKeyword",
            scoreArray: [
                { min: 1, score: 9, text: i18n.dgettext( "js-text-analysis", "The meta description contains the focus keyword." ) },
                {
                    max: 0,
					min: 0,
                    score: 3,
                    text: i18n.dgettext( "js-text-analysis", "A meta description has been specified, but it does not contain the focus keyword." )
                }
            ]
        }, {
            scoreName: "firstParagraph",
            scoreArray: [
                {
                    max: 0,
                    score: 3,
                    text: i18n.dgettext( "js-text-analysis", "The focus keyword doesn\'t appear in the first paragraph of the copy. Make sure the topic is clear immediately." )
                },
                { min: 1, score: 9, text: i18n.dgettext( "js-text-analysis", "The focus keyword appears in the first paragraph of the copy." ) }
            ]
        }, {
            scoreName: "stopwordKeywordCount",
            scoreArray: [
                {
                    matcher: "count",
                    min: 1,
                    /* translators: %1$s opens a link to a Yoast article about stop words, %2$s closes the link */
                    text: i18n.dgettext( "js-text-analysis", "Your focus keyword contains one or more stop words. This may or may not be wise depending on the circumstances. Read %1$sthis article%2$s for more info." )
                },
                { matcher: "count", max: 0, score: 0, text: "" }
            ],
            replaceArray: [
                {
                    name: "urlOpen",
                    position: "%1$s",
                    value: "<a href='https://yoast.com/handling-stopwords/' target='new'>"
                },
                {
                    name: "urlClose",
                    position: "%2$s",
                    value: "</a>"
                }
            ]
        }, {
            scoreName: "subHeadings",
            scoreArray: [
                { matcher: "count", max: 0, score: 7, text: i18n.dgettext( "js-text-analysis", "No subheading tags (like an H2) appear in the copy." ) },
                {
                    matcher: "matches",
                    max: 0,
                    score: 3,
                    text: i18n.dgettext( "js-text-analysis", "You have not used your focus keyword in any subheading (such as an H2) in your copy." )
                },
                {
                    matcher: "matches",
                    min: 1,
                    score: 9,

                    /* translators: %1$d expands to the number of subheadings, %2$d to the number of subheadings containing the focus keyword */
                    text: i18n.dgettext( "js-text-analysis", "The focus keyword appears in %2$d (out of %1$d) subheadings in the copy. While not a major ranking factor, this is beneficial.")
                }
            ],
            replaceArray: [
                { name: "count", position: "%1$d", sourceObj: ".result.count" },
                { name: "matches", position: "%2$d", sourceObj: ".result.matches" }
            ]
        }, {
            scoreName: "pageTitleLength",
            scoreArray: [
                {max: 0, score: 1, text: i18n.dgettext( "js-text-analysis", "Please create a page title.")},
                {
                    max: 34,
                    score: 6,

                    /* translators: %3$d expands to the number of characters in the page title, %1$d to the minimum number of characters for the title */
                    text: i18n.dgettext( "js-text-analysis", "The page title contains %3$d characters, which is less than the recommended minimum of %1$d characters. Use the space to add keyword variations or create compelling call-to-action copy.")
                },
                {
                    min: 66,
                    score: 6,

                    /* translators: %3$d expands to the number of characters in the page title, %2$d to the maximum number of characters for the title */
                    text: i18n.dgettext( "js-text-analysis", "The page title contains %3$d characters, which is more than the viewable limit of %2$d characters; some words will not be visible to users in your listing.")
                },
                {
                    min: 35,
                    max: 65,
                    score: 9,

                    /* translators: %1$d expands to the minimum number of characters in the page title, %2$d to the maximum number of characters */
                    text: i18n.dgettext( "js-text-analysis", "The page title is between the %1$d character minimum and the recommended %2$d character maximum.")
                }
            ],
            replaceArray: [
                { name: "minLength", position: "%1$d", value: 35 },
                { name: "maxLength", position: "%2$d", value: 65 },
                { name: "length", position: "%3$d", source: "matcher" }
            ]
        }, {
            scoreName: "pageTitleKeyword",
            scoreTitleKeywordLimit: 0,
            scoreArray: [
                {
                    matcher: "matches",
                    max: 0,
                    score: 2,

                    /* translators: %1$s expands to the focus keyword */
                    text: i18n.dgettext( "js-text-analysis", "The focus keyword '%1$s' does not appear in the page title.")
                },
                {
                    matcher: "position",
                    max: 1,
                    score: 9,
                    text: i18n.dgettext( "js-text-analysis", "The page title contains the focus keyword, at the beginning which is considered to improve rankings.")
                },
                {
                    matcher: "position",
                    min: 1,
                    score: 6,
                    text: i18n.dgettext( "js-text-analysis", "The page title contains the focus keyword, but it does not appear at the beginning; try and move it to the beginning.")
                }
            ],
            replaceArray: [
                {name: "keyword", position: "%1$s", sourceObj: ".refObj.config.keyword"}
            ]
        }, {
            scoreName: "urlKeyword",
            scoreArray: [
                { min: 1, score: 9, text: i18n.dgettext( "js-text-analysis", "The focus keyword appears in the URL for this page.")},
                {
                    max: 0,
                    score: 6,
                    text: i18n.dgettext( "js-text-analysis", "The focus keyword does not appear in the URL for this page. If you decide to rename the URL be sure to check the old URL 301 redirects to the new one!" )
                }
            ]
        }, {
            scoreName: "urlLength",
            scoreArray: [
                {type: "urlTooLong", score: 5, text: i18n.dgettext( "js-text-analysis", "The slug for this page is a bit long, consider shortening it." ) }
            ]
        }, {
            scoreName: "urlStopwords",
            scoreArray: [
                {
                    min: 1,
                    score: 5,
					/* translators: %1$s opens a link to a wikipedia article about stop words, %2$s closes the link */
                    text: i18n.dgettext( "js-text-analysis", "The slug for this page contains one or more %1$sstop words%2$s, consider removing them." )
                }
			],
			replaceArray: [
				{
					name: "url",
					position: "%1$s",
					/* translators: this link is referred to in the content analysis when a slug contains one or more stop words */
					value: "<a href='" + i18n.dgettext( "js-text-analysis", "http://en.wikipedia.org/wiki/Stop_words" ) + "' target='new'>"
				},
                {
                    name: "urlClose",
                    position: "%2$s",
                    value: "</a>"
                }
			]
        }, {
            scoreName: "imageCount",
            scoreArray: [
                {
                    matcher: "total",
                    max: 0,
                    score: 3,
                    text: i18n.dgettext( "js-text-analysis", "No images appear in this page, consider adding some as appropriate." )
                },
                {
					matcher: "noAlt",
					min: 1,
					score: 5,
					text: i18n.dgettext( "js-text-analysis", "The images on this page are missing alt tags." )
				},
				{
					matcher: "altNaKeyword",
					min: 1,
					score: 5,
					text: i18n.dgettext( "js-text-analysis", "The images on this page contain alt tags" )
				},
                {
                    matcher: "altKeyword",
                    min: 1,
                    score: 9,
                    text: i18n.dgettext( "js-text-analysis", "The images on this page contain alt tags with the focus keyword." )
                },
                {
                    matcher: "alt",
                    min: 1,
                    score: 5,
                    text: i18n.dgettext( "js-text-analysis", "The images on this page do not have alt tags containing your focus keyword." )
                }
            ]
        }, {
            scoreName: "keywordDoubles",
            scoreArray: [
                {matcher: "count", max: 0, score: 9, text: i18n.dgettext( "js-text-analysis", "You've never used this focus keyword before, very good." ) },
                {
                    matcher: "count",
                    max: 1,
                    score: 6,

                    /* translators: %1$s and %2$s expand to an admin link where the focus keyword is already used */
                    text: i18n.dgettext( "js-text-analysis", "You've used this focus keyword %1$sonce before%2$s, be sure to make very clear which URL on your site is the most important for this keyword." )
                },
                {
                    matcher: "count",
                    min: 1,
                    score: 1,

                    /* translators: %3$s and $2$s expand to the admin search page for the focus keyword, %4$d expands to the number of times this focus keyword has been used before, %5$s and %6$s expand to a link to an article on yoast.com about cornerstone content */
                    text: i18n.dgettext( "js-text-analysis", "You've used this focus keyword %3$s%4$d times before%2$s, it's probably a good idea to read %6$sthis post on cornerstone content%5$s and improve your keyword strategy." )
                }
            ],
            replaceArray: [
                { name: "singleUrl", position: "%1$s", sourceObj: ".refObj.config.postUrl", rawOutput: true },
                { name: "endTag", position: "%2$s", value: "</a>" },
                { name: "multiUrl", position: "%3$s", sourceObj: ".refObj.config.searchUrl", rawOutput: true },
                { name: "occurrences", position: "%4$d", sourceObj: ".result.count" },
                { name: "endTag", position: "%5$s", value: "</a>" },
                {
                    name: "cornerstone",
                    position: "%6$s",
                    value: "<a href='https://yoast.com/cornerstone-content-rank/' target='new'>"
                },
                { name: "id", position: "{id}", sourceObj: ".result.id" },
                { name: "keyword", position: "{keyword}", sourceObj: ".refObj.config.keyword" }
            ]
        }
    ];
};

module.exports = {
    AnalyzerScoring: AnalyzerScoring,
    analyzerScoreRating: 9
};<|MERGE_RESOLUTION|>--- conflicted
+++ resolved
@@ -59,64 +59,7 @@
                 { name: "keywordDensity", position: "%1$f", source: "matcher" },
                 { name: "keywordCount", position: "%2$d", sourceObj: ".refObj.__store.keywordCount" }
             ]
-<<<<<<< HEAD
         },
-        {
-
-            scoreName: "linkCount",
-            scoreArray: [
-                {
-                    matcher: "total",
-                    min: 0,
-                    max: 0,
-                    score: 6,
-                    text: i18n.dgettext( "js-text-analysis", "No outbound links appear in this page, consider adding some as appropriate.")
-                },
-				{
-					type: "internalAllDofollow",
-					score: 6,
-					text: i18n.dgettext( "js-text-analysis", "No outbound links appear in this page, consider adding some as appropriate.")
-				},{
-					type: "noExternal",
-					score: 6,
-					text: i18n.dgettext( "js-text-analysis", "No outbound links appear in this page, consider adding some as appropriate.")
-				},
-				{
-					matcher: "totalNaKeyword",
-					min: 1,
-					score: 2,
-					text: i18n.dgettext( "js-text-analysis", "Outbound links appear in this page")
-				},
-                {
-                    matcher: "totalKeyword",
-                    min: 1,
-                    score: 2,
-                    text: i18n.dgettext( "js-text-analysis", "You\'re linking to another page with the focus keyword you want this page to rank for. Consider changing that if you truly want this page to rank.")
-                },
-
-                /* translators: %2$s expands the number of outbound links */
-                { type: "externalAllNofollow", score: 7, text: i18n.dgettext( "js-text-analysis", "This page has %2$s outbound link(s), all nofollowed." ) },
-                {
-                    type: "externalHasNofollow",
-                    score: 8,
-
-                    /* translators: %2$s expands to the number of nofollow links, %3$s to the number of outbound links */
-                    text: i18n.dgettext( "js-text-analysis", "This page has %2$s nofollowed link(s) and %3$s normal outbound link(s)." )
-                },
-
-                /* translators: %1$s expands to the number of outbound links */
-                { type: "externalAllDofollow", score: 9, text: i18n.dgettext( "js-text-analysis", "This page has %1$s outbound link(s)." ) }
-            ],
-            replaceArray: [
-                { name: "links", position: "%1$s", sourceObj: ".result.externalTotal" },
-                { name: "nofollow", position: "%2$s", sourceObj: ".result.externalNofollow" },
-                { name: "dofollow", position: "%3$s", sourceObj: ".result.externalDofollow" }
-            ]
-        },
-
-=======
-        },      
->>>>>>> eff533bd
         {
             scoreName: "metaDescriptionLength",
             metaMinLength: 120,
