/**
 *
 * @param {Jed} i18n
 * @constructor
 */
var AnalyzerScoring = function( i18n ) {
    this.analyzerScoring = [
        {
			scoreName: "keyphraseSizeCheck",
			scoreArray: [
				{
					max: 0,
					score: -999,
					text: i18n.dgettext( "js-text-analysis", "No focus keyword was set for this page. If you do not set a focus keyword, no score can be calculated.")
				},
				{
					min: 11,
					score: 0,
					text: i18n.dgettext( "js-text-analysis", "Your keyphrase is over 10 words, a keyphrase should be shorter.")
				}
			]
		},
        {
            scoreName: "keywordDensity",
            scoreArray: [
                {
                    min: 3.5,
                    score: -50,

                    /* translators: %1$f expands to the keyword density percentage, %2$d expands to the number of times the keyword is found */
                    text: i18n.dgettext( "js-text-analysis", "The keyword density is %1$f%, which is way over the advised 2.5% maximum; the focus keyword was found %2$d times.")
                },
                {
                    min: 2.51,
                    max: 3.49,
                    score: -10,

                    /* translators: %1$f expands to the keyword density percentage, %2$d expands to the number of times the keyword is found */
                    text: i18n.dgettext( "js-text-analysis", "The keyword density is %1$f%, which is over the advised 2.5% maximum; the focus keyword was found %2$d times.")
                },
                {
                    min: 0.5,
                    max: 2.50,
                    score: 9,

                    /* translators: %1$f expands to the keyword density percentage, %2$d expands to the number of times the keyword is found */
                    text: i18n.dgettext( "js-text-analysis", "The keyword density is %1$f%, which is great; the focus keyword was found %2$d times.")
                },
                {
                    min: 0,
                    max: 0.49,
                    score: 4,

                    /* translators: %1$f expands to the keyword density percentage, %2$d expands to the number of times the keyword is found */
                    text: i18n.dgettext( "js-text-analysis", "The keyword density is %1$f%, which is a bit low; the focus keyword was found %2$d times.")
                }
            ],
            replaceArray: [
                { name: "keywordDensity", position: "%1$f", source: "matcher" },
                { name: "keywordCount", position: "%2$d", sourceObj: ".refObj.__store.keywordCount" }
            ]
        },

        {
            scoreName: "metaDescriptionKeyword",
            scoreArray: [
                { min: 1, score: 9, text: i18n.dgettext( "js-text-analysis", "The meta description contains the focus keyword." ) },
                {
                    max: 0,
					min: 0,
                    score: 3,
                    text: i18n.dgettext( "js-text-analysis", "A meta description has been specified, but it does not contain the focus keyword." )
                }
            ]
        }, {
            scoreName: "firstParagraph",
            scoreArray: [
                {
                    max: 0,
                    score: 3,
                    text: i18n.dgettext( "js-text-analysis", "The focus keyword doesn\'t appear in the first paragraph of the copy. Make sure the topic is clear immediately." )
                },
                { min: 1, score: 9, text: i18n.dgettext( "js-text-analysis", "The focus keyword appears in the first paragraph of the copy." ) }
            ]
        }, {
<<<<<<< HEAD
            scoreName: "stopwordKeywordCount",
            scoreArray: [
                {
                    matcher: "count",
                    min: 1,
                    /* translators: %1$s opens a link to a Yoast article about stop words, %2$s closes the link */
                    text: i18n.dgettext( "js-text-analysis", "Your focus keyword contains one or more stop words. This may or may not be wise depending on the circumstances. Read %1$sthis article%2$s for more info." )
                },
                { matcher: "count", max: 0, score: 0, text: "" }
            ],
            replaceArray: [
                {
                    name: "urlOpen",
                    position: "%1$s",
                    value: "<a href='https://yoast.com/handling-stopwords/' target='new'>"
                },
                {
                    name: "urlClose",
                    position: "%2$s",
                    value: "</a>"
                }
=======
            scoreName: "subHeadings",
            scoreArray: [
                { matcher: "count", max: 0, score: 7, text: i18n.dgettext( "js-text-analysis", "No subheading tags (like an H2) appear in the copy." ) },
                {
                    matcher: "matches",
                    max: 0,
                    score: 3,
                    text: i18n.dgettext( "js-text-analysis", "You have not used your focus keyword in any subheading (such as an H2) in your copy." )
                },
                {
                    matcher: "matches",
                    min: 1,
                    score: 9,

                    /* translators: %1$d expands to the number of subheadings, %2$d to the number of subheadings containing the focus keyword */
                    text: i18n.dgettext( "js-text-analysis", "The focus keyword appears in %2$d (out of %1$d) subheadings in the copy. While not a major ranking factor, this is beneficial.")
                }
            ],
            replaceArray: [
                { name: "count", position: "%1$d", sourceObj: ".result.count" },
                { name: "matches", position: "%2$d", sourceObj: ".result.matches" }
>>>>>>> 489b4c76
            ]
        }, {
            scoreName: "pageTitleLength",
            scoreArray: [
                {max: 0, score: 1, text: i18n.dgettext( "js-text-analysis", "Please create a page title.")},
                {
                    max: 34,
                    score: 6,

                    /* translators: %3$d expands to the number of characters in the page title, %1$d to the minimum number of characters for the title */
                    text: i18n.dgettext( "js-text-analysis", "The page title contains %3$d characters, which is less than the recommended minimum of %1$d characters. Use the space to add keyword variations or create compelling call-to-action copy.")
                },
                {
                    min: 66,
                    score: 6,

                    /* translators: %3$d expands to the number of characters in the page title, %2$d to the maximum number of characters for the title */
                    text: i18n.dgettext( "js-text-analysis", "The page title contains %3$d characters, which is more than the viewable limit of %2$d characters; some words will not be visible to users in your listing.")
                },
                {
                    min: 35,
                    max: 65,
                    score: 9,

                    /* translators: %1$d expands to the minimum number of characters in the page title, %2$d to the maximum number of characters */
                    text: i18n.dgettext( "js-text-analysis", "The page title is between the %1$d character minimum and the recommended %2$d character maximum.")
                }
            ],
            replaceArray: [
                { name: "minLength", position: "%1$d", value: 35 },
                { name: "maxLength", position: "%2$d", value: 65 },
                { name: "length", position: "%3$d", source: "matcher" }
            ]
        }, {
            scoreName: "pageTitleKeyword",
            scoreTitleKeywordLimit: 0,
            scoreArray: [
                {
                    matcher: "matches",
                    max: 0,
                    score: 2,

                    /* translators: %1$s expands to the focus keyword */
                    text: i18n.dgettext( "js-text-analysis", "The focus keyword '%1$s' does not appear in the page title.")
                },
                {
                    matcher: "position",
                    max: 1,
                    score: 9,
                    text: i18n.dgettext( "js-text-analysis", "The page title contains the focus keyword, at the beginning which is considered to improve rankings.")
                },
                {
                    matcher: "position",
                    min: 1,
                    score: 6,
                    text: i18n.dgettext( "js-text-analysis", "The page title contains the focus keyword, but it does not appear at the beginning; try and move it to the beginning.")
                }
            ],
            replaceArray: [
                {name: "keyword", position: "%1$s", sourceObj: ".refObj.config.keyword"}
            ]
        }, {
            scoreName: "urlKeyword",
            scoreArray: [
                { min: 1, score: 9, text: i18n.dgettext( "js-text-analysis", "The focus keyword appears in the URL for this page.")},
                {
                    max: 0,
                    score: 6,
                    text: i18n.dgettext( "js-text-analysis", "The focus keyword does not appear in the URL for this page. If you decide to rename the URL be sure to check the old URL 301 redirects to the new one!" )
                }
            ]
        }, {
            scoreName: "urlLength",
            scoreArray: [
                {type: "urlTooLong", score: 5, text: i18n.dgettext( "js-text-analysis", "The slug for this page is a bit long, consider shortening it." ) }
            ]
        },  {
            scoreName: "imageCount",
            scoreArray: [
                {
                    matcher: "total",
                    max: 0,
                    score: 3,
                    text: i18n.dgettext( "js-text-analysis", "No images appear in this page, consider adding some as appropriate." )
                },
                {
					matcher: "noAlt",
					min: 1,
					score: 5,
					text: i18n.dgettext( "js-text-analysis", "The images on this page are missing alt tags." )
				},
				{
					matcher: "altNaKeyword",
					min: 1,
					score: 5,
					text: i18n.dgettext( "js-text-analysis", "The images on this page contain alt tags" )
				},
                {
                    matcher: "altKeyword",
                    min: 1,
                    score: 9,
                    text: i18n.dgettext( "js-text-analysis", "The images on this page contain alt tags with the focus keyword." )
                },
                {
                    matcher: "alt",
                    min: 1,
                    score: 5,
                    text: i18n.dgettext( "js-text-analysis", "The images on this page do not have alt tags containing your focus keyword." )
                }
            ]
        }, {
            scoreName: "keywordDoubles",
            scoreArray: [
                {matcher: "count", max: 0, score: 9, text: i18n.dgettext( "js-text-analysis", "You've never used this focus keyword before, very good." ) },
                {
                    matcher: "count",
                    max: 1,
                    score: 6,

                    /* translators: %1$s and %2$s expand to an admin link where the focus keyword is already used */
                    text: i18n.dgettext( "js-text-analysis", "You've used this focus keyword %1$sonce before%2$s, be sure to make very clear which URL on your site is the most important for this keyword." )
                },
                {
                    matcher: "count",
                    min: 1,
                    score: 1,

                    /* translators: %3$s and $2$s expand to the admin search page for the focus keyword, %4$d expands to the number of times this focus keyword has been used before, %5$s and %6$s expand to a link to an article on yoast.com about cornerstone content */
                    text: i18n.dgettext( "js-text-analysis", "You've used this focus keyword %3$s%4$d times before%2$s, it's probably a good idea to read %6$sthis post on cornerstone content%5$s and improve your keyword strategy." )
                }
            ],
            replaceArray: [
                { name: "singleUrl", position: "%1$s", sourceObj: ".refObj.config.postUrl", rawOutput: true },
                { name: "endTag", position: "%2$s", value: "</a>" },
                { name: "multiUrl", position: "%3$s", sourceObj: ".refObj.config.searchUrl", rawOutput: true },
                { name: "occurrences", position: "%4$d", sourceObj: ".result.count" },
                { name: "endTag", position: "%5$s", value: "</a>" },
                {
                    name: "cornerstone",
                    position: "%6$s",
                    value: "<a href='https://yoast.com/cornerstone-content-rank/' target='new'>"
                },
                { name: "id", position: "{id}", sourceObj: ".result.id" },
                { name: "keyword", position: "{keyword}", sourceObj: ".refObj.config.keyword" }
            ]
        }
    ];
};

module.exports = {
    AnalyzerScoring: AnalyzerScoring,
    analyzerScoreRating: 9
};<|MERGE_RESOLUTION|>--- conflicted
+++ resolved
@@ -83,53 +83,6 @@
                 { min: 1, score: 9, text: i18n.dgettext( "js-text-analysis", "The focus keyword appears in the first paragraph of the copy." ) }
             ]
         }, {
-<<<<<<< HEAD
-            scoreName: "stopwordKeywordCount",
-            scoreArray: [
-                {
-                    matcher: "count",
-                    min: 1,
-                    /* translators: %1$s opens a link to a Yoast article about stop words, %2$s closes the link */
-                    text: i18n.dgettext( "js-text-analysis", "Your focus keyword contains one or more stop words. This may or may not be wise depending on the circumstances. Read %1$sthis article%2$s for more info." )
-                },
-                { matcher: "count", max: 0, score: 0, text: "" }
-            ],
-            replaceArray: [
-                {
-                    name: "urlOpen",
-                    position: "%1$s",
-                    value: "<a href='https://yoast.com/handling-stopwords/' target='new'>"
-                },
-                {
-                    name: "urlClose",
-                    position: "%2$s",
-                    value: "</a>"
-                }
-=======
-            scoreName: "subHeadings",
-            scoreArray: [
-                { matcher: "count", max: 0, score: 7, text: i18n.dgettext( "js-text-analysis", "No subheading tags (like an H2) appear in the copy." ) },
-                {
-                    matcher: "matches",
-                    max: 0,
-                    score: 3,
-                    text: i18n.dgettext( "js-text-analysis", "You have not used your focus keyword in any subheading (such as an H2) in your copy." )
-                },
-                {
-                    matcher: "matches",
-                    min: 1,
-                    score: 9,
-
-                    /* translators: %1$d expands to the number of subheadings, %2$d to the number of subheadings containing the focus keyword */
-                    text: i18n.dgettext( "js-text-analysis", "The focus keyword appears in %2$d (out of %1$d) subheadings in the copy. While not a major ranking factor, this is beneficial.")
-                }
-            ],
-            replaceArray: [
-                { name: "count", position: "%1$d", sourceObj: ".result.count" },
-                { name: "matches", position: "%2$d", sourceObj: ".result.matches" }
->>>>>>> 489b4c76
-            ]
-        }, {
             scoreName: "pageTitleLength",
             scoreArray: [
                 {max: 0, score: 1, text: i18n.dgettext( "js-text-analysis", "Please create a page title.")},
