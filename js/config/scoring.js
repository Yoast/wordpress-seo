--- conflicted
+++ resolved
@@ -1,10 +1,3 @@
-<<<<<<< HEAD
-/* global YoastSEO: true */
-YoastSEO = ( "undefined" === typeof YoastSEO ) ? {} : YoastSEO;
-
-YoastSEO.analyzerScoreRating = 9;
-=======
->>>>>>> cc900d9d
 /**
  *
  * @param {Jed} i18n
