/**
 *
 * @param {Jed} i18n
 * @constructor
 */
var AnalyzerScoring = function( i18n ) {
    this.analyzerScoring = [
        {
<<<<<<< HEAD
            scoreName: "metaDescriptionKeyword",
            scoreArray: [
                { min: 1, score: 9, text: i18n.dgettext( "js-text-analysis", "The meta description contains the focus keyword." ) },
                {
                    max: 0,
					min: 0,
                    score: 3,
                    text: i18n.dgettext( "js-text-analysis", "A meta description has been specified, but it does not contain the focus keyword." )
                }
            ]
        }, {

=======
            scoreName: "firstParagraph",
            scoreArray: [
                {
                    max: 0,
                    score: 3,
                    text: i18n.dgettext( "js-text-analysis", "The focus keyword doesn\'t appear in the first paragraph of the copy. Make sure the topic is clear immediately." )
                },
                { min: 1, score: 9, text: i18n.dgettext( "js-text-analysis", "The focus keyword appears in the first paragraph of the copy." ) }
            ]
        }, {
>>>>>>> 473c4679
            scoreName: "pageTitleLength",
            scoreArray: [
                {max: 0, score: 1, text: i18n.dgettext( "js-text-analysis", "Please create a page title.")},
                {
                    max: 34,
                    score: 6,

                    /* translators: %3$d expands to the number of characters in the page title, %1$d to the minimum number of characters for the title */
                    text: i18n.dgettext( "js-text-analysis", "The page title contains %3$d characters, which is less than the recommended minimum of %1$d characters. Use the space to add keyword variations or create compelling call-to-action copy.")
                },
                {
                    min: 66,
                    score: 6,

                    /* translators: %3$d expands to the number of characters in the page title, %2$d to the maximum number of characters for the title */
                    text: i18n.dgettext( "js-text-analysis", "The page title contains %3$d characters, which is more than the viewable limit of %2$d characters; some words will not be visible to users in your listing.")
                },
                {
                    min: 35,
                    max: 65,
                    score: 9,

                    /* translators: %1$d expands to the minimum number of characters in the page title, %2$d to the maximum number of characters */
                    text: i18n.dgettext( "js-text-analysis", "The page title is between the %1$d character minimum and the recommended %2$d character maximum.")
                }
            ],
            replaceArray: [
                { name: "minLength", position: "%1$d", value: 35 },
                { name: "maxLength", position: "%2$d", value: 65 },
                { name: "length", position: "%3$d", source: "matcher" }
            ]
        }, {
            scoreName: "urlLength",
            scoreArray: [
                {type: "urlTooLong", score: 5, text: i18n.dgettext( "js-text-analysis", "The slug for this page is a bit long, consider shortening it." ) }
            ]
        }, {
            scoreName: "keywordDoubles",
            scoreArray: [
                {matcher: "count", max: 0, score: 9, text: i18n.dgettext( "js-text-analysis", "You've never used this focus keyword before, very good." ) },
                {
                    matcher: "count",
                    max: 1,
                    score: 6,

                    /* translators: %1$s and %2$s expand to an admin link where the focus keyword is already used */
                    text: i18n.dgettext( "js-text-analysis", "You've used this focus keyword %1$sonce before%2$s, be sure to make very clear which URL on your site is the most important for this keyword." )
                },
                {
                    matcher: "count",
                    min: 1,
                    score: 1,

                    /* translators: %3$s and $2$s expand to the admin search page for the focus keyword, %4$d expands to the number of times this focus keyword has been used before, %5$s and %6$s expand to a link to an article on yoast.com about cornerstone content */
                    text: i18n.dgettext( "js-text-analysis", "You've used this focus keyword %3$s%4$d times before%2$s, it's probably a good idea to read %6$sthis post on cornerstone content%5$s and improve your keyword strategy." )
                }
            ],
            replaceArray: [
                { name: "singleUrl", position: "%1$s", sourceObj: ".refObj.config.postUrl", rawOutput: true },
                { name: "endTag", position: "%2$s", value: "</a>" },
                { name: "multiUrl", position: "%3$s", sourceObj: ".refObj.config.searchUrl", rawOutput: true },
                { name: "occurrences", position: "%4$d", sourceObj: ".result.count" },
                { name: "endTag", position: "%5$s", value: "</a>" },
                {
                    name: "cornerstone",
                    position: "%6$s",
                    value: "<a href='https://yoast.com/cornerstone-content-rank/' target='new'>"
                },
                { name: "id", position: "{id}", sourceObj: ".result.id" },
                { name: "keyword", position: "{keyword}", sourceObj: ".refObj.config.keyword" }
            ]
        }
    ];
};

module.exports = {
    AnalyzerScoring: AnalyzerScoring,
    analyzerScoreRating: 9
};<|MERGE_RESOLUTION|>--- conflicted
+++ resolved
@@ -6,31 +6,6 @@
 var AnalyzerScoring = function( i18n ) {
     this.analyzerScoring = [
         {
-<<<<<<< HEAD
-            scoreName: "metaDescriptionKeyword",
-            scoreArray: [
-                { min: 1, score: 9, text: i18n.dgettext( "js-text-analysis", "The meta description contains the focus keyword." ) },
-                {
-                    max: 0,
-					min: 0,
-                    score: 3,
-                    text: i18n.dgettext( "js-text-analysis", "A meta description has been specified, but it does not contain the focus keyword." )
-                }
-            ]
-        }, {
-
-=======
-            scoreName: "firstParagraph",
-            scoreArray: [
-                {
-                    max: 0,
-                    score: 3,
-                    text: i18n.dgettext( "js-text-analysis", "The focus keyword doesn\'t appear in the first paragraph of the copy. Make sure the topic is clear immediately." )
-                },
-                { min: 1, score: 9, text: i18n.dgettext( "js-text-analysis", "The focus keyword appears in the first paragraph of the copy." ) }
-            ]
-        }, {
->>>>>>> 473c4679
             scoreName: "pageTitleLength",
             scoreArray: [
                 {max: 0, score: 1, text: i18n.dgettext( "js-text-analysis", "Please create a page title.")},
