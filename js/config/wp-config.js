--- conflicted
+++ resolved
@@ -3,18 +3,17 @@
     source: YoastSEO_WordPressScraper,
     //if it must run the anlayzer
     analyzer: true,
-<<<<<<< HEAD
+    //if it uses ajax to get data.
     ajax: true,
+    //if it must generate snippetpreview
     snippetPreview: true,
+    //element Target Array
     elementTarget: ["content","yoast_wpseo_focuskw","yoast_wpseo_metadesc","excerpt","editable-post-name","editable-post-name-full"],
+    //replacement target array, elements that must trigger the replace variables function.
     replaceTarget: ["yoast_wpseo_metadesc", "excerpt","yoast_wpseo_title"],
+    //rest target array, elements that must be reset on focus
     resetTarget: ["snippet_meta", "snippet_title","snippet_cite"],
-=======
-    //if it muse generate snippetpreview
-    snippetPreview: true,
-    elementTarget: ["content","yoast_wpseo_focuskw","yoast_wpseo_metadesc","excerpt","editable-post-name","editable-post-name-full"],
     //typeDelay is used as the timeout between stopping with typing and triggering the analyzer
->>>>>>> 25a38676
     typeDelay: 300,
     //Dynamic delay makes sure the delay is increased if the analyzer takes longer than the default, to prevent slow systems.
     typeDelayStep: 100,
