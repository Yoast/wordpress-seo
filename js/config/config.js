/**
* default config
 * wordstoremove require a leading space to make sure the regex works correctly
 * JavaScript doesn"t have lookbehinds in regular expressions.
*/
YoastSEO_config = {
    analyzerConfig: {
        stopWords: ["a", "about", "above", "after", "again", "against", "all", "am", "an", "and", "any", "are", "as", "at", "be", "because", "been", "before", "being", "below", "between", "both", "but", "by", "could", "did", "do", "does", "doing", "down", "during", "each", "few", "for", "from", "further", "had", "has", "have", "having", "he", "he'd", "he'll", "he's", "her", "here", "here's", "hers", "herself", "him", "himself", "his", "how", "how's", "i", "i'd", "i'll", "i'm", "i've", "if", "in", "into", "is", "it", "it's", "its", "itself", "let's", "me", "more", "most", "my", "myself", "nor", "of", "on", "once", "only", "or", "other", "ought", "our", "ours", "ourselves", "out", "over", "own", "same", "she", "she'd", "she'll", "she's", "should", "so", "some", "such", "than", "that", "that's", "the", "their", "theirs", "them", "themselves", "then", "there", "there's", "these", "they", "they'd", "they'll", "they're", "they've", "this", "those", "through", "to", "too", "under", "until", "up", "very", "was", "we", "we'd", "we'll", "we're", "we've", "were", "what", "what's", "when", "when's", "where", "where's", "which", "while", "who", "who's", "whom", "why", "why's", "with", "would", "you", "you'd", "you'll", "you're", "you've", "your", "yours", "yourself", "yourselves"],
        wordsToRemove: [" a", " in", " an", " on", " for", " the", " and"],
        maxSlugLength: 20,
        maxUrlLength: 40,
        maxMeta: 156
    },

<<<<<<< HEAD
    preprocessorConfig: {
        syllables: {
            subtractSyllables: ["cial", "tia", "cius", "cious", "giu", "ion", "iou", "sia$", "[^aeiuoyt]{2,}ed$", "[aeiouy][^aeiuoyts]{1,}e\\b", ".ely$", "[cg]h?e[sd]", "rved$", "rved", "[aeiouy][dt]es?$", "[aeiouy][^aeiouydt]e[sd]?$", "^[dr]e[aeiou][^aeiou]+$", "[aeiouy]rse$"],
            addSyllables: ["ia", "riet", "dien", "iu", "io", "ii", "[aeiouym][bdp]l", "[aeiou]{3}", "^mc", "ism$", "([^aeiouy])\1l$", "[^l]lien", "^coa[dglx].", "[^gq]ua[^auieo]", "dnt$", "uity$", "ie(r|st)", "[aeiouy]ing", "[aeiouw]y[aeiou]"],
            exclusionWords: [
                {word: "shoreline", syllables: 2},
                {word: "simile", syllables: 3}
            ]
        }
    }
};
=======
analyzerConfig = {
    stopWords: ["a","about","above","after","again","against","all","am","an","and","any","are","as","at","be","because","been","before","being","below","between","both","but","by","could","did","do","does","doing","down","during","each","few","for","from","further","had","has","have","having","he","he'd","he'll","he's","her","here","here's","hers","herself","him","himself","his","how","how's","i","i'd","i'll","i'm","i've","if","in","into","is","it","it's","its","itself","let's","me","more","most","my","myself","nor","of","on","once","only","or","other","ought","our","ours","ourselves","out","over","own","same","she","she'd","she'll","she's","should","so","some","such","than","that","that's","the","their","theirs","them","themselves","then","there","there's","these","they","they'd","they'll","they're","they've","this","those","through","to","too","under","until","up","very","was","we","we'd","we'll","we're","we've","were","what","what's","when","when's","where","where's","which","while","who","who's","whom","why","why's","with","would","you","you'd","you'll","you're","you've","your","yours","yourself","yourselves"],
    wordsToRemove: [" a", " in", " an", " on", " for", " the", " and"],
    maxSlugLength: 20,
    maxUrlLength: 40,
    maxMeta: 156
};

preprocessorConfig = {
   syllables: {
       subtractSyllables: ["cial","tia","cius","cious","giu","ion","iou","sia$","[^aeiuoyt]{2,}ed$","[aeiouy][^aeiuoyts]{1,}e\\b",".ely$","[cg]h?e[sd]","rved$", "rved","[aeiouy][dt]es?$","[aeiouy][^aeiouydt]e[sd]?$","^[dr]e[aeiou][^aeiou]+$","[aeiouy]rse$"],
       addSyllables: ["ia","riet","dien","iu","io","ii","[aeiouym][bdp]l","[aeiou]{3}","^mc","ism$","([^aeiouy])\1l$","[^l]lien","^coa[dglx].","[^gq]ua[^auieo]","dnt$","uity$","ie(r|st)","[aeiouy]ing","[aeiouw]y[aeiou]"],
       exclusionWords: [
           {word: "shoreline", syllables: 2},
           {word:  "simile", syllables: 3}
       ]
   },
    diacriticsRemovalMap: [
        {
            base: 'a',
            letters: /[\u0061\u24D0\uFF41\u1E9A\u00E0\u00E1\u00E2\u1EA7\u1EA5\u1EAB\u1EA9\u00E3\u0101\u0103\u1EB1\u1EAF\u1EB5\u1EB3\u0227\u01E1\u00E4\u01DF\u1EA3\u00E5\u01FB\u01CE\u0201\u0203\u1EA1\u1EAD\u1EB7\u1E01\u0105\u2C65\u0250]/g
        },
        { base: 'aa', letters: /[\uA733]/g },
        { base: 'ae', letters: /[\u00E6\u01FD\u01E3]/g },
        { base: 'ao', letters: /[\uA735]/g },
        { base: 'au', letters: /[\uA737]/g },
        { base: 'av', letters: /[\uA739\uA73B]/g },
        { base: 'ay', letters: /[\uA73D]/g },
        { base: 'b', letters: /[\u0062\u24D1\uFF42\u1E03\u1E05\u1E07\u0180\u0183\u0253]/g },
        { base: 'c', letters: /[\u0063\u24D2\uFF43\u0107\u0109\u010B\u010D\u00E7\u1E09\u0188\u023C\uA73F\u2184]/g },
        {
            base: 'd',
            letters: /[\u0064\u24D3\uFF44\u1E0B\u010F\u1E0D\u1E11\u1E13\u1E0F\u0111\u018C\u0256\u0257\uA77A]/g
        },
        { base: 'dz', letters: /[\u01F3\u01C6]/g },
        {
            base: 'e',
            letters: /[\u0065\u24D4\uFF45\u00E8\u00E9\u00EA\u1EC1\u1EBF\u1EC5\u1EC3\u1EBD\u0113\u1E15\u1E17\u0115\u0117\u00EB\u1EBB\u011B\u0205\u0207\u1EB9\u1EC7\u0229\u1E1D\u0119\u1E19\u1E1B\u0247\u025B\u01DD]/g
        },
        { base: 'f', letters: /[\u0066\u24D5\uFF46\u1E1F\u0192\uA77C]/g },
        {
            base: 'g',
            letters: /[\u0067\u24D6\uFF47\u01F5\u011D\u1E21\u011F\u0121\u01E7\u0123\u01E5\u0260\uA7A1\u1D79\uA77F]/g
        },
        {
            base: 'h',
            letters: /[\u0068\u24D7\uFF48\u0125\u1E23\u1E27\u021F\u1E25\u1E29\u1E2B\u1E96\u0127\u2C68\u2C76\u0265]/g
        },
        { base: 'hv', letters: /[\u0195]/g },
        {
            base: 'i',
            letters: /[\u0069\u24D8\uFF49\u00EC\u00ED\u00EE\u0129\u012B\u012D\u00EF\u1E2F\u1EC9\u01D0\u0209\u020B\u1ECB\u012F\u1E2D\u0268\u0131]/g
        },
        { base: 'j', letters: /[\u006A\u24D9\uFF4A\u0135\u01F0\u0249]/g },
        {
            base: 'k',
            letters: /[\u006B\u24DA\uFF4B\u1E31\u01E9\u1E33\u0137\u1E35\u0199\u2C6A\uA741\uA743\uA745\uA7A3]/g
        },
        {
            base: 'l',
            letters: /[\u006C\u24DB\uFF4C\u0140\u013A\u013E\u1E37\u1E39\u013C\u1E3D\u1E3B\u017F\u0142\u019A\u026B\u2C61\uA749\uA781\uA747]/g
        },
        { base: 'lj', letters: /[\u01C9]/g },
        { base: 'm', letters: /[\u006D\u24DC\uFF4D\u1E3F\u1E41\u1E43\u0271\u026F]/g },
        {
            base: 'n',
            letters: /[\u006E\u24DD\uFF4E\u01F9\u0144\u00F1\u1E45\u0148\u1E47\u0146\u1E4B\u1E49\u019E\u0272\u0149\uA791\uA7A5]/g
        },
        { base: 'nj', letters: /[\u01CC]/g },
        {
            base: 'o',
            letters: /[\u006F\u24DE\uFF4F\u00F2\u00F3\u00F4\u1ED3\u1ED1\u1ED7\u1ED5\u00F5\u1E4D\u022D\u1E4F\u014D\u1E51\u1E53\u014F\u022F\u0231\u00F6\u022B\u1ECF\u0151\u01D2\u020D\u020F\u01A1\u1EDD\u1EDB\u1EE1\u1EDF\u1EE3\u1ECD\u1ED9\u01EB\u01ED\u00F8\u01FF\u0254\uA74B\uA74D\u0275]/g
        },
        { base: 'oi', letters: /[\u01A3]/g },
        { base: 'ou', letters: /[\u0223]/g },
        { base: 'oo', letters: /[\uA74F]/g },
        { base: 'p', letters: /[\u0070\u24DF\uFF50\u1E55\u1E57\u01A5\u1D7D\uA751\uA753\uA755]/g },
        { base: 'q', letters: /[\u0071\u24E0\uFF51\u024B\uA757\uA759]/g },
        {
            base: 'r',
            letters: /[\u0072\u24E1\uFF52\u0155\u1E59\u0159\u0211\u0213\u1E5B\u1E5D\u0157\u1E5F\u024D\u027D\uA75B\uA7A7\uA783]/g
        },
        {
            base: 's',
            letters: /[\u0073\u24E2\uFF53\u00DF\u015B\u1E65\u015D\u1E61\u0161\u1E67\u1E63\u1E69\u0219\u015F\u023F\uA7A9\uA785\u1E9B]/g
        },
        {
            base: 't',
            letters: /[\u0074\u24E3\uFF54\u1E6B\u1E97\u0165\u1E6D\u021B\u0163\u1E71\u1E6F\u0167\u01AD\u0288\u2C66\uA787]/g
        },
        { base: 'tz', letters: /[\uA729]/g },
        {
            base: 'u',
            letters: /[\u0075\u24E4\uFF55\u00F9\u00FA\u00FB\u0169\u1E79\u016B\u1E7B\u016D\u00FC\u01DC\u01D8\u01D6\u01DA\u1EE7\u016F\u0171\u01D4\u0215\u0217\u01B0\u1EEB\u1EE9\u1EEF\u1EED\u1EF1\u1EE5\u1E73\u0173\u1E77\u1E75\u0289]/g
        },
        { base: 'v', letters: /[\u0076\u24E5\uFF56\u1E7D\u1E7F\u028B\uA75F\u028C]/g },
        { base: 'vy', letters: /[\uA761]/g },
        { base: 'w', letters: /[\u0077\u24E6\uFF57\u1E81\u1E83\u0175\u1E87\u1E85\u1E98\u1E89\u2C73]/g },
        { base: 'x', letters: /[\u0078\u24E7\uFF58\u1E8B\u1E8D]/g },
        {
            base: 'y',
            letters: /[\u0079\u24E8\uFF59\u1EF3\u00FD\u0177\u1EF9\u0233\u1E8F\u00FF\u1EF7\u1E99\u1EF5\u01B4\u024F\u1EFF]/g
        },
        {
            base: 'z',
            letters: /[\u007A\u24E9\uFF5A\u017A\u1E91\u017C\u017E\u1E93\u1E95\u01B6\u0225\u0240\u2C6C\uA763]/g
        }
    ]
};


>>>>>>> 84736961
<|MERGE_RESOLUTION|>--- conflicted
+++ resolved
@@ -1,8 +1,3 @@
-/**
-* default config
- * wordstoremove require a leading space to make sure the regex works correctly
- * JavaScript doesn"t have lookbehinds in regular expressions.
-*/
 YoastSEO_config = {
     analyzerConfig: {
         stopWords: ["a", "about", "above", "after", "again", "against", "all", "am", "an", "and", "any", "are", "as", "at", "be", "because", "been", "before", "being", "below", "between", "both", "but", "by", "could", "did", "do", "does", "doing", "down", "during", "each", "few", "for", "from", "further", "had", "has", "have", "having", "he", "he'd", "he'll", "he's", "her", "here", "here's", "hers", "herself", "him", "himself", "his", "how", "how's", "i", "i'd", "i'll", "i'm", "i've", "if", "in", "into", "is", "it", "it's", "its", "itself", "let's", "me", "more", "most", "my", "myself", "nor", "of", "on", "once", "only", "or", "other", "ought", "our", "ours", "ourselves", "out", "over", "own", "same", "she", "she'd", "she'll", "she's", "should", "so", "some", "such", "than", "that", "that's", "the", "their", "theirs", "them", "themselves", "then", "there", "there's", "these", "they", "they'd", "they'll", "they're", "they've", "this", "those", "through", "to", "too", "under", "until", "up", "very", "was", "we", "we'd", "we'll", "we're", "we've", "were", "what", "what's", "when", "when's", "where", "where's", "which", "while", "who", "who's", "whom", "why", "why's", "with", "would", "you", "you'd", "you'll", "you're", "you've", "your", "yours", "yourself", "yourselves"],
@@ -11,8 +6,6 @@
         maxUrlLength: 40,
         maxMeta: 156
     },
-
-<<<<<<< HEAD
     preprocessorConfig: {
         syllables: {
             subtractSyllables: ["cial", "tia", "cius", "cious", "giu", "ion", "iou", "sia$", "[^aeiuoyt]{2,}ed$", "[aeiouy][^aeiuoyts]{1,}e\\b", ".ely$", "[cg]h?e[sd]", "rved$", "rved", "[aeiouy][dt]es?$", "[aeiouy][^aeiouydt]e[sd]?$", "^[dr]e[aeiou][^aeiou]+$", "[aeiouy]rse$"],
@@ -21,119 +14,97 @@
                 {word: "shoreline", syllables: 2},
                 {word: "simile", syllables: 3}
             ]
-        }
+        },
+        diacriticsRemovalMap: [
+            {
+                base: "a",
+                letters: /[\u0061\u24D0\uFF41\u1E9A\u00E0\u00E1\u00E2\u1EA7\u1EA5\u1EAB\u1EA9\u00E3\u0101\u0103\u1EB1\u1EAF\u1EB5\u1EB3\u0227\u01E1\u00E4\u01DF\u1EA3\u00E5\u01FB\u01CE\u0201\u0203\u1EA1\u1EAD\u1EB7\u1E01\u0105\u2C65\u0250]/g
+            },
+            { base: "aa", letters: /[\uA733]/g },
+            { base: "ae", letters: /[\u00E6\u01FD\u01E3]/g },
+            { base: "ao", letters: /[\uA735]/g },
+            { base: "au", letters: /[\uA737]/g },
+            { base: "av", letters: /[\uA739\uA73B]/g },
+            { base: "ay", letters: /[\uA73D]/g },
+            { base: "b", letters: /[\u0062\u24D1\uFF42\u1E03\u1E05\u1E07\u0180\u0183\u0253]/g },
+            { base: "c", letters: /[\u0063\u24D2\uFF43\u0107\u0109\u010B\u010D\u00E7\u1E09\u0188\u023C\uA73F\u2184]/g },
+            {
+                base: "d",
+                letters: /[\u0064\u24D3\uFF44\u1E0B\u010F\u1E0D\u1E11\u1E13\u1E0F\u0111\u018C\u0256\u0257\uA77A]/g
+            },
+            { base: "dz", letters: /[\u01F3\u01C6]/g },
+            {
+                base: "e",
+                letters: /[\u0065\u24D4\uFF45\u00E8\u00E9\u00EA\u1EC1\u1EBF\u1EC5\u1EC3\u1EBD\u0113\u1E15\u1E17\u0115\u0117\u00EB\u1EBB\u011B\u0205\u0207\u1EB9\u1EC7\u0229\u1E1D\u0119\u1E19\u1E1B\u0247\u025B\u01DD]/g
+            },
+            { base: "f", letters: /[\u0066\u24D5\uFF46\u1E1F\u0192\uA77C]/g },
+            {
+                base: "g",
+                letters: /[\u0067\u24D6\uFF47\u01F5\u011D\u1E21\u011F\u0121\u01E7\u0123\u01E5\u0260\uA7A1\u1D79\uA77F]/g
+            },
+            {
+                base: "h",
+                letters: /[\u0068\u24D7\uFF48\u0125\u1E23\u1E27\u021F\u1E25\u1E29\u1E2B\u1E96\u0127\u2C68\u2C76\u0265]/g
+            },
+            { base: "hv", letters: /[\u0195]/g },
+            {
+                base: "i",
+                letters: /[\u0069\u24D8\uFF49\u00EC\u00ED\u00EE\u0129\u012B\u012D\u00EF\u1E2F\u1EC9\u01D0\u0209\u020B\u1ECB\u012F\u1E2D\u0268\u0131]/g
+            },
+            { base: "j", letters: /[\u006A\u24D9\uFF4A\u0135\u01F0\u0249]/g },
+            {
+                base: "k",
+                letters: /[\u006B\u24DA\uFF4B\u1E31\u01E9\u1E33\u0137\u1E35\u0199\u2C6A\uA741\uA743\uA745\uA7A3]/g
+            },
+            {
+                base: "l",
+                letters: /[\u006C\u24DB\uFF4C\u0140\u013A\u013E\u1E37\u1E39\u013C\u1E3D\u1E3B\u017F\u0142\u019A\u026B\u2C61\uA749\uA781\uA747]/g
+            },
+            { base: "lj", letters: /[\u01C9]/g },
+            { base: "m", letters: /[\u006D\u24DC\uFF4D\u1E3F\u1E41\u1E43\u0271\u026F]/g },
+            {
+                base: "n",
+                letters: /[\u006E\u24DD\uFF4E\u01F9\u0144\u00F1\u1E45\u0148\u1E47\u0146\u1E4B\u1E49\u019E\u0272\u0149\uA791\uA7A5]/g
+            },
+            { base: "nj", letters: /[\u01CC]/g },
+            {
+                base: "o",
+                letters: /[\u006F\u24DE\uFF4F\u00F2\u00F3\u00F4\u1ED3\u1ED1\u1ED7\u1ED5\u00F5\u1E4D\u022D\u1E4F\u014D\u1E51\u1E53\u014F\u022F\u0231\u00F6\u022B\u1ECF\u0151\u01D2\u020D\u020F\u01A1\u1EDD\u1EDB\u1EE1\u1EDF\u1EE3\u1ECD\u1ED9\u01EB\u01ED\u00F8\u01FF\u0254\uA74B\uA74D\u0275]/g
+            },
+            { base: "oi", letters: /[\u01A3]/g },
+            { base: "ou", letters: /[\u0223]/g },
+            { base: "oo", letters: /[\uA74F]/g },
+            { base: "p", letters: /[\u0070\u24DF\uFF50\u1E55\u1E57\u01A5\u1D7D\uA751\uA753\uA755]/g },
+            { base: "q", letters: /[\u0071\u24E0\uFF51\u024B\uA757\uA759]/g },
+            {
+                base: "r",
+                letters: /[\u0072\u24E1\uFF52\u0155\u1E59\u0159\u0211\u0213\u1E5B\u1E5D\u0157\u1E5F\u024D\u027D\uA75B\uA7A7\uA783]/g
+            },
+            {
+                base: "s",
+                letters: /[\u0073\u24E2\uFF53\u00DF\u015B\u1E65\u015D\u1E61\u0161\u1E67\u1E63\u1E69\u0219\u015F\u023F\uA7A9\uA785\u1E9B]/g
+            },
+            {
+                base: "t",
+                letters: /[\u0074\u24E3\uFF54\u1E6B\u1E97\u0165\u1E6D\u021B\u0163\u1E71\u1E6F\u0167\u01AD\u0288\u2C66\uA787]/g
+            },
+            { base: "tz", letters: /[\uA729]/g },
+            {
+                base: "u",
+                letters: /[\u0075\u24E4\uFF55\u00F9\u00FA\u00FB\u0169\u1E79\u016B\u1E7B\u016D\u00FC\u01DC\u01D8\u01D6\u01DA\u1EE7\u016F\u0171\u01D4\u0215\u0217\u01B0\u1EEB\u1EE9\u1EEF\u1EED\u1EF1\u1EE5\u1E73\u0173\u1E77\u1E75\u0289]/g
+            },
+            { base: "v", letters: /[\u0076\u24E5\uFF56\u1E7D\u1E7F\u028B\uA75F\u028C]/g },
+            { base: "vy", letters: /[\uA761]/g },
+            { base: "w", letters: /[\u0077\u24E6\uFF57\u1E81\u1E83\u0175\u1E87\u1E85\u1E98\u1E89\u2C73]/g },
+            { base: "x", letters: /[\u0078\u24E7\uFF58\u1E8B\u1E8D]/g },
+            {
+                base: "y",
+                letters: /[\u0079\u24E8\uFF59\u1EF3\u00FD\u0177\u1EF9\u0233\u1E8F\u00FF\u1EF7\u1E99\u1EF5\u01B4\u024F\u1EFF]/g
+            },
+            {
+                base: "z",
+                letters: /[\u007A\u24E9\uFF5A\u017A\u1E91\u017C\u017E\u1E93\u1E95\u01B6\u0225\u0240\u2C6C\uA763]/g
+            }
+        ]
     }
-};
-=======
-analyzerConfig = {
-    stopWords: ["a","about","above","after","again","against","all","am","an","and","any","are","as","at","be","because","been","before","being","below","between","both","but","by","could","did","do","does","doing","down","during","each","few","for","from","further","had","has","have","having","he","he'd","he'll","he's","her","here","here's","hers","herself","him","himself","his","how","how's","i","i'd","i'll","i'm","i've","if","in","into","is","it","it's","its","itself","let's","me","more","most","my","myself","nor","of","on","once","only","or","other","ought","our","ours","ourselves","out","over","own","same","she","she'd","she'll","she's","should","so","some","such","than","that","that's","the","their","theirs","them","themselves","then","there","there's","these","they","they'd","they'll","they're","they've","this","those","through","to","too","under","until","up","very","was","we","we'd","we'll","we're","we've","were","what","what's","when","when's","where","where's","which","while","who","who's","whom","why","why's","with","would","you","you'd","you'll","you're","you've","your","yours","yourself","yourselves"],
-    wordsToRemove: [" a", " in", " an", " on", " for", " the", " and"],
-    maxSlugLength: 20,
-    maxUrlLength: 40,
-    maxMeta: 156
-};
-
-preprocessorConfig = {
-   syllables: {
-       subtractSyllables: ["cial","tia","cius","cious","giu","ion","iou","sia$","[^aeiuoyt]{2,}ed$","[aeiouy][^aeiuoyts]{1,}e\\b",".ely$","[cg]h?e[sd]","rved$", "rved","[aeiouy][dt]es?$","[aeiouy][^aeiouydt]e[sd]?$","^[dr]e[aeiou][^aeiou]+$","[aeiouy]rse$"],
-       addSyllables: ["ia","riet","dien","iu","io","ii","[aeiouym][bdp]l","[aeiou]{3}","^mc","ism$","([^aeiouy])\1l$","[^l]lien","^coa[dglx].","[^gq]ua[^auieo]","dnt$","uity$","ie(r|st)","[aeiouy]ing","[aeiouw]y[aeiou]"],
-       exclusionWords: [
-           {word: "shoreline", syllables: 2},
-           {word:  "simile", syllables: 3}
-       ]
-   },
-    diacriticsRemovalMap: [
-        {
-            base: 'a',
-            letters: /[\u0061\u24D0\uFF41\u1E9A\u00E0\u00E1\u00E2\u1EA7\u1EA5\u1EAB\u1EA9\u00E3\u0101\u0103\u1EB1\u1EAF\u1EB5\u1EB3\u0227\u01E1\u00E4\u01DF\u1EA3\u00E5\u01FB\u01CE\u0201\u0203\u1EA1\u1EAD\u1EB7\u1E01\u0105\u2C65\u0250]/g
-        },
-        { base: 'aa', letters: /[\uA733]/g },
-        { base: 'ae', letters: /[\u00E6\u01FD\u01E3]/g },
-        { base: 'ao', letters: /[\uA735]/g },
-        { base: 'au', letters: /[\uA737]/g },
-        { base: 'av', letters: /[\uA739\uA73B]/g },
-        { base: 'ay', letters: /[\uA73D]/g },
-        { base: 'b', letters: /[\u0062\u24D1\uFF42\u1E03\u1E05\u1E07\u0180\u0183\u0253]/g },
-        { base: 'c', letters: /[\u0063\u24D2\uFF43\u0107\u0109\u010B\u010D\u00E7\u1E09\u0188\u023C\uA73F\u2184]/g },
-        {
-            base: 'd',
-            letters: /[\u0064\u24D3\uFF44\u1E0B\u010F\u1E0D\u1E11\u1E13\u1E0F\u0111\u018C\u0256\u0257\uA77A]/g
-        },
-        { base: 'dz', letters: /[\u01F3\u01C6]/g },
-        {
-            base: 'e',
-            letters: /[\u0065\u24D4\uFF45\u00E8\u00E9\u00EA\u1EC1\u1EBF\u1EC5\u1EC3\u1EBD\u0113\u1E15\u1E17\u0115\u0117\u00EB\u1EBB\u011B\u0205\u0207\u1EB9\u1EC7\u0229\u1E1D\u0119\u1E19\u1E1B\u0247\u025B\u01DD]/g
-        },
-        { base: 'f', letters: /[\u0066\u24D5\uFF46\u1E1F\u0192\uA77C]/g },
-        {
-            base: 'g',
-            letters: /[\u0067\u24D6\uFF47\u01F5\u011D\u1E21\u011F\u0121\u01E7\u0123\u01E5\u0260\uA7A1\u1D79\uA77F]/g
-        },
-        {
-            base: 'h',
-            letters: /[\u0068\u24D7\uFF48\u0125\u1E23\u1E27\u021F\u1E25\u1E29\u1E2B\u1E96\u0127\u2C68\u2C76\u0265]/g
-        },
-        { base: 'hv', letters: /[\u0195]/g },
-        {
-            base: 'i',
-            letters: /[\u0069\u24D8\uFF49\u00EC\u00ED\u00EE\u0129\u012B\u012D\u00EF\u1E2F\u1EC9\u01D0\u0209\u020B\u1ECB\u012F\u1E2D\u0268\u0131]/g
-        },
-        { base: 'j', letters: /[\u006A\u24D9\uFF4A\u0135\u01F0\u0249]/g },
-        {
-            base: 'k',
-            letters: /[\u006B\u24DA\uFF4B\u1E31\u01E9\u1E33\u0137\u1E35\u0199\u2C6A\uA741\uA743\uA745\uA7A3]/g
-        },
-        {
-            base: 'l',
-            letters: /[\u006C\u24DB\uFF4C\u0140\u013A\u013E\u1E37\u1E39\u013C\u1E3D\u1E3B\u017F\u0142\u019A\u026B\u2C61\uA749\uA781\uA747]/g
-        },
-        { base: 'lj', letters: /[\u01C9]/g },
-        { base: 'm', letters: /[\u006D\u24DC\uFF4D\u1E3F\u1E41\u1E43\u0271\u026F]/g },
-        {
-            base: 'n',
-            letters: /[\u006E\u24DD\uFF4E\u01F9\u0144\u00F1\u1E45\u0148\u1E47\u0146\u1E4B\u1E49\u019E\u0272\u0149\uA791\uA7A5]/g
-        },
-        { base: 'nj', letters: /[\u01CC]/g },
-        {
-            base: 'o',
-            letters: /[\u006F\u24DE\uFF4F\u00F2\u00F3\u00F4\u1ED3\u1ED1\u1ED7\u1ED5\u00F5\u1E4D\u022D\u1E4F\u014D\u1E51\u1E53\u014F\u022F\u0231\u00F6\u022B\u1ECF\u0151\u01D2\u020D\u020F\u01A1\u1EDD\u1EDB\u1EE1\u1EDF\u1EE3\u1ECD\u1ED9\u01EB\u01ED\u00F8\u01FF\u0254\uA74B\uA74D\u0275]/g
-        },
-        { base: 'oi', letters: /[\u01A3]/g },
-        { base: 'ou', letters: /[\u0223]/g },
-        { base: 'oo', letters: /[\uA74F]/g },
-        { base: 'p', letters: /[\u0070\u24DF\uFF50\u1E55\u1E57\u01A5\u1D7D\uA751\uA753\uA755]/g },
-        { base: 'q', letters: /[\u0071\u24E0\uFF51\u024B\uA757\uA759]/g },
-        {
-            base: 'r',
-            letters: /[\u0072\u24E1\uFF52\u0155\u1E59\u0159\u0211\u0213\u1E5B\u1E5D\u0157\u1E5F\u024D\u027D\uA75B\uA7A7\uA783]/g
-        },
-        {
-            base: 's',
-            letters: /[\u0073\u24E2\uFF53\u00DF\u015B\u1E65\u015D\u1E61\u0161\u1E67\u1E63\u1E69\u0219\u015F\u023F\uA7A9\uA785\u1E9B]/g
-        },
-        {
-            base: 't',
-            letters: /[\u0074\u24E3\uFF54\u1E6B\u1E97\u0165\u1E6D\u021B\u0163\u1E71\u1E6F\u0167\u01AD\u0288\u2C66\uA787]/g
-        },
-        { base: 'tz', letters: /[\uA729]/g },
-        {
-            base: 'u',
-            letters: /[\u0075\u24E4\uFF55\u00F9\u00FA\u00FB\u0169\u1E79\u016B\u1E7B\u016D\u00FC\u01DC\u01D8\u01D6\u01DA\u1EE7\u016F\u0171\u01D4\u0215\u0217\u01B0\u1EEB\u1EE9\u1EEF\u1EED\u1EF1\u1EE5\u1E73\u0173\u1E77\u1E75\u0289]/g
-        },
-        { base: 'v', letters: /[\u0076\u24E5\uFF56\u1E7D\u1E7F\u028B\uA75F\u028C]/g },
-        { base: 'vy', letters: /[\uA761]/g },
-        { base: 'w', letters: /[\u0077\u24E6\uFF57\u1E81\u1E83\u0175\u1E87\u1E85\u1E98\u1E89\u2C73]/g },
-        { base: 'x', letters: /[\u0078\u24E7\uFF58\u1E8B\u1E8D]/g },
-        {
-            base: 'y',
-            letters: /[\u0079\u24E8\uFF59\u1EF3\u00FD\u0177\u1EF9\u0233\u1E8F\u00FF\u1EF7\u1E99\u1EF5\u01B4\u024F\u1EFF]/g
-        },
-        {
-            base: 'z',
-            letters: /[\u007A\u24E9\uFF5A\u017A\u1E91\u017C\u017E\u1E93\u1E95\u01B6\u0225\u0240\u2C6C\uA763]/g
-        }
-    ]
-};
-
-
->>>>>>> 84736961
+};