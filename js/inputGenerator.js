/**
 * Inputgenerator generates a form for use as input.
 * @param args
 * @param refObj
 * @constructor
 */
YoastSEO_InputGenerator = function( args, refObj ){
    this.config = args;
    this.refObj = refObj;
    this.analyzerData = {};
    this.formattedData = {};
    this.createElements();
    this.getData();
};
/**
 * creates input elements in the DOM
 */
YoastSEO_InputGenerator.prototype.createElements = function() {
    var targetElement = document.getElementById( this.config.elementTarget );
    this.createText("text", targetElement, "text");
    this.createInput("keyword", targetElement, "Focus keyword");

};

YoastSEO_InputGenerator.prototype.getData = function() {
    this.analyzerData.keyword = this.refObj.config.sampleText.keyword;
    this.analyzerData.meta = this.refObj.config.sampleText.meta;
    this.analyzerData.snippetMeta = this.refObj.config.sampleText.meta;
    this.analyzerData.text = this.refObj.config.sampleText.text;
    this.analyzerData.title = this.refObj.config.sampleText.title;
    this.analyzerData.snippetTitle = this.refObj.config.sampleText.title;
    this.analyzerData.pageTitle = this.refObj.config.sampleText.title;
    this.analyzerData.url = this.refObj.config.sampleText.url;
    this.analyzerData.snippetCite = this.refObj.config.sampleText.url;
    this.formattedData = this.analyzerData;
};


/**
 * Creates inputs for the form, and creates labels and linebreaks.
 * the ID and placeholder text is based on the type variable.
 * @param type
 * @param targetElement
 * @param text
 */
YoastSEO_InputGenerator.prototype.createInput = function( type, targetElement, text ) {
    this.createLabel ( type, targetElement, text);
    var input = document.createElement( "input" );
    input.type = "text";
    input.id = type+"Input";
    input.refObj = this.refObj;
    input.placeholder = this.config.sampleText[ type ];
    targetElement.appendChild( input );
};

/**
 * Creates textfields for the form, and creates labels and linebreaks;
 * the ID and placeholder text is based on the type variable.
 * @param type
 * @param targetElement
 * @param text
 */
YoastSEO_InputGenerator.prototype.createText = function( type, targetElement, text ) {
    this.createLabel ( type, targetElement, text );
    var textarea = document.createElement( "textarea" );
    textarea.placeholder = this.config.sampleText[ type ];
    textarea.id = type+"Input";
    targetElement.appendChild( textarea );
};

/**
 * creates label for the form. Uses the type variable to fill the for attribute.
 * @param type
 * @param targetElement
 * @param text
 */
YoastSEO_InputGenerator.prototype.createLabel = function( type, targetElement, text ) {
    var label = document.createElement( "label" );
<<<<<<< HEAD
    label.textContent = text;
    label.for = type+"Input";
=======
    label.innerText = text;
    label.htmlFor = type+"Input";
>>>>>>> a60c4c41
    targetElement.appendChild( label );
};

/**
 * initializes the snippetPreview if it isn't there.
 * If it is already initialized, it get's new values from the inputs and rerenders snippet.
 */
YoastSEO_InputGenerator.prototype.getAnalyzerInput = function() {
    if(typeof this.refObj.snippetPreview === "undefined") {
        this.refObj.init();
    }else{
        this.formattedData.text = this.getDataFromInput( "text" );
        this.formattedData.keyword = this.getDataFromInput( "keyword" );
        this.formattedData.snippetTitle = this.getDataFromInput( "title" );
        this.formattedData.snippetMeta = this.getDataFromInput( "meta" );
        this.formattedData.snippetCite = this.getDataFromInput( "url" );
        this.refObj.reloadSnippetText();
    }
    this.refObj.runAnalyzerCallback();
};

/**
 * calls the eventbinders.
 */
YoastSEO_InputGenerator.prototype.bindElementEvents = function() {
    this.inputElementEventBinder();
};

/**
 * binds the getinputfieldsdata to the snippetelements.
 */
YoastSEO_InputGenerator.prototype.snippetPreviewEventBinder = function() {
    var elems = ["cite", "meta", "title"];
    for (var i = 0; i < elems.length; i++){
        document.getElementById("snippet_"+elems[i]).addEventListener("focus", this.snippetCallback);
    }
};

/**
 * bins the renewData function on the change of inputelements.
 */
YoastSEO_InputGenerator.prototype.inputElementEventBinder = function() {
    var elems = ["textInput", "keywordInput","snippet_cite", "snippet_meta", "snippet_title"];
    for (var i = 0; i < elems.length; i++){
        document.getElementById(elems[i]).__refObj = this;
        document.getElementById(elems[i]).addEventListener("change", this.renewData);
    }
};

/**
 * calls getAnalyzerinput function on change event from element
 * @param event
 */
YoastSEO_InputGenerator.prototype.renewData = function ( ev ) {
    ev.currentTarget.__refObj.getAnalyzerInput();
};

/**
 * calles getAnalyzerinput function on focus of the snippet elements;
 * @param event
 */
YoastSEO_InputGenerator.prototype.snippetCallback = function( ev ) {
    ev.currentTarget.__refObj.getAnalyzerInput();
};<|MERGE_RESOLUTION|>--- conflicted
+++ resolved
@@ -76,13 +76,8 @@
  */
 YoastSEO_InputGenerator.prototype.createLabel = function( type, targetElement, text ) {
     var label = document.createElement( "label" );
-<<<<<<< HEAD
     label.textContent = text;
-    label.for = type+"Input";
-=======
-    label.innerText = text;
     label.htmlFor = type+"Input";
->>>>>>> a60c4c41
     targetElement.appendChild( label );
 };
 
