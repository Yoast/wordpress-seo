--- conflicted
+++ resolved
@@ -51,10 +51,6 @@
     input.refObj = this.refObj;
     input.placeholder = this.config.sampleText[ type ];
     targetElement.appendChild( input );
-<<<<<<< HEAD
-    //this.createBr( targetElement );
-=======
->>>>>>> 84736961
 };
 
 /**
@@ -70,10 +66,6 @@
     textarea.placeholder = this.config.sampleText[ type ];
     textarea.id = type+"Input";
     targetElement.appendChild( textarea );
-<<<<<<< HEAD
-    //this.createBr( targetElement );
-=======
->>>>>>> 84736961
 };
 
 /**
@@ -89,50 +81,7 @@
     targetElement.appendChild( label );
 };
 
-<<<<<<< HEAD
-YoastSEO_InputGenerator.prototype.getDataFromInput = function( inputType ) {
-=======
 /**
- * creates linebreak
- * @param targetElement
- */
-YoastSEO_InputGenerator.prototype.createBr = function( targetElement ) {
-    var br = document.createElement( "br" );
-    targetElement.appendChild( br );
-};
-
-/**
- * get values from generated inputfields.
- * @param inputType
- * @returns {*}
- */
-YoastSEO_InputGenerator.prototype.getAnalyzerInput = function( inputType ) {
->>>>>>> 84736961
-    var val;
-    switch( inputType){
-        case "text":
-            val = document.getElementById( "textInput" ).value;
-            break;
-        case "url":
-            val = document.getElementById("snippet_cite").textContent;
-            break;
-        case "meta":
-            val = document.getElementById("snippet_meta").textContent;
-            break;
-        case "keyword":
-            val = document.getElementById("keywordInput").value;
-            break;
-        case "title":
-            val = document.getElementById("snippet_title").textContent;
-            break;
-        default:
-            break;
-    }
-    return val;
-};
-
-/**
-<<<<<<< HEAD
  * initializes the snippetPreview if it isn't there.
  * If it is already initialized, it get's new values from the inputs and rerenders snippet.
  */
@@ -154,7 +103,6 @@
  * calls the eventbinders.
  */
 YoastSEO_InputGenerator.prototype.bindElementEvents = function() {
-    //this.snippetPreviewEventBinder();
     this.inputElementEventBinder();
 };
 
@@ -179,18 +127,18 @@
     }
 };
 
+/**
+ * calls getAnalyzerinput function on change event from element
+ * @param event
+ */
 YoastSEO_InputGenerator.prototype.renewData = function ( ev ) {
     ev.currentTarget.__refObj.getAnalyzerInput();
 };
 
-
-
+/**
+ * calles getAnalyzerinput function on focus of the snippet elements;
+ * @param event
+ */
 YoastSEO_InputGenerator.prototype.snippetCallback = function( ev ) {
     ev.currentTarget.__refObj.getAnalyzerInput();
-=======
- * callback for the generated snippet.
- */
-YoastSEO_InputGenerator.prototype.snippetCallback = function( ) {
-    this.refObj.analyzeTimer();
->>>>>>> 84736961
 };