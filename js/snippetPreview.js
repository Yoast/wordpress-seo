/* jshint browser: true */
/* global YoastSEO: false */

var isEmpty = require( "lodash/lang/isEmpty" );
var isElement = require( "lodash/lang/isElement" );
var isUndefined = require( "lodash/lang/isUndefined" );
var clone = require( "lodash/lang/clone" );
var defaultsDeep = require( "lodash/object/defaultsDeep" );
var forEach = require( "lodash/collection/forEach" );
var map = require( "lodash/collection/map" );
var debounce = require( "lodash/function/debounce" );

var defaults = {
	data: {
		title: "",
		metaDesc: "",
		urlPath: ""
	},
	placeholder: {
		title:    "This is an example title - edit by clicking here",
		metaDesc: "Modify your meta description by editing it right here",
		urlPath:  "example-post/"
	},
	baseURL: "http://example.com/",
	callbacks: {
		saveSnippetData: function() {}
	},
	addTrailingSlash: true,
	metaDescriptionDate: ""
};

/**
 * Get's the base URL for this instance of the snippet preview.
 *
 * @private
 * @this SnippetPreview
 *
 * @returns {string} The base URL.
 */
var getBaseURL = function() {
	var baseURL = this.opts.baseURL;

	/*
	 * For backwards compatibility, if no URL was passed to the snippet editor we try to retrieve the base URL from the
	 * rawData in the App. This is because the scrapers used to be responsible for retrieving the baseURL, but the base
	 * URL is static so we can just pass it to the snippet editor.
	 */
	if ( !isEmpty( this.refObj.rawData.baseUrl ) && this.opts.baseURL === defaults.baseURL ) {
		baseURL = this.refObj.rawData.baseUrl;
	}

	return baseURL;
};

/**
 * Retrieves unformatted text from the data object
 *
 * @private
 * @this SnippetPreview
 *
 * @param {string} key The key to retrieve.
 */
function retrieveUnformattedText( key ) {
	return this.data[ key ];
}

/**
 * Update data and DOM objects when the unformatted text is updated, here for backwards compatibility
 *
 * @private
 * @this SnippetPreview
 *
 * @param {string} key The data key to update.
 * @param {string} value The value to update.
 */
function updateUnformattedText( key, value ) {
	this.element.input[ key ].value = value;

	this.data[ key ] = value;
}

/**
 * Adds a class to an element
 *
 * @param {HTMLElement} element The element to add the class to.
 * @param {string} className The class to add.
 */
function addClass( element, className ) {
	var classes = element.className.split( " " );

	if ( -1 === classes.indexOf( className ) ) {
		classes.push( className );
	}

	element.className = classes.join( " " );
}

/**
 * Removes a class from an element
 *
 * @param {HTMLElement} element The element to remove the class from.
 * @param {string} className The class to remove.
 */
function removeClass( element, className ) {
	var classes = element.className.split( " " );
	var foundClass = classes.indexOf( className );

	if ( -1 !== foundClass ) {
		classes.splice( foundClass, 1 );
	}

	element.className = classes.join( " " );
}

/**
 * Returns if a url has a trailing slash or not.
 *
 * @param {string} url
 * @returns {boolean}
 */
function hasTrailingSlash( url ) {
	return url.indexOf( "/" ) === ( url.length - 1 );
}

/**
 * @module snippetPreview
 */

/**
 * defines the config and outputTarget for the SnippetPreview
 *
 * @param {Object}         opts                           - Snippet preview options.
 * @param {App}            opts.analyzerApp               - The app object the snippet preview is part of.
 * @param {Object}         opts.placeholder               - The fallback values for the snippet preview rendering.
 * @param {string}         opts.placeholder.title         - The fallback value for the title.
 * @param {string}         opts.placeholder.metaDesc      - The fallback value for the meta description.
 * @param {string}         opts.placeholder.urlPath       - The fallback value for the URL path.
 *
 * @param {string}         opts.baseURL                   - The basic URL as it will be displayed in google.
 * @param {HTMLElement}    opts.targetElement             - The target element that contains this snippet editor.
 *
 * @param {Object}         opts.callbacks                 - Functions that are called on specific instances.
 * @param {Function}       opts.callbacks.saveSnippetData - Function called when the snippet data is changed.
 *
 * @param {boolean}        opts.addTrailingSlash          - Whether or not to add a trailing slash to the URL.
 *
 * @property {App}         refObj                         - The connected app object.
 * @property {Jed}         i18n                           - The translation object.
 *
 * @property {HTMLElement} targetElement                  - The target element that contains this snippet editor.
 *
 * @property {Object}      element                        - The elements for this snippet editor.
 * @property {Object}      element.rendered               - The rendered elements.
 * @property {HTMLElement} element.rendered.title         - The rendered title element.
 * @property {HTMLElement} element.rendered.urlPath       - The rendered url path element.
 * @property {HTMLElement} element.rendered.urlBase       - The rendered url base element.
 * @property {HTMLElement} element.rendered.metaDesc      - The rendered meta description element.
 *
 * @property {Object}      element.input                  - The input elements.
 * @property {HTMLElement} element.input.title            - The title input element.
 * @property {HTMLElement} element.input.urlPath          - The url path input element.
 * @property {HTMLElement} element.input.metaDesc         - The meta description input element.
 *
 * @property {HTMLElement} element.container              - The main container element.
 * @property {HTMLElement} element.formContainer          - The form container element.
 * @property {HTMLElement} element.editToggle             - The button that toggles the editor form.
 *
 * @property {Object}      data                           - The data for this snippet editor.
 * @property {string}      data.title                     - The title.
 * @property {string}      data.urlPath                   - The url path.
 * @property {string}      data.metaDesc                  - The meta description.
 *
 * @property {string}      baseURL                        - The basic URL as it will be displayed in google.
 *
 * @constructor
 */
var SnippetPreview = function( opts ) {
	defaultsDeep( opts, defaults );

	this.data = opts.data;

	if ( !isUndefined( opts.analyzerApp ) ) {
		this.refObj = opts.analyzerApp;
		this.i18n = this.refObj.i18n;

		this.data = {
			title: this.refObj.rawData.snippetTitle || "",
			urlPath: this.refObj.rawData.snippetCite || "",
			metaDesc: this.refObj.rawData.snippetMeta || ""
		};

		// For backwards compatibility set the pageTitle as placeholder.
		if ( !isEmpty( this.refObj.rawData.pageTitle ) ) {
			opts.placeholder.title = this.refObj.rawData.pageTitle;
		}
	}

	if ( !isElement( opts.targetElement ) ) {
		throw new Error( "The snippet preview requires a valid target element" );
	}

	this.opts = opts;

	// For backwards compatibility monitor the unformatted text for changes and reflect them in the preview
	this.unformattedText = {};
	Object.defineProperty( this.unformattedText, "snippet_cite", {
		get: retrieveUnformattedText.bind( this, "urlPath" ),
		set: updateUnformattedText.bind( this, "urlPath" )
	} );
	Object.defineProperty( this.unformattedText, "snippet_meta", {
		get: retrieveUnformattedText.bind( this, "metaDesc" ),
		set: updateUnformattedText.bind( this, "metaDesc" )
	} );
	Object.defineProperty( this.unformattedText, "snippet_title", {
		get: retrieveUnformattedText.bind( this, "title" ),
		set: updateUnformattedText.bind( this, "title" )
	} );
};

/**
 * Renders snippet editor and adds it to the targetElement
 */
SnippetPreview.prototype.renderTemplate = function() {
	var snippetEditorTemplate = require( "./templates.js" ).snippetEditor;
	var targetElement = this.opts.targetElement;

	targetElement.innerHTML = snippetEditorTemplate( {
		raw: {
			title: this.data.title,
			snippetCite: this.data.urlPath,
			meta: this.data.metaDesc
		},
		rendered: {
			title: this.formatTitle(),
			baseUrl: this.formatUrl(),
			snippetCite: this.formatCite(),
			meta: this.formatMeta()
		},
		metaDescriptionDate: this.opts.metaDescriptionDate,
		placeholder: this.opts.placeholder,
		i18n: {
			edit: this.i18n.dgettext( "js-text-analysis", "Edit title, description & slug" ),
			title: this.i18n.dgettext( "js-text-analysis", "SEO title" ),
			slug:  this.i18n.dgettext( "js-text-analysis", "Slug" ),
			metaDescription: this.i18n.dgettext( "js-text-analysis", "Meta description" ),
			save: this.i18n.dgettext( "js-text-analysis", "Close snippet editor" )
		}
	} );

	this.element = {
		rendered: {
			title: document.getElementById( "snippet_title" ),
			urlBase: document.getElementById( "snippet_citeBase" ),
			urlPath: document.getElementById( "snippet_cite" ),
			metaDesc: document.getElementById( "snippet_meta" )
		},
		input: {
			title: targetElement.getElementsByClassName( "js-snippet-editor-title" )[0],
			urlPath: targetElement.getElementsByClassName( "js-snippet-editor-slug" )[0],
			metaDesc: targetElement.getElementsByClassName( "js-snippet-editor-meta-description" )[0]
		},
		container: document.getElementById( "snippet_preview" ),
		formContainer: targetElement.getElementsByClassName( "snippet-editor__form" )[0],
		editToggle: targetElement.getElementsByClassName( "snippet-editor__edit-button" )[0],
		closeEditor: targetElement.getElementsByClassName( "snippet-editor__submit" )[0],
		formFields: targetElement.getElementsByClassName( "snippet-editor__form-field" )
	};

	this.opened = false;
};

/**
 * Refreshes the snippet editor rendered HTML
 */
SnippetPreview.prototype.refresh = function() {
	this.output = this.htmlOutput();
	this.renderOutput();
	this.renderSnippetStyle();
};

/**
 * Returns the title as meant for the analyzer
 *
 * @private
 * @this SnippetPreview
 *
 * @returns {string}
 */
function getAnalyzerTitle() {
	var title = this.data.title;

	if ( isEmpty( title ) ) {
		title = this.opts.placeholder.title;
	}
	title = this.refObj.pluggable._applyModifications( "data_page_title", title );

	return title;
}

/**
 * Returns the url as meant for the analyzer
 *
 * @private
 * @this SnippetPreview
 *
 * @returns {string}
 */
function getAnalyzerUrl() {
	return getBaseURL.call( this ) + this.data.urlPath;
}

/**
 * Returns the metaDescription, includes the date if it is set.
 *
 * @private
 * @this SnippetPreview
 *
 * @returns {string}
 */
var getAnalyzerMetaDesc = function() {
	var metaDesc = this.data.metaDesc;
<<<<<<< HEAD

	metaDesc = this.refObj.pluggable._applyModifications( "data_meta_desc", metaDesc );

	// If no meta has been set, generate one.
	if ( isEmpty( metaDesc ) ) {
		metaDesc = this.getMetaText();
	}

	if ( !isEmpty( this.opts.metaDescriptionDate ) ) {
=======
	if ( !isEmpty( this.opts.metaDescriptionDate ) && !isEmpty( metaDesc ) ) {
>>>>>>> 189b05f4
		metaDesc = this.opts.metaDescriptionDate + " - " + this.data.metaDesc;
	}

	return metaDesc;
};

/**
 * Returns the data from the snippet preview.
 *
 * @returns {Object}
 */
SnippetPreview.prototype.getAnalyzerData = function() {
	return {
<<<<<<< HEAD
		title:    getAnalyzerTitle.call( this ),
		url:      getAnalyzerUrl.call( this ),
		metaDesc: getAnalyzerMetaDesc.call( this )
=======
		title:    this.data.title,
		url:      this.data.urlPath,
		metaDesc: getMetaDesc.call( this )
>>>>>>> 189b05f4
	};
};

/**
 * Calls the event binder that has been registered using the callbacks option in the arguments of the App.
 */
SnippetPreview.prototype.callRegisteredEventBinder = function() {
	this.refObj.callbacks.bindElementEvents( this.refObj );
};

/**
 *  checks if title and url are set so they can be rendered in the snippetPreview
 */
SnippetPreview.prototype.init = function() {
	if (
		this.refObj.rawData.pageTitle !== null &&
		this.refObj.rawData.cite !== null
	) {
		this.refresh();
	}
};

/**
 * creates html object to contain the strings for the snippetpreview
 *
 * @returns {Object}
 */
SnippetPreview.prototype.htmlOutput = function() {
	var html = {};
	html.title = this.formatTitle();
	html.cite = this.formatCite();
	html.meta = this.formatMeta();
	html.url = this.formatUrl();
	return html;
};

/**
 * formats the title for the snippet preview. If title and pageTitle are empty, sampletext is used
 *
 * @returns {string}
 */
SnippetPreview.prototype.formatTitle = function() {
	var title = this.data.title;

	// Fallback to the default if the title is empty.
	if ( isEmpty( title ) ) {
		title = this.opts.placeholder.title;
	}

	// Apply modification to the title before showing it.
	if ( this.refObj.pluggable.loaded ) {
		title = this.refObj.pluggable._applyModifications( "data_page_title", title );
	}

	// TODO: Replace this with the stripAllTags module.
	title = this.refObj.stringHelper.stripAllTags( title );

	// If a keyword is set we want to highlight it in the title.
	if ( !isEmpty( this.refObj.rawData.keyword ) ) {
		return this.formatKeyword( title );
	}

	return title;
};

/**
 * Formates the base url for the snippet preview. Removes the protocol name from the URL.
 *
 * @returns {string} Formatted base url for the snippet preview.
 */
SnippetPreview.prototype.formatUrl = function() {
	var url = getBaseURL.call( this );

	// Removes the http part of the url, google displays https:// if the website supports it.
	return url.replace( /http:\/\//ig, "" );
};

/**
 * Formats the url for the snippet preview
 *
 * @returns {string} Formatted URL for the snippet preview.
 */
SnippetPreview.prototype.formatCite = function() {
	var cite = this.data.urlPath;

	// TODO: Replace this with the stripAllTags module.
	cite = this.refObj.stringHelper.stripAllTags( cite );

	// Fallback to the default if the cite is empty.
	if ( isEmpty( cite ) ) {
		cite = this.opts.placeholder.urlPath;
	}

	if ( !isEmpty( this.refObj.rawData.keyword ) ) {
		cite = this.formatKeywordUrl( cite );
	}

	if ( this.opts.addTrailingSlash && !hasTrailingSlash( cite ) ) {
		cite = cite + "/";
	}

	// URL's cannot contain whitespace so replace it by dashes.
	cite = cite.replace( /\s/g, "-" );

	return cite;
};

/**
 * Formats the meta description for the snippet preview, if it's empty retrieves it using getMetaText.
 *
 * @returns {string} Formatted meta description.
 */
SnippetPreview.prototype.formatMeta = function() {
	var meta = this.data.metaDesc;

	// If no meta has been set, generate one.
	if ( isEmpty( meta ) ) {
		meta = this.getMetaText();
	}

	// Apply modification to the desc before showing it.
	if ( this.refObj.pluggable.loaded ) {
		meta = this.refObj.pluggable._applyModifications( "data_meta_desc", meta );
	}

	// TODO: Replace this with the stripAllTags module.
	meta = this.refObj.stringHelper.stripAllTags( meta );

	// Cut-off the meta description according to the maximum length
	meta = meta.substring( 0, YoastSEO.analyzerConfig.maxMeta );

	if ( !isEmpty( this.refObj.rawData.keyword ) ) {
		meta = this.formatKeyword( meta );
	}

	return meta;
};

/**
 * Generates a meta description with an educated guess based on the passed text and excerpt. It uses the keyword to
 * select an appropriate part of the text. If the keyword isn't present it takes the first 156 characters of the text.
 * If both the keyword, text and excerpt are empty this function returns the sample text.
 *
 * @returns {string} A generated meta description.
 */
SnippetPreview.prototype.getMetaText = function() {
	var metaText;
	if ( typeof this.refObj.rawData.excerpt !== "undefined" ) {
		metaText = this.refObj.rawData.excerpt;
	}
	if ( typeof this.refObj.rawData.text !== "undefined" ) {
		metaText = this.refObj.rawData.text;

		if ( this.refObj.pluggable.loaded ) {
			metaText = this.refObj.pluggable._applyModifications( "content", metaText );
		}
	}
	if ( isEmpty( metaText ) ) {
		metaText = this.opts.placeholder.metaDesc;
	}

	metaText = this.refObj.stringHelper.stripAllTags( metaText );
	if (
		this.refObj.rawData.keyword !== "" &&
		this.refObj.rawData.text !== ""
	) {
		var indexMatches = this.getIndexMatches();
		var periodMatches = this.getPeriodMatches();
		metaText = metaText.substring(
			0,
			YoastSEO.analyzerConfig.maxMeta
		);
		var curStart = 0;
		if ( indexMatches.length > 0 ) {
			for ( var j = 0; j < periodMatches.length; ) {
				if ( periodMatches[ 0 ] < indexMatches[ 0 ] ) {
					curStart = periodMatches.shift();
				} else {
					if ( curStart > 0 ) {
						curStart += 2;
					}
					break;
				}
			}
		}
	}
	if ( this.refObj.stringHelper.stripAllTags( metaText ) === "" ) {
		return this.opts.placeholder.metaDesc;
	}
	return metaText.substring( 0, YoastSEO.analyzerConfig.maxMeta );
};

/**
 * Builds an array with all indexes of the keyword
 * @returns Array with matches
 */
SnippetPreview.prototype.getIndexMatches = function() {
	var indexMatches = [];
	var i = 0;

	//starts at 0, locates first match of the keyword.
	var match = this.refObj.rawData.text.indexOf(
		this.refObj.rawData.keyword,
		i
	);

	//runs the loop untill no more indexes are found, and match returns -1.
	while ( match > -1 ) {
		indexMatches.push( match );

		//pushes location to indexMatches and increase i with the length of keyword.
		i = match + this.refObj.rawData.keyword.length;
		match = this.refObj.rawData.text.indexOf(
			this.refObj.rawData.keyword,
			i
		);
	}
	return indexMatches;
};

/**
 * Builds an array with indexes of all sentence ends (select on .)
 * @returns array with sentences
 */
SnippetPreview.prototype.getPeriodMatches = function() {
	var periodMatches = [ 0 ];
	var match;
	var i = 0;
	while ( ( match = this.refObj.rawData.text.indexOf( ".", i ) ) > -1 ) {
		periodMatches.push( match );
		i = match + 1;
	}
	return periodMatches;
};

/**
 * formats the keyword for use in the snippetPreview by adding <strong>-tags
 * strips unwanted characters that could break the regex or give unwanted results
 *
 * @param {string} textString
 * @returns {string}
 */
SnippetPreview.prototype.formatKeyword = function( textString ) {

	// removes characters from the keyword that could break the regex, or give unwanted results
	var keyword = this.refObj.rawData.keyword.replace( /[\[\]\/\{\}\(\)\*\+\?\.\\\^\$\|]/g, " " );

	// Match keyword case-insensitively
	var keywordRegex = YoastSEO.getStringHelper().getWordBoundaryRegex( keyword );
	return textString.replace( keywordRegex, function( str ) {
		return "<strong>" + str + "</strong>";
	} );
};

/**
 * formats the keyword for use in the URL by accepting - and _ in stead of space and by adding
 * <strong>-tags
 * strips unwanted characters that could break the regex or give unwanted results
 *
 * @param textString
 * @returns {XML|string|void}
 */
SnippetPreview.prototype.formatKeywordUrl = function( textString ) {
	var keyword = this.refObj.stringHelper.sanitizeKeyword( this.refObj.rawData.keyword );
	var dashedKeyword = keyword.replace( /\s/g, "-" );

	// Match keyword case-insensitively.
	var keywordRegex = YoastSEO.getStringHelper().getWordBoundaryRegex( dashedKeyword );

	// Make the keyword bold in the textString.
	return textString.replace( keywordRegex, function( str ) {
		return "<strong>" + str + "</strong>";
	} );
};

/**
 * Renders the outputs to the elements on the page.
 */
SnippetPreview.prototype.renderOutput = function() {
	this.element.rendered.title.innerHTML = this.output.title;
	this.element.rendered.urlPath.innerHTML = this.output.cite;
	this.element.rendered.urlBase.innerHTML = this.output.url;
	this.element.rendered.metaDesc.innerHTML = this.output.meta;
};

/**
 * Makes the rendered meta description gray if no meta description has been set by the user.
 */
SnippetPreview.prototype.renderSnippetStyle = function() {
	var metaDesc = this.element.rendered.metaDesc;

	if ( this.data.metaDesc === "" ) {
		addClass( metaDesc, "desc-render" );
		removeClass( metaDesc, "desc-default" );
	} else {
		addClass( metaDesc, "desc-default" );
		removeClass( metaDesc, "desc-render" );
	}
};

/**
 * function to call init, to rerender the snippetpreview
 */
SnippetPreview.prototype.reRender = function() {
	this.init();
};

/**
 * checks text length of the snippetmeta and snippettitle, shortens it if it is too long.
 * @param event
 */
SnippetPreview.prototype.checkTextLength = function( ev ) {
	var text = ev.currentTarget.textContent;
	switch ( ev.currentTarget.id ) {
		case "snippet_meta":
			ev.currentTarget.className = "desc";
			if ( text.length > YoastSEO.analyzerConfig.maxMeta ) {
				YoastSEO.app.snippetPreview.unformattedText.snippet_meta = ev.currentTarget.textContent;
				ev.currentTarget.textContent = text.substring(
					0,
					YoastSEO.analyzerConfig.maxMeta
				);

			}
			break;
		case "snippet_title":
			ev.currentTarget.className = "title";
			if ( text.length > 70 ) {
				YoastSEO.app.snippetPreview.unformattedText.snippet_title = ev.currentTarget.textContent;
				ev.currentTarget.textContent = text.substring( 0, 70 );
			}
			break;
		default:
			break;
	}
};

/**
 * when clicked on an element in the snippet, checks fills the textContent with the data from the unformatted text.
 * This removes the keyword highlighting and modified data so the original content can be editted.
 * @param ev {event}
 */
SnippetPreview.prototype.getUnformattedText = function( ev ) {
	var currentElement = ev.currentTarget.id;
	if ( typeof this.unformattedText[ currentElement ] !== "undefined" ) {
		ev.currentTarget.textContent = this.unformattedText[currentElement];
	}
};

/**
 * when text is entered into the snippetPreview elements, the text is set in the unformattedText object.
 * This allows the visible data to be editted in the snippetPreview.
 * @param ev
 */
SnippetPreview.prototype.setUnformattedText = function( ev ) {
	var elem =  ev.currentTarget.id;
	this.unformattedText[ elem ] = document.getElementById( elem ).textContent;
};

/**
 * Validates all fields and highlights errors.
 */
SnippetPreview.prototype.validateFields = function() {
	var metaDescription = this.opts.metaDescriptionDate + " - " + this.data.metaDesc;

	if ( metaDescription.length > YoastSEO.analyzerConfig.maxMeta ) {
		addClass( this.element.input.metaDesc, "snippet-editor__field--invalid" );
	} else {
		removeClass( this.element.input.metaDesc, "snippet-editor__field--invalid" );
	}

	if ( this.data.title.length > 70 ) {
		addClass( this.element.input.title, "snippet-editor__field--invalid" );
	} else {
		removeClass( this.element.input.title, "snippet-editor__field--invalid" );
	}
};

/**
 * shows the edit icon corresponding to the hovered element
 * @param ev
 */
SnippetPreview.prototype.showEditIcon = function( ev ) {
	ev.currentTarget.parentElement.className = "editIcon snippet_container";
};

/**
 * removes all editIcon-classes, sets to snippet_container
 */
SnippetPreview.prototype.hideEditIcon = function() {
	var elems = document.getElementsByClassName( "editIcon " );
	for ( var i = 0; i < elems.length; i++ ) {
		elems[ i ].className = "snippet_container";
	}
};

/**
 * sets focus on child element of the snippet_container that is clicked. Hides the editicon.
 * @param ev
 */
SnippetPreview.prototype.setFocus = function( ev ) {
	var targetElem = ev.currentTarget.firstChild;
	while ( targetElem !== null ) {
		if ( targetElem.contentEditable === "true" ) {
			targetElem.focus();
			this.hideEditIcon();
			break;
		} else {
			targetElem = targetElem.nextSibling;
		}
	}
};

/**
 * Binds the reloadSnippetText function to the blur of the snippet inputs.
 */
SnippetPreview.prototype.bindEvents = function() {
	var targetElement,
		elems = [ "title", "slug", "meta-description" ],
		focusBindings = [
			{
				"click": "title_container",
				"focus": "title"
			},
			{
				"click": "url_container",
				"focus": "urlPath"
			},
			{
				"click": "meta_container",
				"focus": "metaDesc"
			}
		];

	forEach( elems, function( elem ) {
		targetElement = document.getElementsByClassName( "js-snippet-editor-" + elem )[0];

		targetElement.addEventListener( "keydown", this.changedInput.bind( this ) );
		targetElement.addEventListener( "keyup", this.changedInput.bind( this ) );

		targetElement.addEventListener( "input", this.changedInput.bind( this ) );
		targetElement.addEventListener( "focus", this.changedInput.bind( this ) );
		targetElement.addEventListener( "blur", this.changedInput.bind( this ) );
	}.bind( this ) );

	this.element.editToggle.addEventListener( "click", this.toggleEditor.bind( this ) );
	this.element.closeEditor.addEventListener( "click", this.closeEditor.bind( this ) );

	// Map binding keys to the actual elements
	focusBindings = map( focusBindings, function( binding ) {
		return {
			"click": document.getElementById( binding.click ),
			"focus": this.element.input[ binding.focus ]
		};
	}.bind( this ) );

	// Loop through the bindings and bind a click handler to the click to focus the focus element.
	forEach( focusBindings, function( focusBinding ) {

		focusBinding.click.addEventListener( "click", function() {
			this.openEditor();
			focusBinding.focus.focus();
		}.bind( this ) ); // Bind the focus element to make sure we work with the correct object.

	}.bind( this ) );
};

/**
 * Updates snippet preview on changed input. It's debounced so that we can call this function as much as we want.
 */
SnippetPreview.prototype.changedInput = debounce( function() {
	this.updateDataFromDOM();
	this.validateFields();

	this.refresh();

	this.refObj.refresh.call( this.refObj );
}, 25 );

/**
 * Updates our data object from the DOM
 */
SnippetPreview.prototype.updateDataFromDOM = function() {
	this.data.title = this.element.input.title.value;
	this.data.urlPath = this.element.input.urlPath.value;
	this.data.metaDesc = this.element.input.metaDesc.value;

	// Clone so the data isn't changeable.
	this.opts.callbacks.saveSnippetData( clone( this.data ) );
};

/**
 * Opens the snippet editor.
 */
SnippetPreview.prototype.openEditor = function() {
	addClass( this.element.container,     "editing" );
	addClass( this.element.formContainer, "snippet-editor__form--shown" );
	addClass( this.element.editToggle,    "snippet-editor__edit-button--close" );

	this.opened = true;
};

/**
 * Closes the snippet editor.
 */
SnippetPreview.prototype.closeEditor = function() {
	removeClass( this.element.container,     "editing" );
	removeClass( this.element.formContainer, "snippet-editor__form--shown" );
	removeClass( this.element.editToggle,    "snippet-editor__edit-button--close" );

	this.opened = false;
};

/**
 * Toggles the snippet editor.
 */
SnippetPreview.prototype.toggleEditor = function() {
	if ( this.opened ) {
		this.closeEditor();
	} else {
		this.openEditor();
	}
};

/* jshint ignore:start */
/**
 * Used to disable enter as input. Returns false to prevent enter, and preventDefault and
 * cancelBubble to prevent
 * other elements from capturing this event.
 *
 * @deprecated
 * @param {KeyboardEvent} ev
 */
SnippetPreview.prototype.disableEnter = function( ev ) {};

/**
 * Adds and remove the tooLong class when a text is too long.
 *
 * @deprecated
 * @param ev
 */
SnippetPreview.prototype.textFeedback = function( ev ) {};
/* jshint ignore:end */

module.exports = SnippetPreview;<|MERGE_RESOLUTION|>--- conflicted
+++ resolved
@@ -298,28 +298,15 @@
 }
 
 /**
- * Returns the url as meant for the analyzer
+ * Returns the metaDescription, includes the date if it is set.
  *
  * @private
  * @this SnippetPreview
  *
  * @returns {string}
  */
-function getAnalyzerUrl() {
-	return getBaseURL.call( this ) + this.data.urlPath;
-}
-
-/**
- * Returns the metaDescription, includes the date if it is set.
- *
- * @private
- * @this SnippetPreview
- *
- * @returns {string}
- */
 var getAnalyzerMetaDesc = function() {
 	var metaDesc = this.data.metaDesc;
-<<<<<<< HEAD
 
 	metaDesc = this.refObj.pluggable._applyModifications( "data_meta_desc", metaDesc );
 
@@ -328,10 +315,7 @@
 		metaDesc = this.getMetaText();
 	}
 
-	if ( !isEmpty( this.opts.metaDescriptionDate ) ) {
-=======
 	if ( !isEmpty( this.opts.metaDescriptionDate ) && !isEmpty( metaDesc ) ) {
->>>>>>> 189b05f4
 		metaDesc = this.opts.metaDescriptionDate + " - " + this.data.metaDesc;
 	}
 
@@ -345,15 +329,9 @@
  */
 SnippetPreview.prototype.getAnalyzerData = function() {
 	return {
-<<<<<<< HEAD
 		title:    getAnalyzerTitle.call( this ),
-		url:      getAnalyzerUrl.call( this ),
+		url:      this.data.urlPath,
 		metaDesc: getAnalyzerMetaDesc.call( this )
-=======
-		title:    this.data.title,
-		url:      this.data.urlPath,
-		metaDesc: getMetaDesc.call( this )
->>>>>>> 189b05f4
 	};
 };
 
