--- conflicted
+++ resolved
@@ -1192,14 +1192,15 @@
 };
 
 /**
-<<<<<<< HEAD
  * Returns the width of the title in pixels.
  *
  * @returns {Number} The width of the title in pixels.
  */
 SnippetPreview.prototype.getTitleWidth = function() {
 	return this.data.titleWidth;
-=======
+};
+
+/**
  * Returns whether or not an app object is present.
  *
  * @returns {boolean} Whether or not there is an App object present.
@@ -1215,7 +1216,6 @@
  */
 SnippetPreview.prototype.hasPluggable = function() {
 	return !isUndefined( this.refObj ) && !isUndefined( this.refObj.pluggable );
->>>>>>> 8f3bf920
 };
 
 /* jshint ignore:start */
