--- conflicted
+++ resolved
@@ -77,7 +77,6 @@
  * @returns metatext
  */
 YoastSEO_SnippetPreview.prototype.getMetaText = function() {
-<<<<<<< HEAD
     var metaText;
     if(typeof this.refObj.source.formattedData.excerpt !== "undefined"){
         metaText = this.refObj.source.formattedData.excerpt.substring(0, analyzerConfig.maxMeta);
@@ -96,19 +95,6 @@
                         curStart += 2;
                     }
                     break;
-=======
-    var indexMatches = this.getIndexMatches();
-    var periodMatches = this.getPeriodMatches();
-    var metaText = this.refObj.inputs.textString.substring(0, analyzerConfig.maxMeta);
-    var curStart = 0;
-    if(indexMatches.length > 0) {
-        for (var i = 0; i < periodMatches.length; ) {
-            if (periodMatches[0] < indexMatches[0] ) {
-                curStart = periodMatches.shift();
-            } else {
-                if( curStart > 0 ){
-                    curStart += 2;
->>>>>>> 25a38676
                 }
             }
             metaText = this.refObj.source.formattedData.text.substring(curStart, curStart + analyzerConfig.maxMeta);
@@ -124,19 +110,13 @@
 YoastSEO_SnippetPreview.prototype.getIndexMatches = function() {
     var indexMatches = [];
     var i = 0;
-<<<<<<< HEAD
-    while ( ( match = this.refObj.source.formattedData.text.indexOf( this.refObj.source.formattedData.keyword, i ) ) > -1 ) {
-        indexMatches.push( match );
-        i = match + this.refObj.source.formattedData.keyword.length;
-=======
     //starts at 0, locates first match of the keyword.
-    var match = this.refObj.inputs.textString.indexOf( this.refObj.inputs.keyword, i );
+    var match = this.refObj.source.formattedData.text.indexOf( this.refObj.inputs.keyword, i );
     //runs the loop untill no more indexes are found, and match returns -1.
     while ( ( match  ) > -1 ) {
         indexMatches.push( match );
         //pushes location to indexMatches and increase i with the length of keyword.
-        i = match + this.refObj.inputs.keyword.length;
->>>>>>> 25a38676
+        i = match + this.refObj.source.formattedData.keyword.length;
     }
     return indexMatches;
 };
@@ -162,12 +142,8 @@
  * @returns textString
  */
 YoastSEO_SnippetPreview.prototype.formatKeyword = function( textString ) {
-<<<<<<< HEAD
+    //matches case insensitive and global
     var replacer = new RegExp( this.refObj.source.formattedData.keyword, "ig" );
-=======
-    //matches case insensitive and global
-    var replacer = new RegExp( this.refObj.inputs.keyword, "ig" );
->>>>>>> 25a38676
     return textString.replace( replacer, function(str){return "<strong>"+str+"</strong>"; } );
 };
 
@@ -177,12 +153,8 @@
  * @returns {XML|string|void}
  */
 YoastSEO_SnippetPreview.prototype.formatKeywordUrl = function ( textString ) {
-<<<<<<< HEAD
     var replacer = this.refObj.source.formattedData.keyword.replace(" ", "[-_]");
-=======
-    var replacer = this.refObj.inputs.keyword.replace(" ", "[-_]");
     //matches case insensitive and global
->>>>>>> 25a38676
     replacer = new RegExp( replacer, "ig" );
     return textString.replace( replacer, function(str){return "<strong>"+str+"</strong>"; } );
 };
