--- conflicted
+++ resolved
@@ -117,17 +117,16 @@
  */
 YoastSEO.SnippetPreview.prototype.getMetaText = function() {
 	var metaText;
-<<<<<<< HEAD
-	if ( typeof this.refObj.source.formattedData.excerpt !== "undefined" ) {
-		metaText = this.refObj.source.formattedData.excerpt;
+	if ( typeof this.refObj.formattedData.excerpt !== "undefined" ) {
+		metaText = this.refObj.formattedData.excerpt;
 	}
 	if ( metaText === "" ) {
 		metaText = this.refObj.config.sampleText.meta;
 	}
 	metaText = this.refObj.stringHelper.stripAllTags( metaText );
 	if (
-		this.refObj.source.formattedData.keyword !== "" &&
-		this.refObj.source.formattedData.text !== ""
+		this.refObj.formattedData.keyword !== "" &&
+		this.refObj.formattedData.text !== ""
 	) {
 		var indexMatches = this.getIndexMatches();
 		var periodMatches = this.getPeriodMatches();
@@ -137,57 +136,16 @@
 		);
 		var curStart = 0;
 		if ( indexMatches.length > 0 ) {
-
 			for ( var j = 0; j < periodMatches.length; ) {
 				if ( periodMatches[ 0 ] < indexMatches[ 0 ] ) {
 					curStart = periodMatches.shift();
 				} else {
 					if ( curStart > 0 ) {
 						curStart += 2;
-=======
-	if ( typeof this.refObj.formattedData.excerpt !== "undefined" ) {
-		metaText = this.refObj.formattedData.excerpt.substring(
-			0,
-			YoastSEO.analyzerConfig.maxMeta
-		);
-	}
-	if ( metaText === "" ) {
-		metaText = this.refObj.config.sampleText.meta;
-		if (
-			this.refObj.formattedData.keyword !== "" &&
-			this.refObj.formattedData.text !== ""
-		) {
-			var indexMatches = this.getIndexMatches();
-			var periodMatches = this.getPeriodMatches();
-			metaText = this.refObj.formattedData.text.substring(
-				0,
-				YoastSEO.analyzerConfig.maxMeta
-			);
-			var curStart = 0;
-			if ( indexMatches.length > 0 ) {
-				for ( var j = 0; j < periodMatches.length; ) {
-					if ( periodMatches[ 0 ] < indexMatches[ 0 ] ) {
-						curStart = periodMatches.shift();
-					} else {
-						if ( curStart > 0 ) {
-							curStart += 2;
-						}
-						break;
->>>>>>> 97f18aa2
 					}
 					break;
 				}
-<<<<<<< HEAD
-=======
-				metaText = this.refObj.stringHelper.stripAllTags(
-					this.refObj.formattedData.text.substring(
-						curStart,
-						curStart + YoastSEO.analyzerConfig.maxMeta
-					)
-				);
->>>>>>> 97f18aa2
-			}
-
+			}
 		}
 	}
 	if ( this.refObj.stringHelper.stripAllTags( metaText ) === "" ) {
