--- conflicted
+++ resolved
@@ -841,12 +841,8 @@
 	switch ( ev.currentTarget.id ) {
 		case "snippet_meta":
 			ev.currentTarget.className = "desc";
-<<<<<<< HEAD
-			if ( text.length > YoastSEO.analyzerConfig.maxMeta ) {
+			if ( text.length > analyzerConfig.maxMeta ) {
 				/* eslint-disable */
-=======
-			if ( text.length > analyzerConfig.maxMeta ) {
->>>>>>> cc900d9d
 				YoastSEO.app.snippetPreview.unformattedText.snippet_meta = ev.currentTarget.textContent;
 				/* eslint-enable */
 				ev.currentTarget.textContent = text.substring(
