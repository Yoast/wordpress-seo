/* jshint browser: true */
/* global YoastSEO: false */

var isEmpty = require( "lodash/lang/isEmpty" );
var isElement = require( "lodash/lang/isElement" );
var isUndefined = require( "lodash/lang/isUndefined" );
var clone = require( "lodash/lang/clone" );
var defaultsDeep = require( "lodash/object/defaultsDeep" );
var forEach = require( "lodash/collection/forEach" );
var map = require( "lodash/collection/map" );
var debounce = require( "lodash/function/debounce" );

var defaults = {
	data: {
		title: "",
		metaDesc: "",
		urlPath: ""
	},
	placeholder: {
		title:    "This is an example title - edit by clicking here",
		metaDesc: "Modify your meta description by editing it right here",
		urlPath:  "example-post/"
	},
	baseURL: "http://example.com/",
	callbacks: {
		saveSnippetData: function() {}
	},
	addTrailingSlash: true,
	metaDescriptionDate: ""
};

var titleMaxLength = 70;

/**
 * Get's the base URL for this instance of the snippet preview.
 *
 * @private
 * @this SnippetPreview
 *
 * @returns {string} The base URL.
 */
var getBaseURL = function() {
	var baseURL = this.opts.baseURL;

	/*
	 * For backwards compatibility, if no URL was passed to the snippet editor we try to retrieve the base URL from the
	 * rawData in the App. This is because the scrapers used to be responsible for retrieving the baseURL, but the base
	 * URL is static so we can just pass it to the snippet editor.
	 */
	if ( !isEmpty( this.refObj.rawData.baseUrl ) && this.opts.baseURL === defaults.baseURL ) {
		baseURL = this.refObj.rawData.baseUrl;
	}

	return baseURL;
};

/**
 * Retrieves unformatted text from the data object
 *
 * @private
 * @this SnippetPreview
 *
 * @param {string} key The key to retrieve.
 */
function retrieveUnformattedText( key ) {
	return this.data[ key ];
}

/**
 * Update data and DOM objects when the unformatted text is updated, here for backwards compatibility
 *
 * @private
 * @this SnippetPreview
 *
 * @param {string} key The data key to update.
 * @param {string} value The value to update.
 */
function updateUnformattedText( key, value ) {
	this.element.input[ key ].value = value;

	this.data[ key ] = value;
}

/**
 * Adds a class to an element
 *
 * @param {HTMLElement} element The element to add the class to.
 * @param {string} className The class to add.
 */
function addClass( element, className ) {
	var classes = element.className.split( " " );

	if ( -1 === classes.indexOf( className ) ) {
		classes.push( className );
	}

	element.className = classes.join( " " );
}

/**
 * Removes a class from an element
 *
 * @param {HTMLElement} element The element to remove the class from.
 * @param {string} className The class to remove.
 */
function removeClass( element, className ) {
	var classes = element.className.split( " " );
	var foundClass = classes.indexOf( className );

	if ( -1 !== foundClass ) {
		classes.splice( foundClass, 1 );
	}

	element.className = classes.join( " " );
}

/**
 * Removes multiple classes from an element
 *
 * @param {HTMLElement} element The element to remove the classes from.
 * @param {Array} classes A list of classes to remove
 */
function removeClasses( element, classes ) {
	forEach( classes, removeClass.bind( null, element ) );
}

/**
 * Returns if a url has a trailing slash or not.
 *
 * @param {string} url
 * @returns {boolean}
 */
function hasTrailingSlash( url ) {
	return url.indexOf( "/" ) === ( url.length - 1 );
}

/**
 * Detects if this browser has <progress> support. Also serves as a poor man's HTML5shiv.
 *
 * @private
 *
 * @returns {boolean}
 */
function hasProgressSupport() {
	var progressElement = document.createElement( "progress" );

	return progressElement.max !== undefined;
}

/**
 * Returns the metaDescription, includes the date if it is set.
 *
 * @returns {string}
 */

var getMetaDescWithDate = function() {
	var metaDesc = this.data.metaDesc;

	if ( !isEmpty( this.opts.metaDescriptionDate ) && !isEmpty( metaDesc ) ) {
		metaDesc = this.opts.metaDescriptionDate + " - " + metaDesc;
	}

	return metaDesc;
};

/**
 * Returns a rating based on the length of the title
 *
 * @param {string} titleLength
 * @returns {string}
 */
function rateTitleLength( titleLength ) {
	var rating;

	switch ( true ) {
		case titleLength > 0 && titleLength <= 39:
		case titleLength >= 71:
			rating = "ok";
			break;

		case titleLength >= 40 && titleLength <= 70:
			rating = "good";
			break;

		default:
			rating = "bad";
			break;
	}

	return rating;
}

/**
 * Returns a rating based on the length of the meta description
 *
 * @param {string} metaDescLength
 * @returns {string}
 */
function rateMetaDescLength( metaDescLength ) {
	var rating;

	switch ( true ) {
		case metaDescLength > 0 && metaDescLength <= 120:
		case metaDescLength >= 157:
			rating = "ok";
			break;

		case metaDescLength >= 120 && metaDescLength <= 157:
			rating = "good";
			break;

		default:
			rating = "bad";
			break;
	}

	return rating;
}

/**
 * Updates a progress bar
 *
 * @private
 * @this SnippetPreview
 *
 * @param {HTMLElement} element The progress element that's rendered.
 * @param {number} value The current value.
 * @param {number} maximum The maximum allowed value.
 * @param {string} rating The SEO score rating for this value.
 */
function updateProgressBar( element, value, maximum, rating ) {
	var barElement, progress,
		allClasses = [
			"snippet-editor__progress--bad",
			"snippet-editor__progress--ok",
			"snippet-editor__progress--good"
		];

	element.value = value;
	removeClasses( element, allClasses );
	addClass( element, "snippet-editor__progress--" + rating );

	if ( !this.hasProgressSupport ) {
		barElement = element.getElementsByClassName( "snippet-editor__progress-bar" )[ 0 ];
		progress = ( value / maximum ) * 100;

		barElement.style.width = progress + "%";
	}
}

/**
 * @module snippetPreview
 */

/**
 * defines the config and outputTarget for the SnippetPreview
 *
 * @param {Object}         opts                           - Snippet preview options.
 * @param {App}            opts.analyzerApp               - The app object the snippet preview is part of.
 * @param {Object}         opts.placeholder               - The fallback values for the snippet preview rendering.
 * @param {string}         opts.placeholder.title         - The fallback value for the title.
 * @param {string}         opts.placeholder.metaDesc      - The fallback value for the meta description.
 * @param {string}         opts.placeholder.urlPath       - The fallback value for the URL path.
 *
 * @param {string}         opts.baseURL                   - The basic URL as it will be displayed in google.
 * @param {HTMLElement}    opts.targetElement             - The target element that contains this snippet editor.
 *
 * @param {Object}         opts.callbacks                 - Functions that are called on specific instances.
 * @param {Function}       opts.callbacks.saveSnippetData - Function called when the snippet data is changed.
 *
 * @param {boolean}        opts.addTrailingSlash          - Whether or not to add a trailing slash to the URL.
 * @param {string}         opts.metaDescriptionDate       - The date to display before the meta description.
 *
 * @property {App}         refObj                         - The connected app object.
 * @property {Jed}         i18n                           - The translation object.
 *
 * @property {HTMLElement} targetElement                  - The target element that contains this snippet editor.
 *
 * @property {Object}      element                        - The elements for this snippet editor.
 * @property {Object}      element.rendered               - The rendered elements.
 * @property {HTMLElement} element.rendered.title         - The rendered title element.
 * @property {HTMLElement} element.rendered.urlPath       - The rendered url path element.
 * @property {HTMLElement} element.rendered.urlBase       - The rendered url base element.
 * @property {HTMLElement} element.rendered.metaDesc      - The rendered meta description element.
 *
 * @property {Object}      element.input                  - The input elements.
 * @property {HTMLElement} element.input.title            - The title input element.
 * @property {HTMLElement} element.input.urlPath          - The url path input element.
 * @property {HTMLElement} element.input.metaDesc         - The meta description input element.
 *
 * @property {HTMLElement} element.container              - The main container element.
 * @property {HTMLElement} element.formContainer          - The form container element.
 * @property {HTMLElement} element.editToggle             - The button that toggles the editor form.
 *
 * @property {Object}      data                           - The data for this snippet editor.
 * @property {string}      data.title                     - The title.
 * @property {string}      data.urlPath                   - The url path.
 * @property {string}      data.metaDesc                  - The meta description.
 *
 * @property {string}      baseURL                        - The basic URL as it will be displayed in google.
 *
 * @property {boolean}     hasProgressSupport             - Whether this browser supports the <progress> element.
 *
 * @constructor
 */
var SnippetPreview = function( opts ) {
	defaultsDeep( opts, defaults );

	this.data = opts.data;

	if ( !isUndefined( opts.analyzerApp ) ) {
		this.refObj = opts.analyzerApp;
		this.i18n = this.refObj.i18n;

		this.data = {
			title: this.refObj.rawData.snippetTitle || "",
			urlPath: this.refObj.rawData.snippetCite || "",
			metaDesc: this.refObj.rawData.snippetMeta || ""
		};

		// For backwards compatibility set the pageTitle as placeholder.
		if ( !isEmpty( this.refObj.rawData.pageTitle ) ) {
			opts.placeholder.title = this.refObj.rawData.pageTitle;
		}
	}

	if ( !isElement( opts.targetElement ) ) {
		throw new Error( "The snippet preview requires a valid target element" );
	}

	this.opts = opts;

	// For backwards compatibility monitor the unformatted text for changes and reflect them in the preview
	this.unformattedText = {};
	Object.defineProperty( this.unformattedText, "snippet_cite", {
		get: retrieveUnformattedText.bind( this, "urlPath" ),
		set: updateUnformattedText.bind( this, "urlPath" )
	} );
	Object.defineProperty( this.unformattedText, "snippet_meta", {
		get: retrieveUnformattedText.bind( this, "metaDesc" ),
		set: updateUnformattedText.bind( this, "metaDesc" )
	} );
	Object.defineProperty( this.unformattedText, "snippet_title", {
		get: retrieveUnformattedText.bind( this, "title" ),
		set: updateUnformattedText.bind( this, "title" )
	} );
};

/**
 * Renders snippet editor and adds it to the targetElement
 */
SnippetPreview.prototype.renderTemplate = function() {
	var snippetEditorTemplate = require( "./templates.js" ).snippetEditor;
	var targetElement = this.opts.targetElement;

	targetElement.innerHTML = snippetEditorTemplate( {
		raw: {
			title: this.data.title,
			snippetCite: this.data.urlPath,
			meta: this.data.metaDesc
		},
		rendered: {
			title: this.formatTitle(),
			baseUrl: this.formatUrl(),
			snippetCite: this.formatCite(),
			meta: this.formatMeta()
		},
		metaDescriptionDate: this.opts.metaDescriptionDate,
		placeholder: this.opts.placeholder,
		i18n: {
			edit: this.i18n.dgettext( "js-text-analysis", "Edit title, description & slug" ),
			title: this.i18n.dgettext( "js-text-analysis", "SEO title" ),
			slug:  this.i18n.dgettext( "js-text-analysis", "Slug" ),
			metaDescription: this.i18n.dgettext( "js-text-analysis", "Meta description" ),
			save: this.i18n.dgettext( "js-text-analysis", "Close snippet editor" )
		}
	} );

	this.element = {
		rendered: {
			title: document.getElementById( "snippet_title" ),
			urlBase: document.getElementById( "snippet_citeBase" ),
			urlPath: document.getElementById( "snippet_cite" ),
			metaDesc: document.getElementById( "snippet_meta" )
		},
		input: {
			title: targetElement.getElementsByClassName( "js-snippet-editor-title" )[0],
			urlPath: targetElement.getElementsByClassName( "js-snippet-editor-slug" )[0],
			metaDesc: targetElement.getElementsByClassName( "js-snippet-editor-meta-description" )[0]
		},
		progress: {
			title: targetElement.getElementsByClassName( "snippet-editor__progress-title" )[0],
			metaDesc: targetElement.getElementsByClassName( "snippet-editor__progress-meta-description" )[0]
		},
		container: document.getElementById( "snippet_preview" ),
		formContainer: targetElement.getElementsByClassName( "snippet-editor__form" )[0],
		editToggle: targetElement.getElementsByClassName( "snippet-editor__edit-button" )[0],
		closeEditor: targetElement.getElementsByClassName( "snippet-editor__submit" )[0],
		formFields: targetElement.getElementsByClassName( "snippet-editor__form-field" )
	};

	this.hasProgressSupport = hasProgressSupport();

	if ( this.hasProgressSupport ) {
		this.element.progress.title.max = titleMaxLength;
		this.element.progress.metaDesc.max = YoastSEO.analyzerConfig.maxMeta;
	} else {
		forEach( this.element.progress, function( progressElement ) {
			addClass( progressElement, "snippet-editor__progress--fallback" );
		} );
	}

	this.opened = false;
	this.updateProgressBars();
};

/**
 * Refreshes the snippet editor rendered HTML
 */
SnippetPreview.prototype.refresh = function() {
	this.output = this.htmlOutput();
	this.renderOutput();
	this.renderSnippetStyle();
};

/**
<<<<<<< HEAD
=======
 * Returns the title as meant for the analyzer
 *
 * @private
 * @this SnippetPreview
 *
 * @returns {string}
 */
function getAnalyzerTitle() {
	var title = this.data.title;

	if ( isEmpty( title ) ) {
		title = this.opts.placeholder.title;
	}
	title = this.refObj.pluggable._applyModifications( "data_page_title", title );

	return title;
}

/**
 * Returns the metaDescription, includes the date if it is set.
 *
 * @private
 * @this SnippetPreview
 *
 * @returns {string}
 */
var getAnalyzerMetaDesc = function() {
	var metaDesc = this.data.metaDesc;

	metaDesc = this.refObj.pluggable._applyModifications( "data_meta_desc", metaDesc );

	// If no meta has been set, generate one.
	if ( isEmpty( metaDesc ) ) {
		metaDesc = this.getMetaText();
	}

	if ( !isEmpty( this.opts.metaDescriptionDate ) && !isEmpty( metaDesc ) ) {
		metaDesc = this.opts.metaDescriptionDate + " - " + this.data.metaDesc;
	}

	return metaDesc;
};

/**
>>>>>>> 15b8858d
 * Returns the data from the snippet preview.
 *
 * @returns {Object}
 */
SnippetPreview.prototype.getAnalyzerData = function() {
	return {
		title:    getAnalyzerTitle.call( this ),
		url:      this.data.urlPath,
<<<<<<< HEAD
		metaDesc: getMetaDescWithDate.call( this )
=======
		metaDesc: getAnalyzerMetaDesc.call( this )
>>>>>>> 15b8858d
	};
};

/**
 * Calls the event binder that has been registered using the callbacks option in the arguments of the App.
 */
SnippetPreview.prototype.callRegisteredEventBinder = function() {
	this.refObj.callbacks.bindElementEvents( this.refObj );
};

/**
 *  checks if title and url are set so they can be rendered in the snippetPreview
 */
SnippetPreview.prototype.init = function() {
	if (
		this.refObj.rawData.pageTitle !== null &&
		this.refObj.rawData.cite !== null
	) {
		this.refresh();
	}
};

/**
 * creates html object to contain the strings for the snippetpreview
 *
 * @returns {Object}
 */
SnippetPreview.prototype.htmlOutput = function() {
	var html = {};
	html.title = this.formatTitle();
	html.cite = this.formatCite();
	html.meta = this.formatMeta();
	html.url = this.formatUrl();
	return html;
};

/**
 * formats the title for the snippet preview. If title and pageTitle are empty, sampletext is used
 *
 * @returns {string}
 */
SnippetPreview.prototype.formatTitle = function() {
	var title = this.data.title;

	// Fallback to the default if the title is empty.
	if ( isEmpty( title ) ) {
		title = this.opts.placeholder.title;
	}

	// Apply modification to the title before showing it.
	if ( this.refObj.pluggable.loaded ) {
		title = this.refObj.pluggable._applyModifications( "data_page_title", title );
	}

	// TODO: Replace this with the stripAllTags module.
	title = this.refObj.stringHelper.stripAllTags( title );

	// If a keyword is set we want to highlight it in the title.
	if ( !isEmpty( this.refObj.rawData.keyword ) ) {
		return this.formatKeyword( title );
	}

	return title;
};

/**
 * Formates the base url for the snippet preview. Removes the protocol name from the URL.
 *
 * @returns {string} Formatted base url for the snippet preview.
 */
SnippetPreview.prototype.formatUrl = function() {
	var url = getBaseURL.call( this );

	// Removes the http part of the url, google displays https:// if the website supports it.
	return url.replace( /http:\/\//ig, "" );
};

/**
 * Formats the url for the snippet preview
 *
 * @returns {string} Formatted URL for the snippet preview.
 */
SnippetPreview.prototype.formatCite = function() {
	var cite = this.data.urlPath;

	// TODO: Replace this with the stripAllTags module.
	cite = this.refObj.stringHelper.stripAllTags( cite );

	// Fallback to the default if the cite is empty.
	if ( isEmpty( cite ) ) {
		cite = this.opts.placeholder.urlPath;
	}

	if ( !isEmpty( this.refObj.rawData.keyword ) ) {
		cite = this.formatKeywordUrl( cite );
	}

	if ( this.opts.addTrailingSlash && !hasTrailingSlash( cite ) ) {
		cite = cite + "/";
	}

	// URL's cannot contain whitespace so replace it by dashes.
	cite = cite.replace( /\s/g, "-" );

	return cite;
};

/**
 * Formats the meta description for the snippet preview, if it's empty retrieves it using getMetaText.
 *
 * @returns {string} Formatted meta description.
 */
SnippetPreview.prototype.formatMeta = function() {
	var meta = this.data.metaDesc;

	// If no meta has been set, generate one.
	if ( isEmpty( meta ) ) {
		meta = this.getMetaText();
	}

	// Apply modification to the desc before showing it.
	if ( this.refObj.pluggable.loaded ) {
		meta = this.refObj.pluggable._applyModifications( "data_meta_desc", meta );
	}

	// TODO: Replace this with the stripAllTags module.
	meta = this.refObj.stringHelper.stripAllTags( meta );

	// Cut-off the meta description according to the maximum length
	meta = meta.substring( 0, YoastSEO.analyzerConfig.maxMeta );

	if ( !isEmpty( this.refObj.rawData.keyword ) ) {
		meta = this.formatKeyword( meta );
	}

	return meta;
};

/**
 * Generates a meta description with an educated guess based on the passed text and excerpt. It uses the keyword to
 * select an appropriate part of the text. If the keyword isn't present it takes the first 156 characters of the text.
 * If both the keyword, text and excerpt are empty this function returns the sample text.
 *
 * @returns {string} A generated meta description.
 */
SnippetPreview.prototype.getMetaText = function() {
	var metaText;
	if ( typeof this.refObj.rawData.excerpt !== "undefined" ) {
		metaText = this.refObj.rawData.excerpt;
	}
	if ( typeof this.refObj.rawData.text !== "undefined" ) {
		metaText = this.refObj.rawData.text;

		if ( this.refObj.pluggable.loaded ) {
			metaText = this.refObj.pluggable._applyModifications( "content", metaText );
		}
	}
	if ( isEmpty( metaText ) ) {
		metaText = this.opts.placeholder.metaDesc;
	}

	metaText = this.refObj.stringHelper.stripAllTags( metaText );
	if (
		this.refObj.rawData.keyword !== "" &&
		this.refObj.rawData.text !== ""
	) {
		var indexMatches = this.getIndexMatches();
		var periodMatches = this.getPeriodMatches();
		metaText = metaText.substring(
			0,
			YoastSEO.analyzerConfig.maxMeta
		);
		var curStart = 0;
		if ( indexMatches.length > 0 ) {
			for ( var j = 0; j < periodMatches.length; ) {
				if ( periodMatches[ 0 ] < indexMatches[ 0 ] ) {
					curStart = periodMatches.shift();
				} else {
					if ( curStart > 0 ) {
						curStart += 2;
					}
					break;
				}
			}
		}
	}
	if ( this.refObj.stringHelper.stripAllTags( metaText ) === "" ) {
		return this.opts.placeholder.metaDesc;
	}
	return metaText.substring( 0, YoastSEO.analyzerConfig.maxMeta );
};

/**
 * Builds an array with all indexes of the keyword
 * @returns Array with matches
 */
SnippetPreview.prototype.getIndexMatches = function() {
	var indexMatches = [];
	var i = 0;

	//starts at 0, locates first match of the keyword.
	var match = this.refObj.rawData.text.indexOf(
		this.refObj.rawData.keyword,
		i
	);

	//runs the loop untill no more indexes are found, and match returns -1.
	while ( match > -1 ) {
		indexMatches.push( match );

		//pushes location to indexMatches and increase i with the length of keyword.
		i = match + this.refObj.rawData.keyword.length;
		match = this.refObj.rawData.text.indexOf(
			this.refObj.rawData.keyword,
			i
		);
	}
	return indexMatches;
};

/**
 * Builds an array with indexes of all sentence ends (select on .)
 * @returns array with sentences
 */
SnippetPreview.prototype.getPeriodMatches = function() {
	var periodMatches = [ 0 ];
	var match;
	var i = 0;
	while ( ( match = this.refObj.rawData.text.indexOf( ".", i ) ) > -1 ) {
		periodMatches.push( match );
		i = match + 1;
	}
	return periodMatches;
};

/**
 * formats the keyword for use in the snippetPreview by adding <strong>-tags
 * strips unwanted characters that could break the regex or give unwanted results
 *
 * @param {string} textString
 * @returns {string}
 */
SnippetPreview.prototype.formatKeyword = function( textString ) {

	// removes characters from the keyword that could break the regex, or give unwanted results
	var keyword = this.refObj.rawData.keyword.replace( /[\[\]\/\{\}\(\)\*\+\?\.\\\^\$\|]/g, " " );

	// Match keyword case-insensitively
	var keywordRegex = YoastSEO.getStringHelper().getWordBoundaryRegex( keyword );
	return textString.replace( keywordRegex, function( str ) {
		return "<strong>" + str + "</strong>";
	} );
};

/**
 * formats the keyword for use in the URL by accepting - and _ in stead of space and by adding
 * <strong>-tags
 * strips unwanted characters that could break the regex or give unwanted results
 *
 * @param textString
 * @returns {XML|string|void}
 */
SnippetPreview.prototype.formatKeywordUrl = function( textString ) {
	var keyword = this.refObj.stringHelper.sanitizeKeyword( this.refObj.rawData.keyword );
	var dashedKeyword = keyword.replace( /\s/g, "-" );

	// Match keyword case-insensitively.
	var keywordRegex = YoastSEO.getStringHelper().getWordBoundaryRegex( dashedKeyword );

	// Make the keyword bold in the textString.
	return textString.replace( keywordRegex, function( str ) {
		return "<strong>" + str + "</strong>";
	} );
};

/**
 * Renders the outputs to the elements on the page.
 */
SnippetPreview.prototype.renderOutput = function() {
	this.element.rendered.title.innerHTML = this.output.title;
	this.element.rendered.urlPath.innerHTML = this.output.cite;
	this.element.rendered.urlBase.innerHTML = this.output.url;
	this.element.rendered.metaDesc.innerHTML = this.output.meta;
};

/**
 * Makes the rendered meta description gray if no meta description has been set by the user.
 */
SnippetPreview.prototype.renderSnippetStyle = function() {
	var metaDesc = this.element.rendered.metaDesc;

	if ( this.data.metaDesc === "" ) {
		addClass( metaDesc, "desc-render" );
		removeClass( metaDesc, "desc-default" );
	} else {
		addClass( metaDesc, "desc-default" );
		removeClass( metaDesc, "desc-render" );
	}
};

/**
 * function to call init, to rerender the snippetpreview
 */
SnippetPreview.prototype.reRender = function() {
	this.init();
};

/**
 * checks text length of the snippetmeta and snippettitle, shortens it if it is too long.
 * @param event
 */
SnippetPreview.prototype.checkTextLength = function( ev ) {
	var text = ev.currentTarget.textContent;
	switch ( ev.currentTarget.id ) {
		case "snippet_meta":
			ev.currentTarget.className = "desc";
			if ( text.length > YoastSEO.analyzerConfig.maxMeta ) {
				YoastSEO.app.snippetPreview.unformattedText.snippet_meta = ev.currentTarget.textContent;
				ev.currentTarget.textContent = text.substring(
					0,
					YoastSEO.analyzerConfig.maxMeta
				);

			}
			break;
		case "snippet_title":
			ev.currentTarget.className = "title";
			if ( text.length > titleMaxLength ) {
				YoastSEO.app.snippetPreview.unformattedText.snippet_title = ev.currentTarget.textContent;
				ev.currentTarget.textContent = text.substring( 0, titleMaxLength );
			}
			break;
		default:
			break;
	}
};

/**
 * when clicked on an element in the snippet, checks fills the textContent with the data from the unformatted text.
 * This removes the keyword highlighting and modified data so the original content can be editted.
 * @param ev {event}
 */
SnippetPreview.prototype.getUnformattedText = function( ev ) {
	var currentElement = ev.currentTarget.id;
	if ( typeof this.unformattedText[ currentElement ] !== "undefined" ) {
		ev.currentTarget.textContent = this.unformattedText[currentElement];
	}
};

/**
 * when text is entered into the snippetPreview elements, the text is set in the unformattedText object.
 * This allows the visible data to be editted in the snippetPreview.
 * @param ev
 */
SnippetPreview.prototype.setUnformattedText = function( ev ) {
	var elem =  ev.currentTarget.id;
	this.unformattedText[ elem ] = document.getElementById( elem ).textContent;
};

/**
 * Validates all fields and highlights errors.
 */
SnippetPreview.prototype.validateFields = function() {
	var metaDescription = getMetaDescWithDate.call( this );

	if ( metaDescription.length > YoastSEO.analyzerConfig.maxMeta ) {
		addClass( this.element.input.metaDesc, "snippet-editor__field--invalid" );
	} else {
		removeClass( this.element.input.metaDesc, "snippet-editor__field--invalid" );
	}

	if ( this.data.title.length > titleMaxLength ) {
		addClass( this.element.input.title, "snippet-editor__field--invalid" );
	} else {
		removeClass( this.element.input.title, "snippet-editor__field--invalid" );
	}
};

/**
 * Updates progress bars based on the data
 */
SnippetPreview.prototype.updateProgressBars = function() {
	var metaDescriptionRating, titleRating, metaDescription;

	metaDescription = getMetaDescWithDate.call( this );

	titleRating = rateTitleLength( this.data.title.length );
	metaDescriptionRating = rateMetaDescLength( metaDescription.length );

	updateProgressBar(
		this.element.progress.title,
		this.data.title.length,
		titleMaxLength,
		titleRating
	);

	updateProgressBar(
		this.element.progress.metaDesc,
		metaDescription.length,
		YoastSEO.analyzerConfig.maxMeta,
		metaDescriptionRating
	);
};

/**
 * shows the edit icon corresponding to the hovered element
 * @param ev
 */
SnippetPreview.prototype.showEditIcon = function( ev ) {
	ev.currentTarget.parentElement.className = "editIcon snippet_container";
};

/**
 * removes all editIcon-classes, sets to snippet_container
 */
SnippetPreview.prototype.hideEditIcon = function() {
	var elems = document.getElementsByClassName( "editIcon " );
	for ( var i = 0; i < elems.length; i++ ) {
		elems[ i ].className = "snippet_container";
	}
};

/**
 * sets focus on child element of the snippet_container that is clicked. Hides the editicon.
 * @param ev
 */
SnippetPreview.prototype.setFocus = function( ev ) {
	var targetElem = ev.currentTarget.firstChild;
	while ( targetElem !== null ) {
		if ( targetElem.contentEditable === "true" ) {
			targetElem.focus();
			this.hideEditIcon();
			break;
		} else {
			targetElem = targetElem.nextSibling;
		}
	}
};

/**
 * Binds the reloadSnippetText function to the blur of the snippet inputs.
 */
SnippetPreview.prototype.bindEvents = function() {
	var targetElement,
		elems = [ "title", "slug", "meta-description" ],
		focusBindings = [
			{
				"click": "title_container",
				"focus": "title"
			},
			{
				"click": "url_container",
				"focus": "urlPath"
			},
			{
				"click": "meta_container",
				"focus": "metaDesc"
			}
		];

	forEach( elems, function( elem ) {
		targetElement = document.getElementsByClassName( "js-snippet-editor-" + elem )[0];

		targetElement.addEventListener( "keydown", this.changedInput.bind( this ) );
		targetElement.addEventListener( "keyup", this.changedInput.bind( this ) );

		targetElement.addEventListener( "input", this.changedInput.bind( this ) );
		targetElement.addEventListener( "focus", this.changedInput.bind( this ) );
		targetElement.addEventListener( "blur", this.changedInput.bind( this ) );
	}.bind( this ) );

	this.element.editToggle.addEventListener( "click", this.toggleEditor.bind( this ) );
	this.element.closeEditor.addEventListener( "click", this.closeEditor.bind( this ) );

	// Map binding keys to the actual elements
	focusBindings = map( focusBindings, function( binding ) {
		return {
			"click": document.getElementById( binding.click ),
			"focus": this.element.input[ binding.focus ]
		};
	}.bind( this ) );

	// Loop through the bindings and bind a click handler to the click to focus the focus element.
	forEach( focusBindings, function( focusBinding ) {

		focusBinding.click.addEventListener( "click", function() {
			this.openEditor();
			focusBinding.focus.focus();
		}.bind( this ) ); // Bind the focus element to make sure we work with the correct object.

	}.bind( this ) );
};

/**
 * Updates snippet preview on changed input. It's debounced so that we can call this function as much as we want.
 */
SnippetPreview.prototype.changedInput = debounce( function() {
	this.updateDataFromDOM();
	this.validateFields();
	this.updateProgressBars();

	this.refresh();

	this.refObj.refresh.call( this.refObj );
}, 25 );

/**
 * Updates our data object from the DOM
 */
SnippetPreview.prototype.updateDataFromDOM = function() {
	this.data.title = this.element.input.title.value;
	this.data.urlPath = this.element.input.urlPath.value;
	this.data.metaDesc = this.element.input.metaDesc.value;

	// Clone so the data isn't changeable.
	this.opts.callbacks.saveSnippetData( clone( this.data ) );
};

/**
 * Opens the snippet editor.
 */
SnippetPreview.prototype.openEditor = function() {
	addClass( this.element.container,     "editing" );
	addClass( this.element.formContainer, "snippet-editor__form--shown" );
	addClass( this.element.editToggle,    "snippet-editor__edit-button--close" );

	this.opened = true;
};

/**
 * Closes the snippet editor.
 */
SnippetPreview.prototype.closeEditor = function() {
	removeClass( this.element.container,     "editing" );
	removeClass( this.element.formContainer, "snippet-editor__form--shown" );
	removeClass( this.element.editToggle,    "snippet-editor__edit-button--close" );

	this.opened = false;
};

/**
 * Toggles the snippet editor.
 */
SnippetPreview.prototype.toggleEditor = function() {
	if ( this.opened ) {
		this.closeEditor();
	} else {
		this.openEditor();
	}
};

/* jshint ignore:start */
/**
 * Used to disable enter as input. Returns false to prevent enter, and preventDefault and
 * cancelBubble to prevent
 * other elements from capturing this event.
 *
 * @deprecated
 * @param {KeyboardEvent} ev
 */
SnippetPreview.prototype.disableEnter = function( ev ) {};

/**
 * Adds and remove the tooLong class when a text is too long.
 *
 * @deprecated
 * @param ev
 */
SnippetPreview.prototype.textFeedback = function( ev ) {};
/* jshint ignore:end */

module.exports = SnippetPreview;<|MERGE_RESOLUTION|>--- conflicted
+++ resolved
@@ -424,8 +424,6 @@
 };
 
 /**
-<<<<<<< HEAD
-=======
  * Returns the title as meant for the analyzer
  *
  * @private
@@ -470,7 +468,6 @@
 };
 
 /**
->>>>>>> 15b8858d
  * Returns the data from the snippet preview.
  *
  * @returns {Object}
@@ -479,11 +476,7 @@
 	return {
 		title:    getAnalyzerTitle.call( this ),
 		url:      this.data.urlPath,
-<<<<<<< HEAD
-		metaDesc: getMetaDescWithDate.call( this )
-=======
 		metaDesc: getAnalyzerMetaDesc.call( this )
->>>>>>> 15b8858d
 	};
 };
 
