/* global YoastSEO: true */
YoastSEO = ( "undefined" === typeof YoastSEO ) ? {} : YoastSEO;

var calculateFleschReading = require( "./analyses/calculateFleschReading.js" );
var checkStringForStopwords = require( "./analyses/checkStringForStopwords.js" );
var checkUrlForStopwords = require( "./analyses/checkUrlForStopwords.js" );
var checkForKeywordInUrl = require( "./analyses/countKeywordInUrl.js" );
var checkForKeywordDoubles = require( "./analyses/checkForKeywordDoubles.js" );
var findKeywordInFirstParagraph = require( "./analyses/findKeywordInFirstParagraph.js" );
var findKeywordInPageTitle = require( "./analyses/findKeywordInPageTitle.js" );
var getKeywordDensity = require( "./analyses/getKeywordDensity.js" );
var countImages = require( "./analyses/getImageStatistics.js" );
var countLinks = require( "./analyses/getLinkStatistics.js" );
var getKeyphraseLength = require( "./analyses/getWordCount.js" );
var isUrlTooLong = require( "./analyses/isUrlTooLong.js" );
var getSubheadings = require( "./analyses/matchKeywordInSubheadings.js" );
var countWords = require( "./stringProcessing/countWords.js" );
var matchTextWithWord = require( "./stringProcessing/matchTextWithWord.js" );
var sanitizeString = require( "../js/stringProcessing/sanitizeString.js" );
var stringToRegex = require( "../js/stringProcessing/stringToRegex.js" );
var replaceDiacritics = require( "../js/stringProcessing/replaceDiacritics.js" );

var isUndefined = require( "lodash/lang/isUndefined" );

var AnalyzeScorer = require( "./analyzescorer.js" );
var analyzerConfig = require( "./config/config.js" );
var Paper = require( "./values/Paper.js" );

/**
 * Text Analyzer, accepts args for config and calls init for initialization
 *
 * @param {Object} args The analyzer arguments.
 * @param {String} args.keyword The keyword to analyze the text with.
 * @param {String} args.meta The meta description of the page.
 * @param {String} args.text The text of the page.
 * @param {String} args.pageTitle The title of the page as displayed in google.
 * @param {String} args.title The actual title of the page.
 * @param {String} args.url The full URL that the page will be displayed on.
 * @param {String} args.excerpt The page excerpt.
 * @param {String} args.snippetTitle The title as displayed in the snippet preview.
 * @param {String} args.snippetMeta The meta description as displayed in the snippet preview.
 * @param {String} args.snippetCite  The URL as displayed in the snippet preview.
 * @param {Paper} args.paper The content to be researched.
 *
 * @property {Object} analyses Object that contains all analyses.
 *
 * @constructor
 */
var Analyzer = function( args ) {
	this.config = args;
	this.init( args );

	this.analyses = {};
};

/**
 * YoastSEO.Analyzer initialization. Loads defaults and overloads custom settings.
 */
Analyzer.prototype.init = function( args ) {

	if ( isUndefined( args.paper ) ) {
		args.paper = new Paper( args.keyword, args.text );
	}

	this.paper = args.paper;

	this.initDependencies();
	this.formatKeyword();
	this.initQueue();
	this.loadWordlists();
	this.__output = [];
	this.__store = {};
};

/**
 * creates a regex from the keyword including /ig switch so it is case insensitive and global.
 * replaces a number of characters that can break the regex.
*/
Analyzer.prototype.formatKeyword = function() {
	if ( this.paper.hasKeyword() ) {

		// removes characters from the keyword that could break the regex, or give unwanted results.
		// leaves the - since this is replaced later on in the function
		var keyword = sanitizeString( this.paper.getKeyword() );

		// Creates new regex from keyword with global and caseinsensitive option,
		this.keywordRegex = stringToRegex( replaceDiacritics( keyword.replace( /[-_]/g, " " ) ) );

		// Creates new regex from keyword with global and caseinsensitive option,
		// replaces space with -. Used for URL matching
		this.keywordRegexInverse = stringToRegex( replaceDiacritics( keyword.replace( /\s/g, "-" ) ), "\\-" );
	}
};

/**
 * initializes required objects.
 * For the analyzeScorer a new object is always defined, to make sure there are no duplicate scores
 */
Analyzer.prototype.initDependencies = function() {

	//init scorer
	this.analyzeScorer = new AnalyzeScorer( this );
};

/**
 * initializes the function queue. Uses slice for assignment so it duplicates array in stead of
 * referencing it.
 */
Analyzer.prototype.initQueue = function() {
	var fleschReadingIndex;

	//if custom queue available load queue, otherwise load default queue.
	if ( typeof this.config.queue !== "undefined" && this.config.queue.length !== 0 ) {
		this.queue = this.config.queue.slice();
	} else {
		this.queue = analyzerConfig.queue.slice();
	}

	// Exclude the flesh easy reading score for non-english languages
	if ( 0 !== this.config.locale.indexOf( "en_" ) && ( fleschReadingIndex = this.queue.indexOf( "fleschReading" ) ) ) {
		this.queue.splice( fleschReadingIndex, 1 );
	}
};

/**
 * load wordlists.
 */
Analyzer.prototype.loadWordlists = function() {

	//if no available keywords, load default array
	if ( typeof this.config.wordsToRemove === "undefined" ) {
		this.config.wordsToRemove = analyzerConfig.wordsToRemove;
	}
	if ( typeof this.config.stopWords === "undefined" ) {
		this.config.stopWords = analyzerConfig.stopWords;
	}
};

/**
 * starts queue of functions executing the analyzer functions untill queue is empty.
 */
Analyzer.prototype.runQueue = function() {
	var output, score;

	// Remove the first item from the queue and execute it.
	if ( this.queue.length > 0 ) {
		var currentQueueItem = this.queue.shift();

		if ( "undefined" !== typeof this[ currentQueueItem ] ) {
			output = this[ currentQueueItem ]();
		} else if ( this.analyses.hasOwnProperty( currentQueueItem ) ) {
			score = this.analyses[ currentQueueItem ].callable();

			/*
			 * This is because the analyzerScorer requires this format and we want users that add plugins to just return
			 * a score because that makes the API easier. So this is a translation while our internal format isn't
			 * perfect.
			 */
			output = {
				"test": this.analyses[ currentQueueItem ].name,
				"result": score
			};
		}

		this.__output = this.__output.concat( output );

		this.runQueue();
	} else {
		this.score();
	}
};

/**
 * Adds an analysis to the analyzer
 *
 * @param {Object}   analysis The analysis object.
 * @param {string}   analysis.name The name of this analysis.
 * @param {function} analysis.callable The function to call to calculate this the score.
 */
Analyzer.prototype.addAnalysis = function( analysis ) {
	this.analyses[ analysis.name ] = analysis;
	this.queue.push( analysis.name );
};

/**
 * returns wordcount from this.paper.getText()
 * @returns {{test: string, result: Number)}}
 */
Analyzer.prototype.wordCount = function() {
<<<<<<< HEAD
	var countWords = require( "./stringProcessing/countWords.js" );
	return [ { test: "wordCount", result: countWords( this.paper.getText() ) } ];
=======
	return [ { test: "wordCount", result: countWords( this.config.text ) } ];
>>>>>>> 001e07aa
};

/**
 * Checks if keyword is present, if not returns 0
 * @returns {{test: string, result: number}[]}
 */
Analyzer.prototype.keyphraseSizeCheck = function() {
	return [ { test: "keyphraseSizeCheck", result: getKeyphraseLength( this.paper.getKeyword() ) } ];
};

/**
 * checks the keyword density of given keyword against the cleantext stored in __store.
 * @returns resultObject
 */
Analyzer.prototype.keywordDensity = function() {
<<<<<<< HEAD
	var matchWords = require( "./stringProcessing/matchTextWithWord.js" );
	var countWords = require( "./stringProcessing/countWords.js" );
	var getKeywordDensity = require( "./analyses/getKeywordDensity.js" );
	var keywordCount = countWords( this.paper.getText() );
=======
	var keywordCount = countWords( this.config.text );
>>>>>>> 001e07aa

	if ( keywordCount >= 100 ) {
		var density = getKeywordDensity( this.paper.getText(), this.paper.getKeyword() );

		// Present for backwards compatibility with the .refObj.__store.keywordCount option in scoring.js
<<<<<<< HEAD
		this.__store.keywordCount = matchWords( this.paper.getText(), this.paper.getKeyword() );
=======
		this.__store.keywordCount = matchTextWithWord( this.config.text, this.paper.getKeyword() );
>>>>>>> 001e07aa

		return [ { test: "keywordDensity", result: density } ];
	}
};

/**
 * counts the number of keyword occurrences of the keyword. Saves this in the __store and returns
 * it.
 * @returns keywordCount
 */
Analyzer.prototype.keywordCount = function() {
<<<<<<< HEAD
	var matchTextWithWord = require( "./stringProcessing/matchTextWithWord.js" );
	var keywordCount = matchTextWithWord( this.paper.getText(), this.paper.getKeyword() );

	return keywordCount;
=======
	return matchTextWithWord( this.config.text, this.paper.getKeyword() );
>>>>>>> 001e07aa
};

/**
 * checks if keywords appear in subheaders of stored cleanTextSomeTags text.
 * @returns resultObject
 */
Analyzer.prototype.subHeadings = function() {
<<<<<<< HEAD
	var getSubheadings = require( "./analyses/matchKeywordInSubheadings.js" );

	var result = [ { test: "subHeadings", result: getSubheadings( this.paper.getText(), this.paper.getKeyword() ) } ];

	return result;
=======
	return [ { test: "subHeadings", result: getSubheadings( this.config.text, this.paper.getKeyword() ) } ];
>>>>>>> 001e07aa
};

/**
 * check if the keyword contains stopwords.
 * @returns {result object}
 */
Analyzer.prototype.stopwords = function() {
	var matches = checkStringForStopwords( this.paper.getKeyword() );

	/* Matchestext is used for scoring, we should move this to the scoring */
	var matchesText = matches.join( ", " );

	return [ {
		test: "stopwordKeywordCount",
		result: {
			count: matches.length,
			matches: matchesText
		}
	} ];
};

/**
 * calculate Flesch Reading score
 * formula: 206.835 - 1.015 (total words / total sentences) - 84.6 ( total syllables / total words);
 * @returns {result object}
 */
Analyzer.prototype.fleschReading = function() {
<<<<<<< HEAD
	var calculateFleschReading = require( "./analyses/calculateFleschReading.js" );
	var score = calculateFleschReading( this.paper.getText() );
=======
	var score = calculateFleschReading( this.config.text );
>>>>>>> 001e07aa
	if ( score < 0 ) {
		score = 0;
	}

	if ( score > 100 ) {
		score = 100;
	}

	return [ { test: "fleschReading", result: score } ];
};

/**
 * counts the links in a given text. Also checks if a link is internal of external.
 * @returns {
 * 		{
 * 			total: number, internal: {
 * 				total: number,
 * 				totalNaKeyword: number,
 * 				totalKeyword: number,
 * 				dofollow: number,
 * 				nofollow: number
 * 			}, external: {
 * 				total: number,
 * 				dofollow: number,
 * 				nofollow: number
 * 			}, other: {
 * 				total: number,
 * 				dofollow: number,
 * 				nofollow: number
 * 			}
 * 		}
 * 	}
 */
Analyzer.prototype.linkCount = function() {
	var keyword = this.paper.getKeyword();

	if ( typeof keyword === "undefined" ) {
		keyword = "";
	}

	return [ { test: "linkCount", result: countLinks( this.paper.getText(), keyword, this.config.baseUrl ) } ];
};

/**
 * counts the number of images found in a given textstring, based on the <img>-tag and returns a
 * result object
 *
 * @todo update function so it will also check on picture elements/make it configurable.
 *
 * @returns {{name: string, result: {total: number, alt: number, noAlt: number}}}
 */
Analyzer.prototype.imageCount = function() {
<<<<<<< HEAD
	var countImages = require( "./analyses/getImageStatistics.js" );
	return [ { test: "imageCount", result: countImages( this.paper.getText(), this.paper.getKeyword() ) } ];
=======
	return [ { test: "imageCount", result: countImages( this.config.text, this.paper.getKeyword() ) } ];
>>>>>>> 001e07aa
};

/**
 * counts the number of characters in the pagetitle, returns 0 if empty or not set.
 * @returns {{name: string, count: *}}
 */
Analyzer.prototype.pageTitleLength = function() {
	var result =  [ { test: "pageTitleLength", result:  0 } ];
	if ( typeof this.config.pageTitle !== "undefined" ) {
		result[ 0 ].result = this.config.pageTitle.length;
	}
	return result;
};

/**
 * counts the occurrences of the keyword in the pagetitle, returns 0 if pagetitle is empty or not
 * set.
 *
 * @returns {{name: string, count: number}}
 */
Analyzer.prototype.pageTitleKeyword = function() {
	var result = [ { test: "pageTitleKeyword", result: { position: -1, matches: 0 } } ];
	if ( typeof this.config.pageTitle !== "undefined" && typeof this.paper.hasKeyword() ) {
		result[0].result = findKeywordInPageTitle( this.config.pageTitle, this.paper.getKeyword() );
	}
	return result;
};

/**
 * counts the occurrences of the keyword in the first paragraph, returns 0 if it is not found,
 * if there is no paragraph tag or 0 hits, it checks for 2 newlines
 * @returns {{name: string, count: number}}
 */
Analyzer.prototype.firstParagraph = function() {
<<<<<<< HEAD
	var findKeywordInFirstParagraph = require( "./analyses/findKeywordInFirstParagraph.js" );
	var result = [ { test: "firstParagraph", result: findKeywordInFirstParagraph( this.paper.getText(), this.paper.getKeyword() ) } ];
	return result;
=======
	return [ { test: "firstParagraph", result: findKeywordInFirstParagraph( this.config.text, this.paper.getKeyword() ) } ];
>>>>>>> 001e07aa
};

/**
 * counts the occurrences of the keyword in the metadescription, returns 0 if metadescription is
 * empty or not set. Default is -1, if the meta is empty, this way we can score for empty meta.
 * @returns {{name: string, count: number}}
 */
Analyzer.prototype.metaDescriptionKeyword = function() {
	var result = [ { test: "metaDescriptionKeyword", result: -1 } ];

	if ( typeof this.config.meta !== "undefined" && this.config.meta !== "" && this.paper.hasKeyword() ) {
		result[ 0 ].result = matchTextWithWord( this.config.meta, this.paper.getKeyword() );
	}

	return result;
};

/**
 * returns the length of the metadescription
 * @returns {{test: string, result: Number}[]}
 */
Analyzer.prototype.metaDescriptionLength = function() {
	var result = [ { test: "metaDescriptionLength", result: 0 } ];
	if ( typeof  this.config.meta !== "undefined" ) {
		result[ 0 ].result =  this.config.meta.length;
	}

	return result;
};

/**
 * counts the occurences of the keyword in the URL, returns 0 if no URL is set or is empty.
 * @returns {{name: string, count: number}}
 */
Analyzer.prototype.urlKeyword = function() {
	var score = 0;

	if ( this.paper.hasKeyword() && typeof this.config.url !== "undefined" ) {
		score = checkForKeywordInUrl( this.config.url, this.paper.getKeyword() );
	}

	var result = [ { test: "urlKeyword", result: score } ];
	return result;
};

/**
 * returns the length of the URL
 * @returns {{test: string, result: number}[]}
 */
Analyzer.prototype.urlLength = function() {
	var result = [ { test: "urlLength", result: { urlTooLong: isUrlTooLong(
		this.config.url,
		this.paper.getKeyword(),
		this.config.maxSlugLength,
		this.config.maxUrlLength
	) } } ];
	return result;
};

/**
 * checks if there are stopwords used in the URL.
 * @returns {{test: string, result: number}[]}
 */
Analyzer.prototype.urlStopwords = function() {
	return [ { test: "urlStopwords", result: checkUrlForStopwords( this.config.url ) } ];
};

/**
 * checks if the keyword has been used before. Uses usedkeywords array. If empty, returns 0.
 * @returns {{test: string, result: number}[]}
 */
Analyzer.prototype.keywordDoubles = function() {
	var result = [ { test: "keywordDoubles", result: { count: 0, id: 0 } } ];
	if ( this.paper.hasKeyword() && typeof this.config.usedKeywords !== "undefined" ) {
		result[0].result = checkForKeywordDoubles( this.paper.getKeyword(), this.config.usedKeywords );
	}
	return result;
};

/**
 * runs the scorefunction of the analyzeScorer with the generated output that is used as a queue.
 */
Analyzer.prototype.score = function() {
	this.analyzeScorer.score( this.__output );
};

module.exports = Analyzer;<|MERGE_RESOLUTION|>--- conflicted
+++ resolved
@@ -187,12 +187,8 @@
  * @returns {{test: string, result: Number)}}
  */
 Analyzer.prototype.wordCount = function() {
-<<<<<<< HEAD
 	var countWords = require( "./stringProcessing/countWords.js" );
 	return [ { test: "wordCount", result: countWords( this.paper.getText() ) } ];
-=======
-	return [ { test: "wordCount", result: countWords( this.config.text ) } ];
->>>>>>> 001e07aa
 };
 
 /**
@@ -208,24 +204,16 @@
  * @returns resultObject
  */
 Analyzer.prototype.keywordDensity = function() {
-<<<<<<< HEAD
 	var matchWords = require( "./stringProcessing/matchTextWithWord.js" );
 	var countWords = require( "./stringProcessing/countWords.js" );
 	var getKeywordDensity = require( "./analyses/getKeywordDensity.js" );
 	var keywordCount = countWords( this.paper.getText() );
-=======
-	var keywordCount = countWords( this.config.text );
->>>>>>> 001e07aa
 
 	if ( keywordCount >= 100 ) {
 		var density = getKeywordDensity( this.paper.getText(), this.paper.getKeyword() );
 
 		// Present for backwards compatibility with the .refObj.__store.keywordCount option in scoring.js
-<<<<<<< HEAD
 		this.__store.keywordCount = matchWords( this.paper.getText(), this.paper.getKeyword() );
-=======
-		this.__store.keywordCount = matchTextWithWord( this.config.text, this.paper.getKeyword() );
->>>>>>> 001e07aa
 
 		return [ { test: "keywordDensity", result: density } ];
 	}
@@ -237,14 +225,10 @@
  * @returns keywordCount
  */
 Analyzer.prototype.keywordCount = function() {
-<<<<<<< HEAD
 	var matchTextWithWord = require( "./stringProcessing/matchTextWithWord.js" );
 	var keywordCount = matchTextWithWord( this.paper.getText(), this.paper.getKeyword() );
 
 	return keywordCount;
-=======
-	return matchTextWithWord( this.config.text, this.paper.getKeyword() );
->>>>>>> 001e07aa
 };
 
 /**
@@ -252,15 +236,11 @@
  * @returns resultObject
  */
 Analyzer.prototype.subHeadings = function() {
-<<<<<<< HEAD
 	var getSubheadings = require( "./analyses/matchKeywordInSubheadings.js" );
 
 	var result = [ { test: "subHeadings", result: getSubheadings( this.paper.getText(), this.paper.getKeyword() ) } ];
 
 	return result;
-=======
-	return [ { test: "subHeadings", result: getSubheadings( this.config.text, this.paper.getKeyword() ) } ];
->>>>>>> 001e07aa
 };
 
 /**
@@ -288,12 +268,9 @@
  * @returns {result object}
  */
 Analyzer.prototype.fleschReading = function() {
-<<<<<<< HEAD
 	var calculateFleschReading = require( "./analyses/calculateFleschReading.js" );
 	var score = calculateFleschReading( this.paper.getText() );
-=======
-	var score = calculateFleschReading( this.config.text );
->>>>>>> 001e07aa
+
 	if ( score < 0 ) {
 		score = 0;
 	}
@@ -346,12 +323,8 @@
  * @returns {{name: string, result: {total: number, alt: number, noAlt: number}}}
  */
 Analyzer.prototype.imageCount = function() {
-<<<<<<< HEAD
 	var countImages = require( "./analyses/getImageStatistics.js" );
 	return [ { test: "imageCount", result: countImages( this.paper.getText(), this.paper.getKeyword() ) } ];
-=======
-	return [ { test: "imageCount", result: countImages( this.config.text, this.paper.getKeyword() ) } ];
->>>>>>> 001e07aa
 };
 
 /**
@@ -386,13 +359,9 @@
  * @returns {{name: string, count: number}}
  */
 Analyzer.prototype.firstParagraph = function() {
-<<<<<<< HEAD
 	var findKeywordInFirstParagraph = require( "./analyses/findKeywordInFirstParagraph.js" );
 	var result = [ { test: "firstParagraph", result: findKeywordInFirstParagraph( this.paper.getText(), this.paper.getKeyword() ) } ];
 	return result;
-=======
-	return [ { test: "firstParagraph", result: findKeywordInFirstParagraph( this.config.text, this.paper.getKeyword() ) } ];
->>>>>>> 001e07aa
 };
 
 /**
