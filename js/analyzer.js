--- conflicted
+++ resolved
@@ -58,9 +58,6 @@
  */
 Analyzer.prototype.init = function( args ) {
 	if ( isUndefined( args.paper ) ) {
-<<<<<<< HEAD
-		args.paper = new Paper( args.text, { keyword:  args.keyword, description: args.meta, locale: args.locale } );
-=======
 		args.paper = new Paper( args.text,
 			{
 				keyword:  args.keyword,
@@ -69,7 +66,6 @@
 				title: args.pageTitle
 			}
 		);
->>>>>>> 981a506f
 	}
 
 	this.paper = args.paper;
