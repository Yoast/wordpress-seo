--- conflicted
+++ resolved
@@ -178,7 +178,7 @@
  * @returns {{test: string, result: (Function|YoastSEO.PreProcessor.wordcount|Number)}[]}
  */
 YoastSEO.Analyzer.prototype.wordCount = function() {
-	var countWords = require( "./stringProcessing/countWords.js" );
+	var countWords = require( "stringProcessing/countWords.js" );
 	return [ { test: "wordCount", result: countWords( this.config.text ) } ];
 };
 
@@ -187,7 +187,7 @@
  * @returns {{test: string, result: number}[]}
  */
 YoastSEO.Analyzer.prototype.keyphraseSizeCheck = function() {
-	var getKeyphraseLength = require( "./analyses/getWordCount.js" );
+	var getKeyphraseLength = require( "analyses/getWordCount.js" );
 	return [ { test: "keyphraseSizeCheck", result: getKeyphraseLength( this.config.keyword ) } ];
 };
 
@@ -196,8 +196,8 @@
  * @returns resultObject
  */
 YoastSEO.Analyzer.prototype.keywordDensity = function() {
-	var getKeywordDensity = require( "./analyses/getKeywordDensity.js" );
-	var countWords = require( "./stringProcessing/countWords.js" );
+	var getKeywordDensity = require( "analyses/getKeywordDensity.js" );
+	var countWords = require( "stringProcessing/countWords.js" );
 	if ( countWords ( this.config.text ) >= 100 ) {
 		var density = getKeywordDensity( this.config.text, this.config.keyword );
 
@@ -211,19 +211,9 @@
  * @returns keywordCount
  */
 YoastSEO.Analyzer.prototype.keywordCount = function() {
-<<<<<<< HEAD
-	var matchTextWithWord = require( "./stringProcessing/matchTextWithWord.js" );
+	var matchTextWithWord = require( "stringProcessing/matchTextWithWord.js" );
 	var keywordCount = matchTextWithWord( this.config.text, this.config.keyword );
 
-=======
-	var keywordMatches = this.preProcessor.__store.cleanTextSomeTags.match( this.keywordRegex );
-
-	var keywordCount = 0;
-	if ( keywordMatches !== null ) {
-		keywordCount = keywordMatches.length;
-	}
-	this.__store.keywordCount = keywordCount;
->>>>>>> a796f450
 	return keywordCount;
 };
 
@@ -232,7 +222,7 @@
  * @returns resultObject
  */
 YoastSEO.Analyzer.prototype.subHeadings = function() {
-	var getSubheadings = require ( "./analyses/matchKeywordInSubheadings.js" );
+	var getSubheadings = require( "analyses/matchKeywordInSubheadings.js" );
 
 	var result = [ { test: "subHeadings", result: getSubheadings( this.config.text, this.config.keyword ) } ];
 
@@ -244,35 +234,17 @@
  * @returns {result object}
  */
 YoastSEO.Analyzer.prototype.stopwords = function() {
-<<<<<<< HEAD
-	var checkStringForStopwords = require( "./analyses/checkStringForStopwords.js" );
+	var checkStringForStopwords = require( "analyses/checkStringForStopwords.js" );
 	var matches = checkStringForStopwords( this.config.keyword );
 
 	/* Matchestext is used for scoring, we should move this to the scoring */
-=======
-	var keyword = this.config.keyword;
-	var stopWord, stopWordCount = 0;
->>>>>>> a796f450
-	var matchesText = "";
-
-	for ( var i = 0; i < this.config.stopWords.length; i++ ) {
-		stopWord = this.config.stopWords[ i ];
-
-		if ( keyword.match( this.stringHelper.getWordBoundaryRegex( stopWord ) ) !== null ) {
-			matchesText += stopWord + ", ";
-			stopWordCount++;
-		}
-	}
+	var matchesText = matches.join( ", " );
 
 	return [ {
 		test: "stopwordKeywordCount",
 		result: {
-<<<<<<< HEAD
 			count: matches.length,
-=======
-			count: stopWordCount,
->>>>>>> a796f450
-			matches: matchesText.substring( 0, matchesText.length - 2 )
+			matches: matchesText
 		}
 	} ];
 };
@@ -283,7 +255,7 @@
  * @returns {result object}
  */
 YoastSEO.Analyzer.prototype.fleschReading = function() {
-	var calculateFleschReading = require( "./analyses/calculateFleschReading.js" );
+	var calculateFleschReading = require( "analyses/calculateFleschReading.js" );
 	var score = calculateFleschReading( this.config.text );
 	if ( score < 0 ) {
 		score = 0;
@@ -319,7 +291,7 @@
  * 	}
  */
 YoastSEO.Analyzer.prototype.linkCount = function() {
-	var countLinks = require( "./analyses/getLinkStatistics.js" );
+	var countLinks = require( "analyses/getLinkStatistics.js" );
 	var keyword = this.config.keyword;
 
 	if ( typeof keyword === "undefined" ) {
@@ -338,72 +310,8 @@
  * @returns {{name: string, result: {total: number, alt: number, noAlt: number}}}
  */
 YoastSEO.Analyzer.prototype.imageCount = function() {
-<<<<<<< HEAD
-	var countImages = require( "./analyses/getImageStatistics.js" );
+	var countImages = require( "analyses/getImageStatistics.js" );
 	return [ { test: "imageCount", result: countImages( this.config.text, this.config.keyword ) } ];
-=======
-	var imageCount = { total: 0, alt: 0, noAlt: 0, altKeyword: 0, altNaKeyword: 0 };
-
-	//matches everything in the <img>-tag, case insensitive and global
-	var imageMatches = this.preProcessor.__store.originalText.match( /<img(?:[^>]+)?>/ig );
-	if ( imageMatches !== null ) {
-		imageCount.total = imageMatches.length;
-		for ( var i = 0; i < imageMatches.length; i++ ) {
-
-			//matches everything in the alt attribute, case insensitive and global.
-			var alttag = imageMatches[ i ].match( /alt=([\'\"])(.*?)\1/ig );
-			if ( this.imageAlttag( alttag ) ) {
-				if ( this.config.keyword !== "" ) {
-					if ( this.imageAlttagKeyword( alttag ) ) {
-						imageCount.altKeyword++;
-					} else {
-
-						//this counts all alt-tags w/o the keyword when a keyword is set.
-						imageCount.alt++;
-					}
-				} else {
-					imageCount.altNaKeyword++;
-				}
-			} else {
-				imageCount.noAlt++;
-			}
-		}
-	}
-	return [ { test: "imageCount", result: imageCount } ];
-};
-
-/**
- * checks if  the alttag contains any text.
- * @param image
- * @returns {boolean}
- */
-YoastSEO.Analyzer.prototype.imageAlttag = function( image ) {
-	var hasAlttag = false;
-	if ( image !== null ) {
-		var alt = image[ 0 ].split( "=" )[ 1 ];
-
-		//Checks if the alttag of the given image isn't empty after whitespaces are removed.
-		if ( alt !== null && this.stringHelper.stripSpaces( alt.replace( /[\'\"]*/g, "" ) ) !== "" ) {
-			hasAlttag = true;
-		}
-	}
-	return hasAlttag;
-};
-
-/**
- * checks if the alttag matches the keyword
- * @param image
- * @returns {boolean}
- */
-YoastSEO.Analyzer.prototype.imageAlttagKeyword = function( image ) {
-	var hasKeyword = false;
-	if ( image !== null ) {
-		if ( this.preProcessor.replaceDiacritics( image[ 0 ] ).match( this.keywordRegex ) !== null ) {
-			hasKeyword = true;
-		}
-	}
-	return hasKeyword;
->>>>>>> a796f450
 };
 
 /**
@@ -425,20 +333,10 @@
  * @returns {{name: string, count: number}}
  */
 YoastSEO.Analyzer.prototype.pageTitleKeyword = function() {
-<<<<<<< HEAD
-	var findKeywordInPageTitle = require ( "./analyses/findKeywordInPageTitle.js" );
+	var findKeywordInPageTitle = require( "analyses/findKeywordInPageTitle.js" );
 	var result = [ { test: "pageTitleKeyword", result: { position: -1, matches: 0 } } ];
 	if ( typeof this.config.pageTitle !== "undefined" && typeof this.config.keyword !== "undefined" ) {
 		result[0].result = findKeywordInPageTitle( this.config.pageTitle, this.config.keyword );
-=======
-	var result = [ { test: "pageTitleKeyword", result: { matches: 0, position: 0 } } ];
-	if ( typeof this.config.pageTitle !== "undefined" ) {
-		result[ 0 ].result.matches = this.stringHelper.countMatches(
-			this.config.pageTitle,
-			this.stringHelper.getWordBoundaryRegex( this.config.keyword )
-		);
-		result[ 0 ].result.position = this.config.pageTitle.toLocaleLowerCase().indexOf( this.config.keyword.toLocaleLowerCase() );
->>>>>>> a796f450
 	}
 	return result;
 };
@@ -449,7 +347,7 @@
  * @returns {{name: string, count: number}}
  */
 YoastSEO.Analyzer.prototype.firstParagraph = function() {
-	var findKeywordInFirstParagraph = require( "./analyses/findKeywordInFirstParagraph.js" );
+	var findKeywordInFirstParagraph = require( "analyses/findKeywordInFirstParagraph.js" );
 	var result = [ { test: "firstParagraph", result: findKeywordInFirstParagraph( this.config.text, this.config.keyword ) } ];
 	return result;
 };
@@ -460,18 +358,12 @@
  * @returns {{name: string, count: number}}
  */
 YoastSEO.Analyzer.prototype.metaDescriptionKeyword = function() {
-	var wordMatch = require( "./stringProcessing/matchTextWithWord.js" );
+	var wordMatch = require( "stringProcessing/matchTextWithWord.js" );
 	var result = [ { test: "metaDescriptionKeyword", result: -1 } ];
-<<<<<<< HEAD
+
 	if ( typeof this.config.meta !== "undefined" && typeof this.config.keyword !== "undefined" &&
 		this.config.meta !== "" && this.config.keyword !== "" ) {
 		result[ 0 ].result = wordMatch( this.config.meta, this.config.keyword );
-=======
-	if ( typeof this.config.meta !== "undefined" && this.config.meta.length > 0 && this.config.keyword !== "" ) {
-		result[ 0 ].result = this.stringHelper.countMatches(
-			this.config.meta, this.stringHelper.getWordBoundaryRegex( this.config.keyword )
-		);
->>>>>>> a796f450
 	}
 
 	return result;
@@ -495,7 +387,7 @@
  * @returns {{name: string, count: number}}
  */
 YoastSEO.Analyzer.prototype.urlKeyword = function() {
-	var checkForKeywordInUrl = require( "./analyses/countKeywordInUrl.js" );
+	var checkForKeywordInUrl = require( "analyses/countKeywordInUrl.js" );
 	var score = 0;
 
 	if ( typeof this.config.keyword !== "undefined" && typeof this.config.url !== "undefined" ) {
@@ -511,7 +403,7 @@
  * @returns {{test: string, result: number}[]}
  */
 YoastSEO.Analyzer.prototype.urlLength = function() {
-	var isUrlTooLong = require( "./analyses/isUrlTooLong.js" );
+	var isUrlTooLong = require( "analyses/isUrlTooLong.js" );
 	var result = [ { test: "urlLength", result: { urlTooLong: isUrlTooLong(
 		this.config.url,
 		this.config.keyword,
@@ -526,7 +418,7 @@
  * @returns {{test: string, result: number}[]}
  */
 YoastSEO.Analyzer.prototype.urlStopwords = function() {
-	var checkUrlForStopwords = require ( "./analyses/checkUrlForStopwords.js" );
+	var checkUrlForStopwords = require( "analyses/checkUrlForStopwords.js" );
 	var result = [ { test: "urlStopwords", result: checkUrlForStopwords( this.config.url ) } ];
 
 	return result;
@@ -539,7 +431,7 @@
 YoastSEO.Analyzer.prototype.keywordDoubles = function() {
 	var result = [ { test: "keywordDoubles", result: { count: 0, id: 0 } } ];
 	if ( this.config.keyword !== "undefined" && this.config.usedKeywords !== "undefined" ) {
-		var checkForKeywordDoubles = require ( "./analyses/checkForKeywordDoubles.js" );
+		var checkForKeywordDoubles = require( "analyses/checkForKeywordDoubles.js" );
 		result[0].result = checkForKeywordDoubles( this.config.keyword, this.config.usedKeywords );
 	}
 	return result;
