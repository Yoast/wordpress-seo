/**
 * Text Analyzer, accepts args for config and
 * @param args
 * @constructor
 */
Analyzer = function (args){
    this.config = args;
    this.init();
};

/**
 * Analyzer initialisation. Loads defaults and overloads custom settings.
 */
Analyzer.prototype.init = function() {
    //init preprocessor if not exists
    if (typeof yst_preProcessor !== 'object' || yst_preProcessor.inputText !== this.config.textString) {
        yst_preProcessor = new PreProcessor(this.config.textString);
    }
    //if no available function queues, make new queue
    if (typeof this.queue !== 'Array') {
        this.queue = [];
    }
    //if custom queue available load queue, otherwise load default queue.
    if(typeof this.config.queue !== 'undefined' && this.config.queue.length !== 0){
        this.queue = this.config.queue;
    }else{
        this.queue = ['keywordDensity', 'subheaderChecker', 'stopwordChecker'];
    }
    //if no available keywords, load default array
<<<<<<< HEAD
    if(typeof this.config.wordsToRemove == 'undefined'){
        this.config.wordsToRemove =  analyzerConfig.wordsToRemove;
    }
    if(typeof this.config.stopWords == 'undefined'){
        this.config.stopWords = analyzerConfig.stopWords;
=======
    if(typeof this.config.wordsToRemove === 'undefined'){
        this.config.wordsToRemove =  [' a', ' in', ' an', ' on', ' for', ' the', ' and'];
>>>>>>> 6c8cebfc
    }
    //set default variables
    this.keywordRegex = new RegExp(this.config.keyword);
    this._output = [];
}

/**
 * starts queue of functions executing the analyzer functions untill queue is empty.
 */
Analyzer.prototype.runQueue = function(){
    //remove first function from queue and execute it.
    if(this.queue.length > 0){
        this._output.push(this[this.queue.shift()]());
        this.runQueue();
    }
};

/**
 * clears current queue of functions, effectively stopping execution of the analyzer.
 */
Analyzer.prototype.abortQueue = function(){
    //empty current Queue
    this.queue = [];
};

/**
 * checks the keyword density of given keyword against the cleantext stored in _store.
 * @returns resultObject
 */
Analyzer.prototype.keywordDensity = function(){
    if(yst_preProcessor._store.wordcount > 100) {
        var keywordMatches = yst_preProcessor._store.cleanText.match(new RegExp(this.config.keyword, 'g'));
        var keywordDensity = 0;
        if ( keywordMatches !== null ) {
            var keywordCount = keywordMatches.length;
            var keywordDensity = (keywordCount / yst_preProcessor._store.wordcount - (keywordCount - 1 * keywordCount)) * 100;
        }
        switch (true) {
            case (keywordDensity < 1):
                var rating =  4;
                break;
            case (keywordDensity > 4.5):
                var rating = -50;
                break;
            default:
                var rating = 9;
                break;
        }
        result = {name: 'keywordDensity', result: {keywordDensity: keywordDensity.toFixed(1) }, rating: rating};
    }else{
        result = {name: 'keywordDensity', result: null, rating: null};
    }
    return result;
};

/**
 * checks if keywords appear in subheaders of stored cleanTextSomeTags text.
 * @returns resultObject
 */
Analyzer.prototype.subheaderChecker = function() {

    //regex for headers
    var headers = yst_preProcessor._store.cleanTextSomeTags.match(/<h([1-6])(?:[^>]+)?>(.*?)<\/h\1>/g);
    if(headers === null){
        result = {name: 'subHeadings', result: null, rating: 7};
    }else {
        var foundInHeader = 0;
        for (var i = 0; i < headers.length; i++) {
            var formattedHeaders = this.stringReplacer(headers[i], this.config.wordsToRemove);
            if (formattedHeaders.match(new RegExp(this.config.keyword, 'g')) || headers[i].match(new RegExp(this.config.keyword, 'g'))) {
                foundInHeader++;
            }
        }
        if (foundInHeader > 0) {
            var result = {keywordFound: foundInHeader, numberofHeaders: headers.length};
            var rating = 9;
        }else{
            var result = {keywordFound: 0, numberofHeaders: headers.length}
            var rating = 3;
        }
        result = {name: 'subHeadings', result: result, rating: rating};
    }
    return result;
};

/**
 * check if the keyword contains stopwords
 */
Analyzer.prototype.stopwordChecker = function(){
    matches = this.stringCounter(this.config.keyword, this.config.stopWords);
    result = {name: 'stopWords', result: {count: matches.length, matches: matches}, rating:5 };
    return result;
}

/**helper functions*/

/**
<<<<<<< HEAD
 * removes strings from array and replaces them with keyword.
 * @param textString
 * @param stringsToRemove []
 * @param replacement (default == space)
 * @returns {textString}
 */
Analyzer.prototype.stringReplacer = function(textString, stringsToRemove, replacement){
    if(typeof replacement == 'undefined'){replacement = ' '};
    textString = textString.replace(this.regexStringBuilder(stringsToRemove), replacement);
    return yst_pp.stripSpaces(textString);
}

/**
 * matches string with given array of strings to match.
 * @param textString
 * @param stringsToMatch
 * @returns {matches}
 */
Analyzer.prototype.stringCounter = function(textString, stringsToMatch){
    return textString.match(this.regexStringBuilder(stringsToMatch));
}

/**
 * builds regex from array with strings
 * @param stringArray
 * @returns {RegExp}
 */
Analyzer.prototype.regexStringBuilder = function(stringArray){
    var regexString = '';
    for(var i = 0; i < stringArray.length; i++){
        if(regexString.length > 0){ regexString += '|'; }
        regexString += '('+stringArray[i]+')\\b';
    }
    return new RegExp(regexString, 'g');
}

=======
 * removes certain words from string
 * @params textString
 * @returns textString without keywords
 */
Analyzer.prototype.stripKeywords = function(textString){
    //words to remove
    var wordString = '';
    for (var i = 0; i < this.config.wordsToRemove.length; i++){
        if(wordString.length > 0){ wordString += '|'; }
        wordString += '('+this.config.wordsToRemove[i]+')\\b';
    }
    var wordsRegex = new RegExp(wordString, 'g');
    textString =  textString.replace(wordsRegex, '');
    //remove double space
    return yst_preProcessor.stripSpaces(textString);
};
>>>>>>> 6c8cebfc

/**
 * PreProcessor object definition. Creates _store object and calls init.
 * @params textString
 */
PreProcessor = function (text){
    //create _store object to store data
    this._store = {};
    this._store.originalText = text;
    this.init();
};

/**
 * init function calling all necessary PreProcessorfunctions
 */
PreProcessor.prototype.init = function(){
    //call function to clean text
    this.textFormatter();
    //call function to count words
    this.wordcount();
};

/**
 * formats the original text form _store and save as cleantext, cleantextSomeTags en cleanTextNoTags
 */
PreProcessor.prototype.textFormatter = function(){
    this._store.cleanText = this.cleanText(this._store.originalText);
    this._store.cleanTextSomeTags = this.stripSomeTags(this._store.cleanText);
    this._store.cleanTextNoTags = this.stripAllTags(this._store.cleanTextSomeTags);
};

/**
 * saves wordcount (all words) and wordcountNoTags (all words except those in tags) in the _store object
 */
PreProcessor.prototype.wordcount = function(){
    this._store.wordcount = this._store.cleanText.split(' ').length;
    this._store.wordcountNoTags = this._store.cleanTextNoTags.split(' ').length;
};

/**
 * cleans text by removing special characters, numberonly words and replacing all terminators by periods
 * @param textString
 * @returns textString
 */
PreProcessor.prototype.cleanText = function(textString){
    textString = textString.toLocaleLowerCase();
    //replace comma', hyphens etc with spaces
    textString = textString.replace(/[-;:,()"'|“”]/g, ' ');
    //unify all terminators
    textString = textString.replace(/[.?!]/g, '.');
    //add period in case it is missing
    textString += '.';
    //replace newlines with spaces
    textString = textString.replace(/[ ]*(\n|\r\n|\r)[ ]*/g, ' ');
    //remove duplicate terminators
    textString = textString.replace(/([\.])[\. ]+/g, '$1');
    //pad sentence terminators
    textString = textString.replace(/[ ]*([\.])+/g, '$1 ');
    //Remove "words" comprised only of numbers
    textString = textString.replace(/[0-9]+[ ]/g, '');
    return this.stripSpaces(textString);
};

/**
 * removes all HTMLtags from input string, except h1-6, li, p and dd
 * @param textString
 * @returns textString
 */
PreProcessor.prototype.stripSomeTags = function(textString){
    //remove tags, except li, p, h1-6, dd
    textString = textString.replace(/\<(?!li|\/li|p|\/p|h1|\/h1|h2|\/h2|h3|\/h3|h4|\/h4|h5|\/h5|h6|\/h6|dd).*?\>/g, " ");
    textString = this.stripSpaces(textString);
    return textString;
};

/**
 * remove all HTMLtags from input string.
 * @param textString
 * @returns textString
 */
PreProcessor.prototype.stripAllTags = function(textString){
    //remove all tags
    textString = textString.replace(/(<([^>]+)>)/ig," ");
    textString = this.stripSpaces(textString);
    return textString;
};
/**
 * Strip extra spaces, replace duplicates with single space. Remove space at front / end of string
 * @param textString
 * @returns textString
 */
PreProcessor.prototype.stripSpaces = function(textString){
    //replace multiple spaces with single space
    textString = textString.replace(/ {2,}/g, ' ');
    //remove first/last character if space
    textString = textString.replace(/^\s+|\s+$/g, '');
    return textString;
};<|MERGE_RESOLUTION|>--- conflicted
+++ resolved
@@ -27,16 +27,11 @@
         this.queue = ['keywordDensity', 'subheaderChecker', 'stopwordChecker'];
     }
     //if no available keywords, load default array
-<<<<<<< HEAD
     if(typeof this.config.wordsToRemove == 'undefined'){
         this.config.wordsToRemove =  analyzerConfig.wordsToRemove;
     }
     if(typeof this.config.stopWords == 'undefined'){
         this.config.stopWords = analyzerConfig.stopWords;
-=======
-    if(typeof this.config.wordsToRemove === 'undefined'){
-        this.config.wordsToRemove =  [' a', ' in', ' an', ' on', ' for', ' the', ' and'];
->>>>>>> 6c8cebfc
     }
     //set default variables
     this.keywordRegex = new RegExp(this.config.keyword);
@@ -134,7 +129,6 @@
 /**helper functions*/
 
 /**
-<<<<<<< HEAD
  * removes strings from array and replaces them with keyword.
  * @param textString
  * @param stringsToRemove []
@@ -170,25 +164,6 @@
     }
     return new RegExp(regexString, 'g');
 }
-
-=======
- * removes certain words from string
- * @params textString
- * @returns textString without keywords
- */
-Analyzer.prototype.stripKeywords = function(textString){
-    //words to remove
-    var wordString = '';
-    for (var i = 0; i < this.config.wordsToRemove.length; i++){
-        if(wordString.length > 0){ wordString += '|'; }
-        wordString += '('+this.config.wordsToRemove[i]+')\\b';
-    }
-    var wordsRegex = new RegExp(wordString, 'g');
-    textString =  textString.replace(wordsRegex, '');
-    //remove double space
-    return yst_preProcessor.stripSpaces(textString);
-};
->>>>>>> 6c8cebfc
 
 /**
  * PreProcessor object definition. Creates _store object and calls init.
