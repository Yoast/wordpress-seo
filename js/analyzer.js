--- conflicted
+++ resolved
@@ -51,7 +51,7 @@
 YoastSEO.Analyzer.prototype.initDependencies = function() {
 
 	//init preprocessor
-	this.YoastSEO_preProcessor = new YoastSEO.getPreProcessor( this.config.text );
+	this.preProcessor = new YoastSEO.getPreProcessor( this.config.text );
 
 	//init helper
 	this.stringHelper = YoastSEO.getStringHelper();
@@ -96,7 +96,7 @@
 	//creates new regex from keyword with global and caseinsensitive option
 	if ( typeof this.config.keywordLowerCase !== "undefined" ) {
 		this.keywordRegex = new RegExp(
-			this.YoastSEO_preProcessor.replaceDiacritics( this.config.keywordLowerCase ),
+			this.preProcessor.replaceDiacritics( this.config.keywordLowerCase ),
 			"ig"
 		);
 	}
@@ -127,10 +127,10 @@
 
 /**
  * returns wordcount from the preprocessor storage to include them in the results.
- * @returns {{test: string, result: (Function|YoastSEO_PreProcessor.wordcount|Number)}[]}
+ * @returns {{test: string, result: (Function|YoastSEO.PreProcessor.wordcount|Number)}[]}
  */
 YoastSEO.Analyzer.prototype.wordCount = function() {
-	return [ { test: "wordCount", result: this.YoastSEO_preProcessor.__store.wordcountNoTags } ];
+	return [ { test: "wordCount", result: this.preProcessor.__store.wordcountNoTags } ];
 };
 
 /**
@@ -139,7 +139,7 @@
  */
 YoastSEO.Analyzer.prototype.keywordDensity = function() {
 	var result = [ { test: "keywordDensity", result: 0 } ];
-	if ( this.YoastSEO_preProcessor.__store.wordcount > 100 ) {
+	if ( this.preProcessor.__store.wordcount > 100 ) {
 		var keywordDensity = this.keywordDensityCheck();
 		result[ 0 ].result = keywordDensity.toFixed( 1 );
 		return result;
@@ -157,7 +157,7 @@
 	if ( keywordCount !== 0 ) {
 		keywordDensity = (
 				keywordCount /
-				this.YoastSEO_preProcessor.__store.wordcount - ( keywordCount - 1 * keywordCount )
+				this.preProcessor.__store.wordcount - ( keywordCount - 1 * keywordCount )
 			) *
 			100;
 	}
@@ -169,16 +169,8 @@
  * it.
  * @returns keywordCount
  */
-<<<<<<< HEAD
-YoastSEO_Analyzer.prototype.keywordCount = function() {
-	var keywordMatches = this.YoastSEO_preProcessor.__store.cleanText.match( this.keywordRegex );
-=======
 YoastSEO.Analyzer.prototype.keywordCount = function() {
-	var keywordMatches = this.stringHelper.matchString(
-		this.YoastSEO_preProcessor.__store.cleanText,
-		[ this.config.keywordLowerCase ]
-	);
->>>>>>> 17ba8fb9
+	var keywordMatches = this.preProcessor.__store.cleanText.match( this.keywordRegex );
 	var keywordCount = 0;
 	if ( keywordMatches !== null ) {
 		keywordCount = keywordMatches.length;
@@ -195,7 +187,7 @@
 	var result = [ { test: "subHeadings", result: { count: 0, matches: 0 } } ];
 
 	//matches everything from H1-H6 openingtags untill the closingtags.
-	var matches = this.YoastSEO_preProcessor.__store.cleanTextSomeTags.match( /<h([1-6])(?:[^>]+)?>(.*?)<\/h\1>/ig );
+	var matches = this.preProcessor.__store.cleanTextSomeTags.match( /<h([1-6])(?:[^>]+)?>(.*?)<\/h\1>/ig );
 	if ( matches !== null ) {
 		result[ 0 ].result.count = matches.length;
 		result[ 0 ].result.matches = this.subHeadingsCheck( matches );
@@ -265,15 +257,15 @@
 			(
 				1.015 *
 				(
-					this.YoastSEO_preProcessor.__store.wordcountNoTags /
-					this.YoastSEO_preProcessor.__store.sentenceCountNoTags
+					this.preProcessor.__store.wordcountNoTags /
+					this.preProcessor.__store.sentenceCountNoTags
 				)
 			) -
 			(
 				84.6 *
 				(
-					this.YoastSEO_preProcessor.__store.syllablecount /
-					this.YoastSEO_preProcessor.__store.wordcountNoTags
+					this.preProcessor.__store.syllablecount /
+					this.preProcessor.__store.wordcountNoTags
 				)
 			)
 		)
@@ -309,7 +301,7 @@
 YoastSEO.Analyzer.prototype.linkCount = function() {
 
 	//regex matches everything between <a> and </a>
-	var linkMatches = this.YoastSEO_preProcessor.__store.originalText.match(
+	var linkMatches = this.preProcessor.__store.originalText.match(
 		/<a(?:[^>]+)?>(.*?)<\/a>/ig
 	);
 	var linkCount = {
@@ -425,7 +417,7 @@
 	var imageCount = { total: 0, alt: 0, noAlt: 0, altKeyword: 0 };
 
 	//matches everything in the <img>-tag, case insensitive and global
-	var imageMatches = this.YoastSEO_preProcessor.__store.originalText.match( /<img(?:[^>]+)?>/ig );
+	var imageMatches = this.preProcessor.__store.originalText.match( /<img(?:[^>]+)?>/ig );
 	if ( imageMatches !== null ) {
 		imageCount.total = imageMatches.length;
 		for ( var i = 0; i < imageMatches.length; i++ ) {
@@ -520,14 +512,14 @@
 
 	//matches everything between the <p> and </p> tags.
 	var p = this.paragraphChecker(
-		this.YoastSEO_preProcessor.__store.cleanTextSomeTags,
+		this.preProcessor.__store.cleanTextSomeTags,
 		new RegExp( "<p(?:[^>]+)?>(.*?)<\/p>", "ig" )
 	);
 	if ( p === 0 ) {
 
 		//use a regex that matches [^], not nothing, so any character, including linebreaks
 		p = this.paragraphChecker(
-			this.YoastSEO_preProcessor.__store.originalText,
+			this.preProcessor.__store.originalText,
 			new RegExp( "[^]*?\n\n", "ig" )
 		);
 	}
