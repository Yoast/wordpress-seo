/* global YoastSEO: true */
YoastSEO = ( "undefined" === typeof YoastSEO ) ? {} : YoastSEO;

var calculateFleschReading = require( "./analyses/calculateFleschReading.js" );
var checkStringForStopwords = require( "./analyses/checkStringForStopwords.js" );
var checkUrlForStopwords = require( "./analyses/checkUrlForStopwords.js" );
var checkForKeywordInUrl = require( "./analyses/countKeywordInUrl.js" );
var checkForKeywordDoubles = require( "./analyses/checkForKeywordDoubles.js" );
var findKeywordInFirstParagraph = require( "./analyses/findKeywordInFirstParagraph.js" );
var findKeywordInPageTitle = require( "./analyses/findKeywordInPageTitle.js" );
var getKeywordDensity = require( "./analyses/getKeywordDensity.js" );
var countImages = require( "./analyses/getImageStatistics.js" );
var countLinks = require( "./analyses/getLinkStatistics.js" );
var getKeyphraseLength = require( "./analyses/getWordCount.js" );
var isUrlTooLong = require( "./analyses/isUrlTooLong.js" );
var getSubheadings = require( "./analyses/matchKeywordInSubheadings.js" );
var countWords = require( "./stringProcessing/countWords.js" );
var matchTextWithWord = require( "./stringProcessing/matchTextWithWord.js" );
var sanitizeString = require( "../js/stringProcessing/sanitizeString.js" );
var stringToRegex = require( "../js/stringProcessing/stringToRegex.js" );
var replaceDiacritics = require( "../js/stringProcessing/replaceDiacritics.js" );

var isUndefined = require( "lodash/lang/isUndefined" );

var AnalyzeScorer = require( "./analyzescorer.js" );
var analyzerConfig = require( "./config/config.js" );
var Paper = require( "./values/Paper.js" );

/**
 * Text Analyzer, accepts args for config and calls init for initialization
 *
 * @param {Object} args The analyzer arguments.
 * @param {String} args.keyword The keyword to analyze the text with.
 * @param {String} args.meta The meta description of the page.
 * @param {String} args.text The text of the page.
 * @param {String} args.pageTitle The title of the page as displayed in google.
 * @param {String} args.title The actual title of the page.
 * @param {String} args.url The full URL that the page will be displayed on.
 * @param {String} args.excerpt The page excerpt.
 * @param {String} args.snippetTitle The title as displayed in the snippet preview.
 * @param {String} args.snippetMeta The meta description as displayed in the snippet preview.
 * @param {String} args.snippetCite  The URL as displayed in the snippet preview.
 * @param {Paper} args.paper The content to be researched.
 *
 * @property {Object} analyses Object that contains all analyses.
 *
 * @constructor
 */
var Analyzer = function( args ) {
	this.config = args;
	this.init( args );

	this.analyses = {};
};

/**
 * YoastSEO.Analyzer initialization. Loads defaults and overloads custom settings.
 */
Analyzer.prototype.init = function( args ) {
<<<<<<< HEAD
	var metaValues = {
		metaDescription: args.meta
	};

	if ( typeof args.paper === "undefined" ) {
		args.paper = new Paper( args.keyword, metaValues );
=======
	if ( isUndefined( args.paper ) ) {
		args.paper = new Paper( args.keyword, args.text );
>>>>>>> 95492daf
	}

	this.paper = args.paper;

	this.config = args;
	this.initDependencies();
	this.formatKeyword();
	this.initQueue();
	this.loadWordlists();
	this.__output = [];
	this.__store = {};
};

/**
 * creates a regex from the keyword including /ig switch so it is case insensitive and global.
 * replaces a number of characters that can break the regex.
*/
Analyzer.prototype.formatKeyword = function() {
	if ( this.paper.hasKeyword() ) {

		// removes characters from the keyword that could break the regex, or give unwanted results.
		// leaves the - since this is replaced later on in the function
		var keyword = sanitizeString( this.paper.getKeyword() );

		// Creates new regex from keyword with global and caseinsensitive option,
		this.keywordRegex = stringToRegex( replaceDiacritics( keyword.replace( /[-_]/g, " " ) ) );

		// Creates new regex from keyword with global and caseinsensitive option,
		// replaces space with -. Used for URL matching
		this.keywordRegexInverse = stringToRegex( replaceDiacritics( keyword.replace( /\s/g, "-" ) ), "\\-" );
	}
};

/**
 * initializes required objects.
 * For the analyzeScorer a new object is always defined, to make sure there are no duplicate scores
 */
Analyzer.prototype.initDependencies = function() {

	//init scorer
	this.analyzeScorer = new AnalyzeScorer( this );
};

/**
 * initializes the function queue. Uses slice for assignment so it duplicates array in stead of
 * referencing it.
 */
Analyzer.prototype.initQueue = function() {
	var fleschReadingIndex;

	//if custom queue available load queue, otherwise load default queue.
	if ( typeof this.config.queue !== "undefined" && this.config.queue.length !== 0 ) {
		this.queue = this.config.queue.slice();
	} else {
		this.queue = analyzerConfig.queue.slice();
	}

	// Exclude the flesh easy reading score for non-english languages
	if ( 0 !== this.config.locale.indexOf( "en_" ) && ( fleschReadingIndex = this.queue.indexOf( "fleschReading" ) ) ) {
		this.queue.splice( fleschReadingIndex, 1 );
	}
};

/**
 * load wordlists.
 */
Analyzer.prototype.loadWordlists = function() {

	//if no available keywords, load default array
	if ( typeof this.config.wordsToRemove === "undefined" ) {
		this.config.wordsToRemove = analyzerConfig.wordsToRemove;
	}
	if ( typeof this.config.stopWords === "undefined" ) {
		this.config.stopWords = analyzerConfig.stopWords;
	}
};

/**
 * starts queue of functions executing the analyzer functions untill queue is empty.
 */
Analyzer.prototype.runQueue = function() {
	var output, score;

	// Remove the first item from the queue and execute it.
	if ( this.queue.length > 0 ) {
		var currentQueueItem = this.queue.shift();

		if ( "undefined" !== typeof this[ currentQueueItem ] ) {
			output = this[ currentQueueItem ]();
		} else if ( this.analyses.hasOwnProperty( currentQueueItem ) ) {
			score = this.analyses[ currentQueueItem ].callable();

			/*
			 * This is because the analyzerScorer requires this format and we want users that add plugins to just return
			 * a score because that makes the API easier. So this is a translation while our internal format isn't
			 * perfect.
			 */
			output = {
				"test": this.analyses[ currentQueueItem ].name,
				"result": score
			};
		}

		this.__output = this.__output.concat( output );

		this.runQueue();
	} else {
		this.score();
	}
};

/**
 * Adds an analysis to the analyzer
 *
 * @param {Object}   analysis The analysis object.
 * @param {string}   analysis.name The name of this analysis.
 * @param {function} analysis.callable The function to call to calculate this the score.
 */
Analyzer.prototype.addAnalysis = function( analysis ) {
	this.analyses[ analysis.name ] = analysis;
	this.queue.push( analysis.name );
};

/**
 * returns wordcount from this.paper.getText()
 * @returns {{test: string, result: Number)}}
 */
Analyzer.prototype.wordCount = function() {
	return [ { test: "wordCount", result: countWords( this.paper.getText() ) } ];
};

/**
 * Checks if keyword is present, if not returns 0
 * @returns {{test: string, result: number}[]}
 */
Analyzer.prototype.keyphraseSizeCheck = function() {
	return [ { test: "keyphraseSizeCheck", result: getKeyphraseLength( this.paper.getKeyword() ) } ];
};

/**
 * checks the keyword density of given keyword against the cleantext stored in __store.
 * @returns resultObject
 */
Analyzer.prototype.keywordDensity = function() {
	var keywordCount = countWords( this.paper.getText() );

	if ( keywordCount >= 100 ) {
		var density = getKeywordDensity( this.paper.getText(), this.paper.getKeyword() );

		// Present for backwards compatibility with the .refObj.__store.keywordCount option in scoring.js
		this.__store.keywordCount = matchTextWithWord( this.paper.getText(), this.paper.getKeyword() );

		return [ { test: "keywordDensity", result: density } ];
	}
};

/**
 * counts the number of keyword occurrences of the keyword. Saves this in the __store and returns
 * it.
 * @returns keywordCount
 */
Analyzer.prototype.keywordCount = function() {
	var keywordCount = matchTextWithWord( this.paper.getText(), this.paper.getKeyword() );

	return keywordCount;
};

/**
 * checks if keywords appear in subheaders of stored cleanTextSomeTags text.
 * @returns resultObject
 */
Analyzer.prototype.subHeadings = function() {
	return [ { test: "subHeadings", result: getSubheadings( this.paper.getText(), this.paper.getKeyword() ) } ];
};

/**
 * check if the keyword contains stopwords.
 * @returns {result object}
 */
Analyzer.prototype.stopwords = function() {
	var matches = checkStringForStopwords( this.paper.getKeyword() );

	/* Matchestext is used for scoring, we should move this to the scoring */
	var matchesText = matches.join( ", " );

	return [ {
		test: "stopwordKeywordCount",
		result: {
			count: matches.length,
			matches: matchesText
		}
	} ];
};

/**
 * calculate Flesch Reading score
 * formula: 206.835 - 1.015 (total words / total sentences) - 84.6 ( total syllables / total words);
 * @returns {result object}
 */
Analyzer.prototype.fleschReading = function() {
	var score = calculateFleschReading( this.paper.getText() );

	if ( score < 0 ) {
		score = 0;
	}

	if ( score > 100 ) {
		score = 100;
	}

	return [ { test: "fleschReading", result: score } ];
};

/**
 * counts the links in a given text. Also checks if a link is internal of external.
 * @returns {
 * 		{
 * 			total: number, internal: {
 * 				total: number,
 * 				totalNaKeyword: number,
 * 				totalKeyword: number,
 * 				dofollow: number,
 * 				nofollow: number
 * 			}, external: {
 * 				total: number,
 * 				dofollow: number,
 * 				nofollow: number
 * 			}, other: {
 * 				total: number,
 * 				dofollow: number,
 * 				nofollow: number
 * 			}
 * 		}
 * 	}
 */
Analyzer.prototype.linkCount = function() {
	var keyword = this.paper.getKeyword();

	if ( typeof keyword === "undefined" ) {
		keyword = "";
	}

	return [ { test: "linkCount", result: countLinks( this.paper.getText(), keyword, this.config.baseUrl ) } ];
};

/**
 * counts the number of images found in a given textstring, based on the <img>-tag and returns a
 * result object
 *
 * @todo update function so it will also check on picture elements/make it configurable.
 *
 * @returns {{name: string, result: {total: number, alt: number, noAlt: number}}}
 */
Analyzer.prototype.imageCount = function() {
	return [ { test: "imageCount", result: countImages( this.paper.getText(), this.paper.getKeyword() ) } ];
};

/**
 * counts the number of characters in the pagetitle, returns 0 if empty or not set.
 * @returns {{name: string, count: *}}
 */
Analyzer.prototype.pageTitleLength = function() {
	var result =  [ { test: "pageTitleLength", result:  0 } ];
	if ( typeof this.config.pageTitle !== "undefined" ) {
		result[ 0 ].result = this.config.pageTitle.length;
	}
	return result;
};

/**
 * counts the occurrences of the keyword in the pagetitle, returns 0 if pagetitle is empty or not
 * set.
 *
 * @returns {{name: string, count: number}}
 */
Analyzer.prototype.pageTitleKeyword = function() {
	var result = [ { test: "pageTitleKeyword", result: { position: -1, matches: 0 } } ];
	if ( typeof this.config.pageTitle !== "undefined" && this.paper.hasKeyword() ) {
		result[0].result = findKeywordInPageTitle( this.config.pageTitle, this.paper.getKeyword() );
	}
	return result;
};

/**
 * counts the occurrences of the keyword in the first paragraph, returns 0 if it is not found,
 * if there is no paragraph tag or 0 hits, it checks for 2 newlines
 * @returns {{name: string, count: number}}
 */
Analyzer.prototype.firstParagraph = function() {
	return [ { test: "firstParagraph", result: findKeywordInFirstParagraph( this.paper.getText(), this.paper.getKeyword() ) } ];
};

/**
 * counts the occurrences of the keyword in the metadescription, returns 0 if metadescription is
 * empty or not set. Default is -1, if the meta is empty, this way we can score for empty meta.
 * @returns {{name: string, count: number}}
 */
Analyzer.prototype.metaDescriptionKeyword = function() {
	var result = [ { test: "metaDescriptionKeyword", result: -1 } ];

	if ( this.paper.hasMetaDescription() && this.paper.hasKeyword() ) {
		result[ 0 ].result = matchTextWithWord( this.paper.getMetaDescription(), this.paper.getKeyword() );
	}

	return result;
};

/**
 * returns the length of the metadescription
 * @returns {{test: string, result: Number}[]}
 */
Analyzer.prototype.metaDescriptionLength = function() {
	return [ { test: "metaDescriptionLength", result: this.paper.getMetaDescription().length } ];
};

/**
 * counts the occurences of the keyword in the URL, returns 0 if no URL is set or is empty.
 * @returns {{name: string, count: number}}
 */
Analyzer.prototype.urlKeyword = function() {
	var score = 0;

	if ( this.paper.hasKeyword() && typeof this.config.url !== "undefined" ) {
		score = checkForKeywordInUrl( this.config.url, this.paper.getKeyword() );
	}

	var result = [ { test: "urlKeyword", result: score } ];
	return result;
};

/**
 * returns the length of the URL
 * @returns {{test: string, result: number}[]}
 */
Analyzer.prototype.urlLength = function() {
	var result = [ { test: "urlLength", result: { urlTooLong: isUrlTooLong(
		this.config.url,
		this.paper.getKeyword(),
		this.config.maxSlugLength,
		this.config.maxUrlLength
	) } } ];
	return result;
};

/**
 * checks if there are stopwords used in the URL.
 * @returns {{test: string, result: number}[]}
 */
Analyzer.prototype.urlStopwords = function() {
	return [ { test: "urlStopwords", result: checkUrlForStopwords( this.config.url ) } ];
};

/**
 * checks if the keyword has been used before. Uses usedkeywords array. If empty, returns 0.
 * @returns {{test: string, result: number}[]}
 */
Analyzer.prototype.keywordDoubles = function() {
	var result = [ { test: "keywordDoubles", result: { count: 0, id: 0 } } ];
	if ( this.paper.hasKeyword() && typeof this.config.usedKeywords !== "undefined" ) {
		result[0].result = checkForKeywordDoubles( this.paper.getKeyword(), this.config.usedKeywords );
	}
	return result;
};

/**
 * runs the scorefunction of the analyzeScorer with the generated output that is used as a queue.
 */
Analyzer.prototype.score = function() {
	this.analyzeScorer.score( this.__output );
};

module.exports = Analyzer;<|MERGE_RESOLUTION|>--- conflicted
+++ resolved
@@ -57,17 +57,12 @@
  * YoastSEO.Analyzer initialization. Loads defaults and overloads custom settings.
  */
 Analyzer.prototype.init = function( args ) {
-<<<<<<< HEAD
 	var metaValues = {
 		metaDescription: args.meta
 	};
 
-	if ( typeof args.paper === "undefined" ) {
-		args.paper = new Paper( args.keyword, metaValues );
-=======
 	if ( isUndefined( args.paper ) ) {
-		args.paper = new Paper( args.keyword, args.text );
->>>>>>> 95492daf
+		args.paper = new Paper( args.keyword, args.text, metaValues );
 	}
 
 	this.paper = args.paper;
