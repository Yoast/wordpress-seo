--- conflicted
+++ resolved
@@ -1,4 +1,3 @@
-<<<<<<< HEAD
 /* global YoastSEO: true */
 YoastSEO = ( "undefined" === typeof YoastSEO ) ? {} : YoastSEO;
 
@@ -17,8 +16,6 @@
 var getSubheadings = require( "./analyses/matchKeywordInSubheadings.js" );
 var countWords = require( "./stringProcessing/countWords.js" );
 var matchTextWithWord = require( "./stringProcessing/matchTextWithWord.js" );
-=======
->>>>>>> cc900d9d
 var sanitizeString = require( "../js/stringProcessing/sanitizeString.js" );
 var stringToRegex = require( "../js/stringProcessing/stringToRegex.js" );
 var replaceDiacritics = require( "../js/stringProcessing/replaceDiacritics.js" );
@@ -200,12 +197,7 @@
  * returns wordcount from this.config.text
  * @returns {{test: string, result: Number)}}
  */
-<<<<<<< HEAD
-YoastSEO.Analyzer.prototype.wordCount = function() {
-=======
 Analyzer.prototype.wordCount = function() {
-	var countWords = require( "./stringProcessing/countWords.js" );
->>>>>>> cc900d9d
 	return [ { test: "wordCount", result: countWords( this.config.text ) } ];
 };
 
@@ -213,39 +205,22 @@
  * Checks if keyword is present, if not returns 0
  * @returns {{test: string, result: number}[]}
  */
-<<<<<<< HEAD
-YoastSEO.Analyzer.prototype.keyphraseSizeCheck = function() {
-	return [ { test: "keyphraseSizeCheck", result: getKeyphraseLength( this.config.keyword ) } ];
-=======
 Analyzer.prototype.keyphraseSizeCheck = function() {
-	var getKeyphraseLength = require( "./analyses/getWordCount.js" );
 	return [ { test: "keyphraseSizeCheck", result: getKeyphraseLength( this.paper.getKeyword() ) } ];
->>>>>>> cc900d9d
 };
 
 /**
  * checks the keyword density of given keyword against the cleantext stored in __store.
  * @returns resultObject
  */
-<<<<<<< HEAD
-YoastSEO.Analyzer.prototype.keywordDensity = function() {
-=======
 Analyzer.prototype.keywordDensity = function() {
-	var matchWords = require( "./stringProcessing/matchTextWithWord.js" );
-	var countWords = require( "./stringProcessing/countWords.js" );
-	var getKeywordDensity = require( "./analyses/getKeywordDensity.js" );
->>>>>>> cc900d9d
 	var keywordCount = countWords( this.config.text );
 
 	if ( keywordCount >= 100 ) {
 		var density = getKeywordDensity( this.config.text, this.paper.getKeyword() );
 
 		// Present for backwards compatibility with the .refObj.__store.keywordCount option in scoring.js
-<<<<<<< HEAD
-		this.__store.keywordCount = matchTextWithWord( this.config.text, this.config.keyword );
-=======
-		this.__store.keywordCount = matchWords( this.config.text, this.paper.getKeyword() );
->>>>>>> cc900d9d
+		this.__store.keywordCount = matchTextWithWord( this.config.text, this.paper.getKeyword() );
 
 		return [ { test: "keywordDensity", result: density } ];
 	}
@@ -256,47 +231,24 @@
  * it.
  * @returns keywordCount
  */
-<<<<<<< HEAD
-YoastSEO.Analyzer.prototype.keywordCount = function() {
-	return matchTextWithWord( this.config.text, this.config.keyword );
-=======
 Analyzer.prototype.keywordCount = function() {
-	var matchTextWithWord = require( "./stringProcessing/matchTextWithWord.js" );
-	var keywordCount = matchTextWithWord( this.config.text, this.paper.getKeyword() );
-
-	return keywordCount;
->>>>>>> cc900d9d
+	return matchTextWithWord( this.config.text, this.paper.getKeyword() );
 };
 
 /**
  * checks if keywords appear in subheaders of stored cleanTextSomeTags text.
  * @returns resultObject
  */
-<<<<<<< HEAD
-YoastSEO.Analyzer.prototype.subHeadings = function() {
-	return [ { test: "subHeadings", result: getSubheadings( this.config.text, this.config.keyword ) } ];
-=======
 Analyzer.prototype.subHeadings = function() {
-	var getSubheadings = require( "./analyses/matchKeywordInSubheadings.js" );
-
-	var result = [ { test: "subHeadings", result: getSubheadings( this.config.text, this.paper.getKeyword() ) } ];
-
-	return result;
->>>>>>> cc900d9d
+	return [ { test: "subHeadings", result: getSubheadings( this.config.text, this.paper.getKeyword() ) } ];
 };
 
 /**
  * check if the keyword contains stopwords.
  * @returns {result object}
  */
-<<<<<<< HEAD
-YoastSEO.Analyzer.prototype.stopwords = function() {
-	var matches = checkStringForStopwords( this.config.keyword );
-=======
 Analyzer.prototype.stopwords = function() {
-	var checkStringForStopwords = require( "./analyses/checkStringForStopwords.js" );
 	var matches = checkStringForStopwords( this.paper.getKeyword() );
->>>>>>> cc900d9d
 
 	/* Matchestext is used for scoring, we should move this to the scoring */
 	var matchesText = matches.join( ", " );
@@ -315,12 +267,7 @@
  * formula: 206.835 - 1.015 (total words / total sentences) - 84.6 ( total syllables / total words);
  * @returns {result object}
  */
-<<<<<<< HEAD
-YoastSEO.Analyzer.prototype.fleschReading = function() {
-=======
 Analyzer.prototype.fleschReading = function() {
-	var calculateFleschReading = require( "./analyses/calculateFleschReading.js" );
->>>>>>> cc900d9d
 	var score = calculateFleschReading( this.config.text );
 	if ( score < 0 ) {
 		score = 0;
@@ -355,14 +302,8 @@
  * 		}
  * 	}
  */
-<<<<<<< HEAD
-YoastSEO.Analyzer.prototype.linkCount = function() {
-	var keyword = this.config.keyword;
-=======
 Analyzer.prototype.linkCount = function() {
-	var countLinks = require( "./analyses/getLinkStatistics.js" );
 	var keyword = this.paper.getKeyword();
->>>>>>> cc900d9d
 
 	if ( typeof keyword === "undefined" ) {
 		keyword = "";
@@ -379,14 +320,8 @@
  *
  * @returns {{name: string, result: {total: number, alt: number, noAlt: number}}}
  */
-<<<<<<< HEAD
-YoastSEO.Analyzer.prototype.imageCount = function() {
-	return [ { test: "imageCount", result: countImages( this.config.text, this.config.keyword ) } ];
-=======
 Analyzer.prototype.imageCount = function() {
-	var countImages = require( "./analyses/getImageStatistics.js" );
 	return [ { test: "imageCount", result: countImages( this.config.text, this.paper.getKeyword() ) } ];
->>>>>>> cc900d9d
 };
 
 /**
@@ -407,12 +342,7 @@
  *
  * @returns {{name: string, count: number}}
  */
-<<<<<<< HEAD
-YoastSEO.Analyzer.prototype.pageTitleKeyword = function() {
-=======
 Analyzer.prototype.pageTitleKeyword = function() {
-	var findKeywordInPageTitle = require( "./analyses/findKeywordInPageTitle.js" );
->>>>>>> cc900d9d
 	var result = [ { test: "pageTitleKeyword", result: { position: -1, matches: 0 } } ];
 	if ( typeof this.config.pageTitle !== "undefined" && typeof this.paper.hasKeyword() ) {
 		result[0].result = findKeywordInPageTitle( this.config.pageTitle, this.paper.getKeyword() );
@@ -425,15 +355,8 @@
  * if there is no paragraph tag or 0 hits, it checks for 2 newlines
  * @returns {{name: string, count: number}}
  */
-<<<<<<< HEAD
-YoastSEO.Analyzer.prototype.firstParagraph = function() {
-	return [ { test: "firstParagraph", result: findKeywordInFirstParagraph( this.config.text, this.config.keyword ) } ];
-=======
 Analyzer.prototype.firstParagraph = function() {
-	var findKeywordInFirstParagraph = require( "./analyses/findKeywordInFirstParagraph.js" );
-	var result = [ { test: "firstParagraph", result: findKeywordInFirstParagraph( this.config.text, this.paper.getKeyword() ) } ];
-	return result;
->>>>>>> cc900d9d
+	return [ { test: "firstParagraph", result: findKeywordInFirstParagraph( this.config.text, this.paper.getKeyword() ) } ];
 };
 
 /**
@@ -441,21 +364,11 @@
  * empty or not set. Default is -1, if the meta is empty, this way we can score for empty meta.
  * @returns {{name: string, count: number}}
  */
-<<<<<<< HEAD
-YoastSEO.Analyzer.prototype.metaDescriptionKeyword = function() {
+Analyzer.prototype.metaDescriptionKeyword = function() {
 	var result = [ { test: "metaDescriptionKeyword", result: -1 } ];
 
-	if ( typeof this.config.meta !== "undefined" && typeof this.config.keyword !== "undefined" &&
-		this.config.meta !== "" && this.config.keyword !== "" ) {
-		result[ 0 ].result = matchTextWithWord( this.config.meta, this.config.keyword );
-=======
-Analyzer.prototype.metaDescriptionKeyword = function() {
-	var wordMatch = require( "./stringProcessing/matchTextWithWord.js" );
-	var result = [ { test: "metaDescriptionKeyword", result: -1 } ];
-
 	if ( typeof this.config.meta !== "undefined" && this.config.meta !== "" && this.paper.hasKeyword() ) {
-		result[ 0 ].result = wordMatch( this.config.meta, this.paper.getKeyword() );
->>>>>>> cc900d9d
+		result[ 0 ].result = matchTextWithWord( this.config.meta, this.paper.getKeyword() );
 	}
 
 	return result;
@@ -478,12 +391,7 @@
  * counts the occurences of the keyword in the URL, returns 0 if no URL is set or is empty.
  * @returns {{name: string, count: number}}
  */
-<<<<<<< HEAD
-YoastSEO.Analyzer.prototype.urlKeyword = function() {
-=======
 Analyzer.prototype.urlKeyword = function() {
-	var checkForKeywordInUrl = require( "./analyses/countKeywordInUrl.js" );
->>>>>>> cc900d9d
 	var score = 0;
 
 	if ( this.paper.hasKeyword() && typeof this.config.url !== "undefined" ) {
@@ -498,12 +406,7 @@
  * returns the length of the URL
  * @returns {{test: string, result: number}[]}
  */
-<<<<<<< HEAD
-YoastSEO.Analyzer.prototype.urlLength = function() {
-=======
 Analyzer.prototype.urlLength = function() {
-	var isUrlTooLong = require( "./analyses/isUrlTooLong.js" );
->>>>>>> cc900d9d
 	var result = [ { test: "urlLength", result: { urlTooLong: isUrlTooLong(
 		this.config.url,
 		this.paper.getKeyword(),
@@ -517,16 +420,8 @@
  * checks if there are stopwords used in the URL.
  * @returns {{test: string, result: number}[]}
  */
-<<<<<<< HEAD
-YoastSEO.Analyzer.prototype.urlStopwords = function() {
+Analyzer.prototype.urlStopwords = function() {
 	return [ { test: "urlStopwords", result: checkUrlForStopwords( this.config.url ) } ];
-=======
-Analyzer.prototype.urlStopwords = function() {
-	var checkUrlForStopwords = require( "./analyses/checkUrlForStopwords.js" );
-	var result = [ { test: "urlStopwords", result: checkUrlForStopwords( this.config.url ) } ];
-
-	return result;
->>>>>>> cc900d9d
 };
 
 /**
@@ -535,14 +430,8 @@
  */
 Analyzer.prototype.keywordDoubles = function() {
 	var result = [ { test: "keywordDoubles", result: { count: 0, id: 0 } } ];
-<<<<<<< HEAD
-	if ( typeof this.config.keyword !== "undefined" && typeof this.config.usedKeywords !== "undefined" ) {
-		result[0].result = checkForKeywordDoubles( this.config.keyword, this.config.usedKeywords );
-=======
 	if ( this.paper.hasKeyword() && typeof this.config.usedKeywords !== "undefined" ) {
-		var checkForKeywordDoubles = require( "./analyses/checkForKeywordDoubles.js" );
 		result[0].result = checkForKeywordDoubles( this.paper.getKeyword(), this.config.usedKeywords );
->>>>>>> cc900d9d
 	}
 	return result;
 };
