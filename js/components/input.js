--- conflicted
+++ resolved
@@ -42,11 +42,7 @@
 	type: 'text',
 	name: 'input',
 	data: '',
-<<<<<<< HEAD
-	fieldName: ''
-=======
 	fieldName : '',
->>>>>>> 8640cee0
 };
 
 export default Input;