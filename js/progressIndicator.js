--- conflicted
+++ resolved
@@ -31,12 +31,9 @@
 	totalSteps: React.PropTypes.number.isRequired,
 };
 
-<<<<<<< HEAD
-=======
 ProgressIndicator.defaultProps = {
 	currentStepNumber: 1,
 	totalSteps: 1,
 };
 
->>>>>>> 8640cee0
 export default ProgressIndicator;