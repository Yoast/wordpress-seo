/** @module analyses/calculateFleschReading */

var cleanText = require( "../stringProcessing/cleanText.js" );
var stripNumbers = require( "../stringProcessing/stripNumbers.js" );
var stripHTMLTags = require( "../stringProcessing/stripHTMLTags.js" );
var countSentences = require( "../stringProcessing/countSentences.js" );
var countWords = require( "../stringProcessing/countWords.js" );
var countSyllables = require( "../stringProcessing/countSyllables.js" );
var Paper = require( "../values/Paper.js" );

/**
 * This calculates the fleschreadingscore for a given text
 * The formula used:
 * 206.835 - 1.015 (total words / total sentences) - 84.6 ( total syllables / total words);
 *
 * @param {object} paper The paper containing the text
 * @returns {number} the score of the fleschreading test
 */
module.exports = function( paper ) {
	var text = paper.getText();
	if ( text === "" ) {
		return 0;
	}

	text = cleanText ( text );
	text = stripHTMLTags( text );
<<<<<<< HEAD
	var wordCount = countWords( text );
=======
	var wordCount = countWords( new Paper( text ).getText() );
>>>>>>> 6060471b

	text = stripNumbers ( text );
	var sentenceCount = countSentences( text );
	var syllableCount = countSyllables( text );
	var score = 206.835 - ( 1.015 * ( wordCount / sentenceCount ) ) - ( 84.6 * ( syllableCount / wordCount ) );

	return score.toFixed( 1 );
};<|MERGE_RESOLUTION|>--- conflicted
+++ resolved
@@ -6,7 +6,6 @@
 var countSentences = require( "../stringProcessing/countSentences.js" );
 var countWords = require( "../stringProcessing/countWords.js" );
 var countSyllables = require( "../stringProcessing/countSyllables.js" );
-var Paper = require( "../values/Paper.js" );
 
 /**
  * This calculates the fleschreadingscore for a given text
@@ -24,11 +23,7 @@
 
 	text = cleanText ( text );
 	text = stripHTMLTags( text );
-<<<<<<< HEAD
 	var wordCount = countWords( text );
-=======
-	var wordCount = countWords( new Paper( text ).getText() );
->>>>>>> 6060471b
 
 	text = stripNumbers ( text );
 	var sentenceCount = countSentences( text );
