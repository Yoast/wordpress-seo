import React from 'react';

/**
 * Renders a step in the wizard process
 *
 * @param {Object} props The props used for rendering the steps.
 * @returns {JSX}
 * @constructor
 */
<<<<<<< HEAD
class Step extends React.Component {

	/**
	 * Initializes the step component.
	 *
	 * @param {Object} props
	 */
	constructor( props ) {
		super();

		this.props = props;
	}

	/**
	 * Renders the current step.
	 *
	 * @returns {XML}
	 */
	render() {
		let fields = this.props.fields;
		let fieldKeys = Object.keys( fields );

		return (
			<div>
				<h1>{this.props.title}</h1>
				{fieldKeys.map(
					function ( configName, index ) {
						let config = fields[configName];

						if( this.props.components[config.component] ) {
							config.key       = index;
							config.fieldName = configName;

							return React.createElement( this.props.components[config.component], config );
						}
					}.bind(this)
				)}
			</div>
		)
	}
}
=======
const Step = ( props ) => {

	let fields = props.fields;
	let fieldKeys = Object.keys( fields );

	return (
		<div>
			<h1>Step: {props.title}</h1>
			{
				fieldKeys.map(
					function ( configName, index ) {
						let config = fields[configName];

						if( Components[config.component] ) {
							config.key       = index;
							config.fieldName = configName;

							return React.createElement( Components[config.component], config );
						}
					}
				)
			}
		</div>
	)
};
>>>>>>> cf52f4c8

Step.propTypes = {
	id: React.PropTypes.string,
	title: React.PropTypes.string.isRequired,
	fields: React.PropTypes.object
};

Step.defaultProps = {
	id: '',
	title: '',
	fields: {}
};

export default Step;<|MERGE_RESOLUTION|>--- conflicted
+++ resolved
@@ -7,49 +7,6 @@
  * @returns {JSX}
  * @constructor
  */
-<<<<<<< HEAD
-class Step extends React.Component {
-
-	/**
-	 * Initializes the step component.
-	 *
-	 * @param {Object} props
-	 */
-	constructor( props ) {
-		super();
-
-		this.props = props;
-	}
-
-	/**
-	 * Renders the current step.
-	 *
-	 * @returns {XML}
-	 */
-	render() {
-		let fields = this.props.fields;
-		let fieldKeys = Object.keys( fields );
-
-		return (
-			<div>
-				<h1>{this.props.title}</h1>
-				{fieldKeys.map(
-					function ( configName, index ) {
-						let config = fields[configName];
-
-						if( this.props.components[config.component] ) {
-							config.key       = index;
-							config.fieldName = configName;
-
-							return React.createElement( this.props.components[config.component], config );
-						}
-					}.bind(this)
-				)}
-			</div>
-		)
-	}
-}
-=======
 const Step = ( props ) => {
 
 	let fields = props.fields;
@@ -63,11 +20,11 @@
 					function ( configName, index ) {
 						let config = fields[configName];
 
-						if( Components[config.component] ) {
+						if( props.components[config.component] ) {
 							config.key       = index;
 							config.fieldName = configName;
 
-							return React.createElement( Components[config.component], config );
+							return React.createElement( props.components[config.component], config );
 						}
 					}
 				)
@@ -75,7 +32,6 @@
 		</div>
 	)
 };
->>>>>>> cf52f4c8
 
 Step.propTypes = {
 	id: React.PropTypes.string,
