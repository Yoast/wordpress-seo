import React from 'react';

import Components from './components';

/**
 * Renders a step in the wizard process
 *
 * @param {Object} props The props used for rendering the steps.
 * @returns {JSX}
 * @constructor
 */
const Step = ( props ) => {

<<<<<<< HEAD
	/**
	 * Initializes the step component.
	 *
	 * @param {Object} props
	 */
	constructor( props ) {
		super();

		this.props = props;
	}

	/**
	 * Renders the current step.
	 *
	 * @returns {XML}
	 */
	render() {
		let fields = this.props.fields;
		let fieldKeys = Object.keys( fields );

		return (
			<div>
				<h1>{this.props.title}</h1>
				{fieldKeys.map( function ( configName, index ) {
					let config = fields[configName];

					if( Components[config.component] ) {
						config.key       = index;
						config.fieldName = configName;

						return React.createElement( Components[config.component], config );
					}
				} )}
			</div>
		)
	}
}

Step.propTypes = {
	id: React.PropTypes.string,
	title: React.PropTypes.string,
	fields: React.PropTypes.object
=======
	return (
		<h1>Step: {props.title}</h1>
	);

};

Step.propTypes = {
	id: React.PropTypes.string,
	title: React.PropTypes.string.isRequired,
	fields: React.PropTypes.array
>>>>>>> 4de5184f
};

Step.defaultProps = {
	id: '',
	title: '',
	fields: {}
};

export default Step;<|MERGE_RESOLUTION|>--- conflicted
+++ resolved
@@ -11,61 +11,34 @@
  */
 const Step = ( props ) => {
 
-<<<<<<< HEAD
-	/**
-	 * Initializes the step component.
-	 *
-	 * @param {Object} props
-	 */
-	constructor( props ) {
-		super();
+	let fields = props.fields;
+	let fieldKeys = Object.keys( fields );
 
-		this.props = props;
-	}
+	return (
+		<div>
+			<h1>Step: {props.title}</h1>
+			{
+				fieldKeys.map(
+					function ( configName, index ) {
+						let config = fields[configName];
 
-	/**
-	 * Renders the current step.
-	 *
-	 * @returns {XML}
-	 */
-	render() {
-		let fields = this.props.fields;
-		let fieldKeys = Object.keys( fields );
+						if( Components[config.component] ) {
+							config.key       = index;
+							config.fieldName = configName;
 
-		return (
-			<div>
-				<h1>{this.props.title}</h1>
-				{fieldKeys.map( function ( configName, index ) {
-					let config = fields[configName];
-
-					if( Components[config.component] ) {
-						config.key       = index;
-						config.fieldName = configName;
-
-						return React.createElement( Components[config.component], config );
+							return React.createElement( Components[config.component], config );
+						}
 					}
-				} )}
-			</div>
-		)
-	}
-}
-
-Step.propTypes = {
-	id: React.PropTypes.string,
-	title: React.PropTypes.string,
-	fields: React.PropTypes.object
-=======
-	return (
-		<h1>Step: {props.title}</h1>
-	);
-
+				)
+			}
+		</div>
+	)
 };
 
 Step.propTypes = {
 	id: React.PropTypes.string,
 	title: React.PropTypes.string.isRequired,
-	fields: React.PropTypes.array
->>>>>>> 4de5184f
+	fields: React.PropTypes.object
 };
 
 Step.defaultProps = {
