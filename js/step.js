import React from 'react';
import Components from "./components";

/**
 * Renders a step in the wizard process
 *
 * @param {Object} props The props used for rendering the steps.
 * @returns {JSX}
 * @constructor
 */
class Step extends React.Component {

	/**
	 * Sets the default state.
	 */
	constructor() {
		super();

		this.state = {
			fieldValues: {},
		};
	}

	/**
	 * Sets the field values for the given step.
	 */
	componentWillMount() {
		this.setFieldValues( this.props.fields, this.props.currentStep );
	}

	/**
	 * Sets the field values for the next step.
	 *
	 * @param {Object} nextProps
	 */
	componentWillReceiveProps( nextProps ) {
		this.setFieldValues( nextProps.fields, nextProps.currentStep );
	}

	/**
	 * Store the field values for the given step, when they aren't set yet.
	 *
	 * @param {Object} fields       The fields for the step.
	 * @param {string}  currentStep The name for the current step.
	 */
	setFieldValues( fields, currentStep ) {

		let fieldNames = Object.keys( fields );
		let fieldValues = this.state.fieldValues;

		if ( typeof fieldValues[ currentStep ] === typeof undefined ) {
			fieldValues[ currentStep ] = {};
		}

		fieldNames.forEach(
			function ( fieldName ) {
				if ( typeof fieldValues[ currentStep ][ fieldName ] === typeof undefined ) {
					fieldValues[ currentStep ][ fieldName ] = "";
				}

			}.bind( this )
		);

		this.setState( {
			currentStep, fieldValues,
		} );

	}

	/**
	 * Runs the onchange event by update the value in the state.
	 *
	 * @param {Object} evt The event data.
	 */
	onChange( evt ) {

		let fieldValues = this.state.fieldValues;
		let fieldName = evt.target.name;

		// If the field value is undefined, add the fields to the field values.
		if ( typeof fieldValues[ this.state.currentStep ][ fieldName ] !== typeof undefined ) {
			fieldValues[ this.state.currentStep ][ fieldName ] = evt.target.value;
		}

		this.setState( {
			fieldValues,
		} );
	}

	/**
	 * Renders a field for the current step.
	 *
	 * @param {string} configName The name of the config.
	 * @param {string} index      The index of the config value in the fields.
	 * @returns {Element}
	 */
<<<<<<< HEAD
	renderFields( fields ) {
		let keys = Object.keys( fields );

		return keys.map( ( fieldName, key ) => {
			let currentField = fields[fieldName];

			if ( Components[ currentField.component ] === undefined ) {
				return;
			}

			let props = {
				key,
				fieldName,
				onChange: this.onChange.bind(this),
				properties: currentField.properties,
				data: this.state.fieldValues[ this.state.currentStep ][ fieldName ]
=======
	renderField( configName, index ) {
		let config = this.props.fields[ configName ];

		if ( this.props.components[ config.component ] ) {
			config.key = index;
			config.fieldName = configName;
			config.onChange = this.onChange.bind( this );
			config.data = this.state.fieldValues[ this.state.currentStep ][ configName ];

			return React.createElement( this.props.components[ config.component ], config );
		}
>>>>>>> c89e2a16

			};

			return React.createElement( Components[ currentField.component ], props );
		} );
	}

	/**
	 * Renders the step.
	 *
	 * @returns {JSX}
	 */
	render() {
		return (
			<div id="stepContainer">
				<h1>Step: {this.props.title}</h1>
				{ this.renderFields( this.props.fields ) }
			</div>
		)
	}
}


Step.propTypes = {
	title: React.PropTypes.string.isRequired,
	fields: React.PropTypes.object,
	components: React.PropTypes.object,
	currentStep: React.PropTypes.string,
};

Step.defaultProps = {
	fields: {},
	components: {},
	currentStep: '',
};

export default Step;<|MERGE_RESOLUTION|>--- conflicted
+++ resolved
@@ -94,7 +94,6 @@
 	 * @param {string} index      The index of the config value in the fields.
 	 * @returns {Element}
 	 */
-<<<<<<< HEAD
 	renderFields( fields ) {
 		let keys = Object.keys( fields );
 
@@ -111,19 +110,6 @@
 				onChange: this.onChange.bind(this),
 				properties: currentField.properties,
 				data: this.state.fieldValues[ this.state.currentStep ][ fieldName ]
-=======
-	renderField( configName, index ) {
-		let config = this.props.fields[ configName ];
-
-		if ( this.props.components[ config.component ] ) {
-			config.key = index;
-			config.fieldName = configName;
-			config.onChange = this.onChange.bind( this );
-			config.data = this.state.fieldValues[ this.state.currentStep ][ configName ];
-
-			return React.createElement( this.props.components[ config.component ], config );
-		}
->>>>>>> c89e2a16
 
 			};
 
