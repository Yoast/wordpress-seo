var escapeHTML = require( "lodash/string/escape" );
var Score = require( "./values/Score.js" );

var AnalyzerScoring = require( "./config/scoring.js" ).AnalyzerScoring;
var analyzerScoreRating = require( "./config/scoring.js" ).analyzerScoreRating;

/**
 * inits the analyzerscorer used for scoring of the output from the textanalyzer
 *
 * @param {YoastSEO.Analyzer} refObj
 * @constructor
 */
var AnalyzeScorer = function( refObj ) {
	this.__score = [];
	this.refObj = refObj;
	this.i18n = refObj.config.i18n;
	this.init();
};

/**
 * loads the analyzerScoring from the config file.
 */
AnalyzeScorer.prototype.init = function() {
	var scoringConfig = new AnalyzerScoring( this.i18n );
	this.scoring = scoringConfig.analyzerScoring;
};

/**
 * Starts the scoring by taking the resultObject from the analyzer. Then runs the scorequeue.
 * @param resultObj
 */
AnalyzeScorer.prototype.score = function( resultObj ) {
	this.resultObj = resultObj;
	this.runQueue();
};

/**
 * runs the queue and saves the result in the __score-object.
 */
AnalyzeScorer.prototype.runQueue = function() {
	for ( var i = 0; i < this.resultObj.length; i++ ) {
		var subScore = this.genericScore( this.resultObj[ i ] );
		if ( typeof subScore !== "undefined" ) {
			this.__score = this.__score.concat( subScore );
		}
	}
	this.__totalScore = this.totalScore();
};

/**
 * scoring function that returns results based on the resultobj from the analyzer matched with
 * the scorearrays in the scoring config.
 * @param obj
 * @returns {{name: (analyzerScoring.scoreName), score: number, text: string}}
 */
AnalyzeScorer.prototype.genericScore = function( obj ) {
	if ( typeof obj !== "undefined" ) {
		var scoreObj = this.scoreLookup( obj.test );

		//defines default score Object.
		var score = { name: scoreObj.scoreName, score: 0, text: "" };
		for ( var i = 0; i < scoreObj.scoreArray.length; i++ ) {
			this.setMatcher( obj, scoreObj, i );
			switch ( true ) {

				// if a type is given, the scorer looks for that object in the resultObject to use
				// for scoring
				case (
					typeof scoreObj.scoreArray[ i ].type === "string" &&
					this.result[ scoreObj.scoreArray[ i ].type ]
				):
					return this.returnScore( score, scoreObj, i );

				// looks if the value from the score is below the maximum value
				case (
					typeof scoreObj.scoreArray[ i ].min === "undefined" &&
					this.matcher <= scoreObj.scoreArray[ i ].max
				):
					return this.returnScore( score, scoreObj, i );

				// looks if the value from the score is above the minimum value
				case (
					typeof scoreObj.scoreArray[ i ].max === "undefined" &&
					this.matcher >= scoreObj.scoreArray[ i ].min
				):
					return this.returnScore( score, scoreObj, i );

				// looks if the value from the score is between the minimum and maximum value
				case (
					this.matcher >= scoreObj.scoreArray[ i ].min &&
					this.matcher <= scoreObj.scoreArray[ i ].max
				):
					return this.returnScore( score, scoreObj, i );
				default:
					break;
			}
		}
		return score;
	}
};

/**
 * sets matcher and resultvariables so the scorefunction can use this.
 * @param obj
 * @param scoreObj
 * @param i
 */
AnalyzeScorer.prototype.setMatcher = function( obj, scoreObj, i ) {
	this.matcher = parseFloat( obj.result );
	this.result = obj.result;
	if ( typeof scoreObj.scoreArray[ i ].matcher !== "undefined" ) {
		this.matcher = parseFloat( this.result[ scoreObj.scoreArray[ i ].matcher ] );
	}
};

/**
 * finds the scoringobject by scorename for the current result.
 * @param name
 * @returns scoringObject
 */
AnalyzeScorer.prototype.scoreLookup = function( name ) {
	for ( var ii = 0; ii < this.scoring.length; ii++ ) {
		if ( name === this.scoring[ ii ].scoreName ) {
			return this.scoring[ ii ];
		}
	}
};

/**
 * fills the score with score and text from the scoreArray and runs the textformatter.
 * @param score
 * @param scoreObj
 * @param i
 * @returns scoreObject
 */
<<<<<<< HEAD
YoastSEO.AnalyzeScorer.prototype.returnScore = function( score, scoreObj, i ) {
	return new Score( this.i18n, score, {
		value: scoreObj.scoreArray[ i ].text,
		replacements: scoreObj.replaceArray
	} );

//	score.score = scoreObj.scoreArray[ i ].score;
//	score.text = this.scoreTextFormat( scoreObj.scoreArray[ i ], scoreObj.replaceArray );
//	return score;
=======
AnalyzeScorer.prototype.returnScore = function( score, scoreObj, i ) {
	score.score = scoreObj.scoreArray[ i ].score;
	score.text = this.scoreTextFormat( scoreObj.scoreArray[ i ], scoreObj.replaceArray );
	return score;
>>>>>>> 00ee091d
};

/**
 * Formats the resulttexts with variables. Uses a value, source, sourceObj or scoreObj for the
 * replacement source replaces the position from the replaceArray with the replacement source.
 * @param scoreObj
 * @param replaceArray
 * @returns formatted resultText
 */
AnalyzeScorer.prototype.scoreTextFormat = function( scoreObj, replaceArray ) {
	var replaceWord;
	var resultText = scoreObj.text;
	resultText = escapeHTML( resultText );
	if ( typeof replaceArray !== "undefined" ) {
		for ( var i = 0; i < replaceArray.length; i++ ) {
			switch ( true ) {
				case ( typeof replaceArray[ i ].value !== "undefined" ):

					// gets the value from the replaceArray and replaces it on the given position
					resultText = resultText.replace(
						replaceArray[ i ].position,
						replaceArray[ i ].value
					);
					break;
				case ( typeof replaceArray[ i ].source !== "undefined" ):

					// gets the source (which is a value of the analyzer) and replaces it on the
					// given position
					resultText = resultText.replace(
						replaceArray[ i ].position,
						escapeHTML( this[ replaceArray[ i ].source ] )
					);
					break;
				case ( typeof replaceArray[ i ].sourceObj !== "undefined" ):

					// gets the replaceword (which is a reference to an object in the analyzer) and
					// replaces is on the given position
					replaceWord = this.parseReplaceWord( replaceArray[ i ].sourceObj );
					if ( typeof replaceArray[ i ].rawOutput === "undefined" || replaceArray[ i ].rawOutput !== true ) {
						replaceWord = escapeHTML( replaceWord );
					}

					resultText = resultText.replace( replaceArray[ i ].position, replaceWord );
					break;
				case ( typeof replaceArray[ i ].scoreObj !== "undefined" ):

					// gets the replaceword from the scoreObject, to use values from the score in
					// the textString.
					resultText = resultText.replace(
						replaceArray[ i ].position,
						escapeHTML( scoreObj[ replaceArray[ i ].scoreObj ] )
					);
					break;
				default:
					break;
			}
		}
	}
	return resultText;
};

/**
 * converts the string to the correct object and returns the string to be used in the text.
 * @param replaceWord
 * @returns {YoastSEO.AnalyzeScorer}
 */
AnalyzeScorer.prototype.parseReplaceWord = function( replaceWord ) {
	var parts = replaceWord.split( "." );
	var source = this;
	for ( var i = 1; i < parts.length; i++ ) {
		source = source[ parts[ i ] ];
	}
	return source;
};

/**
 * calculates the totalscore, by adding all scores and dividing them by the amount in the score
 * array. Removes unused results that have no score
 * @returns score
 */
AnalyzeScorer.prototype.totalScore = function() {
	var scoreAmount = this.__score.length;
	var totalScore = 0;
	for ( var i = 0; i < this.__score.length; i++ ) {
		if (
			typeof this.__score[ i ] !== "undefined" &&
			this.__score[ i ].text !== "" &&
		    typeof this.__score[ i ].score !== "undefined"
		) {
			totalScore += this.__score[ i ].score;
		} else {
			scoreAmount--;
		}
	}
	var totalAmount = scoreAmount * analyzerScoreRating;
	return Math.round( ( totalScore / totalAmount ) * 100 );
};

/**
 * Returns total score as calculated.
 *
 * @returns {number}
 */
AnalyzeScorer.prototype.getTotalScore = function() {
	return this.__totalScore;
};

/**
 * Adds a custom scoring to the analyzer scoring
 *
 * @param {Object} scoring
 * @param {string} scoring.name
 * @param {Object} scoring.scoring
 */
AnalyzeScorer.prototype.addScoring = function( scoring ) {
	var scoringObject = scoring.scoring;

	scoringObject.scoreName = scoring.name;

	this.scoring.push( scoringObject );
};

module.exports = AnalyzeScorer;<|MERGE_RESOLUTION|>--- conflicted
+++ resolved
@@ -133,22 +133,11 @@
  * @param i
  * @returns scoreObject
  */
-<<<<<<< HEAD
-YoastSEO.AnalyzeScorer.prototype.returnScore = function( score, scoreObj, i ) {
+AnalyzeScorer.prototype.returnScore = function( score, scoreObj, i ) {
 	return new Score( this.i18n, score, {
 		value: scoreObj.scoreArray[ i ].text,
 		replacements: scoreObj.replaceArray
 	} );
-
-//	score.score = scoreObj.scoreArray[ i ].score;
-//	score.text = this.scoreTextFormat( scoreObj.scoreArray[ i ], scoreObj.replaceArray );
-//	return score;
-=======
-AnalyzeScorer.prototype.returnScore = function( score, scoreObj, i ) {
-	score.score = scoreObj.scoreArray[ i ].score;
-	score.text = this.scoreTextFormat( scoreObj.scoreArray[ i ], scoreObj.replaceArray );
-	return score;
->>>>>>> 00ee091d
 };
 
 /**
