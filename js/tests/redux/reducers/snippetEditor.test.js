--- conflicted
+++ resolved
@@ -20,10 +20,7 @@
 					description: "",
 				},
 				replacementVariables: defaultReplaceVariables,
-<<<<<<< HEAD
-=======
 				uniqueRefreshValue: "",
->>>>>>> 425c759c
 			} );
 		} );
 
