--- conflicted
+++ resolved
@@ -8,11 +8,7 @@
     headingLevel={3}
     headingText="Snippet preview">
     <StyledSection
-<<<<<<< HEAD
-      className="SnippetPreviewSection__Section-kWfIbs bMHlEL"
-=======
       className="SnippetPreviewSection__Section-kWfIbs cakLAM"
->>>>>>> 425c759c
       headingIcon="eye"
       headingIconColor="#555"
       headingLevel={3}
