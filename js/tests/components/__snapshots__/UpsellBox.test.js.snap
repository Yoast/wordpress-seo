// Jest Snapshot v1, https://goo.gl/fbAQLP

exports[`UpsellBox renders the snippet editor inside of it 1`] = `
<<<<<<< HEAD
=======
.c1 {
  border: 0;
  -webkit-clip: rect(1px,1px,1px,1px);
  clip: rect(1px,1px,1px,1px);
  -webkit-clip-path: inset(50%);
  clip-path: inset(50%);
  height: 1px;
  margin: -1px;
  overflow: hidden;
  padding: 0;
  position: absolute !important;
  width: 1px;
  word-wrap: normal !important;
  -webkit-transform: translateY(1em);
  -ms-transform: translateY(1em);
  transform: translateY(1em);
}

>>>>>>> e06fa6cb
.c0 {
  list-style: none;
  margin: 0 0 16px;
  padding: 0;
}

.c0 li {
  margin: 5px 0 0 0;
  padding-left: 16px;
}

.c0 span[aria-hidden="true"]:before {
  margin: 0 8px 0 -16px;
  font-weight: bold;
  content: "+";
}

<<<<<<< HEAD
.c1 {
=======
.c2 {
>>>>>>> e06fa6cb
  display: block;
}

<UpsellBox
  benefits={
    Array [
      "<strong>Strong text</strong> and not so strong text",
      "<strong>Strong text two</strong>",
    ]
  }
  buttonLabel="Small text below button"
  infoParagraphs={
    Array [
      "Text",
      Array [
        "Array with ",
        <a
          href="https://example.org"
        >
          links
        </a>,
        " test",
      ],
    ]
  }
  upsellButton={
    Object {
      "aria-labelledby": "label-id",
      "className": "class name",
      "href": "https://example.org",
    }
  }
  upsellButtonHasCaret={true}
  upsellButtonLabel=""
  upsellButtonText="A button"
>
  <div>
    <p
      key="0"
    >
      Text
    </p>
    <p
      key="1"
    >
      Array with 
      <a
        href="https://example.org"
        key="1"
      >
        links
      </a>
       test
    </p>
    <.UpsellBox__StyledList-gjf66g-0
      role="list"
    >
      <StyledComponent
        forwardedComponent={
          Object {
            "$$typeof": Symbol(react.forward_ref),
            "attrs": Array [],
            "componentStyle": ComponentStyle {
              "componentId": "UpsellBox__StyledList-gjf66g-0",
              "isStatic": true,
              "lastClassName": "c0",
              "rules": Array [
                "list-style:none;margin:0 0 16px;padding:0;li{margin:5px 0 0 0;padding-left:16px;}span[aria-hidden=\\"true\\"]:before{margin:0 8px 0 -16px;font-weight:bold;content:\\"+\\";}",
              ],
            },
            "displayName": "UpsellBox__StyledList",
            "foldedComponentIds": Array [],
            "render": [Function],
            "styledComponentId": "UpsellBox__StyledList-gjf66g-0",
            "target": "ul",
            "toString": [Function],
            "warnTooManyClasses": [Function],
            "withComponent": [Function],
          }
        }
        forwardedRef={null}
        role="list"
      >
        <ul
          className="c0"
          role="list"
        >
          <li
            key="0"
          >
            <span
              aria-hidden="true"
            />
            <strong
              key="interpolation-child-1/.0"
            >
              Strong text
            </strong>
             and not so strong text
          </li>
          <li
            key="1"
          >
            <span
              aria-hidden="true"
            />
            <strong
              key="interpolation-child-1/.0"
            >
              Strong text two
            </strong>
          </li>
        </ul>
      </StyledComponent>
    </.UpsellBox__StyledList-gjf66g-0>
    <OutboundLink
      aria-labelledby="label-id"
      className="class name"
      href="https://example.org"
    >
      <a
        aria-labelledby="label-id"
        className="class name"
        href="https://example.org"
        rel="noopener noreferrer"
        target="_blank"
      >
        A button
        <span
          aria-hidden="true"
          className="yoast-button-upsell__caret"
        />
<<<<<<< HEAD
        <A11yNotice>
          <span
            className="A11yNotice-u1v0gg-0 dWDZbM"
=======
        <.A11yNotice-sc-8v9izd-0>
          <StyledComponent
            forwardedComponent={
              Object {
                "$$typeof": Symbol(react.forward_ref),
                "attrs": Array [],
                "componentStyle": ComponentStyle {
                  "componentId": "A11yNotice-sc-8v9izd-0",
                  "isStatic": true,
                  "lastClassName": "c1",
                  "rules": Array [
                    "border:0;clip:rect(1px,1px,1px,1px);clip-path:inset(50%);height:1px;margin:-1px;overflow:hidden;padding:0;position:absolute !important;width:1px;word-wrap:normal !important;transform:translateY(1em);",
                  ],
                },
                "displayName": "A11yNotice",
                "foldedComponentIds": Array [],
                "render": [Function],
                "styledComponentId": "A11yNotice-sc-8v9izd-0",
                "target": "span",
                "toString": [Function],
                "warnTooManyClasses": [Function],
                "withComponent": [Function],
              }
            }
            forwardedRef={null}
>>>>>>> e06fa6cb
          >
            <span
              className="c1"
            >
              (Opens in a new browser tab)
            </span>
          </StyledComponent>
        </.A11yNotice-sc-8v9izd-0>
      </a>
    </OutboundLink>
    <.UpsellBox__ButtonLabel-gjf66g-1>
      <StyledComponent
        forwardedComponent={
          Object {
            "$$typeof": Symbol(react.forward_ref),
            "attrs": Array [],
            "componentStyle": ComponentStyle {
              "componentId": "UpsellBox__ButtonLabel-gjf66g-1",
              "isStatic": true,
<<<<<<< HEAD
              "lastClassName": "c1",
=======
              "lastClassName": "c2",
>>>>>>> e06fa6cb
              "rules": Array [
                "display:block;",
              ],
            },
            "displayName": "UpsellBox__ButtonLabel",
            "foldedComponentIds": Array [],
            "render": [Function],
            "styledComponentId": "UpsellBox__ButtonLabel-gjf66g-1",
            "target": "small",
            "toString": [Function],
            "warnTooManyClasses": [Function],
            "withComponent": [Function],
          }
        }
        forwardedRef={null}
      >
        <small
<<<<<<< HEAD
          className="c1"
=======
          className="c2"
>>>>>>> e06fa6cb
        />
      </StyledComponent>
    </.UpsellBox__ButtonLabel-gjf66g-1>
  </div>
</UpsellBox>
`;<|MERGE_RESOLUTION|>--- conflicted
+++ resolved
@@ -1,8 +1,6 @@
 // Jest Snapshot v1, https://goo.gl/fbAQLP
 
 exports[`UpsellBox renders the snippet editor inside of it 1`] = `
-<<<<<<< HEAD
-=======
 .c1 {
   border: 0;
   -webkit-clip: rect(1px,1px,1px,1px);
@@ -21,7 +19,6 @@
   transform: translateY(1em);
 }
 
->>>>>>> e06fa6cb
 .c0 {
   list-style: none;
   margin: 0 0 16px;
@@ -39,11 +36,7 @@
   content: "+";
 }
 
-<<<<<<< HEAD
-.c1 {
-=======
 .c2 {
->>>>>>> e06fa6cb
   display: block;
 }
 
@@ -176,11 +169,6 @@
           aria-hidden="true"
           className="yoast-button-upsell__caret"
         />
-<<<<<<< HEAD
-        <A11yNotice>
-          <span
-            className="A11yNotice-u1v0gg-0 dWDZbM"
-=======
         <.A11yNotice-sc-8v9izd-0>
           <StyledComponent
             forwardedComponent={
@@ -206,7 +194,6 @@
               }
             }
             forwardedRef={null}
->>>>>>> e06fa6cb
           >
             <span
               className="c1"
@@ -226,11 +213,7 @@
             "componentStyle": ComponentStyle {
               "componentId": "UpsellBox__ButtonLabel-gjf66g-1",
               "isStatic": true,
-<<<<<<< HEAD
-              "lastClassName": "c1",
-=======
               "lastClassName": "c2",
->>>>>>> e06fa6cb
               "rules": Array [
                 "display:block;",
               ],
@@ -248,11 +231,7 @@
         forwardedRef={null}
       >
         <small
-<<<<<<< HEAD
-          className="c1"
-=======
           className="c2"
->>>>>>> e06fa6cb
         />
       </StyledComponent>
     </.UpsellBox__ButtonLabel-gjf66g-1>
