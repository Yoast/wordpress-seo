--- conflicted
+++ resolved
@@ -23,86 +23,4 @@
 
 		expect( tree ).toMatchSnapshot();
 	} );
-} );
-
-<<<<<<< HEAD
-=======
-describe( "mapEditorDataToPreview", () => {
-
-	let context, dataObject;
-
-	beforeEach( () => {
-		dataObject = {
-			title: "",
-			url: "local.wordpress.test/my URL is awesome",
-			description: "",
-		};
-		context = {
-			shortenedBaseUrl: "local.wordpress.test/",
-		};
-	} );
-
-	it( "strips spaces from the description", () => {
-		const exampleDescription = "        no more spaces        ";
-		const expected = {
-			description: "no more spaces",
-			title: "",
-			url: "local.wordpress.test/my-URL-is-awesome",
-		};
-		dataObject.description = exampleDescription;
-
-		const actual = mapEditorDataToPreview( dataObject, context );
-
-		expect( actual ).toEqual( expected );
-	} );
-	it( "replaces newlines in the description by spaces and removes resulting double spaces", () => {
-		const exampleDescription = "Yay \n for \n spaces";
-		const expected = {
-			description: "Yay for spaces",
-			title: "",
-			url: "local.wordpress.test/my-URL-is-awesome",
-		};
-		dataObject.description = exampleDescription;
-
-		const actual = mapEditorDataToPreview( dataObject, context );
-
-		expect( actual ).toEqual( expected );
-	} );
-	it( "replaces a single spaces in the slug with one dash", () => {
-		const exampleUrl = "local.wordpress.test/only one dash";
-		const expected = {
-			description: "",
-			title: "",
-			url: "local.wordpress.test/only-one-dash",
-		};
-		dataObject.url = exampleUrl;
-
-		const actual = mapEditorDataToPreview( dataObject, context );
-
-		expect( actual ).toEqual( expected );
-	} );
-	it( "replaces multiple spaces in the slug with one dash", () => {
-		const exampleUrl = "local.wordpress.test/only      one      dash";
-		const expected = {
-			description: "",
-			title: "",
-			url: "local.wordpress.test/only-one-dash",
-		};
-		dataObject.url = exampleUrl;
-
-		const actual = mapEditorDataToPreview( dataObject, context );
-
-		expect( actual ).toEqual( expected );
-	} );
-	it( "Doesn't hyphenate leading  or trailing spaces.", () => {
-		const exampleURL = "local.wordpress.test/  my URL is awesome  ";
-		const expected = "local.wordpress.test/my-URL-is-awesome";
-
-		dataObject.url = exampleURL;
-
-		const actual = mapEditorDataToPreview( dataObject, context );
-
-		expect( actual.url ).toEqual( expected );
-	} );
-} );
->>>>>>> 55a374f2
+} );