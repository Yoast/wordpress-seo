import {
<<<<<<< HEAD
	decodeSeparatorVariable, mapCustomFields, mapCustomTaxonomies, prepareCustomFieldForDispatch,
=======
	pushNewReplaceVar, mapCustomFields, mapCustomTaxonomies, prepareCustomFieldForDispatch,
>>>>>>> 751d4247
	prepareCustomTaxonomyForDispatch,
	replaceSpaces,
} from "../../src/helpers/replacementVariableHelpers";
import { UPDATE_REPLACEMENT_VARIABLE } from "../../src/redux/actions/snippetEditor";

describe( "replaceSpaces", () => {
	it( "replaces single spaces in a string with underscores", () => {
		const spaceString = "I have single spaces between my words";

		const expected = "I_have_single_spaces_between_my_words";

		const actual = replaceSpaces( spaceString );

		expect( actual ).toEqual( expected );
	} );

	it( "replaces multiple spaces in a string with the same number of underscores", () => {
		const spaceString = "Two  Three   Four    spaces";

		const expected = "Two__Three___Four____spaces";

		const actual = replaceSpaces( spaceString );

		expect( actual ).toEqual( expected );
	} );

	it( "replaces leading and trailing spaces in a string with the same number of underscores", () => {
		const spaceString = "  two spaces before and three spaces after   ";

		const expected = "__two_spaces_before_and_three_spaces_after___";

		const actual = replaceSpaces( spaceString );

		expect( actual ).toEqual( expected );
	} );
} );

describe( "prepareCustomFieldForDispatch", () => {
	it( "returns an object containing a name and a label", () => {
		const nameString = "custom field name";

		const expected = [ "name", "label" ].sort();

		const actual = prepareCustomFieldForDispatch( nameString );

		expect( typeof actual ).toEqual( "object" );
		expect( Object.keys( actual ).sort() ).toEqual( expected );
	} );

	it( "returns a name that is prefixed with 'cf_'", () => {
		const nameString = "custom field name";

		const expected = "cf_custom_field_name";

		const { name: actual } = prepareCustomFieldForDispatch( nameString );

		expect( actual ).toEqual( expected );
	} );

	it( "returns a label with the first letter capitalized, no replaced spaces, and appended with (custom field)", () => {
		const nameString = "custom field name";

		const expected = "Custom field name (custom field)";

		const { label: actual } = prepareCustomFieldForDispatch( nameString );

		expect( actual ).toEqual( expected );
	} );
} );

describe( "prepareCustomTaxonomyForDispatch", () => {
	it( "returns an object containing a name, label, descriptionName and a descriptionLabel", () => {
		const nameString = "custom taxonomy name";

		const expected = [ "name", "label", "descriptionName", "descriptionLabel" ].sort();

		const actual = prepareCustomTaxonomyForDispatch( nameString );

		expect( typeof actual ).toEqual( "object" );
		expect( Object.keys( actual ).sort() ).toEqual( expected );
	} );

	it( "returns a name that is prefixed with 'ct_'", () => {
		const nameString = "custom taxonomy name";

		const expected = "ct_custom_taxonomy_name";

		const { name: actual } = prepareCustomTaxonomyForDispatch( nameString );

		expect( actual ).toEqual( expected );
	} );

	it( "returns a label with the first letter capitalized, no replaced spaces, and appended with (custom taxonomy)", () => {
		const nameString = "custom taxonomy name";

		const expected = "Custom taxonomy name (custom taxonomy)";

		const { label: actual } = prepareCustomTaxonomyForDispatch( nameString );

		expect( actual ).toEqual( expected );
	} );

	it( "returns a name for the description that is prefixed with 'ct_desc_'", () => {
		const nameString = "custom taxonomy name";

		const expected = "ct_custom_taxonomy_name";

		const { name: actual } = prepareCustomTaxonomyForDispatch( nameString );

		expect( actual ).toEqual( expected );
	} );

	it( "returns a label with the first letter capitalized, no replaced spaces, and appended with (custom taxonomy)", () => {
		const nameString = "custom taxonomy name";

		const expected = "Custom taxonomy name (custom taxonomy)";

		const { label: actual } = prepareCustomTaxonomyForDispatch( nameString );

		expect( actual ).toEqual( expected );
	} );
} );

describe( "mapCustomFields", () => {
	const replaceVars = {
		replaceVar1: "replaceValue1",
		replaceVar2: "replaceValue2",
		replaceVar3: "replaceValue3",
		custom_fields: {
			"i only have spaces": "value1",
			"i_only_have_underscores": "value2",
		},
	};

	const store = {
		dispatch: jest.fn(),
	};

	it( "dispatches the SNIPPET_EDITOR_UPDATE_REPLACEMENT_VARIABLE action to redux", () => {
		mapCustomFields( replaceVars, store );

		expect( store.dispatch ).toHaveBeenCalledWith( expect.objectContaining( {
			type: UPDATE_REPLACEMENT_VARIABLE,
		} ) );
	} );

	it( "passes a label that contains ' (custom fields)'", () => {
		mapCustomFields( replaceVars, store );

		expect( store.dispatch ).toHaveBeenCalledWith( expect.objectContaining( {
			label: expect.stringContaining( " (custom field)" ),
		} ) );
	} );

	it( "passes a name that is prefixed with 'cf_'", () => {
		mapCustomFields( replaceVars, store );

		expect( store.dispatch ).toHaveBeenCalledWith( expect.objectContaining( {
			name: expect.stringContaining( "cf_" ),
		} ) );
	} );

	it( "removes the old custom_fields object from the replace_vars", () => {
		const actual = mapCustomFields( replaceVars, store );

		expect( actual ).not.toBe( expect.objectContaining( {
			custom_fields: expect.any( Object ),
		} ) );
	} );
} );

describe( "mapCustomTaxonomies", () => {
	const replaceVars = {
		replaceVar1: "replaceValue1",
		replaceVar2: "replaceValue2",
		replaceVar3: "replaceValue3",
		custom_taxonomies: {
			customTaxOne: {
				name: "customTaxOne",
				description: "customTaxOneDescription",
			},
			customTaxTwo: {
				name: "customTaxTwo",
				description: "customTaxTwoDescription",
			},
		},
	};

	const store = {
		dispatch: jest.fn(),
	};

	it( "dispatches the SNIPPET_EDITOR_UPDATE_REPLACEMENT_VARIABLE action to redux twice per custom taxonomy", () => {
		const numberOfCustomTaxonomies = Object.keys( replaceVars.custom_taxonomies ).length;

		mapCustomTaxonomies( replaceVars, store );

		expect( store.dispatch ).toHaveBeenCalledWith( expect.objectContaining( {
			type: UPDATE_REPLACEMENT_VARIABLE,
		} ) );
		expect( store.dispatch ).toHaveBeenCalledTimes( numberOfCustomTaxonomies * 2 );
	} );

	it( "passes a label that contains ' (custom taxonomies)'", () => {
		mapCustomTaxonomies( replaceVars, store );

		expect( store.dispatch ).toHaveBeenCalledWith( expect.objectContaining( {
			label: expect.stringContaining( " (custom taxonomy)" ),
		} ) );
	} );

	it( "passes a name that is prefixed with 'ct_'", () => {
		mapCustomTaxonomies( replaceVars, store );

		expect( store.dispatch ).toHaveBeenCalledWith( expect.objectContaining( {
			name: expect.stringContaining( "ct_" ),
		} ) );
	} );

	it( "removes the old custom_taxonomies object from the replace_vars", () => {
		const actual = mapCustomTaxonomies( replaceVars, store );

		expect( actual ).not.toBe( expect.objectContaining( {
			custom_taxonomies: expect.any( Object ),
		} ) );
	} );
} );

describe( "pushNewReplaceVar", () => {
	it( "pushes an action to an array", () => {
		const oldArray = [ { name: "object1" } ];
		const action = {
			name: "test_name",
			label: "Nice custom label",
			value: "testValue",
		};

		const expected =  [
			{
				name: "object1",
			},
			{
				name: "test_name",
				label: "Nice custom label",
				value: "testValue",
			},
		];

		const actual = pushNewReplaceVar( oldArray, action );

		expect( actual ).toEqual( expected );
	} );

	it( "calls createLabelFromName if no label was supplied in the action", () => {
		const oldArray = [ { name: "object1" } ];
		const action = {
			name: "test_name",
			label: "",
			value: "testValue",
		};

		const expected =  [
			{
				name: "object1",
			},
			{
				name: "test_name",
				label: "Test name",
				value: "testValue",
			},
		];

		const actual = pushNewReplaceVar( oldArray, action );

		expect( actual ).toEqual( expected );
<<<<<<< HEAD
	} );
} );

describe( "replaceSpaces", () => {
	it( "replaces single spaces in a string with underscores", () => {
		const spaceString = "I have single spaces between my words";

		const expected = "I_have_single_spaces_between_my_words";

		const actual = replaceSpaces( spaceString );

		expect( actual ).toEqual( expected );
	} );

	it( "replaces multiple spaces in a string with the same number of underscores", () => {
		const spaceString = "Two  Three   Four    spaces";

		const expected = "Two__Three___Four____spaces";

		const actual = replaceSpaces( spaceString );

		expect( actual ).toEqual( expected );
	} );

	it( "replaces leading and trailing spaces in a string with the same number of underscores", () => {
		const spaceString = "  two spaces before and three spaces after   ";

		const expected = "__two_spaces_before_and_three_spaces_after___";

		const actual = replaceSpaces( spaceString );

		expect( actual ).toEqual( expected );
	} );
} );

describe( "prepareCustomFieldForDispatch", () => {
	it( "returns an object containing a name and a label", () => {
		const nameString = "custom field name";

		const expected = [ "name", "label" ].sort();

		const actual = prepareCustomFieldForDispatch( nameString );

		expect( typeof actual ).toEqual( "object" );
		expect( Object.keys( actual ).sort() ).toEqual( expected );
	} );

	it( "returns a name that is prefixed with 'cf_'", () => {
		const nameString = "custom field name";

		const expected = "cf_custom_field_name";

		const { name: actual } = prepareCustomFieldForDispatch( nameString );

		expect( actual ).toEqual( expected );
	} );

	it( "returns a label with the first letter capitalized, no replaced spaces, and appended with (custom field)", () => {
		const nameString = "custom field name";

		const expected = "Custom field name (custom field)";

		const { label: actual } = prepareCustomFieldForDispatch( nameString );

		expect( actual ).toEqual( expected );
	} );
} );

describe( "prepareCustomTaxonomyForDispatch", () => {
	it( "returns an object containing a name, label, descriptionName and a descriptionLabel", () => {
		const nameString = "custom taxonomy name";

		const expected = [ "name", "label", "descriptionName", "descriptionLabel" ].sort();

		const actual = prepareCustomTaxonomyForDispatch( nameString );

		expect( typeof actual ).toEqual( "object" );
		expect( Object.keys( actual ).sort() ).toEqual( expected );
	} );

	it( "returns a name that is prefixed with 'ct_'", () => {
		const nameString = "custom taxonomy name";

		const expected = "ct_custom_taxonomy_name";

		const { name: actual } = prepareCustomTaxonomyForDispatch( nameString );

		expect( actual ).toEqual( expected );
	} );

	it( "returns a label with the first letter capitalized, no replaced spaces, and appended with (custom taxonomy)", () => {
		const nameString = "custom taxonomy name";

		const expected = "Custom taxonomy name (custom taxonomy)";

		const { label: actual } = prepareCustomTaxonomyForDispatch( nameString );

		expect( actual ).toEqual( expected );
	} );

	it( "returns a name for the description that is prefixed with 'ct_desc_'", () => {
		const nameString = "custom taxonomy name";

		const expected = "ct_custom_taxonomy_name";

		const { name: actual } = prepareCustomTaxonomyForDispatch( nameString );

		expect( actual ).toEqual( expected );
	} );

	it( "returns a label with the first letter capitalized, no replaced spaces, and appended with (custom taxonomy)", () => {
		const nameString = "custom taxonomy name";

		const expected = "Custom taxonomy name (custom taxonomy)";

		const { label: actual } = prepareCustomTaxonomyForDispatch( nameString );

		expect( actual ).toEqual( expected );
	} );
} );

describe( "mapCustomFields", () => {
	const replaceVars = {
		replaceVar1: "replaceValue1",
		replaceVar2: "replaceValue2",
		replaceVar3: "replaceValue3",
		custom_fields: {
			"i only have spaces": "value1",
			"i_only_have_underscores": "value2",
		},
	};

	const store = {
		dispatch: jest.fn(),
	};

	it( "dispatches the SNIPPET_EDITOR_UPDATE_REPLACEMENT_VARIABLE action to redux", () => {
		mapCustomFields( replaceVars, store );

		expect( store.dispatch ).toHaveBeenCalledWith( expect.objectContaining( {
			type: UPDATE_REPLACEMENT_VARIABLE,
		} ) );
	} );

	it( "passes a label that contains ' (custom fields)'", () => {
		mapCustomFields( replaceVars, store );

		expect( store.dispatch ).toHaveBeenCalledWith( expect.objectContaining( {
			label: expect.stringContaining( " (custom field)" ),
		} ) );
	} );

	it( "passes a name that is prefixed with 'cf_'", () => {
		mapCustomFields( replaceVars, store );

		expect( store.dispatch ).toHaveBeenCalledWith( expect.objectContaining( {
			name: expect.stringContaining( "cf_" ),
		} ) );
	} );

	it( "removes the old custom_fields object from the replace_vars", () => {
		const actual = mapCustomFields( replaceVars, store );

		expect( actual ).not.toBe( expect.objectContaining( {
			custom_fields: expect.any( Object ),
		} ) );
	} );
} );

describe( "mapCustomTaxonomies", () => {
	const replaceVars = {
		replaceVar1: "replaceValue1",
		replaceVar2: "replaceValue2",
		replaceVar3: "replaceValue3",
		custom_taxonomies: {
			customTaxOne: {
				name: "customTaxOne",
				description: "customTaxOneDescription",
			},
			customTaxTwo: {
				name: "customTaxTwo",
				description: "customTaxTwoDescription",
			},
		},
	};

	const store = {
		dispatch: jest.fn(),
	};

	it( "dispatches the SNIPPET_EDITOR_UPDATE_REPLACEMENT_VARIABLE action to redux twice per custom taxonomy", () => {
		const numberOfCustomTaxonomies = Object.keys( replaceVars.custom_taxonomies ).length;

		mapCustomTaxonomies( replaceVars, store );

		expect( store.dispatch ).toHaveBeenCalledWith( expect.objectContaining( {
			type: UPDATE_REPLACEMENT_VARIABLE,
		} ) );
		expect( store.dispatch ).toHaveBeenCalledTimes( numberOfCustomTaxonomies * 2 );
	} );

	it( "passes a label that contains ' (custom taxonomies)'", () => {
		mapCustomTaxonomies( replaceVars, store );

		expect( store.dispatch ).toHaveBeenCalledWith( expect.objectContaining( {
			label: expect.stringContaining( " (custom taxonomy)" ),
		} ) );
	} );

	it( "passes a name that is prefixed with 'ct_'", () => {
		mapCustomTaxonomies( replaceVars, store );

		expect( store.dispatch ).toHaveBeenCalledWith( expect.objectContaining( {
			name: expect.stringContaining( "ct_" ),
		} ) );
	} );

	it( "removes the old custom_taxonomies object from the replace_vars", () => {
		const actual = mapCustomTaxonomies( replaceVars, store );

		expect( actual ).not.toBe( expect.objectContaining( {
			custom_taxonomies: expect.any( Object ),
		} ) );
=======
>>>>>>> 751d4247
	} );
} );<|MERGE_RESOLUTION|>--- conflicted
+++ resolved
@@ -1,9 +1,5 @@
 import {
-<<<<<<< HEAD
-	decodeSeparatorVariable, mapCustomFields, mapCustomTaxonomies, prepareCustomFieldForDispatch,
-=======
 	pushNewReplaceVar, mapCustomFields, mapCustomTaxonomies, prepareCustomFieldForDispatch,
->>>>>>> 751d4247
 	prepareCustomTaxonomyForDispatch,
 	replaceSpaces,
 } from "../../src/helpers/replacementVariableHelpers";
@@ -279,231 +275,5 @@
 		const actual = pushNewReplaceVar( oldArray, action );
 
 		expect( actual ).toEqual( expected );
-<<<<<<< HEAD
-	} );
-} );
-
-describe( "replaceSpaces", () => {
-	it( "replaces single spaces in a string with underscores", () => {
-		const spaceString = "I have single spaces between my words";
-
-		const expected = "I_have_single_spaces_between_my_words";
-
-		const actual = replaceSpaces( spaceString );
-
-		expect( actual ).toEqual( expected );
-	} );
-
-	it( "replaces multiple spaces in a string with the same number of underscores", () => {
-		const spaceString = "Two  Three   Four    spaces";
-
-		const expected = "Two__Three___Four____spaces";
-
-		const actual = replaceSpaces( spaceString );
-
-		expect( actual ).toEqual( expected );
-	} );
-
-	it( "replaces leading and trailing spaces in a string with the same number of underscores", () => {
-		const spaceString = "  two spaces before and three spaces after   ";
-
-		const expected = "__two_spaces_before_and_three_spaces_after___";
-
-		const actual = replaceSpaces( spaceString );
-
-		expect( actual ).toEqual( expected );
-	} );
-} );
-
-describe( "prepareCustomFieldForDispatch", () => {
-	it( "returns an object containing a name and a label", () => {
-		const nameString = "custom field name";
-
-		const expected = [ "name", "label" ].sort();
-
-		const actual = prepareCustomFieldForDispatch( nameString );
-
-		expect( typeof actual ).toEqual( "object" );
-		expect( Object.keys( actual ).sort() ).toEqual( expected );
-	} );
-
-	it( "returns a name that is prefixed with 'cf_'", () => {
-		const nameString = "custom field name";
-
-		const expected = "cf_custom_field_name";
-
-		const { name: actual } = prepareCustomFieldForDispatch( nameString );
-
-		expect( actual ).toEqual( expected );
-	} );
-
-	it( "returns a label with the first letter capitalized, no replaced spaces, and appended with (custom field)", () => {
-		const nameString = "custom field name";
-
-		const expected = "Custom field name (custom field)";
-
-		const { label: actual } = prepareCustomFieldForDispatch( nameString );
-
-		expect( actual ).toEqual( expected );
-	} );
-} );
-
-describe( "prepareCustomTaxonomyForDispatch", () => {
-	it( "returns an object containing a name, label, descriptionName and a descriptionLabel", () => {
-		const nameString = "custom taxonomy name";
-
-		const expected = [ "name", "label", "descriptionName", "descriptionLabel" ].sort();
-
-		const actual = prepareCustomTaxonomyForDispatch( nameString );
-
-		expect( typeof actual ).toEqual( "object" );
-		expect( Object.keys( actual ).sort() ).toEqual( expected );
-	} );
-
-	it( "returns a name that is prefixed with 'ct_'", () => {
-		const nameString = "custom taxonomy name";
-
-		const expected = "ct_custom_taxonomy_name";
-
-		const { name: actual } = prepareCustomTaxonomyForDispatch( nameString );
-
-		expect( actual ).toEqual( expected );
-	} );
-
-	it( "returns a label with the first letter capitalized, no replaced spaces, and appended with (custom taxonomy)", () => {
-		const nameString = "custom taxonomy name";
-
-		const expected = "Custom taxonomy name (custom taxonomy)";
-
-		const { label: actual } = prepareCustomTaxonomyForDispatch( nameString );
-
-		expect( actual ).toEqual( expected );
-	} );
-
-	it( "returns a name for the description that is prefixed with 'ct_desc_'", () => {
-		const nameString = "custom taxonomy name";
-
-		const expected = "ct_custom_taxonomy_name";
-
-		const { name: actual } = prepareCustomTaxonomyForDispatch( nameString );
-
-		expect( actual ).toEqual( expected );
-	} );
-
-	it( "returns a label with the first letter capitalized, no replaced spaces, and appended with (custom taxonomy)", () => {
-		const nameString = "custom taxonomy name";
-
-		const expected = "Custom taxonomy name (custom taxonomy)";
-
-		const { label: actual } = prepareCustomTaxonomyForDispatch( nameString );
-
-		expect( actual ).toEqual( expected );
-	} );
-} );
-
-describe( "mapCustomFields", () => {
-	const replaceVars = {
-		replaceVar1: "replaceValue1",
-		replaceVar2: "replaceValue2",
-		replaceVar3: "replaceValue3",
-		custom_fields: {
-			"i only have spaces": "value1",
-			"i_only_have_underscores": "value2",
-		},
-	};
-
-	const store = {
-		dispatch: jest.fn(),
-	};
-
-	it( "dispatches the SNIPPET_EDITOR_UPDATE_REPLACEMENT_VARIABLE action to redux", () => {
-		mapCustomFields( replaceVars, store );
-
-		expect( store.dispatch ).toHaveBeenCalledWith( expect.objectContaining( {
-			type: UPDATE_REPLACEMENT_VARIABLE,
-		} ) );
-	} );
-
-	it( "passes a label that contains ' (custom fields)'", () => {
-		mapCustomFields( replaceVars, store );
-
-		expect( store.dispatch ).toHaveBeenCalledWith( expect.objectContaining( {
-			label: expect.stringContaining( " (custom field)" ),
-		} ) );
-	} );
-
-	it( "passes a name that is prefixed with 'cf_'", () => {
-		mapCustomFields( replaceVars, store );
-
-		expect( store.dispatch ).toHaveBeenCalledWith( expect.objectContaining( {
-			name: expect.stringContaining( "cf_" ),
-		} ) );
-	} );
-
-	it( "removes the old custom_fields object from the replace_vars", () => {
-		const actual = mapCustomFields( replaceVars, store );
-
-		expect( actual ).not.toBe( expect.objectContaining( {
-			custom_fields: expect.any( Object ),
-		} ) );
-	} );
-} );
-
-describe( "mapCustomTaxonomies", () => {
-	const replaceVars = {
-		replaceVar1: "replaceValue1",
-		replaceVar2: "replaceValue2",
-		replaceVar3: "replaceValue3",
-		custom_taxonomies: {
-			customTaxOne: {
-				name: "customTaxOne",
-				description: "customTaxOneDescription",
-			},
-			customTaxTwo: {
-				name: "customTaxTwo",
-				description: "customTaxTwoDescription",
-			},
-		},
-	};
-
-	const store = {
-		dispatch: jest.fn(),
-	};
-
-	it( "dispatches the SNIPPET_EDITOR_UPDATE_REPLACEMENT_VARIABLE action to redux twice per custom taxonomy", () => {
-		const numberOfCustomTaxonomies = Object.keys( replaceVars.custom_taxonomies ).length;
-
-		mapCustomTaxonomies( replaceVars, store );
-
-		expect( store.dispatch ).toHaveBeenCalledWith( expect.objectContaining( {
-			type: UPDATE_REPLACEMENT_VARIABLE,
-		} ) );
-		expect( store.dispatch ).toHaveBeenCalledTimes( numberOfCustomTaxonomies * 2 );
-	} );
-
-	it( "passes a label that contains ' (custom taxonomies)'", () => {
-		mapCustomTaxonomies( replaceVars, store );
-
-		expect( store.dispatch ).toHaveBeenCalledWith( expect.objectContaining( {
-			label: expect.stringContaining( " (custom taxonomy)" ),
-		} ) );
-	} );
-
-	it( "passes a name that is prefixed with 'ct_'", () => {
-		mapCustomTaxonomies( replaceVars, store );
-
-		expect( store.dispatch ).toHaveBeenCalledWith( expect.objectContaining( {
-			name: expect.stringContaining( "ct_" ),
-		} ) );
-	} );
-
-	it( "removes the old custom_taxonomies object from the replace_vars", () => {
-		const actual = mapCustomTaxonomies( replaceVars, store );
-
-		expect( actual ).not.toBe( expect.objectContaining( {
-			custom_taxonomies: expect.any( Object ),
-		} ) );
-=======
->>>>>>> 751d4247
 	} );
 } );