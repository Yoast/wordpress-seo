--- conflicted
+++ resolved
@@ -9,21 +9,6 @@
 	it( "maps the state to the props", () => {
 		const state = {
 			activeKeyword: "active",
-<<<<<<< HEAD
-=======
-			analysis: {
-				seo: {
-					active: [
-						{ _identifier: "metaDescriptionLength", max: 156, actual: 11, score: 6 },
-						{ _identifier: "titleWidth", max: 600, actual: 400, score: 6 } ],
-				},
-			},
-			documentData: {
-				content: "",
-				excerpt: "",
-				title: "",
-			},
->>>>>>> 2716f139
 			snippetEditor: {
 				mode: "desktop",
 				data: {
