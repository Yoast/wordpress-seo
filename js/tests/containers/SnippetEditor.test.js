--- conflicted
+++ resolved
@@ -13,12 +13,8 @@
 				seo: {
 					active: [
 						{ _identifier: "metaDescriptionLength", max: 156, actual: 11, score: 6 },
-<<<<<<< HEAD
-						{ _identifier: "titleWidth", max: 600, actual: 400, score: 6 } ],
-=======
 						{ _identifier: "titleWidth", max: 600, actual: 400, score: 6 },
 					],
->>>>>>> e65afd09
 				},
 			},
 			snippetEditor: {
