--- conflicted
+++ resolved
@@ -1,9 +1,6 @@
 import "raf/polyfill";
 import "jest-styled-components";
-<<<<<<< HEAD
 import React from "react";
-=======
->>>>>>> e06fa6cb
 import Enzyme from "enzyme";
 import EnzymeAdapter from "enzyme-adapter-react-16";
 import { setLocaleData } from "@wordpress/i18n";
@@ -21,7 +18,6 @@
 	},
 }, "wordpress-seo" );
 
-<<<<<<< HEAD
 
 /* Setup react to be used like in WordPress. */
 global.React = React;
@@ -30,9 +26,8 @@
 		createElement,
 	},
 };
-=======
+
 global.wpApiSettings = {
 	nonce: "nonce",
 	root: "http://example.com",
-};
->>>>>>> e06fa6cb
+};