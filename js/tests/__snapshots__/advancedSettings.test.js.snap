// Jest Snapshot v1, https://goo.gl/fbAQLP

exports[`Advanced Settings should render if all data is present 1`] = `
Array [
  <input
    id="yoast_wpseo_meta-robots-noindex"
    type="hidden"
    value="0"
  />,
  <input
    id="yoast_wpseo_meta-robots-nofollow"
    type="hidden"
    value="0"
  />,
  <input
    id="yoast_wpseo_meta-robots-adv"
    type="hidden"
    value="nosnippet"
  />,
  <input
    id="yoast_wpseo_bctitle"
    type="hidden"
    value="Beautiful Title"
  />,
  <input
    id="yoast_wpseo_canonical"
    type="hidden"
    value="https://www.google.com"
  />,
<<<<<<< HEAD
  .c0 h2 > button {
  padding-left: 24px;
  padding-top: 24px;
}

.c0 h2 > button span > span {
  color: #A4286A;
  line-height: 1.2em;
}

.c0 h2 > button:focus {
  outline: none;
}

.c0 div[class^="Collapsible__Content"] {
  padding: 24px 0;
  margin: 0 24px;
  border-top: 1px solid rgba(0,0,0,0.2);
}

<div
    className="Collapsible__StyledContainer-sc-1ahsa22-1 Collapsible__StyledContainerTopLevel-sc-1ahsa22-2 jZWaqb c0"
=======
  <div
    className="Collapsible__StyledContainer-sc-1ahsa22-1 Collapsible__StyledContainerTopLevel-sc-1ahsa22-2 dvNeGK"
>>>>>>> bc5b679b
  >
    <h2
      className="Collapsible__StyledHeadingLevel-sc-1ahsa22-4 fytkxp"
    >
      <button
        aria-expanded={false}
<<<<<<< HEAD
        className="Button__BaseButton-sc-32rbq-4 Button-sc-32rbq-3 Button-sc-32rbq-1 Button-sc-32rbq-2 Button-sc-32rbq-0 nHkJq Collapsible__StyledIconsButton-sc-1ahsa22-3 ixEIcM"
=======
        className="Button__BaseButton-sc-32rbq-4 Button-sc-32rbq-3 Button-sc-32rbq-1 Button-sc-32rbq-2 Collapsible__StyledIconsButton-sc-1ahsa22-3 ixEIcM Button-sc-32rbq-0 glyHEG"
>>>>>>> bc5b679b
        id="collapsible-advanced-settings"
        onClick={[Function]}
        type="button"
      >
        <span
          className="SectionTitle__StyledTitleContainer-sc-1ijh58f-0 fOIIAL"
        >
          <span
            className="SectionTitle__StyledTitle-sc-1ijh58f-1 fPOBHq"
          >
            Advanced
          </span>
        </span>
        <svg
          aria-hidden={true}
          className="yoast-svg-icon yoast-svg-icon-chevron-down createSvgIconComponent__StyledSvg-sc-1h4gl3a-0 ebKEvD"
          fill="currentColor"
          focusable="false"
          role="img"
          size="24px"
          viewBox="0 0 24 24"
          xmlns="http://www.w3.org/2000/svg"
        >
          <g>
            <path
              d="M0,0h24v24H0V0z"
              fill="none"
            />
          </g>
          <g>
            <path
              d="M7.41,8.59L12,13.17l4.59-4.58L18,10l-6,6l-6-6L7.41,8.59z"
            />
          </g>
        </svg>
      </button>
    </h2>
  </div>,
]
`;<|MERGE_RESOLUTION|>--- conflicted
+++ resolved
@@ -27,7 +27,6 @@
     type="hidden"
     value="https://www.google.com"
   />,
-<<<<<<< HEAD
   .c0 h2 > button {
   padding-left: 24px;
   padding-top: 24px;
@@ -49,22 +48,14 @@
 }
 
 <div
-    className="Collapsible__StyledContainer-sc-1ahsa22-1 Collapsible__StyledContainerTopLevel-sc-1ahsa22-2 jZWaqb c0"
-=======
-  <div
-    className="Collapsible__StyledContainer-sc-1ahsa22-1 Collapsible__StyledContainerTopLevel-sc-1ahsa22-2 dvNeGK"
->>>>>>> bc5b679b
+    className="Collapsible__StyledContainer-sc-1ahsa22-1 c0 Collapsible__StyledContainerTopLevel-sc-1ahsa22-2 dvNeGK"
   >
     <h2
       className="Collapsible__StyledHeadingLevel-sc-1ahsa22-4 fytkxp"
     >
       <button
         aria-expanded={false}
-<<<<<<< HEAD
-        className="Button__BaseButton-sc-32rbq-4 Button-sc-32rbq-3 Button-sc-32rbq-1 Button-sc-32rbq-2 Button-sc-32rbq-0 nHkJq Collapsible__StyledIconsButton-sc-1ahsa22-3 ixEIcM"
-=======
         className="Button__BaseButton-sc-32rbq-4 Button-sc-32rbq-3 Button-sc-32rbq-1 Button-sc-32rbq-2 Collapsible__StyledIconsButton-sc-1ahsa22-3 ixEIcM Button-sc-32rbq-0 glyHEG"
->>>>>>> bc5b679b
         id="collapsible-advanced-settings"
         onClick={[Function]}
         type="button"
