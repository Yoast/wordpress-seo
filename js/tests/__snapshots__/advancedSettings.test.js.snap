// Jest Snapshot v1, https://goo.gl/fbAQLP

exports[`Advanced Settings should render if all data is present 1`] = `
Array [
  <input
    id="yoast_wpseo_meta-robots-noindex"
    type="hidden"
    value="0"
  />,
  <input
    id="yoast_wpseo_meta-robots-nofollow"
    type="hidden"
    value="0"
  />,
  <input
    id="yoast_wpseo_meta-robots-adv"
    type="hidden"
    value="nosnippet"
  />,
  <input
    id="yoast_wpseo_bctitle"
    type="hidden"
    value="Beautiful Title"
  />,
  <input
    id="yoast_wpseo_canonical"
    type="hidden"
    value="https://www.google.com"
  />,
<<<<<<< HEAD
  .c0 h2 > button {
  padding-left: 24px;
  padding-top: 24px;
}

.c0 h2 > button span > span {
  color: #A4286A;
  line-height: 1.2em;
}

.c0 h2 > button:focus {
  outline: none;
}

.c0 div[class^="Collapsible__Content"] {
  padding: 24px 0;
  margin: 0 24px;
  border-top: 1px solid rgba(0,0,0,0.2);
}

<div
    className="Collapsible__StyledContainer-sc-1ahsa22-1 Collapsible__StyledContainerTopLevel-sc-1ahsa22-2 jZWaqb c0"
=======
  <div
    className="Collapsible__StyledContainer-sc-1ahsa22-1 Collapsible__StyledContainerTopLevel-sc-1ahsa22-2 dvNeGK"
>>>>>>> e0875870
  >
    <h2
      className="Collapsible__StyledHeadingLevel-sc-1ahsa22-4 fytkxp"
    >
      <button
        aria-expanded={false}
        className="Button__BaseButton-sc-32rbq-4 Button-sc-32rbq-3 Button-sc-32rbq-1 Button-sc-32rbq-2 Collapsible__StyledIconsButton-sc-1ahsa22-3 ixEIcM Button-sc-32rbq-0 glyHEG"
        id="collapsible-advanced-settings"
        onClick={[Function]}
        type="button"
      >
        <span
          className="SectionTitle__StyledTitleContainer-sc-1ijh58f-0 fOIIAL"
        >
          <span
            className="SectionTitle__StyledTitle-sc-1ijh58f-1 fPOBHq"
          >
            Advanced
          </span>
        </span>
        <svg
          aria-hidden={true}
          className="yoast-svg-icon yoast-svg-icon-chevron-down createSvgIconComponent__StyledSvg-sc-1h4gl3a-0 ebKEvD"
          fill="currentColor"
          focusable="false"
          role="img"
          size="24px"
          viewBox="0 0 24 24"
          xmlns="http://www.w3.org/2000/svg"
        >
          <g>
            <path
              d="M0,0h24v24H0V0z"
              fill="none"
            />
          </g>
          <g>
            <path
              d="M7.41,8.59L12,13.17l4.59-4.58L18,10l-6,6l-6-6L7.41,8.59z"
            />
          </g>
        </svg>
      </button>
    </h2>
  </div>,
]
`;<|MERGE_RESOLUTION|>--- conflicted
+++ resolved
@@ -27,7 +27,6 @@
     type="hidden"
     value="https://www.google.com"
   />,
-<<<<<<< HEAD
   .c0 h2 > button {
   padding-left: 24px;
   padding-top: 24px;
@@ -50,10 +49,6 @@
 
 <div
     className="Collapsible__StyledContainer-sc-1ahsa22-1 Collapsible__StyledContainerTopLevel-sc-1ahsa22-2 jZWaqb c0"
-=======
-  <div
-    className="Collapsible__StyledContainer-sc-1ahsa22-1 Collapsible__StyledContainerTopLevel-sc-1ahsa22-2 dvNeGK"
->>>>>>> e0875870
   >
     <h2
       className="Collapsible__StyledHeadingLevel-sc-1ahsa22-4 fytkxp"
