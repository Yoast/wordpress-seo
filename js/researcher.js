var merge = require( "lodash/merge" );
var InvalidTypeError = require( "./errors/invalidType" );
var MissingArgument = require( "./errors/missingArgument" );
var isUndefined = require( "lodash/isUndefined" );
var isEmpty = require( "lodash/isEmpty" );

// Researches
var wordCountInText = require( "./researches/wordCountInText.js" );
var getLinkStatistics = require( "./researches/getLinkStatistics.js" );
var linkCount = require( "./researches/countLinks.js" );
var urlLength = require( "./researches/urlIsTooLong.js" );
var findKeywordInPageTitle = require( "./researches/findKeywordInPageTitle.js" );
var matchKeywordInSubheadings = require( "./researches/matchKeywordInSubheadings.js" );
var getKeywordDensity = require( "./researches/getKeywordDensity.js" );
var stopWordsInKeyword = require( "./researches/stopWordsInKeyword" );
var stopWordsInUrl = require( "./researches/stopWordsInUrl" );
var calculateFleschReading = require( "./researches/calculateFleschReading.js" );
var metaDescriptionLength = require( "./researches/metaDescriptionLength.js" );
var imageCount = require( "./researches/imageCountInText.js" );
var altTagCount = require( "./researches/imageAltTags.js" );
var keyphraseLength = require( "./researches/keyphraseLength" );
var metaDescriptionKeyword = require( "./researches/metaDescriptionKeyword.js" );
var keywordCountInUrl = require( "./researches/keywordCountInUrl" );
var findKeywordInFirstParagraph = require( "./researches/findKeywordInFirstParagraph.js" );
var pageTitleLength = require( "./researches/pageTitleLength.js" );
var wordComplexity = require( "./researches/getWordComplexity.js" );
var getParagraphLength = require( "./researches/getParagraphLength.js" );
var countSentencesFromText = require( "./researches/countSentencesFromText.js" );
var countSentencesFromDescription = require( "./researches/countSentencesFromDescription.js" );
var getSubheadingLength = require( "./researches/getSubheadingLength.js" );
var getSubheadingTextLengths = require( "./researches/getSubheadingTextLengths.js" );
var getSubheadingPresence = require( "./researches/getSubheadingPresence.js" );
var findTransitionWords = require( "./researches/findTransitionWords.js" );
var sentenceVariation = require( "./researches/sentenceVariation.js" );
<<<<<<< HEAD
var passiveVoice = require( "./researches/passiveVoice.js" );
=======
var getSentenceBeginnings = require( "./researches/getSentenceBeginnings.js" );
>>>>>>> c1c2da9d

/**
 * This contains all possible, default researches.
 * @param {Paper} paper The Paper object that is needed within the researches.
 * @constructor
 * @throws {InvalidTypeError} Parameter needs to be an instance of the Paper object.
 */
var Researcher = function( paper ) {
	this.setPaper( paper );

	this.defaultResearches = {
		"urlLength": urlLength,
		"wordCountInText": wordCountInText,
		"findKeywordInPageTitle": findKeywordInPageTitle,
		"calculateFleschReading": calculateFleschReading,
		"getLinkStatistics": getLinkStatistics,
		"linkCount": linkCount,
		"imageCount": imageCount,
		"altTagCount": altTagCount,
		"matchKeywordInSubheadings": matchKeywordInSubheadings,
		"getKeywordDensity": getKeywordDensity,
		"stopWordsInKeyword": stopWordsInKeyword,
		"stopWordsInUrl": stopWordsInUrl,
		"metaDescriptionLength": metaDescriptionLength,
		"keyphraseLength": keyphraseLength,
		"keywordCountInUrl": keywordCountInUrl,
		"firstParagraph": findKeywordInFirstParagraph,
		"metaDescriptionKeyword": metaDescriptionKeyword,
		"pageTitleLength": pageTitleLength,
		"wordComplexity": wordComplexity,
		"getParagraphLength": getParagraphLength,
		"countSentencesFromText": countSentencesFromText,
		"countSentencesFromDescription": countSentencesFromDescription,
		"getSubheadingLength": getSubheadingLength,
		"getSubheadingTextLengths": getSubheadingTextLengths,
		"getSubheadingPresence": getSubheadingPresence,
		"findTransitionWords": findTransitionWords,
		"sentenceVariation": sentenceVariation,
<<<<<<< HEAD
		"passiveVoice": passiveVoice
=======
		"getSentenceBeginnings": getSentenceBeginnings
>>>>>>> c1c2da9d
	};

	this.customResearches = {};
};

/**
 * Set the Paper associated with the Researcher.
 * @param {Paper} paper The Paper to use within the Researcher
 * @throws {InvalidTypeError} Parameter needs to be an instance of the Paper object.
 * @returns {void}
 */
Researcher.prototype.setPaper = function( paper ) {
	this.paper = paper;
};

/**
 * Add a custom research that will be available within the Researcher.
 * @param {string} name A name to reference the research by.
 * @param {function} research The function to be added to the Researcher.
 * @throws {MissingArgument} Research name cannot be empty.
 * @throws {InvalidTypeError} The research requires a valid Function callback.
 * @returns {void}
 */
Researcher.prototype.addResearch = function( name, research ) {
	if ( isUndefined( name ) || isEmpty( name ) ) {
		throw new MissingArgument( "Research name cannot be empty" );
	}

	if ( !( research instanceof Function ) ) {
		throw new InvalidTypeError( "The research requires a Function callback." );
	}

	this.customResearches[ name ] = research;
};

/**
 * Check wheter or not the research is known by the Researcher.
 * @param {string} name The name to reference the research by.
 * @returns {boolean} Whether or not the research is known by the Researcher
 */
Researcher.prototype.hasResearch = function( name ) {
	return Object.keys( this.getAvailableResearches() ).filter(
	function( research ) {
		return research === name;
	} ).length > 0;
};

/**
 * Return all available researches.
 * @returns {Object} An object containing all available researches.
 */
Researcher.prototype.getAvailableResearches = function() {
	return merge( this.defaultResearches, this.customResearches );
};

/**
 * Return the Research by name.
 * @param {string} name The name to reference the research by.
 * @returns {*} Returns the result of the research or false if research does not exist.
 * @throws {MissingArgument} Research name cannot be empty.
 */
Researcher.prototype.getResearch = function( name ) {
	if ( isUndefined( name ) || isEmpty( name ) ) {
		throw new MissingArgument( "Research name cannot be empty" );
	}

	if ( !this.hasResearch( name ) ) {
		return false;
	}

	return this.getAvailableResearches()[ name ]( this.paper );
};

module.exports = Researcher;<|MERGE_RESOLUTION|>--- conflicted
+++ resolved
@@ -32,11 +32,8 @@
 var getSubheadingPresence = require( "./researches/getSubheadingPresence.js" );
 var findTransitionWords = require( "./researches/findTransitionWords.js" );
 var sentenceVariation = require( "./researches/sentenceVariation.js" );
-<<<<<<< HEAD
 var passiveVoice = require( "./researches/passiveVoice.js" );
-=======
 var getSentenceBeginnings = require( "./researches/getSentenceBeginnings.js" );
->>>>>>> c1c2da9d
 
 /**
  * This contains all possible, default researches.
@@ -75,11 +72,8 @@
 		"getSubheadingPresence": getSubheadingPresence,
 		"findTransitionWords": findTransitionWords,
 		"sentenceVariation": sentenceVariation,
-<<<<<<< HEAD
-		"passiveVoice": passiveVoice
-=======
+		"passiveVoice": passiveVoice,
 		"getSentenceBeginnings": getSentenceBeginnings
->>>>>>> c1c2da9d
 	};
 
 	this.customResearches = {};
