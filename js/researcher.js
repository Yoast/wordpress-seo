--- conflicted
+++ resolved
@@ -1,6 +1,5 @@
 var Paper = require( "./values/Paper.js" );
 var merge = require( "lodash/object/merge" );
-var urlLength = require( "./analyses/isUrlTooLong.js" );
 var InvalidTypeError = require( "./errors/invalidType" );
 var MissingArgument = require( "./errors/missingArgument" );
 var isUndefined = require( "lodash/lang/isUndefined" );
@@ -9,6 +8,7 @@
 // assessments
 var wordCountInText = require( "./researches/wordCountInText.js" );
 var getLinkStatistics = require( "./analyses/getLinkStatistics.js" );
+var urlLength = require( "./analyses/isUrlTooLong.js" );
 
 /**
  * This contains all possible, default researches.
@@ -20,12 +20,8 @@
 	this.setPaper( paper );
 
 	this.defaultResearches = {
-<<<<<<< HEAD
-		"wordCount": wordCount,
 		"urlLength": urlLength,
-=======
 		"wordCountInText": wordCountInText,
->>>>>>> 6060471b
 		"getLinkStatistics": getLinkStatistics
 	};
 
