var Assessor = require( "./assessor.js" );

var fleschReadingEase = require( "./assessments/fleschReadingEaseAssessment.js" );
var paragraphTooLong = require( "./assessments/paragraphTooLongAssessment.js" );
var paragraphTooShort = require( "./assessments/paragraphTooShortAssessment.js" );
var sentenceLengthInText = require( "./assessments/sentenceLengthInTextAssessment.js" );
var sentenceLengthInDescription = require( "./assessments/sentenceLengthInDescriptionAssessment.js" );
var subHeadingLength = require( "./assessments/getSubheadingLengthAssessment.js" );
var subheadingDistributionTooLong = require( "./assessments/subheadingDistributionTooLongAssessment.js" );
var subheadingDistributionTooShort = require( "./assessments/subheadingDistributionTooShortAssessment.js" );
var getSubheadingPresence = require( "./assessments/subheadingPresenceAssessment.js" );
<<<<<<< HEAD
var transitionWords = require( "./assessments/transitionWordsAssessment.js" );
=======
var sentenceVariation = require( "./assessments/sentenceVariationAssessment.js" );
>>>>>>> 33d53313

/**
 * Creates the Assessor
 *
 * @param {object} i18n The i18n object used for translations.
 * @constructor
 */
var ContentAssessor = function( i18n ) {
	Assessor.call( this, i18n );
	this._assessments = {
		fleschReadingEase:              fleschReadingEase,
		getSubheadingPresence:          getSubheadingPresence,
		subheadingDistributionTooLong:  subheadingDistributionTooLong,
		subheadingDistributionTooShort: subheadingDistributionTooShort,
		subHeadingLength:               subHeadingLength,
		paragraphTooLong:               paragraphTooLong,
		paragraphTooShort:              paragraphTooShort,
		sentenceLengthInText:           sentenceLengthInText,
		sentenceLengthInDescription:    sentenceLengthInDescription,
<<<<<<< HEAD
		transitionWords:                transitionWords
=======
		sentenceVariation:              sentenceVariation
>>>>>>> 33d53313
	};
};

module.exports = ContentAssessor;

require( "util" ).inherits( module.exports, Assessor );
<|MERGE_RESOLUTION|>--- conflicted
+++ resolved
@@ -9,11 +9,8 @@
 var subheadingDistributionTooLong = require( "./assessments/subheadingDistributionTooLongAssessment.js" );
 var subheadingDistributionTooShort = require( "./assessments/subheadingDistributionTooShortAssessment.js" );
 var getSubheadingPresence = require( "./assessments/subheadingPresenceAssessment.js" );
-<<<<<<< HEAD
 var transitionWords = require( "./assessments/transitionWordsAssessment.js" );
-=======
 var sentenceVariation = require( "./assessments/sentenceVariationAssessment.js" );
->>>>>>> 33d53313
 
 /**
  * Creates the Assessor
@@ -33,11 +30,8 @@
 		paragraphTooShort:              paragraphTooShort,
 		sentenceLengthInText:           sentenceLengthInText,
 		sentenceLengthInDescription:    sentenceLengthInDescription,
-<<<<<<< HEAD
-		transitionWords:                transitionWords
-=======
+		transitionWords:                transitionWords,
 		sentenceVariation:              sentenceVariation
->>>>>>> 33d53313
 	};
 };
 
