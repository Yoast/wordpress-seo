var Assessor = require( "./assessor.js" );

var fleschReadingEase = require( "./assessments/fleschReadingEaseAssessment.js" );
var wordComplexity = require( "./assessments/wordComplexityAssessment.js" );
var paragraphTooLong = require( "./assessments/paragraphTooLongAssessment.js" );
var paragraphTooShort = require( "./assessments/paragraphTooShortAssessment.js" );
var sentenceLengthInText = require( "./assessments/sentenceLengthInTextAssessment.js" );
var sentenceLengthInDescription = require( "./assessments/sentenceLengthInDescriptionAssessment.js" );
var subHeadingLength = require( "./assessments/getSubheadingLengthAssessment.js" );
var subheadingDistributionTooLong = require( "./assessments/subheadingDistributionTooLongAssessment.js" );
var subheadingDistributionTooShort = require( "./assessments/subheadingDistributionTooShortAssessment.js" );
var getSubheadingPresence = require( "./assessments/subheadingPresenceAssessment.js" );
var transitionWords = require( "./assessments/transitionWordsAssessment.js" );
var sentenceVariation = require( "./assessments/sentenceVariationAssessment.js" );
var passiveVoice = require( "./assessments/passiveVoiceAssessment.js" );
var sentenceBeginnings = require( "./assessments/sentenceBeginningsAssessment.js" );

/**
 * Creates the Assessor
 *
 * @param {object} i18n The i18n object used for translations.
 * @constructor
 */
var ContentAssessor = function( i18n ) {
	Assessor.call( this, i18n );
<<<<<<< HEAD
	this._assessments = {
		fleschReadingEase:				fleschReadingEase,
		wordComplexity:					wordComplexity,
		getSubheadingPresence:			getSubheadingPresence,
		subheadingDistributionTooLong:	subheadingDistributionTooLong,
		subheadingDistributionTooShort:	subheadingDistributionTooShort,
		subHeadingLength:				subHeadingLength,
		paragraphTooLong:				paragraphTooLong,
		paragraphTooShort:				paragraphTooShort,
		sentenceLengthInText:			sentenceLengthInText,
		sentenceLengthInDescription:	sentenceLengthInDescription,
		transitionWords:				transitionWords,
		sentenceVariation:				sentenceVariation,
		sentenceBeginnings:				sentenceBeginnings,
		passiveVoice:					passiveVoice
	};
=======

	this._assessments = [
		fleschReadingEase,
		wordComplexity,
		getSubheadingPresence,
		subheadingDistributionTooLong,
		subheadingDistributionTooShort,
		subHeadingLength,
		paragraphTooLong,
		paragraphTooShort,
		sentenceLengthInText,
		sentenceLengthInDescription,
		transitionWords,
		sentenceVariation,
		sentenceBeginnings
	];
>>>>>>> 3eb12120
};

module.exports = ContentAssessor;

require( "util" ).inherits( module.exports, Assessor );
<|MERGE_RESOLUTION|>--- conflicted
+++ resolved
@@ -23,24 +23,6 @@
  */
 var ContentAssessor = function( i18n ) {
 	Assessor.call( this, i18n );
-<<<<<<< HEAD
-	this._assessments = {
-		fleschReadingEase:				fleschReadingEase,
-		wordComplexity:					wordComplexity,
-		getSubheadingPresence:			getSubheadingPresence,
-		subheadingDistributionTooLong:	subheadingDistributionTooLong,
-		subheadingDistributionTooShort:	subheadingDistributionTooShort,
-		subHeadingLength:				subHeadingLength,
-		paragraphTooLong:				paragraphTooLong,
-		paragraphTooShort:				paragraphTooShort,
-		sentenceLengthInText:			sentenceLengthInText,
-		sentenceLengthInDescription:	sentenceLengthInDescription,
-		transitionWords:				transitionWords,
-		sentenceVariation:				sentenceVariation,
-		sentenceBeginnings:				sentenceBeginnings,
-		passiveVoice:					passiveVoice
-	};
-=======
 
 	this._assessments = [
 		fleschReadingEase,
@@ -55,9 +37,9 @@
 		sentenceLengthInDescription,
 		transitionWords,
 		sentenceVariation,
-		sentenceBeginnings
+		sentenceBeginnings,
+		passiveVoice
 	];
->>>>>>> 3eb12120
 };
 
 module.exports = ContentAssessor;
