--- conflicted
+++ resolved
@@ -1,13 +1,11 @@
 var Assessor = require( "./assessor.js" );
 
 var fleschReadingEase = require( "./assessments/fleschReadingEaseAssessment.js" );
-<<<<<<< HEAD
+
 var paragraphTooLong = require( "./assessments/paragraphTooLongAssessment.js" );
 var paragraphTooShort = require( "./assessments/paragraphTooShortAssessment.js" );
-=======
 var subHeadingLength = require( "./assessments/getSubheadingLengthAssessment.js" );
 
->>>>>>> ced36490
 /**
  * Creates the Assessor
  *
@@ -18,12 +16,9 @@
 	Assessor.call( this, i18n );
 	this._assessments = {
 		fleschReadingEase:		fleschReadingEase,
-<<<<<<< HEAD
 		paragraphTooLong:		paragraphTooLong,
-		paragraphTooShort:		paragraphTooShort
-=======
+		paragraphTooShort:		paragraphTooShort,
 		subHeadingLength:		subHeadingLength
->>>>>>> ced36490
 	};
 };
 
