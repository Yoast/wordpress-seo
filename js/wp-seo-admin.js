jQuery(document).ready(function() {

	// events
	jQuery("#enablexmlsitemap").change(function() {
<<<<<<< HEAD
		var sitemapInfoBlock = jQuery("#sitemapinfo");
		if (jQuery("#enablexmlsitemap").is(':checked')) {
			sitemapInfoBlock.css("display","block");
		} else {
			sitemapInfoBlock.css("display","none");
		}
=======
		jQuery("#sitemapinfo").toggle(jQuery(this).is(':checked'));
>>>>>>> d4afc0b7
	}).change();

	jQuery("#cleanpermalinks").change(function() {
<<<<<<< HEAD
		var cleanPermalinksDiv = jQuery("#cleanpermalinksdiv");
		if (jQuery("#cleanpermalinks").is(':checked')) {
			cleanPermalinksDiv.css("display","block");
		} else {
			cleanPermalinksDiv.css("display","none");
		}
	}).change();		
=======
		jQuery("#cleanpermalinksdiv").toggle(jQuery(this).is(':checked'));
	}).change();

	jQuery('#wpseo-tabs a').click(function() {
		jQuery('#wpseo-tabs a').removeClass('nav-tab-active');
		jQuery('.wpseotab').removeClass('active');
	
		var id = jQuery(this).attr('id').replace('-tab','');
		jQuery('#' + id).addClass('active');
		jQuery(this).addClass('nav-tab-active');
	});

	// init
	var active_tab = window.location.hash.replace('#top#','');

	// default to first tab
	if ( active_tab == '' || active_tab == '#_=_') {
		active_tab = jQuery('.wpseotab').attr('id');
	}

	jQuery('#' + active_tab).addClass('active');
	jQuery('#' + active_tab + '-tab').addClass('nav-tab-active');
		
>>>>>>> d4afc0b7
});


// global functions
function setWPOption( option, newval, hide, nonce ) {
	jQuery.post(ajaxurl, { 
			action: 'wpseo_set_option', 
			option: option,
			newval: newval,
			_wpnonce: nonce 
		}, function(data) {
			if (data)
				jQuery('#'+hide).hide();
		}
	);
}

function wpseo_killBlockingFiles( nonce ) {
	jQuery.post( ajaxurl, {
		action: 'wpseo_kill_blocking_files',
		_ajax_nonce: nonce
	}, function(data) {
		if (data == 'success')
			jQuery('#blocking_files').hide();
		else
			jQuery('#block_files').html(data);
	});
<<<<<<< HEAD
}

jQuery(document).ready(function(){	
	var active_tab = window.location.hash.replace('#top#','');
	if ( active_tab == '' )
		active_tab = jQuery('.wpseotab').attr('id');
	jQuery('#'+active_tab).addClass('active');
	jQuery('#'+active_tab+'-tab').addClass('nav-tab-active');
	
	jQuery('#wpseo-tabs a').click(function() {
		jQuery('#wpseo-tabs a').removeClass('nav-tab-active');
		jQuery('.wpseotab').removeClass('active');
	
		var id = jQuery(this).attr('id').replace('-tab','');
		jQuery('#'+id).addClass('active');
		jQuery(this).addClass('nav-tab-active');
	});
});

/*jQuery(document).ready(function(){
	// Collapsible debug information on the settings pages
	jQuery('#wpseo-debug-info').accordion({
		active: false,
		collapsible: true,
		icons: {
			header: 'ui-icon-circle-triangle-e',
			activeHeader: 'ui-icon-circle-triangle-s'
		},
		heightStyle: 'content'
	});
});*/
=======
}
>>>>>>> d4afc0b7
<|MERGE_RESOLUTION|>--- conflicted
+++ resolved
@@ -2,28 +2,10 @@
 
 	// events
 	jQuery("#enablexmlsitemap").change(function() {
-<<<<<<< HEAD
-		var sitemapInfoBlock = jQuery("#sitemapinfo");
-		if (jQuery("#enablexmlsitemap").is(':checked')) {
-			sitemapInfoBlock.css("display","block");
-		} else {
-			sitemapInfoBlock.css("display","none");
-		}
-=======
 		jQuery("#sitemapinfo").toggle(jQuery(this).is(':checked'));
->>>>>>> d4afc0b7
 	}).change();
 
 	jQuery("#cleanpermalinks").change(function() {
-<<<<<<< HEAD
-		var cleanPermalinksDiv = jQuery("#cleanpermalinksdiv");
-		if (jQuery("#cleanpermalinks").is(':checked')) {
-			cleanPermalinksDiv.css("display","block");
-		} else {
-			cleanPermalinksDiv.css("display","none");
-		}
-	}).change();		
-=======
 		jQuery("#cleanpermalinksdiv").toggle(jQuery(this).is(':checked'));
 	}).change();
 
@@ -47,7 +29,6 @@
 	jQuery('#' + active_tab).addClass('active');
 	jQuery('#' + active_tab + '-tab').addClass('nav-tab-active');
 		
->>>>>>> d4afc0b7
 });
 
 
@@ -75,25 +56,7 @@
 		else
 			jQuery('#block_files').html(data);
 	});
-<<<<<<< HEAD
 }
-
-jQuery(document).ready(function(){	
-	var active_tab = window.location.hash.replace('#top#','');
-	if ( active_tab == '' )
-		active_tab = jQuery('.wpseotab').attr('id');
-	jQuery('#'+active_tab).addClass('active');
-	jQuery('#'+active_tab+'-tab').addClass('nav-tab-active');
-	
-	jQuery('#wpseo-tabs a').click(function() {
-		jQuery('#wpseo-tabs a').removeClass('nav-tab-active');
-		jQuery('.wpseotab').removeClass('active');
-	
-		var id = jQuery(this).attr('id').replace('-tab','');
-		jQuery('#'+id).addClass('active');
-		jQuery(this).addClass('nav-tab-active');
-	});
-});
 
 /*jQuery(document).ready(function(){
 	// Collapsible debug information on the settings pages
@@ -106,7 +69,4 @@
 		},
 		heightStyle: 'content'
 	});
-});*/
-=======
-}
->>>>>>> d4afc0b7
+});*/