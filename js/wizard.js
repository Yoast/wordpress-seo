--- conflicted
+++ resolved
@@ -224,17 +224,11 @@
 		return (
 			<div>
 				<ProgressIndicator totalSteps={this.stepCount} currentStepNumber={this.getCurrentStepNumber()} />
-				<Step ref='step' currentStep={this.state.currentStepId} components={this.props.components} id={step.id} title={step.title} fields={step.fields} />
+				<Step ref='step' currentStep={this.state.currentStepId} components={this.props.components} title={step.title} fields={step.fields} />
 				<button hidden={(
 					hidePreviousButton
 				) ? "hidden" : ""} onClick={this.setPreviousStep.bind( this )}>Previous
 				</button>
-<<<<<<< HEAD
-=======
-				<ProgressIndicator {...this.getProgress()} />
-				<Step ref='step' currentStep={this.state.currentStepId} components={this.props.components}
-				      title={step.title} fields={step.fields}/>
->>>>>>> b0ea0831
 				<button hidden={(
 					hideNextButton
 				) ? "hidden" : ""} onClick={this.setNextStep.bind( this )}>Next
