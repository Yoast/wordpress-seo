import React from "react";
import Step from "./step";
import ProgressIndicator from "./progressIndicator";
<<<<<<< HEAD

import PostJSON from "./helpers/postJSON";
=======
import Components from "./components";
import PostJSON from './helpers/postJSON';
>>>>>>> ba6dea5f

/**
 * The onboarding Wizard class.
 */
class Wizard extends React.Component {

	/**
	 * Initialize the steps and set the current stepId to the first step in the array
	 *
	 * @param {Object} props The values to work with.
	 */
	constructor( props ) {
		super( props );

		this.stepCount = Object.keys(this.props.steps).length;
		this.state = {
			isLoading: false,
			steps: this.parseSteps( props.steps ),
			currentStepId: this.getFirstStep( props.steps ),
		};
	}

	/**
	 * Sets the previous and next stepId for each step.
	 *
	 * @param {Object} steps The object containing the steps.
	 *
	 * @return {Object} The steps with added previous and next step.
	 */
	parseSteps( steps ) {
		let stepKeys = Object.keys( steps );

		// Only add previous and next if there is more than one step.
		if ( stepKeys.length < 2 ) {
			return steps;
		}

		let indexOfLastStep = stepKeys.length - 1;

		// Loop through the steps to set each previous step.
		for ( let stepKey in steps ) {
			let stepIndex = stepKeys.indexOf( stepKey );

			if ( stepIndex > 0 ){
				steps[ stepKey ].previous = stepKeys[stepIndex - 1];
			}

			if ( stepIndex > -1 && stepIndex < indexOfLastStep ){
				steps[ stepKey ].next = stepKeys[stepIndex + 1];
			}

			steps[ stepKey ]['fields'] =  this.parseFields( steps[ stepKey ]["fields"] )
		}

		return steps;
	}

	/**
	 * Gets the fields from the props.
	 *
	 * @param {Array} fieldsToGet
	 *
	 * @returns {Object}
	 */
	parseFields( fieldsToGet ) {
		let fields = {};

		fieldsToGet.forEach( ( fieldName ) => {
				if ( this.props.fields[ fieldName ] ) {
					fields[ fieldName ] = this.props.fields[ fieldName ];
				}
			}
		);

		return fields;
	}

	/**
	 * Sends the options for the current step via POST request to the back-end and sets the state to the target step
	 * when successful.
	 *
	 * @param {step} step The step to render after the current state is stored.
	 *
	 * @return {Promise}
	 */
	postStep( step ) {
		if ( ! step ) {
			return;
		}

		this.setState( { isLoading: true } );

		PostJSON(
			this.props.endpoint,
			this.getFieldsAsObject()
		)
		.then( this.handleSuccessful.bind( this, step ) )
		.catch( this.handleFailure.bind( this ) );
	}

	/**
	 * Returns the fields as an object.
	 *
	 * @returns {Object}
	 */
	getFieldsAsObject() {
		return JSON.stringify(
			this.refs.step.state.fieldValues[ this.state.currentStepId ]
		);

	}

	/**
	 * Gets the first step from the step object.
	 *
	 * @param {Object} steps The object containing the steps.
	 *
	 * @return {Object}  The first step object
	 */
	getFirstStep( steps ) {
		return Object.getOwnPropertyNames( steps )[0];
	}

	/**
	 * When the request is handled successfully.
	 *
	 * @param {string} step The next step to render.
	 */
	handleSuccessful( step ) {
		this.setState( {
			isLoading: false,
			currentStepId: step,
		} );
	}

	/**
	 * When the request is handled incorrect.
	 */
	handleFailure() {
		this.setState( {
			isLoading: false,
		} );
	}

	/**
	 * Updates the state to the next stepId in the wizard.
	 */
	setNextStep() {
		let currentStep = this.getCurrentStep();

		this.postStep( currentStep.next );
	}

	/**
	 * Updates the state to the previous stepId in the wizard.
	 */
	setPreviousStep() {
		let currentStep = this.getCurrentStep();

		this.postStep( currentStep.previous );
	}

	/**
	 * Gets the current stepId from the steps
	 */
	getCurrentStep() {
		return this.state.steps[ this.state.currentStepId ];
	}

	/**
	 * Gets the index number for a step from the array with step objects.
	 *
	 * @return {int} The step number when found, or 0 when the step is not found.
	 */
	getCurrentStepNumber() {
		let currentStep = this.state.currentStepId;
		let steps = Object.keys( this.state.steps );

		let stepNumber = steps.indexOf( currentStep );

		if ( stepNumber > - 1 ) {
			return stepNumber + 1;
		}

		return 0;
	}

	/**
	 * Renders the wizard.
	 *
	 * @return {JSX} The rendered step in the wizard.
	 */
	render() {
		let step = this.getCurrentStep();
		let hideNextButton = ! step.next;
		let hidePreviousButton = ! step.previous;

		return (
			<div>
				<ProgressIndicator totalSteps={this.stepCount} currentStepNumber={this.getCurrentStepNumber()} />
				<Step ref='step' currentStep={this.state.currentStepId} title={step.title} fields={step.fields} />
				<button hidden={(
					hidePreviousButton
				) ? "hidden" : ""} onClick={this.setPreviousStep.bind( this )}>Previous
				</button>
				<button hidden={(
					hideNextButton
				) ? "hidden" : ""} onClick={this.setNextStep.bind( this )}>Next
				</button>
				<div>{(this.state.isLoading) ? "Saving.." : ""}</div>
			</div>
		);
	}
}

Wizard.propTypes = {
	endpoint: React.PropTypes.string.isRequired,
	steps: React.PropTypes.object.isRequired,
	currentStepId: React.PropTypes.string,
	fields: React.PropTypes.object,
};

Wizard.defaultProps = {
	steps: [],
	fields: React.PropTypes.object,
};

export default Wizard<|MERGE_RESOLUTION|>--- conflicted
+++ resolved
@@ -1,13 +1,7 @@
 import React from "react";
 import Step from "./step";
 import ProgressIndicator from "./progressIndicator";
-<<<<<<< HEAD
-
 import PostJSON from "./helpers/postJSON";
-=======
-import Components from "./components";
-import PostJSON from './helpers/postJSON';
->>>>>>> ba6dea5f
 
 /**
  * The onboarding Wizard class.
