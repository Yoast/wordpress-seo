import React from 'react';
import Step from './step';
import ProgressIndicator from './progressIndicator';
import Components from './components';

import PostJSON from './helpers/postJSON';

/**
 * The onboarding Wizard class.
 */
class Wizard extends React.Component {

	/**
	 * Initialize the steps and set the current stepId to the first step in the array
	 *
	 * @param {Object} props The values to work with.
	 */
	constructor( props ) {
		super();

		this.props = props;

		this.state = {
			steps: this.parseSteps( props.steps ),
			currentStepId: this.getFirstStep( props.steps )
		};

		Object.assign( this.props.components, Components );
		Object.assign( this.props.components, props.customComponents );
	}

	/**
	 * Sets the previous and next stepId for each step.
	 *
	 * @param {Object} steps The object containing the steps.
	 *
	 * @return {Object} The steps with added previous and next step.
	 */
	parseSteps( steps ) {

		/**
		 * We are using this var because we need to set a next step for each step. We are adding the value at the
		 * beginning of the array. Results in an array like [ step 3, step 2, step 1 ].
		 *
		 * The next step will be set by popping the last value of the array and set it as the next one for the step
		 * we are looping through.
		 *
		 * @type {Array}
		 */
		var stepsReversed = [];

		var previous = null;

		// Loop through the steps to set each previous step.
		for ( let step in steps ) {
			if ( ! steps.hasOwnProperty( step ) ) {
				continue;
			}

			steps[ step ]['fields'] = this.parseFields( steps[ step ]['fields'] );

			steps[ step ].previous = previous;

			// Sets the previous var with current step.
			previous = step;

			// Adds the step to the reversed array.
			stepsReversed.unshift( step );
		}

		// We don't need 'first step'.
		stepsReversed.pop();

		// Loop through the steps to set each next step.
		for ( let step in steps ) {
			if ( ! steps.hasOwnProperty( step ) ) {
				continue;
			}

			steps[ step ].next = stepsReversed.pop();
		}

		return steps;
	}

	/**
	 * Gets the fields from the props.
	 *
	 * @param {Array} fieldsToGet
	 *
	 * @returns {Object}
	 */
	parseFields( fieldsToGet ) {
		let fields = {};

		fieldsToGet.forEach(
<<<<<<< HEAD
			function( fieldName ) {
				if ( this.props.fields[fieldName]  ) {
					fields[ fieldName ] =  this.props.fields[fieldName];
=======
			function ( fieldName ) {
				if ( this.props.fields[ fieldName ] ) {
					fields[ fieldName ] = this.props.fields[ fieldName ];
>>>>>>> 5c89aaef
				}
			}.bind( this )
		);

		return fields;
	}

<<<<<<< HEAD
=======
	/**
	 * Sends the options for the current step via POST request to the back-end and sets the state to the target step
	 * when successful.
	 *
	 * @param {step} step The step to render after the current state is stored.
	 *
	 * @return {Promise}
	 */
	postStep( step ) {
		if ( ! step ) {
			return;
		}

		this.setSaveState( 'Saving..' );

		PostJSON(
			this.props.endpoint,
			{ "test": "test-data" }
		)
		.then( this.handleSuccessful.bind( this, step ) )
		.catch( this.handleFailure.bind( this ) );
	}

	/**
	 * Shows/hides the saving status when performing a request.
	 *
	 * @param {string} text The status text to show.
	 */
	setSaveState( text ) {
		var $saveState = document.getElementById( "saveState" );
		$saveState.html( text );

		if ( text === '' ) {
			$saveState.hide();
			return;
		}
		$saveState.show();
	}

>>>>>>> 5c89aaef
	/**
	 * Gets the first step from the step object.
	 *
	 * @param {Object} steps The object containing the steps.
	 *
	 * @return {Object}  The first step object
	 */
	getFirstStep( steps ) {
		return Object.getOwnPropertyNames( steps )[0];
	}

	/**
	 * When the request is handled successfully.
	 *
	 * @param {string} step The next step to render.
	 */
	handleSuccessful( step ) {
		this.setSaveState( '' );
		this.setState( {
			currentStepId: step
		} );
	}

	/**
	 * When the request is handled incorrect.
	 */
	handleFailure() {
		this.setSaveState( '' );
	}

	/**
	 * Updates the state to the next stepId in the wizard.
	 */
	setNextStep() {
		let currentStep = this.getCurrentStep();

		this.postStep( currentStep.next );
	}

	/**
	 * Updates the state to the previous stepId in the wizard.
	 */
	setPreviousStep() {
		let currentStep = this.getCurrentStep();

		this.postStep( currentStep.previous );
	}

	/**
	 * Gets the current stepId from the steps
	 */
	getCurrentStep() {
		return this.state.steps[ this.state.currentStepId ];
	}

	/**
	 * Gets the current step and the total number of steps to determine the current progress trough the wizard.
	 *
	 * @return {{totalSteps: Number, currentStepNumber: (int|string)}}
	 * Returns an object containing the total number of steps in the wizard and the current step nummber in the process.
	 */
	getProgress() {
		return {
			totalSteps: Object.keys( this.state.steps ).length,
			currentStepNumber: this.getCurrentStepNumber()
		}
	}

	/**
	 * Gets the index number for a step from the array with step objects.
	 *
	 * @return {int} The step number when found, or 0 when the step is not found.
	 */
	getCurrentStepNumber() {
		let currentStep = this.state.currentStepId;
		let steps = Object.keys( this.state.steps );

		let stepNumber = steps.indexOf( currentStep );

		if ( stepNumber > - 1 ) {
			return stepNumber + 1;
		}

		return 0;
	}

	/**
	 * Renders the wizard.
	 *
	 * @return {JSX} The rendered step in the wizard.
	 */
	render() {
		let step = this.getCurrentStep();
		let hideNextButton = ! step.next;
		let hidePreviousButton = ! step.previous;

		return (
			<div>
				<div id="saveState" hidden="hidden"></div>
				<button hidden={(
					hidePreviousButton
				) ? "hidden" : ""} onClick={this.setPreviousStep.bind( this )}>Previous
				</button>
				<ProgressIndicator {...this.getProgress()} />
				<Step components={this.props.components} id={step.id} title={step.title} fields={step.fields}/>
				<button hidden={(
					hideNextButton
				) ? "hidden" : ""} onClick={this.setNextStep.bind( this )}>Next
				</button>
			</div>
		);
	}
}

Wizard.propTypes = {
	endpoint: React.PropTypes.string.isRequired,
	steps: React.PropTypes.object,
	currentStepId: React.PropTypes.string,
	components: React.PropTypes.object,
	customComponents: React.PropTypes.object,
	fields: React.PropTypes.object
};

Wizard.defaultProps = {
	steps: [],
	customComponents: {},
	components: {},
	fields: React.PropTypes.object
};

export default Wizard<|MERGE_RESOLUTION|>--- conflicted
+++ resolved
@@ -94,24 +94,17 @@
 		let fields = {};
 
 		fieldsToGet.forEach(
-<<<<<<< HEAD
-			function( fieldName ) {
-				if ( this.props.fields[fieldName]  ) {
-					fields[ fieldName ] =  this.props.fields[fieldName];
-=======
 			function ( fieldName ) {
 				if ( this.props.fields[ fieldName ] ) {
 					fields[ fieldName ] = this.props.fields[ fieldName ];
->>>>>>> 5c89aaef
 				}
-			}.bind( this )
+			}
+			.bind( this )
 		);
 
 		return fields;
 	}
 
-<<<<<<< HEAD
-=======
 	/**
 	 * Sends the options for the current step via POST request to the back-end and sets the state to the target step
 	 * when successful.
@@ -142,16 +135,16 @@
 	 */
 	setSaveState( text ) {
 		var $saveState = document.getElementById( "saveState" );
-		$saveState.html( text );
+		$saveState.innerHTML =text;
 
 		if ( text === '' ) {
-			$saveState.hide();
+			$saveState.style.display = 'none';
 			return;
 		}
-		$saveState.show();
-	}
-
->>>>>>> 5c89aaef
+		
+		$saveState.style.display = 'block';
+	}
+
 	/**
 	 * Gets the first step from the step object.
 	 *
