--- conflicted
+++ resolved
@@ -94,7 +94,7 @@
 		let fields = {};
 
 		fieldsToGet.forEach(
-			function ( fieldName ) {
+			function( fieldName ) {
 				if ( this.props.fields[ fieldName ] ) {
 					fields[ fieldName ] = this.props.fields[ fieldName ];
 				}
@@ -122,33 +122,22 @@
 
 		PostJSON(
 			this.props.endpoint,
-<<<<<<< HEAD
-			this.getFieldsAsObject(),
-			function() {
-				this.setSaveState( '' );
-				this.setState( {
-					currentStepId: targetStep
-				} );
-			} .bind( this ),
-			function() {
-				this.setSaveState( '' );
-			}.bind( this )
-		);
-	}
-
-	/**
-	 * Returns the fields as an object.
-	 *
-	 * @returns {Object}
-	 */
-	getFieldsAsObject() {
-		return JSON.stringify( this.refs.step.state.fieldValues[ this.state.currentStepId ] );
-=======
-			{ "test": "test-data" }
+			this.getFieldsAsObject()
 		)
 		.then( this.handleSuccessful.bind( this, step ) )
 		.catch( this.handleFailure.bind( this ) );
->>>>>>> 235e1f90
+	}
+
+	/**
+	 * Returns the fiels as an object.
+	 *
+	 * @returns {Object}
+	 */
+	getFieldsAsObject() {
+		return JSON.stringify(
+			this.refs.step.state.fieldValues[ this.state.currentStepId ]
+		);
+
 	}
 
 	/**
@@ -156,26 +145,15 @@
 	 *
 	 * @param {string} text The status text to show.
 	 */
-<<<<<<< HEAD
-	setSaveState( state ) {
-		var $saveState = document.getElementById( "saveState" );
-		$saveState.innerHTML = state;
-
-		if ( state === '' ) {
-			$saveState.style.display = 'none';
-			return;
-		}
-=======
 	setSaveState( text ) {
 		var $saveState = document.getElementById( "saveState" );
-		$saveState.innerHTML =text;
+		$saveState.innerHTML = text;
 
 		if ( text === '' ) {
 			$saveState.style.display = 'none';
 			return;
 		}
-		
->>>>>>> 235e1f90
+
 		$saveState.style.display = 'block';
 	}
 
@@ -196,6 +174,7 @@
 	 * @param {string} step The next step to render.
 	 */
 	handleSuccessful( step ) {
+		console.log( step );
 		this.setSaveState( '' );
 		this.setState( {
 			currentStepId: step
@@ -282,12 +261,8 @@
 					hidePreviousButton
 				) ? "hidden" : ""} onClick={this.setPreviousStep.bind( this )}>Previous
 				</button>
-<<<<<<< HEAD
+				<ProgressIndicator {...this.getProgress()} />
 				<Step ref='step' currentStep={this.state.currentStepId} components={this.props.components} id={step.id} title={step.title} fields={step.fields} />
-=======
-				<ProgressIndicator {...this.getProgress()} />
-				<Step components={this.props.components} id={step.id} title={step.title} fields={step.fields}/>
->>>>>>> 235e1f90
 				<button hidden={(
 					hideNextButton
 				) ? "hidden" : ""} onClick={this.setNextStep.bind( this )}>Next
