import React from "react";
import Step from "./step";
import ProgressIndicator from "./progressIndicator";
import Components from "./components";
<<<<<<< HEAD
import PostJSON from './helpers/postJSON';
=======

import PostJSON from "./helpers/postJSON";
>>>>>>> c059a265

/**
 * The onboarding Wizard class.
 */
class Wizard extends React.Component {

	/**
	 * Initialize the steps and set the current stepId to the first step in the array
	 *
	 * @param {Object} props The values to work with.
	 */
	constructor( props ) {
		super();

		this.props = props;
		this.stepCount = Object.keys(this.props.steps).length;
		this.state = {
			isLoading: false,
			steps: this.parseSteps( props.steps ),
			currentStepId: this.getFirstStep( props.steps ),
		};

		Object.assign( this.props.components, Components );
		Object.assign( this.props.components, props.customComponents );
	}

	/**
	 * Sets the previous and next stepId for each step.
	 *
	 * @param {Object} steps The object containing the steps.
	 *
	 * @return {Object} The steps with added previous and next step.
	 */
	parseSteps( steps ) {

		/**
		 * We are using this var because we need to set a next step for each step. We are adding the value at the
		 * beginning of the array. Results in an array like [ step 3, step 2, step 1 ].
		 *
		 * The next step will be set by popping the last value of the array and set it as the next one for the step
		 * we are looping through.
		 *
		 * @type {Array}
		 */
		var stepsReversed = [];

		var previous = null;

		// Loop through the steps to set each previous step.
		for ( let step in steps ) {
			if ( ! steps.hasOwnProperty( step ) ) {
				continue;
			}

			steps[ step ]['fields'] = this.parseFields( steps[ step ]['fields'] );

			steps[ step ].previous = previous;

			// Sets the previous var with current step.
			previous = step;

			// Adds the step to the reversed array.
			stepsReversed.unshift( step );
		}

		// We don't need 'first step'.
		stepsReversed.pop();

		// Loop through the steps to set each next step.
		for ( let step in steps ) {
			if ( ! steps.hasOwnProperty( step ) ) {
				continue;
			}

			steps[ step ].next = stepsReversed.pop();
		}

		return steps;
	}

	/**
	 * Gets the fields from the props.
	 *
	 * @param {Array} fieldsToGet
	 *
	 * @returns {Object}
	 */
	parseFields( fieldsToGet ) {
		let fields = {};

		fieldsToGet.forEach(
			function ( fieldName ) {
				if ( this.props.fields[ fieldName ] ) {
					fields[ fieldName ] = this.props.fields[ fieldName ];
				}
			}
				.bind( this )
		);

		return fields;
	}

	/**
	 * Sends the options for the current step via POST request to the back-end and sets the state to the target step
	 * when successful.
	 *
	 * @param {step} step The step to render after the current state is stored.
	 *
	 * @return {Promise}
	 */
	postStep( step ) {
		if ( ! step ) {
			return;
		}

		this.setState( { isLoading: true } );

		PostJSON(
			this.props.endpoint,
			this.getFieldsAsObject()
		)
			.then( this.handleSuccessful.bind( this, step ) )
			.catch( this.handleFailure.bind( this ) );
	}

	/**
	 * Returns the fields as an object.
	 *
	 * @returns {Object}
	 */
	getFieldsAsObject() {
		return JSON.stringify(
			this.refs.step.state.fieldValues[ this.state.currentStepId ]
		);

	}

	/**
	 * Gets the first step from the step object.
	 *
	 * @param {Object} steps The object containing the steps.
	 *
	 * @return {Object}  The first step object
	 */
	getFirstStep( steps ) {
		return Object.getOwnPropertyNames( steps )[ 0 ];
	}

	/**
	 * When the request is handled successfully.
	 *
	 * @param {string} step The next step to render.
	 */
	handleSuccessful( step ) {
		this.setState( {
			isLoading: false,
			currentStepId: step,
		} );
	}

	/**
	 * When the request is handled incorrect.
	 */
	handleFailure() {
		this.setState( {
			isLoading: false,
		} );
	}

	/**
	 * Updates the state to the next stepId in the wizard.
	 */
	setNextStep() {
		let currentStep = this.getCurrentStep();

		this.postStep( currentStep.next );
	}

	/**
	 * Updates the state to the previous stepId in the wizard.
	 */
	setPreviousStep() {
		let currentStep = this.getCurrentStep();

		this.postStep( currentStep.previous );
	}

	/**
	 * Gets the current stepId from the steps
	 */
	getCurrentStep() {
		return this.state.steps[ this.state.currentStepId ];
	}

	/**
	 * Gets the current step and the total number of steps to determine the current progress trough the wizard.
	 *
	 * @return {{totalSteps: Number, currentStepNumber: (int|string)}}
	 * Returns an object containing the total number of steps in the wizard and the current step nummber in the process.
	 */
	getProgress() {
		return {
			totalSteps: Object.keys( this.state.steps ).length,
			currentStepNumber: this.getCurrentStepNumber(),
		}
	}

	/**
	 * Gets the index number for a step from the array with step objects.
	 *
	 * @return {int} The step number when found, or 0 when the step is not found.
	 */
	getCurrentStepNumber() {
		let currentStep = this.state.currentStepId;
		let steps = Object.keys( this.state.steps );

		let stepNumber = steps.indexOf( currentStep );

		if ( stepNumber > - 1 ) {
			return stepNumber + 1;
		}

		return 0;
	}

	/**
	 * Renders the wizard.
	 *
	 * @return {JSX} The rendered step in the wizard.
	 */
	render() {
		let step = this.getCurrentStep();
		let hideNextButton = ! step.next;
		let hidePreviousButton = ! step.previous;

		return (
			<div>
				<div>{(this.state.isLoading) ? "Saving.." : ""}</div>

				<button hidden={(
					hidePreviousButton
				) ? "hidden" : ""} onClick={this.setPreviousStep.bind( this )}>Previous
				</button>

				<ProgressIndicator {...this.getProgress()} />
<<<<<<< HEAD

				<Step ref='step' currentStep={this.state.currentStepId} components={this.props.components} id={step.id}
				      title={step.title} fields={step.fields}/>

=======
				<Step ref='step' currentStep={this.state.currentStepId} components={this.props.components}
				      title={step.title} fields={step.fields}/>
>>>>>>> c059a265
				<button hidden={(
					hideNextButton
				) ? "hidden" : ""} onClick={this.setNextStep.bind( this )}>Next
				</button>
			</div>
		);
	}
}

Wizard.propTypes = {
	endpoint: React.PropTypes.string.isRequired,
	steps: React.PropTypes.object.isRequired,
	currentStepId: React.PropTypes.string,
	components: React.PropTypes.object,
	customComponents: React.PropTypes.object,
	fields: React.PropTypes.object,
};

Wizard.defaultProps = {
	customComponents: {},
	components: {},
	fields: React.PropTypes.object,
};

export default Wizard<|MERGE_RESOLUTION|>--- conflicted
+++ resolved
@@ -2,12 +2,7 @@
 import Step from "./step";
 import ProgressIndicator from "./progressIndicator";
 import Components from "./components";
-<<<<<<< HEAD
 import PostJSON from './helpers/postJSON';
-=======
-
-import PostJSON from "./helpers/postJSON";
->>>>>>> c059a265
 
 /**
  * The onboarding Wizard class.
@@ -253,15 +248,8 @@
 				</button>
 
 				<ProgressIndicator {...this.getProgress()} />
-<<<<<<< HEAD
-
-				<Step ref='step' currentStep={this.state.currentStepId} components={this.props.components} id={step.id}
-				      title={step.title} fields={step.fields}/>
-
-=======
 				<Step ref='step' currentStep={this.state.currentStepId} components={this.props.components}
 				      title={step.title} fields={step.fields}/>
->>>>>>> c059a265
 				<button hidden={(
 					hideNextButton
 				) ? "hidden" : ""} onClick={this.setNextStep.bind( this )}>Next
