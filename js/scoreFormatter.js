--- conflicted
+++ resolved
@@ -117,7 +117,6 @@
 };
 
 /**
-<<<<<<< HEAD
  * Divides the total score by ten and calls the scoreRating function.
  * @param {number|string} score
  * @returns {string} scoreRate
@@ -127,7 +126,9 @@
 		score = ( score / 10 );
 	}
 	return this.scoreRating( score );
-=======
+};
+
+/**
  * Returns a translated score description based on the textual score rating
  *
  * @param {string} scoreRating Textual score rating, can be retrieved with scoreRating from the actual score.
@@ -160,5 +161,4 @@
 	}
 
 	return scoreText;
->>>>>>> 9658393a
 };