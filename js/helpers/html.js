--- conflicted
+++ resolved
@@ -17,11 +17,7 @@
 var otherElementStartRegex = /^<([^>\s\/]+)[^>]*>$/;
 var otherElementEndRegex = /^<\/([^>\s]+)[^>]*>$/;
 
-<<<<<<< HEAD
-var contentRegex = /^[^<>]+$/;
-=======
 var contentRegex = /^[^<]+$/;
->>>>>>> d61b3cdc
 var greaterThanContentRegex = /^<[^><]*$/;
 
 var commentStartRegex = /^<!--$/;
