--- conflicted
+++ resolved
@@ -79,16 +79,11 @@
 	}
 
 	jQuery( document ).ready( function() {
-<<<<<<< HEAD
 		jQuery( '#wpseo-dismiss-about > .notice-dismiss' ).replaceWith( wpseoDismissLink( wpseoAdminGlobalL10n.dismiss_about_url ) );
 		jQuery( '#wpseo-dismiss-tagline-notice > .notice-dismiss' ).replaceWith( wpseoDismissLink( wpseoAdminGlobalL10n.dismiss_tagline_url ) );
 
 		jQuery( '.yoast-dismissible > .notice-dismiss' ).click( function() {
 			var $parentDiv = jQuery( this ).parent( '.yoast-dismissible' );
-=======
-		jQuery( '.yoast-dismissible' ).on( 'click', '.yoast-notice-dismiss', function() {
-			var $parentDiv = jQuery( this ).parent();
->>>>>>> 5a20ff08
 
 			// Deprecated, todo: remove when all notifiers have been implemented.
 			jQuery.post(
