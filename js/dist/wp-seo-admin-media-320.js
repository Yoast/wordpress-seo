(function e(t,n,r){function s(o,u){if(!n[o]){if(!t[o]){var a=typeof require=="function"&&require;if(!u&&a)return a(o,!0);if(i)return i(o,!0);var f=new Error("Cannot find module '"+o+"'");throw f.code="MODULE_NOT_FOUND",f}var l=n[o]={exports:{}};t[o][0].call(l.exports,function(e){var n=t[o][1][e];return s(n?n:e)},l,l.exports,e,t,n,r)}return n[o].exports}var i=typeof require=="function"&&require;for(var o=0;o<r.length;o++)s(r[o]);return s})({1:[function(require,module,exports){
"use strict";

/* global wpseoMediaL10n */
/* global wp */
/* jshint -W097 */
/* jshint -W003 */
/* jshint unused:false */

// Taken and adapted from http://www.webmaster-source.com/2013/02/06/using-the-wordpress-3-5-media-uploader-in-your-plugin-or-theme/
<<<<<<< HEAD
jQuery( document ).ready(
	function( $ ) {
		"use strict";
		if( typeof wp.media === "undefined" ) {
			return;
		}

		$( ".wpseo_image_upload_button" ).each( function( index, element ) {
			var wpseo_target_id = $( element ).attr( "id" ).replace( /_button$/, "" );
			var wpseo_custom_uploader = wp.media.frames.file_frame = wp.media( {
				title: wpseoMediaL10n.choose_image,
				button: { text: wpseoMediaL10n.choose_image },
				multiple: false,
			} );

			wpseo_custom_uploader.on( "select", function() {
				var attachment = wpseo_custom_uploader.state().get( "selection" ).first().toJSON();
				$( "#" + wpseo_target_id ).val( attachment.url );
			}
			);

			$( element ).click( function( e ) {
				e.preventDefault();
				wpseo_custom_uploader.open();
			} );
		} );
	}
);
=======
jQuery(document).ready(function ($) {
	"use strict";

	if (typeof wp.media === "undefined") {
		return;
	}

	$(".wpseo_image_upload_button").each(function (index, element) {
		var wpseo_target_id = $(element).attr("id").replace(/_button$/, "");
		var wpseo_custom_uploader = wp.media.frames.file_frame = wp.media({
			title: wpseoMediaL10n.choose_image,
			button: { text: wpseoMediaL10n.choose_image },
			multiple: false
		});

		wpseo_custom_uploader.on("select", function () {
			var attachment = wpseo_custom_uploader.state().get("selection").first().toJSON();
			$("#" + wpseo_target_id).val(attachment.url);
		});

		$(element).click(function (e) {
			e.preventDefault();
			wpseo_custom_uploader.open();
		});
	});
});
>>>>>>> 3bd8d63f

},{}]},{},[1]);<|MERGE_RESOLUTION|>--- conflicted
+++ resolved
@@ -8,36 +8,6 @@
 /* jshint unused:false */
 
 // Taken and adapted from http://www.webmaster-source.com/2013/02/06/using-the-wordpress-3-5-media-uploader-in-your-plugin-or-theme/
-<<<<<<< HEAD
-jQuery( document ).ready(
-	function( $ ) {
-		"use strict";
-		if( typeof wp.media === "undefined" ) {
-			return;
-		}
-
-		$( ".wpseo_image_upload_button" ).each( function( index, element ) {
-			var wpseo_target_id = $( element ).attr( "id" ).replace( /_button$/, "" );
-			var wpseo_custom_uploader = wp.media.frames.file_frame = wp.media( {
-				title: wpseoMediaL10n.choose_image,
-				button: { text: wpseoMediaL10n.choose_image },
-				multiple: false,
-			} );
-
-			wpseo_custom_uploader.on( "select", function() {
-				var attachment = wpseo_custom_uploader.state().get( "selection" ).first().toJSON();
-				$( "#" + wpseo_target_id ).val( attachment.url );
-			}
-			);
-
-			$( element ).click( function( e ) {
-				e.preventDefault();
-				wpseo_custom_uploader.open();
-			} );
-		} );
-	}
-);
-=======
 jQuery(document).ready(function ($) {
 	"use strict";
 
@@ -64,6 +34,5 @@
 		});
 	});
 });
->>>>>>> 3bd8d63f
 
 },{}]},{},[1]);