(function e(t,n,r){function s(o,u){if(!n[o]){if(!t[o]){var a=typeof require=="function"&&require;if(!u&&a)return a(o,!0);if(i)return i(o,!0);var f=new Error("Cannot find module '"+o+"'");throw f.code="MODULE_NOT_FOUND",f}var l=n[o]={exports:{}};t[o][0].call(l.exports,function(e){var n=t[o][1][e];return s(n?n:e)},l,l.exports,e,t,n,r)}return n[o].exports}var i=typeof require=="function"&&require;for(var o=0;o<r.length;o++)s(r[o]);return s})({1:[function(require,module,exports){
var AssessmentResult = require( "../values/AssessmentResult.js" );
var inRange = require( "lodash/inRange" );

/**
 * Calculates the assessment result based on the fleschReadingScore
 * @param {int} fleschReadingScore The score from the fleschReadingtest
 * @param {object} i18n The i18n-object used for parsing translations
 * @returns {object} object with score, resultText and note
 */
var calculateFleschReadingResult = function( fleschReadingScore, i18n ) {
	if ( fleschReadingScore > 90 ) {
		return {
			score: 9,
			resultText: i18n.dgettext( "js-text-analysis", "very easy" ),
			note: ""
		};
	}

	if ( inRange( fleschReadingScore, 80, 90 ) ) {
		return {
			score: 9,
			resultText:  i18n.dgettext( "js-text-analysis", "easy" ),
			note: ""
		};
	}

	if ( inRange( fleschReadingScore, 70, 80 ) ) {
		return {
			score: 8,
			resultText: i18n.dgettext( "js-text-analysis", "fairly easy" ),
			note: ""
		};
	}

	if ( inRange( fleschReadingScore, 60, 70 ) ) {
		return {
			score: 8,
			resultText: i18n.dgettext( "js-text-analysis", "ok" ),
			note: ""
		};
	}

	if ( inRange( fleschReadingScore, 50, 60 ) ) {
		return {
			score: 6,
			resultText: i18n.dgettext( "js-text-analysis", "fairly difficult" ),
			note: i18n.dgettext( "js-text-analysis", "Try to make shorter sentences to improve readability." )
		};
	}

	if ( inRange( fleschReadingScore, 30, 50 ) ) {
		return {
			score: 5,
			resultText: i18n.dgettext( "js-text-analysis", "difficult" ),
			note: i18n.dgettext( "js-text-analysis", "Try to make shorter sentences, using less difficult words to improve readability." )
		};
	}

	if ( fleschReadingScore < 30 ) {
		return {
			score: 4,
			resultText: i18n.dgettext( "js-text-analysis", "very difficult" ),
			note: i18n.dgettext( "js-text-analysis", "Try to make shorter sentences, using less difficult words to improve readability." )
		};
	}
};

/**
 * The assessment that runs the FleschReading on the paper.
 *
 * @param {object} paper The paper to run this assessment on
 * @param {object} researcher The researcher used for the assessment
 * @param {object} i18n The i18n-object used for parsing translations
 * @returns {object} an assessmentresult with the score and formatted text.
 */
var fleschReadingEaseAssessment = function( paper, researcher, i18n ) {
	var fleschReadingScore = researcher.getResearch( "calculateFleschReading" );

	/* translators: %1$s expands to the numeric flesch reading ease score, %2$s to a link to a Yoast.com article about Flesch ease reading score,
	 %3$s to the easyness of reading, %4$s expands to a note about the flesch reading score. */
	var text = i18n.dgettext( "js-text-analysis", "The copy scores %1$s in the %2$s test, which is considered %3$s to read. %4$s" );
	var url = "<a href='https://yoast.com/flesch-reading-ease-score/' target='new'>Flesch Reading Ease</a>";

	// scores must be between 0 and 100;
	if ( fleschReadingScore < 0 ) {
		fleschReadingScore = 0;
	}
	if ( fleschReadingScore > 100 ) {
		fleschReadingScore = 100;
	}

	var fleschReadingResult = calculateFleschReadingResult( fleschReadingScore, i18n );

	text = i18n.sprintf( text, fleschReadingScore, url, fleschReadingResult.resultText, fleschReadingResult.note );

	var assessmentResult =  new AssessmentResult();
	assessmentResult.setScore( fleschReadingResult.score );
	assessmentResult.setText( text );

	return assessmentResult;
};

module.exports = {
	identifier: "fleschReadingEase",
	getResult: fleschReadingEaseAssessment,
	isApplicable: function( paper ) {
		return ( paper.getLocale().indexOf( "en_" ) > -1 && paper.hasText() );
	}
};

},{"../values/AssessmentResult.js":106,"lodash/inRange":257}],2:[function(require,module,exports){
var AssessmentResult = require( "../values/AssessmentResult.js" );

/**
 * Returns a score and text based on the firstParagraph object.
 *
 * @param {object} firstParagraphMatches The object with all firstParagraphMatches.
 * @param {object} i18n The object used for translations
 * @returns {object} resultObject with score and text
 */
var calculateFirstParagraphResult = function( firstParagraphMatches, i18n ) {
	if ( firstParagraphMatches > 0 ) {
		return {
			score: 9,
			text: i18n.dgettext( "js-text-analysis", "The focus keyword appears in the first paragraph of the copy." )
		};
	}

	return {
		score: 3,
		text: i18n.dgettext( "js-text-analysis", "The focus keyword doesn\'t appear in the first paragraph of the copy. " +
			"Make sure the topic is clear immediately." )
	};
};

/**
 * Runs the findKeywordInFirstParagraph module, based on this returns an assessment result with score.
 *
 * @param {Paper} paper The paper to use for the assessment.
 * @param {object} researcher The researcher used for calling research.
 * @param {object} i18n The object used for translations
 * @returns {object} the Assessmentresult
 */
var introductionHasKeywordAssessment = function( paper, researcher, i18n ) {
	var firstParagraphMatches = researcher.getResearch( "firstParagraph" );
	var firstParagraphResult = calculateFirstParagraphResult( firstParagraphMatches, i18n );
	var assessmentResult = new AssessmentResult();

	assessmentResult.setScore( firstParagraphResult.score );
	assessmentResult.setText( firstParagraphResult.text );

	return assessmentResult;
};

module.exports = {
	identifier: "introductionKeyword",
	getResult: introductionHasKeywordAssessment,
	isApplicable: function( paper ) {
		return paper.hasKeyword();
	}
};

},{"../values/AssessmentResult.js":106}],3:[function(require,module,exports){
var AssessmentResult = require( "../values/AssessmentResult.js" );

/**
 * Assesses the keyphrase presence and length
 *
 * @param {Paper} paper The paper to use for the assessment.
 * @param {Researcher} researcher The researcher used for calling research.
 * @param {Jed} i18n The object used for translations
 * @returns {AssessmentResult} The result of this assessment
*/
function keyphraseAssessment( paper, researcher, i18n ) {
	var keyphraseLength = researcher.getResearch( "keyphraseLength" );

	var assessmentResult = new AssessmentResult();

	if ( !paper.hasKeyword() ) {
		assessmentResult.setScore( -999 );
		assessmentResult.setText( i18n.dgettext( "js-text-analysis", "No focus keyword was set for this page. " +
			"If you do not set a focus keyword, no score can be calculated." ) );
	} else if ( keyphraseLength > 10 ) {
		assessmentResult.setScore( 0 );
		assessmentResult.setText( i18n.dgettext( "js-text-analysis", "Your keyphrase is over 10 words, a keyphrase should be shorter." ) );
	}

	return assessmentResult;
}

module.exports = {
	identifier: "keyphraseLength",
	getResult: keyphraseAssessment
};

},{"../values/AssessmentResult.js":106}],4:[function(require,module,exports){
var AssessmentResult = require( "../values/AssessmentResult.js" );
var matchWords = require( "../stringProcessing/matchTextWithWord.js" );
var countWords = require( "../stringProcessing/countWords.js" );
var inRange = require( "lodash/inRange" );

/**
 * Returns the scores and text for keyword density
 *
 * @param {string} keywordDensity The keyword density
 * @param {object} i18n The i18n object used for translations
 * @param {number} keywordCount The number of times the keyword has been found in the text.
 * @returns {{score: number, text: *}} The assessment result
 */
var calculateKeywordDensityResult = function( keywordDensity, i18n, keywordCount ) {
	var score, text, max;

	var keywordDensityPercentage = keywordDensity.toFixed( 1 ) + "%";

	if ( keywordDensity > 3.5 ) {
		score = -50;

		/* translators: %1$s expands to the keyword density percentage, %2$d expands to the keyword count,
		%3$s expands to the maximum keyword density percentage. */
		text = i18n.dgettext( "js-text-analysis", "The keyword density is %1$s," +
			" which is way over the advised %3$s maximum;" +
			" the focus keyword was found %2$d times." );

		/* translators: This is the maximum keyword density, localize the number for your language (e.g. 2,5) */
		max = i18n.dgettext( "js-text-analysis", "2.5" ) + "%";

		text = i18n.sprintf( text, keywordDensityPercentage, keywordCount, max );
	}

	if ( inRange( keywordDensity, 2.5, 3.5 ) ) {
		score = -10;

		/* translators: %1$s expands to the keyword density percentage, %2$d expands to the keyword count,
		%3$s expands to the maximum keyword density percentage. */
		text = i18n.dgettext( "js-text-analysis", "The keyword density is %1$s," +
			" which is over the advised %3$s maximum;" +
			" the focus keyword was found %2$d times." );

		/* translators: This is the maximum keyword density, localize the number for your language (e.g. 2,5) */
		max = i18n.dgettext( "js-text-analysis", "2.5" ) + "%";

		text = i18n.sprintf( text, keywordDensityPercentage, keywordCount, max );
	}

	if ( inRange( keywordDensity, 0.5, 2.5 ) ) {
		score = 9;

		/* translators: %1$s expands to the keyword density percentage, %2$d expands to the keyword count. */
		text = i18n.dgettext( "js-text-analysis", "The keyword density is %1$s, which is great;" +
			" the focus keyword was found %2$d times." );

		text = i18n.sprintf( text, keywordDensityPercentage, keywordCount );
	}

	if ( inRange( keywordDensity, 0, 0.5 ) ) {
		score = 4;

		/* translators: %1$s expands to the keyword density percentage, %2$d expands to the keyword count. */
		text = i18n.dgettext( "js-text-analysis", "The keyword density is %1$s, which is a bit low;" +
			" the focus keyword was found %2$d times." );

		text = i18n.sprintf( text, keywordDensityPercentage, keywordCount );
	}

	return {
		score: score,
		text: text
	};
};

/**
 * Runs the getkeywordDensity module, based on this returns an assessment result with score.
 *
 * @param {object} paper The paper to use for the assessment.
 * @param {object} researcher The researcher used for calling research.
 * @param {object} i18n The object used for translations
 * @returns {object} the Assessmentresult
 */
var keywordDensityAssessment = function( paper, researcher, i18n ) {

	var keywordDensity = researcher.getResearch( "getKeywordDensity" );
	var keywordCount = matchWords( paper.getText(), paper.getKeyword(), paper.getLocale() );

	var keywordDensityResult = calculateKeywordDensityResult( keywordDensity, i18n, keywordCount );
	var assessmentResult = new AssessmentResult();

	assessmentResult.setScore( keywordDensityResult.score );
	assessmentResult.setText( keywordDensityResult.text );

	return assessmentResult;
};

module.exports = {
	identifier: "keywordDensity",
	getResult: keywordDensityAssessment,
	isApplicable: function( paper ) {
		return paper.hasText() && paper.hasKeyword() && countWords( paper.getText() ) >= 100;
	}
};

},{"../stringProcessing/countWords.js":77,"../stringProcessing/matchTextWithWord.js":92,"../values/AssessmentResult.js":106,"lodash/inRange":257}],5:[function(require,module,exports){
var AssessmentResult = require( "../values/AssessmentResult.js" );

/**
 * Calculate the score based on the amount of stop words in the keyword.
 * @param {number} stopWordCount The amount of stop words to be checked against.
 * @param {object} i18n The locale object.
 * @returns {object} The resulting score object.
 */
var calculateStopWordsCountResult = function( stopWordCount, i18n ) {

	if ( stopWordCount > 0 ) {
		return {
			score: 0,
			text: i18n.dngettext(
				"js-text-analysis",
				/* translators: %1$s opens a link to a Yoast article about stop words, %2$s closes the link */
				"Your focus keyword contains a stop word. This may or may not be wise depending on the circumstances. " +
				"Read %1$sthis article%2$s for more info.",
				"Your focus keyword contains %3$d stop words. This may or may not be wise depending on the circumstances. " +
				"Read %1$sthis article%2$s for more info.",
				stopWordCount
			)
		};
	}

	return {};
};

/**
 * Execute the Assessment and return a result.
 * @param {Paper} paper The Paper object to assess.
 * @param {Researcher} researcher The Researcher object containing all available researches.
 * @param {object} i18n The locale object.
 * @returns {AssessmentResult} The result of the assessment, containing both a score and a descriptive text.
 */
var keywordHasStopWordsAssessment = function( paper, researcher, i18n ) {
	var stopWords = researcher.getResearch( "stopWordsInKeyword" );
	var stopWordsResult = calculateStopWordsCountResult( stopWords.length, i18n );

	var assessmentResult = new AssessmentResult();
	assessmentResult.setScore( stopWordsResult.score );
	assessmentResult.setText( i18n.sprintf(
		stopWordsResult.text,
		"<a href='https://yoast.com/handling-stopwords/' target='new'>",
		"</a>",
		stopWords.length
	) );

	return assessmentResult;
};

module.exports = {
	identifier: "keywordStopWords",
	getResult: keywordHasStopWordsAssessment,
	isApplicable: function ( paper ) {
		return paper.hasKeyword();
	}
};

},{"../values/AssessmentResult.js":106}],6:[function(require,module,exports){
var AssessmentResult = require( "../values/AssessmentResult.js" );

/**
 * Returns the score and text for the description keyword match.
 * @param {number} keywordMatches The number of keyword matches in the description.
 * @param {object} i18n The i18n object used for translations.
 * @returns {Object} An object with values for the assessment result.
 */
var calculateKeywordMatchesResult = function( keywordMatches, i18n ) {
	if ( keywordMatches > 0 ) {
		return {
			score: 9,
			text: i18n.dgettext( "js-text-analysis", "The meta description contains the focus keyword." )
		};
	}
	if ( keywordMatches === 0 ) {
		return {
			score: 3,
			text: i18n.dgettext( "js-text-analysis", "A meta description has been specified, but it does not contain the focus keyword." )
		};
	}
	return {};
};

/**
 * Runs the metaDescription keyword module, based on this returns an assessment result with score.
 *
 * @param {object} paper The paper to use for the assessment.
 * @param {object} researcher The researcher used for calling research.
 * @param {object} i18n The object used for translations
 * @returns {object} the Assessmentresult
 */
var metaDescriptionHasKeywordAssessment = function( paper, researcher, i18n ) {
	var keywordMatches = researcher.getResearch( "metaDescriptionKeyword" );
	var descriptionLengthResult = calculateKeywordMatchesResult( keywordMatches, i18n );
	var assessmentResult = new AssessmentResult();

	assessmentResult.setScore( descriptionLengthResult.score );
	assessmentResult.setText( descriptionLengthResult.text );

	return assessmentResult;
};

module.exports = {
	identifier: "metaDescriptionKeyword",
	getResult: metaDescriptionHasKeywordAssessment,
	isApplicable: function ( paper ) {
		return paper.hasKeyword();
	}
};

},{"../values/AssessmentResult.js":106}],7:[function(require,module,exports){
var AssessmentResult = require( "../values/AssessmentResult.js" );

/**
 * Returns the score and text for the descriptionLength
 * @param {number} descriptionLength The length of the metadescription.
 * @param {object} i18n The i18n object used for translations.
 * @returns {Object} An object with values for the assessment result.
 */
var calculateDescriptionLengthResult = function( descriptionLength, i18n ) {
	var recommendedValue = 120;
	var maximumValue = 156;
	if ( descriptionLength === 0 ) {
		return {
			score: 1,
			text: i18n.dgettext( "js-text-analysis", "No meta description has been specified, " +
				"search engines will display copy from the page instead." )
		};
	}
	if ( descriptionLength <= recommendedValue ) {
		return {
			score: 6,
			text: i18n.sprintf( i18n.dgettext( "js-text-analysis", "The meta description is under %1$d characters, " +
				"however up to %2$d characters are available." ), recommendedValue, maximumValue )
		};
	}
	if ( descriptionLength > maximumValue ) {
		return {
			score: 6,
			text: i18n.sprintf( i18n.dgettext( "js-text-analysis", "The specified meta description is over %1$d characters. " +
				"Reducing it will ensure the entire description is visible." ), maximumValue )
		};
	}
	if ( descriptionLength >= recommendedValue && descriptionLength <= maximumValue ) {
		return {
			score: 9,
			text: i18n.dgettext( "js-text-analysis", "In the specified meta description, consider: " +
				"How does it compare to the competition? Could it be made more appealing?" )
		};
	}
};

/**
 * Runs the metaDescriptionLength module, based on this returns an assessment result with score.
 *
 * @param {object} paper The paper to use for the assessment.
 * @param {object} researcher The researcher used for calling research.
 * @param {object} i18n The object used for translations
 * @returns {object} the Assessmentresult
 */
var metaDescriptionLengthAssessment = function( paper, researcher, i18n ) {
	var descriptionLength = researcher.getResearch( "metaDescriptionLength" );
	var descriptionLengthResult = calculateDescriptionLengthResult( descriptionLength, i18n );
	var assessmentResult = new AssessmentResult();

	assessmentResult.setScore( descriptionLengthResult.score );
	assessmentResult.setText( descriptionLengthResult.text );

	return assessmentResult;
};

module.exports = {
	identifier: "metaDescriptionLength",
	getResult: metaDescriptionLengthAssessment
};

},{"../values/AssessmentResult.js":106}],8:[function(require,module,exports){
var AssessmentResult = require( "../values/AssessmentResult.js" );

/**
 * Returns a score and text based on the keyword matches object.
 *
 * @param {object} subHeadings The object with all subHeadings matches.
 * @param {object} i18n The object used for translations.
 * @returns {object} resultObject with score and text.
 */
var calculateKeywordMatchesResult = function( subHeadings, i18n ) {
	if ( subHeadings.matches === 0 ) {
		return {
			score: 6,
			text: i18n.dgettext( "js-text-analysis", "You have not used your focus keyword in any subheading (such as an H2) in your copy." )
		};
	}
	if ( subHeadings.matches >= 1 ) {
		return {
			score: 9,
			text: i18n.sprintf( i18n.dgettext( "js-text-analysis", "The focus keyword appears in %2$d (out of %1$d) subheadings in the copy. " +
				"While not a major ranking factor, this is beneficial." ), subHeadings.count, subHeadings.matches )
		};
	}
	return {};
};

/**
 * Runs the match keyword in subheadings module, based on this returns an assessment result with score.
 *
 * @param {object} paper The paper to use for the assessment.
 * @param {object} researcher The researcher used for calling research.
 * @param {object} i18n The object used for translations.
 * @returns {object} the Assessmentresult
 */
var subheadingsHaveKeywordAssessment = function( paper, researcher, i18n ) {
	var subHeadings = researcher.getResearch( "matchKeywordInSubheadings" );
	var subHeadingsResult = calculateKeywordMatchesResult( subHeadings, i18n );
	var assessmentResult = new AssessmentResult();

	assessmentResult.setScore( subHeadingsResult.score );
	assessmentResult.setText( subHeadingsResult.text );

	return assessmentResult;
};

module.exports = {
	identifier: "subheadingsKeyword",
	getResult: subheadingsHaveKeywordAssessment,
	isApplicable: function( paper ) {
		return paper.hasText() && paper.hasKeyword();
	}
};

},{"../values/AssessmentResult.js":106}],9:[function(require,module,exports){
var AssessmentResult = require( "../values/AssessmentResult.js" );
var inRange = require( "lodash/inRange" );

/**
 * Calculate the score based on the current word count.
 * @param {number} wordCount The amount of words to be checked against.
 * @param {object} i18n The locale object.
 * @returns {object} The resulting score object.
 */
var calculateWordCountResult = function( wordCount, i18n ) {
	if ( wordCount > 150 ) {
		return {
			score: 9,
			text: i18n.dngettext(
				"js-text-analysis",
				/* translators: %1$d expands to the number of words in the text, %2$s to the recommended minimum of words */
				"The text contains %1$d word, this is more than the %2$d word recommended minimum.",
				"The text contains %1$d words, this is more than the %2$d word recommended minimum.",
				wordCount
			)
		};
	}

	if ( inRange( wordCount, 125, 150 ) ) {
		return {
			score: 7,
			text: i18n.dngettext(
				"js-text-analysis",
				/* translators: %1$d expands to the number of words in the text, %2$s to the recommended minimum of words */
				"The text contains %1$d word, this is slightly below the %2$d word recommended minimum. Add a bit more copy.",
				"The text contains %1$d words, this is slightly below the %2$d word recommended minimum. Add a bit more copy.",
				wordCount
			)
		};
	}

	if ( inRange( wordCount, 100, 125 ) ) {
		return {
			score: 5,
			text: i18n.dngettext(
				"js-text-analysis",
				/* translators: %1$d expands to the number of words in the text, %2$d to the recommended minimum of words */
				"The text contains %1$d word, this is below the %2$d word recommended minimum. Add more useful content on this topic for readers.",
				"The text contains %1$d words, this is below the %2$d word recommended minimum. Add more useful content on this topic for readers.",
				wordCount
			)
		};
	}

	if ( inRange( wordCount, 50, 100 ) ) {
		return {
			score: -10,
			text: i18n.dngettext(
				"js-text-analysis",
				/* translators: %1$d expands to the number of words in the text, %2$d to the recommended minimum of words */
				"The text contains %1$d word, this is below the %2$d word recommended minimum. Add more useful content on this topic for readers.",
				"The text contains %1$d words, this is below the %2$d word recommended minimum. Add more useful content on this topic for readers.",
				wordCount
			)
		};
	}

	if ( inRange( wordCount, 0, 50 ) ) {
		return {
			score: -20,
			text: i18n.dngettext(
				"js-text-analysis",
				/* translators: %1$d expands to the number of words in the text */
				"The text contains %1$d word, this is far too low and should be increased.",
				"The text contains %1$d words, this is far too low and should be increased.",
				wordCount
			)
		};
	}
};

/**
 * Execute the Assessment and return a result.
 * @param {Paper} paper The Paper object to assess.
 * @param {Researcher} researcher The Researcher object containing all available researches.
 * @param {object} i18n The locale object.
 * @returns {AssessmentResult} The result of the assessment, containing both a score and a descriptive text.
 */
var taxonomyTextLengthAssessment = function( paper, researcher, i18n ) {
	var wordCount = researcher.getResearch( "wordCountInText" );
	var wordCountResult = calculateWordCountResult( wordCount, i18n );
	var assessmentResult = new AssessmentResult();

	assessmentResult.setScore( wordCountResult.score );
	assessmentResult.setText( i18n.sprintf( wordCountResult.text, wordCount, 150 ) );

	return assessmentResult;
};

module.exports = {
	identifier: "taxonomyTextLength",
	getResult: taxonomyTextLengthAssessment
};

},{"../values/AssessmentResult.js":106,"lodash/inRange":257}],10:[function(require,module,exports){
var AssessmentResult = require( "../values/AssessmentResult.js" );

var Mark = require( "../values/Mark.js" );
var addMark = require( "../markers/addMark.js" );

var map = require( "lodash/map" );

/**
 * Returns a score and text based on the number of links.
 *
 * @param {object} linkStatistics The object with all linkstatistics.
 * @param {object} i18n The object used for translations
 * @returns {object} resultObject with score and text
 */
var calculateLinkCountResult = function( linkStatistics, i18n ) {
	if ( linkStatistics.keyword.totalKeyword > 0 ) {
		return {
			score: 2,
			hasMarks: true,
			text: i18n.dgettext( "js-text-analysis", "You\'re linking to another page with the focus keyword you want this page to rank for. " +
				"Consider changing that if you truly want this page to rank." )
		};
	}
	return {};
};

/**
 * Runs the linkCount module, based on this returns an assessment result with score.
 *
 * @param {object} paper The paper to use for the assessment.
 * @param {object} researcher The researcher used for calling research.
 * @param {object} i18n The object used for translations
 * @returns {object} the Assessmentresult
 */
var textHasCompetingLinksAssessment = function( paper, researcher, i18n ) {
	var linkCount = researcher.getResearch( "getLinkStatistics" );

	var linkCountResult = calculateLinkCountResult( linkCount, i18n );
	var assessmentResult = new AssessmentResult();

	assessmentResult.setScore( linkCountResult.score );
	assessmentResult.setText( linkCountResult.text );
	assessmentResult.setHasMarks( linkCountResult.hasMarks );

	return assessmentResult;
};

/**
 * Mark the anchors.
 *
 * @param {Paper} paper The paper to use for the marking.
 * @param {Researcher} researcher The researcher to use.
 * @returns {Array} Array with all the marked anchors.
 */
var competingLinkMarker = function( paper, researcher ) {
	var competingLinks = researcher.getResearch( "getLinkStatistics" );

	return map( competingLinks.keyword.matchedAnchors, function( matchedAnchor ) {
		return new Mark( {
			original: matchedAnchor,
			marked: addMark( matchedAnchor )
		} );
	} );
};

module.exports = {
	identifier: "textCompetingLinks",
	getResult: textHasCompetingLinksAssessment,
	isApplicable: function ( paper ) {
		return paper.hasText() && paper.hasKeyword();
	},
	getMarks: competingLinkMarker
};

},{"../markers/addMark.js":32,"../values/AssessmentResult.js":106,"../values/Mark.js":107,"lodash/map":277}],11:[function(require,module,exports){
var AssessmentResult = require( "../values/AssessmentResult.js" );
var isEmpty = require( "lodash/isEmpty" );

/**
 * Calculate the score based on the current image count.
 * @param {number} imageCount The amount of images to be checked against.
 * @param {object} i18n The locale object.
 * @returns {object} The resulting score object.
 */
var calculateImageCountResult = function( imageCount, i18n ) {
	if ( imageCount === 0 ) {
		return {
			score: 3,
			text: i18n.dgettext( "js-text-analysis", "No images appear in this page, consider adding some as appropriate." )
		};
	}

	return {};
};

/**
 * Calculate the score based on the current image alt-tag count.
 * @param {object} altProperties An object containing the various alt-tags.
 * @param {object} i18n The locale object.
 * @returns {object} The resulting score object.
 */
var assessImages = function( altProperties, i18n ) {
	// Has alt-tag and keywords
	if ( altProperties.withAltKeyword > 0 ) {
		return {
			score: 9,
			text: i18n.dgettext( "js-text-analysis", "The images on this page contain alt attributes with the focus keyword." )
		};
	}

	// Has alt-tag, but no keywords and it's not okay
	if ( altProperties.withAltNonKeyword > 0 ) {
		return {
			score: 5,
			text: i18n.dgettext( "js-text-analysis", "The images on this page do not have alt attributes containing your focus keyword." )
		};
	}

	// Has alt-tag, but no keyword is set
	if ( altProperties.withAlt > 0 ) {
		return {
			score: 5,
			text: i18n.dgettext( "js-text-analysis", "The images on this page contain alt attributes." )
		};
	}

	// Has no alt-tag
	if ( altProperties.noAlt > 0 ) {
		return {
			score: 5,
			text: i18n.dgettext( "js-text-analysis", "The images on this page are missing alt attributes." )
		};
	}

	return {};
};

/**
 * Execute the Assessment and return a result.
 * @param {Paper} paper The Paper object to assess.
 * @param {Researcher} researcher The Researcher object containing all available researches.
 * @param {object} i18n The locale object.
 * @returns {AssessmentResult} The result of the assessment, containing both a score and a descriptive text.
 */
var textHasImagesAssessment = function( paper, researcher, i18n ) {
	var assessmentResult = new AssessmentResult();

	var imageCount = researcher.getResearch( "imageCount" );
	var imageCountResult = calculateImageCountResult( imageCount, i18n );

	if ( isEmpty( imageCountResult ) ) {
		var altTagCount = researcher.getResearch( "altTagCount" );
		var altTagCountResult = assessImages( altTagCount, i18n );

		assessmentResult.setScore( altTagCountResult.score );
		assessmentResult.setText( altTagCountResult.text );

		return assessmentResult;
	}

	assessmentResult.setScore( imageCountResult.score );
	assessmentResult.setText( imageCountResult.text );

	return assessmentResult;
};

module.exports = {
	identifier: "textImages",
	getResult: textHasImagesAssessment,
	isApplicable: function ( paper ) {
		return paper.hasText();
	}
};

},{"../values/AssessmentResult.js":106,"lodash/isEmpty":263}],12:[function(require,module,exports){
var AssessmentResult = require( "../values/AssessmentResult.js" );
var inRange = require( "lodash/inRange" );

/**
 * Calculate the score based on the current word count.
 * @param {number} wordCount The amount of words to be checked against.
 * @param {object} i18n The locale object.
 * @returns {object} The resulting score object.
 */
var calculateWordCountResult = function( wordCount, i18n ) {
	if ( wordCount > 300 ) {
		return {
			score: 9,
			text: i18n.dngettext(
				"js-text-analysis",
				/* translators: %1$d expands to the number of words in the text, %2$s to the recommended minimum of words */
				"The text contains %1$d word, which is more than the recommended minimum of %2$d word.",
				"The text contains %1$d words, which is more than the recommended minimum of %2$d words.",
				wordCount
			)
		};
	}

	if ( inRange( wordCount, 250, 300 ) ) {
		return {
			score: 7,
			text: i18n.dngettext(
				"js-text-analysis",
				/* translators: %1$d expands to the number of words in the text, %2$s to the recommended minimum of words */
				"The text contains %1$d word, which is slightly below the recommended minimum of %2$d word. Add a bit more copy.",
				"The text contains %1$d words, which is slightly below the recommended minimum of %2$d words. Add a bit more copy.",
				wordCount
			)
		};
	}

	if ( inRange( wordCount, 200, 250 ) ) {
		return {
			score: 5,
			text: i18n.dngettext(
				"js-text-analysis",
				/* translators: %1$d expands to the number of words in the text, %2$d to the recommended minimum of words */
				"The text contains %1$d word, which is below the recommended minimum of %2$d word. " +
				"Add more useful content on this topic for readers.",
				"The text contains %1$d words, which is below the recommended minimum of %2$d words. " +
				"Add more useful content on this topic for readers.",
				wordCount
			)
		};
	}

	if ( inRange( wordCount, 100, 200 ) ) {
		return {
			score: -10,
			text: i18n.dngettext(
				"js-text-analysis",
				/* translators: %1$d expands to the number of words in the text, %2$d to the recommended minimum of words */
				"The text contains %1$d word, which is below the recommended minimum of %2$d word. " +
				"Add more useful content on this topic for readers.",
				"The text contains %1$d words, which is below the recommended minimum of %2$d words. " +
				"Add more useful content on this topic for readers.",
				wordCount
			)
		};
	}

	if ( inRange( wordCount, 0, 100 ) ) {
		return {
			score: -20,
			text: i18n.dngettext(
				"js-text-analysis",
				/* translators: %1$d expands to the number of words in the text */
				"The text contains %1$d word, which is far too low. Increase the word count.",
				"The text contains %1$d words, which is far too low. Increase the word count.",
				wordCount
			)
		};
	}
};

/**
 * Execute the Assessment and return a result.
 * @param {Paper} paper The Paper object to assess.
 * @param {Researcher} researcher The Researcher object containing all available researches.
 * @param {object} i18n The locale object.
 * @returns {AssessmentResult} The result of the assessment, containing both a score and a descriptive text.
 */
var textLengthAssessment = function( paper, researcher, i18n ) {
	var wordCount = researcher.getResearch( "wordCountInText" );
	var wordCountResult = calculateWordCountResult( wordCount, i18n );
	var assessmentResult = new AssessmentResult();

	assessmentResult.setScore( wordCountResult.score );
	assessmentResult.setText( i18n.sprintf( wordCountResult.text, wordCount, 300 ) );

	return assessmentResult;
};

module.exports = {
	identifier: "textLength",
	getResult: textLengthAssessment
};

},{"../values/AssessmentResult.js":106,"lodash/inRange":257}],13:[function(require,module,exports){
var AssessmentResult = require( "../values/AssessmentResult.js" );
var isEmpty = require( "lodash/isEmpty" );

/**
 * Returns a score and text based on the linkStatistics object.
 *
 * @param {object} linkStatistics The object with all linkstatistics.
 * @param {object} i18n The object used for translations
 * @returns {object} resultObject with score and text
 */
var calculateLinkStatisticsResult = function( linkStatistics, i18n ) {
	if ( linkStatistics.total === 0 ) {
		return {
			score: 6,
			text: i18n.dgettext( "js-text-analysis", "No links appear in this page, consider adding some as appropriate." )
		};
	}

	if ( linkStatistics.externalNofollow === linkStatistics.total ) {
		return {
			score: 7,
			/* translators: %1$s expands the number of outbound links */
			text: i18n.sprintf( i18n.dgettext( "js-text-analysis", "This page has %1$s outbound link(s), all nofollowed." ),
				linkStatistics.externalNofollow )
		};
	}

	if ( linkStatistics.externalNofollow < linkStatistics.total ) {
		return {
			score: 8,
			/* translators: %1$s expands to the number of nofollow links, %2$s to the number of outbound links */
			text: i18n.sprintf( i18n.dgettext( "js-text-analysis", "This page has %1$s nofollowed link(s) and %2$s normal outbound link(s)." ),
				linkStatistics.externalNofollow, linkStatistics.externalDofollow )
		};
	}

	if ( linkStatistics.externalDofollow === linkStatistics.total ) {
		return {
			score: 9,
			/* translators: %1$s expands to the number of outbound links */
			text: i18n.sprintf( i18n.dgettext( "js-text-analysis", "This page has %1$s outbound link(s)." ), linkStatistics.externalTotal )
		};
	}
};

/**
 * Runs the getLinkStatistics module, based on this returns an assessment result with score.
 *
 * @param {object} paper The paper to use for the assessment.
 * @param {object} researcher The researcher used for calling research.
 * @param {object} i18n The object used for translations
 * @returns {object} the Assessmentresult
 */
var textHasLinksAssessment = function( paper, researcher, i18n ) {
	var linkStatistics = researcher.getResearch( "getLinkStatistics" );
	var assessmentResult = new AssessmentResult();
	if ( !isEmpty( linkStatistics ) ) {
		var linkStatisticsResult = calculateLinkStatisticsResult( linkStatistics, i18n );
		assessmentResult.setScore( linkStatisticsResult.score );
		assessmentResult.setText( linkStatisticsResult.text );
	}
	return assessmentResult;
};

module.exports = {
	identifier: "textLinks",
	getResult: textHasLinksAssessment,
	isApplicable: function ( paper ) {
		return paper.hasText();
	}
};

},{"../values/AssessmentResult.js":106,"lodash/isEmpty":263}],14:[function(require,module,exports){
var AssessmentResult = require( "../values/AssessmentResult.js" );

/**
 * Executes the pagetitle keyword assessment and returns an assessment result.
 * @param {Paper} paper The Paper object to assess.
 * @param {Researcher} researcher The Researcher object containing all available researches.
 * @param {object} i18n The locale object.
 * @returns {AssessmentResult} The result of the assessment with text and score
 */
var titleHasKeywordAssessment = function( paper, researcher, i18n ) {
	var keywordMatches = researcher.getResearch( "findKeywordInPageTitle" );
	var score, text;

	if ( keywordMatches.matches === 0 ) {
		score = 2;
		text = i18n.sprintf( i18n.dgettext( "js-text-analysis", "The focus keyword '%1$s' does not appear in the SEO title." ), paper.getKeyword() );
	}

	if ( keywordMatches.matches > 0 && keywordMatches.position === 0 ) {
		score = 9;
		text = i18n.dgettext( "js-text-analysis", "The SEO title contains the focus keyword, at the beginning which is considered " +
			"to improve rankings." );
	}

	if ( keywordMatches.matches > 0 && keywordMatches.position > 0 ) {
		score = 6;
		text = i18n.dgettext( "js-text-analysis", "The SEO title contains the focus keyword, but it does not appear at the beginning;" +
			" try and move it to the beginning." );
	}
	var assessmentResult = new AssessmentResult();

	assessmentResult.setScore( score );
	assessmentResult.setText( text );

	return assessmentResult;
};

module.exports = {
	identifier: "titleKeyword",
	getResult: titleHasKeywordAssessment,
	isApplicable: function ( paper ) {
		return paper.hasKeyword();
	}
};

},{"../values/AssessmentResult.js":106}],15:[function(require,module,exports){
var AssessmentResult = require( "../values/AssessmentResult.js" );
var inRange = require( "lodash/inRange" );

/**
 * Returns the score and text for the pageTitleLength
 * @param {number} pageTitleLength The length of the pageTitle.
 * @param {object} i18n The i18n object used for translations.
 * @returns {object} The result object.
 */
var calculatePageTitleLengthResult = function( pageTitleLength, i18n ) {
	var minLength = 35;
	var maxLength = 65;

	if ( inRange( pageTitleLength, 1, 35 ) ) {
		return {
			score: 6,
			text: i18n.sprintf(
				i18n.dngettext(
					"js-text-analysis",
					/* translators: %1$d expands to the number of characters in the page title,
					%2$d to the minimum number of characters for the title */
					"The page title contains %1$d character, which is less than the recommended minimum of %2$d characters. " +
					"Use the space to add keyword variations or create compelling call-to-action copy.",
					"The page title contains %1$d characters, which is less than the recommended minimum of %2$d characters. " +
					"Use the space to add keyword variations or create compelling call-to-action copy.",
				pageTitleLength ),
				pageTitleLength, minLength )
		};
	}

	if ( inRange( pageTitleLength, 35, 66 ) ) {
		return {
			score: 9,
			text: i18n.sprintf(
				i18n.dgettext(
					"js-text-analysis",
					/* translators: %1$d expands to the minimum number of characters in the page title, %2$d to the maximum number of characters */
					"The page title is between the %1$d character minimum and the recommended %2$d character maximum." ),
				minLength, maxLength )
		};
	}

	if ( pageTitleLength > maxLength ) {
		return {
			score: 6,
			text: i18n.sprintf(
				i18n.dngettext(
					"js-text-analysis",
					/* translators: %1$d expands to the number of characters in the page title, %2$d to the maximum number
					of characters for the title */
					"The page title contains %1$d character, which is more than the viewable limit of %2$d characters; " +
					"some words will not be visible to users in your listing.",
					"The page title contains %1$d characters, which is more than the viewable limit of %2$d characters; " +
					"some words will not be visible to users in your listing.",
					pageTitleLength ),
				pageTitleLength, maxLength )
		};
	}

	return {
		score: 1,
		text: i18n.dgettext( "js-text-analysis", "Please create a page title." )
	};
};

/**
 * Runs the pageTitleLength module, based on this returns an assessment result with score.
 *
 * @param {object} paper The paper to use for the assessment.
 * @param {object} researcher The researcher used for calling research.
 * @param {object} i18n The object used for translations
 * @returns {object} the Assessmentresult
 */
var titleLengthAssessment = function( paper, researcher, i18n ) {
	var pageTitleLength = researcher.getResearch( "pageTitleLength" );
	var pageTitleLengthResult = calculatePageTitleLengthResult( pageTitleLength, i18n );
	var assessmentResult = new AssessmentResult();

	assessmentResult.setScore( pageTitleLengthResult.score );
	assessmentResult.setText( pageTitleLengthResult.text );

	return assessmentResult;
};

module.exports = {
	identifier: "titleLength",
	getResult: titleLengthAssessment
};

},{"../values/AssessmentResult.js":106,"lodash/inRange":257}],16:[function(require,module,exports){
var AssessmentResult = require( "../values/AssessmentResult.js" );

/**
 * Calculate the score based on whether or not there's a keyword in the url.
 * @param {number} keywordsResult The amount of keywords to be checked against.
 * @param {object} i18n The locale object.
 * @returns {object} The resulting score object.
 */
var calculateUrlKeywordCountResult = function( keywordsResult, i18n ) {

	if ( keywordsResult > 0 ) {
		return {
			score: 9,
			text: i18n.dgettext( "js-text-analysis", "The focus keyword appears in the URL for this page." )
		};
	}

	return {
		score: 6,
		text: i18n.dgettext( "js-text-analysis", "The focus keyword does not appear in the URL for this page. " +
		                                         "If you decide to rename the URL be sure to check the old URL 301 redirects to the new one!" )
	};
};

/**
 * Execute the Assessment and return a result.
 * @param {Paper} paper The Paper object to assess.
 * @param {Researcher} researcher The Researcher object containing all available researches.
 * @param {object} i18n The locale object.
 * @returns {AssessmentResult} The result of the assessment, containing both a score and a descriptive text.
 */
var urlHasKeywordAssessment = function( paper, researcher, i18n ) {
	var keywords = researcher.getResearch( "keywordCountInUrl" );
	var keywordsResult = calculateUrlKeywordCountResult( keywords, i18n );

	var assessmentResult = new AssessmentResult();
	assessmentResult.setScore( keywordsResult.score );
	assessmentResult.setText( keywordsResult.text );

	return assessmentResult;
};

module.exports = {
	identifier: "urlKeyword",
	getResult: urlHasKeywordAssessment,
	isApplicable: function( paper ) {
		return paper.hasKeyword() && paper.hasUrl();
	}
};

},{"../values/AssessmentResult.js":106}],17:[function(require,module,exports){
var AssessmentResult = require( "../values/AssessmentResult.js" );

/**
 * The assessment that checks the url length
 *
 * @param {Paper} paper The paper to run this assessment on.
 * @param {object} researcher The researcher used for the assessment.
 * @param {object} i18n The i18n-object used for parsing translations.
 * @returns {object} an AssessmentResult with the score and the formatted text.
 */
var urlLengthAssessment = function( paper, researcher, i18n ) {
	var urlIsTooLong = researcher.getResearch( "urlLength" );
	var assessmentResult = new AssessmentResult();
	if ( urlIsTooLong ) {
		var score = 5;
		var text = i18n.dgettext( "js-text-analysis", "The slug for this page is a bit long, consider shortening it." );
		assessmentResult.setScore( score );
		assessmentResult.setText( text );
	}
	return assessmentResult;
};

module.exports = {
	identifier: "urlLength",
	getResult: urlLengthAssessment,
	isApplicable: function ( paper ) {
		return paper.hasUrl();
	}
};

},{"../values/AssessmentResult.js":106}],18:[function(require,module,exports){
var AssessmentResult = require( "../values/AssessmentResult.js" );

/**
 * Calculate the score based on the amount of stop words in the url.
 * @param {number} stopWordCount The amount of stop words to be checked against.
 * @param {object} i18n The locale object.
 * @returns {object} The resulting score object.
 */
var calculateUrlStopWordsCountResult = function( stopWordCount, i18n ) {

	if ( stopWordCount > 0 ) {
		return {
			score: 5,
			text: i18n.dngettext(
				"js-text-analysis",
				/* translators: %1$s opens a link to a wikipedia article about stop words, %2$s closes the link */
				"The slug for this page contains a %1$sstop word%2$s, consider removing it.",
				"The slug for this page contains %1$sstop words%2$s, consider removing them.",
				stopWordCount
			)
		};
	}

	return {};
};

/**
 * Execute the Assessment and return a result.
 * @param {Paper} paper The Paper object to assess.
 * @param {Researcher} researcher The Researcher object containing all available researches.
 * @param {object} i18n The locale object.
 * @returns {AssessmentResult} The result of the assessment, containing both a score and a descriptive text.
 */
var urlHasStopWordsAssessment = function( paper, researcher, i18n ) {
	var stopWords = researcher.getResearch( "stopWordsInUrl" );
	var stopWordsResult = calculateUrlStopWordsCountResult( stopWords.length, i18n );

	var assessmentResult = new AssessmentResult();
	assessmentResult.setScore( stopWordsResult.score );
	assessmentResult.setText( i18n.sprintf(
		stopWordsResult.text,
		/* translators: this link is referred to in the content analysis when a slug contains one or more stop words */
		"<a href='" + i18n.dgettext( "js-text-analysis", "http://en.wikipedia.org/wiki/Stop_words" ) + "' target='new'>",
		"</a>"
	) );

	return assessmentResult;
};

module.exports = {
	identifier: "urlStopWords",
	getResult: urlHasStopWordsAssessment
};

},{"../values/AssessmentResult.js":106}],19:[function(require,module,exports){
var Researcher = require( "./researcher.js" );
var MissingArgument = require( "./errors/missingArgument" );
var removeDuplicateMarks = require( "./markers/removeDuplicateMarks" );
var AssessmentResult = require( "./values/AssessmentResult.js" );
var showTrace = require( "./helpers/errors.js" ).showTrace;

var isUndefined = require( "lodash/isUndefined" );
var isFunction = require( "lodash/isFunction" );
var forEach = require( "lodash/forEach" );
var filter = require( "lodash/filter" );
var map = require( "lodash/map" );
var findIndex = require( "lodash/findIndex" );
var find = require( "lodash/find" );

var ScoreRating = 9;

/**
 * Creates the Assessor
 *
 * @param {Object} i18n The i18n object used for translations.
 * @param {Object} options The options for this assessor.
 * @param {Object} options.marker The marker to pass the list of marks to.
 *
 * @constructor
 */
var Assessor = function( i18n, options ) {
	this.setI18n( i18n );
	this._assessments = [];

	this._options = options || {};
};

/**
 * Checks if the i18n object is defined and sets it.
 * @param {Object} i18n The i18n object used for translations.
 * @throws {MissingArgument} Parameter needs to be a valid i18n object.
 */
Assessor.prototype.setI18n = function( i18n ) {
	if ( isUndefined( i18n ) ) {
		throw new MissingArgument( "The assessor requires an i18n object." );
	}
	this.i18n = i18n;
};

/**
 * Gets all available assessments.
 * @returns {object} assessment
 */
Assessor.prototype.getAvailableAssessments = function() {
	return this._assessments;
};

/**
 * Checks whether or not the Assessment is applicable.
 * @param {Object} assessment The Assessment object that needs to be checked.
 * @param {Paper} paper The Paper object to check against.
 * @param {Researcher} [researcher] The Researcher object containing additional information.
 * @returns {boolean} Whether or not the Assessment is applicable.
 */
Assessor.prototype.isApplicable = function( assessment, paper, researcher ) {
	if ( assessment.hasOwnProperty( "isApplicable" ) ) {
		return assessment.isApplicable( paper, researcher );
	}

	return true;
};

/**
 * Determines whether or not an assessment has a marker
 *
 * @param {Object} assessment The assessment to check for.
 * @returns {boolean} Whether or not the assessment has a marker.
 */
Assessor.prototype.hasMarker = function( assessment ) {
	return isFunction( this._options.marker ) && assessment.hasOwnProperty( "getMarks" );
};

/**
 * Returns the specific marker for this assessor
 *
 * @returns {Function} The specific marker for this assessor.
 */
Assessor.prototype.getSpecificMarker = function() {
	return this._options.marker;
};

/**
 * Returns the paper that was most recently assessed
 *
 * @returns {Paper} The paper that was most recently assessed.
 */
Assessor.prototype.getPaper = function() {
	return this._lastPaper;
};

/**
 * Returns the marker for a given assessment, composes the specific marker with the assessment getMarks function.
 *
 * @param {Object} assessment The assessment for which we are retrieving the composed marker.
 * @param {Paper} paper The paper to retrieve the marker for.
 * @param {Researcher} researcher The researcher for the paper.
 * @returns {Function} A function that can mark the given paper according to the given assessment.
 */
Assessor.prototype.getMarker = function( assessment, paper, researcher ) {
	var specificMarker = this._options.marker;

	return function() {
		var marks = assessment.getMarks( paper, researcher );

		marks = removeDuplicateMarks( marks );

		specificMarker( paper, marks );
	};
};

/**
 * Runs the researches defined in the tasklist or the default researches.
 * @param {Paper} paper The paper to run assessments on.
 */
Assessor.prototype.assess = function( paper ) {
	var researcher = new Researcher( paper );
	var assessments = this.getAvailableAssessments();
	this.results = [];

	assessments = filter( assessments, function( assessment ) {
		return this.isApplicable( assessment, paper, researcher );
	}.bind( this ) );

	this.results = map( assessments, this.executeAssessment.bind( this, paper, researcher ) );

	this._lastPaper = paper;
};

/**
 * Executes an assessment and returns the AssessmentResult
 *
 * @param {Paper} paper The paper to pass to the assessment.
 * @param {Researcher} researcher The researcher to pass to the assessment.
 * @param {Object} assessment The assessment to execute.
 * @returns {AssessmentResult} The result of the assessment.
 */
Assessor.prototype.executeAssessment = function( paper, researcher, assessment ) {
	var result;

	try {
		result = assessment.getResult( paper, researcher, this.i18n );

		result.setIdentifier( assessment.identifier );

		if ( result.hasMarks() && this.hasMarker( assessment ) ) {
			result.setMarker( this.getMarker( assessment, paper, researcher ) );
		}
	} catch ( assessmentError ) {
		showTrace( assessmentError );

		result = new AssessmentResult();

		result.setScore( 0 );
		result.setText( this.i18n.sprintf(
			/* translators: %1$s expands to the name of the assessment. */
			this.i18n.dgettext( "js-text-analysis", "An error occured in the '%1$s' assessment" ),
			assessment.identifier,
			assessmentError
		) );
	}

	return result;
};

/**
 * Filters out all assessmentresults that have no score and no text.
 * @returns {Array<AssessmentResult>} The array with all the valid assessments.
 */
Assessor.prototype.getValidResults = function() {
	return filter( this.results, function( result ) {
		return this.isValidResult( result );
	}.bind( this ) );
};

/**
 * Returns if an assessmentResult is valid.
 * @param {object} assessmentResult The assessmentResult to validate.
 * @returns {boolean} whether or not the result is valid.
 */
Assessor.prototype.isValidResult = function( assessmentResult ) {
	return assessmentResult.hasScore() && assessmentResult.hasText();
};

/**
 * Returns the overallscore. Calculates the totalscore by adding all scores and dividing these
 * by the number of results times the ScoreRating.
 *
 * @returns {number} The overallscore
 */
Assessor.prototype.calculateOverallScore  = function() {
	var results = this.getValidResults();
	var totalScore = 0;

	forEach( results, function( assessmentResult ) {
		totalScore += assessmentResult.getScore();
	} );

	return Math.round( totalScore / ( results.length * ScoreRating ) * 100 );
};

/**
 * Register an assessment to add it to the internal assessments object.
 *
 * @param {string} name The name of the assessment.
 * @param {object} assessment The object containing function to run as an assessment and it's requirements.
 * @returns {boolean} Whether registering the assessment was successful.
 * @private
 */
Assessor.prototype.addAssessment = function( name, assessment ) {
	if ( !assessment.hasOwnProperty( "identifier" ) ) {
		assessment.identifier = name;
	}

	this._assessments.push( assessment );
	return true;
};

/**
 * Remove a specific Assessment from the list of Assessments.
 * @param {string} name The Assessment to remove from the list of assessments.
 */
Assessor.prototype.removeAssessment = function( name ) {
	var toDelete = findIndex( this._assessments, function( assessment ) {
		return assessment.hasOwnProperty( "identifier" ) && name === assessment.identifier;
	} );

	if ( -1 !== toDelete ) {
		this._assessments.splice( toDelete, 1 );
	}
};

/**
 * Returns an assessment by identifier
 *
 * @param {string} identifier The identifier of the assessment.
 * @returns {undefined|Object} The object if found, otherwise undefined.
 */
Assessor.prototype.getAssessment = function( identifier ) {
	return find( this._assessments, function( assessment ) {
		return assessment.hasOwnProperty( "identifier" ) && identifier === assessment.identifier;
	} );
};

module.exports = Assessor;

},{"./errors/missingArgument":28,"./helpers/errors.js":29,"./markers/removeDuplicateMarks":33,"./researcher.js":34,"./values/AssessmentResult.js":106,"lodash/filter":250,"lodash/find":251,"lodash/findIndex":252,"lodash/forEach":253,"lodash/isFunction":264,"lodash/isUndefined":274,"lodash/map":277}],20:[function(require,module,exports){
/** @module config/diacritics */

/**
 * Returns the diacritics map
 *
 * @returns {array} diacritics map
 */
module.exports = function() {
	return [
		{
			base: "a",
			letters: /[\u0061\u24D0\uFF41\u1E9A\u00E0\u00E1\u00E2\u1EA7\u1EA5\u1EAB\u1EA9\u00E3\u0101\u0103\u1EB1\u1EAF\u1EB5\u1EB3\u0227\u01E1\u00E4\u01DF\u1EA3\u00E5\u01FB\u01CE\u0201\u0203\u1EA1\u1EAD\u1EB7\u1E01\u0105\u2C65\u0250]/g
		},
		{ base: "aa", letters: /[\uA733]/g },
		{ base: "ae", letters: /[\u00E6\u01FD\u01E3]/g },
		{ base: "ao", letters: /[\uA735]/g },
		{ base: "au", letters: /[\uA737]/g },
		{ base: "av", letters: /[\uA739\uA73B]/g },
		{ base: "ay", letters: /[\uA73D]/g },
		{ base: "b", letters: /[\u0062\u24D1\uFF42\u1E03\u1E05\u1E07\u0180\u0183\u0253]/g },
		{
			base: "c",
			letters: /[\u0063\u24D2\uFF43\u0107\u0109\u010B\u010D\u00E7\u1E09\u0188\u023C\uA73F\u2184]/g
		},
		{
			base: "d",
			letters: /[\u0064\u24D3\uFF44\u1E0B\u010F\u1E0D\u1E11\u1E13\u1E0F\u0111\u018C\u0256\u0257\uA77A]/g
		},
		{ base: "dz", letters: /[\u01F3\u01C6]/g },
		{
			base: "e",
			letters: /[\u0065\u24D4\uFF45\u00E8\u00E9\u00EA\u1EC1\u1EBF\u1EC5\u1EC3\u1EBD\u0113\u1E15\u1E17\u0115\u0117\u00EB\u1EBB\u011B\u0205\u0207\u1EB9\u1EC7\u0229\u1E1D\u0119\u1E19\u1E1B\u0247\u025B\u01DD]/g
		},
		{ base: "f", letters: /[\u0066\u24D5\uFF46\u1E1F\u0192\uA77C]/g },
		{
			base: "g",
			letters: /[\u0067\u24D6\uFF47\u01F5\u011D\u1E21\u011F\u0121\u01E7\u0123\u01E5\u0260\uA7A1\u1D79\uA77F]/g
		},
		{
			base: "h",
			letters: /[\u0068\u24D7\uFF48\u0125\u1E23\u1E27\u021F\u1E25\u1E29\u1E2B\u1E96\u0127\u2C68\u2C76\u0265]/g
		},
		{ base: "hv", letters: /[\u0195]/g },
		{
			base: "i",
			letters: /[\u0069\u24D8\uFF49\u00EC\u00ED\u00EE\u0129\u012B\u012D\u00EF\u1E2F\u1EC9\u01D0\u0209\u020B\u1ECB\u012F\u1E2D\u0268\u0131]/g
		},
		{ base: "j", letters: /[\u006A\u24D9\uFF4A\u0135\u01F0\u0249]/g },
		{
			base: "k",
			letters: /[\u006B\u24DA\uFF4B\u1E31\u01E9\u1E33\u0137\u1E35\u0199\u2C6A\uA741\uA743\uA745\uA7A3]/g
		},
		{
			base: "l",
			letters: /[\u006C\u24DB\uFF4C\u0140\u013A\u013E\u1E37\u1E39\u013C\u1E3D\u1E3B\u017F\u0142\u019A\u026B\u2C61\uA749\uA781\uA747]/g
		},
		{ base: "lj", letters: /[\u01C9]/g },
		{ base: "m", letters: /[\u006D\u24DC\uFF4D\u1E3F\u1E41\u1E43\u0271\u026F]/g },
		{
			base: "n",
			letters: /[\u006E\u24DD\uFF4E\u01F9\u0144\u00F1\u1E45\u0148\u1E47\u0146\u1E4B\u1E49\u019E\u0272\u0149\uA791\uA7A5]/g
		},
		{ base: "nj", letters: /[\u01CC]/g },
		{
			base: "o",
			letters: /[\u006F\u24DE\uFF4F\u00F2\u00F3\u00F4\u1ED3\u1ED1\u1ED7\u1ED5\u00F5\u1E4D\u022D\u1E4F\u014D\u1E51\u1E53\u014F\u022F\u0231\u00F6\u022B\u1ECF\u0151\u01D2\u020D\u020F\u01A1\u1EDD\u1EDB\u1EE1\u1EDF\u1EE3\u1ECD\u1ED9\u01EB\u01ED\u00F8\u01FF\u0254\uA74B\uA74D\u0275]/g
		},
		{ base: "oi", letters: /[\u01A3]/g },
		{ base: "ou", letters: /[\u0223]/g },
		{ base: "oo", letters: /[\uA74F]/g },
		{ base: "p", letters: /[\u0070\u24DF\uFF50\u1E55\u1E57\u01A5\u1D7D\uA751\uA753\uA755]/g },
		{ base: "q", letters: /[\u0071\u24E0\uFF51\u024B\uA757\uA759]/g },
		{
			base: "r",
			letters: /[\u0072\u24E1\uFF52\u0155\u1E59\u0159\u0211\u0213\u1E5B\u1E5D\u0157\u1E5F\u024D\u027D\uA75B\uA7A7\uA783]/g
		},
		{
			base: "s",
			letters: /[\u0073\u24E2\uFF53\u00DF\u015B\u1E65\u015D\u1E61\u0161\u1E67\u1E63\u1E69\u0219\u015F\u023F\uA7A9\uA785\u1E9B]/g
		},
		{
			base: "t",
			letters: /[\u0074\u24E3\uFF54\u1E6B\u1E97\u0165\u1E6D\u021B\u0163\u1E71\u1E6F\u0167\u01AD\u0288\u2C66\uA787]/g
		},
		{ base: "tz", letters: /[\uA729]/g },
		{
			base: "u",
			letters: /[\u0075\u24E4\uFF55\u00F9\u00FA\u00FB\u0169\u1E79\u016B\u1E7B\u016D\u00FC\u01DC\u01D8\u01D6\u01DA\u1EE7\u016F\u0171\u01D4\u0215\u0217\u01B0\u1EEB\u1EE9\u1EEF\u1EED\u1EF1\u1EE5\u1E73\u0173\u1E77\u1E75\u0289]/g
		},
		{ base: "v", letters: /[\u0076\u24E5\uFF56\u1E7D\u1E7F\u028B\uA75F\u028C]/g },
		{ base: "vy", letters: /[\uA761]/g },
		{
			base: "w",
			letters: /[\u0077\u24E6\uFF57\u1E81\u1E83\u0175\u1E87\u1E85\u1E98\u1E89\u2C73]/g
		},
		{ base: "x", letters: /[\u0078\u24E7\uFF58\u1E8B\u1E8D]/g },
		{
			base: "y",
			letters: /[\u0079\u24E8\uFF59\u1EF3\u00FD\u0177\u1EF9\u0233\u1E8F\u00FF\u1EF7\u1E99\u1EF5\u01B4\u024F\u1EFF]/g
		},
		{
			base: "z",
			letters: /[\u007A\u24E9\uFF5A\u017A\u1E91\u017C\u017E\u1E93\u1E95\u01B6\u0225\u0240\u2C6C\uA763]/g
		}
	];
};

},{}],21:[function(require,module,exports){
/** @module config/removalWords */

/**
 * Returns an array with words that need to be removed
 *
 * @returns {array} removalWords Returns an array with words.
 */
module.exports = function() {
	return [ " a", " in", " an", " on", " for", " the", " and" ];
};

},{}],22:[function(require,module,exports){
/** @module config/stopwords */

/**
 * Returns an array with stopwords to be used by the analyzer.
 *
 * @returns {Array} stopwords The array filled with stopwords.
 */
module.exports = function() {
	return [ "a", "about", "above", "after", "again", "against", "all", "am", "an", "and", "any", "are", "as", "at", "be", "because", "been", "before", "being", "below", "between", "both", "but", "by", "could", "did", "do", "does", "doing", "down", "during", "each", "few", "for", "from", "further", "had", "has", "have", "having", "he", "he'd", "he'll", "he's", "her", "here", "here's", "hers", "herself", "him", "himself", "his", "how", "how's", "i", "i'd", "i'll", "i'm", "i've", "if", "in", "into", "is", "it", "it's", "its", "itself", "let's", "me", "more", "most", "my", "myself", "nor", "of", "on", "once", "only", "or", "other", "ought", "our", "ours", "ourselves", "out", "over", "own", "same", "she", "she'd", "she'll", "she's", "should", "so", "some", "such", "than", "that", "that's", "the", "their", "theirs", "them", "themselves", "then", "there", "there's", "these", "they", "they'd", "they'll", "they're", "they've", "this", "those", "through", "to", "too", "under", "until", "up", "very", "was", "we", "we'd", "we'll", "we're", "we've", "were", "what", "what's", "when", "when's", "where", "where's", "which", "while", "who", "who's", "whom", "why", "why's", "with", "would", "you", "you'd", "you'll", "you're", "you've", "your", "yours", "yourself", "yourselves" ];
};

},{}],23:[function(require,module,exports){
/** @module config/syllables */

/**
 * Returns an array with syllables.
 * Subtractsyllables are counted as two and need to be counted as one.
 * Addsyllables are counted as one but need to be counted as two.
 * Exclusionwords are removed from the text to be counted seperatly.
 *
 * @returns {object}
 */
module.exports = function() {
	return {
		subtractSyllables: [ "cial", "tia", "cius", "cious", "giu", "ion", "iou", "sia$", "[^aeiuoyt]{2,}ed$", "[aeiouy][^aeiuoyts]{1,}e\\b", ".ely$", "[cg]h?e[sd]", "rved$", "rved", "[aeiouy][dt]es?$", "[aeiouy][^aeiouydt]e[sd]?$", "^[dr]e[aeiou][^aeiou]+$", "[aeiouy]rse$" ],
		addSyllables: [ "ia", "riet", "dien", "iu", "io", "ii", "[aeiouym][bdp]l", "[aeiou]{3}", "^mc", "ism$", "([^aeiouy])\1l$", "[^l]lien", "^coa[dglx].", "[^gq]ua[^auieo]", "dnt$", "uity$", "ie(r|st)", "[aeiouy]ing", "[aeiouw]y[aeiou]" ],
		exclusionWords: [
			{ word: "shoreline", syllables: 2 },
			{ word: "simile", syllables: 3 }
		]
	};
};

},{}],24:[function(require,module,exports){
/** @module config/transitionWords */

/**
 * Returns an array with transition words to be used by the assessments.
 * @returns {Array} The array filled with transition words.
 */
module.exports = function() {
	return [ "above all", "accordingly", "additionally", "after all", "after that", "afterward", "afterwards", "albeit", "all in all", "all of a sudden", "all things considered", "also", "although", "although this may be true", "altogether", "analogous to", "another", "another key point", "as", "as a matter of fact", "as a result", "as an illustration", "as can be seen", "as has been noted", "as I have noted", "as I have said", "as I have shown", "as long as", "as much as", "as shown above", "as soon as", "as well as", "at any rate", "at first", "at last", "at least", "at length", "at the present time", "at the same time", "at this instant", "at this point", "at this time", "balanced against", "basically", "be that as it may", "because", "before", "being that", "besides", "but", "by all means", "by and large", "by comparison", "by the same token", "by the time", "certainly", "chiefly", "comparatively", "compared to", "concurrently", "consequently", "contrarily", "conversely", "correspondingly", "coupled with", "despite", "different from", "doubtedly", "due to", "during", "e.g.", "earlier", "emphatically", "equally", "equally important", "especially", "even if", "even more", "even so", "even though", "eventually", "evidently", "explicitly", "finally", "first", "first thing to remember", "firstly", "following", "for example", "for fear that", "for instance", "for one thing", "for that reason", "for the most part", "for the purpose of", "for the same reason", "for this purpose", "for this reason", "formerly", "forthwith", "fourth", "fourthly", "from time to time", "further", "furthermore", "generally", "given that", "given these points", "granted", "hence", "henceforth", "however", "i.e.", "identically", "important to realize", "in a word", "in addition", "in another case", "in any case", "in any event", "in brief", "in case", "in conclusion", "in contrast", "in detail", "in due time", "in effect", "in either case", "in essence", "in fact", "in general", "in light of", "in like fashion", "in like manner", "in order that", "in order to", "in other words", "in particular", "in reality", "in short", "in similar fashion", "in spite of", "in sum", "in summary", "in that case", "in the event that", "in the final analysis", "in the first place", "in the fourth place", "in the hope that", "in the light of", "in the long run", "in the meantime", "in the same fashion", "in the same way", "in the second place", "in the third place", "in this case", "in this situation", "in time", "in truth", "in view of", "inasmuch as", "indeed", "instead", "last", "lastly", "later", "lest", "likewise", "markedly", "meanwhile", "moreover", "most compelling evidence", "most important", "must be remembered", "nevertheless", "nonetheless", "nor", "not to mention",  "notwithstanding", "now that", "obviously", "occasionally", "of course", "on account of", "on balance", "on condition that", "on one hand", "on the condition that", "on the contrary", "on the negative side", "on the other hand", "on the positive side", "on the whole", "on this occasion", "once", "once in a while", "only if", "otherwise", "overall", "owing to", "particularly", "point often overlooked", "presently", "previously", "prior to", "provided that", "rather", "regardless", "second", "secondly", "seeing that", "shortly", "significantly", "similarly", "simultaneously", "since", "so", "so as to", "so far", "so long as", "so that", "soon", "sooner or later", "specifically", "still", "straightaway", "subsequently", "such as", "summing up", "surely", "surprisingly", "take the case of", "than", "that is", "that is to say", "then", "then again", "thereafter", "therefore", "thereupon", "third", "thirdly", "this time", "though", "thus", "till", "to be sure", "to begin with", "to clarify", "to conclude", "to demonstrate", "to emphasize", "to enumerate", "to explain", "to illustrate", "too", "to list", "to point out", "to put it another way", "to put it differently", "to repeat", "to rephrase it", "to say nothing of", "to sum up", "to summarize", "to that end", "to the end that", "to this end", "together with", "undeniably", "under those circumstances", "undoubtedly", "unless", "unlike", "unquestionably", "until", "until now", "up against", "up to the present time", "vis a vis", "what's more", "when", "whenever", "whereas", "while", "while it may be true", "while this may be true", "with attention to", "with the result that", "with this in mind", "with this intention", "with this purpose in mind", "without a doubt", "without delay", "without doubt", "without reservation" ];
};


},{}],25:[function(require,module,exports){
var isUndefined = require( "lodash/isUndefined" );

/**
 * The function getting the language part of the locale.
 *
 * @param {string} locale The locale.
 * @returns {string} The language part of the locale.
 */
var getLanguage = function ( locale ) {
	return locale.split( "_" )[ 0 ];
};

<<<<<<< HEAD
},{"./eq":145}],32:[function(require,module,exports){
var eq = require('./eq');

/**
 * Gets the index at which the `key` is found in `array` of key-value pairs.
 *
 * @private
 * @param {Array} array The array to search.
 * @param {*} key The key to search for.
 * @returns {number} Returns the index of the matched value, else `-1`.
 */
function assocIndexOf(array, key) {
  var length = array.length;
  while (length--) {
    if (eq(array[length][0], key)) {
      return length;
    }
  }
  return -1;
}

module.exports = assocIndexOf;

},{"./eq":145}],33:[function(require,module,exports){
var copyObject = require('./_copyObject'),
    keys = require('./keys');

/**
 * The base implementation of `_.assign` without support for multiple sources
 * or `customizer` functions.
 *
 * @private
 * @param {Object} object The destination object.
 * @param {Object} source The source object.
 * @returns {Object} Returns `object`.
 */
function baseAssign(object, source) {
  return object && copyObject(source, keys(source), object);
}

module.exports = baseAssign;

},{"./_copyObject":78,"./keys":171}],34:[function(require,module,exports){
var Stack = require('./_Stack'),
    arrayEach = require('./_arrayEach'),
    assignValue = require('./_assignValue'),
    baseAssign = require('./_baseAssign'),
    cloneBuffer = require('./_cloneBuffer'),
    copyArray = require('./_copyArray'),
    copySymbols = require('./_copySymbols'),
    getAllKeys = require('./_getAllKeys'),
    getTag = require('./_getTag'),
    initCloneArray = require('./_initCloneArray'),
    initCloneByTag = require('./_initCloneByTag'),
    initCloneObject = require('./_initCloneObject'),
    isArray = require('./isArray'),
    isBuffer = require('./isBuffer'),
    isHostObject = require('./_isHostObject'),
    isObject = require('./isObject'),
    keys = require('./keys');

/** `Object#toString` result references. */
var argsTag = '[object Arguments]',
    arrayTag = '[object Array]',
    boolTag = '[object Boolean]',
    dateTag = '[object Date]',
    errorTag = '[object Error]',
    funcTag = '[object Function]',
    genTag = '[object GeneratorFunction]',
    mapTag = '[object Map]',
    numberTag = '[object Number]',
    objectTag = '[object Object]',
    regexpTag = '[object RegExp]',
    setTag = '[object Set]',
    stringTag = '[object String]',
    symbolTag = '[object Symbol]',
    weakMapTag = '[object WeakMap]';

var arrayBufferTag = '[object ArrayBuffer]',
    dataViewTag = '[object DataView]',
    float32Tag = '[object Float32Array]',
    float64Tag = '[object Float64Array]',
    int8Tag = '[object Int8Array]',
    int16Tag = '[object Int16Array]',
    int32Tag = '[object Int32Array]',
    uint8Tag = '[object Uint8Array]',
    uint8ClampedTag = '[object Uint8ClampedArray]',
    uint16Tag = '[object Uint16Array]',
    uint32Tag = '[object Uint32Array]';

/** Used to identify `toStringTag` values supported by `_.clone`. */
var cloneableTags = {};
cloneableTags[argsTag] = cloneableTags[arrayTag] =
cloneableTags[arrayBufferTag] = cloneableTags[dataViewTag] =
cloneableTags[boolTag] = cloneableTags[dateTag] =
cloneableTags[float32Tag] = cloneableTags[float64Tag] =
cloneableTags[int8Tag] = cloneableTags[int16Tag] =
cloneableTags[int32Tag] = cloneableTags[mapTag] =
cloneableTags[numberTag] = cloneableTags[objectTag] =
cloneableTags[regexpTag] = cloneableTags[setTag] =
cloneableTags[stringTag] = cloneableTags[symbolTag] =
cloneableTags[uint8Tag] = cloneableTags[uint8ClampedTag] =
cloneableTags[uint16Tag] = cloneableTags[uint32Tag] = true;
cloneableTags[errorTag] = cloneableTags[funcTag] =
cloneableTags[weakMapTag] = false;

/**
 * The base implementation of `_.clone` and `_.cloneDeep` which tracks
 * traversed objects.
 *
 * @private
 * @param {*} value The value to clone.
 * @param {boolean} [isDeep] Specify a deep clone.
 * @param {boolean} [isFull] Specify a clone including symbols.
 * @param {Function} [customizer] The function to customize cloning.
 * @param {string} [key] The key of `value`.
 * @param {Object} [object] The parent object of `value`.
 * @param {Object} [stack] Tracks traversed objects and their clone counterparts.
 * @returns {*} Returns the cloned value.
 */
function baseClone(value, isDeep, isFull, customizer, key, object, stack) {
  var result;
  if (customizer) {
    result = object ? customizer(value, key, object, stack) : customizer(value);
  }
  if (result !== undefined) {
    return result;
  }
  if (!isObject(value)) {
    return value;
  }
  var isArr = isArray(value);
  if (isArr) {
    result = initCloneArray(value);
    if (!isDeep) {
      return copyArray(value, result);
    }
  } else {
    var tag = getTag(value),
        isFunc = tag == funcTag || tag == genTag;

    if (isBuffer(value)) {
      return cloneBuffer(value, isDeep);
    }
    if (tag == objectTag || tag == argsTag || (isFunc && !object)) {
      if (isHostObject(value)) {
        return object ? value : {};
      }
      result = initCloneObject(isFunc ? {} : value);
      if (!isDeep) {
        return copySymbols(value, baseAssign(result, value));
      }
    } else {
      if (!cloneableTags[tag]) {
        return object ? value : {};
      }
      result = initCloneByTag(value, tag, baseClone, isDeep);
    }
  }
  // Check for circular references and return its corresponding clone.
  stack || (stack = new Stack);
  var stacked = stack.get(value);
  if (stacked) {
    return stacked;
  }
  stack.set(value, result);

  if (!isArr) {
    var props = isFull ? getAllKeys(value) : keys(value);
  }
  // Recursively populate clone (susceptible to call stack limits).
  arrayEach(props || value, function(subValue, key) {
    if (props) {
      key = subValue;
      subValue = value[key];
    }
    assignValue(result, key, baseClone(subValue, isDeep, isFull, customizer, key, value, stack));
  });
  return result;
}

module.exports = baseClone;

},{"./_Stack":14,"./_arrayEach":21,"./_assignValue":31,"./_baseAssign":33,"./_cloneBuffer":70,"./_copyArray":77,"./_copySymbols":79,"./_getAllKeys":89,"./_getTag":96,"./_initCloneArray":106,"./_initCloneByTag":107,"./_initCloneObject":108,"./_isHostObject":109,"./isArray":155,"./isBuffer":158,"./isObject":164,"./keys":171}],35:[function(require,module,exports){
var isObject = require('./isObject');

/** Built-in value references. */
var objectCreate = Object.create;

/**
 * The base implementation of `_.create` without support for assigning
 * properties to the created object.
 *
 * @private
 * @param {Object} prototype The object to inherit from.
 * @returns {Object} Returns the new object.
 */
function baseCreate(proto) {
  return isObject(proto) ? objectCreate(proto) : {};
}

module.exports = baseCreate;

},{"./isObject":164}],36:[function(require,module,exports){
var baseForOwn = require('./_baseForOwn'),
    createBaseEach = require('./_createBaseEach');

/**
 * The base implementation of `_.forEach` without support for iteratee shorthands.
 *
 * @private
 * @param {Array|Object} collection The collection to iterate over.
 * @param {Function} iteratee The function invoked per iteration.
 * @returns {Array|Object} Returns `collection`.
 */
var baseEach = createBaseEach(baseForOwn);

module.exports = baseEach;

},{"./_baseForOwn":40,"./_createBaseEach":82}],37:[function(require,module,exports){
var baseEach = require('./_baseEach');

/**
 * The base implementation of `_.filter` without support for iteratee shorthands.
 *
 * @private
 * @param {Array|Object} collection The collection to iterate over.
 * @param {Function} predicate The function invoked per iteration.
 * @returns {Array} Returns the new filtered array.
 */
function baseFilter(collection, predicate) {
  var result = [];
  baseEach(collection, function(value, index, collection) {
    if (predicate(value, index, collection)) {
      result.push(value);
    }
  });
  return result;
}

module.exports = baseFilter;

},{"./_baseEach":36}],38:[function(require,module,exports){
/**
 * The base implementation of `_.findIndex` and `_.findLastIndex` without
 * support for iteratee shorthands.
 *
 * @private
 * @param {Array} array The array to search.
 * @param {Function} predicate The function invoked per iteration.
 * @param {number} fromIndex The index to search from.
 * @param {boolean} [fromRight] Specify iterating from right to left.
 * @returns {number} Returns the index of the matched value, else `-1`.
 */
function baseFindIndex(array, predicate, fromIndex, fromRight) {
  var length = array.length,
      index = fromIndex + (fromRight ? 1 : -1);

  while ((fromRight ? index-- : ++index < length)) {
    if (predicate(array[index], index, array)) {
      return index;
    }
  }
  return -1;
}

module.exports = baseFindIndex;

},{}],39:[function(require,module,exports){
var createBaseFor = require('./_createBaseFor');

/**
 * The base implementation of `baseForOwn` which iterates over `object`
 * properties returned by `keysFunc` and invokes `iteratee` for each property.
 * Iteratee functions may exit iteration early by explicitly returning `false`.
 *
 * @private
 * @param {Object} object The object to iterate over.
 * @param {Function} iteratee The function invoked per iteration.
 * @param {Function} keysFunc The function to get the keys of `object`.
 * @returns {Object} Returns `object`.
 */
var baseFor = createBaseFor();

module.exports = baseFor;

},{"./_createBaseFor":83}],40:[function(require,module,exports){
var baseFor = require('./_baseFor'),
    keys = require('./keys');

/**
 * The base implementation of `_.forOwn` without support for iteratee shorthands.
 *
 * @private
 * @param {Object} object The object to iterate over.
 * @param {Function} iteratee The function invoked per iteration.
 * @returns {Object} Returns `object`.
 */
function baseForOwn(object, iteratee) {
  return object && baseFor(object, iteratee, keys);
}

module.exports = baseForOwn;

},{"./_baseFor":39,"./keys":171}],41:[function(require,module,exports){
var castPath = require('./_castPath'),
    isKey = require('./_isKey'),
    toKey = require('./_toKey');

/**
 * The base implementation of `_.get` without support for default values.
 *
 * @private
 * @param {Object} object The object to query.
 * @param {Array|string} path The path of the property to get.
 * @returns {*} Returns the resolved value.
 */
function baseGet(object, path) {
  path = isKey(path, object) ? [path] : castPath(path);

  var index = 0,
      length = path.length;

  while (object != null && index < length) {
    object = object[toKey(path[index++])];
  }
  return (index && index == length) ? object : undefined;
}

module.exports = baseGet;

},{"./_castPath":67,"./_isKey":112,"./_toKey":141}],42:[function(require,module,exports){
var arrayPush = require('./_arrayPush'),
    isArray = require('./isArray');

/**
 * The base implementation of `getAllKeys` and `getAllKeysIn` which uses
 * `keysFunc` and `symbolsFunc` to get the enumerable property names and
 * symbols of `object`.
 *
 * @private
 * @param {Object} object The object to query.
 * @param {Function} keysFunc The function to get the keys of `object`.
 * @param {Function} symbolsFunc The function to get the symbols of `object`.
 * @returns {Array} Returns the array of property names and symbols.
 */
function baseGetAllKeys(object, keysFunc, symbolsFunc) {
  var result = keysFunc(object);
  return isArray(object) ? result : arrayPush(result, symbolsFunc(object));
}

module.exports = baseGetAllKeys;

},{"./_arrayPush":26,"./isArray":155}],43:[function(require,module,exports){
var getPrototype = require('./_getPrototype');

/** Used for built-in method references. */
var objectProto = Object.prototype;

/** Used to check objects for own properties. */
var hasOwnProperty = objectProto.hasOwnProperty;

/**
 * The base implementation of `_.has` without support for deep paths.
 *
 * @private
 * @param {Object} [object] The object to query.
 * @param {Array|string} key The key to check.
 * @returns {boolean} Returns `true` if `key` exists, else `false`.
 */
function baseHas(object, key) {
  // Avoid a bug in IE 10-11 where objects with a [[Prototype]] of `null`,
  // that are composed entirely of index properties, return `false` for
  // `hasOwnProperty` checks of them.
  return object != null &&
    (hasOwnProperty.call(object, key) ||
      (typeof object == 'object' && key in object && getPrototype(object) === null));
}

module.exports = baseHas;

},{"./_getPrototype":94}],44:[function(require,module,exports){
/**
 * The base implementation of `_.hasIn` without support for deep paths.
 *
 * @private
 * @param {Object} [object] The object to query.
 * @param {Array|string} key The key to check.
 * @returns {boolean} Returns `true` if `key` exists, else `false`.
 */
function baseHasIn(object, key) {
  return object != null && key in Object(object);
}

module.exports = baseHasIn;

},{}],45:[function(require,module,exports){
/* Built-in method references for those with the same name as other `lodash` methods. */
var nativeMax = Math.max,
    nativeMin = Math.min;

/**
 * The base implementation of `_.inRange` which doesn't coerce arguments to numbers.
 *
 * @private
 * @param {number} number The number to check.
 * @param {number} start The start of the range.
 * @param {number} end The end of the range.
 * @returns {boolean} Returns `true` if `number` is in the range, else `false`.
 */
function baseInRange(number, start, end) {
  return number >= nativeMin(start, end) && number < nativeMax(start, end);
}

module.exports = baseInRange;

},{}],46:[function(require,module,exports){
var indexOfNaN = require('./_indexOfNaN');

/**
 * The base implementation of `_.indexOf` without `fromIndex` bounds checks.
 *
 * @private
 * @param {Array} array The array to search.
 * @param {*} value The value to search for.
 * @param {number} fromIndex The index to search from.
 * @returns {number} Returns the index of the matched value, else `-1`.
 */
function baseIndexOf(array, value, fromIndex) {
  if (value !== value) {
    return indexOfNaN(array, fromIndex);
  }
  var index = fromIndex - 1,
      length = array.length;

  while (++index < length) {
    if (array[index] === value) {
      return index;
    }
  }
  return -1;
}

module.exports = baseIndexOf;

},{"./_indexOfNaN":105}],47:[function(require,module,exports){
var baseIsEqualDeep = require('./_baseIsEqualDeep'),
    isObject = require('./isObject'),
    isObjectLike = require('./isObjectLike');

/**
 * The base implementation of `_.isEqual` which supports partial comparisons
 * and tracks traversed objects.
 *
 * @private
 * @param {*} value The value to compare.
 * @param {*} other The other value to compare.
 * @param {Function} [customizer] The function to customize comparisons.
 * @param {boolean} [bitmask] The bitmask of comparison flags.
 *  The bitmask may be composed of the following flags:
 *     1 - Unordered comparison
 *     2 - Partial comparison
 * @param {Object} [stack] Tracks traversed `value` and `other` objects.
 * @returns {boolean} Returns `true` if the values are equivalent, else `false`.
 */
function baseIsEqual(value, other, customizer, bitmask, stack) {
  if (value === other) {
    return true;
  }
  if (value == null || other == null || (!isObject(value) && !isObjectLike(other))) {
    return value !== value && other !== other;
  }
  return baseIsEqualDeep(value, other, baseIsEqual, customizer, bitmask, stack);
}

module.exports = baseIsEqual;

},{"./_baseIsEqualDeep":48,"./isObject":164,"./isObjectLike":165}],48:[function(require,module,exports){
var Stack = require('./_Stack'),
    equalArrays = require('./_equalArrays'),
    equalByTag = require('./_equalByTag'),
    equalObjects = require('./_equalObjects'),
    getTag = require('./_getTag'),
    isArray = require('./isArray'),
    isHostObject = require('./_isHostObject'),
    isTypedArray = require('./isTypedArray');

/** Used to compose bitmasks for comparison styles. */
var PARTIAL_COMPARE_FLAG = 2;

/** `Object#toString` result references. */
var argsTag = '[object Arguments]',
    arrayTag = '[object Array]',
    objectTag = '[object Object]';

/** Used for built-in method references. */
var objectProto = Object.prototype;

/** Used to check objects for own properties. */
var hasOwnProperty = objectProto.hasOwnProperty;

/**
 * A specialized version of `baseIsEqual` for arrays and objects which performs
 * deep comparisons and tracks traversed objects enabling objects with circular
 * references to be compared.
 *
 * @private
 * @param {Object} object The object to compare.
 * @param {Object} other The other object to compare.
 * @param {Function} equalFunc The function to determine equivalents of values.
 * @param {Function} [customizer] The function to customize comparisons.
 * @param {number} [bitmask] The bitmask of comparison flags. See `baseIsEqual`
 *  for more details.
 * @param {Object} [stack] Tracks traversed `object` and `other` objects.
 * @returns {boolean} Returns `true` if the objects are equivalent, else `false`.
 */
function baseIsEqualDeep(object, other, equalFunc, customizer, bitmask, stack) {
  var objIsArr = isArray(object),
      othIsArr = isArray(other),
      objTag = arrayTag,
      othTag = arrayTag;

  if (!objIsArr) {
    objTag = getTag(object);
    objTag = objTag == argsTag ? objectTag : objTag;
  }
  if (!othIsArr) {
    othTag = getTag(other);
    othTag = othTag == argsTag ? objectTag : othTag;
  }
  var objIsObj = objTag == objectTag && !isHostObject(object),
      othIsObj = othTag == objectTag && !isHostObject(other),
      isSameTag = objTag == othTag;

  if (isSameTag && !objIsObj) {
    stack || (stack = new Stack);
    return (objIsArr || isTypedArray(object))
      ? equalArrays(object, other, equalFunc, customizer, bitmask, stack)
      : equalByTag(object, other, objTag, equalFunc, customizer, bitmask, stack);
  }
  if (!(bitmask & PARTIAL_COMPARE_FLAG)) {
    var objIsWrapped = objIsObj && hasOwnProperty.call(object, '__wrapped__'),
        othIsWrapped = othIsObj && hasOwnProperty.call(other, '__wrapped__');

    if (objIsWrapped || othIsWrapped) {
      var objUnwrapped = objIsWrapped ? object.value() : object,
          othUnwrapped = othIsWrapped ? other.value() : other;

      stack || (stack = new Stack);
      return equalFunc(objUnwrapped, othUnwrapped, customizer, bitmask, stack);
    }
  }
  if (!isSameTag) {
    return false;
  }
  stack || (stack = new Stack);
  return equalObjects(object, other, equalFunc, customizer, bitmask, stack);
}

module.exports = baseIsEqualDeep;

},{"./_Stack":14,"./_equalArrays":86,"./_equalByTag":87,"./_equalObjects":88,"./_getTag":96,"./_isHostObject":109,"./isArray":155,"./isTypedArray":169}],49:[function(require,module,exports){
var Stack = require('./_Stack'),
    baseIsEqual = require('./_baseIsEqual');

/** Used to compose bitmasks for comparison styles. */
var UNORDERED_COMPARE_FLAG = 1,
    PARTIAL_COMPARE_FLAG = 2;

/**
 * The base implementation of `_.isMatch` without support for iteratee shorthands.
 *
 * @private
 * @param {Object} object The object to inspect.
 * @param {Object} source The object of property values to match.
 * @param {Array} matchData The property names, values, and compare flags to match.
 * @param {Function} [customizer] The function to customize comparisons.
 * @returns {boolean} Returns `true` if `object` is a match, else `false`.
 */
function baseIsMatch(object, source, matchData, customizer) {
  var index = matchData.length,
      length = index,
      noCustomizer = !customizer;

  if (object == null) {
    return !length;
  }
  object = Object(object);
  while (index--) {
    var data = matchData[index];
    if ((noCustomizer && data[2])
          ? data[1] !== object[data[0]]
          : !(data[0] in object)
        ) {
      return false;
    }
  }
  while (++index < length) {
    data = matchData[index];
    var key = data[0],
        objValue = object[key],
        srcValue = data[1];

    if (noCustomizer && data[2]) {
      if (objValue === undefined && !(key in object)) {
        return false;
      }
    } else {
      var stack = new Stack;
      if (customizer) {
        var result = customizer(objValue, srcValue, key, object, source, stack);
      }
      if (!(result === undefined
            ? baseIsEqual(srcValue, objValue, customizer, UNORDERED_COMPARE_FLAG | PARTIAL_COMPARE_FLAG, stack)
            : result
          )) {
        return false;
      }
    }
  }
  return true;
}

module.exports = baseIsMatch;

},{"./_Stack":14,"./_baseIsEqual":47}],50:[function(require,module,exports){
var isFunction = require('./isFunction'),
    isHostObject = require('./_isHostObject'),
    isMasked = require('./_isMasked'),
    isObject = require('./isObject'),
    toSource = require('./_toSource');

/**
 * Used to match `RegExp`
 * [syntax characters](http://ecma-international.org/ecma-262/6.0/#sec-patterns).
 */
var reRegExpChar = /[\\^$.*+?()[\]{}|]/g;

/** Used to detect host constructors (Safari). */
var reIsHostCtor = /^\[object .+?Constructor\]$/;

/** Used for built-in method references. */
var objectProto = Object.prototype;

/** Used to resolve the decompiled source of functions. */
var funcToString = Function.prototype.toString;

/** Used to check objects for own properties. */
var hasOwnProperty = objectProto.hasOwnProperty;

/** Used to detect if a method is native. */
var reIsNative = RegExp('^' +
  funcToString.call(hasOwnProperty).replace(reRegExpChar, '\\$&')
  .replace(/hasOwnProperty|(function).*?(?=\\\()| for .+?(?=\\\])/g, '$1.*?') + '$'
);

/**
 * The base implementation of `_.isNative` without bad shim checks.
 *
 * @private
 * @param {*} value The value to check.
 * @returns {boolean} Returns `true` if `value` is a native function,
 *  else `false`.
 */
function baseIsNative(value) {
  if (!isObject(value) || isMasked(value)) {
    return false;
  }
  var pattern = (isFunction(value) || isHostObject(value)) ? reIsNative : reIsHostCtor;
  return pattern.test(toSource(value));
}

module.exports = baseIsNative;

},{"./_isHostObject":109,"./_isMasked":114,"./_toSource":142,"./isFunction":160,"./isObject":164}],51:[function(require,module,exports){
var baseMatches = require('./_baseMatches'),
    baseMatchesProperty = require('./_baseMatchesProperty'),
    identity = require('./identity'),
    isArray = require('./isArray'),
    property = require('./property');

/**
 * The base implementation of `_.iteratee`.
 *
 * @private
 * @param {*} [value=_.identity] The value to convert to an iteratee.
 * @returns {Function} Returns the iteratee.
 */
function baseIteratee(value) {
  // Don't store the `typeof` result in a variable to avoid a JIT bug in Safari 9.
  // See https://bugs.webkit.org/show_bug.cgi?id=156034 for more details.
  if (typeof value == 'function') {
    return value;
  }
  if (value == null) {
    return identity;
  }
  if (typeof value == 'object') {
    return isArray(value)
      ? baseMatchesProperty(value[0], value[1])
      : baseMatches(value);
  }
  return property(value);
}

module.exports = baseIteratee;

},{"./_baseMatches":55,"./_baseMatchesProperty":56,"./identity":152,"./isArray":155,"./property":177}],52:[function(require,module,exports){
/* Built-in method references for those with the same name as other `lodash` methods. */
var nativeKeys = Object.keys;

/**
 * The base implementation of `_.keys` which doesn't skip the constructor
 * property of prototypes or treat sparse arrays as dense.
 *
 * @private
 * @param {Object} object The object to query.
 * @returns {Array} Returns the array of property names.
 */
function baseKeys(object) {
  return nativeKeys(Object(object));
}

module.exports = baseKeys;

},{}],53:[function(require,module,exports){
var Reflect = require('./_Reflect'),
    iteratorToArray = require('./_iteratorToArray');

/** Used for built-in method references. */
var objectProto = Object.prototype;

/** Built-in value references. */
var enumerate = Reflect ? Reflect.enumerate : undefined,
    propertyIsEnumerable = objectProto.propertyIsEnumerable;

/**
 * The base implementation of `_.keysIn` which doesn't skip the constructor
 * property of prototypes or treat sparse arrays as dense.
 *
 * @private
 * @param {Object} object The object to query.
 * @returns {Array} Returns the array of property names.
 */
function baseKeysIn(object) {
  object = object == null ? object : Object(object);

  var result = [];
  for (var key in object) {
    result.push(key);
  }
  return result;
}

// Fallback for IE < 9 with es6-shim.
if (enumerate && !propertyIsEnumerable.call({ 'valueOf': 1 }, 'valueOf')) {
  baseKeysIn = function(object) {
    return iteratorToArray(enumerate(object));
  };
}

module.exports = baseKeysIn;

},{"./_Reflect":11,"./_iteratorToArray":117}],54:[function(require,module,exports){
var baseEach = require('./_baseEach'),
    isArrayLike = require('./isArrayLike');

/**
 * The base implementation of `_.map` without support for iteratee shorthands.
 *
 * @private
 * @param {Array|Object} collection The collection to iterate over.
 * @param {Function} iteratee The function invoked per iteration.
 * @returns {Array} Returns the new mapped array.
 */
function baseMap(collection, iteratee) {
  var index = -1,
      result = isArrayLike(collection) ? Array(collection.length) : [];

  baseEach(collection, function(value, key, collection) {
    result[++index] = iteratee(value, key, collection);
  });
  return result;
}

module.exports = baseMap;

},{"./_baseEach":36,"./isArrayLike":156}],55:[function(require,module,exports){
var baseIsMatch = require('./_baseIsMatch'),
    getMatchData = require('./_getMatchData'),
    matchesStrictComparable = require('./_matchesStrictComparable');

/**
 * The base implementation of `_.matches` which doesn't clone `source`.
 *
 * @private
 * @param {Object} source The object of property values to match.
 * @returns {Function} Returns the new spec function.
 */
function baseMatches(source) {
  var matchData = getMatchData(source);
  if (matchData.length == 1 && matchData[0][2]) {
    return matchesStrictComparable(matchData[0][0], matchData[0][1]);
  }
  return function(object) {
    return object === source || baseIsMatch(object, source, matchData);
  };
}

module.exports = baseMatches;

},{"./_baseIsMatch":49,"./_getMatchData":92,"./_matchesStrictComparable":129}],56:[function(require,module,exports){
var baseIsEqual = require('./_baseIsEqual'),
    get = require('./get'),
    hasIn = require('./hasIn'),
    isKey = require('./_isKey'),
    isStrictComparable = require('./_isStrictComparable'),
    matchesStrictComparable = require('./_matchesStrictComparable'),
    toKey = require('./_toKey');

/** Used to compose bitmasks for comparison styles. */
var UNORDERED_COMPARE_FLAG = 1,
    PARTIAL_COMPARE_FLAG = 2;

/**
 * The base implementation of `_.matchesProperty` which doesn't clone `srcValue`.
 *
 * @private
 * @param {string} path The path of the property to get.
 * @param {*} srcValue The value to match.
 * @returns {Function} Returns the new spec function.
 */
function baseMatchesProperty(path, srcValue) {
  if (isKey(path) && isStrictComparable(srcValue)) {
    return matchesStrictComparable(toKey(path), srcValue);
  }
  return function(object) {
    var objValue = get(object, path);
    return (objValue === undefined && objValue === srcValue)
      ? hasIn(object, path)
      : baseIsEqual(srcValue, objValue, undefined, UNORDERED_COMPARE_FLAG | PARTIAL_COMPARE_FLAG);
  };
}

module.exports = baseMatchesProperty;

},{"./_baseIsEqual":47,"./_isKey":112,"./_isStrictComparable":116,"./_matchesStrictComparable":129,"./_toKey":141,"./get":150,"./hasIn":151}],57:[function(require,module,exports){
var Stack = require('./_Stack'),
    arrayEach = require('./_arrayEach'),
    assignMergeValue = require('./_assignMergeValue'),
    baseMergeDeep = require('./_baseMergeDeep'),
    isArray = require('./isArray'),
    isObject = require('./isObject'),
    isTypedArray = require('./isTypedArray'),
    keysIn = require('./keysIn');

/**
 * The base implementation of `_.merge` without support for multiple sources.
 *
 * @private
 * @param {Object} object The destination object.
 * @param {Object} source The source object.
 * @param {number} srcIndex The index of `source`.
 * @param {Function} [customizer] The function to customize merged values.
 * @param {Object} [stack] Tracks traversed source values and their merged
 *  counterparts.
 */
function baseMerge(object, source, srcIndex, customizer, stack) {
  if (object === source) {
    return;
  }
  if (!(isArray(source) || isTypedArray(source))) {
    var props = keysIn(source);
  }
  arrayEach(props || source, function(srcValue, key) {
    if (props) {
      key = srcValue;
      srcValue = source[key];
    }
    if (isObject(srcValue)) {
      stack || (stack = new Stack);
      baseMergeDeep(object, source, key, srcIndex, baseMerge, customizer, stack);
    }
    else {
      var newValue = customizer
        ? customizer(object[key], srcValue, (key + ''), object, source, stack)
        : undefined;

      if (newValue === undefined) {
        newValue = srcValue;
      }
      assignMergeValue(object, key, newValue);
    }
  });
}

module.exports = baseMerge;

},{"./_Stack":14,"./_arrayEach":21,"./_assignMergeValue":30,"./_baseMergeDeep":58,"./isArray":155,"./isObject":164,"./isTypedArray":169,"./keysIn":172}],58:[function(require,module,exports){
var assignMergeValue = require('./_assignMergeValue'),
    baseClone = require('./_baseClone'),
    copyArray = require('./_copyArray'),
    isArguments = require('./isArguments'),
    isArray = require('./isArray'),
    isArrayLikeObject = require('./isArrayLikeObject'),
    isFunction = require('./isFunction'),
    isObject = require('./isObject'),
    isPlainObject = require('./isPlainObject'),
    isTypedArray = require('./isTypedArray'),
    toPlainObject = require('./toPlainObject');

/**
 * A specialized version of `baseMerge` for arrays and objects which performs
 * deep merges and tracks traversed objects enabling objects with circular
 * references to be merged.
 *
 * @private
 * @param {Object} object The destination object.
 * @param {Object} source The source object.
 * @param {string} key The key of the value to merge.
 * @param {number} srcIndex The index of `source`.
 * @param {Function} mergeFunc The function to merge values.
 * @param {Function} [customizer] The function to customize assigned values.
 * @param {Object} [stack] Tracks traversed source values and their merged
 *  counterparts.
 */
function baseMergeDeep(object, source, key, srcIndex, mergeFunc, customizer, stack) {
  var objValue = object[key],
      srcValue = source[key],
      stacked = stack.get(srcValue);

  if (stacked) {
    assignMergeValue(object, key, stacked);
    return;
  }
  var newValue = customizer
    ? customizer(objValue, srcValue, (key + ''), object, source, stack)
    : undefined;

  var isCommon = newValue === undefined;

  if (isCommon) {
    newValue = srcValue;
    if (isArray(srcValue) || isTypedArray(srcValue)) {
      if (isArray(objValue)) {
        newValue = objValue;
      }
      else if (isArrayLikeObject(objValue)) {
        newValue = copyArray(objValue);
      }
      else {
        isCommon = false;
        newValue = baseClone(srcValue, true);
      }
    }
    else if (isPlainObject(srcValue) || isArguments(srcValue)) {
      if (isArguments(objValue)) {
        newValue = toPlainObject(objValue);
      }
      else if (!isObject(objValue) || (srcIndex && isFunction(objValue))) {
        isCommon = false;
        newValue = baseClone(srcValue, true);
      }
      else {
        newValue = objValue;
      }
    }
    else {
      isCommon = false;
    }
  }
  stack.set(srcValue, newValue);

  if (isCommon) {
    // Recursively merge objects and arrays (susceptible to call stack limits).
    mergeFunc(newValue, srcValue, srcIndex, customizer, stack);
  }
  stack['delete'](srcValue);
  assignMergeValue(object, key, newValue);
}

module.exports = baseMergeDeep;

},{"./_assignMergeValue":30,"./_baseClone":34,"./_copyArray":77,"./isArguments":154,"./isArray":155,"./isArrayLikeObject":157,"./isFunction":160,"./isObject":164,"./isPlainObject":166,"./isTypedArray":169,"./toPlainObject":186}],59:[function(require,module,exports){
/**
 * The base implementation of `_.property` without support for deep paths.
 *
 * @private
 * @param {string} key The key of the property to get.
 * @returns {Function} Returns the new accessor function.
 */
function baseProperty(key) {
  return function(object) {
    return object == null ? undefined : object[key];
  };
}

module.exports = baseProperty;

},{}],60:[function(require,module,exports){
var baseGet = require('./_baseGet');

/**
 * A specialized version of `baseProperty` which supports deep paths.
 *
 * @private
 * @param {Array|string} path The path of the property to get.
 * @returns {Function} Returns the new accessor function.
 */
function basePropertyDeep(path) {
  return function(object) {
    return baseGet(object, path);
  };
}

module.exports = basePropertyDeep;

},{"./_baseGet":41}],61:[function(require,module,exports){
/**
 * The base implementation of `_.reduce` and `_.reduceRight`, without support
 * for iteratee shorthands, which iterates over `collection` using `eachFunc`.
 *
 * @private
 * @param {Array|Object} collection The collection to iterate over.
 * @param {Function} iteratee The function invoked per iteration.
 * @param {*} accumulator The initial value.
 * @param {boolean} initAccum Specify using the first or last element of
 *  `collection` as the initial value.
 * @param {Function} eachFunc The function to iterate over `collection`.
 * @returns {*} Returns the accumulated value.
 */
function baseReduce(collection, iteratee, accumulator, initAccum, eachFunc) {
  eachFunc(collection, function(value, index, collection) {
    accumulator = initAccum
      ? (initAccum = false, value)
      : iteratee(accumulator, value, index, collection);
  });
  return accumulator;
}

module.exports = baseReduce;

},{}],62:[function(require,module,exports){
/**
 * The base implementation of `_.sum` and `_.sumBy` without support for
 * iteratee shorthands.
 *
 * @private
 * @param {Array} array The array to iterate over.
 * @param {Function} iteratee The function invoked per iteration.
 * @returns {number} Returns the sum.
 */
function baseSum(array, iteratee) {
  var result,
      index = -1,
      length = array.length;

  while (++index < length) {
    var current = iteratee(array[index]);
    if (current !== undefined) {
      result = result === undefined ? current : (result + current);
    }
  }
  return result;
}

module.exports = baseSum;

},{}],63:[function(require,module,exports){
/**
 * The base implementation of `_.times` without support for iteratee shorthands
 * or max array length checks.
 *
 * @private
 * @param {number} n The number of times to invoke `iteratee`.
 * @param {Function} iteratee The function invoked per iteration.
 * @returns {Array} Returns the array of results.
 */
function baseTimes(n, iteratee) {
  var index = -1,
      result = Array(n);

  while (++index < n) {
    result[index] = iteratee(index);
  }
  return result;
}

module.exports = baseTimes;

},{}],64:[function(require,module,exports){
var Symbol = require('./_Symbol'),
    isSymbol = require('./isSymbol');

/** Used as references for various `Number` constants. */
var INFINITY = 1 / 0;

/** Used to convert symbols to primitives and strings. */
var symbolProto = Symbol ? Symbol.prototype : undefined,
    symbolToString = symbolProto ? symbolProto.toString : undefined;

/**
 * The base implementation of `_.toString` which doesn't convert nullish
 * values to empty strings.
 *
 * @private
 * @param {*} value The value to process.
 * @returns {string} Returns the string.
 */
function baseToString(value) {
  // Exit early for strings to avoid a performance hit in some environments.
  if (typeof value == 'string') {
    return value;
  }
  if (isSymbol(value)) {
    return symbolToString ? symbolToString.call(value) : '';
  }
  var result = (value + '');
  return (result == '0' && (1 / value) == -INFINITY) ? '-0' : result;
}

module.exports = baseToString;

},{"./_Symbol":15,"./isSymbol":168}],65:[function(require,module,exports){
var SetCache = require('./_SetCache'),
    arrayIncludes = require('./_arrayIncludes'),
    arrayIncludesWith = require('./_arrayIncludesWith'),
    cacheHas = require('./_cacheHas'),
    createSet = require('./_createSet'),
    setToArray = require('./_setToArray');

/** Used as the size to enable large array optimizations. */
var LARGE_ARRAY_SIZE = 200;

/**
 * The base implementation of `_.uniqBy` without support for iteratee shorthands.
 *
 * @private
 * @param {Array} array The array to inspect.
 * @param {Function} [iteratee] The iteratee invoked per element.
 * @param {Function} [comparator] The comparator invoked per element.
 * @returns {Array} Returns the new duplicate free array.
 */
function baseUniq(array, iteratee, comparator) {
  var index = -1,
      includes = arrayIncludes,
      length = array.length,
      isCommon = true,
      result = [],
      seen = result;

  if (comparator) {
    isCommon = false;
    includes = arrayIncludesWith;
  }
  else if (length >= LARGE_ARRAY_SIZE) {
    var set = iteratee ? null : createSet(array);
    if (set) {
      return setToArray(set);
    }
    isCommon = false;
    includes = cacheHas;
    seen = new SetCache;
  }
  else {
    seen = iteratee ? [] : result;
  }
  outer:
  while (++index < length) {
    var value = array[index],
        computed = iteratee ? iteratee(value) : value;

    value = (comparator || value !== 0) ? value : 0;
    if (isCommon && computed === computed) {
      var seenIndex = seen.length;
      while (seenIndex--) {
        if (seen[seenIndex] === computed) {
          continue outer;
        }
      }
      if (iteratee) {
        seen.push(computed);
      }
      result.push(value);
    }
    else if (!includes(seen, computed, comparator)) {
      if (seen !== result) {
        seen.push(computed);
      }
      result.push(value);
    }
  }
  return result;
}

module.exports = baseUniq;

},{"./_SetCache":13,"./_arrayIncludes":23,"./_arrayIncludesWith":24,"./_cacheHas":66,"./_createSet":85,"./_setToArray":134}],66:[function(require,module,exports){
/**
 * Checks if a cache value for `key` exists.
 *
 * @private
 * @param {Object} cache The cache to query.
 * @param {string} key The key of the entry to check.
 * @returns {boolean} Returns `true` if an entry for `key` exists, else `false`.
 */
function cacheHas(cache, key) {
  return cache.has(key);
}

module.exports = cacheHas;

},{}],67:[function(require,module,exports){
var isArray = require('./isArray'),
    stringToPath = require('./_stringToPath');

/**
 * Casts `value` to a path array if it's not one.
 *
 * @private
 * @param {*} value The value to inspect.
 * @returns {Array} Returns the cast property path array.
 */
function castPath(value) {
  return isArray(value) ? value : stringToPath(value);
}

module.exports = castPath;

},{"./_stringToPath":140,"./isArray":155}],68:[function(require,module,exports){
/**
 * Checks if `value` is a global object.
 *
 * @private
 * @param {*} value The value to check.
 * @returns {null|Object} Returns `value` if it's a global object, else `null`.
 */
function checkGlobal(value) {
  return (value && value.Object === Object) ? value : null;
}

module.exports = checkGlobal;

},{}],69:[function(require,module,exports){
var Uint8Array = require('./_Uint8Array');

/**
 * Creates a clone of `arrayBuffer`.
 *
 * @private
 * @param {ArrayBuffer} arrayBuffer The array buffer to clone.
 * @returns {ArrayBuffer} Returns the cloned array buffer.
 */
function cloneArrayBuffer(arrayBuffer) {
  var result = new arrayBuffer.constructor(arrayBuffer.byteLength);
  new Uint8Array(result).set(new Uint8Array(arrayBuffer));
  return result;
}

module.exports = cloneArrayBuffer;

},{"./_Uint8Array":16}],70:[function(require,module,exports){
/**
 * Creates a clone of  `buffer`.
 *
 * @private
 * @param {Buffer} buffer The buffer to clone.
 * @param {boolean} [isDeep] Specify a deep clone.
 * @returns {Buffer} Returns the cloned buffer.
 */
function cloneBuffer(buffer, isDeep) {
  if (isDeep) {
    return buffer.slice();
  }
  var result = new buffer.constructor(buffer.length);
  buffer.copy(result);
  return result;
}

module.exports = cloneBuffer;

},{}],71:[function(require,module,exports){
var cloneArrayBuffer = require('./_cloneArrayBuffer');

/**
 * Creates a clone of `dataView`.
 *
 * @private
 * @param {Object} dataView The data view to clone.
 * @param {boolean} [isDeep] Specify a deep clone.
 * @returns {Object} Returns the cloned data view.
 */
function cloneDataView(dataView, isDeep) {
  var buffer = isDeep ? cloneArrayBuffer(dataView.buffer) : dataView.buffer;
  return new dataView.constructor(buffer, dataView.byteOffset, dataView.byteLength);
}

module.exports = cloneDataView;

},{"./_cloneArrayBuffer":69}],72:[function(require,module,exports){
var addMapEntry = require('./_addMapEntry'),
    arrayReduce = require('./_arrayReduce'),
    mapToArray = require('./_mapToArray');

/**
 * Creates a clone of `map`.
 *
 * @private
 * @param {Object} map The map to clone.
 * @param {Function} cloneFunc The function to clone values.
 * @param {boolean} [isDeep] Specify a deep clone.
 * @returns {Object} Returns the cloned map.
 */
function cloneMap(map, isDeep, cloneFunc) {
  var array = isDeep ? cloneFunc(mapToArray(map), true) : mapToArray(map);
  return arrayReduce(array, addMapEntry, new map.constructor);
}

module.exports = cloneMap;

},{"./_addMapEntry":18,"./_arrayReduce":27,"./_mapToArray":128}],73:[function(require,module,exports){
/** Used to match `RegExp` flags from their coerced string values. */
var reFlags = /\w*$/;

/**
 * Creates a clone of `regexp`.
 *
 * @private
 * @param {Object} regexp The regexp to clone.
 * @returns {Object} Returns the cloned regexp.
 */
function cloneRegExp(regexp) {
  var result = new regexp.constructor(regexp.source, reFlags.exec(regexp));
  result.lastIndex = regexp.lastIndex;
  return result;
}

module.exports = cloneRegExp;

},{}],74:[function(require,module,exports){
var addSetEntry = require('./_addSetEntry'),
    arrayReduce = require('./_arrayReduce'),
    setToArray = require('./_setToArray');

/**
 * Creates a clone of `set`.
 *
 * @private
 * @param {Object} set The set to clone.
 * @param {Function} cloneFunc The function to clone values.
 * @param {boolean} [isDeep] Specify a deep clone.
 * @returns {Object} Returns the cloned set.
 */
function cloneSet(set, isDeep, cloneFunc) {
  var array = isDeep ? cloneFunc(setToArray(set), true) : setToArray(set);
  return arrayReduce(array, addSetEntry, new set.constructor);
}

module.exports = cloneSet;

},{"./_addSetEntry":19,"./_arrayReduce":27,"./_setToArray":134}],75:[function(require,module,exports){
var Symbol = require('./_Symbol');

/** Used to convert symbols to primitives and strings. */
var symbolProto = Symbol ? Symbol.prototype : undefined,
    symbolValueOf = symbolProto ? symbolProto.valueOf : undefined;

/**
 * Creates a clone of the `symbol` object.
 *
 * @private
 * @param {Object} symbol The symbol object to clone.
 * @returns {Object} Returns the cloned symbol object.
 */
function cloneSymbol(symbol) {
  return symbolValueOf ? Object(symbolValueOf.call(symbol)) : {};
}

module.exports = cloneSymbol;

},{"./_Symbol":15}],76:[function(require,module,exports){
var cloneArrayBuffer = require('./_cloneArrayBuffer');

/**
 * Creates a clone of `typedArray`.
 *
 * @private
 * @param {Object} typedArray The typed array to clone.
 * @param {boolean} [isDeep] Specify a deep clone.
 * @returns {Object} Returns the cloned typed array.
 */
function cloneTypedArray(typedArray, isDeep) {
  var buffer = isDeep ? cloneArrayBuffer(typedArray.buffer) : typedArray.buffer;
  return new typedArray.constructor(buffer, typedArray.byteOffset, typedArray.length);
}

module.exports = cloneTypedArray;

},{"./_cloneArrayBuffer":69}],77:[function(require,module,exports){
/**
 * Copies the values of `source` to `array`.
 *
 * @private
 * @param {Array} source The array to copy values from.
 * @param {Array} [array=[]] The array to copy values to.
 * @returns {Array} Returns `array`.
 */
function copyArray(source, array) {
  var index = -1,
      length = source.length;

  array || (array = Array(length));
  while (++index < length) {
    array[index] = source[index];
  }
  return array;
}

module.exports = copyArray;

},{}],78:[function(require,module,exports){
var assignValue = require('./_assignValue');

/**
 * Copies properties of `source` to `object`.
 *
 * @private
 * @param {Object} source The object to copy properties from.
 * @param {Array} props The property identifiers to copy.
 * @param {Object} [object={}] The object to copy properties to.
 * @param {Function} [customizer] The function to customize copied values.
 * @returns {Object} Returns `object`.
 */
function copyObject(source, props, object, customizer) {
  object || (object = {});

  var index = -1,
      length = props.length;

  while (++index < length) {
    var key = props[index];

    var newValue = customizer
      ? customizer(object[key], source[key], key, object, source)
      : source[key];

    assignValue(object, key, newValue);
  }
  return object;
}

module.exports = copyObject;

},{"./_assignValue":31}],79:[function(require,module,exports){
var copyObject = require('./_copyObject'),
    getSymbols = require('./_getSymbols');

/**
 * Copies own symbol properties of `source` to `object`.
 *
 * @private
 * @param {Object} source The object to copy symbols from.
 * @param {Object} [object={}] The object to copy symbols to.
 * @returns {Object} Returns `object`.
 */
function copySymbols(source, object) {
  return copyObject(source, getSymbols(source), object);
}

module.exports = copySymbols;

},{"./_copyObject":78,"./_getSymbols":95}],80:[function(require,module,exports){
var root = require('./_root');

/** Used to detect overreaching core-js shims. */
var coreJsData = root['__core-js_shared__'];

module.exports = coreJsData;

},{"./_root":131}],81:[function(require,module,exports){
var isIterateeCall = require('./_isIterateeCall'),
    rest = require('./rest');

/**
 * Creates a function like `_.assign`.
 *
 * @private
 * @param {Function} assigner The function to assign values.
 * @returns {Function} Returns the new assigner function.
 */
function createAssigner(assigner) {
  return rest(function(object, sources) {
    var index = -1,
        length = sources.length,
        customizer = length > 1 ? sources[length - 1] : undefined,
        guard = length > 2 ? sources[2] : undefined;

    customizer = (assigner.length > 3 && typeof customizer == 'function')
      ? (length--, customizer)
      : undefined;

    if (guard && isIterateeCall(sources[0], sources[1], guard)) {
      customizer = length < 3 ? undefined : customizer;
      length = 1;
    }
    object = Object(object);
    while (++index < length) {
      var source = sources[index];
      if (source) {
        assigner(object, source, index, customizer);
      }
    }
    return object;
  });
}

module.exports = createAssigner;

},{"./_isIterateeCall":111,"./rest":179}],82:[function(require,module,exports){
var isArrayLike = require('./isArrayLike');

/**
 * Creates a `baseEach` or `baseEachRight` function.
 *
 * @private
 * @param {Function} eachFunc The function to iterate over a collection.
 * @param {boolean} [fromRight] Specify iterating from right to left.
 * @returns {Function} Returns the new base function.
 */
function createBaseEach(eachFunc, fromRight) {
  return function(collection, iteratee) {
    if (collection == null) {
      return collection;
    }
    if (!isArrayLike(collection)) {
      return eachFunc(collection, iteratee);
    }
    var length = collection.length,
        index = fromRight ? length : -1,
        iterable = Object(collection);

    while ((fromRight ? index-- : ++index < length)) {
      if (iteratee(iterable[index], index, iterable) === false) {
        break;
      }
    }
    return collection;
  };
}

module.exports = createBaseEach;

},{"./isArrayLike":156}],83:[function(require,module,exports){
/**
 * Creates a base function for methods like `_.forIn` and `_.forOwn`.
 *
 * @private
 * @param {boolean} [fromRight] Specify iterating from right to left.
 * @returns {Function} Returns the new base function.
 */
function createBaseFor(fromRight) {
  return function(object, iteratee, keysFunc) {
    var index = -1,
        iterable = Object(object),
        props = keysFunc(object),
        length = props.length;

    while (length--) {
      var key = props[fromRight ? length : ++index];
      if (iteratee(iterable[key], key, iterable) === false) {
        break;
      }
    }
    return object;
  };
}

module.exports = createBaseFor;

},{}],84:[function(require,module,exports){
var baseIteratee = require('./_baseIteratee'),
    isArrayLike = require('./isArrayLike'),
    keys = require('./keys');

/**
 * Creates a `_.find` or `_.findLast` function.
 *
 * @private
 * @param {Function} findIndexFunc The function to find the collection index.
 * @returns {Function} Returns the new find function.
 */
function createFind(findIndexFunc) {
  return function(collection, predicate, fromIndex) {
    var iterable = Object(collection);
    predicate = baseIteratee(predicate, 3);
    if (!isArrayLike(collection)) {
      var props = keys(collection);
    }
    var index = findIndexFunc(props || collection, function(value, key) {
      if (props) {
        key = value;
        value = iterable[key];
      }
      return predicate(value, key, iterable);
    }, fromIndex);
    return index > -1 ? collection[props ? props[index] : index] : undefined;
  };
}

module.exports = createFind;

},{"./_baseIteratee":51,"./isArrayLike":156,"./keys":171}],85:[function(require,module,exports){
var Set = require('./_Set'),
    noop = require('./noop'),
    setToArray = require('./_setToArray');

/** Used as references for various `Number` constants. */
var INFINITY = 1 / 0;

/**
 * Creates a set of `values`.
 *
 * @private
 * @param {Array} values The values to add to the set.
 * @returns {Object} Returns the new set.
 */
var createSet = !(Set && (1 / setToArray(new Set([,-0]))[1]) == INFINITY) ? noop : function(values) {
  return new Set(values);
};

module.exports = createSet;

},{"./_Set":12,"./_setToArray":134,"./noop":176}],86:[function(require,module,exports){
var SetCache = require('./_SetCache'),
    arraySome = require('./_arraySome');

/** Used to compose bitmasks for comparison styles. */
var UNORDERED_COMPARE_FLAG = 1,
    PARTIAL_COMPARE_FLAG = 2;

/**
 * A specialized version of `baseIsEqualDeep` for arrays with support for
 * partial deep comparisons.
 *
 * @private
 * @param {Array} array The array to compare.
 * @param {Array} other The other array to compare.
 * @param {Function} equalFunc The function to determine equivalents of values.
 * @param {Function} customizer The function to customize comparisons.
 * @param {number} bitmask The bitmask of comparison flags. See `baseIsEqual`
 *  for more details.
 * @param {Object} stack Tracks traversed `array` and `other` objects.
 * @returns {boolean} Returns `true` if the arrays are equivalent, else `false`.
 */
function equalArrays(array, other, equalFunc, customizer, bitmask, stack) {
  var isPartial = bitmask & PARTIAL_COMPARE_FLAG,
      arrLength = array.length,
      othLength = other.length;

  if (arrLength != othLength && !(isPartial && othLength > arrLength)) {
    return false;
  }
  // Assume cyclic values are equal.
  var stacked = stack.get(array);
  if (stacked) {
    return stacked == other;
  }
  var index = -1,
      result = true,
      seen = (bitmask & UNORDERED_COMPARE_FLAG) ? new SetCache : undefined;

  stack.set(array, other);

  // Ignore non-index properties.
  while (++index < arrLength) {
    var arrValue = array[index],
        othValue = other[index];

    if (customizer) {
      var compared = isPartial
        ? customizer(othValue, arrValue, index, other, array, stack)
        : customizer(arrValue, othValue, index, array, other, stack);
    }
    if (compared !== undefined) {
      if (compared) {
        continue;
      }
      result = false;
      break;
    }
    // Recursively compare arrays (susceptible to call stack limits).
    if (seen) {
      if (!arraySome(other, function(othValue, othIndex) {
            if (!seen.has(othIndex) &&
                (arrValue === othValue || equalFunc(arrValue, othValue, customizer, bitmask, stack))) {
              return seen.add(othIndex);
            }
          })) {
        result = false;
        break;
      }
    } else if (!(
          arrValue === othValue ||
            equalFunc(arrValue, othValue, customizer, bitmask, stack)
        )) {
      result = false;
      break;
    }
  }
  stack['delete'](array);
  return result;
}

module.exports = equalArrays;

},{"./_SetCache":13,"./_arraySome":28}],87:[function(require,module,exports){
var Symbol = require('./_Symbol'),
    Uint8Array = require('./_Uint8Array'),
    equalArrays = require('./_equalArrays'),
    mapToArray = require('./_mapToArray'),
    setToArray = require('./_setToArray');

/** Used to compose bitmasks for comparison styles. */
var UNORDERED_COMPARE_FLAG = 1,
    PARTIAL_COMPARE_FLAG = 2;

/** `Object#toString` result references. */
var boolTag = '[object Boolean]',
    dateTag = '[object Date]',
    errorTag = '[object Error]',
    mapTag = '[object Map]',
    numberTag = '[object Number]',
    regexpTag = '[object RegExp]',
    setTag = '[object Set]',
    stringTag = '[object String]',
    symbolTag = '[object Symbol]';

var arrayBufferTag = '[object ArrayBuffer]',
    dataViewTag = '[object DataView]';

/** Used to convert symbols to primitives and strings. */
var symbolProto = Symbol ? Symbol.prototype : undefined,
    symbolValueOf = symbolProto ? symbolProto.valueOf : undefined;

/**
 * A specialized version of `baseIsEqualDeep` for comparing objects of
 * the same `toStringTag`.
 *
 * **Note:** This function only supports comparing values with tags of
 * `Boolean`, `Date`, `Error`, `Number`, `RegExp`, or `String`.
 *
 * @private
 * @param {Object} object The object to compare.
 * @param {Object} other The other object to compare.
 * @param {string} tag The `toStringTag` of the objects to compare.
 * @param {Function} equalFunc The function to determine equivalents of values.
 * @param {Function} customizer The function to customize comparisons.
 * @param {number} bitmask The bitmask of comparison flags. See `baseIsEqual`
 *  for more details.
 * @param {Object} stack Tracks traversed `object` and `other` objects.
 * @returns {boolean} Returns `true` if the objects are equivalent, else `false`.
 */
function equalByTag(object, other, tag, equalFunc, customizer, bitmask, stack) {
  switch (tag) {
    case dataViewTag:
      if ((object.byteLength != other.byteLength) ||
          (object.byteOffset != other.byteOffset)) {
        return false;
      }
      object = object.buffer;
      other = other.buffer;

    case arrayBufferTag:
      if ((object.byteLength != other.byteLength) ||
          !equalFunc(new Uint8Array(object), new Uint8Array(other))) {
        return false;
      }
      return true;

    case boolTag:
    case dateTag:
      // Coerce dates and booleans to numbers, dates to milliseconds and
      // booleans to `1` or `0` treating invalid dates coerced to `NaN` as
      // not equal.
      return +object == +other;

    case errorTag:
      return object.name == other.name && object.message == other.message;

    case numberTag:
      // Treat `NaN` vs. `NaN` as equal.
      return (object != +object) ? other != +other : object == +other;

    case regexpTag:
    case stringTag:
      // Coerce regexes to strings and treat strings, primitives and objects,
      // as equal. See http://www.ecma-international.org/ecma-262/6.0/#sec-regexp.prototype.tostring
      // for more details.
      return object == (other + '');

    case mapTag:
      var convert = mapToArray;

    case setTag:
      var isPartial = bitmask & PARTIAL_COMPARE_FLAG;
      convert || (convert = setToArray);

      if (object.size != other.size && !isPartial) {
        return false;
      }
      // Assume cyclic values are equal.
      var stacked = stack.get(object);
      if (stacked) {
        return stacked == other;
      }
      bitmask |= UNORDERED_COMPARE_FLAG;
      stack.set(object, other);

      // Recursively compare objects (susceptible to call stack limits).
      return equalArrays(convert(object), convert(other), equalFunc, customizer, bitmask, stack);

    case symbolTag:
      if (symbolValueOf) {
        return symbolValueOf.call(object) == symbolValueOf.call(other);
      }
  }
  return false;
}

module.exports = equalByTag;

},{"./_Symbol":15,"./_Uint8Array":16,"./_equalArrays":86,"./_mapToArray":128,"./_setToArray":134}],88:[function(require,module,exports){
var baseHas = require('./_baseHas'),
    keys = require('./keys');

/** Used to compose bitmasks for comparison styles. */
var PARTIAL_COMPARE_FLAG = 2;

/**
 * A specialized version of `baseIsEqualDeep` for objects with support for
 * partial deep comparisons.
 *
 * @private
 * @param {Object} object The object to compare.
 * @param {Object} other The other object to compare.
 * @param {Function} equalFunc The function to determine equivalents of values.
 * @param {Function} customizer The function to customize comparisons.
 * @param {number} bitmask The bitmask of comparison flags. See `baseIsEqual`
 *  for more details.
 * @param {Object} stack Tracks traversed `object` and `other` objects.
 * @returns {boolean} Returns `true` if the objects are equivalent, else `false`.
 */
function equalObjects(object, other, equalFunc, customizer, bitmask, stack) {
  var isPartial = bitmask & PARTIAL_COMPARE_FLAG,
      objProps = keys(object),
      objLength = objProps.length,
      othProps = keys(other),
      othLength = othProps.length;

  if (objLength != othLength && !isPartial) {
    return false;
  }
  var index = objLength;
  while (index--) {
    var key = objProps[index];
    if (!(isPartial ? key in other : baseHas(other, key))) {
      return false;
    }
  }
  // Assume cyclic values are equal.
  var stacked = stack.get(object);
  if (stacked) {
    return stacked == other;
  }
  var result = true;
  stack.set(object, other);

  var skipCtor = isPartial;
  while (++index < objLength) {
    key = objProps[index];
    var objValue = object[key],
        othValue = other[key];

    if (customizer) {
      var compared = isPartial
        ? customizer(othValue, objValue, key, other, object, stack)
        : customizer(objValue, othValue, key, object, other, stack);
    }
    // Recursively compare objects (susceptible to call stack limits).
    if (!(compared === undefined
          ? (objValue === othValue || equalFunc(objValue, othValue, customizer, bitmask, stack))
          : compared
        )) {
      result = false;
      break;
    }
    skipCtor || (skipCtor = key == 'constructor');
  }
  if (result && !skipCtor) {
    var objCtor = object.constructor,
        othCtor = other.constructor;

    // Non `Object` object instances with different constructors are not equal.
    if (objCtor != othCtor &&
        ('constructor' in object && 'constructor' in other) &&
        !(typeof objCtor == 'function' && objCtor instanceof objCtor &&
          typeof othCtor == 'function' && othCtor instanceof othCtor)) {
      result = false;
    }
  }
  stack['delete'](object);
  return result;
}

module.exports = equalObjects;

},{"./_baseHas":43,"./keys":171}],89:[function(require,module,exports){
var baseGetAllKeys = require('./_baseGetAllKeys'),
    getSymbols = require('./_getSymbols'),
    keys = require('./keys');

/**
 * Creates an array of own enumerable property names and symbols of `object`.
 *
 * @private
 * @param {Object} object The object to query.
 * @returns {Array} Returns the array of property names and symbols.
 */
function getAllKeys(object) {
  return baseGetAllKeys(object, keys, getSymbols);
}

module.exports = getAllKeys;

},{"./_baseGetAllKeys":42,"./_getSymbols":95,"./keys":171}],90:[function(require,module,exports){
var baseProperty = require('./_baseProperty');

/**
 * Gets the "length" property value of `object`.
 *
 * **Note:** This function is used to avoid a
 * [JIT bug](https://bugs.webkit.org/show_bug.cgi?id=142792) that affects
 * Safari on at least iOS 8.1-8.3 ARM64.
 *
 * @private
 * @param {Object} object The object to query.
 * @returns {*} Returns the "length" value.
 */
var getLength = baseProperty('length');

module.exports = getLength;

},{"./_baseProperty":59}],91:[function(require,module,exports){
var isKeyable = require('./_isKeyable');

/**
 * Gets the data for `map`.
 *
 * @private
 * @param {Object} map The map to query.
 * @param {string} key The reference key.
 * @returns {*} Returns the map data.
 */
function getMapData(map, key) {
  var data = map.__data__;
  return isKeyable(key)
    ? data[typeof key == 'string' ? 'string' : 'hash']
    : data.map;
}

module.exports = getMapData;

},{"./_isKeyable":113}],92:[function(require,module,exports){
var isStrictComparable = require('./_isStrictComparable'),
    keys = require('./keys');

/**
 * Gets the property names, values, and compare flags of `object`.
 *
 * @private
 * @param {Object} object The object to query.
 * @returns {Array} Returns the match data of `object`.
 */
function getMatchData(object) {
  var result = keys(object),
      length = result.length;

  while (length--) {
    var key = result[length],
        value = object[key];

    result[length] = [key, value, isStrictComparable(value)];
  }
  return result;
}

module.exports = getMatchData;

},{"./_isStrictComparable":116,"./keys":171}],93:[function(require,module,exports){
var baseIsNative = require('./_baseIsNative'),
    getValue = require('./_getValue');

/**
 * Gets the native function at `key` of `object`.
 *
 * @private
 * @param {Object} object The object to query.
 * @param {string} key The key of the method to get.
 * @returns {*} Returns the function if it's native, else `undefined`.
 */
function getNative(object, key) {
  var value = getValue(object, key);
  return baseIsNative(value) ? value : undefined;
}

module.exports = getNative;

},{"./_baseIsNative":50,"./_getValue":97}],94:[function(require,module,exports){
/* Built-in method references for those with the same name as other `lodash` methods. */
var nativeGetPrototype = Object.getPrototypeOf;

/**
 * Gets the `[[Prototype]]` of `value`.
 *
 * @private
 * @param {*} value The value to query.
 * @returns {null|Object} Returns the `[[Prototype]]`.
 */
function getPrototype(value) {
  return nativeGetPrototype(Object(value));
}

module.exports = getPrototype;

},{}],95:[function(require,module,exports){
var stubArray = require('./stubArray');

/** Built-in value references. */
var getOwnPropertySymbols = Object.getOwnPropertySymbols;

/**
 * Creates an array of the own enumerable symbol properties of `object`.
 *
 * @private
 * @param {Object} object The object to query.
 * @returns {Array} Returns the array of symbols.
 */
function getSymbols(object) {
  // Coerce `object` to an object to avoid non-object errors in V8.
  // See https://bugs.chromium.org/p/v8/issues/detail?id=3443 for more details.
  return getOwnPropertySymbols(Object(object));
}

// Fallback for IE < 11.
if (!getOwnPropertySymbols) {
  getSymbols = stubArray;
}

module.exports = getSymbols;

},{"./stubArray":180}],96:[function(require,module,exports){
var DataView = require('./_DataView'),
    Map = require('./_Map'),
    Promise = require('./_Promise'),
    Set = require('./_Set'),
    WeakMap = require('./_WeakMap'),
    toSource = require('./_toSource');

/** `Object#toString` result references. */
var mapTag = '[object Map]',
    objectTag = '[object Object]',
    promiseTag = '[object Promise]',
    setTag = '[object Set]',
    weakMapTag = '[object WeakMap]';

var dataViewTag = '[object DataView]';

/** Used for built-in method references. */
var objectProto = Object.prototype;

/**
 * Used to resolve the
 * [`toStringTag`](http://ecma-international.org/ecma-262/6.0/#sec-object.prototype.tostring)
 * of values.
 */
var objectToString = objectProto.toString;

/** Used to detect maps, sets, and weakmaps. */
var dataViewCtorString = toSource(DataView),
    mapCtorString = toSource(Map),
    promiseCtorString = toSource(Promise),
    setCtorString = toSource(Set),
    weakMapCtorString = toSource(WeakMap);

/**
 * Gets the `toStringTag` of `value`.
 *
 * @private
 * @param {*} value The value to query.
 * @returns {string} Returns the `toStringTag`.
 */
function getTag(value) {
  return objectToString.call(value);
}

// Fallback for data views, maps, sets, and weak maps in IE 11,
// for data views in Edge, and promises in Node.js.
if ((DataView && getTag(new DataView(new ArrayBuffer(1))) != dataViewTag) ||
    (Map && getTag(new Map) != mapTag) ||
    (Promise && getTag(Promise.resolve()) != promiseTag) ||
    (Set && getTag(new Set) != setTag) ||
    (WeakMap && getTag(new WeakMap) != weakMapTag)) {
  getTag = function(value) {
    var result = objectToString.call(value),
        Ctor = result == objectTag ? value.constructor : undefined,
        ctorString = Ctor ? toSource(Ctor) : undefined;

    if (ctorString) {
      switch (ctorString) {
        case dataViewCtorString: return dataViewTag;
        case mapCtorString: return mapTag;
        case promiseCtorString: return promiseTag;
        case setCtorString: return setTag;
        case weakMapCtorString: return weakMapTag;
      }
    }
    return result;
  };
}

module.exports = getTag;

},{"./_DataView":5,"./_Map":8,"./_Promise":10,"./_Set":12,"./_WeakMap":17,"./_toSource":142}],97:[function(require,module,exports){
/**
 * Gets the value at `key` of `object`.
 *
 * @private
 * @param {Object} [object] The object to query.
 * @param {string} key The key of the property to get.
 * @returns {*} Returns the property value.
 */
function getValue(object, key) {
  return object == null ? undefined : object[key];
}

module.exports = getValue;

},{}],98:[function(require,module,exports){
var castPath = require('./_castPath'),
    isArguments = require('./isArguments'),
    isArray = require('./isArray'),
    isIndex = require('./_isIndex'),
    isKey = require('./_isKey'),
    isLength = require('./isLength'),
    isString = require('./isString'),
    toKey = require('./_toKey');

/**
 * Checks if `path` exists on `object`.
 *
 * @private
 * @param {Object} object The object to query.
 * @param {Array|string} path The path to check.
 * @param {Function} hasFunc The function to check properties.
 * @returns {boolean} Returns `true` if `path` exists, else `false`.
 */
function hasPath(object, path, hasFunc) {
  path = isKey(path, object) ? [path] : castPath(path);

  var result,
      index = -1,
      length = path.length;

  while (++index < length) {
    var key = toKey(path[index]);
    if (!(result = object != null && hasFunc(object, key))) {
      break;
    }
    object = object[key];
  }
  if (result) {
    return result;
  }
  var length = object ? object.length : 0;
  return !!length && isLength(length) && isIndex(key, length) &&
    (isArray(object) || isString(object) || isArguments(object));
}

module.exports = hasPath;

},{"./_castPath":67,"./_isIndex":110,"./_isKey":112,"./_toKey":141,"./isArguments":154,"./isArray":155,"./isLength":161,"./isString":167}],99:[function(require,module,exports){
var nativeCreate = require('./_nativeCreate');

/**
 * Removes all key-value entries from the hash.
 *
 * @private
 * @name clear
 * @memberOf Hash
 */
function hashClear() {
  this.__data__ = nativeCreate ? nativeCreate(null) : {};
}

module.exports = hashClear;

},{"./_nativeCreate":130}],100:[function(require,module,exports){
/**
 * Removes `key` and its value from the hash.
 *
 * @private
 * @name delete
 * @memberOf Hash
 * @param {Object} hash The hash to modify.
 * @param {string} key The key of the value to remove.
 * @returns {boolean} Returns `true` if the entry was removed, else `false`.
 */
function hashDelete(key) {
  return this.has(key) && delete this.__data__[key];
}

module.exports = hashDelete;

},{}],101:[function(require,module,exports){
var nativeCreate = require('./_nativeCreate');

/** Used to stand-in for `undefined` hash values. */
var HASH_UNDEFINED = '__lodash_hash_undefined__';

/** Used for built-in method references. */
var objectProto = Object.prototype;

/** Used to check objects for own properties. */
var hasOwnProperty = objectProto.hasOwnProperty;

/**
 * Gets the hash value for `key`.
 *
 * @private
 * @name get
 * @memberOf Hash
 * @param {string} key The key of the value to get.
 * @returns {*} Returns the entry value.
 */
function hashGet(key) {
  var data = this.__data__;
  if (nativeCreate) {
    var result = data[key];
    return result === HASH_UNDEFINED ? undefined : result;
  }
  return hasOwnProperty.call(data, key) ? data[key] : undefined;
}

module.exports = hashGet;

},{"./_nativeCreate":130}],102:[function(require,module,exports){
var nativeCreate = require('./_nativeCreate');

/** Used for built-in method references. */
var objectProto = Object.prototype;

/** Used to check objects for own properties. */
var hasOwnProperty = objectProto.hasOwnProperty;

/**
 * Checks if a hash value for `key` exists.
 *
 * @private
 * @name has
 * @memberOf Hash
 * @param {string} key The key of the entry to check.
 * @returns {boolean} Returns `true` if an entry for `key` exists, else `false`.
 */
function hashHas(key) {
  var data = this.__data__;
  return nativeCreate ? data[key] !== undefined : hasOwnProperty.call(data, key);
}

module.exports = hashHas;

},{"./_nativeCreate":130}],103:[function(require,module,exports){
var nativeCreate = require('./_nativeCreate');

/** Used to stand-in for `undefined` hash values. */
var HASH_UNDEFINED = '__lodash_hash_undefined__';

/**
 * Sets the hash `key` to `value`.
 *
 * @private
 * @name set
 * @memberOf Hash
 * @param {string} key The key of the value to set.
 * @param {*} value The value to set.
 * @returns {Object} Returns the hash instance.
 */
function hashSet(key, value) {
  var data = this.__data__;
  data[key] = (nativeCreate && value === undefined) ? HASH_UNDEFINED : value;
  return this;
}

module.exports = hashSet;

},{"./_nativeCreate":130}],104:[function(require,module,exports){
var baseTimes = require('./_baseTimes'),
    isArguments = require('./isArguments'),
    isArray = require('./isArray'),
    isLength = require('./isLength'),
    isString = require('./isString');

/**
 * Creates an array of index keys for `object` values of arrays,
 * `arguments` objects, and strings, otherwise `null` is returned.
 *
 * @private
 * @param {Object} object The object to query.
 * @returns {Array|null} Returns index keys, else `null`.
 */
function indexKeys(object) {
  var length = object ? object.length : undefined;
  if (isLength(length) &&
      (isArray(object) || isString(object) || isArguments(object))) {
    return baseTimes(length, String);
  }
  return null;
}

module.exports = indexKeys;

},{"./_baseTimes":63,"./isArguments":154,"./isArray":155,"./isLength":161,"./isString":167}],105:[function(require,module,exports){
/**
 * Gets the index at which the first occurrence of `NaN` is found in `array`.
 *
 * @private
 * @param {Array} array The array to search.
 * @param {number} fromIndex The index to search from.
 * @param {boolean} [fromRight] Specify iterating from right to left.
 * @returns {number} Returns the index of the matched `NaN`, else `-1`.
 */
function indexOfNaN(array, fromIndex, fromRight) {
  var length = array.length,
      index = fromIndex + (fromRight ? 1 : -1);

  while ((fromRight ? index-- : ++index < length)) {
    var other = array[index];
    if (other !== other) {
      return index;
    }
  }
  return -1;
}

module.exports = indexOfNaN;

},{}],106:[function(require,module,exports){
/** Used for built-in method references. */
var objectProto = Object.prototype;

/** Used to check objects for own properties. */
var hasOwnProperty = objectProto.hasOwnProperty;

/**
 * Initializes an array clone.
 *
 * @private
 * @param {Array} array The array to clone.
 * @returns {Array} Returns the initialized clone.
 */
function initCloneArray(array) {
  var length = array.length,
      result = array.constructor(length);

  // Add properties assigned by `RegExp#exec`.
  if (length && typeof array[0] == 'string' && hasOwnProperty.call(array, 'index')) {
    result.index = array.index;
    result.input = array.input;
  }
  return result;
}

module.exports = initCloneArray;

},{}],107:[function(require,module,exports){
var cloneArrayBuffer = require('./_cloneArrayBuffer'),
    cloneDataView = require('./_cloneDataView'),
    cloneMap = require('./_cloneMap'),
    cloneRegExp = require('./_cloneRegExp'),
    cloneSet = require('./_cloneSet'),
    cloneSymbol = require('./_cloneSymbol'),
    cloneTypedArray = require('./_cloneTypedArray');

/** `Object#toString` result references. */
var boolTag = '[object Boolean]',
    dateTag = '[object Date]',
    mapTag = '[object Map]',
    numberTag = '[object Number]',
    regexpTag = '[object RegExp]',
    setTag = '[object Set]',
    stringTag = '[object String]',
    symbolTag = '[object Symbol]';

var arrayBufferTag = '[object ArrayBuffer]',
    dataViewTag = '[object DataView]',
    float32Tag = '[object Float32Array]',
    float64Tag = '[object Float64Array]',
    int8Tag = '[object Int8Array]',
    int16Tag = '[object Int16Array]',
    int32Tag = '[object Int32Array]',
    uint8Tag = '[object Uint8Array]',
    uint8ClampedTag = '[object Uint8ClampedArray]',
    uint16Tag = '[object Uint16Array]',
    uint32Tag = '[object Uint32Array]';

/**
 * Initializes an object clone based on its `toStringTag`.
 *
 * **Note:** This function only supports cloning values with tags of
 * `Boolean`, `Date`, `Error`, `Number`, `RegExp`, or `String`.
 *
 * @private
 * @param {Object} object The object to clone.
 * @param {string} tag The `toStringTag` of the object to clone.
 * @param {Function} cloneFunc The function to clone values.
 * @param {boolean} [isDeep] Specify a deep clone.
 * @returns {Object} Returns the initialized clone.
 */
function initCloneByTag(object, tag, cloneFunc, isDeep) {
  var Ctor = object.constructor;
  switch (tag) {
    case arrayBufferTag:
      return cloneArrayBuffer(object);

    case boolTag:
    case dateTag:
      return new Ctor(+object);

    case dataViewTag:
      return cloneDataView(object, isDeep);

    case float32Tag: case float64Tag:
    case int8Tag: case int16Tag: case int32Tag:
    case uint8Tag: case uint8ClampedTag: case uint16Tag: case uint32Tag:
      return cloneTypedArray(object, isDeep);

    case mapTag:
      return cloneMap(object, isDeep, cloneFunc);

    case numberTag:
    case stringTag:
      return new Ctor(object);

    case regexpTag:
      return cloneRegExp(object);

    case setTag:
      return cloneSet(object, isDeep, cloneFunc);

    case symbolTag:
      return cloneSymbol(object);
  }
}

module.exports = initCloneByTag;

},{"./_cloneArrayBuffer":69,"./_cloneDataView":71,"./_cloneMap":72,"./_cloneRegExp":73,"./_cloneSet":74,"./_cloneSymbol":75,"./_cloneTypedArray":76}],108:[function(require,module,exports){
var baseCreate = require('./_baseCreate'),
    getPrototype = require('./_getPrototype'),
    isPrototype = require('./_isPrototype');

/**
 * Initializes an object clone.
 *
 * @private
 * @param {Object} object The object to clone.
 * @returns {Object} Returns the initialized clone.
 */
function initCloneObject(object) {
  return (typeof object.constructor == 'function' && !isPrototype(object))
    ? baseCreate(getPrototype(object))
    : {};
}

module.exports = initCloneObject;

},{"./_baseCreate":35,"./_getPrototype":94,"./_isPrototype":115}],109:[function(require,module,exports){
/**
 * Checks if `value` is a host object in IE < 9.
 *
 * @private
 * @param {*} value The value to check.
 * @returns {boolean} Returns `true` if `value` is a host object, else `false`.
 */
function isHostObject(value) {
  // Many host objects are `Object` objects that can coerce to strings
  // despite having improperly defined `toString` methods.
  var result = false;
  if (value != null && typeof value.toString != 'function') {
    try {
      result = !!(value + '');
    } catch (e) {}
  }
  return result;
}

module.exports = isHostObject;

},{}],110:[function(require,module,exports){
/** Used as references for various `Number` constants. */
var MAX_SAFE_INTEGER = 9007199254740991;

/** Used to detect unsigned integer values. */
var reIsUint = /^(?:0|[1-9]\d*)$/;

/**
 * Checks if `value` is a valid array-like index.
 *
 * @private
 * @param {*} value The value to check.
 * @param {number} [length=MAX_SAFE_INTEGER] The upper bounds of a valid index.
 * @returns {boolean} Returns `true` if `value` is a valid index, else `false`.
 */
function isIndex(value, length) {
  length = length == null ? MAX_SAFE_INTEGER : length;
  return !!length &&
    (typeof value == 'number' || reIsUint.test(value)) &&
    (value > -1 && value % 1 == 0 && value < length);
}

module.exports = isIndex;

},{}],111:[function(require,module,exports){
var eq = require('./eq'),
    isArrayLike = require('./isArrayLike'),
    isIndex = require('./_isIndex'),
    isObject = require('./isObject');

/**
 * Checks if the given arguments are from an iteratee call.
 *
 * @private
 * @param {*} value The potential iteratee value argument.
 * @param {*} index The potential iteratee index or key argument.
 * @param {*} object The potential iteratee object argument.
 * @returns {boolean} Returns `true` if the arguments are from an iteratee call,
 *  else `false`.
 */
function isIterateeCall(value, index, object) {
  if (!isObject(object)) {
    return false;
  }
  var type = typeof index;
  if (type == 'number'
        ? (isArrayLike(object) && isIndex(index, object.length))
        : (type == 'string' && index in object)
      ) {
    return eq(object[index], value);
  }
  return false;
}

module.exports = isIterateeCall;

},{"./_isIndex":110,"./eq":145,"./isArrayLike":156,"./isObject":164}],112:[function(require,module,exports){
var isArray = require('./isArray'),
    isSymbol = require('./isSymbol');

/** Used to match property names within property paths. */
var reIsDeepProp = /\.|\[(?:[^[\]]*|(["'])(?:(?!\1)[^\\]|\\.)*?\1)\]/,
    reIsPlainProp = /^\w*$/;

/**
 * Checks if `value` is a property name and not a property path.
 *
 * @private
 * @param {*} value The value to check.
 * @param {Object} [object] The object to query keys on.
 * @returns {boolean} Returns `true` if `value` is a property name, else `false`.
 */
function isKey(value, object) {
  if (isArray(value)) {
    return false;
  }
  var type = typeof value;
  if (type == 'number' || type == 'symbol' || type == 'boolean' ||
      value == null || isSymbol(value)) {
    return true;
  }
  return reIsPlainProp.test(value) || !reIsDeepProp.test(value) ||
    (object != null && value in Object(object));
}

module.exports = isKey;

},{"./isArray":155,"./isSymbol":168}],113:[function(require,module,exports){
/**
 * Checks if `value` is suitable for use as unique object key.
 *
 * @private
 * @param {*} value The value to check.
 * @returns {boolean} Returns `true` if `value` is suitable, else `false`.
 */
function isKeyable(value) {
  var type = typeof value;
  return (type == 'string' || type == 'number' || type == 'symbol' || type == 'boolean')
    ? (value !== '__proto__')
    : (value === null);
}

module.exports = isKeyable;

},{}],114:[function(require,module,exports){
var coreJsData = require('./_coreJsData');

/** Used to detect methods masquerading as native. */
var maskSrcKey = (function() {
  var uid = /[^.]+$/.exec(coreJsData && coreJsData.keys && coreJsData.keys.IE_PROTO || '');
  return uid ? ('Symbol(src)_1.' + uid) : '';
}());

/**
 * Checks if `func` has its source masked.
 *
 * @private
 * @param {Function} func The function to check.
 * @returns {boolean} Returns `true` if `func` is masked, else `false`.
 */
function isMasked(func) {
  return !!maskSrcKey && (maskSrcKey in func);
}

module.exports = isMasked;

},{"./_coreJsData":80}],115:[function(require,module,exports){
/** Used for built-in method references. */
var objectProto = Object.prototype;

/**
 * Checks if `value` is likely a prototype object.
 *
 * @private
 * @param {*} value The value to check.
 * @returns {boolean} Returns `true` if `value` is a prototype, else `false`.
 */
function isPrototype(value) {
  var Ctor = value && value.constructor,
      proto = (typeof Ctor == 'function' && Ctor.prototype) || objectProto;

  return value === proto;
}

module.exports = isPrototype;

},{}],116:[function(require,module,exports){
var isObject = require('./isObject');

/**
 * Checks if `value` is suitable for strict equality comparisons, i.e. `===`.
 *
 * @private
 * @param {*} value The value to check.
 * @returns {boolean} Returns `true` if `value` if suitable for strict
 *  equality comparisons, else `false`.
 */
function isStrictComparable(value) {
  return value === value && !isObject(value);
}

module.exports = isStrictComparable;

},{"./isObject":164}],117:[function(require,module,exports){
/**
 * Converts `iterator` to an array.
 *
 * @private
 * @param {Object} iterator The iterator to convert.
 * @returns {Array} Returns the converted array.
 */
function iteratorToArray(iterator) {
  var data,
      result = [];

  while (!(data = iterator.next()).done) {
    result.push(data.value);
  }
  return result;
}

module.exports = iteratorToArray;

},{}],118:[function(require,module,exports){
/**
 * Removes all key-value entries from the list cache.
 *
 * @private
 * @name clear
 * @memberOf ListCache
 */
function listCacheClear() {
  this.__data__ = [];
}

module.exports = listCacheClear;

},{}],119:[function(require,module,exports){
var assocIndexOf = require('./_assocIndexOf');

/** Used for built-in method references. */
var arrayProto = Array.prototype;

/** Built-in value references. */
var splice = arrayProto.splice;

/**
 * Removes `key` and its value from the list cache.
 *
 * @private
 * @name delete
 * @memberOf ListCache
 * @param {string} key The key of the value to remove.
 * @returns {boolean} Returns `true` if the entry was removed, else `false`.
 */
function listCacheDelete(key) {
  var data = this.__data__,
      index = assocIndexOf(data, key);

  if (index < 0) {
    return false;
  }
  var lastIndex = data.length - 1;
  if (index == lastIndex) {
    data.pop();
  } else {
    splice.call(data, index, 1);
  }
  return true;
}

module.exports = listCacheDelete;

},{"./_assocIndexOf":32}],120:[function(require,module,exports){
var assocIndexOf = require('./_assocIndexOf');

/**
 * Gets the list cache value for `key`.
 *
 * @private
 * @name get
 * @memberOf ListCache
 * @param {string} key The key of the value to get.
 * @returns {*} Returns the entry value.
 */
function listCacheGet(key) {
  var data = this.__data__,
      index = assocIndexOf(data, key);

  return index < 0 ? undefined : data[index][1];
}

module.exports = listCacheGet;

},{"./_assocIndexOf":32}],121:[function(require,module,exports){
var assocIndexOf = require('./_assocIndexOf');

/**
 * Checks if a list cache value for `key` exists.
 *
 * @private
 * @name has
 * @memberOf ListCache
 * @param {string} key The key of the entry to check.
 * @returns {boolean} Returns `true` if an entry for `key` exists, else `false`.
 */
function listCacheHas(key) {
  return assocIndexOf(this.__data__, key) > -1;
}

module.exports = listCacheHas;

},{"./_assocIndexOf":32}],122:[function(require,module,exports){
var assocIndexOf = require('./_assocIndexOf');

/**
 * Sets the list cache `key` to `value`.
 *
 * @private
 * @name set
 * @memberOf ListCache
 * @param {string} key The key of the value to set.
 * @param {*} value The value to set.
 * @returns {Object} Returns the list cache instance.
 */
function listCacheSet(key, value) {
  var data = this.__data__,
      index = assocIndexOf(data, key);

  if (index < 0) {
    data.push([key, value]);
  } else {
    data[index][1] = value;
  }
  return this;
}

module.exports = listCacheSet;

},{"./_assocIndexOf":32}],123:[function(require,module,exports){
var Hash = require('./_Hash'),
    ListCache = require('./_ListCache'),
    Map = require('./_Map');

/**
 * Removes all key-value entries from the map.
 *
 * @private
 * @name clear
 * @memberOf MapCache
 */
function mapCacheClear() {
  this.__data__ = {
    'hash': new Hash,
    'map': new (Map || ListCache),
    'string': new Hash
  };
}

module.exports = mapCacheClear;

},{"./_Hash":6,"./_ListCache":7,"./_Map":8}],124:[function(require,module,exports){
var getMapData = require('./_getMapData');

/**
 * Removes `key` and its value from the map.
 *
 * @private
 * @name delete
 * @memberOf MapCache
 * @param {string} key The key of the value to remove.
 * @returns {boolean} Returns `true` if the entry was removed, else `false`.
 */
function mapCacheDelete(key) {
  return getMapData(this, key)['delete'](key);
}

module.exports = mapCacheDelete;

},{"./_getMapData":91}],125:[function(require,module,exports){
var getMapData = require('./_getMapData');

/**
 * Gets the map value for `key`.
 *
 * @private
 * @name get
 * @memberOf MapCache
 * @param {string} key The key of the value to get.
 * @returns {*} Returns the entry value.
 */
function mapCacheGet(key) {
  return getMapData(this, key).get(key);
}

module.exports = mapCacheGet;

},{"./_getMapData":91}],126:[function(require,module,exports){
var getMapData = require('./_getMapData');

/**
 * Checks if a map value for `key` exists.
 *
 * @private
 * @name has
 * @memberOf MapCache
 * @param {string} key The key of the entry to check.
 * @returns {boolean} Returns `true` if an entry for `key` exists, else `false`.
 */
function mapCacheHas(key) {
  return getMapData(this, key).has(key);
}

module.exports = mapCacheHas;

},{"./_getMapData":91}],127:[function(require,module,exports){
var getMapData = require('./_getMapData');

/**
 * Sets the map `key` to `value`.
 *
 * @private
 * @name set
 * @memberOf MapCache
 * @param {string} key The key of the value to set.
 * @param {*} value The value to set.
 * @returns {Object} Returns the map cache instance.
 */
function mapCacheSet(key, value) {
  getMapData(this, key).set(key, value);
  return this;
}

module.exports = mapCacheSet;

},{"./_getMapData":91}],128:[function(require,module,exports){
/**
 * Converts `map` to its key-value pairs.
 *
 * @private
 * @param {Object} map The map to convert.
 * @returns {Array} Returns the key-value pairs.
 */
function mapToArray(map) {
  var index = -1,
      result = Array(map.size);

  map.forEach(function(value, key) {
    result[++index] = [key, value];
  });
  return result;
}

module.exports = mapToArray;

},{}],129:[function(require,module,exports){
/**
 * A specialized version of `matchesProperty` for source values suitable
 * for strict equality comparisons, i.e. `===`.
 *
 * @private
 * @param {string} key The key of the property to get.
 * @param {*} srcValue The value to match.
 * @returns {Function} Returns the new spec function.
 */
function matchesStrictComparable(key, srcValue) {
  return function(object) {
    if (object == null) {
      return false;
    }
    return object[key] === srcValue &&
      (srcValue !== undefined || (key in Object(object)));
  };
}

module.exports = matchesStrictComparable;

},{}],130:[function(require,module,exports){
var getNative = require('./_getNative');

/* Built-in method references that are verified to be native. */
var nativeCreate = getNative(Object, 'create');

module.exports = nativeCreate;

},{"./_getNative":93}],131:[function(require,module,exports){
(function (global){
var checkGlobal = require('./_checkGlobal');

/** Detect free variable `global` from Node.js. */
var freeGlobal = checkGlobal(typeof global == 'object' && global);

/** Detect free variable `self`. */
var freeSelf = checkGlobal(typeof self == 'object' && self);

/** Detect `this` as the global object. */
var thisGlobal = checkGlobal(typeof this == 'object' && this);

/** Used as a reference to the global object. */
var root = freeGlobal || freeSelf || thisGlobal || Function('return this')();

module.exports = root;

}).call(this,typeof global !== "undefined" ? global : typeof self !== "undefined" ? self : typeof window !== "undefined" ? window : {})
},{"./_checkGlobal":68}],132:[function(require,module,exports){
/** Used to stand-in for `undefined` hash values. */
var HASH_UNDEFINED = '__lodash_hash_undefined__';

/**
 * Adds `value` to the array cache.
 *
 * @private
 * @name add
 * @memberOf SetCache
 * @alias push
 * @param {*} value The value to cache.
 * @returns {Object} Returns the cache instance.
 */
function setCacheAdd(value) {
  this.__data__.set(value, HASH_UNDEFINED);
  return this;
}

module.exports = setCacheAdd;

},{}],133:[function(require,module,exports){
/**
 * Checks if `value` is in the array cache.
 *
 * @private
 * @name has
 * @memberOf SetCache
 * @param {*} value The value to search for.
 * @returns {number} Returns `true` if `value` is found, else `false`.
 */
function setCacheHas(value) {
  return this.__data__.has(value);
}

module.exports = setCacheHas;

},{}],134:[function(require,module,exports){
/**
 * Converts `set` to an array of its values.
 *
 * @private
 * @param {Object} set The set to convert.
 * @returns {Array} Returns the values.
 */
function setToArray(set) {
  var index = -1,
      result = Array(set.size);

  set.forEach(function(value) {
    result[++index] = value;
  });
  return result;
}

module.exports = setToArray;

},{}],135:[function(require,module,exports){
var ListCache = require('./_ListCache');

/**
 * Removes all key-value entries from the stack.
 *
 * @private
 * @name clear
 * @memberOf Stack
 */
function stackClear() {
  this.__data__ = new ListCache;
}

module.exports = stackClear;

},{"./_ListCache":7}],136:[function(require,module,exports){
/**
 * Removes `key` and its value from the stack.
 *
 * @private
 * @name delete
 * @memberOf Stack
 * @param {string} key The key of the value to remove.
 * @returns {boolean} Returns `true` if the entry was removed, else `false`.
 */
function stackDelete(key) {
  return this.__data__['delete'](key);
}

module.exports = stackDelete;

},{}],137:[function(require,module,exports){
/**
 * Gets the stack value for `key`.
 *
 * @private
 * @name get
 * @memberOf Stack
 * @param {string} key The key of the value to get.
 * @returns {*} Returns the entry value.
 */
function stackGet(key) {
  return this.__data__.get(key);
}

module.exports = stackGet;

},{}],138:[function(require,module,exports){
/**
 * Checks if a stack value for `key` exists.
 *
 * @private
 * @name has
 * @memberOf Stack
 * @param {string} key The key of the entry to check.
 * @returns {boolean} Returns `true` if an entry for `key` exists, else `false`.
 */
function stackHas(key) {
  return this.__data__.has(key);
}

module.exports = stackHas;

},{}],139:[function(require,module,exports){
var ListCache = require('./_ListCache'),
    MapCache = require('./_MapCache');

/** Used as the size to enable large array optimizations. */
var LARGE_ARRAY_SIZE = 200;

/**
 * Sets the stack `key` to `value`.
 *
 * @private
 * @name set
 * @memberOf Stack
 * @param {string} key The key of the value to set.
 * @param {*} value The value to set.
 * @returns {Object} Returns the stack cache instance.
 */
function stackSet(key, value) {
  var cache = this.__data__;
  if (cache instanceof ListCache && cache.__data__.length == LARGE_ARRAY_SIZE) {
    cache = this.__data__ = new MapCache(cache.__data__);
  }
  cache.set(key, value);
  return this;
}

module.exports = stackSet;

},{"./_ListCache":7,"./_MapCache":9}],140:[function(require,module,exports){
var memoize = require('./memoize'),
    toString = require('./toString');

/** Used to match property names within property paths. */
var rePropName = /[^.[\]]+|\[(?:(-?\d+(?:\.\d+)?)|(["'])((?:(?!\2)[^\\]|\\.)*?)\2)\]|(?=(\.|\[\])(?:\4|$))/g;

/** Used to match backslashes in property paths. */
var reEscapeChar = /\\(\\)?/g;

/**
 * Converts `string` to a property path array.
 *
 * @private
 * @param {string} string The string to convert.
 * @returns {Array} Returns the property path array.
 */
var stringToPath = memoize(function(string) {
  var result = [];
  toString(string).replace(rePropName, function(match, number, quote, string) {
    result.push(quote ? string.replace(reEscapeChar, '$1') : (number || match));
  });
  return result;
});

module.exports = stringToPath;

},{"./memoize":174,"./toString":187}],141:[function(require,module,exports){
var isSymbol = require('./isSymbol');

/** Used as references for various `Number` constants. */
var INFINITY = 1 / 0;

/**
 * Converts `value` to a string key if it's not a string or symbol.
 *
 * @private
 * @param {*} value The value to inspect.
 * @returns {string|symbol} Returns the key.
 */
function toKey(value) {
  if (typeof value == 'string' || isSymbol(value)) {
    return value;
  }
  var result = (value + '');
  return (result == '0' && (1 / value) == -INFINITY) ? '-0' : result;
}

module.exports = toKey;

},{"./isSymbol":168}],142:[function(require,module,exports){
/** Used to resolve the decompiled source of functions. */
var funcToString = Function.prototype.toString;

/**
 * Converts `func` to its source code.
 *
 * @private
 * @param {Function} func The function to process.
 * @returns {string} Returns the source code.
 */
function toSource(func) {
  if (func != null) {
    try {
      return funcToString.call(func);
    } catch (e) {}
    try {
      return (func + '');
    } catch (e) {}
  }
  return '';
}

module.exports = toSource;

},{}],143:[function(require,module,exports){
var copyObject = require('./_copyObject'),
    createAssigner = require('./_createAssigner'),
    keysIn = require('./keysIn');

/**
 * This method is like `_.assignIn` except that it accepts `customizer`
 * which is invoked to produce the assigned values. If `customizer` returns
 * `undefined`, assignment is handled by the method instead. The `customizer`
 * is invoked with five arguments: (objValue, srcValue, key, object, source).
 *
 * **Note:** This method mutates `object`.
 *
 * @static
 * @memberOf _
 * @since 4.0.0
 * @alias extendWith
 * @category Object
 * @param {Object} object The destination object.
 * @param {...Object} sources The source objects.
 * @param {Function} [customizer] The function to customize assigned values.
 * @returns {Object} Returns `object`.
 * @see _.assignWith
 * @example
 *
 * function customizer(objValue, srcValue) {
 *   return _.isUndefined(objValue) ? srcValue : objValue;
 * }
 *
 * var defaults = _.partialRight(_.assignInWith, customizer);
 *
 * defaults({ 'a': 1 }, { 'b': 2 }, { 'a': 3 });
 * // => { 'a': 1, 'b': 2 }
 */
var assignInWith = createAssigner(function(object, source, srcIndex, customizer) {
  copyObject(source, keysIn(source), object, customizer);
});

module.exports = assignInWith;

},{"./_copyObject":78,"./_createAssigner":81,"./keysIn":172}],144:[function(require,module,exports){
var apply = require('./_apply'),
    assignInDefaults = require('./_assignInDefaults'),
    assignInWith = require('./assignInWith'),
    rest = require('./rest');

/**
 * Assigns own and inherited enumerable string keyed properties of source
 * objects to the destination object for all destination properties that
 * resolve to `undefined`. Source objects are applied from left to right.
 * Once a property is set, additional values of the same property are ignored.
 *
 * **Note:** This method mutates `object`.
 *
 * @static
 * @since 0.1.0
 * @memberOf _
 * @category Object
 * @param {Object} object The destination object.
 * @param {...Object} [sources] The source objects.
 * @returns {Object} Returns `object`.
 * @see _.defaultsDeep
 * @example
 *
 * _.defaults({ 'user': 'barney' }, { 'age': 36 }, { 'user': 'fred' });
 * // => { 'user': 'barney', 'age': 36 }
 */
var defaults = rest(function(args) {
  args.push(undefined, assignInDefaults);
  return apply(assignInWith, undefined, args);
});

module.exports = defaults;

},{"./_apply":20,"./_assignInDefaults":29,"./assignInWith":143,"./rest":179}],145:[function(require,module,exports){
/**
 * Performs a
 * [`SameValueZero`](http://ecma-international.org/ecma-262/6.0/#sec-samevaluezero)
 * comparison between two values to determine if they are equivalent.
 *
 * @static
 * @memberOf _
 * @since 4.0.0
 * @category Lang
 * @param {*} value The value to compare.
 * @param {*} other The other value to compare.
 * @returns {boolean} Returns `true` if the values are equivalent, else `false`.
 * @example
 *
 * var object = { 'user': 'fred' };
 * var other = { 'user': 'fred' };
 *
 * _.eq(object, object);
 * // => true
 *
 * _.eq(object, other);
 * // => false
 *
 * _.eq('a', 'a');
 * // => true
 *
 * _.eq('a', Object('a'));
 * // => false
 *
 * _.eq(NaN, NaN);
 * // => true
 */
function eq(value, other) {
  return value === other || (value !== value && other !== other);
}

module.exports = eq;

},{}],146:[function(require,module,exports){
var arrayFilter = require('./_arrayFilter'),
    baseFilter = require('./_baseFilter'),
    baseIteratee = require('./_baseIteratee'),
    isArray = require('./isArray');

/**
 * Iterates over elements of `collection`, returning an array of all elements
 * `predicate` returns truthy for. The predicate is invoked with three
 * arguments: (value, index|key, collection).
 *
 * @static
 * @memberOf _
 * @since 0.1.0
 * @category Collection
 * @param {Array|Object} collection The collection to iterate over.
 * @param {Array|Function|Object|string} [predicate=_.identity]
 *  The function invoked per iteration.
 * @returns {Array} Returns the new filtered array.
 * @see _.reject
 * @example
 *
 * var users = [
 *   { 'user': 'barney', 'age': 36, 'active': true },
 *   { 'user': 'fred',   'age': 40, 'active': false }
 * ];
 *
 * _.filter(users, function(o) { return !o.active; });
 * // => objects for ['fred']
 *
 * // The `_.matches` iteratee shorthand.
 * _.filter(users, { 'age': 36, 'active': true });
 * // => objects for ['barney']
 *
 * // The `_.matchesProperty` iteratee shorthand.
 * _.filter(users, ['active', false]);
 * // => objects for ['fred']
 *
 * // The `_.property` iteratee shorthand.
 * _.filter(users, 'active');
 * // => objects for ['barney']
 */
function filter(collection, predicate) {
  var func = isArray(collection) ? arrayFilter : baseFilter;
  return func(collection, baseIteratee(predicate, 3));
}

module.exports = filter;

},{"./_arrayFilter":22,"./_baseFilter":37,"./_baseIteratee":51,"./isArray":155}],147:[function(require,module,exports){
var createFind = require('./_createFind'),
    findIndex = require('./findIndex');

/**
 * Iterates over elements of `collection`, returning the first element
 * `predicate` returns truthy for. The predicate is invoked with three
 * arguments: (value, index|key, collection).
 *
 * @static
 * @memberOf _
 * @since 0.1.0
 * @category Collection
 * @param {Array|Object} collection The collection to search.
 * @param {Array|Function|Object|string} [predicate=_.identity]
 *  The function invoked per iteration.
 * @param {number} [fromIndex=0] The index to search from.
 * @returns {*} Returns the matched element, else `undefined`.
 * @example
 *
 * var users = [
 *   { 'user': 'barney',  'age': 36, 'active': true },
 *   { 'user': 'fred',    'age': 40, 'active': false },
 *   { 'user': 'pebbles', 'age': 1,  'active': true }
 * ];
 *
 * _.find(users, function(o) { return o.age < 40; });
 * // => object for 'barney'
 *
 * // The `_.matches` iteratee shorthand.
 * _.find(users, { 'age': 1, 'active': true });
 * // => object for 'pebbles'
 *
 * // The `_.matchesProperty` iteratee shorthand.
 * _.find(users, ['active', false]);
 * // => object for 'fred'
 *
 * // The `_.property` iteratee shorthand.
 * _.find(users, 'active');
 * // => object for 'barney'
 */
var find = createFind(findIndex);

module.exports = find;

},{"./_createFind":84,"./findIndex":148}],148:[function(require,module,exports){
var baseFindIndex = require('./_baseFindIndex'),
    baseIteratee = require('./_baseIteratee'),
    toInteger = require('./toInteger');

/* Built-in method references for those with the same name as other `lodash` methods. */
var nativeMax = Math.max;

/**
 * This method is like `_.find` except that it returns the index of the first
 * element `predicate` returns truthy for instead of the element itself.
 *
 * @static
 * @memberOf _
 * @since 1.1.0
 * @category Array
 * @param {Array} array The array to search.
 * @param {Array|Function|Object|string} [predicate=_.identity]
 *  The function invoked per iteration.
 * @param {number} [fromIndex=0] The index to search from.
 * @returns {number} Returns the index of the found element, else `-1`.
 * @example
 *
 * var users = [
 *   { 'user': 'barney',  'active': false },
 *   { 'user': 'fred',    'active': false },
 *   { 'user': 'pebbles', 'active': true }
 * ];
 *
 * _.findIndex(users, function(o) { return o.user == 'barney'; });
 * // => 0
 *
 * // The `_.matches` iteratee shorthand.
 * _.findIndex(users, { 'user': 'fred', 'active': false });
 * // => 1
 *
 * // The `_.matchesProperty` iteratee shorthand.
 * _.findIndex(users, ['active', false]);
 * // => 0
 *
 * // The `_.property` iteratee shorthand.
 * _.findIndex(users, 'active');
 * // => 2
 */
function findIndex(array, predicate, fromIndex) {
  var length = array ? array.length : 0;
  if (!length) {
    return -1;
  }
  var index = fromIndex == null ? 0 : toInteger(fromIndex);
  if (index < 0) {
    index = nativeMax(length + index, 0);
  }
  return baseFindIndex(array, baseIteratee(predicate, 3), index);
}

module.exports = findIndex;

},{"./_baseFindIndex":38,"./_baseIteratee":51,"./toInteger":184}],149:[function(require,module,exports){
var arrayEach = require('./_arrayEach'),
    baseEach = require('./_baseEach'),
    baseIteratee = require('./_baseIteratee'),
    isArray = require('./isArray');

/**
 * Iterates over elements of `collection` and invokes `iteratee` for each element.
 * The iteratee is invoked with three arguments: (value, index|key, collection).
 * Iteratee functions may exit iteration early by explicitly returning `false`.
 *
 * **Note:** As with other "Collections" methods, objects with a "length"
 * property are iterated like arrays. To avoid this behavior use `_.forIn`
 * or `_.forOwn` for object iteration.
 *
 * @static
 * @memberOf _
 * @since 0.1.0
 * @alias each
 * @category Collection
 * @param {Array|Object} collection The collection to iterate over.
 * @param {Function} [iteratee=_.identity] The function invoked per iteration.
 * @returns {Array|Object} Returns `collection`.
 * @see _.forEachRight
 * @example
 *
 * _([1, 2]).forEach(function(value) {
 *   console.log(value);
 * });
 * // => Logs `1` then `2`.
 *
 * _.forEach({ 'a': 1, 'b': 2 }, function(value, key) {
 *   console.log(key);
 * });
 * // => Logs 'a' then 'b' (iteration order is not guaranteed).
 */
function forEach(collection, iteratee) {
  var func = isArray(collection) ? arrayEach : baseEach;
  return func(collection, baseIteratee(iteratee, 3));
}

module.exports = forEach;

},{"./_arrayEach":21,"./_baseEach":36,"./_baseIteratee":51,"./isArray":155}],150:[function(require,module,exports){
var baseGet = require('./_baseGet');

/**
 * Gets the value at `path` of `object`. If the resolved value is
 * `undefined`, the `defaultValue` is used in its place.
 *
 * @static
 * @memberOf _
 * @since 3.7.0
 * @category Object
 * @param {Object} object The object to query.
 * @param {Array|string} path The path of the property to get.
 * @param {*} [defaultValue] The value returned for `undefined` resolved values.
 * @returns {*} Returns the resolved value.
 * @example
 *
 * var object = { 'a': [{ 'b': { 'c': 3 } }] };
 *
 * _.get(object, 'a[0].b.c');
 * // => 3
 *
 * _.get(object, ['a', '0', 'b', 'c']);
 * // => 3
 *
 * _.get(object, 'a.b.c', 'default');
 * // => 'default'
 */
function get(object, path, defaultValue) {
  var result = object == null ? undefined : baseGet(object, path);
  return result === undefined ? defaultValue : result;
}

module.exports = get;

},{"./_baseGet":41}],151:[function(require,module,exports){
var baseHasIn = require('./_baseHasIn'),
    hasPath = require('./_hasPath');

/**
 * Checks if `path` is a direct or inherited property of `object`.
 *
 * @static
 * @memberOf _
 * @since 4.0.0
 * @category Object
 * @param {Object} object The object to query.
 * @param {Array|string} path The path to check.
 * @returns {boolean} Returns `true` if `path` exists, else `false`.
 * @example
 *
 * var object = _.create({ 'a': _.create({ 'b': 2 }) });
 *
 * _.hasIn(object, 'a');
 * // => true
 *
 * _.hasIn(object, 'a.b');
 * // => true
 *
 * _.hasIn(object, ['a', 'b']);
 * // => true
 *
 * _.hasIn(object, 'b');
 * // => false
 */
function hasIn(object, path) {
  return object != null && hasPath(object, path, baseHasIn);
}

module.exports = hasIn;

},{"./_baseHasIn":44,"./_hasPath":98}],152:[function(require,module,exports){
/**
 * This method returns the first argument given to it.
 *
 * @static
 * @since 0.1.0
 * @memberOf _
 * @category Util
 * @param {*} value Any value.
 * @returns {*} Returns `value`.
 * @example
 *
 * var object = { 'user': 'fred' };
 *
 * console.log(_.identity(object) === object);
 * // => true
 */
function identity(value) {
  return value;
}

module.exports = identity;

},{}],153:[function(require,module,exports){
var baseInRange = require('./_baseInRange'),
    toNumber = require('./toNumber');

/**
 * Checks if `n` is between `start` and up to, but not including, `end`. If
 * `end` is not specified, it's set to `start` with `start` then set to `0`.
 * If `start` is greater than `end` the params are swapped to support
 * negative ranges.
 *
 * @static
 * @memberOf _
 * @since 3.3.0
 * @category Number
 * @param {number} number The number to check.
 * @param {number} [start=0] The start of the range.
 * @param {number} end The end of the range.
 * @returns {boolean} Returns `true` if `number` is in the range, else `false`.
 * @see _.range, _.rangeRight
 * @example
 *
 * _.inRange(3, 2, 4);
 * // => true
 *
 * _.inRange(4, 8);
 * // => true
 *
 * _.inRange(4, 2);
 * // => false
 *
 * _.inRange(2, 2);
 * // => false
 *
 * _.inRange(1.2, 2);
 * // => true
 *
 * _.inRange(5.2, 4);
 * // => false
 *
 * _.inRange(-3, -2, -6);
 * // => true
 */
function inRange(number, start, end) {
  start = toNumber(start) || 0;
  if (end === undefined) {
    end = start;
    start = 0;
  } else {
    end = toNumber(end) || 0;
  }
  number = toNumber(number);
  return baseInRange(number, start, end);
}

module.exports = inRange;

},{"./_baseInRange":45,"./toNumber":185}],154:[function(require,module,exports){
var isArrayLikeObject = require('./isArrayLikeObject');

/** `Object#toString` result references. */
var argsTag = '[object Arguments]';

/** Used for built-in method references. */
var objectProto = Object.prototype;

/** Used to check objects for own properties. */
var hasOwnProperty = objectProto.hasOwnProperty;

/**
 * Used to resolve the
 * [`toStringTag`](http://ecma-international.org/ecma-262/6.0/#sec-object.prototype.tostring)
 * of values.
 */
var objectToString = objectProto.toString;

/** Built-in value references. */
var propertyIsEnumerable = objectProto.propertyIsEnumerable;

/**
 * Checks if `value` is likely an `arguments` object.
 *
 * @static
 * @memberOf _
 * @since 0.1.0
 * @category Lang
 * @param {*} value The value to check.
 * @returns {boolean} Returns `true` if `value` is correctly classified,
 *  else `false`.
 * @example
 *
 * _.isArguments(function() { return arguments; }());
 * // => true
 *
 * _.isArguments([1, 2, 3]);
 * // => false
 */
function isArguments(value) {
  // Safari 8.1 incorrectly makes `arguments.callee` enumerable in strict mode.
  return isArrayLikeObject(value) && hasOwnProperty.call(value, 'callee') &&
    (!propertyIsEnumerable.call(value, 'callee') || objectToString.call(value) == argsTag);
}

module.exports = isArguments;

},{"./isArrayLikeObject":157}],155:[function(require,module,exports){
/**
 * Checks if `value` is classified as an `Array` object.
 *
 * @static
 * @memberOf _
 * @since 0.1.0
 * @type {Function}
 * @category Lang
 * @param {*} value The value to check.
 * @returns {boolean} Returns `true` if `value` is correctly classified,
 *  else `false`.
 * @example
 *
 * _.isArray([1, 2, 3]);
 * // => true
 *
 * _.isArray(document.body.children);
 * // => false
 *
 * _.isArray('abc');
 * // => false
 *
 * _.isArray(_.noop);
 * // => false
 */
var isArray = Array.isArray;

module.exports = isArray;

},{}],156:[function(require,module,exports){
var getLength = require('./_getLength'),
    isFunction = require('./isFunction'),
    isLength = require('./isLength');

/**
 * Checks if `value` is array-like. A value is considered array-like if it's
 * not a function and has a `value.length` that's an integer greater than or
 * equal to `0` and less than or equal to `Number.MAX_SAFE_INTEGER`.
 *
 * @static
 * @memberOf _
 * @since 4.0.0
 * @category Lang
 * @param {*} value The value to check.
 * @returns {boolean} Returns `true` if `value` is array-like, else `false`.
 * @example
 *
 * _.isArrayLike([1, 2, 3]);
 * // => true
 *
 * _.isArrayLike(document.body.children);
 * // => true
 *
 * _.isArrayLike('abc');
 * // => true
 *
 * _.isArrayLike(_.noop);
 * // => false
 */
function isArrayLike(value) {
  return value != null && isLength(getLength(value)) && !isFunction(value);
}

module.exports = isArrayLike;

},{"./_getLength":90,"./isFunction":160,"./isLength":161}],157:[function(require,module,exports){
var isArrayLike = require('./isArrayLike'),
    isObjectLike = require('./isObjectLike');

/**
 * This method is like `_.isArrayLike` except that it also checks if `value`
 * is an object.
 *
 * @static
 * @memberOf _
 * @since 4.0.0
 * @category Lang
 * @param {*} value The value to check.
 * @returns {boolean} Returns `true` if `value` is an array-like object,
 *  else `false`.
 * @example
 *
 * _.isArrayLikeObject([1, 2, 3]);
 * // => true
 *
 * _.isArrayLikeObject(document.body.children);
 * // => true
 *
 * _.isArrayLikeObject('abc');
 * // => false
 *
 * _.isArrayLikeObject(_.noop);
 * // => false
 */
function isArrayLikeObject(value) {
  return isObjectLike(value) && isArrayLike(value);
}

module.exports = isArrayLikeObject;

},{"./isArrayLike":156,"./isObjectLike":165}],158:[function(require,module,exports){
var root = require('./_root'),
    stubFalse = require('./stubFalse');

/** Detect free variable `exports`. */
var freeExports = typeof exports == 'object' && exports;

/** Detect free variable `module`. */
var freeModule = freeExports && typeof module == 'object' && module;

/** Detect the popular CommonJS extension `module.exports`. */
var moduleExports = freeModule && freeModule.exports === freeExports;

/** Built-in value references. */
var Buffer = moduleExports ? root.Buffer : undefined;

/**
 * Checks if `value` is a buffer.
 *
 * @static
 * @memberOf _
 * @since 4.3.0
 * @category Lang
 * @param {*} value The value to check.
 * @returns {boolean} Returns `true` if `value` is a buffer, else `false`.
 * @example
 *
 * _.isBuffer(new Buffer(2));
 * // => true
 *
 * _.isBuffer(new Uint8Array(2));
 * // => false
 */
var isBuffer = !Buffer ? stubFalse : function(value) {
  return value instanceof Buffer;
};

module.exports = isBuffer;

},{"./_root":131,"./stubFalse":181}],159:[function(require,module,exports){
var getTag = require('./_getTag'),
    isArguments = require('./isArguments'),
    isArray = require('./isArray'),
    isArrayLike = require('./isArrayLike'),
    isBuffer = require('./isBuffer'),
    isFunction = require('./isFunction'),
    isObjectLike = require('./isObjectLike'),
    isString = require('./isString'),
    keys = require('./keys');

/** `Object#toString` result references. */
var mapTag = '[object Map]',
    setTag = '[object Set]';

/** Used for built-in method references. */
var objectProto = Object.prototype;

/** Used to check objects for own properties. */
var hasOwnProperty = objectProto.hasOwnProperty;

/** Built-in value references. */
var propertyIsEnumerable = objectProto.propertyIsEnumerable;

/** Detect if properties shadowing those on `Object.prototype` are non-enumerable. */
var nonEnumShadows = !propertyIsEnumerable.call({ 'valueOf': 1 }, 'valueOf');

/**
 * Checks if `value` is an empty object, collection, map, or set.
 *
 * Objects are considered empty if they have no own enumerable string keyed
 * properties.
 *
 * Array-like values such as `arguments` objects, arrays, buffers, strings, or
 * jQuery-like collections are considered empty if they have a `length` of `0`.
 * Similarly, maps and sets are considered empty if they have a `size` of `0`.
 *
 * @static
 * @memberOf _
 * @since 0.1.0
 * @category Lang
 * @param {*} value The value to check.
 * @returns {boolean} Returns `true` if `value` is empty, else `false`.
 * @example
 *
 * _.isEmpty(null);
 * // => true
 *
 * _.isEmpty(true);
 * // => true
 *
 * _.isEmpty(1);
 * // => true
 *
 * _.isEmpty([1, 2, 3]);
 * // => false
 *
 * _.isEmpty({ 'a': 1 });
 * // => false
 */
function isEmpty(value) {
  if (isArrayLike(value) &&
      (isArray(value) || isString(value) || isFunction(value.splice) ||
        isArguments(value) || isBuffer(value))) {
    return !value.length;
  }
  if (isObjectLike(value)) {
    var tag = getTag(value);
    if (tag == mapTag || tag == setTag) {
      return !value.size;
    }
  }
  for (var key in value) {
    if (hasOwnProperty.call(value, key)) {
      return false;
    }
  }
  return !(nonEnumShadows && keys(value).length);
}

module.exports = isEmpty;

},{"./_getTag":96,"./isArguments":154,"./isArray":155,"./isArrayLike":156,"./isBuffer":158,"./isFunction":160,"./isObjectLike":165,"./isString":167,"./keys":171}],160:[function(require,module,exports){
var isObject = require('./isObject');

/** `Object#toString` result references. */
var funcTag = '[object Function]',
    genTag = '[object GeneratorFunction]';

/** Used for built-in method references. */
var objectProto = Object.prototype;

/**
 * Used to resolve the
 * [`toStringTag`](http://ecma-international.org/ecma-262/6.0/#sec-object.prototype.tostring)
 * of values.
 */
var objectToString = objectProto.toString;

/**
 * Checks if `value` is classified as a `Function` object.
 *
 * @static
 * @memberOf _
 * @since 0.1.0
 * @category Lang
 * @param {*} value The value to check.
 * @returns {boolean} Returns `true` if `value` is correctly classified,
 *  else `false`.
 * @example
 *
 * _.isFunction(_);
 * // => true
 *
 * _.isFunction(/abc/);
 * // => false
 */
function isFunction(value) {
  // The use of `Object#toString` avoids issues with the `typeof` operator
  // in Safari 8 which returns 'object' for typed array and weak map constructors,
  // and PhantomJS 1.9 which returns 'function' for `NodeList` instances.
  var tag = isObject(value) ? objectToString.call(value) : '';
  return tag == funcTag || tag == genTag;
}

module.exports = isFunction;

},{"./isObject":164}],161:[function(require,module,exports){
/** Used as references for various `Number` constants. */
var MAX_SAFE_INTEGER = 9007199254740991;

/**
 * Checks if `value` is a valid array-like length.
 *
 * **Note:** This function is loosely based on
 * [`ToLength`](http://ecma-international.org/ecma-262/6.0/#sec-tolength).
 *
 * @static
 * @memberOf _
 * @since 4.0.0
 * @category Lang
 * @param {*} value The value to check.
 * @returns {boolean} Returns `true` if `value` is a valid length,
 *  else `false`.
 * @example
 *
 * _.isLength(3);
 * // => true
 *
 * _.isLength(Number.MIN_VALUE);
 * // => false
 *
 * _.isLength(Infinity);
 * // => false
 *
 * _.isLength('3');
 * // => false
 */
function isLength(value) {
  return typeof value == 'number' &&
    value > -1 && value % 1 == 0 && value <= MAX_SAFE_INTEGER;
}

module.exports = isLength;

},{}],162:[function(require,module,exports){
var isNumber = require('./isNumber');

/**
 * Checks if `value` is `NaN`.
 *
 * **Note:** This method is based on
 * [`Number.isNaN`](https://mdn.io/Number/isNaN) and is not the same as
 * global [`isNaN`](https://mdn.io/isNaN) which returns `true` for
 * `undefined` and other non-number values.
 *
 * @static
 * @memberOf _
 * @since 0.1.0
 * @category Lang
 * @param {*} value The value to check.
 * @returns {boolean} Returns `true` if `value` is `NaN`, else `false`.
 * @example
 *
 * _.isNaN(NaN);
 * // => true
 *
 * _.isNaN(new Number(NaN));
 * // => true
 *
 * isNaN(undefined);
 * // => true
 *
 * _.isNaN(undefined);
 * // => false
 */
function isNaN(value) {
  // An `NaN` primitive is the only value that is not equal to itself.
  // Perform the `toStringTag` check first to avoid errors with some
  // ActiveX objects in IE.
  return isNumber(value) && value != +value;
}

module.exports = isNaN;

},{"./isNumber":163}],163:[function(require,module,exports){
var isObjectLike = require('./isObjectLike');

/** `Object#toString` result references. */
var numberTag = '[object Number]';

/** Used for built-in method references. */
var objectProto = Object.prototype;

/**
 * Used to resolve the
 * [`toStringTag`](http://ecma-international.org/ecma-262/6.0/#sec-object.prototype.tostring)
 * of values.
 */
var objectToString = objectProto.toString;

/**
 * Checks if `value` is classified as a `Number` primitive or object.
 *
 * **Note:** To exclude `Infinity`, `-Infinity`, and `NaN`, which are
 * classified as numbers, use the `_.isFinite` method.
 *
 * @static
 * @memberOf _
 * @since 0.1.0
 * @category Lang
 * @param {*} value The value to check.
 * @returns {boolean} Returns `true` if `value` is correctly classified,
 *  else `false`.
 * @example
 *
 * _.isNumber(3);
 * // => true
 *
 * _.isNumber(Number.MIN_VALUE);
 * // => true
 *
 * _.isNumber(Infinity);
 * // => true
 *
 * _.isNumber('3');
 * // => false
 */
function isNumber(value) {
  return typeof value == 'number' ||
    (isObjectLike(value) && objectToString.call(value) == numberTag);
}

module.exports = isNumber;

},{"./isObjectLike":165}],164:[function(require,module,exports){
/**
 * Checks if `value` is the
 * [language type](http://www.ecma-international.org/ecma-262/6.0/#sec-ecmascript-language-types)
 * of `Object`. (e.g. arrays, functions, objects, regexes, `new Number(0)`, and `new String('')`)
 *
 * @static
 * @memberOf _
 * @since 0.1.0
 * @category Lang
 * @param {*} value The value to check.
 * @returns {boolean} Returns `true` if `value` is an object, else `false`.
 * @example
 *
 * _.isObject({});
 * // => true
 *
 * _.isObject([1, 2, 3]);
 * // => true
 *
 * _.isObject(_.noop);
 * // => true
 *
 * _.isObject(null);
 * // => false
 */
function isObject(value) {
  var type = typeof value;
  return !!value && (type == 'object' || type == 'function');
}

module.exports = isObject;

},{}],165:[function(require,module,exports){
/**
 * Checks if `value` is object-like. A value is object-like if it's not `null`
 * and has a `typeof` result of "object".
 *
 * @static
 * @memberOf _
 * @since 4.0.0
 * @category Lang
 * @param {*} value The value to check.
 * @returns {boolean} Returns `true` if `value` is object-like, else `false`.
 * @example
 *
 * _.isObjectLike({});
 * // => true
 *
 * _.isObjectLike([1, 2, 3]);
 * // => true
 *
 * _.isObjectLike(_.noop);
 * // => false
 *
 * _.isObjectLike(null);
 * // => false
 */
function isObjectLike(value) {
  return !!value && typeof value == 'object';
}

module.exports = isObjectLike;

},{}],166:[function(require,module,exports){
var getPrototype = require('./_getPrototype'),
    isHostObject = require('./_isHostObject'),
    isObjectLike = require('./isObjectLike');

/** `Object#toString` result references. */
var objectTag = '[object Object]';

/** Used for built-in method references. */
var objectProto = Object.prototype;

/** Used to resolve the decompiled source of functions. */
var funcToString = Function.prototype.toString;

/** Used to check objects for own properties. */
var hasOwnProperty = objectProto.hasOwnProperty;

/** Used to infer the `Object` constructor. */
var objectCtorString = funcToString.call(Object);

/**
 * Used to resolve the
 * [`toStringTag`](http://ecma-international.org/ecma-262/6.0/#sec-object.prototype.tostring)
 * of values.
 */
var objectToString = objectProto.toString;

/**
 * Checks if `value` is a plain object, that is, an object created by the
 * `Object` constructor or one with a `[[Prototype]]` of `null`.
 *
 * @static
 * @memberOf _
 * @since 0.8.0
 * @category Lang
 * @param {*} value The value to check.
 * @returns {boolean} Returns `true` if `value` is a plain object,
 *  else `false`.
 * @example
 *
 * function Foo() {
 *   this.a = 1;
 * }
 *
 * _.isPlainObject(new Foo);
 * // => false
 *
 * _.isPlainObject([1, 2, 3]);
 * // => false
 *
 * _.isPlainObject({ 'x': 0, 'y': 0 });
 * // => true
 *
 * _.isPlainObject(Object.create(null));
 * // => true
 */
function isPlainObject(value) {
  if (!isObjectLike(value) ||
      objectToString.call(value) != objectTag || isHostObject(value)) {
    return false;
  }
  var proto = getPrototype(value);
  if (proto === null) {
    return true;
  }
  var Ctor = hasOwnProperty.call(proto, 'constructor') && proto.constructor;
  return (typeof Ctor == 'function' &&
    Ctor instanceof Ctor && funcToString.call(Ctor) == objectCtorString);
}

module.exports = isPlainObject;

},{"./_getPrototype":94,"./_isHostObject":109,"./isObjectLike":165}],167:[function(require,module,exports){
var isArray = require('./isArray'),
    isObjectLike = require('./isObjectLike');

/** `Object#toString` result references. */
var stringTag = '[object String]';

/** Used for built-in method references. */
var objectProto = Object.prototype;

/**
 * Used to resolve the
 * [`toStringTag`](http://ecma-international.org/ecma-262/6.0/#sec-object.prototype.tostring)
 * of values.
 */
var objectToString = objectProto.toString;

/**
 * Checks if `value` is classified as a `String` primitive or object.
 *
 * @static
 * @since 0.1.0
 * @memberOf _
 * @category Lang
 * @param {*} value The value to check.
 * @returns {boolean} Returns `true` if `value` is correctly classified,
 *  else `false`.
 * @example
 *
 * _.isString('abc');
 * // => true
 *
 * _.isString(1);
 * // => false
 */
function isString(value) {
  return typeof value == 'string' ||
    (!isArray(value) && isObjectLike(value) && objectToString.call(value) == stringTag);
}

module.exports = isString;

},{"./isArray":155,"./isObjectLike":165}],168:[function(require,module,exports){
var isObjectLike = require('./isObjectLike');

/** `Object#toString` result references. */
var symbolTag = '[object Symbol]';

/** Used for built-in method references. */
var objectProto = Object.prototype;

/**
 * Used to resolve the
 * [`toStringTag`](http://ecma-international.org/ecma-262/6.0/#sec-object.prototype.tostring)
 * of values.
 */
var objectToString = objectProto.toString;

/**
 * Checks if `value` is classified as a `Symbol` primitive or object.
 *
 * @static
 * @memberOf _
 * @since 4.0.0
 * @category Lang
 * @param {*} value The value to check.
 * @returns {boolean} Returns `true` if `value` is correctly classified,
 *  else `false`.
 * @example
 *
 * _.isSymbol(Symbol.iterator);
 * // => true
 *
 * _.isSymbol('abc');
 * // => false
 */
function isSymbol(value) {
  return typeof value == 'symbol' ||
    (isObjectLike(value) && objectToString.call(value) == symbolTag);
}

module.exports = isSymbol;

},{"./isObjectLike":165}],169:[function(require,module,exports){
var isLength = require('./isLength'),
    isObjectLike = require('./isObjectLike');

/** `Object#toString` result references. */
var argsTag = '[object Arguments]',
    arrayTag = '[object Array]',
    boolTag = '[object Boolean]',
    dateTag = '[object Date]',
    errorTag = '[object Error]',
    funcTag = '[object Function]',
    mapTag = '[object Map]',
    numberTag = '[object Number]',
    objectTag = '[object Object]',
    regexpTag = '[object RegExp]',
    setTag = '[object Set]',
    stringTag = '[object String]',
    weakMapTag = '[object WeakMap]';

var arrayBufferTag = '[object ArrayBuffer]',
    dataViewTag = '[object DataView]',
    float32Tag = '[object Float32Array]',
    float64Tag = '[object Float64Array]',
    int8Tag = '[object Int8Array]',
    int16Tag = '[object Int16Array]',
    int32Tag = '[object Int32Array]',
    uint8Tag = '[object Uint8Array]',
    uint8ClampedTag = '[object Uint8ClampedArray]',
    uint16Tag = '[object Uint16Array]',
    uint32Tag = '[object Uint32Array]';

/** Used to identify `toStringTag` values of typed arrays. */
var typedArrayTags = {};
typedArrayTags[float32Tag] = typedArrayTags[float64Tag] =
typedArrayTags[int8Tag] = typedArrayTags[int16Tag] =
typedArrayTags[int32Tag] = typedArrayTags[uint8Tag] =
typedArrayTags[uint8ClampedTag] = typedArrayTags[uint16Tag] =
typedArrayTags[uint32Tag] = true;
typedArrayTags[argsTag] = typedArrayTags[arrayTag] =
typedArrayTags[arrayBufferTag] = typedArrayTags[boolTag] =
typedArrayTags[dataViewTag] = typedArrayTags[dateTag] =
typedArrayTags[errorTag] = typedArrayTags[funcTag] =
typedArrayTags[mapTag] = typedArrayTags[numberTag] =
typedArrayTags[objectTag] = typedArrayTags[regexpTag] =
typedArrayTags[setTag] = typedArrayTags[stringTag] =
typedArrayTags[weakMapTag] = false;

/** Used for built-in method references. */
var objectProto = Object.prototype;

/**
 * Used to resolve the
 * [`toStringTag`](http://ecma-international.org/ecma-262/6.0/#sec-object.prototype.tostring)
 * of values.
 */
var objectToString = objectProto.toString;

/**
 * Checks if `value` is classified as a typed array.
 *
 * @static
 * @memberOf _
 * @since 3.0.0
 * @category Lang
 * @param {*} value The value to check.
 * @returns {boolean} Returns `true` if `value` is correctly classified,
 *  else `false`.
 * @example
 *
 * _.isTypedArray(new Uint8Array);
 * // => true
 *
 * _.isTypedArray([]);
 * // => false
 */
function isTypedArray(value) {
  return isObjectLike(value) &&
    isLength(value.length) && !!typedArrayTags[objectToString.call(value)];
}

module.exports = isTypedArray;

},{"./isLength":161,"./isObjectLike":165}],170:[function(require,module,exports){
/**
 * Checks if `value` is `undefined`.
 *
 * @static
 * @since 0.1.0
 * @memberOf _
 * @category Lang
 * @param {*} value The value to check.
 * @returns {boolean} Returns `true` if `value` is `undefined`, else `false`.
 * @example
 *
 * _.isUndefined(void 0);
 * // => true
 *
 * _.isUndefined(null);
 * // => false
 */
function isUndefined(value) {
  return value === undefined;
}

module.exports = isUndefined;

},{}],171:[function(require,module,exports){
var baseHas = require('./_baseHas'),
    baseKeys = require('./_baseKeys'),
    indexKeys = require('./_indexKeys'),
    isArrayLike = require('./isArrayLike'),
    isIndex = require('./_isIndex'),
    isPrototype = require('./_isPrototype');

/**
 * Creates an array of the own enumerable property names of `object`.
 *
 * **Note:** Non-object values are coerced to objects. See the
 * [ES spec](http://ecma-international.org/ecma-262/6.0/#sec-object.keys)
 * for more details.
 *
 * @static
 * @since 0.1.0
 * @memberOf _
 * @category Object
 * @param {Object} object The object to query.
 * @returns {Array} Returns the array of property names.
 * @example
 *
 * function Foo() {
 *   this.a = 1;
 *   this.b = 2;
 * }
 *
 * Foo.prototype.c = 3;
 *
 * _.keys(new Foo);
 * // => ['a', 'b'] (iteration order is not guaranteed)
 *
 * _.keys('hi');
 * // => ['0', '1']
 */
function keys(object) {
  var isProto = isPrototype(object);
  if (!(isProto || isArrayLike(object))) {
    return baseKeys(object);
  }
  var indexes = indexKeys(object),
      skipIndexes = !!indexes,
      result = indexes || [],
      length = result.length;

  for (var key in object) {
    if (baseHas(object, key) &&
        !(skipIndexes && (key == 'length' || isIndex(key, length))) &&
        !(isProto && key == 'constructor')) {
      result.push(key);
    }
  }
  return result;
}

module.exports = keys;

},{"./_baseHas":43,"./_baseKeys":52,"./_indexKeys":104,"./_isIndex":110,"./_isPrototype":115,"./isArrayLike":156}],172:[function(require,module,exports){
var baseKeysIn = require('./_baseKeysIn'),
    indexKeys = require('./_indexKeys'),
    isIndex = require('./_isIndex'),
    isPrototype = require('./_isPrototype');

/** Used for built-in method references. */
var objectProto = Object.prototype;

/** Used to check objects for own properties. */
var hasOwnProperty = objectProto.hasOwnProperty;

/**
 * Creates an array of the own and inherited enumerable property names of `object`.
 *
 * **Note:** Non-object values are coerced to objects.
 *
 * @static
 * @memberOf _
 * @since 3.0.0
 * @category Object
 * @param {Object} object The object to query.
 * @returns {Array} Returns the array of property names.
 * @example
 *
 * function Foo() {
 *   this.a = 1;
 *   this.b = 2;
 * }
 *
 * Foo.prototype.c = 3;
 *
 * _.keysIn(new Foo);
 * // => ['a', 'b', 'c'] (iteration order is not guaranteed)
 */
function keysIn(object) {
  var index = -1,
      isProto = isPrototype(object),
      props = baseKeysIn(object),
      propsLength = props.length,
      indexes = indexKeys(object),
      skipIndexes = !!indexes,
      result = indexes || [],
      length = result.length;

  while (++index < propsLength) {
    var key = props[index];
    if (!(skipIndexes && (key == 'length' || isIndex(key, length))) &&
        !(key == 'constructor' && (isProto || !hasOwnProperty.call(object, key)))) {
      result.push(key);
    }
  }
  return result;
}

module.exports = keysIn;

},{"./_baseKeysIn":53,"./_indexKeys":104,"./_isIndex":110,"./_isPrototype":115}],173:[function(require,module,exports){
var arrayMap = require('./_arrayMap'),
    baseIteratee = require('./_baseIteratee'),
    baseMap = require('./_baseMap'),
    isArray = require('./isArray');

/**
 * Creates an array of values by running each element in `collection` thru
 * `iteratee`. The iteratee is invoked with three arguments:
 * (value, index|key, collection).
 *
 * Many lodash methods are guarded to work as iteratees for methods like
 * `_.every`, `_.filter`, `_.map`, `_.mapValues`, `_.reject`, and `_.some`.
 *
 * The guarded methods are:
 * `ary`, `chunk`, `curry`, `curryRight`, `drop`, `dropRight`, `every`,
 * `fill`, `invert`, `parseInt`, `random`, `range`, `rangeRight`, `repeat`,
 * `sampleSize`, `slice`, `some`, `sortBy`, `split`, `take`, `takeRight`,
 * `template`, `trim`, `trimEnd`, `trimStart`, and `words`
 *
 * @static
 * @memberOf _
 * @since 0.1.0
 * @category Collection
 * @param {Array|Object} collection The collection to iterate over.
 * @param {Array|Function|Object|string} [iteratee=_.identity]
 *  The function invoked per iteration.
 * @returns {Array} Returns the new mapped array.
 * @example
 *
 * function square(n) {
 *   return n * n;
 * }
 *
 * _.map([4, 8], square);
 * // => [16, 64]
 *
 * _.map({ 'a': 4, 'b': 8 }, square);
 * // => [16, 64] (iteration order is not guaranteed)
 *
 * var users = [
 *   { 'user': 'barney' },
 *   { 'user': 'fred' }
 * ];
 *
 * // The `_.property` iteratee shorthand.
 * _.map(users, 'user');
 * // => ['barney', 'fred']
 */
function map(collection, iteratee) {
  var func = isArray(collection) ? arrayMap : baseMap;
  return func(collection, baseIteratee(iteratee, 3));
}

module.exports = map;

},{"./_arrayMap":25,"./_baseIteratee":51,"./_baseMap":54,"./isArray":155}],174:[function(require,module,exports){
var MapCache = require('./_MapCache');

/** Used as the `TypeError` message for "Functions" methods. */
var FUNC_ERROR_TEXT = 'Expected a function';

/**
 * Creates a function that memoizes the result of `func`. If `resolver` is
 * provided, it determines the cache key for storing the result based on the
 * arguments provided to the memoized function. By default, the first argument
 * provided to the memoized function is used as the map cache key. The `func`
 * is invoked with the `this` binding of the memoized function.
 *
 * **Note:** The cache is exposed as the `cache` property on the memoized
 * function. Its creation may be customized by replacing the `_.memoize.Cache`
 * constructor with one whose instances implement the
 * [`Map`](http://ecma-international.org/ecma-262/6.0/#sec-properties-of-the-map-prototype-object)
 * method interface of `delete`, `get`, `has`, and `set`.
 *
 * @static
 * @memberOf _
 * @since 0.1.0
 * @category Function
 * @param {Function} func The function to have its output memoized.
 * @param {Function} [resolver] The function to resolve the cache key.
 * @returns {Function} Returns the new memoized function.
 * @example
 *
 * var object = { 'a': 1, 'b': 2 };
 * var other = { 'c': 3, 'd': 4 };
 *
 * var values = _.memoize(_.values);
 * values(object);
 * // => [1, 2]
 *
 * values(other);
 * // => [3, 4]
 *
 * object.a = 2;
 * values(object);
 * // => [1, 2]
 *
 * // Modify the result cache.
 * values.cache.set(object, ['a', 'b']);
 * values(object);
 * // => ['a', 'b']
 *
 * // Replace `_.memoize.Cache`.
 * _.memoize.Cache = WeakMap;
 */
function memoize(func, resolver) {
  if (typeof func != 'function' || (resolver && typeof resolver != 'function')) {
    throw new TypeError(FUNC_ERROR_TEXT);
  }
  var memoized = function() {
    var args = arguments,
        key = resolver ? resolver.apply(this, args) : args[0],
        cache = memoized.cache;

    if (cache.has(key)) {
      return cache.get(key);
    }
    var result = func.apply(this, args);
    memoized.cache = cache.set(key, result);
    return result;
  };
  memoized.cache = new (memoize.Cache || MapCache);
  return memoized;
}

// Assign cache to `_.memoize`.
memoize.Cache = MapCache;

module.exports = memoize;

},{"./_MapCache":9}],175:[function(require,module,exports){
var baseMerge = require('./_baseMerge'),
    createAssigner = require('./_createAssigner');

/**
 * This method is like `_.assign` except that it recursively merges own and
 * inherited enumerable string keyed properties of source objects into the
 * destination object. Source properties that resolve to `undefined` are
 * skipped if a destination value exists. Array and plain object properties
 * are merged recursively. Other objects and value types are overridden by
 * assignment. Source objects are applied from left to right. Subsequent
 * sources overwrite property assignments of previous sources.
 *
 * **Note:** This method mutates `object`.
 *
 * @static
 * @memberOf _
 * @since 0.5.0
 * @category Object
 * @param {Object} object The destination object.
 * @param {...Object} [sources] The source objects.
 * @returns {Object} Returns `object`.
 * @example
 *
 * var users = {
 *   'data': [{ 'user': 'barney' }, { 'user': 'fred' }]
 * };
 *
 * var ages = {
 *   'data': [{ 'age': 36 }, { 'age': 40 }]
 * };
 *
 * _.merge(users, ages);
 * // => { 'data': [{ 'user': 'barney', 'age': 36 }, { 'user': 'fred', 'age': 40 }] }
 */
var merge = createAssigner(function(object, source, srcIndex) {
  baseMerge(object, source, srcIndex);
});

module.exports = merge;

},{"./_baseMerge":57,"./_createAssigner":81}],176:[function(require,module,exports){
/**
 * A method that returns `undefined`.
 *
 * @static
 * @memberOf _
 * @since 2.3.0
 * @category Util
 * @example
 *
 * _.times(2, _.noop);
 * // => [undefined, undefined]
 */
function noop() {
  // No operation performed.
}

module.exports = noop;

},{}],177:[function(require,module,exports){
var baseProperty = require('./_baseProperty'),
    basePropertyDeep = require('./_basePropertyDeep'),
    isKey = require('./_isKey'),
    toKey = require('./_toKey');

/**
 * Creates a function that returns the value at `path` of a given object.
 *
 * @static
 * @memberOf _
 * @since 2.4.0
 * @category Util
 * @param {Array|string} path The path of the property to get.
 * @returns {Function} Returns the new accessor function.
 * @example
 *
 * var objects = [
 *   { 'a': { 'b': 2 } },
 *   { 'a': { 'b': 1 } }
 * ];
 *
 * _.map(objects, _.property('a.b'));
 * // => [2, 1]
 *
 * _.map(_.sortBy(objects, _.property(['a', 'b'])), 'a.b');
 * // => [1, 2]
 */
function property(path) {
  return isKey(path) ? baseProperty(toKey(path)) : basePropertyDeep(path);
}

module.exports = property;

},{"./_baseProperty":59,"./_basePropertyDeep":60,"./_isKey":112,"./_toKey":141}],178:[function(require,module,exports){
var arrayReduce = require('./_arrayReduce'),
    baseEach = require('./_baseEach'),
    baseIteratee = require('./_baseIteratee'),
    baseReduce = require('./_baseReduce'),
    isArray = require('./isArray');

/**
 * Reduces `collection` to a value which is the accumulated result of running
 * each element in `collection` thru `iteratee`, where each successive
 * invocation is supplied the return value of the previous. If `accumulator`
 * is not given, the first element of `collection` is used as the initial
 * value. The iteratee is invoked with four arguments:
 * (accumulator, value, index|key, collection).
 *
 * Many lodash methods are guarded to work as iteratees for methods like
 * `_.reduce`, `_.reduceRight`, and `_.transform`.
 *
 * The guarded methods are:
 * `assign`, `defaults`, `defaultsDeep`, `includes`, `merge`, `orderBy`,
 * and `sortBy`
 *
 * @static
 * @memberOf _
 * @since 0.1.0
 * @category Collection
 * @param {Array|Object} collection The collection to iterate over.
 * @param {Function} [iteratee=_.identity] The function invoked per iteration.
 * @param {*} [accumulator] The initial value.
 * @returns {*} Returns the accumulated value.
 * @see _.reduceRight
 * @example
 *
 * _.reduce([1, 2], function(sum, n) {
 *   return sum + n;
 * }, 0);
 * // => 3
 *
 * _.reduce({ 'a': 1, 'b': 2, 'c': 1 }, function(result, value, key) {
 *   (result[value] || (result[value] = [])).push(key);
 *   return result;
 * }, {});
 * // => { '1': ['a', 'c'], '2': ['b'] } (iteration order is not guaranteed)
 */
function reduce(collection, iteratee, accumulator) {
  var func = isArray(collection) ? arrayReduce : baseReduce,
      initAccum = arguments.length < 3;

  return func(collection, baseIteratee(iteratee, 4), accumulator, initAccum, baseEach);
}

module.exports = reduce;

},{"./_arrayReduce":27,"./_baseEach":36,"./_baseIteratee":51,"./_baseReduce":61,"./isArray":155}],179:[function(require,module,exports){
var apply = require('./_apply'),
    toInteger = require('./toInteger');

/** Used as the `TypeError` message for "Functions" methods. */
var FUNC_ERROR_TEXT = 'Expected a function';

/* Built-in method references for those with the same name as other `lodash` methods. */
var nativeMax = Math.max;

/**
 * Creates a function that invokes `func` with the `this` binding of the
 * created function and arguments from `start` and beyond provided as
 * an array.
 *
 * **Note:** This method is based on the
 * [rest parameter](https://mdn.io/rest_parameters).
 *
 * @static
 * @memberOf _
 * @since 4.0.0
 * @category Function
 * @param {Function} func The function to apply a rest parameter to.
 * @param {number} [start=func.length-1] The start position of the rest parameter.
 * @returns {Function} Returns the new function.
 * @example
 *
 * var say = _.rest(function(what, names) {
 *   return what + ' ' + _.initial(names).join(', ') +
 *     (_.size(names) > 1 ? ', & ' : '') + _.last(names);
 * });
 *
 * say('hello', 'fred', 'barney', 'pebbles');
 * // => 'hello fred, barney, & pebbles'
 */
function rest(func, start) {
  if (typeof func != 'function') {
    throw new TypeError(FUNC_ERROR_TEXT);
  }
  start = nativeMax(start === undefined ? (func.length - 1) : toInteger(start), 0);
  return function() {
    var args = arguments,
        index = -1,
        length = nativeMax(args.length - start, 0),
        array = Array(length);

    while (++index < length) {
      array[index] = args[start + index];
    }
    switch (start) {
      case 0: return func.call(this, array);
      case 1: return func.call(this, args[0], array);
      case 2: return func.call(this, args[0], args[1], array);
    }
    var otherArgs = Array(start + 1);
    index = -1;
    while (++index < start) {
      otherArgs[index] = args[index];
    }
    otherArgs[start] = array;
    return apply(func, this, otherArgs);
  };
}

module.exports = rest;

},{"./_apply":20,"./toInteger":184}],180:[function(require,module,exports){
/**
 * A method that returns a new empty array.
 *
 * @static
 * @memberOf _
 * @since 4.13.0
 * @category Util
 * @returns {Array} Returns the new empty array.
 * @example
 *
 * var arrays = _.times(2, _.stubArray);
 *
 * console.log(arrays);
 * // => [[], []]
 *
 * console.log(arrays[0] === arrays[1]);
 * // => false
 */
function stubArray() {
  return [];
}

module.exports = stubArray;

},{}],181:[function(require,module,exports){
/**
 * A method that returns `false`.
 *
 * @static
 * @memberOf _
 * @since 4.13.0
 * @category Util
 * @returns {boolean} Returns `false`.
 * @example
 *
 * _.times(2, _.stubFalse);
 * // => [false, false]
 */
function stubFalse() {
  return false;
}

module.exports = stubFalse;

},{}],182:[function(require,module,exports){
var baseSum = require('./_baseSum'),
    identity = require('./identity');

/**
 * Computes the sum of the values in `array`.
 *
 * @static
 * @memberOf _
 * @since 3.4.0
 * @category Math
 * @param {Array} array The array to iterate over.
 * @returns {number} Returns the sum.
 * @example
 *
 * _.sum([4, 2, 8, 6]);
 * // => 20
 */
function sum(array) {
  return (array && array.length)
    ? baseSum(array, identity)
    : 0;
}

module.exports = sum;

},{"./_baseSum":62,"./identity":152}],183:[function(require,module,exports){
var toNumber = require('./toNumber');

/** Used as references for various `Number` constants. */
var INFINITY = 1 / 0,
    MAX_INTEGER = 1.7976931348623157e+308;

/**
 * Converts `value` to a finite number.
 *
 * @static
 * @memberOf _
 * @since 4.12.0
 * @category Lang
 * @param {*} value The value to convert.
 * @returns {number} Returns the converted number.
 * @example
 *
 * _.toFinite(3.2);
 * // => 3.2
 *
 * _.toFinite(Number.MIN_VALUE);
 * // => 5e-324
 *
 * _.toFinite(Infinity);
 * // => 1.7976931348623157e+308
 *
 * _.toFinite('3.2');
 * // => 3.2
 */
function toFinite(value) {
  if (!value) {
    return value === 0 ? value : 0;
  }
  value = toNumber(value);
  if (value === INFINITY || value === -INFINITY) {
    var sign = (value < 0 ? -1 : 1);
    return sign * MAX_INTEGER;
  }
  return value === value ? value : 0;
}

module.exports = toFinite;

},{"./toNumber":185}],184:[function(require,module,exports){
var toFinite = require('./toFinite');

/**
 * Converts `value` to an integer.
 *
 * **Note:** This method is loosely based on
 * [`ToInteger`](http://www.ecma-international.org/ecma-262/6.0/#sec-tointeger).
 *
 * @static
 * @memberOf _
 * @since 4.0.0
 * @category Lang
 * @param {*} value The value to convert.
 * @returns {number} Returns the converted integer.
 * @example
 *
 * _.toInteger(3.2);
 * // => 3
 *
 * _.toInteger(Number.MIN_VALUE);
 * // => 0
 *
 * _.toInteger(Infinity);
 * // => 1.7976931348623157e+308
 *
 * _.toInteger('3.2');
 * // => 3
 */
function toInteger(value) {
  var result = toFinite(value),
      remainder = result % 1;

  return result === result ? (remainder ? result - remainder : result) : 0;
}

module.exports = toInteger;

},{"./toFinite":183}],185:[function(require,module,exports){
var isFunction = require('./isFunction'),
    isObject = require('./isObject'),
    isSymbol = require('./isSymbol');

/** Used as references for various `Number` constants. */
var NAN = 0 / 0;

/** Used to match leading and trailing whitespace. */
var reTrim = /^\s+|\s+$/g;

/** Used to detect bad signed hexadecimal string values. */
var reIsBadHex = /^[-+]0x[0-9a-f]+$/i;

/** Used to detect binary string values. */
var reIsBinary = /^0b[01]+$/i;

/** Used to detect octal string values. */
var reIsOctal = /^0o[0-7]+$/i;

/** Built-in method references without a dependency on `root`. */
var freeParseInt = parseInt;

/**
 * Converts `value` to a number.
 *
 * @static
 * @memberOf _
 * @since 4.0.0
 * @category Lang
 * @param {*} value The value to process.
 * @returns {number} Returns the number.
 * @example
 *
 * _.toNumber(3.2);
 * // => 3.2
 *
 * _.toNumber(Number.MIN_VALUE);
 * // => 5e-324
 *
 * _.toNumber(Infinity);
 * // => Infinity
 *
 * _.toNumber('3.2');
 * // => 3.2
 */
function toNumber(value) {
  if (typeof value == 'number') {
    return value;
  }
  if (isSymbol(value)) {
    return NAN;
  }
  if (isObject(value)) {
    var other = isFunction(value.valueOf) ? value.valueOf() : value;
    value = isObject(other) ? (other + '') : other;
  }
  if (typeof value != 'string') {
    return value === 0 ? value : +value;
  }
  value = value.replace(reTrim, '');
  var isBinary = reIsBinary.test(value);
  return (isBinary || reIsOctal.test(value))
    ? freeParseInt(value.slice(2), isBinary ? 2 : 8)
    : (reIsBadHex.test(value) ? NAN : +value);
}

module.exports = toNumber;

},{"./isFunction":160,"./isObject":164,"./isSymbol":168}],186:[function(require,module,exports){
var copyObject = require('./_copyObject'),
    keysIn = require('./keysIn');

/**
 * Converts `value` to a plain object flattening inherited enumerable string
 * keyed properties of `value` to own properties of the plain object.
 *
 * @static
 * @memberOf _
 * @since 3.0.0
 * @category Lang
 * @param {*} value The value to convert.
 * @returns {Object} Returns the converted plain object.
 * @example
 *
 * function Foo() {
 *   this.b = 2;
 * }
 *
 * Foo.prototype.c = 3;
 *
 * _.assign({ 'a': 1 }, new Foo);
 * // => { 'a': 1, 'b': 2 }
 *
 * _.assign({ 'a': 1 }, _.toPlainObject(new Foo));
 * // => { 'a': 1, 'b': 2, 'c': 3 }
 */
function toPlainObject(value) {
  return copyObject(value, keysIn(value));
}

module.exports = toPlainObject;

},{"./_copyObject":78,"./keysIn":172}],187:[function(require,module,exports){
var baseToString = require('./_baseToString');

/**
 * Converts `value` to a string. An empty string is returned for `null`
 * and `undefined` values. The sign of `-0` is preserved.
 *
 * @static
 * @memberOf _
 * @since 4.0.0
 * @category Lang
 * @param {*} value The value to process.
 * @returns {string} Returns the string.
 * @example
 *
 * _.toString(null);
 * // => ''
 *
 * _.toString(-0);
 * // => '-0'
 *
 * _.toString([1, 2, 3]);
 * // => '1,2,3'
 */
function toString(value) {
  return value == null ? '' : baseToString(value);
}

module.exports = toString;

},{"./_baseToString":64}],188:[function(require,module,exports){
var baseIteratee = require('./_baseIteratee'),
    baseUniq = require('./_baseUniq');

/**
 * This method is like `_.uniq` except that it accepts `iteratee` which is
 * invoked for each element in `array` to generate the criterion by which
 * uniqueness is computed. The iteratee is invoked with one argument: (value).
 *
 * @static
 * @memberOf _
 * @since 4.0.0
 * @category Array
 * @param {Array} array The array to inspect.
 * @param {Array|Function|Object|string} [iteratee=_.identity]
 *  The iteratee invoked per element.
 * @returns {Array} Returns the new duplicate free array.
 * @example
 *
 * _.uniqBy([2.1, 1.2, 2.3], Math.floor);
 * // => [2.1, 1.2]
 *
 * // The `_.property` iteratee shorthand.
 * _.uniqBy([{ 'x': 1 }, { 'x': 2 }, { 'x': 1 }], 'x');
 * // => [{ 'x': 1 }, { 'x': 2 }]
 */
function uniqBy(array, iteratee) {
  return (array && array.length)
    ? baseUniq(array, baseIteratee(iteratee))
    : [];
}

module.exports = uniqBy;

},{"./_baseIteratee":51,"./_baseUniq":65}],189:[function(require,module,exports){
// shim for using process in browser

var process = module.exports = {};
var queue = [];
var draining = false;
var currentQueue;
var queueIndex = -1;

function cleanUpNextTick() {
    if (!draining || !currentQueue) {
        return;
    }
    draining = false;
    if (currentQueue.length) {
        queue = currentQueue.concat(queue);
    } else {
        queueIndex = -1;
    }
    if (queue.length) {
        drainQueue();
    }
}

function drainQueue() {
    if (draining) {
        return;
    }
    var timeout = setTimeout(cleanUpNextTick);
    draining = true;

    var len = queue.length;
    while(len) {
        currentQueue = queue;
        queue = [];
        while (++queueIndex < len) {
            if (currentQueue) {
                currentQueue[queueIndex].run();
            }
        }
        queueIndex = -1;
        len = queue.length;
    }
    currentQueue = null;
    draining = false;
    clearTimeout(timeout);
}

process.nextTick = function (fun) {
    var args = new Array(arguments.length - 1);
    if (arguments.length > 1) {
        for (var i = 1; i < arguments.length; i++) {
            args[i - 1] = arguments[i];
        }
    }
    queue.push(new Item(fun, args));
    if (queue.length === 1 && !draining) {
        setTimeout(drainQueue, 0);
    }
};

// v8 likes predictible objects
function Item(fun, array) {
    this.fun = fun;
    this.array = array;
}
Item.prototype.run = function () {
    this.fun.apply(null, this.array);
};
process.title = 'browser';
process.browser = true;
process.env = {};
process.argv = [];
process.version = ''; // empty string to avoid regexp issues
process.versions = {};

function noop() {}

process.on = noop;
process.addListener = noop;
process.once = noop;
process.off = noop;
process.removeListener = noop;
process.removeAllListeners = noop;
process.emit = noop;

process.binding = function (name) {
    throw new Error('process.binding is not supported');
};

process.cwd = function () { return '/' };
process.chdir = function (dir) {
    throw new Error('process.chdir is not supported');
};
process.umask = function() { return 0; };

},{}],190:[function(require,module,exports){
module.exports = function isBuffer(arg) {
  return arg && typeof arg === 'object'
    && typeof arg.copy === 'function'
    && typeof arg.fill === 'function'
    && typeof arg.readUInt8 === 'function';
}
},{}],191:[function(require,module,exports){
(function (process,global){
// Copyright Joyent, Inc. and other Node contributors.
//
// Permission is hereby granted, free of charge, to any person obtaining a
// copy of this software and associated documentation files (the
// "Software"), to deal in the Software without restriction, including
// without limitation the rights to use, copy, modify, merge, publish,
// distribute, sublicense, and/or sell copies of the Software, and to permit
// persons to whom the Software is furnished to do so, subject to the
// following conditions:
//
// The above copyright notice and this permission notice shall be included
// in all copies or substantial portions of the Software.
//
// THE SOFTWARE IS PROVIDED "AS IS", WITHOUT WARRANTY OF ANY KIND, EXPRESS
// OR IMPLIED, INCLUDING BUT NOT LIMITED TO THE WARRANTIES OF
// MERCHANTABILITY, FITNESS FOR A PARTICULAR PURPOSE AND NONINFRINGEMENT. IN
// NO EVENT SHALL THE AUTHORS OR COPYRIGHT HOLDERS BE LIABLE FOR ANY CLAIM,
// DAMAGES OR OTHER LIABILITY, WHETHER IN AN ACTION OF CONTRACT, TORT OR
// OTHERWISE, ARISING FROM, OUT OF OR IN CONNECTION WITH THE SOFTWARE OR THE
// USE OR OTHER DEALINGS IN THE SOFTWARE.

var formatRegExp = /%[sdj%]/g;
exports.format = function(f) {
  if (!isString(f)) {
    var objects = [];
    for (var i = 0; i < arguments.length; i++) {
      objects.push(inspect(arguments[i]));
    }
    return objects.join(' ');
  }

  var i = 1;
  var args = arguments;
  var len = args.length;
  var str = String(f).replace(formatRegExp, function(x) {
    if (x === '%%') return '%';
    if (i >= len) return x;
    switch (x) {
      case '%s': return String(args[i++]);
      case '%d': return Number(args[i++]);
      case '%j':
        try {
          return JSON.stringify(args[i++]);
        } catch (_) {
          return '[Circular]';
        }
      default:
        return x;
    }
  });
  for (var x = args[i]; i < len; x = args[++i]) {
    if (isNull(x) || !isObject(x)) {
      str += ' ' + x;
    } else {
      str += ' ' + inspect(x);
    }
  }
  return str;
};


// Mark that a method should not be used.
// Returns a modified function which warns once by default.
// If --no-deprecation is set, then it is a no-op.
exports.deprecate = function(fn, msg) {
  // Allow for deprecating things in the process of starting up.
  if (isUndefined(global.process)) {
    return function() {
      return exports.deprecate(fn, msg).apply(this, arguments);
    };
  }

  if (process.noDeprecation === true) {
    return fn;
  }

  var warned = false;
  function deprecated() {
    if (!warned) {
      if (process.throwDeprecation) {
        throw new Error(msg);
      } else if (process.traceDeprecation) {
        console.trace(msg);
      } else {
        console.error(msg);
      }
      warned = true;
    }
    return fn.apply(this, arguments);
  }

  return deprecated;
};


var debugs = {};
var debugEnviron;
exports.debuglog = function(set) {
  if (isUndefined(debugEnviron))
    debugEnviron = process.env.NODE_DEBUG || '';
  set = set.toUpperCase();
  if (!debugs[set]) {
    if (new RegExp('\\b' + set + '\\b', 'i').test(debugEnviron)) {
      var pid = process.pid;
      debugs[set] = function() {
        var msg = exports.format.apply(exports, arguments);
        console.error('%s %d: %s', set, pid, msg);
      };
    } else {
      debugs[set] = function() {};
    }
  }
  return debugs[set];
};


/**
 * Echos the value of a value. Trys to print the value out
 * in the best way possible given the different types.
 *
 * @param {Object} obj The object to print out.
 * @param {Object} opts Optional options object that alters the output.
 */
/* legacy: obj, showHidden, depth, colors*/
function inspect(obj, opts) {
  // default options
  var ctx = {
    seen: [],
    stylize: stylizeNoColor
  };
  // legacy...
  if (arguments.length >= 3) ctx.depth = arguments[2];
  if (arguments.length >= 4) ctx.colors = arguments[3];
  if (isBoolean(opts)) {
    // legacy...
    ctx.showHidden = opts;
  } else if (opts) {
    // got an "options" object
    exports._extend(ctx, opts);
  }
  // set default options
  if (isUndefined(ctx.showHidden)) ctx.showHidden = false;
  if (isUndefined(ctx.depth)) ctx.depth = 2;
  if (isUndefined(ctx.colors)) ctx.colors = false;
  if (isUndefined(ctx.customInspect)) ctx.customInspect = true;
  if (ctx.colors) ctx.stylize = stylizeWithColor;
  return formatValue(ctx, obj, ctx.depth);
}
exports.inspect = inspect;


// http://en.wikipedia.org/wiki/ANSI_escape_code#graphics
inspect.colors = {
  'bold' : [1, 22],
  'italic' : [3, 23],
  'underline' : [4, 24],
  'inverse' : [7, 27],
  'white' : [37, 39],
  'grey' : [90, 39],
  'black' : [30, 39],
  'blue' : [34, 39],
  'cyan' : [36, 39],
  'green' : [32, 39],
  'magenta' : [35, 39],
  'red' : [31, 39],
  'yellow' : [33, 39]
};

// Don't use 'blue' not visible on cmd.exe
inspect.styles = {
  'special': 'cyan',
  'number': 'yellow',
  'boolean': 'yellow',
  'undefined': 'grey',
  'null': 'bold',
  'string': 'green',
  'date': 'magenta',
  // "name": intentionally not styling
  'regexp': 'red'
};


function stylizeWithColor(str, styleType) {
  var style = inspect.styles[styleType];

  if (style) {
    return '\u001b[' + inspect.colors[style][0] + 'm' + str +
           '\u001b[' + inspect.colors[style][1] + 'm';
  } else {
    return str;
  }
}


function stylizeNoColor(str, styleType) {
  return str;
}


function arrayToHash(array) {
  var hash = {};

  array.forEach(function(val, idx) {
    hash[val] = true;
  });

  return hash;
}


function formatValue(ctx, value, recurseTimes) {
  // Provide a hook for user-specified inspect functions.
  // Check that value is an object with an inspect function on it
  if (ctx.customInspect &&
      value &&
      isFunction(value.inspect) &&
      // Filter out the util module, it's inspect function is special
      value.inspect !== exports.inspect &&
      // Also filter out any prototype objects using the circular check.
      !(value.constructor && value.constructor.prototype === value)) {
    var ret = value.inspect(recurseTimes, ctx);
    if (!isString(ret)) {
      ret = formatValue(ctx, ret, recurseTimes);
    }
    return ret;
  }

  // Primitive types cannot have properties
  var primitive = formatPrimitive(ctx, value);
  if (primitive) {
    return primitive;
  }

  // Look up the keys of the object.
  var keys = Object.keys(value);
  var visibleKeys = arrayToHash(keys);

  if (ctx.showHidden) {
    keys = Object.getOwnPropertyNames(value);
  }

  // IE doesn't make error fields non-enumerable
  // http://msdn.microsoft.com/en-us/library/ie/dww52sbt(v=vs.94).aspx
  if (isError(value)
      && (keys.indexOf('message') >= 0 || keys.indexOf('description') >= 0)) {
    return formatError(value);
  }

  // Some type of object without properties can be shortcutted.
  if (keys.length === 0) {
    if (isFunction(value)) {
      var name = value.name ? ': ' + value.name : '';
      return ctx.stylize('[Function' + name + ']', 'special');
    }
    if (isRegExp(value)) {
      return ctx.stylize(RegExp.prototype.toString.call(value), 'regexp');
    }
    if (isDate(value)) {
      return ctx.stylize(Date.prototype.toString.call(value), 'date');
    }
    if (isError(value)) {
      return formatError(value);
    }
  }

  var base = '', array = false, braces = ['{', '}'];

  // Make Array say that they are Array
  if (isArray(value)) {
    array = true;
    braces = ['[', ']'];
  }

  // Make functions say that they are functions
  if (isFunction(value)) {
    var n = value.name ? ': ' + value.name : '';
    base = ' [Function' + n + ']';
  }

  // Make RegExps say that they are RegExps
  if (isRegExp(value)) {
    base = ' ' + RegExp.prototype.toString.call(value);
  }

  // Make dates with properties first say the date
  if (isDate(value)) {
    base = ' ' + Date.prototype.toUTCString.call(value);
  }

  // Make error with message first say the error
  if (isError(value)) {
    base = ' ' + formatError(value);
  }

  if (keys.length === 0 && (!array || value.length == 0)) {
    return braces[0] + base + braces[1];
  }

  if (recurseTimes < 0) {
    if (isRegExp(value)) {
      return ctx.stylize(RegExp.prototype.toString.call(value), 'regexp');
    } else {
      return ctx.stylize('[Object]', 'special');
    }
  }

  ctx.seen.push(value);

  var output;
  if (array) {
    output = formatArray(ctx, value, recurseTimes, visibleKeys, keys);
  } else {
    output = keys.map(function(key) {
      return formatProperty(ctx, value, recurseTimes, visibleKeys, key, array);
    });
  }

  ctx.seen.pop();

  return reduceToSingleString(output, base, braces);
}


function formatPrimitive(ctx, value) {
  if (isUndefined(value))
    return ctx.stylize('undefined', 'undefined');
  if (isString(value)) {
    var simple = '\'' + JSON.stringify(value).replace(/^"|"$/g, '')
                                             .replace(/'/g, "\\'")
                                             .replace(/\\"/g, '"') + '\'';
    return ctx.stylize(simple, 'string');
  }
  if (isNumber(value))
    return ctx.stylize('' + value, 'number');
  if (isBoolean(value))
    return ctx.stylize('' + value, 'boolean');
  // For some reason typeof null is "object", so special case here.
  if (isNull(value))
    return ctx.stylize('null', 'null');
}


function formatError(value) {
  return '[' + Error.prototype.toString.call(value) + ']';
}


function formatArray(ctx, value, recurseTimes, visibleKeys, keys) {
  var output = [];
  for (var i = 0, l = value.length; i < l; ++i) {
    if (hasOwnProperty(value, String(i))) {
      output.push(formatProperty(ctx, value, recurseTimes, visibleKeys,
          String(i), true));
    } else {
      output.push('');
    }
  }
  keys.forEach(function(key) {
    if (!key.match(/^\d+$/)) {
      output.push(formatProperty(ctx, value, recurseTimes, visibleKeys,
          key, true));
    }
  });
  return output;
}


function formatProperty(ctx, value, recurseTimes, visibleKeys, key, array) {
  var name, str, desc;
  desc = Object.getOwnPropertyDescriptor(value, key) || { value: value[key] };
  if (desc.get) {
    if (desc.set) {
      str = ctx.stylize('[Getter/Setter]', 'special');
    } else {
      str = ctx.stylize('[Getter]', 'special');
    }
  } else {
    if (desc.set) {
      str = ctx.stylize('[Setter]', 'special');
    }
  }
  if (!hasOwnProperty(visibleKeys, key)) {
    name = '[' + key + ']';
  }
  if (!str) {
    if (ctx.seen.indexOf(desc.value) < 0) {
      if (isNull(recurseTimes)) {
        str = formatValue(ctx, desc.value, null);
      } else {
        str = formatValue(ctx, desc.value, recurseTimes - 1);
      }
      if (str.indexOf('\n') > -1) {
        if (array) {
          str = str.split('\n').map(function(line) {
            return '  ' + line;
          }).join('\n').substr(2);
        } else {
          str = '\n' + str.split('\n').map(function(line) {
            return '   ' + line;
          }).join('\n');
        }
      }
    } else {
      str = ctx.stylize('[Circular]', 'special');
    }
  }
  if (isUndefined(name)) {
    if (array && key.match(/^\d+$/)) {
      return str;
    }
    name = JSON.stringify('' + key);
    if (name.match(/^"([a-zA-Z_][a-zA-Z_0-9]*)"$/)) {
      name = name.substr(1, name.length - 2);
      name = ctx.stylize(name, 'name');
    } else {
      name = name.replace(/'/g, "\\'")
                 .replace(/\\"/g, '"')
                 .replace(/(^"|"$)/g, "'");
      name = ctx.stylize(name, 'string');
    }
  }

  return name + ': ' + str;
}


function reduceToSingleString(output, base, braces) {
  var numLinesEst = 0;
  var length = output.reduce(function(prev, cur) {
    numLinesEst++;
    if (cur.indexOf('\n') >= 0) numLinesEst++;
    return prev + cur.replace(/\u001b\[\d\d?m/g, '').length + 1;
  }, 0);

  if (length > 60) {
    return braces[0] +
           (base === '' ? '' : base + '\n ') +
           ' ' +
           output.join(',\n  ') +
           ' ' +
           braces[1];
  }

  return braces[0] + base + ' ' + output.join(', ') + ' ' + braces[1];
}


// NOTE: These type checking functions intentionally don't use `instanceof`
// because it is fragile and can be easily faked with `Object.create()`.
function isArray(ar) {
  return Array.isArray(ar);
}
exports.isArray = isArray;

function isBoolean(arg) {
  return typeof arg === 'boolean';
}
exports.isBoolean = isBoolean;

function isNull(arg) {
  return arg === null;
}
exports.isNull = isNull;

function isNullOrUndefined(arg) {
  return arg == null;
}
exports.isNullOrUndefined = isNullOrUndefined;

function isNumber(arg) {
  return typeof arg === 'number';
}
exports.isNumber = isNumber;

function isString(arg) {
  return typeof arg === 'string';
}
exports.isString = isString;

function isSymbol(arg) {
  return typeof arg === 'symbol';
}
exports.isSymbol = isSymbol;

function isUndefined(arg) {
  return arg === void 0;
}
exports.isUndefined = isUndefined;

function isRegExp(re) {
  return isObject(re) && objectToString(re) === '[object RegExp]';
}
exports.isRegExp = isRegExp;

function isObject(arg) {
  return typeof arg === 'object' && arg !== null;
}
exports.isObject = isObject;

function isDate(d) {
  return isObject(d) && objectToString(d) === '[object Date]';
}
exports.isDate = isDate;

function isError(e) {
  return isObject(e) &&
      (objectToString(e) === '[object Error]' || e instanceof Error);
}
exports.isError = isError;

function isFunction(arg) {
  return typeof arg === 'function';
}
exports.isFunction = isFunction;

function isPrimitive(arg) {
  return arg === null ||
         typeof arg === 'boolean' ||
         typeof arg === 'number' ||
         typeof arg === 'string' ||
         typeof arg === 'symbol' ||  // ES6 symbol
         typeof arg === 'undefined';
}
exports.isPrimitive = isPrimitive;

exports.isBuffer = require('./support/isBuffer');

function objectToString(o) {
  return Object.prototype.toString.call(o);
}


function pad(n) {
  return n < 10 ? '0' + n.toString(10) : n.toString(10);
}


var months = ['Jan', 'Feb', 'Mar', 'Apr', 'May', 'Jun', 'Jul', 'Aug', 'Sep',
              'Oct', 'Nov', 'Dec'];

// 26 Feb 16:19:34
function timestamp() {
  var d = new Date();
  var time = [pad(d.getHours()),
              pad(d.getMinutes()),
              pad(d.getSeconds())].join(':');
  return [d.getDate(), months[d.getMonth()], time].join(' ');
}


// log is just a thin wrapper to console.log that prepends a timestamp
exports.log = function() {
  console.log('%s - %s', timestamp(), exports.format.apply(exports, arguments));
};


/**
 * Inherit the prototype methods from one constructor into another.
 *
 * The Function.prototype.inherits from lang.js rewritten as a standalone
 * function (not on Function.prototype). NOTE: If this file is to be loaded
 * during bootstrapping this function needs to be rewritten using some native
 * functions as prototype setup using normal JavaScript does not work as
 * expected during bootstrapping (see mirror.js in r114903).
 *
 * @param {function} ctor Constructor function which needs to inherit the
 *     prototype.
 * @param {function} superCtor Constructor function to inherit prototype from.
 */
exports.inherits = require('inherits');

exports._extend = function(origin, add) {
  // Don't do anything if add isn't an object
  if (!add || !isObject(add)) return origin;

  var keys = Object.keys(add);
  var i = keys.length;
  while (i--) {
    origin[keys[i]] = add[keys[i]];
  }
  return origin;
};

function hasOwnProperty(obj, prop) {
  return Object.prototype.hasOwnProperty.call(obj, prop);
}

}).call(this,require('_process'),typeof global !== "undefined" ? global : typeof self !== "undefined" ? self : typeof window !== "undefined" ? window : {})
},{"./support/isBuffer":190,"_process":189,"inherits":3}],192:[function(require,module,exports){
var Assessor = require( "./assessor.js" );

var introductionKeyword = require( "./assessments/introductionKeywordAssessment.js" );
var keyphraseLength = require( "./assessments/keyphraseLengthAssessment.js" );
var keywordDensity = require( "./assessments/keywordDensityAssessment.js" );
var keywordStopWords = require( "./assessments/keywordStopWordsAssessment.js" );
var metaDescriptionKeyword = require ( "./assessments/metaDescriptionKeywordAssessment.js" );
var metaDescriptionLength = require( "./assessments/metaDescriptionLengthAssessment.js" );
var subheadingsKeyword = require( "./assessments/subheadingsKeywordAssessment.js" );
var textCompetingLinks = require( "./assessments/textCompetingLinksAssessment.js" );
var textImages = require( "./assessments/textImagesAssessment.js" );
var textLength = require( "./assessments/textLengthAssessment.js" );
var textLinks = require( "./assessments/textLinksAssessment.js" );
var titleKeyword = require( "./assessments/titleKeywordAssessment.js" );
var titleLength = require( "./assessments/titleLengthAssessment.js" );
var urlKeyword = require( "./assessments/urlKeywordAssessment.js" );
var urlLength = require( "./assessments/urlLengthAssessment.js" );
var urlStopWords = require( "./assessments/urlStopWordsAssessment.js" );
/**
 * Creates the Assessor
 *
 * @param {object} i18n The i18n object used for translations.
 * @param {Object} options The options for this assessor.
 * @param {Object} options.marker The marker to pass the list of marks to.
 *
 * @constructor
 */
var SEOAssessor = function( i18n, options ) {
	Assessor.call( this, i18n, options );

	this._assessments = [
		introductionKeyword,
		keyphraseLength,
		keywordDensity,
		keywordStopWords,
		metaDescriptionKeyword,
		metaDescriptionLength,
		subheadingsKeyword,
		textCompetingLinks,
		textImages,
		textLength,
		textLinks,
		titleKeyword,
		titleLength,
		urlKeyword,
		urlLength,
		urlStopWords
	];
};

module.exports = SEOAssessor;

require( "util" ).inherits( module.exports, Assessor );


},{"./assessments/introductionKeywordAssessment.js":194,"./assessments/keyphraseLengthAssessment.js":195,"./assessments/keywordDensityAssessment.js":196,"./assessments/keywordStopWordsAssessment.js":197,"./assessments/metaDescriptionKeywordAssessment.js":198,"./assessments/metaDescriptionLengthAssessment.js":199,"./assessments/subheadingsKeywordAssessment.js":200,"./assessments/textCompetingLinksAssessment.js":202,"./assessments/textImagesAssessment.js":203,"./assessments/textLengthAssessment.js":204,"./assessments/textLinksAssessment.js":205,"./assessments/titleKeywordAssessment.js":206,"./assessments/titleLengthAssessment.js":207,"./assessments/urlKeywordAssessment.js":208,"./assessments/urlLengthAssessment.js":209,"./assessments/urlStopWordsAssessment.js":210,"./assessor.js":211,"util":191}],193:[function(require,module,exports){
var AssessmentResult = require( "../values/AssessmentResult.js" );
var inRange = require( "lodash/inRange" );

/**
 * Calculates the assessment result based on the fleschReadingScore
 * @param {int} fleschReadingScore The score from the fleschReadingtest
 * @param {object} i18n The i18n-object used for parsing translations
 * @returns {object} object with score, resultText and note
 */
var calculateFleschReadingResult = function( fleschReadingScore, i18n ) {
	if ( fleschReadingScore > 90 ) {
		return {
			score: 9,
			resultText: i18n.dgettext( "js-text-analysis", "very easy" ),
			note: ""
		};
	}

	if ( inRange( fleschReadingScore, 80, 90 ) ) {
		return {
			score: 9,
			resultText:  i18n.dgettext( "js-text-analysis", "easy" ),
			note: ""
		};
	}

	if ( inRange( fleschReadingScore, 70, 80 ) ) {
		return {
			score: 8,
			resultText: i18n.dgettext( "js-text-analysis", "fairly easy" ),
			note: ""
		};
	}

	if ( inRange( fleschReadingScore, 60, 70 ) ) {
		return {
			score: 8,
			resultText: i18n.dgettext( "js-text-analysis", "ok" ),
			note: ""
		};
	}

	if ( inRange( fleschReadingScore, 50, 60 ) ) {
		return {
			score: 6,
			resultText: i18n.dgettext( "js-text-analysis", "fairly difficult" ),
			note: i18n.dgettext( "js-text-analysis", "Try to make shorter sentences to improve readability." )
		};
	}

	if ( inRange( fleschReadingScore, 30, 50 ) ) {
		return {
			score: 5,
			resultText: i18n.dgettext( "js-text-analysis", "difficult" ),
			note: i18n.dgettext( "js-text-analysis", "Try to make shorter sentences, using less difficult words to improve readability." )
		};
	}

	if ( fleschReadingScore < 30 ) {
		return {
			score: 4,
			resultText: i18n.dgettext( "js-text-analysis", "very difficult" ),
			note: i18n.dgettext( "js-text-analysis", "Try to make shorter sentences, using less difficult words to improve readability." )
		};
	}
};

/**
 * The assessment that runs the FleschReading on the paper.
 *
 * @param {object} paper The paper to run this assessment on
 * @param {object} researcher The researcher used for the assessment
 * @param {object} i18n The i18n-object used for parsing translations
 * @returns {object} an assessmentresult with the score and formatted text.
 */
var fleschReadingEaseAssessment = function( paper, researcher, i18n ) {
	var fleschReadingScore = researcher.getResearch( "calculateFleschReading" );

	/* translators: %1$s expands to the numeric flesch reading ease score, %2$s to a link to a Yoast.com article about Flesch ease reading score,
	 %3$s to the easyness of reading, %4$s expands to a note about the flesch reading score. */
	var text = i18n.dgettext( "js-text-analysis", "The copy scores %1$s in the %2$s test, which is considered %3$s to read. %4$s" );
	var url = "<a href='https://yoast.com/flesch-reading-ease-score/' target='new'>Flesch Reading Ease</a>";

	// scores must be between 0 and 100;
	if ( fleschReadingScore < 0 ) {
		fleschReadingScore = 0;
	}
	if ( fleschReadingScore > 100 ) {
		fleschReadingScore = 100;
	}

	var fleschReadingResult = calculateFleschReadingResult( fleschReadingScore, i18n );

	text = i18n.sprintf( text, fleschReadingScore, url, fleschReadingResult.resultText, fleschReadingResult.note );

	var assessmentResult =  new AssessmentResult();
	assessmentResult.setScore( fleschReadingResult.score );
	assessmentResult.setText( text );

	return assessmentResult;
};

module.exports = {
	identifier: "fleschReadingEase",
	getResult: fleschReadingEaseAssessment,
	isApplicable: function( paper ) {
		return ( paper.getLocale().indexOf( "en_" ) > -1 && paper.hasText() );
	}
};

},{"../values/AssessmentResult.js":297,"lodash/inRange":153}],194:[function(require,module,exports){
var AssessmentResult = require( "../values/AssessmentResult.js" );

/**
 * Returns a score and text based on the firstParagraph object.
 *
 * @param {object} firstParagraphMatches The object with all firstParagraphMatches.
 * @param {object} i18n The object used for translations
 * @returns {object} resultObject with score and text
 */
var calculateFirstParagraphResult = function( firstParagraphMatches, i18n ) {
	if ( firstParagraphMatches > 0 ) {
		return {
			score: 9,
			text: i18n.dgettext( "js-text-analysis", "The focus keyword appears in the first paragraph of the copy." )
		};
	}

	return {
		score: 3,
		text: i18n.dgettext( "js-text-analysis", "The focus keyword doesn\'t appear in the first paragraph of the copy. " +
			"Make sure the topic is clear immediately." )
	};
};

/**
 * Runs the findKeywordInFirstParagraph module, based on this returns an assessment result with score.
 *
 * @param {Paper} paper The paper to use for the assessment.
 * @param {object} researcher The researcher used for calling research.
 * @param {object} i18n The object used for translations
 * @returns {object} the Assessmentresult
 */
var introductionHasKeywordAssessment = function( paper, researcher, i18n ) {
	var firstParagraphMatches = researcher.getResearch( "firstParagraph" );
	var firstParagraphResult = calculateFirstParagraphResult( firstParagraphMatches, i18n );
	var assessmentResult = new AssessmentResult();

	assessmentResult.setScore( firstParagraphResult.score );
	assessmentResult.setText( firstParagraphResult.text );

	return assessmentResult;
};

module.exports = {
	identifier: "introductionKeyword",
	getResult: introductionHasKeywordAssessment,
	isApplicable: function( paper ) {
		return paper.hasKeyword();
	}
};

},{"../values/AssessmentResult.js":297}],195:[function(require,module,exports){
var AssessmentResult = require( "../values/AssessmentResult.js" );

/**
 * Assesses the keyphrase presence and length
 *
 * @param {Paper} paper The paper to use for the assessment.
 * @param {Researcher} researcher The researcher used for calling research.
 * @param {Jed} i18n The object used for translations
 * @returns {AssessmentResult} The result of this assessment
*/
function keyphraseAssessment( paper, researcher, i18n ) {
	var keyphraseLength = researcher.getResearch( "keyphraseLength" );

	var assessmentResult = new AssessmentResult();

	if ( !paper.hasKeyword() ) {
		assessmentResult.setScore( -999 );
		assessmentResult.setText( i18n.dgettext( "js-text-analysis", "No focus keyword was set for this page. " +
			"If you do not set a focus keyword, no score can be calculated." ) );
	} else if ( keyphraseLength > 10 ) {
		assessmentResult.setScore( 0 );
		assessmentResult.setText( i18n.dgettext( "js-text-analysis", "Your keyphrase is over 10 words, a keyphrase should be shorter." ) );
	}

	return assessmentResult;
}

module.exports = {
	identifier: "keyphraseLength",
	getResult: keyphraseAssessment
};

},{"../values/AssessmentResult.js":297}],196:[function(require,module,exports){
var AssessmentResult = require( "../values/AssessmentResult.js" );
var matchWords = require( "../stringProcessing/matchTextWithWord.js" );
var countWords = require( "../stringProcessing/countWords.js" );
var inRange = require( "lodash/inRange" );

/**
 * Returns the scores and text for keyword density
 *
 * @param {string} keywordDensity The keyword density
 * @param {object} i18n The i18n object used for translations
 * @param {number} keywordCount The number of times the keyword has been found in the text.
 * @returns {{score: number, text: *}} The assessment result
 */
var calculateKeywordDensityResult = function( keywordDensity, i18n, keywordCount ) {
	var score, text, max;

	var keywordDensityPercentage = keywordDensity.toFixed( 1 ) + "%";

	if ( keywordDensity > 3.5 ) {
		score = -50;

		/* translators: %1$s expands to the keyword density percentage, %2$d expands to the keyword count,
		%3$s expands to the maximum keyword density percentage. */
		text = i18n.dgettext( "js-text-analysis", "The keyword density is %1$s," +
			" which is way over the advised %3$s maximum;" +
			" the focus keyword was found %2$d times." );

		/* translators: This is the maximum keyword density, localize the number for your language (e.g. 2,5) */
		max = i18n.dgettext( "js-text-analysis", "2.5" ) + "%";

		text = i18n.sprintf( text, keywordDensityPercentage, keywordCount, max );
	}

	if ( inRange( keywordDensity, 2.5, 3.5 ) ) {
		score = -10;

		/* translators: %1$s expands to the keyword density percentage, %2$d expands to the keyword count,
		%3$s expands to the maximum keyword density percentage. */
		text = i18n.dgettext( "js-text-analysis", "The keyword density is %1$s," +
			" which is over the advised %3$s maximum;" +
			" the focus keyword was found %2$d times." );

		/* translators: This is the maximum keyword density, localize the number for your language (e.g. 2,5) */
		max = i18n.dgettext( "js-text-analysis", "2.5" ) + "%";

		text = i18n.sprintf( text, keywordDensityPercentage, keywordCount, max );
	}

	if ( inRange( keywordDensity, 0.5, 2.5 ) ) {
		score = 9;

		/* translators: %1$s expands to the keyword density percentage, %2$d expands to the keyword count. */
		text = i18n.dgettext( "js-text-analysis", "The keyword density is %1$s, which is great;" +
			" the focus keyword was found %2$d times." );

		text = i18n.sprintf( text, keywordDensityPercentage, keywordCount );
	}

	if ( inRange( keywordDensity, 0, 0.5 ) ) {
		score = 4;

		/* translators: %1$s expands to the keyword density percentage, %2$d expands to the keyword count. */
		text = i18n.dgettext( "js-text-analysis", "The keyword density is %1$s, which is a bit low;" +
			" the focus keyword was found %2$d times." );

		text = i18n.sprintf( text, keywordDensityPercentage, keywordCount );
	}

	return {
		score: score,
		text: text
	};
};

/**
 * Runs the getkeywordDensity module, based on this returns an assessment result with score.
 *
 * @param {object} paper The paper to use for the assessment.
 * @param {object} researcher The researcher used for calling research.
 * @param {object} i18n The object used for translations
 * @returns {object} the Assessmentresult
 */
var keywordDensityAssessment = function( paper, researcher, i18n ) {

	var keywordDensity = researcher.getResearch( "getKeywordDensity" );
	var keywordCount = matchWords( paper.getText(), paper.getKeyword(), paper.getLocale() );

	var keywordDensityResult = calculateKeywordDensityResult( keywordDensity, i18n, keywordCount );
	var assessmentResult = new AssessmentResult();

	assessmentResult.setScore( keywordDensityResult.score );
	assessmentResult.setText( keywordDensityResult.text );

	return assessmentResult;
};

module.exports = {
	identifier: "keywordDensity",
	getResult: keywordDensityAssessment,
	isApplicable: function( paper ) {
		return paper.hasText() && paper.hasKeyword() && countWords( paper.getText() ) >= 100;
	}
};

},{"../stringProcessing/countWords.js":268,"../stringProcessing/matchTextWithWord.js":283,"../values/AssessmentResult.js":297,"lodash/inRange":153}],197:[function(require,module,exports){
var AssessmentResult = require( "../values/AssessmentResult.js" );

/**
 * Calculate the score based on the amount of stop words in the keyword.
 * @param {number} stopWordCount The amount of stop words to be checked against.
 * @param {object} i18n The locale object.
 * @returns {object} The resulting score object.
 */
var calculateStopWordsCountResult = function( stopWordCount, i18n ) {

	if ( stopWordCount > 0 ) {
		return {
			score: 0,
			text: i18n.dngettext(
				"js-text-analysis",
				/* translators: %1$s opens a link to a Yoast article about stop words, %2$s closes the link */
				"Your focus keyword contains a stop word. This may or may not be wise depending on the circumstances. " +
				"Read %1$sthis article%2$s for more info.",
				"Your focus keyword contains %3$d stop words. This may or may not be wise depending on the circumstances. " +
				"Read %1$sthis article%2$s for more info.",
				stopWordCount
			)
		};
	}

	return {};
};

/**
 * Execute the Assessment and return a result.
 * @param {Paper} paper The Paper object to assess.
 * @param {Researcher} researcher The Researcher object containing all available researches.
 * @param {object} i18n The locale object.
 * @returns {AssessmentResult} The result of the assessment, containing both a score and a descriptive text.
 */
var keywordHasStopWordsAssessment = function( paper, researcher, i18n ) {
	var stopWords = researcher.getResearch( "stopWordsInKeyword" );
	var stopWordsResult = calculateStopWordsCountResult( stopWords.length, i18n );

	var assessmentResult = new AssessmentResult();
	assessmentResult.setScore( stopWordsResult.score );
	assessmentResult.setText( i18n.sprintf(
		stopWordsResult.text,
		"<a href='https://yoast.com/handling-stopwords/' target='new'>",
		"</a>",
		stopWords.length
	) );

	return assessmentResult;
};

module.exports = {
	identifier: "keywordStopWords",
	getResult: keywordHasStopWordsAssessment,
	isApplicable: function ( paper ) {
		return paper.hasKeyword();
	}
};

},{"../values/AssessmentResult.js":297}],198:[function(require,module,exports){
var AssessmentResult = require( "../values/AssessmentResult.js" );

/**
 * Returns the score and text for the description keyword match.
 * @param {number} keywordMatches The number of keyword matches in the description.
 * @param {object} i18n The i18n object used for translations.
 * @returns {Object} An object with values for the assessment result.
 */
var calculateKeywordMatchesResult = function( keywordMatches, i18n ) {
	if ( keywordMatches > 0 ) {
		return {
			score: 9,
			text: i18n.dgettext( "js-text-analysis", "The meta description contains the focus keyword." )
		};
	}
	if ( keywordMatches === 0 ) {
		return {
			score: 3,
			text: i18n.dgettext( "js-text-analysis", "A meta description has been specified, but it does not contain the focus keyword." )
		};
	}
	return {};
};

/**
 * Runs the metaDescription keyword module, based on this returns an assessment result with score.
 *
 * @param {object} paper The paper to use for the assessment.
 * @param {object} researcher The researcher used for calling research.
 * @param {object} i18n The object used for translations
 * @returns {object} the Assessmentresult
 */
var metaDescriptionHasKeywordAssessment = function( paper, researcher, i18n ) {
	var keywordMatches = researcher.getResearch( "metaDescriptionKeyword" );
	var descriptionLengthResult = calculateKeywordMatchesResult( keywordMatches, i18n );
	var assessmentResult = new AssessmentResult();

	assessmentResult.setScore( descriptionLengthResult.score );
	assessmentResult.setText( descriptionLengthResult.text );

	return assessmentResult;
};

module.exports = {
	identifier: "metaDescriptionKeyword",
	getResult: metaDescriptionHasKeywordAssessment,
	isApplicable: function ( paper ) {
		return paper.hasKeyword();
	}
};

},{"../values/AssessmentResult.js":297}],199:[function(require,module,exports){
var AssessmentResult = require( "../values/AssessmentResult.js" );

/**
 * Returns the score and text for the descriptionLength
 * @param {number} descriptionLength The length of the metadescription.
 * @param {object} i18n The i18n object used for translations.
 * @returns {Object} An object with values for the assessment result.
 */
var calculateDescriptionLengthResult = function( descriptionLength, i18n ) {
	var recommendedValue = 120;
	var maximumValue = 156;
	if ( descriptionLength === 0 ) {
		return {
			score: 1,
			text: i18n.dgettext( "js-text-analysis", "No meta description has been specified, " +
				"search engines will display copy from the page instead." )
		};
	}
	if ( descriptionLength <= recommendedValue ) {
		return {
			score: 6,
			text: i18n.sprintf( i18n.dgettext( "js-text-analysis", "The meta description is under %1$d characters, " +
				"however up to %2$d characters are available." ), recommendedValue, maximumValue )
		};
	}
	if ( descriptionLength > maximumValue ) {
		return {
			score: 6,
			text: i18n.sprintf( i18n.dgettext( "js-text-analysis", "The specified meta description is over %1$d characters. " +
				"Reducing it will ensure the entire description is visible." ), maximumValue )
		};
	}
	if ( descriptionLength >= recommendedValue && descriptionLength <= maximumValue ) {
		return {
			score: 9,
			text: i18n.dgettext( "js-text-analysis", "In the specified meta description, consider: " +
				"How does it compare to the competition? Could it be made more appealing?" )
		};
	}
};

/**
 * Runs the metaDescriptionLength module, based on this returns an assessment result with score.
 *
 * @param {object} paper The paper to use for the assessment.
 * @param {object} researcher The researcher used for calling research.
 * @param {object} i18n The object used for translations
 * @returns {object} the Assessmentresult
 */
var metaDescriptionLengthAssessment = function( paper, researcher, i18n ) {
	var descriptionLength = researcher.getResearch( "metaDescriptionLength" );
	var descriptionLengthResult = calculateDescriptionLengthResult( descriptionLength, i18n );
	var assessmentResult = new AssessmentResult();

	assessmentResult.setScore( descriptionLengthResult.score );
	assessmentResult.setText( descriptionLengthResult.text );

	return assessmentResult;
};

module.exports = {
	identifier: "metaDescriptionLength",
	getResult: metaDescriptionLengthAssessment
};

},{"../values/AssessmentResult.js":297}],200:[function(require,module,exports){
var AssessmentResult = require( "../values/AssessmentResult.js" );

/**
 * Returns a score and text based on the keyword matches object.
 *
 * @param {object} subHeadings The object with all subHeadings matches.
 * @param {object} i18n The object used for translations.
 * @returns {object} resultObject with score and text.
 */
var calculateKeywordMatchesResult = function( subHeadings, i18n ) {
	if ( subHeadings.matches === 0 ) {
		return {
			score: 6,
			text: i18n.dgettext( "js-text-analysis", "You have not used your focus keyword in any subheading (such as an H2) in your copy." )
		};
	}
	if ( subHeadings.matches >= 1 ) {
		return {
			score: 9,
			text: i18n.sprintf( i18n.dgettext( "js-text-analysis", "The focus keyword appears in %2$d (out of %1$d) subheadings in the copy. " +
				"While not a major ranking factor, this is beneficial." ), subHeadings.count, subHeadings.matches )
		};
	}
	return {};
};

/**
 * Runs the match keyword in subheadings module, based on this returns an assessment result with score.
 *
 * @param {object} paper The paper to use for the assessment.
 * @param {object} researcher The researcher used for calling research.
 * @param {object} i18n The object used for translations.
 * @returns {object} the Assessmentresult
 */
var subheadingsHaveKeywordAssessment = function( paper, researcher, i18n ) {
	var subHeadings = researcher.getResearch( "matchKeywordInSubheadings" );
	var subHeadingsResult = calculateKeywordMatchesResult( subHeadings, i18n );
	var assessmentResult = new AssessmentResult();

	assessmentResult.setScore( subHeadingsResult.score );
	assessmentResult.setText( subHeadingsResult.text );

	return assessmentResult;
};

module.exports = {
	identifier: "subheadingsKeyword",
	getResult: subheadingsHaveKeywordAssessment,
	isApplicable: function( paper ) {
		return paper.hasText() && paper.hasKeyword();
	}
};

},{"../values/AssessmentResult.js":297}],201:[function(require,module,exports){
var AssessmentResult = require( "../values/AssessmentResult.js" );
var inRange = require( "lodash/inRange" );

/**
 * Calculate the score based on the current word count.
 * @param {number} wordCount The amount of words to be checked against.
 * @param {object} i18n The locale object.
 * @returns {object} The resulting score object.
 */
var calculateWordCountResult = function( wordCount, i18n ) {
	if ( wordCount > 150 ) {
		return {
			score: 9,
			text: i18n.dngettext(
				"js-text-analysis",
				/* translators: %1$d expands to the number of words in the text, %2$s to the recommended minimum of words */
				"The text contains %1$d word, this is more than the %2$d word recommended minimum.",
				"The text contains %1$d words, this is more than the %2$d word recommended minimum.",
				wordCount
			)
		};
	}

	if ( inRange( wordCount, 125, 150 ) ) {
		return {
			score: 7,
			text: i18n.dngettext(
				"js-text-analysis",
				/* translators: %1$d expands to the number of words in the text, %2$s to the recommended minimum of words */
				"The text contains %1$d word, this is slightly below the %2$d word recommended minimum. Add a bit more copy.",
				"The text contains %1$d words, this is slightly below the %2$d word recommended minimum. Add a bit more copy.",
				wordCount
			)
		};
	}

	if ( inRange( wordCount, 100, 125 ) ) {
		return {
			score: 5,
			text: i18n.dngettext(
				"js-text-analysis",
				/* translators: %1$d expands to the number of words in the text, %2$d to the recommended minimum of words */
				"The text contains %1$d word, this is below the %2$d word recommended minimum. Add more useful content on this topic for readers.",
				"The text contains %1$d words, this is below the %2$d word recommended minimum. Add more useful content on this topic for readers.",
				wordCount
			)
		};
	}

	if ( inRange( wordCount, 50, 100 ) ) {
		return {
			score: -10,
			text: i18n.dngettext(
				"js-text-analysis",
				/* translators: %1$d expands to the number of words in the text, %2$d to the recommended minimum of words */
				"The text contains %1$d word, this is below the %2$d word recommended minimum. Add more useful content on this topic for readers.",
				"The text contains %1$d words, this is below the %2$d word recommended minimum. Add more useful content on this topic for readers.",
				wordCount
			)
		};
	}

	if ( inRange( wordCount, 0, 50 ) ) {
		return {
			score: -20,
			text: i18n.dngettext(
				"js-text-analysis",
				/* translators: %1$d expands to the number of words in the text */
				"The text contains %1$d word, this is far too low and should be increased.",
				"The text contains %1$d words, this is far too low and should be increased.",
				wordCount
			)
		};
	}
};

/**
 * Execute the Assessment and return a result.
 * @param {Paper} paper The Paper object to assess.
 * @param {Researcher} researcher The Researcher object containing all available researches.
 * @param {object} i18n The locale object.
 * @returns {AssessmentResult} The result of the assessment, containing both a score and a descriptive text.
 */
var taxonomyTextLengthAssessment = function( paper, researcher, i18n ) {
	var wordCount = researcher.getResearch( "wordCountInText" );
	var wordCountResult = calculateWordCountResult( wordCount, i18n );
	var assessmentResult = new AssessmentResult();

	assessmentResult.setScore( wordCountResult.score );
	assessmentResult.setText( i18n.sprintf( wordCountResult.text, wordCount, 150 ) );

	return assessmentResult;
};

module.exports = {
	identifier: "taxonomyTextLength",
	getResult: taxonomyTextLengthAssessment
};

},{"../values/AssessmentResult.js":297,"lodash/inRange":153}],202:[function(require,module,exports){
var AssessmentResult = require( "../values/AssessmentResult.js" );

var Mark = require( "../values/Mark.js" );
var addMark = require( "../markers/addMark.js" );

var map = require( "lodash/map" );

/**
 * Returns a score and text based on the number of links.
 *
 * @param {object} linkStatistics The object with all linkstatistics.
 * @param {object} i18n The object used for translations
 * @returns {object} resultObject with score and text
 */
var calculateLinkCountResult = function( linkStatistics, i18n ) {
	if ( linkStatistics.keyword.totalKeyword > 0 ) {
		return {
			score: 2,
			hasMarks: true,
			text: i18n.dgettext( "js-text-analysis", "You\'re linking to another page with the focus keyword you want this page to rank for. " +
				"Consider changing that if you truly want this page to rank." )
		};
	}
	return {};
};

/**
 * Runs the linkCount module, based on this returns an assessment result with score.
 *
 * @param {object} paper The paper to use for the assessment.
 * @param {object} researcher The researcher used for calling research.
 * @param {object} i18n The object used for translations
 * @returns {object} the Assessmentresult
 */
var textHasCompetingLinksAssessment = function( paper, researcher, i18n ) {
	var linkCount = researcher.getResearch( "getLinkStatistics" );

	var linkCountResult = calculateLinkCountResult( linkCount, i18n );
	var assessmentResult = new AssessmentResult();

	assessmentResult.setScore( linkCountResult.score );
	assessmentResult.setText( linkCountResult.text );
	assessmentResult.setHasMarks( linkCountResult.hasMarks );

	return assessmentResult;
};

/**
 * Mark the anchors.
 *
 * @param {Paper} paper The paper to use for the marking.
 * @param {Researcher} researcher The researcher to use.
 * @returns {Array} Array with all the marked anchors.
 */
var competingLinkMarker = function( paper, researcher ) {
	var competingLinks = researcher.getResearch( "getLinkStatistics" );

	return map( competingLinks.keyword.matchedAnchors, function( matchedAnchor ) {
		return new Mark( {
			original: matchedAnchor,
			marked: addMark( matchedAnchor )
		} );
	} );
};

module.exports = {
	identifier: "textCompetingLinks",
	getResult: textHasCompetingLinksAssessment,
	isApplicable: function ( paper ) {
		return paper.hasText() && paper.hasKeyword();
	},
	getMarks: competingLinkMarker
};

},{"../markers/addMark.js":224,"../values/AssessmentResult.js":297,"../values/Mark.js":298,"lodash/map":173}],203:[function(require,module,exports){
var AssessmentResult = require( "../values/AssessmentResult.js" );
var isEmpty = require( "lodash/isEmpty" );

/**
 * Calculate the score based on the current image count.
 * @param {number} imageCount The amount of images to be checked against.
 * @param {object} i18n The locale object.
 * @returns {object} The resulting score object.
 */
var calculateImageCountResult = function( imageCount, i18n ) {
	if ( imageCount === 0 ) {
		return {
			score: 3,
			text: i18n.dgettext( "js-text-analysis", "No images appear in this page, consider adding some as appropriate." )
		};
	}

	return {};
};

/**
 * Calculate the score based on the current image alt-tag count.
 * @param {object} altProperties An object containing the various alt-tags.
 * @param {object} i18n The locale object.
 * @returns {object} The resulting score object.
 */
var assessImages = function( altProperties, i18n ) {
	// Has alt-tag and keywords
	if ( altProperties.withAltKeyword > 0 ) {
		return {
			score: 9,
			text: i18n.dgettext( "js-text-analysis", "The images on this page contain alt attributes with the focus keyword." )
		};
	}

	// Has alt-tag, but no keywords and it's not okay
	if ( altProperties.withAltNonKeyword > 0 ) {
		return {
			score: 5,
			text: i18n.dgettext( "js-text-analysis", "The images on this page do not have alt attributes containing your focus keyword." )
		};
	}

	// Has alt-tag, but no keyword is set
	if ( altProperties.withAlt > 0 ) {
		return {
			score: 5,
			text: i18n.dgettext( "js-text-analysis", "The images on this page contain alt attributes." )
		};
	}

	// Has no alt-tag
	if ( altProperties.noAlt > 0 ) {
		return {
			score: 5,
			text: i18n.dgettext( "js-text-analysis", "The images on this page are missing alt attributes." )
		};
	}

	return {};
};

/**
 * Execute the Assessment and return a result.
 * @param {Paper} paper The Paper object to assess.
 * @param {Researcher} researcher The Researcher object containing all available researches.
 * @param {object} i18n The locale object.
 * @returns {AssessmentResult} The result of the assessment, containing both a score and a descriptive text.
 */
var textHasImagesAssessment = function( paper, researcher, i18n ) {
	var assessmentResult = new AssessmentResult();

	var imageCount = researcher.getResearch( "imageCount" );
	var imageCountResult = calculateImageCountResult( imageCount, i18n );

	if ( isEmpty( imageCountResult ) ) {
		var altTagCount = researcher.getResearch( "altTagCount" );
		var altTagCountResult = assessImages( altTagCount, i18n );

		assessmentResult.setScore( altTagCountResult.score );
		assessmentResult.setText( altTagCountResult.text );

		return assessmentResult;
	}

	assessmentResult.setScore( imageCountResult.score );
	assessmentResult.setText( imageCountResult.text );

	return assessmentResult;
};

module.exports = {
	identifier: "textImages",
	getResult: textHasImagesAssessment,
	isApplicable: function ( paper ) {
		return paper.hasText();
	}
};

},{"../values/AssessmentResult.js":297,"lodash/isEmpty":159}],204:[function(require,module,exports){
var AssessmentResult = require( "../values/AssessmentResult.js" );
var inRange = require( "lodash/inRange" );

/**
 * Calculate the score based on the current word count.
 * @param {number} wordCount The amount of words to be checked against.
 * @param {object} i18n The locale object.
 * @returns {object} The resulting score object.
 */
var calculateWordCountResult = function( wordCount, i18n ) {
	if ( wordCount > 300 ) {
		return {
			score: 9,
			text: i18n.dngettext(
				"js-text-analysis",
				/* translators: %1$d expands to the number of words in the text, %2$s to the recommended minimum of words */
				"The text contains %1$d word, which is more than the recommended minimum of %2$d word.",
				"The text contains %1$d words, which is more than the recommended minimum of %2$d words.",
				wordCount
			)
		};
	}

	if ( inRange( wordCount, 250, 300 ) ) {
		return {
			score: 7,
			text: i18n.dngettext(
				"js-text-analysis",
				/* translators: %1$d expands to the number of words in the text, %2$s to the recommended minimum of words */
				"The text contains %1$d word, which is slightly below the recommended minimum of %2$d word. Add a bit more copy.",
				"The text contains %1$d words, which is slightly below the recommended minimum of %2$d words. Add a bit more copy.",
				wordCount
			)
		};
	}

	if ( inRange( wordCount, 200, 250 ) ) {
		return {
			score: 5,
			text: i18n.dngettext(
				"js-text-analysis",
				/* translators: %1$d expands to the number of words in the text, %2$d to the recommended minimum of words */
				"The text contains %1$d word, which is below the recommended minimum of %2$d word. " +
				"Add more useful content on this topic for readers.",
				"The text contains %1$d words, which is below the recommended minimum of %2$d words. " +
				"Add more useful content on this topic for readers.",
				wordCount
			)
		};
	}

	if ( inRange( wordCount, 100, 200 ) ) {
		return {
			score: -10,
			text: i18n.dngettext(
				"js-text-analysis",
				/* translators: %1$d expands to the number of words in the text, %2$d to the recommended minimum of words */
				"The text contains %1$d word, which is below the recommended minimum of %2$d word. " +
				"Add more useful content on this topic for readers.",
				"The text contains %1$d words, which is below the recommended minimum of %2$d words. " +
				"Add more useful content on this topic for readers.",
				wordCount
			)
		};
	}

	if ( inRange( wordCount, 0, 100 ) ) {
		return {
			score: -20,
			text: i18n.dngettext(
				"js-text-analysis",
				/* translators: %1$d expands to the number of words in the text */
				"The text contains %1$d word, which is far too low. Increase the word count.",
				"The text contains %1$d words, which is far too low. Increase the word count.",
				wordCount
			)
		};
	}
};

/**
 * Execute the Assessment and return a result.
 * @param {Paper} paper The Paper object to assess.
 * @param {Researcher} researcher The Researcher object containing all available researches.
 * @param {object} i18n The locale object.
 * @returns {AssessmentResult} The result of the assessment, containing both a score and a descriptive text.
 */
var textLengthAssessment = function( paper, researcher, i18n ) {
	var wordCount = researcher.getResearch( "wordCountInText" );
	var wordCountResult = calculateWordCountResult( wordCount, i18n );
	var assessmentResult = new AssessmentResult();

	assessmentResult.setScore( wordCountResult.score );
	assessmentResult.setText( i18n.sprintf( wordCountResult.text, wordCount, 300 ) );

	return assessmentResult;
};

module.exports = {
	identifier: "textLength",
	getResult: textLengthAssessment
};

},{"../values/AssessmentResult.js":297,"lodash/inRange":153}],205:[function(require,module,exports){
var AssessmentResult = require( "../values/AssessmentResult.js" );
var isEmpty = require( "lodash/isEmpty" );

/**
 * Returns a score and text based on the linkStatistics object.
 *
 * @param {object} linkStatistics The object with all linkstatistics.
 * @param {object} i18n The object used for translations
 * @returns {object} resultObject with score and text
 */
var calculateLinkStatisticsResult = function( linkStatistics, i18n ) {
	if ( linkStatistics.total === 0 ) {
		return {
			score: 6,
			text: i18n.dgettext( "js-text-analysis", "No links appear in this page, consider adding some as appropriate." )
		};
	}

	if ( linkStatistics.externalNofollow === linkStatistics.total ) {
		return {
			score: 7,
			/* translators: %1$s expands the number of outbound links */
			text: i18n.sprintf( i18n.dgettext( "js-text-analysis", "This page has %1$s outbound link(s), all nofollowed." ),
				linkStatistics.externalNofollow )
		};
	}

	if ( linkStatistics.externalNofollow < linkStatistics.total ) {
		return {
			score: 8,
			/* translators: %1$s expands to the number of nofollow links, %2$s to the number of outbound links */
			text: i18n.sprintf( i18n.dgettext( "js-text-analysis", "This page has %1$s nofollowed link(s) and %2$s normal outbound link(s)." ),
				linkStatistics.externalNofollow, linkStatistics.externalDofollow )
		};
	}

	if ( linkStatistics.externalDofollow === linkStatistics.total ) {
		return {
			score: 9,
			/* translators: %1$s expands to the number of outbound links */
			text: i18n.sprintf( i18n.dgettext( "js-text-analysis", "This page has %1$s outbound link(s)." ), linkStatistics.externalTotal )
		};
	}
};

/**
 * Runs the getLinkStatistics module, based on this returns an assessment result with score.
 *
 * @param {object} paper The paper to use for the assessment.
 * @param {object} researcher The researcher used for calling research.
 * @param {object} i18n The object used for translations
 * @returns {object} the Assessmentresult
 */
var textHasLinksAssessment = function( paper, researcher, i18n ) {
	var linkStatistics = researcher.getResearch( "getLinkStatistics" );
	var assessmentResult = new AssessmentResult();
	if ( !isEmpty( linkStatistics ) ) {
		var linkStatisticsResult = calculateLinkStatisticsResult( linkStatistics, i18n );
		assessmentResult.setScore( linkStatisticsResult.score );
		assessmentResult.setText( linkStatisticsResult.text );
	}
	return assessmentResult;
};

module.exports = {
	identifier: "textLinks",
	getResult: textHasLinksAssessment,
	isApplicable: function ( paper ) {
		return paper.hasText();
	}
};

},{"../values/AssessmentResult.js":297,"lodash/isEmpty":159}],206:[function(require,module,exports){
var AssessmentResult = require( "../values/AssessmentResult.js" );

/**
 * Executes the pagetitle keyword assessment and returns an assessment result.
 * @param {Paper} paper The Paper object to assess.
 * @param {Researcher} researcher The Researcher object containing all available researches.
 * @param {object} i18n The locale object.
 * @returns {AssessmentResult} The result of the assessment with text and score
 */
var titleHasKeywordAssessment = function( paper, researcher, i18n ) {
	var keywordMatches = researcher.getResearch( "findKeywordInPageTitle" );
	var score, text;

	if ( keywordMatches.matches === 0 ) {
		score = 2;
		text = i18n.sprintf( i18n.dgettext( "js-text-analysis", "The focus keyword '%1$s' does not appear in the SEO title." ), paper.getKeyword() );
	}

	if ( keywordMatches.matches > 0 && keywordMatches.position === 0 ) {
		score = 9;
		text = i18n.dgettext( "js-text-analysis", "The SEO title contains the focus keyword, at the beginning which is considered " +
			"to improve rankings." );
	}

	if ( keywordMatches.matches > 0 && keywordMatches.position > 0 ) {
		score = 6;
		text = i18n.dgettext( "js-text-analysis", "The SEO title contains the focus keyword, but it does not appear at the beginning;" +
			" try and move it to the beginning." );
	}
	var assessmentResult = new AssessmentResult();

	assessmentResult.setScore( score );
	assessmentResult.setText( text );

	return assessmentResult;
};

module.exports = {
	identifier: "titleKeyword",
	getResult: titleHasKeywordAssessment,
	isApplicable: function ( paper ) {
		return paper.hasKeyword();
	}
};

},{"../values/AssessmentResult.js":297}],207:[function(require,module,exports){
var AssessmentResult = require( "../values/AssessmentResult.js" );
var inRange = require( "lodash/inRange" );

/**
 * Returns the score and text for the pageTitleLength
 * @param {number} pageTitleLength The length of the pageTitle.
 * @param {object} i18n The i18n object used for translations.
 * @returns {object} The result object.
 */
var calculatePageTitleLengthResult = function( pageTitleLength, i18n ) {
	var minLength = 35;
	var maxLength = 65;

	if ( inRange( pageTitleLength, 1, 35 ) ) {
		return {
			score: 6,
			text: i18n.sprintf(
				i18n.dngettext(
					"js-text-analysis",
					/* translators: %1$d expands to the number of characters in the page title,
					%2$d to the minimum number of characters for the title */
					"The page title contains %1$d character, which is less than the recommended minimum of %2$d characters. " +
					"Use the space to add keyword variations or create compelling call-to-action copy.",
					"The page title contains %1$d characters, which is less than the recommended minimum of %2$d characters. " +
					"Use the space to add keyword variations or create compelling call-to-action copy.",
				pageTitleLength ),
				pageTitleLength, minLength )
		};
	}

	if ( inRange( pageTitleLength, 35, 66 ) ) {
		return {
			score: 9,
			text: i18n.sprintf(
				i18n.dgettext(
					"js-text-analysis",
					/* translators: %1$d expands to the minimum number of characters in the page title, %2$d to the maximum number of characters */
					"The page title is between the %1$d character minimum and the recommended %2$d character maximum." ),
				minLength, maxLength )
		};
	}

	if ( pageTitleLength > maxLength ) {
		return {
			score: 6,
			text: i18n.sprintf(
				i18n.dngettext(
					"js-text-analysis",
					/* translators: %1$d expands to the number of characters in the page title, %2$d to the maximum number
					of characters for the title */
					"The page title contains %1$d character, which is more than the viewable limit of %2$d characters; " +
					"some words will not be visible to users in your listing.",
					"The page title contains %1$d characters, which is more than the viewable limit of %2$d characters; " +
					"some words will not be visible to users in your listing.",
					pageTitleLength ),
				pageTitleLength, maxLength )
		};
	}

	return {
		score: 1,
		text: i18n.dgettext( "js-text-analysis", "Please create a page title." )
	};
};

/**
 * Runs the pageTitleLength module, based on this returns an assessment result with score.
 *
 * @param {object} paper The paper to use for the assessment.
 * @param {object} researcher The researcher used for calling research.
 * @param {object} i18n The object used for translations
 * @returns {object} the Assessmentresult
 */
var titleLengthAssessment = function( paper, researcher, i18n ) {
	var pageTitleLength = researcher.getResearch( "pageTitleLength" );
	var pageTitleLengthResult = calculatePageTitleLengthResult( pageTitleLength, i18n );
	var assessmentResult = new AssessmentResult();

	assessmentResult.setScore( pageTitleLengthResult.score );
	assessmentResult.setText( pageTitleLengthResult.text );

	return assessmentResult;
};

module.exports = {
	identifier: "titleLength",
	getResult: titleLengthAssessment
};

},{"../values/AssessmentResult.js":297,"lodash/inRange":153}],208:[function(require,module,exports){
var AssessmentResult = require( "../values/AssessmentResult.js" );

/**
 * Calculate the score based on whether or not there's a keyword in the url.
 * @param {number} keywordsResult The amount of keywords to be checked against.
 * @param {object} i18n The locale object.
 * @returns {object} The resulting score object.
 */
var calculateUrlKeywordCountResult = function( keywordsResult, i18n ) {

	if ( keywordsResult > 0 ) {
		return {
			score: 9,
			text: i18n.dgettext( "js-text-analysis", "The focus keyword appears in the URL for this page." )
		};
	}

	return {
		score: 6,
		text: i18n.dgettext( "js-text-analysis", "The focus keyword does not appear in the URL for this page. " +
		                                         "If you decide to rename the URL be sure to check the old URL 301 redirects to the new one!" )
	};
};

/**
 * Execute the Assessment and return a result.
 * @param {Paper} paper The Paper object to assess.
 * @param {Researcher} researcher The Researcher object containing all available researches.
 * @param {object} i18n The locale object.
 * @returns {AssessmentResult} The result of the assessment, containing both a score and a descriptive text.
 */
var urlHasKeywordAssessment = function( paper, researcher, i18n ) {
	var keywords = researcher.getResearch( "keywordCountInUrl" );
	var keywordsResult = calculateUrlKeywordCountResult( keywords, i18n );

	var assessmentResult = new AssessmentResult();
	assessmentResult.setScore( keywordsResult.score );
	assessmentResult.setText( keywordsResult.text );

	return assessmentResult;
};

module.exports = {
	identifier: "urlKeyword",
	getResult: urlHasKeywordAssessment,
	isApplicable: function( paper ) {
		return paper.hasKeyword() && paper.hasUrl();
	}
};

},{"../values/AssessmentResult.js":297}],209:[function(require,module,exports){
var AssessmentResult = require( "../values/AssessmentResult.js" );

/**
 * The assessment that checks the url length
 *
 * @param {Paper} paper The paper to run this assessment on.
 * @param {object} researcher The researcher used for the assessment.
 * @param {object} i18n The i18n-object used for parsing translations.
 * @returns {object} an AssessmentResult with the score and the formatted text.
 */
var urlLengthAssessment = function( paper, researcher, i18n ) {
	var urlIsTooLong = researcher.getResearch( "urlLength" );
	var assessmentResult = new AssessmentResult();
	if ( urlIsTooLong ) {
		var score = 5;
		var text = i18n.dgettext( "js-text-analysis", "The slug for this page is a bit long, consider shortening it." );
		assessmentResult.setScore( score );
		assessmentResult.setText( text );
	}
	return assessmentResult;
};

module.exports = {
	identifier: "urlLength",
	getResult: urlLengthAssessment,
	isApplicable: function ( paper ) {
		return paper.hasUrl();
	}
};

},{"../values/AssessmentResult.js":297}],210:[function(require,module,exports){
var AssessmentResult = require( "../values/AssessmentResult.js" );

/**
 * Calculate the score based on the amount of stop words in the url.
 * @param {number} stopWordCount The amount of stop words to be checked against.
 * @param {object} i18n The locale object.
 * @returns {object} The resulting score object.
 */
var calculateUrlStopWordsCountResult = function( stopWordCount, i18n ) {

	if ( stopWordCount > 0 ) {
		return {
			score: 5,
			text: i18n.dngettext(
				"js-text-analysis",
				/* translators: %1$s opens a link to a wikipedia article about stop words, %2$s closes the link */
				"The slug for this page contains a %1$sstop word%2$s, consider removing it.",
				"The slug for this page contains %1$sstop words%2$s, consider removing them.",
				stopWordCount
			)
		};
	}

	return {};
};

/**
 * Execute the Assessment and return a result.
 * @param {Paper} paper The Paper object to assess.
 * @param {Researcher} researcher The Researcher object containing all available researches.
 * @param {object} i18n The locale object.
 * @returns {AssessmentResult} The result of the assessment, containing both a score and a descriptive text.
 */
var urlHasStopWordsAssessment = function( paper, researcher, i18n ) {
	var stopWords = researcher.getResearch( "stopWordsInUrl" );
	var stopWordsResult = calculateUrlStopWordsCountResult( stopWords.length, i18n );

	var assessmentResult = new AssessmentResult();
	assessmentResult.setScore( stopWordsResult.score );
	assessmentResult.setText( i18n.sprintf(
		stopWordsResult.text,
		/* translators: this link is referred to in the content analysis when a slug contains one or more stop words */
		"<a href='" + i18n.dgettext( "js-text-analysis", "http://en.wikipedia.org/wiki/Stop_words" ) + "' target='new'>",
		"</a>"
	) );

	return assessmentResult;
};

module.exports = {
	identifier: "urlStopWords",
	getResult: urlHasStopWordsAssessment
};

},{"../values/AssessmentResult.js":297}],211:[function(require,module,exports){
var Researcher = require( "./researcher.js" );
var MissingArgument = require( "./errors/missingArgument" );
var removeDuplicateMarks = require( "./markers/removeDuplicateMarks" );
var AssessmentResult = require( "./values/AssessmentResult.js" );
var showTrace = require( "./helpers/errors.js" ).showTrace;

var isUndefined = require( "lodash/isUndefined" );
var isFunction = require( "lodash/isFunction" );
var forEach = require( "lodash/forEach" );
var filter = require( "lodash/filter" );
var map = require( "lodash/map" );
var findIndex = require( "lodash/findIndex" );
var find = require( "lodash/find" );

var ScoreRating = 9;

/**
 * Creates the Assessor
 *
 * @param {Object} i18n The i18n object used for translations.
 * @param {Object} options The options for this assessor.
 * @param {Object} options.marker The marker to pass the list of marks to.
 *
 * @constructor
 */
var Assessor = function( i18n, options ) {
	this.setI18n( i18n );
	this._assessments = [];

	this._options = options || {};
};

/**
 * Checks if the i18n object is defined and sets it.
 * @param {Object} i18n The i18n object used for translations.
 * @throws {MissingArgument} Parameter needs to be a valid i18n object.
 */
Assessor.prototype.setI18n = function( i18n ) {
	if ( isUndefined( i18n ) ) {
		throw new MissingArgument( "The assessor requires an i18n object." );
	}
	this.i18n = i18n;
};

/**
 * Gets all available assessments.
 * @returns {object} assessment
 */
Assessor.prototype.getAvailableAssessments = function() {
	return this._assessments;
};

/**
 * Checks whether or not the Assessment is applicable.
 * @param {Object} assessment The Assessment object that needs to be checked.
 * @param {Paper} paper The Paper object to check against.
 * @param {Researcher} [researcher] The Researcher object containing additional information.
 * @returns {boolean} Whether or not the Assessment is applicable.
 */
Assessor.prototype.isApplicable = function( assessment, paper, researcher ) {
	if ( assessment.hasOwnProperty( "isApplicable" ) ) {
		return assessment.isApplicable( paper, researcher );
	}

	return true;
};

/**
 * Determines whether or not an assessment has a marker
 *
 * @param {Object} assessment The assessment to check for.
 * @returns {boolean} Whether or not the assessment has a marker.
 */
Assessor.prototype.hasMarker = function( assessment ) {
	return isFunction( this._options.marker ) && assessment.hasOwnProperty( "getMarks" );
};

/**
 * Returns the specific marker for this assessor
 *
 * @returns {Function} The specific marker for this assessor.
 */
Assessor.prototype.getSpecificMarker = function() {
	return this._options.marker;
};

/**
 * Returns the paper that was most recently assessed
 *
 * @returns {Paper} The paper that was most recently assessed.
 */
Assessor.prototype.getPaper = function() {
	return this._lastPaper;
};

/**
 * Returns the marker for a given assessment, composes the specific marker with the assessment getMarks function.
 *
 * @param {Object} assessment The assessment for which we are retrieving the composed marker.
 * @param {Paper} paper The paper to retrieve the marker for.
 * @param {Researcher} researcher The researcher for the paper.
 * @returns {Function} A function that can mark the given paper according to the given assessment.
 */
Assessor.prototype.getMarker = function( assessment, paper, researcher ) {
	var specificMarker = this._options.marker;

	return function() {
		var marks = assessment.getMarks( paper, researcher );

		marks = removeDuplicateMarks( marks );

		specificMarker( paper, marks );
	};
};

/**
 * Runs the researches defined in the tasklist or the default researches.
 * @param {Paper} paper The paper to run assessments on.
 */
Assessor.prototype.assess = function( paper ) {
	var researcher = new Researcher( paper );
	var assessments = this.getAvailableAssessments();
	this.results = [];

	assessments = filter( assessments, function( assessment ) {
		return this.isApplicable( assessment, paper, researcher );
	}.bind( this ) );

	this.results = map( assessments, this.executeAssessment.bind( this, paper, researcher ) );

	this._lastPaper = paper;
};

/**
 * Executes an assessment and returns the AssessmentResult
 *
 * @param {Paper} paper The paper to pass to the assessment.
 * @param {Researcher} researcher The researcher to pass to the assessment.
 * @param {Object} assessment The assessment to execute.
 * @returns {AssessmentResult} The result of the assessment.
 */
Assessor.prototype.executeAssessment = function( paper, researcher, assessment ) {
	var result;

	try {
		result = assessment.getResult( paper, researcher, this.i18n );

		result.setIdentifier( assessment.identifier );

		if ( result.hasMarks() && this.hasMarker( assessment ) ) {
			result.setMarker( this.getMarker( assessment, paper, researcher ) );
		}
	} catch ( assessmentError ) {
		showTrace( assessmentError );

		result = new AssessmentResult();

		result.setScore( 0 );
		result.setText( this.i18n.sprintf(
			/* translators: %1$s expands to the name of the assessment. */
			this.i18n.dgettext( "js-text-analysis", "An error occured in the '%1$s' assessment" ),
			assessment.identifier,
			assessmentError
		) );
	}

	return result;
};

/**
 * Filters out all assessmentresults that have no score and no text.
 * @returns {Array<AssessmentResult>} The array with all the valid assessments.
 */
Assessor.prototype.getValidResults = function() {
	return filter( this.results, function( result ) {
		return this.isValidResult( result );
	}.bind( this ) );
};

/**
 * Returns if an assessmentResult is valid.
 * @param {object} assessmentResult The assessmentResult to validate.
 * @returns {boolean} whether or not the result is valid.
 */
Assessor.prototype.isValidResult = function( assessmentResult ) {
	return assessmentResult.hasScore() && assessmentResult.hasText();
};

/**
 * Returns the overallscore. Calculates the totalscore by adding all scores and dividing these
 * by the number of results times the ScoreRating.
 *
 * @returns {number} The overallscore
 */
Assessor.prototype.calculateOverallScore  = function() {
	var results = this.getValidResults();
	var totalScore = 0;

	forEach( results, function( assessmentResult ) {
		totalScore += assessmentResult.getScore();
	} );

	return Math.round( totalScore / ( results.length * ScoreRating ) * 100 );
};

/**
 * Register an assessment to add it to the internal assessments object.
 *
 * @param {string} name The name of the assessment.
 * @param {object} assessment The object containing function to run as an assessment and it's requirements.
 * @returns {boolean} Whether registering the assessment was successful.
 * @private
 */
Assessor.prototype.addAssessment = function( name, assessment ) {
	if ( !assessment.hasOwnProperty( "identifier" ) ) {
		assessment.identifier = name;
	}

	this._assessments.push( assessment );
	return true;
};

/**
 * Remove a specific Assessment from the list of Assessments.
 * @param {string} name The Assessment to remove from the list of assessments.
 */
Assessor.prototype.removeAssessment = function( name ) {
	var toDelete = findIndex( this._assessments, function( assessment ) {
		return assessment.hasOwnProperty( "identifier" ) && name === assessment.identifier;
	} );

	if ( -1 !== toDelete ) {
		this._assessments.splice( toDelete, 1 );
	}
};

/**
 * Returns an assessment by identifier
 *
 * @param {string} identifier The identifier of the assessment.
 * @returns {undefined|Object} The object if found, otherwise undefined.
 */
Assessor.prototype.getAssessment = function( identifier ) {
	return find( this._assessments, function( assessment ) {
		return assessment.hasOwnProperty( "identifier" ) && identifier === assessment.identifier;
	} );
};

module.exports = Assessor;

},{"./errors/missingArgument":220,"./helpers/errors.js":221,"./markers/removeDuplicateMarks":225,"./researcher.js":226,"./values/AssessmentResult.js":297,"lodash/filter":146,"lodash/find":147,"lodash/findIndex":148,"lodash/forEach":149,"lodash/isFunction":160,"lodash/isUndefined":170,"lodash/map":173}],212:[function(require,module,exports){
/** @module config/diacritics */

/**
 * Returns the diacritics map
 *
 * @returns {array} diacritics map
 */
module.exports = function() {
	return [
		{
			base: "a",
			letters: /[\u0061\u24D0\uFF41\u1E9A\u00E0\u00E1\u00E2\u1EA7\u1EA5\u1EAB\u1EA9\u00E3\u0101\u0103\u1EB1\u1EAF\u1EB5\u1EB3\u0227\u01E1\u00E4\u01DF\u1EA3\u00E5\u01FB\u01CE\u0201\u0203\u1EA1\u1EAD\u1EB7\u1E01\u0105\u2C65\u0250]/g
		},
		{ base: "aa", letters: /[\uA733]/g },
		{ base: "ae", letters: /[\u00E6\u01FD\u01E3]/g },
		{ base: "ao", letters: /[\uA735]/g },
		{ base: "au", letters: /[\uA737]/g },
		{ base: "av", letters: /[\uA739\uA73B]/g },
		{ base: "ay", letters: /[\uA73D]/g },
		{ base: "b", letters: /[\u0062\u24D1\uFF42\u1E03\u1E05\u1E07\u0180\u0183\u0253]/g },
		{
			base: "c",
			letters: /[\u0063\u24D2\uFF43\u0107\u0109\u010B\u010D\u00E7\u1E09\u0188\u023C\uA73F\u2184]/g
		},
		{
			base: "d",
			letters: /[\u0064\u24D3\uFF44\u1E0B\u010F\u1E0D\u1E11\u1E13\u1E0F\u0111\u018C\u0256\u0257\uA77A]/g
		},
		{ base: "dz", letters: /[\u01F3\u01C6]/g },
		{
			base: "e",
			letters: /[\u0065\u24D4\uFF45\u00E8\u00E9\u00EA\u1EC1\u1EBF\u1EC5\u1EC3\u1EBD\u0113\u1E15\u1E17\u0115\u0117\u00EB\u1EBB\u011B\u0205\u0207\u1EB9\u1EC7\u0229\u1E1D\u0119\u1E19\u1E1B\u0247\u025B\u01DD]/g
		},
		{ base: "f", letters: /[\u0066\u24D5\uFF46\u1E1F\u0192\uA77C]/g },
		{
			base: "g",
			letters: /[\u0067\u24D6\uFF47\u01F5\u011D\u1E21\u011F\u0121\u01E7\u0123\u01E5\u0260\uA7A1\u1D79\uA77F]/g
		},
		{
			base: "h",
			letters: /[\u0068\u24D7\uFF48\u0125\u1E23\u1E27\u021F\u1E25\u1E29\u1E2B\u1E96\u0127\u2C68\u2C76\u0265]/g
		},
		{ base: "hv", letters: /[\u0195]/g },
		{
			base: "i",
			letters: /[\u0069\u24D8\uFF49\u00EC\u00ED\u00EE\u0129\u012B\u012D\u00EF\u1E2F\u1EC9\u01D0\u0209\u020B\u1ECB\u012F\u1E2D\u0268\u0131]/g
		},
		{ base: "j", letters: /[\u006A\u24D9\uFF4A\u0135\u01F0\u0249]/g },
		{
			base: "k",
			letters: /[\u006B\u24DA\uFF4B\u1E31\u01E9\u1E33\u0137\u1E35\u0199\u2C6A\uA741\uA743\uA745\uA7A3]/g
		},
		{
			base: "l",
			letters: /[\u006C\u24DB\uFF4C\u0140\u013A\u013E\u1E37\u1E39\u013C\u1E3D\u1E3B\u017F\u0142\u019A\u026B\u2C61\uA749\uA781\uA747]/g
		},
		{ base: "lj", letters: /[\u01C9]/g },
		{ base: "m", letters: /[\u006D\u24DC\uFF4D\u1E3F\u1E41\u1E43\u0271\u026F]/g },
		{
			base: "n",
			letters: /[\u006E\u24DD\uFF4E\u01F9\u0144\u00F1\u1E45\u0148\u1E47\u0146\u1E4B\u1E49\u019E\u0272\u0149\uA791\uA7A5]/g
		},
		{ base: "nj", letters: /[\u01CC]/g },
		{
			base: "o",
			letters: /[\u006F\u24DE\uFF4F\u00F2\u00F3\u00F4\u1ED3\u1ED1\u1ED7\u1ED5\u00F5\u1E4D\u022D\u1E4F\u014D\u1E51\u1E53\u014F\u022F\u0231\u00F6\u022B\u1ECF\u0151\u01D2\u020D\u020F\u01A1\u1EDD\u1EDB\u1EE1\u1EDF\u1EE3\u1ECD\u1ED9\u01EB\u01ED\u00F8\u01FF\u0254\uA74B\uA74D\u0275]/g
		},
		{ base: "oi", letters: /[\u01A3]/g },
		{ base: "ou", letters: /[\u0223]/g },
		{ base: "oo", letters: /[\uA74F]/g },
		{ base: "p", letters: /[\u0070\u24DF\uFF50\u1E55\u1E57\u01A5\u1D7D\uA751\uA753\uA755]/g },
		{ base: "q", letters: /[\u0071\u24E0\uFF51\u024B\uA757\uA759]/g },
		{
			base: "r",
			letters: /[\u0072\u24E1\uFF52\u0155\u1E59\u0159\u0211\u0213\u1E5B\u1E5D\u0157\u1E5F\u024D\u027D\uA75B\uA7A7\uA783]/g
		},
		{
			base: "s",
			letters: /[\u0073\u24E2\uFF53\u00DF\u015B\u1E65\u015D\u1E61\u0161\u1E67\u1E63\u1E69\u0219\u015F\u023F\uA7A9\uA785\u1E9B]/g
		},
		{
			base: "t",
			letters: /[\u0074\u24E3\uFF54\u1E6B\u1E97\u0165\u1E6D\u021B\u0163\u1E71\u1E6F\u0167\u01AD\u0288\u2C66\uA787]/g
		},
		{ base: "tz", letters: /[\uA729]/g },
		{
			base: "u",
			letters: /[\u0075\u24E4\uFF55\u00F9\u00FA\u00FB\u0169\u1E79\u016B\u1E7B\u016D\u00FC\u01DC\u01D8\u01D6\u01DA\u1EE7\u016F\u0171\u01D4\u0215\u0217\u01B0\u1EEB\u1EE9\u1EEF\u1EED\u1EF1\u1EE5\u1E73\u0173\u1E77\u1E75\u0289]/g
		},
		{ base: "v", letters: /[\u0076\u24E5\uFF56\u1E7D\u1E7F\u028B\uA75F\u028C]/g },
		{ base: "vy", letters: /[\uA761]/g },
		{
			base: "w",
			letters: /[\u0077\u24E6\uFF57\u1E81\u1E83\u0175\u1E87\u1E85\u1E98\u1E89\u2C73]/g
		},
		{ base: "x", letters: /[\u0078\u24E7\uFF58\u1E8B\u1E8D]/g },
		{
			base: "y",
			letters: /[\u0079\u24E8\uFF59\u1EF3\u00FD\u0177\u1EF9\u0233\u1E8F\u00FF\u1EF7\u1E99\u1EF5\u01B4\u024F\u1EFF]/g
		},
		{
			base: "z",
			letters: /[\u007A\u24E9\uFF5A\u017A\u1E91\u017C\u017E\u1E93\u1E95\u01B6\u0225\u0240\u2C6C\uA763]/g
		}
	];
};

},{}],213:[function(require,module,exports){
/** @module config/removalWords */

/**
 * Returns an array with words that need to be removed
 *
 * @returns {array} removalWords Returns an array with words.
 */
module.exports = function() {
	return [ " a", " in", " an", " on", " for", " the", " and" ];
};

},{}],214:[function(require,module,exports){
/** @module config/stopwords */

/**
 * Returns an array with stopwords to be used by the analyzer.
 *
 * @returns {Array} stopwords The array filled with stopwords.
 */
module.exports = function() {
	return [ "a", "about", "above", "after", "again", "against", "all", "am", "an", "and", "any", "are", "as", "at", "be", "because", "been", "before", "being", "below", "between", "both", "but", "by", "could", "did", "do", "does", "doing", "down", "during", "each", "few", "for", "from", "further", "had", "has", "have", "having", "he", "he'd", "he'll", "he's", "her", "here", "here's", "hers", "herself", "him", "himself", "his", "how", "how's", "i", "i'd", "i'll", "i'm", "i've", "if", "in", "into", "is", "it", "it's", "its", "itself", "let's", "me", "more", "most", "my", "myself", "nor", "of", "on", "once", "only", "or", "other", "ought", "our", "ours", "ourselves", "out", "over", "own", "same", "she", "she'd", "she'll", "she's", "should", "so", "some", "such", "than", "that", "that's", "the", "their", "theirs", "them", "themselves", "then", "there", "there's", "these", "they", "they'd", "they'll", "they're", "they've", "this", "those", "through", "to", "too", "under", "until", "up", "very", "was", "we", "we'd", "we'll", "we're", "we've", "were", "what", "what's", "when", "when's", "where", "where's", "which", "while", "who", "who's", "whom", "why", "why's", "with", "would", "you", "you'd", "you'll", "you're", "you've", "your", "yours", "yourself", "yourselves" ];
};

},{}],215:[function(require,module,exports){
/** @module config/syllables */

/**
 * Returns an array with syllables.
 * Subtractsyllables are counted as two and need to be counted as one.
 * Addsyllables are counted as one but need to be counted as two.
 * Exclusionwords are removed from the text to be counted seperatly.
 *
 * @returns {object}
 */
module.exports = function() {
	return {
		subtractSyllables: [ "cial", "tia", "cius", "cious", "giu", "ion", "iou", "sia$", "[^aeiuoyt]{2,}ed$", "[aeiouy][^aeiuoyts]{1,}e\\b", ".ely$", "[cg]h?e[sd]", "rved$", "rved", "[aeiouy][dt]es?$", "[aeiouy][^aeiouydt]e[sd]?$", "^[dr]e[aeiou][^aeiou]+$", "[aeiouy]rse$" ],
		addSyllables: [ "ia", "riet", "dien", "iu", "io", "ii", "[aeiouym][bdp]l", "[aeiou]{3}", "^mc", "ism$", "([^aeiouy])\1l$", "[^l]lien", "^coa[dglx].", "[^gq]ua[^auieo]", "dnt$", "uity$", "ie(r|st)", "[aeiouy]ing", "[aeiouw]y[aeiou]" ],
		exclusionWords: [
			{ word: "shoreline", syllables: 2 },
			{ word: "simile", syllables: 3 }
		]
	};
};

},{}],216:[function(require,module,exports){
/** @module config/transitionWords */

/**
 * Returns an array with transition words to be used by the assessments.
 * @returns {Array} The array filled with transition words.
 */
module.exports = function() {
	return [ "above all", "accordingly", "additionally", "after all", "after that", "afterward", "afterwards", "albeit", "all in all", "all of a sudden", "all things considered", "also", "although", "although this may be true", "altogether", "analogous to", "another", "another key point", "as", "as a matter of fact", "as a result", "as an illustration", "as can be seen", "as has been noted", "as I have noted", "as I have said", "as I have shown", "as long as", "as much as", "as shown above", "as soon as", "as well as", "at any rate", "at first", "at last", "at least", "at length", "at the present time", "at the same time", "at this instant", "at this point", "at this time", "balanced against", "basically", "be that as it may", "because", "before", "being that", "besides", "but", "by all means", "by and large", "by comparison", "by the same token", "by the time", "certainly", "chiefly", "comparatively", "compared to", "concurrently", "consequently", "contrarily", "conversely", "correspondingly", "coupled with", "despite", "different from", "doubtedly", "due to", "during", "e.g.", "earlier", "emphatically", "equally", "equally important", "especially", "even if", "even more", "even so", "even though", "eventually", "evidently", "explicitly", "finally", "first", "first thing to remember", "firstly", "following", "for example", "for fear that", "for instance", "for one thing", "for that reason", "for the most part", "for the purpose of", "for the same reason", "for this purpose", "for this reason", "formerly", "forthwith", "fourth", "fourthly", "from time to time", "further", "furthermore", "generally", "given that", "given these points", "granted", "hence", "henceforth", "however", "i.e.", "identically", "important to realize", "in a word", "in addition", "in another case", "in any case", "in any event", "in brief", "in case", "in conclusion", "in contrast", "in detail", "in due time", "in effect", "in either case", "in essence", "in fact", "in general", "in light of", "in like fashion", "in like manner", "in order that", "in order to", "in other words", "in particular", "in reality", "in short", "in similar fashion", "in spite of", "in sum", "in summary", "in that case", "in the event that", "in the final analysis", "in the first place", "in the fourth place", "in the hope that", "in the light of", "in the long run", "in the meantime", "in the same fashion", "in the same way", "in the second place", "in the third place", "in this case", "in this situation", "in time", "in truth", "in view of", "inasmuch as", "indeed", "instead", "last", "lastly", "later", "lest", "likewise", "markedly", "meanwhile", "moreover", "most compelling evidence", "most important", "must be remembered", "nevertheless", "nonetheless", "nor", "not to mention",  "notwithstanding", "now that", "obviously", "occasionally", "of course", "on account of", "on balance", "on condition that", "on one hand", "on the condition that", "on the contrary", "on the negative side", "on the other hand", "on the positive side", "on the whole", "on this occasion", "once", "once in a while", "only if", "otherwise", "overall", "owing to", "particularly", "point often overlooked", "presently", "previously", "prior to", "provided that", "rather", "regardless", "second", "secondly", "seeing that", "shortly", "significantly", "similarly", "simultaneously", "since", "so", "so as to", "so far", "so long as", "so that", "soon", "sooner or later", "specifically", "still", "straightaway", "subsequently", "such as", "summing up", "surely", "surprisingly", "take the case of", "than", "that is", "that is to say", "then", "then again", "thereafter", "therefore", "thereupon", "third", "thirdly", "this time", "though", "thus", "till", "to be sure", "to begin with", "to clarify", "to conclude", "to demonstrate", "to emphasize", "to enumerate", "to explain", "to illustrate", "too", "to list", "to point out", "to put it another way", "to put it differently", "to repeat", "to rephrase it", "to say nothing of", "to sum up", "to summarize", "to that end", "to the end that", "to this end", "together with", "undeniably", "under those circumstances", "undoubtedly", "unless", "unlike", "unquestionably", "until", "until now", "up against", "up to the present time", "vis a vis", "what's more", "when", "whenever", "whereas", "while", "while it may be true", "while this may be true", "with attention to", "with the result that", "with this in mind", "with this intention", "with this purpose in mind", "without a doubt", "without delay", "without doubt", "without reservation" ];
};


},{}],217:[function(require,module,exports){
var isUndefined = require( "lodash/isUndefined" );

/**
 * The function getting the language part of the locale.
 *
 * @param {string} locale The locale.
 * @returns {string} The language part of the locale.
 */
var getLanguage = function ( locale ) {
	return locale.split( "_" )[ 0 ];
};

=======
>>>>>>> 883a8563
var transliterations = {

	// Language: Spanish.
	// Source: https://en.wikipedia.org/wiki/Spanish_orthography
	es: [
		{ letter: /[\u00F1]/g, alternative: "n" },
		{ letter: /[\u00D1]/g, alternative: "N" },
		{ letter: /[\u00E1]/g, alternative: "a" },
		{ letter: /[\u00C1]/g, alternative: "A" },
		{ letter: /[\u00E9]/g, alternative: "e" },
		{ letter: /[\u00C9]/g, alternative: "E" },
		{ letter: /[\u00ED]/g, alternative: "i" },
		{ letter: /[\u00CD]/g, alternative: "I" },
		{ letter: /[\u00F3]/g, alternative: "o" },
		{ letter: /[\u00D3]/g, alternative: "O" },
		{ letter: /[\u00FA\u00FC]/g, alternative: "u" },
		{ letter: /[\u00DA\u00DC]/g, alternative: "U" }
	],
	// Language: Polish.
	// Source: https://en.wikipedia.org/wiki/Polish_orthography
	pl: [
		{ letter: /[\u0105]/g, alternative: "a" },
		{ letter: /[\u0104]/g, alternative: "A" },
		{ letter: /[\u0107]/g, alternative: "c" },
		{ letter: /[\u0106]/g, alternative: "C" },
		{ letter: /[\u0119]/g, alternative: "e" },
		{ letter: /[\u0118]/g, alternative: "E" },
		{ letter: /[\u0142]/g, alternative: "l" },
		{ letter: /[\u0141]/g, alternative: "L" },
		{ letter: /[\u0144]/g, alternative: "n" },
		{ letter: /[\u0143]/g, alternative: "N" },
		{ letter: /[\u00F3]/g, alternative: "o" },
		{ letter: /[\u00D3]/g, alternative: "O" },
		{ letter: /[\u015B]/g, alternative: "s" },
		{ letter: /[\u015A]/g, alternative: "S" },
		{ letter: /[\u017A\u017C]/g, alternative: "z" },
		{ letter: /[\u0179\u017B]/g, alternative: "Z" }
	],
	// Language: German.
	// Source: https://en.wikipedia.org/wiki/German_orthography#Special_characters
	de: [
		{ letter: /[\u00E4]/g, alternative: "ae" },
		{ letter: /[\u00C4]/g, alternative: "Ae" },
		{ letter: /[\u00FC]/g, alternative: "ue" },
		{ letter: /[\u00DC]/g, alternative: "Ue" },
		{ letter: /[\u00F6]/g, alternative: "oe" },
		{ letter: /[\u00D6]/g, alternative: "Oe" },
		{ letter: /[\u00DF]/g, alternative: "ss" },
		{ letter: /[\u1E9E]/g, alternative: "SS" }
	],
	// Language Bokmål
	// Source: http://www.dagbladet.no/2011/12/30/tema/reise/reiseeksperter/forbrukerrettigheter/19494227/
	// Language Nynorks
	// Source: http://www.dagbladet.no/2011/12/30/tema/reise/reiseeksperter/forbrukerrettigheter/19494227/
	// Bokmål and Nynorks use the same transliterations
	nbnn: [
		{ letter: /[\u00E6\u04D5]/g, alternative: "ae" },
		{ letter: /[\u00C6\u04D4]/g, alternative: "Ae" },
		{ letter: /[\u00E5]/g, alternative: "aa" },
		{ letter: /[\u00C5]/g, alternative: "Aa" },
		{ letter: /[\u00F8]/g, alternative: "oe" },
		{ letter: /[\u00D8]/g, alternative: "Oe" },
		{ letter: /[\u00E9\u00E8\u00EA]/g, alternative: "e" },
		{ letter: /[\u00C9\u00C8\u00CA]/g, alternative: "E" },
		{ letter: /[\u00F3\u00F2\u00F4]/g, alternative: "o" },
		{ letter: /[\u00D3\u00D2\u00D4]/g, alternative: "O" }
	],
	// Language: Swedish.
	// Sources: https://sv.wikipedia.org/wiki/%C3%85#Historia
	// http://forum.wordreference.com/threads/swedish-%C3%A4-ae-%C3%B6-oe-acceptable.1451839/
	sv: [
		{ letter: /[\u00E5]/g, alternative: "aa" },
		{ letter: /[\u00C5]/g, alternative: "Aa" },
		{ letter: /[\u00E4]/g, alternative: "ae" },
		{ letter: /[\u00C4]/g, alternative: "Ae" },
		{ letter: /[\u00F6]/g, alternative: "oe" },
		{ letter: /[\u00D6]/g, alternative: "Oe" },
		{ letter: /[\u00E9]/g, alternative: "e" },
		{ letter: /[\u00C9]/g, alternative: "E" },
		{ letter: /[\u00E0]/g, alternative: "a" },
		{ letter: /[\u00C0]/g, alternative: "A" }
	],
	// Language: Finnish.
	// Sources: https://www.cs.tut.fi/~jkorpela/lang/finnish-letters.html
	// https://en.wikipedia.org/wiki/Finnish_orthography
	fi: [
		{ letter: /[\u00E5]/g, alternative: "aa" },
		{ letter: /[\u00C5]/g, alternative: "Aa" },
		{ letter: /[\u00E4]/g, alternative: "a" },
		{ letter: /[\u00C4]/g, alternative: "A" },
		{ letter: /[\u00F6]/g, alternative: "o" },
		{ letter: /[\u00D6]/g, alternative: "O" },
		{ letter: /[\u017E]/g, alternative: "zh" },
		{ letter: /[\u017D]/g, alternative: "Zh" },
		{ letter: /[\u0161]/g, alternative: "sh" },
		{ letter: /[\u0160]/g, alternative: "Sh" }
	],
	// Language: Danish.
	// Sources: https://sv.wikipedia.org/wiki/%C3%85#Historia
	// https://en.wikipedia.org/wiki/Danish_orthography
	da: [
		{ letter: /[\u00E5]/g, alternative: "aa" },
		{ letter: /[\u00C5]/g, alternative: "Aa" },
		{ letter: /[\u00E6\u04D5]/g, alternative: "ae" },
		{ letter: /[\u00C6\u04D4]/g, alternative: "Ae" },
		{ letter: /[\u00C4]/g, alternative: "Ae" },
		{ letter: /[\u00F8]/g, alternative: "oe" },
		{ letter: /[\u00D8]/g, alternative: "Oe" },
		{ letter: /[\u00E9]/g, alternative: "e" },
		{ letter: /[\u00C9]/g, alternative: "E" }
	],
	// Language: Turkish.
	// Source: https://en.wikipedia.org/wiki/Turkish_alphabet
	// ‘İ’ is the capital dotted ‘i’. Its lowercase counterpart is the ‘regular’ ‘i’.
	tr: [
		{ letter: /[\u00E7]/g, alternative: "c" },
		{ letter: /[\u00C7]/g, alternative: "C" },
		{ letter: /[\u011F]/g, alternative: "g" },
		{ letter: /[\u011E]/g, alternative: "G" },
		{ letter: /[\u00F6]/g, alternative: "o" },
		{ letter: /[\u00D6]/g, alternative: "O" },
		{ letter: /[\u015F]/g, alternative: "s" },
		{ letter: /[\u015E]/g, alternative: "S" },
		{ letter: /[\u00E2]/g, alternative: "a" },
		{ letter: /[\u00C2]/g, alternative: "A" },
		{ letter: /[\u0131\u00EE]/g, alternative: "i" },
		{ letter: /[\u0130\u00CE]/g, alternative: "I" },
		{ letter: /[\u00FC\u00FB]/g, alternative: "u" },
		{ letter: /[\u00DC\u00DB]/g, alternative: "U" }
	],
	// Language: Latvian.
	// Source: https://en.wikipedia.org/wiki/Latvian_orthography
	lv: [
		{ letter: /[\u0101]/g, alternative: "a" },
		{ letter: /[\u0100]/g, alternative: "A" },
		{ letter: /[\u010D]/g, alternative: "c" },
		{ letter: /[\u010C]/g, alternative: "C" },
		{ letter: /[\u0113]/g, alternative: "e" },
		{ letter: /[\u0112]/g, alternative: "E" },
		{ letter: /[\u0123]/g, alternative: "g" },
		{ letter: /[\u0122]/g, alternative: "G" },
		{ letter: /[\u012B]/g, alternative: "i" },
		{ letter: /[\u012A]/g, alternative: "I" },
		{ letter: /[\u0137]/g, alternative: "k" },
		{ letter: /[\u0136]/g, alternative: "K" },
		{ letter: /[\u013C]/g, alternative: "l" },
		{ letter: /[\u013B]/g, alternative: "L" },
		{ letter: /[\u0146]/g, alternative: "n" },
		{ letter: /[\u0145]/g, alternative: "N" },
		{ letter: /[\u0161]/g, alternative: "s" },
		{ letter: /[\u0160]/g, alternative: "S" },
		{ letter: /[\u016B]/g, alternative: "u" },
		{ letter: /[\u016A]/g, alternative: "U" },
		{ letter: /[\u017E]/g, alternative: "z" },
		{ letter: /[\u017D]/g, alternative: "Z" }
	],
	// Language: Icelandic.
	// Sources: https://en.wikipedia.org/wiki/Thorn_(letter),
	// https://en.wikipedia.org/wiki/Eth,  https://en.wikipedia.org/wiki/Icelandic_orthography
	is: [
		{ letter: /[\u00E1]/g, alternative: "a" },
		{ letter: /[\u00C1]/g, alternative: "A" },
		{ letter: /[\u00F0]/g, alternative: "d" },
		{ letter: /[\u00D0]/g, alternative: "D" },
		{ letter: /[\u00E9]/g, alternative: "e" },
		{ letter: /[\u00C9]/g, alternative: "E" },
		{ letter: /[\u00ED]/g, alternative: "i" },
		{ letter: /[\u00CD]/g, alternative: "I" },
		{ letter: /[\u00F3\u00F6]/g, alternative: "o" },
		{ letter: /[\u00D3\u00D6]/g, alternative: "O" },
		{ letter: /[\u00FA]/g, alternative: "u" },
		{ letter: /[\u00DA]/g, alternative: "U" },
		{ letter: /[\u00FD]/g, alternative: "y" },
		{ letter: /[\u00DD]/g, alternative: "Y" },
		{ letter: /[\u00FE]/g, alternative: "th" },
		{ letter: /[\u00DE]/g, alternative: "Th" },
		{ letter: /[\u00E6\u04D5]/g, alternative: "ae" },
		{ letter: /[\u00C6\u04D4]/g, alternative: "Ae" }
	],
	// Language: Faroese.
	// Source: https://www.facebook.com/groups/1557965757758234/permalink/1749847165236758/ (conversation in private Facebook Group ‘Faroese Language Learning Enthusiasts’)
	// depending on the word, ð can be d, g, j, v, ng or nothing. However, ‘d’ is most frequent.
	// when writing text messages or using a foreign keyboard, í is sometimes written as ij, ý as yj, ú as uv, ó as ov, ø as oe, and á as aa or oa.
	// However, in website URLs the alternatives mentioned below are by far the most common.
	fa: [
		{ letter: /[\u00E1]/g, alternative: "a" },
		{ letter: /[\u00C1]/g, alternative: "A" },
		{ letter: /[\u00F0]/g, alternative: "d" },
		{ letter: /[\u00D0]/g, alternative: "D" },
		{ letter: /[\u00ED]/g, alternative: "i" },
		{ letter: /[\u00CD]/g, alternative: "I" },
		{ letter: /[\u00FD]/g, alternative: "y" },
		{ letter: /[\u00DD]/g, alternative: "Y" },
		{ letter: /[\u00FA]/g, alternative: "u" },
		{ letter: /[\u00DA]/g, alternative: "U" },
		{ letter: /[\u00F3\u00F8]/g, alternative: "o" },
		{ letter: /[\u00D3\u00D8]/g, alternative: "O" },
		{ letter: /[\u00E6\u04D5]/g, alternative: "ae" },
		{ letter: /[\u00C6\u04D4]/g, alternative: "Ae" }
	],
	// Language: Czech.
	// Source: https://en.wikipedia.org/wiki/Czech_orthography
	cs: [
		{ letter: /[\u00E1]/g, alternative: "a" },
		{ letter: /[\u00C1]/g, alternative: "A" },
		{ letter: /[\u010D]/g, alternative: "c" },
		{ letter: /[\u010C]/g, alternative: "C" },
		{ letter: /[\u010F]/g, alternative: "d" },
		{ letter: /[\u010E]/g, alternative: "D" },
		{ letter: /[\u00ED]/g, alternative: "i" },
		{ letter: /[\u00CD]/g, alternative: "I" },
		{ letter: /[\u0148]/g, alternative: "n" },
		{ letter: /[\u0147]/g, alternative: "N" },
		{ letter: /[\u00F3]/g, alternative: "o" },
		{ letter: /[\u00D3]/g, alternative: "O" },
		{ letter: /[\u0159]/g, alternative: "r" },
		{ letter: /[\u0158]/g, alternative: "R" },
		{ letter: /[\u0161]/g, alternative: "s" },
		{ letter: /[\u0160]/g, alternative: "S" },
		{ letter: /[\u0165]/g, alternative: "t" },
		{ letter: /[\u0164]/g, alternative: "T" },
		{ letter: /[\u00FD]/g, alternative: "y" },
		{ letter: /[\u00DD]/g, alternative: "Y" },
		{ letter: /[\u017E]/g, alternative: "z" },
		{ letter: /[\u017D]/g, alternative: "Z" },
		{ letter: /[\u00E9\u011B]/g, alternative: "e" },
		{ letter: /[\u00C9\u011A]/g, alternative: "E" },
		{ letter: /[\u00FA\u016F]/g, alternative: "u" },
		{ letter: /[\u00DA\u016E]/g, alternative: "U" }
	],
	// Language: Russian.
	// Source:  Machine Readable Travel Documents, Doc 9303, Part 1, Volume 1 (PDF) (Sixth ed.).
	// ICAO. 2006. p. IV-50—IV-52. http://www.icao.int/publications/Documents/9303_p3_cons_en.pdf
	// ‘ь’ is the so-called soft sign, indicating a sound change (palatalization) of the preceding consonant.
	// In text it is transliterated to a character similar to an apostroph: ′.
	// I recommend omittance in slugs. (https://en.wikipedia.org/wiki/Romanization_of_Russian)
	ru: [
		{ letter: /[\u0431]/g, alternative: "b" },
		{ letter: /[\u0411]/g, alternative: "B" },
		{ letter: /[\u0432]/g, alternative: "v" },
		{ letter: /[\u0412]/g, alternative: "V" },
		{ letter: /[\u0433]/g, alternative: "g" },
		{ letter: /[\u0413]/g, alternative: "G" },
		{ letter: /[\u0434]/g, alternative: "d" },
		{ letter: /[\u0414]/g, alternative: "D" },
		{ letter: /[\u0436]/g, alternative: "zh" },
		{ letter: /[\u0416]/g, alternative: "Zh" },
		{ letter: /[\u0437]/g, alternative: "z" },
		{ letter: /[\u0417]/g, alternative: "Z" },
		{ letter: /[\u0438\u0439]/g, alternative: "i" },
		{ letter: /[\u0418\u0419]/g, alternative: "I" },
		{ letter: /[\u043A]/g, alternative: "k" },
		{ letter: /[\u041A]/g, alternative: "K" },
		{ letter: /[\u043B]/g, alternative: "l" },
		{ letter: /[\u041B]/g, alternative: "L" },
		{ letter: /[\u043C]/g, alternative: "m" },
		{ letter: /[\u041C]/g, alternative: "M" },
		{ letter: /[\u043D]/g, alternative: "n" },
		{ letter: /[\u041D]/g, alternative: "N" },
		{ letter: /[\u0070]/g, alternative: "r" },
		{ letter: /[\u0050]/g, alternative: "R" },
		{ letter: /[\u043F]/g, alternative: "p" },
		{ letter: /[\u041F]/g, alternative: "P" },
		{ letter: /[\u0441]/g, alternative: "s" },
		{ letter: /[\u0421]/g, alternative: "S" },
		{ letter: /[\u0442]/g, alternative: "t" },
		{ letter: /[\u0422]/g, alternative: "T" },
		{ letter: /[\u0443]/g, alternative: "u" },
		{ letter: /[\u0423]/g, alternative: "U" },
		{ letter: /[\u0444]/g, alternative: "f" },
		{ letter: /[\u0424]/g, alternative: "F" },
		{ letter: /[\u0445]/g, alternative: "kh" },
		{ letter: /[\u0425]/g, alternative: "Kh" },
		{ letter: /[\u0446]/g, alternative: "ts" },
		{ letter: /[\u0426]/g, alternative: "Ts" },
		{ letter: /[\u0447]/g, alternative: "ch" },
		{ letter: /[\u0427]/g, alternative: "Ch" },
		{ letter: /[\u0448]/g, alternative: "sh" },
		{ letter: /[\u0428]/g, alternative: "Sh" },
		{ letter: /[\u0449]/g, alternative: "shch" },
		{ letter: /[\u0429]/g, alternative: "Shch" },
		{ letter: /[\u044A]/g, alternative: "ie" },
		{ letter: /[\u042A]/g, alternative: "Ie" },
		{ letter: /[\u044B]/g, alternative: "y" },
		{ letter: /[\u042B]/g, alternative: "Y" },
		{ letter: /[\u044C]/g, alternative: "" },
		{ letter: /[\u042C]/g, alternative: "" },
		{ letter: /[\u0451\u044D]/g, alternative: "e" },
		{ letter: /[\u0401\u042D]/g, alternative: "E" },
		{ letter: /[\u044E]/g, alternative: "iu" },
		{ letter: /[\u042E]/g, alternative: "Iu" },
		{ letter: /[\u044F]/g, alternative: "ia" },
		{ letter: /[\u042F]/g, alternative: "Ia" }
	],
	// Language: Esperanto.
	// Source: https://en.wikipedia.org/wiki/Esperanto#Writing_diacritics
	eo: [
		{ letter: /[\u0109]/g, alternative: "ch" },
		{ letter: /[\u0108]/g, alternative: "Ch" },
		{ letter: /[\u011d]/g, alternative: "gh" },
		{ letter: /[\u011c]/g, alternative: "Gh" },
		{ letter: /[\u0125]/g, alternative: "hx" },
		{ letter: /[\u0124]/g, alternative: "Hx" },
		{ letter: /[\u0135]/g, alternative: "jx" },
		{ letter: /[\u0134]/g, alternative: "Jx" },
		{ letter: /[\u015d]/g, alternative: "sx" },
		{ letter: /[\u015c]/g, alternative: "Sx" },
		{ letter: /[\u016d]/g, alternative: "ux" },
		{ letter: /[\u016c]/g, alternative: "Ux" }
	],
	// Language: Afrikaans.
	// Source: https://en.wikipedia.org/wiki/Afrikaans#Orthography
	af: [
		{ letter: /[\u00E8\u00EA\u00EB]/g, alternative: "e" },
		{ letter: /[\u00CB\u00C8\u00CA]/g, alternative: "E" },
		{ letter: /[\u00EE\u00EF]/g, alternative: "i" },
		{ letter: /[\u00CE\u00CF]/g, alternative: "I" },
		{ letter: /[\u00F4\u00F6]/g, alternative: "o" },
		{ letter: /[\u00D4\u00D6]/g, alternative: "O" },
		{ letter: /[\u00FB\u00FC]/g, alternative: "u" },
		{ letter: /[\u00DB\u00DC]/g, alternative: "U" }
	],
	// Language: Catalan.
	// Source: https://en.wikipedia.org/wiki/Catalan_orthography
	ca: [
		{ letter: /[\u00E0]/g, alternative: "a" },
		{ letter: /[\u00C0]/g, alternative: "A" },
		{ letter: /[\u00E9|\u00E8]/g, alternative: "e" },
		{ letter: /[\u00C9|\u00C8]/g, alternative: "E" },
		{ letter: /[\u00ED|\u00EF]/g, alternative: "i" },
		{ letter: /[\u00CD|\u00CF]/g, alternative: "I" },
		{ letter: /[\u00F3|\u00F2]/g, alternative: "o" },
		{ letter: /[\u00D3|\u00D2]/g, alternative: "O" },
		{ letter: /[\u00FA|\u00FC]/g, alternative: "u" },
		{ letter: /[\u00DA|\u00DC]/g, alternative: "U" },
		{ letter: /[\u00E7]/g, alternative: "c" },
		{ letter: /[\u00C7]/g, alternative: "C" }
	],
	// Language: Asturian.
	// Source: http://www.orbilat.com/Languages/Asturian/Grammar/Asturian-Alphabet.html
	ast: [
		{ letter: /[\u00F1]/g, alternative: "n" },
		{ letter: /[\u00D1]/g, alternative: "N" }
	],
	// Language: Aragonese.
	// Source: https://en.wikipedia.org/wiki/Aragonese_language#Orthography
	an: [
		{ letter: /[\u00FC]/g, alternative: "u" },
		{ letter: /[\u00F1]/g, alternative: "ny" },
		{ letter: /[\u00E7]/g, alternative: "c" },
		{ letter: /[\u00ED]/g, alternative: "i" },
		{ letter: /[\u00F3]/g, alternative: "o" },
		{ letter: /[\u00E1]/g, alternative: "a" },
		{ letter: /[\u00DC]/g, alternative: "U" },
		{ letter: /[\u00D1]/g, alternative: "Ny" },
		{ letter: /[\u00C7]/g, alternative: "C" },
		{ letter: /[\u00CD]/g, alternative: "I" },
		{ letter: /[\u00D3]/g, alternative: "O" },
		{ letter: /[\u00C1]/g, alternative: "A" }
	],
	// Language: Aymara.
	// Source: http://www.omniglot.com/writing/aymara.htm
	ay: [
		{ letter: /(([\u00EF])|([\u00ED]))/g, alternative: "i" },
		{ letter: /(([\u00CF])|([\u00CD]))/g, alternative: "I" },
		{ letter: /[\u00E4]/g, alternative: "a" },
		{ letter: /[\u00C4]/g, alternative: "A" },
		{ letter: /[\u00FC]/g, alternative: "u" },
		{ letter: /[\u00DC]/g, alternative: "U" },
		{ letter: /[\u0027]/g, alternative: "" },
		{ letter: /[\u00F1]/g, alternative: "n" },
		{ letter: /[\u00D1]/g, alternative: "N" }
	],
	// Language: English.
	// Sources: https://en.wikipedia.org/wiki/English_terms_with_diacritical_marks https://en.wikipedia.org/wiki/English_orthography
	en: [
		{ letter: /[\u00E6\u04D5]/g, alternative: "ae" },
		{ letter: /[\u00C6\u04D4]/g, alternative: "Ae" },
		{ letter: /[\u0153]/g, alternative: "oe" },
		{ letter: /[\u0152]/g, alternative: "Oe" },
		{ letter: /[\u00EB\u00E9]/g, alternative: "e" },
		{ letter: /[\u00C9\u00CB]/g, alternative: "E" },
		{ letter: /[\u00F4\u00F6]/g, alternative: "o" },
		{ letter: /[\u00D4\u00D6]/g, alternative: "O" },
		{ letter: /[\u00EF]/g, alternative: "i" },
		{ letter: /[\u00CF]/g, alternative: "I" },
		{ letter: /[\u00E7]/g, alternative: "c" },
		{ letter: /[\u00C7]/g, alternative: "C" },
		{ letter: /[\u00F1]/g, alternative: "n" },
		{ letter: /[\u00D1]/g, alternative: "N" },
		{ letter: /[\u00FC]/g, alternative: "u" },
		{ letter: /[\u00DC]/g, alternative: "U" },
		{ letter: /[\u00E4]/g, alternative: "a" },
		{ letter: /[\u00C4]/g, alternative: "A" }
	],
	// Language: French.
	// Sources: https://en.wikipedia.org/wiki/French_orthography#Ligatures https://en.wikipedia.org/wiki/French_orthography#Diacritics
	fr: [
		{ letter: /[\u00E6\u04D5]/g, alternative: "ae" },
		{ letter: /[\u00C6\u04D4]/g, alternative: "Ae" },
		{ letter: /[\u0153]/g, alternative: "oe" },
		{ letter: /[\u0152]/g, alternative: "Oe" },
		{ letter: /[\u00E9\u00E8\u00EB\u00EA]/g, alternative: "e" },
		{ letter: /[\u00C9\u00C8\u00CB\u00CA]/g, alternative: "E" },
		{ letter: /[\u00E0\u00E2]/g, alternative: "a" },
		{ letter: /[\u00C0\u00C2]/g, alternative: "A" },
		{ letter: /[\u00EF\u00EE]/g, alternative: "i" },
		{ letter: /[\u00CF\u00CE]/g, alternative: "I" },
		{ letter: /[\u00F9\u00FB\u00FC]/g, alternative: "u" },
		{ letter: /[\u00D9\u00DB\u00DC]/g, alternative: "U" },
		{ letter: /[\u00F4]/g, alternative: "o" },
		{ letter: /[\u00D4]/g, alternative: "O" },
		{ letter: /[\u00FF]/g, alternative: "y" },
		{ letter: /[\u0178]/g, alternative: "Y" },
		{ letter: /[\u00E7]/g, alternative: "c" },
		{ letter: /[\u00C7]/g, alternative: "C" },
		{ letter: /[\u00F1]/g, alternative: "n" },
		{ letter: /[\u00D1]/g, alternative: "N" }
	],
	// Language: Italian.
	// Source: https://en.wikipedia.org/wiki/Italian_orthography
	it: [
		{ letter: /[\u00E0]/g, alternative: "a" },
		{ letter: /[\u00C0]/g, alternative: "A" },
		{ letter: /[\u00E9\u00E8]/g, alternative: "e" },
		{ letter: /[\u00C9\u00C8]/g, alternative: "E" },
		{ letter: /[\u00EC\u00ED\u00EE]/g, alternative: "i" },
		{ letter: /[\u00CC\u00CD\u00CE]/g, alternative: "I" },
		{ letter: /[\u00F3\u00F2]/g, alternative: "o" },
		{ letter: /[\u00D3\u00D2]/g, alternative: "O" },
		{ letter: /[\u00F9\u00FA]/g, alternative: "u" },
		{ letter: /[\u00D9\u00DA]/g, alternative: "U" }
	],
	// Language: Dutch.
	// Sources: https://en.wikipedia.org/wiki/Dutch_orthography https://nl.wikipedia.org/wiki/Trema_in_de_Nederlandse_spelling
	nl: [
		{ letter: /[\u00E7]/g, alternative: "c" },
		{ letter: /[\u00C7]/g, alternative: "C" },
		{ letter: /[\u00F1]/g, alternative: "n" },
		{ letter: /[\u00D1]/g, alternative: "N" },
		{ letter: /[\u00E9\u00E8\u00EA\u00EB]/g, alternative: "e" },
		{ letter: /[\u00C9\u00C8\u00CA\u00CB]/g, alternative: "E" },
		{ letter: /[\u00F4\u00F6]/g, alternative: "o" },
		{ letter: /[\u00D4\u00D6]/g, alternative: "O" },
		{ letter: /[\u00EF]/g, alternative: "i" },
		{ letter: /[\u00CF]/g, alternative: "I" },
		{ letter: /[\u00FC]/g, alternative: "u" },
		{ letter: /[\u00DC]/g, alternative: "U" },
		{ letter: /[\u00E4]/g, alternative: "a" },
		{ letter: /[\u00C4]/g, alternative: "A" }
	],
	// Language: Bambara.
	// Sources: http://www.omniglot.com/writing/bambara.htm https://en.wikipedia.org/wiki/Bambara_language
	bm: [
		{ letter: /[\u025B]/g, alternative: "e" },
		{ letter: /[\u0190]/g, alternative: "E" },
		{ letter: /[\u0272]/g, alternative: "ny" },
		{ letter: /[\u019D]/g, alternative: "Ny" },
		{ letter: /[\u014B]/g, alternative: "ng" },
		{ letter: /[\u014A]/g, alternative: "Ng" },
		{ letter: /[\u0254]/g, alternative: "o" },
		{ letter: /[\u0186]/g, alternative: "O" }
	],
	// Language: Ukrainian.
	// Source: Resolution no. 55 of the Cabinet of Ministers of Ukraine, January 27, 2010 http://zakon2.rada.gov.ua/laws/show/55-2010-%D0%BF
	// ‘ь’ is the so-called soft sign, indicating a sound change (palatalization) of the preceding consonant. In text it is sometimes transliterated
	// to a character similar to an apostroph: ′. Omittance is recommended in slugs (https://en.wikipedia.org/wiki/Romanization_of_Ukrainian).
	uk: [
		{ letter: /[\u0431]/g, alternative: "b" },
		{ letter: /[\u0411]/g, alternative: "B" },
		{ letter: /[\u0432]/g, alternative: "v" },
		{ letter: /[\u0412]/g, alternative: "V" },
		{ letter: /[\u0433]/g, alternative: "h" },
		{ letter: /[\u0413]/g, alternative: "H" },
		{ letter: /[\u0491]/g, alternative: "g" },
		{ letter: /[\u0490]/g, alternative: "G" },
		{ letter: /[\u0434]/g, alternative: "d" },
		{ letter: /[\u0414]/g, alternative: "D" },
		{ letter: /[\u043A]/g, alternative: "k" },
		{ letter: /[\u041A]/g, alternative: "K" },
		{ letter: /[\u043B]/g, alternative: "l" },
		{ letter: /[\u041B]/g, alternative: "L" },
		{ letter: /[\u043C]/g, alternative: "m" },
		{ letter: /[\u041C]/g, alternative: "M" },
		{ letter: /[\u0070]/g, alternative: "r" },
		{ letter: /[\u0050]/g, alternative: "R" },
		{ letter: /[\u043F]/g, alternative: "p" },
		{ letter: /[\u041F]/g, alternative: "P" },
		{ letter: /[\u0441]/g, alternative: "s" },
		{ letter: /[\u0421]/g, alternative: "S" },
		{ letter: /[\u0442]/g, alternative: "t" },
		{ letter: /[\u0422]/g, alternative: "T" },
		{ letter: /[\u0443]/g, alternative: "u" },
		{ letter: /[\u0423]/g, alternative: "U" },
		{ letter: /[\u0444]/g, alternative: "f" },
		{ letter: /[\u0424]/g, alternative: "F" },
		{ letter: /[\u0445]/g, alternative: "kh" },
		{ letter: /[\u0425]/g, alternative: "Kh" },
		{ letter: /[\u0446]/g, alternative: "ts" },
		{ letter: /[\u0426]/g, alternative: "Ts" },
		{ letter: /[\u0447]/g, alternative: "ch" },
		{ letter: /[\u0427]/g, alternative: "Ch" },
		{ letter: /[\u0448]/g, alternative: "sh" },
		{ letter: /[\u0428]/g, alternative: "Sh" },
		{ letter: /[\u0449]/g, alternative: "shch" },
		{ letter: /[\u0429]/g, alternative: "Shch" },
		{ letter: /[\u044C\u042C]/g, alternative: "" },
		{ letter: /[\u0436]/g, alternative: "zh" },
		{ letter: /[\u0416]/g, alternative: "Zh" },
		{ letter: /[\u0437]/g, alternative: "z" },
		{ letter: /[\u0417]/g, alternative: "Z" },
		{ letter: /[\u0438]/g, alternative: "y" },
		{ letter: /[\u0418]/g, alternative: "Y" },
		{ letter: /^[\u0454]/g, alternative: "ye" },
		{ letter: /[\s][\u0454]/g, alternative: " ye" },
		{ letter: /[\u0454]/g, alternative: "ie" },
		{ letter: /^[\u0404]/g, alternative: "Ye" },
		{ letter: /[\s][\u0404]/g, alternative: " Ye" },
		{ letter: /[\u0404]/g, alternative: "IE" },
		{ letter: /^[\u0457]/g, alternative: "yi" },
		{ letter: /[\s][\u0457]/g, alternative: " yi" },
		{ letter: /[\u0457]/g, alternative: "i" },
		{ letter: /^[\u0407]/g, alternative: "Yi" },
		{ letter: /[\s][\u0407]/g, alternative: " Yi" },
		{ letter: /[\u0407]/g, alternative: "I" },
		{ letter: /^[\u0439]/g, alternative: "y" },
		{ letter: /[\s][\u0439]/g, alternative: " y" },
		{ letter: /[\u0439]/g, alternative: "i" },
		{ letter: /^[\u0419]/g, alternative: "Y" },
		{ letter: /[\s][\u0419]/g, alternative: " Y" },
		{ letter: /[\u0419]/g, alternative: "I" },
		{ letter: /^[\u044E]/g, alternative: "yu" },
		{ letter: /[\s][\u044E]/g, alternative: " yu" },
		{ letter: /[\u044E]/g, alternative: "iu" },
		{ letter: /^[\u042E]/g, alternative: "Yu" },
		{ letter: /[\s][\u042E]/g, alternative: " Yu" },
		{ letter: /[\u042E]/g, alternative: "IU" },
		{ letter: /^[\u044F]/g, alternative: "ya" },
		{ letter: /[\s][\u044F]/g, alternative: " ya" },
		{ letter: /[\u044F]/g, alternative: "ia" },
		{ letter: /^[\u042F]/g, alternative: "Ya" },
		{ letter: /[\s][\u042F]/g, alternative: " Ya" },
		{ letter: /[\u042F]/g, alternative: "IA" }
	]
};

/**
 * The function returning an array containing transliteration objects, based on the given locale.
 *
 * @param {string} locale The locale.
 * @returns {Array} An array containing transliteration objects.
 */
module.exports = function( locale ) {
	if ( isUndefined( locale ) ) {
		return [];
	}
	switch( getLanguage( locale ) ) {
		case "es":
			return transliterations.es;
		case "pl":
			return transliterations.pl;
		case "de":
			return transliterations.de;
		case "nb":
		case "nn":
			return transliterations.nbnn;
		case "sv":
			return transliterations.sv;
		case "fi":
			return transliterations.fi;
		case "da":
			return transliterations.da;
		case "tr":
			return transliterations.tr;
		case "lv":
			return transliterations.lv;
		case "is":
			return transliterations.is;
		case "fa":
			return transliterations.fa;
		case "cs":
			return transliterations.cs;
		case "ru":
			return transliterations.ru;
		case "eo":
			return transliterations.eo;
		case "af":
			return transliterations.af;
		case "ca":
			return transliterations.ca;
		case "ast":
			return transliterations.ast;
		case "an":
			return transliterations.an;
		case "ay":
			return transliterations.ay;
		case "en":
			return transliterations.en;
		case "fr":
			return transliterations.fr;
		case "it":
			return transliterations.it;
		case "nl":
			return transliterations.nl;
		case "bm":
			return transliterations.bm;
		case "uk":
			return transliterations.uk;
		default:
			return [];
	}
};

},{"lodash/isUndefined":274}],26:[function(require,module,exports){
/** @module config/twoPartTransitionWords */

/**
 * Returns an array with two-part transition words to be used by the assessments.
 * @returns {Array} The array filled with two-part transition words.
 */
module.exports = function() {
	return [ [ "both", "and" ], [ "if", "then" ], [ "not only", "but also" ], [ "neither", "nor" ], [ "either", "or" ], [ "not", "but" ],
		[ "whether", "or" ], [ "no sooner", "than" ] ];
};


},{}],27:[function(require,module,exports){
/**
 * Throws an invalid type error
 * @param {string} message The message to show when the error is thrown
 * @returns {void}
 */
module.exports = function InvalidTypeError( message ) {
	Error.captureStackTrace( this, this.constructor );
	this.name = this.constructor.name;
	this.message = message;
};

require( "util" ).inherits( module.exports, Error );

},{"util":300}],28:[function(require,module,exports){
module.exports = function MissingArgumentError( message ) {
	Error.captureStackTrace( this, this.constructor );
	this.name = this.constructor.name;
	this.message = message;
};

require( "util" ).inherits( module.exports, Error );

},{"util":300}],29:[function(require,module,exports){
var isUndefined = require( "lodash/isUndefined" );

/**
 * Shows and error trace of the error message in the console if the console is available.
 *
 * @param {string} [errorMessage=""] The error message.
 */
function showTrace( errorMessage ) {
	if ( isUndefined( errorMessage ) ) {
		errorMessage = "";
	}

	if (
		!isUndefined( console ) &&
		!isUndefined( console.trace )
	) {
		console.trace( errorMessage );
	}
}

module.exports = {
	showTrace: showTrace
};

},{"lodash/isUndefined":274}],30:[function(require,module,exports){
/**
 * Returns rounded number to fix floating point bug http://floating-point-gui.de
 * @param {number} number The unrounded number
 * @returns {number} Rounded number
 */
module.exports = function ( number ) {
	return Math.round( number * 100 ) / 100;
};

},{}],31:[function(require,module,exports){
/**
 * Returns an array with exceptions for the sentence beginning researcher.
 * @returns {Array} The array filled with exceptions.
 */
module.exports = function() {
	return [ "A", "An", "The", "This", "That", "These", "Those", "One", "Two", "Three", "Four", "Five", "Six", "Seven", "Eight", "Nine", "Ten" ];
};

},{}],32:[function(require,module,exports){
/**
 * Marks a text with HTML tags
 *
 * @param {string} text The unmarked text.
 * @returns {string} The marked text.
 */
module.exports = function( text ) {
	return "<yoastmark class='yoast-text-mark'>" + text + "</yoastmark>";
};

},{}],33:[function(require,module,exports){
var uniqBy = require( "lodash/uniqBy" );

/**
 * Removes duplicate marks from an array
 *
 * @param {Array} marks The marks to remove duplications from
 * @returns {Array} A list of de-duplicated marks.
 */
function removeDuplicateMarks( marks ) {
	return uniqBy( marks, function( mark ) {
		return mark.getOriginal();
	} );
}

module.exports = removeDuplicateMarks;

},{"lodash/uniqBy":292}],34:[function(require,module,exports){
var merge = require( "lodash/merge" );
var InvalidTypeError = require( "./errors/invalidType" );
var MissingArgument = require( "./errors/missingArgument" );
var isUndefined = require( "lodash/isUndefined" );
var isEmpty = require( "lodash/isEmpty" );

// Researches
var wordCountInText = require( "./researches/wordCountInText.js" );
var getLinkStatistics = require( "./researches/getLinkStatistics.js" );
var linkCount = require( "./researches/countLinks.js" );
var urlLength = require( "./researches/urlIsTooLong.js" );
var findKeywordInPageTitle = require( "./researches/findKeywordInPageTitle.js" );
var matchKeywordInSubheadings = require( "./researches/matchKeywordInSubheadings.js" );
var getKeywordDensity = require( "./researches/getKeywordDensity.js" );
var stopWordsInKeyword = require( "./researches/stopWordsInKeyword" );
var stopWordsInUrl = require( "./researches/stopWordsInUrl" );
var calculateFleschReading = require( "./researches/calculateFleschReading.js" );
var metaDescriptionLength = require( "./researches/metaDescriptionLength.js" );
var imageCount = require( "./researches/imageCountInText.js" );
var altTagCount = require( "./researches/imageAltTags.js" );
var keyphraseLength = require( "./researches/keyphraseLength" );
var metaDescriptionKeyword = require( "./researches/metaDescriptionKeyword.js" );
var keywordCountInUrl = require( "./researches/keywordCountInUrl" );
var findKeywordInFirstParagraph = require( "./researches/findKeywordInFirstParagraph.js" );
var pageTitleLength = require( "./researches/pageTitleLength.js" );
var wordComplexity = require( "./researches/getWordComplexity.js" );
var getParagraphLength = require( "./researches/getParagraphLength.js" );
var countSentencesFromText = require( "./researches/countSentencesFromText.js" );
var countSentencesFromDescription = require( "./researches/countSentencesFromDescription.js" );
var getSubheadingLength = require( "./researches/getSubheadingLength.js" );
var getSubheadingTextLengths = require( "./researches/getSubheadingTextLengths.js" );
var getSubheadingPresence = require( "./researches/getSubheadingPresence.js" );
var findTransitionWords = require( "./researches/findTransitionWords.js" );
var sentenceVariation = require( "./researches/sentenceVariation.js" );
var passiveVoice = require( "./researches/getPassiveVoice.js" );
var getSentenceBeginnings = require( "./researches/getSentenceBeginnings.js" );

/**
 * This contains all possible, default researches.
 * @param {Paper} paper The Paper object that is needed within the researches.
 * @constructor
 * @throws {InvalidTypeError} Parameter needs to be an instance of the Paper object.
 */
var Researcher = function( paper ) {
	this.setPaper( paper );

	this.defaultResearches = {
		"urlLength": urlLength,
		"wordCountInText": wordCountInText,
		"findKeywordInPageTitle": findKeywordInPageTitle,
		"calculateFleschReading": calculateFleschReading,
		"getLinkStatistics": getLinkStatistics,
		"linkCount": linkCount,
		"imageCount": imageCount,
		"altTagCount": altTagCount,
		"matchKeywordInSubheadings": matchKeywordInSubheadings,
		"getKeywordDensity": getKeywordDensity,
		"stopWordsInKeyword": stopWordsInKeyword,
		"stopWordsInUrl": stopWordsInUrl,
		"metaDescriptionLength": metaDescriptionLength,
		"keyphraseLength": keyphraseLength,
		"keywordCountInUrl": keywordCountInUrl,
		"firstParagraph": findKeywordInFirstParagraph,
		"metaDescriptionKeyword": metaDescriptionKeyword,
		"pageTitleLength": pageTitleLength,
		"wordComplexity": wordComplexity,
		"getParagraphLength": getParagraphLength,
		"countSentencesFromText": countSentencesFromText,
		"countSentencesFromDescription": countSentencesFromDescription,
		"getSubheadingLength": getSubheadingLength,
		"getSubheadingTextLengths": getSubheadingTextLengths,
		"getSubheadingPresence": getSubheadingPresence,
		"findTransitionWords": findTransitionWords,
		"sentenceVariation": sentenceVariation,
		"passiveVoice": passiveVoice,
		"getSentenceBeginnings": getSentenceBeginnings
	};

	this.customResearches = {};
};

/**
 * Set the Paper associated with the Researcher.
 * @param {Paper} paper The Paper to use within the Researcher
 * @throws {InvalidTypeError} Parameter needs to be an instance of the Paper object.
 * @returns {void}
 */
Researcher.prototype.setPaper = function( paper ) {
	this.paper = paper;
};

/**
 * Add a custom research that will be available within the Researcher.
 * @param {string} name A name to reference the research by.
 * @param {function} research The function to be added to the Researcher.
 * @throws {MissingArgument} Research name cannot be empty.
 * @throws {InvalidTypeError} The research requires a valid Function callback.
 * @returns {void}
 */
Researcher.prototype.addResearch = function( name, research ) {
	if ( isUndefined( name ) || isEmpty( name ) ) {
		throw new MissingArgument( "Research name cannot be empty" );
	}

	if ( !( research instanceof Function ) ) {
		throw new InvalidTypeError( "The research requires a Function callback." );
	}

	this.customResearches[ name ] = research;
};

/**
 * Check wheter or not the research is known by the Researcher.
 * @param {string} name The name to reference the research by.
 * @returns {boolean} Whether or not the research is known by the Researcher
 */
Researcher.prototype.hasResearch = function( name ) {
	return Object.keys( this.getAvailableResearches() ).filter(
	function( research ) {
		return research === name;
	} ).length > 0;
};

/**
 * Return all available researches.
 * @returns {Object} An object containing all available researches.
 */
Researcher.prototype.getAvailableResearches = function() {
	return merge( this.defaultResearches, this.customResearches );
};

/**
 * Return the Research by name.
 * @param {string} name The name to reference the research by.
 * @returns {*} Returns the result of the research or false if research does not exist.
 * @throws {MissingArgument} Research name cannot be empty.
 */
Researcher.prototype.getResearch = function( name ) {
	if ( isUndefined( name ) || isEmpty( name ) ) {
		throw new MissingArgument( "Research name cannot be empty" );
	}

	if ( !this.hasResearch( name ) ) {
		return false;
	}

	return this.getAvailableResearches()[ name ]( this.paper );
};

module.exports = Researcher;

},{"./errors/invalidType":27,"./errors/missingArgument":28,"./researches/calculateFleschReading.js":35,"./researches/countLinks.js":36,"./researches/countSentencesFromDescription.js":37,"./researches/countSentencesFromText.js":38,"./researches/findKeywordInFirstParagraph.js":39,"./researches/findKeywordInPageTitle.js":40,"./researches/findTransitionWords.js":41,"./researches/getKeywordDensity.js":42,"./researches/getLinkStatistics.js":43,"./researches/getParagraphLength.js":45,"./researches/getPassiveVoice.js":46,"./researches/getSentenceBeginnings.js":47,"./researches/getSubheadingLength.js":48,"./researches/getSubheadingPresence.js":49,"./researches/getSubheadingTextLengths.js":50,"./researches/getWordComplexity.js":51,"./researches/imageAltTags.js":52,"./researches/imageCountInText.js":53,"./researches/keyphraseLength":54,"./researches/keywordCountInUrl":55,"./researches/matchKeywordInSubheadings.js":56,"./researches/metaDescriptionKeyword.js":57,"./researches/metaDescriptionLength.js":58,"./researches/pageTitleLength.js":59,"./researches/sentenceVariation.js":65,"./researches/stopWordsInKeyword":66,"./researches/stopWordsInUrl":68,"./researches/urlIsTooLong.js":69,"./researches/wordCountInText.js":70,"lodash/isEmpty":263,"lodash/isUndefined":274,"lodash/merge":279}],35:[function(require,module,exports){
/** @module analyses/calculateFleschReading */

var cleanText = require( "../stringProcessing/cleanText.js" );
var stripNumbers = require( "../stringProcessing/stripNumbers.js" );
var stripHTMLTags = require( "../stringProcessing/stripHTMLTags.js" );
var countSentences = require( "../stringProcessing/countSentences.js" );
var countWords = require( "../stringProcessing/countWords.js" );
var countSyllables = require( "../stringProcessing/countSyllables.js" );

/**
 * This calculates the fleschreadingscore for a given text
 * The formula used:
 * 206.835 - 1.015 (total words / total sentences) - 84.6 ( total syllables / total words);
 *
 * @param {object} paper The paper containing the text
 * @returns {number} the score of the fleschreading test
 */
module.exports = function( paper ) {
	var text = paper.getText();
	if ( text === "" ) {
		return 0;
	}

	text = cleanText( text );
	text = stripHTMLTags( text );
	var wordCount = countWords( text );

	text = stripNumbers( text );
	var sentenceCount = countSentences( text );
	var syllableCount = countSyllables( text );
	var score = 206.835 - ( 1.015 * ( wordCount / sentenceCount ) ) - ( 84.6 * ( syllableCount / wordCount ) );

	return score.toFixed( 1 );
};

},{"../stringProcessing/cleanText.js":74,"../stringProcessing/countSentences.js":75,"../stringProcessing/countSyllables.js":76,"../stringProcessing/countWords.js":77,"../stringProcessing/stripHTMLTags.js":99,"../stringProcessing/stripNumbers.js":101}],36:[function(require,module,exports){
/** @module analyses/getLinkStatistics */

var getLinks = require( "./getLinks" );

/**
 * Checks a text for anchors and returns the number found.
 *
 * @param {object} paper The paper object containing text, keyword and url.
 * @returns {number} The number of links found in the text.
 */
module.exports = function( paper ) {
	var text = paper.getText();
	var anchors = getLinks( text );

	return anchors.length;
};

},{"./getLinks":44}],37:[function(require,module,exports){
var getSentences = require( "../stringProcessing/getSentences" );
var sentencesLength = require( "./../stringProcessing/sentencesLength.js" );

/**
 * Counts sentences in the description..
 * @param {Paper} paper The Paper object to get description from.
 * @returns {Array} The sentences from the text.
 */
module.exports = function( paper ) {
	var sentences = getSentences( paper.getDescription() );
	return sentencesLength( sentences );
};

},{"../stringProcessing/getSentences":84,"./../stringProcessing/sentencesLength.js":97}],38:[function(require,module,exports){
var getSentences = require( "../stringProcessing/getSentences" );
var sentencesLength = require( "./../stringProcessing/sentencesLength.js" );

/**
 * Count sentences in the text.
 * @param {Paper} paper The Paper object to get text from.
 * @returns {Array} The sentences from the text.
 */
module.exports = function( paper ) {
	var sentences = getSentences( paper.getText() );
	return sentencesLength( sentences );
};

},{"../stringProcessing/getSentences":84,"./../stringProcessing/sentencesLength.js":97}],39:[function(require,module,exports){
/** @module analyses/findKeywordInFirstParagraph */

var matchParagraphs = require( "../stringProcessing/matchParagraphs.js" );
var wordMatch = require( "../stringProcessing/matchTextWithWord.js" );

/**
 * Counts the occurrences of the keyword in the first paragraph, returns 0 if it is not found,
 * if there is no paragraph tag or 0 hits, it checks for 2 newlines, otherwise returns the keyword
 * count of the complete text.
 *
 * @param {Paper} paper The text to check for paragraphs.
 * @returns {number} The number of occurences of the keyword in the first paragraph.
 */
module.exports = function( paper ) {
	var paragraph = matchParagraphs( paper.getText() );
	return wordMatch( paragraph[ 0 ], paper.getKeyword(), paper.getLocale() );
};

},{"../stringProcessing/matchParagraphs.js":89,"../stringProcessing/matchTextWithWord.js":92}],40:[function(require,module,exports){
/** @module analyses/findKeywordInPageTitle */

var wordMatch = require( "../stringProcessing/matchTextWithWord.js" );

/**
 * Counts the occurrences of the keyword in the pagetitle. Returns the number of matches
 * and the position of the keyword.
 *
 * @param {object} paper The paper containing title and keyword.
 * @returns {object} result with the matches and position.
 */

module.exports = function( paper ) {
	var title = paper.getTitle();
	var keyword = paper.getKeyword();
	var locale = paper.getLocale();
	var result = { matches: 0, position: -1 };
	result.matches = wordMatch( title, keyword, locale );
	result.position = title.toLocaleLowerCase().indexOf( keyword );

	return result;
};

},{"../stringProcessing/matchTextWithWord.js":92}],41:[function(require,module,exports){
var transitionWords = require( "../config/transitionWords.js" );
var twoPartTransitionWords = require( "../config/twoPartTransitionWords.js" );
var createRegexFromDoubleArray = require( "../stringProcessing/createRegexFromDoubleArray.js" );
var getSentences = require( "../stringProcessing/getSentences.js" );
var createRegexFromArray = require( "../stringProcessing/createRegexFromArray.js" );
var forEach = require( "lodash/forEach" );

var twoPartTransitionWordsRegex = createRegexFromDoubleArray( twoPartTransitionWords() );
var transitionWordsRegex = createRegexFromArray( transitionWords() );

/**
 * Matches the sentence against two part transition words.
 * @param {string} sentence The sentence to match against.
 * @returns {Array} The found transitional words.
 */
var matchTwoPartTransitionWords = function( sentence ) {
	return sentence.match( twoPartTransitionWordsRegex );
};

/**
 * Matches the sentence against transition words.
 * @param {string} sentence The sentence to match against.
 * @returns {Array} The found transitional words.
 */
var matchTransitionWords = function( sentence ) {
	return sentence.match( transitionWordsRegex );
};

/**
 * Checks the passed sentences to see if they contain transitional words.
 * @param {Array} sentences The sentences to match against.
 * @returns {Array} Array of sentence objects containing the complete sentence and the transitional words.
 */
var checkSentencesForTransitionWords = function( sentences ) {
	var results = [];

	forEach( sentences, function( sentence ) {
		var twoPartMatches = matchTwoPartTransitionWords( sentence );

		if ( twoPartMatches !== null ) {
			results.push( {
				sentence: sentence,
				transitionWords: twoPartMatches
			} );

			return;
		}

		var transitionWordMatches = matchTransitionWords( sentence );

		if ( transitionWordMatches !== null ) {
			results.push( {
				sentence: sentence,
				transitionWords: transitionWordMatches
			} );

			return;
		}
	} );

	return results;
};

/**
 * Checks how many sentences from a text contain at least one transition word or two-part transition word
 * that are defined in the transition words config and two part transition words config.
 * @param {Paper} paper The Paper object to get text from.
 * @returns {object} An object with the total number of sentences in the text
 * and the total number of sentences containing one or more transition words.
 */
module.exports = function( paper ) {
	var sentences = getSentences( paper.getText() );
	var sentenceResults = checkSentencesForTransitionWords( sentences );

	return {
		totalSentences: sentences.length,
		sentenceResults: sentenceResults,
		transitionWordSentences: sentenceResults.length
	};
};

},{"../config/transitionWords.js":24,"../config/twoPartTransitionWords.js":26,"../stringProcessing/createRegexFromArray.js":78,"../stringProcessing/createRegexFromDoubleArray.js":79,"../stringProcessing/getSentences.js":84,"lodash/forEach":253}],42:[function(require,module,exports){
/** @module analyses/getKeywordDensity */

var countWords = require( "../stringProcessing/countWords.js" );
var matchWords = require( "../stringProcessing/matchTextWithWord.js" );

/**
 * Calculates the keyword density .
 *
 * @param {object} paper The paper containing keyword and text.
  * @returns {number} The keyword density.
 */
module.exports = function( paper ) {
	var keyword = paper.getKeyword();
	var text = paper.getText();
	var locale = paper.getLocale();
	var wordCount = countWords( text );
	if ( wordCount === 0 ) {
		return 0;
	}
	var keywordCount = matchWords( text, keyword, locale );
	return ( keywordCount / wordCount ) * 100;
};

},{"../stringProcessing/countWords.js":77,"../stringProcessing/matchTextWithWord.js":92}],43:[function(require,module,exports){
/** @module analyses/getLinkStatistics */

var getLinks = require( "./getLinks.js" );
var findKeywordInUrl = require( "../stringProcessing/findKeywordInUrl.js" );
var getLinkType = require( "../stringProcessing/getLinkType.js" );
var checkNofollow = require( "../stringProcessing/checkNofollow.js" );

/**
 * Checks whether or not an anchor contains the passed keyword.
 * @param {string} keyword The keyword to look for.
 * @param {string} anchor The anchor to check against.
 * @param {string} locale The locale used for transliteration.
 * @returns {boolean} Whether or not the keyword was found.
 */
var keywordInAnchor = function( keyword, anchor, locale ) {
	if ( keyword === "" ) {
		return false;
	}

	return findKeywordInUrl( anchor, keyword, locale );
};

/**
 * Counts the links found in the text.
 *
 * @param {object} paper The paper object containing text, keyword and url.
 * @returns {object} The object containing all linktypes.
 * total: the total number of links found.
 * totalNaKeyword: the total number of links if keyword is not available.
 * keyword: Object containing all the keyword related counts and matches.
 * keyword.totalKeyword: the total number of links with the keyword.
 * keyword.matchedAnchors: Array with the anchors that contain the keyword.
 * internalTotal: the total number of links that are internal.
 * internalDofollow: the internal links without a nofollow attribute.
 * internalNofollow: the internal links with a nofollow attribute.
 * externalTotal: the total number of links that are external.
 * externalDofollow: the external links without a nofollow attribute.
 * externalNofollow: the internal links with a dofollow attribute.
 * otherTotal: all links that are not HTTP or HTTPS.
 * otherDofollow: other links without a nofollow attribute.
 * otherNofollow: other links with a nofollow attribute.
 */
var countLinkTypes = function( paper ) {
	var url = paper.getUrl();
	var keyword = paper.getKeyword();
	var locale = paper.getLocale();
	var anchors = getLinks( paper.getText() );

	var linkCount = {
		total: anchors.length,
		totalNaKeyword: 0,
		keyword: {
			totalKeyword: 0,
			matchedAnchors: []
		},
		internalTotal: 0,
		internalDofollow: 0,
		internalNofollow: 0,
		externalTotal: 0,
		externalDofollow: 0,
		externalNofollow: 0,
		otherTotal: 0,
		otherDofollow: 0,
		otherNofollow: 0
	};

	for ( var i = 0; i < anchors.length; i++ ) {
		var currentAnchor = anchors[ i ];

		if ( keywordInAnchor( keyword, currentAnchor, locale ) ) {

			linkCount.keyword.totalKeyword++;
			linkCount.keyword.matchedAnchors.push( currentAnchor );
		}

		var linkType = getLinkType( currentAnchor, url );
		var linkFollow = checkNofollow( currentAnchor );

		linkCount[ linkType + "Total" ]++;
		linkCount[ linkType + linkFollow ]++;
	}

	return linkCount;
};

/**
 * Checks a text for anchors and returns an object with all linktypes found.
 *
 * @param {Paper} paper The paper object containing text, keyword and url.
 * @returns {Object} The object containing all linktypes.
 */
module.exports = function( paper ) {
	return countLinkTypes( paper );
};

},{"../stringProcessing/checkNofollow.js":73,"../stringProcessing/findKeywordInUrl.js":80,"../stringProcessing/getLinkType.js":83,"./getLinks.js":44}],44:[function(require,module,exports){
/** @module analyses/getLinkStatistics */

var getAnchors = require( "../stringProcessing/getAnchorsFromText.js" );

/**
 * Checks a text for anchors and returns the number found.
 *
 * @param {Object} text The text
 * @returns {Array} An array with the anchors
 */
module.exports = function( text ) {
	return getAnchors( text );
};

},{"../stringProcessing/getAnchorsFromText.js":82}],45:[function(require,module,exports){
var countWords = require( "../stringProcessing/countWords.js" );
var matchParagraphs = require( "../stringProcessing/matchParagraphs.js" );
var filter = require( "lodash/filter" );

/**
 * Calculates the keyword density .
 *
 * @param {object} paper The paper containing keyword and text.
 * @returns {number} The keyword density.
 */
module.exports = function( paper ) {
	var text = paper.getText();
	var paragraphs = matchParagraphs( text );
	var paragraphsLength = [];
	paragraphs.map( function ( paragraph ) {
		paragraphsLength.push( {
			wordCount: countWords( paragraph ),
			paragraph: paragraph
		} );
	} );

	return filter( paragraphsLength, function ( paragraphLength ) {
		return ( paragraphLength.wordCount > 0 );
	} );
};

},{"../stringProcessing/countWords.js":77,"../stringProcessing/matchParagraphs.js":89,"lodash/filter":250}],46:[function(require,module,exports){
var getSentences = require( "../stringProcessing/getSentences.js" );
var arrayToRegex = require( "../stringProcessing/createRegexFromArray.js" );
var stringToRegex = require( "../stringProcessing/stringToRegex.js" );
var stripSpaces = require( "../stringProcessing/stripSpaces.js" );

var nonverbEndingEd = require( "./passivevoice-english/non-verb-ending-ed.js" )();
var determiners = require( "./passivevoice-english/determiners.js" )();

var auxiliaries = require( "./passivevoice-english/auxiliaries.js" )();
var irregulars = require( "./passivevoice-english/irregulars.js" )();
var stopwords = require( "./passivevoice-english/stopwords.js" )();

var filter = require( "lodash/filter" );
var isUndefined = require( "lodash/isUndefined" );
var forEach = require( "lodash/forEach" );

/**
 * Matches string with an array, returns the word and the index it was found on
 * @param {string} sentence The sentence to match the strings from the array to.
 * @param {Array} matchArray The array with strings to match
 * @returns {Array} The array with matches, containing the index of the match and the matched string.
 * Returns an empty array if none are found.
 */
var matchArray = function( sentence, matchArray ) {
	var matches = matchArray;
	var matchedParts = [];
	forEach( matches, function( part ) {
		part = stripSpaces( part );

		// Search for each part in the array and filter on index -1
		var index = sentence.search( stringToRegex( part ) );
		if ( index > -1 ) {
			matchedParts.push( { index: index, match: part } );
		}
	} );
	return matchedParts;
};

/**
 * Sorts the array on the index property of each entry.
 * @param {Array} indices The array with indices.
 * @returns {Array} The sorted array with indices.
 */
var sortIndices = function( indices ) {
	return indices.sort( function( a, b ) {
		return ( a.index > b.index );
	} );
};

/**
 * Filters duplicate entries if the indices overlap.
 * @param {Array} indices The array with indices to be filtered
 * @returns {Array} The filtered array
 */
var filterIndices = function( indices ) {
	indices = sortIndices( indices );
	for ( var i = 0; i < indices.length; i++ ) {

		// If the next index is within the range of the current index and the length of the word, remove it
		// This makes sure we don't match combinations twice, like "even though" and "though".
		if ( !isUndefined( indices[ i + 1 ] ) && indices[ i + 1 ].index < indices[ i ].index + indices[ i ].match.length ) {
			indices.pop( i + 1 );
		}
	}
	return indices;
};

/**
 * Gets active verbs (ending in ing) to determine sentence breakers.
 * @param {string} sentence The sentence to get the active verbs from.
 * @returns {Array} The array with valid matches.
 */
var getVerbsEndingInIng = function( sentence ) {

	// Matches the sentences with words ending in ing
	var matches = sentence.match( /\w+ing($|[ \n\r\t\.,'\(\)\"\+\-;!?:\/»«‹›<>])/ig ) || [];

	var exclusionArray = [ "king", "cling", "ring", "being" ];

	// Filters out words ending in -ing that aren't verbs.
	return filter( matches, function( match ) {
		return matchArray( stripSpaces( match ), exclusionArray ).length === 0;
	} );
};

/**
 * Gets the indexes of sentence breakers (auxiliaries, stopwords and active verbs) to determine subsentences.
 * Stopwords are filtered because they can contain duplicate matches, like "even though" and "though".
 * @param {string} sentence The sentence to check for indices of auxiliaries, stopwords and active verbs
 * @returns {Array} The array with valid indices to use for determining subsentences.
 */
var getSentenceBreakers = function( sentence ) {
	var auxiliaryIndices = matchArray( sentence, auxiliaries );

	var stopwordIndices = matchArray( sentence, stopwords );
	stopwordIndices = filterIndices( stopwordIndices );

	var ingVerbs = getVerbsEndingInIng( sentence );
	var ingVerbsIndices = matchArray( sentence, ingVerbs );

	// Concat all indices arrays and sort them.
	var indices = [].concat( auxiliaryIndices, stopwordIndices, ingVerbsIndices );
	return sortIndices( indices );
};

/**
 * Gets the subsentences from a sentence by determining sentence breakers
 * @param {string} sentence The sentence to split up in subsentences
 * @returns {Array} The array with all subsentences of a sentence that have an auxiliary
 */
var getSubsentences = function( sentence ) {
	var auxiliaryRegex = arrayToRegex( auxiliaries );
	var subSentences = [];

	// First check if there is an auxiliary word in the sentence
	if( sentence.match( auxiliaryRegex ) !== null ) {
		var indices = getSentenceBreakers( sentence );

		// Get the words after the found auxiliary
		for ( var i = 0; i < indices.length; i++ ) {
			var endIndex = sentence.length;
			if ( !isUndefined( indices[ i + 1 ] ) ) {
				endIndex = indices[ i + 1 ].index;
			}

			// Cut the sentence from the current index to the endIndex (start of next breaker, of end of sentence).
			var subSentence = stripSpaces( sentence.substr( indices[ i ].index, endIndex - indices[ i ].index ) );
			subSentences.push( subSentence );
		}
	}

	// If a subsentence doesn't have an auxiliary, we don't need it, so it can be filtered out.
	subSentences = filter( subSentences, function( subSentence ) {
		return subSentence.match( auxiliaryRegex ) !== null;
	} );

	return subSentences;
};

/**
 * Gets regular passive verbs.
 * @param {string} subSentence The sub sentence to check for passive verbs.
 * @returns {Array} The array with all matched verbs.
 */
var getRegularVerbs = function( subSentence ) {

	// Matches the sentences with words ending in ed
	var matches = subSentence.match( /\w+ed($|[ \n\r\t\.,'\(\)\"\+\-;!?:\/»«‹›<>])/ig ) || [];

	// Filters out words ending in -ed that aren't verbs.
	return filter( matches, function( match ) {

		// Strips spaces from the match
		return matchArray( stripSpaces( match ), nonverbEndingEd ).length === 0;
	} );
};

/**
 * Gets irregular passive verbs
 * @param {string} subSentence The sub sentence to check for passive verbs.
 * @returns {Array} The array with all matched verbs.
 */
var getIrregularVerbs = function( subSentence ) {
	var irregularVerbs = matchArray( subSentence, irregulars );
	return filter( irregularVerbs, function( verb ) {
		// If rid is used with get, gets, getting, got or gotten, remove it.
		if ( verb.match === "rid" ) {
			var exclusionArray = [ "get", "gets", "getting", "got", "gotten" ];
			if ( matchArray( subSentence, exclusionArray ).length > 0 ) {
				return false;
			}
		}
		return true;
	} );
};

/**
 * Matches having with a verb directly following it. If so, it is not passive.
 * @param {string} subSentence The subsentence to check for the word 'having' and a verb
 * @param {Array} verbs The array with verbs to check.
 * @returns {boolean} True if it is an exception, false if it is not.
 */
var isHavingException = function( subSentence, verbs ) {

	// Match having with a verb directly following it. If so it is active.
	var indexOfHaving = subSentence.indexOf( "having" );
	if ( indexOfHaving > -1 ) {
		var verbIndices = matchArray( subSentence, verbs );

		if ( !isUndefined( verbIndices[ 0 ] ) && !isUndefined( verbIndices[ 0 ].index ) ) {
			// 7 is the number of characters of the word 'having' including space.
			return verbIndices[ 0 ].index  <= subSentence.indexOf( "having" ) + 7;
		}
	}
	return false;
};

/**
 * Match the left. If left is preceeded by `a` or `the`, it isn't a verb.
 * @param {string} subSentence The subsentence to check for the word 'having' and a verb
 * @param {Array} verbs The array with verbs to check.
 * @returns {boolean} True if it is an exception, false if it is not.
 */
var isLeftException = function ( subSentence, verbs ) {

	// Matches left with the or a preceeding.
	var matchLeft = subSentence.match( /(the|a)\sleft/ig ) || [];
	return matchLeft.length > 0 && verbs[ 0 ].match === "left";
};

/**
 * If the word 'fit' is preceeded by a determiner, it shouldn't be marked as active.
 * @param {string} subSentence The subsentence to check for the word 'having' and a verb
 * @returns {boolean} True if it is an exception, false if it is not.
 */
var isFitException = function( subSentence ) {
	var indexOfFit = subSentence.indexOf( "fit" );
	if ( indexOfFit > -1 ) {
		var subString = subSentence.substr( 0, indexOfFit );
		var determinerIndices = matchArray( subString, determiners );
		return determinerIndices.length > 1;
	}
	return false;
};

/**
 * Gets the exceptions. Some combinations shouldn't be marked as passive, so we need to filter them out.
 * @param {string} subSentence The subsentence to check for exceptions.
 * @param {array} verbs The array of verbs, used to determine exceptions.
 * @returns {boolean} Wether there is an exception or not.
 */
var getExceptions = function( subSentence, verbs ) {
	var havingException = isHavingException( subSentence, verbs );
	var leftException = isLeftException( subSentence, verbs );
	var fitException = isFitException( subSentence );

	// If any of the exceptions is true, return true.
	return havingException || leftException || fitException;
};

/**
 * Checks the subsentence for any passive verb.
 * @param {string} subSentence The subsentence to check for passives.
 * @returns {boolean} True if passive is found, false if no passive is found.
 */
var determinePassives = function( subSentence ) {
	var regularVerbs = getRegularVerbs( subSentence );
	var irregularVerbs = getIrregularVerbs( subSentence );
	var verbs = regularVerbs.concat( irregularVerbs );

	// Checks for exceptions in the found verbs.
	var exceptions = getExceptions( subSentence, verbs );

	// If there is any exception, this subsentence cannot be passive.
	return verbs.length > 0 && exceptions === false;
};

/**
 * Determines the number of passive sentences in the text.
 * @param {Paper} paper The paper object to get the text from.
 * @returns {object} The number of passives found in the text and the passive sentences.
 */
module.exports = function( paper ) {
	var text = paper.getText();
	var sentences = getSentences( text );
	var passiveSentences = [];

	// Get subsentences for each sentence.
	forEach( sentences, function( sentence ) {
		var subSentences = getSubsentences( sentence );
		var passive = false;
		forEach( subSentences, function( subSentence ) {
			passive = determinePassives( subSentence );
		} );
		if ( passive === true ) {
			passiveSentences.push( sentence );
			passive = false;
		}
	} );

	return {
		total: sentences.length,
		passives: passiveSentences
	};
};

},{"../stringProcessing/createRegexFromArray.js":78,"../stringProcessing/getSentences.js":84,"../stringProcessing/stringToRegex.js":98,"../stringProcessing/stripSpaces.js":102,"./passivevoice-english/auxiliaries.js":60,"./passivevoice-english/determiners.js":61,"./passivevoice-english/irregulars.js":62,"./passivevoice-english/non-verb-ending-ed.js":63,"./passivevoice-english/stopwords.js":64,"lodash/filter":250,"lodash/forEach":253,"lodash/isUndefined":274}],47:[function(require,module,exports){
var getSentences = require( "../stringProcessing/getSentences.js" );
var getWords = require( "../stringProcessing/getWords.js" );
var stripSpaces = require( "../stringProcessing/stripSpaces.js" );
var removeNonWordCharacters = require( "../stringProcessing/removeNonWordCharacters.js" );
var firstWordExceptions = require ( "../language/en/firstWordExceptions.js" )();

/**
 * Compares the first word of each sentence with the first word of the following sentence.
 * @param {array} sentenceBeginnings The array containing the first word of each sentence.
 * @param {number} i The iterator for the sentenceBeginning array.
 * @returns {boolean} Returns true if sentence beginnings match.
 */
var matchSentenceBeginnings = function( sentenceBeginnings, i ) {
	if ( sentenceBeginnings[ i ] === sentenceBeginnings[ i + 1 ] ) {
		return true;
	}
	return false;
};

/**
 * Counts the number of similar sentence beginnings.
 * @param {array} sentenceBeginnings The array containing the first word of each sentence.
 * @returns {array} The array containing the objects containing the first words and the corresponding counts.
 */
var compareFirstWords = function ( sentenceBeginnings ) {
	var counts = [];
	var count = 1;
	for ( var i = 0; i < sentenceBeginnings.length; i++ ) {
		if ( matchSentenceBeginnings( sentenceBeginnings, i ) ) {
			count++;
		} else {
			counts.push( { word: sentenceBeginnings[ i ], count: count } );
			count = 1;
		}
	}
	return counts;
};

/**
 * Gets the first word of each sentence from the text, and returns an object containing the first word of each sentence and the corresponding counts.
 * @param {Paper} paper The Paper object to get the text from.
 * @returns {Object} The object containing the first word of each sentence and the corresponding counts.
 */
module.exports = function( paper ) {
	var sentences = getSentences( paper.getText() );
	var sentenceBeginnings = sentences.map( function( sentence ) {
		var words = getWords( stripSpaces( sentence ) );
		if( words.length === 0 ) {
			return "";
		}
		var firstWord = removeNonWordCharacters( words[ 0 ] );
		if ( firstWordExceptions.indexOf( firstWord ) > -1 ) {
			firstWord += " " + removeNonWordCharacters( words[ 1 ] );
		}
		return firstWord;
	} );
	return compareFirstWords( sentenceBeginnings );
};

},{"../language/en/firstWordExceptions.js":31,"../stringProcessing/getSentences.js":84,"../stringProcessing/getWords.js":87,"../stringProcessing/removeNonWordCharacters.js":93,"../stringProcessing/stripSpaces.js":102}],48:[function(require,module,exports){
var getSubheadingContents = require( "../stringProcessing/getSubheadings.js" ).getSubheadingContents;
var stripTags = require( "../stringProcessing/stripHTMLTags.js" );
var forEach = require( "lodash/forEach" );

/**
 * Gets the subheadings from the text and returns the length of these subheading in an array.
 * @param {Paper} paper The Paper object to get the text from.
 * @returns {Array} The array with the length of each subheading.
 */
module.exports = function( paper ) {
	var text = paper.getText();
	var matches = getSubheadingContents( text );

	var subHeadings = [];
	forEach( matches, function( subHeading ) {
		subHeading = stripTags( subHeading ).length;
		if ( subHeading > 0 ) {
			subHeadings.push( subHeading );
		}
	} );

	return subHeadings;
};

},{"../stringProcessing/getSubheadings.js":86,"../stringProcessing/stripHTMLTags.js":99,"lodash/forEach":253}],49:[function(require,module,exports){
var getSubheadingsContents = require( "../stringProcessing/getSubheadings.js" ).getSubheadingContents;

/**
 * Checks if there is a subheading present in the text
 * @param {Paper} paper The Paper object to get the text from.
 * @returns {number} Number of headings found.
 */
module.exports = function( paper ) {
	var text = paper.getText();
	var headings = getSubheadingsContents( text ) || [];
	return headings.length;
};

},{"../stringProcessing/getSubheadings.js":86}],50:[function(require,module,exports){
var getSubheadingTexts = require( "../stringProcessing/getSubheadingTexts.js" );
var countWords = require( "../stringProcessing/countWords.js" );
var forEach = require( "lodash/forEach" );

/**
 * Gets the subheadings from the text and returns the length of these subheading in an array.
 * @param {Paper} paper The Paper object to get the text from.
 * @returns {Array} The array with the length of each subheading.
 */
module.exports = function( paper ) {
	var text = paper.getText();

	var matches = getSubheadingTexts( text );

	var subHeadingTexts = [];
	forEach( matches, function( subHeading ) {

		subHeadingTexts.push( countWords( subHeading ) );
	} );
	return subHeadingTexts;
};


},{"../stringProcessing/countWords.js":77,"../stringProcessing/getSubheadingTexts.js":85,"lodash/forEach":253}],51:[function(require,module,exports){
var getWords = require( "../stringProcessing/getWords.js" );
var countSyllables = require( "../stringProcessing/countSyllables.js" );

/**
 * Calculates the complexity of words in a text, returns each words with their complexity.
 * @param {Paper} paper The Paper object to get the text from.
 * @returns {Object} The words found in the text with the number of syllables.
 */
module.exports = function( paper ) {
	var words = getWords( paper.getText() );
	var wordComplexity = [];
	words.map( function( word ) {
		wordComplexity.push( { word: word, complexity: countSyllables( word ) } );
	} );
	return wordComplexity;
};


},{"../stringProcessing/countSyllables.js":76,"../stringProcessing/getWords.js":87}],52:[function(require,module,exports){
/** @module researches/imageAltTags */

var imageInText = require( "../stringProcessing/imageInText" );
var imageAlttag = require( "../stringProcessing/getAlttagContent" );
var wordMatch = require( "../stringProcessing/matchTextWithWord" );

/**
 * Matches the alt-tags in the images found in the text.
 * Returns an object with the totals and different alt-tags.
 *
 * @param {Array} imageMatches Array with all the matched images in the text
 * @param {string} keyword the keyword to check for.
 * @param {string} locale The locale used for transliteration.
 * @returns {object} altProperties Object with all alt-tags that were found.
 */
var matchAltProperties = function( imageMatches, keyword, locale ) {
	var altProperties = {
		noAlt: 0,
		withAlt: 0,
		withAltKeyword: 0,
		withAltNonKeyword: 0
	};

	for ( var i = 0; i < imageMatches.length; i++ ) {
		var alttag = imageAlttag( imageMatches[ i ] );

		// If no alt-tag is set
		if ( alttag === "" ) {
			altProperties.noAlt++;
			continue;
		}

		// If no keyword is set, but the alt-tag is
		if ( keyword === "" && alttag !== "" ) {
			altProperties.withAlt++;
			continue;
		}

		if ( wordMatch( alttag, keyword, locale ) === 0 && alttag !== "" ) {

			// Match for keywords?
			altProperties.withAltNonKeyword++;
			continue;
		}

		if ( wordMatch( alttag, keyword, locale ) > 0 ) {
			altProperties.withAltKeyword++;
			continue;
		}
	}

	return altProperties;
};

/**
 * Checks the text for images, checks the type of each image and alttags for containing keywords
 *
 * @param {Paper} paper The paper to check for images
 * @returns {object} Object containing all types of found images
 */
module.exports = function( paper ) {
	return matchAltProperties( imageInText( paper.getText() ), paper.getKeyword(), paper.getLocale() );
};

},{"../stringProcessing/getAlttagContent":81,"../stringProcessing/imageInText":88,"../stringProcessing/matchTextWithWord":92}],53:[function(require,module,exports){
/** @module researches/imageInText */

var imageInText = require( "./../stringProcessing/imageInText" );

/**
 * Checks the amount of images in the text.
 *
 * @param {Paper} paper The paper to check for images
 * @returns {number} The amount of found images
 */
module.exports = function( paper ) {
	return imageInText( paper.getText() ).length;
};

},{"./../stringProcessing/imageInText":88}],54:[function(require,module,exports){
var countWords = require( "../stringProcessing/countWords" );
var sanitizeString = require( "../stringProcessing/sanitizeString" );

/**
 * Determines the length in words of a the keyphrase, the keyword is a keyphrase if it is more than one word.
 *
 * @param {Paper} paper The paper to research
 * @returns {number} The length of the keyphrase
 */
function keyphraseLengthResearch( paper ) {
	var keyphrase = sanitizeString( paper.getKeyword() );

	return countWords( keyphrase );
}

module.exports = keyphraseLengthResearch;

},{"../stringProcessing/countWords":77,"../stringProcessing/sanitizeString":96}],55:[function(require,module,exports){
/** @module researches/countKeywordInUrl */

var wordMatch = require( "../stringProcessing/matchTextWithWord.js" );
/**
 * Matches the keyword in the URL. Replaces whitespaces with dashes and uses dash as wordboundary.
 *
 * @param {Paper} paper the Paper object to use in this count.
 * @returns {int} Number of times the keyword is found.
 */
module.exports = function( paper ) {
	var keyword = paper.getKeyword().replace( "'", "" ).replace( /\s/ig, "-" );

	return wordMatch( paper.getUrl(), keyword, paper.getLocale() );
};

},{"../stringProcessing/matchTextWithWord.js":92}],56:[function(require,module,exports){
/* @module analyses/matchKeywordInSubheadings */

var stripSomeTags = require( "../stringProcessing/stripNonTextTags.js" );
var subheadingMatch = require( "../stringProcessing/subheadingsMatch.js" );
var getSubheadingContents = require( "../stringProcessing/getSubheadings.js" ).getSubheadingContents;

/**
 * Checks if there are any subheadings like h2 in the text
 * and if they have the keyword in them.
 *
 * @param {object} paper The paper object containing the text and keyword.
 * @returns {object} the result object.
 */
module.exports = function( paper ) {
	var text = paper.getText();
	var keyword = paper.getKeyword();
	var locale = paper.getLocale();
	var result = { count: 0 };
	text = stripSomeTags( text );
	var matches = getSubheadingContents( text );

	if ( 0 !== matches.length ) {
		result.count = matches.length;
		result.matches = subheadingMatch( matches, keyword, locale );
	}

	return result;
};


},{"../stringProcessing/getSubheadings.js":86,"../stringProcessing/stripNonTextTags.js":100,"../stringProcessing/subheadingsMatch.js":103}],57:[function(require,module,exports){
var matchTextWithWord = require( "../stringProcessing/matchTextWithWord.js" );

/**
 * Matches the keyword in the description if a description and keyword are available.
 * default is -1 if no description and/or keyword is specified
 *
 * @param {Paper} paper The paper object containing the description.
 * @returns {number} The number of matches with the keyword
 */
module.exports = function( paper ) {
	if ( paper.getDescription() === "" ) {
		return -1;
	}
	return matchTextWithWord( paper.getDescription(), paper.getKeyword(), paper.getLocale() );
};


},{"../stringProcessing/matchTextWithWord.js":92}],58:[function(require,module,exports){
/**
 * Check the length of the description.
 * @param {Paper} paper The paper object containing the description.
 * @returns {number} The length of the description.
 */
module.exports = function( paper ) {
	return paper.getDescription().length;
};

},{}],59:[function(require,module,exports){
/**
 * Check the length of the title.
 * @param {Paper} paper The paper object containing the title.
 * @returns {number} The length of the title.
 */
module.exports = function( paper ) {
	return paper.getTitle().length;
};

},{}],60:[function(require,module,exports){
module.exports = function() {
	return [
		"am",
		"is",
		"are",
		"was",
		"were",
		"been",
		"being",
		"get",
		"gets",
		"getting",
		"got",
		"gotten",
		"having",
		"be",
		"she's",
		"he's",
		"it's",
		"i'm",
		"we're",
		"they're",
		"you're",
		"what's",
		"isn't",
		"weren't",
		"wasn't",
		"that's",
		"aren't"
	];
};

},{}],61:[function(require,module,exports){
module.exports = function() {
	return [
		"a",
		"an",
		"the",
		"my",
		"her",
		"his",
		"their",
		"its",
		"our",
		"your",
		"am",
		"is",
		"are",
		"was",
		"were",
		"been",
		"being",
		"get",
		"gets",
		"getting",
		"got",
		"gotten",
		"having",
		"be",
		"she's",
		"he's",
		"it's",
		"i'm",
		"we're",
		"they're",
		"you're",
		"what's",
		"isn't",
		"weren't",
		"wasn't",
		"that's",
		"aren't"
	];
};


},{}],62:[function(require,module,exports){
module.exports = function() {
	return [
		"arisen",
		"awoken",
		"reawoken",
		"babysat",
		"backslid",
		"backslidden",
		"beat",
		"beaten",
		"become",
		"begun",
		"bent",
		"unbent",
		"bet",
		"bid",
		"outbid",
		"rebid",
		"underbid",
		"overbid",
		"bidden",
		"bitten",
		"blown",
		"bought",
		"overbought",
		"bound",
		"unbound",
		"rebound",
		"broadcast",
		"rebroadcast",
		"broken",
		"brought",
		"browbeat",
		"browbeaten",
		"built",
		"prebuilt",
		"rebuilt",
		"overbuilt",
		"burnt",
		"burst",
		"bust",
		"cast",
		"miscast",
		"recast",
		"caught",
		"chosen",
		"clung",
		"come",
		"overcome",
		"cost",
		"crept",
		"cut",
		"undercut",
		"recut",
		"daydreamt",
		"dealt",
		"misdealt",
		"redealt",
		"disproven",
		"done",
		"predone",
		"outdone",
		"misdone",
		"redone",
		"overdone",
		"undone",
		"drawn",
		"outdrawn",
		"redrawn",
		"overdrawn",
		"dreamt",
		"driven",
		"outdriven",
		"drunk",
		"outdrunk",
		"overdrunk",
		"dug",
		"dwelt",
		"eaten",
		"overeaten",
		"fallen",
		"felt",
		"fit",
		"refit",
		"retrofit",
		"flown",
		"outflown",
		"flung",
		"forbidden",
		"forecast",
		"foregone",
		"foreseen",
		"foretold",
		"forgiven",
		"forgotten",
		"forsaken",
		"fought",
		"outfought",
		"found",
		"frostbitten",
		"frozen",
		"unfrozen",
		"given",
		"gone",
		"undergone",
		"got",
		"gotten",
		"ground",
		"reground",
		"grown",
		"outgrown",
		"regrown",
		"had",
		"handwritten",
		"heard",
		"reheard",
		"misheard",
		"overheard",
		"held",
		"hewn",
		"hidden",
		"unhidden",
		"hit",
		"hung",
		"rehung",
		"overhung",
		"unhung",
		"hurt",
		"inlaid",
		"input",
		"interwound",
		"interwoven",
		"jerry-built",
		"kept",
		"knelt",
		"knit",
		"reknit",
		"unknit",
		"known",
		"laid",
		"mislaid",
		"relaid",
		"overlaid",
		"lain",
		"underlain",
		"leant",
		"leapt",
		"outleapt",
		"learnt",
		"unlearnt",
		"relearnt",
		"mislearnt",
		"left",
		"lent",
		"let",
		"lip-read",
		"lit",
		"relit",
		"lost",
		"made",
		"premade",
		"remade",
		"meant",
		"met",
		"mown",
		"offset",
		"paid",
		"prepaid",
		"repaid",
		"overpaid",
		"partaken",
		"proofread",
		"proven",
		"put",
		"quick-frozen",
		"quit",
		"read",
		"misread",
		"reread",
		"retread",
		"rewaken",
		"rid",
		"ridden",
		"outridden",
		"overridden",
		"risen",
		"roughcast",
		"run",
		"outrun",
		"rerun",
		"overrun",
		"rung",
		"said",
		"sand-cast",
		"sat",
		"outsat",
		"sawn",
		"seen",
		"overseen",
		"sent",
		"resent",
		"set",
		"preset",
		"reset",
		"misset",
		"sewn",
		"resewn",
		"oversewn",
		"unsewn",
		"shaken",
		"shat",
		"shaven",
		"shit",
		"shone",
		"outshone",
		"shorn",
		"shot",
		"outshot",
		"overshot",
		"shown",
		"shrunk",
		"preshrunk",
		"shut",
		"sight-read",
		"slain",
		"slept",
		"outslept",
		"overslept",
		"slid",
		"slit",
		"slung",
		"unslung",
		"slunk",
		"smelt",
		"outsmelt",
		"snuck",
		"sold",
		"undersold",
		"presold",
		"outsold",
		"resold",
		"oversold",
		"sought",
		"sown",
		"spat",
		"spelt",
		"misspelt",
		"spent",
		"underspent",
		"outspent",
		"misspent",
		"overspent",
		"spilt",
		"overspilt",
		"spit",
		"split",
		"spoilt",
		"spoken",
		"outspoken",
		"misspoken",
		"overspoken",
		"spread",
		"sprung",
		"spun",
		"unspun",
		"stolen",
		"stood",
		"understood",
		"misunderstood",
		"strewn",
		"stricken",
		"stridden",
		"striven",
		"struck",
		"strung",
		"unstrung",
		"stuck",
		"unstuck",
		"stung",
		"stunk",
		"sublet",
		"sunburnt",
		"sung",
		"outsung",
		"sunk",
		"sweat",
		"swept",
		"swollen",
		"sworn",
		"outsworn",
		"swum",
		"outswum",
		"swung",
		"taken",
		"undertaken",
		"mistaken",
		"retaken",
		"overtaken",
		"taught",
		"mistaught",
		"retaught",
		"telecast",
		"test-driven",
		"test-flown",
		"thought",
		"outthought",
		"rethought",
		"overthought",
		"thrown",
		"outthrown",
		"overthrown",
		"thrust",
		"told",
		"retold",
		"torn",
		"retorn",
		"trod",
		"trodden",
		"typecast",
		"typeset",
		"upheld",
		"upset",
		"waylaid",
		"wept",
		"wet",
		"rewet",
		"withdrawn",
		"withheld",
		"withstood",
		"woken",
		"won",
		"rewon",
		"worn",
		"reworn",
		"wound",
		"rewound",
		"overwound",
		"unwound",
		"woven",
		"rewoven",
		"unwoven",
		"written",
		"typewritten",
		"underwritten",
		"outwritten",
		"miswritten",
		"rewritten",
		"overwritten",
		"wrung"
	];
};

},{}],63:[function(require,module,exports){
module.exports = function() {
	return [
		"ablebodied",
		"abovementioned",
		"absentminded",
		"accoladed",
		"accompanied",
		"acculturized",
		"accursed",
		"acerated",
		"acerbated",
		"acetylized",
		"achromatised",
		"achromatized",
		"acidified",
		"acned",
		"actualised",
		"adrenalised",
		"adulated",
		"adversed",
		"aestheticised",
		"affectioned",
		"affined",
		"affricated",
		"aforementioned",
		"agerelated",
		"aggrieved",
		"airbed",
		"aircooled",
		"airspeed",
		"alcoholized",
		"alcoved",
		"alkalised",
		"allianced",
		"aluminized",
		"alveolated",
		"ambered",
		"ammonified",
		"amplified",
		"anagrammatised",
		"anagrammatized",
		"anathematised",
		"aniseed",
		"ankled",
		"annualized",
		"anonymised",
		"anthologized",
		"antlered",
		"anucleated",
		"anviled",
		"anvilshaped",
		"apostrophised",
		"apostrophized",
		"appliqued",
		"apprized",
		"arbitrated",
		"armored",
		"articled",
		"ashamed",
		"assented",
		"atomised",
		"atrophied",
		"auricled",
		"auriculated",
		"aurified",
		"autopsied",
		"axled",
		"babied",
		"backhoed",
		"badmannered",
		"badtempered",
		"balustered",
		"baned",
		"barcoded",
		"bareboned",
		"barefooted",
		"barelegged",
		"barnacled",
		"bayoneted",
		"beadyeyed",
		"beaked",
		"beaned",
		"beatified",
		"beautified",
		"beavered",
		"bed",
		"bedamned",
		"bedecked",
		"behoved",
		"belated",
		"bellbottomed",
		"bellshaped",
		"benighted",
		"bequeathed",
		"berried",
		"bespectacled",
		"bewhiskered",
		"bighearted",
		"bigmouthed",
		"bigoted",
		"bindweed",
		"binucleated",
		"biopsied",
		"bioturbed",
		"biped",
		"bipinnated",
		"birdfeed",
		"birdseed",
		"bisegmented",
		"bitterhearted",
		"blabbermouthed",
		"blackhearted",
		"bladed",
		"blankminded",
		"blearyeyed",
		"bleed",
		"blissed",
		"blobbed",
		"blondhaired",
		"bloodied",
		"bloodred",
		"bloodshed",
		"blueblooded",
		"boatshaped",
		"bobsled",
		"bodied",
		"boldhearted",
		"boogied",
		"boosed",
		"bosomed",
		"bottlefed",
		"bottlefeed",
		"bottlenecked",
		"bouldered",
		"bowlegged",
		"bowlshaped",
		"brandied",
		"bravehearted",
		"breastfed",
		"breastfeed",
		"breed",
		"brighteyed",
		"brindled",
		"broadhearted",
		"broadleaved",
		"broadminded",
		"brokenhearted",
		"broomed",
		"broomweed",
		"buccaned",
		"buckskinned",
		"bucktoothed",
		"buddied",
		"buffaloed",
		"bugeyed",
		"bugleweed",
		"bugweed",
		"bulletined",
		"bunked",
		"busied",
		"butterfingered",
		"cabbed",
		"caddied",
		"cairned",
		"calcified",
		"canalized",
		"candied",
		"cannulated",
		"canoed",
		"canopied",
		"canvased",
		"caped",
		"capsulated",
		"cassocked",
		"castellated",
		"catabolised",
		"catheterised",
		"caudated",
		"cellmediated",
		"cellulosed",
		"certified",
		"chagrined",
		"chambered",
		"chested",
		"chevroned",
		"chickenfeed",
		"chickenhearted",
		"chickweed",
		"chilblained",
		"childbed",
		"chinned",
		"chromatographed",
		"ciliated",
		"cindered",
		"cingulated",
		"circumstanced",
		"cisgendered",
		"citrullinated",
		"clappered",
		"clarified",
		"classified",
		"clawshaped",
		"claysized",
		"cleanhearted",
		"clearminded",
		"clearsighted",
		"cliched",
		"clodded",
		"cloistered",
		"closefisted",
		"closehearted",
		"closelipped",
		"closemouthed",
		"closeted",
		"cloudseed",
		"clubfooted",
		"clubshaped",
		"clued",
		"cockeyed",
		"codified",
		"coed",
		"coevolved",
		"coffined",
		"coiffed",
		"coinfected",
		"coldblooded",
		"coldhearted",
		"collateralised",
		"colonialised",
		"colorcoded",
		"colorised",
		"colourised",
		"columned",
		"commoditized",
		"compactified",
		"companioned",
		"complexioned",
		"conceited",
		"concerned",
		"concussed",
		"coneshaped",
		"congested",
		"contented",
		"convexed",
		"coralled",
		"corymbed",
		"cottonseed",
		"countrified",
		"countrybred",
		"courtmartialled",
		"coved",
		"coveralled",
		"cowshed",
		"cozied",
		"cragged",
		"crayoned",
		"credentialed",
		"creed",
		"crenulated",
		"crescentshaped",
		"cressweed",
		"crewed",
		"cricked",
		"crispated",
		"crossbarred",
		"crossbed",
		"crossbred",
		"crossbreed",
		"crossclassified",
		"crosseyed",
		"crossfertilised",
		"crossfertilized",
		"crossindexed",
		"crosslegged",
		"crossshaped",
		"crossstratified",
		"crossstriated",
		"crotched",
		"crucified",
		"cruelhearted",
		"crutched",
		"cubeshaped",
		"cubified",
		"cuckolded",
		"cucumbershaped",
		"cumbered",
		"cuminseed",
		"cupshaped",
		"curated",
		"curded",
		"curfewed",
		"curlicued",
		"curlycued",
		"curried",
		"curtsied",
		"cyclized",
		"cylindershaped",
		"damed",
		"dandified",
		"dangered",
		"darkhearted",
		"daybed",
		"daylighted",
		"deacidified",
		"deacylated",
		"deadhearted",
		"deadlined",
		"deaminized",
		"deathbed",
		"decalcified",
		"decertified",
		"deckbed",
		"declassified",
		"declutched",
		"decolourated",
		"decreed",
		"deed",
		"deeprooted",
		"deepseated",
		"defensed",
		"defied",
		"deflexed",
		"deglamorised",
		"degunkified",
		"dehumidified",
		"deified",
		"deled",
		"delegitimised",
		"demoded",
		"demystified",
		"denasalized",
		"denazified",
		"denied",
		"denitrified",
		"denticulated",
		"deseed",
		"desexualised",
		"desposited",
		"detoxified",
		"deuced",
		"devitrified",
		"dewlapped",
		"dezincified",
		"diagonalised",
		"dialogued",
		"died",
		"digitated",
		"dignified",
		"dilled",
		"dimwitted",
		"diphthonged",
		"disaffected",
		"disaggregated",
		"disarrayed",
		"discalced",
		"discolorated",
		"discolourated",
		"discshaped",
		"diseased",
		"disembodied",
		"disencumbered",
		"disfranchised",
		"diskshaped",
		"disproportionated",
		"disproportioned",
		"disqualified",
		"distempered",
		"districted",
		"diversified",
		"diverticulated",
		"divested",
		"divvied",
		"dizzied",
		"dogged",
		"dogsbodied",
		"dogsled",
		"domeshaped",
		"domiciled",
		"dormered",
		"doublebarrelled",
		"doublestranded",
		"doublewalled",
		"downhearted",
		"duckbilled",
		"eared",
		"echeloned",
		"eddied",
		"edified",
		"eggshaped",
		"elasticated",
		"electrified",
		"elegized",
		"embed",
		"embodied",
		"emceed",
		"empaneled",
		"empanelled",
		"emptyhearted",
		"emulsified",
		"engined",
		"ennobled",
		"envied",
		"enzymecatalysed",
		"enzymecatalyzed",
		"epitomised",
		"epoxidized",
		"epoxied",
		"etherised",
		"etherized",
		"evilhearted",
		"evilminded",
		"exceed",
		"exemplified",
		"exponentiated",
		"expurgated",
		"extravasated",
		"extraverted",
		"extroverted",
		"fabled",
		"facelifted",
		"facsimiled",
		"fainthearted",
		"falcated",
		"falsehearted",
		"falsified",
		"famed",
		"fancified",
		"fanged",
		"fanshaped",
		"fantasied",
		"farsighted",
		"fated",
		"fatted",
		"fazed",
		"featherbed",
		"fed",
		"federalized",
		"feeblehearted",
		"feebleminded",
		"feeblewitted",
		"feed",
		"fendered",
		"fenestrated",
		"ferried",
		"fevered",
		"fibered",
		"fibred",
		"ficklehearted",
		"fiercehearted",
		"figged",
		"filigreed",
		"filterfeed",
		"fireweed",
		"firmhearted",
		"fissured",
		"flanged",
		"flanneled",
		"flannelled",
		"flatbed",
		"flatfooted",
		"flatted",
		"flaxenhaired",
		"flaxseed",
		"flaxweed",
		"flighted",
		"floodgenerated",
		"flowerbed",
		"fluidised",
		"fluidized",
		"flurried",
		"fobbed",
		"fonded",
		"forcefeed",
		"foreshortened",
		"foresighted",
		"forkshaped",
		"formfeed",
		"fortified",
		"fortressed",
		"foulmouthed",
		"foureyed",
		"foxtailed",
		"fractionalised",
		"fractionalized",
		"frankhearted",
		"freed",
		"freehearted",
		"freespirited",
		"frenzied",
		"friezed",
		"frontiered",
		"fructified",
		"frumped",
		"fullblooded",
		"fullbodied",
		"fullfledged",
		"fullhearted",
		"funnelshaped",
		"furnaced",
		"gaitered",
		"galleried",
		"gangliated",
		"ganglionated",
		"gangrened",
		"gargoyled",
		"gasified",
		"gaunted",
		"gauntleted",
		"gauzed",
		"gavelled",
		"gelatinised",
		"gemmed",
		"genderized",
		"gentled",
		"gentlehearted",
		"gerrymandered",
		"gladhearted",
		"glamored",
		"globed",
		"gloried",
		"glorified",
		"glycosylated",
		"goateed",
		"gobletshaped",
		"godspeed",
		"goodhearted",
		"goodhumored",
		"goodhumoured",
		"goodnatured",
		"goodtempered",
		"goosed",
		"goosenecked",
		"goutweed",
		"grainfed",
		"grammaticalized",
		"grapeseed",
		"gratified",
		"graved",
		"gravelbed",
		"grayhaired",
		"greathearted",
		"greed",
		"greenweed",
		"grommeted",
		"groundspeed",
		"groved",
		"gruffed",
		"guiled",
		"gulled",
		"gumshoed",
		"gunkholed",
		"gussied",
		"guyed",
		"gyrostabilized",
		"hackneyed",
		"hagged",
		"haired",
		"halfcivilized",
		"halfhearted",
		"halfwitted",
		"haloed",
		"handballed",
		"handfed",
		"handfeed",
		"hardcoded",
		"hardhearted",
		"hardnosed",
		"hared",
		"harelipped",
		"hasted",
		"hatred",
		"haunched",
		"hawkeyed",
		"hayseed",
		"hayweed",
		"hearsed",
		"hearted",
		"heartshaped",
		"heavenlyminded",
		"heavyfooted",
		"heavyhearted",
		"heed",
		"heired",
		"heisted",
		"helicoptered",
		"helmed",
		"helmeted",
		"hemagglutinated",
		"hemolyzed",
		"hempseed",
		"hempweed",
		"heparinised",
		"heparinized",
		"herbed",
		"highheeled",
		"highminded",
		"highpriced",
		"highspeed",
		"highspirited",
		"hilled",
		"hipped",
		"hispanicised",
		"hocked",
		"hoed",
		"hogweed",
		"holstered",
		"homaged",
		"hoodooed",
		"hoofed",
		"hooknosed",
		"hooved",
		"horned",
		"horrified",
		"horseshoed",
		"horseweed",
		"hotbed",
		"hotblooded",
		"hothearted",
		"hotted",
		"hottempered",
		"hued",
		"humansized",
		"humidified",
		"humped",
		"hundred",
		"hutched",
		"hyperinflated",
		"hyperpigmented",
		"hyperstimulated",
		"hypertrophied",
		"hyphened",
		"hypophysectomised",
		"hypophysectomized",
		"hypopigmented",
		"hypostatised",
		"hysterectomized",
		"iconified",
		"iconised",
		"iconized",
		"ideologised",
		"illbred",
		"illconceived",
		"illdefined",
		"illdisposed",
		"illequipped",
		"illfated",
		"illfavored",
		"illfavoured",
		"illflavored",
		"illfurnished",
		"illhumored",
		"illhumoured",
		"illimited",
		"illmannered",
		"illnatured",
		"illomened",
		"illproportioned",
		"illqualified",
		"illscented",
		"illtempered",
		"illumed",
		"illusioned",
		"imbed",
		"imbossed",
		"imbued",
		"immatured",
		"impassioned",
		"impenetrated",
		"imperfected",
		"imperialised",
		"imperturbed",
		"impowered",
		"imputed",
		"inarticulated",
		"inbred",
		"inbreed",
		"incapsulated",
		"incased",
		"incrustated",
		"incrusted",
		"indebted",
		"indeed",
		"indemnified",
		"indentured",
		"indigested",
		"indisposed",
		"inexperienced",
		"infrared",
		"intensified",
		"intentioned",
		"interbedded",
		"interbred",
		"interbreed",
		"interluded",
		"introverted",
		"inured",
		"inventoried",
		"iodinated",
		"iodised",
		"irked",
		"ironfisted",
		"ironweed",
		"itchweed",
		"ivied",
		"ivyweed",
		"jagged",
		"jellified",
		"jerseyed",
		"jetlagged",
		"jetpropelled",
		"jeweled",
		"jewelled",
		"jewelweed",
		"jiggered",
		"jimmyweed",
		"jimsonweed",
		"jointweed",
		"joyweed",
		"jungled",
		"juried",
		"justiceweed",
		"justified",
		"karstified",
		"kerchiefed",
		"kettleshaped",
		"kibbled",
		"kidneyshaped",
		"kimonoed",
		"kindhearted",
		"kindred",
		"kingsized",
		"kirtled",
		"knacked",
		"knapweed",
		"kneed",
		"knobbed",
		"knobweed",
		"knopweed",
		"knotweed",
		"lakebed",
		"lakeweed",
		"lamed",
		"lamellated",
		"lanceshaped",
		"lanceted",
		"landbased",
		"lapeled",
		"lapelled",
		"largehearted",
		"lariated",
		"lased",
		"latticed",
		"lauded",
		"lavaged",
		"lavendered",
		"lawned",
		"led",
		"lefteyed",
		"legitimatised",
		"legitimatized",
		"leisured",
		"lensshaped",
		"leveed",
		"levied",
		"lichened",
		"lichenized",
		"lidded",
		"lifesized",
		"lightfingered",
		"lightfooted",
		"lighthearted",
		"lightminded",
		"lightspeed",
		"lignified",
		"likeminded",
		"lilylivered",
		"limbed",
		"linearised",
		"linearized",
		"linefeed",
		"linseed",
		"lionhearted",
		"liquefied",
		"liquified",
		"lithified",
		"liveried",
		"lobbied",
		"locoweed",
		"longarmed",
		"longhaired",
		"longhorned",
		"longlegged",
		"longnecked",
		"longsighted",
		"longwinded",
		"lopsided",
		"loudmouthed",
		"louvered",
		"louvred",
		"lowbred",
		"lowpriced",
		"lowspirited",
		"lozenged",
		"lunated",
		"lyrated",
		"lysinated",
		"maced",
		"macroaggregated",
		"macrodissected",
		"maculated",
		"madweed",
		"magnified",
		"maidenweed",
		"maladapted",
		"maladjusted",
		"malnourished",
		"malrotated",
		"maned",
		"mannered",
		"manuevered",
		"manyhued",
		"manyshaped",
		"manysided",
		"masted",
		"mealymouthed",
		"meanspirited",
		"membered",
		"membraned",
		"metaled",
		"metalized",
		"metallised",
		"metallized",
		"metamerized",
		"metathesized",
		"meted",
		"methylated",
		"mettled",
		"microbrecciated",
		"microminiaturized",
		"microstratified",
		"middleaged",
		"midsized",
		"miffed",
		"mildhearted",
		"milkweed",
		"miniskirted",
		"misactivated",
		"misaligned",
		"mischiefed",
		"misclassified",
		"misdeed",
		"misdemeaned",
		"mismannered",
		"misnomered",
		"misproportioned",
		"miswired",
		"mitred",
		"mitted",
		"mittened",
		"moneyed",
		"monocled",
		"mononucleated",
		"monospaced",
		"monotoned",
		"monounsaturated",
		"mortified",
		"moseyed",
		"motorised",
		"motorized",
		"moussed",
		"moustached",
		"muddied",
		"mugweed",
		"multiarmed",
		"multibarreled",
		"multibladed",
		"multicelled",
		"multichambered",
		"multichanneled",
		"multichannelled",
		"multicoated",
		"multidirected",
		"multiengined",
		"multifaceted",
		"multilaminated",
		"multilaned",
		"multilayered",
		"multilobed",
		"multilobulated",
		"multinucleated",
		"multipronged",
		"multisegmented",
		"multisided",
		"multispeed",
		"multistemmed",
		"multistoried",
		"multitalented",
		"multitoned",
		"multitowered",
		"multivalued",
		"mummied",
		"mummified",
		"mustached",
		"mustachioed",
		"mutinied",
		"myelinated",
		"mystified",
		"mythicised",
		"naked",
		"narcotised",
		"narrowminded",
		"natured",
		"neaped",
		"nearsighted",
		"necrosed",
		"nectared",
		"need",
		"needleshaped",
		"newfangled",
		"newlywed",
		"nibbed",
		"nimblewitted",
		"nippled",
		"nixed",
		"nobled",
		"noduled",
		"noised",
		"nonaccented",
		"nonactivated",
		"nonadsorbed",
		"nonadulterated",
		"nonaerated",
		"nonaffiliated",
		"nonaliased",
		"nonalienated",
		"nonaligned",
		"nonarchived",
		"nonarmored",
		"nonassociated",
		"nonattenuated",
		"nonblackened",
		"nonbreastfed",
		"nonbrecciated",
		"nonbuffered",
		"nonbuttered",
		"noncarbonated",
		"noncarbonized",
		"noncatalogued",
		"noncatalyzed",
		"noncategorized",
		"noncertified",
		"nonchlorinated",
		"nonciliated",
		"noncircumcised",
		"noncivilized",
		"nonclassified",
		"noncoated",
		"noncodified",
		"noncoerced",
		"noncommercialized",
		"noncommissioned",
		"noncompacted",
		"noncompiled",
		"noncomplicated",
		"noncomposed",
		"noncomputed",
		"noncomputerized",
		"nonconcerted",
		"nonconditioned",
		"nonconfirmed",
		"noncongested",
		"nonconjugated",
		"noncooled",
		"noncorrugated",
		"noncoupled",
		"noncreated",
		"noncrowded",
		"noncultured",
		"noncurated",
		"noncushioned",
		"nondecoded",
		"nondecomposed",
		"nondedicated",
		"nondeferred",
		"nondeflated",
		"nondegenerated",
		"nondegraded",
		"nondelegated",
		"nondelimited",
		"nondelineated",
		"nondemarcated",
		"nondeodorized",
		"nondeployed",
		"nonderivatized",
		"nonderived",
		"nondetached",
		"nondetailed",
		"nondifferentiated",
		"nondigested",
		"nondigitized",
		"nondilapidated",
		"nondilated",
		"nondimensionalised",
		"nondimensionalized",
		"nondirected",
		"nondisabled",
		"nondisciplined",
		"nondispersed",
		"nondisputed",
		"nondisqualified",
		"nondisrupted",
		"nondisseminated",
		"nondissipated",
		"nondissolved",
		"nondistressed",
		"nondistributed",
		"nondiversified",
		"nondiverted",
		"nondocumented",
		"nondomesticated",
		"nondoped",
		"nondrafted",
		"nondrugged",
		"nondubbed",
		"nonducted",
		"nonearthed",
		"noneclipsed",
		"nonedged",
		"nonedited",
		"nonelasticized",
		"nonelectrified",
		"nonelectroplated",
		"nonelectroporated",
		"nonelevated",
		"noneliminated",
		"nonelongated",
		"nonembedded",
		"nonembodied",
		"nonemphasized",
		"nonencapsulated",
		"nonencoded",
		"nonencrypted",
		"nonendangered",
		"nonengraved",
		"nonenlarged",
		"nonenriched",
		"nonentangled",
		"nonentrenched",
		"nonepithelized",
		"nonequilibrated",
		"nonestablished",
		"nonetched",
		"nonethoxylated",
		"nonethylated",
		"nonetiolated",
		"nonexaggerated",
		"nonexcavated",
		"nonexhausted",
		"nonexperienced",
		"nonexpired",
		"nonfabricated",
		"nonfalsified",
		"nonfeathered",
		"nonfeatured",
		"nonfed",
		"nonfederated",
		"nonfeed",
		"nonfenestrated",
		"nonfertilized",
		"nonfilamented",
		"nonfinanced",
		"nonfinished",
		"nonfinned",
		"nonfissured",
		"nonflagellated",
		"nonflagged",
		"nonflared",
		"nonflavored",
		"nonfluidized",
		"nonfluorinated",
		"nonfluted",
		"nonforested",
		"nonformalized",
		"nonformatted",
		"nonfragmented",
		"nonfragranced",
		"nonfranchised",
		"nonfreckled",
		"nonfueled",
		"nonfumigated",
		"nonfunctionalized",
		"nonfunded",
		"nongalvanized",
		"nongated",
		"nongelatinized",
		"nongendered",
		"nongeneralized",
		"nongenerated",
		"nongifted",
		"nonglazed",
		"nonglucosated",
		"nonglucosylated",
		"nonglycerinated",
		"nongraded",
		"nongrounded",
		"nonhalogenated",
		"nonhandicapped",
		"nonhospitalised",
		"nonhospitalized",
		"nonhydrated",
		"nonincorporated",
		"nonindexed",
		"noninfected",
		"noninfested",
		"noninitialized",
		"noninitiated",
		"noninoculated",
		"noninseminated",
		"noninstitutionalized",
		"noninsured",
		"nonintensified",
		"noninterlaced",
		"noninterpreted",
		"nonintroverted",
		"noninvestigated",
		"noninvolved",
		"nonirrigated",
		"nonisolated",
		"nonisomerized",
		"nonissued",
		"nonitalicized",
		"nonitemized",
		"noniterated",
		"nonjaded",
		"nonlabelled",
		"nonlaminated",
		"nonlateralized",
		"nonlayered",
		"nonlegalized",
		"nonlegislated",
		"nonlesioned",
		"nonlexicalized",
		"nonliberated",
		"nonlichenized",
		"nonlighted",
		"nonlignified",
		"nonlimited",
		"nonlinearized",
		"nonlinked",
		"nonlobed",
		"nonlobotomized",
		"nonlocalized",
		"nonlysed",
		"nonmachined",
		"nonmalnourished",
		"nonmandated",
		"nonmarginalized",
		"nonmassaged",
		"nonmatriculated",
		"nonmatted",
		"nonmatured",
		"nonmechanized",
		"nonmedicated",
		"nonmedullated",
		"nonmentioned",
		"nonmetabolized",
		"nonmetallized",
		"nonmetastasized",
		"nonmetered",
		"nonmethoxylated",
		"nonmilled",
		"nonmineralized",
		"nonmirrored",
		"nonmodeled",
		"nonmoderated",
		"nonmodified",
		"nonmonetized",
		"nonmonitored",
		"nonmortgaged",
		"nonmotorized",
		"nonmottled",
		"nonmounted",
		"nonmultithreaded",
		"nonmutilated",
		"nonmyelinated",
		"nonnormalized",
		"nonnucleated",
		"nonobjectified",
		"nonobligated",
		"nonoccupied",
		"nonoiled",
		"nonopinionated",
		"nonoxygenated",
		"nonpaginated",
		"nonpaired",
		"nonparalyzed",
		"nonparameterized",
		"nonparasitized",
		"nonpasteurized",
		"nonpatterned",
		"nonphased",
		"nonphosphatized",
		"nonphosphorized",
		"nonpierced",
		"nonpigmented",
		"nonpiloted",
		"nonpipelined",
		"nonpitted",
		"nonplussed",
		"nonpuffed",
		"nonrandomized",
		"nonrated",
		"nonrefined",
		"nonregistered",
		"nonregulated",
		"nonrelated",
		"nonretarded",
		"nonsacred",
		"nonsalaried",
		"nonsanctioned",
		"nonsaturated",
		"nonscented",
		"nonscheduled",
		"nonseasoned",
		"nonsecluded",
		"nonsegmented",
		"nonsegregated",
		"nonselected",
		"nonsolidified",
		"nonspecialized",
		"nonspored",
		"nonstandardised",
		"nonstandardized",
		"nonstratified",
		"nonstressed",
		"nonstriated",
		"nonstriped",
		"nonstructured",
		"nonstylised",
		"nonstylized",
		"nonsubmerged",
		"nonsubscripted",
		"nonsubsidised",
		"nonsubsidized",
		"nonsubstituted",
		"nonsyndicated",
		"nonsynthesised",
		"nontabulated",
		"nontalented",
		"nonthreaded",
		"nontinted",
		"nontolerated",
		"nontranslated",
		"nontunnelled",
		"nonunified",
		"nonunionised",
		"nonupholstered",
		"nonutilised",
		"nonutilized",
		"nonvalued",
		"nonvaried",
		"nonverbalized",
		"nonvitrified",
		"nonvolatilised",
		"nonvolatilized",
		"normed",
		"nosebleed",
		"notated",
		"notified",
		"nuanced",
		"nullified",
		"numerated",
		"oarweed",
		"objectified",
		"obliqued",
		"obtunded",
		"occupied",
		"octupled",
		"odored",
		"oilseed",
		"oinked",
		"oldfashioned",
		"onesided",
		"oophorectomized",
		"opaqued",
		"openhearted",
		"openminded",
		"openmouthed",
		"opiated",
		"opinionated",
		"oracled",
		"oreweed",
		"ossified",
		"outbreed",
		"outmoded",
		"outrigged",
		"outriggered",
		"outsized",
		"outskated",
		"outspeed",
		"outtopped",
		"outtrumped",
		"outvoiced",
		"outweed",
		"ovated",
		"overadorned",
		"overaged",
		"overalled",
		"overassured",
		"overbred",
		"overbreed",
		"overcomplicated",
		"overdamped",
		"overdetailed",
		"overdiversified",
		"overdyed",
		"overequipped",
		"overfatigued",
		"overfed",
		"overfeed",
		"overindebted",
		"overintensified",
		"overinventoried",
		"overmagnified",
		"overmodified",
		"overpreoccupied",
		"overprivileged",
		"overproportionated",
		"overqualified",
		"overseed",
		"oversexed",
		"oversimplified",
		"oversized",
		"oversophisticated",
		"overstudied",
		"oversulfated",
		"ovicelled",
		"ovoidshaped",
		"ozonated",
		"pacified",
		"packeted",
		"palatalized",
		"paled",
		"palsied",
		"paned",
		"panicled",
		"parabled",
		"parallelepiped",
		"parallelized",
		"parallelopiped",
		"parenthesised",
		"parodied",
		"parqueted",
		"passioned",
		"paunched",
		"pauperised",
		"pedigreed",
		"pedimented",
		"pedunculated",
		"pegged",
		"peglegged",
		"penanced",
		"pencilshaped",
		"permineralized",
		"personified",
		"petrified",
		"photodissociated",
		"photoduplicated",
		"photoed",
		"photoinduced",
		"photolysed",
		"photolyzed",
		"pied",
		"pigeoned",
		"pigtailed",
		"pigweed",
		"pilastered",
		"pillared",
		"pilloried",
		"pimpled",
		"pinealectomised",
		"pinealectomized",
		"pinfeathered",
		"pinnacled",
		"pinstriped",
		"pixellated",
		"pixilated",
		"pixillated",
		"plainclothed",
		"plantarflexed",
		"pled",
		"plumaged",
		"pocked",
		"pokeweed",
		"polychlorinated",
		"polyunsaturated",
		"ponytailed",
		"pooched",
		"poorspirited",
		"popeyed",
		"poppyseed",
		"porcelainized",
		"porched",
		"poshed",
		"pottered",
		"poxed",
		"preachified",
		"precertified",
		"preclassified",
		"preconized",
		"preinoculated",
		"premed",
		"prenotified",
		"preoccupied",
		"preposed",
		"prequalified",
		"preshaped",
		"presignified",
		"prespecified",
		"prettified",
		"pried",
		"principled",
		"proceed",
		"prophesied",
		"propounded",
		"prosed",
		"protonated",
		"proudhearted",
		"proxied",
		"pulpified",
		"pumpkinseed",
		"puppied",
		"purebred",
		"pured",
		"pureed",
		"purified",
		"pustuled",
		"putrefied",
		"pyjamaed",
		"quadruped",
		"qualified",
		"quantified",
		"quantised",
		"quantized",
		"quarried",
		"queried",
		"questoned",
		"quicktempered",
		"quickwitted",
		"quiesced",
		"quietened",
		"quizzified",
		"racemed",
		"radiosensitised",
		"ragweed",
		"raindrenched",
		"ramped",
		"rapeseed",
		"rarefied",
		"rarified",
		"ratified",
		"razoredged",
		"reaccelerated",
		"reaccompanied",
		"reachieved",
		"reacknowledged",
		"readdicted",
		"readied",
		"reamplified",
		"reannealed",
		"reassociated",
		"rebadged",
		"rebiopsied",
		"recabled",
		"recategorised",
		"receipted",
		"recentred",
		"recertified",
		"rechoreographed",
		"reclarified",
		"reclassified",
		"reconferred",
		"recrystalized",
		"rectified",
		"recursed",
		"redblooded",
		"redefied",
		"redenied",
		"rednecked",
		"redshifted",
		"redweed",
		"redyed",
		"reed",
		"reembodied",
		"reenlighted",
		"refeed",
		"refereed",
		"reflexed",
		"refortified",
		"refronted",
		"refuged",
		"reglorified",
		"reimpregnated",
		"reinitialized",
		"rejustified",
		"reliquefied",
		"remedied",
		"remodified",
		"remonetized",
		"remythologized",
		"renotified",
		"renullified",
		"renumerated",
		"reoccupied",
		"repacified",
		"repurified",
		"reputed",
		"requalified",
		"rescinded",
		"reseed",
		"reshoed",
		"resolidified",
		"resorbed",
		"respecified",
		"restudied",
		"retabulated",
		"reticulated",
		"retinted",
		"retreed",
		"retroacted",
		"reunified",
		"reverified",
		"revested",
		"revivified",
		"rewed",
		"ridgepoled",
		"riffled",
		"rightminded",
		"rigidified",
		"rinded",
		"riped",
		"rited",
		"ritualised",
		"riverbed",
		"rivered",
		"roached",
		"roadbed",
		"robotised",
		"robotized",
		"romanized",
		"rosetted",
		"rosined",
		"roughhearted",
		"rubied",
		"ruddied",
		"runcinated",
		"russeted",
		"sabled",
		"sabred",
		"sabretoothed",
		"sacheted",
		"sacred",
		"saddlebred",
		"sainted",
		"salaried",
		"samoyed",
		"sanctified",
		"satellited",
		"savvied",
		"sawtoothed",
		"scandalled",
		"scarified",
		"scarped",
		"sceptred",
		"scissored",
		"screed",
		"screwshaped",
		"scrupled",
		"sculked",
		"scurried",
		"scuttled",
		"seabed",
		"seaweed",
		"seed",
		"seedbed",
		"selfassured",
		"selforganized",
		"semicivilized",
		"semidetached",
		"semidisassembled",
		"semidomesticated",
		"semipetrified",
		"semipronated",
		"semirefined",
		"semivitrified",
		"sentineled",
		"sepaled",
		"sepalled",
		"sequinned",
		"sexed",
		"shagged",
		"shaggycoated",
		"shaggyhaired",
		"shaled",
		"shammed",
		"sharpangled",
		"sharpclawed",
		"sharpcornered",
		"sharpeared",
		"sharpedged",
		"sharpeyed",
		"sharpflavored",
		"sharplimbed",
		"sharpnosed",
		"sharpsighted",
		"sharptailed",
		"sharptongued",
		"sharptoothed",
		"sharpwitted",
		"sharpworded",
		"shed",
		"shellbed",
		"shieldshaped",
		"shimmied",
		"shinned",
		"shirted",
		"shirtsleeved",
		"shoed",
		"shortbeaked",
		"shortbilled",
		"shortbodied",
		"shorthaired",
		"shortlegged",
		"shortlimbed",
		"shortnecked",
		"shortnosed",
		"shortsighted",
		"shortsleeved",
		"shortsnouted",
		"shortstaffed",
		"shorttailed",
		"shorttempered",
		"shorttoed",
		"shorttongued",
		"shortwinded",
		"shortwinged",
		"shotted",
		"shred",
		"shrewsized",
		"shrined",
		"shrinkproofed",
		"sickbed",
		"sickleshaped",
		"sickleweed",
		"signalised",
		"signified",
		"silicified",
		"siliconized",
		"silkweed",
		"siltsized",
		"silvertongued",
		"simpleminded",
		"simplified",
		"singlebarreled",
		"singlebarrelled",
		"singlebed",
		"singlebladed",
		"singlebreasted",
		"singlecelled",
		"singlefooted",
		"singlelayered",
		"singleminded",
		"singleseeded",
		"singleshelled",
		"singlestranded",
		"singlevalued",
		"sissified",
		"sistered",
		"sixgilled",
		"sixmembered",
		"sixsided",
		"sixstoried",
		"skulled",
		"slickered",
		"slipcased",
		"slowpaced",
		"slowwitted",
		"slurried",
		"smallminded",
		"smoothened",
		"smoothtongued",
		"snaggletoothed",
		"snouted",
		"snowballed",
		"snowcapped",
		"snowshed",
		"snowshoed",
		"snubnosed",
		"so-called",
		"sofabed",
		"softhearted",
		"sogged",
		"soled",
		"solidified",
		"soliped",
		"sorbed",
		"souled",
		"spearshaped",
		"specified",
		"spectacled",
		"sped",
		"speeched",
		"speechified",
		"speed",
		"spied",
		"spiffied",
		"spindleshaped",
		"spiritualised",
		"spirted",
		"splayfooted",
		"spoonfed",
		"spoonfeed",
		"spoonshaped",
		"spreadeagled",
		"squarejawed",
		"squareshaped",
		"squareshouldered",
		"squaretoed",
		"squeegeed",
		"staled",
		"starshaped",
		"starspangled",
		"starstudded",
		"statechartered",
		"statesponsored",
		"statued",
		"steadied",
		"steampowered",
		"steed",
		"steelhearted",
		"steepled",
		"sterned",
		"stiffnecked",
		"stilettoed",
		"stimied",
		"stinkweed",
		"stirrupshaped",
		"stockinged",
		"storeyed",
		"storied",
		"stouthearted",
		"straitlaced",
		"stratified",
		"strawberryflavored",
		"streambed",
		"stressinduced",
		"stretchered",
		"strictured",
		"strongbodied",
		"strongboned",
		"strongflavored",
		"stronghearted",
		"stronglimbed",
		"strongminded",
		"strongscented",
		"strongwilled",
		"stubbled",
		"studied",
		"stultified",
		"stupefied",
		"styed",
		"stymied",
		"subclassified",
		"subcommissioned",
		"subminiaturised",
		"subsaturated",
		"subulated",
		"suburbanised",
		"suburbanized",
		"suburbed",
		"succeed",
		"sueded",
		"sugarrelated",
		"sulfurized",
		"sunbed",
		"superhardened",
		"superinfected",
		"supersimplified",
		"surefooted",
		"sweetscented",
		"swifted",
		"swordshaped",
		"syllabified",
		"syphilized",
		"tabularized",
		"talented",
		"tarpapered",
		"tautomerized",
		"teated",
		"teed",
		"teenaged",
		"teetotaled",
		"tenderhearted",
		"tentacled",
		"tenured",
		"termed",
		"ternated",
		"testbed",
		"testified",
		"theatricalised",
		"theatricalized",
		"themed",
		"thicketed",
		"thickskinned",
		"thickwalled",
		"thighed",
		"thimbled",
		"thimblewitted",
		"thonged",
		"thoroughbred",
		"thralled",
		"threated",
		"throated",
		"throughbred",
		"thyroidectomised",
		"thyroidectomized",
		"tiaraed",
		"ticktocked",
		"tidied",
		"tightassed",
		"tightfisted",
		"tightlipped",
		"timehonoured",
		"tindered",
		"tined",
		"tinselled",
		"tippytoed",
		"tiptoed",
		"titled",
		"toed",
		"tomahawked",
		"tonged",
		"toolshed",
		"toothplated",
		"toplighted",
		"torchlighted",
		"toughhearted",
		"traditionalized",
		"trajected",
		"tranced",
		"transgendered",
		"transliterated",
		"translocated",
		"transmogrified",
		"treadled",
		"treed",
		"treelined",
		"tressed",
		"trialled",
		"triangled",
		"trifoliated",
		"trifoliolated",
		"trilobed",
		"trucklebed",
		"truehearted",
		"trumpetshaped",
		"trumpetweed",
		"tuberculated",
		"tumbleweed",
		"tunnelshaped",
		"turbaned",
		"turreted",
		"turtlenecked",
		"tuskshaped",
		"tweed",
		"twigged",
		"typified",
		"ulcered",
		"ultracivilised",
		"ultracivilized",
		"ultracooled",
		"ultradignified",
		"ultradispersed",
		"ultrafiltered",
		"ultrared",
		"ultrasimplified",
		"ultrasophisticated",
		"unabandoned",
		"unabashed",
		"unabbreviated",
		"unabetted",
		"unabolished",
		"unaborted",
		"unabraded",
		"unabridged",
		"unabsolved",
		"unabsorbed",
		"unaccelerated",
		"unaccented",
		"unaccentuated",
		"unacclimatised",
		"unacclimatized",
		"unaccompanied",
		"unaccomplished",
		"unaccosted",
		"unaccredited",
		"unaccrued",
		"unaccumulated",
		"unaccustomed",
		"unacidulated",
		"unacquainted",
		"unacquitted",
		"unactivated",
		"unactuated",
		"unadapted",
		"unaddicted",
		"unadjourned",
		"unadjudicated",
		"unadjusted",
		"unadmonished",
		"unadopted",
		"unadored",
		"unadorned",
		"unadsorbed",
		"unadulterated",
		"unadvertised",
		"unaerated",
		"unaffiliated",
		"unaggregated",
		"unagitated",
		"unaimed",
		"unaired",
		"unaliased",
		"unalienated",
		"unaligned",
		"unallocated",
		"unalloyed",
		"unalphabetized",
		"unamassed",
		"unamortized",
		"unamplified",
		"unanaesthetised",
		"unanaesthetized",
		"unaneled",
		"unanesthetised",
		"unanesthetized",
		"unangered",
		"unannealed",
		"unannexed",
		"unannihilated",
		"unannotated",
		"unanointed",
		"unanticipated",
		"unappareled",
		"unappendaged",
		"unapportioned",
		"unapprenticed",
		"unapproached",
		"unappropriated",
		"unarbitrated",
		"unarched",
		"unarchived",
		"unarmored",
		"unarmoured",
		"unarticulated",
		"unascertained",
		"unashamed",
		"unaspirated",
		"unassembled",
		"unasserted",
		"unassessed",
		"unassociated",
		"unassorted",
		"unassuaged",
		"unastonished",
		"unastounded",
		"unatoned",
		"unattained",
		"unattainted",
		"unattenuated",
		"unattributed",
		"unauctioned",
		"unaudited",
		"unauthenticated",
		"unautographed",
		"unaverted",
		"unawaked",
		"unawakened",
		"unawarded",
		"unawed",
		"unbaffled",
		"unbaited",
		"unbalconied",
		"unbanded",
		"unbanished",
		"unbaptised",
		"unbaptized",
		"unbarreled",
		"unbarrelled",
		"unbattered",
		"unbeaded",
		"unbearded",
		"unbeneficed",
		"unbesotted",
		"unbetrayed",
		"unbetrothed",
		"unbiased",
		"unbiassed",
		"unbigoted",
		"unbilled",
		"unblackened",
		"unblanketed",
		"unblasphemed",
		"unblazoned",
		"unblistered",
		"unblockaded",
		"unbloodied",
		"unbodied",
		"unbonded",
		"unbothered",
		"unbounded",
		"unbracketed",
		"unbranded",
		"unbreaded",
		"unbrewed",
		"unbridged",
		"unbridled",
		"unbroached",
		"unbudgeted",
		"unbuffed",
		"unbuffered",
		"unburnished",
		"unbutchered",
		"unbuttered",
		"uncached",
		"uncaked",
		"uncalcified",
		"uncalibrated",
		"uncamouflaged",
		"uncamphorated",
		"uncanceled",
		"uncancelled",
		"uncapitalized",
		"uncarbonated",
		"uncarpeted",
		"uncased",
		"uncashed",
		"uncastrated",
		"uncatalogued",
		"uncatalysed",
		"uncatalyzed",
		"uncategorised",
		"uncatered",
		"uncaulked",
		"uncelebrated",
		"uncensored",
		"uncensured",
		"uncertified",
		"unchambered",
		"unchanneled",
		"unchannelled",
		"unchaperoned",
		"uncharacterized",
		"uncharted",
		"unchartered",
		"unchastened",
		"unchastised",
		"unchelated",
		"uncherished",
		"unchilled",
		"unchristened",
		"unchronicled",
		"uncircumcised",
		"uncircumscribed",
		"uncited",
		"uncivilised",
		"uncivilized",
		"unclarified",
		"unclassed",
		"unclassified",
		"uncleaved",
		"unclimbed",
		"unclustered",
		"uncluttered",
		"uncoagulated",
		"uncoded",
		"uncodified",
		"uncoerced",
		"uncoined",
		"uncollapsed",
		"uncollated",
		"uncolonised",
		"uncolonized",
		"uncolumned",
		"uncombined",
		"uncommented",
		"uncommercialised",
		"uncommercialized",
		"uncommissioned",
		"uncommitted",
		"uncompacted",
		"uncompartmentalized",
		"uncompartmented",
		"uncompensated",
		"uncompiled",
		"uncomplicated",
		"uncompounded",
		"uncomprehened",
		"uncomputed",
		"unconcealed",
		"unconceded",
		"unconcluded",
		"uncondensed",
		"unconditioned",
		"unconfined",
		"unconfirmed",
		"uncongested",
		"unconglomerated",
		"uncongratulated",
		"unconjugated",
		"unconquered",
		"unconsecrated",
		"unconsoled",
		"unconsolidated",
		"unconstipated",
		"unconstricted",
		"unconstructed",
		"unconsumed",
		"uncontacted",
		"uncontracted",
		"uncontradicted",
		"uncontrived",
		"unconverted",
		"unconveyed",
		"unconvicted",
		"uncooked",
		"uncooled",
		"uncoordinated",
		"uncopyrighted",
		"uncored",
		"uncorrelated",
		"uncorroborated",
		"uncosted",
		"uncounseled",
		"uncounselled",
		"uncounterfeited",
		"uncoveted",
		"uncrafted",
		"uncramped",
		"uncrannied",
		"uncrazed",
		"uncreamed",
		"uncreased",
		"uncreated",
		"uncredentialled",
		"uncredited",
		"uncrested",
		"uncrevassed",
		"uncrippled",
		"uncriticised",
		"uncriticized",
		"uncropped",
		"uncrosslinked",
		"uncrowded",
		"uncrucified",
		"uncrumbled",
		"uncrystalized",
		"uncrystallised",
		"uncrystallized",
		"uncubed",
		"uncuddled",
		"uncued",
		"unculled",
		"uncultivated",
		"uncultured",
		"uncupped",
		"uncurated",
		"uncurbed",
		"uncurried",
		"uncurtained",
		"uncushioned",
		"undamped",
		"undampened",
		"undappled",
		"undarkened",
		"undated",
		"undaubed",
		"undazzled",
		"undeadened",
		"undeafened",
		"undebated",
		"undebunked",
		"undeceased",
		"undecimalized",
		"undeciphered",
		"undecked",
		"undeclared",
		"undecomposed",
		"undeconstructed",
		"undedicated",
		"undefeated",
		"undeferred",
		"undefied",
		"undefined",
		"undeflected",
		"undefrauded",
		"undefrayed",
		"undegassed",
		"undejected",
		"undelegated",
		"undeleted",
		"undelimited",
		"undelineated",
		"undemented",
		"undemolished",
		"undemonstrated",
		"undenatured",
		"undenied",
		"undented",
		"undeodorized",
		"undepicted",
		"undeputized",
		"underaged",
		"underarmed",
		"underassessed",
		"underbred",
		"underbudgeted",
		"undercapitalised",
		"undercapitalized",
		"underdiagnosed",
		"underdocumented",
		"underequipped",
		"underexploited",
		"underexplored",
		"underfed",
		"underfeed",
		"underfurnished",
		"undergoverned",
		"undergrazed",
		"underinflated",
		"underinsured",
		"underinvested",
		"underived",
		"undermaintained",
		"undermentioned",
		"undermotivated",
		"underperceived",
		"underpowered",
		"underprivileged",
		"underqualified",
		"underrehearsed",
		"underresourced",
		"underripened",
		"undersaturated",
		"undersexed",
		"undersized",
		"underspecified",
		"understaffed",
		"understocked",
		"understressed",
		"understudied",
		"underutilised",
		"underventilated",
		"undescaled",
		"undesignated",
		"undetached",
		"undetailed",
		"undetained",
		"undeteriorated",
		"undeterred",
		"undetonated",
		"undevised",
		"undevoted",
		"undevoured",
		"undiagnosed",
		"undialed",
		"undialysed",
		"undialyzed",
		"undiapered",
		"undiffracted",
		"undigested",
		"undignified",
		"undiluted",
		"undiminished",
		"undimmed",
		"undipped",
		"undirected",
		"undisciplined",
		"undiscouraged",
		"undiscussed",
		"undisfigured",
		"undisguised",
		"undisinfected",
		"undismayed",
		"undisposed",
		"undisproved",
		"undisputed",
		"undisrupted",
		"undissembled",
		"undissipated",
		"undissociated",
		"undissolved",
		"undistilled",
		"undistorted",
		"undistracted",
		"undistributed",
		"undisturbed",
		"undiversified",
		"undiverted",
		"undivulged",
		"undoctored",
		"undocumented",
		"undomesticated",
		"undosed",
		"undramatised",
		"undrilled",
		"undrugged",
		"undubbed",
		"unduplicated",
		"uneclipsed",
		"unedged",
		"unedited",
		"unejaculated",
		"unejected",
		"unelaborated",
		"unelapsed",
		"unelected",
		"unelectrified",
		"unelevated",
		"unelongated",
		"unelucidated",
		"unemaciated",
		"unemancipated",
		"unemasculated",
		"unembalmed",
		"unembed",
		"unembellished",
		"unembodied",
		"unemboldened",
		"unemerged",
		"unenacted",
		"unencoded",
		"unencrypted",
		"unencumbered",
		"unendangered",
		"unendorsed",
		"unenergized",
		"unenfranchised",
		"unengraved",
		"unenhanced",
		"unenlarged",
		"unenlivened",
		"unenraptured",
		"unenriched",
		"unentangled",
		"unentitled",
		"unentombed",
		"unentranced",
		"unentwined",
		"unenumerated",
		"unenveloped",
		"unenvied",
		"unequaled",
		"unequalised",
		"unequalized",
		"unequalled",
		"unequipped",
		"unerased",
		"unerected",
		"uneroded",
		"unerupted",
		"unescorted",
		"unestablished",
		"unevaluated",
		"unexaggerated",
		"unexampled",
		"unexcavated",
		"unexceeded",
		"unexcelled",
		"unexecuted",
		"unexerted",
		"unexhausted",
		"unexpensed",
		"unexperienced",
		"unexpired",
		"unexploited",
		"unexplored",
		"unexposed",
		"unexpurgated",
		"unextinguished",
		"unfabricated",
		"unfaceted",
		"unfanned",
		"unfashioned",
		"unfathered",
		"unfathomed",
		"unfattened",
		"unfavored",
		"unfavoured",
		"unfazed",
		"unfeathered",
		"unfed",
		"unfeigned",
		"unfermented",
		"unfertilised",
		"unfertilized",
		"unfilleted",
		"unfiltered",
		"unfinished",
		"unflavored",
		"unflavoured",
		"unflawed",
		"unfledged",
		"unfleshed",
		"unflurried",
		"unflushed",
		"unflustered",
		"unfluted",
		"unfocussed",
		"unforested",
		"unformatted",
		"unformulated",
		"unfortified",
		"unfractionated",
		"unfractured",
		"unfragmented",
		"unfrequented",
		"unfretted",
		"unfrosted",
		"unfueled",
		"unfunded",
		"unfurnished",
		"ungarbed",
		"ungarmented",
		"ungarnished",
		"ungeared",
		"ungerminated",
		"ungifted",
		"unglazed",
		"ungoverned",
		"ungraded",
		"ungrasped",
		"ungratified",
		"ungroomed",
		"ungrounded",
		"ungrouped",
		"ungummed",
		"ungusseted",
		"unhabituated",
		"unhampered",
		"unhandicapped",
		"unhardened",
		"unharvested",
		"unhasped",
		"unhatched",
		"unheralded",
		"unhindered",
		"unhomogenised",
		"unhomogenized",
		"unhonored",
		"unhonoured",
		"unhooded",
		"unhusked",
		"unhyphenated",
		"unified",
		"unillustrated",
		"unimpacted",
		"unimpaired",
		"unimpassioned",
		"unimpeached",
		"unimpelled",
		"unimplemented",
		"unimpregnated",
		"unimprisoned",
		"unimpugned",
		"unincorporated",
		"unincubated",
		"unincumbered",
		"unindemnified",
		"unindexed",
		"unindicted",
		"unindorsed",
		"uninduced",
		"unindustrialised",
		"unindustrialized",
		"uninebriated",
		"uninfected",
		"uninflated",
		"uninflected",
		"uninhabited",
		"uninhibited",
		"uninitialised",
		"uninitialized",
		"uninitiated",
		"uninoculated",
		"uninseminated",
		"uninsulated",
		"uninsured",
		"uninterpreted",
		"unintimidated",
		"unintoxicated",
		"unintroverted",
		"uninucleated",
		"uninverted",
		"uninvested",
		"uninvolved",
		"unissued",
		"unjaundiced",
		"unjointed",
		"unjustified",
		"unkeyed",
		"unkindled",
		"unlabelled",
		"unlacquered",
		"unlamented",
		"unlaminated",
		"unlarded",
		"unlaureled",
		"unlaurelled",
		"unleaded",
		"unleavened",
		"unled",
		"unlettered",
		"unlicenced",
		"unlighted",
		"unlimbered",
		"unlimited",
		"unlined",
		"unlipped",
		"unliquidated",
		"unlithified",
		"unlittered",
		"unliveried",
		"unlobed",
		"unlocalised",
		"unlocalized",
		"unlocated",
		"unlogged",
		"unlubricated",
		"unmagnified",
		"unmailed",
		"unmaimed",
		"unmaintained",
		"unmalted",
		"unmangled",
		"unmanifested",
		"unmanipulated",
		"unmannered",
		"unmanufactured",
		"unmapped",
		"unmarred",
		"unmastered",
		"unmatriculated",
		"unmechanised",
		"unmechanized",
		"unmediated",
		"unmedicated",
		"unmentioned",
		"unmerged",
		"unmerited",
		"unmetabolised",
		"unmetabolized",
		"unmetamorphosed",
		"unmethylated",
		"unmineralized",
		"unmitigated",
		"unmoderated",
		"unmodernised",
		"unmodernized",
		"unmodified",
		"unmodulated",
		"unmolded",
		"unmolested",
		"unmonitored",
		"unmortgaged",
		"unmotivated",
		"unmotorised",
		"unmotorized",
		"unmounted",
		"unmutated",
		"unmutilated",
		"unmyelinated",
		"unnaturalised",
		"unnaturalized",
		"unnotched",
		"unnourished",
		"unobligated",
		"unobstructed",
		"unoccupied",
		"unoiled",
		"unopposed",
		"unoptimised",
		"unordained",
		"unorganised",
		"unorganized",
		"unoriented",
		"unoriginated",
		"unornamented",
		"unoxidized",
		"unoxygenated",
		"unpacified",
		"unpackaged",
		"unpaired",
		"unparalleled",
		"unparallelled",
		"unparasitized",
		"unpardoned",
		"unparodied",
		"unpartitioned",
		"unpasteurised",
		"unpasteurized",
		"unpatented",
		"unpaved",
		"unpedigreed",
		"unpenetrated",
		"unpenned",
		"unperfected",
		"unperjured",
		"unpersonalised",
		"unpersuaded",
		"unperturbed",
		"unperverted",
		"unpestered",
		"unphosphorylated",
		"unphotographed",
		"unpigmented",
		"unpiloted",
		"unpledged",
		"unploughed",
		"unplumbed",
		"unpoised",
		"unpolarized",
		"unpoliced",
		"unpolled",
		"unpopulated",
		"unposed",
		"unpowered",
		"unprecedented",
		"unpredicted",
		"unprejudiced",
		"unpremeditated",
		"unprescribed",
		"unpressurised",
		"unpressurized",
		"unpriced",
		"unprimed",
		"unprincipled",
		"unprivileged",
		"unprized",
		"unprocessed",
		"unprofaned",
		"unprofessed",
		"unprohibited",
		"unprompted",
		"unpronounced",
		"unproposed",
		"unprospected",
		"unproved",
		"unpruned",
		"unpublicised",
		"unpublicized",
		"unpublished",
		"unpuckered",
		"unpunctuated",
		"unpurified",
		"unqualified",
		"unquantified",
		"unquenched",
		"unquoted",
		"unranked",
		"unrated",
		"unratified",
		"unrebuked",
		"unreckoned",
		"unrecompensed",
		"unreconciled",
		"unreconstructed",
		"unrectified",
		"unredeemed",
		"unrefined",
		"unrefreshed",
		"unrefrigerated",
		"unregarded",
		"unregimented",
		"unregistered",
		"unregulated",
		"unrehearsed",
		"unrelated",
		"unrelieved",
		"unrelinquished",
		"unrenewed",
		"unrented",
		"unrepealed",
		"unreplicated",
		"unreprimanded",
		"unrequited",
		"unrespected",
		"unrestricted",
		"unretained",
		"unretarded",
		"unrevised",
		"unrevived",
		"unrevoked",
		"unrifled",
		"unripened",
		"unrivaled",
		"unrivalled",
		"unroasted",
		"unroofed",
		"unrounded",
		"unruffled",
		"unsalaried",
		"unsalted",
		"unsanctified",
		"unsanctioned",
		"unsanded",
		"unsaponified",
		"unsated",
		"unsatiated",
		"unsatisfied",
		"unsaturated",
		"unscaled",
		"unscarred",
		"unscathed",
		"unscented",
		"unscheduled",
		"unschooled",
		"unscreened",
		"unscripted",
		"unseamed",
		"unseared",
		"unseasoned",
		"unseeded",
		"unsegmented",
		"unsegregated",
		"unselected",
		"unserviced",
		"unsexed",
		"unshamed",
		"unshaped",
		"unsharpened",
		"unsheared",
		"unshielded",
		"unshifted",
		"unshirted",
		"unshoed",
		"unshuttered",
		"unsifted",
		"unsighted",
		"unsilenced",
		"unsimplified",
		"unsized",
		"unskewed",
		"unskinned",
		"unslaked",
		"unsliced",
		"unsloped",
		"unsmoothed",
		"unsoiled",
		"unsoldered",
		"unsolicited",
		"unsolved",
		"unsophisticated",
		"unsorted",
		"unsourced",
		"unsoured",
		"unspaced",
		"unspanned",
		"unspecialised",
		"unspecialized",
		"unspecified",
		"unspiced",
		"unstaged",
		"unstandardised",
		"unstandardized",
		"unstapled",
		"unstarched",
		"unstarred",
		"unstated",
		"unsteadied",
		"unstemmed",
		"unsterilised",
		"unsterilized",
		"unstickered",
		"unstiffened",
		"unstifled",
		"unstigmatised",
		"unstigmatized",
		"unstilted",
		"unstippled",
		"unstipulated",
		"unstirred",
		"unstocked",
		"unstoked",
		"unstoppered",
		"unstratified",
		"unstressed",
		"unstriped",
		"unstructured",
		"unstudied",
		"unstumped",
		"unsubdued",
		"unsubmitted",
		"unsubsidised",
		"unsubsidized",
		"unsubstantiated",
		"unsubstituted",
		"unsugared",
		"unsummarized",
		"unsupervised",
		"unsuprised",
		"unsurveyed",
		"unswayed",
		"unsweetened",
		"unsyllabled",
		"unsymmetrized",
		"unsynchronised",
		"unsynchronized",
		"unsyncopated",
		"unsyndicated",
		"unsynthesized",
		"unsystematized",
		"untagged",
		"untainted",
		"untalented",
		"untanned",
		"untaped",
		"untapered",
		"untargeted",
		"untarnished",
		"untattooed",
		"untelevised",
		"untempered",
		"untenanted",
		"unterminated",
		"untextured",
		"unthickened",
		"unthinned",
		"unthrashed",
		"unthreaded",
		"unthrottled",
		"unticketed",
		"untiled",
		"untilled",
		"untilted",
		"untimbered",
		"untinged",
		"untinned",
		"untinted",
		"untitled",
		"untoasted",
		"untoggled",
		"untoothed",
		"untopped",
		"untoughened",
		"untracked",
		"untrammeled",
		"untrammelled",
		"untranscribed",
		"untransduced",
		"untransferred",
		"untranslated",
		"untransmitted",
		"untraumatized",
		"untraversed",
		"untufted",
		"untuned",
		"untutored",
		"unupgraded",
		"unupholstered",
		"unutilised",
		"unutilized",
		"unuttered",
		"unvaccinated",
		"unvacuumed",
		"unvalidated",
		"unvalued",
		"unvandalized",
		"unvaned",
		"unvanquished",
		"unvapourised",
		"unvapourized",
		"unvaried",
		"unvariegated",
		"unvarnished",
		"unvented",
		"unventilated",
		"unverbalised",
		"unverbalized",
		"unverified",
		"unversed",
		"unvetted",
		"unvictimized",
		"unviolated",
		"unvitrified",
		"unvocalized",
		"unvoiced",
		"unwaged",
		"unwarped",
		"unwarranted",
		"unwaxed",
		"unweakened",
		"unweaned",
		"unwearied",
		"unweathered",
		"unwebbed",
		"unwed",
		"unwedded",
		"unweeded",
		"unweighted",
		"unwelded",
		"unwinterized",
		"unwired",
		"unwitnessed",
		"unwonted",
		"unwooded",
		"unworshipped",
		"unwounded",
		"unzoned",
		"uprated",
		"uprighted",
		"upsized",
		"upswelled",
		"vacuolated",
		"valanced",
		"valueoriented",
		"varied",
		"vascularised",
		"vascularized",
		"vasectomised",
		"vaunted",
		"vectorised",
		"vectorized",
		"vegged",
		"verdured",
		"verified",
		"vermiculated",
		"vernacularized",
		"versified",
		"verticillated",
		"vesiculated",
		"vied",
		"vilified",
		"virtualised",
		"vitrified",
		"vivified",
		"volumed",
		"vulcanised",
		"wabbled",
		"wafered",
		"waisted",
		"walleyed",
		"wared",
		"warmblooded",
		"warmhearted",
		"warted",
		"waterbased",
		"waterbed",
		"watercooled",
		"watersaturated",
		"watershed",
		"wavegenerated",
		"waxweed",
		"weakhearted",
		"weakkneed",
		"weakminded",
		"wearied",
		"weatherised",
		"weatherstriped",
		"webfooted",
		"wedgeshaped",
		"weed",
		"weeviled",
		"welladapted",
		"welladjusted",
		"wellbred",
		"wellconducted",
		"welldefined",
		"welldisposed",
		"welldocumented",
		"wellequipped",
		"wellestablished",
		"wellfavored",
		"wellfed",
		"wellgrounded",
		"wellintentioned",
		"wellmannered",
		"wellminded",
		"wellorganised",
		"wellrounded",
		"wellshaped",
		"wellstructured",
		"whinged",
		"whinnied",
		"whiplashed",
		"whiskered",
		"wholehearted",
		"whorled",
		"widebased",
		"wideeyed",
		"widemeshed",
		"widemouthed",
		"widenecked",
		"widespaced",
		"wilded",
		"wildered",
		"wildeyed",
		"willinghearted",
		"windspeed",
		"winterfed",
		"winterfeed",
		"winterised",
		"wirehaired",
		"wised",
		"witchweed",
		"woaded",
		"wombed",
		"wooded",
		"woodshed",
		"wooled",
		"woolled",
		"woollyhaired",
		"woollystemmed",
		"woolyhaired",
		"woolyminded",
		"wormholed",
		"wormshaped",
		"wrappered",
		"wretched",
		"wronghearted",
		"ycleped",
		"yolked",
		"zincified",
		"zinckified",
		"zinkified",
		"zombified"
	];
};

},{}],64:[function(require,module,exports){
module.exports = function() {
	return [
		"to",
		"which",
		"who",
		"whom",
		"that",
		"whose",
		"after",
		"although",
		"as",
		"because",
		"before",
		"even if",
		"even though",
		"how",
		"if",
		"in order that",
		"inasmuch",
		"lest",
		"once",
		"provided",
		"since",
		"so that",
		"than",
		"though",
		"till",
		"unless",
		"until",
		"when",
		"whenever",
		"where",
		"whereas",
		"wherever",
		"whether",
		"while",
		"why",
		"by the time",
		"supposing",
		"no matter",
		"how",
		"what",
		"won't",
		"do",
		"does",
		"'ll",
		":"
	];
};

},{}],65:[function(require,module,exports){
var getSentences = require( "../stringProcessing/getSentences.js" );
var sentencesLength = require( "../stringProcessing/sentencesLength.js" );
var fixFloatingPoint = require( "../helpers/fixFloatingPoint" );
var sum = require( "lodash/sum" );
var reduce = require( "lodash/reduce" );

/**
 * Calculates the standard deviation of a text
 *
 * @param {Paper} paper the Paper object to use in this count.
 * @returns {number} The calculated standard deviation
 */
module.exports = function( paper ) {
	var text = paper.getText();

	var sentences = getSentences( text );
	var sentenceLengthResults = sentencesLength( sentences );
	var totalSentences = sentenceLengthResults.length;

	var totalWords = reduce( sentenceLengthResults, function( result, sentence ) {
		return result + sentence.sentenceLength;
	}, 0 );

	var average = totalWords / totalSentences;

	// Calculate the variations per sentence.
	var variation;
	var variations = [];

	sentenceLengthResults.map( function( sentence ) {
		variation = sentence.sentenceLength - average;
		variations.push( Math.pow( variation, 2 ) );
	} );

	var totalOfSquares = sum( variations );

	if ( totalOfSquares > 0 ) {
		var dividedSquares = totalOfSquares / ( totalSentences - 1 );

		return fixFloatingPoint( Math.sqrt( dividedSquares ) );
	}

	return 0;
};

},{"../helpers/fixFloatingPoint":30,"../stringProcessing/getSentences.js":84,"../stringProcessing/sentencesLength.js":97,"lodash/reduce":282,"lodash/sum":286}],66:[function(require,module,exports){
/** @module researches/stopWordsInKeyword */

var stopWordsInText = require( "./stopWordsInText.js" );

/**
 * Checks for the amount of stop words in the keyword.
 * @param {Paper} paper The Paper object to be checked against.
 * @returns {Array} All the stopwords that were found in the keyword.
 */
module.exports = function( paper ) {
	return stopWordsInText( paper.getKeyword() );
};

},{"./stopWordsInText.js":67}],67:[function(require,module,exports){
var stopwords = require( "../config/stopwords.js" )();
var toRegex = require( "../stringProcessing/stringToRegex.js" );

/**
 * Checks a text to see if there are any stopwords, that are defined in the stopwords config.
 *
 * @param {string} text The input text to match stopwords.
 * @returns {Array} An array with all stopwords found in the text.
 */
module.exports = function( text ) {
	var i, matches = [];

	for ( i = 0; i < stopwords.length; i++ ) {
		if ( text.match( toRegex( stopwords[ i ] ) ) !== null ) {
			matches.push( stopwords[ i ] );
		}
	}

	return matches;
};

},{"../config/stopwords.js":22,"../stringProcessing/stringToRegex.js":98}],68:[function(require,module,exports){
/** @module researches/stopWordsInUrl */

var stopWordsInText = require( "./stopWordsInText.js" );

/**
 * Matches stopwords in the URL. Replaces - and _ with whitespace.
 * @param {Paper} paper The Paper object to get the url from.
 * @returns {Array} stopwords found in URL
 */
module.exports = function( paper ) {
	return stopWordsInText( paper.getUrl().replace( /[-_]/g, " " ) );
};

},{"./stopWordsInText.js":67}],69:[function(require,module,exports){
/** @module analyses/isUrlTooLong */

/**
 * Checks if an URL is too long, based on slug and relative to keyword length.
 *
 * @param {object} paper the paper to run this assessment on
 * @returns {boolean} true if the URL is too long, false if it isn't
 */
module.exports = function( paper ) {
	var urlLength = paper.getUrl().length;
	var keywordLength = paper.getKeyword().length;
	var maxUrlLength = 40;
	var maxSlugLength = 20;

	if ( urlLength > maxUrlLength	&& urlLength > keywordLength + maxSlugLength ) {
		return true;
	}
	return false;
};

},{}],70:[function(require,module,exports){
var wordCount = require( "../stringProcessing/countWords.js" );

/**
 * Count the words in the text
 * @param {Paper} paper The Paper object who's
 * @returns {number} The amount of words found in the text.
 */
module.exports = function( paper ) {
	return wordCount( paper.getText() );
};

},{"../stringProcessing/countWords.js":77}],71:[function(require,module,exports){
var Assessor = require( "./assessor.js" );

var introductionKeyword = require( "./assessments/introductionKeywordAssessment.js" );
var keyphraseLength = require( "./assessments/keyphraseLengthAssessment.js" );
var keywordDensity = require( "./assessments/keywordDensityAssessment.js" );
var keywordStopWords = require( "./assessments/keywordStopWordsAssessment.js" );
var metaDescriptionKeyword = require ( "./assessments/metaDescriptionKeywordAssessment.js" );
var metaDescriptionLength = require( "./assessments/metaDescriptionLengthAssessment.js" );
var subheadingsKeyword = require( "./assessments/subheadingsKeywordAssessment.js" );
var textCompetingLinks = require( "./assessments/textCompetingLinksAssessment.js" );
var textImages = require( "./assessments/textImagesAssessment.js" );
var textLength = require( "./assessments/textLengthAssessment.js" );
var textLinks = require( "./assessments/textLinksAssessment.js" );
var titleKeyword = require( "./assessments/titleKeywordAssessment.js" );
var titleLength = require( "./assessments/titleLengthAssessment.js" );
var urlKeyword = require( "./assessments/urlKeywordAssessment.js" );
var urlLength = require( "./assessments/urlLengthAssessment.js" );
var urlStopWords = require( "./assessments/urlStopWordsAssessment.js" );
/**
 * Creates the Assessor
 *
 * @param {object} i18n The i18n object used for translations.
 * @param {Object} options The options for this assessor.
 * @param {Object} options.marker The marker to pass the list of marks to.
 *
 * @constructor
 */
var SEOAssessor = function( i18n, options ) {
	Assessor.call( this, i18n, options );

	this._assessments = [
		introductionKeyword,
		keyphraseLength,
		keywordDensity,
		keywordStopWords,
		metaDescriptionKeyword,
		metaDescriptionLength,
		subheadingsKeyword,
		textCompetingLinks,
		textImages,
		textLength,
		textLinks,
		titleKeyword,
		titleLength,
		urlKeyword,
		urlLength,
		urlStopWords
	];
};

module.exports = SEOAssessor;

require( "util" ).inherits( module.exports, Assessor );


},{"./assessments/introductionKeywordAssessment.js":2,"./assessments/keyphraseLengthAssessment.js":3,"./assessments/keywordDensityAssessment.js":4,"./assessments/keywordStopWordsAssessment.js":5,"./assessments/metaDescriptionKeywordAssessment.js":6,"./assessments/metaDescriptionLengthAssessment.js":7,"./assessments/subheadingsKeywordAssessment.js":8,"./assessments/textCompetingLinksAssessment.js":10,"./assessments/textImagesAssessment.js":11,"./assessments/textLengthAssessment.js":12,"./assessments/textLinksAssessment.js":13,"./assessments/titleKeywordAssessment.js":14,"./assessments/titleLengthAssessment.js":15,"./assessments/urlKeywordAssessment.js":16,"./assessments/urlLengthAssessment.js":17,"./assessments/urlStopWordsAssessment.js":18,"./assessor.js":19,"util":300}],72:[function(require,module,exports){
/** @module stringProcessing/addWordboundary */

/**
 * Returns a string that can be used in a regex to match a matchString with word boundaries.
 *
 * @param {string} matchString The string to generate a regex string for.
 * @param {string} [extraWordBoundary] Extra characters to match a word boundary on.
 * @returns {string} A regex string that matches the matchString with word boundaries.
 */
module.exports = function( matchString, extraWordBoundary ) {
	var wordBoundary, wordBoundaryStart, wordBoundaryEnd;
	var _extraWordBoundary = extraWordBoundary || "";

	wordBoundary = "[ \n\r\t\.,'\(\)\"\+\-;!?:\/»«‹›" + _extraWordBoundary + "<>]";
	wordBoundaryStart = "(^|" + wordBoundary + ")";
	wordBoundaryEnd = "($|" + wordBoundary + ")";

	return wordBoundaryStart + matchString + wordBoundaryEnd;
};

},{}],73:[function(require,module,exports){
/** @module stringProcessing/checkNofollow */

/**
 * Checks if a links has a nofollow attribute. If it has, returns Nofollow, otherwise Dofollow.
 *
 * @param {string} text The text to check against.
 * @returns {string} Returns Dofollow or Nofollow.
 */
module.exports = function( text ) {
	var linkFollow = "Dofollow";

	// Matches all nofollow links, case insensitive and global
	if ( text.match( /rel=([\'\"])nofollow\1/ig ) !== null ) {
		linkFollow = "Nofollow";
	}
	return linkFollow;
};

},{}],74:[function(require,module,exports){
/** @module stringProcessing/cleanText */

var stripSpaces = require( "../stringProcessing/stripSpaces.js" );
var replaceDiacritics = require( "../stringProcessing/replaceDiacritics.js" );
var unifyWhitespace = require( "../stringProcessing/unifyWhitespace.js" );

/**
 * Removes words, duplicate spaces and sentence terminators, and words consisting of only digits
 * from the text. This is used for the flesh reading ease test.
 *
 * @param {String} text The cleaned text
 * @returns {String} The text
 */
module.exports = function( text ) {
	if ( text === "" ) {
		return text;
	}

	text = replaceDiacritics( text );
	text = text.toLocaleLowerCase();

	text = unifyWhitespace( text );

	// replace comma', hyphens etc with spaces
	text = text.replace( /[\-\;\:\,\(\)\"\'\|\“\”]/g, " " );

	// remove apostrophe
	text = text.replace( /[\’]/g, "" );

	// unify all terminators
	text = text.replace( /[.?!]/g, "." );

	// Remove double spaces
	text = stripSpaces( text );

	// add period in case it is missing
	text += ".";

	// replace newlines with spaces
	text = text.replace( /[ ]*(\n|\r\n|\r)[ ]*/g, " " );

	// remove duplicate terminators
	text = text.replace( /([\.])[\. ]+/g, "$1" );

	// pad sentence terminators
	text = text.replace( /[ ]*([\.])+/g, "$1 " );

	// Remove double spaces
	text = stripSpaces( text );

	if ( text === "." ) {
		return "";
	}

	return text;
};

},{"../stringProcessing/replaceDiacritics.js":94,"../stringProcessing/stripSpaces.js":102,"../stringProcessing/unifyWhitespace.js":105}],75:[function(require,module,exports){
/** @module stringProcessing/countSentences */

var getSentences = require( "../stringProcessing/getSentences.js" );

/**
 * Counts the number of sentences in a given string.
 *
 * @param {string} text The text used to count sentences.
 * @returns {number} The number of sentences in the text.
 */
module.exports = function( text ) {
	var sentences = getSentences( text );
	var sentenceCount = 0;
	for ( var i = 0; i < sentences.length; i++ ) {
		if ( sentences[ i ] !== "" && sentences[ i ] !== " " ) {
			sentenceCount++;
		}
	}
	return sentenceCount;
};

},{"../stringProcessing/getSentences.js":84}],76:[function(require,module,exports){
/** @module stringProcessing/countSyllables */

var cleanText = require( "../stringProcessing/cleanText.js" );
var syllableArray = require( "../config/syllables.js" );
var arrayToRegex = require( "../stringProcessing/createRegexFromArray.js" );

var map = require( "lodash/map" );
var forEach = require( "lodash/forEach" );

var exclusionWords = syllableArray().exclusionWords;
var exclusionWordsRegexes = map( exclusionWords, function( exclusionWord ) {
	return {
		regex: new RegExp( exclusionWord.word, "ig" ),
		syllables: exclusionWord.syllables
	};
} );
var addSyllablesRegex = arrayToRegex( syllableArray().addSyllables, true );
var subtractSyllablesRegex = arrayToRegex( syllableArray().subtractSyllables, true );

/**
 * Checks the textstring for exclusion words. If they are found, returns the number of syllables these have, since
 * they are incorrectly detected with the syllablecounters based on regexes.
 *
 * @param {string} text The text to look for exclusionwords
 * @returns {number} The number of syllables found in the exclusionwords
 */
var countExclusionSyllables = function( text ) {
	var count = 0, matches;

	forEach( exclusionWordsRegexes, function( exclusionWordRegex ) {
		matches = text.match( exclusionWordRegex.regex );

		if ( matches !== null ) {
			count += ( matches.length * exclusionWordRegex.syllables );
		}
	} );

	return count;
};

/**
 * Removes words from the text that are in the exclusion array. These words are counted
 * incorrectly in the syllable counters, so they are removed and checked sperately.
 *
 * @param {string} text The text to remove words from
 * @returns {string} The text with the exclusionwords removed
 */
var removeExclusionWords = function( text ) {
	forEach( exclusionWordsRegexes, function( exclusionWordRegex ) {
		text = text.replace( exclusionWordRegex.regex, "" );
	} );

	return text;
};

/**
 * Counts the syllables by splitting on consonants.
 *
 * @param {string} text A text with words to count syllables.
 * @returns {number} the syllable count
 */
var countBasicSyllables = function( text ) {
	var array = text.split( " " );
	var i, j, splitWord, count = 0;

	// split textstring to individual words
	for ( i = 0; i < array.length; i++ ) {

		// split on consonants
		splitWord = array[ i ].split( /[^aeiouy]/g );

		// if the string isn't empty, a consonant was found, up the counter
		for ( j = 0; j < splitWord.length; j++ ) {
			if ( splitWord[ j ] !== "" ) {
				count++;
			}
		}
	}

	return count;
};

/**
 * Advanced syllable counter to match texstring with regexes.
 *
 * @param {String} text The text to count the syllables.
 * @param {String} operator The operator to determine which regex to use.
 * @returns {number} the amount of syllables found in string.
 */
var countAdvancedSyllables = function( text, operator ) {
	var matches, count = 0, words = text.split( " " );
	var regex = "";
	switch ( operator ) {
		case "add":
			regex = addSyllablesRegex;
			break;
		case "subtract":
			regex = subtractSyllablesRegex;
			break;
		default:
			break;
	}
	for ( var i = 0; i < words.length; i++ ) {
		matches = words[ i ].match( regex );
		if ( matches !== null ) {
			count += matches.length;
		}
	}
	return count;
};

/**
 * Counts the number of syllables in a textstring, calls exclusionwordsfunction, basic syllable
 * counter and advanced syllable counter.
 *
 * @param {String} text The text to count the syllables from.
 * @returns {int} syllable count
 */
module.exports = function( text ) {
	var count = 0;
	count += countExclusionSyllables( text );

	text = removeExclusionWords( text );
	text = cleanText( text );
	text.replace( /[.]/g, " " );

	count += countBasicSyllables( text );
	count += countAdvancedSyllables( text, "add" );
	count -= countAdvancedSyllables( text, "subtract" );

	return count;
};


},{"../config/syllables.js":23,"../stringProcessing/cleanText.js":74,"../stringProcessing/createRegexFromArray.js":78,"lodash/forEach":253,"lodash/map":277}],77:[function(require,module,exports){
/** @module stringProcessing/countWords */

var getWords = require( "../stringProcessing/getWords.js" );

/**
 * Calculates the wordcount of a certain text.
 *
 * @param {string} text The text to be counted.
 * @returns {int} The word count of the given text.
 */
module.exports = function( text ) {
	return getWords( text ).length;
};

},{"../stringProcessing/getWords.js":87}],78:[function(require,module,exports){
/** @module stringProcessing/createRegexFromArray */

var addWordBoundary = require( "../stringProcessing/addWordboundary.js" );
var map = require( "lodash/map" );

/**
 * Creates a regex of combined strings from the input array.
 *
 * @param {array} array The array with strings
 * @param {boolean} [disableWordBoundary] Boolean indicating whether or not to disable word boundaries
 * @returns {RegExp} regex The regex created from the array.
 */
module.exports = function( array, disableWordBoundary ) {
	var regexString;
	var _disableWordBoundary = disableWordBoundary || false;

	var boundedArray = map( array, function( string ) {
		if ( _disableWordBoundary ) {
			return string;
		}
		return addWordBoundary( string );
	} );

	regexString = "(" + boundedArray.join( ")|(" ) + ")";

	return new RegExp( regexString, "ig" );
};

},{"../stringProcessing/addWordboundary.js":72,"lodash/map":277}],79:[function(require,module,exports){
/** @module stringProcessing/createRegexFromDoubleArray */

var addWordBoundary = require( "../stringProcessing/addWordboundary.js" );

/**
 * Creates a regex string of combined strings from the input array.
 * @param {array} array The array containing the various parts of a transition word combination.
 * @returns {array} The array with replaced entries.
 */
var wordCombinationToRegexString = function( array ) {
	array = array.map( function( word ) {
		return addWordBoundary( word );
	} );
	return array.join( "(.*?)" );
};

/**
 * Creates a regex of combined strings from the input array, containing arrays with two entries.
 * @param {array} array The array containing arrays.
 * @returns {RegExp} The regex created from the array.
 */
module.exports = function ( array ) {
	array = array.map( function( wordCombination ) {
		return wordCombinationToRegexString( wordCombination );
	} );
	var regexString = "(" + array.join( ")|(" ) + ")";
	return new RegExp( regexString, "ig" );
};

},{"../stringProcessing/addWordboundary.js":72}],80:[function(require,module,exports){
/** @module stringProcessing/findKeywordInUrl */

var matchTextWithTransliteration = require( "./matchTextWithTransliteration.js" );

/**
 * Matches the keyword in the URL.
 *
 * @param {string} url The url to check for keyword
 * @param {string} keyword The keyword to check if it is in the URL
 * @param {string} locale The locale used for transliteration.
 * @returns {boolean} If a keyword is found, returns true
 */
module.exports = function( url, keyword, locale ) {
	var formatUrl = url.match( />(.*)/ig );

	if ( formatUrl !== null ) {
		formatUrl = formatUrl[ 0 ].replace( /<.*?>\s?/ig, "" );
		return matchTextWithTransliteration( formatUrl, keyword, locale ).length > 0;
	}
	return false;
};

},{"./matchTextWithTransliteration.js":91}],81:[function(require,module,exports){
/** @module stringProcessing/getAlttagContent */

var stripSpaces = require( "../stringProcessing/stripSpaces.js" );

var regexAltTag = /alt=(['"])(.*?)\1/i;

/**
 * Checks for an alttag in the image and returns its content
 *
 * @param {String} text Textstring to match alt
 * @returns {String} the contents of the alttag, empty if none is set.
 */
module.exports = function( text ) {
	var alt = "";

	var matches = text.match( regexAltTag );

	if ( matches !== null ) {
		alt = stripSpaces( matches[ 2 ] );

		alt = alt.replace( /&quot;/g, "\"" );
		alt = alt.replace( /&#039;/g, "'" );
	}
	return alt;
};

},{"../stringProcessing/stripSpaces.js":102}],82:[function(require,module,exports){
/** @module stringProcessing/getAnchorsFromText */

/**
 * Check for anchors in the textstring and returns them in an array.
 *
 * @param {String} text The text to check for matches.
 * @returns {Array} The matched links in text.
 */
module.exports = function( text ) {
	var matches;

	// regex matches everything between <a> and </a>
	matches = text.match( /<a(?:[^>]+)?>(.*?)<\/a>/ig );
	if ( matches === null ) {
		matches = [];
	}

	return matches;
};

},{}],83:[function(require,module,exports){
/** @module stringProcess/getLinkType */

/**
 * Determines the type of link.
 *
 * @param {string} text String with anchor tag.
 * @param {string} url Url to match against.
 * @returns {string} The link type (other, external or internal).
 */

module.exports = function( text, url ) {
	var linkType = "other";

	// Matches all links that start with http:// and https://, case insensitive and global
	if ( text.match( /https?:\/\//ig ) !== null ) {
		linkType = "external";
		var urlMatch = text.match( url );
		if ( urlMatch !== null && urlMatch[ 0 ].length !== 0 ) {
			linkType = "internal";
		}
	}
	return linkType;
};

},{}],84:[function(require,module,exports){
var filter = require( "lodash/filter" );
var map = require( "lodash/map" );
var isEmpty = require( "lodash/isEmpty" );
var isUndefined = require( "lodash/isUndefined" );
var forEach = require( "lodash/forEach" );
var isNaN = require( "lodash/isNaN" );

var getSubheadings = require( "./getSubheadings.js" ).getSubheadings;

// All characters that indicate a sentence delimiter.
var sentenceDelimiters = ".?!:;";

/**
 * Checks if the period is followed with a whitespace. If not, it is no ending of a sentence.
 *
 * @param {string} text The text to split in sentences.
 * @param {number} index The current index to look for.
 * @returns {boolean} True if it doesn't match a whitespace.
 */
var invalidateOnWhiteSpace = function( text, index ) {
	return text.substring( index, index + 1 ).match( /\s/ ) === null;
};

/**
 * Checks if the character in the next sentence is a capital letter or a number. If not, this period is not the end
 * of a sentence.
 *
 * @param {string} text The text to split in sentences.
 * @param {Array} positions The array with positions of periods in the text.
 * @param {number} i The current iterator.
 * @returns {boolean} False if it doesn't match a capital.
 */
var invalidateOnCapital = function( text, positions, i ) {

	// The current index + 1 should be the first character of the new sentence. We use a range of 1, since we only need the first character.
	var firstChar = text.substring( positions[ i ] + 1, positions[ i ] + 2 );

	// If a sentence starts with a number or a whitespace, it shouldn't invalidate
	if ( firstChar === firstChar.toLocaleLowerCase() && isNaN( parseInt( firstChar, 10 ) ) && firstChar.match( /[\s<]/ ) === null ) {
		return true;
	}
};

/**
 * Filters the positions that aren't valid endings to sentences.
 * @param {string} text The text to split in sentences.
 * @param {Array} positions The array with positions of periods in the text.
 * @returns {Array} The filtered positions.
 */
var filterPositions = function( text, positions ) {
	return filter( positions, function( position, index ) {
		if ( !isUndefined( positions[ index + 1 ] ) ) {
			if ( invalidateOnWhiteSpace( text, positions[ index ] ) || invalidateOnCapital( text, positions, index ) ) {
				return false;
			}
		}
		return true;
	} );
};

/**
 * Split sentences based on index.
 *
 * @param {Array} positions The array with positions of periods in the text.
 * @param {string} text The text to split in sentences.
 * @returns {Array} Array with sentences.
 */
var splitOnIndex = function( positions, text ) {
	var curIndex = 0, sentences = [];

	forEach( positions, function( index ) {
		sentences.push( text.substring( curIndex, index ) );

		curIndex = index;
	} );
	return sentences;
};

/**
 * Finds subheadings in each sentence and returns each position.
 * @param {string} text The sentence to check for subheadings.
 * @returns {Array} The position of each subsentence.
 */
var findSubheadings = function( text ) {
	var subheadings = getSubheadings( text );
	return map ( subheadings, function( subheading ) {
		return subheading.index + subheading[ 0 ].length;
	} );
};

/**
 * Returns sentences in a string.
 * @param {String} text The string to count sentences in.
 * @returns {Array} Sentences found in the text.
 */
module.exports = function( text ) {

	// Store the original text before changing terminators, so we can return the unaltered sentences.
	var originalText = text;

	// Unify all terminators.
	text = text.replace( new RegExp( "[" + sentenceDelimiters + "]", "g" ), "." );

	// Add period in case it is missing.
	text += ".";
	var positions = [];
	var periodIndex = text.indexOf( "." );
	while ( periodIndex > -1 ) {
		positions.push( periodIndex + 1 );
		periodIndex = text.indexOf( ".", periodIndex + 1 );
	}
	positions = filterPositions( originalText, positions );

	// Add the positions of subheadings.
	positions = positions.concat( findSubheadings( text ) );
	positions = positions.sort( function( a, b ) {
		return a - b;
	} );
	var sentences = splitOnIndex( positions, originalText );

	// Remove whitespace on start of sentence.
	sentences = map( sentences, function( sentence ) {
		return sentence.replace( /^\s/, "" );
	} );

	return filter( sentences, function( sentence ) {
		return ( !isEmpty( sentence ) );
	} );
};

},{"./getSubheadings.js":86,"lodash/filter":250,"lodash/forEach":253,"lodash/isEmpty":263,"lodash/isNaN":266,"lodash/isUndefined":274,"lodash/map":277}],85:[function(require,module,exports){
/**
 * Returns all texts per subheading.
 * @param {string} text The text to analyze from.
 * @returns {Array} an array with text blocks per subheading.
 */
module.exports = function( text ) {
	/*
	 matching this in a regex is pretty hard, since we need to find a way for matching the text after a heading, and before the end of the text.
	 The hard thing capturing this is with a capture, it captures the next subheading as well, so it skips the next part of the text,
	 since the subheading is already matched.
	 For now we use this method to be sure we capture the right blocks of text. We remove all | 's from text,
	 then replace all headings with a | and split on a |.
	 */
	text = text.replace( /\|/ig, "" );
	text = text.replace( /<h([1-6])(?:[^>]+)?>(.*?)<\/h\1>/ig, "|" );
	var subheadings =  text.split( "|" );

	// we never need the first entry, if the text starts with a subheading it will be empty, and if the text doesn't start with a subheading, the
	// text doesnt't belong to a subheading, so it can be removed
	subheadings.shift();
	return subheadings;
};



},{}],86:[function(require,module,exports){
var map = require( "lodash/map" );

/**
 * Gets all subheadings from the text and returns these in an array.
 *
 * @param {string} text The text to return the headings from.
 * @returns {Array} Matches of subheadings in the text, first key is everything including tags, second is the heading
 *                  level, third is the content of the subheading.
 */
function getSubheadings( text ) {
	var subheadings = [];
	var regex = /<h([1-6])(?:[^>]+)?>(.*?)<\/h\1>/ig;
	var match;

	while ( ( match = regex.exec( text ) ) !== null ) {
		subheadings.push( match );
	}

	return subheadings;
}

/**
 * Gets the content of subheadings in the text
 *
 * @param {string} text The text to get the subheading contents from.
 * @returns {Array<string>} A list of all the subheadings with their content.
 */
function getSubheadingContents( text ) {
	var subheadings = getSubheadings( text );

	subheadings = map( subheadings, function( subheading ) {
		return subheading[0];
	} );

	return subheadings;
}

module.exports = {
	getSubheadings: getSubheadings,
	getSubheadingContents: getSubheadingContents
};

},{"lodash/map":277}],87:[function(require,module,exports){
/** @module stringProcessing/countWords */

var stripTags = require( "../stringProcessing/stripHTMLTags.js" );
var stripSpaces = require( "../stringProcessing/stripSpaces.js" );

/**
 * Returns an array with words used in the text.
 *
 * @param {string} text The text to be counted.
 * @returns {Array} The array with all words.
 */
module.exports = function( text ) {
	text = stripSpaces( stripTags( text ) );
	if ( text === "" ) {
		return [];
	}

	return text.split( /\s/g );
};


},{"../stringProcessing/stripHTMLTags.js":99,"../stringProcessing/stripSpaces.js":102}],88:[function(require,module,exports){
/** @module stringProcessing/imageInText */

var matchStringWithRegex = require( "./matchStringWithRegex.js" );

/**
 * Checks the text for images.
 *
 * @param {string} text The textstring to check for images
 * @returns {Array} Array containing all types of found images
 */
module.exports = function( text ) {
	return matchStringWithRegex( text, "<img(?:[^>]+)?>" );
};

},{"./matchStringWithRegex.js":90}],89:[function(require,module,exports){
var map = require( "lodash/map" );

/**
 * Matches the paragraphs in <p>-tags and returns the text in them.
 * @param {string} text The text to match paragraph in.
 * @returns {array} An array containing all paragraphs texts.
 */
var getParagraphsInTags = function ( text ) {
	var paragraphs = [];
	// Matches everything between the <p> and </p> tags.
	var regex = /<p(?:[^>]+)?>(.*?)<\/p>/ig;
	var match;

	while ( ( match = regex.exec( text ) ) !== null ) {
		paragraphs.push( match );
	}

	// Returns only the text from within the paragraph tags.
	return map( paragraphs, function( paragraph ) {
		return paragraph[ 1 ];
	} );
};

/**
 * Returns an array with all paragraphs from the text.
 * @param {string} text The text to match paragraph in.
 * @returns {array} The array containing all paragraphs from the text.
 */
module.exports = function( text ) {
	var paragraphs = getParagraphsInTags( text );

	if ( paragraphs.length > 0 ) {
		return paragraphs;
	}

	// If no <p> tags found, split on double linebreaks.
	paragraphs = text.split( "\n\n" );
	if ( paragraphs.length > 0 ) {
		return paragraphs;
	}
	// If no paragraphs are found, return an array containing the entire text.
	return [ text ];
};

},{"lodash/map":277}],90:[function(require,module,exports){
/** @module stringProcessing/matchStringWithRegex */

/**
 * Checks a string with a regex, return all matches found with that regex.
 *
 * @param {String} text The text to match the
 * @param {String} regexString A string to use as regex.
 * @returns {Array} Array with matches, empty array if no matches found.
 */
module.exports = function( text, regexString ) {
	var regex = new RegExp( regexString, "ig" );
	var matches = text.match( regex );

	if ( matches === null ) {
		matches = [];
	}

	return matches;
};

},{}],91:[function(require,module,exports){
var map = require( "lodash/map" );
var addWordBoundary = require( "./addWordboundary.js" );
var stripSpaces = require( "./stripSpaces.js" );
var transliterate = require( "./transliterate.js" );

/**
 * Creates a regex from the keyword with included wordboundaries.
 * @param {string} keyword The keyword to create a regex from.
 * @returns {RegExp} Regular expression of the keyword with wordboundaries.
 */
var toRegex = function( keyword ) {
	keyword = addWordBoundary( keyword );
	return new RegExp( keyword, "ig" );
};

/**
 * Matches a string with and without transliteration.
 * @param {string} text The text to match.
 * @param {string} keyword The keyword to match in the text.
 * @param {string} locale The locale used for transliteration.
 * @returns {Array} All matches from the original as the transliterated text and keyword.
 */
module.exports = function( text, keyword, locale ) {
	var keywordRegex = toRegex( keyword );
	var matches = text.match( keywordRegex ) || [];

	text = text.replace( keywordRegex, "" );

	var transliterateKeyword = transliterate( keyword, locale );
	var transliterateKeywordRegex = toRegex( transliterateKeyword );
	var transliterateMatches = text.match( transliterateKeywordRegex ) || [];

	var combinedArray = matches.concat( transliterateMatches );
	return map( combinedArray, function( keyword ) {
		return stripSpaces( keyword );
	} );
};



},{"./addWordboundary.js":72,"./stripSpaces.js":102,"./transliterate.js":104,"lodash/map":277}],92:[function(require,module,exports){
/** @module stringProcessing/matchTextWithWord */

var stripSomeTags = require( "../stringProcessing/stripNonTextTags.js" );
var unifyWhitespace = require( "../stringProcessing/unifyWhitespace.js" );
var matchStringWithTransliteration = require( "../stringProcessing/matchTextWithTransliteration.js" );

/**
 * Returns the number of matches in a given string
 *
 * @param {string} text The text to use for matching the wordToMatch.
 * @param {string} wordToMatch The word to match in the text
 * @param {string} locale The locale used for transliteration.
 * @param {string} [extraBoundary] An extra string that can be added to the wordboundary regex
 * @returns {number} The amount of matches found.
 */
module.exports = function( text, wordToMatch, locale, extraBoundary ) {
	text = stripSomeTags( text );
	text = unifyWhitespace( text );
	var matches = matchStringWithTransliteration( text, wordToMatch, locale, extraBoundary );
	return matches.length;
};

},{"../stringProcessing/matchTextWithTransliteration.js":91,"../stringProcessing/stripNonTextTags.js":100,"../stringProcessing/unifyWhitespace.js":105}],93:[function(require,module,exports){
/** @module stringProcessing/removeNonWordCharacters.js */

/**
 * Removes all spaces and nonwordcharacters from a string.
 *
 * @param {string} string The string to replace spaces from.
 * @returns {string} string The string without spaces.
 */
module.exports = function( string ) {
	return string.replace( /[\s\n\r\t\.,'\(\)\"\+;!?:\/]/g, "" );
};

},{}],94:[function(require,module,exports){
/** @module stringProcessing/replaceDiacritics */

var diacriticsRemovalMap = require( "../config/diacritics.js" );

/**
 * Replaces all diacritics from the text based on the diacritics removal map.
 *
 * @param {string} text The text to remove diacritics from.
 * @returns {string} The text with all diacritics replaced.
 */
module.exports = function( text ) {
	var map = diacriticsRemovalMap();

	for ( var i = 0; i < map.length; i++ ) {
		text = text.replace(
			map[ i ].letters,
			map[ i ].base
		);
	}
	return text;
};

},{"../config/diacritics.js":20}],95:[function(require,module,exports){
/** @module stringProcessing/replaceString */

/**
 * Replaces string with a replacement in text
 *
 * @param {string} text The textstring to remove
 * @param {string} stringToReplace The string to replace
 * @param {string} replacement The replacement of the string
 * @returns {string} The text with the string replaced
 */
module.exports = function( text, stringToReplace, replacement ) {
	text = text.replace( stringToReplace, replacement );

	return text;
};

},{}],96:[function(require,module,exports){
/** @module stringProcessing/sanitizeString */

var stripTags = require( "../stringProcessing/stripHTMLTags.js" );
var stripSpaces = require( "../stringProcessing/stripSpaces.js" );

/**
 * Strip HTMLtags characters from string that break regex
 *
 * @param {String} text The text to strip the characters from.
 * @returns {String} The text without characters.
 */
module.exports = function( text ) {
	text = text.replace( /[\[\]\{\}\(\)\*\+\?\^\$\|]/g, "" );
	text = stripTags( text );
	text = stripSpaces( text );

	return text;
};

},{"../stringProcessing/stripHTMLTags.js":99,"../stringProcessing/stripSpaces.js":102}],97:[function(require,module,exports){
var wordCount = require( "./countWords.js" );
var forEach = require( "lodash/forEach" );
var stripHTMLTags = require( "./stripHTMLTags.js" );

/**
 * Returns an array with the number of words in a sentence.
 * @param {Array} sentences Array with sentences from text.
 * @returns {Array} Array with amount of words in each sentence.
 */
module.exports = function( sentences ) {
	var sentencesWordCount = [];
	forEach( sentences, function( sentence ) {

		// For counting words we want to omit the HTMLtags.
		var strippedSentence = stripHTMLTags( sentence );
		var length = wordCount( strippedSentence );

		if ( length <= 0 ) {
			return;
		}

		sentencesWordCount.push( {
			sentence: sentence,
			sentenceLength: wordCount( sentence )
		} );
	} );
	return sentencesWordCount;
};

},{"./countWords.js":77,"./stripHTMLTags.js":99,"lodash/forEach":253}],98:[function(require,module,exports){
/** @module stringProcessing/stringToRegex */
var isUndefined = require( "lodash/isUndefined" );
var replaceDiacritics = require( "../stringProcessing/replaceDiacritics.js" );
var sanitizeString = require( "../stringProcessing/sanitizeString.js" );
var addWordBoundary = require( "../stringProcessing/addWordboundary.js" );

var memoize = require( "lodash/memoize" );

/**
 * Creates a regex from a string so it can be matched everywhere in the same way.
 *
 * @param {string} string The string to make a regex from.
 * @param {string} [extraBoundary=""] A string that is used as extra boundary for the regex.
 * @param {boolean} [doReplaceDiacritics=true] If set to false, it doesn't replace diacritics. Defaults to true.
 * @returns {RegExp} regex The regex made from the keyword
 */
module.exports = memoize( function( string, extraBoundary, doReplaceDiacritics ) {
	if ( isUndefined( extraBoundary ) ) {
		extraBoundary = "";
	}

	if ( isUndefined( doReplaceDiacritics ) || doReplaceDiacritics === true ) {
		string = replaceDiacritics( string );
	}

	string = sanitizeString( string );
	string = addWordBoundary( string, extraBoundary );
	return new RegExp( string, "ig" );
} );

},{"../stringProcessing/addWordboundary.js":72,"../stringProcessing/replaceDiacritics.js":94,"../stringProcessing/sanitizeString.js":96,"lodash/isUndefined":274,"lodash/memoize":278}],99:[function(require,module,exports){
/** @module stringProcessing/stripHTMLTags */

var stripSpaces = require( "../stringProcessing/stripSpaces.js" );

/**
 * Strip HTML-tags from text
 *
 * @param {String} text The text to strip the HTML-tags from.
 * @returns {String} The text without HTML-tags.
 */
module.exports = function( text ) {
	text = text.replace( /(<([^>]+)>)/ig, " " );
	text = stripSpaces( text );
	return text;
};

},{"../stringProcessing/stripSpaces.js":102}],100:[function(require,module,exports){
/** @module stringProcessing/stripNonTextTags */

var stripSpaces = require( "../stringProcessing/stripSpaces.js" );

/**
 * Strips all tags from the text, except li, p, dd and h1-h6 tags from the text that contain content to check.
 *
 * @param {string} text The text to strip tags from
 * @returns {string} The text stripped of tags, except for li, p, dd and h1-h6 tags.
 */
module.exports = function( text ) {
	text = text.replace( /<(?!li|\/li|p|\/p|h1|\/h1|h2|\/h2|h3|\/h3|h4|\/h4|h5|\/h5|h6|\/h6|dd).*?\>/g, "" );
	text = stripSpaces( text );
	return text;
};

},{"../stringProcessing/stripSpaces.js":102}],101:[function(require,module,exports){
/** @module stringProcessing/stripNumbers */

var stripSpaces = require( "../stringProcessing/stripSpaces.js" );

/**
 * Removes all words comprised only of numbers.
 *
 * @param {string} text to remove words
 * @returns {string} The text with numberonly words removed.
 */

module.exports = function( text ) {

	// Remove "words" comprised only of numbers
	text = text.replace( /\b[0-9]+\b/g, "" );

	text = stripSpaces( text );

	if ( text === "." ) {
		text = "";
	}
	return text;
};

},{"../stringProcessing/stripSpaces.js":102}],102:[function(require,module,exports){
/** @module stringProcessing/stripSpaces */

/**
 * Strip double spaces from text
 *
 * @param {String} text The text to strip spaces from.
 * @returns {String} The text without double spaces
 */
module.exports = function( text ) {

	// Replace multiple spaces with single space
	text = text.replace( /\s{2,}/g, " " );

	// Replace spaces followed by periods with only the period.
	text = text.replace( /\s\./g, "." );

	// Remove first/last character if space
	text = text.replace( /^\s+|\s+$/g, "" );

	return text;
};

},{}],103:[function(require,module,exports){
var replaceString = require( "../stringProcessing/replaceString.js" );
var removalWords = require( "../config/removalWords.js" )();
var matchTextWithTransliteration = require( "../stringProcessing/matchTextWithTransliteration.js" );

/**
 * Matches the keyword in an array of strings
 *
 * @param {Array} matches The array with the matched headings.
 * @param {String} keyword The keyword to match
 * @param {string} locale The locale used for transliteration.
 * @returns {number} The number of occurrences of the keyword in the headings.
 */
module.exports = function( matches, keyword, locale ) {
	var foundInHeader;
	if ( matches === null ) {
		foundInHeader = -1;
	} else {
		foundInHeader = 0;
		for ( var i = 0; i < matches.length; i++ ) {

			// TODO: This replaceString call seemingly doesn't work, as no replacement value is being sent to the .replace method in replaceString
			var formattedHeaders = replaceString(
				matches[ i ], removalWords
			);
			if (
				matchTextWithTransliteration( formattedHeaders, keyword, locale ).length > 0 ||
				matchTextWithTransliteration( matches[ i ], keyword, locale ).length > 0
			) {
				foundInHeader++;
			}
		}
	}
	return foundInHeader;
};

},{"../config/removalWords.js":21,"../stringProcessing/matchTextWithTransliteration.js":91,"../stringProcessing/replaceString.js":95}],104:[function(require,module,exports){
/** @module stringProcessing/replaceDiacritics */

var transliterationsMap = require( "../config/transliterations.js" );

/**
 * Replaces all special characters from the text based on the transliterations map.
 *
 * @param {string} text The text to remove special characters from.
 * @param {string} locale The locale.
 * @returns {string} The text with all special characters replaced.
 */
module.exports = function( text, locale ) {
	var map = transliterationsMap( locale );
	for ( var i = 0; i < map.length; i++ ) {
		text = text.replace(
			map[ i ].letter,
			map[ i ].alternative
		);
	}
	return text;
};

},{"../config/transliterations.js":25}],105:[function(require,module,exports){
/** @module stringProcessing/unifyWhitespace */

/**
 * Converts all whitespace to spaces.
 *
 * @param {string} text The text to replace spaces.
 * @returns {string} The text with unified spaces.
 */

module.exports = function( text ) {

	// Replace &nbsp with space
	text = text.replace( "&nbsp;", " " );

	// Replace whitespaces with space
	text = text.replace( /\s/g, " " );

	return text;
};


},{}],106:[function(require,module,exports){
var isUndefined = require( "lodash/isUndefined" );
var isNumber = require( "lodash/isNumber" );

/**
 * A function that only returns an empty that can be used as an empty marker
 *
 * @returns {Array} A list of empty marks.
 */
var emptyMarker = function() {
	return [];
};

/**
 * Construct the AssessmentResult value object.
 * @constructor
 */
var AssessmentResult = function() {
	this._hasScore = false;
	this._identifier = "";
	this._hasMarks = false;
	this._marker = emptyMarker;
	this.score = 0;
	this.text = "";
};

/**
 * Check if a score is available.
 * @returns {boolean} Whether or not a score is available.
 */
AssessmentResult.prototype.hasScore = function() {
	return this._hasScore;
};

/**
 * Get the available score
 * @returns {number} The score associated with the AssessmentResult.
 */
AssessmentResult.prototype.getScore = function() {
	return this.score;
};

/**
 * Set the score for the assessment.
 * @param {number} score The score to be used for the score property
 * @returns {void}
 */
AssessmentResult.prototype.setScore = function( score ) {
	if ( isNumber( score ) ) {
		this.score = score;
		this._hasScore = true;
	}
};

/**
 * Check if a text is available.
 * @returns {boolean} Whether or not a text is available.
 */
AssessmentResult.prototype.hasText = function() {
	return this.text !== "";
};

/**
 * Get the available text
 * @returns {string} The text associated with the AssessmentResult.
 */
AssessmentResult.prototype.getText = function() {
	return this.text;
};

/**
 * Set the text for the assessment.
 * @param {string} text The text to be used for the text property
 * @returns {void}
 */
AssessmentResult.prototype.setText = function( text ) {
	if ( isUndefined( text ) ) {
		text = "";
	}

	this.text = text;
};

/**
 * Sets the identifier
 *
 * @param {string} identifier An alphanumeric identifier for this result.
 */
AssessmentResult.prototype.setIdentifier = function( identifier ) {
	this._identifier = identifier;
};

/**
 * Gets the identifier
 *
 * @returns {string} An alphanumeric identifier for this result.
 */
AssessmentResult.prototype.getIdentifier = function() {
	return this._identifier;
};

/**
 * Sets the marker, a pure function that can return the marks for a given Paper
 *
 * @param {Function} marker The marker to set.
 */
AssessmentResult.prototype.setMarker = function( marker ) {
	this._marker = marker;
};

/**
 * Returns whether or not this result has a marker that can be used to mark for a given Paper
 *
 * @returns {boolean} Whether or this result has a marker.
 */
AssessmentResult.prototype.hasMarker = function() {
	return this._hasMarks && this._marker !== emptyMarker;
};

/**
 * Gets the marker, a pure function that an return the marks for a given Paper
 *
 * @returns {Function} The marker.
 */
AssessmentResult.prototype.getMarker = function() {
	return this._marker;
};

/**
 * Sets the value of _hasMarks to determine if there is something to mark.
 *
 * @param {boolean} hasMarks Is there something to mark.
 */
AssessmentResult.prototype.setHasMarks = function( hasMarks ) {
	this._hasMarks = hasMarks;
};

/**
 * Returns the value of _hasMarks to determine if there is something to mark.
 *
 * @returns {boolean} Is there something to mark.
 */
AssessmentResult.prototype.hasMarks = function() {
	return this._hasMarks;
};

module.exports = AssessmentResult;

},{"lodash/isNumber":267,"lodash/isUndefined":274}],107:[function(require,module,exports){
var defaults = require( "lodash/defaults" );

/**
 * Represents a marked piece of text
 *
 * @param {Object} properties The properties of this Mark.
 * @param {string} properties.original The original text that should be marked.
 * @param {string} properties.marked The new text including marks.
 * @constructor
 */
function Mark( properties ) {
	defaults( properties, { original: "", marked: "" } );

	this._properties = properties;
}


/**
 * Returns the original text
 *
 * @returns {string} The original text.
 */
Mark.prototype.getOriginal = function() {
	return this._properties.original;
};

/**
 * Returns the marked text
 *
 * @returns {string} The replaced text.
 */
Mark.prototype.getMarked = function() {
	return this._properties.marked;
};

/**
 * Applies this mark to the given text
 *
 * @param {string} text The original text without the mark applied.
 * @returns {string} The A new text with the mark applied to it.
 */
Mark.prototype.applyWithReplace = function( text ) {
	// Cute method to replace everything in a string without using regex.
	return text.split( this._properties.original ).join( this._properties.marked );
};

module.exports = Mark;

},{"lodash/defaults":248}],108:[function(require,module,exports){
var defaults = require( "lodash/defaults" );
var sanitizeString = require( "../stringProcessing/sanitizeString.js" );

/**
 * Default attributes to be used by the Paper if they are left undefined.
 * @type {{keyword: string, description: string, title: string, url: string}}
 */
var defaultAttributes = {
	keyword: "",
	description: "",
	title: "",
	url: "",
	locale: "en_US"
};

/**
 * Sanitize attributes before they are assigned to the Paper.
 * @param {object} attributes The attributes that need sanitizing.
 * @returns {object} The attributes passed to the Paper.
 */
var sanitizeAttributes = function( attributes ) {
	attributes.keyword = sanitizeString( attributes.keyword );

	return attributes;
};

/**
 * Construct the Paper object and set the keyword property.
 * @param {string} text The text to use in the analysis.
 * @param {object} attributes The object containing all attributes.
 * @constructor
 */
var Paper = function( text, attributes ) {
	this._text = text || "";

	attributes = attributes || {};
	defaults( attributes, defaultAttributes );
	this._attributes = sanitizeAttributes( attributes );
};

/**
 * Check whether a keyword is available.
 * @returns {boolean} Returns true if the Paper has a keyword.
 */
Paper.prototype.hasKeyword = function() {
	return this._attributes.keyword !== "";
};

/**
 * Return the associated keyword or an empty string if no keyword is available.
 * @returns {string} Returns Keyword
 */
Paper.prototype.getKeyword = function() {
	return this._attributes.keyword;
};

/**
 * Check whether the text is available.
 * @returns {boolean} Returns true if the paper has a text.
 */
Paper.prototype.hasText = function() {
	return this._text !== "";
};

/**
 * Return the associated text or am empty string if no text is available.
 * @returns {string} Returns text
 */
Paper.prototype.getText = function() {
	return this._text;
};

/**
 * Check whether a description is available.
 * @returns {boolean} Returns true if the paper has a description.
 */
Paper.prototype.hasDescription = function() {
	return this._attributes.description !== "";
};

/**
 * Return the description or an empty string if no description is available.
 * @returns {string} Returns the description.
 */
Paper.prototype.getDescription = function() {
	return this._attributes.description;
};

/**
 * Check whether an title is available
 * @returns {boolean} Returns true if the Paper has a title.
 */
Paper.prototype.hasTitle = function() {
	return this._attributes.title !== "";
};

/**
 * Return the title, or an empty string of no title is available.
 * @returns {string} Returns the title
 */
Paper.prototype.getTitle = function() {
	return this._attributes.title;
};

/**
 * Check whether an url is available
 * @returns {boolean} Returns true if the Paper has an Url.
 */
Paper.prototype.hasUrl = function() {
	return this._attributes.url !== "";
};

/**
 * Return the url, or an empty string of no url is available.
 * @returns {string} Returns the url
 */
Paper.prototype.getUrl = function() {
	return this._attributes.url;
};

/**
 * Check whether a locale is available
 * @returns {boolean} Returns true if the paper has a locale
 */
Paper.prototype.hasLocale = function() {
	return this._attributes.locale !== "";
};

/**
 * Return the locale or an empty string if no locale is available
 * @returns {string} Returns the locale
 */
Paper.prototype.getLocale = function() {
	return this._attributes.locale;
};

module.exports = Paper;

},{"../stringProcessing/sanitizeString.js":96,"lodash/defaults":248}],109:[function(require,module,exports){
var getNative = require('./_getNative'),
    root = require('./_root');

/* Built-in method references that are verified to be native. */
var DataView = getNative(root, 'DataView');

module.exports = DataView;

},{"./_getNative":197,"./_root":235}],110:[function(require,module,exports){
var hashClear = require('./_hashClear'),
    hashDelete = require('./_hashDelete'),
    hashGet = require('./_hashGet'),
    hashHas = require('./_hashHas'),
    hashSet = require('./_hashSet');

/**
 * Creates a hash object.
 *
 * @private
 * @constructor
 * @param {Array} [entries] The key-value pairs to cache.
 */
function Hash(entries) {
  var index = -1,
      length = entries ? entries.length : 0;

  this.clear();
  while (++index < length) {
    var entry = entries[index];
    this.set(entry[0], entry[1]);
  }
}

// Add methods to `Hash`.
Hash.prototype.clear = hashClear;
Hash.prototype['delete'] = hashDelete;
Hash.prototype.get = hashGet;
Hash.prototype.has = hashHas;
Hash.prototype.set = hashSet;

module.exports = Hash;

},{"./_hashClear":203,"./_hashDelete":204,"./_hashGet":205,"./_hashHas":206,"./_hashSet":207}],111:[function(require,module,exports){
var listCacheClear = require('./_listCacheClear'),
    listCacheDelete = require('./_listCacheDelete'),
    listCacheGet = require('./_listCacheGet'),
    listCacheHas = require('./_listCacheHas'),
    listCacheSet = require('./_listCacheSet');

/**
 * Creates an list cache object.
 *
 * @private
 * @constructor
 * @param {Array} [entries] The key-value pairs to cache.
 */
function ListCache(entries) {
  var index = -1,
      length = entries ? entries.length : 0;

  this.clear();
  while (++index < length) {
    var entry = entries[index];
    this.set(entry[0], entry[1]);
  }
}

// Add methods to `ListCache`.
ListCache.prototype.clear = listCacheClear;
ListCache.prototype['delete'] = listCacheDelete;
ListCache.prototype.get = listCacheGet;
ListCache.prototype.has = listCacheHas;
ListCache.prototype.set = listCacheSet;

module.exports = ListCache;

},{"./_listCacheClear":222,"./_listCacheDelete":223,"./_listCacheGet":224,"./_listCacheHas":225,"./_listCacheSet":226}],112:[function(require,module,exports){
var getNative = require('./_getNative'),
    root = require('./_root');

/* Built-in method references that are verified to be native. */
var Map = getNative(root, 'Map');

module.exports = Map;

},{"./_getNative":197,"./_root":235}],113:[function(require,module,exports){
var mapCacheClear = require('./_mapCacheClear'),
    mapCacheDelete = require('./_mapCacheDelete'),
    mapCacheGet = require('./_mapCacheGet'),
    mapCacheHas = require('./_mapCacheHas'),
    mapCacheSet = require('./_mapCacheSet');

/**
 * Creates a map cache object to store key-value pairs.
 *
 * @private
 * @constructor
 * @param {Array} [entries] The key-value pairs to cache.
 */
function MapCache(entries) {
  var index = -1,
      length = entries ? entries.length : 0;

  this.clear();
  while (++index < length) {
    var entry = entries[index];
    this.set(entry[0], entry[1]);
  }
}

// Add methods to `MapCache`.
MapCache.prototype.clear = mapCacheClear;
MapCache.prototype['delete'] = mapCacheDelete;
MapCache.prototype.get = mapCacheGet;
MapCache.prototype.has = mapCacheHas;
MapCache.prototype.set = mapCacheSet;

module.exports = MapCache;

},{"./_mapCacheClear":227,"./_mapCacheDelete":228,"./_mapCacheGet":229,"./_mapCacheHas":230,"./_mapCacheSet":231}],114:[function(require,module,exports){
var getNative = require('./_getNative'),
    root = require('./_root');

/* Built-in method references that are verified to be native. */
var Promise = getNative(root, 'Promise');

module.exports = Promise;

},{"./_getNative":197,"./_root":235}],115:[function(require,module,exports){
var root = require('./_root');

/** Built-in value references. */
var Reflect = root.Reflect;

module.exports = Reflect;

},{"./_root":235}],116:[function(require,module,exports){
var getNative = require('./_getNative'),
    root = require('./_root');

/* Built-in method references that are verified to be native. */
var Set = getNative(root, 'Set');

module.exports = Set;

},{"./_getNative":197,"./_root":235}],117:[function(require,module,exports){
var MapCache = require('./_MapCache'),
    setCacheAdd = require('./_setCacheAdd'),
    setCacheHas = require('./_setCacheHas');

/**
 *
 * Creates an array cache object to store unique values.
 *
 * @private
 * @constructor
 * @param {Array} [values] The values to cache.
 */
function SetCache(values) {
  var index = -1,
      length = values ? values.length : 0;

  this.__data__ = new MapCache;
  while (++index < length) {
    this.add(values[index]);
  }
}

// Add methods to `SetCache`.
SetCache.prototype.add = SetCache.prototype.push = setCacheAdd;
SetCache.prototype.has = setCacheHas;

module.exports = SetCache;

},{"./_MapCache":113,"./_setCacheAdd":236,"./_setCacheHas":237}],118:[function(require,module,exports){
var ListCache = require('./_ListCache'),
    stackClear = require('./_stackClear'),
    stackDelete = require('./_stackDelete'),
    stackGet = require('./_stackGet'),
    stackHas = require('./_stackHas'),
    stackSet = require('./_stackSet');

/**
 * Creates a stack cache object to store key-value pairs.
 *
 * @private
 * @constructor
 * @param {Array} [entries] The key-value pairs to cache.
 */
function Stack(entries) {
  this.__data__ = new ListCache(entries);
}

// Add methods to `Stack`.
Stack.prototype.clear = stackClear;
Stack.prototype['delete'] = stackDelete;
Stack.prototype.get = stackGet;
Stack.prototype.has = stackHas;
Stack.prototype.set = stackSet;

module.exports = Stack;

},{"./_ListCache":111,"./_stackClear":239,"./_stackDelete":240,"./_stackGet":241,"./_stackHas":242,"./_stackSet":243}],119:[function(require,module,exports){
var root = require('./_root');

/** Built-in value references. */
var Symbol = root.Symbol;

module.exports = Symbol;

},{"./_root":235}],120:[function(require,module,exports){
var root = require('./_root');

/** Built-in value references. */
var Uint8Array = root.Uint8Array;

module.exports = Uint8Array;

},{"./_root":235}],121:[function(require,module,exports){
var getNative = require('./_getNative'),
    root = require('./_root');

/* Built-in method references that are verified to be native. */
var WeakMap = getNative(root, 'WeakMap');

module.exports = WeakMap;

},{"./_getNative":197,"./_root":235}],122:[function(require,module,exports){
/**
 * Adds the key-value `pair` to `map`.
 *
 * @private
 * @param {Object} map The map to modify.
 * @param {Array} pair The key-value pair to add.
 * @returns {Object} Returns `map`.
 */
function addMapEntry(map, pair) {
  // Don't return `Map#set` because it doesn't return the map instance in IE 11.
  map.set(pair[0], pair[1]);
  return map;
}

module.exports = addMapEntry;

},{}],123:[function(require,module,exports){
/**
 * Adds `value` to `set`.
 *
 * @private
 * @param {Object} set The set to modify.
 * @param {*} value The value to add.
 * @returns {Object} Returns `set`.
 */
function addSetEntry(set, value) {
  set.add(value);
  return set;
}

module.exports = addSetEntry;

},{}],124:[function(require,module,exports){
/**
 * A faster alternative to `Function#apply`, this function invokes `func`
 * with the `this` binding of `thisArg` and the arguments of `args`.
 *
 * @private
 * @param {Function} func The function to invoke.
 * @param {*} thisArg The `this` binding of `func`.
 * @param {Array} args The arguments to invoke `func` with.
 * @returns {*} Returns the result of `func`.
 */
function apply(func, thisArg, args) {
  var length = args.length;
  switch (length) {
    case 0: return func.call(thisArg);
    case 1: return func.call(thisArg, args[0]);
    case 2: return func.call(thisArg, args[0], args[1]);
    case 3: return func.call(thisArg, args[0], args[1], args[2]);
  }
  return func.apply(thisArg, args);
}

module.exports = apply;

},{}],125:[function(require,module,exports){
/**
 * A specialized version of `_.forEach` for arrays without support for
 * iteratee shorthands.
 *
 * @private
 * @param {Array} [array] The array to iterate over.
 * @param {Function} iteratee The function invoked per iteration.
 * @returns {Array} Returns `array`.
 */
function arrayEach(array, iteratee) {
  var index = -1,
      length = array ? array.length : 0;

  while (++index < length) {
    if (iteratee(array[index], index, array) === false) {
      break;
    }
  }
  return array;
}

module.exports = arrayEach;

},{}],126:[function(require,module,exports){
/**
 * A specialized version of `_.filter` for arrays without support for
 * iteratee shorthands.
 *
 * @private
 * @param {Array} [array] The array to iterate over.
 * @param {Function} predicate The function invoked per iteration.
 * @returns {Array} Returns the new filtered array.
 */
function arrayFilter(array, predicate) {
  var index = -1,
      length = array ? array.length : 0,
      resIndex = 0,
      result = [];

  while (++index < length) {
    var value = array[index];
    if (predicate(value, index, array)) {
      result[resIndex++] = value;
    }
  }
  return result;
}

module.exports = arrayFilter;

},{}],127:[function(require,module,exports){
var baseIndexOf = require('./_baseIndexOf');

/**
 * A specialized version of `_.includes` for arrays without support for
 * specifying an index to search from.
 *
 * @private
 * @param {Array} [array] The array to search.
 * @param {*} target The value to search for.
 * @returns {boolean} Returns `true` if `target` is found, else `false`.
 */
function arrayIncludes(array, value) {
  var length = array ? array.length : 0;
  return !!length && baseIndexOf(array, value, 0) > -1;
}

module.exports = arrayIncludes;

},{"./_baseIndexOf":150}],128:[function(require,module,exports){
/**
 * This function is like `arrayIncludes` except that it accepts a comparator.
 *
 * @private
 * @param {Array} [array] The array to search.
 * @param {*} target The value to search for.
 * @param {Function} comparator The comparator invoked per element.
 * @returns {boolean} Returns `true` if `target` is found, else `false`.
 */
function arrayIncludesWith(array, value, comparator) {
  var index = -1,
      length = array ? array.length : 0;

  while (++index < length) {
    if (comparator(value, array[index])) {
      return true;
    }
  }
  return false;
}

module.exports = arrayIncludesWith;

},{}],129:[function(require,module,exports){
/**
 * A specialized version of `_.map` for arrays without support for iteratee
 * shorthands.
 *
 * @private
 * @param {Array} [array] The array to iterate over.
 * @param {Function} iteratee The function invoked per iteration.
 * @returns {Array} Returns the new mapped array.
 */
function arrayMap(array, iteratee) {
  var index = -1,
      length = array ? array.length : 0,
      result = Array(length);

  while (++index < length) {
    result[index] = iteratee(array[index], index, array);
  }
  return result;
}

module.exports = arrayMap;

},{}],130:[function(require,module,exports){
/**
 * Appends the elements of `values` to `array`.
 *
 * @private
 * @param {Array} array The array to modify.
 * @param {Array} values The values to append.
 * @returns {Array} Returns `array`.
 */
function arrayPush(array, values) {
  var index = -1,
      length = values.length,
      offset = array.length;

  while (++index < length) {
    array[offset + index] = values[index];
  }
  return array;
}

module.exports = arrayPush;

},{}],131:[function(require,module,exports){
/**
 * A specialized version of `_.reduce` for arrays without support for
 * iteratee shorthands.
 *
 * @private
 * @param {Array} [array] The array to iterate over.
 * @param {Function} iteratee The function invoked per iteration.
 * @param {*} [accumulator] The initial value.
 * @param {boolean} [initAccum] Specify using the first element of `array` as
 *  the initial value.
 * @returns {*} Returns the accumulated value.
 */
function arrayReduce(array, iteratee, accumulator, initAccum) {
  var index = -1,
      length = array ? array.length : 0;

  if (initAccum && length) {
    accumulator = array[++index];
  }
  while (++index < length) {
    accumulator = iteratee(accumulator, array[index], index, array);
  }
  return accumulator;
}

module.exports = arrayReduce;

},{}],132:[function(require,module,exports){
/**
 * A specialized version of `_.some` for arrays without support for iteratee
 * shorthands.
 *
 * @private
 * @param {Array} [array] The array to iterate over.
 * @param {Function} predicate The function invoked per iteration.
 * @returns {boolean} Returns `true` if any element passes the predicate check,
 *  else `false`.
 */
function arraySome(array, predicate) {
  var index = -1,
      length = array ? array.length : 0;

  while (++index < length) {
    if (predicate(array[index], index, array)) {
      return true;
    }
  }
  return false;
}

module.exports = arraySome;

},{}],133:[function(require,module,exports){
var eq = require('./eq');

/** Used for built-in method references. */
var objectProto = Object.prototype;

/** Used to check objects for own properties. */
var hasOwnProperty = objectProto.hasOwnProperty;

/**
 * Used by `_.defaults` to customize its `_.assignIn` use.
 *
 * @private
 * @param {*} objValue The destination value.
 * @param {*} srcValue The source value.
 * @param {string} key The key of the property to assign.
 * @param {Object} object The parent object of `objValue`.
 * @returns {*} Returns the value to assign.
 */
function assignInDefaults(objValue, srcValue, key, object) {
  if (objValue === undefined ||
      (eq(objValue, objectProto[key]) && !hasOwnProperty.call(object, key))) {
    return srcValue;
  }
  return objValue;
}

module.exports = assignInDefaults;

},{"./eq":249}],134:[function(require,module,exports){
var eq = require('./eq');

/**
 * This function is like `assignValue` except that it doesn't assign
 * `undefined` values.
 *
 * @private
 * @param {Object} object The object to modify.
 * @param {string} key The key of the property to assign.
 * @param {*} value The value to assign.
 */
function assignMergeValue(object, key, value) {
  if ((value !== undefined && !eq(object[key], value)) ||
      (typeof key == 'number' && value === undefined && !(key in object))) {
    object[key] = value;
  }
}

module.exports = assignMergeValue;

},{"./eq":249}],135:[function(require,module,exports){
var eq = require('./eq');

/** Used for built-in method references. */
var objectProto = Object.prototype;

/** Used to check objects for own properties. */
var hasOwnProperty = objectProto.hasOwnProperty;

/**
 * Assigns `value` to `key` of `object` if the existing value is not equivalent
 * using [`SameValueZero`](http://ecma-international.org/ecma-262/6.0/#sec-samevaluezero)
 * for equality comparisons.
 *
 * @private
 * @param {Object} object The object to modify.
 * @param {string} key The key of the property to assign.
 * @param {*} value The value to assign.
 */
function assignValue(object, key, value) {
  var objValue = object[key];
  if (!(hasOwnProperty.call(object, key) && eq(objValue, value)) ||
      (value === undefined && !(key in object))) {
    object[key] = value;
  }
}

module.exports = assignValue;

},{"./eq":249}],136:[function(require,module,exports){
var eq = require('./eq');

/**
 * Gets the index at which the `key` is found in `array` of key-value pairs.
 *
 * @private
 * @param {Array} array The array to search.
 * @param {*} key The key to search for.
 * @returns {number} Returns the index of the matched value, else `-1`.
 */
function assocIndexOf(array, key) {
  var length = array.length;
  while (length--) {
    if (eq(array[length][0], key)) {
      return length;
    }
  }
  return -1;
}

module.exports = assocIndexOf;

},{"./eq":249}],137:[function(require,module,exports){
var copyObject = require('./_copyObject'),
    keys = require('./keys');

/**
 * The base implementation of `_.assign` without support for multiple sources
 * or `customizer` functions.
 *
 * @private
 * @param {Object} object The destination object.
 * @param {Object} source The source object.
 * @returns {Object} Returns `object`.
 */
function baseAssign(object, source) {
  return object && copyObject(source, keys(source), object);
}

module.exports = baseAssign;

},{"./_copyObject":183,"./keys":275}],138:[function(require,module,exports){
var Stack = require('./_Stack'),
    arrayEach = require('./_arrayEach'),
    assignValue = require('./_assignValue'),
    baseAssign = require('./_baseAssign'),
    cloneBuffer = require('./_cloneBuffer'),
    copyArray = require('./_copyArray'),
    copySymbols = require('./_copySymbols'),
    getAllKeys = require('./_getAllKeys'),
    getTag = require('./_getTag'),
    initCloneArray = require('./_initCloneArray'),
    initCloneByTag = require('./_initCloneByTag'),
    initCloneObject = require('./_initCloneObject'),
    isArray = require('./isArray'),
    isBuffer = require('./isBuffer'),
    isHostObject = require('./_isHostObject'),
    isObject = require('./isObject'),
    keys = require('./keys');

/** `Object#toString` result references. */
var argsTag = '[object Arguments]',
    arrayTag = '[object Array]',
    boolTag = '[object Boolean]',
    dateTag = '[object Date]',
    errorTag = '[object Error]',
    funcTag = '[object Function]',
    genTag = '[object GeneratorFunction]',
    mapTag = '[object Map]',
    numberTag = '[object Number]',
    objectTag = '[object Object]',
    regexpTag = '[object RegExp]',
    setTag = '[object Set]',
    stringTag = '[object String]',
    symbolTag = '[object Symbol]',
    weakMapTag = '[object WeakMap]';

var arrayBufferTag = '[object ArrayBuffer]',
    dataViewTag = '[object DataView]',
    float32Tag = '[object Float32Array]',
    float64Tag = '[object Float64Array]',
    int8Tag = '[object Int8Array]',
    int16Tag = '[object Int16Array]',
    int32Tag = '[object Int32Array]',
    uint8Tag = '[object Uint8Array]',
    uint8ClampedTag = '[object Uint8ClampedArray]',
    uint16Tag = '[object Uint16Array]',
    uint32Tag = '[object Uint32Array]';

/** Used to identify `toStringTag` values supported by `_.clone`. */
var cloneableTags = {};
cloneableTags[argsTag] = cloneableTags[arrayTag] =
cloneableTags[arrayBufferTag] = cloneableTags[dataViewTag] =
cloneableTags[boolTag] = cloneableTags[dateTag] =
cloneableTags[float32Tag] = cloneableTags[float64Tag] =
cloneableTags[int8Tag] = cloneableTags[int16Tag] =
cloneableTags[int32Tag] = cloneableTags[mapTag] =
cloneableTags[numberTag] = cloneableTags[objectTag] =
cloneableTags[regexpTag] = cloneableTags[setTag] =
cloneableTags[stringTag] = cloneableTags[symbolTag] =
cloneableTags[uint8Tag] = cloneableTags[uint8ClampedTag] =
cloneableTags[uint16Tag] = cloneableTags[uint32Tag] = true;
cloneableTags[errorTag] = cloneableTags[funcTag] =
cloneableTags[weakMapTag] = false;

/**
 * The base implementation of `_.clone` and `_.cloneDeep` which tracks
 * traversed objects.
 *
 * @private
 * @param {*} value The value to clone.
 * @param {boolean} [isDeep] Specify a deep clone.
 * @param {boolean} [isFull] Specify a clone including symbols.
 * @param {Function} [customizer] The function to customize cloning.
 * @param {string} [key] The key of `value`.
 * @param {Object} [object] The parent object of `value`.
 * @param {Object} [stack] Tracks traversed objects and their clone counterparts.
 * @returns {*} Returns the cloned value.
 */
function baseClone(value, isDeep, isFull, customizer, key, object, stack) {
  var result;
  if (customizer) {
    result = object ? customizer(value, key, object, stack) : customizer(value);
  }
  if (result !== undefined) {
    return result;
  }
  if (!isObject(value)) {
    return value;
  }
  var isArr = isArray(value);
  if (isArr) {
    result = initCloneArray(value);
    if (!isDeep) {
      return copyArray(value, result);
    }
  } else {
    var tag = getTag(value),
        isFunc = tag == funcTag || tag == genTag;

    if (isBuffer(value)) {
      return cloneBuffer(value, isDeep);
    }
    if (tag == objectTag || tag == argsTag || (isFunc && !object)) {
      if (isHostObject(value)) {
        return object ? value : {};
      }
      result = initCloneObject(isFunc ? {} : value);
      if (!isDeep) {
        return copySymbols(value, baseAssign(result, value));
      }
    } else {
      if (!cloneableTags[tag]) {
        return object ? value : {};
      }
      result = initCloneByTag(value, tag, baseClone, isDeep);
    }
  }
  // Check for circular references and return its corresponding clone.
  stack || (stack = new Stack);
  var stacked = stack.get(value);
  if (stacked) {
    return stacked;
  }
  stack.set(value, result);

  if (!isArr) {
    var props = isFull ? getAllKeys(value) : keys(value);
  }
  // Recursively populate clone (susceptible to call stack limits).
  arrayEach(props || value, function(subValue, key) {
    if (props) {
      key = subValue;
      subValue = value[key];
    }
    assignValue(result, key, baseClone(subValue, isDeep, isFull, customizer, key, value, stack));
  });
  return result;
}

module.exports = baseClone;

},{"./_Stack":118,"./_arrayEach":125,"./_assignValue":135,"./_baseAssign":137,"./_cloneBuffer":175,"./_copyArray":182,"./_copySymbols":184,"./_getAllKeys":193,"./_getTag":200,"./_initCloneArray":210,"./_initCloneByTag":211,"./_initCloneObject":212,"./_isHostObject":213,"./isArray":259,"./isBuffer":262,"./isObject":268,"./keys":275}],139:[function(require,module,exports){
var isObject = require('./isObject');

/** Built-in value references. */
var objectCreate = Object.create;

/**
 * The base implementation of `_.create` without support for assigning
 * properties to the created object.
 *
 * @private
 * @param {Object} prototype The object to inherit from.
 * @returns {Object} Returns the new object.
 */
function baseCreate(proto) {
  return isObject(proto) ? objectCreate(proto) : {};
}

module.exports = baseCreate;

},{"./isObject":268}],140:[function(require,module,exports){
var baseForOwn = require('./_baseForOwn'),
    createBaseEach = require('./_createBaseEach');

/**
 * The base implementation of `_.forEach` without support for iteratee shorthands.
 *
 * @private
 * @param {Array|Object} collection The collection to iterate over.
 * @param {Function} iteratee The function invoked per iteration.
 * @returns {Array|Object} Returns `collection`.
 */
var baseEach = createBaseEach(baseForOwn);

module.exports = baseEach;

},{"./_baseForOwn":144,"./_createBaseEach":187}],141:[function(require,module,exports){
var baseEach = require('./_baseEach');

/**
 * The base implementation of `_.filter` without support for iteratee shorthands.
 *
 * @private
 * @param {Array|Object} collection The collection to iterate over.
 * @param {Function} predicate The function invoked per iteration.
 * @returns {Array} Returns the new filtered array.
 */
function baseFilter(collection, predicate) {
  var result = [];
  baseEach(collection, function(value, index, collection) {
    if (predicate(value, index, collection)) {
      result.push(value);
    }
  });
  return result;
}

module.exports = baseFilter;

},{"./_baseEach":140}],142:[function(require,module,exports){
/**
 * The base implementation of `_.findIndex` and `_.findLastIndex` without
 * support for iteratee shorthands.
 *
 * @private
 * @param {Array} array The array to search.
 * @param {Function} predicate The function invoked per iteration.
 * @param {number} fromIndex The index to search from.
 * @param {boolean} [fromRight] Specify iterating from right to left.
 * @returns {number} Returns the index of the matched value, else `-1`.
 */
function baseFindIndex(array, predicate, fromIndex, fromRight) {
  var length = array.length,
      index = fromIndex + (fromRight ? 1 : -1);

  while ((fromRight ? index-- : ++index < length)) {
    if (predicate(array[index], index, array)) {
      return index;
    }
  }
  return -1;
}

module.exports = baseFindIndex;

},{}],143:[function(require,module,exports){
var createBaseFor = require('./_createBaseFor');

/**
 * The base implementation of `baseForOwn` which iterates over `object`
 * properties returned by `keysFunc` and invokes `iteratee` for each property.
 * Iteratee functions may exit iteration early by explicitly returning `false`.
 *
 * @private
 * @param {Object} object The object to iterate over.
 * @param {Function} iteratee The function invoked per iteration.
 * @param {Function} keysFunc The function to get the keys of `object`.
 * @returns {Object} Returns `object`.
 */
var baseFor = createBaseFor();

module.exports = baseFor;

},{"./_createBaseFor":188}],144:[function(require,module,exports){
var baseFor = require('./_baseFor'),
    keys = require('./keys');

/**
 * The base implementation of `_.forOwn` without support for iteratee shorthands.
 *
 * @private
 * @param {Object} object The object to iterate over.
 * @param {Function} iteratee The function invoked per iteration.
 * @returns {Object} Returns `object`.
 */
function baseForOwn(object, iteratee) {
  return object && baseFor(object, iteratee, keys);
}

module.exports = baseForOwn;

},{"./_baseFor":143,"./keys":275}],145:[function(require,module,exports){
var castPath = require('./_castPath'),
    isKey = require('./_isKey'),
    toKey = require('./_toKey');

/**
 * The base implementation of `_.get` without support for default values.
 *
 * @private
 * @param {Object} object The object to query.
 * @param {Array|string} path The path of the property to get.
 * @returns {*} Returns the resolved value.
 */
function baseGet(object, path) {
  path = isKey(path, object) ? [path] : castPath(path);

  var index = 0,
      length = path.length;

  while (object != null && index < length) {
    object = object[toKey(path[index++])];
  }
  return (index && index == length) ? object : undefined;
}

module.exports = baseGet;

},{"./_castPath":172,"./_isKey":216,"./_toKey":245}],146:[function(require,module,exports){
var arrayPush = require('./_arrayPush'),
    isArray = require('./isArray');

/**
 * The base implementation of `getAllKeys` and `getAllKeysIn` which uses
 * `keysFunc` and `symbolsFunc` to get the enumerable property names and
 * symbols of `object`.
 *
 * @private
 * @param {Object} object The object to query.
 * @param {Function} keysFunc The function to get the keys of `object`.
 * @param {Function} symbolsFunc The function to get the symbols of `object`.
 * @returns {Array} Returns the array of property names and symbols.
 */
function baseGetAllKeys(object, keysFunc, symbolsFunc) {
  var result = keysFunc(object);
  return isArray(object) ? result : arrayPush(result, symbolsFunc(object));
}

module.exports = baseGetAllKeys;

},{"./_arrayPush":130,"./isArray":259}],147:[function(require,module,exports){
var getPrototype = require('./_getPrototype');

/** Used for built-in method references. */
var objectProto = Object.prototype;

/** Used to check objects for own properties. */
var hasOwnProperty = objectProto.hasOwnProperty;

/**
 * The base implementation of `_.has` without support for deep paths.
 *
 * @private
 * @param {Object} [object] The object to query.
 * @param {Array|string} key The key to check.
 * @returns {boolean} Returns `true` if `key` exists, else `false`.
 */
function baseHas(object, key) {
  // Avoid a bug in IE 10-11 where objects with a [[Prototype]] of `null`,
  // that are composed entirely of index properties, return `false` for
  // `hasOwnProperty` checks of them.
  return object != null &&
    (hasOwnProperty.call(object, key) ||
      (typeof object == 'object' && key in object && getPrototype(object) === null));
}

module.exports = baseHas;

},{"./_getPrototype":198}],148:[function(require,module,exports){
/**
 * The base implementation of `_.hasIn` without support for deep paths.
 *
 * @private
 * @param {Object} [object] The object to query.
 * @param {Array|string} key The key to check.
 * @returns {boolean} Returns `true` if `key` exists, else `false`.
 */
function baseHasIn(object, key) {
  return object != null && key in Object(object);
}

module.exports = baseHasIn;

},{}],149:[function(require,module,exports){
/* Built-in method references for those with the same name as other `lodash` methods. */
var nativeMax = Math.max,
    nativeMin = Math.min;

/**
 * The base implementation of `_.inRange` which doesn't coerce arguments to numbers.
 *
 * @private
 * @param {number} number The number to check.
 * @param {number} start The start of the range.
 * @param {number} end The end of the range.
 * @returns {boolean} Returns `true` if `number` is in the range, else `false`.
 */
function baseInRange(number, start, end) {
  return number >= nativeMin(start, end) && number < nativeMax(start, end);
}

module.exports = baseInRange;

},{}],150:[function(require,module,exports){
var indexOfNaN = require('./_indexOfNaN');

/**
 * The base implementation of `_.indexOf` without `fromIndex` bounds checks.
 *
 * @private
 * @param {Array} array The array to search.
 * @param {*} value The value to search for.
 * @param {number} fromIndex The index to search from.
 * @returns {number} Returns the index of the matched value, else `-1`.
 */
function baseIndexOf(array, value, fromIndex) {
  if (value !== value) {
    return indexOfNaN(array, fromIndex);
  }
  var index = fromIndex - 1,
      length = array.length;

  while (++index < length) {
    if (array[index] === value) {
      return index;
    }
  }
  return -1;
}

module.exports = baseIndexOf;

},{"./_indexOfNaN":209}],151:[function(require,module,exports){
var baseIsEqualDeep = require('./_baseIsEqualDeep'),
    isObject = require('./isObject'),
    isObjectLike = require('./isObjectLike');

/**
 * The base implementation of `_.isEqual` which supports partial comparisons
 * and tracks traversed objects.
 *
 * @private
 * @param {*} value The value to compare.
 * @param {*} other The other value to compare.
 * @param {Function} [customizer] The function to customize comparisons.
 * @param {boolean} [bitmask] The bitmask of comparison flags.
 *  The bitmask may be composed of the following flags:
 *     1 - Unordered comparison
 *     2 - Partial comparison
 * @param {Object} [stack] Tracks traversed `value` and `other` objects.
 * @returns {boolean} Returns `true` if the values are equivalent, else `false`.
 */
function baseIsEqual(value, other, customizer, bitmask, stack) {
  if (value === other) {
    return true;
  }
  if (value == null || other == null || (!isObject(value) && !isObjectLike(other))) {
    return value !== value && other !== other;
  }
  return baseIsEqualDeep(value, other, baseIsEqual, customizer, bitmask, stack);
}

module.exports = baseIsEqual;

},{"./_baseIsEqualDeep":152,"./isObject":268,"./isObjectLike":269}],152:[function(require,module,exports){
var Stack = require('./_Stack'),
    equalArrays = require('./_equalArrays'),
    equalByTag = require('./_equalByTag'),
    equalObjects = require('./_equalObjects'),
    getTag = require('./_getTag'),
    isArray = require('./isArray'),
    isHostObject = require('./_isHostObject'),
    isTypedArray = require('./isTypedArray');

/** Used to compose bitmasks for comparison styles. */
var PARTIAL_COMPARE_FLAG = 2;

/** `Object#toString` result references. */
var argsTag = '[object Arguments]',
    arrayTag = '[object Array]',
    objectTag = '[object Object]';

/** Used for built-in method references. */
var objectProto = Object.prototype;

/** Used to check objects for own properties. */
var hasOwnProperty = objectProto.hasOwnProperty;

/**
 * A specialized version of `baseIsEqual` for arrays and objects which performs
 * deep comparisons and tracks traversed objects enabling objects with circular
 * references to be compared.
 *
 * @private
 * @param {Object} object The object to compare.
 * @param {Object} other The other object to compare.
 * @param {Function} equalFunc The function to determine equivalents of values.
 * @param {Function} [customizer] The function to customize comparisons.
 * @param {number} [bitmask] The bitmask of comparison flags. See `baseIsEqual`
 *  for more details.
 * @param {Object} [stack] Tracks traversed `object` and `other` objects.
 * @returns {boolean} Returns `true` if the objects are equivalent, else `false`.
 */
function baseIsEqualDeep(object, other, equalFunc, customizer, bitmask, stack) {
  var objIsArr = isArray(object),
      othIsArr = isArray(other),
      objTag = arrayTag,
      othTag = arrayTag;

  if (!objIsArr) {
    objTag = getTag(object);
    objTag = objTag == argsTag ? objectTag : objTag;
  }
  if (!othIsArr) {
    othTag = getTag(other);
    othTag = othTag == argsTag ? objectTag : othTag;
  }
  var objIsObj = objTag == objectTag && !isHostObject(object),
      othIsObj = othTag == objectTag && !isHostObject(other),
      isSameTag = objTag == othTag;

  if (isSameTag && !objIsObj) {
    stack || (stack = new Stack);
    return (objIsArr || isTypedArray(object))
      ? equalArrays(object, other, equalFunc, customizer, bitmask, stack)
      : equalByTag(object, other, objTag, equalFunc, customizer, bitmask, stack);
  }
  if (!(bitmask & PARTIAL_COMPARE_FLAG)) {
    var objIsWrapped = objIsObj && hasOwnProperty.call(object, '__wrapped__'),
        othIsWrapped = othIsObj && hasOwnProperty.call(other, '__wrapped__');

    if (objIsWrapped || othIsWrapped) {
      var objUnwrapped = objIsWrapped ? object.value() : object,
          othUnwrapped = othIsWrapped ? other.value() : other;

      stack || (stack = new Stack);
      return equalFunc(objUnwrapped, othUnwrapped, customizer, bitmask, stack);
    }
  }
  if (!isSameTag) {
    return false;
  }
  stack || (stack = new Stack);
  return equalObjects(object, other, equalFunc, customizer, bitmask, stack);
}

module.exports = baseIsEqualDeep;

},{"./_Stack":118,"./_equalArrays":190,"./_equalByTag":191,"./_equalObjects":192,"./_getTag":200,"./_isHostObject":213,"./isArray":259,"./isTypedArray":273}],153:[function(require,module,exports){
var Stack = require('./_Stack'),
    baseIsEqual = require('./_baseIsEqual');

/** Used to compose bitmasks for comparison styles. */
var UNORDERED_COMPARE_FLAG = 1,
    PARTIAL_COMPARE_FLAG = 2;

/**
 * The base implementation of `_.isMatch` without support for iteratee shorthands.
 *
 * @private
 * @param {Object} object The object to inspect.
 * @param {Object} source The object of property values to match.
 * @param {Array} matchData The property names, values, and compare flags to match.
 * @param {Function} [customizer] The function to customize comparisons.
 * @returns {boolean} Returns `true` if `object` is a match, else `false`.
 */
function baseIsMatch(object, source, matchData, customizer) {
  var index = matchData.length,
      length = index,
      noCustomizer = !customizer;

  if (object == null) {
    return !length;
  }
  object = Object(object);
  while (index--) {
    var data = matchData[index];
    if ((noCustomizer && data[2])
          ? data[1] !== object[data[0]]
          : !(data[0] in object)
        ) {
      return false;
    }
  }
  while (++index < length) {
    data = matchData[index];
    var key = data[0],
        objValue = object[key],
        srcValue = data[1];

    if (noCustomizer && data[2]) {
      if (objValue === undefined && !(key in object)) {
        return false;
      }
    } else {
      var stack = new Stack;
      if (customizer) {
        var result = customizer(objValue, srcValue, key, object, source, stack);
      }
      if (!(result === undefined
            ? baseIsEqual(srcValue, objValue, customizer, UNORDERED_COMPARE_FLAG | PARTIAL_COMPARE_FLAG, stack)
            : result
          )) {
        return false;
      }
    }
  }
  return true;
}

module.exports = baseIsMatch;

},{"./_Stack":118,"./_baseIsEqual":151}],154:[function(require,module,exports){
var isFunction = require('./isFunction'),
    isHostObject = require('./_isHostObject'),
    isMasked = require('./_isMasked'),
    isObject = require('./isObject'),
    toSource = require('./_toSource');

/**
 * Used to match `RegExp`
 * [syntax characters](http://ecma-international.org/ecma-262/6.0/#sec-patterns).
 */
var reRegExpChar = /[\\^$.*+?()[\]{}|]/g;

/** Used to detect host constructors (Safari). */
var reIsHostCtor = /^\[object .+?Constructor\]$/;

/** Used for built-in method references. */
var objectProto = Object.prototype;

/** Used to resolve the decompiled source of functions. */
var funcToString = Function.prototype.toString;

/** Used to check objects for own properties. */
var hasOwnProperty = objectProto.hasOwnProperty;

/** Used to detect if a method is native. */
var reIsNative = RegExp('^' +
  funcToString.call(hasOwnProperty).replace(reRegExpChar, '\\$&')
  .replace(/hasOwnProperty|(function).*?(?=\\\()| for .+?(?=\\\])/g, '$1.*?') + '$'
);

/**
 * The base implementation of `_.isNative` without bad shim checks.
 *
 * @private
 * @param {*} value The value to check.
 * @returns {boolean} Returns `true` if `value` is a native function,
 *  else `false`.
 */
function baseIsNative(value) {
  if (!isObject(value) || isMasked(value)) {
    return false;
  }
  var pattern = (isFunction(value) || isHostObject(value)) ? reIsNative : reIsHostCtor;
  return pattern.test(toSource(value));
}

module.exports = baseIsNative;

},{"./_isHostObject":213,"./_isMasked":218,"./_toSource":246,"./isFunction":264,"./isObject":268}],155:[function(require,module,exports){
var baseMatches = require('./_baseMatches'),
    baseMatchesProperty = require('./_baseMatchesProperty'),
    identity = require('./identity'),
    isArray = require('./isArray'),
    property = require('./property');

/**
 * The base implementation of `_.iteratee`.
 *
 * @private
 * @param {*} [value=_.identity] The value to convert to an iteratee.
 * @returns {Function} Returns the iteratee.
 */
function baseIteratee(value) {
  // Don't store the `typeof` result in a variable to avoid a JIT bug in Safari 9.
  // See https://bugs.webkit.org/show_bug.cgi?id=156034 for more details.
  if (typeof value == 'function') {
    return value;
  }
  if (value == null) {
    return identity;
  }
  if (typeof value == 'object') {
    return isArray(value)
      ? baseMatchesProperty(value[0], value[1])
      : baseMatches(value);
  }
  return property(value);
}

module.exports = baseIteratee;

},{"./_baseMatches":159,"./_baseMatchesProperty":160,"./identity":256,"./isArray":259,"./property":281}],156:[function(require,module,exports){
/* Built-in method references for those with the same name as other `lodash` methods. */
var nativeKeys = Object.keys;

/**
 * The base implementation of `_.keys` which doesn't skip the constructor
 * property of prototypes or treat sparse arrays as dense.
 *
 * @private
 * @param {Object} object The object to query.
 * @returns {Array} Returns the array of property names.
 */
function baseKeys(object) {
  return nativeKeys(Object(object));
}

module.exports = baseKeys;

},{}],157:[function(require,module,exports){
var Reflect = require('./_Reflect'),
    iteratorToArray = require('./_iteratorToArray');

/** Used for built-in method references. */
var objectProto = Object.prototype;

/** Built-in value references. */
var enumerate = Reflect ? Reflect.enumerate : undefined,
    propertyIsEnumerable = objectProto.propertyIsEnumerable;

/**
 * The base implementation of `_.keysIn` which doesn't skip the constructor
 * property of prototypes or treat sparse arrays as dense.
 *
 * @private
 * @param {Object} object The object to query.
 * @returns {Array} Returns the array of property names.
 */
function baseKeysIn(object) {
  object = object == null ? object : Object(object);

  var result = [];
  for (var key in object) {
    result.push(key);
  }
  return result;
}

// Fallback for IE < 9 with es6-shim.
if (enumerate && !propertyIsEnumerable.call({ 'valueOf': 1 }, 'valueOf')) {
  baseKeysIn = function(object) {
    return iteratorToArray(enumerate(object));
  };
}

module.exports = baseKeysIn;

},{"./_Reflect":115,"./_iteratorToArray":221}],158:[function(require,module,exports){
var baseEach = require('./_baseEach'),
    isArrayLike = require('./isArrayLike');

/**
 * The base implementation of `_.map` without support for iteratee shorthands.
 *
 * @private
 * @param {Array|Object} collection The collection to iterate over.
 * @param {Function} iteratee The function invoked per iteration.
 * @returns {Array} Returns the new mapped array.
 */
function baseMap(collection, iteratee) {
  var index = -1,
      result = isArrayLike(collection) ? Array(collection.length) : [];

  baseEach(collection, function(value, key, collection) {
    result[++index] = iteratee(value, key, collection);
  });
  return result;
}

module.exports = baseMap;

},{"./_baseEach":140,"./isArrayLike":260}],159:[function(require,module,exports){
var baseIsMatch = require('./_baseIsMatch'),
    getMatchData = require('./_getMatchData'),
    matchesStrictComparable = require('./_matchesStrictComparable');

/**
 * The base implementation of `_.matches` which doesn't clone `source`.
 *
 * @private
 * @param {Object} source The object of property values to match.
 * @returns {Function} Returns the new spec function.
 */
function baseMatches(source) {
  var matchData = getMatchData(source);
  if (matchData.length == 1 && matchData[0][2]) {
    return matchesStrictComparable(matchData[0][0], matchData[0][1]);
  }
  return function(object) {
    return object === source || baseIsMatch(object, source, matchData);
  };
}

module.exports = baseMatches;

},{"./_baseIsMatch":153,"./_getMatchData":196,"./_matchesStrictComparable":233}],160:[function(require,module,exports){
var baseIsEqual = require('./_baseIsEqual'),
    get = require('./get'),
    hasIn = require('./hasIn'),
    isKey = require('./_isKey'),
    isStrictComparable = require('./_isStrictComparable'),
    matchesStrictComparable = require('./_matchesStrictComparable'),
    toKey = require('./_toKey');

/** Used to compose bitmasks for comparison styles. */
var UNORDERED_COMPARE_FLAG = 1,
    PARTIAL_COMPARE_FLAG = 2;

/**
 * The base implementation of `_.matchesProperty` which doesn't clone `srcValue`.
 *
 * @private
 * @param {string} path The path of the property to get.
 * @param {*} srcValue The value to match.
 * @returns {Function} Returns the new spec function.
 */
function baseMatchesProperty(path, srcValue) {
  if (isKey(path) && isStrictComparable(srcValue)) {
    return matchesStrictComparable(toKey(path), srcValue);
  }
  return function(object) {
    var objValue = get(object, path);
    return (objValue === undefined && objValue === srcValue)
      ? hasIn(object, path)
      : baseIsEqual(srcValue, objValue, undefined, UNORDERED_COMPARE_FLAG | PARTIAL_COMPARE_FLAG);
  };
}

module.exports = baseMatchesProperty;

},{"./_baseIsEqual":151,"./_isKey":216,"./_isStrictComparable":220,"./_matchesStrictComparable":233,"./_toKey":245,"./get":254,"./hasIn":255}],161:[function(require,module,exports){
var Stack = require('./_Stack'),
    arrayEach = require('./_arrayEach'),
    assignMergeValue = require('./_assignMergeValue'),
    baseMergeDeep = require('./_baseMergeDeep'),
    isArray = require('./isArray'),
    isObject = require('./isObject'),
    isTypedArray = require('./isTypedArray'),
    keysIn = require('./keysIn');

/**
 * The base implementation of `_.merge` without support for multiple sources.
 *
 * @private
 * @param {Object} object The destination object.
 * @param {Object} source The source object.
 * @param {number} srcIndex The index of `source`.
 * @param {Function} [customizer] The function to customize merged values.
 * @param {Object} [stack] Tracks traversed source values and their merged
 *  counterparts.
 */
function baseMerge(object, source, srcIndex, customizer, stack) {
  if (object === source) {
    return;
  }
  if (!(isArray(source) || isTypedArray(source))) {
    var props = keysIn(source);
  }
  arrayEach(props || source, function(srcValue, key) {
    if (props) {
      key = srcValue;
      srcValue = source[key];
    }
    if (isObject(srcValue)) {
      stack || (stack = new Stack);
      baseMergeDeep(object, source, key, srcIndex, baseMerge, customizer, stack);
    }
    else {
      var newValue = customizer
        ? customizer(object[key], srcValue, (key + ''), object, source, stack)
        : undefined;

      if (newValue === undefined) {
        newValue = srcValue;
      }
      assignMergeValue(object, key, newValue);
    }
  });
}

module.exports = baseMerge;

},{"./_Stack":118,"./_arrayEach":125,"./_assignMergeValue":134,"./_baseMergeDeep":162,"./isArray":259,"./isObject":268,"./isTypedArray":273,"./keysIn":276}],162:[function(require,module,exports){
var assignMergeValue = require('./_assignMergeValue'),
    baseClone = require('./_baseClone'),
    copyArray = require('./_copyArray'),
    isArguments = require('./isArguments'),
    isArray = require('./isArray'),
    isArrayLikeObject = require('./isArrayLikeObject'),
    isFunction = require('./isFunction'),
    isObject = require('./isObject'),
    isPlainObject = require('./isPlainObject'),
    isTypedArray = require('./isTypedArray'),
    toPlainObject = require('./toPlainObject');

/**
 * A specialized version of `baseMerge` for arrays and objects which performs
 * deep merges and tracks traversed objects enabling objects with circular
 * references to be merged.
 *
 * @private
 * @param {Object} object The destination object.
 * @param {Object} source The source object.
 * @param {string} key The key of the value to merge.
 * @param {number} srcIndex The index of `source`.
 * @param {Function} mergeFunc The function to merge values.
 * @param {Function} [customizer] The function to customize assigned values.
 * @param {Object} [stack] Tracks traversed source values and their merged
 *  counterparts.
 */
function baseMergeDeep(object, source, key, srcIndex, mergeFunc, customizer, stack) {
  var objValue = object[key],
      srcValue = source[key],
      stacked = stack.get(srcValue);

  if (stacked) {
    assignMergeValue(object, key, stacked);
    return;
  }
  var newValue = customizer
    ? customizer(objValue, srcValue, (key + ''), object, source, stack)
    : undefined;

  var isCommon = newValue === undefined;

  if (isCommon) {
    newValue = srcValue;
    if (isArray(srcValue) || isTypedArray(srcValue)) {
      if (isArray(objValue)) {
        newValue = objValue;
      }
      else if (isArrayLikeObject(objValue)) {
        newValue = copyArray(objValue);
      }
      else {
        isCommon = false;
        newValue = baseClone(srcValue, true);
      }
    }
    else if (isPlainObject(srcValue) || isArguments(srcValue)) {
      if (isArguments(objValue)) {
        newValue = toPlainObject(objValue);
      }
      else if (!isObject(objValue) || (srcIndex && isFunction(objValue))) {
        isCommon = false;
        newValue = baseClone(srcValue, true);
      }
      else {
        newValue = objValue;
      }
    }
    else {
      isCommon = false;
    }
  }
  stack.set(srcValue, newValue);

  if (isCommon) {
    // Recursively merge objects and arrays (susceptible to call stack limits).
    mergeFunc(newValue, srcValue, srcIndex, customizer, stack);
  }
  stack['delete'](srcValue);
  assignMergeValue(object, key, newValue);
}

module.exports = baseMergeDeep;

},{"./_assignMergeValue":134,"./_baseClone":138,"./_copyArray":182,"./isArguments":258,"./isArray":259,"./isArrayLikeObject":261,"./isFunction":264,"./isObject":268,"./isPlainObject":270,"./isTypedArray":273,"./toPlainObject":290}],163:[function(require,module,exports){
/**
 * The base implementation of `_.property` without support for deep paths.
 *
 * @private
 * @param {string} key The key of the property to get.
 * @returns {Function} Returns the new accessor function.
 */
function baseProperty(key) {
  return function(object) {
    return object == null ? undefined : object[key];
  };
}

module.exports = baseProperty;

},{}],164:[function(require,module,exports){
var baseGet = require('./_baseGet');

/**
 * A specialized version of `baseProperty` which supports deep paths.
 *
 * @private
 * @param {Array|string} path The path of the property to get.
 * @returns {Function} Returns the new accessor function.
 */
function basePropertyDeep(path) {
  return function(object) {
    return baseGet(object, path);
  };
}

module.exports = basePropertyDeep;

},{"./_baseGet":145}],165:[function(require,module,exports){
/**
 * The base implementation of `_.reduce` and `_.reduceRight`, without support
 * for iteratee shorthands, which iterates over `collection` using `eachFunc`.
 *
 * @private
 * @param {Array|Object} collection The collection to iterate over.
 * @param {Function} iteratee The function invoked per iteration.
 * @param {*} accumulator The initial value.
 * @param {boolean} initAccum Specify using the first or last element of
 *  `collection` as the initial value.
 * @param {Function} eachFunc The function to iterate over `collection`.
 * @returns {*} Returns the accumulated value.
 */
function baseReduce(collection, iteratee, accumulator, initAccum, eachFunc) {
  eachFunc(collection, function(value, index, collection) {
    accumulator = initAccum
      ? (initAccum = false, value)
      : iteratee(accumulator, value, index, collection);
  });
  return accumulator;
}

module.exports = baseReduce;

},{}],166:[function(require,module,exports){
/**
 * The base implementation of `_.sum` and `_.sumBy` without support for
 * iteratee shorthands.
 *
 * @private
 * @param {Array} array The array to iterate over.
 * @param {Function} iteratee The function invoked per iteration.
 * @returns {number} Returns the sum.
 */
function baseSum(array, iteratee) {
  var result,
      index = -1,
      length = array.length;

  while (++index < length) {
    var current = iteratee(array[index]);
    if (current !== undefined) {
      result = result === undefined ? current : (result + current);
    }
  }
  return result;
}

module.exports = baseSum;

},{}],167:[function(require,module,exports){
/**
 * The base implementation of `_.times` without support for iteratee shorthands
 * or max array length checks.
 *
 * @private
 * @param {number} n The number of times to invoke `iteratee`.
 * @param {Function} iteratee The function invoked per iteration.
 * @returns {Array} Returns the array of results.
 */
function baseTimes(n, iteratee) {
  var index = -1,
      result = Array(n);

  while (++index < n) {
    result[index] = iteratee(index);
  }
  return result;
}

module.exports = baseTimes;

},{}],168:[function(require,module,exports){
var Symbol = require('./_Symbol'),
    isSymbol = require('./isSymbol');

/** Used as references for various `Number` constants. */
var INFINITY = 1 / 0;

/** Used to convert symbols to primitives and strings. */
var symbolProto = Symbol ? Symbol.prototype : undefined,
    symbolToString = symbolProto ? symbolProto.toString : undefined;

/**
 * The base implementation of `_.toString` which doesn't convert nullish
 * values to empty strings.
 *
 * @private
 * @param {*} value The value to process.
 * @returns {string} Returns the string.
 */
function baseToString(value) {
  // Exit early for strings to avoid a performance hit in some environments.
  if (typeof value == 'string') {
    return value;
  }
  if (isSymbol(value)) {
    return symbolToString ? symbolToString.call(value) : '';
  }
  var result = (value + '');
  return (result == '0' && (1 / value) == -INFINITY) ? '-0' : result;
}

module.exports = baseToString;

},{"./_Symbol":119,"./isSymbol":272}],169:[function(require,module,exports){
var SetCache = require('./_SetCache'),
    arrayIncludes = require('./_arrayIncludes'),
    arrayIncludesWith = require('./_arrayIncludesWith'),
    cacheHas = require('./_cacheHas'),
    createSet = require('./_createSet'),
    setToArray = require('./_setToArray');

/** Used as the size to enable large array optimizations. */
var LARGE_ARRAY_SIZE = 200;

/**
 * The base implementation of `_.uniqBy` without support for iteratee shorthands.
 *
 * @private
 * @param {Array} array The array to inspect.
 * @param {Function} [iteratee] The iteratee invoked per element.
 * @param {Function} [comparator] The comparator invoked per element.
 * @returns {Array} Returns the new duplicate free array.
 */
function baseUniq(array, iteratee, comparator) {
  var index = -1,
      includes = arrayIncludes,
      length = array.length,
      isCommon = true,
      result = [],
      seen = result;

  if (comparator) {
    isCommon = false;
    includes = arrayIncludesWith;
  }
  else if (length >= LARGE_ARRAY_SIZE) {
    var set = iteratee ? null : createSet(array);
    if (set) {
      return setToArray(set);
    }
    isCommon = false;
    includes = cacheHas;
    seen = new SetCache;
  }
  else {
    seen = iteratee ? [] : result;
  }
  outer:
  while (++index < length) {
    var value = array[index],
        computed = iteratee ? iteratee(value) : value;

    value = (comparator || value !== 0) ? value : 0;
    if (isCommon && computed === computed) {
      var seenIndex = seen.length;
      while (seenIndex--) {
        if (seen[seenIndex] === computed) {
          continue outer;
        }
      }
      if (iteratee) {
        seen.push(computed);
      }
      result.push(value);
    }
    else if (!includes(seen, computed, comparator)) {
      if (seen !== result) {
        seen.push(computed);
      }
      result.push(value);
    }
  }
  return result;
}

module.exports = baseUniq;

},{"./_SetCache":117,"./_arrayIncludes":127,"./_arrayIncludesWith":128,"./_cacheHas":171,"./_createSet":189,"./_setToArray":238}],170:[function(require,module,exports){
var arrayMap = require('./_arrayMap');

/**
 * The base implementation of `_.values` and `_.valuesIn` which creates an
 * array of `object` property values corresponding to the property names
 * of `props`.
 *
 * @private
 * @param {Object} object The object to query.
 * @param {Array} props The property names to get values for.
 * @returns {Object} Returns the array of property values.
 */
function baseValues(object, props) {
  return arrayMap(props, function(key) {
    return object[key];
  });
}

module.exports = baseValues;

},{"./_arrayMap":129}],171:[function(require,module,exports){
/**
 * Checks if a cache value for `key` exists.
 *
 * @private
 * @param {Object} cache The cache to query.
 * @param {string} key The key of the entry to check.
 * @returns {boolean} Returns `true` if an entry for `key` exists, else `false`.
 */
function cacheHas(cache, key) {
  return cache.has(key);
}

module.exports = cacheHas;

},{}],172:[function(require,module,exports){
var isArray = require('./isArray'),
    stringToPath = require('./_stringToPath');

/**
 * Casts `value` to a path array if it's not one.
 *
 * @private
 * @param {*} value The value to inspect.
 * @returns {Array} Returns the cast property path array.
 */
function castPath(value) {
  return isArray(value) ? value : stringToPath(value);
}

module.exports = castPath;

},{"./_stringToPath":244,"./isArray":259}],173:[function(require,module,exports){
/**
 * Checks if `value` is a global object.
 *
 * @private
 * @param {*} value The value to check.
 * @returns {null|Object} Returns `value` if it's a global object, else `null`.
 */
function checkGlobal(value) {
  return (value && value.Object === Object) ? value : null;
}

module.exports = checkGlobal;

},{}],174:[function(require,module,exports){
var Uint8Array = require('./_Uint8Array');

/**
 * Creates a clone of `arrayBuffer`.
 *
 * @private
 * @param {ArrayBuffer} arrayBuffer The array buffer to clone.
 * @returns {ArrayBuffer} Returns the cloned array buffer.
 */
function cloneArrayBuffer(arrayBuffer) {
  var result = new arrayBuffer.constructor(arrayBuffer.byteLength);
  new Uint8Array(result).set(new Uint8Array(arrayBuffer));
  return result;
}

module.exports = cloneArrayBuffer;

},{"./_Uint8Array":120}],175:[function(require,module,exports){
/**
 * Creates a clone of  `buffer`.
 *
 * @private
 * @param {Buffer} buffer The buffer to clone.
 * @param {boolean} [isDeep] Specify a deep clone.
 * @returns {Buffer} Returns the cloned buffer.
 */
function cloneBuffer(buffer, isDeep) {
  if (isDeep) {
    return buffer.slice();
  }
  var result = new buffer.constructor(buffer.length);
  buffer.copy(result);
  return result;
}

module.exports = cloneBuffer;

},{}],176:[function(require,module,exports){
var cloneArrayBuffer = require('./_cloneArrayBuffer');

/**
 * Creates a clone of `dataView`.
 *
 * @private
 * @param {Object} dataView The data view to clone.
 * @param {boolean} [isDeep] Specify a deep clone.
 * @returns {Object} Returns the cloned data view.
 */
function cloneDataView(dataView, isDeep) {
  var buffer = isDeep ? cloneArrayBuffer(dataView.buffer) : dataView.buffer;
  return new dataView.constructor(buffer, dataView.byteOffset, dataView.byteLength);
}

module.exports = cloneDataView;

},{"./_cloneArrayBuffer":174}],177:[function(require,module,exports){
var addMapEntry = require('./_addMapEntry'),
    arrayReduce = require('./_arrayReduce'),
    mapToArray = require('./_mapToArray');

/**
 * Creates a clone of `map`.
 *
 * @private
 * @param {Object} map The map to clone.
 * @param {Function} cloneFunc The function to clone values.
 * @param {boolean} [isDeep] Specify a deep clone.
 * @returns {Object} Returns the cloned map.
 */
function cloneMap(map, isDeep, cloneFunc) {
  var array = isDeep ? cloneFunc(mapToArray(map), true) : mapToArray(map);
  return arrayReduce(array, addMapEntry, new map.constructor);
}

module.exports = cloneMap;

},{"./_addMapEntry":122,"./_arrayReduce":131,"./_mapToArray":232}],178:[function(require,module,exports){
/** Used to match `RegExp` flags from their coerced string values. */
var reFlags = /\w*$/;

/**
 * Creates a clone of `regexp`.
 *
 * @private
 * @param {Object} regexp The regexp to clone.
 * @returns {Object} Returns the cloned regexp.
 */
function cloneRegExp(regexp) {
  var result = new regexp.constructor(regexp.source, reFlags.exec(regexp));
  result.lastIndex = regexp.lastIndex;
  return result;
}

module.exports = cloneRegExp;

},{}],179:[function(require,module,exports){
var addSetEntry = require('./_addSetEntry'),
    arrayReduce = require('./_arrayReduce'),
    setToArray = require('./_setToArray');

/**
 * Creates a clone of `set`.
 *
 * @private
 * @param {Object} set The set to clone.
 * @param {Function} cloneFunc The function to clone values.
 * @param {boolean} [isDeep] Specify a deep clone.
 * @returns {Object} Returns the cloned set.
 */
function cloneSet(set, isDeep, cloneFunc) {
  var array = isDeep ? cloneFunc(setToArray(set), true) : setToArray(set);
  return arrayReduce(array, addSetEntry, new set.constructor);
}

module.exports = cloneSet;

},{"./_addSetEntry":123,"./_arrayReduce":131,"./_setToArray":238}],180:[function(require,module,exports){
var Symbol = require('./_Symbol');

/** Used to convert symbols to primitives and strings. */
var symbolProto = Symbol ? Symbol.prototype : undefined,
    symbolValueOf = symbolProto ? symbolProto.valueOf : undefined;

/**
 * Creates a clone of the `symbol` object.
 *
 * @private
 * @param {Object} symbol The symbol object to clone.
 * @returns {Object} Returns the cloned symbol object.
 */
function cloneSymbol(symbol) {
  return symbolValueOf ? Object(symbolValueOf.call(symbol)) : {};
}

module.exports = cloneSymbol;

},{"./_Symbol":119}],181:[function(require,module,exports){
var cloneArrayBuffer = require('./_cloneArrayBuffer');

/**
 * Creates a clone of `typedArray`.
 *
 * @private
 * @param {Object} typedArray The typed array to clone.
 * @param {boolean} [isDeep] Specify a deep clone.
 * @returns {Object} Returns the cloned typed array.
 */
function cloneTypedArray(typedArray, isDeep) {
  var buffer = isDeep ? cloneArrayBuffer(typedArray.buffer) : typedArray.buffer;
  return new typedArray.constructor(buffer, typedArray.byteOffset, typedArray.length);
}

module.exports = cloneTypedArray;

},{"./_cloneArrayBuffer":174}],182:[function(require,module,exports){
/**
 * Copies the values of `source` to `array`.
 *
 * @private
 * @param {Array} source The array to copy values from.
 * @param {Array} [array=[]] The array to copy values to.
 * @returns {Array} Returns `array`.
 */
function copyArray(source, array) {
  var index = -1,
      length = source.length;

  array || (array = Array(length));
  while (++index < length) {
    array[index] = source[index];
  }
  return array;
}

module.exports = copyArray;

},{}],183:[function(require,module,exports){
var assignValue = require('./_assignValue');

/**
 * Copies properties of `source` to `object`.
 *
 * @private
 * @param {Object} source The object to copy properties from.
 * @param {Array} props The property identifiers to copy.
 * @param {Object} [object={}] The object to copy properties to.
 * @param {Function} [customizer] The function to customize copied values.
 * @returns {Object} Returns `object`.
 */
function copyObject(source, props, object, customizer) {
  object || (object = {});

  var index = -1,
      length = props.length;

  while (++index < length) {
    var key = props[index];

    var newValue = customizer
      ? customizer(object[key], source[key], key, object, source)
      : source[key];

    assignValue(object, key, newValue);
  }
  return object;
}

module.exports = copyObject;

},{"./_assignValue":135}],184:[function(require,module,exports){
var copyObject = require('./_copyObject'),
    getSymbols = require('./_getSymbols');

/**
 * Copies own symbol properties of `source` to `object`.
 *
 * @private
 * @param {Object} source The object to copy symbols from.
 * @param {Object} [object={}] The object to copy symbols to.
 * @returns {Object} Returns `object`.
 */
function copySymbols(source, object) {
  return copyObject(source, getSymbols(source), object);
}

module.exports = copySymbols;

},{"./_copyObject":183,"./_getSymbols":199}],185:[function(require,module,exports){
var root = require('./_root');

/** Used to detect overreaching core-js shims. */
var coreJsData = root['__core-js_shared__'];

module.exports = coreJsData;

},{"./_root":235}],186:[function(require,module,exports){
var isIterateeCall = require('./_isIterateeCall'),
    rest = require('./rest');

/**
 * Creates a function like `_.assign`.
 *
 * @private
 * @param {Function} assigner The function to assign values.
 * @returns {Function} Returns the new assigner function.
 */
function createAssigner(assigner) {
  return rest(function(object, sources) {
    var index = -1,
        length = sources.length,
        customizer = length > 1 ? sources[length - 1] : undefined,
        guard = length > 2 ? sources[2] : undefined;

    customizer = (assigner.length > 3 && typeof customizer == 'function')
      ? (length--, customizer)
      : undefined;

    if (guard && isIterateeCall(sources[0], sources[1], guard)) {
      customizer = length < 3 ? undefined : customizer;
      length = 1;
    }
    object = Object(object);
    while (++index < length) {
      var source = sources[index];
      if (source) {
        assigner(object, source, index, customizer);
      }
    }
    return object;
  });
}

module.exports = createAssigner;

},{"./_isIterateeCall":215,"./rest":283}],187:[function(require,module,exports){
var isArrayLike = require('./isArrayLike');

/**
 * Creates a `baseEach` or `baseEachRight` function.
 *
 * @private
 * @param {Function} eachFunc The function to iterate over a collection.
 * @param {boolean} [fromRight] Specify iterating from right to left.
 * @returns {Function} Returns the new base function.
 */
function createBaseEach(eachFunc, fromRight) {
  return function(collection, iteratee) {
    if (collection == null) {
      return collection;
    }
    if (!isArrayLike(collection)) {
      return eachFunc(collection, iteratee);
    }
    var length = collection.length,
        index = fromRight ? length : -1,
        iterable = Object(collection);

    while ((fromRight ? index-- : ++index < length)) {
      if (iteratee(iterable[index], index, iterable) === false) {
        break;
      }
    }
    return collection;
  };
}

module.exports = createBaseEach;

},{"./isArrayLike":260}],188:[function(require,module,exports){
/**
 * Creates a base function for methods like `_.forIn` and `_.forOwn`.
 *
 * @private
 * @param {boolean} [fromRight] Specify iterating from right to left.
 * @returns {Function} Returns the new base function.
 */
function createBaseFor(fromRight) {
  return function(object, iteratee, keysFunc) {
    var index = -1,
        iterable = Object(object),
        props = keysFunc(object),
        length = props.length;

    while (length--) {
      var key = props[fromRight ? length : ++index];
      if (iteratee(iterable[key], key, iterable) === false) {
        break;
      }
    }
    return object;
  };
}

module.exports = createBaseFor;

},{}],189:[function(require,module,exports){
var Set = require('./_Set'),
    noop = require('./noop'),
    setToArray = require('./_setToArray');

/** Used as references for various `Number` constants. */
var INFINITY = 1 / 0;

/**
 * Creates a set of `values`.
 *
 * @private
 * @param {Array} values The values to add to the set.
 * @returns {Object} Returns the new set.
 */
var createSet = !(Set && (1 / setToArray(new Set([,-0]))[1]) == INFINITY) ? noop : function(values) {
  return new Set(values);
};

module.exports = createSet;

},{"./_Set":116,"./_setToArray":238,"./noop":280}],190:[function(require,module,exports){
var SetCache = require('./_SetCache'),
    arraySome = require('./_arraySome');

/** Used to compose bitmasks for comparison styles. */
var UNORDERED_COMPARE_FLAG = 1,
    PARTIAL_COMPARE_FLAG = 2;

/**
 * A specialized version of `baseIsEqualDeep` for arrays with support for
 * partial deep comparisons.
 *
 * @private
 * @param {Array} array The array to compare.
 * @param {Array} other The other array to compare.
 * @param {Function} equalFunc The function to determine equivalents of values.
 * @param {Function} customizer The function to customize comparisons.
 * @param {number} bitmask The bitmask of comparison flags. See `baseIsEqual`
 *  for more details.
 * @param {Object} stack Tracks traversed `array` and `other` objects.
 * @returns {boolean} Returns `true` if the arrays are equivalent, else `false`.
 */
function equalArrays(array, other, equalFunc, customizer, bitmask, stack) {
  var isPartial = bitmask & PARTIAL_COMPARE_FLAG,
      arrLength = array.length,
      othLength = other.length;

  if (arrLength != othLength && !(isPartial && othLength > arrLength)) {
    return false;
  }
  // Assume cyclic values are equal.
  var stacked = stack.get(array);
  if (stacked) {
    return stacked == other;
  }
  var index = -1,
      result = true,
      seen = (bitmask & UNORDERED_COMPARE_FLAG) ? new SetCache : undefined;

  stack.set(array, other);

  // Ignore non-index properties.
  while (++index < arrLength) {
    var arrValue = array[index],
        othValue = other[index];

    if (customizer) {
      var compared = isPartial
        ? customizer(othValue, arrValue, index, other, array, stack)
        : customizer(arrValue, othValue, index, array, other, stack);
    }
    if (compared !== undefined) {
      if (compared) {
        continue;
      }
      result = false;
      break;
    }
    // Recursively compare arrays (susceptible to call stack limits).
    if (seen) {
      if (!arraySome(other, function(othValue, othIndex) {
            if (!seen.has(othIndex) &&
                (arrValue === othValue || equalFunc(arrValue, othValue, customizer, bitmask, stack))) {
              return seen.add(othIndex);
            }
          })) {
        result = false;
        break;
      }
    } else if (!(
          arrValue === othValue ||
            equalFunc(arrValue, othValue, customizer, bitmask, stack)
        )) {
      result = false;
      break;
    }
  }
  stack['delete'](array);
  return result;
}

module.exports = equalArrays;

},{"./_SetCache":117,"./_arraySome":132}],191:[function(require,module,exports){
var Symbol = require('./_Symbol'),
    Uint8Array = require('./_Uint8Array'),
    equalArrays = require('./_equalArrays'),
    mapToArray = require('./_mapToArray'),
    setToArray = require('./_setToArray');

/** Used to compose bitmasks for comparison styles. */
var UNORDERED_COMPARE_FLAG = 1,
    PARTIAL_COMPARE_FLAG = 2;

/** `Object#toString` result references. */
var boolTag = '[object Boolean]',
    dateTag = '[object Date]',
    errorTag = '[object Error]',
    mapTag = '[object Map]',
    numberTag = '[object Number]',
    regexpTag = '[object RegExp]',
    setTag = '[object Set]',
    stringTag = '[object String]',
    symbolTag = '[object Symbol]';

var arrayBufferTag = '[object ArrayBuffer]',
    dataViewTag = '[object DataView]';

/** Used to convert symbols to primitives and strings. */
var symbolProto = Symbol ? Symbol.prototype : undefined,
    symbolValueOf = symbolProto ? symbolProto.valueOf : undefined;

/**
 * A specialized version of `baseIsEqualDeep` for comparing objects of
 * the same `toStringTag`.
 *
 * **Note:** This function only supports comparing values with tags of
 * `Boolean`, `Date`, `Error`, `Number`, `RegExp`, or `String`.
 *
 * @private
 * @param {Object} object The object to compare.
 * @param {Object} other The other object to compare.
 * @param {string} tag The `toStringTag` of the objects to compare.
 * @param {Function} equalFunc The function to determine equivalents of values.
 * @param {Function} customizer The function to customize comparisons.
 * @param {number} bitmask The bitmask of comparison flags. See `baseIsEqual`
 *  for more details.
 * @param {Object} stack Tracks traversed `object` and `other` objects.
 * @returns {boolean} Returns `true` if the objects are equivalent, else `false`.
 */
function equalByTag(object, other, tag, equalFunc, customizer, bitmask, stack) {
  switch (tag) {
    case dataViewTag:
      if ((object.byteLength != other.byteLength) ||
          (object.byteOffset != other.byteOffset)) {
        return false;
      }
      object = object.buffer;
      other = other.buffer;

    case arrayBufferTag:
      if ((object.byteLength != other.byteLength) ||
          !equalFunc(new Uint8Array(object), new Uint8Array(other))) {
        return false;
      }
      return true;

    case boolTag:
    case dateTag:
      // Coerce dates and booleans to numbers, dates to milliseconds and
      // booleans to `1` or `0` treating invalid dates coerced to `NaN` as
      // not equal.
      return +object == +other;

    case errorTag:
      return object.name == other.name && object.message == other.message;

    case numberTag:
      // Treat `NaN` vs. `NaN` as equal.
      return (object != +object) ? other != +other : object == +other;

    case regexpTag:
    case stringTag:
      // Coerce regexes to strings and treat strings, primitives and objects,
      // as equal. See http://www.ecma-international.org/ecma-262/6.0/#sec-regexp.prototype.tostring
      // for more details.
      return object == (other + '');

    case mapTag:
      var convert = mapToArray;

    case setTag:
      var isPartial = bitmask & PARTIAL_COMPARE_FLAG;
      convert || (convert = setToArray);

      if (object.size != other.size && !isPartial) {
        return false;
      }
      // Assume cyclic values are equal.
      var stacked = stack.get(object);
      if (stacked) {
        return stacked == other;
      }
      bitmask |= UNORDERED_COMPARE_FLAG;
      stack.set(object, other);

      // Recursively compare objects (susceptible to call stack limits).
      return equalArrays(convert(object), convert(other), equalFunc, customizer, bitmask, stack);

    case symbolTag:
      if (symbolValueOf) {
        return symbolValueOf.call(object) == symbolValueOf.call(other);
      }
  }
  return false;
}

module.exports = equalByTag;

},{"./_Symbol":119,"./_Uint8Array":120,"./_equalArrays":190,"./_mapToArray":232,"./_setToArray":238}],192:[function(require,module,exports){
var baseHas = require('./_baseHas'),
    keys = require('./keys');

/** Used to compose bitmasks for comparison styles. */
var PARTIAL_COMPARE_FLAG = 2;

/**
 * A specialized version of `baseIsEqualDeep` for objects with support for
 * partial deep comparisons.
 *
 * @private
 * @param {Object} object The object to compare.
 * @param {Object} other The other object to compare.
 * @param {Function} equalFunc The function to determine equivalents of values.
 * @param {Function} customizer The function to customize comparisons.
 * @param {number} bitmask The bitmask of comparison flags. See `baseIsEqual`
 *  for more details.
 * @param {Object} stack Tracks traversed `object` and `other` objects.
 * @returns {boolean} Returns `true` if the objects are equivalent, else `false`.
 */
function equalObjects(object, other, equalFunc, customizer, bitmask, stack) {
  var isPartial = bitmask & PARTIAL_COMPARE_FLAG,
      objProps = keys(object),
      objLength = objProps.length,
      othProps = keys(other),
      othLength = othProps.length;

  if (objLength != othLength && !isPartial) {
    return false;
  }
  var index = objLength;
  while (index--) {
    var key = objProps[index];
    if (!(isPartial ? key in other : baseHas(other, key))) {
      return false;
    }
  }
  // Assume cyclic values are equal.
  var stacked = stack.get(object);
  if (stacked) {
    return stacked == other;
  }
  var result = true;
  stack.set(object, other);

  var skipCtor = isPartial;
  while (++index < objLength) {
    key = objProps[index];
    var objValue = object[key],
        othValue = other[key];

    if (customizer) {
      var compared = isPartial
        ? customizer(othValue, objValue, key, other, object, stack)
        : customizer(objValue, othValue, key, object, other, stack);
    }
    // Recursively compare objects (susceptible to call stack limits).
    if (!(compared === undefined
          ? (objValue === othValue || equalFunc(objValue, othValue, customizer, bitmask, stack))
          : compared
        )) {
      result = false;
      break;
    }
    skipCtor || (skipCtor = key == 'constructor');
  }
  if (result && !skipCtor) {
    var objCtor = object.constructor,
        othCtor = other.constructor;

    // Non `Object` object instances with different constructors are not equal.
    if (objCtor != othCtor &&
        ('constructor' in object && 'constructor' in other) &&
        !(typeof objCtor == 'function' && objCtor instanceof objCtor &&
          typeof othCtor == 'function' && othCtor instanceof othCtor)) {
      result = false;
    }
  }
  stack['delete'](object);
  return result;
}

module.exports = equalObjects;

},{"./_baseHas":147,"./keys":275}],193:[function(require,module,exports){
var baseGetAllKeys = require('./_baseGetAllKeys'),
    getSymbols = require('./_getSymbols'),
    keys = require('./keys');

/**
 * Creates an array of own enumerable property names and symbols of `object`.
 *
 * @private
 * @param {Object} object The object to query.
 * @returns {Array} Returns the array of property names and symbols.
 */
function getAllKeys(object) {
  return baseGetAllKeys(object, keys, getSymbols);
}

module.exports = getAllKeys;

},{"./_baseGetAllKeys":146,"./_getSymbols":199,"./keys":275}],194:[function(require,module,exports){
var baseProperty = require('./_baseProperty');

/**
 * Gets the "length" property value of `object`.
 *
 * **Note:** This function is used to avoid a
 * [JIT bug](https://bugs.webkit.org/show_bug.cgi?id=142792) that affects
 * Safari on at least iOS 8.1-8.3 ARM64.
 *
 * @private
 * @param {Object} object The object to query.
 * @returns {*} Returns the "length" value.
 */
var getLength = baseProperty('length');

module.exports = getLength;

},{"./_baseProperty":163}],195:[function(require,module,exports){
var isKeyable = require('./_isKeyable');

/**
 * Gets the data for `map`.
 *
 * @private
 * @param {Object} map The map to query.
 * @param {string} key The reference key.
 * @returns {*} Returns the map data.
 */
function getMapData(map, key) {
  var data = map.__data__;
  return isKeyable(key)
    ? data[typeof key == 'string' ? 'string' : 'hash']
    : data.map;
}

module.exports = getMapData;

},{"./_isKeyable":217}],196:[function(require,module,exports){
var isStrictComparable = require('./_isStrictComparable'),
    keys = require('./keys');

/**
 * Gets the property names, values, and compare flags of `object`.
 *
 * @private
 * @param {Object} object The object to query.
 * @returns {Array} Returns the match data of `object`.
 */
function getMatchData(object) {
  var result = keys(object),
      length = result.length;

  while (length--) {
    var key = result[length],
        value = object[key];

    result[length] = [key, value, isStrictComparable(value)];
  }
  return result;
}

module.exports = getMatchData;

},{"./_isStrictComparable":220,"./keys":275}],197:[function(require,module,exports){
var baseIsNative = require('./_baseIsNative'),
    getValue = require('./_getValue');

/**
 * Gets the native function at `key` of `object`.
 *
 * @private
 * @param {Object} object The object to query.
 * @param {string} key The key of the method to get.
 * @returns {*} Returns the function if it's native, else `undefined`.
 */
function getNative(object, key) {
  var value = getValue(object, key);
  return baseIsNative(value) ? value : undefined;
}

module.exports = getNative;

},{"./_baseIsNative":154,"./_getValue":201}],198:[function(require,module,exports){
/* Built-in method references for those with the same name as other `lodash` methods. */
var nativeGetPrototype = Object.getPrototypeOf;

/**
 * Gets the `[[Prototype]]` of `value`.
 *
 * @private
 * @param {*} value The value to query.
 * @returns {null|Object} Returns the `[[Prototype]]`.
 */
function getPrototype(value) {
  return nativeGetPrototype(Object(value));
}

module.exports = getPrototype;

},{}],199:[function(require,module,exports){
var stubArray = require('./stubArray');

/** Built-in value references. */
var getOwnPropertySymbols = Object.getOwnPropertySymbols;

/**
 * Creates an array of the own enumerable symbol properties of `object`.
 *
 * @private
 * @param {Object} object The object to query.
 * @returns {Array} Returns the array of symbols.
 */
function getSymbols(object) {
  // Coerce `object` to an object to avoid non-object errors in V8.
  // See https://bugs.chromium.org/p/v8/issues/detail?id=3443 for more details.
  return getOwnPropertySymbols(Object(object));
}

// Fallback for IE < 11.
if (!getOwnPropertySymbols) {
  getSymbols = stubArray;
}

module.exports = getSymbols;

},{"./stubArray":284}],200:[function(require,module,exports){
var DataView = require('./_DataView'),
    Map = require('./_Map'),
    Promise = require('./_Promise'),
    Set = require('./_Set'),
    WeakMap = require('./_WeakMap'),
    toSource = require('./_toSource');

/** `Object#toString` result references. */
var mapTag = '[object Map]',
    objectTag = '[object Object]',
    promiseTag = '[object Promise]',
    setTag = '[object Set]',
    weakMapTag = '[object WeakMap]';

var dataViewTag = '[object DataView]';

/** Used for built-in method references. */
var objectProto = Object.prototype;

/**
 * Used to resolve the
 * [`toStringTag`](http://ecma-international.org/ecma-262/6.0/#sec-object.prototype.tostring)
 * of values.
 */
var objectToString = objectProto.toString;

/** Used to detect maps, sets, and weakmaps. */
var dataViewCtorString = toSource(DataView),
    mapCtorString = toSource(Map),
    promiseCtorString = toSource(Promise),
    setCtorString = toSource(Set),
    weakMapCtorString = toSource(WeakMap);

/**
 * Gets the `toStringTag` of `value`.
 *
 * @private
 * @param {*} value The value to query.
 * @returns {string} Returns the `toStringTag`.
 */
function getTag(value) {
  return objectToString.call(value);
}

// Fallback for data views, maps, sets, and weak maps in IE 11,
// for data views in Edge, and promises in Node.js.
if ((DataView && getTag(new DataView(new ArrayBuffer(1))) != dataViewTag) ||
    (Map && getTag(new Map) != mapTag) ||
    (Promise && getTag(Promise.resolve()) != promiseTag) ||
    (Set && getTag(new Set) != setTag) ||
    (WeakMap && getTag(new WeakMap) != weakMapTag)) {
  getTag = function(value) {
    var result = objectToString.call(value),
        Ctor = result == objectTag ? value.constructor : undefined,
        ctorString = Ctor ? toSource(Ctor) : undefined;

    if (ctorString) {
      switch (ctorString) {
        case dataViewCtorString: return dataViewTag;
        case mapCtorString: return mapTag;
        case promiseCtorString: return promiseTag;
        case setCtorString: return setTag;
        case weakMapCtorString: return weakMapTag;
      }
    }
    return result;
  };
}

module.exports = getTag;

},{"./_DataView":109,"./_Map":112,"./_Promise":114,"./_Set":116,"./_WeakMap":121,"./_toSource":246}],201:[function(require,module,exports){
/**
 * Gets the value at `key` of `object`.
 *
 * @private
 * @param {Object} [object] The object to query.
 * @param {string} key The key of the property to get.
 * @returns {*} Returns the property value.
 */
function getValue(object, key) {
  return object == null ? undefined : object[key];
}

module.exports = getValue;

},{}],202:[function(require,module,exports){
var castPath = require('./_castPath'),
    isArguments = require('./isArguments'),
    isArray = require('./isArray'),
    isIndex = require('./_isIndex'),
    isKey = require('./_isKey'),
    isLength = require('./isLength'),
    isString = require('./isString'),
    toKey = require('./_toKey');

/**
 * Checks if `path` exists on `object`.
 *
 * @private
 * @param {Object} object The object to query.
 * @param {Array|string} path The path to check.
 * @param {Function} hasFunc The function to check properties.
 * @returns {boolean} Returns `true` if `path` exists, else `false`.
 */
function hasPath(object, path, hasFunc) {
  path = isKey(path, object) ? [path] : castPath(path);

  var result,
      index = -1,
      length = path.length;

  while (++index < length) {
    var key = toKey(path[index]);
    if (!(result = object != null && hasFunc(object, key))) {
      break;
    }
    object = object[key];
  }
  if (result) {
    return result;
  }
  var length = object ? object.length : 0;
  return !!length && isLength(length) && isIndex(key, length) &&
    (isArray(object) || isString(object) || isArguments(object));
}

module.exports = hasPath;

},{"./_castPath":172,"./_isIndex":214,"./_isKey":216,"./_toKey":245,"./isArguments":258,"./isArray":259,"./isLength":265,"./isString":271}],203:[function(require,module,exports){
var nativeCreate = require('./_nativeCreate');

/**
 * Removes all key-value entries from the hash.
 *
 * @private
 * @name clear
 * @memberOf Hash
 */
function hashClear() {
  this.__data__ = nativeCreate ? nativeCreate(null) : {};
}

module.exports = hashClear;

},{"./_nativeCreate":234}],204:[function(require,module,exports){
/**
 * Removes `key` and its value from the hash.
 *
 * @private
 * @name delete
 * @memberOf Hash
 * @param {Object} hash The hash to modify.
 * @param {string} key The key of the value to remove.
 * @returns {boolean} Returns `true` if the entry was removed, else `false`.
 */
function hashDelete(key) {
  return this.has(key) && delete this.__data__[key];
}

module.exports = hashDelete;

},{}],205:[function(require,module,exports){
var nativeCreate = require('./_nativeCreate');

/** Used to stand-in for `undefined` hash values. */
var HASH_UNDEFINED = '__lodash_hash_undefined__';

/** Used for built-in method references. */
var objectProto = Object.prototype;

/** Used to check objects for own properties. */
var hasOwnProperty = objectProto.hasOwnProperty;

/**
 * Gets the hash value for `key`.
 *
 * @private
 * @name get
 * @memberOf Hash
 * @param {string} key The key of the value to get.
 * @returns {*} Returns the entry value.
 */
function hashGet(key) {
  var data = this.__data__;
  if (nativeCreate) {
    var result = data[key];
    return result === HASH_UNDEFINED ? undefined : result;
  }
  return hasOwnProperty.call(data, key) ? data[key] : undefined;
}

module.exports = hashGet;

},{"./_nativeCreate":234}],206:[function(require,module,exports){
var nativeCreate = require('./_nativeCreate');

/** Used for built-in method references. */
var objectProto = Object.prototype;

/** Used to check objects for own properties. */
var hasOwnProperty = objectProto.hasOwnProperty;

/**
 * Checks if a hash value for `key` exists.
 *
 * @private
 * @name has
 * @memberOf Hash
 * @param {string} key The key of the entry to check.
 * @returns {boolean} Returns `true` if an entry for `key` exists, else `false`.
 */
function hashHas(key) {
  var data = this.__data__;
  return nativeCreate ? data[key] !== undefined : hasOwnProperty.call(data, key);
}

module.exports = hashHas;

},{"./_nativeCreate":234}],207:[function(require,module,exports){
var nativeCreate = require('./_nativeCreate');

/** Used to stand-in for `undefined` hash values. */
var HASH_UNDEFINED = '__lodash_hash_undefined__';

/**
 * Sets the hash `key` to `value`.
 *
 * @private
 * @name set
 * @memberOf Hash
 * @param {string} key The key of the value to set.
 * @param {*} value The value to set.
 * @returns {Object} Returns the hash instance.
 */
function hashSet(key, value) {
  var data = this.__data__;
  data[key] = (nativeCreate && value === undefined) ? HASH_UNDEFINED : value;
  return this;
}

module.exports = hashSet;

},{"./_nativeCreate":234}],208:[function(require,module,exports){
var baseTimes = require('./_baseTimes'),
    isArguments = require('./isArguments'),
    isArray = require('./isArray'),
    isLength = require('./isLength'),
    isString = require('./isString');

/**
 * Creates an array of index keys for `object` values of arrays,
 * `arguments` objects, and strings, otherwise `null` is returned.
 *
 * @private
 * @param {Object} object The object to query.
 * @returns {Array|null} Returns index keys, else `null`.
 */
function indexKeys(object) {
  var length = object ? object.length : undefined;
  if (isLength(length) &&
      (isArray(object) || isString(object) || isArguments(object))) {
    return baseTimes(length, String);
  }
  return null;
}

module.exports = indexKeys;

},{"./_baseTimes":167,"./isArguments":258,"./isArray":259,"./isLength":265,"./isString":271}],209:[function(require,module,exports){
/**
 * Gets the index at which the first occurrence of `NaN` is found in `array`.
 *
 * @private
 * @param {Array} array The array to search.
 * @param {number} fromIndex The index to search from.
 * @param {boolean} [fromRight] Specify iterating from right to left.
 * @returns {number} Returns the index of the matched `NaN`, else `-1`.
 */
function indexOfNaN(array, fromIndex, fromRight) {
  var length = array.length,
      index = fromIndex + (fromRight ? 1 : -1);

  while ((fromRight ? index-- : ++index < length)) {
    var other = array[index];
    if (other !== other) {
      return index;
    }
  }
  return -1;
}

module.exports = indexOfNaN;

},{}],210:[function(require,module,exports){
/** Used for built-in method references. */
var objectProto = Object.prototype;

/** Used to check objects for own properties. */
var hasOwnProperty = objectProto.hasOwnProperty;

/**
 * Initializes an array clone.
 *
 * @private
 * @param {Array} array The array to clone.
 * @returns {Array} Returns the initialized clone.
 */
function initCloneArray(array) {
  var length = array.length,
      result = array.constructor(length);

  // Add properties assigned by `RegExp#exec`.
  if (length && typeof array[0] == 'string' && hasOwnProperty.call(array, 'index')) {
    result.index = array.index;
    result.input = array.input;
  }
  return result;
}

module.exports = initCloneArray;

},{}],211:[function(require,module,exports){
var cloneArrayBuffer = require('./_cloneArrayBuffer'),
    cloneDataView = require('./_cloneDataView'),
    cloneMap = require('./_cloneMap'),
    cloneRegExp = require('./_cloneRegExp'),
    cloneSet = require('./_cloneSet'),
    cloneSymbol = require('./_cloneSymbol'),
    cloneTypedArray = require('./_cloneTypedArray');

/** `Object#toString` result references. */
var boolTag = '[object Boolean]',
    dateTag = '[object Date]',
    mapTag = '[object Map]',
    numberTag = '[object Number]',
    regexpTag = '[object RegExp]',
    setTag = '[object Set]',
    stringTag = '[object String]',
    symbolTag = '[object Symbol]';

var arrayBufferTag = '[object ArrayBuffer]',
    dataViewTag = '[object DataView]',
    float32Tag = '[object Float32Array]',
    float64Tag = '[object Float64Array]',
    int8Tag = '[object Int8Array]',
    int16Tag = '[object Int16Array]',
    int32Tag = '[object Int32Array]',
    uint8Tag = '[object Uint8Array]',
    uint8ClampedTag = '[object Uint8ClampedArray]',
    uint16Tag = '[object Uint16Array]',
    uint32Tag = '[object Uint32Array]';

/**
 * Initializes an object clone based on its `toStringTag`.
 *
 * **Note:** This function only supports cloning values with tags of
 * `Boolean`, `Date`, `Error`, `Number`, `RegExp`, or `String`.
 *
 * @private
 * @param {Object} object The object to clone.
 * @param {string} tag The `toStringTag` of the object to clone.
 * @param {Function} cloneFunc The function to clone values.
 * @param {boolean} [isDeep] Specify a deep clone.
 * @returns {Object} Returns the initialized clone.
 */
function initCloneByTag(object, tag, cloneFunc, isDeep) {
  var Ctor = object.constructor;
  switch (tag) {
    case arrayBufferTag:
      return cloneArrayBuffer(object);

    case boolTag:
    case dateTag:
      return new Ctor(+object);

    case dataViewTag:
      return cloneDataView(object, isDeep);

    case float32Tag: case float64Tag:
    case int8Tag: case int16Tag: case int32Tag:
    case uint8Tag: case uint8ClampedTag: case uint16Tag: case uint32Tag:
      return cloneTypedArray(object, isDeep);

    case mapTag:
      return cloneMap(object, isDeep, cloneFunc);

    case numberTag:
    case stringTag:
      return new Ctor(object);

    case regexpTag:
      return cloneRegExp(object);

    case setTag:
      return cloneSet(object, isDeep, cloneFunc);

    case symbolTag:
      return cloneSymbol(object);
  }
}

module.exports = initCloneByTag;

},{"./_cloneArrayBuffer":174,"./_cloneDataView":176,"./_cloneMap":177,"./_cloneRegExp":178,"./_cloneSet":179,"./_cloneSymbol":180,"./_cloneTypedArray":181}],212:[function(require,module,exports){
var baseCreate = require('./_baseCreate'),
    getPrototype = require('./_getPrototype'),
    isPrototype = require('./_isPrototype');

/**
 * Initializes an object clone.
 *
 * @private
 * @param {Object} object The object to clone.
 * @returns {Object} Returns the initialized clone.
 */
function initCloneObject(object) {
  return (typeof object.constructor == 'function' && !isPrototype(object))
    ? baseCreate(getPrototype(object))
    : {};
}

module.exports = initCloneObject;

},{"./_baseCreate":139,"./_getPrototype":198,"./_isPrototype":219}],213:[function(require,module,exports){
/**
 * Checks if `value` is a host object in IE < 9.
 *
 * @private
 * @param {*} value The value to check.
 * @returns {boolean} Returns `true` if `value` is a host object, else `false`.
 */
function isHostObject(value) {
  // Many host objects are `Object` objects that can coerce to strings
  // despite having improperly defined `toString` methods.
  var result = false;
  if (value != null && typeof value.toString != 'function') {
    try {
      result = !!(value + '');
    } catch (e) {}
  }
  return result;
}

module.exports = isHostObject;

},{}],214:[function(require,module,exports){
/** Used as references for various `Number` constants. */
var MAX_SAFE_INTEGER = 9007199254740991;

/** Used to detect unsigned integer values. */
var reIsUint = /^(?:0|[1-9]\d*)$/;

/**
 * Checks if `value` is a valid array-like index.
 *
 * @private
 * @param {*} value The value to check.
 * @param {number} [length=MAX_SAFE_INTEGER] The upper bounds of a valid index.
 * @returns {boolean} Returns `true` if `value` is a valid index, else `false`.
 */
function isIndex(value, length) {
  length = length == null ? MAX_SAFE_INTEGER : length;
  return !!length &&
    (typeof value == 'number' || reIsUint.test(value)) &&
    (value > -1 && value % 1 == 0 && value < length);
}

module.exports = isIndex;

},{}],215:[function(require,module,exports){
var eq = require('./eq'),
    isArrayLike = require('./isArrayLike'),
    isIndex = require('./_isIndex'),
    isObject = require('./isObject');

/**
 * Checks if the given arguments are from an iteratee call.
 *
 * @private
 * @param {*} value The potential iteratee value argument.
 * @param {*} index The potential iteratee index or key argument.
 * @param {*} object The potential iteratee object argument.
 * @returns {boolean} Returns `true` if the arguments are from an iteratee call,
 *  else `false`.
 */
function isIterateeCall(value, index, object) {
  if (!isObject(object)) {
    return false;
  }
  var type = typeof index;
  if (type == 'number'
        ? (isArrayLike(object) && isIndex(index, object.length))
        : (type == 'string' && index in object)
      ) {
    return eq(object[index], value);
  }
  return false;
}

module.exports = isIterateeCall;

},{"./_isIndex":214,"./eq":249,"./isArrayLike":260,"./isObject":268}],216:[function(require,module,exports){
var isArray = require('./isArray'),
    isSymbol = require('./isSymbol');

/** Used to match property names within property paths. */
var reIsDeepProp = /\.|\[(?:[^[\]]*|(["'])(?:(?!\1)[^\\]|\\.)*?\1)\]/,
    reIsPlainProp = /^\w*$/;

/**
 * Checks if `value` is a property name and not a property path.
 *
 * @private
 * @param {*} value The value to check.
 * @param {Object} [object] The object to query keys on.
 * @returns {boolean} Returns `true` if `value` is a property name, else `false`.
 */
function isKey(value, object) {
  if (isArray(value)) {
    return false;
  }
  var type = typeof value;
  if (type == 'number' || type == 'symbol' || type == 'boolean' ||
      value == null || isSymbol(value)) {
    return true;
  }
  return reIsPlainProp.test(value) || !reIsDeepProp.test(value) ||
    (object != null && value in Object(object));
}

module.exports = isKey;

},{"./isArray":259,"./isSymbol":272}],217:[function(require,module,exports){
/**
 * Checks if `value` is suitable for use as unique object key.
 *
 * @private
 * @param {*} value The value to check.
 * @returns {boolean} Returns `true` if `value` is suitable, else `false`.
 */
function isKeyable(value) {
  var type = typeof value;
  return (type == 'string' || type == 'number' || type == 'symbol' || type == 'boolean')
    ? (value !== '__proto__')
    : (value === null);
}

module.exports = isKeyable;

},{}],218:[function(require,module,exports){
var coreJsData = require('./_coreJsData');

/** Used to detect methods masquerading as native. */
var maskSrcKey = (function() {
  var uid = /[^.]+$/.exec(coreJsData && coreJsData.keys && coreJsData.keys.IE_PROTO || '');
  return uid ? ('Symbol(src)_1.' + uid) : '';
}());

/**
 * Checks if `func` has its source masked.
 *
 * @private
 * @param {Function} func The function to check.
 * @returns {boolean} Returns `true` if `func` is masked, else `false`.
 */
function isMasked(func) {
  return !!maskSrcKey && (maskSrcKey in func);
}

module.exports = isMasked;

},{"./_coreJsData":185}],219:[function(require,module,exports){
/** Used for built-in method references. */
var objectProto = Object.prototype;

/**
 * Checks if `value` is likely a prototype object.
 *
 * @private
 * @param {*} value The value to check.
 * @returns {boolean} Returns `true` if `value` is a prototype, else `false`.
 */
function isPrototype(value) {
  var Ctor = value && value.constructor,
      proto = (typeof Ctor == 'function' && Ctor.prototype) || objectProto;

  return value === proto;
}

module.exports = isPrototype;

},{}],220:[function(require,module,exports){
var isObject = require('./isObject');

/**
 * Checks if `value` is suitable for strict equality comparisons, i.e. `===`.
 *
 * @private
 * @param {*} value The value to check.
 * @returns {boolean} Returns `true` if `value` if suitable for strict
 *  equality comparisons, else `false`.
 */
function isStrictComparable(value) {
  return value === value && !isObject(value);
}

module.exports = isStrictComparable;

},{"./isObject":268}],221:[function(require,module,exports){
/**
 * Converts `iterator` to an array.
 *
 * @private
 * @param {Object} iterator The iterator to convert.
 * @returns {Array} Returns the converted array.
 */
function iteratorToArray(iterator) {
  var data,
      result = [];

  while (!(data = iterator.next()).done) {
    result.push(data.value);
  }
  return result;
}

module.exports = iteratorToArray;

},{}],222:[function(require,module,exports){
/**
 * Removes all key-value entries from the list cache.
 *
 * @private
 * @name clear
 * @memberOf ListCache
 */
function listCacheClear() {
  this.__data__ = [];
}

module.exports = listCacheClear;

},{}],223:[function(require,module,exports){
var assocIndexOf = require('./_assocIndexOf');

/** Used for built-in method references. */
var arrayProto = Array.prototype;

/** Built-in value references. */
var splice = arrayProto.splice;

/**
 * Removes `key` and its value from the list cache.
 *
 * @private
 * @name delete
 * @memberOf ListCache
 * @param {string} key The key of the value to remove.
 * @returns {boolean} Returns `true` if the entry was removed, else `false`.
 */
function listCacheDelete(key) {
  var data = this.__data__,
      index = assocIndexOf(data, key);

  if (index < 0) {
    return false;
  }
  var lastIndex = data.length - 1;
  if (index == lastIndex) {
    data.pop();
  } else {
    splice.call(data, index, 1);
  }
  return true;
}

module.exports = listCacheDelete;

},{"./_assocIndexOf":136}],224:[function(require,module,exports){
var assocIndexOf = require('./_assocIndexOf');

/**
 * Gets the list cache value for `key`.
 *
 * @private
 * @name get
 * @memberOf ListCache
 * @param {string} key The key of the value to get.
 * @returns {*} Returns the entry value.
 */
function listCacheGet(key) {
  var data = this.__data__,
      index = assocIndexOf(data, key);

  return index < 0 ? undefined : data[index][1];
}

module.exports = listCacheGet;

},{"./_assocIndexOf":136}],225:[function(require,module,exports){
var assocIndexOf = require('./_assocIndexOf');

/**
 * Checks if a list cache value for `key` exists.
 *
 * @private
 * @name has
 * @memberOf ListCache
 * @param {string} key The key of the entry to check.
 * @returns {boolean} Returns `true` if an entry for `key` exists, else `false`.
 */
function listCacheHas(key) {
  return assocIndexOf(this.__data__, key) > -1;
}

module.exports = listCacheHas;

},{"./_assocIndexOf":136}],226:[function(require,module,exports){
var assocIndexOf = require('./_assocIndexOf');

/**
 * Sets the list cache `key` to `value`.
 *
 * @private
 * @name set
 * @memberOf ListCache
 * @param {string} key The key of the value to set.
 * @param {*} value The value to set.
 * @returns {Object} Returns the list cache instance.
 */
function listCacheSet(key, value) {
  var data = this.__data__,
      index = assocIndexOf(data, key);

  if (index < 0) {
    data.push([key, value]);
  } else {
    data[index][1] = value;
  }
  return this;
}

module.exports = listCacheSet;

},{"./_assocIndexOf":136}],227:[function(require,module,exports){
var Hash = require('./_Hash'),
    ListCache = require('./_ListCache'),
    Map = require('./_Map');

/**
 * Removes all key-value entries from the map.
 *
 * @private
 * @name clear
 * @memberOf MapCache
 */
function mapCacheClear() {
  this.__data__ = {
    'hash': new Hash,
    'map': new (Map || ListCache),
    'string': new Hash
  };
}

module.exports = mapCacheClear;

},{"./_Hash":110,"./_ListCache":111,"./_Map":112}],228:[function(require,module,exports){
var getMapData = require('./_getMapData');

/**
 * Removes `key` and its value from the map.
 *
 * @private
 * @name delete
 * @memberOf MapCache
 * @param {string} key The key of the value to remove.
 * @returns {boolean} Returns `true` if the entry was removed, else `false`.
 */
function mapCacheDelete(key) {
  return getMapData(this, key)['delete'](key);
}

module.exports = mapCacheDelete;

},{"./_getMapData":195}],229:[function(require,module,exports){
var getMapData = require('./_getMapData');

/**
 * Gets the map value for `key`.
 *
 * @private
 * @name get
 * @memberOf MapCache
 * @param {string} key The key of the value to get.
 * @returns {*} Returns the entry value.
 */
function mapCacheGet(key) {
  return getMapData(this, key).get(key);
}

module.exports = mapCacheGet;

},{"./_getMapData":195}],230:[function(require,module,exports){
var getMapData = require('./_getMapData');

/**
 * Checks if a map value for `key` exists.
 *
 * @private
 * @name has
 * @memberOf MapCache
 * @param {string} key The key of the entry to check.
 * @returns {boolean} Returns `true` if an entry for `key` exists, else `false`.
 */
function mapCacheHas(key) {
  return getMapData(this, key).has(key);
}

module.exports = mapCacheHas;

},{"./_getMapData":195}],231:[function(require,module,exports){
var getMapData = require('./_getMapData');

/**
 * Sets the map `key` to `value`.
 *
 * @private
 * @name set
 * @memberOf MapCache
 * @param {string} key The key of the value to set.
 * @param {*} value The value to set.
 * @returns {Object} Returns the map cache instance.
 */
function mapCacheSet(key, value) {
  getMapData(this, key).set(key, value);
  return this;
}

module.exports = mapCacheSet;

},{"./_getMapData":195}],232:[function(require,module,exports){
/**
 * Converts `map` to its key-value pairs.
 *
 * @private
 * @param {Object} map The map to convert.
 * @returns {Array} Returns the key-value pairs.
 */
function mapToArray(map) {
  var index = -1,
      result = Array(map.size);

  map.forEach(function(value, key) {
    result[++index] = [key, value];
  });
  return result;
}

module.exports = mapToArray;

},{}],233:[function(require,module,exports){
/**
 * A specialized version of `matchesProperty` for source values suitable
 * for strict equality comparisons, i.e. `===`.
 *
 * @private
 * @param {string} key The key of the property to get.
 * @param {*} srcValue The value to match.
 * @returns {Function} Returns the new spec function.
 */
function matchesStrictComparable(key, srcValue) {
  return function(object) {
    if (object == null) {
      return false;
    }
    return object[key] === srcValue &&
      (srcValue !== undefined || (key in Object(object)));
  };
}

module.exports = matchesStrictComparable;

},{}],234:[function(require,module,exports){
var getNative = require('./_getNative');

/* Built-in method references that are verified to be native. */
var nativeCreate = getNative(Object, 'create');

module.exports = nativeCreate;

},{"./_getNative":197}],235:[function(require,module,exports){
(function (global){
var checkGlobal = require('./_checkGlobal');

/** Detect free variable `global` from Node.js. */
var freeGlobal = checkGlobal(typeof global == 'object' && global);

/** Detect free variable `self`. */
var freeSelf = checkGlobal(typeof self == 'object' && self);

/** Detect `this` as the global object. */
var thisGlobal = checkGlobal(typeof this == 'object' && this);

/** Used as a reference to the global object. */
var root = freeGlobal || freeSelf || thisGlobal || Function('return this')();

module.exports = root;

}).call(this,typeof global !== "undefined" ? global : typeof self !== "undefined" ? self : typeof window !== "undefined" ? window : {})
},{"./_checkGlobal":173}],236:[function(require,module,exports){
/** Used to stand-in for `undefined` hash values. */
var HASH_UNDEFINED = '__lodash_hash_undefined__';

/**
 * Adds `value` to the array cache.
 *
 * @private
 * @name add
 * @memberOf SetCache
 * @alias push
 * @param {*} value The value to cache.
 * @returns {Object} Returns the cache instance.
 */
function setCacheAdd(value) {
  this.__data__.set(value, HASH_UNDEFINED);
  return this;
}

module.exports = setCacheAdd;

},{}],237:[function(require,module,exports){
/**
 * Checks if `value` is in the array cache.
 *
 * @private
 * @name has
 * @memberOf SetCache
 * @param {*} value The value to search for.
 * @returns {number} Returns `true` if `value` is found, else `false`.
 */
function setCacheHas(value) {
  return this.__data__.has(value);
}

module.exports = setCacheHas;

},{}],238:[function(require,module,exports){
/**
 * Converts `set` to an array of its values.
 *
 * @private
 * @param {Object} set The set to convert.
 * @returns {Array} Returns the values.
 */
function setToArray(set) {
  var index = -1,
      result = Array(set.size);

  set.forEach(function(value) {
    result[++index] = value;
  });
  return result;
}

module.exports = setToArray;

},{}],239:[function(require,module,exports){
var ListCache = require('./_ListCache');

/**
 * Removes all key-value entries from the stack.
 *
 * @private
 * @name clear
 * @memberOf Stack
 */
function stackClear() {
  this.__data__ = new ListCache;
}

module.exports = stackClear;

},{"./_ListCache":111}],240:[function(require,module,exports){
/**
 * Removes `key` and its value from the stack.
 *
 * @private
 * @name delete
 * @memberOf Stack
 * @param {string} key The key of the value to remove.
 * @returns {boolean} Returns `true` if the entry was removed, else `false`.
 */
function stackDelete(key) {
  return this.__data__['delete'](key);
}

module.exports = stackDelete;

},{}],241:[function(require,module,exports){
/**
 * Gets the stack value for `key`.
 *
 * @private
 * @name get
 * @memberOf Stack
 * @param {string} key The key of the value to get.
 * @returns {*} Returns the entry value.
 */
function stackGet(key) {
  return this.__data__.get(key);
}

module.exports = stackGet;

},{}],242:[function(require,module,exports){
/**
 * Checks if a stack value for `key` exists.
 *
 * @private
 * @name has
 * @memberOf Stack
 * @param {string} key The key of the entry to check.
 * @returns {boolean} Returns `true` if an entry for `key` exists, else `false`.
 */
function stackHas(key) {
  return this.__data__.has(key);
}

module.exports = stackHas;

},{}],243:[function(require,module,exports){
var ListCache = require('./_ListCache'),
    MapCache = require('./_MapCache');

/** Used as the size to enable large array optimizations. */
var LARGE_ARRAY_SIZE = 200;

/**
 * Sets the stack `key` to `value`.
 *
 * @private
 * @name set
 * @memberOf Stack
 * @param {string} key The key of the value to set.
 * @param {*} value The value to set.
 * @returns {Object} Returns the stack cache instance.
 */
function stackSet(key, value) {
  var cache = this.__data__;
  if (cache instanceof ListCache && cache.__data__.length == LARGE_ARRAY_SIZE) {
    cache = this.__data__ = new MapCache(cache.__data__);
  }
  cache.set(key, value);
  return this;
}

module.exports = stackSet;

},{"./_ListCache":111,"./_MapCache":113}],244:[function(require,module,exports){
var memoize = require('./memoize'),
    toString = require('./toString');

/** Used to match property names within property paths. */
var rePropName = /[^.[\]]+|\[(?:(-?\d+(?:\.\d+)?)|(["'])((?:(?!\2)[^\\]|\\.)*?)\2)\]|(?=(\.|\[\])(?:\4|$))/g;

/** Used to match backslashes in property paths. */
var reEscapeChar = /\\(\\)?/g;

/**
 * Converts `string` to a property path array.
 *
 * @private
 * @param {string} string The string to convert.
 * @returns {Array} Returns the property path array.
 */
var stringToPath = memoize(function(string) {
  var result = [];
  toString(string).replace(rePropName, function(match, number, quote, string) {
    result.push(quote ? string.replace(reEscapeChar, '$1') : (number || match));
  });
  return result;
});

module.exports = stringToPath;

},{"./memoize":278,"./toString":291}],245:[function(require,module,exports){
var isSymbol = require('./isSymbol');

/** Used as references for various `Number` constants. */
var INFINITY = 1 / 0;

/**
 * Converts `value` to a string key if it's not a string or symbol.
 *
 * @private
 * @param {*} value The value to inspect.
 * @returns {string|symbol} Returns the key.
 */
function toKey(value) {
  if (typeof value == 'string' || isSymbol(value)) {
    return value;
  }
  var result = (value + '');
  return (result == '0' && (1 / value) == -INFINITY) ? '-0' : result;
}

module.exports = toKey;

},{"./isSymbol":272}],246:[function(require,module,exports){
/** Used to resolve the decompiled source of functions. */
var funcToString = Function.prototype.toString;

/**
 * Converts `func` to its source code.
 *
 * @private
 * @param {Function} func The function to process.
 * @returns {string} Returns the source code.
 */
function toSource(func) {
  if (func != null) {
    try {
      return funcToString.call(func);
    } catch (e) {}
    try {
      return (func + '');
    } catch (e) {}
  }
  return '';
}

module.exports = toSource;

},{}],247:[function(require,module,exports){
var copyObject = require('./_copyObject'),
    createAssigner = require('./_createAssigner'),
    keysIn = require('./keysIn');

/**
 * This method is like `_.assignIn` except that it accepts `customizer`
 * which is invoked to produce the assigned values. If `customizer` returns
 * `undefined`, assignment is handled by the method instead. The `customizer`
 * is invoked with five arguments: (objValue, srcValue, key, object, source).
 *
 * **Note:** This method mutates `object`.
 *
 * @static
 * @memberOf _
 * @since 4.0.0
 * @alias extendWith
 * @category Object
 * @param {Object} object The destination object.
 * @param {...Object} sources The source objects.
 * @param {Function} [customizer] The function to customize assigned values.
 * @returns {Object} Returns `object`.
 * @see _.assignWith
 * @example
 *
 * function customizer(objValue, srcValue) {
 *   return _.isUndefined(objValue) ? srcValue : objValue;
 * }
 *
 * var defaults = _.partialRight(_.assignInWith, customizer);
 *
 * defaults({ 'a': 1 }, { 'b': 2 }, { 'a': 3 });
 * // => { 'a': 1, 'b': 2 }
 */
var assignInWith = createAssigner(function(object, source, srcIndex, customizer) {
  copyObject(source, keysIn(source), object, customizer);
});

module.exports = assignInWith;

},{"./_copyObject":183,"./_createAssigner":186,"./keysIn":276}],248:[function(require,module,exports){
var apply = require('./_apply'),
    assignInDefaults = require('./_assignInDefaults'),
    assignInWith = require('./assignInWith'),
    rest = require('./rest');

/**
 * Assigns own and inherited enumerable string keyed properties of source
 * objects to the destination object for all destination properties that
 * resolve to `undefined`. Source objects are applied from left to right.
 * Once a property is set, additional values of the same property are ignored.
 *
 * **Note:** This method mutates `object`.
 *
 * @static
 * @since 0.1.0
 * @memberOf _
 * @category Object
 * @param {Object} object The destination object.
 * @param {...Object} [sources] The source objects.
 * @returns {Object} Returns `object`.
 * @see _.defaultsDeep
 * @example
 *
 * _.defaults({ 'user': 'barney' }, { 'age': 36 }, { 'user': 'fred' });
 * // => { 'user': 'barney', 'age': 36 }
 */
var defaults = rest(function(args) {
  args.push(undefined, assignInDefaults);
  return apply(assignInWith, undefined, args);
});

module.exports = defaults;

},{"./_apply":124,"./_assignInDefaults":133,"./assignInWith":247,"./rest":283}],249:[function(require,module,exports){
/**
 * Performs a
 * [`SameValueZero`](http://ecma-international.org/ecma-262/6.0/#sec-samevaluezero)
 * comparison between two values to determine if they are equivalent.
 *
 * @static
 * @memberOf _
 * @since 4.0.0
 * @category Lang
 * @param {*} value The value to compare.
 * @param {*} other The other value to compare.
 * @returns {boolean} Returns `true` if the values are equivalent, else `false`.
 * @example
 *
 * var object = { 'user': 'fred' };
 * var other = { 'user': 'fred' };
 *
 * _.eq(object, object);
 * // => true
 *
 * _.eq(object, other);
 * // => false
 *
 * _.eq('a', 'a');
 * // => true
 *
 * _.eq('a', Object('a'));
 * // => false
 *
 * _.eq(NaN, NaN);
 * // => true
 */
function eq(value, other) {
  return value === other || (value !== value && other !== other);
}

module.exports = eq;

},{}],250:[function(require,module,exports){
var arrayFilter = require('./_arrayFilter'),
    baseFilter = require('./_baseFilter'),
    baseIteratee = require('./_baseIteratee'),
    isArray = require('./isArray');

/**
 * Iterates over elements of `collection`, returning an array of all elements
 * `predicate` returns truthy for. The predicate is invoked with three
 * arguments: (value, index|key, collection).
 *
 * @static
 * @memberOf _
 * @since 0.1.0
 * @category Collection
 * @param {Array|Object} collection The collection to iterate over.
 * @param {Array|Function|Object|string} [predicate=_.identity]
 *  The function invoked per iteration.
 * @returns {Array} Returns the new filtered array.
 * @see _.reject
 * @example
 *
 * var users = [
 *   { 'user': 'barney', 'age': 36, 'active': true },
 *   { 'user': 'fred',   'age': 40, 'active': false }
 * ];
 *
 * _.filter(users, function(o) { return !o.active; });
 * // => objects for ['fred']
 *
 * // The `_.matches` iteratee shorthand.
 * _.filter(users, { 'age': 36, 'active': true });
 * // => objects for ['barney']
 *
 * // The `_.matchesProperty` iteratee shorthand.
 * _.filter(users, ['active', false]);
 * // => objects for ['fred']
 *
 * // The `_.property` iteratee shorthand.
 * _.filter(users, 'active');
 * // => objects for ['barney']
 */
function filter(collection, predicate) {
  var func = isArray(collection) ? arrayFilter : baseFilter;
  return func(collection, baseIteratee(predicate, 3));
}

module.exports = filter;

},{"./_arrayFilter":126,"./_baseFilter":141,"./_baseIteratee":155,"./isArray":259}],251:[function(require,module,exports){
var findIndex = require('./findIndex'),
    isArrayLike = require('./isArrayLike'),
    values = require('./values');

/**
 * Iterates over elements of `collection`, returning the first element
 * `predicate` returns truthy for. The predicate is invoked with three
 * arguments: (value, index|key, collection).
 *
 * @static
 * @memberOf _
 * @since 0.1.0
 * @category Collection
 * @param {Array|Object} collection The collection to search.
 * @param {Array|Function|Object|string} [predicate=_.identity]
 *  The function invoked per iteration.
 * @param {number} [fromIndex=0] The index to search from.
 * @returns {*} Returns the matched element, else `undefined`.
 * @example
 *
 * var users = [
 *   { 'user': 'barney',  'age': 36, 'active': true },
 *   { 'user': 'fred',    'age': 40, 'active': false },
 *   { 'user': 'pebbles', 'age': 1,  'active': true }
 * ];
 *
 * _.find(users, function(o) { return o.age < 40; });
 * // => object for 'barney'
 *
 * // The `_.matches` iteratee shorthand.
 * _.find(users, { 'age': 1, 'active': true });
 * // => object for 'pebbles'
 *
 * // The `_.matchesProperty` iteratee shorthand.
 * _.find(users, ['active', false]);
 * // => object for 'fred'
 *
 * // The `_.property` iteratee shorthand.
 * _.find(users, 'active');
 * // => object for 'barney'
 */
function find(collection, predicate, fromIndex) {
  collection = isArrayLike(collection) ? collection : values(collection);
  var index = findIndex(collection, predicate, fromIndex);
  return index > -1 ? collection[index] : undefined;
}

module.exports = find;

},{"./findIndex":252,"./isArrayLike":260,"./values":293}],252:[function(require,module,exports){
var baseFindIndex = require('./_baseFindIndex'),
    baseIteratee = require('./_baseIteratee'),
    toInteger = require('./toInteger');

/* Built-in method references for those with the same name as other `lodash` methods. */
var nativeMax = Math.max;

/**
 * This method is like `_.find` except that it returns the index of the first
 * element `predicate` returns truthy for instead of the element itself.
 *
 * @static
 * @memberOf _
 * @since 1.1.0
 * @category Array
 * @param {Array} array The array to search.
 * @param {Array|Function|Object|string} [predicate=_.identity]
 *  The function invoked per iteration.
 * @param {number} [fromIndex=0] The index to search from.
 * @returns {number} Returns the index of the found element, else `-1`.
 * @example
 *
 * var users = [
 *   { 'user': 'barney',  'active': false },
 *   { 'user': 'fred',    'active': false },
 *   { 'user': 'pebbles', 'active': true }
 * ];
 *
 * _.findIndex(users, function(o) { return o.user == 'barney'; });
 * // => 0
 *
 * // The `_.matches` iteratee shorthand.
 * _.findIndex(users, { 'user': 'fred', 'active': false });
 * // => 1
 *
 * // The `_.matchesProperty` iteratee shorthand.
 * _.findIndex(users, ['active', false]);
 * // => 0
 *
 * // The `_.property` iteratee shorthand.
 * _.findIndex(users, 'active');
 * // => 2
 */
function findIndex(array, predicate, fromIndex) {
  var length = array ? array.length : 0;
  if (!length) {
    return -1;
  }
  var index = fromIndex == null ? 0 : toInteger(fromIndex);
  if (index < 0) {
    index = nativeMax(length + index, 0);
  }
  return baseFindIndex(array, baseIteratee(predicate, 3), index);
}

module.exports = findIndex;

},{"./_baseFindIndex":142,"./_baseIteratee":155,"./toInteger":288}],253:[function(require,module,exports){
var arrayEach = require('./_arrayEach'),
    baseEach = require('./_baseEach'),
    baseIteratee = require('./_baseIteratee'),
    isArray = require('./isArray');

/**
 * Iterates over elements of `collection` and invokes `iteratee` for each element.
 * The iteratee is invoked with three arguments: (value, index|key, collection).
 * Iteratee functions may exit iteration early by explicitly returning `false`.
 *
 * **Note:** As with other "Collections" methods, objects with a "length"
 * property are iterated like arrays. To avoid this behavior use `_.forIn`
 * or `_.forOwn` for object iteration.
 *
 * @static
 * @memberOf _
 * @since 0.1.0
 * @alias each
 * @category Collection
 * @param {Array|Object} collection The collection to iterate over.
 * @param {Function} [iteratee=_.identity] The function invoked per iteration.
 * @returns {Array|Object} Returns `collection`.
 * @see _.forEachRight
 * @example
 *
 * _([1, 2]).forEach(function(value) {
 *   console.log(value);
 * });
 * // => Logs `1` then `2`.
 *
 * _.forEach({ 'a': 1, 'b': 2 }, function(value, key) {
 *   console.log(key);
 * });
 * // => Logs 'a' then 'b' (iteration order is not guaranteed).
 */
function forEach(collection, iteratee) {
  var func = isArray(collection) ? arrayEach : baseEach;
  return func(collection, baseIteratee(iteratee, 3));
}

module.exports = forEach;

},{"./_arrayEach":125,"./_baseEach":140,"./_baseIteratee":155,"./isArray":259}],254:[function(require,module,exports){
var baseGet = require('./_baseGet');

/**
 * Gets the value at `path` of `object`. If the resolved value is
 * `undefined`, the `defaultValue` is used in its place.
 *
 * @static
 * @memberOf _
 * @since 3.7.0
 * @category Object
 * @param {Object} object The object to query.
 * @param {Array|string} path The path of the property to get.
 * @param {*} [defaultValue] The value returned for `undefined` resolved values.
 * @returns {*} Returns the resolved value.
 * @example
 *
 * var object = { 'a': [{ 'b': { 'c': 3 } }] };
 *
 * _.get(object, 'a[0].b.c');
 * // => 3
 *
 * _.get(object, ['a', '0', 'b', 'c']);
 * // => 3
 *
 * _.get(object, 'a.b.c', 'default');
 * // => 'default'
 */
function get(object, path, defaultValue) {
  var result = object == null ? undefined : baseGet(object, path);
  return result === undefined ? defaultValue : result;
}

module.exports = get;

},{"./_baseGet":145}],255:[function(require,module,exports){
var baseHasIn = require('./_baseHasIn'),
    hasPath = require('./_hasPath');

/**
 * Checks if `path` is a direct or inherited property of `object`.
 *
 * @static
 * @memberOf _
 * @since 4.0.0
 * @category Object
 * @param {Object} object The object to query.
 * @param {Array|string} path The path to check.
 * @returns {boolean} Returns `true` if `path` exists, else `false`.
 * @example
 *
 * var object = _.create({ 'a': _.create({ 'b': 2 }) });
 *
 * _.hasIn(object, 'a');
 * // => true
 *
 * _.hasIn(object, 'a.b');
 * // => true
 *
 * _.hasIn(object, ['a', 'b']);
 * // => true
 *
 * _.hasIn(object, 'b');
 * // => false
 */
function hasIn(object, path) {
  return object != null && hasPath(object, path, baseHasIn);
}

module.exports = hasIn;

},{"./_baseHasIn":148,"./_hasPath":202}],256:[function(require,module,exports){
/**
 * This method returns the first argument given to it.
 *
 * @static
 * @since 0.1.0
 * @memberOf _
 * @category Util
 * @param {*} value Any value.
 * @returns {*} Returns `value`.
 * @example
 *
 * var object = { 'user': 'fred' };
 *
 * console.log(_.identity(object) === object);
 * // => true
 */
function identity(value) {
  return value;
}

module.exports = identity;

},{}],257:[function(require,module,exports){
var baseInRange = require('./_baseInRange'),
    toNumber = require('./toNumber');

/**
 * Checks if `n` is between `start` and up to, but not including, `end`. If
 * `end` is not specified, it's set to `start` with `start` then set to `0`.
 * If `start` is greater than `end` the params are swapped to support
 * negative ranges.
 *
 * @static
 * @memberOf _
 * @since 3.3.0
 * @category Number
 * @param {number} number The number to check.
 * @param {number} [start=0] The start of the range.
 * @param {number} end The end of the range.
 * @returns {boolean} Returns `true` if `number` is in the range, else `false`.
 * @see _.range, _.rangeRight
 * @example
 *
 * _.inRange(3, 2, 4);
 * // => true
 *
 * _.inRange(4, 8);
 * // => true
 *
 * _.inRange(4, 2);
 * // => false
 *
 * _.inRange(2, 2);
 * // => false
 *
 * _.inRange(1.2, 2);
 * // => true
 *
 * _.inRange(5.2, 4);
 * // => false
 *
 * _.inRange(-3, -2, -6);
 * // => true
 */
function inRange(number, start, end) {
  start = toNumber(start) || 0;
  if (end === undefined) {
    end = start;
    start = 0;
  } else {
    end = toNumber(end) || 0;
  }
  number = toNumber(number);
  return baseInRange(number, start, end);
}

module.exports = inRange;

},{"./_baseInRange":149,"./toNumber":289}],258:[function(require,module,exports){
var isArrayLikeObject = require('./isArrayLikeObject');

/** `Object#toString` result references. */
var argsTag = '[object Arguments]';

/** Used for built-in method references. */
var objectProto = Object.prototype;

/** Used to check objects for own properties. */
var hasOwnProperty = objectProto.hasOwnProperty;

/**
 * Used to resolve the
 * [`toStringTag`](http://ecma-international.org/ecma-262/6.0/#sec-object.prototype.tostring)
 * of values.
 */
var objectToString = objectProto.toString;

/** Built-in value references. */
var propertyIsEnumerable = objectProto.propertyIsEnumerable;

/**
 * Checks if `value` is likely an `arguments` object.
 *
 * @static
 * @memberOf _
 * @since 0.1.0
 * @category Lang
 * @param {*} value The value to check.
 * @returns {boolean} Returns `true` if `value` is correctly classified,
 *  else `false`.
 * @example
 *
 * _.isArguments(function() { return arguments; }());
 * // => true
 *
 * _.isArguments([1, 2, 3]);
 * // => false
 */
function isArguments(value) {
  // Safari 8.1 incorrectly makes `arguments.callee` enumerable in strict mode.
  return isArrayLikeObject(value) && hasOwnProperty.call(value, 'callee') &&
    (!propertyIsEnumerable.call(value, 'callee') || objectToString.call(value) == argsTag);
}

module.exports = isArguments;

},{"./isArrayLikeObject":261}],259:[function(require,module,exports){
/**
 * Checks if `value` is classified as an `Array` object.
 *
 * @static
 * @memberOf _
 * @since 0.1.0
 * @type {Function}
 * @category Lang
 * @param {*} value The value to check.
 * @returns {boolean} Returns `true` if `value` is correctly classified,
 *  else `false`.
 * @example
 *
 * _.isArray([1, 2, 3]);
 * // => true
 *
 * _.isArray(document.body.children);
 * // => false
 *
 * _.isArray('abc');
 * // => false
 *
 * _.isArray(_.noop);
 * // => false
 */
var isArray = Array.isArray;

module.exports = isArray;

},{}],260:[function(require,module,exports){
var getLength = require('./_getLength'),
    isFunction = require('./isFunction'),
    isLength = require('./isLength');

/**
 * Checks if `value` is array-like. A value is considered array-like if it's
 * not a function and has a `value.length` that's an integer greater than or
 * equal to `0` and less than or equal to `Number.MAX_SAFE_INTEGER`.
 *
 * @static
 * @memberOf _
 * @since 4.0.0
 * @category Lang
 * @param {*} value The value to check.
 * @returns {boolean} Returns `true` if `value` is array-like, else `false`.
 * @example
 *
 * _.isArrayLike([1, 2, 3]);
 * // => true
 *
 * _.isArrayLike(document.body.children);
 * // => true
 *
 * _.isArrayLike('abc');
 * // => true
 *
 * _.isArrayLike(_.noop);
 * // => false
 */
function isArrayLike(value) {
  return value != null && isLength(getLength(value)) && !isFunction(value);
}

module.exports = isArrayLike;

},{"./_getLength":194,"./isFunction":264,"./isLength":265}],261:[function(require,module,exports){
var isArrayLike = require('./isArrayLike'),
    isObjectLike = require('./isObjectLike');

/**
 * This method is like `_.isArrayLike` except that it also checks if `value`
 * is an object.
 *
 * @static
 * @memberOf _
 * @since 4.0.0
 * @category Lang
 * @param {*} value The value to check.
 * @returns {boolean} Returns `true` if `value` is an array-like object,
 *  else `false`.
 * @example
 *
 * _.isArrayLikeObject([1, 2, 3]);
 * // => true
 *
 * _.isArrayLikeObject(document.body.children);
 * // => true
 *
 * _.isArrayLikeObject('abc');
 * // => false
 *
 * _.isArrayLikeObject(_.noop);
 * // => false
 */
function isArrayLikeObject(value) {
  return isObjectLike(value) && isArrayLike(value);
}

module.exports = isArrayLikeObject;

},{"./isArrayLike":260,"./isObjectLike":269}],262:[function(require,module,exports){
var root = require('./_root'),
    stubFalse = require('./stubFalse');

/** Detect free variable `exports`. */
var freeExports = typeof exports == 'object' && exports;

/** Detect free variable `module`. */
var freeModule = freeExports && typeof module == 'object' && module;

/** Detect the popular CommonJS extension `module.exports`. */
var moduleExports = freeModule && freeModule.exports === freeExports;

/** Built-in value references. */
var Buffer = moduleExports ? root.Buffer : undefined;

/**
 * Checks if `value` is a buffer.
 *
 * @static
 * @memberOf _
 * @since 4.3.0
 * @category Lang
 * @param {*} value The value to check.
 * @returns {boolean} Returns `true` if `value` is a buffer, else `false`.
 * @example
 *
 * _.isBuffer(new Buffer(2));
 * // => true
 *
 * _.isBuffer(new Uint8Array(2));
 * // => false
 */
var isBuffer = !Buffer ? stubFalse : function(value) {
  return value instanceof Buffer;
};

module.exports = isBuffer;

},{"./_root":235,"./stubFalse":285}],263:[function(require,module,exports){
var getTag = require('./_getTag'),
    isArguments = require('./isArguments'),
    isArray = require('./isArray'),
    isArrayLike = require('./isArrayLike'),
    isBuffer = require('./isBuffer'),
    isFunction = require('./isFunction'),
    isObjectLike = require('./isObjectLike'),
    isString = require('./isString'),
    keys = require('./keys');

/** `Object#toString` result references. */
var mapTag = '[object Map]',
    setTag = '[object Set]';

/** Used for built-in method references. */
var objectProto = Object.prototype;

/** Used to check objects for own properties. */
var hasOwnProperty = objectProto.hasOwnProperty;

/** Built-in value references. */
var propertyIsEnumerable = objectProto.propertyIsEnumerable;

/** Detect if properties shadowing those on `Object.prototype` are non-enumerable. */
var nonEnumShadows = !propertyIsEnumerable.call({ 'valueOf': 1 }, 'valueOf');

/**
 * Checks if `value` is an empty object, collection, map, or set.
 *
 * Objects are considered empty if they have no own enumerable string keyed
 * properties.
 *
 * Array-like values such as `arguments` objects, arrays, buffers, strings, or
 * jQuery-like collections are considered empty if they have a `length` of `0`.
 * Similarly, maps and sets are considered empty if they have a `size` of `0`.
 *
 * @static
 * @memberOf _
 * @since 0.1.0
 * @category Lang
 * @param {*} value The value to check.
 * @returns {boolean} Returns `true` if `value` is empty, else `false`.
 * @example
 *
 * _.isEmpty(null);
 * // => true
 *
 * _.isEmpty(true);
 * // => true
 *
 * _.isEmpty(1);
 * // => true
 *
 * _.isEmpty([1, 2, 3]);
 * // => false
 *
 * _.isEmpty({ 'a': 1 });
 * // => false
 */
function isEmpty(value) {
  if (isArrayLike(value) &&
      (isArray(value) || isString(value) || isFunction(value.splice) ||
        isArguments(value) || isBuffer(value))) {
    return !value.length;
  }
  if (isObjectLike(value)) {
    var tag = getTag(value);
    if (tag == mapTag || tag == setTag) {
      return !value.size;
    }
  }
  for (var key in value) {
    if (hasOwnProperty.call(value, key)) {
      return false;
    }
  }
  return !(nonEnumShadows && keys(value).length);
}

module.exports = isEmpty;

},{"./_getTag":200,"./isArguments":258,"./isArray":259,"./isArrayLike":260,"./isBuffer":262,"./isFunction":264,"./isObjectLike":269,"./isString":271,"./keys":275}],264:[function(require,module,exports){
var isObject = require('./isObject');

/** `Object#toString` result references. */
var funcTag = '[object Function]',
    genTag = '[object GeneratorFunction]';

/** Used for built-in method references. */
var objectProto = Object.prototype;

/**
 * Used to resolve the
 * [`toStringTag`](http://ecma-international.org/ecma-262/6.0/#sec-object.prototype.tostring)
 * of values.
 */
var objectToString = objectProto.toString;

/**
 * Checks if `value` is classified as a `Function` object.
 *
 * @static
 * @memberOf _
 * @since 0.1.0
 * @category Lang
 * @param {*} value The value to check.
 * @returns {boolean} Returns `true` if `value` is correctly classified,
 *  else `false`.
 * @example
 *
 * _.isFunction(_);
 * // => true
 *
 * _.isFunction(/abc/);
 * // => false
 */
function isFunction(value) {
  // The use of `Object#toString` avoids issues with the `typeof` operator
  // in Safari 8 which returns 'object' for typed array and weak map constructors,
  // and PhantomJS 1.9 which returns 'function' for `NodeList` instances.
  var tag = isObject(value) ? objectToString.call(value) : '';
  return tag == funcTag || tag == genTag;
}

module.exports = isFunction;

},{"./isObject":268}],265:[function(require,module,exports){
/** Used as references for various `Number` constants. */
var MAX_SAFE_INTEGER = 9007199254740991;

/**
 * Checks if `value` is a valid array-like length.
 *
 * **Note:** This function is loosely based on
 * [`ToLength`](http://ecma-international.org/ecma-262/6.0/#sec-tolength).
 *
 * @static
 * @memberOf _
 * @since 4.0.0
 * @category Lang
 * @param {*} value The value to check.
 * @returns {boolean} Returns `true` if `value` is a valid length,
 *  else `false`.
 * @example
 *
 * _.isLength(3);
 * // => true
 *
 * _.isLength(Number.MIN_VALUE);
 * // => false
 *
 * _.isLength(Infinity);
 * // => false
 *
 * _.isLength('3');
 * // => false
 */
function isLength(value) {
  return typeof value == 'number' &&
    value > -1 && value % 1 == 0 && value <= MAX_SAFE_INTEGER;
}

module.exports = isLength;

},{}],266:[function(require,module,exports){
var isNumber = require('./isNumber');

/**
 * Checks if `value` is `NaN`.
 *
 * **Note:** This method is based on
 * [`Number.isNaN`](https://mdn.io/Number/isNaN) and is not the same as
 * global [`isNaN`](https://mdn.io/isNaN) which returns `true` for
 * `undefined` and other non-number values.
 *
 * @static
 * @memberOf _
 * @since 0.1.0
 * @category Lang
 * @param {*} value The value to check.
 * @returns {boolean} Returns `true` if `value` is `NaN`, else `false`.
 * @example
 *
 * _.isNaN(NaN);
 * // => true
 *
 * _.isNaN(new Number(NaN));
 * // => true
 *
 * isNaN(undefined);
 * // => true
 *
 * _.isNaN(undefined);
 * // => false
 */
function isNaN(value) {
  // An `NaN` primitive is the only value that is not equal to itself.
  // Perform the `toStringTag` check first to avoid errors with some
  // ActiveX objects in IE.
  return isNumber(value) && value != +value;
}

module.exports = isNaN;

},{"./isNumber":267}],267:[function(require,module,exports){
var isObjectLike = require('./isObjectLike');

/** `Object#toString` result references. */
var numberTag = '[object Number]';

/** Used for built-in method references. */
var objectProto = Object.prototype;

/**
 * Used to resolve the
 * [`toStringTag`](http://ecma-international.org/ecma-262/6.0/#sec-object.prototype.tostring)
 * of values.
 */
var objectToString = objectProto.toString;

/**
 * Checks if `value` is classified as a `Number` primitive or object.
 *
 * **Note:** To exclude `Infinity`, `-Infinity`, and `NaN`, which are
 * classified as numbers, use the `_.isFinite` method.
 *
 * @static
 * @memberOf _
 * @since 0.1.0
 * @category Lang
 * @param {*} value The value to check.
 * @returns {boolean} Returns `true` if `value` is correctly classified,
 *  else `false`.
 * @example
 *
 * _.isNumber(3);
 * // => true
 *
 * _.isNumber(Number.MIN_VALUE);
 * // => true
 *
 * _.isNumber(Infinity);
 * // => true
 *
 * _.isNumber('3');
 * // => false
 */
function isNumber(value) {
  return typeof value == 'number' ||
    (isObjectLike(value) && objectToString.call(value) == numberTag);
}

module.exports = isNumber;

},{"./isObjectLike":269}],268:[function(require,module,exports){
/**
 * Checks if `value` is the
 * [language type](http://www.ecma-international.org/ecma-262/6.0/#sec-ecmascript-language-types)
 * of `Object`. (e.g. arrays, functions, objects, regexes, `new Number(0)`, and `new String('')`)
 *
 * @static
 * @memberOf _
 * @since 0.1.0
 * @category Lang
 * @param {*} value The value to check.
 * @returns {boolean} Returns `true` if `value` is an object, else `false`.
 * @example
 *
 * _.isObject({});
 * // => true
 *
 * _.isObject([1, 2, 3]);
 * // => true
 *
 * _.isObject(_.noop);
 * // => true
 *
 * _.isObject(null);
 * // => false
 */
function isObject(value) {
  var type = typeof value;
  return !!value && (type == 'object' || type == 'function');
}

module.exports = isObject;

},{}],269:[function(require,module,exports){
/**
 * Checks if `value` is object-like. A value is object-like if it's not `null`
 * and has a `typeof` result of "object".
 *
 * @static
 * @memberOf _
 * @since 4.0.0
 * @category Lang
 * @param {*} value The value to check.
 * @returns {boolean} Returns `true` if `value` is object-like, else `false`.
 * @example
 *
 * _.isObjectLike({});
 * // => true
 *
 * _.isObjectLike([1, 2, 3]);
 * // => true
 *
 * _.isObjectLike(_.noop);
 * // => false
 *
 * _.isObjectLike(null);
 * // => false
 */
function isObjectLike(value) {
  return !!value && typeof value == 'object';
}

module.exports = isObjectLike;

},{}],270:[function(require,module,exports){
var getPrototype = require('./_getPrototype'),
    isHostObject = require('./_isHostObject'),
    isObjectLike = require('./isObjectLike');

/** `Object#toString` result references. */
var objectTag = '[object Object]';

/** Used for built-in method references. */
var objectProto = Object.prototype;

/** Used to resolve the decompiled source of functions. */
var funcToString = Function.prototype.toString;

/** Used to check objects for own properties. */
var hasOwnProperty = objectProto.hasOwnProperty;

/** Used to infer the `Object` constructor. */
var objectCtorString = funcToString.call(Object);

/**
 * Used to resolve the
 * [`toStringTag`](http://ecma-international.org/ecma-262/6.0/#sec-object.prototype.tostring)
 * of values.
 */
var objectToString = objectProto.toString;

/**
 * Checks if `value` is a plain object, that is, an object created by the
 * `Object` constructor or one with a `[[Prototype]]` of `null`.
 *
 * @static
 * @memberOf _
 * @since 0.8.0
 * @category Lang
 * @param {*} value The value to check.
 * @returns {boolean} Returns `true` if `value` is a plain object,
 *  else `false`.
 * @example
 *
 * function Foo() {
 *   this.a = 1;
 * }
 *
 * _.isPlainObject(new Foo);
 * // => false
 *
 * _.isPlainObject([1, 2, 3]);
 * // => false
 *
 * _.isPlainObject({ 'x': 0, 'y': 0 });
 * // => true
 *
 * _.isPlainObject(Object.create(null));
 * // => true
 */
function isPlainObject(value) {
  if (!isObjectLike(value) ||
      objectToString.call(value) != objectTag || isHostObject(value)) {
    return false;
  }
  var proto = getPrototype(value);
  if (proto === null) {
    return true;
  }
  var Ctor = hasOwnProperty.call(proto, 'constructor') && proto.constructor;
  return (typeof Ctor == 'function' &&
    Ctor instanceof Ctor && funcToString.call(Ctor) == objectCtorString);
}

module.exports = isPlainObject;

},{"./_getPrototype":198,"./_isHostObject":213,"./isObjectLike":269}],271:[function(require,module,exports){
var isArray = require('./isArray'),
    isObjectLike = require('./isObjectLike');

/** `Object#toString` result references. */
var stringTag = '[object String]';

/** Used for built-in method references. */
var objectProto = Object.prototype;

/**
 * Used to resolve the
 * [`toStringTag`](http://ecma-international.org/ecma-262/6.0/#sec-object.prototype.tostring)
 * of values.
 */
var objectToString = objectProto.toString;

/**
 * Checks if `value` is classified as a `String` primitive or object.
 *
 * @static
 * @since 0.1.0
 * @memberOf _
 * @category Lang
 * @param {*} value The value to check.
 * @returns {boolean} Returns `true` if `value` is correctly classified,
 *  else `false`.
 * @example
 *
 * _.isString('abc');
 * // => true
 *
 * _.isString(1);
 * // => false
 */
function isString(value) {
  return typeof value == 'string' ||
    (!isArray(value) && isObjectLike(value) && objectToString.call(value) == stringTag);
}

module.exports = isString;

},{"./isArray":259,"./isObjectLike":269}],272:[function(require,module,exports){
var isObjectLike = require('./isObjectLike');

/** `Object#toString` result references. */
var symbolTag = '[object Symbol]';

/** Used for built-in method references. */
var objectProto = Object.prototype;

/**
 * Used to resolve the
 * [`toStringTag`](http://ecma-international.org/ecma-262/6.0/#sec-object.prototype.tostring)
 * of values.
 */
var objectToString = objectProto.toString;

/**
 * Checks if `value` is classified as a `Symbol` primitive or object.
 *
 * @static
 * @memberOf _
 * @since 4.0.0
 * @category Lang
 * @param {*} value The value to check.
 * @returns {boolean} Returns `true` if `value` is correctly classified,
 *  else `false`.
 * @example
 *
 * _.isSymbol(Symbol.iterator);
 * // => true
 *
 * _.isSymbol('abc');
 * // => false
 */
function isSymbol(value) {
  return typeof value == 'symbol' ||
    (isObjectLike(value) && objectToString.call(value) == symbolTag);
}

module.exports = isSymbol;

},{"./isObjectLike":269}],273:[function(require,module,exports){
var isLength = require('./isLength'),
    isObjectLike = require('./isObjectLike');

/** `Object#toString` result references. */
var argsTag = '[object Arguments]',
    arrayTag = '[object Array]',
    boolTag = '[object Boolean]',
    dateTag = '[object Date]',
    errorTag = '[object Error]',
    funcTag = '[object Function]',
    mapTag = '[object Map]',
    numberTag = '[object Number]',
    objectTag = '[object Object]',
    regexpTag = '[object RegExp]',
    setTag = '[object Set]',
    stringTag = '[object String]',
    weakMapTag = '[object WeakMap]';

var arrayBufferTag = '[object ArrayBuffer]',
    dataViewTag = '[object DataView]',
    float32Tag = '[object Float32Array]',
    float64Tag = '[object Float64Array]',
    int8Tag = '[object Int8Array]',
    int16Tag = '[object Int16Array]',
    int32Tag = '[object Int32Array]',
    uint8Tag = '[object Uint8Array]',
    uint8ClampedTag = '[object Uint8ClampedArray]',
    uint16Tag = '[object Uint16Array]',
    uint32Tag = '[object Uint32Array]';

/** Used to identify `toStringTag` values of typed arrays. */
var typedArrayTags = {};
typedArrayTags[float32Tag] = typedArrayTags[float64Tag] =
typedArrayTags[int8Tag] = typedArrayTags[int16Tag] =
typedArrayTags[int32Tag] = typedArrayTags[uint8Tag] =
typedArrayTags[uint8ClampedTag] = typedArrayTags[uint16Tag] =
typedArrayTags[uint32Tag] = true;
typedArrayTags[argsTag] = typedArrayTags[arrayTag] =
typedArrayTags[arrayBufferTag] = typedArrayTags[boolTag] =
typedArrayTags[dataViewTag] = typedArrayTags[dateTag] =
typedArrayTags[errorTag] = typedArrayTags[funcTag] =
typedArrayTags[mapTag] = typedArrayTags[numberTag] =
typedArrayTags[objectTag] = typedArrayTags[regexpTag] =
typedArrayTags[setTag] = typedArrayTags[stringTag] =
typedArrayTags[weakMapTag] = false;

/** Used for built-in method references. */
var objectProto = Object.prototype;

/**
 * Used to resolve the
 * [`toStringTag`](http://ecma-international.org/ecma-262/6.0/#sec-object.prototype.tostring)
 * of values.
 */
var objectToString = objectProto.toString;

/**
 * Checks if `value` is classified as a typed array.
 *
 * @static
 * @memberOf _
 * @since 3.0.0
 * @category Lang
 * @param {*} value The value to check.
 * @returns {boolean} Returns `true` if `value` is correctly classified,
 *  else `false`.
 * @example
 *
 * _.isTypedArray(new Uint8Array);
 * // => true
 *
 * _.isTypedArray([]);
 * // => false
 */
function isTypedArray(value) {
  return isObjectLike(value) &&
    isLength(value.length) && !!typedArrayTags[objectToString.call(value)];
}

module.exports = isTypedArray;

},{"./isLength":265,"./isObjectLike":269}],274:[function(require,module,exports){
/**
 * Checks if `value` is `undefined`.
 *
 * @static
 * @since 0.1.0
 * @memberOf _
 * @category Lang
 * @param {*} value The value to check.
 * @returns {boolean} Returns `true` if `value` is `undefined`, else `false`.
 * @example
 *
 * _.isUndefined(void 0);
 * // => true
 *
 * _.isUndefined(null);
 * // => false
 */
function isUndefined(value) {
  return value === undefined;
}

module.exports = isUndefined;

},{}],275:[function(require,module,exports){
var baseHas = require('./_baseHas'),
    baseKeys = require('./_baseKeys'),
    indexKeys = require('./_indexKeys'),
    isArrayLike = require('./isArrayLike'),
    isIndex = require('./_isIndex'),
    isPrototype = require('./_isPrototype');

/**
 * Creates an array of the own enumerable property names of `object`.
 *
 * **Note:** Non-object values are coerced to objects. See the
 * [ES spec](http://ecma-international.org/ecma-262/6.0/#sec-object.keys)
 * for more details.
 *
 * @static
 * @since 0.1.0
 * @memberOf _
 * @category Object
 * @param {Object} object The object to query.
 * @returns {Array} Returns the array of property names.
 * @example
 *
 * function Foo() {
 *   this.a = 1;
 *   this.b = 2;
 * }
 *
 * Foo.prototype.c = 3;
 *
 * _.keys(new Foo);
 * // => ['a', 'b'] (iteration order is not guaranteed)
 *
 * _.keys('hi');
 * // => ['0', '1']
 */
function keys(object) {
  var isProto = isPrototype(object);
  if (!(isProto || isArrayLike(object))) {
    return baseKeys(object);
  }
  var indexes = indexKeys(object),
      skipIndexes = !!indexes,
      result = indexes || [],
      length = result.length;

  for (var key in object) {
    if (baseHas(object, key) &&
        !(skipIndexes && (key == 'length' || isIndex(key, length))) &&
        !(isProto && key == 'constructor')) {
      result.push(key);
    }
  }
  return result;
}

module.exports = keys;

},{"./_baseHas":147,"./_baseKeys":156,"./_indexKeys":208,"./_isIndex":214,"./_isPrototype":219,"./isArrayLike":260}],276:[function(require,module,exports){
var baseKeysIn = require('./_baseKeysIn'),
    indexKeys = require('./_indexKeys'),
    isIndex = require('./_isIndex'),
    isPrototype = require('./_isPrototype');

/** Used for built-in method references. */
var objectProto = Object.prototype;

/** Used to check objects for own properties. */
var hasOwnProperty = objectProto.hasOwnProperty;

/**
 * Creates an array of the own and inherited enumerable property names of `object`.
 *
 * **Note:** Non-object values are coerced to objects.
 *
 * @static
 * @memberOf _
 * @since 3.0.0
 * @category Object
 * @param {Object} object The object to query.
 * @returns {Array} Returns the array of property names.
 * @example
 *
 * function Foo() {
 *   this.a = 1;
 *   this.b = 2;
 * }
 *
 * Foo.prototype.c = 3;
 *
 * _.keysIn(new Foo);
 * // => ['a', 'b', 'c'] (iteration order is not guaranteed)
 */
function keysIn(object) {
  var index = -1,
      isProto = isPrototype(object),
      props = baseKeysIn(object),
      propsLength = props.length,
      indexes = indexKeys(object),
      skipIndexes = !!indexes,
      result = indexes || [],
      length = result.length;

  while (++index < propsLength) {
    var key = props[index];
    if (!(skipIndexes && (key == 'length' || isIndex(key, length))) &&
        !(key == 'constructor' && (isProto || !hasOwnProperty.call(object, key)))) {
      result.push(key);
    }
  }
  return result;
}

module.exports = keysIn;

},{"./_baseKeysIn":157,"./_indexKeys":208,"./_isIndex":214,"./_isPrototype":219}],277:[function(require,module,exports){
var arrayMap = require('./_arrayMap'),
    baseIteratee = require('./_baseIteratee'),
    baseMap = require('./_baseMap'),
    isArray = require('./isArray');

/**
 * Creates an array of values by running each element in `collection` thru
 * `iteratee`. The iteratee is invoked with three arguments:
 * (value, index|key, collection).
 *
 * Many lodash methods are guarded to work as iteratees for methods like
 * `_.every`, `_.filter`, `_.map`, `_.mapValues`, `_.reject`, and `_.some`.
 *
 * The guarded methods are:
 * `ary`, `chunk`, `curry`, `curryRight`, `drop`, `dropRight`, `every`,
 * `fill`, `invert`, `parseInt`, `random`, `range`, `rangeRight`, `repeat`,
 * `sampleSize`, `slice`, `some`, `sortBy`, `split`, `take`, `takeRight`,
 * `template`, `trim`, `trimEnd`, `trimStart`, and `words`
 *
 * @static
 * @memberOf _
 * @since 0.1.0
 * @category Collection
 * @param {Array|Object} collection The collection to iterate over.
 * @param {Array|Function|Object|string} [iteratee=_.identity]
 *  The function invoked per iteration.
 * @returns {Array} Returns the new mapped array.
 * @example
 *
 * function square(n) {
 *   return n * n;
 * }
 *
 * _.map([4, 8], square);
 * // => [16, 64]
 *
 * _.map({ 'a': 4, 'b': 8 }, square);
 * // => [16, 64] (iteration order is not guaranteed)
 *
 * var users = [
 *   { 'user': 'barney' },
 *   { 'user': 'fred' }
 * ];
 *
 * // The `_.property` iteratee shorthand.
 * _.map(users, 'user');
 * // => ['barney', 'fred']
 */
function map(collection, iteratee) {
  var func = isArray(collection) ? arrayMap : baseMap;
  return func(collection, baseIteratee(iteratee, 3));
}

module.exports = map;

},{"./_arrayMap":129,"./_baseIteratee":155,"./_baseMap":158,"./isArray":259}],278:[function(require,module,exports){
var MapCache = require('./_MapCache');

/** Used as the `TypeError` message for "Functions" methods. */
var FUNC_ERROR_TEXT = 'Expected a function';

/**
 * Creates a function that memoizes the result of `func`. If `resolver` is
 * provided, it determines the cache key for storing the result based on the
 * arguments provided to the memoized function. By default, the first argument
 * provided to the memoized function is used as the map cache key. The `func`
 * is invoked with the `this` binding of the memoized function.
 *
 * **Note:** The cache is exposed as the `cache` property on the memoized
 * function. Its creation may be customized by replacing the `_.memoize.Cache`
 * constructor with one whose instances implement the
 * [`Map`](http://ecma-international.org/ecma-262/6.0/#sec-properties-of-the-map-prototype-object)
 * method interface of `delete`, `get`, `has`, and `set`.
 *
 * @static
 * @memberOf _
 * @since 0.1.0
 * @category Function
 * @param {Function} func The function to have its output memoized.
 * @param {Function} [resolver] The function to resolve the cache key.
 * @returns {Function} Returns the new memoized function.
 * @example
 *
 * var object = { 'a': 1, 'b': 2 };
 * var other = { 'c': 3, 'd': 4 };
 *
 * var values = _.memoize(_.values);
 * values(object);
 * // => [1, 2]
 *
 * values(other);
 * // => [3, 4]
 *
 * object.a = 2;
 * values(object);
 * // => [1, 2]
 *
 * // Modify the result cache.
 * values.cache.set(object, ['a', 'b']);
 * values(object);
 * // => ['a', 'b']
 *
 * // Replace `_.memoize.Cache`.
 * _.memoize.Cache = WeakMap;
 */
function memoize(func, resolver) {
  if (typeof func != 'function' || (resolver && typeof resolver != 'function')) {
    throw new TypeError(FUNC_ERROR_TEXT);
  }
  var memoized = function() {
    var args = arguments,
        key = resolver ? resolver.apply(this, args) : args[0],
        cache = memoized.cache;

    if (cache.has(key)) {
      return cache.get(key);
    }
    var result = func.apply(this, args);
    memoized.cache = cache.set(key, result);
    return result;
  };
  memoized.cache = new (memoize.Cache || MapCache);
  return memoized;
}

// Assign cache to `_.memoize`.
memoize.Cache = MapCache;

module.exports = memoize;

},{"./_MapCache":113}],279:[function(require,module,exports){
var baseMerge = require('./_baseMerge'),
    createAssigner = require('./_createAssigner');

/**
 * This method is like `_.assign` except that it recursively merges own and
 * inherited enumerable string keyed properties of source objects into the
 * destination object. Source properties that resolve to `undefined` are
 * skipped if a destination value exists. Array and plain object properties
 * are merged recursively. Other objects and value types are overridden by
 * assignment. Source objects are applied from left to right. Subsequent
 * sources overwrite property assignments of previous sources.
 *
 * **Note:** This method mutates `object`.
 *
 * @static
 * @memberOf _
 * @since 0.5.0
 * @category Object
 * @param {Object} object The destination object.
 * @param {...Object} [sources] The source objects.
 * @returns {Object} Returns `object`.
 * @example
 *
 * var users = {
 *   'data': [{ 'user': 'barney' }, { 'user': 'fred' }]
 * };
 *
 * var ages = {
 *   'data': [{ 'age': 36 }, { 'age': 40 }]
 * };
 *
 * _.merge(users, ages);
 * // => { 'data': [{ 'user': 'barney', 'age': 36 }, { 'user': 'fred', 'age': 40 }] }
 */
var merge = createAssigner(function(object, source, srcIndex) {
  baseMerge(object, source, srcIndex);
});

module.exports = merge;

},{"./_baseMerge":161,"./_createAssigner":186}],280:[function(require,module,exports){
/**
 * A method that returns `undefined`.
 *
 * @static
 * @memberOf _
 * @since 2.3.0
 * @category Util
 * @example
 *
 * _.times(2, _.noop);
 * // => [undefined, undefined]
 */
function noop() {
  // No operation performed.
}

module.exports = noop;

},{}],281:[function(require,module,exports){
var baseProperty = require('./_baseProperty'),
    basePropertyDeep = require('./_basePropertyDeep'),
    isKey = require('./_isKey'),
    toKey = require('./_toKey');

/**
 * Creates a function that returns the value at `path` of a given object.
 *
 * @static
 * @memberOf _
 * @since 2.4.0
 * @category Util
 * @param {Array|string} path The path of the property to get.
 * @returns {Function} Returns the new accessor function.
 * @example
 *
 * var objects = [
 *   { 'a': { 'b': 2 } },
 *   { 'a': { 'b': 1 } }
 * ];
 *
 * _.map(objects, _.property('a.b'));
 * // => [2, 1]
 *
 * _.map(_.sortBy(objects, _.property(['a', 'b'])), 'a.b');
 * // => [1, 2]
 */
function property(path) {
  return isKey(path) ? baseProperty(toKey(path)) : basePropertyDeep(path);
}

module.exports = property;

},{"./_baseProperty":163,"./_basePropertyDeep":164,"./_isKey":216,"./_toKey":245}],282:[function(require,module,exports){
var arrayReduce = require('./_arrayReduce'),
    baseEach = require('./_baseEach'),
    baseIteratee = require('./_baseIteratee'),
    baseReduce = require('./_baseReduce'),
    isArray = require('./isArray');

/**
 * Reduces `collection` to a value which is the accumulated result of running
 * each element in `collection` thru `iteratee`, where each successive
 * invocation is supplied the return value of the previous. If `accumulator`
 * is not given, the first element of `collection` is used as the initial
 * value. The iteratee is invoked with four arguments:
 * (accumulator, value, index|key, collection).
 *
 * Many lodash methods are guarded to work as iteratees for methods like
 * `_.reduce`, `_.reduceRight`, and `_.transform`.
 *
 * The guarded methods are:
 * `assign`, `defaults`, `defaultsDeep`, `includes`, `merge`, `orderBy`,
 * and `sortBy`
 *
 * @static
 * @memberOf _
 * @since 0.1.0
 * @category Collection
 * @param {Array|Object} collection The collection to iterate over.
 * @param {Function} [iteratee=_.identity] The function invoked per iteration.
 * @param {*} [accumulator] The initial value.
 * @returns {*} Returns the accumulated value.
 * @see _.reduceRight
 * @example
 *
 * _.reduce([1, 2], function(sum, n) {
 *   return sum + n;
 * }, 0);
 * // => 3
 *
 * _.reduce({ 'a': 1, 'b': 2, 'c': 1 }, function(result, value, key) {
 *   (result[value] || (result[value] = [])).push(key);
 *   return result;
 * }, {});
 * // => { '1': ['a', 'c'], '2': ['b'] } (iteration order is not guaranteed)
 */
function reduce(collection, iteratee, accumulator) {
  var func = isArray(collection) ? arrayReduce : baseReduce,
      initAccum = arguments.length < 3;

  return func(collection, baseIteratee(iteratee, 4), accumulator, initAccum, baseEach);
}

module.exports = reduce;

},{"./_arrayReduce":131,"./_baseEach":140,"./_baseIteratee":155,"./_baseReduce":165,"./isArray":259}],283:[function(require,module,exports){
var apply = require('./_apply'),
    toInteger = require('./toInteger');

/** Used as the `TypeError` message for "Functions" methods. */
var FUNC_ERROR_TEXT = 'Expected a function';

/* Built-in method references for those with the same name as other `lodash` methods. */
var nativeMax = Math.max;

/**
 * Creates a function that invokes `func` with the `this` binding of the
 * created function and arguments from `start` and beyond provided as
 * an array.
 *
 * **Note:** This method is based on the
 * [rest parameter](https://mdn.io/rest_parameters).
 *
 * @static
 * @memberOf _
 * @since 4.0.0
 * @category Function
 * @param {Function} func The function to apply a rest parameter to.
 * @param {number} [start=func.length-1] The start position of the rest parameter.
 * @returns {Function} Returns the new function.
 * @example
 *
 * var say = _.rest(function(what, names) {
 *   return what + ' ' + _.initial(names).join(', ') +
 *     (_.size(names) > 1 ? ', & ' : '') + _.last(names);
 * });
 *
 * say('hello', 'fred', 'barney', 'pebbles');
 * // => 'hello fred, barney, & pebbles'
 */
function rest(func, start) {
  if (typeof func != 'function') {
    throw new TypeError(FUNC_ERROR_TEXT);
  }
  start = nativeMax(start === undefined ? (func.length - 1) : toInteger(start), 0);
  return function() {
    var args = arguments,
        index = -1,
        length = nativeMax(args.length - start, 0),
        array = Array(length);

    while (++index < length) {
      array[index] = args[start + index];
    }
    switch (start) {
      case 0: return func.call(this, array);
      case 1: return func.call(this, args[0], array);
      case 2: return func.call(this, args[0], args[1], array);
    }
    var otherArgs = Array(start + 1);
    index = -1;
    while (++index < start) {
      otherArgs[index] = args[index];
    }
    otherArgs[start] = array;
    return apply(func, this, otherArgs);
  };
}

module.exports = rest;

},{"./_apply":124,"./toInteger":288}],284:[function(require,module,exports){
/**
 * A method that returns a new empty array.
 *
 * @static
 * @memberOf _
 * @since 4.13.0
 * @category Util
 * @returns {Array} Returns the new empty array.
 * @example
 *
 * var arrays = _.times(2, _.stubArray);
 *
 * console.log(arrays);
 * // => [[], []]
 *
 * console.log(arrays[0] === arrays[1]);
 * // => false
 */
function stubArray() {
  return [];
}

module.exports = stubArray;

},{}],285:[function(require,module,exports){
/**
 * A method that returns `false`.
 *
 * @static
 * @memberOf _
 * @since 4.13.0
 * @category Util
 * @returns {boolean} Returns `false`.
 * @example
 *
 * _.times(2, _.stubFalse);
 * // => [false, false]
 */
function stubFalse() {
  return false;
}

module.exports = stubFalse;

},{}],286:[function(require,module,exports){
var baseSum = require('./_baseSum'),
    identity = require('./identity');

/**
 * Computes the sum of the values in `array`.
 *
 * @static
 * @memberOf _
 * @since 3.4.0
 * @category Math
 * @param {Array} array The array to iterate over.
 * @returns {number} Returns the sum.
 * @example
 *
 * _.sum([4, 2, 8, 6]);
 * // => 20
 */
function sum(array) {
  return (array && array.length)
    ? baseSum(array, identity)
    : 0;
}

module.exports = sum;

},{"./_baseSum":166,"./identity":256}],287:[function(require,module,exports){
var toNumber = require('./toNumber');

/** Used as references for various `Number` constants. */
var INFINITY = 1 / 0,
    MAX_INTEGER = 1.7976931348623157e+308;

/**
 * Converts `value` to a finite number.
 *
 * @static
 * @memberOf _
 * @since 4.12.0
 * @category Lang
 * @param {*} value The value to convert.
 * @returns {number} Returns the converted number.
 * @example
 *
 * _.toFinite(3.2);
 * // => 3.2
 *
 * _.toFinite(Number.MIN_VALUE);
 * // => 5e-324
 *
 * _.toFinite(Infinity);
 * // => 1.7976931348623157e+308
 *
 * _.toFinite('3.2');
 * // => 3.2
 */
function toFinite(value) {
  if (!value) {
    return value === 0 ? value : 0;
  }
  value = toNumber(value);
  if (value === INFINITY || value === -INFINITY) {
    var sign = (value < 0 ? -1 : 1);
    return sign * MAX_INTEGER;
  }
  return value === value ? value : 0;
}

module.exports = toFinite;

},{"./toNumber":289}],288:[function(require,module,exports){
var toFinite = require('./toFinite');

/**
 * Converts `value` to an integer.
 *
 * **Note:** This method is loosely based on
 * [`ToInteger`](http://www.ecma-international.org/ecma-262/6.0/#sec-tointeger).
 *
 * @static
 * @memberOf _
 * @since 4.0.0
 * @category Lang
 * @param {*} value The value to convert.
 * @returns {number} Returns the converted integer.
 * @example
 *
 * _.toInteger(3.2);
 * // => 3
 *
 * _.toInteger(Number.MIN_VALUE);
 * // => 0
 *
 * _.toInteger(Infinity);
 * // => 1.7976931348623157e+308
 *
 * _.toInteger('3.2');
 * // => 3
 */
function toInteger(value) {
  var result = toFinite(value),
      remainder = result % 1;

  return result === result ? (remainder ? result - remainder : result) : 0;
}

module.exports = toInteger;

},{"./toFinite":287}],289:[function(require,module,exports){
var isFunction = require('./isFunction'),
    isObject = require('./isObject'),
    isSymbol = require('./isSymbol');

/** Used as references for various `Number` constants. */
var NAN = 0 / 0;

/** Used to match leading and trailing whitespace. */
var reTrim = /^\s+|\s+$/g;

/** Used to detect bad signed hexadecimal string values. */
var reIsBadHex = /^[-+]0x[0-9a-f]+$/i;

/** Used to detect binary string values. */
var reIsBinary = /^0b[01]+$/i;

/** Used to detect octal string values. */
var reIsOctal = /^0o[0-7]+$/i;

/** Built-in method references without a dependency on `root`. */
var freeParseInt = parseInt;

/**
 * Converts `value` to a number.
 *
 * @static
 * @memberOf _
 * @since 4.0.0
 * @category Lang
 * @param {*} value The value to process.
 * @returns {number} Returns the number.
 * @example
 *
 * _.toNumber(3.2);
 * // => 3.2
 *
 * _.toNumber(Number.MIN_VALUE);
 * // => 5e-324
 *
 * _.toNumber(Infinity);
 * // => Infinity
 *
 * _.toNumber('3.2');
 * // => 3.2
 */
function toNumber(value) {
  if (typeof value == 'number') {
    return value;
  }
  if (isSymbol(value)) {
    return NAN;
  }
  if (isObject(value)) {
    var other = isFunction(value.valueOf) ? value.valueOf() : value;
    value = isObject(other) ? (other + '') : other;
  }
  if (typeof value != 'string') {
    return value === 0 ? value : +value;
  }
  value = value.replace(reTrim, '');
  var isBinary = reIsBinary.test(value);
  return (isBinary || reIsOctal.test(value))
    ? freeParseInt(value.slice(2), isBinary ? 2 : 8)
    : (reIsBadHex.test(value) ? NAN : +value);
}

module.exports = toNumber;

},{"./isFunction":264,"./isObject":268,"./isSymbol":272}],290:[function(require,module,exports){
var copyObject = require('./_copyObject'),
    keysIn = require('./keysIn');

/**
 * Converts `value` to a plain object flattening inherited enumerable string
 * keyed properties of `value` to own properties of the plain object.
 *
 * @static
 * @memberOf _
 * @since 3.0.0
 * @category Lang
 * @param {*} value The value to convert.
 * @returns {Object} Returns the converted plain object.
 * @example
 *
 * function Foo() {
 *   this.b = 2;
 * }
 *
 * Foo.prototype.c = 3;
 *
 * _.assign({ 'a': 1 }, new Foo);
 * // => { 'a': 1, 'b': 2 }
 *
 * _.assign({ 'a': 1 }, _.toPlainObject(new Foo));
 * // => { 'a': 1, 'b': 2, 'c': 3 }
 */
function toPlainObject(value) {
  return copyObject(value, keysIn(value));
}

module.exports = toPlainObject;

},{"./_copyObject":183,"./keysIn":276}],291:[function(require,module,exports){
var baseToString = require('./_baseToString');

/**
 * Converts `value` to a string. An empty string is returned for `null`
 * and `undefined` values. The sign of `-0` is preserved.
 *
 * @static
 * @memberOf _
 * @since 4.0.0
 * @category Lang
 * @param {*} value The value to process.
 * @returns {string} Returns the string.
 * @example
 *
 * _.toString(null);
 * // => ''
 *
 * _.toString(-0);
 * // => '-0'
 *
 * _.toString([1, 2, 3]);
 * // => '1,2,3'
 */
function toString(value) {
  return value == null ? '' : baseToString(value);
}

module.exports = toString;

},{"./_baseToString":168}],292:[function(require,module,exports){
var baseIteratee = require('./_baseIteratee'),
    baseUniq = require('./_baseUniq');

/**
 * This method is like `_.uniq` except that it accepts `iteratee` which is
 * invoked for each element in `array` to generate the criterion by which
 * uniqueness is computed. The iteratee is invoked with one argument: (value).
 *
 * @static
 * @memberOf _
 * @since 4.0.0
 * @category Array
 * @param {Array} array The array to inspect.
 * @param {Array|Function|Object|string} [iteratee=_.identity]
 *  The iteratee invoked per element.
 * @returns {Array} Returns the new duplicate free array.
 * @example
 *
 * _.uniqBy([2.1, 1.2, 2.3], Math.floor);
 * // => [2.1, 1.2]
 *
 * // The `_.property` iteratee shorthand.
 * _.uniqBy([{ 'x': 1 }, { 'x': 2 }, { 'x': 1 }], 'x');
 * // => [{ 'x': 1 }, { 'x': 2 }]
 */
function uniqBy(array, iteratee) {
  return (array && array.length)
    ? baseUniq(array, baseIteratee(iteratee))
    : [];
}

module.exports = uniqBy;

},{"./_baseIteratee":155,"./_baseUniq":169}],293:[function(require,module,exports){
var baseValues = require('./_baseValues'),
    keys = require('./keys');

/**
 * Creates an array of the own enumerable string keyed property values of `object`.
 *
 * **Note:** Non-object values are coerced to objects.
 *
 * @static
 * @since 0.1.0
 * @memberOf _
 * @category Object
 * @param {Object} object The object to query.
 * @returns {Array} Returns the array of property values.
 * @example
 *
 * function Foo() {
 *   this.a = 1;
 *   this.b = 2;
 * }
 *
 * Foo.prototype.c = 3;
 *
 * _.values(new Foo);
 * // => [1, 2] (iteration order is not guaranteed)
 *
 * _.values('hi');
 * // => ['h', 'i']
 */
function values(object) {
  return object ? baseValues(object, keys(object)) : [];
}

module.exports = values;

},{"./_baseValues":170,"./keys":275}],294:[function(require,module,exports){
var Assessor = require( "yoastseo/js/assessor.js" );

var fleschReadingEase = require( "yoastseo/js/assessments/fleschReadingEaseAssessment.js" );
var introductionKeyword = require( "yoastseo/js/assessments/introductionKeywordAssessment.js" );
var keyphraseLength = require( "yoastseo/js/assessments/keyphraseLengthAssessment.js" );
var keywordDensity = require( "yoastseo/js/assessments/keywordDensityAssessment.js" );
var keywordStopWords = require( "yoastseo/js/assessments/keywordStopWordsAssessment.js" );
var metaDescriptionKeyword = require ( "yoastseo/js/assessments/metaDescriptionKeywordAssessment.js" );
var metaDescriptionLength = require( "yoastseo/js/assessments/metaDescriptionLengthAssessment.js" );
var titleKeyword = require( "yoastseo/js/assessments/titleKeywordAssessment.js" );
var titleLength = require( "yoastseo/js/assessments/titleLengthAssessment.js" );
var urlKeyword = require( "yoastseo/js/assessments/urlKeywordAssessment.js" );
var urlLength = require( "yoastseo/js/assessments/urlLengthAssessment.js" );
var urlStopWords = require( "yoastseo/js/assessments/urlStopWordsAssessment.js" );
var taxonomyTextLength = require( 'yoastseo/js/assessments/taxonomyTextLengthAssessment' );

/**
 * Creates the Assessor
 *
 * @param {object} i18n The i18n object used for translations.
 * @constructor
 */
var TaxonomyAssessor = function( i18n ) {
	Assessor.call( this, i18n );

	this._assessments = {
		fleschReadingEase:      fleschReadingEase,
		introductionKeyword:    introductionKeyword,
		keyphraseLength:        keyphraseLength,
		keywordDensity:         keywordDensity,
		keywordStopWords:       keywordStopWords,
		metaDescriptionKeyword: metaDescriptionKeyword,
		metaDescriptionLength:  metaDescriptionLength,
		taxonomyTextLength:     taxonomyTextLength,
		titleKeyword:           titleKeyword,
		titleLength:            titleLength,
		urlKeyword:             urlKeyword,
		urlLength:              urlLength,
		urlStopWords:           urlStopWords
	};
};

module.exports = TaxonomyAssessor;

require( "util" ).inherits( module.exports, Assessor );


},{"util":300,"yoastseo/js/assessments/fleschReadingEaseAssessment.js":1,"yoastseo/js/assessments/introductionKeywordAssessment.js":2,"yoastseo/js/assessments/keyphraseLengthAssessment.js":3,"yoastseo/js/assessments/keywordDensityAssessment.js":4,"yoastseo/js/assessments/keywordStopWordsAssessment.js":5,"yoastseo/js/assessments/metaDescriptionKeywordAssessment.js":6,"yoastseo/js/assessments/metaDescriptionLengthAssessment.js":7,"yoastseo/js/assessments/taxonomyTextLengthAssessment":9,"yoastseo/js/assessments/titleKeywordAssessment.js":14,"yoastseo/js/assessments/titleLengthAssessment.js":15,"yoastseo/js/assessments/urlKeywordAssessment.js":16,"yoastseo/js/assessments/urlLengthAssessment.js":17,"yoastseo/js/assessments/urlStopWordsAssessment.js":18,"yoastseo/js/assessor.js":19}],295:[function(require,module,exports){
/* global wpseoAdminL10n */
/* global ajaxurl */
/* global require */

var Jed = require( 'jed' );
var Paper = require( 'yoastseo/js/values/Paper' );
var SEOAssessor = require( 'yoastseo/js/SEOAssessor' );
var TaxonomyAssessor = require( './assessors/taxonomyAssessor' );

( function($) {
	'use strict';

	var i18n = new Jed( {
		domain: 'js-text-analysis',
		locale_data: {
			'js-text-analysis': {
				'': {}
			}
		}
	} );

	/**
	 * Constructs the recalculate score.
	 *
	 * @constructor
	 */
	var YoastRecalculateScore = function( total_count ) {
		// Sets the total count
		this.total_count = total_count;
		this.oncomplete  = false;

		this.setupAssessors();

		$( '#wpseo_count_total' ).html( total_count );

		jQuery( '#wpseo_progressbar' ).progressbar( { value: 0 } );
	};

	/**
	 * Sets up the Assessors needed for the recalculation.
	 */
	YoastRecalculateScore.prototype.setupAssessors = function() {
		var postAssessor = new SEOAssessor( i18n );
		var taxonomyAssessor = new TaxonomyAssessor( i18n );

		this.validAssessors = {
			post: postAssessor,
			term: taxonomyAssessor
		};
	};

	/**
	 * Starts the recalculation
	 *
	 * @param {int} items_to_fetch
	 * @param {string} fetch_type
	 * @param {string} id_field
	 * @param {Function|bool} callback
	 */
	YoastRecalculateScore.prototype.start = function( items_to_fetch, fetch_type, id_field, callback ) {
		if ( ! this.validAssessors.hasOwnProperty( fetch_type ) ) {
			throw new Error( 'Unknown fetch type of ' + fetch_type + ' given.' );
		}

		this.fetch_type     = fetch_type;
		this.items_to_fetch = items_to_fetch;
		this.id_field       = id_field;
		this.oncomplete     = callback;

		this.assessor       = this.validAssessors[ fetch_type ];

		this.getItemsToRecalculate( 1 );
	};

	/**
	 * Updates the progressbar
	 *
	 * @param {int} total_posts
	 */
	YoastRecalculateScore.prototype.updateProgressBar = function( total_posts ) {
		var current_value = jQuery( '#wpseo_count' ).text();
		var new_value = parseInt( current_value, 10 ) + total_posts;
		var new_width = new_value * (100 / this.total_count);

		jQuery( '#wpseo_progressbar' ).progressbar( 'value', new_width );

		this.updateCountElement( new_value );
	};

	/**
	 * Updates the element with the new count value
	 *
	 * @param {int} new_value
	 */
	YoastRecalculateScore.prototype.updateCountElement = function( new_value ) {
		jQuery( '#wpseo_count' ).html( new_value );
	};

	/**
	 * Calculate the scores
	 *
	 * @param {int}   total_items
	 * @param {array} items
	 */
	YoastRecalculateScore.prototype.calculateScores = function( total_items, items ) {
		var scores = [];
		for ( var i = 0; i < total_items; i++ ) {
			scores.push( this.getScore( items[i] ) );
		}

		return scores;
	};

	/**
	 * Returns the score
	 *
	 * @param {json} item
	 * @returns {{item_id: int, score}}
	 */
	YoastRecalculateScore.prototype.getScore = function( item ) {
		return {
			item_id: this.getItemID( item ),
			taxonomy: (item.taxonomy) ? item.taxonomy : '',
			score: this.calculateItemScore( item )
		};
	};

	/**
	 * Returns the item id
	 *
	 * @param {json} item
	 * @returns {int}
	 */
	YoastRecalculateScore.prototype.getItemID = function( item ) {
		this.items_to_fetch--;

		return item[this.id_field];
	};

	/**
	 * Pass the post to the analyzer to calculates it's core
	 *
	 * @param {Object} item
	 */
	YoastRecalculateScore.prototype.calculateItemScore = function( item ) {
		var tempPaper = new Paper( item.text, {
			keyword: item.keyword,
			url: item.url,
			locale: wpseoAdminL10n.locale,
			description: item.meta,
			title: item.pageTitle
		} );

		var tempAssessor = this.assessor;

		tempAssessor.assess( tempPaper );

		return tempAssessor.calculateOverallScore();
	};

	/**
	 * Parse the response given by request in getItemsToRecalculate.
	 *
	 * @param {Object} response
	 */
	YoastRecalculateScore.prototype.parseResponse = function( response ) {
		if ( response !== '' && response !== null ) {
			if ( response.total_items !== undefined ) {
				var scores = this.calculateScores( response.total_items, response.items );

				this.sendScores(scores);

				this.updateProgressBar( response.total_items );
			}

			if ( response.next_page !== undefined ) {
				this.getItemsToRecalculate( response.next_page );
			}
			else {
				this.onCompleteRequest();
			}

			return true;
		}

		this.onCompleteRequest();
	};

	/**
	 * Run the oncomplete method when the process is done..
	 */
	YoastRecalculateScore.prototype.onCompleteRequest = function() {
		// When there is nothing to do.
		if ( this.oncomplete !== false ) {
			this.oncomplete();
			this.oncomplete = false;
		}
	};

	/**
	 * Sends the scores to the backend
	 *
	 * @param {array} scores
	 */
	YoastRecalculateScore.prototype.sendScores = function(scores) {
		jQuery.post(
			ajaxurl,
			{
				action: 'wpseo_update_score',
				nonce: jQuery( '#wpseo_recalculate_nonce' ).val(),
				scores: scores,
				type: this.fetch_type
			}
		);
	};

	/**
	 * Get the posts which have to be recalculated.
	 *
	 * @param {int} current_page
	 */
	YoastRecalculateScore.prototype.getItemsToRecalculate = function( current_page ) {
		jQuery.post(
			ajaxurl,
			{
				action: 'wpseo_recalculate_scores',
				nonce: jQuery( '#wpseo_recalculate_nonce' ).val(),
				paged: current_page,
				type: this.fetch_type
			},
			this.parseResponse.bind(this),
			'json'
		);
	};

	/**
	 * Starting the recalculation process
	 *
	 * @param {object} response
	 */
	function start_recalculate( response ) {
		var PostsToFetch = parseInt( response.posts, 10 );
		var TermsToFetch = parseInt( response.terms, 10 );

		var RecalculateScore = new YoastRecalculateScore( PostsToFetch + TermsToFetch );

		RecalculateScore.start(PostsToFetch, 'post', 'post_id', function() {
			RecalculateScore.start(TermsToFetch, 'term', 'term_id', false );
		});
	}

	// Initialize the recalculate.
	function init() {
		var recalculate_link = jQuery('#wpseo_recalculate_link');

		if (recalculate_link !== undefined) {
			recalculate_link.click(
				function() {
					// Reset the count element and the progressbar
					jQuery( '#wpseo_count' ).text( 0 );

					$.post(
						ajaxurl,
						{
							action: 'wpseo_recalculate_total',
							nonce: jQuery( '#wpseo_recalculate_nonce' ).val()
						},
						start_recalculate,
						'json'
					);
				}
			);

			if (recalculate_link.data('open')) {
				recalculate_link.trigger('click');
			}
		}
	}

	$(init);
}(jQuery));

},{"./assessors/taxonomyAssessor":294,"jed":297,"yoastseo/js/SEOAssessor":71,"yoastseo/js/values/Paper":108}],296:[function(require,module,exports){
if (typeof Object.create === 'function') {
  // implementation from standard node.js 'util' module
  module.exports = function inherits(ctor, superCtor) {
    ctor.super_ = superCtor
    ctor.prototype = Object.create(superCtor.prototype, {
      constructor: {
        value: ctor,
        enumerable: false,
        writable: true,
        configurable: true
      }
    });
  };
} else {
  // old school shim for old browsers
  module.exports = function inherits(ctor, superCtor) {
    ctor.super_ = superCtor
    var TempCtor = function () {}
    TempCtor.prototype = superCtor.prototype
    ctor.prototype = new TempCtor()
    ctor.prototype.constructor = ctor
  }
}

},{}],297:[function(require,module,exports){
/**
 * @preserve jed.js https://github.com/SlexAxton/Jed
 */
/*
-----------
A gettext compatible i18n library for modern JavaScript Applications

by Alex Sexton - AlexSexton [at] gmail - @SlexAxton
WTFPL license for use
Dojo CLA for contributions

Jed offers the entire applicable GNU gettext spec'd set of
functions, but also offers some nicer wrappers around them.
The api for gettext was written for a language with no function
overloading, so Jed allows a little more of that.

Many thanks to Joshua I. Miller - unrtst@cpan.org - who wrote
gettext.js back in 2008. I was able to vet a lot of my ideas
against his. I also made sure Jed passed against his tests
in order to offer easy upgrades -- jsgettext.berlios.de
*/
(function (root, undef) {

  // Set up some underscore-style functions, if you already have
  // underscore, feel free to delete this section, and use it
  // directly, however, the amount of functions used doesn't
  // warrant having underscore as a full dependency.
  // Underscore 1.3.0 was used to port and is licensed
  // under the MIT License by Jeremy Ashkenas.
  var ArrayProto    = Array.prototype,
      ObjProto      = Object.prototype,
      slice         = ArrayProto.slice,
      hasOwnProp    = ObjProto.hasOwnProperty,
      nativeForEach = ArrayProto.forEach,
      breaker       = {};

  // We're not using the OOP style _ so we don't need the
  // extra level of indirection. This still means that you
  // sub out for real `_` though.
  var _ = {
    forEach : function( obj, iterator, context ) {
      var i, l, key;
      if ( obj === null ) {
        return;
      }

      if ( nativeForEach && obj.forEach === nativeForEach ) {
        obj.forEach( iterator, context );
      }
      else if ( obj.length === +obj.length ) {
        for ( i = 0, l = obj.length; i < l; i++ ) {
          if ( i in obj && iterator.call( context, obj[i], i, obj ) === breaker ) {
            return;
          }
        }
      }
      else {
        for ( key in obj) {
          if ( hasOwnProp.call( obj, key ) ) {
            if ( iterator.call (context, obj[key], key, obj ) === breaker ) {
              return;
            }
          }
        }
      }
    },
    extend : function( obj ) {
      this.forEach( slice.call( arguments, 1 ), function ( source ) {
        for ( var prop in source ) {
          obj[prop] = source[prop];
        }
      });
      return obj;
    }
  };
  // END Miniature underscore impl

  // Jed is a constructor function
  var Jed = function ( options ) {
    // Some minimal defaults
    this.defaults = {
      "locale_data" : {
        "messages" : {
          "" : {
            "domain"       : "messages",
            "lang"         : "en",
            "plural_forms" : "nplurals=2; plural=(n != 1);"
          }
          // There are no default keys, though
        }
      },
      // The default domain if one is missing
      "domain" : "messages",
      // enable debug mode to log untranslated strings to the console
      "debug" : false
    };

    // Mix in the sent options with the default options
    this.options = _.extend( {}, this.defaults, options );
    this.textdomain( this.options.domain );

    if ( options.domain && ! this.options.locale_data[ this.options.domain ] ) {
      throw new Error('Text domain set to non-existent domain: `' + options.domain + '`');
    }
  };

  // The gettext spec sets this character as the default
  // delimiter for context lookups.
  // e.g.: context\u0004key
  // If your translation company uses something different,
  // just change this at any time and it will use that instead.
  Jed.context_delimiter = String.fromCharCode( 4 );

  function getPluralFormFunc ( plural_form_string ) {
    return Jed.PF.compile( plural_form_string || "nplurals=2; plural=(n != 1);");
  }

  function Chain( key, i18n ){
    this._key = key;
    this._i18n = i18n;
  }

  // Create a chainable api for adding args prettily
  _.extend( Chain.prototype, {
    onDomain : function ( domain ) {
      this._domain = domain;
      return this;
    },
    withContext : function ( context ) {
      this._context = context;
      return this;
    },
    ifPlural : function ( num, pkey ) {
      this._val = num;
      this._pkey = pkey;
      return this;
    },
    fetch : function ( sArr ) {
      if ( {}.toString.call( sArr ) != '[object Array]' ) {
        sArr = [].slice.call(arguments, 0);
      }
      return ( sArr && sArr.length ? Jed.sprintf : function(x){ return x; } )(
        this._i18n.dcnpgettext(this._domain, this._context, this._key, this._pkey, this._val),
        sArr
      );
    }
  });

  // Add functions to the Jed prototype.
  // These will be the functions on the object that's returned
  // from creating a `new Jed()`
  // These seem redundant, but they gzip pretty well.
  _.extend( Jed.prototype, {
    // The sexier api start point
    translate : function ( key ) {
      return new Chain( key, this );
    },

    textdomain : function ( domain ) {
      if ( ! domain ) {
        return this._textdomain;
      }
      this._textdomain = domain;
    },

    gettext : function ( key ) {
      return this.dcnpgettext.call( this, undef, undef, key );
    },

    dgettext : function ( domain, key ) {
     return this.dcnpgettext.call( this, domain, undef, key );
    },

    dcgettext : function ( domain , key /*, category */ ) {
      // Ignores the category anyways
      return this.dcnpgettext.call( this, domain, undef, key );
    },

    ngettext : function ( skey, pkey, val ) {
      return this.dcnpgettext.call( this, undef, undef, skey, pkey, val );
    },

    dngettext : function ( domain, skey, pkey, val ) {
      return this.dcnpgettext.call( this, domain, undef, skey, pkey, val );
    },

    dcngettext : function ( domain, skey, pkey, val/*, category */) {
      return this.dcnpgettext.call( this, domain, undef, skey, pkey, val );
    },

    pgettext : function ( context, key ) {
      return this.dcnpgettext.call( this, undef, context, key );
    },

    dpgettext : function ( domain, context, key ) {
      return this.dcnpgettext.call( this, domain, context, key );
    },

    dcpgettext : function ( domain, context, key/*, category */) {
      return this.dcnpgettext.call( this, domain, context, key );
    },

    npgettext : function ( context, skey, pkey, val ) {
      return this.dcnpgettext.call( this, undef, context, skey, pkey, val );
    },

    dnpgettext : function ( domain, context, skey, pkey, val ) {
      return this.dcnpgettext.call( this, domain, context, skey, pkey, val );
    },

    // The most fully qualified gettext function. It has every option.
    // Since it has every option, we can use it from every other method.
    // This is the bread and butter.
    // Technically there should be one more argument in this function for 'Category',
    // but since we never use it, we might as well not waste the bytes to define it.
    dcnpgettext : function ( domain, context, singular_key, plural_key, val ) {
      // Set some defaults

      plural_key = plural_key || singular_key;

      // Use the global domain default if one
      // isn't explicitly passed in
      domain = domain || this._textdomain;

      var fallback;

      // Handle special cases

      // No options found
      if ( ! this.options ) {
        // There's likely something wrong, but we'll return the correct key for english
        // We do this by instantiating a brand new Jed instance with the default set
        // for everything that could be broken.
        fallback = new Jed();
        return fallback.dcnpgettext.call( fallback, undefined, undefined, singular_key, plural_key, val );
      }

      // No translation data provided
      if ( ! this.options.locale_data ) {
        throw new Error('No locale data provided.');
      }

      if ( ! this.options.locale_data[ domain ] ) {
        throw new Error('Domain `' + domain + '` was not found.');
      }

      if ( ! this.options.locale_data[ domain ][ "" ] ) {
        throw new Error('No locale meta information provided.');
      }

      // Make sure we have a truthy key. Otherwise we might start looking
      // into the empty string key, which is the options for the locale
      // data.
      if ( ! singular_key ) {
        throw new Error('No translation key found.');
      }

      var key  = context ? context + Jed.context_delimiter + singular_key : singular_key,
          locale_data = this.options.locale_data,
          dict = locale_data[ domain ],
          defaultConf = (locale_data.messages || this.defaults.locale_data.messages)[""],
          pluralForms = dict[""].plural_forms || dict[""]["Plural-Forms"] || dict[""]["plural-forms"] || defaultConf.plural_forms || defaultConf["Plural-Forms"] || defaultConf["plural-forms"],
          val_list,
          res;

      var val_idx;
      if (val === undefined) {
        // No value passed in; assume singular key lookup.
        val_idx = 0;

      } else {
        // Value has been passed in; use plural-forms calculations.

        // Handle invalid numbers, but try casting strings for good measure
        if ( typeof val != 'number' ) {
          val = parseInt( val, 10 );

          if ( isNaN( val ) ) {
            throw new Error('The number that was passed in is not a number.');
          }
        }

        val_idx = getPluralFormFunc(pluralForms)(val);
      }

      // Throw an error if a domain isn't found
      if ( ! dict ) {
        throw new Error('No domain named `' + domain + '` could be found.');
      }

      val_list = dict[ key ];

      // If there is no match, then revert back to
      // english style singular/plural with the keys passed in.
      if ( ! val_list || val_idx > val_list.length ) {
        if (this.options.missing_key_callback) {
          this.options.missing_key_callback(key, domain);
        }
        res = [ singular_key, plural_key ];

        // collect untranslated strings
        if (this.options.debug===true) {
          console.log(res[ getPluralFormFunc(pluralForms)( val ) ]);
        }
        return res[ getPluralFormFunc()( val ) ];
      }

      res = val_list[ val_idx ];

      // This includes empty strings on purpose
      if ( ! res  ) {
        res = [ singular_key, plural_key ];
        return res[ getPluralFormFunc()( val ) ];
      }
      return res;
    }
  });


  // We add in sprintf capabilities for post translation value interolation
  // This is not internally used, so you can remove it if you have this
  // available somewhere else, or want to use a different system.

  // We _slightly_ modify the normal sprintf behavior to more gracefully handle
  // undefined values.

<<<<<<< HEAD
},{}],275:[function(require,module,exports){
var filter = require( "lodash/filter" );
var map = require( "lodash/map" );
var isEmpty = require( "lodash/isEmpty" );
var isUndefined = require( "lodash/isUndefined" );
var forEach = require( "lodash/forEach" );
var isNaN = require( "lodash/isNaN" );

var getSubheadings = require( "./getSubheadings.js" ).getSubheadings;

// All characters that indicate a sentence delimiter.
var sentenceDelimiters = ".?!:;";

/**
 * Checks if the period is followed with a whitespace. If not, it is no ending of a sentence.
 *
 * @param {string} text The text to split in sentences.
 * @param {number} index The current index to look for.
 * @returns {boolean} True if it doesn't match a whitespace.
 */
var invalidateOnWhiteSpace = function( text, index ) {
	return text.substring( index, index + 1 ).match( /\s/ ) === null;
};
=======
  /**
   sprintf() for JavaScript 0.7-beta1
   http://www.diveintojavascript.com/projects/javascript-sprintf

   Copyright (c) Alexandru Marasteanu <alexaholic [at) gmail (dot] com>
   All rights reserved.
>>>>>>> 883a8563

   Redistribution and use in source and binary forms, with or without
   modification, are permitted provided that the following conditions are met:
       * Redistributions of source code must retain the above copyright
         notice, this list of conditions and the following disclaimer.
       * Redistributions in binary form must reproduce the above copyright
         notice, this list of conditions and the following disclaimer in the
         documentation and/or other materials provided with the distribution.
       * Neither the name of sprintf() for JavaScript nor the
         names of its contributors may be used to endorse or promote products
         derived from this software without specific prior written permission.

<<<<<<< HEAD
	// The current index + 1 should be the first character of the new sentence. We use a range of 1, since we only need the first character.
	var firstChar = text.substring( positions[ i ] + 1, positions[ i ] + 2 );

	// If a sentence starts with a number or a whitespace, it shouldn't invalidate
	if ( firstChar === firstChar.toLocaleLowerCase() && isNaN( parseInt( firstChar, 10 ) ) && firstChar.match( /[\s<]/ ) === null ) {
		return true;
	}
};
=======
   THIS SOFTWARE IS PROVIDED BY THE COPYRIGHT HOLDERS AND CONTRIBUTORS "AS IS" AND
   ANY EXPRESS OR IMPLIED WARRANTIES, INCLUDING, BUT NOT LIMITED TO, THE IMPLIED
   WARRANTIES OF MERCHANTABILITY AND FITNESS FOR A PARTICULAR PURPOSE ARE
   DISCLAIMED. IN NO EVENT SHALL Alexandru Marasteanu BE LIABLE FOR ANY
   DIRECT, INDIRECT, INCIDENTAL, SPECIAL, EXEMPLARY, OR CONSEQUENTIAL DAMAGES
   (INCLUDING, BUT NOT LIMITED TO, PROCUREMENT OF SUBSTITUTE GOODS OR SERVICES;
   LOSS OF USE, DATA, OR PROFITS; OR BUSINESS INTERRUPTION) HOWEVER CAUSED AND
   ON ANY THEORY OF LIABILITY, WHETHER IN CONTRACT, STRICT LIABILITY, OR TORT
   (INCLUDING NEGLIGENCE OR OTHERWISE) ARISING IN ANY WAY OUT OF THE USE OF THIS
   SOFTWARE, EVEN IF ADVISED OF THE POSSIBILITY OF SUCH DAMAGE.
  */
  var sprintf = (function() {
    function get_type(variable) {
      return Object.prototype.toString.call(variable).slice(8, -1).toLowerCase();
    }
    function str_repeat(input, multiplier) {
      for (var output = []; multiplier > 0; output[--multiplier] = input) {/* do nothing */}
      return output.join('');
    }

    var str_format = function() {
      if (!str_format.cache.hasOwnProperty(arguments[0])) {
        str_format.cache[arguments[0]] = str_format.parse(arguments[0]);
      }
      return str_format.format.call(null, str_format.cache[arguments[0]], arguments);
    };
>>>>>>> 883a8563

    str_format.format = function(parse_tree, argv) {
      var cursor = 1, tree_length = parse_tree.length, node_type = '', arg, output = [], i, k, match, pad, pad_character, pad_length;
      for (i = 0; i < tree_length; i++) {
        node_type = get_type(parse_tree[i]);
        if (node_type === 'string') {
          output.push(parse_tree[i]);
        }
        else if (node_type === 'array') {
          match = parse_tree[i]; // convenience purposes only
          if (match[2]) { // keyword argument
            arg = argv[cursor];
            for (k = 0; k < match[2].length; k++) {
              if (!arg.hasOwnProperty(match[2][k])) {
                throw(sprintf('[sprintf] property "%s" does not exist', match[2][k]));
              }
              arg = arg[match[2][k]];
            }
          }
          else if (match[1]) { // positional argument (explicit)
            arg = argv[match[1]];
          }
          else { // positional argument (implicit)
            arg = argv[cursor++];
          }

          if (/[^s]/.test(match[8]) && (get_type(arg) != 'number')) {
            throw(sprintf('[sprintf] expecting number but found %s', get_type(arg)));
          }

          // Jed EDIT
          if ( typeof arg == 'undefined' || arg === null ) {
            arg = '';
          }
          // Jed EDIT

<<<<<<< HEAD
		curIndex = index;
	} );
	return sentences;
};

/**
 * Finds subheadings in each sentence and returns each position.
 * @param {string} text The sentence to check for subheadings.
 * @returns {Array} The position of each subsentence.
 */
var findSubheadings = function( text ) {
	var subheadings = getSubheadings( text );
	return map ( subheadings, function( subheading ) {
		return subheading.index + subheading[ 0 ].length;
	} );
};

/**
 * Returns sentences in a string.
 * @param {String} text The string to count sentences in.
 * @returns {Array} Sentences found in the text.
 */
module.exports = function( text ) {
=======
          switch (match[8]) {
            case 'b': arg = arg.toString(2); break;
            case 'c': arg = String.fromCharCode(arg); break;
            case 'd': arg = parseInt(arg, 10); break;
            case 'e': arg = match[7] ? arg.toExponential(match[7]) : arg.toExponential(); break;
            case 'f': arg = match[7] ? parseFloat(arg).toFixed(match[7]) : parseFloat(arg); break;
            case 'o': arg = arg.toString(8); break;
            case 's': arg = ((arg = String(arg)) && match[7] ? arg.substring(0, match[7]) : arg); break;
            case 'u': arg = Math.abs(arg); break;
            case 'x': arg = arg.toString(16); break;
            case 'X': arg = arg.toString(16).toUpperCase(); break;
          }
          arg = (/[def]/.test(match[8]) && match[3] && arg >= 0 ? '+'+ arg : arg);
          pad_character = match[4] ? match[4] == '0' ? '0' : match[4].charAt(1) : ' ';
          pad_length = match[6] - String(arg).length;
          pad = match[6] ? str_repeat(pad_character, pad_length) : '';
          output.push(match[5] ? arg + pad : pad + arg);
        }
      }
      return output.join('');
    };

    str_format.cache = {};
>>>>>>> 883a8563

    str_format.parse = function(fmt) {
      var _fmt = fmt, match = [], parse_tree = [], arg_names = 0;
      while (_fmt) {
        if ((match = /^[^\x25]+/.exec(_fmt)) !== null) {
          parse_tree.push(match[0]);
        }
        else if ((match = /^\x25{2}/.exec(_fmt)) !== null) {
          parse_tree.push('%');
        }
        else if ((match = /^\x25(?:([1-9]\d*)\$|\(([^\)]+)\))?(\+)?(0|'[^$])?(-)?(\d+)?(?:\.(\d+))?([b-fosuxX])/.exec(_fmt)) !== null) {
          if (match[2]) {
            arg_names |= 1;
            var field_list = [], replacement_field = match[2], field_match = [];
            if ((field_match = /^([a-z_][a-z_\d]*)/i.exec(replacement_field)) !== null) {
              field_list.push(field_match[1]);
              while ((replacement_field = replacement_field.substring(field_match[0].length)) !== '') {
                if ((field_match = /^\.([a-z_][a-z_\d]*)/i.exec(replacement_field)) !== null) {
                  field_list.push(field_match[1]);
                }
                else if ((field_match = /^\[(\d+)\]/.exec(replacement_field)) !== null) {
                  field_list.push(field_match[1]);
                }
                else {
                  throw('[sprintf] huh?');
                }
              }
            }
            else {
              throw('[sprintf] huh?');
            }
            match[2] = field_list;
          }
          else {
            arg_names |= 2;
          }
          if (arg_names === 3) {
            throw('[sprintf] mixing positional and named placeholders is not (yet) supported');
          }
          parse_tree.push(match);
        }
        else {
          throw('[sprintf] huh?');
        }
        _fmt = _fmt.substring(match[0].length);
      }
      return parse_tree;
    };

<<<<<<< HEAD
	// Unify all terminators.
	text = text.replace( new RegExp( "[" + sentenceDelimiters + "]", "g" ), "." );

	// Add period in case it is missing.
	text += ".";
	var positions = [];
	var periodIndex = text.indexOf( "." );
	while ( periodIndex > -1 ) {
		positions.push( periodIndex + 1 );
		periodIndex = text.indexOf( ".", periodIndex + 1 );
	}
	positions = filterPositions( originalText, positions );

	// Add the positions of subheadings.
	positions = positions.concat( findSubheadings( text ) );
	positions = positions.sort( function( a, b ) {
		return a - b;
	} );
	var sentences = splitOnIndex( positions, originalText );

	// Remove whitespace on start of sentence.
	sentences = map( sentences, function( sentence ) {
		return sentence.replace( /^\s/, "" );
	} );

	return filter( sentences, function( sentence ) {
		return ( !isEmpty( sentence ) );
	} );
};

},{"./getSubheadings.js":277,"lodash/filter":146,"lodash/forEach":149,"lodash/isEmpty":159,"lodash/isNaN":162,"lodash/isUndefined":170,"lodash/map":173}],276:[function(require,module,exports){
/**
 * Returns all texts per subheading.
 * @param {string} text The text to analyze from.
 * @returns {Array} an array with text blocks per subheading.
 */
module.exports = function( text ) {
	/*
	 matching this in a regex is pretty hard, since we need to find a way for matching the text after a heading, and before the end of the text.
	 The hard thing capturing this is with a capture, it captures the next subheading as well, so it skips the next part of the text,
	 since the subheading is already matched.
	 For now we use this method to be sure we capture the right blocks of text. We remove all | 's from text,
	 then replace all headings with a | and split on a |.
	 */
	text = text.replace( /\|/ig, "" );
	text = text.replace( /<h([1-6])(?:[^>]+)?>(.*?)<\/h\1>/ig, "|" );
	var subheadings =  text.split( "|" );
=======
    return str_format;
  })();

  var vsprintf = function(fmt, argv) {
    argv.unshift(fmt);
    return sprintf.apply(null, argv);
  };

  Jed.parse_plural = function ( plural_forms, n ) {
    plural_forms = plural_forms.replace(/n/g, n);
    return Jed.parse_expression(plural_forms);
  };

  Jed.sprintf = function ( fmt, args ) {
    if ( {}.toString.call( args ) == '[object Array]' ) {
      return vsprintf( fmt, [].slice.call(args) );
    }
    return sprintf.apply(this, [].slice.call(arguments) );
  };

  Jed.prototype.sprintf = function () {
    return Jed.sprintf.apply(this, arguments);
  };
  // END sprintf Implementation
>>>>>>> 883a8563

  // Start the Plural forms section
  // This is a full plural form expression parser. It is used to avoid
  // running 'eval' or 'new Function' directly against the plural
  // forms.
  //
  // This can be important if you get translations done through a 3rd
  // party vendor. I encourage you to use this instead, however, I
  // also will provide a 'precompiler' that you can use at build time
  // to output valid/safe function representations of the plural form
  // expressions. This means you can build this code out for the most
  // part.
  Jed.PF = {};

  Jed.PF.parse = function ( p ) {
    var plural_str = Jed.PF.extractPluralExpr( p );
    return Jed.PF.parser.parse.call(Jed.PF.parser, plural_str);
  };

  Jed.PF.compile = function ( p ) {
    // Handle trues and falses as 0 and 1
    function imply( val ) {
      return (val === true ? 1 : val ? val : 0);
    }

    var ast = Jed.PF.parse( p );
    return function ( n ) {
      return imply( Jed.PF.interpreter( ast )( n ) );
    };
  };

  Jed.PF.interpreter = function ( ast ) {
    return function ( n ) {
      var res;
      switch ( ast.type ) {
        case 'GROUP':
          return Jed.PF.interpreter( ast.expr )( n );
        case 'TERNARY':
          if ( Jed.PF.interpreter( ast.expr )( n ) ) {
            return Jed.PF.interpreter( ast.truthy )( n );
          }
          return Jed.PF.interpreter( ast.falsey )( n );
        case 'OR':
          return Jed.PF.interpreter( ast.left )( n ) || Jed.PF.interpreter( ast.right )( n );
        case 'AND':
          return Jed.PF.interpreter( ast.left )( n ) && Jed.PF.interpreter( ast.right )( n );
        case 'LT':
          return Jed.PF.interpreter( ast.left )( n ) < Jed.PF.interpreter( ast.right )( n );
        case 'GT':
          return Jed.PF.interpreter( ast.left )( n ) > Jed.PF.interpreter( ast.right )( n );
        case 'LTE':
          return Jed.PF.interpreter( ast.left )( n ) <= Jed.PF.interpreter( ast.right )( n );
        case 'GTE':
          return Jed.PF.interpreter( ast.left )( n ) >= Jed.PF.interpreter( ast.right )( n );
        case 'EQ':
          return Jed.PF.interpreter( ast.left )( n ) == Jed.PF.interpreter( ast.right )( n );
        case 'NEQ':
          return Jed.PF.interpreter( ast.left )( n ) != Jed.PF.interpreter( ast.right )( n );
        case 'MOD':
          return Jed.PF.interpreter( ast.left )( n ) % Jed.PF.interpreter( ast.right )( n );
        case 'VAR':
          return n;
        case 'NUM':
          return ast.val;
        default:
          throw new Error("Invalid Token found.");
      }
    };
  };

  Jed.PF.extractPluralExpr = function ( p ) {
    // trim first
    p = p.replace(/^\s\s*/, '').replace(/\s\s*$/, '');

    if (! /;\s*$/.test(p)) {
      p = p.concat(';');
    }

    var nplurals_re = /nplurals\=(\d+);/,
        plural_re = /plural\=(.*);/,
        nplurals_matches = p.match( nplurals_re ),
        res = {},
        plural_matches;

    // Find the nplurals number
    if ( nplurals_matches.length > 1 ) {
      res.nplurals = nplurals_matches[1];
    }
    else {
      throw new Error('nplurals not found in plural_forms string: ' + p );
    }

    // remove that data to get to the formula
    p = p.replace( nplurals_re, "" );
    plural_matches = p.match( plural_re );

    if (!( plural_matches && plural_matches.length > 1 ) ) {
      throw new Error('`plural` expression not found: ' + p);
    }
    return plural_matches[ 1 ];
  };

  /* Jison generated parser */
  Jed.PF.parser = (function(){

var parser = {trace: function trace() { },
yy: {},
symbols_: {"error":2,"expressions":3,"e":4,"EOF":5,"?":6,":":7,"||":8,"&&":9,"<":10,"<=":11,">":12,">=":13,"!=":14,"==":15,"%":16,"(":17,")":18,"n":19,"NUMBER":20,"$accept":0,"$end":1},
terminals_: {2:"error",5:"EOF",6:"?",7:":",8:"||",9:"&&",10:"<",11:"<=",12:">",13:">=",14:"!=",15:"==",16:"%",17:"(",18:")",19:"n",20:"NUMBER"},
productions_: [0,[3,2],[4,5],[4,3],[4,3],[4,3],[4,3],[4,3],[4,3],[4,3],[4,3],[4,3],[4,3],[4,1],[4,1]],
performAction: function anonymous(yytext,yyleng,yylineno,yy,yystate,$$,_$) {

var $0 = $$.length - 1;
switch (yystate) {
case 1: return { type : 'GROUP', expr: $$[$0-1] };
break;
case 2:this.$ = { type: 'TERNARY', expr: $$[$0-4], truthy : $$[$0-2], falsey: $$[$0] };
break;
case 3:this.$ = { type: "OR", left: $$[$0-2], right: $$[$0] };
break;
case 4:this.$ = { type: "AND", left: $$[$0-2], right: $$[$0] };
break;
case 5:this.$ = { type: 'LT', left: $$[$0-2], right: $$[$0] };
break;
case 6:this.$ = { type: 'LTE', left: $$[$0-2], right: $$[$0] };
break;
case 7:this.$ = { type: 'GT', left: $$[$0-2], right: $$[$0] };
break;
case 8:this.$ = { type: 'GTE', left: $$[$0-2], right: $$[$0] };
break;
case 9:this.$ = { type: 'NEQ', left: $$[$0-2], right: $$[$0] };
break;
case 10:this.$ = { type: 'EQ', left: $$[$0-2], right: $$[$0] };
break;
case 11:this.$ = { type: 'MOD', left: $$[$0-2], right: $$[$0] };
break;
case 12:this.$ = { type: 'GROUP', expr: $$[$0-1] };
break;
case 13:this.$ = { type: 'VAR' };
break;
case 14:this.$ = { type: 'NUM', val: Number(yytext) };
break;
}
},
table: [{3:1,4:2,17:[1,3],19:[1,4],20:[1,5]},{1:[3]},{5:[1,6],6:[1,7],8:[1,8],9:[1,9],10:[1,10],11:[1,11],12:[1,12],13:[1,13],14:[1,14],15:[1,15],16:[1,16]},{4:17,17:[1,3],19:[1,4],20:[1,5]},{5:[2,13],6:[2,13],7:[2,13],8:[2,13],9:[2,13],10:[2,13],11:[2,13],12:[2,13],13:[2,13],14:[2,13],15:[2,13],16:[2,13],18:[2,13]},{5:[2,14],6:[2,14],7:[2,14],8:[2,14],9:[2,14],10:[2,14],11:[2,14],12:[2,14],13:[2,14],14:[2,14],15:[2,14],16:[2,14],18:[2,14]},{1:[2,1]},{4:18,17:[1,3],19:[1,4],20:[1,5]},{4:19,17:[1,3],19:[1,4],20:[1,5]},{4:20,17:[1,3],19:[1,4],20:[1,5]},{4:21,17:[1,3],19:[1,4],20:[1,5]},{4:22,17:[1,3],19:[1,4],20:[1,5]},{4:23,17:[1,3],19:[1,4],20:[1,5]},{4:24,17:[1,3],19:[1,4],20:[1,5]},{4:25,17:[1,3],19:[1,4],20:[1,5]},{4:26,17:[1,3],19:[1,4],20:[1,5]},{4:27,17:[1,3],19:[1,4],20:[1,5]},{6:[1,7],8:[1,8],9:[1,9],10:[1,10],11:[1,11],12:[1,12],13:[1,13],14:[1,14],15:[1,15],16:[1,16],18:[1,28]},{6:[1,7],7:[1,29],8:[1,8],9:[1,9],10:[1,10],11:[1,11],12:[1,12],13:[1,13],14:[1,14],15:[1,15],16:[1,16]},{5:[2,3],6:[2,3],7:[2,3],8:[2,3],9:[1,9],10:[1,10],11:[1,11],12:[1,12],13:[1,13],14:[1,14],15:[1,15],16:[1,16],18:[2,3]},{5:[2,4],6:[2,4],7:[2,4],8:[2,4],9:[2,4],10:[1,10],11:[1,11],12:[1,12],13:[1,13],14:[1,14],15:[1,15],16:[1,16],18:[2,4]},{5:[2,5],6:[2,5],7:[2,5],8:[2,5],9:[2,5],10:[2,5],11:[2,5],12:[2,5],13:[2,5],14:[2,5],15:[2,5],16:[1,16],18:[2,5]},{5:[2,6],6:[2,6],7:[2,6],8:[2,6],9:[2,6],10:[2,6],11:[2,6],12:[2,6],13:[2,6],14:[2,6],15:[2,6],16:[1,16],18:[2,6]},{5:[2,7],6:[2,7],7:[2,7],8:[2,7],9:[2,7],10:[2,7],11:[2,7],12:[2,7],13:[2,7],14:[2,7],15:[2,7],16:[1,16],18:[2,7]},{5:[2,8],6:[2,8],7:[2,8],8:[2,8],9:[2,8],10:[2,8],11:[2,8],12:[2,8],13:[2,8],14:[2,8],15:[2,8],16:[1,16],18:[2,8]},{5:[2,9],6:[2,9],7:[2,9],8:[2,9],9:[2,9],10:[2,9],11:[2,9],12:[2,9],13:[2,9],14:[2,9],15:[2,9],16:[1,16],18:[2,9]},{5:[2,10],6:[2,10],7:[2,10],8:[2,10],9:[2,10],10:[2,10],11:[2,10],12:[2,10],13:[2,10],14:[2,10],15:[2,10],16:[1,16],18:[2,10]},{5:[2,11],6:[2,11],7:[2,11],8:[2,11],9:[2,11],10:[2,11],11:[2,11],12:[2,11],13:[2,11],14:[2,11],15:[2,11],16:[2,11],18:[2,11]},{5:[2,12],6:[2,12],7:[2,12],8:[2,12],9:[2,12],10:[2,12],11:[2,12],12:[2,12],13:[2,12],14:[2,12],15:[2,12],16:[2,12],18:[2,12]},{4:30,17:[1,3],19:[1,4],20:[1,5]},{5:[2,2],6:[1,7],7:[2,2],8:[1,8],9:[1,9],10:[1,10],11:[1,11],12:[1,12],13:[1,13],14:[1,14],15:[1,15],16:[1,16],18:[2,2]}],
defaultActions: {6:[2,1]},
parseError: function parseError(str, hash) {
    throw new Error(str);
},
parse: function parse(input) {
    var self = this,
        stack = [0],
        vstack = [null], // semantic value stack
        lstack = [], // location stack
        table = this.table,
        yytext = '',
        yylineno = 0,
        yyleng = 0,
        recovering = 0,
        TERROR = 2,
        EOF = 1;

    //this.reductionCount = this.shiftCount = 0;

    this.lexer.setInput(input);
    this.lexer.yy = this.yy;
    this.yy.lexer = this.lexer;
    if (typeof this.lexer.yylloc == 'undefined')
        this.lexer.yylloc = {};
    var yyloc = this.lexer.yylloc;
    lstack.push(yyloc);

    if (typeof this.yy.parseError === 'function')
        this.parseError = this.yy.parseError;

    function popStack (n) {
        stack.length = stack.length - 2*n;
        vstack.length = vstack.length - n;
        lstack.length = lstack.length - n;
    }

    function lex() {
        var token;
        token = self.lexer.lex() || 1; // $end = 1
        // if token isn't its numeric value, convert
        if (typeof token !== 'number') {
            token = self.symbols_[token] || token;
        }
        return token;
    }

    var symbol, preErrorSymbol, state, action, a, r, yyval={},p,len,newState, expected;
    while (true) {
        // retreive state number from top of stack
        state = stack[stack.length-1];

        // use default actions if available
        if (this.defaultActions[state]) {
            action = this.defaultActions[state];
        } else {
            if (symbol == null)
                symbol = lex();
            // read action for current state and first input
            action = table[state] && table[state][symbol];
        }

        // handle parse error
        _handle_error:
        if (typeof action === 'undefined' || !action.length || !action[0]) {

            if (!recovering) {
                // Report error
                expected = [];
                for (p in table[state]) if (this.terminals_[p] && p > 2) {
                    expected.push("'"+this.terminals_[p]+"'");
                }
                var errStr = '';
                if (this.lexer.showPosition) {
                    errStr = 'Parse error on line '+(yylineno+1)+":\n"+this.lexer.showPosition()+"\nExpecting "+expected.join(', ') + ", got '" + this.terminals_[symbol]+ "'";
                } else {
                    errStr = 'Parse error on line '+(yylineno+1)+": Unexpected " +
                                  (symbol == 1 /*EOF*/ ? "end of input" :
                                              ("'"+(this.terminals_[symbol] || symbol)+"'"));
                }
                this.parseError(errStr,
                    {text: this.lexer.match, token: this.terminals_[symbol] || symbol, line: this.lexer.yylineno, loc: yyloc, expected: expected});
            }

            // just recovered from another error
            if (recovering == 3) {
                if (symbol == EOF) {
                    throw new Error(errStr || 'Parsing halted.');
                }

                // discard current lookahead and grab another
                yyleng = this.lexer.yyleng;
                yytext = this.lexer.yytext;
                yylineno = this.lexer.yylineno;
                yyloc = this.lexer.yylloc;
                symbol = lex();
            }

            // try to recover from error
            while (1) {
                // check for error recovery rule in this state
                if ((TERROR.toString()) in table[state]) {
                    break;
                }
                if (state == 0) {
                    throw new Error(errStr || 'Parsing halted.');
                }
                popStack(1);
                state = stack[stack.length-1];
            }

            preErrorSymbol = symbol; // save the lookahead token
            symbol = TERROR;         // insert generic error symbol as new lookahead
            state = stack[stack.length-1];
            action = table[state] && table[state][TERROR];
            recovering = 3; // allow 3 real symbols to be shifted before reporting a new error
        }

        // this shouldn't happen, unless resolve defaults are off
        if (action[0] instanceof Array && action.length > 1) {
            throw new Error('Parse Error: multiple actions possible at state: '+state+', token: '+symbol);
        }

        switch (action[0]) {

            case 1: // shift
                //this.shiftCount++;

                stack.push(symbol);
                vstack.push(this.lexer.yytext);
                lstack.push(this.lexer.yylloc);
                stack.push(action[1]); // push state
                symbol = null;
                if (!preErrorSymbol) { // normal execution/no error
                    yyleng = this.lexer.yyleng;
                    yytext = this.lexer.yytext;
                    yylineno = this.lexer.yylineno;
                    yyloc = this.lexer.yylloc;
                    if (recovering > 0)
                        recovering--;
                } else { // error just occurred, resume old lookahead f/ before error
                    symbol = preErrorSymbol;
                    preErrorSymbol = null;
                }
                break;

            case 2: // reduce
                //this.reductionCount++;

                len = this.productions_[action[1]][1];

                // perform semantic action
                yyval.$ = vstack[vstack.length-len]; // default to $$ = $1
                // default location, uses first token for firsts, last for lasts
                yyval._$ = {
                    first_line: lstack[lstack.length-(len||1)].first_line,
                    last_line: lstack[lstack.length-1].last_line,
                    first_column: lstack[lstack.length-(len||1)].first_column,
                    last_column: lstack[lstack.length-1].last_column
                };
                r = this.performAction.call(yyval, yytext, yyleng, yylineno, this.yy, action[1], vstack, lstack);

                if (typeof r !== 'undefined') {
                    return r;
                }

                // pop off stack
                if (len) {
                    stack = stack.slice(0,-1*len*2);
                    vstack = vstack.slice(0, -1*len);
                    lstack = lstack.slice(0, -1*len);
                }

                stack.push(this.productions_[action[1]][0]);    // push nonterminal (reduce)
                vstack.push(yyval.$);
                lstack.push(yyval._$);
                // goto new state = table[STATE][NONTERMINAL]
                newState = table[stack[stack.length-2]][stack[stack.length-1]];
                stack.push(newState);
                break;

            case 3: // accept
                return true;
        }

    }

    return true;
}};/* Jison generated lexer */
var lexer = (function(){

var lexer = ({EOF:1,
parseError:function parseError(str, hash) {
        if (this.yy.parseError) {
            this.yy.parseError(str, hash);
        } else {
            throw new Error(str);
        }
    },
setInput:function (input) {
        this._input = input;
        this._more = this._less = this.done = false;
        this.yylineno = this.yyleng = 0;
        this.yytext = this.matched = this.match = '';
        this.conditionStack = ['INITIAL'];
        this.yylloc = {first_line:1,first_column:0,last_line:1,last_column:0};
        return this;
    },
input:function () {
        var ch = this._input[0];
        this.yytext+=ch;
        this.yyleng++;
        this.match+=ch;
        this.matched+=ch;
        var lines = ch.match(/\n/);
        if (lines) this.yylineno++;
        this._input = this._input.slice(1);
        return ch;
    },
unput:function (ch) {
        this._input = ch + this._input;
        return this;
    },
more:function () {
        this._more = true;
        return this;
    },
pastInput:function () {
        var past = this.matched.substr(0, this.matched.length - this.match.length);
        return (past.length > 20 ? '...':'') + past.substr(-20).replace(/\n/g, "");
    },
upcomingInput:function () {
        var next = this.match;
        if (next.length < 20) {
            next += this._input.substr(0, 20-next.length);
        }
        return (next.substr(0,20)+(next.length > 20 ? '...':'')).replace(/\n/g, "");
    },
showPosition:function () {
        var pre = this.pastInput();
        var c = new Array(pre.length + 1).join("-");
        return pre + this.upcomingInput() + "\n" + c+"^";
    },
next:function () {
        if (this.done) {
            return this.EOF;
        }
        if (!this._input) this.done = true;

        var token,
            match,
            col,
            lines;
        if (!this._more) {
            this.yytext = '';
            this.match = '';
        }
        var rules = this._currentRules();
        for (var i=0;i < rules.length; i++) {
            match = this._input.match(this.rules[rules[i]]);
            if (match) {
                lines = match[0].match(/\n.*/g);
                if (lines) this.yylineno += lines.length;
                this.yylloc = {first_line: this.yylloc.last_line,
                               last_line: this.yylineno+1,
                               first_column: this.yylloc.last_column,
                               last_column: lines ? lines[lines.length-1].length-1 : this.yylloc.last_column + match[0].length}
                this.yytext += match[0];
                this.match += match[0];
                this.matches = match;
                this.yyleng = this.yytext.length;
                this._more = false;
                this._input = this._input.slice(match[0].length);
                this.matched += match[0];
                token = this.performAction.call(this, this.yy, this, rules[i],this.conditionStack[this.conditionStack.length-1]);
                if (token) return token;
                else return;
            }
        }
        if (this._input === "") {
            return this.EOF;
        } else {
            this.parseError('Lexical error on line '+(this.yylineno+1)+'. Unrecognized text.\n'+this.showPosition(),
                    {text: "", token: null, line: this.yylineno});
        }
    },
lex:function lex() {
        var r = this.next();
        if (typeof r !== 'undefined') {
            return r;
        } else {
            return this.lex();
        }
    },
begin:function begin(condition) {
        this.conditionStack.push(condition);
    },
popState:function popState() {
        return this.conditionStack.pop();
    },
_currentRules:function _currentRules() {
        return this.conditions[this.conditionStack[this.conditionStack.length-1]].rules;
    },
topState:function () {
        return this.conditionStack[this.conditionStack.length-2];
    },
pushState:function begin(condition) {
        this.begin(condition);
    }});
lexer.performAction = function anonymous(yy,yy_,$avoiding_name_collisions,YY_START) {

var YYSTATE=YY_START;
switch($avoiding_name_collisions) {
case 0:/* skip whitespace */
break;
case 1:return 20
break;
case 2:return 19
break;
case 3:return 8
break;
case 4:return 9
break;
case 5:return 6
break;
case 6:return 7
break;
case 7:return 11
break;
case 8:return 13
break;
case 9:return 10
break;
case 10:return 12
break;
case 11:return 14
break;
case 12:return 15
break;
case 13:return 16
break;
case 14:return 17
break;
case 15:return 18
break;
case 16:return 5
break;
case 17:return 'INVALID'
break;
}
};
lexer.rules = [/^\s+/,/^[0-9]+(\.[0-9]+)?\b/,/^n\b/,/^\|\|/,/^&&/,/^\?/,/^:/,/^<=/,/^>=/,/^</,/^>/,/^!=/,/^==/,/^%/,/^\(/,/^\)/,/^$/,/^./];
lexer.conditions = {"INITIAL":{"rules":[0,1,2,3,4,5,6,7,8,9,10,11,12,13,14,15,16,17],"inclusive":true}};return lexer;})()
parser.lexer = lexer;
return parser;
})();
// End parser

  // Handle node, amd, and global systems
  if (typeof exports !== 'undefined') {
    if (typeof module !== 'undefined' && module.exports) {
      exports = module.exports = Jed;
    }
    exports.Jed = Jed;
  }
  else {
    if (typeof define === 'function' && define.amd) {
      define('jed', function() {
        return Jed;
      });
    }
    // Leak a global regardless of module system
    root['Jed'] = Jed;
  }

})(this);

},{}],298:[function(require,module,exports){
// shim for using process in browser

var process = module.exports = {};
var queue = [];
var draining = false;
var currentQueue;
var queueIndex = -1;

function cleanUpNextTick() {
    draining = false;
    if (currentQueue.length) {
        queue = currentQueue.concat(queue);
    } else {
        queueIndex = -1;
    }
    if (queue.length) {
        drainQueue();
    }
}

function drainQueue() {
    if (draining) {
        return;
    }
    var timeout = setTimeout(cleanUpNextTick);
    draining = true;

    var len = queue.length;
    while(len) {
        currentQueue = queue;
        queue = [];
        while (++queueIndex < len) {
            if (currentQueue) {
                currentQueue[queueIndex].run();
            }
        }
        queueIndex = -1;
        len = queue.length;
    }
    currentQueue = null;
    draining = false;
    clearTimeout(timeout);
}

process.nextTick = function (fun) {
    var args = new Array(arguments.length - 1);
    if (arguments.length > 1) {
        for (var i = 1; i < arguments.length; i++) {
            args[i - 1] = arguments[i];
        }
    }
    queue.push(new Item(fun, args));
    if (queue.length === 1 && !draining) {
        setTimeout(drainQueue, 0);
    }
};

// v8 likes predictible objects
function Item(fun, array) {
    this.fun = fun;
    this.array = array;
}
Item.prototype.run = function () {
    this.fun.apply(null, this.array);
};
process.title = 'browser';
process.browser = true;
process.env = {};
process.argv = [];
process.version = ''; // empty string to avoid regexp issues
process.versions = {};

function noop() {}

process.on = noop;
process.addListener = noop;
process.once = noop;
process.off = noop;
process.removeListener = noop;
process.removeAllListeners = noop;
process.emit = noop;

process.binding = function (name) {
    throw new Error('process.binding is not supported');
};

<<<<<<< HEAD
},{"../stringProcessing/stripHTMLTags.js":290,"../stringProcessing/stripSpaces.js":293}],288:[function(require,module,exports){
var wordCount = require( "./countWords.js" );
var forEach = require( "lodash/forEach" );
var stripHTMLTags = require( "./stripHTMLTags.js" );

/**
 * Returns an array with the number of words in a sentence.
 * @param {Array} sentences Array with sentences from text.
 * @returns {Array} Array with amount of words in each sentence.
 */
module.exports = function( sentences ) {
	var sentencesWordCount = [];
	forEach( sentences, function( sentence ) {

		// For counting words we want to omit the HTMLtags.
		var strippedSentence = stripHTMLTags( sentence );
		var length = wordCount( strippedSentence );
=======
process.cwd = function () { return '/' };
process.chdir = function (dir) {
    throw new Error('process.chdir is not supported');
};
process.umask = function() { return 0; };
>>>>>>> 883a8563

},{}],299:[function(require,module,exports){
module.exports = function isBuffer(arg) {
  return arg && typeof arg === 'object'
    && typeof arg.copy === 'function'
    && typeof arg.fill === 'function'
    && typeof arg.readUInt8 === 'function';
}
},{}],300:[function(require,module,exports){
(function (process,global){
// Copyright Joyent, Inc. and other Node contributors.
//
// Permission is hereby granted, free of charge, to any person obtaining a
// copy of this software and associated documentation files (the
// "Software"), to deal in the Software without restriction, including
// without limitation the rights to use, copy, modify, merge, publish,
// distribute, sublicense, and/or sell copies of the Software, and to permit
// persons to whom the Software is furnished to do so, subject to the
// following conditions:
//
// The above copyright notice and this permission notice shall be included
// in all copies or substantial portions of the Software.
//
// THE SOFTWARE IS PROVIDED "AS IS", WITHOUT WARRANTY OF ANY KIND, EXPRESS
// OR IMPLIED, INCLUDING BUT NOT LIMITED TO THE WARRANTIES OF
// MERCHANTABILITY, FITNESS FOR A PARTICULAR PURPOSE AND NONINFRINGEMENT. IN
// NO EVENT SHALL THE AUTHORS OR COPYRIGHT HOLDERS BE LIABLE FOR ANY CLAIM,
// DAMAGES OR OTHER LIABILITY, WHETHER IN AN ACTION OF CONTRACT, TORT OR
// OTHERWISE, ARISING FROM, OUT OF OR IN CONNECTION WITH THE SOFTWARE OR THE
// USE OR OTHER DEALINGS IN THE SOFTWARE.

<<<<<<< HEAD
		sentencesWordCount.push( {
			sentence: sentence,
			sentenceLength: wordCount( sentence )
		} );
	} );
	return sentencesWordCount;
};

},{"./countWords.js":268,"./stripHTMLTags.js":290,"lodash/forEach":149}],289:[function(require,module,exports){
/** @module stringProcessing/stringToRegex */
var isUndefined = require( "lodash/isUndefined" );
var replaceDiacritics = require( "../stringProcessing/replaceDiacritics.js" );
var sanitizeString = require( "../stringProcessing/sanitizeString.js" );
var addWordBoundary = require( "../stringProcessing/addWordboundary.js" );
=======
var formatRegExp = /%[sdj%]/g;
exports.format = function(f) {
  if (!isString(f)) {
    var objects = [];
    for (var i = 0; i < arguments.length; i++) {
      objects.push(inspect(arguments[i]));
    }
    return objects.join(' ');
  }

  var i = 1;
  var args = arguments;
  var len = args.length;
  var str = String(f).replace(formatRegExp, function(x) {
    if (x === '%%') return '%';
    if (i >= len) return x;
    switch (x) {
      case '%s': return String(args[i++]);
      case '%d': return Number(args[i++]);
      case '%j':
        try {
          return JSON.stringify(args[i++]);
        } catch (_) {
          return '[Circular]';
        }
      default:
        return x;
    }
  });
  for (var x = args[i]; i < len; x = args[++i]) {
    if (isNull(x) || !isObject(x)) {
      str += ' ' + x;
    } else {
      str += ' ' + inspect(x);
    }
  }
  return str;
};

>>>>>>> 883a8563

// Mark that a method should not be used.
// Returns a modified function which warns once by default.
// If --no-deprecation is set, then it is a no-op.
exports.deprecate = function(fn, msg) {
  // Allow for deprecating things in the process of starting up.
  if (isUndefined(global.process)) {
    return function() {
      return exports.deprecate(fn, msg).apply(this, arguments);
    };
  }

  if (process.noDeprecation === true) {
    return fn;
  }

  var warned = false;
  function deprecated() {
    if (!warned) {
      if (process.throwDeprecation) {
        throw new Error(msg);
      } else if (process.traceDeprecation) {
        console.trace(msg);
      } else {
        console.error(msg);
      }
      warned = true;
    }
    return fn.apply(this, arguments);
  }

  return deprecated;
};


var debugs = {};
var debugEnviron;
exports.debuglog = function(set) {
  if (isUndefined(debugEnviron))
    debugEnviron = process.env.NODE_DEBUG || '';
  set = set.toUpperCase();
  if (!debugs[set]) {
    if (new RegExp('\\b' + set + '\\b', 'i').test(debugEnviron)) {
      var pid = process.pid;
      debugs[set] = function() {
        var msg = exports.format.apply(exports, arguments);
        console.error('%s %d: %s', set, pid, msg);
      };
    } else {
      debugs[set] = function() {};
    }
  }
  return debugs[set];
};


/**
 * Echos the value of a value. Trys to print the value out
 * in the best way possible given the different types.
 *
 * @param {Object} obj The object to print out.
 * @param {Object} opts Optional options object that alters the output.
 */
/* legacy: obj, showHidden, depth, colors*/
function inspect(obj, opts) {
  // default options
  var ctx = {
    seen: [],
    stylize: stylizeNoColor
  };
  // legacy...
  if (arguments.length >= 3) ctx.depth = arguments[2];
  if (arguments.length >= 4) ctx.colors = arguments[3];
  if (isBoolean(opts)) {
    // legacy...
    ctx.showHidden = opts;
  } else if (opts) {
    // got an "options" object
    exports._extend(ctx, opts);
  }
  // set default options
  if (isUndefined(ctx.showHidden)) ctx.showHidden = false;
  if (isUndefined(ctx.depth)) ctx.depth = 2;
  if (isUndefined(ctx.colors)) ctx.colors = false;
  if (isUndefined(ctx.customInspect)) ctx.customInspect = true;
  if (ctx.colors) ctx.stylize = stylizeWithColor;
  return formatValue(ctx, obj, ctx.depth);
}
exports.inspect = inspect;


// http://en.wikipedia.org/wiki/ANSI_escape_code#graphics
inspect.colors = {
  'bold' : [1, 22],
  'italic' : [3, 23],
  'underline' : [4, 24],
  'inverse' : [7, 27],
  'white' : [37, 39],
  'grey' : [90, 39],
  'black' : [30, 39],
  'blue' : [34, 39],
  'cyan' : [36, 39],
  'green' : [32, 39],
  'magenta' : [35, 39],
  'red' : [31, 39],
  'yellow' : [33, 39]
};

// Don't use 'blue' not visible on cmd.exe
inspect.styles = {
  'special': 'cyan',
  'number': 'yellow',
  'boolean': 'yellow',
  'undefined': 'grey',
  'null': 'bold',
  'string': 'green',
  'date': 'magenta',
  // "name": intentionally not styling
  'regexp': 'red'
};


function stylizeWithColor(str, styleType) {
  var style = inspect.styles[styleType];

  if (style) {
    return '\u001b[' + inspect.colors[style][0] + 'm' + str +
           '\u001b[' + inspect.colors[style][1] + 'm';
  } else {
    return str;
  }
}


function stylizeNoColor(str, styleType) {
  return str;
}


function arrayToHash(array) {
  var hash = {};

  array.forEach(function(val, idx) {
    hash[val] = true;
  });

  return hash;
}


function formatValue(ctx, value, recurseTimes) {
  // Provide a hook for user-specified inspect functions.
  // Check that value is an object with an inspect function on it
  if (ctx.customInspect &&
      value &&
      isFunction(value.inspect) &&
      // Filter out the util module, it's inspect function is special
      value.inspect !== exports.inspect &&
      // Also filter out any prototype objects using the circular check.
      !(value.constructor && value.constructor.prototype === value)) {
    var ret = value.inspect(recurseTimes, ctx);
    if (!isString(ret)) {
      ret = formatValue(ctx, ret, recurseTimes);
    }
    return ret;
  }

  // Primitive types cannot have properties
  var primitive = formatPrimitive(ctx, value);
  if (primitive) {
    return primitive;
  }

  // Look up the keys of the object.
  var keys = Object.keys(value);
  var visibleKeys = arrayToHash(keys);

  if (ctx.showHidden) {
    keys = Object.getOwnPropertyNames(value);
  }

  // IE doesn't make error fields non-enumerable
  // http://msdn.microsoft.com/en-us/library/ie/dww52sbt(v=vs.94).aspx
  if (isError(value)
      && (keys.indexOf('message') >= 0 || keys.indexOf('description') >= 0)) {
    return formatError(value);
  }

  // Some type of object without properties can be shortcutted.
  if (keys.length === 0) {
    if (isFunction(value)) {
      var name = value.name ? ': ' + value.name : '';
      return ctx.stylize('[Function' + name + ']', 'special');
    }
    if (isRegExp(value)) {
      return ctx.stylize(RegExp.prototype.toString.call(value), 'regexp');
    }
    if (isDate(value)) {
      return ctx.stylize(Date.prototype.toString.call(value), 'date');
    }
    if (isError(value)) {
      return formatError(value);
    }
  }

  var base = '', array = false, braces = ['{', '}'];

  // Make Array say that they are Array
  if (isArray(value)) {
    array = true;
    braces = ['[', ']'];
  }

  // Make functions say that they are functions
  if (isFunction(value)) {
    var n = value.name ? ': ' + value.name : '';
    base = ' [Function' + n + ']';
  }

  // Make RegExps say that they are RegExps
  if (isRegExp(value)) {
    base = ' ' + RegExp.prototype.toString.call(value);
  }

  // Make dates with properties first say the date
  if (isDate(value)) {
    base = ' ' + Date.prototype.toUTCString.call(value);
  }

  // Make error with message first say the error
  if (isError(value)) {
    base = ' ' + formatError(value);
  }

  if (keys.length === 0 && (!array || value.length == 0)) {
    return braces[0] + base + braces[1];
  }

  if (recurseTimes < 0) {
    if (isRegExp(value)) {
      return ctx.stylize(RegExp.prototype.toString.call(value), 'regexp');
    } else {
      return ctx.stylize('[Object]', 'special');
    }
  }

  ctx.seen.push(value);

  var output;
  if (array) {
    output = formatArray(ctx, value, recurseTimes, visibleKeys, keys);
  } else {
    output = keys.map(function(key) {
      return formatProperty(ctx, value, recurseTimes, visibleKeys, key, array);
    });
  }

  ctx.seen.pop();

  return reduceToSingleString(output, base, braces);
}


<<<<<<< HEAD
/**
 * Construct the AssessmentResult value object.
 * @constructor
 */
var AssessmentResult = function() {
	this._hasScore = false;
	this._identifier = "";
	this._hasMarks = false;
	this._marker = emptyMarker;
	this.score = 0;
	this.text = "";
};
=======
function formatPrimitive(ctx, value) {
  if (isUndefined(value))
    return ctx.stylize('undefined', 'undefined');
  if (isString(value)) {
    var simple = '\'' + JSON.stringify(value).replace(/^"|"$/g, '')
                                             .replace(/'/g, "\\'")
                                             .replace(/\\"/g, '"') + '\'';
    return ctx.stylize(simple, 'string');
  }
  if (isNumber(value))
    return ctx.stylize('' + value, 'number');
  if (isBoolean(value))
    return ctx.stylize('' + value, 'boolean');
  // For some reason typeof null is "object", so special case here.
  if (isNull(value))
    return ctx.stylize('null', 'null');
}
>>>>>>> 883a8563


function formatError(value) {
  return '[' + Error.prototype.toString.call(value) + ']';
}


function formatArray(ctx, value, recurseTimes, visibleKeys, keys) {
  var output = [];
  for (var i = 0, l = value.length; i < l; ++i) {
    if (hasOwnProperty(value, String(i))) {
      output.push(formatProperty(ctx, value, recurseTimes, visibleKeys,
          String(i), true));
    } else {
      output.push('');
    }
  }
  keys.forEach(function(key) {
    if (!key.match(/^\d+$/)) {
      output.push(formatProperty(ctx, value, recurseTimes, visibleKeys,
          key, true));
    }
  });
  return output;
}


function formatProperty(ctx, value, recurseTimes, visibleKeys, key, array) {
  var name, str, desc;
  desc = Object.getOwnPropertyDescriptor(value, key) || { value: value[key] };
  if (desc.get) {
    if (desc.set) {
      str = ctx.stylize('[Getter/Setter]', 'special');
    } else {
      str = ctx.stylize('[Getter]', 'special');
    }
  } else {
    if (desc.set) {
      str = ctx.stylize('[Setter]', 'special');
    }
  }
  if (!hasOwnProperty(visibleKeys, key)) {
    name = '[' + key + ']';
  }
  if (!str) {
    if (ctx.seen.indexOf(desc.value) < 0) {
      if (isNull(recurseTimes)) {
        str = formatValue(ctx, desc.value, null);
      } else {
        str = formatValue(ctx, desc.value, recurseTimes - 1);
      }
      if (str.indexOf('\n') > -1) {
        if (array) {
          str = str.split('\n').map(function(line) {
            return '  ' + line;
          }).join('\n').substr(2);
        } else {
          str = '\n' + str.split('\n').map(function(line) {
            return '   ' + line;
          }).join('\n');
        }
      }
    } else {
      str = ctx.stylize('[Circular]', 'special');
    }
  }
  if (isUndefined(name)) {
    if (array && key.match(/^\d+$/)) {
      return str;
    }
    name = JSON.stringify('' + key);
    if (name.match(/^"([a-zA-Z_][a-zA-Z_0-9]*)"$/)) {
      name = name.substr(1, name.length - 2);
      name = ctx.stylize(name, 'name');
    } else {
      name = name.replace(/'/g, "\\'")
                 .replace(/\\"/g, '"')
                 .replace(/(^"|"$)/g, "'");
      name = ctx.stylize(name, 'string');
    }
  }

  return name + ': ' + str;
}


function reduceToSingleString(output, base, braces) {
  var numLinesEst = 0;
  var length = output.reduce(function(prev, cur) {
    numLinesEst++;
    if (cur.indexOf('\n') >= 0) numLinesEst++;
    return prev + cur.replace(/\u001b\[\d\d?m/g, '').length + 1;
  }, 0);

  if (length > 60) {
    return braces[0] +
           (base === '' ? '' : base + '\n ') +
           ' ' +
           output.join(',\n  ') +
           ' ' +
           braces[1];
  }

<<<<<<< HEAD
/**
 * Returns whether or not this result has a marker that can be used to mark for a given Paper
 *
 * @returns {boolean} Whether or this result has a marker.
 */
AssessmentResult.prototype.hasMarker = function() {
	return this._hasMarks && this._marker !== emptyMarker;
};
=======
  return braces[0] + base + ' ' + output.join(', ') + ' ' + braces[1];
}
>>>>>>> 883a8563


<<<<<<< HEAD
/**
 * Sets the value of _hasMarks to determine if there is something to mark.
 *
 * @param {boolean} hasMarks Is there something to mark.
 */
AssessmentResult.prototype.setHasMarks = function( hasMarks ) {
	this._hasMarks = hasMarks;
};

/**
 * Returns the value of _hasMarks to determine if there is something to mark.
 *
 * @returns {boolean} Is there something to mark.
 */
AssessmentResult.prototype.hasMarks = function() {
	return this._hasMarks;
};

module.exports = AssessmentResult;
=======
// NOTE: These type checking functions intentionally don't use `instanceof`
// because it is fragile and can be easily faked with `Object.create()`.
function isArray(ar) {
  return Array.isArray(ar);
}
exports.isArray = isArray;
>>>>>>> 883a8563

function isBoolean(arg) {
  return typeof arg === 'boolean';
}
exports.isBoolean = isBoolean;

function isNull(arg) {
  return arg === null;
}
exports.isNull = isNull;

function isNullOrUndefined(arg) {
  return arg == null;
}
exports.isNullOrUndefined = isNullOrUndefined;

function isNumber(arg) {
  return typeof arg === 'number';
}
exports.isNumber = isNumber;

function isString(arg) {
  return typeof arg === 'string';
}
exports.isString = isString;

function isSymbol(arg) {
  return typeof arg === 'symbol';
}
exports.isSymbol = isSymbol;

function isUndefined(arg) {
  return arg === void 0;
}
exports.isUndefined = isUndefined;

function isRegExp(re) {
  return isObject(re) && objectToString(re) === '[object RegExp]';
}
exports.isRegExp = isRegExp;

function isObject(arg) {
  return typeof arg === 'object' && arg !== null;
}
exports.isObject = isObject;

function isDate(d) {
  return isObject(d) && objectToString(d) === '[object Date]';
}
exports.isDate = isDate;

function isError(e) {
  return isObject(e) &&
      (objectToString(e) === '[object Error]' || e instanceof Error);
}
exports.isError = isError;

function isFunction(arg) {
  return typeof arg === 'function';
}
exports.isFunction = isFunction;

function isPrimitive(arg) {
  return arg === null ||
         typeof arg === 'boolean' ||
         typeof arg === 'number' ||
         typeof arg === 'string' ||
         typeof arg === 'symbol' ||  // ES6 symbol
         typeof arg === 'undefined';
}
exports.isPrimitive = isPrimitive;

exports.isBuffer = require('./support/isBuffer');

function objectToString(o) {
  return Object.prototype.toString.call(o);
}


function pad(n) {
  return n < 10 ? '0' + n.toString(10) : n.toString(10);
}


var months = ['Jan', 'Feb', 'Mar', 'Apr', 'May', 'Jun', 'Jul', 'Aug', 'Sep',
              'Oct', 'Nov', 'Dec'];

// 26 Feb 16:19:34
function timestamp() {
  var d = new Date();
  var time = [pad(d.getHours()),
              pad(d.getMinutes()),
              pad(d.getSeconds())].join(':');
  return [d.getDate(), months[d.getMonth()], time].join(' ');
}


// log is just a thin wrapper to console.log that prepends a timestamp
exports.log = function() {
  console.log('%s - %s', timestamp(), exports.format.apply(exports, arguments));
};


/**
 * Inherit the prototype methods from one constructor into another.
 *
 * The Function.prototype.inherits from lang.js rewritten as a standalone
 * function (not on Function.prototype). NOTE: If this file is to be loaded
 * during bootstrapping this function needs to be rewritten using some native
 * functions as prototype setup using normal JavaScript does not work as
 * expected during bootstrapping (see mirror.js in r114903).
 *
 * @param {function} ctor Constructor function which needs to inherit the
 *     prototype.
 * @param {function} superCtor Constructor function to inherit prototype from.
 */
exports.inherits = require('inherits');

exports._extend = function(origin, add) {
  // Don't do anything if add isn't an object
  if (!add || !isObject(add)) return origin;

  var keys = Object.keys(add);
  var i = keys.length;
  while (i--) {
    origin[keys[i]] = add[keys[i]];
  }
  return origin;
};

function hasOwnProperty(obj, prop) {
  return Object.prototype.hasOwnProperty.call(obj, prop);
}

}).call(this,require('_process'),typeof global !== "undefined" ? global : typeof self !== "undefined" ? self : typeof window !== "undefined" ? window : {})
},{"./support/isBuffer":299,"_process":298,"inherits":296}]},{},[295]);<|MERGE_RESOLUTION|>--- conflicted
+++ resolved
@@ -1686,7646 +1686,6 @@
 	return locale.split( "_" )[ 0 ];
 };
 
-<<<<<<< HEAD
-},{"./eq":145}],32:[function(require,module,exports){
-var eq = require('./eq');
-
-/**
- * Gets the index at which the `key` is found in `array` of key-value pairs.
- *
- * @private
- * @param {Array} array The array to search.
- * @param {*} key The key to search for.
- * @returns {number} Returns the index of the matched value, else `-1`.
- */
-function assocIndexOf(array, key) {
-  var length = array.length;
-  while (length--) {
-    if (eq(array[length][0], key)) {
-      return length;
-    }
-  }
-  return -1;
-}
-
-module.exports = assocIndexOf;
-
-},{"./eq":145}],33:[function(require,module,exports){
-var copyObject = require('./_copyObject'),
-    keys = require('./keys');
-
-/**
- * The base implementation of `_.assign` without support for multiple sources
- * or `customizer` functions.
- *
- * @private
- * @param {Object} object The destination object.
- * @param {Object} source The source object.
- * @returns {Object} Returns `object`.
- */
-function baseAssign(object, source) {
-  return object && copyObject(source, keys(source), object);
-}
-
-module.exports = baseAssign;
-
-},{"./_copyObject":78,"./keys":171}],34:[function(require,module,exports){
-var Stack = require('./_Stack'),
-    arrayEach = require('./_arrayEach'),
-    assignValue = require('./_assignValue'),
-    baseAssign = require('./_baseAssign'),
-    cloneBuffer = require('./_cloneBuffer'),
-    copyArray = require('./_copyArray'),
-    copySymbols = require('./_copySymbols'),
-    getAllKeys = require('./_getAllKeys'),
-    getTag = require('./_getTag'),
-    initCloneArray = require('./_initCloneArray'),
-    initCloneByTag = require('./_initCloneByTag'),
-    initCloneObject = require('./_initCloneObject'),
-    isArray = require('./isArray'),
-    isBuffer = require('./isBuffer'),
-    isHostObject = require('./_isHostObject'),
-    isObject = require('./isObject'),
-    keys = require('./keys');
-
-/** `Object#toString` result references. */
-var argsTag = '[object Arguments]',
-    arrayTag = '[object Array]',
-    boolTag = '[object Boolean]',
-    dateTag = '[object Date]',
-    errorTag = '[object Error]',
-    funcTag = '[object Function]',
-    genTag = '[object GeneratorFunction]',
-    mapTag = '[object Map]',
-    numberTag = '[object Number]',
-    objectTag = '[object Object]',
-    regexpTag = '[object RegExp]',
-    setTag = '[object Set]',
-    stringTag = '[object String]',
-    symbolTag = '[object Symbol]',
-    weakMapTag = '[object WeakMap]';
-
-var arrayBufferTag = '[object ArrayBuffer]',
-    dataViewTag = '[object DataView]',
-    float32Tag = '[object Float32Array]',
-    float64Tag = '[object Float64Array]',
-    int8Tag = '[object Int8Array]',
-    int16Tag = '[object Int16Array]',
-    int32Tag = '[object Int32Array]',
-    uint8Tag = '[object Uint8Array]',
-    uint8ClampedTag = '[object Uint8ClampedArray]',
-    uint16Tag = '[object Uint16Array]',
-    uint32Tag = '[object Uint32Array]';
-
-/** Used to identify `toStringTag` values supported by `_.clone`. */
-var cloneableTags = {};
-cloneableTags[argsTag] = cloneableTags[arrayTag] =
-cloneableTags[arrayBufferTag] = cloneableTags[dataViewTag] =
-cloneableTags[boolTag] = cloneableTags[dateTag] =
-cloneableTags[float32Tag] = cloneableTags[float64Tag] =
-cloneableTags[int8Tag] = cloneableTags[int16Tag] =
-cloneableTags[int32Tag] = cloneableTags[mapTag] =
-cloneableTags[numberTag] = cloneableTags[objectTag] =
-cloneableTags[regexpTag] = cloneableTags[setTag] =
-cloneableTags[stringTag] = cloneableTags[symbolTag] =
-cloneableTags[uint8Tag] = cloneableTags[uint8ClampedTag] =
-cloneableTags[uint16Tag] = cloneableTags[uint32Tag] = true;
-cloneableTags[errorTag] = cloneableTags[funcTag] =
-cloneableTags[weakMapTag] = false;
-
-/**
- * The base implementation of `_.clone` and `_.cloneDeep` which tracks
- * traversed objects.
- *
- * @private
- * @param {*} value The value to clone.
- * @param {boolean} [isDeep] Specify a deep clone.
- * @param {boolean} [isFull] Specify a clone including symbols.
- * @param {Function} [customizer] The function to customize cloning.
- * @param {string} [key] The key of `value`.
- * @param {Object} [object] The parent object of `value`.
- * @param {Object} [stack] Tracks traversed objects and their clone counterparts.
- * @returns {*} Returns the cloned value.
- */
-function baseClone(value, isDeep, isFull, customizer, key, object, stack) {
-  var result;
-  if (customizer) {
-    result = object ? customizer(value, key, object, stack) : customizer(value);
-  }
-  if (result !== undefined) {
-    return result;
-  }
-  if (!isObject(value)) {
-    return value;
-  }
-  var isArr = isArray(value);
-  if (isArr) {
-    result = initCloneArray(value);
-    if (!isDeep) {
-      return copyArray(value, result);
-    }
-  } else {
-    var tag = getTag(value),
-        isFunc = tag == funcTag || tag == genTag;
-
-    if (isBuffer(value)) {
-      return cloneBuffer(value, isDeep);
-    }
-    if (tag == objectTag || tag == argsTag || (isFunc && !object)) {
-      if (isHostObject(value)) {
-        return object ? value : {};
-      }
-      result = initCloneObject(isFunc ? {} : value);
-      if (!isDeep) {
-        return copySymbols(value, baseAssign(result, value));
-      }
-    } else {
-      if (!cloneableTags[tag]) {
-        return object ? value : {};
-      }
-      result = initCloneByTag(value, tag, baseClone, isDeep);
-    }
-  }
-  // Check for circular references and return its corresponding clone.
-  stack || (stack = new Stack);
-  var stacked = stack.get(value);
-  if (stacked) {
-    return stacked;
-  }
-  stack.set(value, result);
-
-  if (!isArr) {
-    var props = isFull ? getAllKeys(value) : keys(value);
-  }
-  // Recursively populate clone (susceptible to call stack limits).
-  arrayEach(props || value, function(subValue, key) {
-    if (props) {
-      key = subValue;
-      subValue = value[key];
-    }
-    assignValue(result, key, baseClone(subValue, isDeep, isFull, customizer, key, value, stack));
-  });
-  return result;
-}
-
-module.exports = baseClone;
-
-},{"./_Stack":14,"./_arrayEach":21,"./_assignValue":31,"./_baseAssign":33,"./_cloneBuffer":70,"./_copyArray":77,"./_copySymbols":79,"./_getAllKeys":89,"./_getTag":96,"./_initCloneArray":106,"./_initCloneByTag":107,"./_initCloneObject":108,"./_isHostObject":109,"./isArray":155,"./isBuffer":158,"./isObject":164,"./keys":171}],35:[function(require,module,exports){
-var isObject = require('./isObject');
-
-/** Built-in value references. */
-var objectCreate = Object.create;
-
-/**
- * The base implementation of `_.create` without support for assigning
- * properties to the created object.
- *
- * @private
- * @param {Object} prototype The object to inherit from.
- * @returns {Object} Returns the new object.
- */
-function baseCreate(proto) {
-  return isObject(proto) ? objectCreate(proto) : {};
-}
-
-module.exports = baseCreate;
-
-},{"./isObject":164}],36:[function(require,module,exports){
-var baseForOwn = require('./_baseForOwn'),
-    createBaseEach = require('./_createBaseEach');
-
-/**
- * The base implementation of `_.forEach` without support for iteratee shorthands.
- *
- * @private
- * @param {Array|Object} collection The collection to iterate over.
- * @param {Function} iteratee The function invoked per iteration.
- * @returns {Array|Object} Returns `collection`.
- */
-var baseEach = createBaseEach(baseForOwn);
-
-module.exports = baseEach;
-
-},{"./_baseForOwn":40,"./_createBaseEach":82}],37:[function(require,module,exports){
-var baseEach = require('./_baseEach');
-
-/**
- * The base implementation of `_.filter` without support for iteratee shorthands.
- *
- * @private
- * @param {Array|Object} collection The collection to iterate over.
- * @param {Function} predicate The function invoked per iteration.
- * @returns {Array} Returns the new filtered array.
- */
-function baseFilter(collection, predicate) {
-  var result = [];
-  baseEach(collection, function(value, index, collection) {
-    if (predicate(value, index, collection)) {
-      result.push(value);
-    }
-  });
-  return result;
-}
-
-module.exports = baseFilter;
-
-},{"./_baseEach":36}],38:[function(require,module,exports){
-/**
- * The base implementation of `_.findIndex` and `_.findLastIndex` without
- * support for iteratee shorthands.
- *
- * @private
- * @param {Array} array The array to search.
- * @param {Function} predicate The function invoked per iteration.
- * @param {number} fromIndex The index to search from.
- * @param {boolean} [fromRight] Specify iterating from right to left.
- * @returns {number} Returns the index of the matched value, else `-1`.
- */
-function baseFindIndex(array, predicate, fromIndex, fromRight) {
-  var length = array.length,
-      index = fromIndex + (fromRight ? 1 : -1);
-
-  while ((fromRight ? index-- : ++index < length)) {
-    if (predicate(array[index], index, array)) {
-      return index;
-    }
-  }
-  return -1;
-}
-
-module.exports = baseFindIndex;
-
-},{}],39:[function(require,module,exports){
-var createBaseFor = require('./_createBaseFor');
-
-/**
- * The base implementation of `baseForOwn` which iterates over `object`
- * properties returned by `keysFunc` and invokes `iteratee` for each property.
- * Iteratee functions may exit iteration early by explicitly returning `false`.
- *
- * @private
- * @param {Object} object The object to iterate over.
- * @param {Function} iteratee The function invoked per iteration.
- * @param {Function} keysFunc The function to get the keys of `object`.
- * @returns {Object} Returns `object`.
- */
-var baseFor = createBaseFor();
-
-module.exports = baseFor;
-
-},{"./_createBaseFor":83}],40:[function(require,module,exports){
-var baseFor = require('./_baseFor'),
-    keys = require('./keys');
-
-/**
- * The base implementation of `_.forOwn` without support for iteratee shorthands.
- *
- * @private
- * @param {Object} object The object to iterate over.
- * @param {Function} iteratee The function invoked per iteration.
- * @returns {Object} Returns `object`.
- */
-function baseForOwn(object, iteratee) {
-  return object && baseFor(object, iteratee, keys);
-}
-
-module.exports = baseForOwn;
-
-},{"./_baseFor":39,"./keys":171}],41:[function(require,module,exports){
-var castPath = require('./_castPath'),
-    isKey = require('./_isKey'),
-    toKey = require('./_toKey');
-
-/**
- * The base implementation of `_.get` without support for default values.
- *
- * @private
- * @param {Object} object The object to query.
- * @param {Array|string} path The path of the property to get.
- * @returns {*} Returns the resolved value.
- */
-function baseGet(object, path) {
-  path = isKey(path, object) ? [path] : castPath(path);
-
-  var index = 0,
-      length = path.length;
-
-  while (object != null && index < length) {
-    object = object[toKey(path[index++])];
-  }
-  return (index && index == length) ? object : undefined;
-}
-
-module.exports = baseGet;
-
-},{"./_castPath":67,"./_isKey":112,"./_toKey":141}],42:[function(require,module,exports){
-var arrayPush = require('./_arrayPush'),
-    isArray = require('./isArray');
-
-/**
- * The base implementation of `getAllKeys` and `getAllKeysIn` which uses
- * `keysFunc` and `symbolsFunc` to get the enumerable property names and
- * symbols of `object`.
- *
- * @private
- * @param {Object} object The object to query.
- * @param {Function} keysFunc The function to get the keys of `object`.
- * @param {Function} symbolsFunc The function to get the symbols of `object`.
- * @returns {Array} Returns the array of property names and symbols.
- */
-function baseGetAllKeys(object, keysFunc, symbolsFunc) {
-  var result = keysFunc(object);
-  return isArray(object) ? result : arrayPush(result, symbolsFunc(object));
-}
-
-module.exports = baseGetAllKeys;
-
-},{"./_arrayPush":26,"./isArray":155}],43:[function(require,module,exports){
-var getPrototype = require('./_getPrototype');
-
-/** Used for built-in method references. */
-var objectProto = Object.prototype;
-
-/** Used to check objects for own properties. */
-var hasOwnProperty = objectProto.hasOwnProperty;
-
-/**
- * The base implementation of `_.has` without support for deep paths.
- *
- * @private
- * @param {Object} [object] The object to query.
- * @param {Array|string} key The key to check.
- * @returns {boolean} Returns `true` if `key` exists, else `false`.
- */
-function baseHas(object, key) {
-  // Avoid a bug in IE 10-11 where objects with a [[Prototype]] of `null`,
-  // that are composed entirely of index properties, return `false` for
-  // `hasOwnProperty` checks of them.
-  return object != null &&
-    (hasOwnProperty.call(object, key) ||
-      (typeof object == 'object' && key in object && getPrototype(object) === null));
-}
-
-module.exports = baseHas;
-
-},{"./_getPrototype":94}],44:[function(require,module,exports){
-/**
- * The base implementation of `_.hasIn` without support for deep paths.
- *
- * @private
- * @param {Object} [object] The object to query.
- * @param {Array|string} key The key to check.
- * @returns {boolean} Returns `true` if `key` exists, else `false`.
- */
-function baseHasIn(object, key) {
-  return object != null && key in Object(object);
-}
-
-module.exports = baseHasIn;
-
-},{}],45:[function(require,module,exports){
-/* Built-in method references for those with the same name as other `lodash` methods. */
-var nativeMax = Math.max,
-    nativeMin = Math.min;
-
-/**
- * The base implementation of `_.inRange` which doesn't coerce arguments to numbers.
- *
- * @private
- * @param {number} number The number to check.
- * @param {number} start The start of the range.
- * @param {number} end The end of the range.
- * @returns {boolean} Returns `true` if `number` is in the range, else `false`.
- */
-function baseInRange(number, start, end) {
-  return number >= nativeMin(start, end) && number < nativeMax(start, end);
-}
-
-module.exports = baseInRange;
-
-},{}],46:[function(require,module,exports){
-var indexOfNaN = require('./_indexOfNaN');
-
-/**
- * The base implementation of `_.indexOf` without `fromIndex` bounds checks.
- *
- * @private
- * @param {Array} array The array to search.
- * @param {*} value The value to search for.
- * @param {number} fromIndex The index to search from.
- * @returns {number} Returns the index of the matched value, else `-1`.
- */
-function baseIndexOf(array, value, fromIndex) {
-  if (value !== value) {
-    return indexOfNaN(array, fromIndex);
-  }
-  var index = fromIndex - 1,
-      length = array.length;
-
-  while (++index < length) {
-    if (array[index] === value) {
-      return index;
-    }
-  }
-  return -1;
-}
-
-module.exports = baseIndexOf;
-
-},{"./_indexOfNaN":105}],47:[function(require,module,exports){
-var baseIsEqualDeep = require('./_baseIsEqualDeep'),
-    isObject = require('./isObject'),
-    isObjectLike = require('./isObjectLike');
-
-/**
- * The base implementation of `_.isEqual` which supports partial comparisons
- * and tracks traversed objects.
- *
- * @private
- * @param {*} value The value to compare.
- * @param {*} other The other value to compare.
- * @param {Function} [customizer] The function to customize comparisons.
- * @param {boolean} [bitmask] The bitmask of comparison flags.
- *  The bitmask may be composed of the following flags:
- *     1 - Unordered comparison
- *     2 - Partial comparison
- * @param {Object} [stack] Tracks traversed `value` and `other` objects.
- * @returns {boolean} Returns `true` if the values are equivalent, else `false`.
- */
-function baseIsEqual(value, other, customizer, bitmask, stack) {
-  if (value === other) {
-    return true;
-  }
-  if (value == null || other == null || (!isObject(value) && !isObjectLike(other))) {
-    return value !== value && other !== other;
-  }
-  return baseIsEqualDeep(value, other, baseIsEqual, customizer, bitmask, stack);
-}
-
-module.exports = baseIsEqual;
-
-},{"./_baseIsEqualDeep":48,"./isObject":164,"./isObjectLike":165}],48:[function(require,module,exports){
-var Stack = require('./_Stack'),
-    equalArrays = require('./_equalArrays'),
-    equalByTag = require('./_equalByTag'),
-    equalObjects = require('./_equalObjects'),
-    getTag = require('./_getTag'),
-    isArray = require('./isArray'),
-    isHostObject = require('./_isHostObject'),
-    isTypedArray = require('./isTypedArray');
-
-/** Used to compose bitmasks for comparison styles. */
-var PARTIAL_COMPARE_FLAG = 2;
-
-/** `Object#toString` result references. */
-var argsTag = '[object Arguments]',
-    arrayTag = '[object Array]',
-    objectTag = '[object Object]';
-
-/** Used for built-in method references. */
-var objectProto = Object.prototype;
-
-/** Used to check objects for own properties. */
-var hasOwnProperty = objectProto.hasOwnProperty;
-
-/**
- * A specialized version of `baseIsEqual` for arrays and objects which performs
- * deep comparisons and tracks traversed objects enabling objects with circular
- * references to be compared.
- *
- * @private
- * @param {Object} object The object to compare.
- * @param {Object} other The other object to compare.
- * @param {Function} equalFunc The function to determine equivalents of values.
- * @param {Function} [customizer] The function to customize comparisons.
- * @param {number} [bitmask] The bitmask of comparison flags. See `baseIsEqual`
- *  for more details.
- * @param {Object} [stack] Tracks traversed `object` and `other` objects.
- * @returns {boolean} Returns `true` if the objects are equivalent, else `false`.
- */
-function baseIsEqualDeep(object, other, equalFunc, customizer, bitmask, stack) {
-  var objIsArr = isArray(object),
-      othIsArr = isArray(other),
-      objTag = arrayTag,
-      othTag = arrayTag;
-
-  if (!objIsArr) {
-    objTag = getTag(object);
-    objTag = objTag == argsTag ? objectTag : objTag;
-  }
-  if (!othIsArr) {
-    othTag = getTag(other);
-    othTag = othTag == argsTag ? objectTag : othTag;
-  }
-  var objIsObj = objTag == objectTag && !isHostObject(object),
-      othIsObj = othTag == objectTag && !isHostObject(other),
-      isSameTag = objTag == othTag;
-
-  if (isSameTag && !objIsObj) {
-    stack || (stack = new Stack);
-    return (objIsArr || isTypedArray(object))
-      ? equalArrays(object, other, equalFunc, customizer, bitmask, stack)
-      : equalByTag(object, other, objTag, equalFunc, customizer, bitmask, stack);
-  }
-  if (!(bitmask & PARTIAL_COMPARE_FLAG)) {
-    var objIsWrapped = objIsObj && hasOwnProperty.call(object, '__wrapped__'),
-        othIsWrapped = othIsObj && hasOwnProperty.call(other, '__wrapped__');
-
-    if (objIsWrapped || othIsWrapped) {
-      var objUnwrapped = objIsWrapped ? object.value() : object,
-          othUnwrapped = othIsWrapped ? other.value() : other;
-
-      stack || (stack = new Stack);
-      return equalFunc(objUnwrapped, othUnwrapped, customizer, bitmask, stack);
-    }
-  }
-  if (!isSameTag) {
-    return false;
-  }
-  stack || (stack = new Stack);
-  return equalObjects(object, other, equalFunc, customizer, bitmask, stack);
-}
-
-module.exports = baseIsEqualDeep;
-
-},{"./_Stack":14,"./_equalArrays":86,"./_equalByTag":87,"./_equalObjects":88,"./_getTag":96,"./_isHostObject":109,"./isArray":155,"./isTypedArray":169}],49:[function(require,module,exports){
-var Stack = require('./_Stack'),
-    baseIsEqual = require('./_baseIsEqual');
-
-/** Used to compose bitmasks for comparison styles. */
-var UNORDERED_COMPARE_FLAG = 1,
-    PARTIAL_COMPARE_FLAG = 2;
-
-/**
- * The base implementation of `_.isMatch` without support for iteratee shorthands.
- *
- * @private
- * @param {Object} object The object to inspect.
- * @param {Object} source The object of property values to match.
- * @param {Array} matchData The property names, values, and compare flags to match.
- * @param {Function} [customizer] The function to customize comparisons.
- * @returns {boolean} Returns `true` if `object` is a match, else `false`.
- */
-function baseIsMatch(object, source, matchData, customizer) {
-  var index = matchData.length,
-      length = index,
-      noCustomizer = !customizer;
-
-  if (object == null) {
-    return !length;
-  }
-  object = Object(object);
-  while (index--) {
-    var data = matchData[index];
-    if ((noCustomizer && data[2])
-          ? data[1] !== object[data[0]]
-          : !(data[0] in object)
-        ) {
-      return false;
-    }
-  }
-  while (++index < length) {
-    data = matchData[index];
-    var key = data[0],
-        objValue = object[key],
-        srcValue = data[1];
-
-    if (noCustomizer && data[2]) {
-      if (objValue === undefined && !(key in object)) {
-        return false;
-      }
-    } else {
-      var stack = new Stack;
-      if (customizer) {
-        var result = customizer(objValue, srcValue, key, object, source, stack);
-      }
-      if (!(result === undefined
-            ? baseIsEqual(srcValue, objValue, customizer, UNORDERED_COMPARE_FLAG | PARTIAL_COMPARE_FLAG, stack)
-            : result
-          )) {
-        return false;
-      }
-    }
-  }
-  return true;
-}
-
-module.exports = baseIsMatch;
-
-},{"./_Stack":14,"./_baseIsEqual":47}],50:[function(require,module,exports){
-var isFunction = require('./isFunction'),
-    isHostObject = require('./_isHostObject'),
-    isMasked = require('./_isMasked'),
-    isObject = require('./isObject'),
-    toSource = require('./_toSource');
-
-/**
- * Used to match `RegExp`
- * [syntax characters](http://ecma-international.org/ecma-262/6.0/#sec-patterns).
- */
-var reRegExpChar = /[\\^$.*+?()[\]{}|]/g;
-
-/** Used to detect host constructors (Safari). */
-var reIsHostCtor = /^\[object .+?Constructor\]$/;
-
-/** Used for built-in method references. */
-var objectProto = Object.prototype;
-
-/** Used to resolve the decompiled source of functions. */
-var funcToString = Function.prototype.toString;
-
-/** Used to check objects for own properties. */
-var hasOwnProperty = objectProto.hasOwnProperty;
-
-/** Used to detect if a method is native. */
-var reIsNative = RegExp('^' +
-  funcToString.call(hasOwnProperty).replace(reRegExpChar, '\\$&')
-  .replace(/hasOwnProperty|(function).*?(?=\\\()| for .+?(?=\\\])/g, '$1.*?') + '$'
-);
-
-/**
- * The base implementation of `_.isNative` without bad shim checks.
- *
- * @private
- * @param {*} value The value to check.
- * @returns {boolean} Returns `true` if `value` is a native function,
- *  else `false`.
- */
-function baseIsNative(value) {
-  if (!isObject(value) || isMasked(value)) {
-    return false;
-  }
-  var pattern = (isFunction(value) || isHostObject(value)) ? reIsNative : reIsHostCtor;
-  return pattern.test(toSource(value));
-}
-
-module.exports = baseIsNative;
-
-},{"./_isHostObject":109,"./_isMasked":114,"./_toSource":142,"./isFunction":160,"./isObject":164}],51:[function(require,module,exports){
-var baseMatches = require('./_baseMatches'),
-    baseMatchesProperty = require('./_baseMatchesProperty'),
-    identity = require('./identity'),
-    isArray = require('./isArray'),
-    property = require('./property');
-
-/**
- * The base implementation of `_.iteratee`.
- *
- * @private
- * @param {*} [value=_.identity] The value to convert to an iteratee.
- * @returns {Function} Returns the iteratee.
- */
-function baseIteratee(value) {
-  // Don't store the `typeof` result in a variable to avoid a JIT bug in Safari 9.
-  // See https://bugs.webkit.org/show_bug.cgi?id=156034 for more details.
-  if (typeof value == 'function') {
-    return value;
-  }
-  if (value == null) {
-    return identity;
-  }
-  if (typeof value == 'object') {
-    return isArray(value)
-      ? baseMatchesProperty(value[0], value[1])
-      : baseMatches(value);
-  }
-  return property(value);
-}
-
-module.exports = baseIteratee;
-
-},{"./_baseMatches":55,"./_baseMatchesProperty":56,"./identity":152,"./isArray":155,"./property":177}],52:[function(require,module,exports){
-/* Built-in method references for those with the same name as other `lodash` methods. */
-var nativeKeys = Object.keys;
-
-/**
- * The base implementation of `_.keys` which doesn't skip the constructor
- * property of prototypes or treat sparse arrays as dense.
- *
- * @private
- * @param {Object} object The object to query.
- * @returns {Array} Returns the array of property names.
- */
-function baseKeys(object) {
-  return nativeKeys(Object(object));
-}
-
-module.exports = baseKeys;
-
-},{}],53:[function(require,module,exports){
-var Reflect = require('./_Reflect'),
-    iteratorToArray = require('./_iteratorToArray');
-
-/** Used for built-in method references. */
-var objectProto = Object.prototype;
-
-/** Built-in value references. */
-var enumerate = Reflect ? Reflect.enumerate : undefined,
-    propertyIsEnumerable = objectProto.propertyIsEnumerable;
-
-/**
- * The base implementation of `_.keysIn` which doesn't skip the constructor
- * property of prototypes or treat sparse arrays as dense.
- *
- * @private
- * @param {Object} object The object to query.
- * @returns {Array} Returns the array of property names.
- */
-function baseKeysIn(object) {
-  object = object == null ? object : Object(object);
-
-  var result = [];
-  for (var key in object) {
-    result.push(key);
-  }
-  return result;
-}
-
-// Fallback for IE < 9 with es6-shim.
-if (enumerate && !propertyIsEnumerable.call({ 'valueOf': 1 }, 'valueOf')) {
-  baseKeysIn = function(object) {
-    return iteratorToArray(enumerate(object));
-  };
-}
-
-module.exports = baseKeysIn;
-
-},{"./_Reflect":11,"./_iteratorToArray":117}],54:[function(require,module,exports){
-var baseEach = require('./_baseEach'),
-    isArrayLike = require('./isArrayLike');
-
-/**
- * The base implementation of `_.map` without support for iteratee shorthands.
- *
- * @private
- * @param {Array|Object} collection The collection to iterate over.
- * @param {Function} iteratee The function invoked per iteration.
- * @returns {Array} Returns the new mapped array.
- */
-function baseMap(collection, iteratee) {
-  var index = -1,
-      result = isArrayLike(collection) ? Array(collection.length) : [];
-
-  baseEach(collection, function(value, key, collection) {
-    result[++index] = iteratee(value, key, collection);
-  });
-  return result;
-}
-
-module.exports = baseMap;
-
-},{"./_baseEach":36,"./isArrayLike":156}],55:[function(require,module,exports){
-var baseIsMatch = require('./_baseIsMatch'),
-    getMatchData = require('./_getMatchData'),
-    matchesStrictComparable = require('./_matchesStrictComparable');
-
-/**
- * The base implementation of `_.matches` which doesn't clone `source`.
- *
- * @private
- * @param {Object} source The object of property values to match.
- * @returns {Function} Returns the new spec function.
- */
-function baseMatches(source) {
-  var matchData = getMatchData(source);
-  if (matchData.length == 1 && matchData[0][2]) {
-    return matchesStrictComparable(matchData[0][0], matchData[0][1]);
-  }
-  return function(object) {
-    return object === source || baseIsMatch(object, source, matchData);
-  };
-}
-
-module.exports = baseMatches;
-
-},{"./_baseIsMatch":49,"./_getMatchData":92,"./_matchesStrictComparable":129}],56:[function(require,module,exports){
-var baseIsEqual = require('./_baseIsEqual'),
-    get = require('./get'),
-    hasIn = require('./hasIn'),
-    isKey = require('./_isKey'),
-    isStrictComparable = require('./_isStrictComparable'),
-    matchesStrictComparable = require('./_matchesStrictComparable'),
-    toKey = require('./_toKey');
-
-/** Used to compose bitmasks for comparison styles. */
-var UNORDERED_COMPARE_FLAG = 1,
-    PARTIAL_COMPARE_FLAG = 2;
-
-/**
- * The base implementation of `_.matchesProperty` which doesn't clone `srcValue`.
- *
- * @private
- * @param {string} path The path of the property to get.
- * @param {*} srcValue The value to match.
- * @returns {Function} Returns the new spec function.
- */
-function baseMatchesProperty(path, srcValue) {
-  if (isKey(path) && isStrictComparable(srcValue)) {
-    return matchesStrictComparable(toKey(path), srcValue);
-  }
-  return function(object) {
-    var objValue = get(object, path);
-    return (objValue === undefined && objValue === srcValue)
-      ? hasIn(object, path)
-      : baseIsEqual(srcValue, objValue, undefined, UNORDERED_COMPARE_FLAG | PARTIAL_COMPARE_FLAG);
-  };
-}
-
-module.exports = baseMatchesProperty;
-
-},{"./_baseIsEqual":47,"./_isKey":112,"./_isStrictComparable":116,"./_matchesStrictComparable":129,"./_toKey":141,"./get":150,"./hasIn":151}],57:[function(require,module,exports){
-var Stack = require('./_Stack'),
-    arrayEach = require('./_arrayEach'),
-    assignMergeValue = require('./_assignMergeValue'),
-    baseMergeDeep = require('./_baseMergeDeep'),
-    isArray = require('./isArray'),
-    isObject = require('./isObject'),
-    isTypedArray = require('./isTypedArray'),
-    keysIn = require('./keysIn');
-
-/**
- * The base implementation of `_.merge` without support for multiple sources.
- *
- * @private
- * @param {Object} object The destination object.
- * @param {Object} source The source object.
- * @param {number} srcIndex The index of `source`.
- * @param {Function} [customizer] The function to customize merged values.
- * @param {Object} [stack] Tracks traversed source values and their merged
- *  counterparts.
- */
-function baseMerge(object, source, srcIndex, customizer, stack) {
-  if (object === source) {
-    return;
-  }
-  if (!(isArray(source) || isTypedArray(source))) {
-    var props = keysIn(source);
-  }
-  arrayEach(props || source, function(srcValue, key) {
-    if (props) {
-      key = srcValue;
-      srcValue = source[key];
-    }
-    if (isObject(srcValue)) {
-      stack || (stack = new Stack);
-      baseMergeDeep(object, source, key, srcIndex, baseMerge, customizer, stack);
-    }
-    else {
-      var newValue = customizer
-        ? customizer(object[key], srcValue, (key + ''), object, source, stack)
-        : undefined;
-
-      if (newValue === undefined) {
-        newValue = srcValue;
-      }
-      assignMergeValue(object, key, newValue);
-    }
-  });
-}
-
-module.exports = baseMerge;
-
-},{"./_Stack":14,"./_arrayEach":21,"./_assignMergeValue":30,"./_baseMergeDeep":58,"./isArray":155,"./isObject":164,"./isTypedArray":169,"./keysIn":172}],58:[function(require,module,exports){
-var assignMergeValue = require('./_assignMergeValue'),
-    baseClone = require('./_baseClone'),
-    copyArray = require('./_copyArray'),
-    isArguments = require('./isArguments'),
-    isArray = require('./isArray'),
-    isArrayLikeObject = require('./isArrayLikeObject'),
-    isFunction = require('./isFunction'),
-    isObject = require('./isObject'),
-    isPlainObject = require('./isPlainObject'),
-    isTypedArray = require('./isTypedArray'),
-    toPlainObject = require('./toPlainObject');
-
-/**
- * A specialized version of `baseMerge` for arrays and objects which performs
- * deep merges and tracks traversed objects enabling objects with circular
- * references to be merged.
- *
- * @private
- * @param {Object} object The destination object.
- * @param {Object} source The source object.
- * @param {string} key The key of the value to merge.
- * @param {number} srcIndex The index of `source`.
- * @param {Function} mergeFunc The function to merge values.
- * @param {Function} [customizer] The function to customize assigned values.
- * @param {Object} [stack] Tracks traversed source values and their merged
- *  counterparts.
- */
-function baseMergeDeep(object, source, key, srcIndex, mergeFunc, customizer, stack) {
-  var objValue = object[key],
-      srcValue = source[key],
-      stacked = stack.get(srcValue);
-
-  if (stacked) {
-    assignMergeValue(object, key, stacked);
-    return;
-  }
-  var newValue = customizer
-    ? customizer(objValue, srcValue, (key + ''), object, source, stack)
-    : undefined;
-
-  var isCommon = newValue === undefined;
-
-  if (isCommon) {
-    newValue = srcValue;
-    if (isArray(srcValue) || isTypedArray(srcValue)) {
-      if (isArray(objValue)) {
-        newValue = objValue;
-      }
-      else if (isArrayLikeObject(objValue)) {
-        newValue = copyArray(objValue);
-      }
-      else {
-        isCommon = false;
-        newValue = baseClone(srcValue, true);
-      }
-    }
-    else if (isPlainObject(srcValue) || isArguments(srcValue)) {
-      if (isArguments(objValue)) {
-        newValue = toPlainObject(objValue);
-      }
-      else if (!isObject(objValue) || (srcIndex && isFunction(objValue))) {
-        isCommon = false;
-        newValue = baseClone(srcValue, true);
-      }
-      else {
-        newValue = objValue;
-      }
-    }
-    else {
-      isCommon = false;
-    }
-  }
-  stack.set(srcValue, newValue);
-
-  if (isCommon) {
-    // Recursively merge objects and arrays (susceptible to call stack limits).
-    mergeFunc(newValue, srcValue, srcIndex, customizer, stack);
-  }
-  stack['delete'](srcValue);
-  assignMergeValue(object, key, newValue);
-}
-
-module.exports = baseMergeDeep;
-
-},{"./_assignMergeValue":30,"./_baseClone":34,"./_copyArray":77,"./isArguments":154,"./isArray":155,"./isArrayLikeObject":157,"./isFunction":160,"./isObject":164,"./isPlainObject":166,"./isTypedArray":169,"./toPlainObject":186}],59:[function(require,module,exports){
-/**
- * The base implementation of `_.property` without support for deep paths.
- *
- * @private
- * @param {string} key The key of the property to get.
- * @returns {Function} Returns the new accessor function.
- */
-function baseProperty(key) {
-  return function(object) {
-    return object == null ? undefined : object[key];
-  };
-}
-
-module.exports = baseProperty;
-
-},{}],60:[function(require,module,exports){
-var baseGet = require('./_baseGet');
-
-/**
- * A specialized version of `baseProperty` which supports deep paths.
- *
- * @private
- * @param {Array|string} path The path of the property to get.
- * @returns {Function} Returns the new accessor function.
- */
-function basePropertyDeep(path) {
-  return function(object) {
-    return baseGet(object, path);
-  };
-}
-
-module.exports = basePropertyDeep;
-
-},{"./_baseGet":41}],61:[function(require,module,exports){
-/**
- * The base implementation of `_.reduce` and `_.reduceRight`, without support
- * for iteratee shorthands, which iterates over `collection` using `eachFunc`.
- *
- * @private
- * @param {Array|Object} collection The collection to iterate over.
- * @param {Function} iteratee The function invoked per iteration.
- * @param {*} accumulator The initial value.
- * @param {boolean} initAccum Specify using the first or last element of
- *  `collection` as the initial value.
- * @param {Function} eachFunc The function to iterate over `collection`.
- * @returns {*} Returns the accumulated value.
- */
-function baseReduce(collection, iteratee, accumulator, initAccum, eachFunc) {
-  eachFunc(collection, function(value, index, collection) {
-    accumulator = initAccum
-      ? (initAccum = false, value)
-      : iteratee(accumulator, value, index, collection);
-  });
-  return accumulator;
-}
-
-module.exports = baseReduce;
-
-},{}],62:[function(require,module,exports){
-/**
- * The base implementation of `_.sum` and `_.sumBy` without support for
- * iteratee shorthands.
- *
- * @private
- * @param {Array} array The array to iterate over.
- * @param {Function} iteratee The function invoked per iteration.
- * @returns {number} Returns the sum.
- */
-function baseSum(array, iteratee) {
-  var result,
-      index = -1,
-      length = array.length;
-
-  while (++index < length) {
-    var current = iteratee(array[index]);
-    if (current !== undefined) {
-      result = result === undefined ? current : (result + current);
-    }
-  }
-  return result;
-}
-
-module.exports = baseSum;
-
-},{}],63:[function(require,module,exports){
-/**
- * The base implementation of `_.times` without support for iteratee shorthands
- * or max array length checks.
- *
- * @private
- * @param {number} n The number of times to invoke `iteratee`.
- * @param {Function} iteratee The function invoked per iteration.
- * @returns {Array} Returns the array of results.
- */
-function baseTimes(n, iteratee) {
-  var index = -1,
-      result = Array(n);
-
-  while (++index < n) {
-    result[index] = iteratee(index);
-  }
-  return result;
-}
-
-module.exports = baseTimes;
-
-},{}],64:[function(require,module,exports){
-var Symbol = require('./_Symbol'),
-    isSymbol = require('./isSymbol');
-
-/** Used as references for various `Number` constants. */
-var INFINITY = 1 / 0;
-
-/** Used to convert symbols to primitives and strings. */
-var symbolProto = Symbol ? Symbol.prototype : undefined,
-    symbolToString = symbolProto ? symbolProto.toString : undefined;
-
-/**
- * The base implementation of `_.toString` which doesn't convert nullish
- * values to empty strings.
- *
- * @private
- * @param {*} value The value to process.
- * @returns {string} Returns the string.
- */
-function baseToString(value) {
-  // Exit early for strings to avoid a performance hit in some environments.
-  if (typeof value == 'string') {
-    return value;
-  }
-  if (isSymbol(value)) {
-    return symbolToString ? symbolToString.call(value) : '';
-  }
-  var result = (value + '');
-  return (result == '0' && (1 / value) == -INFINITY) ? '-0' : result;
-}
-
-module.exports = baseToString;
-
-},{"./_Symbol":15,"./isSymbol":168}],65:[function(require,module,exports){
-var SetCache = require('./_SetCache'),
-    arrayIncludes = require('./_arrayIncludes'),
-    arrayIncludesWith = require('./_arrayIncludesWith'),
-    cacheHas = require('./_cacheHas'),
-    createSet = require('./_createSet'),
-    setToArray = require('./_setToArray');
-
-/** Used as the size to enable large array optimizations. */
-var LARGE_ARRAY_SIZE = 200;
-
-/**
- * The base implementation of `_.uniqBy` without support for iteratee shorthands.
- *
- * @private
- * @param {Array} array The array to inspect.
- * @param {Function} [iteratee] The iteratee invoked per element.
- * @param {Function} [comparator] The comparator invoked per element.
- * @returns {Array} Returns the new duplicate free array.
- */
-function baseUniq(array, iteratee, comparator) {
-  var index = -1,
-      includes = arrayIncludes,
-      length = array.length,
-      isCommon = true,
-      result = [],
-      seen = result;
-
-  if (comparator) {
-    isCommon = false;
-    includes = arrayIncludesWith;
-  }
-  else if (length >= LARGE_ARRAY_SIZE) {
-    var set = iteratee ? null : createSet(array);
-    if (set) {
-      return setToArray(set);
-    }
-    isCommon = false;
-    includes = cacheHas;
-    seen = new SetCache;
-  }
-  else {
-    seen = iteratee ? [] : result;
-  }
-  outer:
-  while (++index < length) {
-    var value = array[index],
-        computed = iteratee ? iteratee(value) : value;
-
-    value = (comparator || value !== 0) ? value : 0;
-    if (isCommon && computed === computed) {
-      var seenIndex = seen.length;
-      while (seenIndex--) {
-        if (seen[seenIndex] === computed) {
-          continue outer;
-        }
-      }
-      if (iteratee) {
-        seen.push(computed);
-      }
-      result.push(value);
-    }
-    else if (!includes(seen, computed, comparator)) {
-      if (seen !== result) {
-        seen.push(computed);
-      }
-      result.push(value);
-    }
-  }
-  return result;
-}
-
-module.exports = baseUniq;
-
-},{"./_SetCache":13,"./_arrayIncludes":23,"./_arrayIncludesWith":24,"./_cacheHas":66,"./_createSet":85,"./_setToArray":134}],66:[function(require,module,exports){
-/**
- * Checks if a cache value for `key` exists.
- *
- * @private
- * @param {Object} cache The cache to query.
- * @param {string} key The key of the entry to check.
- * @returns {boolean} Returns `true` if an entry for `key` exists, else `false`.
- */
-function cacheHas(cache, key) {
-  return cache.has(key);
-}
-
-module.exports = cacheHas;
-
-},{}],67:[function(require,module,exports){
-var isArray = require('./isArray'),
-    stringToPath = require('./_stringToPath');
-
-/**
- * Casts `value` to a path array if it's not one.
- *
- * @private
- * @param {*} value The value to inspect.
- * @returns {Array} Returns the cast property path array.
- */
-function castPath(value) {
-  return isArray(value) ? value : stringToPath(value);
-}
-
-module.exports = castPath;
-
-},{"./_stringToPath":140,"./isArray":155}],68:[function(require,module,exports){
-/**
- * Checks if `value` is a global object.
- *
- * @private
- * @param {*} value The value to check.
- * @returns {null|Object} Returns `value` if it's a global object, else `null`.
- */
-function checkGlobal(value) {
-  return (value && value.Object === Object) ? value : null;
-}
-
-module.exports = checkGlobal;
-
-},{}],69:[function(require,module,exports){
-var Uint8Array = require('./_Uint8Array');
-
-/**
- * Creates a clone of `arrayBuffer`.
- *
- * @private
- * @param {ArrayBuffer} arrayBuffer The array buffer to clone.
- * @returns {ArrayBuffer} Returns the cloned array buffer.
- */
-function cloneArrayBuffer(arrayBuffer) {
-  var result = new arrayBuffer.constructor(arrayBuffer.byteLength);
-  new Uint8Array(result).set(new Uint8Array(arrayBuffer));
-  return result;
-}
-
-module.exports = cloneArrayBuffer;
-
-},{"./_Uint8Array":16}],70:[function(require,module,exports){
-/**
- * Creates a clone of  `buffer`.
- *
- * @private
- * @param {Buffer} buffer The buffer to clone.
- * @param {boolean} [isDeep] Specify a deep clone.
- * @returns {Buffer} Returns the cloned buffer.
- */
-function cloneBuffer(buffer, isDeep) {
-  if (isDeep) {
-    return buffer.slice();
-  }
-  var result = new buffer.constructor(buffer.length);
-  buffer.copy(result);
-  return result;
-}
-
-module.exports = cloneBuffer;
-
-},{}],71:[function(require,module,exports){
-var cloneArrayBuffer = require('./_cloneArrayBuffer');
-
-/**
- * Creates a clone of `dataView`.
- *
- * @private
- * @param {Object} dataView The data view to clone.
- * @param {boolean} [isDeep] Specify a deep clone.
- * @returns {Object} Returns the cloned data view.
- */
-function cloneDataView(dataView, isDeep) {
-  var buffer = isDeep ? cloneArrayBuffer(dataView.buffer) : dataView.buffer;
-  return new dataView.constructor(buffer, dataView.byteOffset, dataView.byteLength);
-}
-
-module.exports = cloneDataView;
-
-},{"./_cloneArrayBuffer":69}],72:[function(require,module,exports){
-var addMapEntry = require('./_addMapEntry'),
-    arrayReduce = require('./_arrayReduce'),
-    mapToArray = require('./_mapToArray');
-
-/**
- * Creates a clone of `map`.
- *
- * @private
- * @param {Object} map The map to clone.
- * @param {Function} cloneFunc The function to clone values.
- * @param {boolean} [isDeep] Specify a deep clone.
- * @returns {Object} Returns the cloned map.
- */
-function cloneMap(map, isDeep, cloneFunc) {
-  var array = isDeep ? cloneFunc(mapToArray(map), true) : mapToArray(map);
-  return arrayReduce(array, addMapEntry, new map.constructor);
-}
-
-module.exports = cloneMap;
-
-},{"./_addMapEntry":18,"./_arrayReduce":27,"./_mapToArray":128}],73:[function(require,module,exports){
-/** Used to match `RegExp` flags from their coerced string values. */
-var reFlags = /\w*$/;
-
-/**
- * Creates a clone of `regexp`.
- *
- * @private
- * @param {Object} regexp The regexp to clone.
- * @returns {Object} Returns the cloned regexp.
- */
-function cloneRegExp(regexp) {
-  var result = new regexp.constructor(regexp.source, reFlags.exec(regexp));
-  result.lastIndex = regexp.lastIndex;
-  return result;
-}
-
-module.exports = cloneRegExp;
-
-},{}],74:[function(require,module,exports){
-var addSetEntry = require('./_addSetEntry'),
-    arrayReduce = require('./_arrayReduce'),
-    setToArray = require('./_setToArray');
-
-/**
- * Creates a clone of `set`.
- *
- * @private
- * @param {Object} set The set to clone.
- * @param {Function} cloneFunc The function to clone values.
- * @param {boolean} [isDeep] Specify a deep clone.
- * @returns {Object} Returns the cloned set.
- */
-function cloneSet(set, isDeep, cloneFunc) {
-  var array = isDeep ? cloneFunc(setToArray(set), true) : setToArray(set);
-  return arrayReduce(array, addSetEntry, new set.constructor);
-}
-
-module.exports = cloneSet;
-
-},{"./_addSetEntry":19,"./_arrayReduce":27,"./_setToArray":134}],75:[function(require,module,exports){
-var Symbol = require('./_Symbol');
-
-/** Used to convert symbols to primitives and strings. */
-var symbolProto = Symbol ? Symbol.prototype : undefined,
-    symbolValueOf = symbolProto ? symbolProto.valueOf : undefined;
-
-/**
- * Creates a clone of the `symbol` object.
- *
- * @private
- * @param {Object} symbol The symbol object to clone.
- * @returns {Object} Returns the cloned symbol object.
- */
-function cloneSymbol(symbol) {
-  return symbolValueOf ? Object(symbolValueOf.call(symbol)) : {};
-}
-
-module.exports = cloneSymbol;
-
-},{"./_Symbol":15}],76:[function(require,module,exports){
-var cloneArrayBuffer = require('./_cloneArrayBuffer');
-
-/**
- * Creates a clone of `typedArray`.
- *
- * @private
- * @param {Object} typedArray The typed array to clone.
- * @param {boolean} [isDeep] Specify a deep clone.
- * @returns {Object} Returns the cloned typed array.
- */
-function cloneTypedArray(typedArray, isDeep) {
-  var buffer = isDeep ? cloneArrayBuffer(typedArray.buffer) : typedArray.buffer;
-  return new typedArray.constructor(buffer, typedArray.byteOffset, typedArray.length);
-}
-
-module.exports = cloneTypedArray;
-
-},{"./_cloneArrayBuffer":69}],77:[function(require,module,exports){
-/**
- * Copies the values of `source` to `array`.
- *
- * @private
- * @param {Array} source The array to copy values from.
- * @param {Array} [array=[]] The array to copy values to.
- * @returns {Array} Returns `array`.
- */
-function copyArray(source, array) {
-  var index = -1,
-      length = source.length;
-
-  array || (array = Array(length));
-  while (++index < length) {
-    array[index] = source[index];
-  }
-  return array;
-}
-
-module.exports = copyArray;
-
-},{}],78:[function(require,module,exports){
-var assignValue = require('./_assignValue');
-
-/**
- * Copies properties of `source` to `object`.
- *
- * @private
- * @param {Object} source The object to copy properties from.
- * @param {Array} props The property identifiers to copy.
- * @param {Object} [object={}] The object to copy properties to.
- * @param {Function} [customizer] The function to customize copied values.
- * @returns {Object} Returns `object`.
- */
-function copyObject(source, props, object, customizer) {
-  object || (object = {});
-
-  var index = -1,
-      length = props.length;
-
-  while (++index < length) {
-    var key = props[index];
-
-    var newValue = customizer
-      ? customizer(object[key], source[key], key, object, source)
-      : source[key];
-
-    assignValue(object, key, newValue);
-  }
-  return object;
-}
-
-module.exports = copyObject;
-
-},{"./_assignValue":31}],79:[function(require,module,exports){
-var copyObject = require('./_copyObject'),
-    getSymbols = require('./_getSymbols');
-
-/**
- * Copies own symbol properties of `source` to `object`.
- *
- * @private
- * @param {Object} source The object to copy symbols from.
- * @param {Object} [object={}] The object to copy symbols to.
- * @returns {Object} Returns `object`.
- */
-function copySymbols(source, object) {
-  return copyObject(source, getSymbols(source), object);
-}
-
-module.exports = copySymbols;
-
-},{"./_copyObject":78,"./_getSymbols":95}],80:[function(require,module,exports){
-var root = require('./_root');
-
-/** Used to detect overreaching core-js shims. */
-var coreJsData = root['__core-js_shared__'];
-
-module.exports = coreJsData;
-
-},{"./_root":131}],81:[function(require,module,exports){
-var isIterateeCall = require('./_isIterateeCall'),
-    rest = require('./rest');
-
-/**
- * Creates a function like `_.assign`.
- *
- * @private
- * @param {Function} assigner The function to assign values.
- * @returns {Function} Returns the new assigner function.
- */
-function createAssigner(assigner) {
-  return rest(function(object, sources) {
-    var index = -1,
-        length = sources.length,
-        customizer = length > 1 ? sources[length - 1] : undefined,
-        guard = length > 2 ? sources[2] : undefined;
-
-    customizer = (assigner.length > 3 && typeof customizer == 'function')
-      ? (length--, customizer)
-      : undefined;
-
-    if (guard && isIterateeCall(sources[0], sources[1], guard)) {
-      customizer = length < 3 ? undefined : customizer;
-      length = 1;
-    }
-    object = Object(object);
-    while (++index < length) {
-      var source = sources[index];
-      if (source) {
-        assigner(object, source, index, customizer);
-      }
-    }
-    return object;
-  });
-}
-
-module.exports = createAssigner;
-
-},{"./_isIterateeCall":111,"./rest":179}],82:[function(require,module,exports){
-var isArrayLike = require('./isArrayLike');
-
-/**
- * Creates a `baseEach` or `baseEachRight` function.
- *
- * @private
- * @param {Function} eachFunc The function to iterate over a collection.
- * @param {boolean} [fromRight] Specify iterating from right to left.
- * @returns {Function} Returns the new base function.
- */
-function createBaseEach(eachFunc, fromRight) {
-  return function(collection, iteratee) {
-    if (collection == null) {
-      return collection;
-    }
-    if (!isArrayLike(collection)) {
-      return eachFunc(collection, iteratee);
-    }
-    var length = collection.length,
-        index = fromRight ? length : -1,
-        iterable = Object(collection);
-
-    while ((fromRight ? index-- : ++index < length)) {
-      if (iteratee(iterable[index], index, iterable) === false) {
-        break;
-      }
-    }
-    return collection;
-  };
-}
-
-module.exports = createBaseEach;
-
-},{"./isArrayLike":156}],83:[function(require,module,exports){
-/**
- * Creates a base function for methods like `_.forIn` and `_.forOwn`.
- *
- * @private
- * @param {boolean} [fromRight] Specify iterating from right to left.
- * @returns {Function} Returns the new base function.
- */
-function createBaseFor(fromRight) {
-  return function(object, iteratee, keysFunc) {
-    var index = -1,
-        iterable = Object(object),
-        props = keysFunc(object),
-        length = props.length;
-
-    while (length--) {
-      var key = props[fromRight ? length : ++index];
-      if (iteratee(iterable[key], key, iterable) === false) {
-        break;
-      }
-    }
-    return object;
-  };
-}
-
-module.exports = createBaseFor;
-
-},{}],84:[function(require,module,exports){
-var baseIteratee = require('./_baseIteratee'),
-    isArrayLike = require('./isArrayLike'),
-    keys = require('./keys');
-
-/**
- * Creates a `_.find` or `_.findLast` function.
- *
- * @private
- * @param {Function} findIndexFunc The function to find the collection index.
- * @returns {Function} Returns the new find function.
- */
-function createFind(findIndexFunc) {
-  return function(collection, predicate, fromIndex) {
-    var iterable = Object(collection);
-    predicate = baseIteratee(predicate, 3);
-    if (!isArrayLike(collection)) {
-      var props = keys(collection);
-    }
-    var index = findIndexFunc(props || collection, function(value, key) {
-      if (props) {
-        key = value;
-        value = iterable[key];
-      }
-      return predicate(value, key, iterable);
-    }, fromIndex);
-    return index > -1 ? collection[props ? props[index] : index] : undefined;
-  };
-}
-
-module.exports = createFind;
-
-},{"./_baseIteratee":51,"./isArrayLike":156,"./keys":171}],85:[function(require,module,exports){
-var Set = require('./_Set'),
-    noop = require('./noop'),
-    setToArray = require('./_setToArray');
-
-/** Used as references for various `Number` constants. */
-var INFINITY = 1 / 0;
-
-/**
- * Creates a set of `values`.
- *
- * @private
- * @param {Array} values The values to add to the set.
- * @returns {Object} Returns the new set.
- */
-var createSet = !(Set && (1 / setToArray(new Set([,-0]))[1]) == INFINITY) ? noop : function(values) {
-  return new Set(values);
-};
-
-module.exports = createSet;
-
-},{"./_Set":12,"./_setToArray":134,"./noop":176}],86:[function(require,module,exports){
-var SetCache = require('./_SetCache'),
-    arraySome = require('./_arraySome');
-
-/** Used to compose bitmasks for comparison styles. */
-var UNORDERED_COMPARE_FLAG = 1,
-    PARTIAL_COMPARE_FLAG = 2;
-
-/**
- * A specialized version of `baseIsEqualDeep` for arrays with support for
- * partial deep comparisons.
- *
- * @private
- * @param {Array} array The array to compare.
- * @param {Array} other The other array to compare.
- * @param {Function} equalFunc The function to determine equivalents of values.
- * @param {Function} customizer The function to customize comparisons.
- * @param {number} bitmask The bitmask of comparison flags. See `baseIsEqual`
- *  for more details.
- * @param {Object} stack Tracks traversed `array` and `other` objects.
- * @returns {boolean} Returns `true` if the arrays are equivalent, else `false`.
- */
-function equalArrays(array, other, equalFunc, customizer, bitmask, stack) {
-  var isPartial = bitmask & PARTIAL_COMPARE_FLAG,
-      arrLength = array.length,
-      othLength = other.length;
-
-  if (arrLength != othLength && !(isPartial && othLength > arrLength)) {
-    return false;
-  }
-  // Assume cyclic values are equal.
-  var stacked = stack.get(array);
-  if (stacked) {
-    return stacked == other;
-  }
-  var index = -1,
-      result = true,
-      seen = (bitmask & UNORDERED_COMPARE_FLAG) ? new SetCache : undefined;
-
-  stack.set(array, other);
-
-  // Ignore non-index properties.
-  while (++index < arrLength) {
-    var arrValue = array[index],
-        othValue = other[index];
-
-    if (customizer) {
-      var compared = isPartial
-        ? customizer(othValue, arrValue, index, other, array, stack)
-        : customizer(arrValue, othValue, index, array, other, stack);
-    }
-    if (compared !== undefined) {
-      if (compared) {
-        continue;
-      }
-      result = false;
-      break;
-    }
-    // Recursively compare arrays (susceptible to call stack limits).
-    if (seen) {
-      if (!arraySome(other, function(othValue, othIndex) {
-            if (!seen.has(othIndex) &&
-                (arrValue === othValue || equalFunc(arrValue, othValue, customizer, bitmask, stack))) {
-              return seen.add(othIndex);
-            }
-          })) {
-        result = false;
-        break;
-      }
-    } else if (!(
-          arrValue === othValue ||
-            equalFunc(arrValue, othValue, customizer, bitmask, stack)
-        )) {
-      result = false;
-      break;
-    }
-  }
-  stack['delete'](array);
-  return result;
-}
-
-module.exports = equalArrays;
-
-},{"./_SetCache":13,"./_arraySome":28}],87:[function(require,module,exports){
-var Symbol = require('./_Symbol'),
-    Uint8Array = require('./_Uint8Array'),
-    equalArrays = require('./_equalArrays'),
-    mapToArray = require('./_mapToArray'),
-    setToArray = require('./_setToArray');
-
-/** Used to compose bitmasks for comparison styles. */
-var UNORDERED_COMPARE_FLAG = 1,
-    PARTIAL_COMPARE_FLAG = 2;
-
-/** `Object#toString` result references. */
-var boolTag = '[object Boolean]',
-    dateTag = '[object Date]',
-    errorTag = '[object Error]',
-    mapTag = '[object Map]',
-    numberTag = '[object Number]',
-    regexpTag = '[object RegExp]',
-    setTag = '[object Set]',
-    stringTag = '[object String]',
-    symbolTag = '[object Symbol]';
-
-var arrayBufferTag = '[object ArrayBuffer]',
-    dataViewTag = '[object DataView]';
-
-/** Used to convert symbols to primitives and strings. */
-var symbolProto = Symbol ? Symbol.prototype : undefined,
-    symbolValueOf = symbolProto ? symbolProto.valueOf : undefined;
-
-/**
- * A specialized version of `baseIsEqualDeep` for comparing objects of
- * the same `toStringTag`.
- *
- * **Note:** This function only supports comparing values with tags of
- * `Boolean`, `Date`, `Error`, `Number`, `RegExp`, or `String`.
- *
- * @private
- * @param {Object} object The object to compare.
- * @param {Object} other The other object to compare.
- * @param {string} tag The `toStringTag` of the objects to compare.
- * @param {Function} equalFunc The function to determine equivalents of values.
- * @param {Function} customizer The function to customize comparisons.
- * @param {number} bitmask The bitmask of comparison flags. See `baseIsEqual`
- *  for more details.
- * @param {Object} stack Tracks traversed `object` and `other` objects.
- * @returns {boolean} Returns `true` if the objects are equivalent, else `false`.
- */
-function equalByTag(object, other, tag, equalFunc, customizer, bitmask, stack) {
-  switch (tag) {
-    case dataViewTag:
-      if ((object.byteLength != other.byteLength) ||
-          (object.byteOffset != other.byteOffset)) {
-        return false;
-      }
-      object = object.buffer;
-      other = other.buffer;
-
-    case arrayBufferTag:
-      if ((object.byteLength != other.byteLength) ||
-          !equalFunc(new Uint8Array(object), new Uint8Array(other))) {
-        return false;
-      }
-      return true;
-
-    case boolTag:
-    case dateTag:
-      // Coerce dates and booleans to numbers, dates to milliseconds and
-      // booleans to `1` or `0` treating invalid dates coerced to `NaN` as
-      // not equal.
-      return +object == +other;
-
-    case errorTag:
-      return object.name == other.name && object.message == other.message;
-
-    case numberTag:
-      // Treat `NaN` vs. `NaN` as equal.
-      return (object != +object) ? other != +other : object == +other;
-
-    case regexpTag:
-    case stringTag:
-      // Coerce regexes to strings and treat strings, primitives and objects,
-      // as equal. See http://www.ecma-international.org/ecma-262/6.0/#sec-regexp.prototype.tostring
-      // for more details.
-      return object == (other + '');
-
-    case mapTag:
-      var convert = mapToArray;
-
-    case setTag:
-      var isPartial = bitmask & PARTIAL_COMPARE_FLAG;
-      convert || (convert = setToArray);
-
-      if (object.size != other.size && !isPartial) {
-        return false;
-      }
-      // Assume cyclic values are equal.
-      var stacked = stack.get(object);
-      if (stacked) {
-        return stacked == other;
-      }
-      bitmask |= UNORDERED_COMPARE_FLAG;
-      stack.set(object, other);
-
-      // Recursively compare objects (susceptible to call stack limits).
-      return equalArrays(convert(object), convert(other), equalFunc, customizer, bitmask, stack);
-
-    case symbolTag:
-      if (symbolValueOf) {
-        return symbolValueOf.call(object) == symbolValueOf.call(other);
-      }
-  }
-  return false;
-}
-
-module.exports = equalByTag;
-
-},{"./_Symbol":15,"./_Uint8Array":16,"./_equalArrays":86,"./_mapToArray":128,"./_setToArray":134}],88:[function(require,module,exports){
-var baseHas = require('./_baseHas'),
-    keys = require('./keys');
-
-/** Used to compose bitmasks for comparison styles. */
-var PARTIAL_COMPARE_FLAG = 2;
-
-/**
- * A specialized version of `baseIsEqualDeep` for objects with support for
- * partial deep comparisons.
- *
- * @private
- * @param {Object} object The object to compare.
- * @param {Object} other The other object to compare.
- * @param {Function} equalFunc The function to determine equivalents of values.
- * @param {Function} customizer The function to customize comparisons.
- * @param {number} bitmask The bitmask of comparison flags. See `baseIsEqual`
- *  for more details.
- * @param {Object} stack Tracks traversed `object` and `other` objects.
- * @returns {boolean} Returns `true` if the objects are equivalent, else `false`.
- */
-function equalObjects(object, other, equalFunc, customizer, bitmask, stack) {
-  var isPartial = bitmask & PARTIAL_COMPARE_FLAG,
-      objProps = keys(object),
-      objLength = objProps.length,
-      othProps = keys(other),
-      othLength = othProps.length;
-
-  if (objLength != othLength && !isPartial) {
-    return false;
-  }
-  var index = objLength;
-  while (index--) {
-    var key = objProps[index];
-    if (!(isPartial ? key in other : baseHas(other, key))) {
-      return false;
-    }
-  }
-  // Assume cyclic values are equal.
-  var stacked = stack.get(object);
-  if (stacked) {
-    return stacked == other;
-  }
-  var result = true;
-  stack.set(object, other);
-
-  var skipCtor = isPartial;
-  while (++index < objLength) {
-    key = objProps[index];
-    var objValue = object[key],
-        othValue = other[key];
-
-    if (customizer) {
-      var compared = isPartial
-        ? customizer(othValue, objValue, key, other, object, stack)
-        : customizer(objValue, othValue, key, object, other, stack);
-    }
-    // Recursively compare objects (susceptible to call stack limits).
-    if (!(compared === undefined
-          ? (objValue === othValue || equalFunc(objValue, othValue, customizer, bitmask, stack))
-          : compared
-        )) {
-      result = false;
-      break;
-    }
-    skipCtor || (skipCtor = key == 'constructor');
-  }
-  if (result && !skipCtor) {
-    var objCtor = object.constructor,
-        othCtor = other.constructor;
-
-    // Non `Object` object instances with different constructors are not equal.
-    if (objCtor != othCtor &&
-        ('constructor' in object && 'constructor' in other) &&
-        !(typeof objCtor == 'function' && objCtor instanceof objCtor &&
-          typeof othCtor == 'function' && othCtor instanceof othCtor)) {
-      result = false;
-    }
-  }
-  stack['delete'](object);
-  return result;
-}
-
-module.exports = equalObjects;
-
-},{"./_baseHas":43,"./keys":171}],89:[function(require,module,exports){
-var baseGetAllKeys = require('./_baseGetAllKeys'),
-    getSymbols = require('./_getSymbols'),
-    keys = require('./keys');
-
-/**
- * Creates an array of own enumerable property names and symbols of `object`.
- *
- * @private
- * @param {Object} object The object to query.
- * @returns {Array} Returns the array of property names and symbols.
- */
-function getAllKeys(object) {
-  return baseGetAllKeys(object, keys, getSymbols);
-}
-
-module.exports = getAllKeys;
-
-},{"./_baseGetAllKeys":42,"./_getSymbols":95,"./keys":171}],90:[function(require,module,exports){
-var baseProperty = require('./_baseProperty');
-
-/**
- * Gets the "length" property value of `object`.
- *
- * **Note:** This function is used to avoid a
- * [JIT bug](https://bugs.webkit.org/show_bug.cgi?id=142792) that affects
- * Safari on at least iOS 8.1-8.3 ARM64.
- *
- * @private
- * @param {Object} object The object to query.
- * @returns {*} Returns the "length" value.
- */
-var getLength = baseProperty('length');
-
-module.exports = getLength;
-
-},{"./_baseProperty":59}],91:[function(require,module,exports){
-var isKeyable = require('./_isKeyable');
-
-/**
- * Gets the data for `map`.
- *
- * @private
- * @param {Object} map The map to query.
- * @param {string} key The reference key.
- * @returns {*} Returns the map data.
- */
-function getMapData(map, key) {
-  var data = map.__data__;
-  return isKeyable(key)
-    ? data[typeof key == 'string' ? 'string' : 'hash']
-    : data.map;
-}
-
-module.exports = getMapData;
-
-},{"./_isKeyable":113}],92:[function(require,module,exports){
-var isStrictComparable = require('./_isStrictComparable'),
-    keys = require('./keys');
-
-/**
- * Gets the property names, values, and compare flags of `object`.
- *
- * @private
- * @param {Object} object The object to query.
- * @returns {Array} Returns the match data of `object`.
- */
-function getMatchData(object) {
-  var result = keys(object),
-      length = result.length;
-
-  while (length--) {
-    var key = result[length],
-        value = object[key];
-
-    result[length] = [key, value, isStrictComparable(value)];
-  }
-  return result;
-}
-
-module.exports = getMatchData;
-
-},{"./_isStrictComparable":116,"./keys":171}],93:[function(require,module,exports){
-var baseIsNative = require('./_baseIsNative'),
-    getValue = require('./_getValue');
-
-/**
- * Gets the native function at `key` of `object`.
- *
- * @private
- * @param {Object} object The object to query.
- * @param {string} key The key of the method to get.
- * @returns {*} Returns the function if it's native, else `undefined`.
- */
-function getNative(object, key) {
-  var value = getValue(object, key);
-  return baseIsNative(value) ? value : undefined;
-}
-
-module.exports = getNative;
-
-},{"./_baseIsNative":50,"./_getValue":97}],94:[function(require,module,exports){
-/* Built-in method references for those with the same name as other `lodash` methods. */
-var nativeGetPrototype = Object.getPrototypeOf;
-
-/**
- * Gets the `[[Prototype]]` of `value`.
- *
- * @private
- * @param {*} value The value to query.
- * @returns {null|Object} Returns the `[[Prototype]]`.
- */
-function getPrototype(value) {
-  return nativeGetPrototype(Object(value));
-}
-
-module.exports = getPrototype;
-
-},{}],95:[function(require,module,exports){
-var stubArray = require('./stubArray');
-
-/** Built-in value references. */
-var getOwnPropertySymbols = Object.getOwnPropertySymbols;
-
-/**
- * Creates an array of the own enumerable symbol properties of `object`.
- *
- * @private
- * @param {Object} object The object to query.
- * @returns {Array} Returns the array of symbols.
- */
-function getSymbols(object) {
-  // Coerce `object` to an object to avoid non-object errors in V8.
-  // See https://bugs.chromium.org/p/v8/issues/detail?id=3443 for more details.
-  return getOwnPropertySymbols(Object(object));
-}
-
-// Fallback for IE < 11.
-if (!getOwnPropertySymbols) {
-  getSymbols = stubArray;
-}
-
-module.exports = getSymbols;
-
-},{"./stubArray":180}],96:[function(require,module,exports){
-var DataView = require('./_DataView'),
-    Map = require('./_Map'),
-    Promise = require('./_Promise'),
-    Set = require('./_Set'),
-    WeakMap = require('./_WeakMap'),
-    toSource = require('./_toSource');
-
-/** `Object#toString` result references. */
-var mapTag = '[object Map]',
-    objectTag = '[object Object]',
-    promiseTag = '[object Promise]',
-    setTag = '[object Set]',
-    weakMapTag = '[object WeakMap]';
-
-var dataViewTag = '[object DataView]';
-
-/** Used for built-in method references. */
-var objectProto = Object.prototype;
-
-/**
- * Used to resolve the
- * [`toStringTag`](http://ecma-international.org/ecma-262/6.0/#sec-object.prototype.tostring)
- * of values.
- */
-var objectToString = objectProto.toString;
-
-/** Used to detect maps, sets, and weakmaps. */
-var dataViewCtorString = toSource(DataView),
-    mapCtorString = toSource(Map),
-    promiseCtorString = toSource(Promise),
-    setCtorString = toSource(Set),
-    weakMapCtorString = toSource(WeakMap);
-
-/**
- * Gets the `toStringTag` of `value`.
- *
- * @private
- * @param {*} value The value to query.
- * @returns {string} Returns the `toStringTag`.
- */
-function getTag(value) {
-  return objectToString.call(value);
-}
-
-// Fallback for data views, maps, sets, and weak maps in IE 11,
-// for data views in Edge, and promises in Node.js.
-if ((DataView && getTag(new DataView(new ArrayBuffer(1))) != dataViewTag) ||
-    (Map && getTag(new Map) != mapTag) ||
-    (Promise && getTag(Promise.resolve()) != promiseTag) ||
-    (Set && getTag(new Set) != setTag) ||
-    (WeakMap && getTag(new WeakMap) != weakMapTag)) {
-  getTag = function(value) {
-    var result = objectToString.call(value),
-        Ctor = result == objectTag ? value.constructor : undefined,
-        ctorString = Ctor ? toSource(Ctor) : undefined;
-
-    if (ctorString) {
-      switch (ctorString) {
-        case dataViewCtorString: return dataViewTag;
-        case mapCtorString: return mapTag;
-        case promiseCtorString: return promiseTag;
-        case setCtorString: return setTag;
-        case weakMapCtorString: return weakMapTag;
-      }
-    }
-    return result;
-  };
-}
-
-module.exports = getTag;
-
-},{"./_DataView":5,"./_Map":8,"./_Promise":10,"./_Set":12,"./_WeakMap":17,"./_toSource":142}],97:[function(require,module,exports){
-/**
- * Gets the value at `key` of `object`.
- *
- * @private
- * @param {Object} [object] The object to query.
- * @param {string} key The key of the property to get.
- * @returns {*} Returns the property value.
- */
-function getValue(object, key) {
-  return object == null ? undefined : object[key];
-}
-
-module.exports = getValue;
-
-},{}],98:[function(require,module,exports){
-var castPath = require('./_castPath'),
-    isArguments = require('./isArguments'),
-    isArray = require('./isArray'),
-    isIndex = require('./_isIndex'),
-    isKey = require('./_isKey'),
-    isLength = require('./isLength'),
-    isString = require('./isString'),
-    toKey = require('./_toKey');
-
-/**
- * Checks if `path` exists on `object`.
- *
- * @private
- * @param {Object} object The object to query.
- * @param {Array|string} path The path to check.
- * @param {Function} hasFunc The function to check properties.
- * @returns {boolean} Returns `true` if `path` exists, else `false`.
- */
-function hasPath(object, path, hasFunc) {
-  path = isKey(path, object) ? [path] : castPath(path);
-
-  var result,
-      index = -1,
-      length = path.length;
-
-  while (++index < length) {
-    var key = toKey(path[index]);
-    if (!(result = object != null && hasFunc(object, key))) {
-      break;
-    }
-    object = object[key];
-  }
-  if (result) {
-    return result;
-  }
-  var length = object ? object.length : 0;
-  return !!length && isLength(length) && isIndex(key, length) &&
-    (isArray(object) || isString(object) || isArguments(object));
-}
-
-module.exports = hasPath;
-
-},{"./_castPath":67,"./_isIndex":110,"./_isKey":112,"./_toKey":141,"./isArguments":154,"./isArray":155,"./isLength":161,"./isString":167}],99:[function(require,module,exports){
-var nativeCreate = require('./_nativeCreate');
-
-/**
- * Removes all key-value entries from the hash.
- *
- * @private
- * @name clear
- * @memberOf Hash
- */
-function hashClear() {
-  this.__data__ = nativeCreate ? nativeCreate(null) : {};
-}
-
-module.exports = hashClear;
-
-},{"./_nativeCreate":130}],100:[function(require,module,exports){
-/**
- * Removes `key` and its value from the hash.
- *
- * @private
- * @name delete
- * @memberOf Hash
- * @param {Object} hash The hash to modify.
- * @param {string} key The key of the value to remove.
- * @returns {boolean} Returns `true` if the entry was removed, else `false`.
- */
-function hashDelete(key) {
-  return this.has(key) && delete this.__data__[key];
-}
-
-module.exports = hashDelete;
-
-},{}],101:[function(require,module,exports){
-var nativeCreate = require('./_nativeCreate');
-
-/** Used to stand-in for `undefined` hash values. */
-var HASH_UNDEFINED = '__lodash_hash_undefined__';
-
-/** Used for built-in method references. */
-var objectProto = Object.prototype;
-
-/** Used to check objects for own properties. */
-var hasOwnProperty = objectProto.hasOwnProperty;
-
-/**
- * Gets the hash value for `key`.
- *
- * @private
- * @name get
- * @memberOf Hash
- * @param {string} key The key of the value to get.
- * @returns {*} Returns the entry value.
- */
-function hashGet(key) {
-  var data = this.__data__;
-  if (nativeCreate) {
-    var result = data[key];
-    return result === HASH_UNDEFINED ? undefined : result;
-  }
-  return hasOwnProperty.call(data, key) ? data[key] : undefined;
-}
-
-module.exports = hashGet;
-
-},{"./_nativeCreate":130}],102:[function(require,module,exports){
-var nativeCreate = require('./_nativeCreate');
-
-/** Used for built-in method references. */
-var objectProto = Object.prototype;
-
-/** Used to check objects for own properties. */
-var hasOwnProperty = objectProto.hasOwnProperty;
-
-/**
- * Checks if a hash value for `key` exists.
- *
- * @private
- * @name has
- * @memberOf Hash
- * @param {string} key The key of the entry to check.
- * @returns {boolean} Returns `true` if an entry for `key` exists, else `false`.
- */
-function hashHas(key) {
-  var data = this.__data__;
-  return nativeCreate ? data[key] !== undefined : hasOwnProperty.call(data, key);
-}
-
-module.exports = hashHas;
-
-},{"./_nativeCreate":130}],103:[function(require,module,exports){
-var nativeCreate = require('./_nativeCreate');
-
-/** Used to stand-in for `undefined` hash values. */
-var HASH_UNDEFINED = '__lodash_hash_undefined__';
-
-/**
- * Sets the hash `key` to `value`.
- *
- * @private
- * @name set
- * @memberOf Hash
- * @param {string} key The key of the value to set.
- * @param {*} value The value to set.
- * @returns {Object} Returns the hash instance.
- */
-function hashSet(key, value) {
-  var data = this.__data__;
-  data[key] = (nativeCreate && value === undefined) ? HASH_UNDEFINED : value;
-  return this;
-}
-
-module.exports = hashSet;
-
-},{"./_nativeCreate":130}],104:[function(require,module,exports){
-var baseTimes = require('./_baseTimes'),
-    isArguments = require('./isArguments'),
-    isArray = require('./isArray'),
-    isLength = require('./isLength'),
-    isString = require('./isString');
-
-/**
- * Creates an array of index keys for `object` values of arrays,
- * `arguments` objects, and strings, otherwise `null` is returned.
- *
- * @private
- * @param {Object} object The object to query.
- * @returns {Array|null} Returns index keys, else `null`.
- */
-function indexKeys(object) {
-  var length = object ? object.length : undefined;
-  if (isLength(length) &&
-      (isArray(object) || isString(object) || isArguments(object))) {
-    return baseTimes(length, String);
-  }
-  return null;
-}
-
-module.exports = indexKeys;
-
-},{"./_baseTimes":63,"./isArguments":154,"./isArray":155,"./isLength":161,"./isString":167}],105:[function(require,module,exports){
-/**
- * Gets the index at which the first occurrence of `NaN` is found in `array`.
- *
- * @private
- * @param {Array} array The array to search.
- * @param {number} fromIndex The index to search from.
- * @param {boolean} [fromRight] Specify iterating from right to left.
- * @returns {number} Returns the index of the matched `NaN`, else `-1`.
- */
-function indexOfNaN(array, fromIndex, fromRight) {
-  var length = array.length,
-      index = fromIndex + (fromRight ? 1 : -1);
-
-  while ((fromRight ? index-- : ++index < length)) {
-    var other = array[index];
-    if (other !== other) {
-      return index;
-    }
-  }
-  return -1;
-}
-
-module.exports = indexOfNaN;
-
-},{}],106:[function(require,module,exports){
-/** Used for built-in method references. */
-var objectProto = Object.prototype;
-
-/** Used to check objects for own properties. */
-var hasOwnProperty = objectProto.hasOwnProperty;
-
-/**
- * Initializes an array clone.
- *
- * @private
- * @param {Array} array The array to clone.
- * @returns {Array} Returns the initialized clone.
- */
-function initCloneArray(array) {
-  var length = array.length,
-      result = array.constructor(length);
-
-  // Add properties assigned by `RegExp#exec`.
-  if (length && typeof array[0] == 'string' && hasOwnProperty.call(array, 'index')) {
-    result.index = array.index;
-    result.input = array.input;
-  }
-  return result;
-}
-
-module.exports = initCloneArray;
-
-},{}],107:[function(require,module,exports){
-var cloneArrayBuffer = require('./_cloneArrayBuffer'),
-    cloneDataView = require('./_cloneDataView'),
-    cloneMap = require('./_cloneMap'),
-    cloneRegExp = require('./_cloneRegExp'),
-    cloneSet = require('./_cloneSet'),
-    cloneSymbol = require('./_cloneSymbol'),
-    cloneTypedArray = require('./_cloneTypedArray');
-
-/** `Object#toString` result references. */
-var boolTag = '[object Boolean]',
-    dateTag = '[object Date]',
-    mapTag = '[object Map]',
-    numberTag = '[object Number]',
-    regexpTag = '[object RegExp]',
-    setTag = '[object Set]',
-    stringTag = '[object String]',
-    symbolTag = '[object Symbol]';
-
-var arrayBufferTag = '[object ArrayBuffer]',
-    dataViewTag = '[object DataView]',
-    float32Tag = '[object Float32Array]',
-    float64Tag = '[object Float64Array]',
-    int8Tag = '[object Int8Array]',
-    int16Tag = '[object Int16Array]',
-    int32Tag = '[object Int32Array]',
-    uint8Tag = '[object Uint8Array]',
-    uint8ClampedTag = '[object Uint8ClampedArray]',
-    uint16Tag = '[object Uint16Array]',
-    uint32Tag = '[object Uint32Array]';
-
-/**
- * Initializes an object clone based on its `toStringTag`.
- *
- * **Note:** This function only supports cloning values with tags of
- * `Boolean`, `Date`, `Error`, `Number`, `RegExp`, or `String`.
- *
- * @private
- * @param {Object} object The object to clone.
- * @param {string} tag The `toStringTag` of the object to clone.
- * @param {Function} cloneFunc The function to clone values.
- * @param {boolean} [isDeep] Specify a deep clone.
- * @returns {Object} Returns the initialized clone.
- */
-function initCloneByTag(object, tag, cloneFunc, isDeep) {
-  var Ctor = object.constructor;
-  switch (tag) {
-    case arrayBufferTag:
-      return cloneArrayBuffer(object);
-
-    case boolTag:
-    case dateTag:
-      return new Ctor(+object);
-
-    case dataViewTag:
-      return cloneDataView(object, isDeep);
-
-    case float32Tag: case float64Tag:
-    case int8Tag: case int16Tag: case int32Tag:
-    case uint8Tag: case uint8ClampedTag: case uint16Tag: case uint32Tag:
-      return cloneTypedArray(object, isDeep);
-
-    case mapTag:
-      return cloneMap(object, isDeep, cloneFunc);
-
-    case numberTag:
-    case stringTag:
-      return new Ctor(object);
-
-    case regexpTag:
-      return cloneRegExp(object);
-
-    case setTag:
-      return cloneSet(object, isDeep, cloneFunc);
-
-    case symbolTag:
-      return cloneSymbol(object);
-  }
-}
-
-module.exports = initCloneByTag;
-
-},{"./_cloneArrayBuffer":69,"./_cloneDataView":71,"./_cloneMap":72,"./_cloneRegExp":73,"./_cloneSet":74,"./_cloneSymbol":75,"./_cloneTypedArray":76}],108:[function(require,module,exports){
-var baseCreate = require('./_baseCreate'),
-    getPrototype = require('./_getPrototype'),
-    isPrototype = require('./_isPrototype');
-
-/**
- * Initializes an object clone.
- *
- * @private
- * @param {Object} object The object to clone.
- * @returns {Object} Returns the initialized clone.
- */
-function initCloneObject(object) {
-  return (typeof object.constructor == 'function' && !isPrototype(object))
-    ? baseCreate(getPrototype(object))
-    : {};
-}
-
-module.exports = initCloneObject;
-
-},{"./_baseCreate":35,"./_getPrototype":94,"./_isPrototype":115}],109:[function(require,module,exports){
-/**
- * Checks if `value` is a host object in IE < 9.
- *
- * @private
- * @param {*} value The value to check.
- * @returns {boolean} Returns `true` if `value` is a host object, else `false`.
- */
-function isHostObject(value) {
-  // Many host objects are `Object` objects that can coerce to strings
-  // despite having improperly defined `toString` methods.
-  var result = false;
-  if (value != null && typeof value.toString != 'function') {
-    try {
-      result = !!(value + '');
-    } catch (e) {}
-  }
-  return result;
-}
-
-module.exports = isHostObject;
-
-},{}],110:[function(require,module,exports){
-/** Used as references for various `Number` constants. */
-var MAX_SAFE_INTEGER = 9007199254740991;
-
-/** Used to detect unsigned integer values. */
-var reIsUint = /^(?:0|[1-9]\d*)$/;
-
-/**
- * Checks if `value` is a valid array-like index.
- *
- * @private
- * @param {*} value The value to check.
- * @param {number} [length=MAX_SAFE_INTEGER] The upper bounds of a valid index.
- * @returns {boolean} Returns `true` if `value` is a valid index, else `false`.
- */
-function isIndex(value, length) {
-  length = length == null ? MAX_SAFE_INTEGER : length;
-  return !!length &&
-    (typeof value == 'number' || reIsUint.test(value)) &&
-    (value > -1 && value % 1 == 0 && value < length);
-}
-
-module.exports = isIndex;
-
-},{}],111:[function(require,module,exports){
-var eq = require('./eq'),
-    isArrayLike = require('./isArrayLike'),
-    isIndex = require('./_isIndex'),
-    isObject = require('./isObject');
-
-/**
- * Checks if the given arguments are from an iteratee call.
- *
- * @private
- * @param {*} value The potential iteratee value argument.
- * @param {*} index The potential iteratee index or key argument.
- * @param {*} object The potential iteratee object argument.
- * @returns {boolean} Returns `true` if the arguments are from an iteratee call,
- *  else `false`.
- */
-function isIterateeCall(value, index, object) {
-  if (!isObject(object)) {
-    return false;
-  }
-  var type = typeof index;
-  if (type == 'number'
-        ? (isArrayLike(object) && isIndex(index, object.length))
-        : (type == 'string' && index in object)
-      ) {
-    return eq(object[index], value);
-  }
-  return false;
-}
-
-module.exports = isIterateeCall;
-
-},{"./_isIndex":110,"./eq":145,"./isArrayLike":156,"./isObject":164}],112:[function(require,module,exports){
-var isArray = require('./isArray'),
-    isSymbol = require('./isSymbol');
-
-/** Used to match property names within property paths. */
-var reIsDeepProp = /\.|\[(?:[^[\]]*|(["'])(?:(?!\1)[^\\]|\\.)*?\1)\]/,
-    reIsPlainProp = /^\w*$/;
-
-/**
- * Checks if `value` is a property name and not a property path.
- *
- * @private
- * @param {*} value The value to check.
- * @param {Object} [object] The object to query keys on.
- * @returns {boolean} Returns `true` if `value` is a property name, else `false`.
- */
-function isKey(value, object) {
-  if (isArray(value)) {
-    return false;
-  }
-  var type = typeof value;
-  if (type == 'number' || type == 'symbol' || type == 'boolean' ||
-      value == null || isSymbol(value)) {
-    return true;
-  }
-  return reIsPlainProp.test(value) || !reIsDeepProp.test(value) ||
-    (object != null && value in Object(object));
-}
-
-module.exports = isKey;
-
-},{"./isArray":155,"./isSymbol":168}],113:[function(require,module,exports){
-/**
- * Checks if `value` is suitable for use as unique object key.
- *
- * @private
- * @param {*} value The value to check.
- * @returns {boolean} Returns `true` if `value` is suitable, else `false`.
- */
-function isKeyable(value) {
-  var type = typeof value;
-  return (type == 'string' || type == 'number' || type == 'symbol' || type == 'boolean')
-    ? (value !== '__proto__')
-    : (value === null);
-}
-
-module.exports = isKeyable;
-
-},{}],114:[function(require,module,exports){
-var coreJsData = require('./_coreJsData');
-
-/** Used to detect methods masquerading as native. */
-var maskSrcKey = (function() {
-  var uid = /[^.]+$/.exec(coreJsData && coreJsData.keys && coreJsData.keys.IE_PROTO || '');
-  return uid ? ('Symbol(src)_1.' + uid) : '';
-}());
-
-/**
- * Checks if `func` has its source masked.
- *
- * @private
- * @param {Function} func The function to check.
- * @returns {boolean} Returns `true` if `func` is masked, else `false`.
- */
-function isMasked(func) {
-  return !!maskSrcKey && (maskSrcKey in func);
-}
-
-module.exports = isMasked;
-
-},{"./_coreJsData":80}],115:[function(require,module,exports){
-/** Used for built-in method references. */
-var objectProto = Object.prototype;
-
-/**
- * Checks if `value` is likely a prototype object.
- *
- * @private
- * @param {*} value The value to check.
- * @returns {boolean} Returns `true` if `value` is a prototype, else `false`.
- */
-function isPrototype(value) {
-  var Ctor = value && value.constructor,
-      proto = (typeof Ctor == 'function' && Ctor.prototype) || objectProto;
-
-  return value === proto;
-}
-
-module.exports = isPrototype;
-
-},{}],116:[function(require,module,exports){
-var isObject = require('./isObject');
-
-/**
- * Checks if `value` is suitable for strict equality comparisons, i.e. `===`.
- *
- * @private
- * @param {*} value The value to check.
- * @returns {boolean} Returns `true` if `value` if suitable for strict
- *  equality comparisons, else `false`.
- */
-function isStrictComparable(value) {
-  return value === value && !isObject(value);
-}
-
-module.exports = isStrictComparable;
-
-},{"./isObject":164}],117:[function(require,module,exports){
-/**
- * Converts `iterator` to an array.
- *
- * @private
- * @param {Object} iterator The iterator to convert.
- * @returns {Array} Returns the converted array.
- */
-function iteratorToArray(iterator) {
-  var data,
-      result = [];
-
-  while (!(data = iterator.next()).done) {
-    result.push(data.value);
-  }
-  return result;
-}
-
-module.exports = iteratorToArray;
-
-},{}],118:[function(require,module,exports){
-/**
- * Removes all key-value entries from the list cache.
- *
- * @private
- * @name clear
- * @memberOf ListCache
- */
-function listCacheClear() {
-  this.__data__ = [];
-}
-
-module.exports = listCacheClear;
-
-},{}],119:[function(require,module,exports){
-var assocIndexOf = require('./_assocIndexOf');
-
-/** Used for built-in method references. */
-var arrayProto = Array.prototype;
-
-/** Built-in value references. */
-var splice = arrayProto.splice;
-
-/**
- * Removes `key` and its value from the list cache.
- *
- * @private
- * @name delete
- * @memberOf ListCache
- * @param {string} key The key of the value to remove.
- * @returns {boolean} Returns `true` if the entry was removed, else `false`.
- */
-function listCacheDelete(key) {
-  var data = this.__data__,
-      index = assocIndexOf(data, key);
-
-  if (index < 0) {
-    return false;
-  }
-  var lastIndex = data.length - 1;
-  if (index == lastIndex) {
-    data.pop();
-  } else {
-    splice.call(data, index, 1);
-  }
-  return true;
-}
-
-module.exports = listCacheDelete;
-
-},{"./_assocIndexOf":32}],120:[function(require,module,exports){
-var assocIndexOf = require('./_assocIndexOf');
-
-/**
- * Gets the list cache value for `key`.
- *
- * @private
- * @name get
- * @memberOf ListCache
- * @param {string} key The key of the value to get.
- * @returns {*} Returns the entry value.
- */
-function listCacheGet(key) {
-  var data = this.__data__,
-      index = assocIndexOf(data, key);
-
-  return index < 0 ? undefined : data[index][1];
-}
-
-module.exports = listCacheGet;
-
-},{"./_assocIndexOf":32}],121:[function(require,module,exports){
-var assocIndexOf = require('./_assocIndexOf');
-
-/**
- * Checks if a list cache value for `key` exists.
- *
- * @private
- * @name has
- * @memberOf ListCache
- * @param {string} key The key of the entry to check.
- * @returns {boolean} Returns `true` if an entry for `key` exists, else `false`.
- */
-function listCacheHas(key) {
-  return assocIndexOf(this.__data__, key) > -1;
-}
-
-module.exports = listCacheHas;
-
-},{"./_assocIndexOf":32}],122:[function(require,module,exports){
-var assocIndexOf = require('./_assocIndexOf');
-
-/**
- * Sets the list cache `key` to `value`.
- *
- * @private
- * @name set
- * @memberOf ListCache
- * @param {string} key The key of the value to set.
- * @param {*} value The value to set.
- * @returns {Object} Returns the list cache instance.
- */
-function listCacheSet(key, value) {
-  var data = this.__data__,
-      index = assocIndexOf(data, key);
-
-  if (index < 0) {
-    data.push([key, value]);
-  } else {
-    data[index][1] = value;
-  }
-  return this;
-}
-
-module.exports = listCacheSet;
-
-},{"./_assocIndexOf":32}],123:[function(require,module,exports){
-var Hash = require('./_Hash'),
-    ListCache = require('./_ListCache'),
-    Map = require('./_Map');
-
-/**
- * Removes all key-value entries from the map.
- *
- * @private
- * @name clear
- * @memberOf MapCache
- */
-function mapCacheClear() {
-  this.__data__ = {
-    'hash': new Hash,
-    'map': new (Map || ListCache),
-    'string': new Hash
-  };
-}
-
-module.exports = mapCacheClear;
-
-},{"./_Hash":6,"./_ListCache":7,"./_Map":8}],124:[function(require,module,exports){
-var getMapData = require('./_getMapData');
-
-/**
- * Removes `key` and its value from the map.
- *
- * @private
- * @name delete
- * @memberOf MapCache
- * @param {string} key The key of the value to remove.
- * @returns {boolean} Returns `true` if the entry was removed, else `false`.
- */
-function mapCacheDelete(key) {
-  return getMapData(this, key)['delete'](key);
-}
-
-module.exports = mapCacheDelete;
-
-},{"./_getMapData":91}],125:[function(require,module,exports){
-var getMapData = require('./_getMapData');
-
-/**
- * Gets the map value for `key`.
- *
- * @private
- * @name get
- * @memberOf MapCache
- * @param {string} key The key of the value to get.
- * @returns {*} Returns the entry value.
- */
-function mapCacheGet(key) {
-  return getMapData(this, key).get(key);
-}
-
-module.exports = mapCacheGet;
-
-},{"./_getMapData":91}],126:[function(require,module,exports){
-var getMapData = require('./_getMapData');
-
-/**
- * Checks if a map value for `key` exists.
- *
- * @private
- * @name has
- * @memberOf MapCache
- * @param {string} key The key of the entry to check.
- * @returns {boolean} Returns `true` if an entry for `key` exists, else `false`.
- */
-function mapCacheHas(key) {
-  return getMapData(this, key).has(key);
-}
-
-module.exports = mapCacheHas;
-
-},{"./_getMapData":91}],127:[function(require,module,exports){
-var getMapData = require('./_getMapData');
-
-/**
- * Sets the map `key` to `value`.
- *
- * @private
- * @name set
- * @memberOf MapCache
- * @param {string} key The key of the value to set.
- * @param {*} value The value to set.
- * @returns {Object} Returns the map cache instance.
- */
-function mapCacheSet(key, value) {
-  getMapData(this, key).set(key, value);
-  return this;
-}
-
-module.exports = mapCacheSet;
-
-},{"./_getMapData":91}],128:[function(require,module,exports){
-/**
- * Converts `map` to its key-value pairs.
- *
- * @private
- * @param {Object} map The map to convert.
- * @returns {Array} Returns the key-value pairs.
- */
-function mapToArray(map) {
-  var index = -1,
-      result = Array(map.size);
-
-  map.forEach(function(value, key) {
-    result[++index] = [key, value];
-  });
-  return result;
-}
-
-module.exports = mapToArray;
-
-},{}],129:[function(require,module,exports){
-/**
- * A specialized version of `matchesProperty` for source values suitable
- * for strict equality comparisons, i.e. `===`.
- *
- * @private
- * @param {string} key The key of the property to get.
- * @param {*} srcValue The value to match.
- * @returns {Function} Returns the new spec function.
- */
-function matchesStrictComparable(key, srcValue) {
-  return function(object) {
-    if (object == null) {
-      return false;
-    }
-    return object[key] === srcValue &&
-      (srcValue !== undefined || (key in Object(object)));
-  };
-}
-
-module.exports = matchesStrictComparable;
-
-},{}],130:[function(require,module,exports){
-var getNative = require('./_getNative');
-
-/* Built-in method references that are verified to be native. */
-var nativeCreate = getNative(Object, 'create');
-
-module.exports = nativeCreate;
-
-},{"./_getNative":93}],131:[function(require,module,exports){
-(function (global){
-var checkGlobal = require('./_checkGlobal');
-
-/** Detect free variable `global` from Node.js. */
-var freeGlobal = checkGlobal(typeof global == 'object' && global);
-
-/** Detect free variable `self`. */
-var freeSelf = checkGlobal(typeof self == 'object' && self);
-
-/** Detect `this` as the global object. */
-var thisGlobal = checkGlobal(typeof this == 'object' && this);
-
-/** Used as a reference to the global object. */
-var root = freeGlobal || freeSelf || thisGlobal || Function('return this')();
-
-module.exports = root;
-
-}).call(this,typeof global !== "undefined" ? global : typeof self !== "undefined" ? self : typeof window !== "undefined" ? window : {})
-},{"./_checkGlobal":68}],132:[function(require,module,exports){
-/** Used to stand-in for `undefined` hash values. */
-var HASH_UNDEFINED = '__lodash_hash_undefined__';
-
-/**
- * Adds `value` to the array cache.
- *
- * @private
- * @name add
- * @memberOf SetCache
- * @alias push
- * @param {*} value The value to cache.
- * @returns {Object} Returns the cache instance.
- */
-function setCacheAdd(value) {
-  this.__data__.set(value, HASH_UNDEFINED);
-  return this;
-}
-
-module.exports = setCacheAdd;
-
-},{}],133:[function(require,module,exports){
-/**
- * Checks if `value` is in the array cache.
- *
- * @private
- * @name has
- * @memberOf SetCache
- * @param {*} value The value to search for.
- * @returns {number} Returns `true` if `value` is found, else `false`.
- */
-function setCacheHas(value) {
-  return this.__data__.has(value);
-}
-
-module.exports = setCacheHas;
-
-},{}],134:[function(require,module,exports){
-/**
- * Converts `set` to an array of its values.
- *
- * @private
- * @param {Object} set The set to convert.
- * @returns {Array} Returns the values.
- */
-function setToArray(set) {
-  var index = -1,
-      result = Array(set.size);
-
-  set.forEach(function(value) {
-    result[++index] = value;
-  });
-  return result;
-}
-
-module.exports = setToArray;
-
-},{}],135:[function(require,module,exports){
-var ListCache = require('./_ListCache');
-
-/**
- * Removes all key-value entries from the stack.
- *
- * @private
- * @name clear
- * @memberOf Stack
- */
-function stackClear() {
-  this.__data__ = new ListCache;
-}
-
-module.exports = stackClear;
-
-},{"./_ListCache":7}],136:[function(require,module,exports){
-/**
- * Removes `key` and its value from the stack.
- *
- * @private
- * @name delete
- * @memberOf Stack
- * @param {string} key The key of the value to remove.
- * @returns {boolean} Returns `true` if the entry was removed, else `false`.
- */
-function stackDelete(key) {
-  return this.__data__['delete'](key);
-}
-
-module.exports = stackDelete;
-
-},{}],137:[function(require,module,exports){
-/**
- * Gets the stack value for `key`.
- *
- * @private
- * @name get
- * @memberOf Stack
- * @param {string} key The key of the value to get.
- * @returns {*} Returns the entry value.
- */
-function stackGet(key) {
-  return this.__data__.get(key);
-}
-
-module.exports = stackGet;
-
-},{}],138:[function(require,module,exports){
-/**
- * Checks if a stack value for `key` exists.
- *
- * @private
- * @name has
- * @memberOf Stack
- * @param {string} key The key of the entry to check.
- * @returns {boolean} Returns `true` if an entry for `key` exists, else `false`.
- */
-function stackHas(key) {
-  return this.__data__.has(key);
-}
-
-module.exports = stackHas;
-
-},{}],139:[function(require,module,exports){
-var ListCache = require('./_ListCache'),
-    MapCache = require('./_MapCache');
-
-/** Used as the size to enable large array optimizations. */
-var LARGE_ARRAY_SIZE = 200;
-
-/**
- * Sets the stack `key` to `value`.
- *
- * @private
- * @name set
- * @memberOf Stack
- * @param {string} key The key of the value to set.
- * @param {*} value The value to set.
- * @returns {Object} Returns the stack cache instance.
- */
-function stackSet(key, value) {
-  var cache = this.__data__;
-  if (cache instanceof ListCache && cache.__data__.length == LARGE_ARRAY_SIZE) {
-    cache = this.__data__ = new MapCache(cache.__data__);
-  }
-  cache.set(key, value);
-  return this;
-}
-
-module.exports = stackSet;
-
-},{"./_ListCache":7,"./_MapCache":9}],140:[function(require,module,exports){
-var memoize = require('./memoize'),
-    toString = require('./toString');
-
-/** Used to match property names within property paths. */
-var rePropName = /[^.[\]]+|\[(?:(-?\d+(?:\.\d+)?)|(["'])((?:(?!\2)[^\\]|\\.)*?)\2)\]|(?=(\.|\[\])(?:\4|$))/g;
-
-/** Used to match backslashes in property paths. */
-var reEscapeChar = /\\(\\)?/g;
-
-/**
- * Converts `string` to a property path array.
- *
- * @private
- * @param {string} string The string to convert.
- * @returns {Array} Returns the property path array.
- */
-var stringToPath = memoize(function(string) {
-  var result = [];
-  toString(string).replace(rePropName, function(match, number, quote, string) {
-    result.push(quote ? string.replace(reEscapeChar, '$1') : (number || match));
-  });
-  return result;
-});
-
-module.exports = stringToPath;
-
-},{"./memoize":174,"./toString":187}],141:[function(require,module,exports){
-var isSymbol = require('./isSymbol');
-
-/** Used as references for various `Number` constants. */
-var INFINITY = 1 / 0;
-
-/**
- * Converts `value` to a string key if it's not a string or symbol.
- *
- * @private
- * @param {*} value The value to inspect.
- * @returns {string|symbol} Returns the key.
- */
-function toKey(value) {
-  if (typeof value == 'string' || isSymbol(value)) {
-    return value;
-  }
-  var result = (value + '');
-  return (result == '0' && (1 / value) == -INFINITY) ? '-0' : result;
-}
-
-module.exports = toKey;
-
-},{"./isSymbol":168}],142:[function(require,module,exports){
-/** Used to resolve the decompiled source of functions. */
-var funcToString = Function.prototype.toString;
-
-/**
- * Converts `func` to its source code.
- *
- * @private
- * @param {Function} func The function to process.
- * @returns {string} Returns the source code.
- */
-function toSource(func) {
-  if (func != null) {
-    try {
-      return funcToString.call(func);
-    } catch (e) {}
-    try {
-      return (func + '');
-    } catch (e) {}
-  }
-  return '';
-}
-
-module.exports = toSource;
-
-},{}],143:[function(require,module,exports){
-var copyObject = require('./_copyObject'),
-    createAssigner = require('./_createAssigner'),
-    keysIn = require('./keysIn');
-
-/**
- * This method is like `_.assignIn` except that it accepts `customizer`
- * which is invoked to produce the assigned values. If `customizer` returns
- * `undefined`, assignment is handled by the method instead. The `customizer`
- * is invoked with five arguments: (objValue, srcValue, key, object, source).
- *
- * **Note:** This method mutates `object`.
- *
- * @static
- * @memberOf _
- * @since 4.0.0
- * @alias extendWith
- * @category Object
- * @param {Object} object The destination object.
- * @param {...Object} sources The source objects.
- * @param {Function} [customizer] The function to customize assigned values.
- * @returns {Object} Returns `object`.
- * @see _.assignWith
- * @example
- *
- * function customizer(objValue, srcValue) {
- *   return _.isUndefined(objValue) ? srcValue : objValue;
- * }
- *
- * var defaults = _.partialRight(_.assignInWith, customizer);
- *
- * defaults({ 'a': 1 }, { 'b': 2 }, { 'a': 3 });
- * // => { 'a': 1, 'b': 2 }
- */
-var assignInWith = createAssigner(function(object, source, srcIndex, customizer) {
-  copyObject(source, keysIn(source), object, customizer);
-});
-
-module.exports = assignInWith;
-
-},{"./_copyObject":78,"./_createAssigner":81,"./keysIn":172}],144:[function(require,module,exports){
-var apply = require('./_apply'),
-    assignInDefaults = require('./_assignInDefaults'),
-    assignInWith = require('./assignInWith'),
-    rest = require('./rest');
-
-/**
- * Assigns own and inherited enumerable string keyed properties of source
- * objects to the destination object for all destination properties that
- * resolve to `undefined`. Source objects are applied from left to right.
- * Once a property is set, additional values of the same property are ignored.
- *
- * **Note:** This method mutates `object`.
- *
- * @static
- * @since 0.1.0
- * @memberOf _
- * @category Object
- * @param {Object} object The destination object.
- * @param {...Object} [sources] The source objects.
- * @returns {Object} Returns `object`.
- * @see _.defaultsDeep
- * @example
- *
- * _.defaults({ 'user': 'barney' }, { 'age': 36 }, { 'user': 'fred' });
- * // => { 'user': 'barney', 'age': 36 }
- */
-var defaults = rest(function(args) {
-  args.push(undefined, assignInDefaults);
-  return apply(assignInWith, undefined, args);
-});
-
-module.exports = defaults;
-
-},{"./_apply":20,"./_assignInDefaults":29,"./assignInWith":143,"./rest":179}],145:[function(require,module,exports){
-/**
- * Performs a
- * [`SameValueZero`](http://ecma-international.org/ecma-262/6.0/#sec-samevaluezero)
- * comparison between two values to determine if they are equivalent.
- *
- * @static
- * @memberOf _
- * @since 4.0.0
- * @category Lang
- * @param {*} value The value to compare.
- * @param {*} other The other value to compare.
- * @returns {boolean} Returns `true` if the values are equivalent, else `false`.
- * @example
- *
- * var object = { 'user': 'fred' };
- * var other = { 'user': 'fred' };
- *
- * _.eq(object, object);
- * // => true
- *
- * _.eq(object, other);
- * // => false
- *
- * _.eq('a', 'a');
- * // => true
- *
- * _.eq('a', Object('a'));
- * // => false
- *
- * _.eq(NaN, NaN);
- * // => true
- */
-function eq(value, other) {
-  return value === other || (value !== value && other !== other);
-}
-
-module.exports = eq;
-
-},{}],146:[function(require,module,exports){
-var arrayFilter = require('./_arrayFilter'),
-    baseFilter = require('./_baseFilter'),
-    baseIteratee = require('./_baseIteratee'),
-    isArray = require('./isArray');
-
-/**
- * Iterates over elements of `collection`, returning an array of all elements
- * `predicate` returns truthy for. The predicate is invoked with three
- * arguments: (value, index|key, collection).
- *
- * @static
- * @memberOf _
- * @since 0.1.0
- * @category Collection
- * @param {Array|Object} collection The collection to iterate over.
- * @param {Array|Function|Object|string} [predicate=_.identity]
- *  The function invoked per iteration.
- * @returns {Array} Returns the new filtered array.
- * @see _.reject
- * @example
- *
- * var users = [
- *   { 'user': 'barney', 'age': 36, 'active': true },
- *   { 'user': 'fred',   'age': 40, 'active': false }
- * ];
- *
- * _.filter(users, function(o) { return !o.active; });
- * // => objects for ['fred']
- *
- * // The `_.matches` iteratee shorthand.
- * _.filter(users, { 'age': 36, 'active': true });
- * // => objects for ['barney']
- *
- * // The `_.matchesProperty` iteratee shorthand.
- * _.filter(users, ['active', false]);
- * // => objects for ['fred']
- *
- * // The `_.property` iteratee shorthand.
- * _.filter(users, 'active');
- * // => objects for ['barney']
- */
-function filter(collection, predicate) {
-  var func = isArray(collection) ? arrayFilter : baseFilter;
-  return func(collection, baseIteratee(predicate, 3));
-}
-
-module.exports = filter;
-
-},{"./_arrayFilter":22,"./_baseFilter":37,"./_baseIteratee":51,"./isArray":155}],147:[function(require,module,exports){
-var createFind = require('./_createFind'),
-    findIndex = require('./findIndex');
-
-/**
- * Iterates over elements of `collection`, returning the first element
- * `predicate` returns truthy for. The predicate is invoked with three
- * arguments: (value, index|key, collection).
- *
- * @static
- * @memberOf _
- * @since 0.1.0
- * @category Collection
- * @param {Array|Object} collection The collection to search.
- * @param {Array|Function|Object|string} [predicate=_.identity]
- *  The function invoked per iteration.
- * @param {number} [fromIndex=0] The index to search from.
- * @returns {*} Returns the matched element, else `undefined`.
- * @example
- *
- * var users = [
- *   { 'user': 'barney',  'age': 36, 'active': true },
- *   { 'user': 'fred',    'age': 40, 'active': false },
- *   { 'user': 'pebbles', 'age': 1,  'active': true }
- * ];
- *
- * _.find(users, function(o) { return o.age < 40; });
- * // => object for 'barney'
- *
- * // The `_.matches` iteratee shorthand.
- * _.find(users, { 'age': 1, 'active': true });
- * // => object for 'pebbles'
- *
- * // The `_.matchesProperty` iteratee shorthand.
- * _.find(users, ['active', false]);
- * // => object for 'fred'
- *
- * // The `_.property` iteratee shorthand.
- * _.find(users, 'active');
- * // => object for 'barney'
- */
-var find = createFind(findIndex);
-
-module.exports = find;
-
-},{"./_createFind":84,"./findIndex":148}],148:[function(require,module,exports){
-var baseFindIndex = require('./_baseFindIndex'),
-    baseIteratee = require('./_baseIteratee'),
-    toInteger = require('./toInteger');
-
-/* Built-in method references for those with the same name as other `lodash` methods. */
-var nativeMax = Math.max;
-
-/**
- * This method is like `_.find` except that it returns the index of the first
- * element `predicate` returns truthy for instead of the element itself.
- *
- * @static
- * @memberOf _
- * @since 1.1.0
- * @category Array
- * @param {Array} array The array to search.
- * @param {Array|Function|Object|string} [predicate=_.identity]
- *  The function invoked per iteration.
- * @param {number} [fromIndex=0] The index to search from.
- * @returns {number} Returns the index of the found element, else `-1`.
- * @example
- *
- * var users = [
- *   { 'user': 'barney',  'active': false },
- *   { 'user': 'fred',    'active': false },
- *   { 'user': 'pebbles', 'active': true }
- * ];
- *
- * _.findIndex(users, function(o) { return o.user == 'barney'; });
- * // => 0
- *
- * // The `_.matches` iteratee shorthand.
- * _.findIndex(users, { 'user': 'fred', 'active': false });
- * // => 1
- *
- * // The `_.matchesProperty` iteratee shorthand.
- * _.findIndex(users, ['active', false]);
- * // => 0
- *
- * // The `_.property` iteratee shorthand.
- * _.findIndex(users, 'active');
- * // => 2
- */
-function findIndex(array, predicate, fromIndex) {
-  var length = array ? array.length : 0;
-  if (!length) {
-    return -1;
-  }
-  var index = fromIndex == null ? 0 : toInteger(fromIndex);
-  if (index < 0) {
-    index = nativeMax(length + index, 0);
-  }
-  return baseFindIndex(array, baseIteratee(predicate, 3), index);
-}
-
-module.exports = findIndex;
-
-},{"./_baseFindIndex":38,"./_baseIteratee":51,"./toInteger":184}],149:[function(require,module,exports){
-var arrayEach = require('./_arrayEach'),
-    baseEach = require('./_baseEach'),
-    baseIteratee = require('./_baseIteratee'),
-    isArray = require('./isArray');
-
-/**
- * Iterates over elements of `collection` and invokes `iteratee` for each element.
- * The iteratee is invoked with three arguments: (value, index|key, collection).
- * Iteratee functions may exit iteration early by explicitly returning `false`.
- *
- * **Note:** As with other "Collections" methods, objects with a "length"
- * property are iterated like arrays. To avoid this behavior use `_.forIn`
- * or `_.forOwn` for object iteration.
- *
- * @static
- * @memberOf _
- * @since 0.1.0
- * @alias each
- * @category Collection
- * @param {Array|Object} collection The collection to iterate over.
- * @param {Function} [iteratee=_.identity] The function invoked per iteration.
- * @returns {Array|Object} Returns `collection`.
- * @see _.forEachRight
- * @example
- *
- * _([1, 2]).forEach(function(value) {
- *   console.log(value);
- * });
- * // => Logs `1` then `2`.
- *
- * _.forEach({ 'a': 1, 'b': 2 }, function(value, key) {
- *   console.log(key);
- * });
- * // => Logs 'a' then 'b' (iteration order is not guaranteed).
- */
-function forEach(collection, iteratee) {
-  var func = isArray(collection) ? arrayEach : baseEach;
-  return func(collection, baseIteratee(iteratee, 3));
-}
-
-module.exports = forEach;
-
-},{"./_arrayEach":21,"./_baseEach":36,"./_baseIteratee":51,"./isArray":155}],150:[function(require,module,exports){
-var baseGet = require('./_baseGet');
-
-/**
- * Gets the value at `path` of `object`. If the resolved value is
- * `undefined`, the `defaultValue` is used in its place.
- *
- * @static
- * @memberOf _
- * @since 3.7.0
- * @category Object
- * @param {Object} object The object to query.
- * @param {Array|string} path The path of the property to get.
- * @param {*} [defaultValue] The value returned for `undefined` resolved values.
- * @returns {*} Returns the resolved value.
- * @example
- *
- * var object = { 'a': [{ 'b': { 'c': 3 } }] };
- *
- * _.get(object, 'a[0].b.c');
- * // => 3
- *
- * _.get(object, ['a', '0', 'b', 'c']);
- * // => 3
- *
- * _.get(object, 'a.b.c', 'default');
- * // => 'default'
- */
-function get(object, path, defaultValue) {
-  var result = object == null ? undefined : baseGet(object, path);
-  return result === undefined ? defaultValue : result;
-}
-
-module.exports = get;
-
-},{"./_baseGet":41}],151:[function(require,module,exports){
-var baseHasIn = require('./_baseHasIn'),
-    hasPath = require('./_hasPath');
-
-/**
- * Checks if `path` is a direct or inherited property of `object`.
- *
- * @static
- * @memberOf _
- * @since 4.0.0
- * @category Object
- * @param {Object} object The object to query.
- * @param {Array|string} path The path to check.
- * @returns {boolean} Returns `true` if `path` exists, else `false`.
- * @example
- *
- * var object = _.create({ 'a': _.create({ 'b': 2 }) });
- *
- * _.hasIn(object, 'a');
- * // => true
- *
- * _.hasIn(object, 'a.b');
- * // => true
- *
- * _.hasIn(object, ['a', 'b']);
- * // => true
- *
- * _.hasIn(object, 'b');
- * // => false
- */
-function hasIn(object, path) {
-  return object != null && hasPath(object, path, baseHasIn);
-}
-
-module.exports = hasIn;
-
-},{"./_baseHasIn":44,"./_hasPath":98}],152:[function(require,module,exports){
-/**
- * This method returns the first argument given to it.
- *
- * @static
- * @since 0.1.0
- * @memberOf _
- * @category Util
- * @param {*} value Any value.
- * @returns {*} Returns `value`.
- * @example
- *
- * var object = { 'user': 'fred' };
- *
- * console.log(_.identity(object) === object);
- * // => true
- */
-function identity(value) {
-  return value;
-}
-
-module.exports = identity;
-
-},{}],153:[function(require,module,exports){
-var baseInRange = require('./_baseInRange'),
-    toNumber = require('./toNumber');
-
-/**
- * Checks if `n` is between `start` and up to, but not including, `end`. If
- * `end` is not specified, it's set to `start` with `start` then set to `0`.
- * If `start` is greater than `end` the params are swapped to support
- * negative ranges.
- *
- * @static
- * @memberOf _
- * @since 3.3.0
- * @category Number
- * @param {number} number The number to check.
- * @param {number} [start=0] The start of the range.
- * @param {number} end The end of the range.
- * @returns {boolean} Returns `true` if `number` is in the range, else `false`.
- * @see _.range, _.rangeRight
- * @example
- *
- * _.inRange(3, 2, 4);
- * // => true
- *
- * _.inRange(4, 8);
- * // => true
- *
- * _.inRange(4, 2);
- * // => false
- *
- * _.inRange(2, 2);
- * // => false
- *
- * _.inRange(1.2, 2);
- * // => true
- *
- * _.inRange(5.2, 4);
- * // => false
- *
- * _.inRange(-3, -2, -6);
- * // => true
- */
-function inRange(number, start, end) {
-  start = toNumber(start) || 0;
-  if (end === undefined) {
-    end = start;
-    start = 0;
-  } else {
-    end = toNumber(end) || 0;
-  }
-  number = toNumber(number);
-  return baseInRange(number, start, end);
-}
-
-module.exports = inRange;
-
-},{"./_baseInRange":45,"./toNumber":185}],154:[function(require,module,exports){
-var isArrayLikeObject = require('./isArrayLikeObject');
-
-/** `Object#toString` result references. */
-var argsTag = '[object Arguments]';
-
-/** Used for built-in method references. */
-var objectProto = Object.prototype;
-
-/** Used to check objects for own properties. */
-var hasOwnProperty = objectProto.hasOwnProperty;
-
-/**
- * Used to resolve the
- * [`toStringTag`](http://ecma-international.org/ecma-262/6.0/#sec-object.prototype.tostring)
- * of values.
- */
-var objectToString = objectProto.toString;
-
-/** Built-in value references. */
-var propertyIsEnumerable = objectProto.propertyIsEnumerable;
-
-/**
- * Checks if `value` is likely an `arguments` object.
- *
- * @static
- * @memberOf _
- * @since 0.1.0
- * @category Lang
- * @param {*} value The value to check.
- * @returns {boolean} Returns `true` if `value` is correctly classified,
- *  else `false`.
- * @example
- *
- * _.isArguments(function() { return arguments; }());
- * // => true
- *
- * _.isArguments([1, 2, 3]);
- * // => false
- */
-function isArguments(value) {
-  // Safari 8.1 incorrectly makes `arguments.callee` enumerable in strict mode.
-  return isArrayLikeObject(value) && hasOwnProperty.call(value, 'callee') &&
-    (!propertyIsEnumerable.call(value, 'callee') || objectToString.call(value) == argsTag);
-}
-
-module.exports = isArguments;
-
-},{"./isArrayLikeObject":157}],155:[function(require,module,exports){
-/**
- * Checks if `value` is classified as an `Array` object.
- *
- * @static
- * @memberOf _
- * @since 0.1.0
- * @type {Function}
- * @category Lang
- * @param {*} value The value to check.
- * @returns {boolean} Returns `true` if `value` is correctly classified,
- *  else `false`.
- * @example
- *
- * _.isArray([1, 2, 3]);
- * // => true
- *
- * _.isArray(document.body.children);
- * // => false
- *
- * _.isArray('abc');
- * // => false
- *
- * _.isArray(_.noop);
- * // => false
- */
-var isArray = Array.isArray;
-
-module.exports = isArray;
-
-},{}],156:[function(require,module,exports){
-var getLength = require('./_getLength'),
-    isFunction = require('./isFunction'),
-    isLength = require('./isLength');
-
-/**
- * Checks if `value` is array-like. A value is considered array-like if it's
- * not a function and has a `value.length` that's an integer greater than or
- * equal to `0` and less than or equal to `Number.MAX_SAFE_INTEGER`.
- *
- * @static
- * @memberOf _
- * @since 4.0.0
- * @category Lang
- * @param {*} value The value to check.
- * @returns {boolean} Returns `true` if `value` is array-like, else `false`.
- * @example
- *
- * _.isArrayLike([1, 2, 3]);
- * // => true
- *
- * _.isArrayLike(document.body.children);
- * // => true
- *
- * _.isArrayLike('abc');
- * // => true
- *
- * _.isArrayLike(_.noop);
- * // => false
- */
-function isArrayLike(value) {
-  return value != null && isLength(getLength(value)) && !isFunction(value);
-}
-
-module.exports = isArrayLike;
-
-},{"./_getLength":90,"./isFunction":160,"./isLength":161}],157:[function(require,module,exports){
-var isArrayLike = require('./isArrayLike'),
-    isObjectLike = require('./isObjectLike');
-
-/**
- * This method is like `_.isArrayLike` except that it also checks if `value`
- * is an object.
- *
- * @static
- * @memberOf _
- * @since 4.0.0
- * @category Lang
- * @param {*} value The value to check.
- * @returns {boolean} Returns `true` if `value` is an array-like object,
- *  else `false`.
- * @example
- *
- * _.isArrayLikeObject([1, 2, 3]);
- * // => true
- *
- * _.isArrayLikeObject(document.body.children);
- * // => true
- *
- * _.isArrayLikeObject('abc');
- * // => false
- *
- * _.isArrayLikeObject(_.noop);
- * // => false
- */
-function isArrayLikeObject(value) {
-  return isObjectLike(value) && isArrayLike(value);
-}
-
-module.exports = isArrayLikeObject;
-
-},{"./isArrayLike":156,"./isObjectLike":165}],158:[function(require,module,exports){
-var root = require('./_root'),
-    stubFalse = require('./stubFalse');
-
-/** Detect free variable `exports`. */
-var freeExports = typeof exports == 'object' && exports;
-
-/** Detect free variable `module`. */
-var freeModule = freeExports && typeof module == 'object' && module;
-
-/** Detect the popular CommonJS extension `module.exports`. */
-var moduleExports = freeModule && freeModule.exports === freeExports;
-
-/** Built-in value references. */
-var Buffer = moduleExports ? root.Buffer : undefined;
-
-/**
- * Checks if `value` is a buffer.
- *
- * @static
- * @memberOf _
- * @since 4.3.0
- * @category Lang
- * @param {*} value The value to check.
- * @returns {boolean} Returns `true` if `value` is a buffer, else `false`.
- * @example
- *
- * _.isBuffer(new Buffer(2));
- * // => true
- *
- * _.isBuffer(new Uint8Array(2));
- * // => false
- */
-var isBuffer = !Buffer ? stubFalse : function(value) {
-  return value instanceof Buffer;
-};
-
-module.exports = isBuffer;
-
-},{"./_root":131,"./stubFalse":181}],159:[function(require,module,exports){
-var getTag = require('./_getTag'),
-    isArguments = require('./isArguments'),
-    isArray = require('./isArray'),
-    isArrayLike = require('./isArrayLike'),
-    isBuffer = require('./isBuffer'),
-    isFunction = require('./isFunction'),
-    isObjectLike = require('./isObjectLike'),
-    isString = require('./isString'),
-    keys = require('./keys');
-
-/** `Object#toString` result references. */
-var mapTag = '[object Map]',
-    setTag = '[object Set]';
-
-/** Used for built-in method references. */
-var objectProto = Object.prototype;
-
-/** Used to check objects for own properties. */
-var hasOwnProperty = objectProto.hasOwnProperty;
-
-/** Built-in value references. */
-var propertyIsEnumerable = objectProto.propertyIsEnumerable;
-
-/** Detect if properties shadowing those on `Object.prototype` are non-enumerable. */
-var nonEnumShadows = !propertyIsEnumerable.call({ 'valueOf': 1 }, 'valueOf');
-
-/**
- * Checks if `value` is an empty object, collection, map, or set.
- *
- * Objects are considered empty if they have no own enumerable string keyed
- * properties.
- *
- * Array-like values such as `arguments` objects, arrays, buffers, strings, or
- * jQuery-like collections are considered empty if they have a `length` of `0`.
- * Similarly, maps and sets are considered empty if they have a `size` of `0`.
- *
- * @static
- * @memberOf _
- * @since 0.1.0
- * @category Lang
- * @param {*} value The value to check.
- * @returns {boolean} Returns `true` if `value` is empty, else `false`.
- * @example
- *
- * _.isEmpty(null);
- * // => true
- *
- * _.isEmpty(true);
- * // => true
- *
- * _.isEmpty(1);
- * // => true
- *
- * _.isEmpty([1, 2, 3]);
- * // => false
- *
- * _.isEmpty({ 'a': 1 });
- * // => false
- */
-function isEmpty(value) {
-  if (isArrayLike(value) &&
-      (isArray(value) || isString(value) || isFunction(value.splice) ||
-        isArguments(value) || isBuffer(value))) {
-    return !value.length;
-  }
-  if (isObjectLike(value)) {
-    var tag = getTag(value);
-    if (tag == mapTag || tag == setTag) {
-      return !value.size;
-    }
-  }
-  for (var key in value) {
-    if (hasOwnProperty.call(value, key)) {
-      return false;
-    }
-  }
-  return !(nonEnumShadows && keys(value).length);
-}
-
-module.exports = isEmpty;
-
-},{"./_getTag":96,"./isArguments":154,"./isArray":155,"./isArrayLike":156,"./isBuffer":158,"./isFunction":160,"./isObjectLike":165,"./isString":167,"./keys":171}],160:[function(require,module,exports){
-var isObject = require('./isObject');
-
-/** `Object#toString` result references. */
-var funcTag = '[object Function]',
-    genTag = '[object GeneratorFunction]';
-
-/** Used for built-in method references. */
-var objectProto = Object.prototype;
-
-/**
- * Used to resolve the
- * [`toStringTag`](http://ecma-international.org/ecma-262/6.0/#sec-object.prototype.tostring)
- * of values.
- */
-var objectToString = objectProto.toString;
-
-/**
- * Checks if `value` is classified as a `Function` object.
- *
- * @static
- * @memberOf _
- * @since 0.1.0
- * @category Lang
- * @param {*} value The value to check.
- * @returns {boolean} Returns `true` if `value` is correctly classified,
- *  else `false`.
- * @example
- *
- * _.isFunction(_);
- * // => true
- *
- * _.isFunction(/abc/);
- * // => false
- */
-function isFunction(value) {
-  // The use of `Object#toString` avoids issues with the `typeof` operator
-  // in Safari 8 which returns 'object' for typed array and weak map constructors,
-  // and PhantomJS 1.9 which returns 'function' for `NodeList` instances.
-  var tag = isObject(value) ? objectToString.call(value) : '';
-  return tag == funcTag || tag == genTag;
-}
-
-module.exports = isFunction;
-
-},{"./isObject":164}],161:[function(require,module,exports){
-/** Used as references for various `Number` constants. */
-var MAX_SAFE_INTEGER = 9007199254740991;
-
-/**
- * Checks if `value` is a valid array-like length.
- *
- * **Note:** This function is loosely based on
- * [`ToLength`](http://ecma-international.org/ecma-262/6.0/#sec-tolength).
- *
- * @static
- * @memberOf _
- * @since 4.0.0
- * @category Lang
- * @param {*} value The value to check.
- * @returns {boolean} Returns `true` if `value` is a valid length,
- *  else `false`.
- * @example
- *
- * _.isLength(3);
- * // => true
- *
- * _.isLength(Number.MIN_VALUE);
- * // => false
- *
- * _.isLength(Infinity);
- * // => false
- *
- * _.isLength('3');
- * // => false
- */
-function isLength(value) {
-  return typeof value == 'number' &&
-    value > -1 && value % 1 == 0 && value <= MAX_SAFE_INTEGER;
-}
-
-module.exports = isLength;
-
-},{}],162:[function(require,module,exports){
-var isNumber = require('./isNumber');
-
-/**
- * Checks if `value` is `NaN`.
- *
- * **Note:** This method is based on
- * [`Number.isNaN`](https://mdn.io/Number/isNaN) and is not the same as
- * global [`isNaN`](https://mdn.io/isNaN) which returns `true` for
- * `undefined` and other non-number values.
- *
- * @static
- * @memberOf _
- * @since 0.1.0
- * @category Lang
- * @param {*} value The value to check.
- * @returns {boolean} Returns `true` if `value` is `NaN`, else `false`.
- * @example
- *
- * _.isNaN(NaN);
- * // => true
- *
- * _.isNaN(new Number(NaN));
- * // => true
- *
- * isNaN(undefined);
- * // => true
- *
- * _.isNaN(undefined);
- * // => false
- */
-function isNaN(value) {
-  // An `NaN` primitive is the only value that is not equal to itself.
-  // Perform the `toStringTag` check first to avoid errors with some
-  // ActiveX objects in IE.
-  return isNumber(value) && value != +value;
-}
-
-module.exports = isNaN;
-
-},{"./isNumber":163}],163:[function(require,module,exports){
-var isObjectLike = require('./isObjectLike');
-
-/** `Object#toString` result references. */
-var numberTag = '[object Number]';
-
-/** Used for built-in method references. */
-var objectProto = Object.prototype;
-
-/**
- * Used to resolve the
- * [`toStringTag`](http://ecma-international.org/ecma-262/6.0/#sec-object.prototype.tostring)
- * of values.
- */
-var objectToString = objectProto.toString;
-
-/**
- * Checks if `value` is classified as a `Number` primitive or object.
- *
- * **Note:** To exclude `Infinity`, `-Infinity`, and `NaN`, which are
- * classified as numbers, use the `_.isFinite` method.
- *
- * @static
- * @memberOf _
- * @since 0.1.0
- * @category Lang
- * @param {*} value The value to check.
- * @returns {boolean} Returns `true` if `value` is correctly classified,
- *  else `false`.
- * @example
- *
- * _.isNumber(3);
- * // => true
- *
- * _.isNumber(Number.MIN_VALUE);
- * // => true
- *
- * _.isNumber(Infinity);
- * // => true
- *
- * _.isNumber('3');
- * // => false
- */
-function isNumber(value) {
-  return typeof value == 'number' ||
-    (isObjectLike(value) && objectToString.call(value) == numberTag);
-}
-
-module.exports = isNumber;
-
-},{"./isObjectLike":165}],164:[function(require,module,exports){
-/**
- * Checks if `value` is the
- * [language type](http://www.ecma-international.org/ecma-262/6.0/#sec-ecmascript-language-types)
- * of `Object`. (e.g. arrays, functions, objects, regexes, `new Number(0)`, and `new String('')`)
- *
- * @static
- * @memberOf _
- * @since 0.1.0
- * @category Lang
- * @param {*} value The value to check.
- * @returns {boolean} Returns `true` if `value` is an object, else `false`.
- * @example
- *
- * _.isObject({});
- * // => true
- *
- * _.isObject([1, 2, 3]);
- * // => true
- *
- * _.isObject(_.noop);
- * // => true
- *
- * _.isObject(null);
- * // => false
- */
-function isObject(value) {
-  var type = typeof value;
-  return !!value && (type == 'object' || type == 'function');
-}
-
-module.exports = isObject;
-
-},{}],165:[function(require,module,exports){
-/**
- * Checks if `value` is object-like. A value is object-like if it's not `null`
- * and has a `typeof` result of "object".
- *
- * @static
- * @memberOf _
- * @since 4.0.0
- * @category Lang
- * @param {*} value The value to check.
- * @returns {boolean} Returns `true` if `value` is object-like, else `false`.
- * @example
- *
- * _.isObjectLike({});
- * // => true
- *
- * _.isObjectLike([1, 2, 3]);
- * // => true
- *
- * _.isObjectLike(_.noop);
- * // => false
- *
- * _.isObjectLike(null);
- * // => false
- */
-function isObjectLike(value) {
-  return !!value && typeof value == 'object';
-}
-
-module.exports = isObjectLike;
-
-},{}],166:[function(require,module,exports){
-var getPrototype = require('./_getPrototype'),
-    isHostObject = require('./_isHostObject'),
-    isObjectLike = require('./isObjectLike');
-
-/** `Object#toString` result references. */
-var objectTag = '[object Object]';
-
-/** Used for built-in method references. */
-var objectProto = Object.prototype;
-
-/** Used to resolve the decompiled source of functions. */
-var funcToString = Function.prototype.toString;
-
-/** Used to check objects for own properties. */
-var hasOwnProperty = objectProto.hasOwnProperty;
-
-/** Used to infer the `Object` constructor. */
-var objectCtorString = funcToString.call(Object);
-
-/**
- * Used to resolve the
- * [`toStringTag`](http://ecma-international.org/ecma-262/6.0/#sec-object.prototype.tostring)
- * of values.
- */
-var objectToString = objectProto.toString;
-
-/**
- * Checks if `value` is a plain object, that is, an object created by the
- * `Object` constructor or one with a `[[Prototype]]` of `null`.
- *
- * @static
- * @memberOf _
- * @since 0.8.0
- * @category Lang
- * @param {*} value The value to check.
- * @returns {boolean} Returns `true` if `value` is a plain object,
- *  else `false`.
- * @example
- *
- * function Foo() {
- *   this.a = 1;
- * }
- *
- * _.isPlainObject(new Foo);
- * // => false
- *
- * _.isPlainObject([1, 2, 3]);
- * // => false
- *
- * _.isPlainObject({ 'x': 0, 'y': 0 });
- * // => true
- *
- * _.isPlainObject(Object.create(null));
- * // => true
- */
-function isPlainObject(value) {
-  if (!isObjectLike(value) ||
-      objectToString.call(value) != objectTag || isHostObject(value)) {
-    return false;
-  }
-  var proto = getPrototype(value);
-  if (proto === null) {
-    return true;
-  }
-  var Ctor = hasOwnProperty.call(proto, 'constructor') && proto.constructor;
-  return (typeof Ctor == 'function' &&
-    Ctor instanceof Ctor && funcToString.call(Ctor) == objectCtorString);
-}
-
-module.exports = isPlainObject;
-
-},{"./_getPrototype":94,"./_isHostObject":109,"./isObjectLike":165}],167:[function(require,module,exports){
-var isArray = require('./isArray'),
-    isObjectLike = require('./isObjectLike');
-
-/** `Object#toString` result references. */
-var stringTag = '[object String]';
-
-/** Used for built-in method references. */
-var objectProto = Object.prototype;
-
-/**
- * Used to resolve the
- * [`toStringTag`](http://ecma-international.org/ecma-262/6.0/#sec-object.prototype.tostring)
- * of values.
- */
-var objectToString = objectProto.toString;
-
-/**
- * Checks if `value` is classified as a `String` primitive or object.
- *
- * @static
- * @since 0.1.0
- * @memberOf _
- * @category Lang
- * @param {*} value The value to check.
- * @returns {boolean} Returns `true` if `value` is correctly classified,
- *  else `false`.
- * @example
- *
- * _.isString('abc');
- * // => true
- *
- * _.isString(1);
- * // => false
- */
-function isString(value) {
-  return typeof value == 'string' ||
-    (!isArray(value) && isObjectLike(value) && objectToString.call(value) == stringTag);
-}
-
-module.exports = isString;
-
-},{"./isArray":155,"./isObjectLike":165}],168:[function(require,module,exports){
-var isObjectLike = require('./isObjectLike');
-
-/** `Object#toString` result references. */
-var symbolTag = '[object Symbol]';
-
-/** Used for built-in method references. */
-var objectProto = Object.prototype;
-
-/**
- * Used to resolve the
- * [`toStringTag`](http://ecma-international.org/ecma-262/6.0/#sec-object.prototype.tostring)
- * of values.
- */
-var objectToString = objectProto.toString;
-
-/**
- * Checks if `value` is classified as a `Symbol` primitive or object.
- *
- * @static
- * @memberOf _
- * @since 4.0.0
- * @category Lang
- * @param {*} value The value to check.
- * @returns {boolean} Returns `true` if `value` is correctly classified,
- *  else `false`.
- * @example
- *
- * _.isSymbol(Symbol.iterator);
- * // => true
- *
- * _.isSymbol('abc');
- * // => false
- */
-function isSymbol(value) {
-  return typeof value == 'symbol' ||
-    (isObjectLike(value) && objectToString.call(value) == symbolTag);
-}
-
-module.exports = isSymbol;
-
-},{"./isObjectLike":165}],169:[function(require,module,exports){
-var isLength = require('./isLength'),
-    isObjectLike = require('./isObjectLike');
-
-/** `Object#toString` result references. */
-var argsTag = '[object Arguments]',
-    arrayTag = '[object Array]',
-    boolTag = '[object Boolean]',
-    dateTag = '[object Date]',
-    errorTag = '[object Error]',
-    funcTag = '[object Function]',
-    mapTag = '[object Map]',
-    numberTag = '[object Number]',
-    objectTag = '[object Object]',
-    regexpTag = '[object RegExp]',
-    setTag = '[object Set]',
-    stringTag = '[object String]',
-    weakMapTag = '[object WeakMap]';
-
-var arrayBufferTag = '[object ArrayBuffer]',
-    dataViewTag = '[object DataView]',
-    float32Tag = '[object Float32Array]',
-    float64Tag = '[object Float64Array]',
-    int8Tag = '[object Int8Array]',
-    int16Tag = '[object Int16Array]',
-    int32Tag = '[object Int32Array]',
-    uint8Tag = '[object Uint8Array]',
-    uint8ClampedTag = '[object Uint8ClampedArray]',
-    uint16Tag = '[object Uint16Array]',
-    uint32Tag = '[object Uint32Array]';
-
-/** Used to identify `toStringTag` values of typed arrays. */
-var typedArrayTags = {};
-typedArrayTags[float32Tag] = typedArrayTags[float64Tag] =
-typedArrayTags[int8Tag] = typedArrayTags[int16Tag] =
-typedArrayTags[int32Tag] = typedArrayTags[uint8Tag] =
-typedArrayTags[uint8ClampedTag] = typedArrayTags[uint16Tag] =
-typedArrayTags[uint32Tag] = true;
-typedArrayTags[argsTag] = typedArrayTags[arrayTag] =
-typedArrayTags[arrayBufferTag] = typedArrayTags[boolTag] =
-typedArrayTags[dataViewTag] = typedArrayTags[dateTag] =
-typedArrayTags[errorTag] = typedArrayTags[funcTag] =
-typedArrayTags[mapTag] = typedArrayTags[numberTag] =
-typedArrayTags[objectTag] = typedArrayTags[regexpTag] =
-typedArrayTags[setTag] = typedArrayTags[stringTag] =
-typedArrayTags[weakMapTag] = false;
-
-/** Used for built-in method references. */
-var objectProto = Object.prototype;
-
-/**
- * Used to resolve the
- * [`toStringTag`](http://ecma-international.org/ecma-262/6.0/#sec-object.prototype.tostring)
- * of values.
- */
-var objectToString = objectProto.toString;
-
-/**
- * Checks if `value` is classified as a typed array.
- *
- * @static
- * @memberOf _
- * @since 3.0.0
- * @category Lang
- * @param {*} value The value to check.
- * @returns {boolean} Returns `true` if `value` is correctly classified,
- *  else `false`.
- * @example
- *
- * _.isTypedArray(new Uint8Array);
- * // => true
- *
- * _.isTypedArray([]);
- * // => false
- */
-function isTypedArray(value) {
-  return isObjectLike(value) &&
-    isLength(value.length) && !!typedArrayTags[objectToString.call(value)];
-}
-
-module.exports = isTypedArray;
-
-},{"./isLength":161,"./isObjectLike":165}],170:[function(require,module,exports){
-/**
- * Checks if `value` is `undefined`.
- *
- * @static
- * @since 0.1.0
- * @memberOf _
- * @category Lang
- * @param {*} value The value to check.
- * @returns {boolean} Returns `true` if `value` is `undefined`, else `false`.
- * @example
- *
- * _.isUndefined(void 0);
- * // => true
- *
- * _.isUndefined(null);
- * // => false
- */
-function isUndefined(value) {
-  return value === undefined;
-}
-
-module.exports = isUndefined;
-
-},{}],171:[function(require,module,exports){
-var baseHas = require('./_baseHas'),
-    baseKeys = require('./_baseKeys'),
-    indexKeys = require('./_indexKeys'),
-    isArrayLike = require('./isArrayLike'),
-    isIndex = require('./_isIndex'),
-    isPrototype = require('./_isPrototype');
-
-/**
- * Creates an array of the own enumerable property names of `object`.
- *
- * **Note:** Non-object values are coerced to objects. See the
- * [ES spec](http://ecma-international.org/ecma-262/6.0/#sec-object.keys)
- * for more details.
- *
- * @static
- * @since 0.1.0
- * @memberOf _
- * @category Object
- * @param {Object} object The object to query.
- * @returns {Array} Returns the array of property names.
- * @example
- *
- * function Foo() {
- *   this.a = 1;
- *   this.b = 2;
- * }
- *
- * Foo.prototype.c = 3;
- *
- * _.keys(new Foo);
- * // => ['a', 'b'] (iteration order is not guaranteed)
- *
- * _.keys('hi');
- * // => ['0', '1']
- */
-function keys(object) {
-  var isProto = isPrototype(object);
-  if (!(isProto || isArrayLike(object))) {
-    return baseKeys(object);
-  }
-  var indexes = indexKeys(object),
-      skipIndexes = !!indexes,
-      result = indexes || [],
-      length = result.length;
-
-  for (var key in object) {
-    if (baseHas(object, key) &&
-        !(skipIndexes && (key == 'length' || isIndex(key, length))) &&
-        !(isProto && key == 'constructor')) {
-      result.push(key);
-    }
-  }
-  return result;
-}
-
-module.exports = keys;
-
-},{"./_baseHas":43,"./_baseKeys":52,"./_indexKeys":104,"./_isIndex":110,"./_isPrototype":115,"./isArrayLike":156}],172:[function(require,module,exports){
-var baseKeysIn = require('./_baseKeysIn'),
-    indexKeys = require('./_indexKeys'),
-    isIndex = require('./_isIndex'),
-    isPrototype = require('./_isPrototype');
-
-/** Used for built-in method references. */
-var objectProto = Object.prototype;
-
-/** Used to check objects for own properties. */
-var hasOwnProperty = objectProto.hasOwnProperty;
-
-/**
- * Creates an array of the own and inherited enumerable property names of `object`.
- *
- * **Note:** Non-object values are coerced to objects.
- *
- * @static
- * @memberOf _
- * @since 3.0.0
- * @category Object
- * @param {Object} object The object to query.
- * @returns {Array} Returns the array of property names.
- * @example
- *
- * function Foo() {
- *   this.a = 1;
- *   this.b = 2;
- * }
- *
- * Foo.prototype.c = 3;
- *
- * _.keysIn(new Foo);
- * // => ['a', 'b', 'c'] (iteration order is not guaranteed)
- */
-function keysIn(object) {
-  var index = -1,
-      isProto = isPrototype(object),
-      props = baseKeysIn(object),
-      propsLength = props.length,
-      indexes = indexKeys(object),
-      skipIndexes = !!indexes,
-      result = indexes || [],
-      length = result.length;
-
-  while (++index < propsLength) {
-    var key = props[index];
-    if (!(skipIndexes && (key == 'length' || isIndex(key, length))) &&
-        !(key == 'constructor' && (isProto || !hasOwnProperty.call(object, key)))) {
-      result.push(key);
-    }
-  }
-  return result;
-}
-
-module.exports = keysIn;
-
-},{"./_baseKeysIn":53,"./_indexKeys":104,"./_isIndex":110,"./_isPrototype":115}],173:[function(require,module,exports){
-var arrayMap = require('./_arrayMap'),
-    baseIteratee = require('./_baseIteratee'),
-    baseMap = require('./_baseMap'),
-    isArray = require('./isArray');
-
-/**
- * Creates an array of values by running each element in `collection` thru
- * `iteratee`. The iteratee is invoked with three arguments:
- * (value, index|key, collection).
- *
- * Many lodash methods are guarded to work as iteratees for methods like
- * `_.every`, `_.filter`, `_.map`, `_.mapValues`, `_.reject`, and `_.some`.
- *
- * The guarded methods are:
- * `ary`, `chunk`, `curry`, `curryRight`, `drop`, `dropRight`, `every`,
- * `fill`, `invert`, `parseInt`, `random`, `range`, `rangeRight`, `repeat`,
- * `sampleSize`, `slice`, `some`, `sortBy`, `split`, `take`, `takeRight`,
- * `template`, `trim`, `trimEnd`, `trimStart`, and `words`
- *
- * @static
- * @memberOf _
- * @since 0.1.0
- * @category Collection
- * @param {Array|Object} collection The collection to iterate over.
- * @param {Array|Function|Object|string} [iteratee=_.identity]
- *  The function invoked per iteration.
- * @returns {Array} Returns the new mapped array.
- * @example
- *
- * function square(n) {
- *   return n * n;
- * }
- *
- * _.map([4, 8], square);
- * // => [16, 64]
- *
- * _.map({ 'a': 4, 'b': 8 }, square);
- * // => [16, 64] (iteration order is not guaranteed)
- *
- * var users = [
- *   { 'user': 'barney' },
- *   { 'user': 'fred' }
- * ];
- *
- * // The `_.property` iteratee shorthand.
- * _.map(users, 'user');
- * // => ['barney', 'fred']
- */
-function map(collection, iteratee) {
-  var func = isArray(collection) ? arrayMap : baseMap;
-  return func(collection, baseIteratee(iteratee, 3));
-}
-
-module.exports = map;
-
-},{"./_arrayMap":25,"./_baseIteratee":51,"./_baseMap":54,"./isArray":155}],174:[function(require,module,exports){
-var MapCache = require('./_MapCache');
-
-/** Used as the `TypeError` message for "Functions" methods. */
-var FUNC_ERROR_TEXT = 'Expected a function';
-
-/**
- * Creates a function that memoizes the result of `func`. If `resolver` is
- * provided, it determines the cache key for storing the result based on the
- * arguments provided to the memoized function. By default, the first argument
- * provided to the memoized function is used as the map cache key. The `func`
- * is invoked with the `this` binding of the memoized function.
- *
- * **Note:** The cache is exposed as the `cache` property on the memoized
- * function. Its creation may be customized by replacing the `_.memoize.Cache`
- * constructor with one whose instances implement the
- * [`Map`](http://ecma-international.org/ecma-262/6.0/#sec-properties-of-the-map-prototype-object)
- * method interface of `delete`, `get`, `has`, and `set`.
- *
- * @static
- * @memberOf _
- * @since 0.1.0
- * @category Function
- * @param {Function} func The function to have its output memoized.
- * @param {Function} [resolver] The function to resolve the cache key.
- * @returns {Function} Returns the new memoized function.
- * @example
- *
- * var object = { 'a': 1, 'b': 2 };
- * var other = { 'c': 3, 'd': 4 };
- *
- * var values = _.memoize(_.values);
- * values(object);
- * // => [1, 2]
- *
- * values(other);
- * // => [3, 4]
- *
- * object.a = 2;
- * values(object);
- * // => [1, 2]
- *
- * // Modify the result cache.
- * values.cache.set(object, ['a', 'b']);
- * values(object);
- * // => ['a', 'b']
- *
- * // Replace `_.memoize.Cache`.
- * _.memoize.Cache = WeakMap;
- */
-function memoize(func, resolver) {
-  if (typeof func != 'function' || (resolver && typeof resolver != 'function')) {
-    throw new TypeError(FUNC_ERROR_TEXT);
-  }
-  var memoized = function() {
-    var args = arguments,
-        key = resolver ? resolver.apply(this, args) : args[0],
-        cache = memoized.cache;
-
-    if (cache.has(key)) {
-      return cache.get(key);
-    }
-    var result = func.apply(this, args);
-    memoized.cache = cache.set(key, result);
-    return result;
-  };
-  memoized.cache = new (memoize.Cache || MapCache);
-  return memoized;
-}
-
-// Assign cache to `_.memoize`.
-memoize.Cache = MapCache;
-
-module.exports = memoize;
-
-},{"./_MapCache":9}],175:[function(require,module,exports){
-var baseMerge = require('./_baseMerge'),
-    createAssigner = require('./_createAssigner');
-
-/**
- * This method is like `_.assign` except that it recursively merges own and
- * inherited enumerable string keyed properties of source objects into the
- * destination object. Source properties that resolve to `undefined` are
- * skipped if a destination value exists. Array and plain object properties
- * are merged recursively. Other objects and value types are overridden by
- * assignment. Source objects are applied from left to right. Subsequent
- * sources overwrite property assignments of previous sources.
- *
- * **Note:** This method mutates `object`.
- *
- * @static
- * @memberOf _
- * @since 0.5.0
- * @category Object
- * @param {Object} object The destination object.
- * @param {...Object} [sources] The source objects.
- * @returns {Object} Returns `object`.
- * @example
- *
- * var users = {
- *   'data': [{ 'user': 'barney' }, { 'user': 'fred' }]
- * };
- *
- * var ages = {
- *   'data': [{ 'age': 36 }, { 'age': 40 }]
- * };
- *
- * _.merge(users, ages);
- * // => { 'data': [{ 'user': 'barney', 'age': 36 }, { 'user': 'fred', 'age': 40 }] }
- */
-var merge = createAssigner(function(object, source, srcIndex) {
-  baseMerge(object, source, srcIndex);
-});
-
-module.exports = merge;
-
-},{"./_baseMerge":57,"./_createAssigner":81}],176:[function(require,module,exports){
-/**
- * A method that returns `undefined`.
- *
- * @static
- * @memberOf _
- * @since 2.3.0
- * @category Util
- * @example
- *
- * _.times(2, _.noop);
- * // => [undefined, undefined]
- */
-function noop() {
-  // No operation performed.
-}
-
-module.exports = noop;
-
-},{}],177:[function(require,module,exports){
-var baseProperty = require('./_baseProperty'),
-    basePropertyDeep = require('./_basePropertyDeep'),
-    isKey = require('./_isKey'),
-    toKey = require('./_toKey');
-
-/**
- * Creates a function that returns the value at `path` of a given object.
- *
- * @static
- * @memberOf _
- * @since 2.4.0
- * @category Util
- * @param {Array|string} path The path of the property to get.
- * @returns {Function} Returns the new accessor function.
- * @example
- *
- * var objects = [
- *   { 'a': { 'b': 2 } },
- *   { 'a': { 'b': 1 } }
- * ];
- *
- * _.map(objects, _.property('a.b'));
- * // => [2, 1]
- *
- * _.map(_.sortBy(objects, _.property(['a', 'b'])), 'a.b');
- * // => [1, 2]
- */
-function property(path) {
-  return isKey(path) ? baseProperty(toKey(path)) : basePropertyDeep(path);
-}
-
-module.exports = property;
-
-},{"./_baseProperty":59,"./_basePropertyDeep":60,"./_isKey":112,"./_toKey":141}],178:[function(require,module,exports){
-var arrayReduce = require('./_arrayReduce'),
-    baseEach = require('./_baseEach'),
-    baseIteratee = require('./_baseIteratee'),
-    baseReduce = require('./_baseReduce'),
-    isArray = require('./isArray');
-
-/**
- * Reduces `collection` to a value which is the accumulated result of running
- * each element in `collection` thru `iteratee`, where each successive
- * invocation is supplied the return value of the previous. If `accumulator`
- * is not given, the first element of `collection` is used as the initial
- * value. The iteratee is invoked with four arguments:
- * (accumulator, value, index|key, collection).
- *
- * Many lodash methods are guarded to work as iteratees for methods like
- * `_.reduce`, `_.reduceRight`, and `_.transform`.
- *
- * The guarded methods are:
- * `assign`, `defaults`, `defaultsDeep`, `includes`, `merge`, `orderBy`,
- * and `sortBy`
- *
- * @static
- * @memberOf _
- * @since 0.1.0
- * @category Collection
- * @param {Array|Object} collection The collection to iterate over.
- * @param {Function} [iteratee=_.identity] The function invoked per iteration.
- * @param {*} [accumulator] The initial value.
- * @returns {*} Returns the accumulated value.
- * @see _.reduceRight
- * @example
- *
- * _.reduce([1, 2], function(sum, n) {
- *   return sum + n;
- * }, 0);
- * // => 3
- *
- * _.reduce({ 'a': 1, 'b': 2, 'c': 1 }, function(result, value, key) {
- *   (result[value] || (result[value] = [])).push(key);
- *   return result;
- * }, {});
- * // => { '1': ['a', 'c'], '2': ['b'] } (iteration order is not guaranteed)
- */
-function reduce(collection, iteratee, accumulator) {
-  var func = isArray(collection) ? arrayReduce : baseReduce,
-      initAccum = arguments.length < 3;
-
-  return func(collection, baseIteratee(iteratee, 4), accumulator, initAccum, baseEach);
-}
-
-module.exports = reduce;
-
-},{"./_arrayReduce":27,"./_baseEach":36,"./_baseIteratee":51,"./_baseReduce":61,"./isArray":155}],179:[function(require,module,exports){
-var apply = require('./_apply'),
-    toInteger = require('./toInteger');
-
-/** Used as the `TypeError` message for "Functions" methods. */
-var FUNC_ERROR_TEXT = 'Expected a function';
-
-/* Built-in method references for those with the same name as other `lodash` methods. */
-var nativeMax = Math.max;
-
-/**
- * Creates a function that invokes `func` with the `this` binding of the
- * created function and arguments from `start` and beyond provided as
- * an array.
- *
- * **Note:** This method is based on the
- * [rest parameter](https://mdn.io/rest_parameters).
- *
- * @static
- * @memberOf _
- * @since 4.0.0
- * @category Function
- * @param {Function} func The function to apply a rest parameter to.
- * @param {number} [start=func.length-1] The start position of the rest parameter.
- * @returns {Function} Returns the new function.
- * @example
- *
- * var say = _.rest(function(what, names) {
- *   return what + ' ' + _.initial(names).join(', ') +
- *     (_.size(names) > 1 ? ', & ' : '') + _.last(names);
- * });
- *
- * say('hello', 'fred', 'barney', 'pebbles');
- * // => 'hello fred, barney, & pebbles'
- */
-function rest(func, start) {
-  if (typeof func != 'function') {
-    throw new TypeError(FUNC_ERROR_TEXT);
-  }
-  start = nativeMax(start === undefined ? (func.length - 1) : toInteger(start), 0);
-  return function() {
-    var args = arguments,
-        index = -1,
-        length = nativeMax(args.length - start, 0),
-        array = Array(length);
-
-    while (++index < length) {
-      array[index] = args[start + index];
-    }
-    switch (start) {
-      case 0: return func.call(this, array);
-      case 1: return func.call(this, args[0], array);
-      case 2: return func.call(this, args[0], args[1], array);
-    }
-    var otherArgs = Array(start + 1);
-    index = -1;
-    while (++index < start) {
-      otherArgs[index] = args[index];
-    }
-    otherArgs[start] = array;
-    return apply(func, this, otherArgs);
-  };
-}
-
-module.exports = rest;
-
-},{"./_apply":20,"./toInteger":184}],180:[function(require,module,exports){
-/**
- * A method that returns a new empty array.
- *
- * @static
- * @memberOf _
- * @since 4.13.0
- * @category Util
- * @returns {Array} Returns the new empty array.
- * @example
- *
- * var arrays = _.times(2, _.stubArray);
- *
- * console.log(arrays);
- * // => [[], []]
- *
- * console.log(arrays[0] === arrays[1]);
- * // => false
- */
-function stubArray() {
-  return [];
-}
-
-module.exports = stubArray;
-
-},{}],181:[function(require,module,exports){
-/**
- * A method that returns `false`.
- *
- * @static
- * @memberOf _
- * @since 4.13.0
- * @category Util
- * @returns {boolean} Returns `false`.
- * @example
- *
- * _.times(2, _.stubFalse);
- * // => [false, false]
- */
-function stubFalse() {
-  return false;
-}
-
-module.exports = stubFalse;
-
-},{}],182:[function(require,module,exports){
-var baseSum = require('./_baseSum'),
-    identity = require('./identity');
-
-/**
- * Computes the sum of the values in `array`.
- *
- * @static
- * @memberOf _
- * @since 3.4.0
- * @category Math
- * @param {Array} array The array to iterate over.
- * @returns {number} Returns the sum.
- * @example
- *
- * _.sum([4, 2, 8, 6]);
- * // => 20
- */
-function sum(array) {
-  return (array && array.length)
-    ? baseSum(array, identity)
-    : 0;
-}
-
-module.exports = sum;
-
-},{"./_baseSum":62,"./identity":152}],183:[function(require,module,exports){
-var toNumber = require('./toNumber');
-
-/** Used as references for various `Number` constants. */
-var INFINITY = 1 / 0,
-    MAX_INTEGER = 1.7976931348623157e+308;
-
-/**
- * Converts `value` to a finite number.
- *
- * @static
- * @memberOf _
- * @since 4.12.0
- * @category Lang
- * @param {*} value The value to convert.
- * @returns {number} Returns the converted number.
- * @example
- *
- * _.toFinite(3.2);
- * // => 3.2
- *
- * _.toFinite(Number.MIN_VALUE);
- * // => 5e-324
- *
- * _.toFinite(Infinity);
- * // => 1.7976931348623157e+308
- *
- * _.toFinite('3.2');
- * // => 3.2
- */
-function toFinite(value) {
-  if (!value) {
-    return value === 0 ? value : 0;
-  }
-  value = toNumber(value);
-  if (value === INFINITY || value === -INFINITY) {
-    var sign = (value < 0 ? -1 : 1);
-    return sign * MAX_INTEGER;
-  }
-  return value === value ? value : 0;
-}
-
-module.exports = toFinite;
-
-},{"./toNumber":185}],184:[function(require,module,exports){
-var toFinite = require('./toFinite');
-
-/**
- * Converts `value` to an integer.
- *
- * **Note:** This method is loosely based on
- * [`ToInteger`](http://www.ecma-international.org/ecma-262/6.0/#sec-tointeger).
- *
- * @static
- * @memberOf _
- * @since 4.0.0
- * @category Lang
- * @param {*} value The value to convert.
- * @returns {number} Returns the converted integer.
- * @example
- *
- * _.toInteger(3.2);
- * // => 3
- *
- * _.toInteger(Number.MIN_VALUE);
- * // => 0
- *
- * _.toInteger(Infinity);
- * // => 1.7976931348623157e+308
- *
- * _.toInteger('3.2');
- * // => 3
- */
-function toInteger(value) {
-  var result = toFinite(value),
-      remainder = result % 1;
-
-  return result === result ? (remainder ? result - remainder : result) : 0;
-}
-
-module.exports = toInteger;
-
-},{"./toFinite":183}],185:[function(require,module,exports){
-var isFunction = require('./isFunction'),
-    isObject = require('./isObject'),
-    isSymbol = require('./isSymbol');
-
-/** Used as references for various `Number` constants. */
-var NAN = 0 / 0;
-
-/** Used to match leading and trailing whitespace. */
-var reTrim = /^\s+|\s+$/g;
-
-/** Used to detect bad signed hexadecimal string values. */
-var reIsBadHex = /^[-+]0x[0-9a-f]+$/i;
-
-/** Used to detect binary string values. */
-var reIsBinary = /^0b[01]+$/i;
-
-/** Used to detect octal string values. */
-var reIsOctal = /^0o[0-7]+$/i;
-
-/** Built-in method references without a dependency on `root`. */
-var freeParseInt = parseInt;
-
-/**
- * Converts `value` to a number.
- *
- * @static
- * @memberOf _
- * @since 4.0.0
- * @category Lang
- * @param {*} value The value to process.
- * @returns {number} Returns the number.
- * @example
- *
- * _.toNumber(3.2);
- * // => 3.2
- *
- * _.toNumber(Number.MIN_VALUE);
- * // => 5e-324
- *
- * _.toNumber(Infinity);
- * // => Infinity
- *
- * _.toNumber('3.2');
- * // => 3.2
- */
-function toNumber(value) {
-  if (typeof value == 'number') {
-    return value;
-  }
-  if (isSymbol(value)) {
-    return NAN;
-  }
-  if (isObject(value)) {
-    var other = isFunction(value.valueOf) ? value.valueOf() : value;
-    value = isObject(other) ? (other + '') : other;
-  }
-  if (typeof value != 'string') {
-    return value === 0 ? value : +value;
-  }
-  value = value.replace(reTrim, '');
-  var isBinary = reIsBinary.test(value);
-  return (isBinary || reIsOctal.test(value))
-    ? freeParseInt(value.slice(2), isBinary ? 2 : 8)
-    : (reIsBadHex.test(value) ? NAN : +value);
-}
-
-module.exports = toNumber;
-
-},{"./isFunction":160,"./isObject":164,"./isSymbol":168}],186:[function(require,module,exports){
-var copyObject = require('./_copyObject'),
-    keysIn = require('./keysIn');
-
-/**
- * Converts `value` to a plain object flattening inherited enumerable string
- * keyed properties of `value` to own properties of the plain object.
- *
- * @static
- * @memberOf _
- * @since 3.0.0
- * @category Lang
- * @param {*} value The value to convert.
- * @returns {Object} Returns the converted plain object.
- * @example
- *
- * function Foo() {
- *   this.b = 2;
- * }
- *
- * Foo.prototype.c = 3;
- *
- * _.assign({ 'a': 1 }, new Foo);
- * // => { 'a': 1, 'b': 2 }
- *
- * _.assign({ 'a': 1 }, _.toPlainObject(new Foo));
- * // => { 'a': 1, 'b': 2, 'c': 3 }
- */
-function toPlainObject(value) {
-  return copyObject(value, keysIn(value));
-}
-
-module.exports = toPlainObject;
-
-},{"./_copyObject":78,"./keysIn":172}],187:[function(require,module,exports){
-var baseToString = require('./_baseToString');
-
-/**
- * Converts `value` to a string. An empty string is returned for `null`
- * and `undefined` values. The sign of `-0` is preserved.
- *
- * @static
- * @memberOf _
- * @since 4.0.0
- * @category Lang
- * @param {*} value The value to process.
- * @returns {string} Returns the string.
- * @example
- *
- * _.toString(null);
- * // => ''
- *
- * _.toString(-0);
- * // => '-0'
- *
- * _.toString([1, 2, 3]);
- * // => '1,2,3'
- */
-function toString(value) {
-  return value == null ? '' : baseToString(value);
-}
-
-module.exports = toString;
-
-},{"./_baseToString":64}],188:[function(require,module,exports){
-var baseIteratee = require('./_baseIteratee'),
-    baseUniq = require('./_baseUniq');
-
-/**
- * This method is like `_.uniq` except that it accepts `iteratee` which is
- * invoked for each element in `array` to generate the criterion by which
- * uniqueness is computed. The iteratee is invoked with one argument: (value).
- *
- * @static
- * @memberOf _
- * @since 4.0.0
- * @category Array
- * @param {Array} array The array to inspect.
- * @param {Array|Function|Object|string} [iteratee=_.identity]
- *  The iteratee invoked per element.
- * @returns {Array} Returns the new duplicate free array.
- * @example
- *
- * _.uniqBy([2.1, 1.2, 2.3], Math.floor);
- * // => [2.1, 1.2]
- *
- * // The `_.property` iteratee shorthand.
- * _.uniqBy([{ 'x': 1 }, { 'x': 2 }, { 'x': 1 }], 'x');
- * // => [{ 'x': 1 }, { 'x': 2 }]
- */
-function uniqBy(array, iteratee) {
-  return (array && array.length)
-    ? baseUniq(array, baseIteratee(iteratee))
-    : [];
-}
-
-module.exports = uniqBy;
-
-},{"./_baseIteratee":51,"./_baseUniq":65}],189:[function(require,module,exports){
-// shim for using process in browser
-
-var process = module.exports = {};
-var queue = [];
-var draining = false;
-var currentQueue;
-var queueIndex = -1;
-
-function cleanUpNextTick() {
-    if (!draining || !currentQueue) {
-        return;
-    }
-    draining = false;
-    if (currentQueue.length) {
-        queue = currentQueue.concat(queue);
-    } else {
-        queueIndex = -1;
-    }
-    if (queue.length) {
-        drainQueue();
-    }
-}
-
-function drainQueue() {
-    if (draining) {
-        return;
-    }
-    var timeout = setTimeout(cleanUpNextTick);
-    draining = true;
-
-    var len = queue.length;
-    while(len) {
-        currentQueue = queue;
-        queue = [];
-        while (++queueIndex < len) {
-            if (currentQueue) {
-                currentQueue[queueIndex].run();
-            }
-        }
-        queueIndex = -1;
-        len = queue.length;
-    }
-    currentQueue = null;
-    draining = false;
-    clearTimeout(timeout);
-}
-
-process.nextTick = function (fun) {
-    var args = new Array(arguments.length - 1);
-    if (arguments.length > 1) {
-        for (var i = 1; i < arguments.length; i++) {
-            args[i - 1] = arguments[i];
-        }
-    }
-    queue.push(new Item(fun, args));
-    if (queue.length === 1 && !draining) {
-        setTimeout(drainQueue, 0);
-    }
-};
-
-// v8 likes predictible objects
-function Item(fun, array) {
-    this.fun = fun;
-    this.array = array;
-}
-Item.prototype.run = function () {
-    this.fun.apply(null, this.array);
-};
-process.title = 'browser';
-process.browser = true;
-process.env = {};
-process.argv = [];
-process.version = ''; // empty string to avoid regexp issues
-process.versions = {};
-
-function noop() {}
-
-process.on = noop;
-process.addListener = noop;
-process.once = noop;
-process.off = noop;
-process.removeListener = noop;
-process.removeAllListeners = noop;
-process.emit = noop;
-
-process.binding = function (name) {
-    throw new Error('process.binding is not supported');
-};
-
-process.cwd = function () { return '/' };
-process.chdir = function (dir) {
-    throw new Error('process.chdir is not supported');
-};
-process.umask = function() { return 0; };
-
-},{}],190:[function(require,module,exports){
-module.exports = function isBuffer(arg) {
-  return arg && typeof arg === 'object'
-    && typeof arg.copy === 'function'
-    && typeof arg.fill === 'function'
-    && typeof arg.readUInt8 === 'function';
-}
-},{}],191:[function(require,module,exports){
-(function (process,global){
-// Copyright Joyent, Inc. and other Node contributors.
-//
-// Permission is hereby granted, free of charge, to any person obtaining a
-// copy of this software and associated documentation files (the
-// "Software"), to deal in the Software without restriction, including
-// without limitation the rights to use, copy, modify, merge, publish,
-// distribute, sublicense, and/or sell copies of the Software, and to permit
-// persons to whom the Software is furnished to do so, subject to the
-// following conditions:
-//
-// The above copyright notice and this permission notice shall be included
-// in all copies or substantial portions of the Software.
-//
-// THE SOFTWARE IS PROVIDED "AS IS", WITHOUT WARRANTY OF ANY KIND, EXPRESS
-// OR IMPLIED, INCLUDING BUT NOT LIMITED TO THE WARRANTIES OF
-// MERCHANTABILITY, FITNESS FOR A PARTICULAR PURPOSE AND NONINFRINGEMENT. IN
-// NO EVENT SHALL THE AUTHORS OR COPYRIGHT HOLDERS BE LIABLE FOR ANY CLAIM,
-// DAMAGES OR OTHER LIABILITY, WHETHER IN AN ACTION OF CONTRACT, TORT OR
-// OTHERWISE, ARISING FROM, OUT OF OR IN CONNECTION WITH THE SOFTWARE OR THE
-// USE OR OTHER DEALINGS IN THE SOFTWARE.
-
-var formatRegExp = /%[sdj%]/g;
-exports.format = function(f) {
-  if (!isString(f)) {
-    var objects = [];
-    for (var i = 0; i < arguments.length; i++) {
-      objects.push(inspect(arguments[i]));
-    }
-    return objects.join(' ');
-  }
-
-  var i = 1;
-  var args = arguments;
-  var len = args.length;
-  var str = String(f).replace(formatRegExp, function(x) {
-    if (x === '%%') return '%';
-    if (i >= len) return x;
-    switch (x) {
-      case '%s': return String(args[i++]);
-      case '%d': return Number(args[i++]);
-      case '%j':
-        try {
-          return JSON.stringify(args[i++]);
-        } catch (_) {
-          return '[Circular]';
-        }
-      default:
-        return x;
-    }
-  });
-  for (var x = args[i]; i < len; x = args[++i]) {
-    if (isNull(x) || !isObject(x)) {
-      str += ' ' + x;
-    } else {
-      str += ' ' + inspect(x);
-    }
-  }
-  return str;
-};
-
-
-// Mark that a method should not be used.
-// Returns a modified function which warns once by default.
-// If --no-deprecation is set, then it is a no-op.
-exports.deprecate = function(fn, msg) {
-  // Allow for deprecating things in the process of starting up.
-  if (isUndefined(global.process)) {
-    return function() {
-      return exports.deprecate(fn, msg).apply(this, arguments);
-    };
-  }
-
-  if (process.noDeprecation === true) {
-    return fn;
-  }
-
-  var warned = false;
-  function deprecated() {
-    if (!warned) {
-      if (process.throwDeprecation) {
-        throw new Error(msg);
-      } else if (process.traceDeprecation) {
-        console.trace(msg);
-      } else {
-        console.error(msg);
-      }
-      warned = true;
-    }
-    return fn.apply(this, arguments);
-  }
-
-  return deprecated;
-};
-
-
-var debugs = {};
-var debugEnviron;
-exports.debuglog = function(set) {
-  if (isUndefined(debugEnviron))
-    debugEnviron = process.env.NODE_DEBUG || '';
-  set = set.toUpperCase();
-  if (!debugs[set]) {
-    if (new RegExp('\\b' + set + '\\b', 'i').test(debugEnviron)) {
-      var pid = process.pid;
-      debugs[set] = function() {
-        var msg = exports.format.apply(exports, arguments);
-        console.error('%s %d: %s', set, pid, msg);
-      };
-    } else {
-      debugs[set] = function() {};
-    }
-  }
-  return debugs[set];
-};
-
-
-/**
- * Echos the value of a value. Trys to print the value out
- * in the best way possible given the different types.
- *
- * @param {Object} obj The object to print out.
- * @param {Object} opts Optional options object that alters the output.
- */
-/* legacy: obj, showHidden, depth, colors*/
-function inspect(obj, opts) {
-  // default options
-  var ctx = {
-    seen: [],
-    stylize: stylizeNoColor
-  };
-  // legacy...
-  if (arguments.length >= 3) ctx.depth = arguments[2];
-  if (arguments.length >= 4) ctx.colors = arguments[3];
-  if (isBoolean(opts)) {
-    // legacy...
-    ctx.showHidden = opts;
-  } else if (opts) {
-    // got an "options" object
-    exports._extend(ctx, opts);
-  }
-  // set default options
-  if (isUndefined(ctx.showHidden)) ctx.showHidden = false;
-  if (isUndefined(ctx.depth)) ctx.depth = 2;
-  if (isUndefined(ctx.colors)) ctx.colors = false;
-  if (isUndefined(ctx.customInspect)) ctx.customInspect = true;
-  if (ctx.colors) ctx.stylize = stylizeWithColor;
-  return formatValue(ctx, obj, ctx.depth);
-}
-exports.inspect = inspect;
-
-
-// http://en.wikipedia.org/wiki/ANSI_escape_code#graphics
-inspect.colors = {
-  'bold' : [1, 22],
-  'italic' : [3, 23],
-  'underline' : [4, 24],
-  'inverse' : [7, 27],
-  'white' : [37, 39],
-  'grey' : [90, 39],
-  'black' : [30, 39],
-  'blue' : [34, 39],
-  'cyan' : [36, 39],
-  'green' : [32, 39],
-  'magenta' : [35, 39],
-  'red' : [31, 39],
-  'yellow' : [33, 39]
-};
-
-// Don't use 'blue' not visible on cmd.exe
-inspect.styles = {
-  'special': 'cyan',
-  'number': 'yellow',
-  'boolean': 'yellow',
-  'undefined': 'grey',
-  'null': 'bold',
-  'string': 'green',
-  'date': 'magenta',
-  // "name": intentionally not styling
-  'regexp': 'red'
-};
-
-
-function stylizeWithColor(str, styleType) {
-  var style = inspect.styles[styleType];
-
-  if (style) {
-    return '\u001b[' + inspect.colors[style][0] + 'm' + str +
-           '\u001b[' + inspect.colors[style][1] + 'm';
-  } else {
-    return str;
-  }
-}
-
-
-function stylizeNoColor(str, styleType) {
-  return str;
-}
-
-
-function arrayToHash(array) {
-  var hash = {};
-
-  array.forEach(function(val, idx) {
-    hash[val] = true;
-  });
-
-  return hash;
-}
-
-
-function formatValue(ctx, value, recurseTimes) {
-  // Provide a hook for user-specified inspect functions.
-  // Check that value is an object with an inspect function on it
-  if (ctx.customInspect &&
-      value &&
-      isFunction(value.inspect) &&
-      // Filter out the util module, it's inspect function is special
-      value.inspect !== exports.inspect &&
-      // Also filter out any prototype objects using the circular check.
-      !(value.constructor && value.constructor.prototype === value)) {
-    var ret = value.inspect(recurseTimes, ctx);
-    if (!isString(ret)) {
-      ret = formatValue(ctx, ret, recurseTimes);
-    }
-    return ret;
-  }
-
-  // Primitive types cannot have properties
-  var primitive = formatPrimitive(ctx, value);
-  if (primitive) {
-    return primitive;
-  }
-
-  // Look up the keys of the object.
-  var keys = Object.keys(value);
-  var visibleKeys = arrayToHash(keys);
-
-  if (ctx.showHidden) {
-    keys = Object.getOwnPropertyNames(value);
-  }
-
-  // IE doesn't make error fields non-enumerable
-  // http://msdn.microsoft.com/en-us/library/ie/dww52sbt(v=vs.94).aspx
-  if (isError(value)
-      && (keys.indexOf('message') >= 0 || keys.indexOf('description') >= 0)) {
-    return formatError(value);
-  }
-
-  // Some type of object without properties can be shortcutted.
-  if (keys.length === 0) {
-    if (isFunction(value)) {
-      var name = value.name ? ': ' + value.name : '';
-      return ctx.stylize('[Function' + name + ']', 'special');
-    }
-    if (isRegExp(value)) {
-      return ctx.stylize(RegExp.prototype.toString.call(value), 'regexp');
-    }
-    if (isDate(value)) {
-      return ctx.stylize(Date.prototype.toString.call(value), 'date');
-    }
-    if (isError(value)) {
-      return formatError(value);
-    }
-  }
-
-  var base = '', array = false, braces = ['{', '}'];
-
-  // Make Array say that they are Array
-  if (isArray(value)) {
-    array = true;
-    braces = ['[', ']'];
-  }
-
-  // Make functions say that they are functions
-  if (isFunction(value)) {
-    var n = value.name ? ': ' + value.name : '';
-    base = ' [Function' + n + ']';
-  }
-
-  // Make RegExps say that they are RegExps
-  if (isRegExp(value)) {
-    base = ' ' + RegExp.prototype.toString.call(value);
-  }
-
-  // Make dates with properties first say the date
-  if (isDate(value)) {
-    base = ' ' + Date.prototype.toUTCString.call(value);
-  }
-
-  // Make error with message first say the error
-  if (isError(value)) {
-    base = ' ' + formatError(value);
-  }
-
-  if (keys.length === 0 && (!array || value.length == 0)) {
-    return braces[0] + base + braces[1];
-  }
-
-  if (recurseTimes < 0) {
-    if (isRegExp(value)) {
-      return ctx.stylize(RegExp.prototype.toString.call(value), 'regexp');
-    } else {
-      return ctx.stylize('[Object]', 'special');
-    }
-  }
-
-  ctx.seen.push(value);
-
-  var output;
-  if (array) {
-    output = formatArray(ctx, value, recurseTimes, visibleKeys, keys);
-  } else {
-    output = keys.map(function(key) {
-      return formatProperty(ctx, value, recurseTimes, visibleKeys, key, array);
-    });
-  }
-
-  ctx.seen.pop();
-
-  return reduceToSingleString(output, base, braces);
-}
-
-
-function formatPrimitive(ctx, value) {
-  if (isUndefined(value))
-    return ctx.stylize('undefined', 'undefined');
-  if (isString(value)) {
-    var simple = '\'' + JSON.stringify(value).replace(/^"|"$/g, '')
-                                             .replace(/'/g, "\\'")
-                                             .replace(/\\"/g, '"') + '\'';
-    return ctx.stylize(simple, 'string');
-  }
-  if (isNumber(value))
-    return ctx.stylize('' + value, 'number');
-  if (isBoolean(value))
-    return ctx.stylize('' + value, 'boolean');
-  // For some reason typeof null is "object", so special case here.
-  if (isNull(value))
-    return ctx.stylize('null', 'null');
-}
-
-
-function formatError(value) {
-  return '[' + Error.prototype.toString.call(value) + ']';
-}
-
-
-function formatArray(ctx, value, recurseTimes, visibleKeys, keys) {
-  var output = [];
-  for (var i = 0, l = value.length; i < l; ++i) {
-    if (hasOwnProperty(value, String(i))) {
-      output.push(formatProperty(ctx, value, recurseTimes, visibleKeys,
-          String(i), true));
-    } else {
-      output.push('');
-    }
-  }
-  keys.forEach(function(key) {
-    if (!key.match(/^\d+$/)) {
-      output.push(formatProperty(ctx, value, recurseTimes, visibleKeys,
-          key, true));
-    }
-  });
-  return output;
-}
-
-
-function formatProperty(ctx, value, recurseTimes, visibleKeys, key, array) {
-  var name, str, desc;
-  desc = Object.getOwnPropertyDescriptor(value, key) || { value: value[key] };
-  if (desc.get) {
-    if (desc.set) {
-      str = ctx.stylize('[Getter/Setter]', 'special');
-    } else {
-      str = ctx.stylize('[Getter]', 'special');
-    }
-  } else {
-    if (desc.set) {
-      str = ctx.stylize('[Setter]', 'special');
-    }
-  }
-  if (!hasOwnProperty(visibleKeys, key)) {
-    name = '[' + key + ']';
-  }
-  if (!str) {
-    if (ctx.seen.indexOf(desc.value) < 0) {
-      if (isNull(recurseTimes)) {
-        str = formatValue(ctx, desc.value, null);
-      } else {
-        str = formatValue(ctx, desc.value, recurseTimes - 1);
-      }
-      if (str.indexOf('\n') > -1) {
-        if (array) {
-          str = str.split('\n').map(function(line) {
-            return '  ' + line;
-          }).join('\n').substr(2);
-        } else {
-          str = '\n' + str.split('\n').map(function(line) {
-            return '   ' + line;
-          }).join('\n');
-        }
-      }
-    } else {
-      str = ctx.stylize('[Circular]', 'special');
-    }
-  }
-  if (isUndefined(name)) {
-    if (array && key.match(/^\d+$/)) {
-      return str;
-    }
-    name = JSON.stringify('' + key);
-    if (name.match(/^"([a-zA-Z_][a-zA-Z_0-9]*)"$/)) {
-      name = name.substr(1, name.length - 2);
-      name = ctx.stylize(name, 'name');
-    } else {
-      name = name.replace(/'/g, "\\'")
-                 .replace(/\\"/g, '"')
-                 .replace(/(^"|"$)/g, "'");
-      name = ctx.stylize(name, 'string');
-    }
-  }
-
-  return name + ': ' + str;
-}
-
-
-function reduceToSingleString(output, base, braces) {
-  var numLinesEst = 0;
-  var length = output.reduce(function(prev, cur) {
-    numLinesEst++;
-    if (cur.indexOf('\n') >= 0) numLinesEst++;
-    return prev + cur.replace(/\u001b\[\d\d?m/g, '').length + 1;
-  }, 0);
-
-  if (length > 60) {
-    return braces[0] +
-           (base === '' ? '' : base + '\n ') +
-           ' ' +
-           output.join(',\n  ') +
-           ' ' +
-           braces[1];
-  }
-
-  return braces[0] + base + ' ' + output.join(', ') + ' ' + braces[1];
-}
-
-
-// NOTE: These type checking functions intentionally don't use `instanceof`
-// because it is fragile and can be easily faked with `Object.create()`.
-function isArray(ar) {
-  return Array.isArray(ar);
-}
-exports.isArray = isArray;
-
-function isBoolean(arg) {
-  return typeof arg === 'boolean';
-}
-exports.isBoolean = isBoolean;
-
-function isNull(arg) {
-  return arg === null;
-}
-exports.isNull = isNull;
-
-function isNullOrUndefined(arg) {
-  return arg == null;
-}
-exports.isNullOrUndefined = isNullOrUndefined;
-
-function isNumber(arg) {
-  return typeof arg === 'number';
-}
-exports.isNumber = isNumber;
-
-function isString(arg) {
-  return typeof arg === 'string';
-}
-exports.isString = isString;
-
-function isSymbol(arg) {
-  return typeof arg === 'symbol';
-}
-exports.isSymbol = isSymbol;
-
-function isUndefined(arg) {
-  return arg === void 0;
-}
-exports.isUndefined = isUndefined;
-
-function isRegExp(re) {
-  return isObject(re) && objectToString(re) === '[object RegExp]';
-}
-exports.isRegExp = isRegExp;
-
-function isObject(arg) {
-  return typeof arg === 'object' && arg !== null;
-}
-exports.isObject = isObject;
-
-function isDate(d) {
-  return isObject(d) && objectToString(d) === '[object Date]';
-}
-exports.isDate = isDate;
-
-function isError(e) {
-  return isObject(e) &&
-      (objectToString(e) === '[object Error]' || e instanceof Error);
-}
-exports.isError = isError;
-
-function isFunction(arg) {
-  return typeof arg === 'function';
-}
-exports.isFunction = isFunction;
-
-function isPrimitive(arg) {
-  return arg === null ||
-         typeof arg === 'boolean' ||
-         typeof arg === 'number' ||
-         typeof arg === 'string' ||
-         typeof arg === 'symbol' ||  // ES6 symbol
-         typeof arg === 'undefined';
-}
-exports.isPrimitive = isPrimitive;
-
-exports.isBuffer = require('./support/isBuffer');
-
-function objectToString(o) {
-  return Object.prototype.toString.call(o);
-}
-
-
-function pad(n) {
-  return n < 10 ? '0' + n.toString(10) : n.toString(10);
-}
-
-
-var months = ['Jan', 'Feb', 'Mar', 'Apr', 'May', 'Jun', 'Jul', 'Aug', 'Sep',
-              'Oct', 'Nov', 'Dec'];
-
-// 26 Feb 16:19:34
-function timestamp() {
-  var d = new Date();
-  var time = [pad(d.getHours()),
-              pad(d.getMinutes()),
-              pad(d.getSeconds())].join(':');
-  return [d.getDate(), months[d.getMonth()], time].join(' ');
-}
-
-
-// log is just a thin wrapper to console.log that prepends a timestamp
-exports.log = function() {
-  console.log('%s - %s', timestamp(), exports.format.apply(exports, arguments));
-};
-
-
-/**
- * Inherit the prototype methods from one constructor into another.
- *
- * The Function.prototype.inherits from lang.js rewritten as a standalone
- * function (not on Function.prototype). NOTE: If this file is to be loaded
- * during bootstrapping this function needs to be rewritten using some native
- * functions as prototype setup using normal JavaScript does not work as
- * expected during bootstrapping (see mirror.js in r114903).
- *
- * @param {function} ctor Constructor function which needs to inherit the
- *     prototype.
- * @param {function} superCtor Constructor function to inherit prototype from.
- */
-exports.inherits = require('inherits');
-
-exports._extend = function(origin, add) {
-  // Don't do anything if add isn't an object
-  if (!add || !isObject(add)) return origin;
-
-  var keys = Object.keys(add);
-  var i = keys.length;
-  while (i--) {
-    origin[keys[i]] = add[keys[i]];
-  }
-  return origin;
-};
-
-function hasOwnProperty(obj, prop) {
-  return Object.prototype.hasOwnProperty.call(obj, prop);
-}
-
-}).call(this,require('_process'),typeof global !== "undefined" ? global : typeof self !== "undefined" ? self : typeof window !== "undefined" ? window : {})
-},{"./support/isBuffer":190,"_process":189,"inherits":3}],192:[function(require,module,exports){
-var Assessor = require( "./assessor.js" );
-
-var introductionKeyword = require( "./assessments/introductionKeywordAssessment.js" );
-var keyphraseLength = require( "./assessments/keyphraseLengthAssessment.js" );
-var keywordDensity = require( "./assessments/keywordDensityAssessment.js" );
-var keywordStopWords = require( "./assessments/keywordStopWordsAssessment.js" );
-var metaDescriptionKeyword = require ( "./assessments/metaDescriptionKeywordAssessment.js" );
-var metaDescriptionLength = require( "./assessments/metaDescriptionLengthAssessment.js" );
-var subheadingsKeyword = require( "./assessments/subheadingsKeywordAssessment.js" );
-var textCompetingLinks = require( "./assessments/textCompetingLinksAssessment.js" );
-var textImages = require( "./assessments/textImagesAssessment.js" );
-var textLength = require( "./assessments/textLengthAssessment.js" );
-var textLinks = require( "./assessments/textLinksAssessment.js" );
-var titleKeyword = require( "./assessments/titleKeywordAssessment.js" );
-var titleLength = require( "./assessments/titleLengthAssessment.js" );
-var urlKeyword = require( "./assessments/urlKeywordAssessment.js" );
-var urlLength = require( "./assessments/urlLengthAssessment.js" );
-var urlStopWords = require( "./assessments/urlStopWordsAssessment.js" );
-/**
- * Creates the Assessor
- *
- * @param {object} i18n The i18n object used for translations.
- * @param {Object} options The options for this assessor.
- * @param {Object} options.marker The marker to pass the list of marks to.
- *
- * @constructor
- */
-var SEOAssessor = function( i18n, options ) {
-	Assessor.call( this, i18n, options );
-
-	this._assessments = [
-		introductionKeyword,
-		keyphraseLength,
-		keywordDensity,
-		keywordStopWords,
-		metaDescriptionKeyword,
-		metaDescriptionLength,
-		subheadingsKeyword,
-		textCompetingLinks,
-		textImages,
-		textLength,
-		textLinks,
-		titleKeyword,
-		titleLength,
-		urlKeyword,
-		urlLength,
-		urlStopWords
-	];
-};
-
-module.exports = SEOAssessor;
-
-require( "util" ).inherits( module.exports, Assessor );
-
-
-},{"./assessments/introductionKeywordAssessment.js":194,"./assessments/keyphraseLengthAssessment.js":195,"./assessments/keywordDensityAssessment.js":196,"./assessments/keywordStopWordsAssessment.js":197,"./assessments/metaDescriptionKeywordAssessment.js":198,"./assessments/metaDescriptionLengthAssessment.js":199,"./assessments/subheadingsKeywordAssessment.js":200,"./assessments/textCompetingLinksAssessment.js":202,"./assessments/textImagesAssessment.js":203,"./assessments/textLengthAssessment.js":204,"./assessments/textLinksAssessment.js":205,"./assessments/titleKeywordAssessment.js":206,"./assessments/titleLengthAssessment.js":207,"./assessments/urlKeywordAssessment.js":208,"./assessments/urlLengthAssessment.js":209,"./assessments/urlStopWordsAssessment.js":210,"./assessor.js":211,"util":191}],193:[function(require,module,exports){
-var AssessmentResult = require( "../values/AssessmentResult.js" );
-var inRange = require( "lodash/inRange" );
-
-/**
- * Calculates the assessment result based on the fleschReadingScore
- * @param {int} fleschReadingScore The score from the fleschReadingtest
- * @param {object} i18n The i18n-object used for parsing translations
- * @returns {object} object with score, resultText and note
- */
-var calculateFleschReadingResult = function( fleschReadingScore, i18n ) {
-	if ( fleschReadingScore > 90 ) {
-		return {
-			score: 9,
-			resultText: i18n.dgettext( "js-text-analysis", "very easy" ),
-			note: ""
-		};
-	}
-
-	if ( inRange( fleschReadingScore, 80, 90 ) ) {
-		return {
-			score: 9,
-			resultText:  i18n.dgettext( "js-text-analysis", "easy" ),
-			note: ""
-		};
-	}
-
-	if ( inRange( fleschReadingScore, 70, 80 ) ) {
-		return {
-			score: 8,
-			resultText: i18n.dgettext( "js-text-analysis", "fairly easy" ),
-			note: ""
-		};
-	}
-
-	if ( inRange( fleschReadingScore, 60, 70 ) ) {
-		return {
-			score: 8,
-			resultText: i18n.dgettext( "js-text-analysis", "ok" ),
-			note: ""
-		};
-	}
-
-	if ( inRange( fleschReadingScore, 50, 60 ) ) {
-		return {
-			score: 6,
-			resultText: i18n.dgettext( "js-text-analysis", "fairly difficult" ),
-			note: i18n.dgettext( "js-text-analysis", "Try to make shorter sentences to improve readability." )
-		};
-	}
-
-	if ( inRange( fleschReadingScore, 30, 50 ) ) {
-		return {
-			score: 5,
-			resultText: i18n.dgettext( "js-text-analysis", "difficult" ),
-			note: i18n.dgettext( "js-text-analysis", "Try to make shorter sentences, using less difficult words to improve readability." )
-		};
-	}
-
-	if ( fleschReadingScore < 30 ) {
-		return {
-			score: 4,
-			resultText: i18n.dgettext( "js-text-analysis", "very difficult" ),
-			note: i18n.dgettext( "js-text-analysis", "Try to make shorter sentences, using less difficult words to improve readability." )
-		};
-	}
-};
-
-/**
- * The assessment that runs the FleschReading on the paper.
- *
- * @param {object} paper The paper to run this assessment on
- * @param {object} researcher The researcher used for the assessment
- * @param {object} i18n The i18n-object used for parsing translations
- * @returns {object} an assessmentresult with the score and formatted text.
- */
-var fleschReadingEaseAssessment = function( paper, researcher, i18n ) {
-	var fleschReadingScore = researcher.getResearch( "calculateFleschReading" );
-
-	/* translators: %1$s expands to the numeric flesch reading ease score, %2$s to a link to a Yoast.com article about Flesch ease reading score,
-	 %3$s to the easyness of reading, %4$s expands to a note about the flesch reading score. */
-	var text = i18n.dgettext( "js-text-analysis", "The copy scores %1$s in the %2$s test, which is considered %3$s to read. %4$s" );
-	var url = "<a href='https://yoast.com/flesch-reading-ease-score/' target='new'>Flesch Reading Ease</a>";
-
-	// scores must be between 0 and 100;
-	if ( fleschReadingScore < 0 ) {
-		fleschReadingScore = 0;
-	}
-	if ( fleschReadingScore > 100 ) {
-		fleschReadingScore = 100;
-	}
-
-	var fleschReadingResult = calculateFleschReadingResult( fleschReadingScore, i18n );
-
-	text = i18n.sprintf( text, fleschReadingScore, url, fleschReadingResult.resultText, fleschReadingResult.note );
-
-	var assessmentResult =  new AssessmentResult();
-	assessmentResult.setScore( fleschReadingResult.score );
-	assessmentResult.setText( text );
-
-	return assessmentResult;
-};
-
-module.exports = {
-	identifier: "fleschReadingEase",
-	getResult: fleschReadingEaseAssessment,
-	isApplicable: function( paper ) {
-		return ( paper.getLocale().indexOf( "en_" ) > -1 && paper.hasText() );
-	}
-};
-
-},{"../values/AssessmentResult.js":297,"lodash/inRange":153}],194:[function(require,module,exports){
-var AssessmentResult = require( "../values/AssessmentResult.js" );
-
-/**
- * Returns a score and text based on the firstParagraph object.
- *
- * @param {object} firstParagraphMatches The object with all firstParagraphMatches.
- * @param {object} i18n The object used for translations
- * @returns {object} resultObject with score and text
- */
-var calculateFirstParagraphResult = function( firstParagraphMatches, i18n ) {
-	if ( firstParagraphMatches > 0 ) {
-		return {
-			score: 9,
-			text: i18n.dgettext( "js-text-analysis", "The focus keyword appears in the first paragraph of the copy." )
-		};
-	}
-
-	return {
-		score: 3,
-		text: i18n.dgettext( "js-text-analysis", "The focus keyword doesn\'t appear in the first paragraph of the copy. " +
-			"Make sure the topic is clear immediately." )
-	};
-};
-
-/**
- * Runs the findKeywordInFirstParagraph module, based on this returns an assessment result with score.
- *
- * @param {Paper} paper The paper to use for the assessment.
- * @param {object} researcher The researcher used for calling research.
- * @param {object} i18n The object used for translations
- * @returns {object} the Assessmentresult
- */
-var introductionHasKeywordAssessment = function( paper, researcher, i18n ) {
-	var firstParagraphMatches = researcher.getResearch( "firstParagraph" );
-	var firstParagraphResult = calculateFirstParagraphResult( firstParagraphMatches, i18n );
-	var assessmentResult = new AssessmentResult();
-
-	assessmentResult.setScore( firstParagraphResult.score );
-	assessmentResult.setText( firstParagraphResult.text );
-
-	return assessmentResult;
-};
-
-module.exports = {
-	identifier: "introductionKeyword",
-	getResult: introductionHasKeywordAssessment,
-	isApplicable: function( paper ) {
-		return paper.hasKeyword();
-	}
-};
-
-},{"../values/AssessmentResult.js":297}],195:[function(require,module,exports){
-var AssessmentResult = require( "../values/AssessmentResult.js" );
-
-/**
- * Assesses the keyphrase presence and length
- *
- * @param {Paper} paper The paper to use for the assessment.
- * @param {Researcher} researcher The researcher used for calling research.
- * @param {Jed} i18n The object used for translations
- * @returns {AssessmentResult} The result of this assessment
-*/
-function keyphraseAssessment( paper, researcher, i18n ) {
-	var keyphraseLength = researcher.getResearch( "keyphraseLength" );
-
-	var assessmentResult = new AssessmentResult();
-
-	if ( !paper.hasKeyword() ) {
-		assessmentResult.setScore( -999 );
-		assessmentResult.setText( i18n.dgettext( "js-text-analysis", "No focus keyword was set for this page. " +
-			"If you do not set a focus keyword, no score can be calculated." ) );
-	} else if ( keyphraseLength > 10 ) {
-		assessmentResult.setScore( 0 );
-		assessmentResult.setText( i18n.dgettext( "js-text-analysis", "Your keyphrase is over 10 words, a keyphrase should be shorter." ) );
-	}
-
-	return assessmentResult;
-}
-
-module.exports = {
-	identifier: "keyphraseLength",
-	getResult: keyphraseAssessment
-};
-
-},{"../values/AssessmentResult.js":297}],196:[function(require,module,exports){
-var AssessmentResult = require( "../values/AssessmentResult.js" );
-var matchWords = require( "../stringProcessing/matchTextWithWord.js" );
-var countWords = require( "../stringProcessing/countWords.js" );
-var inRange = require( "lodash/inRange" );
-
-/**
- * Returns the scores and text for keyword density
- *
- * @param {string} keywordDensity The keyword density
- * @param {object} i18n The i18n object used for translations
- * @param {number} keywordCount The number of times the keyword has been found in the text.
- * @returns {{score: number, text: *}} The assessment result
- */
-var calculateKeywordDensityResult = function( keywordDensity, i18n, keywordCount ) {
-	var score, text, max;
-
-	var keywordDensityPercentage = keywordDensity.toFixed( 1 ) + "%";
-
-	if ( keywordDensity > 3.5 ) {
-		score = -50;
-
-		/* translators: %1$s expands to the keyword density percentage, %2$d expands to the keyword count,
-		%3$s expands to the maximum keyword density percentage. */
-		text = i18n.dgettext( "js-text-analysis", "The keyword density is %1$s," +
-			" which is way over the advised %3$s maximum;" +
-			" the focus keyword was found %2$d times." );
-
-		/* translators: This is the maximum keyword density, localize the number for your language (e.g. 2,5) */
-		max = i18n.dgettext( "js-text-analysis", "2.5" ) + "%";
-
-		text = i18n.sprintf( text, keywordDensityPercentage, keywordCount, max );
-	}
-
-	if ( inRange( keywordDensity, 2.5, 3.5 ) ) {
-		score = -10;
-
-		/* translators: %1$s expands to the keyword density percentage, %2$d expands to the keyword count,
-		%3$s expands to the maximum keyword density percentage. */
-		text = i18n.dgettext( "js-text-analysis", "The keyword density is %1$s," +
-			" which is over the advised %3$s maximum;" +
-			" the focus keyword was found %2$d times." );
-
-		/* translators: This is the maximum keyword density, localize the number for your language (e.g. 2,5) */
-		max = i18n.dgettext( "js-text-analysis", "2.5" ) + "%";
-
-		text = i18n.sprintf( text, keywordDensityPercentage, keywordCount, max );
-	}
-
-	if ( inRange( keywordDensity, 0.5, 2.5 ) ) {
-		score = 9;
-
-		/* translators: %1$s expands to the keyword density percentage, %2$d expands to the keyword count. */
-		text = i18n.dgettext( "js-text-analysis", "The keyword density is %1$s, which is great;" +
-			" the focus keyword was found %2$d times." );
-
-		text = i18n.sprintf( text, keywordDensityPercentage, keywordCount );
-	}
-
-	if ( inRange( keywordDensity, 0, 0.5 ) ) {
-		score = 4;
-
-		/* translators: %1$s expands to the keyword density percentage, %2$d expands to the keyword count. */
-		text = i18n.dgettext( "js-text-analysis", "The keyword density is %1$s, which is a bit low;" +
-			" the focus keyword was found %2$d times." );
-
-		text = i18n.sprintf( text, keywordDensityPercentage, keywordCount );
-	}
-
-	return {
-		score: score,
-		text: text
-	};
-};
-
-/**
- * Runs the getkeywordDensity module, based on this returns an assessment result with score.
- *
- * @param {object} paper The paper to use for the assessment.
- * @param {object} researcher The researcher used for calling research.
- * @param {object} i18n The object used for translations
- * @returns {object} the Assessmentresult
- */
-var keywordDensityAssessment = function( paper, researcher, i18n ) {
-
-	var keywordDensity = researcher.getResearch( "getKeywordDensity" );
-	var keywordCount = matchWords( paper.getText(), paper.getKeyword(), paper.getLocale() );
-
-	var keywordDensityResult = calculateKeywordDensityResult( keywordDensity, i18n, keywordCount );
-	var assessmentResult = new AssessmentResult();
-
-	assessmentResult.setScore( keywordDensityResult.score );
-	assessmentResult.setText( keywordDensityResult.text );
-
-	return assessmentResult;
-};
-
-module.exports = {
-	identifier: "keywordDensity",
-	getResult: keywordDensityAssessment,
-	isApplicable: function( paper ) {
-		return paper.hasText() && paper.hasKeyword() && countWords( paper.getText() ) >= 100;
-	}
-};
-
-},{"../stringProcessing/countWords.js":268,"../stringProcessing/matchTextWithWord.js":283,"../values/AssessmentResult.js":297,"lodash/inRange":153}],197:[function(require,module,exports){
-var AssessmentResult = require( "../values/AssessmentResult.js" );
-
-/**
- * Calculate the score based on the amount of stop words in the keyword.
- * @param {number} stopWordCount The amount of stop words to be checked against.
- * @param {object} i18n The locale object.
- * @returns {object} The resulting score object.
- */
-var calculateStopWordsCountResult = function( stopWordCount, i18n ) {
-
-	if ( stopWordCount > 0 ) {
-		return {
-			score: 0,
-			text: i18n.dngettext(
-				"js-text-analysis",
-				/* translators: %1$s opens a link to a Yoast article about stop words, %2$s closes the link */
-				"Your focus keyword contains a stop word. This may or may not be wise depending on the circumstances. " +
-				"Read %1$sthis article%2$s for more info.",
-				"Your focus keyword contains %3$d stop words. This may or may not be wise depending on the circumstances. " +
-				"Read %1$sthis article%2$s for more info.",
-				stopWordCount
-			)
-		};
-	}
-
-	return {};
-};
-
-/**
- * Execute the Assessment and return a result.
- * @param {Paper} paper The Paper object to assess.
- * @param {Researcher} researcher The Researcher object containing all available researches.
- * @param {object} i18n The locale object.
- * @returns {AssessmentResult} The result of the assessment, containing both a score and a descriptive text.
- */
-var keywordHasStopWordsAssessment = function( paper, researcher, i18n ) {
-	var stopWords = researcher.getResearch( "stopWordsInKeyword" );
-	var stopWordsResult = calculateStopWordsCountResult( stopWords.length, i18n );
-
-	var assessmentResult = new AssessmentResult();
-	assessmentResult.setScore( stopWordsResult.score );
-	assessmentResult.setText( i18n.sprintf(
-		stopWordsResult.text,
-		"<a href='https://yoast.com/handling-stopwords/' target='new'>",
-		"</a>",
-		stopWords.length
-	) );
-
-	return assessmentResult;
-};
-
-module.exports = {
-	identifier: "keywordStopWords",
-	getResult: keywordHasStopWordsAssessment,
-	isApplicable: function ( paper ) {
-		return paper.hasKeyword();
-	}
-};
-
-},{"../values/AssessmentResult.js":297}],198:[function(require,module,exports){
-var AssessmentResult = require( "../values/AssessmentResult.js" );
-
-/**
- * Returns the score and text for the description keyword match.
- * @param {number} keywordMatches The number of keyword matches in the description.
- * @param {object} i18n The i18n object used for translations.
- * @returns {Object} An object with values for the assessment result.
- */
-var calculateKeywordMatchesResult = function( keywordMatches, i18n ) {
-	if ( keywordMatches > 0 ) {
-		return {
-			score: 9,
-			text: i18n.dgettext( "js-text-analysis", "The meta description contains the focus keyword." )
-		};
-	}
-	if ( keywordMatches === 0 ) {
-		return {
-			score: 3,
-			text: i18n.dgettext( "js-text-analysis", "A meta description has been specified, but it does not contain the focus keyword." )
-		};
-	}
-	return {};
-};
-
-/**
- * Runs the metaDescription keyword module, based on this returns an assessment result with score.
- *
- * @param {object} paper The paper to use for the assessment.
- * @param {object} researcher The researcher used for calling research.
- * @param {object} i18n The object used for translations
- * @returns {object} the Assessmentresult
- */
-var metaDescriptionHasKeywordAssessment = function( paper, researcher, i18n ) {
-	var keywordMatches = researcher.getResearch( "metaDescriptionKeyword" );
-	var descriptionLengthResult = calculateKeywordMatchesResult( keywordMatches, i18n );
-	var assessmentResult = new AssessmentResult();
-
-	assessmentResult.setScore( descriptionLengthResult.score );
-	assessmentResult.setText( descriptionLengthResult.text );
-
-	return assessmentResult;
-};
-
-module.exports = {
-	identifier: "metaDescriptionKeyword",
-	getResult: metaDescriptionHasKeywordAssessment,
-	isApplicable: function ( paper ) {
-		return paper.hasKeyword();
-	}
-};
-
-},{"../values/AssessmentResult.js":297}],199:[function(require,module,exports){
-var AssessmentResult = require( "../values/AssessmentResult.js" );
-
-/**
- * Returns the score and text for the descriptionLength
- * @param {number} descriptionLength The length of the metadescription.
- * @param {object} i18n The i18n object used for translations.
- * @returns {Object} An object with values for the assessment result.
- */
-var calculateDescriptionLengthResult = function( descriptionLength, i18n ) {
-	var recommendedValue = 120;
-	var maximumValue = 156;
-	if ( descriptionLength === 0 ) {
-		return {
-			score: 1,
-			text: i18n.dgettext( "js-text-analysis", "No meta description has been specified, " +
-				"search engines will display copy from the page instead." )
-		};
-	}
-	if ( descriptionLength <= recommendedValue ) {
-		return {
-			score: 6,
-			text: i18n.sprintf( i18n.dgettext( "js-text-analysis", "The meta description is under %1$d characters, " +
-				"however up to %2$d characters are available." ), recommendedValue, maximumValue )
-		};
-	}
-	if ( descriptionLength > maximumValue ) {
-		return {
-			score: 6,
-			text: i18n.sprintf( i18n.dgettext( "js-text-analysis", "The specified meta description is over %1$d characters. " +
-				"Reducing it will ensure the entire description is visible." ), maximumValue )
-		};
-	}
-	if ( descriptionLength >= recommendedValue && descriptionLength <= maximumValue ) {
-		return {
-			score: 9,
-			text: i18n.dgettext( "js-text-analysis", "In the specified meta description, consider: " +
-				"How does it compare to the competition? Could it be made more appealing?" )
-		};
-	}
-};
-
-/**
- * Runs the metaDescriptionLength module, based on this returns an assessment result with score.
- *
- * @param {object} paper The paper to use for the assessment.
- * @param {object} researcher The researcher used for calling research.
- * @param {object} i18n The object used for translations
- * @returns {object} the Assessmentresult
- */
-var metaDescriptionLengthAssessment = function( paper, researcher, i18n ) {
-	var descriptionLength = researcher.getResearch( "metaDescriptionLength" );
-	var descriptionLengthResult = calculateDescriptionLengthResult( descriptionLength, i18n );
-	var assessmentResult = new AssessmentResult();
-
-	assessmentResult.setScore( descriptionLengthResult.score );
-	assessmentResult.setText( descriptionLengthResult.text );
-
-	return assessmentResult;
-};
-
-module.exports = {
-	identifier: "metaDescriptionLength",
-	getResult: metaDescriptionLengthAssessment
-};
-
-},{"../values/AssessmentResult.js":297}],200:[function(require,module,exports){
-var AssessmentResult = require( "../values/AssessmentResult.js" );
-
-/**
- * Returns a score and text based on the keyword matches object.
- *
- * @param {object} subHeadings The object with all subHeadings matches.
- * @param {object} i18n The object used for translations.
- * @returns {object} resultObject with score and text.
- */
-var calculateKeywordMatchesResult = function( subHeadings, i18n ) {
-	if ( subHeadings.matches === 0 ) {
-		return {
-			score: 6,
-			text: i18n.dgettext( "js-text-analysis", "You have not used your focus keyword in any subheading (such as an H2) in your copy." )
-		};
-	}
-	if ( subHeadings.matches >= 1 ) {
-		return {
-			score: 9,
-			text: i18n.sprintf( i18n.dgettext( "js-text-analysis", "The focus keyword appears in %2$d (out of %1$d) subheadings in the copy. " +
-				"While not a major ranking factor, this is beneficial." ), subHeadings.count, subHeadings.matches )
-		};
-	}
-	return {};
-};
-
-/**
- * Runs the match keyword in subheadings module, based on this returns an assessment result with score.
- *
- * @param {object} paper The paper to use for the assessment.
- * @param {object} researcher The researcher used for calling research.
- * @param {object} i18n The object used for translations.
- * @returns {object} the Assessmentresult
- */
-var subheadingsHaveKeywordAssessment = function( paper, researcher, i18n ) {
-	var subHeadings = researcher.getResearch( "matchKeywordInSubheadings" );
-	var subHeadingsResult = calculateKeywordMatchesResult( subHeadings, i18n );
-	var assessmentResult = new AssessmentResult();
-
-	assessmentResult.setScore( subHeadingsResult.score );
-	assessmentResult.setText( subHeadingsResult.text );
-
-	return assessmentResult;
-};
-
-module.exports = {
-	identifier: "subheadingsKeyword",
-	getResult: subheadingsHaveKeywordAssessment,
-	isApplicable: function( paper ) {
-		return paper.hasText() && paper.hasKeyword();
-	}
-};
-
-},{"../values/AssessmentResult.js":297}],201:[function(require,module,exports){
-var AssessmentResult = require( "../values/AssessmentResult.js" );
-var inRange = require( "lodash/inRange" );
-
-/**
- * Calculate the score based on the current word count.
- * @param {number} wordCount The amount of words to be checked against.
- * @param {object} i18n The locale object.
- * @returns {object} The resulting score object.
- */
-var calculateWordCountResult = function( wordCount, i18n ) {
-	if ( wordCount > 150 ) {
-		return {
-			score: 9,
-			text: i18n.dngettext(
-				"js-text-analysis",
-				/* translators: %1$d expands to the number of words in the text, %2$s to the recommended minimum of words */
-				"The text contains %1$d word, this is more than the %2$d word recommended minimum.",
-				"The text contains %1$d words, this is more than the %2$d word recommended minimum.",
-				wordCount
-			)
-		};
-	}
-
-	if ( inRange( wordCount, 125, 150 ) ) {
-		return {
-			score: 7,
-			text: i18n.dngettext(
-				"js-text-analysis",
-				/* translators: %1$d expands to the number of words in the text, %2$s to the recommended minimum of words */
-				"The text contains %1$d word, this is slightly below the %2$d word recommended minimum. Add a bit more copy.",
-				"The text contains %1$d words, this is slightly below the %2$d word recommended minimum. Add a bit more copy.",
-				wordCount
-			)
-		};
-	}
-
-	if ( inRange( wordCount, 100, 125 ) ) {
-		return {
-			score: 5,
-			text: i18n.dngettext(
-				"js-text-analysis",
-				/* translators: %1$d expands to the number of words in the text, %2$d to the recommended minimum of words */
-				"The text contains %1$d word, this is below the %2$d word recommended minimum. Add more useful content on this topic for readers.",
-				"The text contains %1$d words, this is below the %2$d word recommended minimum. Add more useful content on this topic for readers.",
-				wordCount
-			)
-		};
-	}
-
-	if ( inRange( wordCount, 50, 100 ) ) {
-		return {
-			score: -10,
-			text: i18n.dngettext(
-				"js-text-analysis",
-				/* translators: %1$d expands to the number of words in the text, %2$d to the recommended minimum of words */
-				"The text contains %1$d word, this is below the %2$d word recommended minimum. Add more useful content on this topic for readers.",
-				"The text contains %1$d words, this is below the %2$d word recommended minimum. Add more useful content on this topic for readers.",
-				wordCount
-			)
-		};
-	}
-
-	if ( inRange( wordCount, 0, 50 ) ) {
-		return {
-			score: -20,
-			text: i18n.dngettext(
-				"js-text-analysis",
-				/* translators: %1$d expands to the number of words in the text */
-				"The text contains %1$d word, this is far too low and should be increased.",
-				"The text contains %1$d words, this is far too low and should be increased.",
-				wordCount
-			)
-		};
-	}
-};
-
-/**
- * Execute the Assessment and return a result.
- * @param {Paper} paper The Paper object to assess.
- * @param {Researcher} researcher The Researcher object containing all available researches.
- * @param {object} i18n The locale object.
- * @returns {AssessmentResult} The result of the assessment, containing both a score and a descriptive text.
- */
-var taxonomyTextLengthAssessment = function( paper, researcher, i18n ) {
-	var wordCount = researcher.getResearch( "wordCountInText" );
-	var wordCountResult = calculateWordCountResult( wordCount, i18n );
-	var assessmentResult = new AssessmentResult();
-
-	assessmentResult.setScore( wordCountResult.score );
-	assessmentResult.setText( i18n.sprintf( wordCountResult.text, wordCount, 150 ) );
-
-	return assessmentResult;
-};
-
-module.exports = {
-	identifier: "taxonomyTextLength",
-	getResult: taxonomyTextLengthAssessment
-};
-
-},{"../values/AssessmentResult.js":297,"lodash/inRange":153}],202:[function(require,module,exports){
-var AssessmentResult = require( "../values/AssessmentResult.js" );
-
-var Mark = require( "../values/Mark.js" );
-var addMark = require( "../markers/addMark.js" );
-
-var map = require( "lodash/map" );
-
-/**
- * Returns a score and text based on the number of links.
- *
- * @param {object} linkStatistics The object with all linkstatistics.
- * @param {object} i18n The object used for translations
- * @returns {object} resultObject with score and text
- */
-var calculateLinkCountResult = function( linkStatistics, i18n ) {
-	if ( linkStatistics.keyword.totalKeyword > 0 ) {
-		return {
-			score: 2,
-			hasMarks: true,
-			text: i18n.dgettext( "js-text-analysis", "You\'re linking to another page with the focus keyword you want this page to rank for. " +
-				"Consider changing that if you truly want this page to rank." )
-		};
-	}
-	return {};
-};
-
-/**
- * Runs the linkCount module, based on this returns an assessment result with score.
- *
- * @param {object} paper The paper to use for the assessment.
- * @param {object} researcher The researcher used for calling research.
- * @param {object} i18n The object used for translations
- * @returns {object} the Assessmentresult
- */
-var textHasCompetingLinksAssessment = function( paper, researcher, i18n ) {
-	var linkCount = researcher.getResearch( "getLinkStatistics" );
-
-	var linkCountResult = calculateLinkCountResult( linkCount, i18n );
-	var assessmentResult = new AssessmentResult();
-
-	assessmentResult.setScore( linkCountResult.score );
-	assessmentResult.setText( linkCountResult.text );
-	assessmentResult.setHasMarks( linkCountResult.hasMarks );
-
-	return assessmentResult;
-};
-
-/**
- * Mark the anchors.
- *
- * @param {Paper} paper The paper to use for the marking.
- * @param {Researcher} researcher The researcher to use.
- * @returns {Array} Array with all the marked anchors.
- */
-var competingLinkMarker = function( paper, researcher ) {
-	var competingLinks = researcher.getResearch( "getLinkStatistics" );
-
-	return map( competingLinks.keyword.matchedAnchors, function( matchedAnchor ) {
-		return new Mark( {
-			original: matchedAnchor,
-			marked: addMark( matchedAnchor )
-		} );
-	} );
-};
-
-module.exports = {
-	identifier: "textCompetingLinks",
-	getResult: textHasCompetingLinksAssessment,
-	isApplicable: function ( paper ) {
-		return paper.hasText() && paper.hasKeyword();
-	},
-	getMarks: competingLinkMarker
-};
-
-},{"../markers/addMark.js":224,"../values/AssessmentResult.js":297,"../values/Mark.js":298,"lodash/map":173}],203:[function(require,module,exports){
-var AssessmentResult = require( "../values/AssessmentResult.js" );
-var isEmpty = require( "lodash/isEmpty" );
-
-/**
- * Calculate the score based on the current image count.
- * @param {number} imageCount The amount of images to be checked against.
- * @param {object} i18n The locale object.
- * @returns {object} The resulting score object.
- */
-var calculateImageCountResult = function( imageCount, i18n ) {
-	if ( imageCount === 0 ) {
-		return {
-			score: 3,
-			text: i18n.dgettext( "js-text-analysis", "No images appear in this page, consider adding some as appropriate." )
-		};
-	}
-
-	return {};
-};
-
-/**
- * Calculate the score based on the current image alt-tag count.
- * @param {object} altProperties An object containing the various alt-tags.
- * @param {object} i18n The locale object.
- * @returns {object} The resulting score object.
- */
-var assessImages = function( altProperties, i18n ) {
-	// Has alt-tag and keywords
-	if ( altProperties.withAltKeyword > 0 ) {
-		return {
-			score: 9,
-			text: i18n.dgettext( "js-text-analysis", "The images on this page contain alt attributes with the focus keyword." )
-		};
-	}
-
-	// Has alt-tag, but no keywords and it's not okay
-	if ( altProperties.withAltNonKeyword > 0 ) {
-		return {
-			score: 5,
-			text: i18n.dgettext( "js-text-analysis", "The images on this page do not have alt attributes containing your focus keyword." )
-		};
-	}
-
-	// Has alt-tag, but no keyword is set
-	if ( altProperties.withAlt > 0 ) {
-		return {
-			score: 5,
-			text: i18n.dgettext( "js-text-analysis", "The images on this page contain alt attributes." )
-		};
-	}
-
-	// Has no alt-tag
-	if ( altProperties.noAlt > 0 ) {
-		return {
-			score: 5,
-			text: i18n.dgettext( "js-text-analysis", "The images on this page are missing alt attributes." )
-		};
-	}
-
-	return {};
-};
-
-/**
- * Execute the Assessment and return a result.
- * @param {Paper} paper The Paper object to assess.
- * @param {Researcher} researcher The Researcher object containing all available researches.
- * @param {object} i18n The locale object.
- * @returns {AssessmentResult} The result of the assessment, containing both a score and a descriptive text.
- */
-var textHasImagesAssessment = function( paper, researcher, i18n ) {
-	var assessmentResult = new AssessmentResult();
-
-	var imageCount = researcher.getResearch( "imageCount" );
-	var imageCountResult = calculateImageCountResult( imageCount, i18n );
-
-	if ( isEmpty( imageCountResult ) ) {
-		var altTagCount = researcher.getResearch( "altTagCount" );
-		var altTagCountResult = assessImages( altTagCount, i18n );
-
-		assessmentResult.setScore( altTagCountResult.score );
-		assessmentResult.setText( altTagCountResult.text );
-
-		return assessmentResult;
-	}
-
-	assessmentResult.setScore( imageCountResult.score );
-	assessmentResult.setText( imageCountResult.text );
-
-	return assessmentResult;
-};
-
-module.exports = {
-	identifier: "textImages",
-	getResult: textHasImagesAssessment,
-	isApplicable: function ( paper ) {
-		return paper.hasText();
-	}
-};
-
-},{"../values/AssessmentResult.js":297,"lodash/isEmpty":159}],204:[function(require,module,exports){
-var AssessmentResult = require( "../values/AssessmentResult.js" );
-var inRange = require( "lodash/inRange" );
-
-/**
- * Calculate the score based on the current word count.
- * @param {number} wordCount The amount of words to be checked against.
- * @param {object} i18n The locale object.
- * @returns {object} The resulting score object.
- */
-var calculateWordCountResult = function( wordCount, i18n ) {
-	if ( wordCount > 300 ) {
-		return {
-			score: 9,
-			text: i18n.dngettext(
-				"js-text-analysis",
-				/* translators: %1$d expands to the number of words in the text, %2$s to the recommended minimum of words */
-				"The text contains %1$d word, which is more than the recommended minimum of %2$d word.",
-				"The text contains %1$d words, which is more than the recommended minimum of %2$d words.",
-				wordCount
-			)
-		};
-	}
-
-	if ( inRange( wordCount, 250, 300 ) ) {
-		return {
-			score: 7,
-			text: i18n.dngettext(
-				"js-text-analysis",
-				/* translators: %1$d expands to the number of words in the text, %2$s to the recommended minimum of words */
-				"The text contains %1$d word, which is slightly below the recommended minimum of %2$d word. Add a bit more copy.",
-				"The text contains %1$d words, which is slightly below the recommended minimum of %2$d words. Add a bit more copy.",
-				wordCount
-			)
-		};
-	}
-
-	if ( inRange( wordCount, 200, 250 ) ) {
-		return {
-			score: 5,
-			text: i18n.dngettext(
-				"js-text-analysis",
-				/* translators: %1$d expands to the number of words in the text, %2$d to the recommended minimum of words */
-				"The text contains %1$d word, which is below the recommended minimum of %2$d word. " +
-				"Add more useful content on this topic for readers.",
-				"The text contains %1$d words, which is below the recommended minimum of %2$d words. " +
-				"Add more useful content on this topic for readers.",
-				wordCount
-			)
-		};
-	}
-
-	if ( inRange( wordCount, 100, 200 ) ) {
-		return {
-			score: -10,
-			text: i18n.dngettext(
-				"js-text-analysis",
-				/* translators: %1$d expands to the number of words in the text, %2$d to the recommended minimum of words */
-				"The text contains %1$d word, which is below the recommended minimum of %2$d word. " +
-				"Add more useful content on this topic for readers.",
-				"The text contains %1$d words, which is below the recommended minimum of %2$d words. " +
-				"Add more useful content on this topic for readers.",
-				wordCount
-			)
-		};
-	}
-
-	if ( inRange( wordCount, 0, 100 ) ) {
-		return {
-			score: -20,
-			text: i18n.dngettext(
-				"js-text-analysis",
-				/* translators: %1$d expands to the number of words in the text */
-				"The text contains %1$d word, which is far too low. Increase the word count.",
-				"The text contains %1$d words, which is far too low. Increase the word count.",
-				wordCount
-			)
-		};
-	}
-};
-
-/**
- * Execute the Assessment and return a result.
- * @param {Paper} paper The Paper object to assess.
- * @param {Researcher} researcher The Researcher object containing all available researches.
- * @param {object} i18n The locale object.
- * @returns {AssessmentResult} The result of the assessment, containing both a score and a descriptive text.
- */
-var textLengthAssessment = function( paper, researcher, i18n ) {
-	var wordCount = researcher.getResearch( "wordCountInText" );
-	var wordCountResult = calculateWordCountResult( wordCount, i18n );
-	var assessmentResult = new AssessmentResult();
-
-	assessmentResult.setScore( wordCountResult.score );
-	assessmentResult.setText( i18n.sprintf( wordCountResult.text, wordCount, 300 ) );
-
-	return assessmentResult;
-};
-
-module.exports = {
-	identifier: "textLength",
-	getResult: textLengthAssessment
-};
-
-},{"../values/AssessmentResult.js":297,"lodash/inRange":153}],205:[function(require,module,exports){
-var AssessmentResult = require( "../values/AssessmentResult.js" );
-var isEmpty = require( "lodash/isEmpty" );
-
-/**
- * Returns a score and text based on the linkStatistics object.
- *
- * @param {object} linkStatistics The object with all linkstatistics.
- * @param {object} i18n The object used for translations
- * @returns {object} resultObject with score and text
- */
-var calculateLinkStatisticsResult = function( linkStatistics, i18n ) {
-	if ( linkStatistics.total === 0 ) {
-		return {
-			score: 6,
-			text: i18n.dgettext( "js-text-analysis", "No links appear in this page, consider adding some as appropriate." )
-		};
-	}
-
-	if ( linkStatistics.externalNofollow === linkStatistics.total ) {
-		return {
-			score: 7,
-			/* translators: %1$s expands the number of outbound links */
-			text: i18n.sprintf( i18n.dgettext( "js-text-analysis", "This page has %1$s outbound link(s), all nofollowed." ),
-				linkStatistics.externalNofollow )
-		};
-	}
-
-	if ( linkStatistics.externalNofollow < linkStatistics.total ) {
-		return {
-			score: 8,
-			/* translators: %1$s expands to the number of nofollow links, %2$s to the number of outbound links */
-			text: i18n.sprintf( i18n.dgettext( "js-text-analysis", "This page has %1$s nofollowed link(s) and %2$s normal outbound link(s)." ),
-				linkStatistics.externalNofollow, linkStatistics.externalDofollow )
-		};
-	}
-
-	if ( linkStatistics.externalDofollow === linkStatistics.total ) {
-		return {
-			score: 9,
-			/* translators: %1$s expands to the number of outbound links */
-			text: i18n.sprintf( i18n.dgettext( "js-text-analysis", "This page has %1$s outbound link(s)." ), linkStatistics.externalTotal )
-		};
-	}
-};
-
-/**
- * Runs the getLinkStatistics module, based on this returns an assessment result with score.
- *
- * @param {object} paper The paper to use for the assessment.
- * @param {object} researcher The researcher used for calling research.
- * @param {object} i18n The object used for translations
- * @returns {object} the Assessmentresult
- */
-var textHasLinksAssessment = function( paper, researcher, i18n ) {
-	var linkStatistics = researcher.getResearch( "getLinkStatistics" );
-	var assessmentResult = new AssessmentResult();
-	if ( !isEmpty( linkStatistics ) ) {
-		var linkStatisticsResult = calculateLinkStatisticsResult( linkStatistics, i18n );
-		assessmentResult.setScore( linkStatisticsResult.score );
-		assessmentResult.setText( linkStatisticsResult.text );
-	}
-	return assessmentResult;
-};
-
-module.exports = {
-	identifier: "textLinks",
-	getResult: textHasLinksAssessment,
-	isApplicable: function ( paper ) {
-		return paper.hasText();
-	}
-};
-
-},{"../values/AssessmentResult.js":297,"lodash/isEmpty":159}],206:[function(require,module,exports){
-var AssessmentResult = require( "../values/AssessmentResult.js" );
-
-/**
- * Executes the pagetitle keyword assessment and returns an assessment result.
- * @param {Paper} paper The Paper object to assess.
- * @param {Researcher} researcher The Researcher object containing all available researches.
- * @param {object} i18n The locale object.
- * @returns {AssessmentResult} The result of the assessment with text and score
- */
-var titleHasKeywordAssessment = function( paper, researcher, i18n ) {
-	var keywordMatches = researcher.getResearch( "findKeywordInPageTitle" );
-	var score, text;
-
-	if ( keywordMatches.matches === 0 ) {
-		score = 2;
-		text = i18n.sprintf( i18n.dgettext( "js-text-analysis", "The focus keyword '%1$s' does not appear in the SEO title." ), paper.getKeyword() );
-	}
-
-	if ( keywordMatches.matches > 0 && keywordMatches.position === 0 ) {
-		score = 9;
-		text = i18n.dgettext( "js-text-analysis", "The SEO title contains the focus keyword, at the beginning which is considered " +
-			"to improve rankings." );
-	}
-
-	if ( keywordMatches.matches > 0 && keywordMatches.position > 0 ) {
-		score = 6;
-		text = i18n.dgettext( "js-text-analysis", "The SEO title contains the focus keyword, but it does not appear at the beginning;" +
-			" try and move it to the beginning." );
-	}
-	var assessmentResult = new AssessmentResult();
-
-	assessmentResult.setScore( score );
-	assessmentResult.setText( text );
-
-	return assessmentResult;
-};
-
-module.exports = {
-	identifier: "titleKeyword",
-	getResult: titleHasKeywordAssessment,
-	isApplicable: function ( paper ) {
-		return paper.hasKeyword();
-	}
-};
-
-},{"../values/AssessmentResult.js":297}],207:[function(require,module,exports){
-var AssessmentResult = require( "../values/AssessmentResult.js" );
-var inRange = require( "lodash/inRange" );
-
-/**
- * Returns the score and text for the pageTitleLength
- * @param {number} pageTitleLength The length of the pageTitle.
- * @param {object} i18n The i18n object used for translations.
- * @returns {object} The result object.
- */
-var calculatePageTitleLengthResult = function( pageTitleLength, i18n ) {
-	var minLength = 35;
-	var maxLength = 65;
-
-	if ( inRange( pageTitleLength, 1, 35 ) ) {
-		return {
-			score: 6,
-			text: i18n.sprintf(
-				i18n.dngettext(
-					"js-text-analysis",
-					/* translators: %1$d expands to the number of characters in the page title,
-					%2$d to the minimum number of characters for the title */
-					"The page title contains %1$d character, which is less than the recommended minimum of %2$d characters. " +
-					"Use the space to add keyword variations or create compelling call-to-action copy.",
-					"The page title contains %1$d characters, which is less than the recommended minimum of %2$d characters. " +
-					"Use the space to add keyword variations or create compelling call-to-action copy.",
-				pageTitleLength ),
-				pageTitleLength, minLength )
-		};
-	}
-
-	if ( inRange( pageTitleLength, 35, 66 ) ) {
-		return {
-			score: 9,
-			text: i18n.sprintf(
-				i18n.dgettext(
-					"js-text-analysis",
-					/* translators: %1$d expands to the minimum number of characters in the page title, %2$d to the maximum number of characters */
-					"The page title is between the %1$d character minimum and the recommended %2$d character maximum." ),
-				minLength, maxLength )
-		};
-	}
-
-	if ( pageTitleLength > maxLength ) {
-		return {
-			score: 6,
-			text: i18n.sprintf(
-				i18n.dngettext(
-					"js-text-analysis",
-					/* translators: %1$d expands to the number of characters in the page title, %2$d to the maximum number
-					of characters for the title */
-					"The page title contains %1$d character, which is more than the viewable limit of %2$d characters; " +
-					"some words will not be visible to users in your listing.",
-					"The page title contains %1$d characters, which is more than the viewable limit of %2$d characters; " +
-					"some words will not be visible to users in your listing.",
-					pageTitleLength ),
-				pageTitleLength, maxLength )
-		};
-	}
-
-	return {
-		score: 1,
-		text: i18n.dgettext( "js-text-analysis", "Please create a page title." )
-	};
-};
-
-/**
- * Runs the pageTitleLength module, based on this returns an assessment result with score.
- *
- * @param {object} paper The paper to use for the assessment.
- * @param {object} researcher The researcher used for calling research.
- * @param {object} i18n The object used for translations
- * @returns {object} the Assessmentresult
- */
-var titleLengthAssessment = function( paper, researcher, i18n ) {
-	var pageTitleLength = researcher.getResearch( "pageTitleLength" );
-	var pageTitleLengthResult = calculatePageTitleLengthResult( pageTitleLength, i18n );
-	var assessmentResult = new AssessmentResult();
-
-	assessmentResult.setScore( pageTitleLengthResult.score );
-	assessmentResult.setText( pageTitleLengthResult.text );
-
-	return assessmentResult;
-};
-
-module.exports = {
-	identifier: "titleLength",
-	getResult: titleLengthAssessment
-};
-
-},{"../values/AssessmentResult.js":297,"lodash/inRange":153}],208:[function(require,module,exports){
-var AssessmentResult = require( "../values/AssessmentResult.js" );
-
-/**
- * Calculate the score based on whether or not there's a keyword in the url.
- * @param {number} keywordsResult The amount of keywords to be checked against.
- * @param {object} i18n The locale object.
- * @returns {object} The resulting score object.
- */
-var calculateUrlKeywordCountResult = function( keywordsResult, i18n ) {
-
-	if ( keywordsResult > 0 ) {
-		return {
-			score: 9,
-			text: i18n.dgettext( "js-text-analysis", "The focus keyword appears in the URL for this page." )
-		};
-	}
-
-	return {
-		score: 6,
-		text: i18n.dgettext( "js-text-analysis", "The focus keyword does not appear in the URL for this page. " +
-		                                         "If you decide to rename the URL be sure to check the old URL 301 redirects to the new one!" )
-	};
-};
-
-/**
- * Execute the Assessment and return a result.
- * @param {Paper} paper The Paper object to assess.
- * @param {Researcher} researcher The Researcher object containing all available researches.
- * @param {object} i18n The locale object.
- * @returns {AssessmentResult} The result of the assessment, containing both a score and a descriptive text.
- */
-var urlHasKeywordAssessment = function( paper, researcher, i18n ) {
-	var keywords = researcher.getResearch( "keywordCountInUrl" );
-	var keywordsResult = calculateUrlKeywordCountResult( keywords, i18n );
-
-	var assessmentResult = new AssessmentResult();
-	assessmentResult.setScore( keywordsResult.score );
-	assessmentResult.setText( keywordsResult.text );
-
-	return assessmentResult;
-};
-
-module.exports = {
-	identifier: "urlKeyword",
-	getResult: urlHasKeywordAssessment,
-	isApplicable: function( paper ) {
-		return paper.hasKeyword() && paper.hasUrl();
-	}
-};
-
-},{"../values/AssessmentResult.js":297}],209:[function(require,module,exports){
-var AssessmentResult = require( "../values/AssessmentResult.js" );
-
-/**
- * The assessment that checks the url length
- *
- * @param {Paper} paper The paper to run this assessment on.
- * @param {object} researcher The researcher used for the assessment.
- * @param {object} i18n The i18n-object used for parsing translations.
- * @returns {object} an AssessmentResult with the score and the formatted text.
- */
-var urlLengthAssessment = function( paper, researcher, i18n ) {
-	var urlIsTooLong = researcher.getResearch( "urlLength" );
-	var assessmentResult = new AssessmentResult();
-	if ( urlIsTooLong ) {
-		var score = 5;
-		var text = i18n.dgettext( "js-text-analysis", "The slug for this page is a bit long, consider shortening it." );
-		assessmentResult.setScore( score );
-		assessmentResult.setText( text );
-	}
-	return assessmentResult;
-};
-
-module.exports = {
-	identifier: "urlLength",
-	getResult: urlLengthAssessment,
-	isApplicable: function ( paper ) {
-		return paper.hasUrl();
-	}
-};
-
-},{"../values/AssessmentResult.js":297}],210:[function(require,module,exports){
-var AssessmentResult = require( "../values/AssessmentResult.js" );
-
-/**
- * Calculate the score based on the amount of stop words in the url.
- * @param {number} stopWordCount The amount of stop words to be checked against.
- * @param {object} i18n The locale object.
- * @returns {object} The resulting score object.
- */
-var calculateUrlStopWordsCountResult = function( stopWordCount, i18n ) {
-
-	if ( stopWordCount > 0 ) {
-		return {
-			score: 5,
-			text: i18n.dngettext(
-				"js-text-analysis",
-				/* translators: %1$s opens a link to a wikipedia article about stop words, %2$s closes the link */
-				"The slug for this page contains a %1$sstop word%2$s, consider removing it.",
-				"The slug for this page contains %1$sstop words%2$s, consider removing them.",
-				stopWordCount
-			)
-		};
-	}
-
-	return {};
-};
-
-/**
- * Execute the Assessment and return a result.
- * @param {Paper} paper The Paper object to assess.
- * @param {Researcher} researcher The Researcher object containing all available researches.
- * @param {object} i18n The locale object.
- * @returns {AssessmentResult} The result of the assessment, containing both a score and a descriptive text.
- */
-var urlHasStopWordsAssessment = function( paper, researcher, i18n ) {
-	var stopWords = researcher.getResearch( "stopWordsInUrl" );
-	var stopWordsResult = calculateUrlStopWordsCountResult( stopWords.length, i18n );
-
-	var assessmentResult = new AssessmentResult();
-	assessmentResult.setScore( stopWordsResult.score );
-	assessmentResult.setText( i18n.sprintf(
-		stopWordsResult.text,
-		/* translators: this link is referred to in the content analysis when a slug contains one or more stop words */
-		"<a href='" + i18n.dgettext( "js-text-analysis", "http://en.wikipedia.org/wiki/Stop_words" ) + "' target='new'>",
-		"</a>"
-	) );
-
-	return assessmentResult;
-};
-
-module.exports = {
-	identifier: "urlStopWords",
-	getResult: urlHasStopWordsAssessment
-};
-
-},{"../values/AssessmentResult.js":297}],211:[function(require,module,exports){
-var Researcher = require( "./researcher.js" );
-var MissingArgument = require( "./errors/missingArgument" );
-var removeDuplicateMarks = require( "./markers/removeDuplicateMarks" );
-var AssessmentResult = require( "./values/AssessmentResult.js" );
-var showTrace = require( "./helpers/errors.js" ).showTrace;
-
-var isUndefined = require( "lodash/isUndefined" );
-var isFunction = require( "lodash/isFunction" );
-var forEach = require( "lodash/forEach" );
-var filter = require( "lodash/filter" );
-var map = require( "lodash/map" );
-var findIndex = require( "lodash/findIndex" );
-var find = require( "lodash/find" );
-
-var ScoreRating = 9;
-
-/**
- * Creates the Assessor
- *
- * @param {Object} i18n The i18n object used for translations.
- * @param {Object} options The options for this assessor.
- * @param {Object} options.marker The marker to pass the list of marks to.
- *
- * @constructor
- */
-var Assessor = function( i18n, options ) {
-	this.setI18n( i18n );
-	this._assessments = [];
-
-	this._options = options || {};
-};
-
-/**
- * Checks if the i18n object is defined and sets it.
- * @param {Object} i18n The i18n object used for translations.
- * @throws {MissingArgument} Parameter needs to be a valid i18n object.
- */
-Assessor.prototype.setI18n = function( i18n ) {
-	if ( isUndefined( i18n ) ) {
-		throw new MissingArgument( "The assessor requires an i18n object." );
-	}
-	this.i18n = i18n;
-};
-
-/**
- * Gets all available assessments.
- * @returns {object} assessment
- */
-Assessor.prototype.getAvailableAssessments = function() {
-	return this._assessments;
-};
-
-/**
- * Checks whether or not the Assessment is applicable.
- * @param {Object} assessment The Assessment object that needs to be checked.
- * @param {Paper} paper The Paper object to check against.
- * @param {Researcher} [researcher] The Researcher object containing additional information.
- * @returns {boolean} Whether or not the Assessment is applicable.
- */
-Assessor.prototype.isApplicable = function( assessment, paper, researcher ) {
-	if ( assessment.hasOwnProperty( "isApplicable" ) ) {
-		return assessment.isApplicable( paper, researcher );
-	}
-
-	return true;
-};
-
-/**
- * Determines whether or not an assessment has a marker
- *
- * @param {Object} assessment The assessment to check for.
- * @returns {boolean} Whether or not the assessment has a marker.
- */
-Assessor.prototype.hasMarker = function( assessment ) {
-	return isFunction( this._options.marker ) && assessment.hasOwnProperty( "getMarks" );
-};
-
-/**
- * Returns the specific marker for this assessor
- *
- * @returns {Function} The specific marker for this assessor.
- */
-Assessor.prototype.getSpecificMarker = function() {
-	return this._options.marker;
-};
-
-/**
- * Returns the paper that was most recently assessed
- *
- * @returns {Paper} The paper that was most recently assessed.
- */
-Assessor.prototype.getPaper = function() {
-	return this._lastPaper;
-};
-
-/**
- * Returns the marker for a given assessment, composes the specific marker with the assessment getMarks function.
- *
- * @param {Object} assessment The assessment for which we are retrieving the composed marker.
- * @param {Paper} paper The paper to retrieve the marker for.
- * @param {Researcher} researcher The researcher for the paper.
- * @returns {Function} A function that can mark the given paper according to the given assessment.
- */
-Assessor.prototype.getMarker = function( assessment, paper, researcher ) {
-	var specificMarker = this._options.marker;
-
-	return function() {
-		var marks = assessment.getMarks( paper, researcher );
-
-		marks = removeDuplicateMarks( marks );
-
-		specificMarker( paper, marks );
-	};
-};
-
-/**
- * Runs the researches defined in the tasklist or the default researches.
- * @param {Paper} paper The paper to run assessments on.
- */
-Assessor.prototype.assess = function( paper ) {
-	var researcher = new Researcher( paper );
-	var assessments = this.getAvailableAssessments();
-	this.results = [];
-
-	assessments = filter( assessments, function( assessment ) {
-		return this.isApplicable( assessment, paper, researcher );
-	}.bind( this ) );
-
-	this.results = map( assessments, this.executeAssessment.bind( this, paper, researcher ) );
-
-	this._lastPaper = paper;
-};
-
-/**
- * Executes an assessment and returns the AssessmentResult
- *
- * @param {Paper} paper The paper to pass to the assessment.
- * @param {Researcher} researcher The researcher to pass to the assessment.
- * @param {Object} assessment The assessment to execute.
- * @returns {AssessmentResult} The result of the assessment.
- */
-Assessor.prototype.executeAssessment = function( paper, researcher, assessment ) {
-	var result;
-
-	try {
-		result = assessment.getResult( paper, researcher, this.i18n );
-
-		result.setIdentifier( assessment.identifier );
-
-		if ( result.hasMarks() && this.hasMarker( assessment ) ) {
-			result.setMarker( this.getMarker( assessment, paper, researcher ) );
-		}
-	} catch ( assessmentError ) {
-		showTrace( assessmentError );
-
-		result = new AssessmentResult();
-
-		result.setScore( 0 );
-		result.setText( this.i18n.sprintf(
-			/* translators: %1$s expands to the name of the assessment. */
-			this.i18n.dgettext( "js-text-analysis", "An error occured in the '%1$s' assessment" ),
-			assessment.identifier,
-			assessmentError
-		) );
-	}
-
-	return result;
-};
-
-/**
- * Filters out all assessmentresults that have no score and no text.
- * @returns {Array<AssessmentResult>} The array with all the valid assessments.
- */
-Assessor.prototype.getValidResults = function() {
-	return filter( this.results, function( result ) {
-		return this.isValidResult( result );
-	}.bind( this ) );
-};
-
-/**
- * Returns if an assessmentResult is valid.
- * @param {object} assessmentResult The assessmentResult to validate.
- * @returns {boolean} whether or not the result is valid.
- */
-Assessor.prototype.isValidResult = function( assessmentResult ) {
-	return assessmentResult.hasScore() && assessmentResult.hasText();
-};
-
-/**
- * Returns the overallscore. Calculates the totalscore by adding all scores and dividing these
- * by the number of results times the ScoreRating.
- *
- * @returns {number} The overallscore
- */
-Assessor.prototype.calculateOverallScore  = function() {
-	var results = this.getValidResults();
-	var totalScore = 0;
-
-	forEach( results, function( assessmentResult ) {
-		totalScore += assessmentResult.getScore();
-	} );
-
-	return Math.round( totalScore / ( results.length * ScoreRating ) * 100 );
-};
-
-/**
- * Register an assessment to add it to the internal assessments object.
- *
- * @param {string} name The name of the assessment.
- * @param {object} assessment The object containing function to run as an assessment and it's requirements.
- * @returns {boolean} Whether registering the assessment was successful.
- * @private
- */
-Assessor.prototype.addAssessment = function( name, assessment ) {
-	if ( !assessment.hasOwnProperty( "identifier" ) ) {
-		assessment.identifier = name;
-	}
-
-	this._assessments.push( assessment );
-	return true;
-};
-
-/**
- * Remove a specific Assessment from the list of Assessments.
- * @param {string} name The Assessment to remove from the list of assessments.
- */
-Assessor.prototype.removeAssessment = function( name ) {
-	var toDelete = findIndex( this._assessments, function( assessment ) {
-		return assessment.hasOwnProperty( "identifier" ) && name === assessment.identifier;
-	} );
-
-	if ( -1 !== toDelete ) {
-		this._assessments.splice( toDelete, 1 );
-	}
-};
-
-/**
- * Returns an assessment by identifier
- *
- * @param {string} identifier The identifier of the assessment.
- * @returns {undefined|Object} The object if found, otherwise undefined.
- */
-Assessor.prototype.getAssessment = function( identifier ) {
-	return find( this._assessments, function( assessment ) {
-		return assessment.hasOwnProperty( "identifier" ) && identifier === assessment.identifier;
-	} );
-};
-
-module.exports = Assessor;
-
-},{"./errors/missingArgument":220,"./helpers/errors.js":221,"./markers/removeDuplicateMarks":225,"./researcher.js":226,"./values/AssessmentResult.js":297,"lodash/filter":146,"lodash/find":147,"lodash/findIndex":148,"lodash/forEach":149,"lodash/isFunction":160,"lodash/isUndefined":170,"lodash/map":173}],212:[function(require,module,exports){
-/** @module config/diacritics */
-
-/**
- * Returns the diacritics map
- *
- * @returns {array} diacritics map
- */
-module.exports = function() {
-	return [
-		{
-			base: "a",
-			letters: /[\u0061\u24D0\uFF41\u1E9A\u00E0\u00E1\u00E2\u1EA7\u1EA5\u1EAB\u1EA9\u00E3\u0101\u0103\u1EB1\u1EAF\u1EB5\u1EB3\u0227\u01E1\u00E4\u01DF\u1EA3\u00E5\u01FB\u01CE\u0201\u0203\u1EA1\u1EAD\u1EB7\u1E01\u0105\u2C65\u0250]/g
-		},
-		{ base: "aa", letters: /[\uA733]/g },
-		{ base: "ae", letters: /[\u00E6\u01FD\u01E3]/g },
-		{ base: "ao", letters: /[\uA735]/g },
-		{ base: "au", letters: /[\uA737]/g },
-		{ base: "av", letters: /[\uA739\uA73B]/g },
-		{ base: "ay", letters: /[\uA73D]/g },
-		{ base: "b", letters: /[\u0062\u24D1\uFF42\u1E03\u1E05\u1E07\u0180\u0183\u0253]/g },
-		{
-			base: "c",
-			letters: /[\u0063\u24D2\uFF43\u0107\u0109\u010B\u010D\u00E7\u1E09\u0188\u023C\uA73F\u2184]/g
-		},
-		{
-			base: "d",
-			letters: /[\u0064\u24D3\uFF44\u1E0B\u010F\u1E0D\u1E11\u1E13\u1E0F\u0111\u018C\u0256\u0257\uA77A]/g
-		},
-		{ base: "dz", letters: /[\u01F3\u01C6]/g },
-		{
-			base: "e",
-			letters: /[\u0065\u24D4\uFF45\u00E8\u00E9\u00EA\u1EC1\u1EBF\u1EC5\u1EC3\u1EBD\u0113\u1E15\u1E17\u0115\u0117\u00EB\u1EBB\u011B\u0205\u0207\u1EB9\u1EC7\u0229\u1E1D\u0119\u1E19\u1E1B\u0247\u025B\u01DD]/g
-		},
-		{ base: "f", letters: /[\u0066\u24D5\uFF46\u1E1F\u0192\uA77C]/g },
-		{
-			base: "g",
-			letters: /[\u0067\u24D6\uFF47\u01F5\u011D\u1E21\u011F\u0121\u01E7\u0123\u01E5\u0260\uA7A1\u1D79\uA77F]/g
-		},
-		{
-			base: "h",
-			letters: /[\u0068\u24D7\uFF48\u0125\u1E23\u1E27\u021F\u1E25\u1E29\u1E2B\u1E96\u0127\u2C68\u2C76\u0265]/g
-		},
-		{ base: "hv", letters: /[\u0195]/g },
-		{
-			base: "i",
-			letters: /[\u0069\u24D8\uFF49\u00EC\u00ED\u00EE\u0129\u012B\u012D\u00EF\u1E2F\u1EC9\u01D0\u0209\u020B\u1ECB\u012F\u1E2D\u0268\u0131]/g
-		},
-		{ base: "j", letters: /[\u006A\u24D9\uFF4A\u0135\u01F0\u0249]/g },
-		{
-			base: "k",
-			letters: /[\u006B\u24DA\uFF4B\u1E31\u01E9\u1E33\u0137\u1E35\u0199\u2C6A\uA741\uA743\uA745\uA7A3]/g
-		},
-		{
-			base: "l",
-			letters: /[\u006C\u24DB\uFF4C\u0140\u013A\u013E\u1E37\u1E39\u013C\u1E3D\u1E3B\u017F\u0142\u019A\u026B\u2C61\uA749\uA781\uA747]/g
-		},
-		{ base: "lj", letters: /[\u01C9]/g },
-		{ base: "m", letters: /[\u006D\u24DC\uFF4D\u1E3F\u1E41\u1E43\u0271\u026F]/g },
-		{
-			base: "n",
-			letters: /[\u006E\u24DD\uFF4E\u01F9\u0144\u00F1\u1E45\u0148\u1E47\u0146\u1E4B\u1E49\u019E\u0272\u0149\uA791\uA7A5]/g
-		},
-		{ base: "nj", letters: /[\u01CC]/g },
-		{
-			base: "o",
-			letters: /[\u006F\u24DE\uFF4F\u00F2\u00F3\u00F4\u1ED3\u1ED1\u1ED7\u1ED5\u00F5\u1E4D\u022D\u1E4F\u014D\u1E51\u1E53\u014F\u022F\u0231\u00F6\u022B\u1ECF\u0151\u01D2\u020D\u020F\u01A1\u1EDD\u1EDB\u1EE1\u1EDF\u1EE3\u1ECD\u1ED9\u01EB\u01ED\u00F8\u01FF\u0254\uA74B\uA74D\u0275]/g
-		},
-		{ base: "oi", letters: /[\u01A3]/g },
-		{ base: "ou", letters: /[\u0223]/g },
-		{ base: "oo", letters: /[\uA74F]/g },
-		{ base: "p", letters: /[\u0070\u24DF\uFF50\u1E55\u1E57\u01A5\u1D7D\uA751\uA753\uA755]/g },
-		{ base: "q", letters: /[\u0071\u24E0\uFF51\u024B\uA757\uA759]/g },
-		{
-			base: "r",
-			letters: /[\u0072\u24E1\uFF52\u0155\u1E59\u0159\u0211\u0213\u1E5B\u1E5D\u0157\u1E5F\u024D\u027D\uA75B\uA7A7\uA783]/g
-		},
-		{
-			base: "s",
-			letters: /[\u0073\u24E2\uFF53\u00DF\u015B\u1E65\u015D\u1E61\u0161\u1E67\u1E63\u1E69\u0219\u015F\u023F\uA7A9\uA785\u1E9B]/g
-		},
-		{
-			base: "t",
-			letters: /[\u0074\u24E3\uFF54\u1E6B\u1E97\u0165\u1E6D\u021B\u0163\u1E71\u1E6F\u0167\u01AD\u0288\u2C66\uA787]/g
-		},
-		{ base: "tz", letters: /[\uA729]/g },
-		{
-			base: "u",
-			letters: /[\u0075\u24E4\uFF55\u00F9\u00FA\u00FB\u0169\u1E79\u016B\u1E7B\u016D\u00FC\u01DC\u01D8\u01D6\u01DA\u1EE7\u016F\u0171\u01D4\u0215\u0217\u01B0\u1EEB\u1EE9\u1EEF\u1EED\u1EF1\u1EE5\u1E73\u0173\u1E77\u1E75\u0289]/g
-		},
-		{ base: "v", letters: /[\u0076\u24E5\uFF56\u1E7D\u1E7F\u028B\uA75F\u028C]/g },
-		{ base: "vy", letters: /[\uA761]/g },
-		{
-			base: "w",
-			letters: /[\u0077\u24E6\uFF57\u1E81\u1E83\u0175\u1E87\u1E85\u1E98\u1E89\u2C73]/g
-		},
-		{ base: "x", letters: /[\u0078\u24E7\uFF58\u1E8B\u1E8D]/g },
-		{
-			base: "y",
-			letters: /[\u0079\u24E8\uFF59\u1EF3\u00FD\u0177\u1EF9\u0233\u1E8F\u00FF\u1EF7\u1E99\u1EF5\u01B4\u024F\u1EFF]/g
-		},
-		{
-			base: "z",
-			letters: /[\u007A\u24E9\uFF5A\u017A\u1E91\u017C\u017E\u1E93\u1E95\u01B6\u0225\u0240\u2C6C\uA763]/g
-		}
-	];
-};
-
-},{}],213:[function(require,module,exports){
-/** @module config/removalWords */
-
-/**
- * Returns an array with words that need to be removed
- *
- * @returns {array} removalWords Returns an array with words.
- */
-module.exports = function() {
-	return [ " a", " in", " an", " on", " for", " the", " and" ];
-};
-
-},{}],214:[function(require,module,exports){
-/** @module config/stopwords */
-
-/**
- * Returns an array with stopwords to be used by the analyzer.
- *
- * @returns {Array} stopwords The array filled with stopwords.
- */
-module.exports = function() {
-	return [ "a", "about", "above", "after", "again", "against", "all", "am", "an", "and", "any", "are", "as", "at", "be", "because", "been", "before", "being", "below", "between", "both", "but", "by", "could", "did", "do", "does", "doing", "down", "during", "each", "few", "for", "from", "further", "had", "has", "have", "having", "he", "he'd", "he'll", "he's", "her", "here", "here's", "hers", "herself", "him", "himself", "his", "how", "how's", "i", "i'd", "i'll", "i'm", "i've", "if", "in", "into", "is", "it", "it's", "its", "itself", "let's", "me", "more", "most", "my", "myself", "nor", "of", "on", "once", "only", "or", "other", "ought", "our", "ours", "ourselves", "out", "over", "own", "same", "she", "she'd", "she'll", "she's", "should", "so", "some", "such", "than", "that", "that's", "the", "their", "theirs", "them", "themselves", "then", "there", "there's", "these", "they", "they'd", "they'll", "they're", "they've", "this", "those", "through", "to", "too", "under", "until", "up", "very", "was", "we", "we'd", "we'll", "we're", "we've", "were", "what", "what's", "when", "when's", "where", "where's", "which", "while", "who", "who's", "whom", "why", "why's", "with", "would", "you", "you'd", "you'll", "you're", "you've", "your", "yours", "yourself", "yourselves" ];
-};
-
-},{}],215:[function(require,module,exports){
-/** @module config/syllables */
-
-/**
- * Returns an array with syllables.
- * Subtractsyllables are counted as two and need to be counted as one.
- * Addsyllables are counted as one but need to be counted as two.
- * Exclusionwords are removed from the text to be counted seperatly.
- *
- * @returns {object}
- */
-module.exports = function() {
-	return {
-		subtractSyllables: [ "cial", "tia", "cius", "cious", "giu", "ion", "iou", "sia$", "[^aeiuoyt]{2,}ed$", "[aeiouy][^aeiuoyts]{1,}e\\b", ".ely$", "[cg]h?e[sd]", "rved$", "rved", "[aeiouy][dt]es?$", "[aeiouy][^aeiouydt]e[sd]?$", "^[dr]e[aeiou][^aeiou]+$", "[aeiouy]rse$" ],
-		addSyllables: [ "ia", "riet", "dien", "iu", "io", "ii", "[aeiouym][bdp]l", "[aeiou]{3}", "^mc", "ism$", "([^aeiouy])\1l$", "[^l]lien", "^coa[dglx].", "[^gq]ua[^auieo]", "dnt$", "uity$", "ie(r|st)", "[aeiouy]ing", "[aeiouw]y[aeiou]" ],
-		exclusionWords: [
-			{ word: "shoreline", syllables: 2 },
-			{ word: "simile", syllables: 3 }
-		]
-	};
-};
-
-},{}],216:[function(require,module,exports){
-/** @module config/transitionWords */
-
-/**
- * Returns an array with transition words to be used by the assessments.
- * @returns {Array} The array filled with transition words.
- */
-module.exports = function() {
-	return [ "above all", "accordingly", "additionally", "after all", "after that", "afterward", "afterwards", "albeit", "all in all", "all of a sudden", "all things considered", "also", "although", "although this may be true", "altogether", "analogous to", "another", "another key point", "as", "as a matter of fact", "as a result", "as an illustration", "as can be seen", "as has been noted", "as I have noted", "as I have said", "as I have shown", "as long as", "as much as", "as shown above", "as soon as", "as well as", "at any rate", "at first", "at last", "at least", "at length", "at the present time", "at the same time", "at this instant", "at this point", "at this time", "balanced against", "basically", "be that as it may", "because", "before", "being that", "besides", "but", "by all means", "by and large", "by comparison", "by the same token", "by the time", "certainly", "chiefly", "comparatively", "compared to", "concurrently", "consequently", "contrarily", "conversely", "correspondingly", "coupled with", "despite", "different from", "doubtedly", "due to", "during", "e.g.", "earlier", "emphatically", "equally", "equally important", "especially", "even if", "even more", "even so", "even though", "eventually", "evidently", "explicitly", "finally", "first", "first thing to remember", "firstly", "following", "for example", "for fear that", "for instance", "for one thing", "for that reason", "for the most part", "for the purpose of", "for the same reason", "for this purpose", "for this reason", "formerly", "forthwith", "fourth", "fourthly", "from time to time", "further", "furthermore", "generally", "given that", "given these points", "granted", "hence", "henceforth", "however", "i.e.", "identically", "important to realize", "in a word", "in addition", "in another case", "in any case", "in any event", "in brief", "in case", "in conclusion", "in contrast", "in detail", "in due time", "in effect", "in either case", "in essence", "in fact", "in general", "in light of", "in like fashion", "in like manner", "in order that", "in order to", "in other words", "in particular", "in reality", "in short", "in similar fashion", "in spite of", "in sum", "in summary", "in that case", "in the event that", "in the final analysis", "in the first place", "in the fourth place", "in the hope that", "in the light of", "in the long run", "in the meantime", "in the same fashion", "in the same way", "in the second place", "in the third place", "in this case", "in this situation", "in time", "in truth", "in view of", "inasmuch as", "indeed", "instead", "last", "lastly", "later", "lest", "likewise", "markedly", "meanwhile", "moreover", "most compelling evidence", "most important", "must be remembered", "nevertheless", "nonetheless", "nor", "not to mention",  "notwithstanding", "now that", "obviously", "occasionally", "of course", "on account of", "on balance", "on condition that", "on one hand", "on the condition that", "on the contrary", "on the negative side", "on the other hand", "on the positive side", "on the whole", "on this occasion", "once", "once in a while", "only if", "otherwise", "overall", "owing to", "particularly", "point often overlooked", "presently", "previously", "prior to", "provided that", "rather", "regardless", "second", "secondly", "seeing that", "shortly", "significantly", "similarly", "simultaneously", "since", "so", "so as to", "so far", "so long as", "so that", "soon", "sooner or later", "specifically", "still", "straightaway", "subsequently", "such as", "summing up", "surely", "surprisingly", "take the case of", "than", "that is", "that is to say", "then", "then again", "thereafter", "therefore", "thereupon", "third", "thirdly", "this time", "though", "thus", "till", "to be sure", "to begin with", "to clarify", "to conclude", "to demonstrate", "to emphasize", "to enumerate", "to explain", "to illustrate", "too", "to list", "to point out", "to put it another way", "to put it differently", "to repeat", "to rephrase it", "to say nothing of", "to sum up", "to summarize", "to that end", "to the end that", "to this end", "together with", "undeniably", "under those circumstances", "undoubtedly", "unless", "unlike", "unquestionably", "until", "until now", "up against", "up to the present time", "vis a vis", "what's more", "when", "whenever", "whereas", "while", "while it may be true", "while this may be true", "with attention to", "with the result that", "with this in mind", "with this intention", "with this purpose in mind", "without a doubt", "without delay", "without doubt", "without reservation" ];
-};
-
-
-},{}],217:[function(require,module,exports){
-var isUndefined = require( "lodash/isUndefined" );
-
-/**
- * The function getting the language part of the locale.
- *
- * @param {string} locale The locale.
- * @returns {string} The language part of the locale.
- */
-var getLanguage = function ( locale ) {
-	return locale.split( "_" )[ 0 ];
-};
-
-=======
->>>>>>> 883a8563
 var transliterations = {
 
 	// Language: Spanish.
@@ -22780,38 +15140,12 @@
   // We _slightly_ modify the normal sprintf behavior to more gracefully handle
   // undefined values.
 
-<<<<<<< HEAD
-},{}],275:[function(require,module,exports){
-var filter = require( "lodash/filter" );
-var map = require( "lodash/map" );
-var isEmpty = require( "lodash/isEmpty" );
-var isUndefined = require( "lodash/isUndefined" );
-var forEach = require( "lodash/forEach" );
-var isNaN = require( "lodash/isNaN" );
-
-var getSubheadings = require( "./getSubheadings.js" ).getSubheadings;
-
-// All characters that indicate a sentence delimiter.
-var sentenceDelimiters = ".?!:;";
-
-/**
- * Checks if the period is followed with a whitespace. If not, it is no ending of a sentence.
- *
- * @param {string} text The text to split in sentences.
- * @param {number} index The current index to look for.
- * @returns {boolean} True if it doesn't match a whitespace.
- */
-var invalidateOnWhiteSpace = function( text, index ) {
-	return text.substring( index, index + 1 ).match( /\s/ ) === null;
-};
-=======
   /**
    sprintf() for JavaScript 0.7-beta1
    http://www.diveintojavascript.com/projects/javascript-sprintf
 
    Copyright (c) Alexandru Marasteanu <alexaholic [at) gmail (dot] com>
    All rights reserved.
->>>>>>> 883a8563
 
    Redistribution and use in source and binary forms, with or without
    modification, are permitted provided that the following conditions are met:
@@ -22824,16 +15158,6 @@
          names of its contributors may be used to endorse or promote products
          derived from this software without specific prior written permission.
 
-<<<<<<< HEAD
-	// The current index + 1 should be the first character of the new sentence. We use a range of 1, since we only need the first character.
-	var firstChar = text.substring( positions[ i ] + 1, positions[ i ] + 2 );
-
-	// If a sentence starts with a number or a whitespace, it shouldn't invalidate
-	if ( firstChar === firstChar.toLocaleLowerCase() && isNaN( parseInt( firstChar, 10 ) ) && firstChar.match( /[\s<]/ ) === null ) {
-		return true;
-	}
-};
-=======
    THIS SOFTWARE IS PROVIDED BY THE COPYRIGHT HOLDERS AND CONTRIBUTORS "AS IS" AND
    ANY EXPRESS OR IMPLIED WARRANTIES, INCLUDING, BUT NOT LIMITED TO, THE IMPLIED
    WARRANTIES OF MERCHANTABILITY AND FITNESS FOR A PARTICULAR PURPOSE ARE
@@ -22860,7 +15184,6 @@
       }
       return str_format.format.call(null, str_format.cache[arguments[0]], arguments);
     };
->>>>>>> 883a8563
 
     str_format.format = function(parse_tree, argv) {
       var cursor = 1, tree_length = parse_tree.length, node_type = '', arg, output = [], i, k, match, pad, pad_character, pad_length;
@@ -22897,31 +15220,6 @@
           }
           // Jed EDIT
 
-<<<<<<< HEAD
-		curIndex = index;
-	} );
-	return sentences;
-};
-
-/**
- * Finds subheadings in each sentence and returns each position.
- * @param {string} text The sentence to check for subheadings.
- * @returns {Array} The position of each subsentence.
- */
-var findSubheadings = function( text ) {
-	var subheadings = getSubheadings( text );
-	return map ( subheadings, function( subheading ) {
-		return subheading.index + subheading[ 0 ].length;
-	} );
-};
-
-/**
- * Returns sentences in a string.
- * @param {String} text The string to count sentences in.
- * @returns {Array} Sentences found in the text.
- */
-module.exports = function( text ) {
-=======
           switch (match[8]) {
             case 'b': arg = arg.toString(2); break;
             case 'c': arg = String.fromCharCode(arg); break;
@@ -22945,7 +15243,6 @@
     };
 
     str_format.cache = {};
->>>>>>> 883a8563
 
     str_format.parse = function(fmt) {
       var _fmt = fmt, match = [], parse_tree = [], arg_names = 0;
@@ -22995,55 +15292,6 @@
       return parse_tree;
     };
 
-<<<<<<< HEAD
-	// Unify all terminators.
-	text = text.replace( new RegExp( "[" + sentenceDelimiters + "]", "g" ), "." );
-
-	// Add period in case it is missing.
-	text += ".";
-	var positions = [];
-	var periodIndex = text.indexOf( "." );
-	while ( periodIndex > -1 ) {
-		positions.push( periodIndex + 1 );
-		periodIndex = text.indexOf( ".", periodIndex + 1 );
-	}
-	positions = filterPositions( originalText, positions );
-
-	// Add the positions of subheadings.
-	positions = positions.concat( findSubheadings( text ) );
-	positions = positions.sort( function( a, b ) {
-		return a - b;
-	} );
-	var sentences = splitOnIndex( positions, originalText );
-
-	// Remove whitespace on start of sentence.
-	sentences = map( sentences, function( sentence ) {
-		return sentence.replace( /^\s/, "" );
-	} );
-
-	return filter( sentences, function( sentence ) {
-		return ( !isEmpty( sentence ) );
-	} );
-};
-
-},{"./getSubheadings.js":277,"lodash/filter":146,"lodash/forEach":149,"lodash/isEmpty":159,"lodash/isNaN":162,"lodash/isUndefined":170,"lodash/map":173}],276:[function(require,module,exports){
-/**
- * Returns all texts per subheading.
- * @param {string} text The text to analyze from.
- * @returns {Array} an array with text blocks per subheading.
- */
-module.exports = function( text ) {
-	/*
-	 matching this in a regex is pretty hard, since we need to find a way for matching the text after a heading, and before the end of the text.
-	 The hard thing capturing this is with a capture, it captures the next subheading as well, so it skips the next part of the text,
-	 since the subheading is already matched.
-	 For now we use this method to be sure we capture the right blocks of text. We remove all | 's from text,
-	 then replace all headings with a | and split on a |.
-	 */
-	text = text.replace( /\|/ig, "" );
-	text = text.replace( /<h([1-6])(?:[^>]+)?>(.*?)<\/h\1>/ig, "|" );
-	var subheadings =  text.split( "|" );
-=======
     return str_format;
   })();
 
@@ -23068,7 +15316,6 @@
     return Jed.sprintf.apply(this, arguments);
   };
   // END sprintf Implementation
->>>>>>> 883a8563
 
   // Start the Plural forms section
   // This is a full plural form expression parser. It is used to avoid
@@ -23677,31 +15924,11 @@
     throw new Error('process.binding is not supported');
 };
 
-<<<<<<< HEAD
-},{"../stringProcessing/stripHTMLTags.js":290,"../stringProcessing/stripSpaces.js":293}],288:[function(require,module,exports){
-var wordCount = require( "./countWords.js" );
-var forEach = require( "lodash/forEach" );
-var stripHTMLTags = require( "./stripHTMLTags.js" );
-
-/**
- * Returns an array with the number of words in a sentence.
- * @param {Array} sentences Array with sentences from text.
- * @returns {Array} Array with amount of words in each sentence.
- */
-module.exports = function( sentences ) {
-	var sentencesWordCount = [];
-	forEach( sentences, function( sentence ) {
-
-		// For counting words we want to omit the HTMLtags.
-		var strippedSentence = stripHTMLTags( sentence );
-		var length = wordCount( strippedSentence );
-=======
 process.cwd = function () { return '/' };
 process.chdir = function (dir) {
     throw new Error('process.chdir is not supported');
 };
 process.umask = function() { return 0; };
->>>>>>> 883a8563
 
 },{}],299:[function(require,module,exports){
 module.exports = function isBuffer(arg) {
@@ -23733,22 +15960,6 @@
 // OTHERWISE, ARISING FROM, OUT OF OR IN CONNECTION WITH THE SOFTWARE OR THE
 // USE OR OTHER DEALINGS IN THE SOFTWARE.
 
-<<<<<<< HEAD
-		sentencesWordCount.push( {
-			sentence: sentence,
-			sentenceLength: wordCount( sentence )
-		} );
-	} );
-	return sentencesWordCount;
-};
-
-},{"./countWords.js":268,"./stripHTMLTags.js":290,"lodash/forEach":149}],289:[function(require,module,exports){
-/** @module stringProcessing/stringToRegex */
-var isUndefined = require( "lodash/isUndefined" );
-var replaceDiacritics = require( "../stringProcessing/replaceDiacritics.js" );
-var sanitizeString = require( "../stringProcessing/sanitizeString.js" );
-var addWordBoundary = require( "../stringProcessing/addWordboundary.js" );
-=======
 var formatRegExp = /%[sdj%]/g;
 exports.format = function(f) {
   if (!isString(f)) {
@@ -23788,7 +15999,6 @@
   return str;
 };
 
->>>>>>> 883a8563
 
 // Mark that a method should not be used.
 // Returns a modified function which warns once by default.
@@ -24052,20 +16262,6 @@
 }
 
 
-<<<<<<< HEAD
-/**
- * Construct the AssessmentResult value object.
- * @constructor
- */
-var AssessmentResult = function() {
-	this._hasScore = false;
-	this._identifier = "";
-	this._hasMarks = false;
-	this._marker = emptyMarker;
-	this.score = 0;
-	this.text = "";
-};
-=======
 function formatPrimitive(ctx, value) {
   if (isUndefined(value))
     return ctx.stylize('undefined', 'undefined');
@@ -24083,7 +16279,6 @@
   if (isNull(value))
     return ctx.stylize('null', 'null');
 }
->>>>>>> 883a8563
 
 
 function formatError(value) {
@@ -24187,49 +16382,16 @@
            braces[1];
   }
 
-<<<<<<< HEAD
-/**
- * Returns whether or not this result has a marker that can be used to mark for a given Paper
- *
- * @returns {boolean} Whether or this result has a marker.
- */
-AssessmentResult.prototype.hasMarker = function() {
-	return this._hasMarks && this._marker !== emptyMarker;
-};
-=======
   return braces[0] + base + ' ' + output.join(', ') + ' ' + braces[1];
 }
->>>>>>> 883a8563
-
-
-<<<<<<< HEAD
-/**
- * Sets the value of _hasMarks to determine if there is something to mark.
- *
- * @param {boolean} hasMarks Is there something to mark.
- */
-AssessmentResult.prototype.setHasMarks = function( hasMarks ) {
-	this._hasMarks = hasMarks;
-};
-
-/**
- * Returns the value of _hasMarks to determine if there is something to mark.
- *
- * @returns {boolean} Is there something to mark.
- */
-AssessmentResult.prototype.hasMarks = function() {
-	return this._hasMarks;
-};
-
-module.exports = AssessmentResult;
-=======
+
+
 // NOTE: These type checking functions intentionally don't use `instanceof`
 // because it is fragile and can be easily faked with `Object.create()`.
 function isArray(ar) {
   return Array.isArray(ar);
 }
 exports.isArray = isArray;
->>>>>>> 883a8563
 
 function isBoolean(arg) {
   return typeof arg === 'boolean';
