--- conflicted
+++ resolved
@@ -2,13 +2,9 @@
 /* global tinyMCE */
 /* global wpseoShortcodePluginL10n */
 /* global ajaxurl */
-<<<<<<< HEAD
-=======
 /* global YoastSEO */
 /* global _ */
 /* global console */
-
->>>>>>> 497ee382
 (function() {
 	'use strict';
 
