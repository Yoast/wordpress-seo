--- conflicted
+++ resolved
@@ -38,11 +38,7 @@
   var undefined;
 
   /** Used as the semantic version number. */
-<<<<<<< HEAD
-  var VERSION = '4.11.1';
-=======
   var VERSION = '4.8.0';
->>>>>>> bb056749
 
   /** Used as references for various `Number` constants. */
   var INFINITY = 1 / 0;
