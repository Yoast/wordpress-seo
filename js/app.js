/* jshint browser: true */

require( "./config/config.js" );
var SnippetPreview = require( "./snippetPreview.js" );

var defaultsDeep = require( "lodash/defaultsDeep" );
var isObject = require( "lodash/isObject" );
var isString = require( "lodash/isString" );
var MissingArgument = require( "./errors/missingArgument" );
var isUndefined = require( "lodash/isUndefined" );
var forEach = require( "lodash/forEach" );

var Jed = require( "jed" );

var Assessor = require( "./assessor.js" );
var Analyzer = require( "./analyzer.js" );
var Assessor = require( "./assessor.js" );
var Researcher = require( "./researcher.js" );
var ScoreFormatter = require( "./scoreFormatter.js" );
var Pluggable = require( "./pluggable.js" );
var analyzerConfig = require( "./config/config.js" );
var Paper = require( "./values/Paper.js" );

/**
 * Default config for YoastSEO.js
 *
 * @type {Object}
 */
var defaults = {
	callbacks: {
		bindElementEvents: function( ) { },
		updateSnippetValues: function( ) { },
		saveScores: function( ) { }
	},
	sampleText: {
		baseUrl: "example.org/",
		snippetCite: "example-post/",
		title: "This is an example title - edit by clicking here",
		keyword: "Choose a focus keyword",
		meta: "Modify your meta description by editing it right here",
		text: "Start writing your text!"
	},
	queue: [ "wordCount",
		"keywordDensity",
		"subHeadings",
		"stopwords",
		"fleschReading",
		"linkCount",
		"imageCount",
		"urlKeyword",
		"urlLength",
		"metaDescription",
		"pageTitleKeyword",
		"pageTitleLength",
		"firstParagraph",
		"'keywordDoubles" ],
	typeDelay: 300,
	typeDelayStep: 100,
	maxTypeDelay: 1500,
	dynamicDelay: true,
	locale: "en_US",
	translations: {
		"domain": "js-text-analysis",
		"locale_data": {
			"js-text-analysis": {
				"": {}
			}
		}
	},
	replaceTarget: [],
	resetTarget: [],
	elementTarget: []
};

/**
 * Creates a default snippet preview, this can be used if no snippet preview has been passed.
 *
 * @private
 * @this App
 *
 * @returns {SnippetPreview} The SnippetPreview object.
 */
function createDefaultSnippetPreview() {
	var targetElement = document.getElementById( this.config.targets.snippet );

	return new SnippetPreview( {
		analyzerApp: this,
		targetElement: targetElement,
		callbacks: {
			saveSnippetData: this.config.callbacks.saveSnippetData
		}
	} );
}

/**
 * Returns whether or not the given argument is a valid SnippetPreview object.
 *
 * @param   {*}         snippetPreview  The 'object' to check against.
 * @returns {boolean}                   Whether or not it's a valid SnippetPreview object.
 */
function isValidSnippetPreview( snippetPreview ) {
	return !isUndefined( snippetPreview ) && SnippetPreview.prototype.isPrototypeOf( snippetPreview );
}

/**
 * Check arguments passed to the App to check if all necessary arguments are set.
 *
 * @private
 * @param {Object}      args            The arguments object passed to the App.
 * @returns {void}
 */
function verifyArguments( args ) {

	if ( !isObject( args.callbacks.getData ) ) {
		throw new MissingArgument( "The app requires an object with a getdata callback." );
	}

	if ( !isObject( args.targets ) ) {
		throw new MissingArgument( "`targets` is a required App argument, `targets` is not an object." );
	}

	if ( !isString( args.targets.output ) ) {
		throw new MissingArgument( "`targets.output` is a required App argument, `targets.output` is not a string." );
	}

	// The args.targets.snippet argument is only required if not SnippetPreview object has been passed.
	if ( !isValidSnippetPreview( args.snippetPreview ) && !isString( args.targets.snippet ) ) {
		throw new MissingArgument( "A snippet preview is required. When no SnippetPreview object isn't passed to " +
			"the App, the `targets.snippet` is a required App argument. `targets.snippet` is not a string." );
	}
}

/**
 * This should return an object with the given properties
 *
 * @callback YoastSEO.App~getData
 * @returns {Object} data
 * @returns {String} data.keyword The keyword that should be used
 * @returns {String} data.meta
 * @returns {String} data.text The text to analyze
 * @returns {String} data.pageTitle The text in the HTML title tag
 * @returns {String} data.title The title to analyze
 * @returns {String} data.url The URL for the given page
 * @returns {String} data.excerpt Excerpt for the pages
 */

/**
 * @callback YoastSEO.App~getAnalyzerInput
 *
 * @returns {Array} An array containing the analyzer queue
 */

/**
 * @callback YoastSEO.App~bindElementEvents
 *
 * @param {YoastSEO.App} app A reference to the YoastSEO.App from where this is called.
 */

/**
 * @callback YoastSEO.App~updateSnippetValues
 *
 * @param {Object} ev The event emitted from the DOM
 */

/**
 * @callback YoastSEO.App~saveScores
 *
 * @param {int} overalScore The overal score as determined by the analyzer.
 */

/**
 * Loader for the analyzer, loads the eventbinder and the elementdefiner
 *
 * @param {Object} args The arguments oassed to the loader.
 * @param {Object} args.translations Jed compatible translations.
 * @param {Object} args.targets Targets to retrieve or set on.
 * @param {String} args.targets.snippet ID for the snippet preview element.
 * @param {String} args.targets.output ID for the element to put the output of the analyzer in.
 * @param {int} args.typeDelay Number of milliseconds to wait between typing to refresh the analyzer output.
 * @param {boolean} args.dynamicDelay   Whether to enable dynamic delay, will ignore type delay if the analyzer takes a long time.
 *                                      Applicable on slow devices.
 * @param {int} args.maxTypeDelay The maximum amount of type delay even if dynamic delay is on.
 * @param {int} args.typeDelayStep The amount with which to increase the typeDelay on each step when dynamic delay is enabled.
 * @param {Object} args.callbacks The callbacks that the app requires.
 * @param {YoastSEO.App~getData} args.callbacks.getData Called to retrieve input data
 * @param {YoastSEO.App~getAnalyzerInput} args.callbacks.getAnalyzerInput Called to retrieve input for the analyzer.
 * @param {YoastSEO.App~bindElementEvents} args.callbacks.bindElementEvents Called to bind events to the DOM elements.
 * @param {YoastSEO.App~updateSnippetValues} args.callbacks.updateSnippetValues Called when the snippet values need to be updated.
 * @param {YoastSEO.App~saveScores} args.callbacks.saveScores Called when the score has been determined by the analyzer.
 * @param {Function} args.callbacks.saveSnippetData Function called when the snippet data is changed.
 *
 * @param {SnippetPreview} args.snippetPreview The SnippetPreview object to be used.
 *
 * @constructor
 */
var App = function( args ) {
	if ( !isObject( args ) ) {
		args = {};
	}

	defaultsDeep( args, defaults );

	verifyArguments( args );

	this.config = args;
	this.pluggable = new Pluggable( this );
	this.callbacks = this.config.callbacks;
	this.i18n = this.constructI18n( this.config.translations );

	this.getData();
	this.showLoadingDialog();

	if ( isValidSnippetPreview( args.snippetPreview ) ) {
		this.snippetPreview = args.snippetPreview;

		// Hack to make sure the snippet preview always has a reference to this App. This way we solve the circular
		// dependency issue. In the future this should be solved by the snippet preview not having a reference to the
		// app.
		if ( this.snippetPreview.refObj !== this ) {
			this.snippetPreview.refObj = this;
			this.snippetPreview.i18n = this.i18n;
		}
	} else {
		this.snippetPreview = createDefaultSnippetPreview.call( this );
	}
	this.initSnippetPreview();

	this.runAnalyzer();
};

/**
 * Extend the config with defaults.
 *
 * @param   {Object}    args    The arguments to be extended.
 * @returns {Object}    args    The extended arguments.
 */
App.prototype.extendConfig = function( args ) {
	args.sampleText = this.extendSampleText( args.sampleText );
	args.queue = args.queue || analyzerConfig.queue;
	args.locale = args.locale || "en_US";

	return args;
};

/**
 * Extend sample text config with defaults.
 *
 * @param   {Object}    sampleText  The sample text to be extended.
 * @returns {Object}    sampleText  The extended sample text.
 */
App.prototype.extendSampleText = function( sampleText ) {
	var defaultSampleText = defaults.sampleText;

	if ( isUndefined( sampleText ) ) {
		sampleText = defaultSampleText;
	} else {
		for ( var key in sampleText ) {
			if ( isUndefined( sampleText[ key ] ) ) {
				sampleText[ key ] = defaultSampleText[ key ];
			}
		}
	}

	return sampleText;
};

/**
 * Initializes i18n object based on passed configuration
 *
 * @param {Object}  translations    The translations to be used in the current instance.
 * @returns {void}
 */
App.prototype.constructI18n = function( translations ) {
	var defaultTranslations = {
		"domain": "js-text-analysis",
		"locale_data": {
			"js-text-analysis": {
				"": {}
			}
		}
	};

	// Use default object to prevent Jed from erroring out.
	translations = translations || defaultTranslations;

	return new Jed( translations );
};

/**
 * Retrieves data from the callbacks.getData and applies modification to store these in this.rawData.
 * @returns {void}
 */
App.prototype.getData = function() {
	this.rawData = this.callbacks.getData();

	if ( !isUndefined( this.snippetPreview ) ) {

		// Gets the data FOR the analyzer
		var data = this.snippetPreview.getAnalyzerData();

		this.rawData.pageTitle = data.title;
		this.rawData.url = data.url;
		this.rawData.meta = data.metaDesc;
	}

	if ( this.pluggable.loaded ) {
		this.rawData.pageTitle = this.pluggable._applyModifications( "data_page_title", this.rawData.pageTitle );
		this.rawData.meta = this.pluggable._applyModifications( "data_meta_desc", this.rawData.meta );
	}
	this.rawData.locale = this.config.locale;
};

/**
 * Refreshes the analyzer and output of the analyzer
 * @returns {void}
 */
App.prototype.refresh = function() {
	this.getData();
	this.runAnalyzer();
};

/**
 * Creates the elements for the snippetPreview
 *
 * @deprecated Don't create a snippet preview using this method, create it directly using the prototype and pass it as
 * an argument instead.
 * @returns {void}
 */
App.prototype.createSnippetPreview = function() {
	this.snippetPreview = createDefaultSnippetPreview.call( this );
	this.initSnippetPreview();
};

/**
 * Initializes the snippet preview for this App.
 * @returns {void}
 */
App.prototype.initSnippetPreview = function() {
	this.snippetPreview.renderTemplate();
	this.snippetPreview.callRegisteredEventBinder();
	this.snippetPreview.bindEvents();
	this.snippetPreview.init();
};

/**
 * binds the analyzeTimer function to the input of the targetElement on the page.
 * @returns {void}
 */
App.prototype.bindInputEvent = function() {
	for ( var i = 0; i < this.config.elementTarget.length; i++ ) {
		var elem = document.getElementById( this.config.elementTarget[ i ] );
		elem.addEventListener( "input", this.analyzeTimer.bind( this ) );
	}
};

/**
 * runs the rerender function of the snippetPreview if that object is defined.
 * @returns {void}
 */
App.prototype.reloadSnippetText = function() {
	if ( isUndefined( this.snippetPreview ) ) {
		this.snippetPreview.reRender();
	}
};

/**
 * the analyzeTimer calls the checkInputs function with a delay, so the function won't be executed
 * at every keystroke checks the reference object, so this function can be called from anywhere,
 * without problems with different scopes.
 * @returns {void}
 */
App.prototype.analyzeTimer = function() {
	clearTimeout( window.timer );
	window.timer = setTimeout( this.refresh.bind( this ), this.config.typeDelay );
};

/**
 * sets the startTime timestamp
 * @returns {void}
 */
App.prototype.startTime = function() {
	this.startTimestamp = new Date().getTime();
};

/**
 * sets the endTime timestamp and compares with startTime to determine typeDelayincrease.
 * @returns {void}
 */
App.prototype.endTime = function() {
	this.endTimestamp = new Date().getTime();
	if ( this.endTimestamp - this.startTimestamp > this.config.typeDelay ) {
		if ( this.config.typeDelay < ( this.config.maxTypeDelay - this.config.typeDelayStep ) ) {
			this.config.typeDelay += this.config.typeDelayStep;
		}
	}
};

/**
 * inits a new pageAnalyzer with the inputs from the getInput function and calls the scoreFormatter
 * to format outputs.
 * @returns {void}
 */
App.prototype.runAnalyzer = function() {
	if ( this.pluggable.loaded === false ) {
		return;
	}

	if ( this.config.dynamicDelay ) {
		this.startTime();
	}

	this.analyzerData = this.modifyData( this.rawData );
	this.analyzerData.i18n = this.i18n;

	// Create a paper object for the Researcher
	this.paper = new Paper( this.analyzerData.text, {
		keyword:  this.analyzerData.keyword,
		description: this.analyzerData.meta,
		url: this.analyzerData.url,
		title: this.analyzerData.pageTitle
	} );

	if ( this.paper.getKeyword() === "" ) {
		this.analyzerData.queue = [ "keyphraseSizeCheck", "wordCount", "fleschReading", "pageTitleLength", "urlStopwords", "metaDescriptionLength" ];
	}

	// The new researcher
	if ( isUndefined( this.researcher ) ) {
		this.researcher = new Researcher( this.paper );
	} else {
		this.researcher.setPaper( this.paper );
	}

	// Set the assessor
	if ( isUndefined( this.assessor ) ) {
		this.assessor = new Assessor( this.i18n );
	}

<<<<<<< HEAD
	this.assessor.assess( this.paper );

	// Pass the assessor result through to the formatter
=======
	this.pageAnalyzer.runQueue();

	// Set the assessor
	if ( isUndefined( this.assessor ) ) {
		this.assessor = new Assessor( this.i18n );
	}

	this.assessor.assess( this.paper );

>>>>>>> 6bdab2ad
	this.scoreFormatter = new ScoreFormatter( {
		targets: this.config.targets,
		keyword: this.paper.getKeyword(),
		assessor: this.assessor
	} );

	this.scoreFormatter.renderScore();
	this.callbacks.saveScores( this.assessor.calculateOverallScore() );

	if ( this.config.dynamicDelay ) {
		this.endTime();
	}

	this.snippetPreview.reRender();
};

/**
 * Modifies the data with plugins before it is sent to the analyzer.
 * @param   {Object}  data      The data to be modified.
 * @returns {Object}            The data with the applied modifications.
 */
App.prototype.modifyData = function( data ) {

	// Copy rawdata to lose object reference.
	data = JSON.parse( JSON.stringify( data ) );

	data.text = this.pluggable._applyModifications( "content", data.text );
	data.title = this.pluggable._applyModifications( "title", data.title );

	return data;
};

/**
 * Function to fire the analyzer when all plugins are loaded, removes the loading dialog.
 * @returns {void}
 */
App.prototype.pluginsLoaded = function() {
	this.getData();
	this.removeLoadingDialog();
	this.runAnalyzer();
};

/**
 * Shows the loading dialog which shows the loading of the plugins.
 * @returns {void}
 */
App.prototype.showLoadingDialog = function() {
	var dialogDiv = document.createElement( "div" );
	dialogDiv.className = "YoastSEO_msg";
	dialogDiv.id = "YoastSEO-plugin-loading";
	document.getElementById( this.config.targets.output ).appendChild( dialogDiv );
};

/**
 * Updates the loading plugins. Uses the plugins as arguments to show which plugins are loading
 * @param   {Object}  plugins   The plugins to be parsed into the dialog.
 * @returns {void}
 */
App.prototype.updateLoadingDialog = function( plugins ) {
	var dialog = document.getElementById( "YoastSEO-plugin-loading" );
	dialog.textContent = "";
	forEach ( plugins, function( plugin, pluginName ) {
		dialog.innerHTML += "<span class=left>" + pluginName + "</span><span class=right " +
							plugin.status + ">" + plugin.status + "</span><br />";
	} );
	dialog.innerHTML += "<span class=bufferbar></span>";
};

/**
 * Removes the pluging load dialog.
 * @returns {void}
 */
App.prototype.removeLoadingDialog = function() {
	document.getElementById( this.config.targets.output ).removeChild( document.getElementById( "YoastSEO-plugin-loading" ) );
};

// ***** PLUGGABLE PUBLIC DSL ***** //

/**
 * Delegates to `YoastSEO.app.pluggable.registerPlugin`
 *
 * @param {string}  pluginName      The name of the plugin to be registered.
 * @param {object}  options         The options object.
 * @param {string}  options.status  The status of the plugin being registered. Can either be "loading" or "ready".
 * @returns {boolean}               Whether or not it was successfully registered.
 */
App.prototype.registerPlugin = function( pluginName, options ) {
	return this.pluggable._registerPlugin( pluginName, options );
};

/**
 * Delegates to `YoastSEO.app.pluggable.ready`
 *
 * @param {string}  pluginName  The name of the plugin to check.
 * @returns {boolean}           Whether or not the plugin is ready.
 */
App.prototype.pluginReady = function( pluginName ) {
	return this.pluggable._ready( pluginName );
};

/**
 * Delegates to `YoastSEO.app.pluggable.reloaded`
 *
 * @param {string} pluginName   The name of the plugin to reload
 * @returns {boolean}           Whether or not the plugin was reloaded.
 */
App.prototype.pluginReloaded = function( pluginName ) {
	return this.pluggable._reloaded( pluginName );
};

/**
 * Delegates to `YoastSEO.app.pluggable.registerModification`
 *
 * @param {string}      modification 		The name of the filter
 * @param {function}    callable 		 	The callable function
 * @param {string}      pluginName 		    The plugin that is registering the modification.
 * @param {number}      priority 		 	(optional) Used to specify the order in which the callables associated with a particular filter are
                                            called.
 * 									        Lower numbers correspond with earlier execution.
 * @returns 			{boolean}           Whether or not the modification was successfully registered.
 */
App.prototype.registerModification = function( modification, callable, pluginName, priority ) {
	return this.pluggable._registerModification( modification, callable, pluginName, priority );
};

/**
 * Registers a custom test for use in the analyzer, this will result in a new line in the analyzer results. The function
 * has to return a result based on the contents of the page/posts.
 *
 * The scoring object is a special object with definitions about how to translate a result from your analysis function
 * to a SEO score.
 *
 * Negative scores result in a red circle
 * Scores 1, 2, 3, 4 and 5 result in a orange circle
 * Scores 6 and 7 result in a yellow circle
 * Scores 8, 9 and 10 result in a red circle
 *
 * @param {string}   name       Name of the test.
 * @param {function} analysis   A function that analyzes the content and determines a score for a certain trait.
 * @param {Object}   scoring    A scoring object that defines how the analysis translates to a certain SEO score.
 * @param {string}   pluginName The plugin that is registering the test.
 * @param {number}   priority   (optional) Determines when this test is run in the analyzer queue. Is currently ignored,
 *                              tests are added to the end of the queue.
 * @returns {boolean}           Whether or not the test was successfully registered.
 */
App.prototype.registerTest = function( name, analysis, scoring, pluginName, priority ) {
	return this.pluggable._registerTest( name, analysis, scoring, pluginName, priority );
};

module.exports = App;<|MERGE_RESOLUTION|>--- conflicted
+++ resolved
@@ -436,21 +436,9 @@
 		this.assessor = new Assessor( this.i18n );
 	}
 
-<<<<<<< HEAD
-	this.assessor.assess( this.paper );
+	this.pageAnalyzer.runQueue();
 
 	// Pass the assessor result through to the formatter
-=======
-	this.pageAnalyzer.runQueue();
-
-	// Set the assessor
-	if ( isUndefined( this.assessor ) ) {
-		this.assessor = new Assessor( this.i18n );
-	}
-
-	this.assessor.assess( this.paper );
-
->>>>>>> 6bdab2ad
 	this.scoreFormatter = new ScoreFormatter( {
 		targets: this.config.targets,
 		keyword: this.paper.getKeyword(),
