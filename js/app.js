/* jshint browser: true */
/* global YoastSEO: true */
YoastSEO = ( "undefined" === typeof YoastSEO ) ? {} : YoastSEO;

<<<<<<< HEAD
require( "./config/config.js" );
var sanitizeString = require( "../js/stringProcessing/sanitizeString.js" );
=======
var defaultsDeep = require( "lodash/object/defaultsDeep" );
var isObject = require( "lodash/lang/isObject" );
var isString = require( "lodash/lang/isString" );
var MissingArgument = require( "./errors/missingArgument" );

/**
 * Default config for YoastSEO.js
 *
 * @type {Object}
 */
var defaults = {
	callbacks: {
		bindElementEvents: function( ) { },
		updateSnippetValues: function( ) { },
		saveScores: function( ) { }
	},
	sampleText: {
		baseUrl: "example.org/",
		snippetCite: "example-post/",
		title: "This is an example title - edit by clicking here",
		keyword: "Choose a focus keyword",
		meta: "Modify your meta description by editing it right here",
		text: "Start writing your text!"
	},
	queue: [ "wordCount",
		"keywordDensity",
		"subHeadings",
		"stopwords",
		"fleschReading",
		"linkCount",
		"imageCount",
		"urlKeyword",
		"urlLength",
		"metaDescription",
		"pageTitleKeyword",
		"pageTitleLength",
		"firstParagraph",
		"'keywordDoubles" ],
	typeDelay: 300,
	typeDelayStep: 100,
	maxTypeDelay: 1500,
	dynamicDelay: true,
	locale: "en_US",
	translations: {
		"domain": "js-text-analysis",
		"locale_data": {
			"js-text-analysis": {
				"": {}
			}
		}
	},
	replaceTarget: [],
	resetTarget: [],
	elementTarget: []
};
>>>>>>> 1eeecde9

var isUndefined = require( "lodash/lang/isUndefined" );

var SnippetPreview = require( "./snippetPreview.js" );

/**
 * Creates a default snippet preview, this can be used if no snippet preview has been passed.
 *
 * @private
 * @this App
 *
 * @returns {SnippetPreview}
 */
function createDefaultSnippetPreview() {
	var targetElement = document.getElementById( this.config.targets.snippet ),
		SnippetPreview = require( "../js/snippetPreview.js" );

	return new SnippetPreview( {
		analyzerApp: this,
		targetElement: targetElement,
		callbacks: {
			saveSnippetData: this.config.callbacks.saveSnippetData
		}
	} );
}

/**
 * Returns whether or not the given argument is a valid SnippetPreview object.
 *
 * @param {*} snippetPreview
 * @returns {boolean}
 */
function isValidSnippetPreview( snippetPreview ) {
	return !isUndefined( snippetPreview ) && SnippetPreview.prototype.isPrototypeOf( snippetPreview );
}

/**
 * Check arguments passed to the App to check if all necessary arguments are set.
 *
 * @private
 * @param {Object} args The arguments object passed to the App.
 */
function verifyArguments( args ) {

	if ( !isObject( args.callbacks.getData ) ) {
		throw new MissingArgument( "The app requires an object with a getdata callback." );
	}

	if ( !isObject( args.targets ) ) {
		throw new MissingArgument( "`targets` is a required App argument, `targets` is not an object." );
	}

	if ( !isString( args.targets.output ) ) {
		throw new MissingArgument( "`targets.output` is a required App argument, `targets.output` is not a string." );
	}

	// The args.targets.snippet argument is only required if not SnippetPreview object has been passed.
	if ( !isValidSnippetPreview( args.snippetPreview ) && !isString( args.targets.snippet ) ) {
		throw new MissingArgument( "A snippet preview is required. When no SnippetPreview object isn't passed to " +
			"the App, the `targets.snippet` is a required App argument. `targets.snippet` is not a string." );
	}
}

/**
 * This should return an object with the given properties
 *
 * @callback YoastSEO.App~getData
 * @returns {Object} data
 * @returns {String} data.keyword The keyword that should be used
 * @returns {String} data.meta
 * @returns {String} data.text The text to analyze
 * @returns {String} data.pageTitle The text in the HTML title tag
 * @returns {String} data.title The title to analyze
 * @returns {String} data.url The URL for the given page
 * @returns {String} data.excerpt Excerpt for the pages
 */

/**
 * @callback YoastSEO.App~getAnalyzerInput
 *
 * @returns {Array} An array containing the analyzer queue
 */

/**
 * @callback YoastSEO.App~bindElementEvents
 *
 * @param {YoastSEO.App} app A reference to the YoastSEO.App from where this is called.
 */

/**
 * @callback YoastSEO.App~updateSnippetValues
 *
 * @param {Object} ev The event emitted from the DOM
 */

/**
 * @callback YoastSEO.App~saveScores
 *
 * @param {int} overalScore The overal score as determined by the analyzer.
 */

/**
 * Loader for the analyzer, loads the eventbinder and the elementdefiner
 *
 * @param {Object} args
 * @param {Object} args.translations Jed compatible translations.
 * @param {Object} args.targets Targets to retrieve or set on.
 * @param {String} args.targets.snippet ID for the snippet preview element.
 * @param {String} args.targets.output ID for the element to put the output of the analyzer in.
 * @param {int} args.typeDelay Number of milliseconds to wait between typing to refresh the
 *        analyzer output.
 * @param {boolean} args.dynamicDelay Whether to enable dynamic delay, will ignore type delay if the
 *        analyzer takes a long time. Applicable on slow devices.
 * @param {int} args.maxTypeDelay The maximum amount of type delay even if dynamic delay is on.
 * @param {int} args.typeDelayStep The amount with which to increase the typeDelay on each step when
 *        dynamic delay is enabled.
 * @param {Object} args.callbacks The callbacks that the app requires.
 * @param {YoastSEO.App~getData} args.callbacks.getData Called to retrieve input data
 * @param {YoastSEO.App~getAnalyzerInput} args.callbacks.getAnalyzerInput Called to retrieve input
 *        for the analyzer.
 * @param {YoastSEO.App~bindElementEvents} args.callbacks.bindElementEvents Called to bind events to
 *        the DOM elements.
 * @param {YoastSEO.App~updateSnippetValues} args.callbacks.updateSnippetValues Called when the
 *        snippet values need to be updated.
 * @param {YoastSEO.App~saveScores} args.callbacks.saveScores Called when the score has been
 *        determined by the analyzer.
 * @param {Function} args.callbacks.saveSnippetData Function called when the snippet data is changed.
 *
 * @param {SnippetPreview} args.snippetPreview
 *
 * @constructor
 */
YoastSEO.App = function( args ) {
	if ( !isObject( args ) ) {
		args = {};
	}
	defaultsDeep( args, defaults );

	verifyArguments( args );

	this.config = args;

	this.callbacks = this.config.callbacks;

	this.i18n = this.constructI18n( this.config.translations );
	this.pluggable = new YoastSEO.Pluggable( this );

	this.getData();

	this.showLoadingDialog();

	if ( isValidSnippetPreview( args.snippetPreview ) ) {
		this.snippetPreview = args.snippetPreview;

		// Hack to make sure the snippet preview always has a reference to this App. This way we solve the circular
		// dependency issue. In the future this should be solved by the snippet preview not having a reference to the
		// app.
		if ( this.snippetPreview.refObj !== this ) {
			this.snippetPreview.refObj = this;
			this.snippetPreview.i18n = this.i18n;
		}
	} else {
		this.snippetPreview = createDefaultSnippetPreview.call( this );
	}
	this.initSnippetPreview();

	this.runAnalyzer();
};

/**
 * Extend the config with defaults.
 *
 * @param {Object} args
 * @returns {Object} args
 */
YoastSEO.App.prototype.extendConfig = function( args ) {
	args.sampleText = this.extendSampleText( args.sampleText );
	args.queue = args.queue || YoastSEO.analyzerConfig.queue;
	args.locale = args.locale || "en_US";

	return args;
};

/**
 * Extend sample text config with defaults.
 *
 * @param {Object} sampleText
 * @returns {Object} sampleText
 */
YoastSEO.App.prototype.extendSampleText = function( sampleText ) {
	var defaultSampleText = YoastSEO.App.defaultConfig.sampleText;

	if ( sampleText === undefined ) {
		sampleText = defaultSampleText;
	} else {
		for ( var key in sampleText ) {
			if ( sampleText[ key ] === undefined ) {
				sampleText[ key ] = defaultSampleText[ key ];
			}
		}
	}

	return sampleText;
};

/**
 * Initializes i18n object based on passed configuration
 *
 * @param {Object} translations
 */
YoastSEO.App.prototype.constructI18n = function( translations ) {
	var Jed = require( "jed" );

	var defaultTranslations = {
		"domain": "js-text-analysis",
		"locale_data": {
			"js-text-analysis": {
				"": {}
			}
		}
	};

	// Use default object to prevent Jed from erroring out.
	translations = translations || defaultTranslations;

	return new Jed( translations );
};

/**
 * Retrieves data from the callbacks.getData and applies modification to store these in this.rawData.
 */
YoastSEO.App.prototype.getData = function() {
	var isUndefined = require( "lodash/lang/isUndefined" );

	this.rawData = this.callbacks.getData();

	if ( !isUndefined( this.snippetPreview ) ) {
		var data = this.snippetPreview.getAnalyzerData();

		this.rawData.pageTitle = data.title;
		this.rawData.url = data.url;
		this.rawData.meta = data.metaDesc;
	}

	if ( this.pluggable.loaded ) {
		this.rawData.pageTitle = this.pluggable._applyModifications( "data_page_title", this.rawData.pageTitle );
		this.rawData.meta = this.pluggable._applyModifications( "data_meta_desc", this.rawData.meta );
	}
	this.rawData.locale = this.config.locale;
};

/**
 * Refreshes the analyzer and output of the analyzer
 */
YoastSEO.App.prototype.refresh = function() {
	this.getData();
	this.runAnalyzer();
};

/**
 * creates the elements for the snippetPreview
 *
 * @deprecated Don't create a snippet preview using this method, create it directly using the prototype and pass it as
 * an argument instead.
 */
YoastSEO.App.prototype.createSnippetPreview = function() {
	this.snippetPreview = createDefaultSnippetPreview.call( this );
	this.initSnippetPreview();
};

/**
 * Initializes the snippet preview for this App.
 */
YoastSEO.App.prototype.initSnippetPreview = function() {
	this.snippetPreview.renderTemplate();
	this.snippetPreview.callRegisteredEventBinder();
	this.snippetPreview.bindEvents();
	this.snippetPreview.init();
};

/**
 * binds the analyzeTimer function to the input of the targetElement on the page.
 */
YoastSEO.App.prototype.bindInputEvent = function() {
	for ( var i = 0; i < this.config.elementTarget.length; i++ ) {
		var elem = document.getElementById( this.config.elementTarget[ i ] );
		elem.addEventListener( "input", this.analyzeTimer.bind( this ) );
	}
};

/**
 * runs the rerender function of the snippetPreview if that object is defined.
 */
YoastSEO.App.prototype.reloadSnippetText = function() {
	if ( typeof this.snippetPreview !== "undefined" ) {
		this.snippetPreview.reRender();
	}
};

/**
 * the analyzeTimer calls the checkInputs function with a delay, so the function won't be executed
 * at every keystroke checks the reference object, so this function can be called from anywhere,
 * without problems with different scopes.
 */
YoastSEO.App.prototype.analyzeTimer = function() {
	clearTimeout( window.timer );
	window.timer = setTimeout( this.refresh.bind( this ), this.config.typeDelay );
};

/**
 * sets the startTime timestamp
 */
YoastSEO.App.prototype.startTime = function() {
	this.startTimestamp = new Date().getTime();
};

/**
 * sets the endTime timestamp and compares with startTime to determine typeDelayincrease.
 */
YoastSEO.App.prototype.endTime = function() {
	this.endTimestamp = new Date().getTime();
	if ( this.endTimestamp - this.startTimestamp > this.config.typeDelay ) {
		if ( this.config.typeDelay < ( this.config.maxTypeDelay - this.config.typeDelayStep ) ) {
			this.config.typeDelay += this.config.typeDelayStep;
		}
	}
};

/**
 * inits a new pageAnalyzer with the inputs from the getInput function and calls the scoreFormatter
 * to format outputs.
 */
YoastSEO.App.prototype.runAnalyzer = function() {

	if ( this.pluggable.loaded === false ) {
		return;
	}

	if ( this.config.dynamicDelay ) {
		this.startTime();
	}

	this.analyzerData = this.modifyData( this.rawData );
	this.analyzerData.i18n = this.i18n;

	var keyword = sanitizeString( this.rawData.keyword );
	if ( keyword === "" ) {
		this.analyzerData.queue = [ "keyphraseSizeCheck", "wordCount", "fleschReading", "pageTitleLength", "urlStopwords", "metaDescriptionLength" ];
	}

	this.analyzerData.keyword = keyword;

	if ( typeof this.pageAnalyzer === "undefined" ) {
		this.pageAnalyzer = new YoastSEO.Analyzer( this.analyzerData );

		this.pluggable._addPluginTests( this.pageAnalyzer );
	} else {
		this.pageAnalyzer.init( this.analyzerData );

		this.pluggable._addPluginTests( this.pageAnalyzer );
	}

	this.pageAnalyzer.runQueue();
	this.scoreFormatter = new YoastSEO.ScoreFormatter( {
		scores: this.pageAnalyzer.analyzeScorer.__score,
		overallScore: this.pageAnalyzer.analyzeScorer.__totalScore,
		outputTarget: this.config.targets.output,
		overallTarget: this.config.targets.overall,
		keyword: this.rawData.keyword,
		saveScores: this.callbacks.saveScores,
		i18n: this.i18n
	} );
	this.scoreFormatter.renderScore();

	if ( this.config.dynamicDelay ) {
		this.endTime();
	}

	this.snippetPreview.reRender();
};

/**
 * Modifies the data with plugins before it is sent to the analyzer.
 * @param data
 * @returns {*}
 */
YoastSEO.App.prototype.modifyData = function( data ) {

	// Copy rawdata to lose object reference.
	data = JSON.parse( JSON.stringify( data ) );

	data.text = this.pluggable._applyModifications( "content", data.text );
	data.title = this.pluggable._applyModifications( "title", data.title );

	return data;
};

/**
 * Function to fire the analyzer when all plugins are loaded, removes the loading dialog.
 */
YoastSEO.App.prototype.pluginsLoaded = function() {
	this.getData();
	this.removeLoadingDialog();
	this.runAnalyzer();
};

/**
 * Shows the loading dialog which shows the loading of the plugins.
 */
YoastSEO.App.prototype.showLoadingDialog = function() {
	var dialogDiv = document.createElement( "div" );
	dialogDiv.className = "YoastSEO_msg";
	dialogDiv.id = "YoastSEO-plugin-loading";
	document.getElementById( this.config.targets.output ).appendChild( dialogDiv );
};

/**
 * Updates the loading plugins. Uses the plugins as arguments to show which plugins are loading
 * @param plugins
 */
YoastSEO.App.prototype.updateLoadingDialog = function( plugins ) {
	var dialog = document.getElementById( "YoastSEO-plugin-loading" );
	dialog.textContent = "";
	for ( var plugin in this.pluggable.plugins ) {
		dialog.innerHTML += "<span class=left>" + plugin + "</span><span class=right " +
							plugins[ plugin ].status + ">" + plugins[ plugin ].status + "</span><br />";
	}
	dialog.innerHTML += "<span class=bufferbar></span>";
};

/**
 * removes the pluging load dialog.
 */
YoastSEO.App.prototype.removeLoadingDialog = function() {
	document.getElementById( this.config.targets.output ).removeChild( document.getElementById( "YoastSEO-plugin-loading" ) );
};<|MERGE_RESOLUTION|>--- conflicted
+++ resolved
@@ -2,10 +2,8 @@
 /* global YoastSEO: true */
 YoastSEO = ( "undefined" === typeof YoastSEO ) ? {} : YoastSEO;
 
-<<<<<<< HEAD
 require( "./config/config.js" );
 var sanitizeString = require( "../js/stringProcessing/sanitizeString.js" );
-=======
 var defaultsDeep = require( "lodash/object/defaultsDeep" );
 var isObject = require( "lodash/lang/isObject" );
 var isString = require( "lodash/lang/isString" );
@@ -61,7 +59,6 @@
 	resetTarget: [],
 	elementTarget: []
 };
->>>>>>> 1eeecde9
 
 var isUndefined = require( "lodash/lang/isUndefined" );
 
