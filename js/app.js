/* jshint browser: true */

require( "./config/config.js" );
var SnippetPreview = require( "./snippetPreview.js" );

var defaultsDeep = require( "lodash/defaultsDeep" );
var isObject = require( "lodash/isObject" );
var isString = require( "lodash/isString" );
var MissingArgument = require( "./errors/missingArgument" );
var isUndefined = require( "lodash/isUndefined" );
var isEmpty = require( "lodash/isEmpty" );
var forEach = require( "lodash/forEach" );
var debounce = require( "lodash/debounce" );
var throttle = require( "lodash/throttle" );

var Jed = require( "jed" );

var SEOAssessor = require( "./seoAssessor.js" );
var ContentAssessor = require( "./contentAssessor.js" );
var Researcher = require( "./researcher.js" );
var AssessorPresenter = require( "./renderers/AssessorPresenter.js" );
var Pluggable = require( "./pluggable.js" );
var Paper = require( "./values/Paper.js" );

var inputDebounceDelay = 400;

/**
 * Default config for YoastSEO.js
 *
 * @type {Object}
 */
var defaults = {
	callbacks: {
		bindElementEvents: function( ) { },
		updateSnippetValues: function( ) { },
		saveScores: function( ) { },
		saveContentScore: function( ) { }
	},
	sampleText: {
		baseUrl: "example.org/",
		snippetCite: "example-post/",
		title: "This is an example title - edit by clicking here",
		keyword: "Choose a focus keyword",
		meta: "Modify your meta description by editing it right here",
		text: "Start writing your text!"
	},
	queue: [ "wordCount",
		"keywordDensity",
		"subHeadings",
		"stopwords",
		"fleschReading",
		"linkCount",
		"imageCount",
		"urlKeyword",
		"urlLength",
		"metaDescription",
		"pageTitleKeyword",
		"pageTitleLength",
		"firstParagraph",
		"'keywordDoubles" ],
	typeDelay: 3000,
	typeDelayStep: 1500,
	maxTypeDelay: 5000,
	dynamicDelay: true,
	locale: "en_US",
	translations: {
		"domain": "js-text-analysis",
		"locale_data": {
			"js-text-analysis": {
				"": {}
			}
		}
	},
	replaceTarget: [],
	resetTarget: [],
	elementTarget: [],
	marker: function() {},
	keywordAnalysisActive: true,
	contentAnalysisActive: true
};

/**
 * Creates a default snippet preview, this can be used if no snippet preview has been passed.
 *
 * @private
 * @this App
 *
 * @returns {SnippetPreview} The SnippetPreview object.
 */
function createDefaultSnippetPreview() {
	var targetElement = document.getElementById( this.config.targets.snippet );

	return new SnippetPreview( {
		analyzerApp: this,
		targetElement: targetElement,
		callbacks: {
			saveSnippetData: this.config.callbacks.saveSnippetData
		}
	} );
}

/**
 * Returns whether or not the given argument is a valid SnippetPreview object.
 *
 * @param   {*}         snippetPreview  The 'object' to check against.
 * @returns {boolean}                   Whether or not it's a valid SnippetPreview object.
 */
function isValidSnippetPreview( snippetPreview ) {
	return !isUndefined( snippetPreview ) && SnippetPreview.prototype.isPrototypeOf( snippetPreview );
}

/**
 * Check arguments passed to the App to check if all necessary arguments are set.
 *
 * @private
 * @param {Object}      args            The arguments object passed to the App.
 * @returns {void}
 */
function verifyArguments( args ) {

	if ( !isObject( args.callbacks.getData ) ) {
		throw new MissingArgument( "The app requires an object with a getdata callback." );
	}

	if ( !isObject( args.targets ) ) {
		throw new MissingArgument( "`targets` is a required App argument, `targets` is not an object." );
	}

	// The args.targets.snippet argument is only required if not SnippetPreview object has been passed.
	if ( !isValidSnippetPreview( args.snippetPreview ) && !isString( args.targets.snippet ) ) {
		throw new MissingArgument( "A snippet preview is required. When no SnippetPreview object isn't passed to " +
			"the App, the `targets.snippet` is a required App argument. `targets.snippet` is not a string." );
	}
}

/**
 * This should return an object with the given properties
 *
 * @callback YoastSEO.App~getData
 * @returns {Object} data
 * @returns {String} data.keyword The keyword that should be used
 * @returns {String} data.meta
 * @returns {String} data.text The text to analyze
 * @returns {String} data.metaTitle The text in the HTML title tag
 * @returns {String} data.title The title to analyze
 * @returns {String} data.url The URL for the given page
 * @returns {String} data.excerpt Excerpt for the pages
 */

/**
 * @callback YoastSEO.App~getAnalyzerInput
 *
 * @returns {Array} An array containing the analyzer queue
 */

/**
 * @callback YoastSEO.App~bindElementEvents
 *
 * @param {YoastSEO.App} app A reference to the YoastSEO.App from where this is called.
 */

/**
 * @callback YoastSEO.App~updateSnippetValues
 *
 * @param {Object} ev The event emitted from the DOM
 */

/**
 * @callback YoastSEO.App~saveScores
 *
 * @param {int} score The overall keyword score as determined by the assessor.
 * @param {AssessorPresenter} assessorPresenter The assessor presenter that will be used to render the keyword score.
 */

/**
 * @callback YoastSEO.App~saveContentScore
 *
 * @param {int} score The overall content score as determined by the assessor.
 * @param {AssessorPresenter} assessorPresenter The assessor presenter that will be used to render the content score.
 */

/**
 * Loader for the analyzer, loads the eventbinder and the elementdefiner
 *
 * @param {Object} args The arguments oassed to the loader.
 * @param {Object} args.translations Jed compatible translations.
 * @param {Object} args.targets Targets to retrieve or set on.
 * @param {String} args.targets.snippet ID for the snippet preview element.
 * @param {String} args.targets.output ID for the element to put the output of the analyzer in.
 * @param {int} args.typeDelay Number of milliseconds to wait between typing to refresh the analyzer output.
 * @param {boolean} args.dynamicDelay   Whether to enable dynamic delay, will ignore type delay if the analyzer takes a long time.
 *                                      Applicable on slow devices.
 * @param {int} args.maxTypeDelay The maximum amount of type delay even if dynamic delay is on.
 * @param {int} args.typeDelayStep The amount with which to increase the typeDelay on each step when dynamic delay is enabled.
 * @param {Object} args.callbacks The callbacks that the app requires.
 * @param {Object} args.assessor The Assessor to use instead of the default assessor.
 * @param {YoastSEO.App~getData} args.callbacks.getData Called to retrieve input data
 * @param {YoastSEO.App~getAnalyzerInput} args.callbacks.getAnalyzerInput Called to retrieve input for the analyzer.
 * @param {YoastSEO.App~bindElementEvents} args.callbacks.bindElementEvents Called to bind events to the DOM elements.
 * @param {YoastSEO.App~updateSnippetValues} args.callbacks.updateSnippetValues Called when the snippet values need to be updated.
 * @param {YoastSEO.App~saveScores} args.callbacks.saveScores Called when the score has been determined by the analyzer.
 * @param {YoastSEO.App~saveContentScore} args.callback.saveContentScore Called when the content score has been
 *                                                                       determined by the assessor.
 * @param {Function} args.callbacks.saveSnippetData Function called when the snippet data is changed.
 * @param {Function} args.marker The marker to use to apply the list of marks retrieved from an assessment.
 *
 * @param {SnippetPreview} args.snippetPreview The SnippetPreview object to be used.
 *
 * @constructor
 */
var App = function( args ) {

	if ( !isObject( args ) ) {
		args = {};
	}

	defaultsDeep( args, defaults );

	verifyArguments( args );

	this.config = args;

	this.refresh = debounce( this.refresh.bind( this ), inputDebounceDelay );
	this._pureRefresh = throttle( this._pureRefresh.bind( this ), this.config.typeDelay );

	this.callbacks = this.config.callbacks;
	this.i18n = this.constructI18n( this.config.translations );

	this.initializeAssessors( args );

	this.pluggable = new Pluggable( this );

	this.getData();

	this.defaultOutputElement = this.getDefaultOutputElement( args );

	if ( this.defaultOutputElement !== "" ) {
		this.showLoadingDialog();
	}

	if ( isValidSnippetPreview( args.snippetPreview ) ) {
		this.snippetPreview = args.snippetPreview;

		/* Hack to make sure the snippet preview always has a reference to this App. This way we solve the circular
		dependency issue. In the future this should be solved by the snippet preview not having a reference to the
		app.*/
		if ( this.snippetPreview.refObj !== this ) {
			this.snippetPreview.refObj = this;
			this.snippetPreview.i18n = this.i18n;
		}
	} else {
		this.snippetPreview = createDefaultSnippetPreview.call( this );
	}
	this.initSnippetPreview();
	this.initAssessorPresenters();

	this.refresh();
};

/**
 * Returns the default output element based on which analyses are active.
 *
 * @param {Object} args The arguments passed to the App.
 * @returns {string} The ID of the target that is active.
 */
App.prototype.getDefaultOutputElement = function( args ) {
	if ( args.keywordAnalysisActive ) {
		return args.targets.output;
	}

	if ( args.contentAnalysisActive ) {
		return args.targets.contentOutput;
	}

	return "";
};

/**
 * Initializes assessors based on if the respective analysis is active.
 *
 * @param {Object} args The arguments passed to the App.
 */
App.prototype.initializeAssessors = function( args ) {
	if ( args.keywordAnalysisActive ) {
		this.initializeSEOAssessor( args );
	}

	if ( args.contentAnalysisActive ) {
		this.initializeContentAssessor( args );
	}
};

/**
 * Initializes the SEO assessor.
 *
 * @param {Object} args The arguments passed to the App.
 */
App.prototype.initializeSEOAssessor = function( args ) {
	// Set the assessor
	if ( isUndefined( args.seoAssessor ) ) {
		this.seoAssessor = new SEOAssessor( this.i18n, { marker: this.config.marker } );
	} else {
		this.seoAssessor = args.seoAssessor;
	}
};

/**
 * Initializes the content assessor.
 *
 * @param {Object} args The arguments passed to the App.
 */
App.prototype.initializeContentAssessor = function( args ) {
	// Set the content assessor
	if ( isUndefined( args.contentAssessor ) ) {
		this.contentAssessor = new ContentAssessor( this.i18n, { marker: this.config.marker } );
	} else {
		this.contentAssessor = args.contentAssessor;
	}
};

/**
 * Extend the config with defaults.
 *
 * @param   {Object}    args    The arguments to be extended.
 * @returns {Object}    args    The extended arguments.
 */
App.prototype.extendConfig = function( args ) {
	args.sampleText = this.extendSampleText( args.sampleText );
	args.locale = args.locale || "en_US";

	return args;
};

/**
 * Extend sample text config with defaults.
 *
 * @param   {Object}    sampleText  The sample text to be extended.
 * @returns {Object}    sampleText  The extended sample text.
 */
App.prototype.extendSampleText = function( sampleText ) {
	var defaultSampleText = defaults.sampleText;

	if ( isUndefined( sampleText ) ) {
		return defaultSampleText;
	}

	for ( var key in sampleText ) {
		if ( isUndefined( sampleText[ key ] ) ) {
			sampleText[ key ] = defaultSampleText[ key ];
		}
	}

	return sampleText;
};

/**
 * Initializes i18n object based on passed configuration
 *
 * @param {Object}  translations    The translations to be used in the current instance.
 * @returns {void}
 */
App.prototype.constructI18n = function( translations ) {
	var defaultTranslations = {
		"domain": "js-text-analysis",
		"locale_data": {
			"js-text-analysis": {
				"": {}
			}
		}
	};

	// Use default object to prevent Jed from erroring out.
	translations = translations || defaultTranslations;

	return new Jed( translations );
};

/**
 * Retrieves data from the callbacks.getData and applies modification to store these in this.rawData.
 * @returns {void}
 */
App.prototype.getData = function() {
	this.rawData = this.callbacks.getData();

	if ( !isUndefined( this.snippetPreview ) ) {

		// Gets the data FOR the analyzer
		var data = this.snippetPreview.getAnalyzerData();

		this.rawData.metaTitle = data.title;
		this.rawData.url = data.url;
		this.rawData.meta = data.metaDesc;
	}

	if ( this.pluggable.loaded ) {
		this.rawData.metaTitle = this.pluggable._applyModifications( "data_page_title", this.rawData.metaTitle );
		this.rawData.meta = this.pluggable._applyModifications( "data_meta_desc", this.rawData.meta );
	}

	this.rawData.locale = this.config.locale;
};

/**
 * Refreshes the analyzer and output of the analyzer, is debounced for a better experience.
 */
App.prototype.refresh = function() {
	this._pureRefresh();
};

/**
 * Refreshes the analyzer and output of the analyzer, is throttled to prevent performance issues.
 *
 * @private
 */
App.prototype._pureRefresh = function() {
	this.getData();
	this.runAnalyzer();
};

/**
 * Creates the elements for the snippetPreview
 *
 * @deprecated Don't create a snippet preview using this method, create it directly using the prototype and pass it as
 * an argument instead.
 * @returns {void}
 */
App.prototype.createSnippetPreview = function() {
	this.snippetPreview = createDefaultSnippetPreview.call( this );
	this.initSnippetPreview();
};

/**
 * Initializes the snippet preview for this App.
 * @returns {void}
 */
App.prototype.initSnippetPreview = function() {
	this.snippetPreview.renderTemplate();
	this.snippetPreview.callRegisteredEventBinder();
	this.snippetPreview.bindEvents();
	this.snippetPreview.init();
};

/**
 * Initializes the assessorpresenters for content and SEO.
 */
App.prototype.initAssessorPresenters = function() {

	// Pass the assessor result through to the formatter
	if ( !isUndefined( this.config.targets.output ) ) {
		this.seoAssessorPresenter = new AssessorPresenter( {
			targets: {
				output: this.config.targets.output
			},
			assessor: this.seoAssessor,
			i18n: this.i18n
		} );
	}

	if ( !isUndefined( this.config.targets.contentOutput ) ) {
		// Pass the assessor result through to the formatter
		this.contentAssessorPresenter = new AssessorPresenter( {
			targets: {
				output: this.config.targets.contentOutput
			},
			assessor: this.contentAssessor,
			i18n: this.i18n
		} );
	}
};

/**
 * Binds the refresh function to the input of the targetElement on the page.
 * @returns {void}
 */
App.prototype.bindInputEvent = function() {
	for ( var i = 0; i < this.config.elementTarget.length; i++ ) {
		var elem = document.getElementById( this.config.elementTarget[ i ] );
		elem.addEventListener( "input", this.refresh.bind( this ) );
	}
};

/**
 * Runs the rerender function of the snippetPreview if that object is defined.
 * @returns {void}
 */
App.prototype.reloadSnippetText = function() {
	if ( isUndefined( this.snippetPreview ) ) {
		this.snippetPreview.reRender();
	}
};

/**
 * Sets the startTime timestamp.
 * @returns {void}
 */
App.prototype.startTime = function() {
	this.startTimestamp = new Date().getTime();
};

/**
 * Sets the endTime timestamp and compares with startTime to determine typeDelayincrease.
 * @returns {void}
 */
App.prototype.endTime = function() {
	this.endTimestamp = new Date().getTime();
	if ( this.endTimestamp - this.startTimestamp > this.config.typeDelay ) {
		if ( this.config.typeDelay < ( this.config.maxTypeDelay - this.config.typeDelayStep ) ) {
			this.config.typeDelay += this.config.typeDelayStep;
		}
	}
};

/**
 * Inits a new pageAnalyzer with the inputs from the getInput function and calls the scoreFormatter
 * to format outputs.
 * @returns {void}
 */
App.prototype.runAnalyzer = function() {
	if ( this.pluggable.loaded === false ) {
		return;
	}

	if ( this.config.dynamicDelay ) {
		this.startTime();
	}

	this.analyzerData = this.modifyData( this.rawData );

	// Create a paper object for the Researcher
	this.paper = new Paper( this.analyzerData.text, {
		keyword:  this.analyzerData.keyword,
		description: this.analyzerData.meta,
		url: this.analyzerData.url,
		title: this.analyzerData.metaTitle,
<<<<<<< HEAD
		locale: this.config.locale,
		permalink: this.analyzerData.permalink
=======
		titleWidth: this.snippetPreview.getTitleWidth(),
		locale: this.config.locale
>>>>>>> 67da58ba
	} );

	// The new researcher
	if ( isUndefined( this.researcher ) ) {
		this.researcher = new Researcher( this.paper );
	} else {
		this.researcher.setPaper( this.paper );
	}

	if ( this.config.keywordAnalysisActive && !isUndefined( this.seoAssessorPresenter ) ) {
		this.seoAssessor.assess( this.paper );

		this.seoAssessorPresenter.setKeyword( this.paper.getKeyword() );
		this.seoAssessorPresenter.render();

		this.callbacks.saveScores( this.seoAssessor.calculateOverallScore(), this.seoAssessorPresenter );
	}

	if ( this.config.contentAnalysisActive && !isUndefined( this.contentAssessorPresenter ) ) {
		this.contentAssessor.assess( this.paper );

		this.contentAssessorPresenter.renderIndividualRatings();
		this.callbacks.saveContentScore( this.contentAssessor.calculateOverallScore(), this.contentAssessorPresenter );
	}

	if ( this.config.dynamicDelay ) {
		this.endTime();
	}

	this.snippetPreview.reRender();
};

/**
 * Modifies the data with plugins before it is sent to the analyzer.
 * @param   {Object}  data      The data to be modified.
 * @returns {Object}            The data with the applied modifications.
 */
App.prototype.modifyData = function( data ) {

	// Copy rawdata to lose object reference.
	data = JSON.parse( JSON.stringify( data ) );

	data.text      = this.pluggable._applyModifications( "content", data.text );
	data.metaTitle = this.pluggable._applyModifications( "title", data.metaTitle );

	return data;
};

/**
 * Function to fire the analyzer when all plugins are loaded, removes the loading dialog.
 * @returns {void}
 */
App.prototype.pluginsLoaded = function() {
	this.getData();
	this.removeLoadingDialog();
	this.runAnalyzer();
};

/**
 * Shows the loading dialog which shows the loading of the plugins.
 *
 * @returns {void}
 */
App.prototype.showLoadingDialog = function() {
	var outputElement = document.getElementById( this.defaultOutputElement );

	if ( this.defaultOutputElement !== "" && !isEmpty( outputElement ) ) {
		var dialogDiv = document.createElement( "div" );
		dialogDiv.className = "YoastSEO_msg";
		dialogDiv.id = "YoastSEO-plugin-loading";
		document.getElementById( this.defaultOutputElement ).appendChild( dialogDiv );
	}
};

/**
 * Updates the loading plugins. Uses the plugins as arguments to show which plugins are loading
 * @param   {Object}  plugins   The plugins to be parsed into the dialog.
 * @returns {void}
 */
App.prototype.updateLoadingDialog = function( plugins ) {
	var outputElement = document.getElementById( this.defaultOutputElement );

	if ( this.defaultOutputElement === "" || isEmpty( outputElement ) ) {
		return;
	}

	var dialog = document.getElementById( "YoastSEO-plugin-loading" );
	dialog.textContent = "";

	forEach( plugins, function( plugin, pluginName ) {
		dialog.innerHTML += "<span class=left>" + pluginName + "</span><span class=right " +
							plugin.status + ">" + plugin.status + "</span><br />";
	} );

	dialog.innerHTML += "<span class=bufferbar></span>";
};

/**
 * Removes the pluging load dialog.
 * @returns {void}
 */
App.prototype.removeLoadingDialog = function() {
	var outputElement = document.getElementById( this.defaultOutputElement );

	if ( this.defaultOutputElement !== "" && !isEmpty( outputElement ) ) {
		document.getElementById( this.defaultOutputElement ).removeChild( document.getElementById( "YoastSEO-plugin-loading" ) );
	}
};

// ***** PLUGGABLE PUBLIC DSL ***** //

/**
 * Delegates to `YoastSEO.app.pluggable.registerPlugin`
 *
 * @param {string}  pluginName      The name of the plugin to be registered.
 * @param {object}  options         The options object.
 * @param {string}  options.status  The status of the plugin being registered. Can either be "loading" or "ready".
 * @returns {boolean}               Whether or not it was successfully registered.
 */
App.prototype.registerPlugin = function( pluginName, options ) {
	return this.pluggable._registerPlugin( pluginName, options );
};

/**
 * Delegates to `YoastSEO.app.pluggable.ready`
 *
 * @param {string}  pluginName  The name of the plugin to check.
 * @returns {boolean}           Whether or not the plugin is ready.
 */
App.prototype.pluginReady = function( pluginName ) {
	return this.pluggable._ready( pluginName );
};

/**
 * Delegates to `YoastSEO.app.pluggable.reloaded`
 *
 * @param {string} pluginName   The name of the plugin to reload
 * @returns {boolean}           Whether or not the plugin was reloaded.
 */
App.prototype.pluginReloaded = function( pluginName ) {
	return this.pluggable._reloaded( pluginName );
};

/**
 * Delegates to `YoastSEO.app.pluggable.registerModification`
 *
 * @param {string}      modification 		The name of the filter
 * @param {function}    callable 		 	The callable function
 * @param {string}      pluginName 		    The plugin that is registering the modification.
 * @param {number}      priority 		 	(optional) Used to specify the order in which the callables associated with a particular filter are
                                            called.
 * 									        Lower numbers correspond with earlier execution.
 * @returns 			{boolean}           Whether or not the modification was successfully registered.
 */
App.prototype.registerModification = function( modification, callable, pluginName, priority ) {
	return this.pluggable._registerModification( modification, callable, pluginName, priority );
};

/**
 * Registers a custom test for use in the analyzer, this will result in a new line in the analyzer results. The function
 * has to return a result based on the contents of the page/posts.
 *
 * The scoring object is a special object with definitions about how to translate a result from your analysis function
 * to a SEO score.
 *
 * Negative scores result in a red circle
 * Scores 1, 2, 3, 4 and 5 result in a orange circle
 * Scores 6 and 7 result in a yellow circle
 * Scores 8, 9 and 10 result in a red circle
 *
 * @deprecated since version 1.2
 */
App.prototype.registerTest = function() {
	console.error( "This function is deprecated, please use registerAssessment" );
};

/**
 * Registers a custom assessment for use in the analyzer, this will result in a new line in the analyzer results.
 * The function needs to use the assessmentresult to return an result  based on the contents of the page/posts.
 *
 * Score 0 results in a grey circle if it is not explicitly set by using setscore
 * Scores 0, 1, 2, 3 and 4 result in a red circle
 * Scores 6 and 7 result in a yellow circle
 * Scores 8, 9 and 10 result in a green circle
 *
 * @param {string} name Name of the test.
 * @param {function} assessment The assessment to run
 * @param {string}   pluginName The plugin that is registering the test.
 * @returns {boolean} Whether or not the test was successfully registered.
 */
App.prototype.registerAssessment = function( name, assessment, pluginName ) {
	if ( !isUndefined( this.seoAssessor ) ) {
		return this.pluggable._registerAssessment( this.seoAssessor, name, assessment, pluginName );
	}
};

/**
 * Disables markers visually in the UI.
 */
App.prototype.disableMarkers = function() {
	this.seoAssessorPresenter.disableMarker();

	if ( !isUndefined( this.contentAssessorPresenter ) ) {
		this.contentAssessorPresenter.disableMarker();
	}
};

// Deprecated functions

/**
 * The analyzeTimer calls the checkInputs function with a delay, so the function won't be executed
 * at every keystroke checks the reference object, so this function can be called from anywhere,
 * without problems with different scopes.
 *
 * @deprecated: 1.3 - Use this.refresh() instead.
 *
 * @returns {void}
 */
App.prototype.analyzeTimer = function() {
	this.refresh();
};

module.exports = App;<|MERGE_RESOLUTION|>--- conflicted
+++ resolved
@@ -532,13 +532,9 @@
 		description: this.analyzerData.meta,
 		url: this.analyzerData.url,
 		title: this.analyzerData.metaTitle,
-<<<<<<< HEAD
+		titleWidth: this.snippetPreview.getTitleWidth(),
 		locale: this.config.locale,
 		permalink: this.analyzerData.permalink
-=======
-		titleWidth: this.snippetPreview.getTitleWidth(),
-		locale: this.config.locale
->>>>>>> 67da58ba
 	} );
 
 	// The new researcher
