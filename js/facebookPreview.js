/* jshint browser: true */

var isElement = require( "lodash/lang/isElement" );
var clone = require( "lodash/lang/clone" );
var defaultsDeep = require( "lodash/object/defaultsDeep" );

var Jed = require( "jed" );

var imageRatio = require( "./helpers/imageRatio" );
var renderDescription = require( "./helpers/renderDescription" );
var imagePlaceholder  = require( "./element/imagePlaceholder" );
var bemAddModifier = require( "./helpers/bem/addModifier" );
var bemRemoveModifier = require( "./helpers/bem/removeModifier" );

var TextField = require( "./inputs/textInput" );
var TextArea = require( "./inputs/textarea" );
var Button = require( "./inputs/button.js" );

var FieldElement = require( "./element/input" );
var PreviewEvents = require( "./preview/events" );

var facebookEditorTemplate = require( "./templates.js" ).facebookPreview;

var facebookDefaults = {
	data: {
		title: "",
		description: "",
		imageUrl: ""
	},
	placeholder: {
		title:    "This is an example title - edit by clicking here",
		description: "Modify your facebook description by editing it right here",
		imageUrl: ""
	},
	defaultValue: {
		title: "",
		description: "",
		imageUrl: ""
	},
	baseURL: "example.com",
	callbacks: {
		updateSocialPreview: function() {}
	}
};

var inputFacebookPreviewBindings = [
	{
		"preview": "editable-preview__title--facebook",
		"inputField": "title"
	},
	{
		"preview": "editable-preview__image--facebook",
		"inputField": "imageUrl"
	},
	{
		"preview": "editable-preview__description--facebook",
		"inputField": "description"
	}
];

var WIDTH_FACEBOOK_IMAGE_SMALL = 158;
var WIDTH_FACEBOOK_IMAGE_LARGE = 470;
var FACEBOOK_IMAGE_THRESHOLD_WIDTH = 600;
var FACEBOOK_IMAGE_THRESHOLD_HEIGHT = 315;

/**
 * @module snippetPreview
 */

/**
 * Defines the config and outputTarget for the SnippetPreview
 *
 * @param {Object}         opts                           - Snippet preview options.
 * @param {Object}         opts.placeholder               - The placeholder values for the fields, will be shown as
 * actual placeholders in the inputs and as a fallback for the preview.
 * @param {string}         opts.placeholder.title         - Placeholder for the title field.
 * @param {string}         opts.placeholder.description   - Placeholder for the description field.
 * @param {string}         opts.placeholder.imageUrl      - Placeholder for the image url field.
 *
 * @param {Object}         opts.defaultValue              - The default value for the fields, if the user has not
 * changed a field, this value will be used for the analyzer, preview and the progress bars.
 * @param {string}         opts.defaultValue.title        - Default title.
 * @param {string}         opts.defaultValue.description  - Default description.
 * @param {string}         opts.defaultValue.imageUrl     - Default image url.
 * it.
 *
 * @param {string}         opts.baseURL                   - The basic URL as it will be displayed in facebook.
 * @param {HTMLElement}    opts.targetElement             - The target element that contains this snippet editor.
 *
 * @param {Object}         opts.callbacks                 - Functions that are called on specific instances.
 * @param {Function}       opts.callbacks.updateSocialPreview - Function called when the social preview is updated.
 *
 * @param {Object}         i18n                           - The i18n object.
 *
 * @property {Object}      i18n                           - The translation object.
 *
 * @property {HTMLElement} targetElement                  - The target element that contains this snippet editor.
 *
 * @property {Object}      element                        - The elements for this snippet editor.
 * @property {Object}      element.rendered               - The rendered elements.
 * @property {HTMLElement} element.rendered.title         - The rendered title element.
 * @property {HTMLElement} element.rendered.imageUrl      - The rendered url path element.
 * @property {HTMLElement} element.rendered.description   - The rendered facebook description element.
 *
 * @property {Object}      element.input                  - The input elements.
 * @property {HTMLElement} element.input.title            - The title input element.
 * @property {HTMLElement} element.input.imageUrl         - The url path input element.
 * @property {HTMLElement} element.input.description      - The meta description input element.
 *
 * @property {HTMLElement} element.container              - The main container element.
 * @property {HTMLElement} element.formContainer          - The form container element.
 * @property {HTMLElement} element.editToggle             - The button that toggles the editor form.
 *
 * @property {Object}      data                           - The data for this snippet editor.
 * @property {string}      data.title                     - The title.
 * @property {string}      data.imageUrl                  - The url path.
 * @property {string}      data.description               - The meta description.
 *
 * @property {string}      baseURL                        - The basic URL as it will be displayed in google.
 *
 * @constructor
 */
var FacebookPreview = function( opts, i18n ) {
	defaultsDeep( opts, facebookDefaults );

	if ( !isElement( opts.targetElement ) ) {
		throw new Error( "The facebook preview requires a valid target element" );
	}

	this.data = opts.data;
	this.i18n = i18n || this.constructI18n();
	this.opts = opts;

	this._currentFocus = null;
	this._currentHover = null;
};

/**
 * Initializes i18n object based on passed configuration
 *
 * @param {Object} translations - The values to translate.
 *
 * @returns {Jed} - The Jed translation object.
 */
FacebookPreview.prototype.constructI18n = function( translations ) {
	var defaultTranslations = {
		"domain": "yoast-social-previews",
		"locale_data": {
			"yoast-social-previews": {
				"": {}
			}
		}
	};

	// Use default object to prevent Jed from erroring out.
	translations = translations || defaultTranslations;

	return new Jed( translations );
};

/**
 * Renders the template and bind the events.
 *
 * @returns {void}
 */
FacebookPreview.prototype.init = function() {
	this.renderTemplate();
	this.bindEvents();
	this.updatePreview();
};

/**
 * Renders snippet editor and adds it to the targetElement.
 *
 * @returns {void}
 */
FacebookPreview.prototype.renderTemplate = function() {
	var targetElement = this.opts.targetElement;

	targetElement.innerHTML = facebookEditorTemplate( {
		rendered: {
			title: "",
			description: "",
			imageUrl: "",
			baseUrl: this.opts.baseURL
		},
		placeholder: this.opts.placeholder,
		i18n: {
			edit: this.i18n.dgettext( "yoast-social-previews", "Edit Facebook preview" ),
			snippetPreview: this.i18n.dgettext( "yoast-social-previews", "Facebook preview" ),
			snippetEditor: this.i18n.dgettext( "yoast-social-previews", "Facebook editor" )
		}
	} );

	this.element = {
		rendered: {
			title: targetElement.getElementsByClassName( "editable-preview__value--facebook-title" )[0],
			description: targetElement.getElementsByClassName( "editable-preview__value--facebook-description" )[0]
		},
		fields: this.getFields(),
		container: targetElement.getElementsByClassName( "editable-preview--facebook" )[0],
		formContainer: targetElement.getElementsByClassName( "snippet-editor__form" )[0],
		editToggle: targetElement.getElementsByClassName( "snippet-editor__edit-button" )[0],
		formFields: targetElement.getElementsByClassName( "snippet-editor__form-field" ),
		headingEditor: targetElement.getElementsByClassName( "snippet-editor__heading-editor" )[0]
	};

	this.element.formContainer.innerHTML = this.element.fields.imageUrl.render()
	    + this.element.fields.title.render()
		+ this.element.fields.description.render()
		+ this.element.fields.button.render();

	this.element.input = {
		title: targetElement.getElementsByClassName( "js-snippet-editor-title" )[0],
		imageUrl: targetElement.getElementsByClassName( "js-snippet-editor-imageUrl" )[0],
		description: targetElement.getElementsByClassName( "js-snippet-editor-description" )[0]
	};

	this.element.fieldElements = this.getFieldElements();
	this.element.closeEditor = targetElement.getElementsByClassName( "snippet-editor__submit" )[0];

	this.element.label = {
		title: this.element.input.title.parentNode,
		imageUrl: this.element.input.imageUrl.parentNode,
		description: this.element.input.description.parentNode
	};

	this.element.preview = {
		title: this.element.rendered.title.parentNode,
		imageUrl: targetElement.getElementsByClassName( "editable-preview__image--facebook" )[0],
		description: this.element.rendered.description.parentNode
	};

};

/**
 * Returns the form fields.
 *
 * @returns {{title: *, description: *, imageUrl: *, button: Button}} Object with the fields.
 */
FacebookPreview.prototype.getFields = function() {
	return {
		title: new TextField( {
			className: "snippet-editor__input snippet-editor__title js-snippet-editor-title",
			id: "facebook-editor-title",
			value: this.data.title,
			placeholder: this.opts.placeholder.title,
			title: this.i18n.dgettext( "yoast-social-previews", "Facebook title" ),
			labelClassName: "snippet-editor__label"
		} ),
		description: new TextArea( {
			className: "snippet-editor__input snippet-editor__description js-snippet-editor-description",
			id: "facebook-editor-description",
			value: this.data.description,
			placeholder: this.opts.placeholder.description,
			title: this.i18n.dgettext( "yoast-social-previews", "Facebook description" ),
			labelClassName: "snippet-editor__label"
		} ),
		imageUrl: new TextField( {
			className: "snippet-editor__input snippet-editor__imageUrl js-snippet-editor-imageUrl",
			id: "facebook-editor-imageUrl",
			value: this.data.imageUrl,
			placeholder: this.opts.placeholder.imageUrl,
			title: this.i18n.dgettext( "yoast-social-previews", "Facebook image" ),
			labelClassName: "snippet-editor__label"
		} ),
		button : new Button(
			{
				className : "snippet-editor__submit snippet-editor__button",
				value: this.i18n.dgettext( "yoast-social-previews", "Close facebook editor" )
			}
		)
	};
};

/**
 * Returns all field elements.
 *
 * @returns {{title: InputElement, description: InputElement, imageUrl: InputElement}} The field elements.
 */
FacebookPreview.prototype.getFieldElements = function() {
	var targetElement = this.opts.targetElement;

	return {
		title: new FieldElement(
			targetElement.getElementsByClassName( "js-snippet-editor-title" )[0],
			{
				currentValue: this.data.title,
				defaultValue: this.opts.defaultValue.title,
				placeholder: this.opts.placeholder.title,
				fallback: this.i18n.dgettext( "yoast-social-previews", "Please provide a Facebook title by editing the snippet below." )
			},
			this.updatePreview.bind( this )
		),
		description: new FieldElement(
			targetElement.getElementsByClassName( "js-snippet-editor-description" )[0],
			{
				currentValue: this.data.description,
				defaultValue: this.opts.defaultValue.description,
				placeholder: this.opts.placeholder.description,
				fallback: this.i18n.dgettext( "yoast-social-previews", "Please provide a Facebook by editing the snippet below." )
			},
			this.updatePreview.bind( this )
		),
		imageUrl: new FieldElement(
			targetElement.getElementsByClassName( "js-snippet-editor-imageUrl" )[0],
			{
				currentValue: this.data.imageUrl,
				defaultValue: this.opts.defaultValue.imageUrl,
				placeholder: this.opts.placeholder.imageUrl,
				fallback: ""
			},
			this.updatePreview.bind( this )
		)
	};
};


/**
 * Updates the twitter preview.
 */
FacebookPreview.prototype.updatePreview = function() {
	// Update the data.
	this.data.title = this.element.fieldElements.title.getInputValue();
	this.data.description = this.element.fieldElements.description.getInputValue();
	this.data.imageUrl = this.element.fieldElements.imageUrl.getInputValue();

	// Sets the title field
	this.setTitle( this.element.fieldElements.title.getValue() );

	// Set the description field and parse the styling of it.
	this.setDescription( this.element.fieldElements.description.getValue() );

	// Sets the Image URL
	this.setImageUrl( this.data.imageUrl );

	// Clone so the data isn't changeable.
	this.opts.callbacks.updateSocialPreview( clone( this.data ) );
};

/**
 * Sets the preview title.
 *
 * @param {string} title The title to set
 */
FacebookPreview.prototype.setTitle = function( title ) {
	this.element.rendered.title.innerHTML = title;
};

/**
 * Set the preview description.
 *
 * @param {string} description The description to set
 */
FacebookPreview.prototype.setDescription = function( description ) {
	this.element.rendered.description.innerHTML = description;
	renderDescription( this.element.rendered.description, this.element.fieldElements.description.getInputValue() );
};

/**
 * Updates the image object with the new URL.
 *
 * @param {string} imageUrl The image path.
 */
FacebookPreview.prototype.setImageUrl = function( imageUrl ) {
	var maxWidth;

	var imageContainer = this.element.preview.imageUrl;
<<<<<<< HEAD
	if ( this.data.imageUrl === "" ) {
		this.removeSmallImageClasses();

=======
	if ( imageUrl === '' && this.data.imageUrl === "" ) {
>>>>>>> 0f0119ad
		imagePlaceholder( imageContainer,
			this.i18n.dgettext( "yoast-social-previews", "Please enter an image url by clicking here" ),
			false,
			"facebook"
		);

		return;
	}

	var img   = new Image();
	img.onload = function() {
		imageContainer.innerHTML = "<img src='" + imageUrl + "' />";

		if ( this.isSmallImage( img ) ) {
			maxWidth = WIDTH_FACEBOOK_IMAGE_SMALL;
			this.setSmallImageClasses();
		} else {
			maxWidth = WIDTH_FACEBOOK_IMAGE_LARGE;

			this.removeSmallImageClasses();
		}

		imageRatio( imageContainer.childNodes[0], maxWidth );
	}.bind( this );

	img.onerror = function() {
		this.removeSmallImageClasses();

		imagePlaceholder(
			imageContainer,
			this.i18n.dgettext( "yoast-social-previews", "The given image url cannot be loaded" ),
			true,
			"facebook"
		);
	}.bind( this );

	// Load image to trigger load or error event.
	img.src = imageUrl;
};

/**
 * Detects if the facebook preview should switch to small image mode
 *
 * @param {HTMLImageElement} image The image in question.
 *
 * @returns {boolean} Whether the image is small.
 */
FacebookPreview.prototype.isSmallImage = function( image ) {
	return (
		image.width < FACEBOOK_IMAGE_THRESHOLD_WIDTH ||
		image.height < FACEBOOK_IMAGE_THRESHOLD_HEIGHT
	);
};

/**
 * Sets the classes on the facebook preview so that it will display a small facebook image preview
 */
FacebookPreview.prototype.setSmallImageClasses = function() {
	var targetElement = this.opts.targetElement;

	bemAddModifier( "facebook-small", "social-preview__inner", targetElement );
	bemAddModifier( "facebook-small", "editable-preview__image--facebook", targetElement );
	bemAddModifier( "facebook-small", "editable-preview__text-keeper--facebook", targetElement );
};

FacebookPreview.prototype.removeSmallImageClasses = function() {
	var targetElement = this.opts.targetElement;

	bemRemoveModifier( "facebook-small", "social-preview__inner", targetElement );
	bemRemoveModifier( "facebook-small", "editable-preview__image--facebook", targetElement );
	bemRemoveModifier( "facebook-small", "editable-preview__text-keeper--facebook", targetElement );
};

/**
 * Binds the reloadSnippetText function to the blur of the snippet inputs.
 *
 * @returns {void}
 */
FacebookPreview.prototype.bindEvents = function() {
	var previewEvents = new PreviewEvents( inputFacebookPreviewBindings, this.element );
	previewEvents.bindEvents( this.element.editToggle, this.element.closeEditor );
};

module.exports = FacebookPreview;<|MERGE_RESOLUTION|>--- conflicted
+++ resolved
@@ -366,13 +366,9 @@
 	var maxWidth;
 
 	var imageContainer = this.element.preview.imageUrl;
-<<<<<<< HEAD
-	if ( this.data.imageUrl === "" ) {
+	if ( imageUrl === '' && this.data.imageUrl === "" ) {
 		this.removeSmallImageClasses();
 
-=======
-	if ( imageUrl === '' && this.data.imageUrl === "" ) {
->>>>>>> 0f0119ad
 		imagePlaceholder( imageContainer,
 			this.i18n.dgettext( "yoast-social-previews", "Please enter an image url by clicking here" ),
 			false,
