--- conflicted
+++ resolved
@@ -4,11 +4,7 @@
 var fixFloatingPoint = require( "../helpers/fixFloatingPoint.js" );
 
 var Mark = require( "../values/Mark.js" );
-<<<<<<< HEAD
-var marker = require( "../markers/addMark.js" );
-=======
 var addMark = require( "../markers/addMark.js" );
->>>>>>> e9a209df
 
 var map = require( "lodash/map" );
 
