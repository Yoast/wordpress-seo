<<<<<<< HEAD
var inRange = require( "lodash/number/inRange" );
var countWords = require( "../stringProcessing/countWords.js" );
var AssessmentResult = require( "../values/AssessmentResult.js" );
=======
var AssessmentResult = require( "../values/AssessmentResult.js" );
var inRange = require( "lodash/number/inRange" );

var countWordsAssessment = function( paper, researcher, i18n ) {
	var score = 0;
	var text = "";
	var wordCount = researcher.getResearch( "wordCount" );
>>>>>>> 63960056

var calculateWordCountResult = function( wordCount, i18n ) {
	if ( wordCount > 300 ) {
		return {
			score: 9,
			/* translators: %1$d expands to the number of words in the text, %2$s to the recommended minimum of words */
			text: i18n.dngettext(
				"js-text-analysis",
				"The text contains %1$d word, this is more than the %2$d word recommended minimum.",
				"The text contains %1$d words, this is more than the %2$d word recommended minimum.",
				wordCount
			)
		};
	}

	if ( inRange( wordCount, 250, 300 ) ) {
		return {
			score: 7,
			/* translators: %1$d expands to the number of words in the text, %2$s to the recommended minimum of words */
			text: i18n.dngettext(
				"js-text-analysis",
				"The text contains %1$d word, this is slightly below the %2$d word recommended minimum. Add a bit more copy.",
				"The text contains %1$d words, this is slightly below the %2$d word recommended minimum. Add a bit more copy.",
				wordCount
			)
		};
	}

	if ( inRange( wordCount, 200, 250 ) ) {
		return {
			score: 5,
			/* translators: %1$d expands to the number of words in the text, %2$d to the recommended minimum of words */
			text: i18n.dngettext(
				"js-text-analysis",
				"The text contains %1$d word, this is below the %2$d word recommended minimum. Add more useful content on this topic for readers.",
				"The text contains %1$d words, this is below the %2$d word recommended minimum. Add more useful content on this topic for readers.",
				wordCount
			)
		};
	}

	if ( inRange( wordCount, 100, 200 ) ) {
		return {
			score: -10,
			/* translators: %1$d expands to the number of words in the text, %2$d to the recommended minimum of words */
			text: i18n.dngettext(
				"js-text-analysis",
				"The text contains %1$d word, this is below the %2$d word recommended minimum. Add more useful content on this topic for readers.",
				"The text contains %1$d words, this is below the %2$d word recommended minimum. Add more useful content on this topic for readers.",
				wordCount
			)
		};
	}

	if ( inRange( wordCount, 0, 100 ) ) {
		return {
			score: -20,
			/* translators: %1$d expands to the number of words in the text */
			text: i18n.dngettext(
				"js-text-analysis",
				"The text contains %1$d word, this is far too low and should be increased.",
				"The text contains %1$d words, this is far too low and should be increased.",
				wordCount
			)
		};
	}
};

var countWordsAssessment = function( paper, i18n ) {
	var assessmentResult = new AssessmentResult();
	var wordCount = countWords( paper.getText() );
	var wordCountResult = calculateWordCountResult( wordCount, i18n );

	assessmentResult.setScore( wordCountResult.score );
	assessmentResult.setText( i18n.sprintf( wordCountResult.text, wordCount, 300 ) );

	return assessmentResult;
};

module.exports = countWordsAssessment;<|MERGE_RESOLUTION|>--- conflicted
+++ resolved
@@ -1,16 +1,5 @@
-<<<<<<< HEAD
-var inRange = require( "lodash/number/inRange" );
-var countWords = require( "../stringProcessing/countWords.js" );
-var AssessmentResult = require( "../values/AssessmentResult.js" );
-=======
 var AssessmentResult = require( "../values/AssessmentResult.js" );
 var inRange = require( "lodash/number/inRange" );
-
-var countWordsAssessment = function( paper, researcher, i18n ) {
-	var score = 0;
-	var text = "";
-	var wordCount = researcher.getResearch( "wordCount" );
->>>>>>> 63960056
 
 var calculateWordCountResult = function( wordCount, i18n ) {
 	if ( wordCount > 300 ) {
@@ -79,10 +68,10 @@
 	}
 };
 
-var countWordsAssessment = function( paper, i18n ) {
+var countWordsAssessment = function( paper, researcher, i18n ) {
+	var wordCount = researcher.getResearch( "wordCount" );
+	var wordCountResult = calculateWordCountResult( wordCount, i18n );
 	var assessmentResult = new AssessmentResult();
-	var wordCount = countWords( paper.getText() );
-	var wordCountResult = calculateWordCountResult( wordCount, i18n );
 
 	assessmentResult.setScore( wordCountResult.score );
 	assessmentResult.setText( i18n.sprintf( wordCountResult.text, wordCount, 300 ) );
