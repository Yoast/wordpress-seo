--- conflicted
+++ resolved
@@ -1,13 +1,6 @@
 var AssessmentResult = require( "../values/AssessmentResult.js" );
 var inRange = require( "lodash/number/inRange" );
 
-<<<<<<< HEAD
-var countWordsAssessment = function( paper, researcher, i18n ) {
-	var score = 0;
-	var text = "";
-	var wordCount = researcher.getResearch( "wordCountInText" );
-
-=======
 /**
  * Calculate the score based on the current word count.
  * @param {number} wordCount The amount of words to be checked against.
@@ -15,7 +8,6 @@
  * @returns {object} The resulting score object.
  */
 var calculateWordCountResult = function( wordCount, i18n ) {
->>>>>>> cf9e857b
 	if ( wordCount > 300 ) {
 		return {
 			score: 9,
@@ -90,7 +82,7 @@
  * @returns {AssessmentResult} The result of the assessment, containing both a score and a descriptive text.
  */
 var countWordsAssessment = function( paper, researcher, i18n ) {
-	var wordCount = researcher.getResearch( "wordCount" );
+	var wordCount = researcher.getResearch( "wordCountInText" );
 	var wordCountResult = calculateWordCountResult( wordCount, i18n );
 	var assessmentResult = new AssessmentResult();
 
