var AssessmentResult = require( "../values/AssessmentResult.js" );
<<<<<<< HEAD
var formatNumber = require( "../helpers/formatNumber.js" );
=======
var fixFloatingPoint = require( "../helpers/fixFloatingPoint.js" );
var removePunctuation = require( "../stringProcessing/removePunctuation.js" );
>>>>>>> 53c6f1f9
var filter = require( "lodash/filter" );
var map = require( "lodash/map" );

var Mark = require( "../values/Mark.js" );
var addMark = require( "../markers/addMark.js" );

// The maximum recommended value is 3 syllables. With more than 3 syllables a word is considered complex.
var recommendedValue = 3;

/**
 * Filters the words that aren't too long.
 *
 * @param {Array} words The array with words to filter on complexity.
 * @returns {Array} The filtered list with complex words.
 */
var filterComplexity = function( words ) {
	return filter( words, function( word ) {
		return( word.complexity > recommendedValue );
	} );
};

/**
 * Calculates the complexity of the text based on the syllables in words.
 * @param {number} wordCount The number of words used.
 * @param {Array} wordComplexity The list of words with their syllable count.
 * @param {Object} i18n The object used for translations.
 * @returns {{score: number, text}} resultobject with score and text.
 */
var calculateComplexity = function( wordCount, wordComplexity, i18n ) {
	var tooComplexWords = filterComplexity( wordComplexity ).length;
	var percentage = ( tooComplexWords / wordCount ) * 100;
	percentage = formatNumber( percentage );
	var hasMarks = ( percentage > 0 );
<<<<<<< HEAD
	var recommendedMaximum = 10;
	// 6 is the number of scorepoints between 3, minscore and 9, maxscore. For scoring we use 10 steps. each step i 0.6
	// Up to 6.7 percent is for scoring a 9, higher percentages give lower scores.
	var score = 9 - Math.max( Math.min( ( 0.6 ) * ( percentage - 6.7 ), 6 ), 0 );
	score = formatNumber( score );
=======
	var recommendedMaximum = 5;
	// 6 is the number of scorepoints between 3, minscore and 9, maxscore. For scoring we use 10 steps. each step is 0.6
	// Up to 1.7 percent is for scoring a 9, higher percentages give lower scores.
	var score = 9 - Math.max( Math.min( ( 0.6 ) * ( percentage - 1.7 ), 6 ), 0 );
	score = fixFloatingPoint( score );
>>>>>>> 53c6f1f9

	if ( score >= 7 ) {
		return {
			score: score,
			hasMarks: hasMarks,
			text: i18n.sprintf(
				i18n.dgettext(
					"js-text-analysis",
					// Translators: %1$s expands to the percentage of complex words, %2$d expands to the recommended number of syllables,
					// %3$s expands to the recommend maximum
					"%1$s of the words contain over %2$d syllables, which is less than or equal to the recommended maximum of %3$s." ),
				percentage + "%", recommendedValue, recommendedMaximum + "%"  )
		};
	}

	return {
		score: score,
		hasMarks: hasMarks,
		text: i18n.sprintf(
			i18n.dgettext(
				"js-text-analysis",
				// Translators: %1$s expands to the percentage of too complex words, %2$d expands to the recommended number of syllables
				// %3$s expands to the recommend maximum
				"%1$s of the words contain over %2$d syllables, which is more than the recommended maximum of %3$s." ),
			percentage + "%", recommendedValue, recommendedMaximum + "%" )
	};
};

/**
 * Creates markers of words that are complex.
 *
 * @param {Paper} paper The Paper object to assess.
 * @param {Researcher} researcher The Researcher object containing all available researches.
 * @returns {Array} A list with markers
 */
var wordComplexityMarker = function( paper, researcher ) {
	var wordComplexity = researcher.getResearch( "wordComplexity" );
	var complexWords = filterComplexity( wordComplexity );
	return map( complexWords, function( complexWord ) {
		complexWord.word = removePunctuation( complexWord.word );

		return new Mark( {
			original: complexWord.word,
			marked:  addMark( complexWord.word )
		} );
	} );
};

/**
 * Execute the word complexity assessment and return a result based on the syllables in words
 * @param {Paper} paper The Paper object to assess.
 * @param {Researcher} researcher The Researcher object containing all available researches.
 * @param {object} i18n The object used for translations
 * @returns {AssessmentResult} The result of the assessment, containing both a score and a descriptive text.
 */
var wordComplexityAssessment = function( paper, researcher, i18n ) {
	var wordComplexity = researcher.getResearch( "wordComplexity" );
	var wordCount = wordComplexity.length;

	var complexityResult = calculateComplexity( wordCount, wordComplexity, i18n );
	var assessmentResult = new AssessmentResult();
	assessmentResult.setScore( complexityResult.score );
	assessmentResult.setText( complexityResult.text );
	assessmentResult.setHasMarks( complexityResult.hasMarks );
	return assessmentResult;
};

module.exports = {
	identifier: "wordComplexity",
	getResult: wordComplexityAssessment,
	isApplicable: function ( paper ) {
		return paper.hasText();
	},
	getMarks: wordComplexityMarker
};<|MERGE_RESOLUTION|>--- conflicted
+++ resolved
@@ -1,10 +1,5 @@
 var AssessmentResult = require( "../values/AssessmentResult.js" );
-<<<<<<< HEAD
 var formatNumber = require( "../helpers/formatNumber.js" );
-=======
-var fixFloatingPoint = require( "../helpers/fixFloatingPoint.js" );
-var removePunctuation = require( "../stringProcessing/removePunctuation.js" );
->>>>>>> 53c6f1f9
 var filter = require( "lodash/filter" );
 var map = require( "lodash/map" );
 
@@ -38,19 +33,11 @@
 	var percentage = ( tooComplexWords / wordCount ) * 100;
 	percentage = formatNumber( percentage );
 	var hasMarks = ( percentage > 0 );
-<<<<<<< HEAD
-	var recommendedMaximum = 10;
-	// 6 is the number of scorepoints between 3, minscore and 9, maxscore. For scoring we use 10 steps. each step i 0.6
-	// Up to 6.7 percent is for scoring a 9, higher percentages give lower scores.
-	var score = 9 - Math.max( Math.min( ( 0.6 ) * ( percentage - 6.7 ), 6 ), 0 );
-	score = formatNumber( score );
-=======
 	var recommendedMaximum = 5;
 	// 6 is the number of scorepoints between 3, minscore and 9, maxscore. For scoring we use 10 steps. each step is 0.6
 	// Up to 1.7 percent is for scoring a 9, higher percentages give lower scores.
 	var score = 9 - Math.max( Math.min( ( 0.6 ) * ( percentage - 1.7 ), 6 ), 0 );
-	score = fixFloatingPoint( score );
->>>>>>> 53c6f1f9
+	score = formatNumber( score );
 
 	if ( score >= 7 ) {
 		return {
