--- conflicted
+++ resolved
@@ -37,22 +37,20 @@
 	} = wpseoScriptData.searchAppearance;
 
 	render(
-<<<<<<< HEAD
-		<Provider store={ store }>
-			<ThemeProvider theme={ theme }>
-				<Fragment>
-					<SettingsReplacementVariableEditors
-						singleFieldElements={ singleFieldElements }
-						editorElements={ editorElements }
-					/>
-					<UserSelectPortal target="wpseo-person-selector" />
-					<CompanyInfoMissingPortal
-						target="knowledge-graph-company-warning"
-						message={ knowledgeGraphCompanyInfoMissing.message }
-						link={ knowledgeGraphCompanyInfoMissing.URL }
-					/>
-					<ImageSelectPortal
-						label="Social default image"
+		<ThemeProvider theme={ theme }>
+			<Fragment>
+				<SettingsReplacementVariableEditors
+					singleFieldElements={ singleFieldElements }
+					editorElements={ editorElements }
+				/>
+				<UserSelectPortal target="wpseo-person-selector" />
+				<CompanyInfoMissingPortal
+					target="knowledge-graph-company-warning"
+					message={ knowledgeGraphCompanyInfoMissing.message }
+					link={ knowledgeGraphCompanyInfoMissing.URL }
+				/>
+				<ImageSelectPortal
+					label="Social default image"
 						hasPreview={ true }
 						target="yoast-og-frontpage-image-select"
 						hiddenField="og_frontpage_image"
@@ -71,44 +69,18 @@
 						target="yoast-person-image-select"
 						hiddenField="person_logo"
 						hiddenFieldImageId="person_logo_id"
-=======
-		<ThemeProvider theme={ theme }>
-			<Fragment>
-				<SettingsReplacementVariableEditors
-					singleFieldElements={ singleFieldElements }
-					editorElements={ editorElements }
-				/>
-				<UserSelectPortal target="wpseo-person-selector" />
-				<CompanyInfoMissingPortal
-					target="knowledge-graph-company-warning"
-					message={ knowledgeGraphCompanyInfoMissing.message }
-					link={ knowledgeGraphCompanyInfoMissing.URL }
-				/>
-				<ImageSelectPortal
-					label="Organization logo"
-					hasPreview={ true }
-					target="yoast-organization-image-select"
-					hiddenField="company_logo"
-					hiddenFieldImageId="company_logo_id"
-				/>
-				<ImageSelectPortal
-					label="Person logo / avatar"
-					hasPreview={ true }
-					target="yoast-person-image-select"
-					hiddenField="person_logo"
-					hiddenFieldImageId="person_logo_id"
-				/>
-				{ showLocalSEOUpsell && (
-					<LocalSEOUpsellPortal
-						target="wpseo-local-seo-upsell"
-						url={ localSEOUpsellURL }
-						backgroundUrl={ brushstrokeBackgroundURL }
->>>>>>> c40f2ddf
 					/>
-				) }
-				<SchemaSettings targets={ schemaSettingsElements } />
-			</Fragment>
-		</ThemeProvider>,
+					{ showLocalSEOUpsell && (
+						<LocalSEOUpsellPortal
+							target="wpseo-local-seo-upsell"
+							url={ localSEOUpsellURL }
+							backgroundUrl={ brushstrokeBackgroundURL }
+						/>
+					) }
+					<SchemaSettings targets={ schemaSettingsElements } />
+				</Fragment>
+			</ThemeProvider>
+		,
 		element,
 	);
 }