--- conflicted
+++ resolved
@@ -120,11 +120,8 @@
 
 				$postImageDiv.addClass( "yoast-opengraph-image-notice" );
 
-<<<<<<< HEAD
-				a11ySpeak( wpseoScriptData.featuredImage.featuredImageNotice, "assertive" );
-=======
-				speak( wpseoScriptData.featuredImage.featured_image_notice, "assertive" );
->>>>>>> 75ac57cd
+				speak( wpseoScriptData.featuredImage.featuredImageNotice, "assertive" );
+
 			}
 		} else {
 			// Force reset warning
