/* eslint-disable require-jsdoc */
/* global jQuery, window */
import domReady from "@wordpress/dom-ready";
import { dispatch } from "@wordpress/data";
<<<<<<< HEAD
import { Fragment } from "@wordpress/element";
import { get } from "lodash";
import { registerReactComponent, renderReactRoot } from "../helpers/reactRoot";
import ElementorSlot from "../elementor/components/slots/ElementorSlot";
import ElementorFill from "../elementor/containers/ElementorFill";
=======
import ElementorSlot from "../elementor/components/slots/ElementorSlot";
import ElementorFill from "../elementor/containers/ElementorFill";
import { renderReactRoot } from "../helpers/reactRoot";
import { StyleSheetManager } from "styled-components";
>>>>>>> 6e6e1312

/**
 * Activates the Elementor save button.
 *
 * @returns {void}
 */
const activateSaveButton = () => {
	const footerSaver = get( window.elementor, "saver.footerSaver", false );
	if ( false !== footerSaver ) {
		footerSaver.activateSaveButtons( document, true );
		return;
	}
	window.elementor.channels.editor.trigger( "status:change", true );
};

/**
 * Copies the current value to the oldValue.
 *
 * @param {HTMLElement} input The input element.
 *
 * @returns {void}
 */
const storeValueAsOldValue = ( input ) => {
	input.oldValue = input.value;
};

/**
 * Activates the save button if a change is detected.
 *
 * @param {HTMLElement} input The input.
 *
 * @returns {void}
 */
const detectChange = input => {
	if ( input.value !== input.oldValue ) {
		activateSaveButton();
		storeValueAsOldValue( input );
	}
};

const sendFormData = ( form ) => {
	const data = jQuery( form ).serializeArray().reduce( ( result, { name, value } ) => {
		result[ name ] = value;

		return result;
	}, {} );

	jQuery.post( form.getAttribute( "action" ), data, ( { success, data: responseData } ) => {
		if ( ! success ) {
			// Something went wrong while saving.
			return;
		}

		// Update the slug in our store if WP changed it.
		if ( responseData.slug && responseData.slug !== data.slug ) {
			dispatch( "yoast-seo/editor" ).updateData( { slug: responseData.slug } );
		}
	} );
};

/**
 * Initializes the Yoast elementor editor integration.
 *
 * @returns {void}
 */
export default function initElementEditorIntegration() {
	// Expose registerReactComponent as an alternative to registerPlugin.
	window.YoastSEO = window.YoastSEO || {};
	window.YoastSEO._registerReactComponent = registerReactComponent;

	domReady( () => {
		// Check whether the route to our tab is active. If so, render our React root.
		window.$e.routes.on( "run:after", function( component, route ) {
			if ( route === "panel/page-settings/yoast-tab" ) {
				renderReactRoot( window.YoastSEO.store, "elementor-panel-page-settings-controls", (
<<<<<<< HEAD
					<Fragment>
						<ElementorSlot />
						<ElementorFill />
					</Fragment>
=======
					<StyleSheetManager target={ window.document.body }>
						<div className="yoast yoast-elementor-panel__fills">
							<ElementorSlot />
							<ElementorFill />
						</div>
					</StyleSheetManager>
>>>>>>> 6e6e1312
				) );
			}
		} );

		// Hook into the save.
		const handleSave = sendFormData.bind( null, document.getElementById( "yoast-form" ) );
		window.elementor.saver.on( "after:save", handleSave );
	} );

	const yoastInputs = document.querySelectorAll( "input[name^='yoast']" );
	yoastInputs.forEach( input => storeValueAsOldValue( input ) );

	setInterval( () => yoastInputs.forEach( detectChange ), 500 );
}<|MERGE_RESOLUTION|>--- conflicted
+++ resolved
@@ -2,18 +2,11 @@
 /* global jQuery, window */
 import domReady from "@wordpress/dom-ready";
 import { dispatch } from "@wordpress/data";
-<<<<<<< HEAD
-import { Fragment } from "@wordpress/element";
 import { get } from "lodash";
 import { registerReactComponent, renderReactRoot } from "../helpers/reactRoot";
 import ElementorSlot from "../elementor/components/slots/ElementorSlot";
 import ElementorFill from "../elementor/containers/ElementorFill";
-=======
-import ElementorSlot from "../elementor/components/slots/ElementorSlot";
-import ElementorFill from "../elementor/containers/ElementorFill";
-import { renderReactRoot } from "../helpers/reactRoot";
 import { StyleSheetManager } from "styled-components";
->>>>>>> 6e6e1312
 
 /**
  * Activates the Elementor save button.
@@ -89,19 +82,12 @@
 		window.$e.routes.on( "run:after", function( component, route ) {
 			if ( route === "panel/page-settings/yoast-tab" ) {
 				renderReactRoot( window.YoastSEO.store, "elementor-panel-page-settings-controls", (
-<<<<<<< HEAD
-					<Fragment>
-						<ElementorSlot />
-						<ElementorFill />
-					</Fragment>
-=======
 					<StyleSheetManager target={ window.document.body }>
 						<div className="yoast yoast-elementor-panel__fills">
 							<ElementorSlot />
 							<ElementorFill />
 						</div>
 					</StyleSheetManager>
->>>>>>> 6e6e1312
 				) );
 			}
 		} );
