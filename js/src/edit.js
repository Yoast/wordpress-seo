--- conflicted
+++ resolved
@@ -14,18 +14,14 @@
 import ClassicEditorData from "./analysis/classicEditorData.js";
 import isGutenbergDataAvailable from "./helpers/isGutenbergDataAvailable";
 import Sidebar from "./containers/Sidebar";
-<<<<<<< HEAD
-import Metabox from "./containers/Metabox";
-import { setSettings } from "./redux/actions/settings";
-=======
 import MetaboxPortal from "./components/MetaboxPortal";
 import sortComponentsByRenderPriority from "./helpers/sortComponentsByRenderPriority";
->>>>>>> 41731417
 import * as selectors from "./redux/selectors";
+import { setSettings } from "./redux/actions/settings";
 
 // This should be the entry point for all the edit screens. Because of backwards compatibility we can't change this at once.
 let localizedData = { intl: {}, isRtl: false };
-if( window.wpseoPostScraperL10n ) {
+if ( window.wpseoPostScraperL10n ) {
 	localizedData = wpseoPostScraperL10n;
 } else if ( window.wpseoTermScraperL10n ) {
 	localizedData = wpseoTermScraperL10n;
@@ -90,11 +86,7 @@
 				<Provider store={ store } >
 					<Fragment>
 						<Sidebar store={ store } />
-<<<<<<< HEAD
-						<Metabox store={ store } theme={ theme } />
-=======
-						<MetaboxPortal target="wpseo-meta-section-react" store={ store } />
->>>>>>> 41731417
+						<MetaboxPortal target="wpseo-meta-section-react" store={ store } theme={ theme } />
 					</Fragment>
 				</Provider>
 			</Fragment>
