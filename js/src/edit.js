/* global window wpseoPostScraperL10n wpseoTermScraperL10n process wp */

import { createStore, applyMiddleware, combineReducers } from "redux";
import thunk from "redux-thunk";
import logger from "redux-logger";
import React from "react";
import ReactDOM from "react-dom";
import { Provider } from "react-redux";
import flowRight from "lodash/flowRight";

import IntlProvider from "./components/IntlProvider";
import markerStatusReducer from "./redux/reducers/markerButtons";
import snippetEditor from "./redux/reducers/snippetEditor";
import analysis from "yoast-components/composites/Plugin/ContentAnalysis/reducers/contentAnalysisReducer";
import activeKeyword from "./redux/reducers/activeKeyword";
import activeTab from "./redux/reducers/activeTab";
import AnalysisSection from "./components/contentAnalysis/AnalysisSection";
import Data from "./analysis/data.js";
import isGutenbergDataAvailable from "./helpers/isGutenbergDataAvailable";
import SnippetPreviewSection from "./components/SnippetPreviewSection";

// This should be the entry point for all the edit screens. Because of backwards compatibility we can't change this at once.
let localizedData = { intl: {} };
if( window.wpseoPostScraperL10n ) {
	localizedData = wpseoPostScraperL10n;
} else if ( window.wpseoTermScraperL10n ) {
	localizedData = wpseoTermScraperL10n;
}

/**
 * Creates a redux store.
 *
 * @returns {Object} Things that need to be exposed, such as the store.
 */
function configureStore() {
	const middleware = [
		thunk,
	];

	if ( process.env.NODE_ENV !== "production" ) {
		middleware.push( logger );
	}

	const enhancers = [
		applyMiddleware( ...middleware ),
	];

	if ( window.__REDUX_DEVTOOLS_EXTENSION__ ) {
		enhancers.push( window.__REDUX_DEVTOOLS_EXTENSION__() );
	}

	const rootReducer = combineReducers( {
		marksButtonStatus: markerStatusReducer,
		analysis: analysis,
		activeKeyword: activeKeyword,
		activeTab,
		snippetEditor,
	} );

	return createStore( rootReducer, {}, flowRight( enhancers ) );
}

/**
 * Wraps a component in the required top level components.
 *
 * @param {ReactElement} Component The component to be wrapped.
 * @param {Object} store Redux store.
 * @param {Object} props React props to pass to the Component.
 *
 * @returns {ReactElement} The wrapped component.
 */
function wrapInTopLevelComponents( Component, store, props ) {
	return (
		<IntlProvider
			messages={ localizedData.intl } >
			<Provider store={ store } >
				<Component { ...props } />
			</Provider>
		</IntlProvider>
	);
}

/**
 * Render a react app to a target element.
 *
 * @param {string} target Target element id.
 * @param {ReactElement} component The component to render.
 * @param {Object} store Redux store.
 *
 * @returns {void}
 */
function renderReactApp( target, component, store ) {
	const targetElement = document.getElementById( target );
	const props = {
		title: localizedData.analysisHeadingTitle,
		hideMarksButtons: localizedData.show_markers !== "1",
	};
	if( targetElement ) {
		ReactDOM.render(
			wrapInTopLevelComponents( component, store, props ),
			targetElement
		);
	}
}

/**
 * Renders the snippet preview for display.
 *
<<<<<<< HEAD
 * @param {Object} store   Redux store.
 * @param {string} baseUrl The base URL of the site the user is editing.
 * @param {Object} titleLengthProgress The title length progress data.
 * @param {Object} descriptionLengthProgress The description length progress data.
 *
 * @returns {void}
 */
function renderSnippetPreview( store, baseUrl, titleLengthProgress, descriptionLengthProgress ) {
=======
 * @param {Object} store Redux store.
 * @param {Object} props Props to be passed to the snippet preview.
 *
 * @returns {void}
 */
function renderSnippetPreview( store, props ) {
>>>>>>> 414f0448
	const targetElement = document.getElementById( "wpseosnippet" );

	if ( ! targetElement ) {
		return;
	}

	const container = document.createElement( "div" );
	targetElement.parentNode.insertBefore( container, targetElement );

	ReactDOM.render(
<<<<<<< HEAD
		wrapInTopLevelComponents( SnippetPreviewSection, store, {
			baseUrl,
			titleLengthProgress,
			descriptionLengthProgress,
		} ),
=======
		wrapInTopLevelComponents( SnippetPreviewSection, store, props ),
>>>>>>> 414f0448
		container,
	);
}

/**
 * Renders the react apps.
 *
 * @param {Object} store Redux store.
 * @param {Object} args Arguments.
 *
 * @returns {void}
 */
function renderReactApps( store, args ) {
	renderReactApp( args.analysisSection, AnalysisSection, store );
}

/**
 * Initializes all functionality on the edit screen.
 *
 * This can be a post or a term edit screen.
 *
 * @param {Object} args Edit initialize arguments.
 * @param {boolean} args.shouldRenderSnippetPreview Whether the new reactified
 *                                                  snippet preview should be
 *                                                  rendered.
 * @param {string} args.seoTarget Target to render the seo analysis.
 * @param {string} args.readabilityTarget Target to render the readability analysis.
 * @param {Function} args.onRefreshRequest The function to refresh the analysis.
 *
 * @returns {Object} The store and the data.
 */
export function initialize( args ) {
	const store = configureStore();
	let data = {};

	// Only use Gutenberg's data if Gutenberg is available.
	if ( isGutenbergDataAvailable() ) {
		const gutenbergData = new Data( wp.data, args.onRefreshRequest );
		gutenbergData.subscribeToGutenberg();
		data = gutenbergData;
	}

	renderReactApps( store, args );

	if ( args.shouldRenderSnippetPreview ) {
		renderSnippetPreview( store, {
			baseUrl: args.snippetEditorBaseUrl,
			date: args.snippetEditorDate,
		} );
	}

	return {
		store,
		data,
	};
}

export default initialize;<|MERGE_RESOLUTION|>--- conflicted
+++ resolved
@@ -106,23 +106,14 @@
 /**
  * Renders the snippet preview for display.
  *
-<<<<<<< HEAD
- * @param {Object} store   Redux store.
- * @param {string} baseUrl The base URL of the site the user is editing.
- * @param {Object} titleLengthProgress The title length progress data.
- * @param {Object} descriptionLengthProgress The description length progress data.
- *
- * @returns {void}
- */
-function renderSnippetPreview( store, baseUrl, titleLengthProgress, descriptionLengthProgress ) {
-=======
  * @param {Object} store Redux store.
  * @param {Object} props Props to be passed to the snippet preview.
+ * @param {string} props.baseUrl The base URL of the site the user is editing.
+ * @param {string} props.date The date.
  *
  * @returns {void}
  */
 function renderSnippetPreview( store, props ) {
->>>>>>> 414f0448
 	const targetElement = document.getElementById( "wpseosnippet" );
 
 	if ( ! targetElement ) {
@@ -133,15 +124,7 @@
 	targetElement.parentNode.insertBefore( container, targetElement );
 
 	ReactDOM.render(
-<<<<<<< HEAD
-		wrapInTopLevelComponents( SnippetPreviewSection, store, {
-			baseUrl,
-			titleLengthProgress,
-			descriptionLengthProgress,
-		} ),
-=======
 		wrapInTopLevelComponents( SnippetPreviewSection, store, props ),
->>>>>>> 414f0448
 		container,
 	);
 }
