/* global window wpseoPostScraperL10n wpseoTermScraperL10n process wp */

import { createStore, applyMiddleware, combineReducers } from "redux";
import thunk from "redux-thunk";
import logger from "redux-logger";
import React from "react";
import ReactDOM from "react-dom";
import { Provider } from "react-redux";
import flowRight from "lodash/flowRight";

import IntlProvider from "./components/IntlProvider";
import markerStatusReducer from "./redux/reducers/markerButtons";
import snippetEditor from "./redux/reducers/snippetEditor";
import analysis from "yoast-components/composites/Plugin/ContentAnalysis/reducers/contentAnalysisReducer";
import activeKeyword from "./redux/reducers/activeKeyword";
import activeTab from "./redux/reducers/activeTab";
import AnalysisSection from "./components/contentAnalysis/AnalysisSection";
import Data from "./analysis/data.js";
import ClassicEditorData from "./analysis/classicEditorData.js";
import isGutenbergDataAvailable from "./helpers/isGutenbergDataAvailable";
import SnippetPreviewSection from "./components/SnippetPreviewSection";

// This should be the entry point for all the edit screens. Because of backwards compatibility we can't change this at once.
let localizedData = { intl: {} };
if( window.wpseoPostScraperL10n ) {
	localizedData = wpseoPostScraperL10n;
} else if ( window.wpseoTermScraperL10n ) {
	localizedData = wpseoTermScraperL10n;
}

/**
 * Creates a redux store.
 *
 * @returns {Object} Things that need to be exposed, such as the store.
 */
function configureStore() {
	const middleware = [
		thunk,
	];

	if ( process.env.NODE_ENV !== "production" ) {
		middleware.push( logger );
	}

	const enhancers = [
		applyMiddleware( ...middleware ),
	];

	if ( window.__REDUX_DEVTOOLS_EXTENSION__ ) {
		enhancers.push( window.__REDUX_DEVTOOLS_EXTENSION__() );
	}

	const rootReducer = combineReducers( {
		marksButtonStatus: markerStatusReducer,
		analysis: analysis,
		activeKeyword: activeKeyword,
		activeTab,
		snippetEditor,
	} );

	return createStore( rootReducer, {}, flowRight( enhancers ) );
}

/**
 * Wraps a component in the required top level components.
 *
 * @param {ReactElement} Component The component to be wrapped.
 * @param {Object} store Redux store.
 * @param {Object} props React props to pass to the Component.
 *
 * @returns {ReactElement} The wrapped component.
 */
function wrapInTopLevelComponents( Component, store, props ) {
	return (
		<IntlProvider
			messages={ localizedData.intl } >
			<Provider store={ store } >
				<Component { ...props } />
			</Provider>
		</IntlProvider>
	);
}

/**
 * Render a react app to a target element.
 *
 * @param {string} target Target element id.
 * @param {ReactElement} component The component to render.
 * @param {Object} store Redux store.
 *
 * @returns {void}
 */
function renderReactApp( target, component, store ) {
	const targetElement = document.getElementById( target );
	const props = {
		title: localizedData.analysisHeadingTitle,
		hideMarksButtons: localizedData.show_markers !== "1",
	};
	if( targetElement ) {
		ReactDOM.render(
			wrapInTopLevelComponents( component, store, props ),
			targetElement
		);
	}
}

/**
 * Renders the snippet preview for display.
 *
 * @param {Object} store Redux store.
 * @param {Object} props Props to be passed to the snippet preview.
 * @param {string} props.baseUrl The base URL of the site the user is editing.
 * @param {string} props.date The date.
 *
 * @returns {void}
 */
function renderSnippetPreview( store, props ) {
	const targetElement = document.getElementById( "wpseosnippet" );

	if ( ! targetElement ) {
		return;
	}

	ReactDOM.render(
		wrapInTopLevelComponents( SnippetPreviewSection, store, props ),
<<<<<<< HEAD
		targetElement,
=======
		container,
>>>>>>> e65afd09
	);
}

/**
 * Renders the react apps.
 *
 * @param {Object} store Redux store.
 * @param {Object} args Arguments.
 *
 * @returns {void}
 */
function renderReactApps( store, args ) {
	renderReactApp( args.analysisSection, AnalysisSection, store );
}

/**
 * Initialize the appropriate data class.
 *
 * @param {Object}   data                   The data from the editor.
 * @param {Object}   args                   The args.
 * @param {Function} args.onRefreshRequest  The function to call on refresh request.
 * @param {Object}   args.replaceVars       The replaceVars object.
 * @param {Object}   store                  The redux store.
 *
 * @returns {Object} The instantiated data class.
 */
export function initializeData( data, args, store ) {
	// Only use Gutenberg's data if Gutenberg is available.
	if ( isGutenbergDataAvailable() ) {
		const gutenbergData = new Data( data, args.onRefreshRequest, store );
		gutenbergData.initialize( args.replaceVars );
		return gutenbergData;
	}
	const classicEditorData = new ClassicEditorData( args.onRefreshRequest, store );
	classicEditorData.initialize( args.replaceVars );
	return classicEditorData;
}

/**
 * Initializes all functionality on the edit screen.
 *
 * This can be a post or a term edit screen.
 *
 * @param {Object} args Edit initialize arguments.
 * @param {boolean} args.shouldRenderSnippetPreview Whether the new reactified
 *                                                  snippet preview should be
 *                                                  rendered.
 * @param {string} args.seoTarget Target to render the seo analysis.
 * @param {string} args.readabilityTarget Target to render the readability analysis.
 * @param {Function} args.onRefreshRequest The function to refresh the analysis.
 *
 * @returns {Object} The store and the data.
 */
export function initialize( args ) {
	const store = configureStore();

	const data = initializeData( wp.data, args, store );

	renderReactApps( store, args );

<<<<<<< HEAD
	renderSnippetPreview( store, {
		baseUrl: args.snippetEditorBaseUrl,
		date: args.snippetEditorDate,
	} );
=======
	if ( args.shouldRenderSnippetPreview ) {
		renderSnippetPreview( store, {
			baseUrl: args.snippetEditorBaseUrl,
			date: args.snippetEditorDate,
		} );
	}
>>>>>>> e65afd09

	return {
		store,
		data,
	};
}

export default initialize;<|MERGE_RESOLUTION|>--- conflicted
+++ resolved
@@ -121,13 +121,12 @@
 		return;
 	}
 
+	const container = document.createElement( "div" );
+	targetElement.parentNode.insertBefore( container, targetElement );
+
 	ReactDOM.render(
 		wrapInTopLevelComponents( SnippetPreviewSection, store, props ),
-<<<<<<< HEAD
-		targetElement,
-=======
 		container,
->>>>>>> e65afd09
 	);
 }
 
@@ -188,19 +187,12 @@
 
 	renderReactApps( store, args );
 
-<<<<<<< HEAD
-	renderSnippetPreview( store, {
-		baseUrl: args.snippetEditorBaseUrl,
-		date: args.snippetEditorDate,
-	} );
-=======
 	if ( args.shouldRenderSnippetPreview ) {
 		renderSnippetPreview( store, {
 			baseUrl: args.snippetEditorBaseUrl,
 			date: args.snippetEditorDate,
 		} );
 	}
->>>>>>> e65afd09
 
 	return {
 		store,
