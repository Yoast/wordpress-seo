--- conflicted
+++ resolved
@@ -109,11 +109,8 @@
  *
  * @param {Object} store Redux store.
  * @param {Object} props Props to be passed to the snippet preview.
-<<<<<<< HEAD
-=======
  * @param {string} props.baseUrl The base URL of the site the user is editing.
  * @param {string} props.date The date.
->>>>>>> 425c759c
  *
  * @returns {void}
  */
@@ -126,11 +123,7 @@
 
 	ReactDOM.render(
 		wrapInTopLevelComponents( SnippetPreviewSection, store, props ),
-<<<<<<< HEAD
-		container,
-=======
 		targetElement,
->>>>>>> 425c759c
 	);
 }
 
@@ -187,23 +180,6 @@
 export function initialize( args ) {
 	const store = configureStore();
 
-<<<<<<< HEAD
-	// Only use Gutenberg's data if Gutenberg is available.
-	if ( isGutenbergDataAvailable() ) {
-		const gutenbergData = new Data( wp.data, args.onRefreshRequest, store );
-		gutenbergData.subscribeToGutenberg();
-		data = gutenbergData;
-	}
-
-	renderReactApps( store, args );
-
-	if ( args.shouldRenderSnippetPreview ) {
-		renderSnippetPreview( store, {
-			baseUrl: args.snippetEditorBaseUrl,
-			date: args.snippetEditorDate,
-		} );
-	}
-=======
 	const data = initializeData( wp.data, args, store );
 
 	renderReactApps( store, args );
@@ -212,7 +188,6 @@
 		baseUrl: args.snippetEditorBaseUrl,
 		date: args.snippetEditorDate,
 	} );
->>>>>>> 425c759c
 
 	return {
 		store,
