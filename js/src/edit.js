/* global window wpseoPostScraperL10n wpseoTermScraperL10n process wp yoast */

import React from "react";
import ReactDOM from "react-dom";
import { Provider } from "react-redux";

import IntlProvider from "./components/IntlProvider";
import AnalysisSection from "./components/contentAnalysis/AnalysisSection";
import Data from "./analysis/data.js";
import reducers from "./redux/reducers";
import PluginIcon from "../../images/Yoast_icon_kader.svg";
import ClassicEditorData from "./analysis/classicEditorData.js";
import isGutenbergDataAvailable from "./helpers/isGutenbergDataAvailable";
import SnippetEditor from "./containers/SnippetEditor";
import { ThemeProvider } from "styled-components";

// This should be the entry point for all the edit screens. Because of backwards compatibility we can't change this at once.
let localizedData = { intl: {}, isRtl: false };
if( window.wpseoPostScraperL10n ) {
	localizedData = wpseoPostScraperL10n;
} else if ( window.wpseoTermScraperL10n ) {
	localizedData = wpseoTermScraperL10n;
}

/**
 * Registers a redux store in Gutenberg.
 *
 * @returns {Object} The store.
 */
function registerStoreInGutenberg() {
	const { combineReducers, registerStore } = yoast._wp.data;

	return registerStore( "yoast-seo/editor", {
		reducer: combineReducers( reducers ),
	} );
}
<<<<<<< HEAD

/**
 * Registers the plugin into the gutenberg editor, creates a sidebar entry for the plugin,
 * and creates that sidebar's content.
 *
 * @returns {void}
 **/
function registerPlugin() {
	if ( isGutenbergDataAvailable() ) {
		const { Fragment } = yoast._wp.element;
		const { PluginSidebar, PluginSidebarMoreMenuItem } = wp.editPost;
		const { registerPlugin } = wp.plugins;

		const YoastSidebar = () => (
			<Fragment>
				<PluginSidebarMoreMenuItem
					target="seo-sidebar"
					icon={ <PluginIcon/> }
				>
					Yoast SEO
				</PluginSidebarMoreMenuItem>
				<PluginSidebar
					name="seo-sidebar"
					title="Yoast SEO"
				>
					<p> Contents of the sidebar </p>
				</PluginSidebar>
			</Fragment>
		);

=======

/**
 * Registers the plugin into the gutenberg editor, creates a sidebar entry for the plugin,
 * and creates that sidebar's content.
 *
 * @returns {void}
 **/
function registerPlugin() {
	if ( isGutenbergDataAvailable() ) {
		const { Fragment } = yoast._wp.element;
		const { PluginSidebar, PluginSidebarMoreMenuItem } = wp.editPost;
		const { registerPlugin } = wp.plugins;

		const YoastSidebar = () => (
			<Fragment>
				<PluginSidebarMoreMenuItem
					target="seo-sidebar"
					icon={ <PluginIcon/> }
				>
					Yoast SEO
				</PluginSidebarMoreMenuItem>
				<PluginSidebar
					name="seo-sidebar"
					title="Yoast SEO"
				>
					<p> Contents of the sidebar </p>
				</PluginSidebar>
			</Fragment>
		);

>>>>>>> 37742004
		registerPlugin( "yoast-seo", {
			render: YoastSidebar,
		} );
	}
}

/**
 * Wraps a component in the required top level components.
 *
 * @param {ReactElement} Component The component to be wrapped.
 * @param {Object} store Redux store.
 * @param {Object} props React props to pass to the Component.
 *
 * @returns {ReactElement} The wrapped component.
 */
function wrapInTopLevelComponents( Component, store, props ) {
	const theme = {
		isRtl: localizedData.isRtl,
	};

	return (
		<IntlProvider
			messages={ localizedData.intl } >
			<Provider store={ store } >
				<ThemeProvider theme={ theme }>
					<Component { ...props } />
				</ThemeProvider>
			</Provider>
		</IntlProvider>
	);
}

/**
 * Render a react app to a target element.
 *
 * @param {string} target Target element id.
 * @param {ReactElement} component The component to render.
 * @param {Object} store Redux store.
 *
 * @returns {void}
 */
function renderReactApp( target, component, store ) {
	const targetElement = document.getElementById( target );
	const props = {
		title: localizedData.analysisHeadingTitle,
		hideMarksButtons: localizedData.show_markers !== "1",
	};
	if( targetElement ) {
		ReactDOM.render(
			wrapInTopLevelComponents( component, store, props ),
			targetElement
		);
	}
}

/**
 * Renders the snippet preview for display.
 *
 * @param {Object} store                                 Redux store.
 * @param {Object} props                                 Props to be passed to
 *                                                       the snippet preview.
 * @param {string} props.baseUrl                         Base URL of the site
 *                                                       the user is editing.
 * @param {string} props.date                            The date.
 * @param {array}  props.recommendedReplacementVariables The recommended
 *                                                       replacement variables
 *                                                       for this context.
 *
 * @returns {void}
 */
function renderSnippetPreview( store, props ) {
	const targetElement = document.getElementById( "wpseosnippet" );

	if ( ! targetElement ) {
		return;
	}

	ReactDOM.render(
		wrapInTopLevelComponents( SnippetEditor, store, props ),
		targetElement,
	);
}

/**
 * Renders the react apps.
 *
 * @param {Object} store                Redux store.
 * @param {Object} args                 Arguments.
 * @param {string} args.analysisSection The target element id for the analysis
 *                                      section.
 *
 * @returns {void}
 */
function renderReactApps( store, args ) {
	renderReactApp( args.analysisSection, AnalysisSection, store );
}

/**
 * Initialize the appropriate data class.
 *
 * @param {Object}   data                   The data from the editor.
 * @param {Object}   args                   The args.
 * @param {Function} args.onRefreshRequest  The function to call on refresh request.
 * @param {Object}   args.replaceVars       The replaceVars object.
 * @param {Object}   store                  The redux store.
 *
 * @returns {Object} The instantiated data class.
 */
export function initializeData( data, args, store ) {
	// Only use Gutenberg's data if Gutenberg is available.
	if ( isGutenbergDataAvailable() ) {
		const gutenbergData = new Data( data, args.onRefreshRequest, store );
		gutenbergData.initialize( args.replaceVars );
		return gutenbergData;
	}
	const classicEditorData = new ClassicEditorData( args.onRefreshRequest, store );
	classicEditorData.initialize( args.replaceVars );
	return classicEditorData;
}

/**
 * Initializes all functionality on the edit screen.
 *
 * This can be a post or a term edit screen.
 *
 * @param {Object}   args                                 Edit initialize arguments.
 * @param {string}   args.analysisSection                 The target element id
 *                                                        for the analysis section.
 * @param {Function} args.onRefreshRequest                The function to refresh
 *                                                        the analysis.
 * @param {Object}   args.replaceVars                     The replaceVars object.
 * @param {string}   args.snippetEditorBaseUrl            Base URL of the site
 *                                                        the user is editing.
 * @param {string}   args.snippetEditorDate               The date for the
 *                                                        snippet editor.
 * @param {array}    args.recommendedReplacementVariables The recommended
 *                                                        replacement variables
 *                                                        for this context.
 *
 * @returns {Object} The store and the data.
 */
export function initialize( args ) {
	const store = registerStoreInGutenberg();
<<<<<<< HEAD
	registerPlugin();
=======
	if( args.shouldRenderGutenbergSidebar ) {
		registerPlugin();
	}
>>>>>>> 37742004

	const data = initializeData( wp.data, args, store );

	renderReactApps( store, args );

	renderSnippetPreview( store, {
		baseUrl: args.snippetEditorBaseUrl,
		date: args.snippetEditorDate,
		recommendedReplacementVariables: args.recommendedReplaceVars,
	} );

	return {
		store,
		data,
	};
}

export default initialize;<|MERGE_RESOLUTION|>--- conflicted
+++ resolved
@@ -34,7 +34,6 @@
 		reducer: combineReducers( reducers ),
 	} );
 }
-<<<<<<< HEAD
 
 /**
  * Registers the plugin into the gutenberg editor, creates a sidebar entry for the plugin,
@@ -65,38 +64,6 @@
 			</Fragment>
 		);
 
-=======
-
-/**
- * Registers the plugin into the gutenberg editor, creates a sidebar entry for the plugin,
- * and creates that sidebar's content.
- *
- * @returns {void}
- **/
-function registerPlugin() {
-	if ( isGutenbergDataAvailable() ) {
-		const { Fragment } = yoast._wp.element;
-		const { PluginSidebar, PluginSidebarMoreMenuItem } = wp.editPost;
-		const { registerPlugin } = wp.plugins;
-
-		const YoastSidebar = () => (
-			<Fragment>
-				<PluginSidebarMoreMenuItem
-					target="seo-sidebar"
-					icon={ <PluginIcon/> }
-				>
-					Yoast SEO
-				</PluginSidebarMoreMenuItem>
-				<PluginSidebar
-					name="seo-sidebar"
-					title="Yoast SEO"
-				>
-					<p> Contents of the sidebar </p>
-				</PluginSidebar>
-			</Fragment>
-		);
-
->>>>>>> 37742004
 		registerPlugin( "yoast-seo", {
 			render: YoastSidebar,
 		} );
@@ -240,13 +207,9 @@
  */
 export function initialize( args ) {
 	const store = registerStoreInGutenberg();
-<<<<<<< HEAD
-	registerPlugin();
-=======
 	if( args.shouldRenderGutenbergSidebar ) {
 		registerPlugin();
 	}
->>>>>>> 37742004
 
 	const data = initializeData( wp.data, args, store );
 
