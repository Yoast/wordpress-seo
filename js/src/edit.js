/* global window, wpseoPostScraperL10n, wpseoTermScraperL10n, process, wp */
/* External dependencies */
import React from "react";
import { Provider } from "react-redux";
import styled from "styled-components";
import { Fragment } from "@wordpress/element";
import { Slot } from "@wordpress/components";
import { combineReducers, registerStore } from "@wordpress/data";

/* Internal dependencies */
import Data from "./analysis/data.js";
import reducers from "./redux/reducers";
import PluginIcon from "../../images/Yoast_icon_kader.svg";
import ClassicEditorData from "./analysis/classicEditorData.js";
import isGutenbergDataAvailable from "./helpers/isGutenbergDataAvailable";
import Sidebar from "./containers/Sidebar";
import MetaboxPortal from "./components/MetaboxPortal";
import sortComponentsByRenderPriority from "./helpers/sortComponentsByRenderPriority";
import * as selectors from "./redux/selectors";
import { setSettings } from "./redux/actions/settings";

// This should be the entry point for all the edit screens. Because of backwards compatibility we can't change this at once.
let localizedData = { intl: {}, isRtl: false };
if ( window.wpseoPostScraperL10n ) {
	localizedData = wpseoPostScraperL10n;
} else if ( window.wpseoTermScraperL10n ) {
	localizedData = wpseoTermScraperL10n;
}

const PinnedPluginIcon = styled( PluginIcon )`
	width: 20px;
	height: 20px;
`;

/**
 * Registers a redux store in Gutenberg.
 *
 * @returns {Object} The store.
 */
function registerStoreInGutenberg() {
	return registerStore( "yoast-seo/editor", {
		reducer: combineReducers( reducers ),
		selectors,
	} );
}

/**
 * Registers the plugin into the gutenberg editor, creates a sidebar entry for the plugin,
 * and creates that sidebar's content.
 *
 * @param {Object} store The store to use.
 *
 * @returns {void}
 **/
function registerPlugin( store ) {
<<<<<<< HEAD
	if ( isGutenbergDataAvailable() ) {
		const { Fragment } = yoast._wp.element;
		const { PluginSidebar, PluginSidebarMoreMenuItem } = wp.editPost;
		const { registerPlugin } = wp.plugins;
		const { Slot, Fill } = wp.components;

		const analysis = wrapInTopLevelComponents( AnalysisSection, store, {
			title: localizedData.analysisHeadingTitle,
			hideMarksButtons: localizedData.show_markers !== "1",
		} );

		const YoastSidebar = () => (
			<Fragment>
				<PluginSidebarMoreMenuItem
					target="seo-sidebar"
					icon={ <PluginIcon/> }
				>
					Yoast SEO
				</PluginSidebarMoreMenuItem>
				<PluginSidebar
					name="seo-sidebar"
					title="Yoast SEO"
				>
					<Slot name="YoastSidebar">
						{ ( fills ) => {
							return sortComponentsByPosition( fills );
						} }
					</Slot>
				</PluginSidebar>
				<Fill name="YoastSidebar">
					<SidebarItem renderPriority={ 5 }>{ analysis }</SidebarItem>
					<SidebarItem renderPriority={ 10 }>Readability analysis</SidebarItem>
					<SidebarItem renderPriority={ 20 }>SEO analysis</SidebarItem>
				</Fill>
			</Fragment>
		);

		registerPlugin( "yoast-seo", {
			render: YoastSidebar,
			icon: <PinnedPluginIcon />,
		} );
=======
	if ( ! isGutenbergDataAvailable() )  {
		return;
>>>>>>> 030a6a88
	}

	const { PluginSidebar, PluginSidebarMoreMenuItem } = wp.editPost;
	const { registerPlugin } = wp.plugins;
	const theme = {
		isRtl: localizedData.isRtl,
	};

	const YoastSidebar = () => (
		<Fragment>
			<PluginSidebarMoreMenuItem
				target="seo-sidebar"
				icon={ <PluginIcon/> }
			>
				Yoast SEO
			</PluginSidebarMoreMenuItem>
			<PluginSidebar
				name="seo-sidebar"
				title="Yoast SEO"
			>
				<Slot name="YoastSidebar">
					{ ( fills ) => {
						return sortComponentsByRenderPriority( fills );
					} }
				</Slot>
			</PluginSidebar>

			<Provider store={ store } >
				<Fragment>
					<Sidebar store={ store } theme={ theme } />
					<MetaboxPortal target="wpseo-metabox-root" store={ store } theme={ theme } />
				</Fragment>
			</Provider>
		</Fragment>
	);

	registerPlugin( "yoast-seo", {
		render: YoastSidebar,
		icon: <PinnedPluginIcon />,
	} );
}

/**
 * Initialize the appropriate data class.
 *
 * @param {Object}   data                   The data from the editor.
 * @param {Object}   args                   The args.
 * @param {Function} args.onRefreshRequest  The function to call on refresh request.
 * @param {Object}   args.replaceVars       The replaceVars object.
 * @param {Object}   store                  The redux store.
 *
 * @returns {Object} The instantiated data class.
 */
export function initializeData( data, args, store ) {
	// Only use Gutenberg's data if Gutenberg is available.
	if ( isGutenbergDataAvailable() ) {
		const gutenbergData = new Data( data, args.onRefreshRequest, store );
		gutenbergData.initialize( args.replaceVars );
		return gutenbergData;
	}

	const classicEditorData = new ClassicEditorData( args.onRefreshRequest, store );
	classicEditorData.initialize( args.replaceVars );
	return classicEditorData;
}

/**
 * Initializes all functionality on the edit screen.
 *
 * This can be a post or a term edit screen.
 *
 * @param {Object}   args                                 Edit initialize arguments.
 * @param {Function} args.onRefreshRequest                The function to refresh the analysis.
 * @param {Object}   args.replaceVars                     The replaceVars object.
 * @param {string}   args.snippetEditorBaseUrl            Base URL of the site the user is editing.
 * @param {string}   args.snippetEditorDate               The date for the snippet editor.
 * @param {array}    args.recommendedReplacementVariables The recommended replacement variables for this context.
 *
 * @returns {Object} The store and the data.
 */
export function initialize( args ) {
	const store = registerStoreInGutenberg();
<<<<<<< HEAD
	if( args.shouldRenderGutenbergSidebar ) {
		registerPlugin( store );
	}
=======
>>>>>>> 030a6a88

	registerPlugin( store );

	const data = initializeData( wp.data, args, store );

	store.dispatch( setSettings( {
		snippetEditor: {
			baseUrl: args.snippetEditorBaseUrl,
			date: args.snippetEditorDate,
			recommendedReplacementVariables: args.recommendedReplaceVars,
		},
	} ) );

	return {
		store,
		data,
	};
}

export default initialize;<|MERGE_RESOLUTION|>--- conflicted
+++ resolved
@@ -53,52 +53,8 @@
  * @returns {void}
  **/
 function registerPlugin( store ) {
-<<<<<<< HEAD
-	if ( isGutenbergDataAvailable() ) {
-		const { Fragment } = yoast._wp.element;
-		const { PluginSidebar, PluginSidebarMoreMenuItem } = wp.editPost;
-		const { registerPlugin } = wp.plugins;
-		const { Slot, Fill } = wp.components;
-
-		const analysis = wrapInTopLevelComponents( AnalysisSection, store, {
-			title: localizedData.analysisHeadingTitle,
-			hideMarksButtons: localizedData.show_markers !== "1",
-		} );
-
-		const YoastSidebar = () => (
-			<Fragment>
-				<PluginSidebarMoreMenuItem
-					target="seo-sidebar"
-					icon={ <PluginIcon/> }
-				>
-					Yoast SEO
-				</PluginSidebarMoreMenuItem>
-				<PluginSidebar
-					name="seo-sidebar"
-					title="Yoast SEO"
-				>
-					<Slot name="YoastSidebar">
-						{ ( fills ) => {
-							return sortComponentsByPosition( fills );
-						} }
-					</Slot>
-				</PluginSidebar>
-				<Fill name="YoastSidebar">
-					<SidebarItem renderPriority={ 5 }>{ analysis }</SidebarItem>
-					<SidebarItem renderPriority={ 10 }>Readability analysis</SidebarItem>
-					<SidebarItem renderPriority={ 20 }>SEO analysis</SidebarItem>
-				</Fill>
-			</Fragment>
-		);
-
-		registerPlugin( "yoast-seo", {
-			render: YoastSidebar,
-			icon: <PinnedPluginIcon />,
-		} );
-=======
 	if ( ! isGutenbergDataAvailable() )  {
 		return;
->>>>>>> 030a6a88
 	}
 
 	const { PluginSidebar, PluginSidebarMoreMenuItem } = wp.editPost;
@@ -181,12 +137,6 @@
  */
 export function initialize( args ) {
 	const store = registerStoreInGutenberg();
-<<<<<<< HEAD
-	if( args.shouldRenderGutenbergSidebar ) {
-		registerPlugin( store );
-	}
-=======
->>>>>>> 030a6a88
 
 	registerPlugin( store );
 
