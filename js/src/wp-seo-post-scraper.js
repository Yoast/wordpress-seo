/* global YoastSEO: true, tinyMCE, wpseoReplaceVarsL10n, wpseoPostScraperL10n, YoastShortcodePlugin, YoastReplaceVarPlugin, console, require */

// External dependencies.
import { App } from "yoastseo";
import isUndefined from "lodash/isUndefined";
import debounce from "lodash/debounce";
import { setReadabilityResults, setSeoResultsForKeyword } from "yoast-components/composites/Plugin/ContentAnalysis/actions/contentAnalysis";
import { refreshSnippetEditor } from "./redux/actions/snippetEditor.js";
import isShallowEqualObjects from "@wordpress/is-shallow-equal/objects";

// Internal dependencies.
import "./helpers/babel-polyfill";
import initializeEdit from "./edit";
import YoastMarkdownPlugin from "./wp-seo-markdown-plugin";
import tinyMCEHelper from "./wp-seo-tinymce";
import { tinyMCEDecorator } from "./decorator/tinyMCE";

import publishBox from "./ui/publishBox";
import { update as updateTrafficLight } from "./ui/trafficLight";
import { update as updateAdminBar } from "./ui/adminBar";

import PostDataCollector from "./analysis/PostDataCollector";
import CompatibilityHelper from "./compatibility/compatibilityHelper";
import getIndicatorForScore from "./analysis/getIndicatorForScore";
import getTranslations from "./analysis/getTranslations";
import isKeywordAnalysisActive from "./analysis/isKeywordAnalysisActive";
import isContentAnalysisActive from "./analysis/isContentAnalysisActive";
import snippetEditorHelpers from "./analysis/snippetEditor";
import UsedKeywords from "./analysis/usedKeywords";

import { setFocusKeyword } from "./redux/actions/focusKeyword";
import { setMarkerStatus } from "./redux/actions/markerButtons";
import { isGutenbergPostAvailable } from "./helpers/isGutenbergAvailable";
import { updateData } from "./redux/actions/snippetEditor";
import { setWordPressSeoL10n, setYoastComponentsL10n } from "./helpers/i18n";
import { setCornerstoneContent } from "./redux/actions/cornerstoneContent";
import isGutenbergDataAvailable from "./helpers/isGutenbergDataAvailable";
import {
	registerReactComponent,
	renderClassicEditorMetabox,
} from "./helpers/classicEditor";

setYoastComponentsL10n();
setWordPressSeoL10n();

( function( $ ) {
	"use strict"; // eslint-disable-line
	if ( typeof wpseoPostScraperL10n === "undefined" ) {
		return;
	}

	let metaboxContainer;
	let titleElement;
	let app;
	let decorator = null;
	let postDataCollector;

	let editStore;

	/**
	 * Retrieves either a generated slug or the page title as slug for the preview.
	 *
	 * @param {Object} response The AJAX response object.
	 *
	 * @returns {String} The url path.
	 */
	function getUrlPathFromResponse( response ) {
		if ( response.responseText === "" ) {
			return titleElement.val();
		}
		// Added divs to the response text, otherwise jQuery won't parse to HTML, but an array.
		return jQuery( "<div>" + response.responseText + "</div>" )
			.find( "#editable-post-name-full" )
			.text();
	}

	/**
	 * Binds to the WordPress jQuery function to put the permalink on the page.
	 * If the response matches with permalink string, the snippet can be rendered.
	 */
	jQuery( document ).on( "ajaxComplete", function( ev, response, ajaxOptions ) {
		const ajaxEndPoint = "/admin-ajax.php";
		if ( ajaxEndPoint !== ajaxOptions.url.substr( 0 - ajaxEndPoint.length ) ) {
			return;
		}

		if ( "string" === typeof ajaxOptions.data && -1 !== ajaxOptions.data.indexOf( "action=sample-permalink" ) ) {
			/*
			 * WordPress do not update post name for auto-generated slug, so we should leave this field untouched.
			 */
			postDataCollector.leavePostNameUntouched = true;


			const snippetEditorData = {
				slug: getUrlPathFromResponse( response ),
			};

			editStore.dispatch( updateData( snippetEditorData ) );
		}
	} );

	/**
	 * Determines if markers should be shown.
	 *
	 * @returns {boolean} True when markers should be shown.
	 */
	function displayMarkers() {
		return ! isGutenbergPostAvailable() && wpseoPostScraperL10n.show_markers === "1";
	}

	/**
	 * Returns the marker callback method for the assessor.
	 *
	 * @returns {*|bool} False when tinyMCE is undefined or when there are no markers.
	 */
	function getMarker() {
		// Only add markers when tinyMCE is loaded and show_markers is enabled (can be disabled by a WordPress hook).
		// Only check for the tinyMCE object because the actual editor isn't loaded at this moment yet.
		if ( typeof tinyMCE === "undefined" || ! displayMarkers() ) {
			if ( ! isUndefined( editStore ) ) {
				editStore.dispatch( setMarkerStatus( "hidden" ) );
			}
			return false;
		}

		return function( paper, marks ) {
			if ( tinyMCEHelper.isTinyMCEAvailable( tinyMCEHelper.tmceId ) ) {
				if ( null === decorator ) {
					decorator = tinyMCEDecorator( tinyMCE.get( tinyMCEHelper.tmceId ) );
				}

				decorator( paper, marks );
			}
		};
	}

	/**
	 * Initializes keyword analysis.
	 *
	 * @param {App} app                       The App object.
	 * @param {PostDataCollector} postScraper The post scraper object.
	 * @param {Object} publishBox             The publish box object.
	 *
	 * @returns {void}
	 */
	function initializeKeywordAnalysis( app, postScraper, publishBox ) {
		const savedKeywordScore = $( "#yoast_wpseo_linkdex" ).val();
		const usedKeywords = new UsedKeywords( "#yoast_wpseo_focuskw", "get_focus_keyword_usage", wpseoPostScraperL10n, app );

		usedKeywords.init();

		const indicator = getIndicatorForScore( savedKeywordScore );

		updateTrafficLight( indicator );
		updateAdminBar( indicator );

		publishBox.updateScore( "keyword", indicator.className );
	}

	/**
	 * Initializes content analysis
	 *
	 * @param {Object} publishBox The publish box object.
	 *
	 * @returns {void}
	 */
	function initializeContentAnalysis( publishBox ) {
		const savedContentScore = $( "#yoast_wpseo_content_score" ).val();

		const indicator = getIndicatorForScore( savedContentScore );

		updateAdminBar( indicator );

		publishBox.updateScore( "content", indicator.className );
	}

	/**
	 * Retrieves the target to be passed to the App.
	 *
	 * @returns {Object} The targets object for the App.
	 */
	function retrieveTargets() {
		const targets = {};

		if ( isKeywordAnalysisActive() ) {
			targets.output = "does-not-really-exist-but-it-needs-something";
		}

		if ( isContentAnalysisActive() ) {
			targets.contentOutput = "also-does-not-really-exist-but-it-needs-something";
		}

		return targets;
	}

	/**
	 * Initializes post data collector.
	 *
	 * @param {Object} data The data.
	 *
	 * @returns {PostDataCollector} The initialized post data collector.
	 */
	function initializePostDataCollector( data ) {
		let postDataCollector = new PostDataCollector( {
			data,
			store: editStore,
		} );

		/*
		 * Initially any change on the slug needs to be persisted as post name.
		 *
		 * This value will change whenever an AJAX call is being detected that
		 * populates the slug with a generated value based on the Title (or ID if no title is set).
		 *
		 * See bind event on "ajaxComplete" in this file.
		 */
		postDataCollector.leavePostNameUntouched = false;

		return postDataCollector;
	}

	/**
	 * Returns the arguments necessary to initialize the app.
	 *
	 * @param {Object} store The store.
	 *
	 * @returns {Object} The arguments to initialize the app
	 */
	function getAppArgs( store ) {
		const args = {
			// ID's of elements that need to trigger updating the analyzer.
			elementTarget: [
				tinyMCEHelper.tmceId,
				"yoast_wpseo_focuskw_text_input",
				"yoast_wpseo_metadesc",
				"excerpt",
				"editable-post-name",
				"editable-post-name-full",
			],
			targets: retrieveTargets(),
			callbacks: {
				getData: postDataCollector.getData.bind( postDataCollector ),
			},
			locale: wpseoPostScraperL10n.contentLocale,
			marker: getMarker(),
			contentAnalysisActive: isContentAnalysisActive(),
			keywordAnalysisActive: isKeywordAnalysisActive(),
			hasSnippetPreview: false,
		};

		if ( isKeywordAnalysisActive() ) {
			store.dispatch( setFocusKeyword( $( "#yoast_wpseo_focuskw" ).val() ) );

			args.callbacks.saveScores = postDataCollector.saveScores.bind( postDataCollector );
			args.callbacks.updatedKeywordsResults = function( results ) {
				const keyword = store.getState().focusKeyword;

				store.dispatch( setSeoResultsForKeyword( keyword, results ) );
				store.dispatch( refreshSnippetEditor() );
			};
		}

		if ( isContentAnalysisActive() ) {
			args.callbacks.saveContentScore = postDataCollector.saveContentScore.bind( postDataCollector );
			args.callbacks.updatedContentResults = function( results ) {
				store.dispatch( setReadabilityResults( results ) );
				store.dispatch( refreshSnippetEditor() );
			};
		}

		titleElement = $( "#title" );

		const translations = getTranslations();
		if ( ! isUndefined( translations ) && ! isUndefined( translations.domain ) ) {
			args.translations = translations;
		}
		return args;
	}

	/**
	 * Exposes globals necessary for functionality of plugins integrating.
	 *
	 * @param {App} app The app to expose globally.
	 * @param {YoastReplaceVarPlugin} replaceVarsPlugin The replace vars plugin to expose.
	 * @param {YoastShortcodePlugin} shortcodePlugin The shortcode plugin to expose.
	 * @returns {void}
	 */
	function exposeGlobals( app, replaceVarsPlugin, shortcodePlugin ) {
		window.YoastSEO = {};
		window.YoastSEO.app = app;

		// Init Plugins.
		window.YoastSEO.wp = {};
		window.YoastSEO.wp.replaceVarsPlugin = replaceVarsPlugin;
		window.YoastSEO.wp.shortcodePlugin = shortcodePlugin;

		window.YoastSEO.wp._tinyMCEHelper = tinyMCEHelper;

		window.YoastSEO.store = editStore;
	}

	/**
	 * Activates the correct analysis and tab based on which analyses are enabled.
	 *
	 * @returns {void}
	 */
	function activateEnabledAnalysis() {
		if ( isKeywordAnalysisActive() ) {
			initializeKeywordAnalysis( app, postDataCollector, publishBox );
		}

		if ( isContentAnalysisActive() ) {
			initializeContentAnalysis( publishBox );
		}
	}

	/**
	 * Overwrites YoastSEO.js' app renderers.
	 *
	 * @param {Object} app YoastSEO.js app.
	 *
	 * @returns {void}
	 */
	function disableYoastSEORenderers( app ) {
		if( ! isUndefined( app.seoAssessorPresenter ) ) {
			app.seoAssessorPresenter.render = function() {};
		}
		if( ! isUndefined( app.contentAssessorPresenter ) ) {
			app.contentAssessorPresenter.render = function() {};
			app.contentAssessorPresenter.renderIndividualRatings = function() {};
		}
	}

	let currentAnalysisData;

	/**
	 * Rerun the analysis when the title or metadescription in the snippet changes.
	 *
	 * @param {Object} store The store.
	 * @param {Object} app The YoastSEO app.
	 *
	 * @returns {void}
	 */
	function handleStoreChange( store, app ) {
		const previousAnalysisData = currentAnalysisData || "";
		currentAnalysisData = store.getState().analysisData.snippet;

		const isDirty = ! isShallowEqualObjects( previousAnalysisData, currentAnalysisData );
		if ( isDirty ) {
			app.refresh();
		}
	}

	/**
	 * Handles page builder compatibility, regarding the marker buttons.
	 *
	 * @returns {void}
	 */
	function handlePageBuilderCompatibility() {
		const compatibilityHelper = new CompatibilityHelper();

		if ( compatibilityHelper.isClassicEditorHidden() ) {
			tinyMCEHelper.disableMarkerButtons();
		}

		if( compatibilityHelper.vcActive ) {
			tinyMCEHelper.disableMarkerButtons();
		} else {
			compatibilityHelper.listen( {
				classicEditorHidden: () => {
					tinyMCEHelper.disableMarkerButtons();
				},
				classicEditorShown: () => {
					if( ! tinyMCEHelper.isTextViewActive() ) {
						tinyMCEHelper.enableMarkerButtons();
					}
				},
			} );
		}
	}

	/**
	 * Initializes analysis for the post edit screen.
	 *
	 * @returns {void}
	 */
	function initializePostAnalysis() {
		const editArgs = {
			onRefreshRequest: () => {},
			snippetEditorBaseUrl: wpseoPostScraperL10n.base_url,
			snippetEditorDate: wpseoPostScraperL10n.metaDescriptionDate,
			replaceVars: wpseoReplaceVarsL10n.replace_vars,
			recommendedReplaceVars: wpseoReplaceVarsL10n.recommended_replace_vars,
		};
		const { store, data } = initializeEdit( editArgs );
		editStore = store;

		metaboxContainer = $( "#wpseo_meta" );
		tinyMCEHelper.setStore( editStore );
		tinyMCEHelper.wpTextViewOnInitCheck();
		handlePageBuilderCompatibility();

		// Avoid error when snippet metabox is not rendered.
		if ( metaboxContainer.length === 0 ) {
			return;
		}

		postDataCollector = initializePostDataCollector( data );
		publishBox.initialize();

		const appArgs = getAppArgs( store );
		app = new App( appArgs );

		postDataCollector.app = app;

		editStore.subscribe( handleStoreChange.bind( null, editStore, app ) );

		const replaceVarsPlugin = new YoastReplaceVarPlugin( app, store );
		const shortcodePlugin = new YoastShortcodePlugin( app );

		if ( wpseoPostScraperL10n.markdownEnabled ) {
			let markdownPlugin = new YoastMarkdownPlugin( app );
			markdownPlugin.register();
		}

		exposeGlobals( app, replaceVarsPlugin, shortcodePlugin );

<<<<<<< HEAD
		tinyMCEHelper.wpTextViewOnInitCheck();

=======
>>>>>>> fc1a951c
		activateEnabledAnalysis();

		YoastSEO._registerReactComponent = registerReactComponent;

		jQuery( window ).trigger( "YoastSEO:ready" );

		// Backwards compatibility.
		YoastSEO.analyzerArgs = appArgs;

		postDataCollector.bindElementEvents( app );

		// Hack needed to make sure Publish box and traffic light are still updated.
		disableYoastSEORenderers( app );
		const originalInitAssessorPresenters = app.initAssessorPresenters.bind( app );
		app.initAssessorPresenters = function() {
			originalInitAssessorPresenters();
			disableYoastSEORenderers( app );
		};

		// Set refresh function. data.setRefresh is only defined when Gutenberg is available.
		if ( data.setRefresh ) {
			data.setRefresh( app.refresh );
		}

		// Initialize the snippet editor data.
		let snippetEditorData = snippetEditorHelpers.getDataFromCollector( postDataCollector );
		const snippetEditorTemplates = snippetEditorHelpers.getTemplatesFromL10n( wpseoPostScraperL10n );
		snippetEditorData = snippetEditorHelpers.getDataWithTemplates( snippetEditorData, snippetEditorTemplates );

		// Set the initial snippet editor data.
		store.dispatch( updateData( snippetEditorData ) );
		store.dispatch( setCornerstoneContent( document.getElementById( "yoast_wpseo_is_cornerstone" ).value === "true" ) );

		// Save the keyword, in order to compare it to store changes.
		let focusKeyword = store.getState().focusKeyword;

		const refreshAfterFocusKeywordChange = debounce( () => {
			app.refresh();
		}, 50 );

		let previousCornerstoneValue = null;

		store.subscribe( () => {
			// Verify whether the focusKeyword changed. If so, trigger refresh:
			let newFocusKeyword = store.getState().focusKeyword;

			if ( focusKeyword !== newFocusKeyword ) {
				focusKeyword = newFocusKeyword;

				$( "#yoast_wpseo_focuskw" ).val( focusKeyword );
				refreshAfterFocusKeywordChange();
			}

			const data = snippetEditorHelpers.getDataFromStore( store );
			const dataWithoutTemplates = snippetEditorHelpers.getDataWithoutTemplates( data, snippetEditorTemplates );


			if ( snippetEditorData.title !== data.title ) {
				postDataCollector.setDataFromSnippet( dataWithoutTemplates.title, "snippet_title" );
			}

			if ( snippetEditorData.slug !== data.slug ) {
				postDataCollector.setDataFromSnippet( dataWithoutTemplates.slug, "snippet_cite" );
			}

			if ( snippetEditorData.description !== data.description ) {
				postDataCollector.setDataFromSnippet( dataWithoutTemplates.description, "snippet_meta" );
			}

			let currentState = store.getState();

			if ( previousCornerstoneValue !== currentState.isCornerstone ) {
				previousCornerstoneValue = currentState.isCornerstone;
				document.getElementById( "yoast_wpseo_is_cornerstone" ).value = currentState.isCornerstone;

				app.changeAssessorOptions( {
					useCornerStone: currentState.isCornerstone,
				} );
			}

			snippetEditorData.title = data.title;
			snippetEditorData.slug = data.slug;
			snippetEditorData.description = data.description;
		} );

		if ( ! isGutenbergDataAvailable() ) {
			renderClassicEditorMetabox( store );
		}
	}

	jQuery( document ).ready( initializePostAnalysis );
}( jQuery ) );<|MERGE_RESOLUTION|>--- conflicted
+++ resolved
@@ -396,6 +396,7 @@
 		editStore = store;
 
 		metaboxContainer = $( "#wpseo_meta" );
+
 		tinyMCEHelper.setStore( editStore );
 		tinyMCEHelper.wpTextViewOnInitCheck();
 		handlePageBuilderCompatibility();
@@ -425,11 +426,6 @@
 
 		exposeGlobals( app, replaceVarsPlugin, shortcodePlugin );
 
-<<<<<<< HEAD
-		tinyMCEHelper.wpTextViewOnInitCheck();
-
-=======
->>>>>>> fc1a951c
 		activateEnabledAnalysis();
 
 		YoastSEO._registerReactComponent = registerReactComponent;
