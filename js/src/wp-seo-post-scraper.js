/* global YoastSEO: true, tinyMCE, wpseoPostScraperL10n, YoastShortcodePlugin, YoastReplaceVarPlugin, console, require */

var getTitlePlaceholder = require( './analysis/getTitlePlaceholder' );
var getDescriptionPlaceholder = require( './analysis/getDescriptionPlaceholder' );
var tinyMCEDecorator = require( './decorator/tinyMCEDecorator' );

/**
 * Returns whether or not the tinyMCE script is available on the page.
 *
 * @returns {boolean}
 */
function isTinyMCELoaded() {
	return (
		typeof tinyMCE !== 'undefined' &&
		typeof tinyMCE.editors !== 'undefined' &&
		tinyMCE.editors.length !== 0
	);
}

/**
 * Returns whether or not a tinyMCE editor with the given ID is available.
 *
 * @param {string} editorID The ID of the tinyMCE editor
 */
function isTinyMCEAvailable( editorID ) {
	console.log( isTinyMCELoaded() );

	if ( ! isTinyMCELoaded() ) {
		return false;
	}

	var editor = tinyMCE.get( editorID );

	return (
		editor !== null &&
		! editor.isHidden()
	);
}

(function( $ ) {
	'use strict';

	var SnippetPreview = require( 'yoastseo' ).SnippetPreview;
	var App = require( 'yoastseo' ).App;

	var scoreToRating = require( 'yoastseo' ).helpers.scoreToRating;

	var UsedKeywords = require( './analysis/usedKeywords' );

	var currentKeyword = '';

	var titleElement;
	var leavePostNameEmpty = false;

	var app, snippetPreview;

	var mainKeywordTab;
	var KeywordTab = require( './analysis/keywordTab' );

	var decorator = null;

	/**
	 * wordpress scraper to gather inputfields.
	 * @constructor
	 */
	var PostScraper = function() {
		if ( typeof CKEDITOR === 'object' ) {
			console.warn( 'YoastSEO currently doesn\'t support ckEditor. The content analysis currently only works with the HTML editor or TinyMCE.' );
		}
	};

	/**
	 * Get data from inputfields and store them in an analyzerData object. This object will be used to fill
	 * the analyzer and the snippetpreview
	 */
	PostScraper.prototype.getData = function() {
		return {
			keyword: this.getDataFromInput( 'keyword' ),
			meta: this.getDataFromInput( 'meta' ),
			text: this.getDataFromInput( 'text' ),
			title: this.getDataFromInput( 'title' ),
			url: this.getDataFromInput( 'url' ),
			excerpt: this.getDataFromInput( 'excerpt' ),
			snippetTitle: this.getDataFromInput( 'snippetTitle' ),
			snippetMeta: this.getDataFromInput( 'snippetMeta' ),
			snippetCite: this.getDataFromInput( 'cite' ),
			primaryCategory: this.getDataFromInput( 'primaryCategory' ),
			searchUrl: wpseoPostScraperL10n.search_url,
			postUrl: wpseoPostScraperL10n.post_edit_url
		};
	};

	/**
	 * gets the values from the given input. Returns this value
	 * @param {String} inputType
	 * @returns {String}
	 */
	PostScraper.prototype.getDataFromInput = function( inputType ) {
		var newPostSlug, val = '';
		switch ( inputType ) {
			case 'text':
			case 'content':
				val = this.getContentTinyMCE();
				break;
			case 'cite':
			case 'url':
				newPostSlug = $( '#new-post-slug' );
				if ( 0 < newPostSlug.length ) {
					val = newPostSlug.val();
				}
				else if ( document.getElementById( 'editable-post-name-full' ) !== null ) {
					val = document.getElementById( 'editable-post-name-full' ).textContent;
				}
				break;
			case 'meta':
				val = document.getElementById( 'yoast_wpseo_metadesc' ) && document.getElementById( 'yoast_wpseo_metadesc' ).value || '';
				break;
			case 'snippetMeta':
				val = document.getElementById( 'yoast_wpseo_metadesc' ) && document.getElementById( 'yoast_wpseo_metadesc' ).value || '';
				break;
			case 'keyword':
				val = document.getElementById( 'yoast_wpseo_focuskw_text_input' ) && document.getElementById( 'yoast_wpseo_focuskw_text_input' ).value || '';
				currentKeyword = val;
				break;
			case 'title':
				val = document.getElementById( 'title' ) && document.getElementById( 'title' ).value || '';
				break;
			case 'snippetTitle':
				val = document.getElementById( 'yoast_wpseo_title' ) && document.getElementById( 'yoast_wpseo_title' ).value || '';
				break;
			case 'excerpt':
				if ( document.getElementById( 'excerpt' ) !== null ) {
					val = document.getElementById( 'excerpt' ) && document.getElementById( 'excerpt' ).value || '';
				}
				break;
			case 'primaryCategory':
				var categoryBase = $( '#category-all' ).find( 'ul.categorychecklist' );

				// If only one is visible than that item is the primary category.
				var checked = categoryBase.find( 'li input:checked' );
				if ( checked.length === 1 ) {
					val = this.getCategoryName( checked.parent() );
					break;
				}

				var primaryTerm = categoryBase.find( '.wpseo-primary-term > label' );
				if ( primaryTerm.length ) {
					val = this.getCategoryName( primaryTerm );
					break;
				}
				break;
			default:
				break;
		}
		return val;
	};

	/**
	 * Get the category name from the list item
	 * @param {jQuery Object} li Item which contains the category
	 * @returns {String} Name of the category
     */
	PostScraper.prototype.getCategoryName = function( li ) {
		var clone = li.clone();
		clone.children().remove();
		return $.trim(clone.text());
	};

	/**
	 * When the snippet is updated, update the (hidden) fields on the page
	 * @param {Object} value
	 * @param {String} type
	 */
	PostScraper.prototype.setDataFromSnippet = function( value, type ) {
		switch ( type ) {
			case 'snippet_meta':
				document.getElementById( 'yoast_wpseo_metadesc' ).value = value;
				break;
			case 'snippet_cite':

				/*
				 * WordPress leaves the post name empty to signify that it should be generated from the title once the
				 * post is saved. So in some cases when we receive an auto generated slug from WordPress we should be
				 * able to not save this to the UI. This conditional makes that possible.
				 */
				if ( leavePostNameEmpty ) {
					leavePostNameEmpty = false;
					return;
				}

				document.getElementById( 'post_name' ).value = value;
				if (
					document.getElementById( 'editable-post-name' ) !== null &&
					document.getElementById( 'editable-post-name-full' ) !== null ) {
					document.getElementById( 'editable-post-name' ).textContent = value;
					document.getElementById( 'editable-post-name-full' ).textContent = value;
				}
				break;
			case 'snippet_title':
				document.getElementById( 'yoast_wpseo_title' ).value = value;
				break;
			default:
				break;
		}
	};

	/**
	 * The data passed from the snippet editor.
	 *
	 * @param {Object} data
	 * @param {string} data.title
	 * @param {string} data.urlPath
	 * @param {string} data.metaDesc
	 */
	PostScraper.prototype.saveSnippetData = function( data ) {
		this.setDataFromSnippet( data.title, 'snippet_title' );
		this.setDataFromSnippet( data.urlPath, 'snippet_cite' );
		this.setDataFromSnippet( data.metaDesc, 'snippet_meta' );
	};

	/**
	 * Returns the value of the contentfield. If tinyMCE isn't initialized, or has no editors
	 * or is hidden it gets it's contents from getTinyMCEElementContent.
	 * @returns {String}
	 */
	PostScraper.prototype.getContentTinyMCE = function() {
		if ( this.isTinyMCEAvailable() === false ) {
			return this.getTinyMCEElementContent();
		}
		return tinyMCE.get( 'content' ).getContent();
	};

	/**
	 * Returns whether or not TinyMCE is available.
	 * @returns {boolean}
	 */
	PostScraper.prototype.isTinyMCEAvailable = function() {
		return isTinyMCEAvailable( 'content' );
	};

	/**
	 * Gets content from the contentfield.
	 *
	 * @returns {String}
	 */
	PostScraper.prototype.getTinyMCEElementContent = function() {
		return document.getElementById( 'content' ) && document.getElementById( 'content' ).value || '';
	};

	/**
	 * Calls the eventbinders.
	 */
	PostScraper.prototype.bindElementEvents = function( app ) {
		this.inputElementEventBinder( app );
		this.changeElementEventBinder( app );
		document.getElementById( 'yoast_wpseo_focuskw_text_input' ).addEventListener( 'keydown', app.snippetPreview.disableEnter );
	};

	/**
	 * binds the reanalyze timer on change of dom element.
     */
	PostScraper.prototype.changeElementEventBinder = function( app ) {
		var elems = [ '#yoast-wpseo-primary-category', '.categorychecklist input[name="post_category[]"]' ];
		for( var i = 0; i < elems.length; i++ ) {
			$( elems[i] ).on('change', app.analyzeTimer.bind( app ) );
		}
	};

	/**
	 * binds the renewData function on the change of inputelements.
	 */
	PostScraper.prototype.inputElementEventBinder = function( app ) {
		var elems = [ 'excerpt', 'content', 'yoast_wpseo_focuskw_text_input', 'title' ];
		for ( var i = 0; i < elems.length; i++ ) {
			var elem = document.getElementById( elems[ i ] );
			if ( elem !== null ) {
				document.getElementById( elems[ i ] ).addEventListener( 'input', app.analyzeTimer.bind( app ) );
			}
		}

		if( typeof tinyMCE !== 'undefined' && typeof tinyMCE.on === 'function' ) {
			//binds the input, change, cut and paste event to tinyMCE. All events are needed, because sometimes tinyMCE doesn'
			//trigger them, or takes up to ten seconds to fire an event.
			var events = [ 'input', 'change', 'cut', 'paste' ];
			tinyMCE.on( 'addEditor', function( e ) {
				for ( var i = 0; i < events.length; i++ ) {
					e.editor.on( events[i], app.analyzeTimer.bind( app ) );
				}
			});
		}
		document.getElementById( 'yoast_wpseo_focuskw_text_input' ).addEventListener( 'blur', this.resetQueue );
	};

	/**
	 * Resets the current queue if focus keyword is changed and not empty.
	 */
	PostScraper.prototype.resetQueue = function() {
		if ( app.rawData.keyword !== '' ) {
			app.runAnalyzer( this.rawData );
		}
	};

	/**
	 * Saves the score to the linkdex.
	 * Outputs the score in the overall target.
	 *
	 * @param {string} score
	 * @param {AssessorPresenter} assessorPresenter
	 */
	PostScraper.prototype.saveScores = function( score, assessorPresenter ) {
		var indicator = assessorPresenter.getIndicator( scoreToRating( score / 10 ) );

		if ( this.isMainKeyword( currentKeyword ) ) {
			document.getElementById( 'yoast_wpseo_linkdex' ).value = score;

			if ( '' === currentKeyword ) {
				indicator.className = 'na';
				indicator.screenReaderText = app.i18n.dgettext( 'js-text-analysis', 'Enter a focus keyword to calculate the SEO score' );
			}

			$( '.yst-traffic-light' )
				.attr( 'class', 'yst-traffic-light ' + indicator.className )
				.attr( 'alt', indicator.screenReaderText );
		}

		// If multi keyword isn't available we need to update the first tab (content)
		if ( ! YoastSEO.multiKeyword ) {
			mainKeywordTab.update( indicator.className, indicator.screenReaderText, currentKeyword );

			// Updates the input with the currentKeyword value
			$( '#yoast_wpseo_focuskw' ).val( currentKeyword );
		}

		jQuery( window ).trigger( 'YoastSEO:numericScore', score );

	};

	/**
	 * Returns whether or not the keyword is the main keyword
	 *
	 * @param {string} keyword The keyword to check
	 *
	 * @returns {boolean}
	 */
	PostScraper.prototype.isMainKeyword = function( keyword ) {
		var firstTab, mainKeyword;

		firstTab = $( '.wpseo_keyword_tab' )
			.first()
			.find( '.wpseo_tablink' );

		mainKeyword = firstTab.data( 'keyword' );

		return keyword === mainKeyword;
	};

	/**
	 * Initializes keyword tab with the correct template if multi keyword isn't available
	 */
	PostScraper.prototype.initKeywordTabTemplate = function() {
		var keyword, score, scoreText;

		// If multi keyword is available we don't have to initialize this as multi keyword does this for us.
		if ( YoastSEO.multiKeyword ) {
			return;
		}

		// Remove default functionality to prevent scrolling to top.
		$( '.wpseo-metabox-tabs' ).on( 'click', '.wpseo_tablink', function( ev ) {
			ev.preventDefault();
		});

		keyword   = $( '#yoast_wpseo_focuskw' ).val();
		score     = $( '#yoast_wpseo_linkdex' ).val();
		scoreText = '';

		$( '#yoast_wpseo_focuskw_text_input' ).val( keyword );

		// Updates
		mainKeywordTab.update( score, scoreText, keyword );
	};

	/**
	 * Returns whether or not the current post has a title
	 *
	 * @returns {boolean}
	 */
	function postHasTitle() {
		return '' !== titleElement.val();
	}

	/**
	 * Retrieves either a generated slug or the page title as slug for the preview
	 * @param {Object} response The AJAX response object
	 * @returns {string}
	 */
	function getUrlPathFromResponse( response ) {
		if ( response.responseText === '' ) {
			return titleElement.val();
		}
		// Added divs to the response text, otherwise jQuery won't parse to HTML, but an array.
		return jQuery( '<div>' + response.responseText + '</div>' )
			.find( '#editable-post-name-full' )
			.text();
	}

	/**
	 * binds to the WordPress jQuery function to put the permalink on the page.
	 * If the response matches with permalinkstring, the snippet can be rerendered.
	 */
	jQuery( document ).on( 'ajaxComplete', function( ev, response, ajaxOptions ) {
		var ajax_end_point = '/admin-ajax.php';
		if ( ajax_end_point !== ajaxOptions.url.substr( 0 - ajax_end_point.length ) ) {
			return;
		}

		if ( 'string' === typeof ajaxOptions.data && -1 !== ajaxOptions.data.indexOf( 'action=sample-permalink' ) ) {
			/*
			 * If the post has no title, WordPress wants to auto generate the slug once the title is set, so we need to
			 * keep the post name empty.
			 */
			if ( ! postHasTitle() ) {
				leavePostNameEmpty = true;
			}
			app.snippetPreview.setUrlPath( getUrlPathFromResponse( response ) );
		}
	} );

	/**
	 * Initializes the snippet preview
	 *
	 * @param {PostScraper} postScraper
	 * @returns {YoastSEO.SnippetPreview}
	 */
	function initSnippetPreview( postScraper ) {
		var data = postScraper.getData();

		var titlePlaceholder = getTitlePlaceholder();
		var descriptionPlaceholder = getDescriptionPlaceholder();

		var snippetPreviewArgs = {
			targetElement: document.getElementById( 'wpseosnippet' ),
			placeholder: {
				title: titlePlaceholder,
				urlPath: ''
			},
			defaultValue: {
				title: titlePlaceholder
			},
			baseURL: wpseoPostScraperL10n.base_url,
			callbacks: {
				saveSnippetData: postScraper.saveSnippetData.bind( postScraper )
			},
			metaDescriptionDate: wpseoPostScraperL10n.metaDescriptionDate,
			data: {
				title: data.snippetTitle,
				urlPath: data.snippetCite,
				metaDesc: data.snippetMeta
			}
		};

		if ( descriptionPlaceholder !== '' ) {
			snippetPreviewArgs.placeholder.metaDesc = descriptionPlaceholder;
			snippetPreviewArgs.defaultValue.metaDesc = descriptionPlaceholder;
		}

		return new SnippetPreview( snippetPreviewArgs );
	}

	jQuery( document ).ready(function() {
		var args, postScraper, translations;

		// Initialize an instance of the keywordword tab.
		mainKeywordTab = new KeywordTab(
			{
				prefix: wpseoPostScraperL10n.contentTab,
				basedOn: wpseoPostScraperL10n.basedOn
			}
		);

		mainKeywordTab.setElement( $('.wpseo_keyword_tab') );

		postScraper = new PostScraper();

<<<<<<< HEAD
		var args = {
=======
		args = {

>>>>>>> 2bfe9560
			// ID's of elements that need to trigger updating the analyzer.
			elementTarget: ['content', 'yoast_wpseo_focuskw_text_input', 'yoast_wpseo_metadesc', 'excerpt', 'editable-post-name', 'editable-post-name-full'],
			targets: {
				output: 'wpseo-pageanalysis',
				contentOutput: 'wpseo-contentanalysis'
			},
			callbacks: {
				getData: postScraper.getData.bind( postScraper ),
				bindElementEvents: postScraper.bindElementEvents.bind( postScraper ),
				saveScores: postScraper.saveScores.bind( postScraper ),
				saveSnippetData: postScraper.saveSnippetData.bind( postScraper )
			},
			locale: wpseoPostScraperL10n.locale,
			marker: function( paper, marks ) {
				if ( isTinyMCEAvailable( 'content' ) ) {

					if ( null === decorator ) { 
						decorator = tinyMCEDecorator( tinyMCE.get( 'content' ) );
					}

					decorator( paper, marks )
				}
			}
		};

		titleElement = $( '#title' );

		translations = wpseoPostScraperL10n.translations;

		if ( typeof translations !== 'undefined' && typeof translations.domain !== 'undefined' ) {
			translations.domain = 'js-text-analysis';
			translations.locale_data['js-text-analysis'] = translations.locale_data['wordpress-seo'];

			delete( translations.locale_data['wordpress-seo'] );

			args.translations = translations;
		}

		snippetPreview = initSnippetPreview( postScraper );
		args.snippetPreview = snippetPreview;

		app = new App( args );
		window.YoastSEO = {};
		window.YoastSEO.app = app;

		// Init Plugins
		YoastSEO.wp = {};
		YoastSEO.wp.replaceVarsPlugin = new YoastReplaceVarPlugin( app );
		YoastSEO.wp.shortcodePlugin = new YoastShortcodePlugin( app );

		var usedKeywords = new UsedKeywords( '#yoast_wpseo_focuskw_text_input', 'get_focus_keyword_usage', wpseoPostScraperL10n, app );
		usedKeywords.init();

		postScraper.initKeywordTabTemplate();

		jQuery( window ).trigger( 'YoastSEO:ready' );

		// Backwards compatibility.
		YoastSEO.analyzerArgs = args;
	} );
}( jQuery ));<|MERGE_RESOLUTION|>--- conflicted
+++ resolved
@@ -482,12 +482,7 @@
 
 		postScraper = new PostScraper();
 
-<<<<<<< HEAD
-		var args = {
-=======
 		args = {
-
->>>>>>> 2bfe9560
 			// ID's of elements that need to trigger updating the analyzer.
 			elementTarget: ['content', 'yoast_wpseo_focuskw_text_input', 'yoast_wpseo_metadesc', 'excerpt', 'editable-post-name', 'editable-post-name-full'],
 			targets: {
