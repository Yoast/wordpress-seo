--- conflicted
+++ resolved
@@ -292,15 +292,7 @@
 	 * @param {YoastShortcodePlugin} shortcodePlugin The shortcode plugin to expose.
 	 * @returns {void}
 	 */
-<<<<<<< HEAD
 	function exposeGlobals( replaceVarsPlugin, shortcodePlugin ) {
-=======
-	function exposeGlobals( app, replaceVarsPlugin, shortcodePlugin ) {
-		window.YoastSEO = {};
-		window.YoastSEO.app = app;
-		window.YoastSEO.app.registerCustomDataCallback = customAnalysisData.register;
-
->>>>>>> ad01ecc2
 		// Init Plugins.
 		window.YoastSEO.wp = {};
 		window.YoastSEO.wp.replaceVarsPlugin = replaceVarsPlugin;
@@ -430,8 +422,9 @@
 		window.YoastSEO.analysisWorker = createAnalysisWorker();
 		window.YoastSEO.store = editStore;
 
-		// Replace the app refresh.
+		// YoastSEO.app overwrites.
 		YoastSEO.app.refresh = refreshAnalysis.bind( null, YoastSEO.analysisWorker, YoastSEO.store );
+		YoastSEO.app.registerCustomDataCallback = customAnalysisData.register;
 
 		edit.initializeUsedKeywords( app, "get_focus_keyword_usage" );
 
