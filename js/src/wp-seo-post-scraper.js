--- conflicted
+++ resolved
@@ -325,11 +325,7 @@
 
 		// If multi keyword isn't available we need to update the first tab (content)
 		if ( ! YoastSEO.multiKeyword ) {
-<<<<<<< HEAD
-			mainKeywordTab.update( indicator.className, currentKeyword );
-=======
 			tabManager.updateKeywordTab( score, currentKeyword );
->>>>>>> 5a20ff08
 
 			// Updates the input with the currentKeyword value
 			$( '#yoast_wpseo_focuskw' ).val( currentKeyword );
@@ -353,11 +349,7 @@
 	 * Initializes keyword tab with the correct template if multi keyword isn't available
 	 */
 	PostScraper.prototype.initKeywordTabTemplate = function() {
-<<<<<<< HEAD
-		var keyword, score;
-
-=======
->>>>>>> 5a20ff08
+
 		// If multi keyword is available we don't have to initialize this as multi keyword does this for us.
 		if ( YoastSEO.multiKeyword ) {
 			return;
@@ -367,17 +359,6 @@
 		$( '.wpseo-metabox-tabs' ).on( 'click', '.wpseo_tablink', function( ev ) {
 			ev.preventDefault();
 		});
-<<<<<<< HEAD
-
-		keyword = $( '#yoast_wpseo_focuskw' ).val();
-		score   = $( '#yoast_wpseo_linkdex' ).val();
-
-		$( '#yoast_wpseo_focuskw_text_input' ).val( keyword );
-
-		// Updates
-		mainKeywordTab.update( score, keyword );
-=======
->>>>>>> 5a20ff08
 	};
 
 	/**
@@ -470,29 +451,14 @@
 	jQuery( document ).ready(function() {
 		var translations;
 
-<<<<<<< HEAD
-		// Initialize an instance of the keywordword tab.
-		mainKeywordTab = new KeywordTab(
-			{
-				prefix: wpseoPostScraperL10n.contentTab
-			}
-		);
-		mainKeywordTab.setElement( $('.wpseo_keyword_tab') );
-=======
 		tabManager = new TabManager({
 			strings: wpseoPostScraperL10n
 		});
 		tabManager.init();
->>>>>>> 5a20ff08
 
 		var postScraper = new PostScraper();
 
-<<<<<<< HEAD
-		var args = {
-
-=======
 		args = {
->>>>>>> 5a20ff08
 			// ID's of elements that need to trigger updating the analyzer.
 			elementTarget: ['content', 'yoast_wpseo_focuskw_text_input', 'yoast_wpseo_metadesc', 'excerpt', 'editable-post-name', 'editable-post-name-full'],
 			targets: {
