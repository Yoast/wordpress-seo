/* global YoastSEO: true, tinyMCE, wpseoReplaceVarsL10n, wpseoPostScraperL10n, YoastShortcodePlugin, YoastReplaceVarPlugin, console, require */

// External dependencies.
import { App } from "yoastseo";
import isFunction from "lodash/isFunction";
import isUndefined from "lodash/isUndefined";
import { setReadabilityResults, setSeoResultsForKeyword } from "yoast-components/composites/Plugin/ContentAnalysis/actions/contentAnalysis";
import { refreshSnippetEditor } from "./redux/actions/snippetEditor.js";

// Internal dependencies.
import initializeEdit from "./edit";
import { tmceId, setStore } from "./wp-seo-tinymce";
import YoastMarkdownPlugin from "./wp-seo-markdown-plugin";
import tinyMCEHelper from "./wp-seo-tinymce";
import { tinyMCEDecorator } from "./decorator/tinyMCE";

import publishBox from "./ui/publishBox";
import { update as updateTrafficLight } from "./ui/trafficLight";
import { update as updateAdminBar } from "./ui/adminBar";

import PostDataCollector from "./analysis/PostDataCollector";
import getIndicatorForScore from "./analysis/getIndicatorForScore";
import TabManager from "./analysis/tabManager";
import getTranslations from "./analysis/getTranslations";
import isKeywordAnalysisActive from "./analysis/isKeywordAnalysisActive";
import isContentAnalysisActive from "./analysis/isContentAnalysisActive";
import snippetPreviewHelpers from "./analysis/snippetPreview";
import snippetEditorHelpers from "./analysis/snippetEditor";
import UsedKeywords from "./analysis/usedKeywords";

import { setActiveKeyword } from "./redux/actions/activeKeyword";
import { setMarkerStatus } from "./redux/actions/markerButtons";
import { updateData } from "./redux/actions/snippetEditor";
import { setYoastComponentsI18n } from "./helpers/i18n";

setYoastComponentsI18n();
<<<<<<< HEAD
=======

>>>>>>> e65afd09

( function( $ ) {
	"use strict"; // eslint-disable-line
	if ( typeof wpseoPostScraperL10n === "undefined" ) {
		return;
	}

	let snippetContainer;
	let titleElement;
	let app;
	let decorator = null;
	let tabManager, postDataCollector;

	let editStore;

	/**
	 * Retrieves either a generated slug or the page title as slug for the preview.
	 *
	 * @param {Object} response The AJAX response object.
	 *
	 * @returns {String} The url path.
	 */
	function getUrlPathFromResponse( response ) {
		if ( response.responseText === "" ) {
			return titleElement.val();
		}
		// Added divs to the response text, otherwise jQuery won't parse to HTML, but an array.
		return jQuery( "<div>" + response.responseText + "</div>" )
			.find( "#editable-post-name-full" )
			.text();
	}

	/**
	 * Binds to the WordPress jQuery function to put the permalink on the page.
	 * If the response matches with permalink string, the snippet can be rendered.
	 */
	jQuery( document ).on( "ajaxComplete", function( ev, response, ajaxOptions ) {
		const ajaxEndPoint = "/admin-ajax.php";
		if ( ajaxEndPoint !== ajaxOptions.url.substr( 0 - ajaxEndPoint.length ) ) {
			return;
		}

		if ( "string" === typeof ajaxOptions.data && -1 !== ajaxOptions.data.indexOf( "action=sample-permalink" ) ) {
			/*
			 * WordPress do not update post name for auto-generated slug, so we should leave this field untouched.
			 */
			postDataCollector.leavePostNameUntouched = true;


			const snippetEditorData = {
				slug: getUrlPathFromResponse( response ),
			};

			editStore.dispatch( updateData( snippetEditorData ) );
		}
	} );

	/**
<<<<<<< HEAD
=======
	 * Dispatches an action to the store that updates the snippet editor.
	 *
	 * @param {Object} data The data from the legacy snippet editor.
	 *
	 * @returns {void}
	 */
	const dispatchUpdateSnippetEditor = function( data ) {
		/*
		 * The setTimeout makes sure the React component is only rendered on the next
		 * frame.
		 */
		setTimeout( () => {
			editStore.dispatch( updateData( {
				title: data.title,
				slug: data.urlPath,
				description: data.metaDesc,
			} ) );
		}, 0 );
	};

	/**
	 * Initializes the snippet preview.
	 *
	 * @param {Object} snippetEditorData The snippet editor data.
	 *
	 * @returns {SnippetPreview} The created snippetpreview element.
	 */
	function initSnippetPreview( snippetEditorData ) {
		return snippetPreviewHelpers.create( snippetContainer, {
			title: snippetEditorData.title,
			urlPath: snippetEditorData.slug,
			metaDesc: snippetEditorData.description,
		}, ( data ) => {
			const previousData = snippetEditorHelpers.getDataFromStore( editStore );

			if (
				previousData.title !== data.title ||
				previousData.description !== data.metaDesc ||
				previousData.slug !== data.urlPath
			) {
				dispatchUpdateSnippetEditor( data );
			}
		} );
	}
	/**
>>>>>>> e65afd09
	 * Determines if markers should be shown.
	 *
	 * @returns {boolean} True when markers should be shown.
	 */
	function displayMarkers() {
		return wpseoPostScraperL10n.show_markers === "1";
	}

	/**
	 * Returns the marker callback method for the assessor.
	 *
	 * @returns {*|bool} False when tinyMCE is undefined or when there are no markers.
	 */
	function getMarker() {
		// Only add markers when tinyMCE is loaded and show_markers is enabled (can be disabled by a WordPress hook).
		// Only check for the tinyMCE object because the actual editor isn't loaded at this moment yet.
		if ( typeof tinyMCE === "undefined" || ! displayMarkers() ) {
			if ( ! isUndefined( editStore ) ) {
				editStore.dispatch( setMarkerStatus( "hidden" ) );
			}
			return false;
		}

		return function( paper, marks ) {
			if ( tinyMCEHelper.isTinyMCEAvailable( tmceId ) ) {
				if ( null === decorator ) {
					decorator = tinyMCEDecorator( tinyMCE.get( tmceId ) );
				}

				decorator( paper, marks );
			}
		};
	}

	/**
	 * Initializes keyword analysis.
	 *
	 * @param {App} app                       The App object.
	 * @param {PostDataCollector} postScraper The post scraper object.
	 * @param {Object} publishBox             The publish box object.
	 *
	 * @returns {void}
	 */
	function initializeKeywordAnalysis( app, postScraper, publishBox ) {
		const savedKeywordScore = $( "#yoast_wpseo_linkdex" ).val();
		const usedKeywords = new UsedKeywords( "#yoast_wpseo_focuskw_text_input", "get_focus_keyword_usage", wpseoPostScraperL10n, app );

		usedKeywords.init();
		postScraper.initKeywordTabTemplate();

		const indicator = getIndicatorForScore( savedKeywordScore );

		updateTrafficLight( indicator );
		updateAdminBar( indicator );

		publishBox.updateScore( "keyword", indicator.className );
	}

	/**
	 * Initializes content analysis
	 *
	 * @param {Object} publishBox The publish box object.
	 *
	 * @returns {void}
	 */
	function initializeContentAnalysis( publishBox ) {
		const savedContentScore = $( "#yoast_wpseo_content_score" ).val();

		const indicator = getIndicatorForScore( savedContentScore );

		updateAdminBar( indicator );

		publishBox.updateScore( "content", indicator.className );
	}

	/**
	 * Makes sure the hidden focus keyword field is filled with the correct keyword.
	 *
	 * @returns {void}
	 */
	function keywordElementSubmitHandler() {
		if ( isKeywordAnalysisActive() && ! YoastSEO.multiKeyword ) {
			/*
			 * Hitting the enter on the focus keyword input field will trigger a form submit. Because of delay in
			 * copying focus keyword to the hidden field, the focus keyword won't be saved properly. By adding a
			 * onsubmit event that is copying the focus keyword, this should be solved.
			 */
			$( "#post" ).on( "submit", function() {
				const hiddenKeyword       = $( "#yoast_wpseo_focuskw" );
				const hiddenKeywordValue  = hiddenKeyword.val();
				const visibleKeywordValue = tabManager.getKeywordTab().getKeywordFromElement();

				if ( hiddenKeywordValue !== visibleKeywordValue ) {
					hiddenKeyword.val( visibleKeywordValue );
				}
			} );
		}
	}

	/**
	 * Retrieves the target to be passed to the App.
	 *
	 * @returns {Object} The targets object for the App.
	 */
	function retrieveTargets() {
		const targets = {};

		if ( isKeywordAnalysisActive() ) {
			targets.output = "does-not-really-exist-but-it-needs-something";
		}

		if ( isContentAnalysisActive() ) {
			targets.contentOutput = "also-does-not-really-exist-but-it-needs-something";
		}

		return targets;
	}

	/**
	 * Hides the add keyword button.
	 *
	 * @returns {void}
	 */
	function hideAddKeywordButton() {
		$( ".wpseo-tab-add-keyword" ).hide();
	}

	/**
	 * Initializes tab manager.
	 *
	 * @returns {TabManager} The initialized tab manager.
	 */
	function initializeTabManager() {
		let tabManager = new TabManager( {
			strings: wpseoPostScraperL10n,
			contentAnalysisActive: isContentAnalysisActive(),
			keywordAnalysisActive: isKeywordAnalysisActive(),
		} );
		tabManager.init();

		return tabManager;
	}

	/**
	 * Initializes post data collector.
	 *
	 * @param {Object} data The data.
	 *
	 * @returns {PostDataCollector} The initialized post data collector.
	 */
	function initializePostDataCollector( data ) {
		let postDataCollector = new PostDataCollector( {
			tabManager,
			data,
			store: editStore,
		} );

		/*
		 * Initially any change on the slug needs to be persisted as post name.
		 *
		 * This value will change whenever an AJAX call is being detected that
		 * populates the slug with a generated value based on the Title (or ID if no title is set).
		 *
		 * See bind event on "ajaxComplete" in this file.
		 */
		postDataCollector.leavePostNameUntouched = false;

		return postDataCollector;
	}

	/**
	 * Returns the arguments necessary to initialize the app.
	 *
	 * @param {Object} store The store.
	 *
	 * @returns {Object} The arguments to initialize the app
	 */
	function getAppArgs( store ) {
		const args = {
			// ID's of elements that need to trigger updating the analyzer.
			elementTarget: [
				tmceId,
				"yoast_wpseo_focuskw_text_input",
				"yoast_wpseo_metadesc",
				"excerpt",
				"editable-post-name",
				"editable-post-name-full",
			],
			targets: retrieveTargets(),
			callbacks: {
				getData: postDataCollector.getData.bind( postDataCollector ),
			},
			locale: wpseoPostScraperL10n.contentLocale,
			marker: getMarker(),
			contentAnalysisActive: isContentAnalysisActive(),
			keywordAnalysisActive: isKeywordAnalysisActive(),
			hasSnippetPreview: false,
		};

		if ( isKeywordAnalysisActive() ) {
			args.callbacks.saveScores = postDataCollector.saveScores.bind( postDataCollector );
			args.callbacks.updatedKeywordsResults = function( results ) {
				let keyword = tabManager.getKeywordTab().getKeyWord();
				store.dispatch( setActiveKeyword( keyword ) );

				/*
				 * The results from the main App callback are always for the first keyword. So
				 * we ignore these results unless the current active keyword is the main
				 * keyword.
				 */
				if ( tabManager.isMainKeyword( keyword ) ) {
					store.dispatch( setSeoResultsForKeyword( keyword, results ) );
					store.dispatch( refreshSnippetEditor() );
				}
			};
		}

		if ( isContentAnalysisActive() ) {
			args.callbacks.saveContentScore = postDataCollector.saveContentScore.bind( postDataCollector );
			args.callbacks.updatedContentResults = function( results ) {
				store.dispatch( setReadabilityResults( results ) );
				store.dispatch( refreshSnippetEditor() );
			};
		}

		titleElement = $( "#title" );

		const translations = getTranslations();
		if ( ! isUndefined( translations ) && ! isUndefined( translations.domain ) ) {
			args.translations = translations;
		}
		return args;
	}

	/**
	 * Exposes globals necessary for functionality of plugins integrating.
	 *
	 * @param {App} app The app to expose globally.
	 * @param {TabManager} tabManager The tab manager to expose globally.
	 * @param {YoastReplaceVarPlugin} replaceVarsPlugin The replace vars plugin to expose.
	 * @param {YoastShortcodePlugin} shortcodePlugin The shortcode plugin to expose.
	 * @returns {void}
	 */
	function exposeGlobals( app, tabManager, replaceVarsPlugin, shortcodePlugin ) {
		window.YoastSEO = {};
		window.YoastSEO.app = app;

		// Init Plugins.
		window.YoastSEO.wp = {};
		window.YoastSEO.wp.replaceVarsPlugin = replaceVarsPlugin;
		window.YoastSEO.wp.shortcodePlugin = shortcodePlugin;

		window.YoastSEO.wp._tabManager = tabManager;
		window.YoastSEO.wp._tinyMCEHelper = tinyMCEHelper;

		window.YoastSEO.store = editStore;
	}

	/**
	 * Activates the correct analysis and tab based on which analyses are enabled.
	 *
	 * @param {TabManager} tabManager The tab manager to use to activate tabs.
	 * @returns {void}
	 */
	function activateEnabledAnalysis( tabManager ) {
		if ( isKeywordAnalysisActive() ) {
			initializeKeywordAnalysis( app, postDataCollector, publishBox );
			tabManager.getKeywordTab().activate();
		} else {
			hideAddKeywordButton();
		}

		if ( isContentAnalysisActive() ) {
			initializeContentAnalysis( publishBox );
		}

		if ( ! isKeywordAnalysisActive() && isContentAnalysisActive() ) {
			tabManager.getContentTab().activate();
		}
	}

	/**
	 * Overwrites YoastSEO.js' app renderers.
	 *
	 * @param {Object} app YoastSEO.js app.
	 *
	 * @returns {void}
	 */
	function disableYoastSEORenderers( app ) {
		if( ! isUndefined( app.seoAssessorPresenter ) ) {
			app.seoAssessorPresenter.render = function() {};
		}
		if( ! isUndefined( app.contentAssessorPresenter ) ) {
			app.contentAssessorPresenter.render = function() {};
			app.contentAssessorPresenter.renderIndividualRatings = function() {};
		}
	}

	/**
<<<<<<< HEAD
=======
	 * Update the legacy snippet preview based on the passed data from the redux
	 * store.
	 *
	 * @param {Object} data The data from the store.
	 *
	 * @returns {void}
	 */
	function updateLegacySnippetEditor( data ) {
		if ( isFunction( snippetPreview.refresh ) ) {
			let isDataChanged = false;

			if ( snippetPreview.data.title !== data.title ) {
				snippetPreview.element.input.title.value = data.title;

				isDataChanged = true;
			}

			if ( snippetPreview.data.urlPath !== data.slug ) {
				snippetPreview.element.input.urlPath.value = data.slug;

				isDataChanged = true;
			}

			if ( snippetPreview.data.metaDesc !== data.description ) {
				snippetPreview.element.input.metaDesc.value = data.description;

				isDataChanged = true;
			}

			if ( isDataChanged ) {
				snippetPreview.changedInput();
			}
		}
	}

	/**
>>>>>>> e65afd09
	 * Initializes analysis for the post edit screen.
	 *
	 * @returns {void}
	 */
	 function initializePostAnalysis() {
		const editArgs = {
			analysisSection: "pageanalysis",
			onRefreshRequest: () => {},
			shouldRenderSnippetPreview: true,
			snippetEditorBaseUrl: wpseoPostScraperL10n.base_url,
			snippetEditorDate: wpseoPostScraperL10n.metaDescriptionDate,
			replaceVars: wpseoReplaceVarsL10n.replace_vars,
		};
		const { store, data } = initializeEdit( editArgs );
		editStore = store;

		snippetContainer = $( "#wpseosnippet" );

		// Avoid error when snippet metabox is not rendered.
		if ( snippetContainer.length === 0 ) {
			return;
		}

		tabManager = initializeTabManager();
		postDataCollector = initializePostDataCollector( data );
		publishBox.initalise();

<<<<<<< HEAD
=======
		// Initialize the snippet editor data.
		let snippetEditorData = snippetEditorHelpers.getDataFromCollector( postDataCollector );
		const snippetEditorTemplates = snippetEditorHelpers.getTemplatesFromL10n( wpseoPostScraperL10n );
		snippetEditorData = snippetEditorHelpers.getDataWithTemplates( snippetEditorData, snippetEditorTemplates );

		snippetPreview = initSnippetPreview( snippetEditorData );

>>>>>>> e65afd09
		const appArgs = getAppArgs( store );
		app = new App( appArgs );

		postDataCollector.app = app;

		const replaceVarsPlugin = new YoastReplaceVarPlugin( app, store );
		const shortcodePlugin = new YoastShortcodePlugin( app );

		if ( wpseoPostScraperL10n.markdownEnabled ) {
			let markdownPlugin = new YoastMarkdownPlugin( app );
			markdownPlugin.register();
		}

		exposeGlobals( app, tabManager, replaceVarsPlugin, shortcodePlugin );

		setStore( store );
		tinyMCEHelper.wpTextViewOnInitCheck();

		activateEnabledAnalysis( tabManager );

		jQuery( window ).trigger( "YoastSEO:ready" );

		// Backwards compatibility.
		YoastSEO.analyzerArgs = appArgs;

		keywordElementSubmitHandler();
		postDataCollector.bindElementEvents( app );

		if ( ! isKeywordAnalysisActive() && ! isContentAnalysisActive() ) {
			snippetPreviewHelpers.isolate( snippetContainer );
		}

		// Switch between assessors when checkbox has been checked.
		const cornerstoneCheckbox = jQuery( "#yoast_wpseo_is_cornerstone" );
		app.switchAssessors( cornerstoneCheckbox.is( ":checked" ) );
		cornerstoneCheckbox.change( function() {
			app.switchAssessors( cornerstoneCheckbox.is( ":checked" ) );
		} );

		// Hack needed to make sure Publish box and traffic light are still updated.
		disableYoastSEORenderers( app );
		const originalInitAssessorPresenters = app.initAssessorPresenters.bind( app );
		app.initAssessorPresenters = function() {
			originalInitAssessorPresenters();
			disableYoastSEORenderers( app );
		};

		// Set initial keyword.
		store.dispatch( setActiveKeyword( tabManager.getKeywordTab().getKeyWord() ) );

		// Set refresh function. data.setRefresh is only defined when Gutenberg is available.
		if ( data.setRefresh ) {
			data.setRefresh( app.refresh );
		}

<<<<<<< HEAD
		// Initialize the snippet editor data.
		let snippetEditorData = snippetEditorHelpers.getDataFromCollector( postDataCollector );
		const snippetEditorTemplates = snippetEditorHelpers.getTemplatesFromL10n( wpseoPostScraperL10n );
		snippetEditorData = snippetEditorHelpers.getDataWithTemplates( snippetEditorData, snippetEditorTemplates );

=======
>>>>>>> e65afd09
		// Set the initial snippet editor data.
		store.dispatch( updateData( snippetEditorData ) );

		store.subscribe( () => {
			const data = snippetEditorHelpers.getDataFromStore( store );
			const dataWithoutTemplates = snippetEditorHelpers.getDataWithoutTemplates( data, snippetEditorTemplates );

			if ( snippetEditorData.title !== data.title ) {
				postDataCollector.setDataFromSnippet( dataWithoutTemplates.title, "snippet_title" );
			}

			if ( snippetEditorData.slug !== data.slug ) {
				postDataCollector.setDataFromSnippet( dataWithoutTemplates.slug, "snippet_cite" );
			}

			if ( snippetEditorData.description !== data.description ) {
				postDataCollector.setDataFromSnippet( dataWithoutTemplates.description, "snippet_meta" );
			}

			snippetEditorData.title = data.title;
			snippetEditorData.slug = data.slug;
			snippetEditorData.description = data.description;
<<<<<<< HEAD
=======

			updateLegacySnippetEditor( data );
>>>>>>> e65afd09
		} );
	}

	jQuery( document ).ready( initializePostAnalysis );
}( jQuery ) );<|MERGE_RESOLUTION|>--- conflicted
+++ resolved
@@ -34,10 +34,7 @@
 import { setYoastComponentsI18n } from "./helpers/i18n";
 
 setYoastComponentsI18n();
-<<<<<<< HEAD
-=======
-
->>>>>>> e65afd09
+
 
 ( function( $ ) {
 	"use strict"; // eslint-disable-line
@@ -47,7 +44,7 @@
 
 	let snippetContainer;
 	let titleElement;
-	let app;
+	let app, snippetPreview;
 	let decorator = null;
 	let tabManager, postDataCollector;
 
@@ -96,8 +93,6 @@
 	} );
 
 	/**
-<<<<<<< HEAD
-=======
 	 * Dispatches an action to the store that updates the snippet editor.
 	 *
 	 * @param {Object} data The data from the legacy snippet editor.
@@ -143,7 +138,6 @@
 		} );
 	}
 	/**
->>>>>>> e65afd09
 	 * Determines if markers should be shown.
 	 *
 	 * @returns {boolean} True when markers should be shown.
@@ -298,7 +292,6 @@
 		let postDataCollector = new PostDataCollector( {
 			tabManager,
 			data,
-			store: editStore,
 		} );
 
 		/*
@@ -340,7 +333,7 @@
 			marker: getMarker(),
 			contentAnalysisActive: isContentAnalysisActive(),
 			keywordAnalysisActive: isKeywordAnalysisActive(),
-			hasSnippetPreview: false,
+			snippetPreview: snippetPreview,
 		};
 
 		if ( isKeywordAnalysisActive() ) {
@@ -443,8 +436,6 @@
 	}
 
 	/**
-<<<<<<< HEAD
-=======
 	 * Update the legacy snippet preview based on the passed data from the redux
 	 * store.
 	 *
@@ -481,16 +472,15 @@
 	}
 
 	/**
->>>>>>> e65afd09
 	 * Initializes analysis for the post edit screen.
 	 *
 	 * @returns {void}
 	 */
-	 function initializePostAnalysis() {
+	function initializePostAnalysis() {
 		const editArgs = {
 			analysisSection: "pageanalysis",
 			onRefreshRequest: () => {},
-			shouldRenderSnippetPreview: true,
+			shouldRenderSnippetPreview: !! wpseoPostScraperL10n.reactSnippetPreview,
 			snippetEditorBaseUrl: wpseoPostScraperL10n.base_url,
 			snippetEditorDate: wpseoPostScraperL10n.metaDescriptionDate,
 			replaceVars: wpseoReplaceVarsL10n.replace_vars,
@@ -509,8 +499,6 @@
 		postDataCollector = initializePostDataCollector( data );
 		publishBox.initalise();
 
-<<<<<<< HEAD
-=======
 		// Initialize the snippet editor data.
 		let snippetEditorData = snippetEditorHelpers.getDataFromCollector( postDataCollector );
 		const snippetEditorTemplates = snippetEditorHelpers.getTemplatesFromL10n( wpseoPostScraperL10n );
@@ -518,7 +506,6 @@
 
 		snippetPreview = initSnippetPreview( snippetEditorData );
 
->>>>>>> e65afd09
 		const appArgs = getAppArgs( store );
 		app = new App( appArgs );
 
@@ -540,6 +527,15 @@
 		activateEnabledAnalysis( tabManager );
 
 		jQuery( window ).trigger( "YoastSEO:ready" );
+
+		/*
+		 * Checks the snippet preview size and toggles views when the WP admin menu state changes.
+		 * In WordPress, `wp-collapse-menu` fires when clicking on the Collapse/expand button.
+		 * `wp-menu-state-set` fires also when the window gets resized and the menu can be folded/auto-folded/collapsed/expanded/responsive.
+		 */
+		jQuery( document ).on( "wp-collapse-menu wp-menu-state-set", function() {
+			app.snippetPreview.handleWindowResizing();
+		} );
 
 		// Backwards compatibility.
 		YoastSEO.analyzerArgs = appArgs;
@@ -574,14 +570,6 @@
 			data.setRefresh( app.refresh );
 		}
 
-<<<<<<< HEAD
-		// Initialize the snippet editor data.
-		let snippetEditorData = snippetEditorHelpers.getDataFromCollector( postDataCollector );
-		const snippetEditorTemplates = snippetEditorHelpers.getTemplatesFromL10n( wpseoPostScraperL10n );
-		snippetEditorData = snippetEditorHelpers.getDataWithTemplates( snippetEditorData, snippetEditorTemplates );
-
-=======
->>>>>>> e65afd09
 		// Set the initial snippet editor data.
 		store.dispatch( updateData( snippetEditorData ) );
 
@@ -604,11 +592,8 @@
 			snippetEditorData.title = data.title;
 			snippetEditorData.slug = data.slug;
 			snippetEditorData.description = data.description;
-<<<<<<< HEAD
-=======
 
 			updateLegacySnippetEditor( data );
->>>>>>> e65afd09
 		} );
 	}
 
