/* global YoastSEO: true, tinyMCE, wpseoReplaceVarsL10n, wpseoPostScraperL10n, YoastShortcodePlugin, YoastReplaceVarPlugin, console, require */

// External dependencies.
import { App } from "yoastseo";
import isUndefined from "lodash/isUndefined";
import debounce from "lodash/debounce";
import { setReadabilityResults, setSeoResultsForKeyword } from "yoast-components/composites/Plugin/ContentAnalysis/actions/contentAnalysis";
import { refreshSnippetEditor } from "./redux/actions/snippetEditor.js";
import isShallowEqualObjects from "@wordpress/is-shallow-equal/objects";

// Internal dependencies.
import "./helpers/babel-polyfill";
import initializeEdit from "./edit";
import YoastMarkdownPlugin from "./wp-seo-markdown-plugin";
import tinyMCEHelper from "./wp-seo-tinymce";
import { tinyMCEDecorator } from "./decorator/tinyMCE";

import publishBox from "./ui/publishBox";
import { update as updateTrafficLight } from "./ui/trafficLight";
import { update as updateAdminBar } from "./ui/adminBar";

import PostDataCollector from "./analysis/PostDataCollector";
import CompatibilityHelper from "./compatibility/compatibilityHelper";
import getIndicatorForScore from "./analysis/getIndicatorForScore";
import getTranslations from "./analysis/getTranslations";
import isKeywordAnalysisActive from "./analysis/isKeywordAnalysisActive";
import isContentAnalysisActive from "./analysis/isContentAnalysisActive";
import snippetEditorHelpers from "./analysis/snippetEditor";
import UsedKeywords from "./analysis/usedKeywords";

import { setFocusKeyword } from "./redux/actions/focusKeyword";
import { setMarkerStatus } from "./redux/actions/markerButtons";
import { isGutenbergPostAvailable } from "./helpers/isGutenbergAvailable";
import { updateData } from "./redux/actions/snippetEditor";
import { setWordPressSeoL10n, setYoastComponentsL10n } from "./helpers/i18n";
import { setCornerstoneContent } from "./redux/actions/cornerstoneContent";
import isGutenbergDataAvailable from "./helpers/isGutenbergDataAvailable";
import {
	registerReactComponent,
	renderClassicEditorMetabox,
} from "./helpers/classicEditor";

setYoastComponentsL10n();
setWordPressSeoL10n();

( function( $ ) {
	"use strict"; // eslint-disable-line
	if ( typeof wpseoPostScraperL10n === "undefined" ) {
		return;
	}

	let metaboxContainer;
	let titleElement;
	let app;
	let decorator = null;
	let postDataCollector;

	let editStore;

	/**
	 * Retrieves either a generated slug or the page title as slug for the preview.
	 *
	 * @param {Object} response The AJAX response object.
	 *
	 * @returns {String} The url path.
	 */
	function getUrlPathFromResponse( response ) {
		if ( response.responseText === "" ) {
			return titleElement.val();
		}
		// Added divs to the response text, otherwise jQuery won't parse to HTML, but an array.
		return jQuery( "<div>" + response.responseText + "</div>" )
			.find( "#editable-post-name-full" )
			.text();
	}

	/**
	 * Binds to the WordPress jQuery function to put the permalink on the page.
	 * If the response matches with permalink string, the snippet can be rendered.
	 */
	jQuery( document ).on( "ajaxComplete", function( ev, response, ajaxOptions ) {
		const ajaxEndPoint = "/admin-ajax.php";
		if ( ajaxEndPoint !== ajaxOptions.url.substr( 0 - ajaxEndPoint.length ) ) {
			return;
		}

		if ( "string" === typeof ajaxOptions.data && -1 !== ajaxOptions.data.indexOf( "action=sample-permalink" ) ) {
			/*
			 * WordPress do not update post name for auto-generated slug, so we should leave this field untouched.
			 */
			postDataCollector.leavePostNameUntouched = true;


			const snippetEditorData = {
				slug: getUrlPathFromResponse( response ),
			};

			editStore.dispatch( updateData( snippetEditorData ) );
		}
	} );

	/**
	 * Determines if markers should be shown.
	 *
	 * @returns {boolean} True when markers should be shown.
	 */
	function displayMarkers() {
		return ! isGutenbergPostAvailable() && wpseoPostScraperL10n.show_markers === "1";
	}

	/**
	 * Returns the marker callback method for the assessor.
	 *
	 * @returns {*|bool} False when tinyMCE is undefined or when there are no markers.
	 */
	function getMarker() {
		// Only add markers when tinyMCE is loaded and show_markers is enabled (can be disabled by a WordPress hook).
		// Only check for the tinyMCE object because the actual editor isn't loaded at this moment yet.
		if ( typeof tinyMCE === "undefined" || ! displayMarkers() ) {
			if ( ! isUndefined( editStore ) ) {
				editStore.dispatch( setMarkerStatus( "hidden" ) );
			}
			return false;
		}

		return function( paper, marks ) {
			if ( tinyMCEHelper.isTinyMCEAvailable( tinyMCEHelper.tmceId ) ) {
				if ( null === decorator ) {
					decorator = tinyMCEDecorator( tinyMCE.get( tinyMCEHelper.tmceId ) );
				}

				decorator( paper, marks );
			}
		};
	}

	/**
	 * Initializes keyword analysis.
	 *
	 * @param {App} app                       The App object.
	 * @param {PostDataCollector} postScraper The post scraper object.
	 * @param {Object} publishBox             The publish box object.
	 *
	 * @returns {void}
	 */
	function initializeKeywordAnalysis( app, postScraper, publishBox ) {
		const savedKeywordScore = $( "#yoast_wpseo_linkdex" ).val();
		const usedKeywords = new UsedKeywords( "#yoast_wpseo_focuskw", "get_focus_keyword_usage", wpseoPostScraperL10n, app );

		usedKeywords.init();

		const indicator = getIndicatorForScore( savedKeywordScore );

		updateTrafficLight( indicator );
		updateAdminBar( indicator );

		publishBox.updateScore( "keyword", indicator.className );
	}

	/**
	 * Initializes content analysis
	 *
	 * @param {Object} publishBox The publish box object.
	 *
	 * @returns {void}
	 */
	function initializeContentAnalysis( publishBox ) {
		const savedContentScore = $( "#yoast_wpseo_content_score" ).val();

		const indicator = getIndicatorForScore( savedContentScore );

		updateAdminBar( indicator );

		publishBox.updateScore( "content", indicator.className );
	}

	/**
	 * Retrieves the target to be passed to the App.
	 *
	 * @returns {Object} The targets object for the App.
	 */
	function retrieveTargets() {
		const targets = {};

		if ( isKeywordAnalysisActive() ) {
			targets.output = "does-not-really-exist-but-it-needs-something";
		}

		if ( isContentAnalysisActive() ) {
			targets.contentOutput = "also-does-not-really-exist-but-it-needs-something";
		}

		return targets;
	}

	/**
	 * Initializes post data collector.
	 *
	 * @param {Object} data The data.
	 *
	 * @returns {PostDataCollector} The initialized post data collector.
	 */
	function initializePostDataCollector( data ) {
		let postDataCollector = new PostDataCollector( {
			data,
			store: editStore,
		} );

		/*
		 * Initially any change on the slug needs to be persisted as post name.
		 *
		 * This value will change whenever an AJAX call is being detected that
		 * populates the slug with a generated value based on the Title (or ID if no title is set).
		 *
		 * See bind event on "ajaxComplete" in this file.
		 */
		postDataCollector.leavePostNameUntouched = false;

		return postDataCollector;
	}

	/**
	 * Returns the arguments necessary to initialize the app.
	 *
	 * @param {Object} store The store.
	 *
	 * @returns {Object} The arguments to initialize the app
	 */
	function getAppArgs( store ) {
		const args = {
			// ID's of elements that need to trigger updating the analyzer.
			elementTarget: [
<<<<<<< HEAD
				tmceId,
=======
				tinyMCEHelper.tmceId,
				"yoast_wpseo_focuskw_text_input",
>>>>>>> c2b07eda
				"yoast_wpseo_metadesc",
				"excerpt",
				"editable-post-name",
				"editable-post-name-full",
			],
			targets: retrieveTargets(),
			callbacks: {
				getData: postDataCollector.getData.bind( postDataCollector ),
			},
			locale: wpseoPostScraperL10n.contentLocale,
			marker: getMarker(),
			contentAnalysisActive: isContentAnalysisActive(),
			keywordAnalysisActive: isKeywordAnalysisActive(),
			hasSnippetPreview: false,
		};

		if ( isKeywordAnalysisActive() ) {
			store.dispatch( setFocusKeyword( $( "#yoast_wpseo_focuskw" ).val() ) );

			args.callbacks.saveScores = postDataCollector.saveScores.bind( postDataCollector );
			args.callbacks.updatedKeywordsResults = function( results ) {
				const keyword = store.getState().focusKeyword;

				store.dispatch( setSeoResultsForKeyword( keyword, results ) );
				store.dispatch( refreshSnippetEditor() );
			};
		}

		if ( isContentAnalysisActive() ) {
			args.callbacks.saveContentScore = postDataCollector.saveContentScore.bind( postDataCollector );
			args.callbacks.updatedContentResults = function( results ) {
				store.dispatch( setReadabilityResults( results ) );
				store.dispatch( refreshSnippetEditor() );
			};
		}

		titleElement = $( "#title" );

		const translations = getTranslations();
		if ( ! isUndefined( translations ) && ! isUndefined( translations.domain ) ) {
			args.translations = translations;
		}
		return args;
	}

	/**
	 * Exposes globals necessary for functionality of plugins integrating.
	 *
	 * @param {App} app The app to expose globally.
	 * @param {YoastReplaceVarPlugin} replaceVarsPlugin The replace vars plugin to expose.
	 * @param {YoastShortcodePlugin} shortcodePlugin The shortcode plugin to expose.
	 * @returns {void}
	 */
	function exposeGlobals( app, replaceVarsPlugin, shortcodePlugin ) {
		window.YoastSEO = {};
		window.YoastSEO.app = app;

		// Init Plugins.
		window.YoastSEO.wp = {};
		window.YoastSEO.wp.replaceVarsPlugin = replaceVarsPlugin;
		window.YoastSEO.wp.shortcodePlugin = shortcodePlugin;

		window.YoastSEO.wp._tinyMCEHelper = tinyMCEHelper;

		window.YoastSEO.store = editStore;
	}

	/**
	 * Activates the correct analysis and tab based on which analyses are enabled.
	 *
	 * @returns {void}
	 */
	function activateEnabledAnalysis() {
		if ( isKeywordAnalysisActive() ) {
			initializeKeywordAnalysis( app, postDataCollector, publishBox );
		}

		if ( isContentAnalysisActive() ) {
			initializeContentAnalysis( publishBox );
		}
	}

	/**
	 * Overwrites YoastSEO.js' app renderers.
	 *
	 * @param {Object} app YoastSEO.js app.
	 *
	 * @returns {void}
	 */
	function disableYoastSEORenderers( app ) {
		if( ! isUndefined( app.seoAssessorPresenter ) ) {
			app.seoAssessorPresenter.render = function() {};
		}
		if( ! isUndefined( app.contentAssessorPresenter ) ) {
			app.contentAssessorPresenter.render = function() {};
			app.contentAssessorPresenter.renderIndividualRatings = function() {};
		}
	}

	let currentAnalysisData;

	/**
	 * Rerun the analysis when the title or metadescription in the snippet changes.
	 *
	 * @param {Object} store The store.
	 * @param {Object} app The YoastSEO app.
	 *
	 * @returns {void}
	 */
	function handleStoreChange( store, app ) {
		const previousAnalysisData = currentAnalysisData || "";
		currentAnalysisData = store.getState().analysisData.snippet;

		const isDirty = ! isShallowEqualObjects( previousAnalysisData, currentAnalysisData );
		if ( isDirty ) {
			app.refresh();
		}
	}

	/**
	 * Handles page builder compatibility, regarding the marker buttons.
	 *
	 * @returns {void}
	 */
	function handlePageBuilderCompatibility() {
		const compatibilityHelper = new CompatibilityHelper();

		if ( compatibilityHelper.isClassicEditorHidden() ) {
			tinyMCEHelper.disableMarkerButtons();
		}

		if( compatibilityHelper.vcActive ) {
			tinyMCEHelper.disableMarkerButtons();
		} else {
			compatibilityHelper.listen( {
				classicEditorHidden: () => {
					tinyMCEHelper.disableMarkerButtons();
				},
				classicEditorShown: () => {
					if( ! tinyMCEHelper.isTextViewActive() ) {
						tinyMCEHelper.enableMarkerButtons();
					}
				},
			} );
		}
	}

	/**
	 * Initializes analysis for the post edit screen.
	 *
	 * @returns {void}
	 */
	function initializePostAnalysis() {
		const editArgs = {
			onRefreshRequest: () => {},
			snippetEditorBaseUrl: wpseoPostScraperL10n.base_url,
			snippetEditorDate: wpseoPostScraperL10n.metaDescriptionDate,
			replaceVars: wpseoReplaceVarsL10n.replace_vars,
			recommendedReplaceVars: wpseoReplaceVarsL10n.recommended_replace_vars,
		};
		const { store, data } = initializeEdit( editArgs );
		editStore = store;

<<<<<<< HEAD
		metaboxContainer = $( "#wpseo_meta" );
=======
		snippetContainer = $( "#wpseosnippet" );
		tinyMCEHelper.setStore( editStore );
		tinyMCEHelper.wpTextViewOnInitCheck();

		handlePageBuilderCompatibility();
>>>>>>> c2b07eda

		// Avoid error when snippet metabox is not rendered.
		if ( metaboxContainer.length === 0 ) {
			return;
		}

		postDataCollector = initializePostDataCollector( data );
		publishBox.initialize();

		const appArgs = getAppArgs( store );
		app = new App( appArgs );

		postDataCollector.app = app;

		editStore.subscribe( handleStoreChange.bind( null, editStore, app ) );

		const replaceVarsPlugin = new YoastReplaceVarPlugin( app, store );
		const shortcodePlugin = new YoastShortcodePlugin( app );

		if ( wpseoPostScraperL10n.markdownEnabled ) {
			let markdownPlugin = new YoastMarkdownPlugin( app );
			markdownPlugin.register();
		}

		exposeGlobals( app, replaceVarsPlugin, shortcodePlugin );

<<<<<<< HEAD
		setStore( store );
		tinyMCEHelper.wpTextViewOnInitCheck();

		activateEnabledAnalysis();

		YoastSEO._registerReactComponent = registerReactComponent;
=======
		activateEnabledAnalysis( tabManager );
>>>>>>> c2b07eda

		jQuery( window ).trigger( "YoastSEO:ready" );

		// Backwards compatibility.
		YoastSEO.analyzerArgs = appArgs;

		postDataCollector.bindElementEvents( app );

		// Hack needed to make sure Publish box and traffic light are still updated.
		disableYoastSEORenderers( app );
		const originalInitAssessorPresenters = app.initAssessorPresenters.bind( app );
		app.initAssessorPresenters = function() {
			originalInitAssessorPresenters();
			disableYoastSEORenderers( app );
		};

		// Set refresh function. data.setRefresh is only defined when Gutenberg is available.
		if ( data.setRefresh ) {
			data.setRefresh( app.refresh );
		}

		// Initialize the snippet editor data.
		let snippetEditorData = snippetEditorHelpers.getDataFromCollector( postDataCollector );
		const snippetEditorTemplates = snippetEditorHelpers.getTemplatesFromL10n( wpseoPostScraperL10n );
		snippetEditorData = snippetEditorHelpers.getDataWithTemplates( snippetEditorData, snippetEditorTemplates );

		// Set the initial snippet editor data.
		store.dispatch( updateData( snippetEditorData ) );
		store.dispatch( setCornerstoneContent( document.getElementById( "yoast_wpseo_is_cornerstone" ).value === "true" ) );

		// Save the keyword, in order to compare it to store changes.
		let focusKeyword = store.getState().focusKeyword;

		const refreshAfterFocusKeywordChange = debounce( () => {
			app.refresh();
		}, 50 );

		let previousCornerstoneValue = null;

		store.subscribe( () => {
			// Verify whether the focusKeyword changed. If so, trigger refresh:
			let newFocusKeyword = store.getState().focusKeyword;

			if ( focusKeyword !== newFocusKeyword ) {
				focusKeyword = newFocusKeyword;

				$( "#yoast_wpseo_focuskw" ).val( focusKeyword );
				refreshAfterFocusKeywordChange();
			}

			const data = snippetEditorHelpers.getDataFromStore( store );
			const dataWithoutTemplates = snippetEditorHelpers.getDataWithoutTemplates( data, snippetEditorTemplates );


			if ( snippetEditorData.title !== data.title ) {
				postDataCollector.setDataFromSnippet( dataWithoutTemplates.title, "snippet_title" );
			}

			if ( snippetEditorData.slug !== data.slug ) {
				postDataCollector.setDataFromSnippet( dataWithoutTemplates.slug, "snippet_cite" );
			}

			if ( snippetEditorData.description !== data.description ) {
				postDataCollector.setDataFromSnippet( dataWithoutTemplates.description, "snippet_meta" );
			}

			let currentState = store.getState();

			if ( previousCornerstoneValue !== currentState.isCornerstone ) {
				previousCornerstoneValue = currentState.isCornerstone;
				document.getElementById( "yoast_wpseo_is_cornerstone" ).value = currentState.isCornerstone;

				app.changeAssessorOptions( {
					useCornerStone: currentState.isCornerstone,
				} );
			}

			snippetEditorData.title = data.title;
			snippetEditorData.slug = data.slug;
			snippetEditorData.description = data.description;
		} );

		if ( ! isGutenbergDataAvailable() ) {
			renderClassicEditorMetabox( store );
		}
	}

	jQuery( document ).ready( initializePostAnalysis );
}( jQuery ) );<|MERGE_RESOLUTION|>--- conflicted
+++ resolved
@@ -230,12 +230,8 @@
 		const args = {
 			// ID's of elements that need to trigger updating the analyzer.
 			elementTarget: [
-<<<<<<< HEAD
-				tmceId,
-=======
 				tinyMCEHelper.tmceId,
 				"yoast_wpseo_focuskw_text_input",
->>>>>>> c2b07eda
 				"yoast_wpseo_metadesc",
 				"excerpt",
 				"editable-post-name",
@@ -399,15 +395,7 @@
 		const { store, data } = initializeEdit( editArgs );
 		editStore = store;
 
-<<<<<<< HEAD
 		metaboxContainer = $( "#wpseo_meta" );
-=======
-		snippetContainer = $( "#wpseosnippet" );
-		tinyMCEHelper.setStore( editStore );
-		tinyMCEHelper.wpTextViewOnInitCheck();
-
-		handlePageBuilderCompatibility();
->>>>>>> c2b07eda
 
 		// Avoid error when snippet metabox is not rendered.
 		if ( metaboxContainer.length === 0 ) {
@@ -434,16 +422,12 @@
 
 		exposeGlobals( app, replaceVarsPlugin, shortcodePlugin );
 
-<<<<<<< HEAD
 		setStore( store );
 		tinyMCEHelper.wpTextViewOnInitCheck();
 
 		activateEnabledAnalysis();
 
 		YoastSEO._registerReactComponent = registerReactComponent;
-=======
-		activateEnabledAnalysis( tabManager );
->>>>>>> c2b07eda
 
 		jQuery( window ).trigger( "YoastSEO:ready" );
 
