/* global YoastSEO: true, tinyMCE, wpseoReplaceVarsL10n, wpseoPostScraperL10n, YoastShortcodePlugin, YoastReplaceVarPlugin, console, require */

// External dependencies.
import { App } from "yoastseo";
import isUndefined from "lodash/isUndefined";
import { setReadabilityResults, setSeoResultsForKeyword } from "yoast-components/composites/Plugin/ContentAnalysis/actions/contentAnalysis";
import { refreshSnippetEditor } from "./redux/actions/snippetEditor.js";
import isShallowEqualObjects from "@wordpress/is-shallow-equal/objects";

// Internal dependencies.
import initializeEdit from "./edit";
import { tmceId, setStore } from "./wp-seo-tinymce";
import YoastMarkdownPlugin from "./wp-seo-markdown-plugin";
import tinyMCEHelper from "./wp-seo-tinymce";
import { tinyMCEDecorator } from "./decorator/tinyMCE";

import publishBox from "./ui/publishBox";
import { update as updateTrafficLight } from "./ui/trafficLight";
import { update as updateAdminBar } from "./ui/adminBar";

import PostDataCollector from "./analysis/PostDataCollector";
import getIndicatorForScore from "./analysis/getIndicatorForScore";
import TabManager from "./analysis/tabManager";
import getTranslations from "./analysis/getTranslations";
import isKeywordAnalysisActive from "./analysis/isKeywordAnalysisActive";
import isContentAnalysisActive from "./analysis/isContentAnalysisActive";
import snippetPreviewHelpers from "./analysis/snippetPreview";
import snippetEditorHelpers from "./analysis/snippetEditor";
import UsedKeywords from "./analysis/usedKeywords";

import { setActiveKeyword } from "./redux/actions/activeKeyword";
import { setMarkerStatus } from "./redux/actions/markerButtons";
<<<<<<< HEAD
import { isGutenbergPostAvailable } from "./helpers/isGutenbergAvailable";
=======
import { updateData } from "./redux/actions/snippetEditor";
import { setWordPressSeoL10n, setYoastComponentsL10n } from "./helpers/i18n";

setYoastComponentsL10n();
setWordPressSeoL10n();
>>>>>>> 167e7f0e

( function( $ ) {
	"use strict"; // eslint-disable-line
	if ( typeof wpseoPostScraperL10n === "undefined" ) {
		return;
	}

	let snippetContainer;
	let titleElement;
	let app;
	let decorator = null;
	let tabManager, postDataCollector;

	let editStore;

	/**
	 * Retrieves either a generated slug or the page title as slug for the preview.
	 *
	 * @param {Object} response The AJAX response object.
	 *
	 * @returns {String} The url path.
	 */
	function getUrlPathFromResponse( response ) {
		if ( response.responseText === "" ) {
			return titleElement.val();
		}
		// Added divs to the response text, otherwise jQuery won't parse to HTML, but an array.
		return jQuery( "<div>" + response.responseText + "</div>" )
			.find( "#editable-post-name-full" )
			.text();
	}

	/**
	 * Binds to the WordPress jQuery function to put the permalink on the page.
	 * If the response matches with permalink string, the snippet can be rendered.
	 */
	jQuery( document ).on( "ajaxComplete", function( ev, response, ajaxOptions ) {
		const ajaxEndPoint = "/admin-ajax.php";
		if ( ajaxEndPoint !== ajaxOptions.url.substr( 0 - ajaxEndPoint.length ) ) {
			return;
		}

		if ( "string" === typeof ajaxOptions.data && -1 !== ajaxOptions.data.indexOf( "action=sample-permalink" ) ) {
			/*
			 * WordPress do not update post name for auto-generated slug, so we should leave this field untouched.
			 */
			postDataCollector.leavePostNameUntouched = true;


			const snippetEditorData = {
				slug: getUrlPathFromResponse( response ),
			};

			editStore.dispatch( updateData( snippetEditorData ) );
		}
	} );

	/**
	 * Determines if markers should be shown.
	 *
	 * @returns {boolean} True when markers should be shown.
	 */
	function displayMarkers() {
		return ! isGutenbergPostAvailable() && wpseoPostScraperL10n.show_markers === "1";
	}

	/**
	 * Returns the marker callback method for the assessor.
	 *
	 * @returns {*|bool} False when tinyMCE is undefined or when there are no markers.
	 */
	function getMarker() {
		// Only add markers when tinyMCE is loaded and show_markers is enabled (can be disabled by a WordPress hook).
		// Only check for the tinyMCE object because the actual editor isn't loaded at this moment yet.
		if ( typeof tinyMCE === "undefined" || ! displayMarkers() ) {
			if ( ! isUndefined( editStore ) ) {
				editStore.dispatch( setMarkerStatus( "hidden" ) );
			}
			return false;
		}

		return function( paper, marks ) {
			if ( tinyMCEHelper.isTinyMCEAvailable( tmceId ) ) {
				if ( null === decorator ) {
					decorator = tinyMCEDecorator( tinyMCE.get( tmceId ) );
				}

				decorator( paper, marks );
			}
		};
	}

	/**
	 * Initializes keyword analysis.
	 *
	 * @param {App} app                       The App object.
	 * @param {PostDataCollector} postScraper The post scraper object.
	 * @param {Object} publishBox             The publish box object.
	 *
	 * @returns {void}
	 */
	function initializeKeywordAnalysis( app, postScraper, publishBox ) {
		const savedKeywordScore = $( "#yoast_wpseo_linkdex" ).val();
		const usedKeywords = new UsedKeywords( "#yoast_wpseo_focuskw_text_input", "get_focus_keyword_usage", wpseoPostScraperL10n, app );

		usedKeywords.init();
		postScraper.initKeywordTabTemplate();

		const indicator = getIndicatorForScore( savedKeywordScore );

		updateTrafficLight( indicator );
		updateAdminBar( indicator );

		publishBox.updateScore( "keyword", indicator.className );
	}

	/**
	 * Initializes content analysis
	 *
	 * @param {Object} publishBox The publish box object.
	 *
	 * @returns {void}
	 */
	function initializeContentAnalysis( publishBox ) {
		const savedContentScore = $( "#yoast_wpseo_content_score" ).val();

		const indicator = getIndicatorForScore( savedContentScore );

		updateAdminBar( indicator );

		publishBox.updateScore( "content", indicator.className );
	}

	/**
	 * Makes sure the hidden focus keyword field is filled with the correct keyword.
	 *
	 * @returns {void}
	 */
	function keywordElementSubmitHandler() {
		if ( isKeywordAnalysisActive() && ! YoastSEO.multiKeyword ) {
			/*
			 * Hitting the enter on the focus keyword input field will trigger a form submit. Because of delay in
			 * copying focus keyword to the hidden field, the focus keyword won't be saved properly. By adding a
			 * onsubmit event that is copying the focus keyword, this should be solved.
			 */
			$( "#post" ).on( "submit", function() {
				const hiddenKeyword       = $( "#yoast_wpseo_focuskw" );
				const hiddenKeywordValue  = hiddenKeyword.val();
				const visibleKeywordValue = tabManager.getKeywordTab().getKeywordFromElement();

				if ( hiddenKeywordValue !== visibleKeywordValue ) {
					hiddenKeyword.val( visibleKeywordValue );
				}
			} );
		}
	}

	/**
	 * Retrieves the target to be passed to the App.
	 *
	 * @returns {Object} The targets object for the App.
	 */
	function retrieveTargets() {
		const targets = {};

		if ( isKeywordAnalysisActive() ) {
			targets.output = "does-not-really-exist-but-it-needs-something";
		}

		if ( isContentAnalysisActive() ) {
			targets.contentOutput = "also-does-not-really-exist-but-it-needs-something";
		}

		return targets;
	}

	/**
	 * Hides the add keyword button.
	 *
	 * @returns {void}
	 */
	function hideAddKeywordButton() {
		$( ".wpseo-tab-add-keyword" ).hide();
	}

	/**
	 * Initializes tab manager.
	 *
	 * @returns {TabManager} The initialized tab manager.
	 */
	function initializeTabManager() {
		let tabManager = new TabManager( {
			strings: wpseoPostScraperL10n,
			contentAnalysisActive: isContentAnalysisActive(),
			keywordAnalysisActive: isKeywordAnalysisActive(),
		} );
		tabManager.init();

		return tabManager;
	}

	/**
	 * Initializes post data collector.
	 *
	 * @param {Object} data The data.
	 *
	 * @returns {PostDataCollector} The initialized post data collector.
	 */
	function initializePostDataCollector( data ) {
		let postDataCollector = new PostDataCollector( {
			tabManager,
			data,
			store: editStore,
		} );

		/*
		 * Initially any change on the slug needs to be persisted as post name.
		 *
		 * This value will change whenever an AJAX call is being detected that
		 * populates the slug with a generated value based on the Title (or ID if no title is set).
		 *
		 * See bind event on "ajaxComplete" in this file.
		 */
		postDataCollector.leavePostNameUntouched = false;

		return postDataCollector;
	}

	/**
	 * Returns the arguments necessary to initialize the app.
	 *
	 * @param {Object} store The store.
	 *
	 * @returns {Object} The arguments to initialize the app
	 */
	function getAppArgs( store ) {
		const args = {
			// ID's of elements that need to trigger updating the analyzer.
			elementTarget: [
				tmceId,
				"yoast_wpseo_focuskw_text_input",
				"yoast_wpseo_metadesc",
				"excerpt",
				"editable-post-name",
				"editable-post-name-full",
			],
			targets: retrieveTargets(),
			callbacks: {
				getData: postDataCollector.getData.bind( postDataCollector ),
			},
			locale: wpseoPostScraperL10n.contentLocale,
			marker: getMarker(),
			contentAnalysisActive: isContentAnalysisActive(),
			keywordAnalysisActive: isKeywordAnalysisActive(),
			hasSnippetPreview: false,
		};

		if ( isKeywordAnalysisActive() ) {
			args.callbacks.saveScores = postDataCollector.saveScores.bind( postDataCollector );
			args.callbacks.updatedKeywordsResults = function( results ) {
				const keyword = $( "#yoast_wpseo_focuskw_text_input" ).val();
				store.dispatch( setActiveKeyword( keyword ) );

				/*
				 * The results from the main App callback are always for the first keyword. So
				 * we ignore these results unless the current active keyword is the main
				 * keyword.
				 */
				if ( tabManager.isMainKeyword( keyword ) ) {
					store.dispatch( setSeoResultsForKeyword( keyword, results ) );
					store.dispatch( refreshSnippetEditor() );
				}
			};
		}

		if ( isContentAnalysisActive() ) {
			args.callbacks.saveContentScore = postDataCollector.saveContentScore.bind( postDataCollector );
			args.callbacks.updatedContentResults = function( results ) {
				store.dispatch( setReadabilityResults( results ) );
				store.dispatch( refreshSnippetEditor() );
			};
		}

		titleElement = $( "#title" );

		const translations = getTranslations();
		if ( ! isUndefined( translations ) && ! isUndefined( translations.domain ) ) {
			args.translations = translations;
		}
		return args;
	}

	/**
	 * Exposes globals necessary for functionality of plugins integrating.
	 *
	 * @param {App} app The app to expose globally.
	 * @param {TabManager} tabManager The tab manager to expose globally.
	 * @param {YoastReplaceVarPlugin} replaceVarsPlugin The replace vars plugin to expose.
	 * @param {YoastShortcodePlugin} shortcodePlugin The shortcode plugin to expose.
	 * @returns {void}
	 */
	function exposeGlobals( app, tabManager, replaceVarsPlugin, shortcodePlugin ) {
		window.YoastSEO = {};
		window.YoastSEO.app = app;

		// Init Plugins.
		window.YoastSEO.wp = {};
		window.YoastSEO.wp.replaceVarsPlugin = replaceVarsPlugin;
		window.YoastSEO.wp.shortcodePlugin = shortcodePlugin;

		window.YoastSEO.wp._tabManager = tabManager;
		window.YoastSEO.wp._tinyMCEHelper = tinyMCEHelper;

		window.YoastSEO.store = editStore;
	}

	/**
	 * Activates the correct analysis and tab based on which analyses are enabled.
	 *
	 * @param {TabManager} tabManager The tab manager to use to activate tabs.
	 * @returns {void}
	 */
	function activateEnabledAnalysis( tabManager ) {
		if ( isKeywordAnalysisActive() ) {
			initializeKeywordAnalysis( app, postDataCollector, publishBox );
			tabManager.getKeywordTab().activate();
		} else {
			hideAddKeywordButton();
		}

		if ( isContentAnalysisActive() ) {
			initializeContentAnalysis( publishBox );
		}

		if ( ! isKeywordAnalysisActive() && isContentAnalysisActive() ) {
			tabManager.getContentTab().activate();
		}
	}

	/**
	 * Overwrites YoastSEO.js' app renderers.
	 *
	 * @param {Object} app YoastSEO.js app.
	 *
	 * @returns {void}
	 */
	function disableYoastSEORenderers( app ) {
		if( ! isUndefined( app.seoAssessorPresenter ) ) {
			app.seoAssessorPresenter.render = function() {};
		}
		if( ! isUndefined( app.contentAssessorPresenter ) ) {
			app.contentAssessorPresenter.render = function() {};
			app.contentAssessorPresenter.renderIndividualRatings = function() {};
		}
	}

	let currentAnalysisData;

	/**
	 * Rerun the analysis when the title or metadescription in the snippet changes.
	 *
	 * @param {Object} store The store.
	 * @param {Object} app The YoastSEO app.
	 *
	 * @returns {void}
	 */
	function handleStoreChange( store, app ) {
		const previousAnalysisData = currentAnalysisData || "";
		currentAnalysisData = store.getState().analysisData.snippet;

		const isDirty = ! isShallowEqualObjects( previousAnalysisData, currentAnalysisData );
		if ( isDirty ) {
			app.refresh();
		}
	}

	/**
	 * Initializes analysis for the post edit screen.
	 *
	 * @returns {void}
	 */
	function initializePostAnalysis() {
		const editArgs = {
			analysisSection: "pageanalysis",
			onRefreshRequest: () => {},
			shouldRenderSnippetPreview: true,
			snippetEditorBaseUrl: wpseoPostScraperL10n.base_url,
			snippetEditorDate: wpseoPostScraperL10n.metaDescriptionDate,
			replaceVars: wpseoReplaceVarsL10n.replace_vars,
			recommendedReplaceVars: wpseoReplaceVarsL10n.recommended_replace_vars,
		};
		const { store, data } = initializeEdit( editArgs );
		editStore = store;

		snippetContainer = $( "#wpseosnippet" );

		// Avoid error when snippet metabox is not rendered.
		if ( snippetContainer.length === 0 ) {
			return;
		}

		tabManager = initializeTabManager();
		postDataCollector = initializePostDataCollector( data );
		publishBox.initalise();

		const appArgs = getAppArgs( store );
		app = new App( appArgs );

		postDataCollector.app = app;

		editStore.subscribe( handleStoreChange.bind( null, editStore, app ) );

		const replaceVarsPlugin = new YoastReplaceVarPlugin( app, store );
		const shortcodePlugin = new YoastShortcodePlugin( app );

		if ( wpseoPostScraperL10n.markdownEnabled ) {
			let markdownPlugin = new YoastMarkdownPlugin( app );
			markdownPlugin.register();
		}

		exposeGlobals( app, tabManager, replaceVarsPlugin, shortcodePlugin );

		setStore( store );
		tinyMCEHelper.wpTextViewOnInitCheck();

		activateEnabledAnalysis( tabManager );

		jQuery( window ).trigger( "YoastSEO:ready" );

		// Backwards compatibility.
		YoastSEO.analyzerArgs = appArgs;

		keywordElementSubmitHandler();
		postDataCollector.bindElementEvents( app );

		if ( ! isKeywordAnalysisActive() && ! isContentAnalysisActive() ) {
			snippetPreviewHelpers.isolate( snippetContainer );
		}

		// Switch between assessors when checkbox has been checked.
		const cornerstoneCheckbox = jQuery( "#yoast_wpseo_is_cornerstone" );
		app.switchAssessors( cornerstoneCheckbox.is( ":checked" ) );
		cornerstoneCheckbox.change( function() {
			app.switchAssessors( cornerstoneCheckbox.is( ":checked" ) );
		} );

		// Hack needed to make sure Publish box and traffic light are still updated.
		disableYoastSEORenderers( app );
		const originalInitAssessorPresenters = app.initAssessorPresenters.bind( app );
		app.initAssessorPresenters = function() {
			originalInitAssessorPresenters();
			disableYoastSEORenderers( app );
		};

		// Set initial keyword.
		store.dispatch( setActiveKeyword( tabManager.getKeywordTab().getKeyWord() ) );

		// Set refresh function. data.setRefresh is only defined when Gutenberg is available.
		if ( data.setRefresh ) {
			data.setRefresh( app.refresh );
		}

		// Initialize the snippet editor data.
		let snippetEditorData = snippetEditorHelpers.getDataFromCollector( postDataCollector );
		const snippetEditorTemplates = snippetEditorHelpers.getTemplatesFromL10n( wpseoPostScraperL10n );
		snippetEditorData = snippetEditorHelpers.getDataWithTemplates( snippetEditorData, snippetEditorTemplates );

		// Set the initial snippet editor data.
		store.dispatch( updateData( snippetEditorData ) );

		store.subscribe( () => {
			const data = snippetEditorHelpers.getDataFromStore( store );
			const dataWithoutTemplates = snippetEditorHelpers.getDataWithoutTemplates( data, snippetEditorTemplates );

			if ( snippetEditorData.title !== data.title ) {
				postDataCollector.setDataFromSnippet( dataWithoutTemplates.title, "snippet_title" );
			}

			if ( snippetEditorData.slug !== data.slug ) {
				postDataCollector.setDataFromSnippet( dataWithoutTemplates.slug, "snippet_cite" );
			}

			if ( snippetEditorData.description !== data.description ) {
				postDataCollector.setDataFromSnippet( dataWithoutTemplates.description, "snippet_meta" );
			}

			snippetEditorData.title = data.title;
			snippetEditorData.slug = data.slug;
			snippetEditorData.description = data.description;
		} );
	}

	jQuery( document ).ready( initializePostAnalysis );
}( jQuery ) );<|MERGE_RESOLUTION|>--- conflicted
+++ resolved
@@ -30,15 +30,12 @@
 
 import { setActiveKeyword } from "./redux/actions/activeKeyword";
 import { setMarkerStatus } from "./redux/actions/markerButtons";
-<<<<<<< HEAD
 import { isGutenbergPostAvailable } from "./helpers/isGutenbergAvailable";
-=======
 import { updateData } from "./redux/actions/snippetEditor";
 import { setWordPressSeoL10n, setYoastComponentsL10n } from "./helpers/i18n";
 
 setYoastComponentsL10n();
 setWordPressSeoL10n();
->>>>>>> 167e7f0e
 
 ( function( $ ) {
 	"use strict"; // eslint-disable-line
