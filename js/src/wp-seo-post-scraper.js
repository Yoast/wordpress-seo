--- conflicted
+++ resolved
@@ -244,32 +244,17 @@
 	 *
 	 * @param {string} score
 	 */
-<<<<<<< HEAD
-	PostScraper.prototype.saveScores = function( score, assessorPresenter ) {
-		var indicator = assessorPresenter.getIndicator( scoreToRating( score / 10 ) );
-		var $trafficLight = $( '.yst-traffic-light' );
-		var $trafficLightLink = $trafficLight.closest( '.wpseo-meta-section-link' );
-=======
 	PostScraper.prototype.saveScores = function( score ) {
 		var indicator = getIndicatorForScore( score );
->>>>>>> 0909d33f
 
 		if ( tabManager.isMainKeyword( currentKeyword ) ) {
 			document.getElementById( 'yoast_wpseo_linkdex' ).value = score;
 
 			if ( '' === currentKeyword ) {
 				indicator.className = 'na';
-				indicator.fullText = app.i18n.dgettext( 'js-text-analysis', 'Content Analysis: Enter a focus keyword to calculate the SEO score' );
+				indicator.screenReaderText = app.i18n.dgettext( 'js-text-analysis', 'Enter a focus keyword to calculate the SEO score' );
 			}
 
-<<<<<<< HEAD
-			$trafficLight.attr({
-				'class': 'yst-traffic-light ' + indicator.className,
-				alt: ''
-			});
-
-			$trafficLightLink.attr( 'title', indicator.fullText );
-=======
 			$( '.yst-traffic-light' )
 				.attr( 'class', 'yst-traffic-light ' + indicator.className )
 				.attr( 'alt', indicator.screenReaderText );
@@ -277,7 +262,6 @@
 			$( '.adminbar-seo-score' )
 				.attr( 'class', 'wpseo-score-icon adminbar-seo-score ' + indicator.className )
 				.attr( 'alt', indicator.screenReaderText );
->>>>>>> 0909d33f
 		}
 
 		// If multi keyword isn't available we need to update the first tab (content)
