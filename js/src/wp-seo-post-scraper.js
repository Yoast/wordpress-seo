/* global YoastSEO: true, tinyMCE, wpseoPostScraperL10n, YoastShortcodePlugin, YoastReplaceVarPlugin, console, require */

var getTitlePlaceholder = require( './analysis/getTitlePlaceholder' );
var getDescriptionPlaceholder = require( './analysis/getDescriptionPlaceholder' );
var getIndicatorForScore = require( './analysis/getIndicatorForScore' );
var TabManager = require( './analysis/tabManager' );

var removeMarks = require( 'yoastseo/js/markers/removeMarks' );
var tmceHelper = require( './wp-seo-tinymce' );

var tinyMCEDecorator = require( './decorator/tinyMCE' ).tinyMCEDecorator;

(function( $ ) {
	'use strict';

	var SnippetPreview = require( 'yoastseo' ).SnippetPreview;

	var App = require( 'yoastseo' ).App;

	var UsedKeywords = require( './analysis/usedKeywords' );

	var currentKeyword = '';

	var titleElement;

	var leavePostNameEmpty = false;

	var app, snippetPreview;

	var decorator = null;

	var tabManager;

	/**
	 * The HTML 'id' attribute for the TinyMCE editor.
	 * @type {string}
	 */
	var tmceId = 'content';

	/**
	 * Show warning in console when the unsupported CkEditor is used.
	 */
	var PostScraper = function() {
		if ( typeof CKEDITOR === 'object' ) {
			console.warn( 'YoastSEO currently doesn\'t support ckEditor. The content analysis currently only works with the HTML editor or TinyMCE.' );
		}
	};

	/**
	 * Get data from input fields and store them in an analyzerData object. This object will be used to fill
	 * the analyzer and the snippet preview.
	 */
	PostScraper.prototype.getData = function() {
		return {
			keyword: this.getDataFromInput( 'keyword' ),
			meta: this.getDataFromInput( 'meta' ),
			text: this.getDataFromInput( 'text' ),
			title: this.getDataFromInput( 'title' ),
			url: this.getDataFromInput( 'url' ),
			excerpt: this.getDataFromInput( 'excerpt' ),
			snippetTitle: this.getDataFromInput( 'snippetTitle' ),
			snippetMeta: this.getDataFromInput( 'snippetMeta' ),
			snippetCite: this.getDataFromInput( 'cite' ),
			primaryCategory: this.getDataFromInput( 'primaryCategory' ),
			searchUrl: wpseoPostScraperL10n.search_url,
			postUrl: wpseoPostScraperL10n.post_edit_url
		};
	};

	/**
	 * Gets the values from the given input. Returns this value.
	 * @param {String} inputType
	 * @returns {String}
	 */
	PostScraper.prototype.getDataFromInput = function( inputType ) {
		var newPostSlug, val = '';
		switch ( inputType ) {
			case 'text':
			case tmceId:
				val = removeMarks( tmceHelper.getContentTinyMce( tmceId ) );
				break;
			case 'cite':
			case 'url':
				newPostSlug = $( '#new-post-slug' );
				if ( 0 < newPostSlug.length ) {
					val = newPostSlug.val();
				}
				else if ( document.getElementById( 'editable-post-name-full' ) !== null ) {
					val = document.getElementById( 'editable-post-name-full' ).textContent;
				}
				break;
			case 'meta':
				val = document.getElementById( 'yoast_wpseo_metadesc' ) && document.getElementById( 'yoast_wpseo_metadesc' ).value || '';
				break;
			case 'snippetMeta':
				val = document.getElementById( 'yoast_wpseo_metadesc' ) && document.getElementById( 'yoast_wpseo_metadesc' ).value || '';
				break;
			case 'keyword':
				val = document.getElementById( 'yoast_wpseo_focuskw_text_input' ) && document.getElementById( 'yoast_wpseo_focuskw_text_input' ).value || '';
				currentKeyword = val;
				break;
			case 'title':
				val = document.getElementById( 'title' ) && document.getElementById( 'title' ).value || '';
				break;
			case 'snippetTitle':
				val = document.getElementById( 'yoast_wpseo_title' ) && document.getElementById( 'yoast_wpseo_title' ).value || '';
				break;
			case 'excerpt':
				if ( document.getElementById( 'excerpt' ) !== null ) {
					val = document.getElementById( 'excerpt' ) && document.getElementById( 'excerpt' ).value || '';
				}
				break;
			case 'primaryCategory':
				var categoryBase = $( '#category-all' ).find( 'ul.categorychecklist' );

				// If only one is visible than that item is the primary category.
				var checked = categoryBase.find( 'li input:checked' );
				if ( checked.length === 1 ) {
					val = this.getCategoryName( checked.parent() );
					break;
				}

				var primaryTerm = categoryBase.find( '.wpseo-primary-term > label' );
				if ( primaryTerm.length ) {
					val = this.getCategoryName( primaryTerm );
					break;
				}
				break;
			default:
				break;
		}
		return val;
	};

	/**
	 * Get the category name from the list item.
	 * @param {jQuery Object} li Item which contains the category
	 * @returns {String} Name of the category
     */
	PostScraper.prototype.getCategoryName = function( li ) {
		var clone = li.clone();
		clone.children().remove();
		return $.trim(clone.text());
	};

	/**
	 * When the snippet is updated, update the (hidden) fields on the page.
	 * @param {Object} value
	 * @param {String} type
	 */
	PostScraper.prototype.setDataFromSnippet = function( value, type ) {
		switch ( type ) {
			case 'snippet_meta':
				document.getElementById( 'yoast_wpseo_metadesc' ).value = value;
				break;
			case 'snippet_cite':

				/*
				 * WordPress leaves the post name empty to signify that it should be generated from the title once the
				 * post is saved. So in some cases when we receive an auto generated slug from WordPress we should be
				 * able to not save this to the UI. This conditional makes that possible.
				 */
				if ( leavePostNameEmpty ) {
					leavePostNameEmpty = false;
					return;
				}

				document.getElementById( 'post_name' ).value = value;
				if (
					document.getElementById( 'editable-post-name' ) !== null &&
					document.getElementById( 'editable-post-name-full' ) !== null ) {
					document.getElementById( 'editable-post-name' ).textContent = value;
					document.getElementById( 'editable-post-name-full' ).textContent = value;
				}
				break;
			case 'snippet_title':
				document.getElementById( 'yoast_wpseo_title' ).value = value;
				break;
			default:
				break;
		}
	};

	/**
	 * The data passed from the snippet editor.
	 *
	 * @param {Object} data
	 * @param {string} data.title
	 * @param {string} data.urlPath
	 * @param {string} data.metaDesc
	 */
	PostScraper.prototype.saveSnippetData = function( data ) {
		this.setDataFromSnippet( data.title, 'snippet_title' );
		this.setDataFromSnippet( data.urlPath, 'snippet_cite' );
		this.setDataFromSnippet( data.metaDesc, 'snippet_meta' );
	};

	/**
<<<<<<< HEAD
	 * Returns the value of the contentfield. If tinyMCE isn't initialized, or has no editors
	 * or is hidden it gets it's contents from getTinyMCEElementContent.
	 * @returns {String}
	 */
	PostScraper.prototype.getContentTinyMCE = function() {
		if (this.isTinyMCEAvailable() ) {
			return tinyMCE.get( 'content' ).getContent();
		}
		return this.getTinyMCEElementContent();
	};

	/**
	 * Returns whether or not TinyMCE is available.
	 * @returns {boolean}
	 */
	PostScraper.prototype.isTinyMCEAvailable = function() {
		return isTinyMCEAvailable( 'content' );
	};

	/**
	 * Gets content from the contentfield.
	 *
	 * @returns {String}
	 */
	PostScraper.prototype.getTinyMCEElementContent = function() {
		return document.getElementById( 'content' ) && document.getElementById( 'content' ).value || '';
	};

	/**
	 * Calls the eventbinders.
=======
	 * Calls the event binders.
>>>>>>> dff59450
	 */
	PostScraper.prototype.bindElementEvents = function( app ) {
		this.inputElementEventBinder( app );
		this.changeElementEventBinder( app );
	};

	/**
	 * Binds the reanalyze timer on change of dom element.
     */
	PostScraper.prototype.changeElementEventBinder = function( app ) {
		var elems = [ '#yoast-wpseo-primary-category', '.categorychecklist input[name="post_category[]"]' ];
		for( var i = 0; i < elems.length; i++ ) {
			$( elems[i] ).on('change', app.analyzeTimer.bind( app ) );
		}
	};

	/**
	 * Binds the renewData function on the change of input elements.
	 */
	PostScraper.prototype.inputElementEventBinder = function( app ) {
		var elems = [ 'excerpt', 'content', 'yoast_wpseo_focuskw_text_input', 'title' ];
		for ( var i = 0; i < elems.length; i++ ) {
			var elem = document.getElementById( elems[ i ] );
			if ( elem !== null ) {
				document.getElementById( elems[ i ] ).addEventListener( 'input', app.analyzeTimer.bind( app ) );
			}
		}

		tmceHelper.tinyMceEventBinder(app, tmceId);

		document.getElementById( 'yoast_wpseo_focuskw_text_input' ).addEventListener( 'blur', this.resetQueue );
	};

	/**
	 * Resets the current queue if focus keyword is changed and not empty.
	 */
	PostScraper.prototype.resetQueue = function() {
		if ( app.rawData.keyword !== '' ) {
			app.runAnalyzer( this.rawData );
		}
	};

	/**
	 * Saves the score to the linkdex.
	 * Outputs the score in the overall target.
	 *
	 * @param {string} score
	 */
	PostScraper.prototype.saveScores = function( score ) {
		var indicator = getIndicatorForScore( score );

		if ( tabManager.isMainKeyword( currentKeyword ) ) {
			document.getElementById( 'yoast_wpseo_linkdex' ).value = score;

			if ( '' === currentKeyword ) {
				indicator.className = 'na';
				indicator.screenReaderText = app.i18n.dgettext( 'js-text-analysis', 'Enter a focus keyword to calculate the SEO score' );
			}

			$( '.yst-traffic-light' )
				.attr( 'class', 'yst-traffic-light ' + indicator.className )
				.attr( 'alt', indicator.screenReaderText );

			$( '.adminbar-seo-score' )
				.attr( 'class', 'wpseo-score-icon adminbar-seo-score ' + indicator.className )
				.attr( 'alt', indicator.screenReaderText );
		}

		// If multi keyword isn't available we need to update the first tab (content)
		if ( ! YoastSEO.multiKeyword ) {
			tabManager.updateKeywordTab( score, currentKeyword );

			// Updates the input with the currentKeyword value
			$( '#yoast_wpseo_focuskw' ).val( currentKeyword );
		}

		jQuery( window ).trigger( 'YoastSEO:numericScore', score );
	};

	/**
	 * Saves the content score to a hidden field.
	 *
	 * @param {number} score
	 */
	PostScraper.prototype.saveContentScore = function( score ) {
		tabManager.updateContentTab( score );

		$( '#yoast_wpseo_content_score' ).val( score );
	};

	/**
	 * Initializes keyword tab with the correct template if multi keyword isn't available.
	 */
	PostScraper.prototype.initKeywordTabTemplate = function() {
		// If multi keyword is available we don't have to initialize this as multi keyword does this for us.
		if ( YoastSEO.multiKeyword ) {
			return;
		}

		// Remove default functionality to prevent scrolling to top.
		$( '.wpseo-metabox-tabs' ).on( 'click', '.wpseo_tablink', function( ev ) {
			ev.preventDefault();
		});
	};

	/**
	 * Returns whether or not the current post has a title.
	 *
	 * @returns {boolean}
	 */
	function postHasTitle() {
		return '' !== titleElement.val();
	}

	/**
	 * Retrieves either a generated slug or the page title as slug for the preview.
	 * @param {Object} response The AJAX response object.
	 * @returns {string}
	 */
	function getUrlPathFromResponse( response ) {
		if ( response.responseText === '' ) {
			return titleElement.val();
		}
		// Added divs to the response text, otherwise jQuery won't parse to HTML, but an array.
		return jQuery( '<div>' + response.responseText + '</div>' )
			.find( '#editable-post-name-full' )
			.text();
	}

	/**
	 * Binds to the WordPress jQuery function to put the permalink on the page.
	 * If the response matches with permalink string, the snippet can be rendered.
	 */
	jQuery( document ).on( 'ajaxComplete', function( ev, response, ajaxOptions ) {
		var ajax_end_point = '/admin-ajax.php';
		if ( ajax_end_point !== ajaxOptions.url.substr( 0 - ajax_end_point.length ) ) {
			return;
		}

		if ( 'string' === typeof ajaxOptions.data && -1 !== ajaxOptions.data.indexOf( 'action=sample-permalink' ) ) {
			/*
			 * If the post has no title, WordPress wants to auto generate the slug once the title is set, so we need to
			 * keep the post name empty.
			 */
			if ( ! postHasTitle() ) {
				leavePostNameEmpty = true;
			}
			app.snippetPreview.setUrlPath( getUrlPathFromResponse( response ) );
		}
	} );

	/**
	 * Initializes the snippet preview.
	 *
	 * @param {PostScraper} postScraper
	 * @returns {YoastSEO.SnippetPreview}
	 */
	function initSnippetPreview( postScraper ) {
		var data = postScraper.getData();

		var titlePlaceholder = getTitlePlaceholder();
		var descriptionPlaceholder = getDescriptionPlaceholder();

		var snippetPreviewArgs = {
			targetElement: document.getElementById( 'wpseosnippet' ),
			placeholder: {
				title: titlePlaceholder,
				urlPath: ''
			},
			defaultValue: {
				title: titlePlaceholder
			},
			baseURL: wpseoPostScraperL10n.base_url,
			callbacks: {
				saveSnippetData: postScraper.saveSnippetData.bind( postScraper )
			},
			metaDescriptionDate: wpseoPostScraperL10n.metaDescriptionDate,
			data: {
				title: data.snippetTitle,
				urlPath: data.snippetCite,
				metaDesc: data.snippetMeta
			}
		};

		if ( descriptionPlaceholder !== '' ) {
			snippetPreviewArgs.placeholder.metaDesc = descriptionPlaceholder;
			snippetPreviewArgs.defaultValue.metaDesc = descriptionPlaceholder;
		}

		return new SnippetPreview( snippetPreviewArgs );
	}

	jQuery( document ).ready(function() {
		var args, postScraper, translations;

		tabManager = new TabManager({
			strings: wpseoPostScraperL10n
		});
		tabManager.init();

		postScraper = new PostScraper();

		args = {
			// ID's of elements that need to trigger updating the analyzer.
			elementTarget: [tmceId, 'yoast_wpseo_focuskw_text_input', 'yoast_wpseo_metadesc', 'excerpt', 'editable-post-name', 'editable-post-name-full'],
			targets: {
				output: 'wpseo-pageanalysis',
				contentOutput: 'yoast-seo-content-analysis'
			},
			callbacks: {
				getData: postScraper.getData.bind( postScraper ),
				bindElementEvents: postScraper.bindElementEvents.bind( postScraper ),
				saveScores: postScraper.saveScores.bind( postScraper ),
				saveContentScore: postScraper.saveContentScore.bind( postScraper ),
				saveSnippetData: postScraper.saveSnippetData.bind( postScraper )
			},
			locale: wpseoPostScraperL10n.locale,
			marker: function( paper, marks ) {
				if ( tmceHelper.isTinyMCEAvailable( tmceId ) ) {
					if ( null === decorator ) {
						decorator = tinyMCEDecorator( tinyMCE.get( tmceId ) );
					}

					decorator( paper, marks );
				}
			}
		};

		titleElement = $( '#title' );

		translations = wpseoPostScraperL10n.translations;

		if ( typeof translations !== 'undefined' && typeof translations.domain !== 'undefined' ) {
			translations.domain = 'js-text-analysis';
			translations.locale_data['js-text-analysis'] = translations.locale_data['wordpress-seo'];

			delete( translations.locale_data['wordpress-seo'] );

			args.translations = translations;
		}

		snippetPreview = initSnippetPreview( postScraper );
		args.snippetPreview = snippetPreview;

		app = new App( args );
		window.YoastSEO = {};
		window.YoastSEO.app = app;

		// Init Plugins
		YoastSEO.wp = {};
		YoastSEO.wp.replaceVarsPlugin = new YoastReplaceVarPlugin( app );
		YoastSEO.wp.shortcodePlugin = new YoastShortcodePlugin( app );

		var usedKeywords = new UsedKeywords( '#yoast_wpseo_focuskw_text_input', 'get_focus_keyword_usage', wpseoPostScraperL10n, app );
		usedKeywords.init();

		postScraper.initKeywordTabTemplate();

		window.YoastSEO.wp._tabManager = tabManager;

		jQuery( window ).trigger( 'YoastSEO:ready' );

		// Backwards compatibility.
		YoastSEO.analyzerArgs = args;

		if ( ! YoastSEO.multiKeyword ) {
			/*
			 * Hitting the enter on the focus keyword input field will trigger a form submit. Because of delay in
			 * copying focus keyword to the hidden field, the focus keyword won't be saved properly. By adding a
			 * onsubmit event that is copying the focus keyword, this should be solved.
			 */
			$( '#post' ).on( 'submit', function() {
				var hiddenKeyword       = $( '#yoast_wpseo_focuskw' );
				var hiddenKeywordValue  = hiddenKeyword.val();
				var visibleKeywordValue = tabManager.getKeywordTab().getKeyword();

				if ( hiddenKeywordValue !== visibleKeywordValue ) {
					hiddenKeyword.val( visibleKeywordValue );
				}
			} );
		}
	} );
}( jQuery ));<|MERGE_RESOLUTION|>--- conflicted
+++ resolved
@@ -196,40 +196,7 @@
 	};
 
 	/**
-<<<<<<< HEAD
-	 * Returns the value of the contentfield. If tinyMCE isn't initialized, or has no editors
-	 * or is hidden it gets it's contents from getTinyMCEElementContent.
-	 * @returns {String}
-	 */
-	PostScraper.prototype.getContentTinyMCE = function() {
-		if (this.isTinyMCEAvailable() ) {
-			return tinyMCE.get( 'content' ).getContent();
-		}
-		return this.getTinyMCEElementContent();
-	};
-
-	/**
-	 * Returns whether or not TinyMCE is available.
-	 * @returns {boolean}
-	 */
-	PostScraper.prototype.isTinyMCEAvailable = function() {
-		return isTinyMCEAvailable( 'content' );
-	};
-
-	/**
-	 * Gets content from the contentfield.
-	 *
-	 * @returns {String}
-	 */
-	PostScraper.prototype.getTinyMCEElementContent = function() {
-		return document.getElementById( 'content' ) && document.getElementById( 'content' ).value || '';
-	};
-
-	/**
-	 * Calls the eventbinders.
-=======
 	 * Calls the event binders.
->>>>>>> dff59450
 	 */
 	PostScraper.prototype.bindElementEvents = function( app ) {
 		this.inputElementEventBinder( app );
