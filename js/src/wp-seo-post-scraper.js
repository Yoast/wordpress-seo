--- conflicted
+++ resolved
@@ -7,16 +7,10 @@
 var TabManager = require( './analysis/tabManager' );
 var tmceHelper = require( './wp-seo-tinymce' );
 
-<<<<<<< HEAD
-(
-	function ( $ ) {
-		'use strict';
-=======
 var removeMarks = require( 'yoastseo/js/markers/removeMarks' );
 
 (function( $ ) {
 	'use strict';
->>>>>>> 1ad2e985
 
 		var SnippetPreview = require( 'yoastseo' ).SnippetPreview;
 		var App = require( 'yoastseo' ).App;
@@ -29,7 +23,7 @@
 		var leavePostNameEmpty = false;
 
 		var app, snippetPreview;
-		
+
 		var decorator = null;
 
 		var tabManager;
@@ -44,7 +38,7 @@
 		 * wordpress scraper to gather inputfields.
 		 * @constructor
 		 */
-		var PostScraper = function () {
+		var PostScraper = function() {
 			if ( typeof CKEDITOR === 'object' ) {
 				console.warn( 'YoastSEO currently doesn\'t support ckEditor. The content analysis currently only works with the HTML editor or TinyMCE.' );
 			}
@@ -54,7 +48,7 @@
 		 * Get data from inputfields and store them in an analyzerData object. This object will be used to fill
 		 * the analyzer and the snippetpreview
 		 */
-		PostScraper.prototype.getData = function () {
+		PostScraper.prototype.getData = function() {
 			return {
 				keyword: this.getDataFromInput( 'keyword' ),
 				meta: this.getDataFromInput( 'meta' ),
@@ -81,7 +75,7 @@
 			switch ( inputType ) {
 				case 'text':
 				case 'content':
-					val = tmceHelper.getContentTinyMce( tmceId );
+					val = removeMarks( tmceHelper.getContentTinyMce( tmceId ) );
 					break;
 				case 'cite':
 				case 'url':
@@ -135,14 +129,13 @@
 			}
 			return val;
 		};
-<<<<<<< HEAD
 
 		/**
 		 * Get the category name from the list item
 		 * @param {jQuery Object} li Item which contains the category
 		 * @returns {String} Name of the category
 		 */
-		PostScraper.prototype.getCategoryName = function ( li ) {
+		PostScraper.prototype.getCategoryName = function( li ) {
 			var clone = li.clone();
 			clone.children().remove();
 			return $.trim( clone.text() );
@@ -153,64 +146,10 @@
 		 * @param {Object} value
 		 * @param {String} type
 		 */
-		PostScraper.prototype.setDataFromSnippet = function ( value, type ) {
+		PostScraper.prototype.setDataFromSnippet = function( value, type ) {
 			switch ( type ) {
 				case 'snippet_meta':
 					document.getElementById( 'yoast_wpseo_metadesc' ).value = value;
-=======
-	};
-
-	/**
-	 * gets the values from the given input. Returns this value
-	 * @param {String} inputType
-	 * @returns {String}
-	 */
-	PostScraper.prototype.getDataFromInput = function( inputType ) {
-		var newPostSlug, val = '';
-		switch ( inputType ) {
-			case 'text':
-			case 'content':
-				val = removeMarks( this.getContentTinyMCE() );
-				break;
-			case 'cite':
-			case 'url':
-				newPostSlug = $( '#new-post-slug' );
-				if ( 0 < newPostSlug.length ) {
-					val = newPostSlug.val();
-				}
-				else if ( document.getElementById( 'editable-post-name-full' ) !== null ) {
-					val = document.getElementById( 'editable-post-name-full' ).textContent;
-				}
-				break;
-			case 'meta':
-				val = document.getElementById( 'yoast_wpseo_metadesc' ) && document.getElementById( 'yoast_wpseo_metadesc' ).value || '';
-				break;
-			case 'snippetMeta':
-				val = document.getElementById( 'yoast_wpseo_metadesc' ) && document.getElementById( 'yoast_wpseo_metadesc' ).value || '';
-				break;
-			case 'keyword':
-				val = document.getElementById( 'yoast_wpseo_focuskw_text_input' ) && document.getElementById( 'yoast_wpseo_focuskw_text_input' ).value || '';
-				currentKeyword = val;
-				break;
-			case 'title':
-				val = document.getElementById( 'title' ) && document.getElementById( 'title' ).value || '';
-				break;
-			case 'snippetTitle':
-				val = document.getElementById( 'yoast_wpseo_title' ) && document.getElementById( 'yoast_wpseo_title' ).value || '';
-				break;
-			case 'excerpt':
-				if ( document.getElementById( 'excerpt' ) !== null ) {
-					val = document.getElementById( 'excerpt' ) && document.getElementById( 'excerpt' ).value || '';
-				}
-				break;
-			case 'primaryCategory':
-				var categoryBase = $( '#category-all' ).find( 'ul.categorychecklist' );
-
-				// If only one is visible than that item is the primary category.
-				var checked = categoryBase.find( 'li input:checked' );
-				if ( checked.length === 1 ) {
-					val = this.getCategoryName( checked.parent() );
->>>>>>> 1ad2e985
 					break;
 				case 'snippet_cite':
 
@@ -248,7 +187,7 @@
 		 * @param {string} data.urlPath
 		 * @param {string} data.metaDesc
 		 */
-		PostScraper.prototype.saveSnippetData = function ( data ) {
+		PostScraper.prototype.saveSnippetData = function( data ) {
 			this.setDataFromSnippet( data.title, 'snippet_title' );
 			this.setDataFromSnippet( data.urlPath, 'snippet_cite' );
 			this.setDataFromSnippet( data.metaDesc, 'snippet_meta' );
@@ -257,7 +196,7 @@
 		/**
 		 * Calls the eventbinders.
 		 */
-		PostScraper.prototype.bindElementEvents = function ( app ) {
+		PostScraper.prototype.bindElementEvents = function( app ) {
 			this.inputElementEventBinder( app );
 			this.changeElementEventBinder( app );
 		};
@@ -265,9 +204,9 @@
 		/**
 		 * binds the reanalyze timer on change of dom element.
 		 */
-		PostScraper.prototype.changeElementEventBinder = function ( app ) {
+		PostScraper.prototype.changeElementEventBinder = function( app ) {
 			var elems = ['#yoast-wpseo-primary-category', '.categorychecklist input[name="post_category[]"]'];
-			for ( var i = 0; i < elems.length; i ++ ) {
+			for ( var i = 0; i < elems.length; i++ ) {
 				$( elems[i] ).on( 'change', app.analyzeTimer.bind( app ) );
 			}
 		};
@@ -275,9 +214,9 @@
 		/**
 		 * binds the renewData function on the change of inputelements.
 		 */
-		PostScraper.prototype.inputElementEventBinder = function ( app ) {
+		PostScraper.prototype.inputElementEventBinder = function( app ) {
 			var elems = ['excerpt', 'content', 'yoast_wpseo_focuskw_text_input', 'title'];
-			for ( var i = 0; i < elems.length; i ++ ) {
+			for ( var i = 0; i < elems.length; i++ ) {
 				var elem = document.getElementById( elems[i] );
 				if ( elem !== null ) {
 					document.getElementById( elems[i] ).addEventListener( 'input', app.analyzeTimer.bind( app ) );
@@ -292,7 +231,7 @@
 		/**
 		 * Resets the current queue if focus keyword is changed and not empty.
 		 */
-		PostScraper.prototype.resetQueue = function () {
+		PostScraper.prototype.resetQueue = function() {
 			if ( app.rawData.keyword !== '' ) {
 				app.runAnalyzer( this.rawData );
 			}
@@ -304,7 +243,7 @@
 		 *
 		 * @param {string} score
 		 */
-		PostScraper.prototype.saveScores = function ( score ) {
+		PostScraper.prototype.saveScores = function( score ) {
 			var indicator = getIndicatorForScore( score );
 
 			if ( tabManager.isMainKeyword( currentKeyword ) ) {
@@ -325,7 +264,7 @@
 			}
 
 			// If multi keyword isn't available we need to update the first tab (content)
-			if ( ! YoastSEO.multiKeyword ) {
+			if ( !YoastSEO.multiKeyword ) {
 				tabManager.updateKeywordTab( score, currentKeyword );
 
 				// Updates the input with the currentKeyword value
@@ -340,7 +279,7 @@
 		 *
 		 * @param {number} score
 		 */
-		PostScraper.prototype.saveContentScore = function ( score ) {
+		PostScraper.prototype.saveContentScore = function( score ) {
 			tabManager.updateContentTab( score );
 
 			$( '#yoast_wpseo_content_score' ).val( score );
@@ -349,14 +288,14 @@
 		/**
 		 * Initializes keyword tab with the correct template if multi keyword isn't available
 		 */
-		PostScraper.prototype.initKeywordTabTemplate = function () {
+		PostScraper.prototype.initKeywordTabTemplate = function() {
 			// If multi keyword is available we don't have to initialize this as multi keyword does this for us.
 			if ( YoastSEO.multiKeyword ) {
 				return;
 			}
 
 			// Remove default functionality to prevent scrolling to top.
-			$( '.wpseo-metabox-tabs' ).on( 'click', '.wpseo_tablink', function ( ev ) {
+			$( '.wpseo-metabox-tabs' ).on( 'click', '.wpseo_tablink', function( ev ) {
 				ev.preventDefault();
 			} );
 		};
@@ -389,18 +328,18 @@
 		 * binds to the WordPress jQuery function to put the permalink on the page.
 		 * If the response matches with permalinkstring, the snippet can be rerendered.
 		 */
-		jQuery( document ).on( 'ajaxComplete', function ( ev, response, ajaxOptions ) {
+		jQuery( document ).on( 'ajaxComplete', function( ev, response, ajaxOptions ) {
 			var ajax_end_point = '/admin-ajax.php';
 			if ( ajax_end_point !== ajaxOptions.url.substr( 0 - ajax_end_point.length ) ) {
 				return;
 			}
 
-			if ( 'string' === typeof ajaxOptions.data && - 1 !== ajaxOptions.data.indexOf( 'action=sample-permalink' ) ) {
+			if ( 'string' === typeof ajaxOptions.data && -1 !== ajaxOptions.data.indexOf( 'action=sample-permalink' ) ) {
 				/*
 				 * If the post has no title, WordPress wants to auto generate the slug once the title is set, so we need to
 				 * keep the post name empty.
 				 */
-				if ( ! postHasTitle() ) {
+				if ( !postHasTitle() ) {
 					leavePostNameEmpty = true;
 				}
 				app.snippetPreview.setUrlPath( getUrlPathFromResponse( response ) );
@@ -448,7 +387,7 @@
 			return new SnippetPreview( snippetPreviewArgs );
 		}
 
-		jQuery( document ).ready( function () {
+		jQuery( document ).ready( function() {
 			var args, postScraper, translations;
 
 			tabManager = new TabManager( {
@@ -480,7 +419,7 @@
 					saveSnippetData: postScraper.saveSnippetData.bind( postScraper )
 				},
 				locale: wpseoPostScraperL10n.locale,
-				marker: function ( paper, marks ) {
+				marker: function( paper, marks ) {
 					if ( tmceHelper.isTinyMCEAvailable( tmceId ) ) {
 						if ( null === decorator ) {
 							decorator = tinyMCEDecorator( tinyMCE.get( tmceId ) );
@@ -528,13 +467,13 @@
 			// Backwards compatibility.
 			YoastSEO.analyzerArgs = args;
 
-			if ( ! YoastSEO.multiKeyword ) {
+			if ( !YoastSEO.multiKeyword ) {
 				/*
 				 * Hitting the enter on the focus keyword input field will trigger a form submit. Because of delay in
 				 * copying focus keyword to the hidden field, the focus keyword won't be saved properly. By adding a
 				 * onsubmit event that is copying the focus keyword, this should be solved.
 				 */
-				$( '#post' ).on( 'submit', function () {
+				$( '#post' ).on( 'submit', function() {
 					var hiddenKeyword = $( '#yoast_wpseo_focuskw' );
 					var hiddenKeywordValue = hiddenKeyword.val();
 					var visibleKeywordValue = tabManager.getKeywordTab().getKeyword();
