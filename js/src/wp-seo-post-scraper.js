--- conflicted
+++ resolved
@@ -4,8 +4,6 @@
 
 import { tmceId } from "./wp-seo-tinymce";
 import YoastMarkdownPlugin from "./wp-seo-markdown-plugin";
-import initializeEdit from "./edit";
-import { setReadabilityResults, setSeoResultsForKeyword } from "yoast-components/composites/Plugin/ContentAnalysis/actions/contentAnalysis";
 
 import initializeEdit from "./edit";
 import { setActiveKeyword } from "./redux/actions/activeKeyword";
@@ -37,8 +35,6 @@
 	let app, snippetPreview;
 	let decorator = null;
 	let tabManager, postDataCollector;
-
-	let store;
 
 	let store;
 
@@ -282,15 +278,9 @@
 
 				if ( tabManager.isMainKeyword( keyword ) ) {
 					store.dispatch( setSeoResultsForKeyword( keyword, results ) );
-<<<<<<< HEAD
-				}
-			};
-
-=======
 					store.dispatch( setActiveKeyword( keyword ) );
 				}
 			};
->>>>>>> a1d0b165
 		}
 
 		if ( isContentAnalysisActive() ) {
@@ -379,15 +369,11 @@
 	 * @returns {void}
 	 */
 	function initializePostAnalysis() {
-<<<<<<< HEAD
-		store = initializeEdit().store;
-=======
 		const editArgs = {
 			readabilityTarget: "yoast-seo-content-analysis",
 			seoTarget: "wpseo-pageanalysis",
 		};
 		store = initializeEdit( editArgs ).store;
->>>>>>> a1d0b165
 
 		snippetContainer = $( "#wpseosnippet" );
 
@@ -447,8 +433,6 @@
 		cornerstoneCheckbox.change( function() {
 			app.switchAssessors( cornerstoneCheckbox.is( ":checked" ) );
 		} );
-<<<<<<< HEAD
-=======
 
 		// Hack needed to make sure Publish box and traffic light are still updated.
 		disableYoastSEORenderers( app );
@@ -460,7 +444,6 @@
 
 		// Set initial keyword.
 		store.dispatch( setActiveKeyword( tabManager.getKeywordTab().getKeyWord() ) );
->>>>>>> a1d0b165
 	}
 
 	jQuery( document ).ready( initializePostAnalysis );
