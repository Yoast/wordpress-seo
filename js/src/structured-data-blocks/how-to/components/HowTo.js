/* External dependencies */
import PropTypes from "prop-types";
import HowToStep from "./HowToStep";
import styled from "styled-components";
import { __ } from "@wordpress/i18n";
import { speak } from "@wordpress/a11y";
import toString from "lodash/toString";
import get from "lodash/get";

/* Internal dependencies */
import { stripHTML } from "../../../helpers/stringHelpers";
import buildDurationString from "../utils/buildDurationString";
import appendSpace from "../../../components/higherorder/appendSpace";

const { RichText, InspectorControls } = window.wp.editor;
const { Button, IconButton, Dashicon, PanelBody, TextControl, ToggleControl } = window.wp.components;
const { Component, renderToString, createRef } = window.wp.element;

const RichTextWithAppendedSpace = appendSpace( RichText.Content );

/**
 * Modified Text Control to provide a better layout experience.
 *
 * @returns {ReactElement} The TextControl with additional spacing below.
 */
const SpacedTextControl = styled( TextControl )`
	&&& {
		margin-bottom: 32px;
	}
`;

/**
 * A How-to block component.
 */
export default class HowTo extends Component {
	/**
	 * Constructs a HowTo editor component.
	 *
	 * @param {Object} props This component's properties.
	 *
	 * @returns {void}
	 */
	constructor( props ) {
		super( props );

		this.state = { focus: "" };

<<<<<<< HEAD
		this.changeStep      = this.changeStep.bind( this );
		this.insertStep      = this.insertStep.bind( this );
		this.removeStep      = this.removeStep.bind( this );
		this.swapSteps       = this.swapSteps.bind( this );
		this.setFocus        = this.setFocus.bind( this );
		this.addCSSClasses   = this.addCSSClasses.bind( this );
		this.getListTypeHelp = this.getListTypeHelp.bind( this );
		this.toggleListType  = this.toggleListType.bind( this );
		this.setDurationText = this.setDurationText.bind( this );
		this.openDuration    = this.openDuration.bind( this );
		this.closeDuration   = this.closeDuration.bind( this );
		this.daysInput       = createRef();
		this.addTimeButton   = createRef();
=======
		this.changeStep           = this.changeStep.bind( this );
		this.insertStep           = this.insertStep.bind( this );
		this.removeStep           = this.removeStep.bind( this );
		this.swapSteps            = this.swapSteps.bind( this );
		this.setFocus             = this.setFocus.bind( this );
		this.addCSSClasses        = this.addCSSClasses.bind( this );
		this.getListTypeHelp      = this.getListTypeHelp.bind( this );
		this.toggleListType       = this.toggleListType.bind( this );
		this.setDurationText      = this.setDurationText.bind( this );
		this.setFocusToStep       = this.setFocusToStep.bind( this );
		this.setStepRef           = this.setStepRef.bind( this );
		this.moveStepUp           = this.moveStepUp.bind( this );
		this.moveStepDown         = this.moveStepDown.bind( this );
		this.focusDescription     = this.focusDescription.bind( this );
		this.setDescriptionRef    = this.setDescriptionRef.bind( this );
		this.addDuration          = this.addDuration.bind( this );
		this.removeDuration       = this.removeDuration.bind( this );
		this.onFocusDaysField     = this.onFocusDaysField.bind( this );
		this.onFocusMinutesField  = this.onFocusMinutesField.bind( this );
		this.onFocusHoursField    = this.onFocusHoursField.bind( this );
		this.onChangeDescription  = this.onChangeDescription.bind( this );
		this.onChangeDays         = this.onChangeDays.bind( this );
		this.onChangeHours        = this.onChangeHours.bind( this );
		this.onChangeMinutes      = this.onChangeMinutes.bind( this );
		this.onAddStepButtonClick = this.onAddStepButtonClick.bind( this );
>>>>>>> 77867d84

		const defaultDurationText = this.getDefaultDurationText();
		this.setDefaultDurationText( defaultDurationText );

		this.editorRefs = {};
	}

	/**
	 * Returns the default duration text.
	 *
	 * @returns {string} The default duration text.
	 */
	getDefaultDurationText() {
		const applyFilters = get( window, "wp.hooks.applyFilters" );
		let defaultDurationText = __( "Time needed:", "wordpress-seo" );

		if ( applyFilters ) {
			defaultDurationText = applyFilters( "wpseo_duration_text", defaultDurationText );
		}

		return defaultDurationText;
	}

	/**
	 * Sets the duration text to describe the time the guide in the how-to block takes.
	 *
	 * @param {string} text The text to describe the duration.
	 *
	 * @returns {void}
	 */
	setDurationText( text ) {
		this.props.setAttributes( { durationText: text } );
	}

	/**
	 * Sets the default duration text to describe the time the instructions in the how-to block take, when no duration text
	 * was provided.
	 *
	 * @param {string} text The text to describe the duration.
	 *
	 * @returns {void}
	 */
	setDefaultDurationText( text ) {
		this.props.setAttributes( { defaultDurationText: text } );
	}

	/**
	 * Handles the Add Step Button click event.
	 *
	 * Necessary because insertStep needs to be called without arguments, to assure the step is added properly.
	 *
	 * @returns {void}
	 */
	onAddStepButtonClick() {
		this.insertStep();
	}

	/**
	 * Generates a pseudo-unique id.
	 *
	 * @param {string} [prefix] The prefix to use.
	 *
	 * @returns {string} A pseudo-unique string, consisting of the optional prefix + the curent time in milliseconds.
	 */
	static generateId( prefix ) {
		return `${ prefix }-${ new Date().getTime() }`;
	}

	/**
	 * Replaces the How-to step with the given index.
	 *
	 * @param {array}  newName      The new step-name.
	 * @param {array}  newText      The new step-text.
	 * @param {array}  previousName The previous step-name.
	 * @param {array}  previousText The previous step-text.
	 * @param {number} index        The index of the step that needs to be changed.
	 *
	 * @returns {void}
	 */
	changeStep( newName, newText, previousName, previousText, index ) {
		const steps = this.props.attributes.steps ? this.props.attributes.steps.slice() : [];

		// If the index exceeds the number of steps, don't change anything.
		if ( index >= steps.length ) {
			return;
		}

		/*
		 * Because the DOM re-uses input elements, the changeStep function was triggered when removing/inserting/swapping
		 * input elements. We need to check for such events, and return early if the changeStep was called without any
		 * user changes to the input field, but because the underlying input elements moved around in the DOM.
		 *
		 * In essence, when the name at the current index does not match the name that was in the input field previously,
		 * the changeStep was triggered by input fields moving in the DOM.
		 */
		if ( steps[ index ].name !== previousName || steps[ index ].text !== previousText ) {
			return;
		}

		// Rebuild the step with the newly made changes.
		steps[ index ] = {
			id: steps[ index ].id,
			name: newName,
			text: newText,
			jsonName: stripHTML( renderToString( newName ) ),
			jsonText: stripHTML( renderToString( newText ) ),
		};

		const imageSrc = HowToStep.getImageSrc( newText );

		if ( imageSrc ) {
			steps[ index ].jsonImageSrc = imageSrc;
		}

		this.props.setAttributes( { steps } );
	}

	/**
	 * Inserts an empty Step into a how-to block at the given index.
	 *
	 * @param {number}       [index]      Optional. The index of the Step after which a new Step should be added.
	 * @param {array|string} [name]       Optional. The title of the new Step. Default: empty.
	 * @param {array|string} [text]       Optional. The description of the new Step. Default: empty.
	 * @param {bool}         [focus=true] Optional. Whether or not to focus the new Step. Default: true.
	 *
	 * @returns {void}
	 */
	insertStep( index = null, name = [], text = [], focus = true ) {
		const steps = this.props.attributes.steps ? this.props.attributes.steps.slice() : [];

		if ( index === null ) {
			index = steps.length - 1;
		}

		let lastIndex = steps.length - 1;
		while ( lastIndex > index ) {
			this.editorRefs[ `${ lastIndex + 1 }:name` ] = this.editorRefs[ `${ lastIndex }:name` ];
			this.editorRefs[ `${ lastIndex + 1 }:text` ] = this.editorRefs[ `${ lastIndex }:text` ];
			lastIndex--;
		}

		steps.splice( index + 1, 0, {
			id: HowTo.generateId( "how-to-step" ),
			name,
			text,
			jsonName: "",
			jsonText: "",
		} );

		this.props.setAttributes( { steps } );

		if ( focus ) {
			setTimeout( this.setFocus.bind( this, `${ index + 1 }:name` ) );
			// When moving focus to a newly created step, return and don't use the speak() messaage.
			return;
		}

		speak( __( "New step added", "wordpress-seo" ) );
	}

	/**
	 * Swaps two steps in the how-to block.
	 *
	 * @param {number} index1 The index of the first block.
	 * @param {number} index2 The index of the second block.
	 *
	 * @returns {void}
	 */
	swapSteps( index1, index2 ) {
		const steps = this.props.attributes.steps ? this.props.attributes.steps.slice() : [];
		const step  = steps[ index1 ];

		steps[ index1 ] = steps[ index2 ];
		steps[ index2 ] = step;

		const NameEditorRef = this.editorRefs[ `${ index1 }:name` ];
		this.editorRefs[ `${ index1 }:name` ] = this.editorRefs[ `${ index2 }:name` ];
		this.editorRefs[ `${ index2 }:name` ] = NameEditorRef;

		const TextEditorRef = this.editorRefs[ `${ index1 }:text` ];
		this.editorRefs[ `${ index1 }:text` ] = this.editorRefs[ `${ index2 }:text` ];
		this.editorRefs[ `${ index2 }:text` ] = TextEditorRef;

		this.props.setAttributes( { steps } );

		const [ focusIndex, subElement ] = this.state.focus.split( ":" );
		if ( focusIndex === `${ index1 }` ) {
			this.setFocus( `${ index2 }:${ subElement }` );
		}

		if ( focusIndex === `${ index2 }` ) {
			this.setFocus( `${ index1 }:${ subElement }` );
		}
	}

	/**
	 * Removes a step from a how-to block.
	 *
	 * @param {number} index The index of the step that needs to be removed.
	 *
	 * @returns {void}
	 */
	removeStep( index ) {
		const steps = this.props.attributes.steps ? this.props.attributes.steps.slice() : [];

		steps.splice( index, 1 );
		this.props.setAttributes( { steps } );

		delete this.editorRefs[ `${ index }:name` ];
		delete this.editorRefs[ `${ index }:text` ];

		let nextIndex = index + 1;
		while ( this.editorRefs[ `${ nextIndex }:name` ] || this.editorRefs[ `${ nextIndex }:text` ] ) {
			this.editorRefs[ `${ nextIndex - 1 }:name` ] = this.editorRefs[ `${ nextIndex }:name` ];
			this.editorRefs[ `${ nextIndex - 1 }:text` ] = this.editorRefs[ `${ nextIndex }:text` ];
			nextIndex++;
		}

		const indexToRemove = steps.length;
		delete this.editorRefs[ `${ indexToRemove }:name` ];
		delete this.editorRefs[ `${ indexToRemove }:text` ];

		let fieldToFocus = "description";
		if ( this.editorRefs[ `${ index }:name` ] ) {
			fieldToFocus = `${ index }:name`;
		} else if ( this.editorRefs[ `${ index - 1 }:text` ] ) {
			fieldToFocus = `${ index - 1 }:text`;
		}

		this.setFocus( fieldToFocus );
	}

	/**
	 * Sets the focus to a specific step in the How-to block.
	 *
	 * @param {number|string} elementToFocus The element to focus, either the index of the step that should be in focus or name of the input.
	 *
	 * @returns {void}
	 */
	setFocus( elementToFocus ) {
		if ( elementToFocus === this.state.focus ) {
			return;
		}

		this.setState( { focus: elementToFocus } );

		if ( this.editorRefs[ elementToFocus ] ) {
			this.editorRefs[ elementToFocus ].focus();
		}
	}

	/**
	 * Sets the focus to an element within teh specified step.
	 *
	 * @param {number} stepIndex      Index of the step to focus.
	 * @param {string} elementToFocus Name of the element to focus.
	 *
	 * @returns {void}
	 */
	setFocusToStep( stepIndex, elementToFocus ) {
		this.setFocus( `${ stepIndex }:${ elementToFocus }` );
	}

	/**
	 * Move the step at the specified index one step up.
	 *
	 * @param {number} stepIndex Index of the step that should be moved.
	 *
	 * @returns {void}
	 */
	moveStepUp( stepIndex ) {
		this.swapSteps( stepIndex, stepIndex - 1 );
	}

	/**
	 * Move the step at the specified index one step down.
	 *
	 * @param {number} stepIndex Index of the step that should be moved.
	 *
	 * @returns {void}
	 */
	moveStepDown( stepIndex ) {
		this.swapSteps( stepIndex, stepIndex + 1 );
	}

	/**
	 * Set a reference to the specified step
	 *
	 * @param {number} stepIndex Index of the step that should be moved.
	 * @param {string} part      The part to set a reference too.
	 * @param {object} ref       The reference object.
	 *
	 * @returns {void}
	 */
	setStepRef( stepIndex, part, ref ) {
		this.editorRefs[ `${ stepIndex }:${ part }` ] = ref;
	}

	/**
	 * Returns an array of How-to step components to be rendered on screen.
	 *
	 * @returns {Component[]} The step components.
	 */
	getSteps() {
		if ( ! this.props.attributes.steps ) {
			return null;
		}

		const [ focusIndex, subElement ] = this.state.focus.split( ":" );

		return this.props.attributes.steps.map( ( step, index ) => {
			return (
				<HowToStep
					key={ step.id }
					step={ step }
					index={ index }
					editorRef={ this.setStepRef }
					onChange={ this.changeStep }
					insertStep={ this.insertStep }
					removeStep={ this.removeStep }
					onFocus={ this.setFocusToStep }
					subElement={ subElement }
					onMoveUp={ this.moveStepUp }
					onMoveDown={ this.moveStepDown }
					isFirst={ index === 0 }
					isLast={ index === this.props.attributes.steps.length - 1 }
					isSelected={ focusIndex === `${ index }` }
					isUnorderedList={ this.props.attributes.unorderedList }
				/>
			);
		} );
	}

	/**
	 * Formats the time in the input fields by removing leading zeros.
	 *
	 * @param {number} duration    The duration as entered by the user.
	 * @param {number} maxDuration Optional. The max duration a field can have.
	 *
	 * @returns {number} The formatted duration.
	 */
	formatDuration( duration, maxDuration = null ) {
		if ( duration === "" ) {
			return "";
		}

		const newDuration = duration.replace( /^[0]+/, "" );
		if ( newDuration === "" ) {
			return 0;
		}

		if ( maxDuration !== null ) {
			return Math.min( Math.max( 0, parseInt( newDuration, 10 ) ), maxDuration );
		}

		return Math.max( 0, parseInt( newDuration, 10 ) );
	}

	/**
	 * Renders the how to steps.
	 *
	 * @param {array} steps The steps data.
	 *
	 * @returns {array} The HowToStep elements.
	 */
	static getStepsContent( steps ) {
		if ( ! steps ) {
			return null;
		}

		return steps.map( step => (
			<HowToStep.Content
				{ ...step }
				key={ step.id }
			/>
		) );
	}

	/**
	 * Returns the component to be used to render
	 * the How-to block on Wordpress (e.g. not in the editor).
	 *
	 * @param {object} props the attributes of the How-to block.
	 *
	 * @returns {Component} The component representing a How-to block.
	 */
	static Content( props ) {
		const {
			steps,
			hasDuration,
			days,
			hours,
			minutes,
			description,
			unorderedList,
			additionalListCssClasses,
			className,
			durationText,
			defaultDurationText,
		} = props;

		const classNames       = [ "schema-how-to", className ].filter( ( item ) => item ).join( " " );
		const listClassNames   = [ "schema-how-to-steps", additionalListCssClasses ].filter( ( item ) => item ).join( " " );

		const timeString = buildDurationString( { days, hours, minutes } );

		return (
			<div className={ classNames }>
				{ ( hasDuration && typeof timeString === "string" && timeString.length > 0 ) &&
					<p className="schema-how-to-total-time">
						<span className="schema-how-to-duration-time-text">
							{ durationText || defaultDurationText }
							&nbsp;
						</span>
						{ timeString + ". " }
					</p>
				}
				<RichTextWithAppendedSpace
					tagName="p"
					className="schema-how-to-description"
					value={ description }
				/>
				{ unorderedList
					? <ul className={ listClassNames }>{ HowTo.getStepsContent( steps ) }</ul>
					: <ol className={ listClassNames }>{ HowTo.getStepsContent( steps ) }</ol>
				}
			</div>
		);
	}

	/**
	 * Retrieves a button to add a step at the end of the How-to list.
	 *
	 * @returns {Component} The button to add a step.
	 */
	getAddStepButton() {
		return (
			<IconButton
				icon="insert"
<<<<<<< HEAD
				onClick={ () => this.insertStep( null, [], [], false ) }
				className="editor-inserter__toggle schema-how-to-add-step"
=======
				onClick={ this.onAddStepButtonClick }
				className="editor-inserter__toggle"
>>>>>>> 77867d84
			>
				{ __( "Add step", "wordpress-seo" ) }
			</IconButton>
		);
	}

	/**
	 * Adds CSS classes to this how-to block"s list.
	 *
	 * @param {string} value The additional css classes.
	 *
	 * @returns {void}
	 */
	addCSSClasses( value ) {
		this.props.setAttributes( { additionalListCssClasses: value } );
	}

	/**
	 * Toggles the list type of this how-to block.
	 *
	 * @param {boolean} checked Whether or not the list is unordered.
	 *
	 * @returns {void}
	 */
	toggleListType( checked ) {
		this.props.setAttributes( { unorderedList: checked } );
	}

	/**
	 * Returns the help text for this how-to block"s list type.
	 *
	 * @param {boolean} checked Whether or not the list is unordered.
	 *
	 * @returns {string} The list type help string.
	 */
	getListTypeHelp( checked ) {
		return checked
			? __( "Showing step items as an unordered list", "wordpress-seo" )
			: __( "Showing step items as an ordered list.", "wordpress-seo" );
	}

	/**
	 * Set focus to the description field.
	 *
	 * @returns {void}
	 */
	focusDescription() {
		this.setFocus( "description" );
	}

	/**
	 * Set focus to the description field.
	 *
	 * @param {object} ref The reference object.
	 *
	 * @returns {void}
	 */
	setDescriptionRef( ref ) {
		this.editorRefs.description = ref;
	}

	/**
	 * Handles the on change event for the how to description field.
	 *
	 * @param {string} value The new description.
	 *
	 * @returns {void}
	 */
	onChangeDescription( value ) {
		this.props.setAttributes( {
			description: value,
			jsonDescription: stripHTML( renderToString( value ) ),
		} );
	}

	/**
	 * Enable the duration fields.
	 *
	 * @returns {void}
	 */
	addDuration() {
		this.props.setAttributes( { hasDuration: true } );
	}

	/**
	 * Disable the duration fields.
	 *
	 * @returns {void}
	 */
	removeDuration() {
		this.props.setAttributes( { hasDuration: false } );
	}

	/**
	 * Focus the days input.
	 *
	 * @returns {void}
	 */
	onFocusDaysField() {
		this.setFocus( "days" );
	}

	/**
	 * Focus the days input.
	 *
	 * @returns {void}
	 */
	onFocusHoursField() {
		this.setFocus( "hours" );
	}

	/**
	 * Focus the days input.
	 *
	 * @returns {void}
	 */
	onFocusMinutesField() {
		this.setFocus( "minutes" );
	}

	/**
	 * Handles the days input on change event.
	 *
	 * @param {SyntheticInputEvent} event The input event.
	 *
	 * @returns {void}
	 */
	onChangeDays( event ) {
		const newValue = this.formatDuration( event.target.value );
		this.props.setAttributes( { days: toString( newValue ) } );
	}

	/**
	 * Handles the hours input on change event.
	 *
	 * @param {SyntheticInputEvent} event The input event.
	 *
	 * @returns {void}
	 */
	onChangeHours( event ) {
		const newValue = this.formatDuration( event.target.value, 23 );
		this.props.setAttributes( { hours: toString( newValue ) } );
	}

	/**
	 * Handles the minutes input on change event.
	 *
	 * @param {SyntheticInputEvent} event The input event.
	 *
	 * @returns {void}
	 */
	onChangeMinutes( event ) {
		const newValue = this.formatDuration( event.target.value, 59 );
		this.props.setAttributes( { minutes: toString( newValue ) } );
	}

	/**
	 * Returns a component to manage this how-to block's duration.
	 *
	 * @returns {Component} The duration editor component.
	 */
	getDuration() {
		const { attributes } = this.props;

		if ( ! attributes.hasDuration ) {
			return (
<<<<<<< HEAD
				// Use a `Button` because at the moment `IconButton` doesn't support refs.
				<Button
					onClick={ this.openDuration }
					className="components-icon-button schema-how-to-duration-button editor-inserter__toggle"
					ref={ this.addTimeButton }
=======
				<IconButton
					focus={ true }
					icon="insert"
					onClick={ this.addDuration }
					className="schema-how-to-duration-button editor-inserter__toggle"
>>>>>>> 77867d84
				>
					<Dashicon icon="insert" />
					{ __( "Add total time", "wordpress-seo" ) }
				</Button>
			);
		}

		return (
			<fieldset className="schema-how-to-duration">
				<span className="schema-how-to-duration-flex-container" role="presentation">
					<legend
						className="schema-how-to-duration-legend"
					>
<<<<<<< HEAD
						{ attributes.durationText || this.getDefaultDurationText() }
					</legend>
					<span className="schema-how-to-duration-time-input">
						<label
							htmlFor="schema-how-to-duration-days"
							className="screen-reader-text"
						>
							{ __( "days", "wordpress-seo" ) }
						</label>
						<input
							id="schema-how-to-duration-days"
							className="schema-how-to-duration-input"
							type="number"
							value={ attributes.days }
							onChange={ ( event ) => {
								const newValue = this.formatDuration( event.target.value );
								setAttributes( { days: toString( newValue ) } );
							} }
							placeholder="DD"
							ref={ this.daysInput }
						/>
						<label
							htmlFor="schema-how-to-duration-hours"
							className="screen-reader-text"
						>
							{ __( "hours", "wordpress-seo" ) }
						</label>
						<input
							id="schema-how-to-duration-hours"
							className="schema-how-to-duration-input"
							type="number"
							value={ attributes.hours }
							placeholder="HH"
							onChange={ ( event ) => {
								const newValue = this.formatDuration( event.target.value, 23 );
								setAttributes( { hours: toString( newValue ) } );
							} }
						/>
						<span aria-hidden="true">:</span>
						<label
							htmlFor="schema-how-to-duration-minutes"
							className="screen-reader-text"
						>
							{ __( "minutes", "wordpress-seo" ) }
						</label>
						<input
							id="schema-how-to-duration-minutes"
							className="schema-how-to-duration-input"
							type="number"
							value={ attributes.minutes }
							onChange={ ( event ) => {
								const newValue = this.formatDuration( event.target.value, 59 );
								setAttributes( { minutes: toString( newValue ) } );
							} }
							placeholder="MM"
						/>
						<IconButton
							className="schema-how-to-duration-delete-button editor-inserter__toggle"
							icon="trash"
							label={ __( "Delete total time", "wordpress-seo" ) }
							onClick={ this.closeDuration }
						/>
					</span>
=======
						{ __( "days", "wordpress-seo" ) }
					</label>
					<input
						id="schema-how-to-duration-days"
						className="schema-how-to-duration-input"
						type="number"
						value={ attributes.days }
						onFocus={ this.onFocusDaysField }
						onChange={ this.onChangeDays }
						placeholder="DD"
					/>
					<label
						htmlFor="schema-how-to-duration-hours"
						className="screen-reader-text"
					>
						{ __( "hours", "wordpress-seo" ) }
					</label>
					<input
						id="schema-how-to-duration-hours"
						className="schema-how-to-duration-input"
						type="number"
						value={ attributes.hours }
						onFocus={ this.onFocusHoursField }
						onChange={ this.onChangeHours }
						placeholder="HH"
					/>
					<span aria-hidden="true">:</span>
					<label
						htmlFor="schema-how-to-duration-minutes"
						className="screen-reader-text"
					>
						{ __( "minutes", "wordpress-seo" ) }
					</label>
					<input
						id="schema-how-to-duration-minutes"
						className="schema-how-to-duration-input"
						type="number"
						value={ attributes.minutes }
						onFocus={ this.onFocusMinutesField }
						onChange={ this.onChangeMinutes }
						placeholder="MM"
					/>
					<IconButton
						className="schema-how-to-duration-button editor-inserter__toggle"
						icon="trash"
						label={ __( "Delete total time", "wordpress-seo" ) }
						onClick={ this.removeDuration }
					/>
>>>>>>> 77867d84
				</span>
			</fieldset>
		);
	}

	/**
	 * Activates the Duration component and manages focus.
	 *
	 * @returns {void}
	 */
	openDuration() {
		this.props.setAttributes( { hasDuration: true } );
		setTimeout( () => this.daysInput.current.focus() );
	}

	/**
	 * Deactivates the Duration component and manages focus.
	 *
	 * @returns {void}
	 */
	closeDuration() {
		this.props.setAttributes( { hasDuration: false } );
		setTimeout( () => this.addTimeButton.current.focus() );
	}

	/**
	 * Adds controls to the editor sidebar to control the given parameters.
	 *
	 * @param {boolean} unorderedList     Whether to show the list as an unordered list.
	 * @param {string}  additionalClasses The additional CSS classes to add to the list.
	 * @param {string}  durationText      The text to describe the duration.
	 *
	 * @returns {Component} The controls to add to the sidebar.
	 */
	getSidebar( unorderedList, additionalClasses, durationText ) {
		if ( durationText === this.getDefaultDurationText() ) {
			durationText = "";
		}

		return <InspectorControls>
			<PanelBody title={ __( "Settings", "wordpress-seo" ) } className="blocks-font-size">
				<SpacedTextControl
					label={ __( "CSS class(es) to apply to the steps", "wordpress-seo" ) }
					value={ additionalClasses }
					onChange={ this.addCSSClasses }
					help={ __( "Optional. This can give you better control over the styling of the steps.", "wordpress-seo" ) }
				/>
				<SpacedTextControl
					label={ __( "Describe the duration of the instruction:", "wordpress-seo" ) }
					value={ durationText }
					onChange={ this.setDurationText }
					help={ __( "Optional. Customize how you want to describe the duration of the instruction", "wordpress-seo" ) }
					placeholder={ this.getDefaultDurationText() }
				/>
				<ToggleControl
					label={ __( "Unordered list", "wordpress-seo" ) }
					checked={ unorderedList }
					onChange={ this.toggleListType }
					help={ this.getListTypeHelp }
				/>
			</PanelBody>
		</InspectorControls>;
	}

	/**
	 * Renders this component.
	 *
	 * @returns {Component} The how-to block editor.
	 */
	render() {
		const { attributes, className } = this.props;

		const classNames     = [ "schema-how-to", className ].filter( ( item ) => item ).join( " " );
		const listClassNames = [ "schema-how-to-steps", attributes.additionalListCssClasses ].filter( ( item ) => item ).join( " " );

		return (
			<div className={ classNames }>
				{ this.getDuration() }
				<RichText
					tagName="p"
					className="schema-how-to-description"
					value={ attributes.description }
					isSelected={ this.state.focus === "description" }
					setFocusedElement={ this.focusDescription }
					onChange={ this.onChangeDescription }
					unstableOnSetup={ this.setDescriptionRef }
					placeholder={ __( "Enter a description", "wordpress-seo" ) }
					keepPlaceholderOnFocus={ true }
				/>
				<ul className={ listClassNames }>
					{ this.getSteps() }
				</ul>
				<div className="schema-how-to-buttons">{ this.getAddStepButton() }</div>
				{ this.getSidebar( attributes.unorderedList, attributes.additionalListCssClasses, attributes.durationText ) }
			</div>
		);
	}
}

HowTo.propTypes = {
	attributes: PropTypes.object.isRequired,
	setAttributes: PropTypes.func.isRequired,
	className: PropTypes.string,
};

HowTo.defaultProps = {
	className: "",
};<|MERGE_RESOLUTION|>--- conflicted
+++ resolved
@@ -45,21 +45,6 @@
 
 		this.state = { focus: "" };
 
-<<<<<<< HEAD
-		this.changeStep      = this.changeStep.bind( this );
-		this.insertStep      = this.insertStep.bind( this );
-		this.removeStep      = this.removeStep.bind( this );
-		this.swapSteps       = this.swapSteps.bind( this );
-		this.setFocus        = this.setFocus.bind( this );
-		this.addCSSClasses   = this.addCSSClasses.bind( this );
-		this.getListTypeHelp = this.getListTypeHelp.bind( this );
-		this.toggleListType  = this.toggleListType.bind( this );
-		this.setDurationText = this.setDurationText.bind( this );
-		this.openDuration    = this.openDuration.bind( this );
-		this.closeDuration   = this.closeDuration.bind( this );
-		this.daysInput       = createRef();
-		this.addTimeButton   = createRef();
-=======
 		this.changeStep           = this.changeStep.bind( this );
 		this.insertStep           = this.insertStep.bind( this );
 		this.removeStep           = this.removeStep.bind( this );
@@ -77,15 +62,13 @@
 		this.setDescriptionRef    = this.setDescriptionRef.bind( this );
 		this.addDuration          = this.addDuration.bind( this );
 		this.removeDuration       = this.removeDuration.bind( this );
-		this.onFocusDaysField     = this.onFocusDaysField.bind( this );
-		this.onFocusMinutesField  = this.onFocusMinutesField.bind( this );
-		this.onFocusHoursField    = this.onFocusHoursField.bind( this );
 		this.onChangeDescription  = this.onChangeDescription.bind( this );
 		this.onChangeDays         = this.onChangeDays.bind( this );
 		this.onChangeHours        = this.onChangeHours.bind( this );
 		this.onChangeMinutes      = this.onChangeMinutes.bind( this );
 		this.onAddStepButtonClick = this.onAddStepButtonClick.bind( this );
->>>>>>> 77867d84
+		this.daysInput            = createRef();
+		this.addDurationButton    = createRef();
 
 		const defaultDurationText = this.getDefaultDurationText();
 		this.setDefaultDurationText( defaultDurationText );
@@ -140,7 +123,7 @@
 	 * @returns {void}
 	 */
 	onAddStepButtonClick() {
-		this.insertStep();
+		this.insertStep( null, [], [], false );
 	}
 
 	/**
@@ -525,13 +508,8 @@
 		return (
 			<IconButton
 				icon="insert"
-<<<<<<< HEAD
-				onClick={ () => this.insertStep( null, [], [], false ) }
+				onClick={ this.onAddStepButtonClick }
 				className="editor-inserter__toggle schema-how-to-add-step"
-=======
-				onClick={ this.onAddStepButtonClick }
-				className="editor-inserter__toggle"
->>>>>>> 77867d84
 			>
 				{ __( "Add step", "wordpress-seo" ) }
 			</IconButton>
@@ -608,48 +586,23 @@
 	}
 
 	/**
-	 * Enable the duration fields.
+	 * Enables the duration fields and manages focus.
 	 *
 	 * @returns {void}
 	 */
 	addDuration() {
 		this.props.setAttributes( { hasDuration: true } );
-	}
-
-	/**
-	 * Disable the duration fields.
+		setTimeout( () => this.daysInput.current.focus() );
+	}
+
+	/**
+	 * Disables the duration fields and manages focus.
 	 *
 	 * @returns {void}
 	 */
 	removeDuration() {
 		this.props.setAttributes( { hasDuration: false } );
-	}
-
-	/**
-	 * Focus the days input.
-	 *
-	 * @returns {void}
-	 */
-	onFocusDaysField() {
-		this.setFocus( "days" );
-	}
-
-	/**
-	 * Focus the days input.
-	 *
-	 * @returns {void}
-	 */
-	onFocusHoursField() {
-		this.setFocus( "hours" );
-	}
-
-	/**
-	 * Focus the days input.
-	 *
-	 * @returns {void}
-	 */
-	onFocusMinutesField() {
-		this.setFocus( "minutes" );
+		setTimeout( () => this.addDurationButton.current.focus() );
 	}
 
 	/**
@@ -698,19 +651,11 @@
 
 		if ( ! attributes.hasDuration ) {
 			return (
-<<<<<<< HEAD
 				// Use a `Button` because at the moment `IconButton` doesn't support refs.
 				<Button
-					onClick={ this.openDuration }
+					onClick={ this.addDuration }
 					className="components-icon-button schema-how-to-duration-button editor-inserter__toggle"
-					ref={ this.addTimeButton }
-=======
-				<IconButton
-					focus={ true }
-					icon="insert"
-					onClick={ this.addDuration }
-					className="schema-how-to-duration-button editor-inserter__toggle"
->>>>>>> 77867d84
+					ref={ this.addDurationButton }
 				>
 					<Dashicon icon="insert" />
 					{ __( "Add total time", "wordpress-seo" ) }
@@ -724,7 +669,6 @@
 					<legend
 						className="schema-how-to-duration-legend"
 					>
-<<<<<<< HEAD
 						{ attributes.durationText || this.getDefaultDurationText() }
 					</legend>
 					<span className="schema-how-to-duration-time-input">
@@ -739,10 +683,7 @@
 							className="schema-how-to-duration-input"
 							type="number"
 							value={ attributes.days }
-							onChange={ ( event ) => {
-								const newValue = this.formatDuration( event.target.value );
-								setAttributes( { days: toString( newValue ) } );
-							} }
+							onChange={ this.onChangeDays }
 							placeholder="DD"
 							ref={ this.daysInput }
 						/>
@@ -757,11 +698,8 @@
 							className="schema-how-to-duration-input"
 							type="number"
 							value={ attributes.hours }
+							onChange={ this.onChangeHours }
 							placeholder="HH"
-							onChange={ ( event ) => {
-								const newValue = this.formatDuration( event.target.value, 23 );
-								setAttributes( { hours: toString( newValue ) } );
-							} }
 						/>
 						<span aria-hidden="true">:</span>
 						<label
@@ -775,92 +713,19 @@
 							className="schema-how-to-duration-input"
 							type="number"
 							value={ attributes.minutes }
-							onChange={ ( event ) => {
-								const newValue = this.formatDuration( event.target.value, 59 );
-								setAttributes( { minutes: toString( newValue ) } );
-							} }
+							onChange={ this.onChangeMinutes }
 							placeholder="MM"
 						/>
 						<IconButton
 							className="schema-how-to-duration-delete-button editor-inserter__toggle"
 							icon="trash"
 							label={ __( "Delete total time", "wordpress-seo" ) }
-							onClick={ this.closeDuration }
+							onClick={ this.removeDuration }
 						/>
 					</span>
-=======
-						{ __( "days", "wordpress-seo" ) }
-					</label>
-					<input
-						id="schema-how-to-duration-days"
-						className="schema-how-to-duration-input"
-						type="number"
-						value={ attributes.days }
-						onFocus={ this.onFocusDaysField }
-						onChange={ this.onChangeDays }
-						placeholder="DD"
-					/>
-					<label
-						htmlFor="schema-how-to-duration-hours"
-						className="screen-reader-text"
-					>
-						{ __( "hours", "wordpress-seo" ) }
-					</label>
-					<input
-						id="schema-how-to-duration-hours"
-						className="schema-how-to-duration-input"
-						type="number"
-						value={ attributes.hours }
-						onFocus={ this.onFocusHoursField }
-						onChange={ this.onChangeHours }
-						placeholder="HH"
-					/>
-					<span aria-hidden="true">:</span>
-					<label
-						htmlFor="schema-how-to-duration-minutes"
-						className="screen-reader-text"
-					>
-						{ __( "minutes", "wordpress-seo" ) }
-					</label>
-					<input
-						id="schema-how-to-duration-minutes"
-						className="schema-how-to-duration-input"
-						type="number"
-						value={ attributes.minutes }
-						onFocus={ this.onFocusMinutesField }
-						onChange={ this.onChangeMinutes }
-						placeholder="MM"
-					/>
-					<IconButton
-						className="schema-how-to-duration-button editor-inserter__toggle"
-						icon="trash"
-						label={ __( "Delete total time", "wordpress-seo" ) }
-						onClick={ this.removeDuration }
-					/>
->>>>>>> 77867d84
 				</span>
 			</fieldset>
 		);
-	}
-
-	/**
-	 * Activates the Duration component and manages focus.
-	 *
-	 * @returns {void}
-	 */
-	openDuration() {
-		this.props.setAttributes( { hasDuration: true } );
-		setTimeout( () => this.daysInput.current.focus() );
-	}
-
-	/**
-	 * Deactivates the Duration component and manages focus.
-	 *
-	 * @returns {void}
-	 */
-	closeDuration() {
-		this.props.setAttributes( { hasDuration: false } );
-		setTimeout( () => this.addTimeButton.current.focus() );
 	}
 
 	/**
