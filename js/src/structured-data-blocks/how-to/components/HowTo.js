/* External dependencies */
import PropTypes from "prop-types";
import HowToStep from "./HowToStep";
import isUndefined from "lodash/isUndefined";
import styled from "styled-components";
import { __ } from "@wordpress/i18n";
import toString from "lodash/toString";

/* Internal dependencies */
import { stripHTML } from "../../../helpers/stringHelpers";
import buildDurationString from "../utils/buildDurationString";

const { RichText, InspectorControls } = window.wp.editor;
const { IconButton, PanelBody, TextControl, ToggleControl } = window.wp.components;
const { Component, renderToString } = window.wp.element;

/**
 * Modified Text Control to provide a better layout experience.
 *
 * @returns {ReactElement} The TextControl with additional spacing below.
 */
const SpacedTextControl = styled( TextControl )`
	&&& {
		margin-bottom: 32px;
	}
`;

/**
 * A How-to block component.
 */
export default class HowTo extends Component {

	/**
	 * Constructs a HowTo editor component.
	 *
	 * @param {Object} props This component's properties.
	 *
	 * @returns {void}
	 */
	constructor( props ) {
		super( props );

		this.state = { focus: "" };

		this.changeStep      = this.changeStep.bind( this );
		this.insertStep      = this.insertStep.bind( this );
		this.removeStep      = this.removeStep.bind( this );
		this.swapSteps       = this.swapSteps.bind( this );
		this.setFocus        = this.setFocus.bind( this );
		this.addCSSClasses   = this.addCSSClasses.bind( this );
		this.getListTypeHelp = this.getListTypeHelp.bind( this );
		this.toggleListType  = this.toggleListType.bind( this );
		this.updateHeadingID = this.updateHeadingID.bind( this );

		this.editorRefs = {};
	}

	/**
	 * Generates a pseudo-unique id.
	 *
	 * @param {string} [prefix] The prefix to use.
	 *
	 * @returns {string} A pseudo-unique string, consisting of the optional prefix + the curent time in milliseconds.
	 */
	static generateId( prefix ) {
		return `${ prefix }-${ new Date().getTime() }`;
	}

	/**
	 * Replaces the How-to step with the given index.
	 *
	 * @param {array}  newName      The new step-name.
	 * @param {array}  newText      The new step-text.
	 * @param {array}  previousName The previous step-name.
	 * @param {array}  previousText The previous step-text.
	 * @param {number} index        The index of the step that needs to be changed.
	 *
	 * @returns {void}
	 */
	changeStep( newName, newText, previousName, previousText, index ) {
		let steps = this.props.attributes.steps ? this.props.attributes.steps.slice() : [];

		// If the index exceeds the number of steps, don't change anything.
		if ( index >= steps.length ) {
			return;
		}

		/*
		 * Because the DOM re-uses input elements, the changeStep function was triggered when removing/inserting/swapping
		 * input elements. We need to check for such events, and return early if the changeStep was called without any
		 * user changes to the input field, but because the underlying input elements moved around in the DOM.
		 *
		 * In essence, when the name at the current index does not match the name that was in the input field previously,
		 * the changeStep was triggered by input fields moving in the DOM.
		 */
		if ( steps[ index ].name !== previousName || steps[ index ].text !== previousText ) {
			return;
		}

		// Rebuild the step with the newly made changes.
		steps[ index ] = {
			id: steps[ index ].id,
			name: newName,
			text: newText,
			jsonName: stripHTML( renderToString( newName ) ),
			jsonText: stripHTML( renderToString( newText ) ),
		};

		let imageSrc = HowToStep.getImageSrc( newText );

		if ( imageSrc ) {
			steps[ index ].jsonImageSrc = imageSrc;
		}

		this.props.setAttributes( { steps } );
	}

	/**
	 * Inserts an empty step into a how-to block at the given index.
	 *
	 * @param {number} [index]      The index of the step after which a new step should be added.
	 * @param {string} [name]       The name of the new step.
	 * @param {string} [text]       The text of the new step.
	 * @param {bool}   [focus=true] Whether or not to focus the new step.
	 *
	 * @returns {void}
	 */
	insertStep( index, name = [], text = [], focus = true ) {
		let steps = this.props.attributes.steps ? this.props.attributes.steps.slice() : [];

		if ( isUndefined( index ) ) {
			index = steps.length - 1;
		}

		let lastIndex = steps.length - 1;
		while ( lastIndex > index ) {
			this.editorRefs[ `${ lastIndex + 1 }:name` ] = this.editorRefs[ `${ lastIndex }:name` ];
			this.editorRefs[ `${ lastIndex + 1 }:text` ] = this.editorRefs[ `${ lastIndex }:text` ];
			lastIndex--;
		}

		steps.splice( index + 1, 0, {
			id: HowTo.generateId( "how-to-step" ),
			name,
			text,
			jsonName: "",
			jsonText: "",
		} );

		this.props.setAttributes( { steps } );

		if ( focus ) {
			setTimeout( this.setFocus.bind( this, `${ index + 1 }:name` ) );
		}
	}

	/**
	 * Swaps two steps in the how-to block.
	 *
	 * @param {number} index1 The index of the first block.
	 * @param {number} index2 The index of the second block.
	 *
	 * @returns {void}
	 */
	swapSteps( index1, index2 ) {
		let steps = this.props.attributes.steps ? this.props.attributes.steps.slice() : [];
		let step  = steps[ index1 ];

		steps[ index1 ] = steps[ index2 ];
		steps[ index2 ] = step;

		const NameEditorRef = this.editorRefs[ `${ index1 }:name` ];
		this.editorRefs[ `${ index1 }:name` ] = this.editorRefs[ `${ index2 }:name` ];
		this.editorRefs[ `${ index2 }:name` ] = NameEditorRef;

		const TextEditorRef = this.editorRefs[ `${ index1 }:text` ];
		this.editorRefs[ `${ index1 }:text` ] = this.editorRefs[ `${ index2 }:text` ];
		this.editorRefs[ `${ index2 }:text` ] = TextEditorRef;

		this.props.setAttributes( { steps } );

		let [ focusIndex, subElement ] = this.state.focus.split( ":" );
		if ( focusIndex === `${ index1 }` ) {
			this.setFocus( `${ index2 }:${ subElement }` );
		}

		if ( focusIndex === `${ index2 }` ) {
			this.setFocus( `${ index1 }:${ subElement }` );
		}
	}

	/**
	 * Removes a step from a how-to block.
	 *
	 * @param {number} index The index of the step that needs to be removed.
	 *
	 * @returns {void}
	 */
	removeStep( index ) {
		let steps = this.props.attributes.steps ? this.props.attributes.steps.slice() : [];

		steps.splice( index, 1 );
		this.props.setAttributes( { steps } );

		delete this.editorRefs[ `${ index }:name` ];
		delete this.editorRefs[ `${ index }:text` ];

		let nextIndex = index + 1;
		while ( this.editorRefs[ `${ nextIndex }:name` ] || this.editorRefs[ `${ nextIndex }:text` ] ) {
			this.editorRefs[ `${ nextIndex - 1 }:name` ] = this.editorRefs[ `${ nextIndex }:name` ];
			this.editorRefs[ `${ nextIndex - 1 }:text` ] = this.editorRefs[ `${ nextIndex }:text` ];
			nextIndex++;
		}

		const indexToRemove = steps.length;
		delete this.editorRefs[ `${ indexToRemove }:name` ];
		delete this.editorRefs[ `${ indexToRemove }:text` ];

		let fieldToFocus = "description";
		if ( this.editorRefs[ `${ index }:name` ] ) {
			fieldToFocus = `${ index }:name`;
		} else if ( this.editorRefs[ `${ index - 1 }:text` ] ) {
			fieldToFocus = `${ index - 1 }:text`;
		}

		this.setFocus( fieldToFocus );
	}

	/**
	 * Sets the focus to a specific step in the How-to block.
	 *
	 * @param {number|string} elementToFocus The element to focus, either the index of the step that should be in focus or name of the input.
	 *
	 * @returns {void}
	 */
	setFocus( elementToFocus ) {
		if ( elementToFocus === this.state.focus ) {
			return;
		}

		this.setState( { focus: elementToFocus } );

		if ( this.editorRefs[ elementToFocus ] ) {
			this.editorRefs[ elementToFocus ].focus();
		}
	}

	/**
	 * Returns an array of How-to step components to be rendered on screen.
	 *
	 * @returns {Component[]} The step components.
	 */
	getSteps() {
		if ( ! this.props.attributes.steps ) {
			return null;
		}

		let [ focusIndex, subElement ] = this.state.focus.split( ":" );

		return this.props.attributes.steps.map( ( step, index ) => {
			return (
				<HowToStep
					key={ step.id }
					step={ step }
					index={ index }
					editorRef={ ( part, ref ) => {
						this.editorRefs[ `${ index }:${ part }` ] = ref;
					} }
					onChange={
						( newName, newText, previousName, previousText ) =>
							this.changeStep( newName, newText, previousName, previousText, index )
					}
					insertStep={ () => this.insertStep( index ) }
					removeStep={ () => this.removeStep( index ) }
					onFocus={ ( elementToFocus ) => this.setFocus( `${ index }:${ elementToFocus }` ) }
					subElement={ subElement }
					onMoveUp={ () => this.swapSteps( index, index - 1 ) }
					onMoveDown={ () => this.swapSteps( index, index + 1 ) }
					isFirst={ index === 0 }
					isLast={ index === this.props.attributes.steps.length - 1 }
					isSelected={ focusIndex === `${ index }` }
					isUnorderedList={ this.props.attributes.unorderedList }
				/>
			);
		} );
	}

	/**
	 * Formats the time in the input fields by removing leading zeros.
	 *
	 * @param {number} duration    The duration as entered by the user.
	 * @param {number} maxDuration Optional. The max duration a field can have.
	 *
	 * @returns {number} The formatted duration.
	 */
	formatDuration( duration, maxDuration = null ) {
		if ( duration === "" ) {
			return "";
		}

		const newDuration = duration.replace( /^[0]+/, "" );
		if ( newDuration === "" ) {
			return 0;
		}

		if ( maxDuration !== null ) {
			return Math.min( Math.max( 0, parseInt( newDuration, 10 ) ), maxDuration );
		}

		return Math.max( 0, parseInt( newDuration, 10 ) );
	}

	/**
	 * Returns a component to manage this how-to block's duration.
	 *
	 * @returns {Component} The duration editor component.
	 */
	getDuration() {
		const { attributes, setAttributes } = this.props;

		if ( ! attributes.hasDuration ) {
			return (
				<IconButton
					icon="insert"
					onClick={ () => setAttributes( { hasDuration: true } ) }
					className="schema-how-to-duration-button editor-inserter__toggle"
				>
					{ __( "Add total time", "wordpress-seo" ) }
				</IconButton>
			);
		}

		return (
			<fieldset className="schema-how-to-duration">
				<legend
					className="schema-how-to-duration-legend"
				>
					{ __( "Time needed:", "wordpress-seo" ) }
				</legend>
				<label
					htmlFor="schema-how-to-duration-hours"
					className="screen-reader-text"
				>
					{ __( "hours", "wordpress-seo" ) }
				</label>
				<input
					id="schema-how-to-duration-hours"
					className="schema-how-to-duration-input"
					type="number"
					value={ attributes.days }
					onFocus={ () => this.setFocus( "days" ) }
					id="days-input"
					onChange={ ( event ) => {
						const newValue = this.formatDuration( event.target.value );
						setAttributes( { days: toString( newValue ) } );
					} }
					placeholder="DD"/>
				<input
					className="schema-how-to-duration-input"
					type="number"
					value={ attributes.hours }
					onFocus={ () => this.setFocus( "hours" ) }
					placeholder="HH"
					onChange={ ( event ) => {
						const newValue = this.formatDuration( event.target.value, 23 );
						setAttributes( { hours: toString( newValue ) } );
					} }
				/>
				<span aria-hidden="true">:</span>
				<label
					htmlFor="schema-how-to-duration-minutes"
					className="screen-reader-text"
				>
					{ __( "minutes", "wordpress-seo" ) }
				</label>
				<input
					id="schema-how-to-duration-minutes"
					className="schema-how-to-duration-input"
					type="number"
					value={ attributes.minutes }
					onFocus={ () => this.setFocus( "minutes" ) }
					onChange={ ( event ) => {
						const newValue = this.formatDuration( event.target.value, 59 );
						setAttributes( { minutes: toString( newValue ) } );
					} }
					placeholder="MM"
				/>
				<IconButton
					className="schema-how-to-duration-button editor-inserter__toggle"
					icon="trash"
					label={ __( "Delete total time", "wordpress-seo" ) }
					onClick={ () => setAttributes( { hasDuration: false } ) }
				/>
			</fieldset>
		);
	}

	/**
	 * Returns the component to be used to render
	 * the How-to block on Wordpress (e.g. not in the editor).
	 *
	 * @param {object} props the attributes of the How-to block.
	 *
	 * @returns {Component} The component representing a How-to block.
	 */
	static Content( props ) {
		let {
			steps,
			title,
			hasDuration,
			days,
			hours,
			minutes,
			description,
			unorderedList,
			additionalListCssClasses,
			className,
			headingID,
		} = props;

		steps = steps
			? steps.map( ( step ) => {
				return(
					<HowToStep.Content
						{ ...step }
						key={ step.id }
					/>
				);
			} )
			: null;

		const classNames       = [ "schema-how-to", className ].filter( ( item ) => item ).join( " " );
		const listClassNames   = [ "schema-how-to-steps", additionalListCssClasses ].filter( ( item ) => item ).join( " " );
		const contentHeadingID = headingID ? headingID : stripHTML( renderToString( title ) ).toLowerCase();

<<<<<<< HEAD
		const timeString = buildDurationString( { days, hours, minutes } );
=======
		const durationHours = hours ? parseInt( hours, 10 ) : 0;
		const durationMinutes = minutes ? parseInt( minutes, 10 ) : 0;
		const durationFormat = ( durationHours === 0 ? "" : "h [hours]" ) +
							   ( durationHours && durationMinutes ? __( " [and] ", "wordpress-seo" ) : "" ) +
							   ( durationMinutes === 0 ? "" : "m [minutes]" );

		let timeString = moment.duration( {
			hours: durationHours,
			minutes: durationMinutes,
		} );

		timeString = durationFormat ? timeString.format( durationFormat ) : "";
>>>>>>> a7e884dc

		return (
			<div className={ classNames }>
				<RichText.Content
					tagName="strong"
					className="schema-how-to-title"
					value={ title }
					id={ contentHeadingID.replace( /\s+/g, "-" ) }
				/>
				{ ( hasDuration && typeof timeString === "string" && timeString.length > 0 ) &&
					<p className="schema-how-to-total-time">
						{ __( "Time needed:", "wordpress-seo" ) }
						&nbsp;
						{ timeString }.
					</p>
				}
				<RichText.Content
					tagName="p"
					className="schema-how-to-description"
					value={ description }
				/>
				{ unorderedList
					? <ul className={ listClassNames }>{ steps }</ul>
					: <ol className={ listClassNames }>{ steps }</ol>
				}
			</div>
		);
	}

	/**
	 * A button to add a step to the front of the list.
	 *
	 * @returns {Component} a button to add a step
	 */
	getAddStepButton() {
		return (
			<IconButton
				icon="insert"
				onClick={ () => this.insertStep() }
				className="editor-inserter__toggle"
			>
				{ __( "Add step", "wordpress-seo" ) }
			</IconButton>
		);
	}

	/**
	 * Adds CSS classes to this how-to block"s list.
	 *
	 * @param {string} value The additional css classes.
	 *
	 * @returns {void}
	 */
	addCSSClasses( value ) {
		this.props.setAttributes( { additionalListCssClasses: value } );
	}

	/**
	 * Toggles the list type of this how-to block.
	 *
	 * @param {boolean} checked Whether or not the list is unordered.
	 *
	 * @returns {void}
	 */
	toggleListType( checked ) {
		this.props.setAttributes( { unorderedList: checked } );
	}

	/**
	 * Changes the heading's ID.
	 *
	 * @param {string} headingID The header's new ID.
	 *
	 * @returns {void}
	 */
	updateHeadingID( headingID ) {
		this.props.setAttributes( { headingID: headingID } );
	}

	/**
	 * Returns the help text for this how-to block"s list type.
	 *
	 * @param {boolean} checked Whether or not the list is unordered.
	 *
	 * @returns {string} The list type help string.
	 */
	getListTypeHelp( checked ) {
		return checked
			? __( "Showing step items as an unordered list", "wordpress-seo" )
			: __( "Showing step items as an ordered list.", "wordpress-seo" );
	}

	/**
	 * Adds controls to the editor sidebar to control the given parameters.
	 *
	 * @param {boolean} unorderedList     Whether to show the list as an unordered list.
	 * @param {string}  additionalClasses The additional CSS classes to add to the list.
	 * @param {string}  headingID         The heading's ID.
	 *
	 * @returns {Component} The controls to add to the sidebar.
	 */
	getSidebar( unorderedList, additionalClasses, headingID ) {
		return <InspectorControls>
			<PanelBody title={ __( "Settings", "wordpress-seo" ) } className="blocks-font-size">
				<SpacedTextControl
					label={ __( "HTML ID to apply to the title", "wordpress-seo" ) }
					value={ headingID }
					onChange={ this.updateHeadingID }
					help={ __( "Optional. This can give you better control over the styling of the heading.", "wordpress-seo" ) }
				/>
				<SpacedTextControl
					label={ __( "CSS class(es) to apply to the steps", "wordpress-seo" ) }
					value={ additionalClasses }
					onChange={ this.addCSSClasses }
					help={ __( "Optional. This can give you better control over the styling of the steps.", "wordpress-seo" ) }
				/>
				<ToggleControl
					label={ __( "Unordered list", "wordpress-seo" ) }
					checked={ unorderedList }
					onChange={ this.toggleListType }
					help={ this.getListTypeHelp }
				/>
			</PanelBody>
		</InspectorControls>;
	}

	/**
	 * Renders this component.
	 *
	 * @returns {Component} The how-to block editor.
	 */
	render() {
		let { attributes, setAttributes, className } = this.props;

		const classNames     = [ "schema-how-to", className ].filter( ( item ) => item ).join( " " );
		const listClassNames = [ "schema-how-to-steps", attributes.additionalListCssClasses ].filter( ( item ) => item ).join( " " );

		return (
			<div className={ classNames }>
				<RichText
					tagName="strong"
					id={ attributes.headingID }
					className="schema-how-to-title"
					value={ attributes.title }
					isSelected={ this.state.focus === "title" }
					setFocusedElement={ () => this.setFocus( "title" ) }
					onChange={ ( title ) => setAttributes( { title, jsonTitle: stripHTML( renderToString( title ) ) } ) }
					onSetup={ ( ref ) => {
						this.editorRefs.title = ref;
					} }
					placeholder={ __( "Enter a title for your instructions", "wordpress-seo" ) }
					keepPlaceholderOnFocus={ true }
				/>
				{ this.getDuration() }
				<RichText
					tagName="p"
					className="schema-how-to-description"
					value={ attributes.description }
					isSelected={ this.state.focus === "description" }
					setFocusedElement={ () => this.setFocus( "description" ) }
					onChange={ ( description ) => setAttributes( { description, jsonDescription: stripHTML( renderToString( description ) ) } ) }
					onSetup={ ( ref ) => {
						this.editorRefs.description = ref;
					} }
					placeholder={ __( "Enter a description", "wordpress-seo" ) }
					keepPlaceholderOnFocus={ true }
				/>
				<ul className={ listClassNames }>
					{ this.getSteps() }
				</ul>
				<div className="schema-how-to-buttons">{ this.getAddStepButton() }</div>
				{ this.getSidebar( attributes.unorderedList, attributes.additionalListCssClasses, attributes.headingID ) }
			</div>
		);
	}
}

HowTo.propTypes = {
	attributes: PropTypes.object.isRequired,
	setAttributes: PropTypes.func.isRequired,
	className: PropTypes.string,
};<|MERGE_RESOLUTION|>--- conflicted
+++ resolved
@@ -338,6 +338,24 @@
 					{ __( "Time needed:", "wordpress-seo" ) }
 				</legend>
 				<label
+					htmlFor="schema-how-to-duration-days"
+					className="screen-reader-text"
+				>
+					{ __( "days", "wordpress-seo" ) }
+				</label>
+				<input
+					id="schema-how-to-duration-days"
+					className="schema-how-to-duration-input"
+					type="number"
+					value={ attributes.days }
+					onFocus={ () => this.setFocus( "days" ) }
+					onChange={ ( event ) => {
+						const newValue = this.formatDuration( event.target.value );
+						setAttributes( { days: toString( newValue ) } );
+					} }
+					placeholder="DD"
+				/>
+				<label
 					htmlFor="schema-how-to-duration-hours"
 					className="screen-reader-text"
 				>
@@ -345,17 +363,6 @@
 				</label>
 				<input
 					id="schema-how-to-duration-hours"
-					className="schema-how-to-duration-input"
-					type="number"
-					value={ attributes.days }
-					onFocus={ () => this.setFocus( "days" ) }
-					id="days-input"
-					onChange={ ( event ) => {
-						const newValue = this.formatDuration( event.target.value );
-						setAttributes( { days: toString( newValue ) } );
-					} }
-					placeholder="DD"/>
-				<input
 					className="schema-how-to-duration-input"
 					type="number"
 					value={ attributes.hours }
@@ -433,22 +440,7 @@
 		const listClassNames   = [ "schema-how-to-steps", additionalListCssClasses ].filter( ( item ) => item ).join( " " );
 		const contentHeadingID = headingID ? headingID : stripHTML( renderToString( title ) ).toLowerCase();
 
-<<<<<<< HEAD
 		const timeString = buildDurationString( { days, hours, minutes } );
-=======
-		const durationHours = hours ? parseInt( hours, 10 ) : 0;
-		const durationMinutes = minutes ? parseInt( minutes, 10 ) : 0;
-		const durationFormat = ( durationHours === 0 ? "" : "h [hours]" ) +
-							   ( durationHours && durationMinutes ? __( " [and] ", "wordpress-seo" ) : "" ) +
-							   ( durationMinutes === 0 ? "" : "m [minutes]" );
-
-		let timeString = moment.duration( {
-			hours: durationHours,
-			minutes: durationMinutes,
-		} );
-
-		timeString = durationFormat ? timeString.format( durationFormat ) : "";
->>>>>>> a7e884dc
 
 		return (
 			<div className={ classNames }>
