/* External dependencies */
import PropTypes from "prop-types";
import HowToStep from "./HowToStep";
import isUndefined from "lodash/isUndefined";
import moment from "moment";
import styled from "styled-components";
import { __ } from "@wordpress/i18n";

/* Internal dependencies */
import { stripHTML } from "../../../helpers/stringHelpers";

const { RichText, InspectorControls } = window.wp.editor;
const { IconButton, PanelBody, TextControl, ToggleControl } = window.wp.components;
const { Component, renderToString } = window.wp.element;

/**
 * Modified Text Control to provide a better layout experience.
 *
 * @returns {ReactElement} The TextControl with additional spacing below.
 */
const SpacedTextControl = styled( TextControl )`
	&&& {
		margin-bottom: 32px;
	}
`;

/**
 * A How-to block component.
 */
export default class HowTo extends Component {

	/**
	 * Constructs a HowTo editor component.
	 *
	 * @param {Object} props This component's properties.
	 *
	 * @returns {void}
	 */
	constructor( props ) {
		super( props );

		this.state = { focus: "" };

		this.changeStep      = this.changeStep.bind( this );
		this.insertStep      = this.insertStep.bind( this );
		this.removeStep      = this.removeStep.bind( this );
		this.swapSteps       = this.swapSteps.bind( this );
		this.setFocus        = this.setFocus.bind( this );
		this.addCSSClasses   = this.addCSSClasses.bind( this );
		this.getListTypeHelp = this.getListTypeHelp.bind( this );
		this.toggleListType  = this.toggleListType.bind( this );
		this.updateHeadingID = this.updateHeadingID.bind( this );

		this.editorRefs = {};
	}

	/**
	 * Generates a pseudo-unique id.
	 *
	 * @param {string} [prefix] The prefix to use.
	 *
	 * @returns {string} A pseudo-unique string, consisting of the optional prefix + the curent time in milliseconds.
	 */
	static generateId( prefix ) {
		return `${ prefix }-${ new Date().getTime() }`;
	}

	/**
	 * Replaces the How-to step with the given index.
	 *
	 * @param {array}  newName      The new step-name.
	 * @param {array}  newText      The new step-text.
	 * @param {array}  previousName The previous step-name.
	 * @param {array}  previousText The previous step-text.
	 * @param {number} index        The index of the step that needs to be changed.
	 *
	 * @returns {void}
	 */
	changeStep( newName, newText, previousName, previousText, index ) {
		let steps = this.props.attributes.steps ? this.props.attributes.steps.slice() : [];

		// If the index exceeds the number of steps, don't change anything.
		if ( index >= steps.length ) {
			return;
		}

		/*
		 * Because the DOM re-uses input elements, the changeStep function was triggered when removing/inserting/swapping
		 * input elements. We need to check for such events, and return early if the changeStep was called without any
		 * user changes to the input field, but because the underlying input elements moved around in the DOM.
		 *
		 * In essence, when the name at the current index does not match the name that was in the input field previously,
		 * the changeStep was triggered by input fields moving in the DOM.
		 */
		if ( steps[ index ].name !== previousName || steps[ index ].text !== previousText ) {
			return;
		}

		// Rebuild the step with the newly made changes.
		steps[ index ] = {
			id: steps[ index ].id,
			name: newName,
			text: newText,
			jsonName: stripHTML( renderToString( newName ) ),
			jsonText: stripHTML( renderToString( newText ) ),
		};

		let imageSrc = HowToStep.getImageSrc( newText );

		if ( imageSrc ) {
			steps[ index ].jsonImageSrc = imageSrc;
		}

		this.props.setAttributes( { steps } );
	}

	/**
	 * Inserts an empty step into a how-to block at the given index.
	 *
	 * @param {number} [index]      The index of the step after which a new step should be added.
	 * @param {string} [name]       The name of the new step.
	 * @param {string} [text]       The text of the new step.
	 * @param {bool}   [focus=true] Whether or not to focus the new step.
	 *
	 * @returns {void}
	 */
	insertStep( index, name = [], text = [], focus = true ) {
		let steps = this.props.attributes.steps ? this.props.attributes.steps.slice() : [];

		if ( isUndefined( index ) ) {
			index = steps.length - 1;
		}

		let lastIndex = steps.length - 1;
		while ( lastIndex > index ) {
			this.editorRefs[ `${ lastIndex + 1 }:name` ] = this.editorRefs[ `${ lastIndex }:name` ];
			this.editorRefs[ `${ lastIndex + 1 }:text` ] = this.editorRefs[ `${ lastIndex }:text` ];
			lastIndex--;
		}

		steps.splice( index + 1, 0, {
			id: HowTo.generateId( "how-to-step" ),
			name,
			text,
			jsonName: "",
			jsonText: "",
		} );

		this.props.setAttributes( { steps } );

		if ( focus ) {
			setTimeout( this.setFocus.bind( this, `${ index + 1 }:name` ) );
		}
	}

	/**
	 * Swaps two steps in the how-to block.
	 *
	 * @param {number} index1 The index of the first block.
	 * @param {number} index2 The index of the second block.
	 *
	 * @returns {void}
	 */
	swapSteps( index1, index2 ) {
		let steps = this.props.attributes.steps ? this.props.attributes.steps.slice() : [];
		let step  = steps[ index1 ];

		steps[ index1 ] = steps[ index2 ];
		steps[ index2 ] = step;

		const NameEditorRef = this.editorRefs[ `${ index1 }:name` ];
		this.editorRefs[ `${ index1 }:name` ] = this.editorRefs[ `${ index2 }:name` ];
		this.editorRefs[ `${ index2 }:name` ] = NameEditorRef;

		const TextEditorRef = this.editorRefs[ `${ index1 }:text` ];
		this.editorRefs[ `${ index1 }:text` ] = this.editorRefs[ `${ index2 }:text` ];
		this.editorRefs[ `${ index2 }:text` ] = TextEditorRef;

		this.props.setAttributes( { steps } );

		let [ focusIndex, subElement ] = this.state.focus.split( ":" );
		if ( focusIndex === `${ index1 }` ) {
			this.setFocus( `${ index2 }:${ subElement }` );
		}

		if ( focusIndex === `${ index2 }` ) {
			this.setFocus( `${ index1 }:${ subElement }` );
		}
	}

	/**
	 * Removes a step from a how-to block.
	 *
	 * @param {number} index The index of the step that needs to be removed.
	 *
	 * @returns {void}
	 */
	removeStep( index ) {
		let steps = this.props.attributes.steps ? this.props.attributes.steps.slice() : [];

		steps.splice( index, 1 );
		this.props.setAttributes( { steps } );

		delete this.editorRefs[ `${ index }:name` ];
		delete this.editorRefs[ `${ index }:text` ];

		let nextIndex = index + 1;
		while ( this.editorRefs[ `${ nextIndex }:name` ] || this.editorRefs[ `${ nextIndex }:text` ] ) {
			this.editorRefs[ `${ nextIndex - 1 }:name` ] = this.editorRefs[ `${ nextIndex }:name` ];
			this.editorRefs[ `${ nextIndex - 1 }:text` ] = this.editorRefs[ `${ nextIndex }:text` ];
			nextIndex++;
		}

		const indexToRemove = steps.length;
		delete this.editorRefs[ `${ indexToRemove }:name` ];
		delete this.editorRefs[ `${ indexToRemove }:text` ];

		let fieldToFocus = "description";
		if ( this.editorRefs[ `${ index }:name` ] ) {
			fieldToFocus = `${ index }:name`;
		} else if ( this.editorRefs[ `${ index - 1 }:text` ] ) {
			fieldToFocus = `${ index - 1 }:text`;
		}

		this.setFocus( fieldToFocus );
	}

	/**
	 * Sets the focus to a specific step in the How-to block.
	 *
	 * @param {number|string} elementToFocus The element to focus, either the index of the step that should be in focus or name of the input.
	 *
	 * @returns {void}
	 */
	setFocus( elementToFocus ) {
		if ( elementToFocus === this.state.focus ) {
			return;
		}

		this.setState( { focus: elementToFocus } );

		if ( this.editorRefs[ elementToFocus ] ) {
			this.editorRefs[ elementToFocus ].focus();
		}
	}

	/**
	 * Returns an array of How-to step components to be rendered on screen.
	 *
	 * @returns {Component[]} The step components.
	 */
	getSteps() {
		if ( ! this.props.attributes.steps ) {
			return null;
		}

		let [ focusIndex, subElement ] = this.state.focus.split( ":" );

		return this.props.attributes.steps.map( ( step, index ) => {
			return (
				<HowToStep
					key={ step.id }
					step={ step }
					index={ index }
					editorRef={ ( part, ref ) => {
						this.editorRefs[ `${ index }:${ part }` ] = ref;
					} }
					onChange={
						( newName, newText, previousName, previousText ) =>
							this.changeStep( newName, newText, previousName, previousText, index )
					}
					insertStep={ () => this.insertStep( index ) }
					removeStep={ () => this.removeStep( index ) }
					onFocus={ ( elementToFocus ) => this.setFocus( `${ index }:${ elementToFocus }` ) }
					subElement={ subElement }
					onMoveUp={ () => this.swapSteps( index, index - 1 ) }
					onMoveDown={ () => this.swapSteps( index, index + 1 ) }
					isFirst={ index === 0 }
					isLast={ index === this.props.attributes.steps.length - 1 }
					isSelected={ focusIndex === `${ index }` }
					isUnorderedList={ this.props.attributes.unorderedList }
				/>
			);
		} );
	}

	/**
	 * Returns a component to manage this how-to block's duration.
	 *
	 * @returns {Component} The duration editor component.
	 */
	getDuration() {
		const { attributes, setAttributes } = this.props;

		if ( ! attributes.hasDuration ) {
			return (
				<IconButton
					icon="insert"
					onClick={ () => setAttributes( { hasDuration: true } ) }
					className="schema-how-to-duration-button editor-inserter__toggle"
				>
					{ __( "Add total time", "wordpress-seo" ) }
				</IconButton>
			);
		}

		return (
			<div className="schema-how-to-duration">
				<span>{ __( "Time needed:", "wordpress-seo" ) }&nbsp;</span>
				<input
					className="schema-how-to-duration-input"
					type="number"
					value={ attributes.hours }
					onFocus={ () => this.setFocus( "hours" ) }
					onChange={ ( event ) => setAttributes( { hours: Math.max( 0, event.target.value ) } ) }
					placeholder="HH"/>
				<span>:</span>
				<input
					className="schema-how-to-duration-input"
					type="number"
					value={ attributes.minutes }
					onFocus={ () => this.setFocus( "minutes" ) }
					onChange={ ( event ) => setAttributes( { minutes: Math.min( Math.max( 0, event.target.value ), 60 ) } ) }
					placeholder="MM" />
				<IconButton
					className="schema-how-to-duration-button editor-inserter__toggle"
					icon="trash"
					label={ __( "Delete total time", "wordpress-seo" ) }
					onClick={ () => setAttributes( { hasDuration: false } ) }
				/>
			</div>
		);
	}

	/**
	 * Returns the component to be used to render
	 * the How-to block on Wordpress (e.g. not in the editor).
	 *
	 * @param {object} props the attributes of the How-to block.
	 *
	 * @returns {Component} The component representing a How-to block.
	 */
	static Content( props ) {
		let {
			steps,
			title,
			hasDuration,
			hours,
			minutes,
			description,
			unorderedList,
			additionalListCssClasses,
			className,
			headingID,
		} = props;

		steps = steps
			? steps.map( ( step ) => {
				return(
					<HowToStep.Content
						{ ...step }
						key={ step.id }
					/>
				);
			} )
			: null;

		const classNames        = [ "schema-how-to", className ].filter( ( item ) => item ).join( " " );
		const listClassNames    = [ "schema-how-to-steps", additionalListCssClasses ].filter( ( item ) => item ).join( " " );
		const contentHeadingID  = headingID ? headingID : stripHTML( renderToString( title ) ).toLowerCase();

		const timeString = [
			hours && moment.duration( hours, "hours" ).humanize(),
			minutes && moment.duration( minutes, "minutes" ).humanize(),
		].filter( ( item ) => item ).join( " and " );

		return (
			<div className={ classNames }>
				<RichText.Content
					tagName="strong"
					className="schema-how-to-title"
					value={ title }
					id={ contentHeadingID.replace( /\s+/g, "-" ) }
				/>
				{ ( hasDuration && timeString.length > 0 ) &&
					<p className="schema-how-to-total-time">
						{ __( "Time needed:", "wordpress-seo" ) }
						&nbsp;
						{ timeString }.
					</p>
				}
				<RichText.Content
					tagName="p"
					className="schema-how-to-description"
					value={ description }
				/>
				{ unorderedList
					? <ul className={ listClassNames }>{ steps }</ul>
					: <ol className={ listClassNames }>{ steps }</ol>
				}
			</div>
		);
	}

	/**
	 * A button to add a step to the front of the list.
	 *
	 * @returns {Component} a button to add a step
	 */
	getAddStepButton() {
		return (
			<IconButton
				icon="insert"
				onClick={ () => this.insertStep() }
				className="editor-inserter__toggle"
			>
				{ __( "Add step", "wordpress-seo" ) }
			</IconButton>
		);
	}

	/**
	 * Adds CSS classes to this how-to block"s list.
	 *
	 * @param {string} value The additional css classes.
	 *
	 * @returns {void}
	 */
	addCSSClasses( value ) {
		this.props.setAttributes( { additionalListCssClasses: value } );
	}

	/**
	 * Toggles the list type of this how-to block.
	 *
	 * @param {boolean} checked Whether or not the list is unordered.
	 *
	 * @returns {void}
	 */
	toggleListType( checked ) {
		this.props.setAttributes( { unorderedList: checked } );
	}

	/**
	 * Changes the heading's ID.
	 *
	 * @param {string} headingID The header's new ID.
	 *
	 * @returns {void}
	 */
	updateHeadingID( headingID ) {
		this.props.setAttributes( { headingID: headingID } );
	}

	/**
	 * Returns the help text for this how-to block"s list type.
	 *
	 * @param  {boolean} checked Whether or not the list is unordered.
	 *
	 * @returns {string} The list type help string.
	 */
	getListTypeHelp( checked ) {
		return checked
			? __( "Showing step items as an unordered list", "wordpress-seo" )
			: __( "Showing step items as an ordered list.", "wordpress-seo" );
	}

	/**
	 * Adds controls to the editor sidebar to control the given parameters.
	 *
	 * @param {boolean} unorderedList     Whether to show the list as an unordered list.
	 * @param {string}  additionalClasses The additional CSS classes to add to the list.
	 * @param {string}  headingID         The heading's ID.
	 *
	 * @returns {Component} The controls to add to the sidebar.
	 */
	getSidebar( unorderedList, additionalClasses, headingID ) {
		return <InspectorControls>
			<PanelBody title={ __( "Settings", "wordpress-seo" ) } className="blocks-font-size">
				<SpacedTextControl
					label={ __( "HTML ID to apply to the title", "wordpress-seo" ) }
					value={ headingID }
					onChange={ this.updateHeadingID }
					help={ __( "Optional. This can give you better control over the styling of the heading.", "wordpress-seo" ) }
				/>
				<SpacedTextControl
					label={ __( "CSS class(es) to apply to the steps", "wordpress-seo" ) }
					value={ additionalClasses }
					onChange={ this.addCSSClasses }
					help={ __( "Optional. This can give you better control over the styling of the steps.", "wordpress-seo" ) }
				/>
				<ToggleControl
					label={ __( "Unordered list", "wordpress-seo" ) }
					checked={ unorderedList }
					onChange={ this.toggleListType }
					help={ this.getListTypeHelp }
				/>
			</PanelBody>
		</InspectorControls>;
	}

	/**
	 * Renders this component.
	 *
	 * @returns {Component} The how-to block editor.
	 */
	render() {
		let { attributes, setAttributes, className } = this.props;

		const classNames     = [ "schema-how-to", className ].filter( ( item ) => item ).join( " " );
		const listClassNames = [ "schema-how-to-steps", attributes.additionalListCssClasses ].filter( ( item ) => item ).join( " " );

		return (
			<div className={ classNames }>
				<RichText
<<<<<<< HEAD
					tagName="strong"
=======
					tagName="h2"
					id={ attributes.headingID }
>>>>>>> deace8b4
					className="schema-how-to-title"
					value={ attributes.title }
					isSelected={ this.state.focus === "title" }
					setFocusedElement={ () => this.setFocus( "title" ) }
					onChange={ ( title ) => setAttributes( { title, jsonTitle: stripHTML( renderToString( title ) ) } ) }
					onSetup={ ( ref ) => {
						this.editorRefs.title = ref;
					} }
					placeholder={ __( "Enter a title for your instructions", "wordpress-seo" ) }
					keepPlaceholderOnFocus={ true }
				/>
				{ this.getDuration() }
				<RichText
					tagName="p"
					className="schema-how-to-description"
					value={ attributes.description }
					isSelected={ this.state.focus === "description" }
					setFocusedElement={ () => this.setFocus( "description" ) }
					onChange={ ( description ) => setAttributes( { description, jsonDescription: stripHTML( renderToString( description ) ) } ) }
					onSetup={ ( ref ) => {
						this.editorRefs.description = ref;
					} }
					placeholder={ __( "Enter a description", "wordpress-seo" ) }
					keepPlaceholderOnFocus={ true }
				/>
				<ul className={ listClassNames }>
					{ this.getSteps() }
				</ul>
				<div className="schema-how-to-buttons">{ this.getAddStepButton() }</div>
				{ this.getSidebar( attributes.unorderedList, attributes.additionalListCssClasses, attributes.headingID ) }
			</div>
		);
	}
}

HowTo.propTypes = {
	attributes: PropTypes.object.isRequired,
	setAttributes: PropTypes.func.isRequired,
	className: PropTypes.string,
};<|MERGE_RESOLUTION|>--- conflicted
+++ resolved
@@ -513,12 +513,8 @@
 		return (
 			<div className={ classNames }>
 				<RichText
-<<<<<<< HEAD
 					tagName="strong"
-=======
-					tagName="h2"
 					id={ attributes.headingID }
->>>>>>> deace8b4
 					className="schema-how-to-title"
 					value={ attributes.title }
 					isSelected={ this.state.focus === "title" }
