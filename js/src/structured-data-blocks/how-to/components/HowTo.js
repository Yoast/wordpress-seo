--- conflicted
+++ resolved
@@ -473,17 +473,11 @@
 			<div className={ classNames }>
 				{ ( hasDuration && typeof timeString === "string" && timeString.length > 0 ) &&
 					<p className="schema-how-to-total-time">
-<<<<<<< HEAD
 						<span className="schema-how-to-duration-time-text">
 							{ durationText }
 							&nbsp;
 						</span>
-						{ timeString }.
-=======
-						{ __( "Time needed:", "wordpress-seo" ) }
-						&nbsp;
 						{ timeString + ". " }
->>>>>>> 502c4d94
 					</p>
 				}
 				<RichTextWithAppendedSpace
@@ -539,20 +533,6 @@
 	}
 
 	/**
-	 * Sets the duration text to describe the time the guide in the how-to block takes.
-	 *
-	 * @param {string} text The text to describe the duration.
-	 *
-	 * @returns {void}
-	 */
-	setDurationText( text ) {
-		if ( text === "" ) {
-			text = this.getDefaultDurationText();
-		}
-		this.props.setAttributes( { durationText: text } );
-	}
-
-	/**
 	 * Returns the help text for this how-to block"s list type.
 	 *
 	 * @param {boolean} checked Whether or not the list is unordered.
@@ -570,15 +550,10 @@
 	 *
 	 * @param {boolean} unorderedList     Whether to show the list as an unordered list.
 	 * @param {string}  additionalClasses The additional CSS classes to add to the list.
-	 * @param {string}  durationText      The text to describe the duration.
 	 *
 	 * @returns {Component} The controls to add to the sidebar.
 	 */
-	getSidebar( unorderedList, additionalClasses, durationText ) {
-		if ( durationText === this.getDefaultDurationText() ) {
-			durationText = "";
-		}
-
+	getSidebar( unorderedList, additionalClasses ) {
 		return <InspectorControls>
 			<PanelBody title={ __( "Settings", "wordpress-seo" ) } className="blocks-font-size">
 				<SpacedTextControl
@@ -586,13 +561,6 @@
 					value={ additionalClasses }
 					onChange={ this.addCSSClasses }
 					help={ __( "Optional. This can give you better control over the styling of the steps.", "wordpress-seo" ) }
-				/>
-				<SpacedTextControl
-					label={ __( "Describe the duration of the instruction:", "wordpress-seo" ) }
-					value={ durationText }
-					onChange={ this.setDurationText }
-					help={ __( "Optional. Customize how you want to describe the duration of the instruction", "wordpress-seo" ) }
-					placeholder={ this.getDefaultDurationText() }
 				/>
 				<ToggleControl
 					label={ __( "Unordered list", "wordpress-seo" ) }
@@ -635,7 +603,7 @@
 					{ this.getSteps() }
 				</ul>
 				<div className="schema-how-to-buttons">{ this.getAddStepButton() }</div>
-				{ this.getSidebar( attributes.unorderedList, attributes.additionalListCssClasses, attributes.durationText ) }
+				{ this.getSidebar( attributes.unorderedList, attributes.additionalListCssClasses ) }
 			</div>
 		);
 	}
