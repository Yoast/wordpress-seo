/* global ajaxurl */
/* global wpseoAdminGlobalL10n */
/* jshint -W097 */
/* jshint unused:false */
(
	function () {
		'use strict';

		/**
		 * Used to dismiss the tagline notice for a specific user.
		 *
		 * @param {string} nonce
		 */
		function wpseoDismissTaglineNotice( nonce ) {
			jQuery.post( ajaxurl, {
					action: 'wpseo_dismiss_tagline_notice',
					_wpnonce: nonce
				}
			);
		}

		/**
		 * Used to remove the admin notices for several purposes, dies on exit.
		 *
		 * @param {string} option
		 * @param {string} hide
		 * @param {string} nonce
		 */
		function wpseoSetIgnore( option, hide, nonce ) {
			jQuery.post( ajaxurl, {
					action: 'wpseo_set_ignore',
					option: option,
					_wpnonce: nonce
				}, function ( data ) {
					if ( data ) {
						jQuery( '#' + hide ).hide();
						jQuery( '#hidden_ignore_' + option ).val( 'ignore' );
					}
				}
			);
		}

		/**
		 * Generates a dismissable anchor button
		 *
		 * @param {string} dismiss_link The URL that leads to the dismissing of the notice.
		 *
		 * @returns {Object} Anchor to dismiss.
		 */
		function wpseoDismissLink( dismiss_link ) {
			return jQuery(
				'<a href="' + dismiss_link + '" type="button" class="notice-dismiss">' +
				'<span class="screen-reader-text">Dismiss this notice.</span>' +
				'</a>'
			);
		}

		jQuery( document ).ready( function () {
			jQuery( '.yoast-dismissible' ).on( 'click', '.yoast-notice-dismiss', function () {
				var $parentDiv = jQuery( this ).parent();

				// Deprecated, todo: remove when all notifiers have been implemented.
				jQuery.post(
					ajaxurl,
					{
						action: $parentDiv.attr( 'id' ).replace( /-/g, '_' ),
						_wpnonce: $parentDiv.data( 'nonce' ),
						data: $parentDiv.data( 'json' )
					}
				);

				jQuery.post(
					ajaxurl,
					{
						action: 'yoast_dismiss_notification',
						notification: $parentDiv.attr( 'id' ),
						nonce: $parentDiv.data( 'nonce' ),
						data: $parentDiv.data( 'json' )
					}
				);

				$parentDiv.fadeTo( 100, 0, function () {
					$parentDiv.slideUp( 100, function () {
						$parentDiv.remove();
					} );
				} );

				return false;
			} );

			jQuery( '.yoast-help-button' ).on( 'click', function () {
				var $button = jQuery( this ),
					helpPanel = jQuery( '#' + $button.attr( 'aria-controls' ) ),
					isPanelVisible = helpPanel.is( ':visible' );

<<<<<<< HEAD
				jQuery( helpPanel ).slideToggle( 200, function () {
					$button.attr( 'aria-expanded', ! isPanelVisible );
				} );
			} );
		} );
		window.wpseoDismissTaglineNotice = wpseoDismissTaglineNotice;
		window.wpseoSetIgnore = wpseoSetIgnore;
		window.wpseoDismissLink = wpseoDismissLink;
	}()
);

(
	function () {
		'use strict';

		var $ = jQuery;

		/**
		 * Stop playing any video.
		 */
		function stopVideos() {
			$( '#wpbody-content' ).find( '.wpseo-tab-video__data' ).children().remove();
=======
		jQuery( '.yoast-help-button' ).on( 'click', function() {
			var $button = jQuery( this ),
				helpPanel = jQuery( '#' + $button.attr( 'aria-controls' ) ),
				isPanelVisible = helpPanel.is( ':visible' );

			jQuery( helpPanel ).slideToggle( 200, function() {
				$button.attr( 'aria-expanded', ! isPanelVisible );
			});
		});
	});
	window.wpseoDismissTaglineNotice = wpseoDismissTaglineNotice;
	window.wpseoSetIgnore = wpseoSetIgnore;
	window.wpseoDismissLink = wpseoDismissLink;
}());

(function() {
	'use strict';

	var $ = jQuery;

	$( document ).ready( function() {
		showAlertPopup();
		hookDismissRestoreButtons();
	});

	/**
	 * Hide popup showing new alerts are present
	 */
	function hideAlertPopup() {
		$( '#wp-admin-bar-root-default > li' ).off( 'hover', hideAlertPopup );
		$( '.yoast-issue-added' ).fadeOut( 200 );
	}

	/**
	 * Show popup with new alerts message
	 */
	function showAlertPopup() {
		$( '.yoast-issue-added' ).hover( hideAlertPopup ).fadeIn();
		$( '#wp-admin-bar-root-default > li' ).on( 'hover', hideAlertPopup );
		setTimeout( hideAlertPopup, 3000 );
	}

	/**
	 * Hook the restore and dismiss buttons
	 */
	function hookDismissRestoreButtons() {
		var $dismissible = $( '.yoast-alert-holder' );

		$dismissible.on( 'click', '.dismiss', function() {
			var $this = $( this );
			var $source = $this.closest( '.yoast-alert-holder' );

			var $container = $this.closest( '.yoast-container' );
			$container.append('<div class="yoast-container-disabled"/>');

			$this.find( 'span' ).removeClass( 'dashicons-no-alt' ).addClass( 'dashicons-randomize' );

			$.post(
				ajaxurl,
				{
					action: 'yoast_dismiss_alert',
					notification: $source.attr( 'id' ),
					nonce: $source.data( 'nonce' ),
					data: $source.data( 'json' )
				},
				handleDismissRestoreResponse.bind( this, $source ),
				'json'
			);
		} );

		$dismissible.on( 'click', '.restore', function() {
			var $this = $( this );
			var $source = $this.closest( '.yoast-alert-holder' );

			var $container = $this.closest( '.yoast-container' );
			$container.append('<div class="yoast-container-disabled"/>');

			$this.find( 'span' ).removeClass( 'dashicons-arrow-up' ).addClass( 'dashicons-randomize' );

			$.post(
				ajaxurl,
				{
					action: 'yoast_restore_alert',
					notification: $source.attr( 'id' ),
					nonce: $source.data( 'nonce' ),
					data: $source.data( 'json' )
				},
				handleDismissRestoreResponse.bind( this, $source ),
				'json'
			);
		} );
	}

	/**
	 * Handle dismiss and restore AJAX responses
	 *
	 * @param {Object} $source Object that triggered the request.
	 * @param {Object} response AJAX response.
	 */
	function handleDismissRestoreResponse( $source, response ) {
		$( '.yoast-alert-holder' ).off( 'click', '.restore' ).off( 'click', '.dismiss' );

		if ( typeof response.html === 'undefined' ) {
			return;
		}

		if ( response.html ) {
			$source.closest( '.yoast-container' ).html( response.html );
			hookDismissRestoreButtons();
		}

		var $wpseo_menu = $( '#wp-admin-bar-wpseo-menu' );
		var $issue_counter = $wpseo_menu.find( '.yoast-issue-counter' );

		if ( ! $issue_counter.length ) {
			$wpseo_menu.find( '> a:first-child' ).append( '<div class="yoast-issue-counter"/>' );
			$issue_counter = $wpseo_menu.find( '.yoast-issue-counter' );
		}

		$issue_counter.html( response.total );

		// Admin menu counter.
		$('#toplevel_page_wpseo_alerts .plugin-count').html( response.total );
	}
})();

(function() {
	'use strict';

	var $ = jQuery;

	$( '.nav-tab' ).click( function() {
		closeVideoSlideout();
	} );

	$( '.wpseo-tab-video-container' ).on( 'click', '.wpseo-tab-video-container__handle', function( e ) {
		var $container = $( e.delegateTarget );
		var $slideout = $container.find( '.wpseo-tab-video-slideout' );
		if ( $slideout.is( ':hidden' ) ) {
			openVideoSlideout( $container );
		}
		else {
			closeVideoSlideout();
>>>>>>> 3a81359c
		}

		/**
		 * Close Video Slideout
		 */
		function closeVideoSlideout() {
			var $container = $( '#wpbody-content' ).find( '.wpseo-tab-video-container' );
			$container.find( '.wpseo-tab-video-slideout' ).css( 'display', '' );

			stopVideos();

			$container.find( '.toggle__arrow' ).removeClass( 'dashicons-arrow-up' ).addClass( 'dashicons-arrow-down' );
			$container.find( '.wpseo-tab-video-container__handle' ).attr( 'aria-expanded', 'false' );
		}

		$( '.nav-tab' ).click( function () {
			closeVideoSlideout();
		} );

		/**
		 * Start video if found on the tab
		 *
		 * @param {object} $tab Tab that is activated.
		 */
		function activateVideo( $tab ) {
			var $data = $tab.find( '.wpseo-tab-video__data' );
			if ( $data.length === 0 ) {
				return;
			}

			$data.append( '<iframe width="560" height="315" src="' + $data.data( 'url' ) + '" frameborder="0" allowfullscreen></iframe>' );
		}

		/**
		 * Open tab
		 *
		 * @param {object} $container Container that contains the tab.
		 * @param {object} $tab Tab that is activated.
		 */
		function openHelpCenterTab( $container, $tab ) {
			$container.find( '.contextual-help-tabs-wrap div' ).removeClass( 'active' );
			$tab.addClass( 'active' );

			stopVideos();
			activateVideo( $tab );
		}

		/**
		 * Open Video Slideout
		 *
		 * @param {object} $container Tab to open video slider of.
		 */
		function openVideoSlideout( $container ) {
			$container.find( '.toggle__arrow' ).removeClass( 'dashicons-arrow-down' ).addClass( 'dashicons-arrow-up' );
			$container.find( '.wpseo-tab-video-container__handle' ).attr( 'aria-expanded', 'true' );
			$container.find( '.wpseo-tab-video-slideout' ).css( 'display', 'flex' );

			var $activeTabLink = $container.find( '.wpseo-help-center-item.active > a' );
			if ( $activeTabLink.length > 0 ) {
				var activeTab = $activeTabLink.attr( 'aria-controls' );
				activateVideo( $( '#' + activeTab ) );

				$container.on( 'click', '.wpseo-help-center-item > a', function ( e ) {
					var $link = $( this );
					var target = $link.attr( 'aria-controls' );

					$container.find( '.wpseo-help-center-item' ).removeClass( 'active' );
					$link.parent().addClass( 'active' );

					openHelpCenterTab( $container, $( '#' + target ) );

					e.preventDefault();
				} );
			}
			else {
				activateVideo( $container );
			}
		}

		$( '.wpseo-tab-video-container' ).on( 'click', '.wpseo-tab-video-container__handle', function ( e ) {
			var $container = $( e.delegateTarget );
			var $slideout = $container.find( '.wpseo-tab-video-slideout' );
			if ( $slideout.is( ':hidden' ) ) {
				openVideoSlideout( $container );
			}
			else {
				closeVideoSlideout();
			}
		} );
	}
)();<|MERGE_RESOLUTION|>--- conflicted
+++ resolved
@@ -93,7 +93,6 @@
 					helpPanel = jQuery( '#' + $button.attr( 'aria-controls' ) ),
 					isPanelVisible = helpPanel.is( ':visible' );
 
-<<<<<<< HEAD
 				jQuery( helpPanel ).slideToggle( 200, function () {
 					$button.attr( 'aria-expanded', ! isPanelVisible );
 				} );
@@ -112,175 +111,6 @@
 		var $ = jQuery;
 
 		/**
-		 * Stop playing any video.
-		 */
-		function stopVideos() {
-			$( '#wpbody-content' ).find( '.wpseo-tab-video__data' ).children().remove();
-=======
-		jQuery( '.yoast-help-button' ).on( 'click', function() {
-			var $button = jQuery( this ),
-				helpPanel = jQuery( '#' + $button.attr( 'aria-controls' ) ),
-				isPanelVisible = helpPanel.is( ':visible' );
-
-			jQuery( helpPanel ).slideToggle( 200, function() {
-				$button.attr( 'aria-expanded', ! isPanelVisible );
-			});
-		});
-	});
-	window.wpseoDismissTaglineNotice = wpseoDismissTaglineNotice;
-	window.wpseoSetIgnore = wpseoSetIgnore;
-	window.wpseoDismissLink = wpseoDismissLink;
-}());
-
-(function() {
-	'use strict';
-
-	var $ = jQuery;
-
-	$( document ).ready( function() {
-		showAlertPopup();
-		hookDismissRestoreButtons();
-	});
-
-	/**
-	 * Hide popup showing new alerts are present
-	 */
-	function hideAlertPopup() {
-		$( '#wp-admin-bar-root-default > li' ).off( 'hover', hideAlertPopup );
-		$( '.yoast-issue-added' ).fadeOut( 200 );
-	}
-
-	/**
-	 * Show popup with new alerts message
-	 */
-	function showAlertPopup() {
-		$( '.yoast-issue-added' ).hover( hideAlertPopup ).fadeIn();
-		$( '#wp-admin-bar-root-default > li' ).on( 'hover', hideAlertPopup );
-		setTimeout( hideAlertPopup, 3000 );
-	}
-
-	/**
-	 * Hook the restore and dismiss buttons
-	 */
-	function hookDismissRestoreButtons() {
-		var $dismissible = $( '.yoast-alert-holder' );
-
-		$dismissible.on( 'click', '.dismiss', function() {
-			var $this = $( this );
-			var $source = $this.closest( '.yoast-alert-holder' );
-
-			var $container = $this.closest( '.yoast-container' );
-			$container.append('<div class="yoast-container-disabled"/>');
-
-			$this.find( 'span' ).removeClass( 'dashicons-no-alt' ).addClass( 'dashicons-randomize' );
-
-			$.post(
-				ajaxurl,
-				{
-					action: 'yoast_dismiss_alert',
-					notification: $source.attr( 'id' ),
-					nonce: $source.data( 'nonce' ),
-					data: $source.data( 'json' )
-				},
-				handleDismissRestoreResponse.bind( this, $source ),
-				'json'
-			);
-		} );
-
-		$dismissible.on( 'click', '.restore', function() {
-			var $this = $( this );
-			var $source = $this.closest( '.yoast-alert-holder' );
-
-			var $container = $this.closest( '.yoast-container' );
-			$container.append('<div class="yoast-container-disabled"/>');
-
-			$this.find( 'span' ).removeClass( 'dashicons-arrow-up' ).addClass( 'dashicons-randomize' );
-
-			$.post(
-				ajaxurl,
-				{
-					action: 'yoast_restore_alert',
-					notification: $source.attr( 'id' ),
-					nonce: $source.data( 'nonce' ),
-					data: $source.data( 'json' )
-				},
-				handleDismissRestoreResponse.bind( this, $source ),
-				'json'
-			);
-		} );
-	}
-
-	/**
-	 * Handle dismiss and restore AJAX responses
-	 *
-	 * @param {Object} $source Object that triggered the request.
-	 * @param {Object} response AJAX response.
-	 */
-	function handleDismissRestoreResponse( $source, response ) {
-		$( '.yoast-alert-holder' ).off( 'click', '.restore' ).off( 'click', '.dismiss' );
-
-		if ( typeof response.html === 'undefined' ) {
-			return;
-		}
-
-		if ( response.html ) {
-			$source.closest( '.yoast-container' ).html( response.html );
-			hookDismissRestoreButtons();
-		}
-
-		var $wpseo_menu = $( '#wp-admin-bar-wpseo-menu' );
-		var $issue_counter = $wpseo_menu.find( '.yoast-issue-counter' );
-
-		if ( ! $issue_counter.length ) {
-			$wpseo_menu.find( '> a:first-child' ).append( '<div class="yoast-issue-counter"/>' );
-			$issue_counter = $wpseo_menu.find( '.yoast-issue-counter' );
-		}
-
-		$issue_counter.html( response.total );
-
-		// Admin menu counter.
-		$('#toplevel_page_wpseo_alerts .plugin-count').html( response.total );
-	}
-})();
-
-(function() {
-	'use strict';
-
-	var $ = jQuery;
-
-	$( '.nav-tab' ).click( function() {
-		closeVideoSlideout();
-	} );
-
-	$( '.wpseo-tab-video-container' ).on( 'click', '.wpseo-tab-video-container__handle', function( e ) {
-		var $container = $( e.delegateTarget );
-		var $slideout = $container.find( '.wpseo-tab-video-slideout' );
-		if ( $slideout.is( ':hidden' ) ) {
-			openVideoSlideout( $container );
-		}
-		else {
-			closeVideoSlideout();
->>>>>>> 3a81359c
-		}
-
-		/**
-		 * Close Video Slideout
-		 */
-		function closeVideoSlideout() {
-			var $container = $( '#wpbody-content' ).find( '.wpseo-tab-video-container' );
-			$container.find( '.wpseo-tab-video-slideout' ).css( 'display', '' );
-
-			stopVideos();
-
-			$container.find( '.toggle__arrow' ).removeClass( 'dashicons-arrow-up' ).addClass( 'dashicons-arrow-down' );
-			$container.find( '.wpseo-tab-video-container__handle' ).attr( 'aria-expanded', 'false' );
-		}
-
-		$( '.nav-tab' ).click( function () {
-			closeVideoSlideout();
-		} );
-
-		/**
 		 * Start video if found on the tab
 		 *
 		 * @param {object} $tab Tab that is activated.
@@ -295,6 +125,13 @@
 		}
 
 		/**
+		 * Stop playing any video.
+		 */
+		function stopVideos() {
+			$( '#wpbody-content' ).find( '.wpseo-tab-video__data' ).children().remove();
+		}
+
+		/**
 		 * Open tab
 		 *
 		 * @param {object} $container Container that contains the tab.
@@ -307,6 +144,23 @@
 			stopVideos();
 			activateVideo( $tab );
 		}
+
+		/**
+		 * Close Video Slideout
+		 */
+		function closeVideoSlideout() {
+			var $container = $( '#wpbody-content' ).find( '.wpseo-tab-video-container' );
+			$container.find( '.wpseo-tab-video-slideout' ).css( 'display', '' );
+
+			stopVideos();
+
+			$container.find( '.toggle__arrow' ).removeClass( 'dashicons-arrow-up' ).addClass( 'dashicons-arrow-down' );
+			$container.find( '.wpseo-tab-video-container__handle' ).attr( 'aria-expanded', 'false' );
+		}
+
+		$( '.nav-tab' ).click( function () {
+			closeVideoSlideout();
+		} );
 
 		/**
 		 * Open Video Slideout
@@ -350,5 +204,121 @@
 				closeVideoSlideout();
 			}
 		} );
+
+		/**
+		 * Hide popup showing new alerts are present
+		 */
+		function hideAlertPopup() {
+			$( '#wp-admin-bar-root-default > li' ).off( 'hover', hideAlertPopup );
+			$( '.yoast-issue-added' ).fadeOut( 200 );
+		}
+
+		/**
+		 * Show popup with new alerts message
+		 */
+		function showAlertPopup() {
+			$( '.yoast-issue-added' ).hover( hideAlertPopup ).fadeIn();
+			$( '#wp-admin-bar-root-default > li' ).on( 'hover', hideAlertPopup );
+			setTimeout( hideAlertPopup, 3000 );
+		}
+
+
+		/**
+		 * Hook the restore and dismiss buttons
+		 */
+		function hookDismissRestoreButtons() {
+			var $dismissible = $( '.yoast-alert-holder' );
+
+			$dismissible.on( 'click', '.dismiss', function () {
+				var $this = $( this );
+				var $source = $this.closest( '.yoast-alert-holder' );
+
+				var $container = $this.closest( '.yoast-container' );
+				$container.append( '<div class="yoast-container-disabled"/>' );
+
+				$this.find( 'span' ).removeClass( 'dashicons-no-alt' ).addClass( 'dashicons-randomize' );
+
+				$.post(
+					ajaxurl,
+					{
+						action: 'yoast_dismiss_alert',
+						notification: $source.attr( 'id' ),
+						nonce: $source.data( 'nonce' ),
+						data: $source.data( 'json' )
+					},
+					handleDismissRestoreResponse.bind( this, $source ),
+					'json'
+				);
+			} );
+
+			$dismissible.on( 'click', '.restore', function () {
+				var $this = $( this );
+				var $source = $this.closest( '.yoast-alert-holder' );
+
+				var $container = $this.closest( '.yoast-container' );
+				$container.append( '<div class="yoast-container-disabled"/>' );
+
+				$this.find( 'span' ).removeClass( 'dashicons-arrow-up' ).addClass( 'dashicons-randomize' );
+
+				$.post(
+					ajaxurl,
+					{
+						action: 'yoast_restore_alert',
+						notification: $source.attr( 'id' ),
+						nonce: $source.data( 'nonce' ),
+						data: $source.data( 'json' )
+					},
+					handleDismissRestoreResponse.bind( this, $source ),
+					'json'
+				);
+			} );
+		}
+
+		/**
+		 * Handle dismiss and restore AJAX responses
+		 *
+		 * @param {Object} $source Object that triggered the request.
+		 * @param {Object} response AJAX response.
+		 */
+		function handleDismissRestoreResponse( $source, response ) {
+			$( '.yoast-alert-holder' ).off( 'click', '.restore' ).off( 'click', '.dismiss' );
+
+			if ( typeof response.html === 'undefined' ) {
+				return;
+			}
+
+			if ( response.html ) {
+				$source.closest( '.yoast-container' ).html( response.html );
+				hookDismissRestoreButtons();
+			}
+
+			var $wpseo_menu = $( '#wp-admin-bar-wpseo-menu' );
+			var $issue_counter = $wpseo_menu.find( '.yoast-issue-counter' );
+
+			if ( ! $issue_counter.length ) {
+				$wpseo_menu.find( '> a:first-child' ).append( '<div class="yoast-issue-counter"/>' );
+				$issue_counter = $wpseo_menu.find( '.yoast-issue-counter' );
+			}
+
+			$issue_counter.html( response.total );
+
+			// Admin menu counter.
+			$( '#toplevel_page_wpseo_alerts .plugin-count' ).html( response.total );
+		}
+
+		$( document ).ready( function () {
+			showAlertPopup();
+			hookDismissRestoreButtons();
+		} );
+	}
+)();
+
+(
+	function () {
+		'use strict';
+
+		var $ = jQuery;
+
+
 	}
 )();