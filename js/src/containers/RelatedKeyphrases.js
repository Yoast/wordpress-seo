/* External dependencies */
import { withDispatch, withSelect } from "@wordpress/data";
import { compose } from "@wordpress/compose";

/* Internal dependencies */
import RelatedKeyphrasesModalContent from "../components/RelatedKeyphrasesModalContent";

export default compose( [
	withSelect( ( select ) => {
		return {
			keyphrase: select( "yoast-seo/editor" ).getFocusKeyphrase(),
<<<<<<< HEAD
			currentDatabase: select( "yoast-seo/editor" ).getSEMrushSelectedDatabase(),
=======
			countryCode: select( "yoast-seo/editor" ).getSEMrushSelectedCountry(),
			OAuthToken: select( "yoast-seo/editor" ).getSEMrushRequestOAuthToken(),
>>>>>>> 190605eb
			requestLimitReached: select( "yoast-seo/editor" ).getSEMrushRequestLimitReached(),
			response: select( "yoast-seo/editor" ).getSEMrushRequestResponse(),
			isSuccess: select( "yoast-seo/editor" ).getSEMrushRequestIsSuccess(),
			isPending: select( "yoast-seo/editor" ).getSEMrushIsRequestPending(),
			keyphraseLimitReached: select( "yoast-seo/editor" ).getSEMrushLimitReached(),
			requestHasData: select( "yoast-seo/editor" ).getSEMrushRequestHasData(),
		};
	} ),
	withDispatch( ( dispatch ) => {
<<<<<<< HEAD
		const {
			setSEMrushChangeDatabase,
			setSEMrushNewRequest,
			setSEMrushRequestSucceeded,
			setSEMrushRequestFailed,
			setSEMrushSetRequestLimitReached,
			addSEMrushKeyphrase,
			removeSEMrushKeyphrase,
			setSEMrushKeyphraseLimitReached,
			setSEMrushNoResultsFound,
		} = dispatch( "yoast-seo/editor" );

=======
		const { setSEMrushChangeCountry, setSEMrushNewRequest, setSEMrushRequestSucceeded,
			setSEMrushRequestFailed, setSEMrushSetRequestLimitReached, addSEMrushKeyphrase,
			removeSEMrushKeyphrase, setSEMrushKeyphraseLimitReached } =
			dispatch( "yoast-seo/editor" );
>>>>>>> 190605eb
		return {
			setCountry: ( countryCode ) => {
				setSEMrushChangeCountry( countryCode );
			},
<<<<<<< HEAD
			newRequest: ( database, keyphrase ) => {
				setSEMrushNewRequest( database, keyphrase );
=======
			newRequest: ( countryCode, keyphrase, OAuthToken ) => {
				setSEMrushNewRequest( countryCode, keyphrase, OAuthToken );
>>>>>>> 190605eb
			},
			setRequestSucceeded: ( response ) => {
				setSEMrushRequestSucceeded( response );
			},
			setRequestFailed: ( response ) => {
				setSEMrushRequestFailed( response );
			},
			setRequestLimitReached: () => {
				setSEMrushSetRequestLimitReached();
			},
			addRelatedKeyphrase: ( keyphrase ) => {
				addSEMrushKeyphrase( keyphrase );
			},
			removeRelatedKeyphrase: ( keyphrase ) => {
				removeSEMrushKeyphrase( keyphrase );
			},
			setKeyphraseLimitReached: () => {
				setSEMrushKeyphraseLimitReached();
			},
			setNoResultsFound: ( database, keyphrase ) => {
				setSEMrushNoResultsFound( database, keyphrase );
			},
		};
	} ),
] )( RelatedKeyphrasesModalContent );<|MERGE_RESOLUTION|>--- conflicted
+++ resolved
@@ -9,12 +9,8 @@
 	withSelect( ( select ) => {
 		return {
 			keyphrase: select( "yoast-seo/editor" ).getFocusKeyphrase(),
-<<<<<<< HEAD
-			currentDatabase: select( "yoast-seo/editor" ).getSEMrushSelectedDatabase(),
-=======
 			countryCode: select( "yoast-seo/editor" ).getSEMrushSelectedCountry(),
 			OAuthToken: select( "yoast-seo/editor" ).getSEMrushRequestOAuthToken(),
->>>>>>> 190605eb
 			requestLimitReached: select( "yoast-seo/editor" ).getSEMrushRequestLimitReached(),
 			response: select( "yoast-seo/editor" ).getSEMrushRequestResponse(),
 			isSuccess: select( "yoast-seo/editor" ).getSEMrushRequestIsSuccess(),
@@ -24,9 +20,8 @@
 		};
 	} ),
 	withDispatch( ( dispatch ) => {
-<<<<<<< HEAD
 		const {
-			setSEMrushChangeDatabase,
+			setSEMrushChangeCountry,
 			setSEMrushNewRequest,
 			setSEMrushRequestSucceeded,
 			setSEMrushRequestFailed,
@@ -37,23 +32,12 @@
 			setSEMrushNoResultsFound,
 		} = dispatch( "yoast-seo/editor" );
 
-=======
-		const { setSEMrushChangeCountry, setSEMrushNewRequest, setSEMrushRequestSucceeded,
-			setSEMrushRequestFailed, setSEMrushSetRequestLimitReached, addSEMrushKeyphrase,
-			removeSEMrushKeyphrase, setSEMrushKeyphraseLimitReached } =
-			dispatch( "yoast-seo/editor" );
->>>>>>> 190605eb
 		return {
 			setCountry: ( countryCode ) => {
 				setSEMrushChangeCountry( countryCode );
 			},
-<<<<<<< HEAD
-			newRequest: ( database, keyphrase ) => {
-				setSEMrushNewRequest( database, keyphrase );
-=======
-			newRequest: ( countryCode, keyphrase, OAuthToken ) => {
-				setSEMrushNewRequest( countryCode, keyphrase, OAuthToken );
->>>>>>> 190605eb
+			newRequest: ( countryCode, keyphrase ) => {
+				setSEMrushNewRequest( countryCode, keyphrase );
 			},
 			setRequestSucceeded: ( response ) => {
 				setSEMrushRequestSucceeded( response );
