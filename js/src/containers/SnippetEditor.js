import { connect } from "react-redux";
import { SnippetEditor } from "yoast-components";
import {
	switchMode,
	updateData,
} from "../redux/actions/snippetEditor";

/**
 * Returns either the text in the meta description field, the excerpt, or the content.
 *
 * @param {Object} state The redux state.
 *
 * @returns {string} The description to be displayed in the SnippetPreview.
 */
function getDescription( state ) {
	const { excerpt, content } = state.documentData;
	const { description } = state.snippetEditor.data;

	// Set the description to display (empty string will be turned into a placeholder in the SnippetPreview).
	if( description !== "" ) {
		return description;
	} else if ( excerpt !== "" ) {
		return excerpt;
	} else if ( content !== "" ) {
		return content;
	}
	return "";
}

/**
 * Maps the redux state to the snippet editor component.
 *
 * @param {Object} state The current state.
 * @param {Object} state.snippetEditor The state for the snippet editor.
 *
 * @returns {Object} Data for the `SnippetEditor` component.
 */
export function mapStateToProps( state ) {
<<<<<<< HEAD
	let replacementVariables = state.snippetEditor.replacementVariables;
=======
	const replaceVariables = get( window, [ "YoastSEO", "wp", "replaceVarsPlugin", "replaceVariables" ], identity );
	const titleLengthProgress = getTitleProgress( state.snippetEditor.data.title, replaceVariables );
	const descriptionLengthProgress = getDescriptionProgress( state.snippetEditor.data.description, replaceVariables );
>>>>>>> 2716f139

	// Replace all empty values with %%replaceVarName%% so the replacement variables plugin can do its job.
	replacementVariables.forEach( ( replaceVariable ) => {
		if( replaceVariable.value === "" ) {
			replaceVariable.value = "%%" + replaceVariable.name + "%%";
		}
	} );

	const generatedDescription = getDescription( state );

	return {
		...state.snippetEditor,
<<<<<<< HEAD
=======
		generatedDescription,
		titleLengthProgress,
		descriptionLengthProgress,
>>>>>>> 2716f139
		keyword: state.activeKeyword,
	};
}

/**
 * Maps dispatch function to props for the snippet editor component.
 *
 * @param {Function} dispatch The dispatch function that will dispatch a redux action.
 *
 * @returns {Object} Props for the `SnippetEditor` component.
 */
export function mapDispatchToProps( dispatch ) {
	return {
		onChange: ( key, value ) => {
			let action = updateData( {
				[ key ]: value,
			} );

			if ( key === "mode" ) {
				action = switchMode( value );
			}

			dispatch( action );
		},
	};
}

export default connect( mapStateToProps, mapDispatchToProps )( SnippetEditor );<|MERGE_RESOLUTION|>--- conflicted
+++ resolved
@@ -36,13 +36,7 @@
  * @returns {Object} Data for the `SnippetEditor` component.
  */
 export function mapStateToProps( state ) {
-<<<<<<< HEAD
 	let replacementVariables = state.snippetEditor.replacementVariables;
-=======
-	const replaceVariables = get( window, [ "YoastSEO", "wp", "replaceVarsPlugin", "replaceVariables" ], identity );
-	const titleLengthProgress = getTitleProgress( state.snippetEditor.data.title, replaceVariables );
-	const descriptionLengthProgress = getDescriptionProgress( state.snippetEditor.data.description, replaceVariables );
->>>>>>> 2716f139
 
 	// Replace all empty values with %%replaceVarName%% so the replacement variables plugin can do its job.
 	replacementVariables.forEach( ( replaceVariable ) => {
@@ -55,12 +49,7 @@
 
 	return {
 		...state.snippetEditor,
-<<<<<<< HEAD
-=======
 		generatedDescription,
-		titleLengthProgress,
-		descriptionLengthProgress,
->>>>>>> 2716f139
 		keyword: state.activeKeyword,
 	};
 }
