/* global wp, jQuery */

var isUndefined = require( 'lodash/isUndefined' );
var defaults = require( 'lodash/defaults' );

var $ = jQuery;

var defaultArguments = {
	keyword: '',
	prefix: '',
	basedOn: '',
	onActivate: function ( ) { },
	afterActivate: function ( ) { },
	active: false,

	scoreClass: 'na',
	scoreText: '',

	showKeyword: true
};

module.exports = (function() {
	'use strict';

	/**
	 * Renders a keyword tab as a jQuery HTML object.
	 *
	 * @param {string} scoreClass
	 * @param {string} keyword
	 * @param {string} prefix
	 *
	 * @returns {HTMLElement}
	 */
<<<<<<< HEAD
	function renderKeywordTab( scoreClass, keyword, prefix ) {
		var placeholder = keyword.length > 0 ? keyword : '...';
=======
	function renderKeywordTab( scoreClass, scoreText, keyword, prefix, basedOn, active, showKeyword ) {
		var placeholder = keyword.length > 0 ? keyword : '...';

		if ( ! showKeyword ) {
			placeholder = '';
		}

>>>>>>> 5a20ff08
		var html = wp.template( 'keyword_tab' )({
			keyword: keyword,
			placeholder: placeholder,
			score: scoreClass,
			hideRemove: true,
			prefix: prefix + ' ',
<<<<<<< HEAD
			active: true
=======
			active: active,
			basedOn: basedOn,
			scoreText: scoreText
>>>>>>> 5a20ff08
		});

		return jQuery( html );
	}

	/**
	 * Constructor for a keyword tab object
	 * @param {Object} args
	 * @constructor
	 */
	function KeywordTab( args ) {
<<<<<<< HEAD
		this.keyword = '';
		this.prefix  = args.prefix || '';

		this.setScoreClass( 0 );
=======
		defaults( args, defaultArguments );

		this.keyword = args.keyword;
		this.prefix  = args.prefix;
		this.basedOn = args.basedOn;
		this.onActivate = args.onActivate;
		this.afterActivate = args.afterActivate;
		this.active = args.active;
		this.scoreClass = args.scoreClass;
		this.scoreText = args.scoreText;

		this.showKeyword = args.showKeyword;
>>>>>>> 5a20ff08
	}

	/**
	 * Initialize a keyword tab.
	 *
	 * @param {HTMLElement} parent
	 * @param {string} position Either prepend or append for the position in the parent.
	 */
<<<<<<< HEAD
	KeywordTab.prototype.init = function( parent ) {
		this.setElement( renderKeywordTab( this.scoreClass, this.keyword, this.prefix ) );
=======
	KeywordTab.prototype.init = function( parent, position ) {
		this.setElement( renderKeywordTab( this.scoreClass, this.scoreText, this.keyword, this.prefix, this.basedOn, this.active, this.showKeyword ) );
		var $parent = $( parent );
>>>>>>> 5a20ff08

		if ( 'prepend' === position ) {
			$parent.prepend( this.element );
		} else {
			$parent.append( this.element );
		}
	};

	/**
	 * Updates the keyword tabs with new values.
	 *
	 * @param {string} scoreClass
<<<<<<< HEAD
	 * @param {string} keyword
	 */
	KeywordTab.prototype.update = function( scoreClass, keyword ) {
		this.keyword = keyword;
=======
	 * @param {string} scoreText
	 * @param {string=""} keyword
	 */
	KeywordTab.prototype.update = function( scoreClass, scoreText, keyword ) {
		if ( ! isUndefined( keyword ) ) {
			this.keyword = keyword;
		}
>>>>>>> 5a20ff08
		this.setScoreClass( scoreClass );
		this.refresh();
	};

	/**
	 * Renders a new keyword tab with the current values and replaces the old tab with this one.
	 */
	KeywordTab.prototype.refresh = function() {
<<<<<<< HEAD
		var newElem = renderKeywordTab( this.scoreClass, this.keyword, this.prefix );
=======
		var newElem = renderKeywordTab( this.scoreClass, this.scoreText, this.keyword, this.prefix, this.basedOn, this.active, this.showKeyword );
>>>>>>> 5a20ff08

		this.element.replaceWith( newElem );
		this.setElement( newElem );
	};

	/**
	 * Sets the current element
	 *
	 * @param {HTMLElement} element
	 */
	KeywordTab.prototype.setElement = function( element ) {
		this.element = jQuery( element );

		this.addEventHandler();
	};

	/**
	 * Formats the given score and store it in the attribute.
	 *
	 * @param {string} scoreClass
	 */
	KeywordTab.prototype.setScoreClass = function( scoreClass ) {
		this.scoreClass = scoreClass;
	};

<<<<<<< HEAD
=======
	/**
	 * Formats the given score text and store it in the attribute.
	 *
	 * @param {string} scoreText
	 */
	KeywordTab.prototype.setScoreText = function( scoreText ) {
		this.scoreText = scoreText;
	};

	/**
	 * Adds event handler to tab
	 */
	KeywordTab.prototype.addEventHandler = function() {
		$( this.element ).on( 'click', this.onClick.bind( this ) );
	};

	/**
	 * Handles clicking the tab.
	 *
	 * @param {UIEvent} ev The event fired by the browser.
	 */
	KeywordTab.prototype.onClick = function( ev ) {
		ev.preventDefault();

		this.onActivate();

		$( '.wpseo_keyword_tab' ).removeClass( 'active' );
		this.active = true;
		this.refresh();

		this.afterActivate();
	};

	/**
	 * Returns the keyword for this keyword tab
	 */
	KeywordTab.prototype.getKeyword = function() {
		return this.element.find( '.wpseo_tablink' ).data( 'keyword' );
	};

>>>>>>> 5a20ff08
	return KeywordTab;
})();<|MERGE_RESOLUTION|>--- conflicted
+++ resolved
@@ -31,10 +31,7 @@
 	 *
 	 * @returns {HTMLElement}
 	 */
-<<<<<<< HEAD
-	function renderKeywordTab( scoreClass, keyword, prefix ) {
-		var placeholder = keyword.length > 0 ? keyword : '...';
-=======
+
 	function renderKeywordTab( scoreClass, scoreText, keyword, prefix, basedOn, active, showKeyword ) {
 		var placeholder = keyword.length > 0 ? keyword : '...';
 
@@ -42,20 +39,16 @@
 			placeholder = '';
 		}
 
->>>>>>> 5a20ff08
 		var html = wp.template( 'keyword_tab' )({
 			keyword: keyword,
 			placeholder: placeholder,
 			score: scoreClass,
 			hideRemove: true,
 			prefix: prefix + ' ',
-<<<<<<< HEAD
-			active: true
-=======
+
 			active: active,
 			basedOn: basedOn,
 			scoreText: scoreText
->>>>>>> 5a20ff08
 		});
 
 		return jQuery( html );
@@ -67,12 +60,7 @@
 	 * @constructor
 	 */
 	function KeywordTab( args ) {
-<<<<<<< HEAD
-		this.keyword = '';
-		this.prefix  = args.prefix || '';
 
-		this.setScoreClass( 0 );
-=======
 		defaults( args, defaultArguments );
 
 		this.keyword = args.keyword;
@@ -85,7 +73,6 @@
 		this.scoreText = args.scoreText;
 
 		this.showKeyword = args.showKeyword;
->>>>>>> 5a20ff08
 	}
 
 	/**
@@ -94,15 +81,9 @@
 	 * @param {HTMLElement} parent
 	 * @param {string} position Either prepend or append for the position in the parent.
 	 */
-<<<<<<< HEAD
-	KeywordTab.prototype.init = function( parent ) {
-		this.setElement( renderKeywordTab( this.scoreClass, this.keyword, this.prefix ) );
-=======
 	KeywordTab.prototype.init = function( parent, position ) {
 		this.setElement( renderKeywordTab( this.scoreClass, this.scoreText, this.keyword, this.prefix, this.basedOn, this.active, this.showKeyword ) );
 		var $parent = $( parent );
->>>>>>> 5a20ff08
-
 		if ( 'prepend' === position ) {
 			$parent.prepend( this.element );
 		} else {
@@ -114,12 +95,6 @@
 	 * Updates the keyword tabs with new values.
 	 *
 	 * @param {string} scoreClass
-<<<<<<< HEAD
-	 * @param {string} keyword
-	 */
-	KeywordTab.prototype.update = function( scoreClass, keyword ) {
-		this.keyword = keyword;
-=======
 	 * @param {string} scoreText
 	 * @param {string=""} keyword
 	 */
@@ -127,7 +102,6 @@
 		if ( ! isUndefined( keyword ) ) {
 			this.keyword = keyword;
 		}
->>>>>>> 5a20ff08
 		this.setScoreClass( scoreClass );
 		this.refresh();
 	};
@@ -136,12 +110,7 @@
 	 * Renders a new keyword tab with the current values and replaces the old tab with this one.
 	 */
 	KeywordTab.prototype.refresh = function() {
-<<<<<<< HEAD
-		var newElem = renderKeywordTab( this.scoreClass, this.keyword, this.prefix );
-=======
 		var newElem = renderKeywordTab( this.scoreClass, this.scoreText, this.keyword, this.prefix, this.basedOn, this.active, this.showKeyword );
->>>>>>> 5a20ff08
-
 		this.element.replaceWith( newElem );
 		this.setElement( newElem );
 	};
@@ -166,8 +135,6 @@
 		this.scoreClass = scoreClass;
 	};
 
-<<<<<<< HEAD
-=======
 	/**
 	 * Formats the given score text and store it in the attribute.
 	 *
@@ -207,7 +174,5 @@
 	KeywordTab.prototype.getKeyword = function() {
 		return this.element.find( '.wpseo_tablink' ).data( 'keyword' );
 	};
-
->>>>>>> 5a20ff08
 	return KeywordTab;
 })();