--- conflicted
+++ resolved
@@ -5,13 +5,8 @@
 
 /* Internal dependencies */
 import isKeywordAnalysisActive from "../analysis/isKeywordAnalysisActive";
-<<<<<<< HEAD
-import tmceHelper from "../lib/tinymce";
+import * as tmceHelper from "../lib/tinymce";
 import { termsTmceId as tmceId } from "../lib/tinymce";
-=======
-import * as tmceHelper from "../wp-seo-tinymce";
-import { termsTmceId as tmceId } from "../wp-seo-tinymce";
->>>>>>> 1906d568
 import getIndicatorForScore from "../analysis/getIndicatorForScore";
 import { update as updateTrafficLight } from "../ui/trafficLight";
 import { update as updateAdminBar } from "../ui/adminBar";
