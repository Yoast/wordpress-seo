--- conflicted
+++ resolved
@@ -1,4 +1,3 @@
-import { Paper } from "yoastseo";
 import {
 	setOverallReadabilityScore,
 	setOverallSeoScore,
@@ -23,15 +22,11 @@
 export default function refreshAnalysis( worker, collectData, applyMarks, store, dataCollector ) {
 	const paper = collectData();
 
-<<<<<<< HEAD
 	if ( ! isInitialized ) {
 		return;
 	}
 
-	worker.analyze( data )
-=======
 	worker.analyze( paper )
->>>>>>> 498f6448
 		.then( ( { result: { seo, readability } } ) => {
 			if ( seo ) {
 				// Only update the main results, which are located under the empty string key.
