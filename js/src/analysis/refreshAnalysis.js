--- conflicted
+++ resolved
@@ -5,69 +5,28 @@
 	setReadabilityResults,
 	setSeoResultsForKeyword,
 } from "yoast-components/composites/Plugin/ContentAnalysis/actions/contentAnalysis";
-<<<<<<< HEAD
-import { Paper } from "yoastseo";
-
-import getAnalysisData from "./getAnalysisData";
-import getMarker from "./getMarker";
+import { refreshSnippetEditor } from "../redux/actions/snippetEditor";
 
 let isInitialized = false;
 
 /**
- * Recreates the getMarker function for the assessment result.
+ * Refreshes the analysis.
  *
- * @param {AssessmentResult}    result  The assessment result for which to recreate the getMarker function.
- * @param {Object}              store   The store.
- * @param {Object}              data    The paper data used for the analyses.
+ * @param {AnalysisWorkerWrapper}               worker        The analysis worker to request the analysis from.
+ * @param {Function}                            collectData   Function that collects the analysis data.
+ * @param {Function}                            applyMarks    Function that applies the marks in the content.
+ * @param {Object}                              store         The store.
+ * @param {PostDataCollector|TermDataCollector} dataCollector The data collector to update the score of the results.
  *
  * @returns {void}
  */
-const recreateGetMarkerFunction = function( result, store, data ) {
-	const { marksButtonStatus } = store.getState();
-	const showMarkers = marksButtonStatus === "enabled";
-	result.getMarker = () => {
-		return () => {
-			const marker = getMarker( showMarkers );
-			marker( Paper.parse( data ), result.marks );
-		};
-	};
-};
-=======
-import { refreshSnippetEditor } from "../redux/actions/snippetEditor";
->>>>>>> 793522ca
-
-/**
- * Refreshes the analysis.
- *
- * @param {AnalysisWorkerWrapper}               worker        The analysis
- *                                                            worker to request
- *                                                            the analysis from.
- * @param {Function}                            collectData   Function that
- *                                                            collects the
- *                                                            analysis data.
- * @param {Function}                            applyMarks    Function that
- *                                                            applies the marks
- *                                                            in the content.
- * @param {Object}                              store         The store.
- * @param {PostDataCollector|TermDataCollector} dataCollector The data collector
- *                                                            to update the
- *                                                            score of the
- *                                                            results.
- *
- * @returns {void}
- */
-<<<<<<< HEAD
-export default function refreshAnalysis( edit, analysisWorker, store, customAnalysisData, pluggable ) {
-	const data = getAnalysisData( edit, store, customAnalysisData, pluggable );
+export default function refreshAnalysis( worker, collectData, applyMarks, store, dataCollector ) {
+	const data = collectData();
+	const paper = Paper.parse( data );
 
 	if ( ! isInitialized ) {
 		return;
 	}
-=======
-export default function refreshAnalysis( worker, collectData, applyMarks, store, dataCollector ) {
-	const data = collectData();
-	const paper = Paper.parse( data );
->>>>>>> 793522ca
 
 	worker.analyze( data )
 		.then( ( { result: { seo, readability } } ) => {
@@ -86,6 +45,7 @@
 
 				dataCollector.saveScores( seoResults.score, data.keyword );
 			}
+
 			if ( readability ) {
 				// Recreate the getMarker function after the worker is done.
 				readability.results.forEach( result => {
