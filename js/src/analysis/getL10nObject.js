import { get } from "lodash-es";

/**
 * Returns the l10n object for the current page, either term or post.
 *
 * @returns {Object} The l10n object for the current page.
 */
<<<<<<< HEAD
function getL10nObject() {
	// Returns the metabox object from wpseoScriptData if that exists. Else; return null.
	return get( window, "wpseoScriptData.metabox", null );
}

module.exports = getL10nObject;
=======
export default function getL10nObject() {
	var l10nObject = null;

	if ( ! isUndefined( window.wpseoPostScraperL10n ) ) {
		l10nObject = window.wpseoPostScraperL10n;
	} else if ( ! isUndefined( window.wpseoTermScraperL10n ) ) {
		l10nObject = window.wpseoTermScraperL10n;
	}

	return l10nObject;
}
>>>>>>> 1906d568
<|MERGE_RESOLUTION|>--- conflicted
+++ resolved
@@ -5,23 +5,7 @@
  *
  * @returns {Object} The l10n object for the current page.
  */
-<<<<<<< HEAD
-function getL10nObject() {
+export default function getL10nObject() {
 	// Returns the metabox object from wpseoScriptData if that exists. Else; return null.
 	return get( window, "wpseoScriptData.metabox", null );
-}
-
-module.exports = getL10nObject;
-=======
-export default function getL10nObject() {
-	var l10nObject = null;
-
-	if ( ! isUndefined( window.wpseoPostScraperL10n ) ) {
-		l10nObject = window.wpseoPostScraperL10n;
-	} else if ( ! isUndefined( window.wpseoTermScraperL10n ) ) {
-		l10nObject = window.wpseoTermScraperL10n;
-	}
-
-	return l10nObject;
-}
->>>>>>> 1906d568
+}