--- conflicted
+++ resolved
@@ -141,18 +141,9 @@
 	if ( keyword !== '' ) {
 		indicator = getIndicatorForScore( score );
 	}
-<<<<<<< HEAD
-	this.mainKeywordTab.update( indicator.className, indicator.screenReaderText, keyword );};
-=======
 
-	if ( this.mainKeywordTab.getKeyword() !== "" ) {
-		// This branch makes sure that we see a color when loading the page.
-		indicator = getIndicatorForScore( $( '#yoast_wpseo_linkdex, #hidden_wpseo_linkdex' ).val() );
-	}
-
-	this.mainKeywordTab.update( indicator.className, indicator.screenReaderText );
+	this.mainKeywordTab.update( indicator.className, indicator.screenReaderText, keyword );
 };
->>>>>>> e17c34b1
 
 /**
  * Returns whether or not the keyword is the main keyword
