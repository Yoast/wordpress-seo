--- conflicted
+++ resolved
@@ -7,18 +7,8 @@
  *
  * @returns {boolean} Whether or not the content analysis is active.
  */
-<<<<<<< HEAD
-function isContentAnalysisActive() {
+export default function isContentAnalysisActive() {
 	const l10nObject = getL10nObject();
 
 	return get( l10nObject, "contentAnalysisActive", 0 ) === 1;
-}
-
-module.exports = isContentAnalysisActive;
-=======
-export default function isContentAnalysisActive() {
-	var l10nObject = getL10nObject();
-
-	return ! isUndefined( l10nObject ) && l10nObject.contentAnalysisActive === "1";
-}
->>>>>>> 1906d568
+}