/* global wp jQuery */

/* External dependencies */
import analysis from "yoastseo";
const { removeMarks } = analysis.markers;
import { isUndefined, debounce } from "lodash-es";

/* Internal dependencies */
import { updateReplacementVariable, updateData } from "../redux/actions/snippetEditor";
import { setContentImage } from "../redux/actions/settings";
import {
	excerptFromContent,
	fillReplacementVariables,
	mapCustomFields,
	mapCustomTaxonomies,
} from "../helpers/replacementVariableHelpers";
<<<<<<< HEAD
import tmceHelper, { tmceId } from "../lib/tinymce";
=======
import * as tmceHelper from "../wp-seo-tinymce";
>>>>>>> 1906d568

const { tmceId } = tmceHelper;
const $ = jQuery;

/**
 * Represents the classic editor data.
 */
export default class ClassicEditorData {
	/**
	 * Sets the wp data, Yoast SEO refresh function and data object.
	 *
	 * @param {Function} refresh          The YoastSEO refresh function.
	 * @param {Object} store              The YoastSEO Redux store.
	 * @param {Object} settings           The settings for this classic editor data
	 *                                    object.
	 * @param {string} settings.tinyMceId The ID of the tinyMCE editor.
	 *
	 * @returns {void}
	 */
	constructor( refresh, store, settings = { tinyMceId: tmceId } ) {
		this._refresh = refresh;
		this._store = store;
		this._initialData = {};
		// This will be used for the comparison whether the title, description and slug are dirty.
		this._previousData = {};
		this._settings = settings;
		this.updateReplacementData = this.updateReplacementData.bind( this );
		this.refreshYoastSEO = this.refreshYoastSEO.bind( this );
	}

	/**
	 * Initializes the class by filling this._initialData and subscribing to relevant elements.
	 *
	 * @param {Object} replaceVars The replacement variables passed in the wp-seo-post-scraper args.
	 *
	 * @returns {void}
	 */
	initialize( replaceVars ) {
		this._initialData = this.getInitialData( replaceVars );
		fillReplacementVariables( this._initialData, this._store );
		this.subscribeToElements();
		this.subscribeToStore();
		this.subscribeToSnippetPreviewImage();
	}

	/**
	 * Initialize snippet preview image functionality.
	 *
	 * @returns {void}
	 */
	subscribeToSnippetPreviewImage() {
		if ( isUndefined( wp.media ) || isUndefined( wp.media.featuredImage ) ) {
			return;
		}

		$( "#postimagediv" ).on( "click", "#remove-post-thumbnail", () => {
			this.featuredImageIsSet = false;

			this.setImageInSnippetPreview( this.getContentImage() );
		} );

		const featuredImage = wp.media.featuredImage.frame();

		featuredImage.on( "select", () => {
			const newUrl = featuredImage.state().get( "selection" ).first().attributes.url;

			if ( ! newUrl ) {
				return;
			}

			this.featuredImageIsSet = true;
			this.setImageInSnippetPreview( newUrl );
		} );

		tmceHelper.addEventHandler( this._settings.tinyMceId, [ "init" ], () => {
			const contentImage = this.getContentImage();
			const url = this.getFeaturedImage() || contentImage || null;

			// Set contentImage in settings.socialPreviews.
			this._store.dispatch( setContentImage( contentImage ) );
			this.setImageInSnippetPreview( url );
		} );

		tmceHelper.addEventHandler( this._settings.tinyMceId, [ "change" ], debounce( () => {
			if ( this.featuredImageIsSet ) {
				return;
			}

			const contentImage = this.getContentImage();

			// Set contentImage in settings.socialPreviews.
			this._store.dispatch( setContentImage( contentImage ) );

			this.setImageInSnippetPreview( contentImage );
		}, 1000 ) );
	}

	/**
	 * Gets the featured image source from the DOM.
	 *
	 * @returns {string|null} The url to the featured image.
	 */
	getFeaturedImage() {
		const postThumbnail = $( "#set-post-thumbnail img" ).attr( "src" );

		if ( postThumbnail ) {
			this.featuredImageIsSet = true;

			return postThumbnail;
		}

		this.featuredImageIsSet = false;

		return null;
	}

	/**
	 * Set the featured image for the snippet preview.
	 *
	 * @param {string} url The image URL.
	 *
	 * @returns {void}
	 */
	setImageInSnippetPreview( url ) {
		this._store.dispatch( updateData( { snippetPreviewImageURL: url } ) );
	}

	/**
	 * Returns the image from the content.
	 *
	 * @returns {string} The first image found in the content.
	 */
	getContentImage() {
		if ( this.featuredImageIsSet ) {
			return "";
		}

		const content = this.getContent();

		const images = analysis.string.imageInText( content );
		let image  = "";

		if ( images.length === 0 ) {
			return image;
		}

		do {
			let currentImage = images.shift();
			currentImage = $( currentImage );

			const imageSource = currentImage.prop( "src" );

			if ( imageSource ) {
				image = imageSource;
			}
		} while ( "" === image && images.length > 0 );

		return image;
	}

	/**
	 * Gets the title from the document.
	 *
	 * @returns {string} The title or an empty string.
	 */
	getTitle() {
		const titleElement = document.getElementById( "title" );
		return titleElement && titleElement.value || "";
	}

	/**
	 * Gets the excerpt from the document.
	 *
	 * @param {boolean} useFallBack Whether the fallback for content should be used.
	 *
	 * @returns {string} The excerpt.
	 */
	getExcerpt( useFallBack = true ) {
		const excerptElement = document.getElementById( "excerpt" );
		const excerptValue   = excerptElement && excerptElement.value || "";

		if ( excerptValue !== "" || useFallBack === false ) {
			return excerptValue;
		}

		return excerptFromContent( this.getContent() );
	}

	/**
	 * Gets the slug from the document.
	 *
	 * @returns {string} The slug or an empty string.
	 */
	getSlug() {
		let slug = "";

		const newPostSlug = document.getElementById( "new-post-slug" );

		if ( newPostSlug ) {
			slug = newPostSlug.value;
		} else if ( document.getElementById( "editable-post-name-full" ) !== null ) {
			slug = document.getElementById( "editable-post-name-full" ).textContent;
		}

		return slug;
	}

	/**
	 * Gets the content of the document after removing marks.
	 *
	 * @returns {string} The content of the document.
	 */
	getContent() {
		const tinyMceId = this._settings.tinyMceId;

		return removeMarks( tmceHelper.getContentTinyMce( tinyMceId ) );
	}

	/**
	 * Subscribes to input elements.
	 *
	 * @returns {void}
	 */
	subscribeToElements() {
		this.subscribeToInputElement( "title", "title" );
		this.subscribeToInputElement( "excerpt", "excerpt" );
		this.subscribeToInputElement( "excerpt", "excerpt_only" );
	}

	/**
	 * Subscribes to an element via its id, and sets a callback.
	 *
	 * @param {string}  elementId       The id of the element to subscribe to.
	 * @param {string}  targetField     The name of the field the value should be sent to.
	 *
	 * @returns {void}
	 */
	subscribeToInputElement( elementId, targetField ) {
		const element = document.getElementById( elementId );

		/*
		 * On terms some elements don't exist in the DOM, such as the title element.
		 * We return early if the element was not found.
		 */
		if ( ! element ) {
			return;
		}

		element.addEventListener( "input", ( event ) => {
			this.updateReplacementData( event, targetField );
		} );
	}

	/**
	 * Sets the event target value in the data and dispatches to the store.
	 *
	 * @param {Object} event            An event object.
	 * @param {string} targetReplaceVar The replacevar the event's value belongs to.
	 *
	 * @returns {void}
	 */
	updateReplacementData( event, targetReplaceVar ) {
		let replaceValue = event.target.value;

		if ( targetReplaceVar === "excerpt" && replaceValue === "" ) {
			replaceValue = this.getExcerpt();
		}

		this._initialData[ targetReplaceVar ] = replaceValue;

		this._store.dispatch( updateReplacementVariable( targetReplaceVar, replaceValue ) );
	}

	/**
	 * Checks whether the current data and the data from the updated state are the same.
	 *
	 * @param {Object} currentData The current data.
	 * @param {Object} newData     The data from the updated state.
	 * @returns {boolean}          Whether the current data and the newData is the same.
	 */
	isShallowEqual( currentData, newData ) {
		if ( Object.keys( currentData ).length !== Object.keys( newData ).length ) {
			return false;
		}

		for ( const dataPoint in currentData ) {
			if ( currentData.hasOwnProperty( dataPoint ) ) {
				if ( ! ( dataPoint in newData ) || currentData[ dataPoint ] !== newData[ dataPoint ] ) {
					return false;
				}
			}
		}
		return true;
	}

	/**
	 * Refreshes YoastSEO's app when the data is dirty.
	 *
	 * @returns {void}
	 */
	refreshYoastSEO() {
		const newData = this.getData();

		// Set isDirty to true if the current data and editor data are unequal.
		const isDirty = ! this.isShallowEqual( this._previousData, newData );

		if ( isDirty ) {
			this.handleEditorChange( newData );
			this._previousData = newData;
			if ( window.YoastSEO && window.YoastSEO.app ) {
				window.YoastSEO.app.refresh();
			}
		}
	}

	/**
	 * Updates the redux store with the changed data.
	 *
	 * @param {Object} newData The changed data.
	 *
	 * @returns {void}
	 */
	handleEditorChange( newData ) {
		// Handle excerpt change
		if ( this._previousData.excerpt !== newData.excerpt ) {
			this._store.dispatch( updateReplacementVariable( "excerpt", newData.excerpt ) );
			this._store.dispatch( updateReplacementVariable( "excerpt_only", newData.excerpt_only ) );
		}
		// Handle image change.
		if ( this._previousData.snippetPreviewImageURL !== newData.snippetPreviewImageURL ) {
			this.setImageInSnippetPreview( newData.snippetPreviewImageURL );
		}
	}

	/**
	 * Listens to the store.
	 *
	 * @returns {void}
	 */
	subscribeToStore() {
		this.subscriber = debounce( this.refreshYoastSEO, 500 );
		this._store.subscribe(
			this.subscriber
		);
	}

	/**
	 * Gets the initial data from the replacevars and document.
	 *
	 * @param {Object} replaceVars The replaceVars object.
	 *
	 * @returns {Object} The data.
	 */
	getInitialData( replaceVars ) {
		replaceVars = mapCustomFields( replaceVars, this._store );
		replaceVars = mapCustomTaxonomies( replaceVars, this._store );

		return {
			...replaceVars,
			title: this.getTitle(),
			excerpt: this.getExcerpt(),
			// eslint-disable-next-line
			excerpt_only: this.getExcerpt( false ),
			slug: this.getSlug(),
			content: this.getContent(),
		};
	}

	/**
	 * Add the latest content to the data object, and return the data object.
	 *
	 * @returns {Object} The data.
	 */
	getData() {
		return {
			...this._store.getState().snippetEditor.data,
			content: this.getContent(),
			excerpt: this.getExcerpt(),
			// eslint-disable-next-line
			excerpt_only: this.getExcerpt( false ),
		};
	}
}<|MERGE_RESOLUTION|>--- conflicted
+++ resolved
@@ -14,11 +14,7 @@
 	mapCustomFields,
 	mapCustomTaxonomies,
 } from "../helpers/replacementVariableHelpers";
-<<<<<<< HEAD
-import tmceHelper, { tmceId } from "../lib/tinymce";
-=======
-import * as tmceHelper from "../wp-seo-tinymce";
->>>>>>> 1906d568
+import * as tmceHelper from "../lib/tinymce";
 
 const { tmceId } = tmceHelper;
 const $ = jQuery;
