--- conflicted
+++ resolved
@@ -70,21 +70,15 @@
 	 *
 	 * @returns {string} The excerpt.
 	 */
-<<<<<<< HEAD
 	getExcerpt( useFallBack = true ) {
-		let excerptElement = document.getElementById( "excerpt" );
-		let excerptValue   = excerptElement && excerptElement.value || "";
+		const excerptElement = document.getElementById( "excerpt" );
+		const excerptValue   = excerptElement && excerptElement.value || "";
 
 		if ( excerptValue !== "" || useFallBack === false ) {
 			return excerptValue;
 		}
 
 		return excerptFromContent( this.getContent() );
-=======
-	getExcerpt() {
-		const excerptElement = document.getElementById( "excerpt" );
-		return excerptElement && excerptElement.value || "";
->>>>>>> 16f78fda
 	}
 
 	/**
