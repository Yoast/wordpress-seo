import debounce from "lodash/debounce";
import { updateReplacementVariable } from "../redux/actions/snippetEditor";
<<<<<<< HEAD
=======
import fillReplacementValues from "../helpers/updateReplacementVariables";
>>>>>>> 425c759c

/**
 * Represents the data.
 */
class Data {
	/**
	 * Sets the wp data, Yoast SEO refresh function and data object.
	 *
	 * @param {Object} wpData    The Gutenberg data API.
	 * @param {Function} refresh The YoastSEO refresh function.
	 * @param {Object} store     The YoastSEO Redux store.
	 * @returns {void}
	 */
	constructor( wpData, refresh, store ) {
		this._wpData = wpData;
		this._refresh = refresh;
<<<<<<< HEAD
		this.store = store;
		this.data = {};
=======
		this._store = store;
		this._data = {};
>>>>>>> 425c759c
		this.getPostAttribute = this.getPostAttribute.bind( this );
		this.refreshYoastSEO = this.refreshYoastSEO.bind( this );
	}

	initialize( replaceVars ) {
		// Fill data object on page load.
		this._data = this.getInitialData( replaceVars );
		fillReplacementValues( this._data, this._store );
		this.subscribeToGutenberg();
	}

	getInitialData( replaceVars ) {
		const gutenbergData = this.collectGutenbergData( this.getPostAttribute );
		return {
			...replaceVars,
			...gutenbergData,
		};
	}

	/**
	 * Sets the refresh function.
	 *
	 * @param {Function} refresh The refresh function.
	 *
	 * @returns {void}
	 */
	setRefresh( refresh ) {
		this._refresh = refresh;
	}

	/**
	 * Checks whether the current data and the Gutenberg data are the same.
	 *
	 * @param {Object} currentData The current data.
	 * @param {Object} gutenbergData The data from Gutenberg.
	 * @returns {boolean} Whether the current data and the gutenbergData is the same.
	 */
	isShallowEqual( currentData, gutenbergData ) {
		if ( Object.keys( currentData ).length !== Object.keys( gutenbergData ).length ) {
			return false;
		}

		for( let dataPoint in currentData ) {
			if ( currentData.hasOwnProperty( dataPoint ) ) {
				if( ! ( dataPoint in gutenbergData ) || currentData[ dataPoint ] !== gutenbergData[ dataPoint ] ) {
					return false;
				}
			}
		}
		return true;
	}

	/**
	 * Retrieves the Gutenberg data for the passed post attribute.
	 *
	 * @param {string} attribute The post attribute you'd like to retrieve.
	 * @returns {string} The post attribute .
	 */
	getPostAttribute( attribute ) {
		return this._wpData.select( "core/editor" ).getEditedPostAttribute( attribute );
	}

	/**
	 * Collects the content, title, slug and excerpt of a post from Gutenberg.
	 *
	 * @param {Function} getPostAttribute The post attribute retrieval function.
	 * @returns {{content: string, title: string, slug: string, excerpt: string}} The content, title, slug and excerpt.
	 */
	collectGutenbergData( getPostAttribute ) {
		return {
			content: getPostAttribute( "content" ),
			title: getPostAttribute( "title" ),
			slug: getPostAttribute( "slug" ),
			excerpt: getPostAttribute( "excerpt" ),
		};
	}

	/**
<<<<<<< HEAD
	 * Fills the redux store with the newly acquired data.
	 *
	 * @param {Object} newData The newly aquired data.
	 *
	 * @returns {void}
	 */
	fillReplacementValues( newData ) {
		// Fill title
		this.store.dispatch( updateReplacementVariable( "title", newData.title ) );

		// Fill excerpt
		this.store.dispatch( updateReplacementVariable( "excerpt", newData.excerpt ) );
	}

	/**
=======
>>>>>>> 425c759c
	 * Updates the redux store with the changed data.
	 *
	 * @param {Object} newData The changed data.
	 *
	 * @returns {void}
	 */
	handleEditorChange( newData ) {
		// Handle title change
<<<<<<< HEAD
		if ( this.data.title !== newData.title ) {
			this.store.dispatch( updateReplacementVariable( "title", newData.title ) );
		}
		// Handle excerpt change
		if ( this.data.excerpt !== newData.excerpt ) {
			this.store.dispatch( updateReplacementVariable( "excerpt", newData.excerpt ) );
=======
		if ( this._data.title !== newData.title ) {
			this._store.dispatch( updateReplacementVariable( "title", newData.title ) );
		}
		// Handle excerpt change
		if ( this._data.excerpt !== newData.excerpt ) {
			this._store.dispatch( updateReplacementVariable( "excerpt", newData.excerpt ) );
>>>>>>> 425c759c
		}
	}

	/**
	 * Refreshes YoastSEO's app when the Gutenberg data is dirty.
	 *
	 * @returns {void}
	 */
	refreshYoastSEO() {
		let gutenbergData = this.collectGutenbergData( this.getPostAttribute );

		// Set isDirty to true if the current data and Gutenberg data are unequal.
		let isDirty = ! this.isShallowEqual( this._data, gutenbergData );

		if ( isDirty ) {
			this.handleEditorChange( gutenbergData );
<<<<<<< HEAD
			this.data = gutenbergData;
=======
			this._data = gutenbergData;
>>>>>>> 425c759c
			this._refresh();
		}
	}

	/**
	 * Listens to the Gutenberg data.
	 *
	 * @returns {void}
	 */
	subscribeToGutenberg() {
<<<<<<< HEAD
		// Fill data object on page load.
		this.data = this.collectGutenbergData( this.getPostAttribute );
		this.fillReplacementValues( this.data );
=======
>>>>>>> 425c759c
		this.subscriber = debounce( this.refreshYoastSEO, 500 );
		this._wpData.subscribe(
			this.subscriber
		);
	}

	/**
	 * Returns the data and whether the data is dirty.
	 *
	 * @returns {Object} The data and whether the data is dirty.
	 */
	getData() {
		return this._data;
	}
}
module.exports = Data;<|MERGE_RESOLUTION|>--- conflicted
+++ resolved
@@ -1,9 +1,6 @@
 import debounce from "lodash/debounce";
 import { updateReplacementVariable } from "../redux/actions/snippetEditor";
-<<<<<<< HEAD
-=======
 import fillReplacementValues from "../helpers/updateReplacementVariables";
->>>>>>> 425c759c
 
 /**
  * Represents the data.
@@ -20,13 +17,8 @@
 	constructor( wpData, refresh, store ) {
 		this._wpData = wpData;
 		this._refresh = refresh;
-<<<<<<< HEAD
-		this.store = store;
-		this.data = {};
-=======
 		this._store = store;
 		this._data = {};
->>>>>>> 425c759c
 		this.getPostAttribute = this.getPostAttribute.bind( this );
 		this.refreshYoastSEO = this.refreshYoastSEO.bind( this );
 	}
@@ -105,24 +97,6 @@
 	}
 
 	/**
-<<<<<<< HEAD
-	 * Fills the redux store with the newly acquired data.
-	 *
-	 * @param {Object} newData The newly aquired data.
-	 *
-	 * @returns {void}
-	 */
-	fillReplacementValues( newData ) {
-		// Fill title
-		this.store.dispatch( updateReplacementVariable( "title", newData.title ) );
-
-		// Fill excerpt
-		this.store.dispatch( updateReplacementVariable( "excerpt", newData.excerpt ) );
-	}
-
-	/**
-=======
->>>>>>> 425c759c
 	 * Updates the redux store with the changed data.
 	 *
 	 * @param {Object} newData The changed data.
@@ -131,21 +105,12 @@
 	 */
 	handleEditorChange( newData ) {
 		// Handle title change
-<<<<<<< HEAD
-		if ( this.data.title !== newData.title ) {
-			this.store.dispatch( updateReplacementVariable( "title", newData.title ) );
-		}
-		// Handle excerpt change
-		if ( this.data.excerpt !== newData.excerpt ) {
-			this.store.dispatch( updateReplacementVariable( "excerpt", newData.excerpt ) );
-=======
 		if ( this._data.title !== newData.title ) {
 			this._store.dispatch( updateReplacementVariable( "title", newData.title ) );
 		}
 		// Handle excerpt change
 		if ( this._data.excerpt !== newData.excerpt ) {
 			this._store.dispatch( updateReplacementVariable( "excerpt", newData.excerpt ) );
->>>>>>> 425c759c
 		}
 	}
 
@@ -162,11 +127,7 @@
 
 		if ( isDirty ) {
 			this.handleEditorChange( gutenbergData );
-<<<<<<< HEAD
-			this.data = gutenbergData;
-=======
 			this._data = gutenbergData;
->>>>>>> 425c759c
 			this._refresh();
 		}
 	}
@@ -177,12 +138,6 @@
 	 * @returns {void}
 	 */
 	subscribeToGutenberg() {
-<<<<<<< HEAD
-		// Fill data object on page load.
-		this.data = this.collectGutenbergData( this.getPostAttribute );
-		this.fillReplacementValues( this.data );
-=======
->>>>>>> 425c759c
 		this.subscriber = debounce( this.refreshYoastSEO, 500 );
 		this._wpData.subscribe(
 			this.subscriber
