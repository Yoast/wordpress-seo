export { default as category } from "./category";
export { default as currentYear } from "./currentYear";
export { default as date } from "./date";
export { default as excerpt } from "./excerpt";
export { default as focusKeyphrase } from "./focusKeyphrase";
export { default as id } from "./id";
export { default as modified } from "./modified";
export { default as name } from "./name";
export { default as page } from "./page";
export { default as pageNumber } from "./pageNumber";
export { default as pageTotal } from "./pageTotal";
export { default as postTypeNamePlural } from "./postTypeNamePlural";
export { default as postTypeNameSingular } from "./postTypeNameSingular";
export { default as primaryCategory } from "./primaryCategory";
export { default as searchPhrase } from "./searchPhrase";
export { default as separator } from "./separator";
export { default as siteDescription } from "./siteDescription";
export { default as siteName } from "./siteName";
<<<<<<< HEAD
export { default as tag } from "./tag";
=======
export { default as term404 } from "./term404";
>>>>>>> a7b8c181
export { default as termDescription } from "./termDescription";
export { default as termHierarchy } from "./termHierarchy";
export { default as termTitle } from "./termTitle";
export { default as title } from "./title";
export { default as userDescription } from "./userDescription";

/*
 * Exports all the general replacement variables.
 *
 * A replacement variable should be an Object with:
 * @param {string} name             The name as used in PHP. Communicated to JS via the reommended replacement variables.
 * @param {string} label            The user-friendly name.
 * @param {string} placeholder      The string that will be replaced.
 * @param {string[]} aliases        Aliases for this replacement variable.
 * @param {function} getReplacement Function that return the replacement value.
 * @param {RegExp} regexp           The regular expression that matches the placeholder.
 */<|MERGE_RESOLUTION|>--- conflicted
+++ resolved
@@ -16,11 +16,8 @@
 export { default as separator } from "./separator";
 export { default as siteDescription } from "./siteDescription";
 export { default as siteName } from "./siteName";
-<<<<<<< HEAD
 export { default as tag } from "./tag";
-=======
 export { default as term404 } from "./term404";
->>>>>>> a7b8c181
 export { default as termDescription } from "./termDescription";
 export { default as termHierarchy } from "./termHierarchy";
 export { default as termTitle } from "./termTitle";
