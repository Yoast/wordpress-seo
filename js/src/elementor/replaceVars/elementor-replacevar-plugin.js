--- conflicted
+++ resolved
@@ -55,14 +55,11 @@
 				"modified",
 				"name",
 				"page",
-<<<<<<< HEAD
 				"primaryCategory",
-=======
 				"pageNumber",
 				"pageTotal",
 				"postTypeNamePlural",
 				"postTypeNameSingular",
->>>>>>> a7b8c181
 				"searchPhrase",
 				"separator",
 				"siteDescription",
@@ -82,14 +79,11 @@
 				"modified",
 				"name",
 				"page",
-<<<<<<< HEAD
 				"primaryCategory",
-=======
 				"pageNumber",
 				"pageTotal",
 				"postTypeNamePlural",
 				"postTypeNameSingular",
->>>>>>> a7b8c181
 				"searchPhrase",
 				"separator",
 				"siteDescription",
