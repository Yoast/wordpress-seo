import {
	isEmpty,
	indexOf,
	defaults,
} from "lodash-es";

<<<<<<< HEAD
( function() {
	var defaultOptions = { source: "wpseoScriptData.analysis.plugins.replaceVars", scope: [], aliases: [] };

	/**
	 * Constructs the replace var.
	 *
	 * @param {string} placeholder The placeholder to search for.
	 * @param {string} replacement The name of the property to search for as an replacement.
	 * @param {object} [options] The options to be used to determine things as scope, source and search for aliases.
	 * @constructor
	 */
	var ReplaceVar = function( placeholder, replacement, options ) {
		this.placeholder = placeholder;
		this.replacement = replacement;
		this.options = defaults( options, defaultOptions );
	};

	/**
	 * Gets the placeholder for the current replace var.
	 *
	 * @param {bool} [includeAliases] Whether or not to include aliases when getting the placeholder.
	 * @returns {string} The placeholder.
	 */
	ReplaceVar.prototype.getPlaceholder = function( includeAliases ) {
		includeAliases = includeAliases || false;

		if ( includeAliases && this.hasAlias() ) {
			return this.placeholder + "|" + this.getAliases().join( "|" );
		}

		return this.placeholder;
	};

	/**
	 * Override the source of the replacement.
	 *
	 * @param {string} source The source to use.
	 *
	 * @returns {void}
	 */
	ReplaceVar.prototype.setSource = function( source ) {
		this.options.source = source;
	};

	/**
	 * Determines whether or not the replace var has a scope defined.
	 *
	 * @returns {boolean} Returns true if a scope is defined and not empty.
	 */
	ReplaceVar.prototype.hasScope = function() {
		return ! isEmpty( this.options.scope );
	};

	/**
	 * Adds a scope to the replace var.
	 *
	 * @param {string} scope The scope to add.
	 *
	 * @returns {void}
	 */
	ReplaceVar.prototype.addScope = function( scope ) {
		if ( ! this.hasScope() ) {
			this.options.scope = [];
		}

		this.options.scope.push( scope );
	};

	/**
	 * Determines whether the passed scope is defined in the replace var.
	 *
	 * @param {string} scope The scope to check for.
	 * @returns {boolean} Whether or not the passed scope is present in the replace var.
	 */
	ReplaceVar.prototype.inScope = function( scope ) {
		if ( ! this.hasScope() ) {
			return true;
		}

		return indexOf( this.options.scope, scope ) > -1;
	};

	/**
	 * Determines whether or not the current replace var has an alias.
	 *
	 * @returns {boolean} Whether or not the current replace var has one or more aliases.
	 */
	ReplaceVar.prototype.hasAlias = function() {
		return ! isEmpty( this.options.aliases );
	};

	/**
	 * Adds an alias to the replace var.
	 *
	 * @param {string} alias The alias to add.
	 *
	 * @returns {void}
	 */
	ReplaceVar.prototype.addAlias = function( alias ) {
		if ( ! this.hasAlias() ) {
			this.options.aliases = [];
		}

		this.options.aliases.push( alias );
	};

	/**
	 * Gets the aliases for the current replace var.
	 *
	 * @returns {array} The aliases available to the replace var.
	 */
	ReplaceVar.prototype.getAliases = function() {
		return this.options.aliases;
	};

	module.exports = ReplaceVar;
}() );
=======
var defaultOptions = { source: "wpseoReplaceVarsL10n", scope: [], aliases: [] };

/**
 * Constructs the replace var.
 *
 * @param {string} placeholder The placeholder to search for.
 * @param {string} replacement The name of the property to search for as an replacement.
 * @param {object} [options] The options to be used to determine things as scope, source and search for aliases.
 * @constructor
 */
var ReplaceVar = function( placeholder, replacement, options ) {
	this.placeholder = placeholder;
	this.replacement = replacement;
	this.options = defaults( options, defaultOptions );
};

/**
 * Gets the placeholder for the current replace var.
 *
 * @param {bool} [includeAliases] Whether or not to include aliases when getting the placeholder.
 * @returns {string} The placeholder.
 */
ReplaceVar.prototype.getPlaceholder = function( includeAliases ) {
	includeAliases = includeAliases || false;

	if ( includeAliases && this.hasAlias() ) {
		return this.placeholder + "|" + this.getAliases().join( "|" );
	}

	return this.placeholder;
};

/**
 * Override the source of the replacement.
 *
 * @param {string} source The source to use.
 *
 * @returns {void}
 */
ReplaceVar.prototype.setSource = function( source ) {
	this.options.source = source;
};

/**
 * Determines whether or not the replace var has a scope defined.
 *
 * @returns {boolean} Returns true if a scope is defined and not empty.
 */
ReplaceVar.prototype.hasScope = function() {
	return ! isEmpty( this.options.scope );
};

/**
 * Adds a scope to the replace var.
 *
 * @param {string} scope The scope to add.
 *
 * @returns {void}
 */
ReplaceVar.prototype.addScope = function( scope ) {
	if ( ! this.hasScope() ) {
		this.options.scope = [];
	}

	this.options.scope.push( scope );
};

/**
 * Determines whether the passed scope is defined in the replace var.
 *
 * @param {string} scope The scope to check for.
 * @returns {boolean} Whether or not the passed scope is present in the replace var.
 */
ReplaceVar.prototype.inScope = function( scope ) {
	if ( ! this.hasScope() ) {
		return true;
	}

	return indexOf( this.options.scope, scope ) > -1;
};

/**
 * Determines whether or not the current replace var has an alias.
 *
 * @returns {boolean} Whether or not the current replace var has one or more aliases.
 */
ReplaceVar.prototype.hasAlias = function() {
	return ! isEmpty( this.options.aliases );
};

/**
 * Adds an alias to the replace var.
 *
 * @param {string} alias The alias to add.
 *
 * @returns {void}
 */
ReplaceVar.prototype.addAlias = function( alias ) {
	if ( ! this.hasAlias() ) {
		this.options.aliases = [];
	}

	this.options.aliases.push( alias );
};

/**
 * Gets the aliases for the current replace var.
 *
 * @returns {array} The aliases available to the replace var.
 */
ReplaceVar.prototype.getAliases = function() {
	return this.options.aliases;
};

export default ReplaceVar;
>>>>>>> 1906d568
<|MERGE_RESOLUTION|>--- conflicted
+++ resolved
@@ -4,126 +4,7 @@
 	defaults,
 } from "lodash-es";
 
-<<<<<<< HEAD
-( function() {
-	var defaultOptions = { source: "wpseoScriptData.analysis.plugins.replaceVars", scope: [], aliases: [] };
-
-	/**
-	 * Constructs the replace var.
-	 *
-	 * @param {string} placeholder The placeholder to search for.
-	 * @param {string} replacement The name of the property to search for as an replacement.
-	 * @param {object} [options] The options to be used to determine things as scope, source and search for aliases.
-	 * @constructor
-	 */
-	var ReplaceVar = function( placeholder, replacement, options ) {
-		this.placeholder = placeholder;
-		this.replacement = replacement;
-		this.options = defaults( options, defaultOptions );
-	};
-
-	/**
-	 * Gets the placeholder for the current replace var.
-	 *
-	 * @param {bool} [includeAliases] Whether or not to include aliases when getting the placeholder.
-	 * @returns {string} The placeholder.
-	 */
-	ReplaceVar.prototype.getPlaceholder = function( includeAliases ) {
-		includeAliases = includeAliases || false;
-
-		if ( includeAliases && this.hasAlias() ) {
-			return this.placeholder + "|" + this.getAliases().join( "|" );
-		}
-
-		return this.placeholder;
-	};
-
-	/**
-	 * Override the source of the replacement.
-	 *
-	 * @param {string} source The source to use.
-	 *
-	 * @returns {void}
-	 */
-	ReplaceVar.prototype.setSource = function( source ) {
-		this.options.source = source;
-	};
-
-	/**
-	 * Determines whether or not the replace var has a scope defined.
-	 *
-	 * @returns {boolean} Returns true if a scope is defined and not empty.
-	 */
-	ReplaceVar.prototype.hasScope = function() {
-		return ! isEmpty( this.options.scope );
-	};
-
-	/**
-	 * Adds a scope to the replace var.
-	 *
-	 * @param {string} scope The scope to add.
-	 *
-	 * @returns {void}
-	 */
-	ReplaceVar.prototype.addScope = function( scope ) {
-		if ( ! this.hasScope() ) {
-			this.options.scope = [];
-		}
-
-		this.options.scope.push( scope );
-	};
-
-	/**
-	 * Determines whether the passed scope is defined in the replace var.
-	 *
-	 * @param {string} scope The scope to check for.
-	 * @returns {boolean} Whether or not the passed scope is present in the replace var.
-	 */
-	ReplaceVar.prototype.inScope = function( scope ) {
-		if ( ! this.hasScope() ) {
-			return true;
-		}
-
-		return indexOf( this.options.scope, scope ) > -1;
-	};
-
-	/**
-	 * Determines whether or not the current replace var has an alias.
-	 *
-	 * @returns {boolean} Whether or not the current replace var has one or more aliases.
-	 */
-	ReplaceVar.prototype.hasAlias = function() {
-		return ! isEmpty( this.options.aliases );
-	};
-
-	/**
-	 * Adds an alias to the replace var.
-	 *
-	 * @param {string} alias The alias to add.
-	 *
-	 * @returns {void}
-	 */
-	ReplaceVar.prototype.addAlias = function( alias ) {
-		if ( ! this.hasAlias() ) {
-			this.options.aliases = [];
-		}
-
-		this.options.aliases.push( alias );
-	};
-
-	/**
-	 * Gets the aliases for the current replace var.
-	 *
-	 * @returns {array} The aliases available to the replace var.
-	 */
-	ReplaceVar.prototype.getAliases = function() {
-		return this.options.aliases;
-	};
-
-	module.exports = ReplaceVar;
-}() );
-=======
-var defaultOptions = { source: "wpseoReplaceVarsL10n", scope: [], aliases: [] };
+var defaultOptions = { source: "wpseoScriptData.analysis.plugins.replaceVars", scope: [], aliases: [] };
 
 /**
  * Constructs the replace var.
@@ -237,5 +118,4 @@
 	return this.options.aliases;
 };
 
-export default ReplaceVar;
->>>>>>> 1906d568
+export default ReplaceVar;