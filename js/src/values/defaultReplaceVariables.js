import { __ } from "@wordpress/i18n";

// This const was created to populate the redux store with the default replace variables, while keeping the reducer clean.
const defaultReplaceVariables = [
	{
<<<<<<< HEAD
=======
		name: "currentdate",
		label: __( "Current date", "wordpress-seo" ),
		value: "",
	},
	{
		name: "currentday",
		label: __( "Current day", "wordpress-seo" ),
		value: "",
	},
	{
		name: "currentmonth",
		label: __( "Current month", "wordpress-seo" ),
		value: "",
	},
	{
		name: "currenttime",
		label: __( "Current time", "wordpress-seo" ),
		value: "",
	},
	{
		name: "currentyear",
		label: __( "Current year", "wordpress-seo" ),
		value: "",
	},
	{
>>>>>>> 2c67d112
		name: "date",
		label: __( "Date", "wordpress-seo" ),
		value: "",
	},
	{
		name: "id",
		label: __( "ID", "wordpress-seo" ),
		value: "",
	},
	{
		name: "page",
		label: __( "Page number", "wordpress-seo" ),
		value: "",
	},
	{
		name: "searchphrase",
		label: __( "Search phrase", "wordpress-seo" ),
		value: "",
	},
	{
		name: "sitedesc",
		label: __( "Tagline", "wordpress-seo" ),
		value: "",
	},
	{
		name: "sitename",
		label: __( "Site title", "wordpress-seo" ),
		value: "",
	},
	{
		name: "category",
		label: __( "Category", "wordpress-seo" ),
		value: "",
	},
	{
		name: "focuskw",
		label: __( "Focus keyword", "wordpress-seo" ),
		value: "",
	},
	{
		name: "title",
		label: __( "Title", "wordpress-seo" ),
		value: "",
	},
	{
		name: "parent_title",
		label: __( "Parent title", "wordpress-seo" ),
		value: "",
	},
	{
		name: "excerpt",
		label: __( "Excerpt", "wordpress-seo" ),
		value: "",
	},
	{
		name: "primary_category",
		label: __( "Primary category", "wordpress-seo" ),
		value: "",
	},
	{
		name: "sep",
		label: __( "Separator", "wordpress-seo" ),
		value: "",
	},
	{
		name: "excerpt_only",
		label: __( "Excerpt only", "wordpress-seo" ),
		value: "",
	},
	{
		name: "category_description",
		label: __( "Category description", "wordpress-seo" ),
		value: "",
	},
	{
		name: "tag_description",
		label: __( "Tag description", "wordpress-seo" ),
		value: "",
	},
	{
		name: "term_description",
		label: __( "Term description", "wordpress-seo" ),
		value: "",
	},
];

export default defaultReplaceVariables;<|MERGE_RESOLUTION|>--- conflicted
+++ resolved
@@ -3,34 +3,6 @@
 // This const was created to populate the redux store with the default replace variables, while keeping the reducer clean.
 const defaultReplaceVariables = [
 	{
-<<<<<<< HEAD
-=======
-		name: "currentdate",
-		label: __( "Current date", "wordpress-seo" ),
-		value: "",
-	},
-	{
-		name: "currentday",
-		label: __( "Current day", "wordpress-seo" ),
-		value: "",
-	},
-	{
-		name: "currentmonth",
-		label: __( "Current month", "wordpress-seo" ),
-		value: "",
-	},
-	{
-		name: "currenttime",
-		label: __( "Current time", "wordpress-seo" ),
-		value: "",
-	},
-	{
-		name: "currentyear",
-		label: __( "Current year", "wordpress-seo" ),
-		value: "",
-	},
-	{
->>>>>>> 2c67d112
 		name: "date",
 		label: __( "Date", "wordpress-seo" ),
 		value: "",
