import { render, Component as wpComponent, createRef } from "@wordpress/element";
import { SlotFillProvider } from "@wordpress/components";
import MetaboxPortal from "../components/portals/MetaboxPortal";
import getL10nObject from "../analysis/getL10nObject";

const registeredComponents = [];
let containerRef = null;

/**
<<<<<<< HEAD
 * The RegisteredComponentsContainer.
=======
 * Container used to render registerd components when wp.plugins is not available.
>>>>>>> 440cd20a
 */
class RegisteredComponentsContainer extends wpComponent {
	/**
	 * Constructs a container for registered components.
	 *
	 * @param {Object} props Props for this component.
	 */
	constructor( props ) {
		super( props );

		this.state = {
			registeredComponents: [],
		};
	}

	/**
	 * Registers a react component to be rendered within the metabox slot-fill
	 * provider.
	 *
	 * @param {string}          key       Unique key to give to React to render
	 *                                    within a list of components.
	 * @param {wp.Component} Component A valid React component to render.
	 *
	 * @returns {void}
	 */
	registerComponent( key, Component ) {
		this.setState( {
			registeredComponents: [
				...this.state.registeredComponents,
				{
					key,
					Component,
				},
			],
		} );
	}

	/**
	 * Renders all the registered components.
	 *
	 * @returns {wp.Element[]} The rendered components in an array.
	 */
	render() {
		return this.state.registeredComponents.map( ( { Component, key } ) => {
			return <Component key={ key } />;
		} );
	}
}

/**
 * Renders a React tree for the classic editor.
 *
 * @param {Object} store The active redux store.
 *
 * @returns {void}
 */
export function renderClassicEditorMetabox( store ) {
	const localizedData = getL10nObject();
	containerRef = createRef();

	const theme = {
		isRtl: localizedData.isRtl,
	};

	render(
		(
			<SlotFillProvider>
				<MetaboxPortal
					target="wpseo-metabox-root"
					store={ store }
					theme={ theme }
				/>
				<RegisteredComponentsContainer ref={ containerRef } />
			</SlotFillProvider>
		),
		document.getElementById( "wpseo-metabox-root" )
	);

	registeredComponents.forEach( ( registered ) => {
		containerRef.current.registerComponent( registered.key, registered.Component );
	} );
}

/**
 * Registers a react component to be rendered within the metabox slot-fill
 * provider.
 *
 * @param {string}          key       Unique key to give to React to render
 *                                    within a list of components.
 * @param {wp.Component} Component A valid React component to render.
 *
 * @returns {void}
 */
export function registerReactComponent( key, Component ) {
	if ( containerRef === null || containerRef.current === null ) {
		registeredComponents.push( { key, Component } );
	} else {
		containerRef.current.registerComponent( key, Component );
	}
}<|MERGE_RESOLUTION|>--- conflicted
+++ resolved
@@ -7,11 +7,7 @@
 let containerRef = null;
 
 /**
-<<<<<<< HEAD
- * The RegisteredComponentsContainer.
-=======
  * Container used to render registerd components when wp.plugins is not available.
->>>>>>> 440cd20a
  */
 class RegisteredComponentsContainer extends wpComponent {
 	/**
