import initTabs from "./initializers/metabox-tabs";
import initPrimaryCategory from "./initializers/primary-category";
import initPostScraper from "./initializers/post-scraper";
import initFeaturedImageIntegration from "./initializers/featured-image";
import initAdminMedia from "./initializers/admin-media";
import initAdmin from "./initializers/admin";
import initEditorStore from "./initializers/editor-store";
import domReady from "@wordpress/dom-ready";

// Backwards compatibility globals.
window.wpseoPostScraperL10n = window.wpseoScriptData.metabox;
window.wpseoShortcodePluginL10n = window.wpseoScriptData.analysis.plugins.shortcodes;
<<<<<<< HEAD
window.YoastSEO = window.YoastSEO || {};
=======
>>>>>>> a7ec4b09

domReady( () => {
	// Initialize the tab behavior of the metabox.
	initTabs( jQuery );

	// Initialize the primary category integration.
	if ( typeof wpseoPrimaryCategoryL10n !== "undefined" ) {
		initPrimaryCategory( jQuery );
	}

	// Initialize the editor store.
	const store = initEditorStore();

	// Initialize the editor integration
	window.yoast.initEditorIntegration( store );
	const editorData = new window.yoast.EditorData( () => {}, store );
	editorData.initialize( window.wpseoScriptData.analysis.plugins.replaceVars.replace_vars );

	// Initialize the post scraper.
	initPostScraper( jQuery, store, editorData );

	// Initialize the featured image integration.
	if ( window.wpseoScriptData && typeof window.wpseoScriptData.featuredImage !== "undefined" ) {
		initFeaturedImageIntegration( jQuery );
	}

	// Initialize the media library for our social settings.
	initAdminMedia( jQuery );

	// Initialize global admin scripts.
	initAdmin( jQuery );
} );<|MERGE_RESOLUTION|>--- conflicted
+++ resolved
@@ -10,10 +10,8 @@
 // Backwards compatibility globals.
 window.wpseoPostScraperL10n = window.wpseoScriptData.metabox;
 window.wpseoShortcodePluginL10n = window.wpseoScriptData.analysis.plugins.shortcodes;
-<<<<<<< HEAD
+
 window.YoastSEO = window.YoastSEO || {};
-=======
->>>>>>> a7ec4b09
 
 domReady( () => {
 	// Initialize the tab behavior of the metabox.
