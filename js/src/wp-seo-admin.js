--- conflicted
+++ resolved
@@ -287,19 +287,6 @@
 			jQuery( "#breadcrumbsinfo" ).toggle( jQuery( this ).is( ":checked" ) );
 		} ).change();
 
-<<<<<<< HEAD
-		// Toggle the Redirect ugly URLs to clean permalinks section.
-		jQuery( "#cleanpermalinks" ).change( function() {
-			jQuery( "#cleanpermalinksdiv" ).toggle( jQuery( this ).is( ":checked" ) );
-=======
-		// Toggle the Author / user sitemap section.
-		jQuery( "#disable_author_sitemap" ).find( "input:radio" ).change( function() {
-			if ( jQuery( this ).is( ":checked" ) ) {
-				jQuery( "#xml_user_block" ).toggle( jQuery( this ).val() === "off" );
-			}
->>>>>>> d4aaf774
-		} ).change();
-
 		// Handle the settings pages tabs.
 		jQuery( "#wpseo-tabs" ).find( "a" ).click( function() {
 			jQuery( "#wpseo-tabs" ).find( "a" ).removeClass( "nav-tab-active" );
