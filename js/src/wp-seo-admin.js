/* global wpseoAdminL10n, ajaxurl, tb_remove, wpseoSelect2Locale */

import a11ySpeak from "a11y-speak";

( function() {
	"use strict";

	/**
	 * Detects the wrong use of variables in title and description templates
	 *
	 * @param {element} e The element to verify.
	 *
	 * @returns {void}
	 */
	function wpseoDetectWrongVariables( e ) {
		var warn = false;
		var errorId = "";
		var wrongVariables = [];
		var authorVariables = [ "userid", "name", "user_description" ];
		var dateVariables = [ "date" ];
		var postVariables = [ "title", "parent_title", "excerpt", "excerpt_only", "caption", "focuskw", "pt_single", "pt_plural", "modified", "id" ];
		var specialVariables = [ "term404", "searchphrase" ];
		var taxonomyVariables = [ "term_title", "term_description" ];
		var taxonomyPostVariables = [ "category", "category_description", "tag", "tag_description" ];
		if ( e.hasClass( "posttype-template" ) ) {
			wrongVariables = wrongVariables.concat( specialVariables, taxonomyVariables );
		}
		else if ( e.hasClass( "homepage-template" ) ) {
			wrongVariables = wrongVariables.concat( authorVariables, dateVariables, postVariables, specialVariables, taxonomyVariables, taxonomyPostVariables );
		}
		else if ( e.hasClass( "taxonomy-template" ) ) {
			wrongVariables = wrongVariables.concat( authorVariables, dateVariables, postVariables, specialVariables );
		}
		else if ( e.hasClass( "author-template" ) ) {
			wrongVariables = wrongVariables.concat( postVariables, dateVariables, specialVariables, taxonomyVariables, taxonomyPostVariables );
		}
		else if ( e.hasClass( "date-template" ) ) {
			wrongVariables = wrongVariables.concat( authorVariables, postVariables, specialVariables, taxonomyVariables, taxonomyPostVariables );
		}
		else if ( e.hasClass( "search-template" ) ) {
			wrongVariables = wrongVariables.concat( authorVariables, dateVariables, postVariables, taxonomyVariables, taxonomyPostVariables, [ "term404" ] );
		}
		else if ( e.hasClass( "error404-template" ) ) {
			wrongVariables = wrongVariables.concat( authorVariables, dateVariables, postVariables, taxonomyVariables, taxonomyPostVariables, [ "searchphrase" ] );
		}
		jQuery.each( wrongVariables, function( index, variable ) {
			errorId = e.attr( "id" ) + "-" + variable + "-warning";
			if ( e.val().search( "%%" + variable + "%%" ) !== -1 ) {
				e.addClass( "wpseo-variable-warning-element" );
				var msg = wpseoAdminL10n.variable_warning.replace( "%s", "%%" + variable + "%%" );
				if ( jQuery( "#" + errorId ).length ) {
					jQuery( "#" + errorId ).html( msg );
				}
				else {
					e.after( ' <div id="' + errorId + '" class="wpseo-variable-warning">' + msg + "</div>" );
				}

				a11ySpeak( wpseoAdminL10n.variable_warning.replace( "%s", variable ), "assertive" );

				warn = true;
			}
			else {
				if ( jQuery( "#" + errorId ).length ) {
					jQuery( "#" + errorId ).remove();
				}
			}
		}
		);
		if ( warn === false ) {
			e.removeClass( "wpseo-variable-warning-element" );
		}
	}

	/**
	 * Sets a specific WP option
	 *
	 * @param {string} option The option to update.
	 * @param {string} newval The new value for the option.
	 * @param {string} hide   The ID of the element to hide on success.
	 * @param {string} nonce  The nonce for the action.
	 *
	 * @returns {void}
	 */
	function setWPOption( option, newval, hide, nonce ) {
		jQuery.post( ajaxurl, {
			action: "wpseo_set_option",
			option: option,
			newval: newval,
			_wpnonce: nonce,
		}, function( data ) {
			if ( data ) {
				jQuery( "#" + hide ).hide();
			}
		}
		);
	}

	/**
<<<<<<< HEAD
	 * Copies the meta description for the homepage
=======
	 * Copies the meta description for the homepage.
>>>>>>> 1bbdd14f
	 *
	 * @returns {void}
	 */
	function wpseoCopyHomeMeta() {
		jQuery( "#copy-home-meta-description" ).on( "click", function() {
			jQuery( "#og_frontpage_desc" ).val( jQuery( "#meta_description" ).val() );
		} );
	}

	/**
	 * Makes sure we store the action hash so we can return to the right hash
	 *
	 * @returns {void}
	 */
	function wpseoSetTabHash() {
		var conf = jQuery( "#wpseo-conf" );
		if ( conf.length ) {
			var currentUrl = conf.attr( "action" ).split( "#" )[ 0 ];
			conf.attr( "action", currentUrl + window.location.hash );
		}
	}

	/**
	 * When the hash changes, get the base url from the action and then add the current hash
	 */
	jQuery( window ).on( "hashchange", wpseoSetTabHash );

	/**
	 * Add a Facebook admin for via AJAX.
	 *
	 * @returns {void}
	 */
	function wpseoAddFbAdmin() {
		var targetForm = jQuery( "#TB_ajaxContent" );

		jQuery.post(
			ajaxurl,
			{
				_wpnonce: targetForm.find( "input[name=fb_admin_nonce]" ).val(),
				admin_name: targetForm.find( "input[name=fb_admin_name]" ).val(),
				admin_id: targetForm.find( "input[name=fb_admin_id]" ).val(),
				action: "wpseo_add_fb_admin",
			},
			function( response ) {
				var resp = jQuery.parseJSON( response );

				targetForm.find( "p.notice" ).remove();

				switch ( resp.success ) {
					case 1:

						targetForm.find( "input[type=text]" ).val( "" );

						jQuery( "#user_admin" ).append( resp.html );
						jQuery( "#connected_fb_admins" ).show();
						tb_remove();
						break;
					case 0 :
						targetForm.find( ".form-wrap" ).prepend( resp.html );
						break;
				}
			}
		);
	}

	/**
	 * Adds select2 for selected fields.
	 *
	 * @returns {void}
	 */
	function initSelect2() {
		var select2Width = "400px";

		// Select2 for General settings: your info: company or person. Width is the same as the width for the other fields on this page.
		jQuery( "#company_or_person" ).select2( {
			width: select2Width,
			language: wpseoSelect2Locale,
		} );

		// Select2 for Twitter card meta data in Settings
		jQuery( "#twitter_card_type" ).select2( {
			width: select2Width,
			language: wpseoSelect2Locale,
		} );

		// Select2 for taxonomy breadcrumbs in Advanced
		jQuery( "#post_types-post-maintax" ).select2( {
			width: select2Width,
			language: wpseoSelect2Locale,
		} );

		// Select2 for profile in Search Console
		jQuery( "#profile" ).select2( {
			width: select2Width,
			language: wpseoSelect2Locale,
		} );
	}

	/**
	 * Set the initial active tab in the settings pages.
	 *
	 * @returns {void}
	 */
	function setInitialActiveTab() {
		var activeTabId = window.location.hash.replace( "#top#", "" );
		/* In some cases, the second # gets replace by %23, which makes the tab
		 * switching not work unless we do this. */
		if ( activeTabId.search( "#top" ) !== -1 ) {
			activeTabId = window.location.hash.replace( "#top%23", "" );
		}
		/*
		 * WordPress uses fragment identifiers for its own in-page links, e.g.
		 * `#wpbody-content` and other plugins may do that as well. Also, facebook
		 * adds a `#_=_` see PR 506. In these cases and when it's empty, default
		 * to the first tab.
		 */
		if ( "" === activeTabId || "#" === activeTabId.charAt( 0 ) ) {
			/*
			 * Reminder: jQuery attr() gets the attribute value for only the first
			 * element in the matched set so this will always be the first tab id.
			 */
			activeTabId = jQuery( ".wpseotab" ).attr( "id" );
		}

		jQuery( "#" + activeTabId ).addClass( "active" );
		jQuery( "#" + activeTabId + "-tab" ).addClass( "nav-tab-active" ).click();
	}

	window.wpseoDetectWrongVariables = wpseoDetectWrongVariables;
	window.setWPOption = setWPOption;
	window.wpseoCopyHomeMeta = wpseoCopyHomeMeta;
	// eslint-disable-next-line
	window.wpseoAddFbAdmin = wpseoAddFbAdmin;
	window.wpseo_add_fb_admin = wpseoAddFbAdmin;
	window.wpseoSetTabHash = wpseoSetTabHash;

	jQuery( document ).ready( function() {
		/**
		 * When the hash changes, get the base url from the action and then add the current hash.
		 */
		wpseoSetTabHash();

		// Toggle the Author archives section.
		jQuery( "#disable-author input[type='radio']" ).change( function() {
			// The value on is disabled, off is enabled.
			if ( jQuery( this ).is( ":checked" ) ) {
				jQuery( "#author-archives-titles-metas-content" ).toggle( jQuery( this ).val() === "off" );
			}
		} ).change();

		// Toggle the Date archives section.
		jQuery( "#disable-date input[type='radio']" ).change( function() {
			// The value on is disabled, off is enabled.
			if ( jQuery( this ).is( ":checked" ) ) {
				jQuery( "#date-archives-titles-metas-content" ).toggle( jQuery( this ).val() === "off" );
			}
		} ).change();

		// Toggle the Media section.
		jQuery( "#disable-attachment input[type='radio']" ).change( function() {
			// The value on is disabled, off is enabled.
			if ( jQuery( this ).is( ":checked" ) ) {
				jQuery( "#media_settings" ).toggle( jQuery( this ).val() === "off" );
			}
		} ).change();

		// Toggle the Format-based archives section.
		jQuery( "#disable-post_format" ).change( function() {
			jQuery( "#post_format-titles-metas" ).toggle( jQuery( this ).is( ":not(:checked)" ) );
		} ).change();

		// Toggle the Breadcrumbs section.
		jQuery( "#breadcrumbs-enable" ).change( function() {
			jQuery( "#breadcrumbsinfo" ).toggle( jQuery( this ).is( ":checked" ) );
		} ).change();

		// Handle the settings pages tabs.
		jQuery( "#wpseo-tabs" ).find( "a" ).click( function() {
			jQuery( "#wpseo-tabs" ).find( "a" ).removeClass( "nav-tab-active" );
			jQuery( ".wpseotab" ).removeClass( "active" );

			var id = jQuery( this ).attr( "id" ).replace( "-tab", "" );
			var activeTab = jQuery( "#" + id );
			activeTab.addClass( "active" );
			jQuery( this ).addClass( "nav-tab-active" );
			if ( activeTab.hasClass( "nosave" ) ) {
				jQuery( "#submit" ).hide();
			} else {
				jQuery( "#submit" ).show();
			}
		} );

		// Handle the Company or Person select.
		jQuery( "#company_or_person" ).change( function() {
			var companyOrPerson = jQuery( this ).val();
			if ( "company" === companyOrPerson ) {
				jQuery( "#knowledge-graph-company" ).show();
				jQuery( "#knowledge-graph-person" ).hide();
			}
			else if ( "person" === companyOrPerson ) {
				jQuery( "#knowledge-graph-company" ).hide();
				jQuery( "#knowledge-graph-person" ).show();
			}
			else {
				jQuery( "#knowledge-graph-company" ).hide();
				jQuery( "#knowledge-graph-person" ).hide();
			}
		} ).change();

		// Check correct variables usage in title and description templates.
		jQuery( ".template" ).change( function() {
			wpseoDetectWrongVariables( jQuery( this ) );
		} ).change();

		// Prevent form submission when pressing Enter on the switch-toggles.
		jQuery( ".switch-yoast-seo input" ).on( "keydown", function( event ) {
			if ( "keydown" === event.type && 13 === event.which ) {
				event.preventDefault();
			}
		} );

		wpseoCopyHomeMeta();
		setInitialActiveTab();
		initSelect2();
	} );
}() );<|MERGE_RESOLUTION|>--- conflicted
+++ resolved
@@ -96,11 +96,7 @@
 	}
 
 	/**
-<<<<<<< HEAD
-	 * Copies the meta description for the homepage
-=======
 	 * Copies the meta description for the homepage.
->>>>>>> 1bbdd14f
 	 *
 	 * @returns {void}
 	 */
