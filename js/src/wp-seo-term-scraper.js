<<<<<<< HEAD
/* global YoastSEO: true, wpseoTermScraperL10n, YoastReplaceVarPlugin, console, require */
import { App } from "yoastseo";
import { setReadabilityResults, setSeoResultsForKeyword } from "yoast-components/composites/Plugin/ContentAnalysis/actions/contentAnalysis";
import isUndefined from "lodash/isUndefined";
import isFunction from "lodash/isFunction";

=======
/* global YoastSEO: true, wpseoReplaceVarsL10n, wpseoTermScraperL10n, YoastReplaceVarPlugin, console, require */

// External dependencies.
import { App } from "yoastseo";
import { setReadabilityResults, setSeoResultsForKeyword } from "yoast-components/composites/Plugin/ContentAnalysis/actions/contentAnalysis";
import isUndefined from "lodash/isUndefined";

// Internal dependencies.
>>>>>>> 425c759c
import initializeEdit from "./edit";
import { termsTmceId as tmceId } from "./wp-seo-tinymce";
import { update as updateTrafficLight } from "./ui/trafficLight";
import { update as updateAdminBar } from "./ui/adminBar";
import getIndicatorForScore from "./analysis/getIndicatorForScore";
import TabManager from "./analysis/tabManager";
import getTranslations from "./analysis/getTranslations";
import isKeywordAnalysisActive from "./analysis/isKeywordAnalysisActive";
import isContentAnalysisActive from "./analysis/isContentAnalysisActive";
import snippetPreviewHelpers from "./analysis/snippetPreview";
<<<<<<< HEAD
=======
import snippetEditorHelpers from "./analysis/snippetEditor";
>>>>>>> 425c759c
import TermDataCollector from "./analysis/TermDataCollector";
import UsedKeywords from "./analysis/usedKeywords";
import TaxonomyAssessor from "./assessors/taxonomyAssessor";
import { setActiveKeyword } from "./redux/actions/activeKeyword";
<<<<<<< HEAD
import { updateData } from "./redux/actions/snippetEditor";
=======
import { refreshSnippetEditor, updateData } from "./redux/actions/snippetEditor";
import { setYoastComponentsI18n } from "./helpers/i18n";

setYoastComponentsI18n();
>>>>>>> 425c759c

window.yoastHideMarkers = true;

( function( $, window ) {
	var snippetContainer;

	var app, snippetPreview;

	var termSlugInput;

	var tabManager;

	let store;

	/**
	 * Get the editor created via wp_editor() and append it to the term-description-wrap
	 * table cell. This way we can use the wp tinyMCE editor on the description field.
	 *
	 * @returns {void}
	 */
	var insertTinyMCE = function() {
		// Get the table cell that contains the description textarea.
		var descriptionTd = jQuery( ".term-description-wrap" ).find( "td" );

		// Get the description textarea label.
		var descriptionLabel = jQuery( ".term-description-wrap" ).find( "label" );

		// Get the textNode from the original textarea.
		var textNode = descriptionTd.find( "textarea" ).val();

		// Get the editor container.
		var newEditor = document.getElementById( "wp-description-wrap" );

		// Get the description help text below the textarea.
		var text = descriptionTd.find( "p" );

		// Empty the TD with the old description textarea.
		descriptionTd.html( "" );

		/*
		 * The editor is printed out via PHP as child of the form and initially
		 * hidden with a child `>` CSS selector. We now move the editor and the
		 * help text in a new position so the previous CSS rule won't apply any
		 * longer and the editor will be visible.
		 */
		descriptionTd.append( newEditor ).append( text );

		// Populate the editor textarea with the original content.
		document.getElementById( "description" ).value = textNode;

		// Make the description textarea label plain text removing the label tag.
		descriptionLabel.replaceWith( descriptionLabel.html() );
	};

	/**
<<<<<<< HEAD
	 * Dispatches an action to the store that updates the snippet editor.
	 *
	 * @param {Object} data The data from the legacy snippet editor.
	 *
	 * @returns {void}
	 */
	const dispatchUpdateSnippetEditor = function( data ) {
		/*
		 * The setTimeout makes sure the React component is only updated on the next
		 * frame. This is to prevent input lag.
		 */
		setTimeout( () => {
			store.dispatch( updateData( {
				title: data.title,
				slug: data.urlPath,
				description: data.metaDesc,
			} ) );
		}, 0 );
	};

	/**
	 * Update the legacy snippet preview based on the passed data from the redux
	 * store.
	 *
	 * @param {Object} data The data from the store.
	 *
	 * @returns {void}
	 */
	function updateLegacySnippetEditor( data ) {
		if ( isFunction( snippetPreview.refresh ) ) {
			let isDataChanged = false;

			if ( snippetPreview.data.title !== data.title ) {
				snippetPreview.element.input.title.value = data.title;

				isDataChanged = true;
			}

			if ( snippetPreview.data.urlPath !== data.slug ) {
				snippetPreview.element.input.urlPath.value = data.slug;

				isDataChanged = true;
			}

			if ( snippetPreview.data.metaDesc !== data.description ) {
				snippetPreview.element.input.metaDesc.value = data.description;

				isDataChanged = true;
			}

			if ( isDataChanged ) {
				snippetPreview.changedInput();
			}
		}
	}

	/**
	 * Initializes the snippet preview.
	 *
	 * @param {TermDataCollector} termScraper Object for getting term data.
	 *
	 * @returns {SnippetPreview} Instance of snippetpreview.
	 */
	function initSnippetPreview( termScraper ) {
		return snippetPreviewHelpers.create( snippetContainer, {
			title: termScraper.getSnippetTitle(),
			urlPath: termScraper.getSnippetCite(),
			metaDesc: termScraper.getSnippetMeta(),
		}, ( data ) => {
			const state = store.getState();
			const previousData = state.snippetEditor.data;

			if (
				previousData.title !== data.title ||
				previousData.description !== data.metaDesc ||
				previousData.slug !== data.urlPath
			) {
				dispatchUpdateSnippetEditor( data );
			}
		} );
	}

	/**
=======
>>>>>>> 425c759c
	 * Function to handle when the user updates the term slug
	 *
	 * @returns {void}
	 */
	function updatedTermSlug() {
		snippetPreview.setUrlPath( termSlugInput.val() );
	}

	/**
	 * Adds a watcher on the term slug input field
	 *
	 * @returns {void}
	 */
	function initTermSlugWatcher() {
		termSlugInput = $( "#slug" );
		termSlugInput.on( "change", updatedTermSlug );
	}

	/**
	 * Retrieves the target to be passed to the App.
	 *
	 * @returns {Object} The targets object for the App.
	 */
	function retrieveTargets() {
		var targets = {};

		if ( isKeywordAnalysisActive() ) {
			targets.output = "does-not-really-exist-but-it-needs-something";
		}

		if ( isContentAnalysisActive() ) {
			targets.contentOutput = "also-does-not-really-exist-but-it-needs-something";
		}

		return targets;
	}

	/**
	 * Initializes keyword analysis.
	 *
	 * @param {App} app The App object.
	 * @param {TermDataCollector} termScraper The post scraper object.
	 *
	 * @returns {void}
	 */
	function initializeKeywordAnalysis( app, termScraper ) {
		var savedKeywordScore = $( "#hidden_wpseo_linkdex" ).val();
		var usedKeywords = new UsedKeywords( "#wpseo_focuskw", "get_term_keyword_usage", wpseoTermScraperL10n, app );

		usedKeywords.init();
		termScraper.initKeywordTabTemplate();

		var indicator = getIndicatorForScore( savedKeywordScore );

		updateTrafficLight( indicator );
		updateAdminBar( indicator );
	}

	/**
	 * Initializes content analysis
	 *
	 * @returns {void}
	 */
	function initializeContentAnalysis() {
		var savedContentScore = $( "#hidden_wpseo_content_score" ).val();

		var indicator = getIndicatorForScore( savedContentScore );

		updateTrafficLight( indicator );
		updateAdminBar( indicator );
	}

	/**
	 * Overwrites YoastSEO.js' app renderers.
	 *
	 * @param {Object} app YoastSEO.js app.
	 *
	 * @returns {void}
	 */
	function disableYoastSEORenderers( app ) {
		if( ! isUndefined( app.seoAssessorPresenter ) ) {
			app.seoAssessorPresenter.render = function() {};
		}
		if( ! isUndefined( app.contentAssessorPresenter ) ) {
			app.contentAssessorPresenter.render = function() {};
			app.contentAssessorPresenter.renderIndividualRatings = function() {};
		}
	}

	jQuery( document ).ready( function() {
		var args, termScraper, translations;

		const editArgs = {
			analysisSection: "pageanalysis",
<<<<<<< HEAD
			shouldRenderSnippetPreview: !! wpseoTermScraperL10n.reactSnippetPreview,
			snippetEditorBaseUrl: wpseoTermScraperL10n.base_url,
=======
			snippetEditorBaseUrl: wpseoTermScraperL10n.base_url,
			replaceVars: wpseoReplaceVarsL10n.replace_vars,
>>>>>>> 425c759c
		};
		store = initializeEdit( editArgs ).store;

		snippetContainer = $( "#wpseosnippet" );

		insertTinyMCE();

		tabManager = new TabManager( {
			strings: wpseoTermScraperL10n,
			focusKeywordField: "#wpseo_focuskw",
			contentAnalysisActive: isContentAnalysisActive(),
			keywordAnalysisActive: isKeywordAnalysisActive(),
		} );

		tabManager.init();

		termScraper = new TermDataCollector( { tabManager, store } );

		args = {
			// ID's of elements that need to trigger updating the analyzer.
			elementTarget: [ tmceId, "yoast_wpseo_focuskw", "yoast_wpseo_metadesc", "excerpt", "editable-post-name", "editable-post-name-full" ],
			targets: retrieveTargets(),
			callbacks: {
				getData: termScraper.getData.bind( termScraper ),
			},
			locale: wpseoTermScraperL10n.contentLocale,
			contentAnalysisActive: isContentAnalysisActive(),
			keywordAnalysisActive: isKeywordAnalysisActive(),
			hasSnippetPreview: false,
		};

		if ( isKeywordAnalysisActive() ) {
			args.callbacks.saveScores = termScraper.saveScores.bind( termScraper );
			args.callbacks.updatedKeywordsResults = function( results ) {
				let keyword = tabManager.getKeywordTab().getKeyWord();

				if ( tabManager.isMainKeyword( keyword ) ) {
					if ( keyword === "" ) {
						keyword = termScraper.getName();
					}
					store.dispatch( setSeoResultsForKeyword( keyword, results ) );
					store.dispatch( setActiveKeyword( keyword ) );
					store.dispatch( refreshSnippetEditor() );
				}
			};
		}

		if ( isContentAnalysisActive() ) {
			args.callbacks.saveContentScore = termScraper.saveContentScore.bind( termScraper );
			args.callbacks.updatedContentResults = function( results ) {
				store.dispatch( setReadabilityResults( results ) );
				store.dispatch( refreshSnippetEditor() );
			};
		}

		translations = getTranslations();
		if ( ! isUndefined( translations ) && ! isUndefined( translations.domain ) ) {
			args.translations = translations;
		}

		app = new App( args );

		if ( isKeywordAnalysisActive() ) {
			app.seoAssessor = new TaxonomyAssessor( app.i18n );
			app.seoAssessorPresenter.assessor = app.seoAssessor;
		}

		window.YoastSEO = {};
		window.YoastSEO.app = app;
		window.YoastSEO.store = store;

		termScraper.initKeywordTabTemplate();

		// Init Plugins.
		YoastSEO.wp = {};
		YoastSEO.wp.replaceVarsPlugin = new YoastReplaceVarPlugin( app );

		// For backwards compatibility.
		YoastSEO.analyzerArgs = args;

		initTermSlugWatcher();
		termScraper.bindElementEvents( app );

		if ( isKeywordAnalysisActive() ) {
			initializeKeywordAnalysis( app, termScraper );
			tabManager.getKeywordTab().activate();
		} else if ( isContentAnalysisActive() ) {
			tabManager.getContentTab().activate();
		} else {
			snippetPreviewHelpers.isolate( snippetContainer );
		}

		if ( isContentAnalysisActive() ) {
			initializeContentAnalysis();
		}

		jQuery( window ).trigger( "YoastSEO:ready" );

		// Hack needed to make sure Publish box and traffic light are still updated.
		disableYoastSEORenderers( app );
		let originalInitAssessorPresenters = app.initAssessorPresenters.bind( app );
		app.initAssessorPresenters = function() {
			originalInitAssessorPresenters();
			disableYoastSEORenderers( app );
		};

		// Initialize the snippet editor data.
		let snippetEditorData = snippetEditorHelpers.getDataFromCollector( termScraper );
		const snippetEditorTemplates = snippetEditorHelpers.getTemplatesFromL10n( wpseoTermScraperL10n );
		snippetEditorData = snippetEditorHelpers.getDataWithTemplates( snippetEditorData, snippetEditorTemplates );

		// Set the initial snippet editor data.
		store.dispatch( updateData( snippetEditorData ) );

		// Subscribe to the store to save the snippet editor data.
		store.subscribe( () => {
			const data = snippetEditorHelpers.getDataFromStore( store );
			const dataWithoutTemplates = snippetEditorHelpers.getDataWithoutTemplates( data, snippetEditorTemplates );

			if ( snippetEditorData.title !== data.title ) {
				termScraper.setDataFromSnippet( dataWithoutTemplates.title, "snippet_title" );
			}

			if ( snippetEditorData.slug !== data.slug ) {
				termScraper.setDataFromSnippet( dataWithoutTemplates.slug, "snippet_cite" );
			}

			if ( snippetEditorData.description !== data.description ) {
				termScraper.setDataFromSnippet( dataWithoutTemplates.description, "snippet_meta" );
			}

			snippetEditorData.title = data.title;
			snippetEditorData.slug = data.slug;
			snippetEditorData.description = data.description;
		} );

		const snippetEditorData = {
			title: termScraper.getSnippetTitle(),
			slug: termScraper.getSnippetCite(),
			description: termScraper.getSnippetMeta(),
		};

		store.dispatch( updateData( snippetEditorData ) );

		store.subscribe( () => {
			const state = store.getState();
			const data = state.snippetEditor.data;

			termScraper.saveSnippetData( {
				title: data.title,
				urlPath: data.slug,
				metaDesc: data.description,
			} );

			updateLegacySnippetEditor( data );
		} );
	} );
}( jQuery, window ) );<|MERGE_RESOLUTION|>--- conflicted
+++ resolved
@@ -1,11 +1,3 @@
-<<<<<<< HEAD
-/* global YoastSEO: true, wpseoTermScraperL10n, YoastReplaceVarPlugin, console, require */
-import { App } from "yoastseo";
-import { setReadabilityResults, setSeoResultsForKeyword } from "yoast-components/composites/Plugin/ContentAnalysis/actions/contentAnalysis";
-import isUndefined from "lodash/isUndefined";
-import isFunction from "lodash/isFunction";
-
-=======
 /* global YoastSEO: true, wpseoReplaceVarsL10n, wpseoTermScraperL10n, YoastReplaceVarPlugin, console, require */
 
 // External dependencies.
@@ -14,7 +6,6 @@
 import isUndefined from "lodash/isUndefined";
 
 // Internal dependencies.
->>>>>>> 425c759c
 import initializeEdit from "./edit";
 import { termsTmceId as tmceId } from "./wp-seo-tinymce";
 import { update as updateTrafficLight } from "./ui/trafficLight";
@@ -25,22 +16,15 @@
 import isKeywordAnalysisActive from "./analysis/isKeywordAnalysisActive";
 import isContentAnalysisActive from "./analysis/isContentAnalysisActive";
 import snippetPreviewHelpers from "./analysis/snippetPreview";
-<<<<<<< HEAD
-=======
 import snippetEditorHelpers from "./analysis/snippetEditor";
->>>>>>> 425c759c
 import TermDataCollector from "./analysis/TermDataCollector";
 import UsedKeywords from "./analysis/usedKeywords";
 import TaxonomyAssessor from "./assessors/taxonomyAssessor";
 import { setActiveKeyword } from "./redux/actions/activeKeyword";
-<<<<<<< HEAD
-import { updateData } from "./redux/actions/snippetEditor";
-=======
 import { refreshSnippetEditor, updateData } from "./redux/actions/snippetEditor";
 import { setYoastComponentsI18n } from "./helpers/i18n";
 
 setYoastComponentsI18n();
->>>>>>> 425c759c
 
 window.yoastHideMarkers = true;
 
@@ -96,92 +80,6 @@
 	};
 
 	/**
-<<<<<<< HEAD
-	 * Dispatches an action to the store that updates the snippet editor.
-	 *
-	 * @param {Object} data The data from the legacy snippet editor.
-	 *
-	 * @returns {void}
-	 */
-	const dispatchUpdateSnippetEditor = function( data ) {
-		/*
-		 * The setTimeout makes sure the React component is only updated on the next
-		 * frame. This is to prevent input lag.
-		 */
-		setTimeout( () => {
-			store.dispatch( updateData( {
-				title: data.title,
-				slug: data.urlPath,
-				description: data.metaDesc,
-			} ) );
-		}, 0 );
-	};
-
-	/**
-	 * Update the legacy snippet preview based on the passed data from the redux
-	 * store.
-	 *
-	 * @param {Object} data The data from the store.
-	 *
-	 * @returns {void}
-	 */
-	function updateLegacySnippetEditor( data ) {
-		if ( isFunction( snippetPreview.refresh ) ) {
-			let isDataChanged = false;
-
-			if ( snippetPreview.data.title !== data.title ) {
-				snippetPreview.element.input.title.value = data.title;
-
-				isDataChanged = true;
-			}
-
-			if ( snippetPreview.data.urlPath !== data.slug ) {
-				snippetPreview.element.input.urlPath.value = data.slug;
-
-				isDataChanged = true;
-			}
-
-			if ( snippetPreview.data.metaDesc !== data.description ) {
-				snippetPreview.element.input.metaDesc.value = data.description;
-
-				isDataChanged = true;
-			}
-
-			if ( isDataChanged ) {
-				snippetPreview.changedInput();
-			}
-		}
-	}
-
-	/**
-	 * Initializes the snippet preview.
-	 *
-	 * @param {TermDataCollector} termScraper Object for getting term data.
-	 *
-	 * @returns {SnippetPreview} Instance of snippetpreview.
-	 */
-	function initSnippetPreview( termScraper ) {
-		return snippetPreviewHelpers.create( snippetContainer, {
-			title: termScraper.getSnippetTitle(),
-			urlPath: termScraper.getSnippetCite(),
-			metaDesc: termScraper.getSnippetMeta(),
-		}, ( data ) => {
-			const state = store.getState();
-			const previousData = state.snippetEditor.data;
-
-			if (
-				previousData.title !== data.title ||
-				previousData.description !== data.metaDesc ||
-				previousData.slug !== data.urlPath
-			) {
-				dispatchUpdateSnippetEditor( data );
-			}
-		} );
-	}
-
-	/**
-=======
->>>>>>> 425c759c
 	 * Function to handle when the user updates the term slug
 	 *
 	 * @returns {void}
@@ -276,13 +174,8 @@
 
 		const editArgs = {
 			analysisSection: "pageanalysis",
-<<<<<<< HEAD
-			shouldRenderSnippetPreview: !! wpseoTermScraperL10n.reactSnippetPreview,
-			snippetEditorBaseUrl: wpseoTermScraperL10n.base_url,
-=======
 			snippetEditorBaseUrl: wpseoTermScraperL10n.base_url,
 			replaceVars: wpseoReplaceVarsL10n.replace_vars,
->>>>>>> 425c759c
 		};
 		store = initializeEdit( editArgs ).store;
 
@@ -418,26 +311,5 @@
 			snippetEditorData.slug = data.slug;
 			snippetEditorData.description = data.description;
 		} );
-
-		const snippetEditorData = {
-			title: termScraper.getSnippetTitle(),
-			slug: termScraper.getSnippetCite(),
-			description: termScraper.getSnippetMeta(),
-		};
-
-		store.dispatch( updateData( snippetEditorData ) );
-
-		store.subscribe( () => {
-			const state = store.getState();
-			const data = state.snippetEditor.data;
-
-			termScraper.saveSnippetData( {
-				title: data.title,
-				urlPath: data.slug,
-				metaDesc: data.description,
-			} );
-
-			updateLegacySnippetEditor( data );
-		} );
 	} );
 }( jQuery, window ) );