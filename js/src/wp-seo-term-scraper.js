/* global YoastSEO: true, wpseoTermScraperL10n, YoastReplaceVarPlugin, console, require */

var getTitlePlaceholder = require( './analysis/getTitlePlaceholder' );
var getDescriptionPlaceholder = require( './analysis/getDescriptionPlaceholder' );
var getIndicatorForScore = require( './analysis/getIndicatorForScore' );
var TabManager = require( './analysis/tabManager' );
var tmceHelper = require( './wp-seo-tinymce' );

(function( $ ) {
	'use strict';

	var App = require( 'yoastseo' ).App;
	var SnippetPreview = require( 'yoastseo' ).SnippetPreview;

	var TaxonomyAssessor = require( './assessors/taxonomyAssessor' );
	var UsedKeywords = require( './analysis/usedKeywords' );

	var app, snippetPreview;

	var termSlugInput;

	var tabManager;

	/**
	 * The HTML 'id' attribute for the TinyMCE editor.
	 * @type {String}
	 */
	var tmceId = 'description';

	var TermScraper = function() {
		if ( typeof CKEDITOR === 'object' ) {
			console.warn( 'YoastSEO currently doesn\'t support ckEditor. The content analysis currently only works with the HTML editor or TinyMCE.' );
		}
	};

	/**
	 * Returns data fetched from input fields.
	 * @returns {{keyword: *, meta: *, text: *, pageTitle: *, title: *, url: *, baseUrl: *, snippetTitle: *, snippetMeta: *, snippetCite: *}}
	 */
	TermScraper.prototype.getData = function() {
		return {
			name: this.getDataFromInput( 'name' ),
			title: this.getDataFromInput( 'title' ),
			keyword: this.getDataFromInput( 'keyword' ),
			text: this.getDataFromInput( 'text' ),
			pageTitle: this.getDataFromInput( 'pageTitle' ),
			url: this.getDataFromInput( 'url' ),
			baseUrl: this.getDataFromInput( 'baseUrl' ),
			snippetTitle: this.getDataFromInput( 'title' ),
			meta: this.getDataFromInput( 'meta' ),
			snippetMeta: this.getDataFromInput( 'snippetMeta' ),
			snippetCite: this.getDataFromInput( 'cite' )
		};
	};

	/**
	 * Gets the data from a input fields in the term editor page.
	 * @param {String} inputType The input type for the field to get the data from.
	 */
	TermScraper.prototype.getDataFromInput = function( inputType ) {
		var val = '';
		var elem;
		switch( inputType ){
			case 'keyword':
				elem = document.getElementById( 'wpseo_focuskw' );
				val = elem.value;
				if ( val === '' ) {
					val = document.getElementById( 'name' ).value;
					elem.placeholder = val;
				}
				break;
			case 'name':
				val = document.getElementById( 'name' ).value;
				break;
			case 'meta':
				elem = document.getElementById( 'hidden_wpseo_desc' );
				if ( elem !== null ) {
					val = elem.value;
				}
				break;
			case 'snippetMeta':
				elem = document.getElementById( 'hidden_wpseo_desc' );
				if ( elem !== null ) {
					val = elem.value;
				}
				break;
			case 'text':
				val = tmceHelper.getContentTinyMce();
				break;
			case 'pageTitle':
				val = document.getElementById( 'hidden_wpseo_title' ).value;
				break;
			case 'title':
				val = document.getElementById( 'hidden_wpseo_title' ).value;
				break;
			case 'url':
			case 'cite':
				val = document.getElementById( 'slug' ).value;
				break;
			case 'baseUrl':
				val = wpseoTermScraperL10n.base_url;
				break;
		}
		return val;
	};

	/**
	 * When the snippet is updated, update the (hidden) fields on the page.
	 * @param {Object} value Value for the data to set.
	 * @param {String} type The field(type) that the data is set for.
	 */
	TermScraper.prototype.setDataFromSnippet = function( value, type ) {
		switch ( type ) {
			case 'snippet_meta':
				document.getElementById( 'hidden_wpseo_desc' ).value = value;
				break;
			case 'snippet_cite':
				document.getElementById( 'slug' ).value = value;
				break;
			case 'snippet_title':
				document.getElementById( 'hidden_wpseo_title' ).value = value;
				break;
			default:
				break;
		}
	};

	/**
	 * The data passed from the snippet editor.
	 *
	 * @param {Object} data
	 * @param {string} data.title
	 * @param {string} data.urlPath
	 * @param {string} data.metaDesc
	 */
	TermScraper.prototype.saveSnippetData = function( data ) {
		this.setDataFromSnippet( data.title, 'snippet_title' );
		this.setDataFromSnippet( data.urlPath, 'snippet_cite' );
		this.setDataFromSnippet( data.metaDesc, 'snippet_meta' );
	};

	/**
	 * binds elements
	 */
	TermScraper.prototype.bindElementEvents = function( app ) {
		this.inputElementEventBinder( app );
	};

	/**
	 * binds the renewData function on the change of inputelements.
	 */
	TermScraper.prototype.inputElementEventBinder = function( app ) {
		var elems = [ 'name', tmceId, 'slug', 'wpseo_focuskw' ];
		for ( var i = 0; i < elems.length; i++ ) {
			var elem = document.getElementById( elems[ i ] );
			if ( elem !== null ) {
				document.getElementById( elems[ i ] ).addEventListener( 'input', app.analyzeTimer.bind( app ) );
			}
		}
		tmceHelper.tinyMceEventBinder( app, tmceId );
	};

	/**
	 * Creates SVG for the overall score.
	 *
	 * @param {number} score Score to save.
	 */
	TermScraper.prototype.saveScores = function( score ) {
		var indicator = getIndicatorForScore( score );
		var keyword = this.getDataFromInput( 'keyword' );
		var $trafficLight = $( '.yst-traffic-light' );
		var $trafficLightLink = $trafficLight.closest( '.wpseo-meta-section-link' );

		document.getElementById( 'hidden_wpseo_linkdex' ).value = score;
		jQuery( window ).trigger( 'YoastSEO:numericScore', score );

		tabManager.updateKeywordTab( score, keyword );

<<<<<<< HEAD
		$trafficLight.attr({
			'class': 'yst-traffic-light ' + indicator.className,
			alt: ''
		});

		$trafficLightLink.attr( 'title', indicator.fullText );
=======
		$( '.yst-traffic-light' )
			.attr( 'class', 'yst-traffic-light ' + indicator.className )
			.attr( 'alt', indicator.screenReaderText );

		$( '.adminbar-seo-score' )
			.attr( 'class', 'wpseo-score-icon adminbar-seo-score ' + indicator.className )
			.attr( 'alt', indicator.screenReaderText );
	};
	/**
	 * Saves the content score to a hidden field.
	 *
	 * @param {number} score The score calculated by the content assessor.
	 */
	TermScraper.prototype.saveContentScore = function( score ) {
		tabManager.updateContentTab( score );

		$( '#hidden_wpseo_content_score' ).val( score );
>>>>>>> 0909d33f
	};

	/**
	 * Initializes keyword tab with the correct template.
	 */
	TermScraper.prototype.initKeywordTabTemplate = function() {
		// Remove default functionality to prevent scrolling to top.
		$( '.wpseo-metabox-tabs' ).on( 'click', '.wpseo_tablink', function( ev ) {
			ev.preventDefault();
		});
	};

	/**
	 * Add new description field to content, creates new element via wp_editor and appends this to the term-description-wrap
	 * this way we can use the wp tinyMCE editor on the description field.
	 */
	var insertTinyMCE = function() {
		//gets the textNode from the original textField.
		var textNode = jQuery( '.term-description-wrap' ).find( 'td' ).find( 'textarea' ).val();

		var newEditor = document.getElementById( 'wp-description-wrap' );
		newEditor.style.display = 'none';
		var text = jQuery( '.term-description-wrap' ).find( 'td' ).find( 'p' );
		//empty the TD with the old description textarea
		jQuery( '.term-description-wrap' ).find( 'td' ).html( '' );
		//append the editor and the helptext
		jQuery( '.term-description-wrap' ).find( 'td' ).append( newEditor ).append( text );
		newEditor.style.display = 'block';
		document.getElementById('description').value = textNode;
	};

	/**
	 * Initializes the snippet preview.
	 *
	 * @param {TermScraper} termScraper
	 * @returns {YoastSEO.SnippetPreview}
	 */
	function initSnippetPreview( termScraper ) {
		var data = termScraper.getData();

		var titlePlaceholder = getTitlePlaceholder();
		var descriptionPlaceholder = getDescriptionPlaceholder();

		var snippetPreviewArgs = {
			targetElement: document.getElementById( 'wpseo_snippet' ),
			placeholder: {
				title: titlePlaceholder,
				urlPath: ''
			},
			defaultValue: {
				title: titlePlaceholder
			},
			baseURL: wpseoTermScraperL10n.base_url,
			callbacks: {
				saveSnippetData: termScraper.saveSnippetData.bind( termScraper )
			},
			metaDescriptionDate: wpseoTermScraperL10n.metaDescriptionDate,
			data: {
				title: data.snippetTitle,
				urlPath: data.snippetCite,
				metaDesc: data.snippetMeta
			}
		};

		var metaPlaceholder = descriptionPlaceholder;
		if ( metaPlaceholder !== '' ) {
			snippetPreviewArgs.placeholder.metaDesc = metaPlaceholder;
			snippetPreviewArgs.defaultValue.metaDesc = metaPlaceholder;
		}

		return new SnippetPreview( snippetPreviewArgs );
	}

	/**
	 * Adds a watcher on the term slug input field
	 */
	function initTermSlugWatcher() {
		termSlugInput = $( '#slug' );
		termSlugInput.on( 'change', updatedTermSlug );
	}

	/**
	 * Function to handle when the user updates the term slug
	 */
	function updatedTermSlug() {
		snippetPreview.setUrlPath( termSlugInput.val() );
	}

	jQuery( document ).ready(function() {
		var args, termScraper, translations;

		insertTinyMCE();

		$( '#wpseo_analysis' ).after( '<div id="yoast-seo-content-analysis"></div>' );

		tabManager = new TabManager({
			strings: wpseoTermScraperL10n,
			focusKeywordField: '#wpseo_focuskw'
		});
		tabManager.init();

		termScraper = new TermScraper();

		args = {
			// ID's of elements that need to trigger updating the analyzer.
			elementTarget: [ tmceId, 'yoast_wpseo_focuskw', 'yoast_wpseo_metadesc', 'excerpt', 'editable-post-name', 'editable-post-name-full' ],
			targets: {
				output: 'wpseo_analysis',
				contentOutput: 'yoast-seo-content-analysis',
				snippet: 'wpseo_snippet'
			},
			callbacks: {
				getData: termScraper.getData.bind( termScraper ),
				bindElementEvents: termScraper.bindElementEvents.bind( termScraper ),
				saveScores: termScraper.saveScores.bind( termScraper ),
				saveContentScore: termScraper.saveContentScore.bind( termScraper ),
				saveSnippetData: termScraper.saveSnippetData.bind( termScraper )
			},
			locale: wpseoTermScraperL10n.locale
		};

		translations = wpseoTermScraperL10n.translations;

		if ( translations.length > 0 ) {
			translations.domain = 'js-text-analysis';
			translations.locale_data['js-text-analysis'] = translations.locale_data['wordpress-seo'];
			delete( translations.locale_data['wordpress-seo'] );

			args.translations = translations;
		}

		snippetPreview = initSnippetPreview( termScraper );
		args.snippetPreview = snippetPreview;

		app = new App( args );

		app.assessor = new TaxonomyAssessor( app.i18n );

		window.YoastSEO = {};
		window.YoastSEO.app = app;

		termScraper.initKeywordTabTemplate();

		// Init Plugins.
		YoastSEO.wp = {};
		YoastSEO.wp.replaceVarsPlugin = new YoastReplaceVarPlugin( app );

		var usedKeywords = new UsedKeywords( '#wpseo_focuskw', 'get_term_keyword_usage', wpseoTermScraperL10n, app );
		usedKeywords.init();

		// For backwards compatibility.
		YoastSEO.analyzerArgs = args;

		initTermSlugWatcher();

		jQuery( window ).trigger( 'YoastSEO:ready' );
	} );
}( jQuery ));<|MERGE_RESOLUTION|>--- conflicted
+++ resolved
@@ -168,22 +168,12 @@
 	TermScraper.prototype.saveScores = function( score ) {
 		var indicator = getIndicatorForScore( score );
 		var keyword = this.getDataFromInput( 'keyword' );
-		var $trafficLight = $( '.yst-traffic-light' );
-		var $trafficLightLink = $trafficLight.closest( '.wpseo-meta-section-link' );
 
 		document.getElementById( 'hidden_wpseo_linkdex' ).value = score;
 		jQuery( window ).trigger( 'YoastSEO:numericScore', score );
 
 		tabManager.updateKeywordTab( score, keyword );
 
-<<<<<<< HEAD
-		$trafficLight.attr({
-			'class': 'yst-traffic-light ' + indicator.className,
-			alt: ''
-		});
-
-		$trafficLightLink.attr( 'title', indicator.fullText );
-=======
 		$( '.yst-traffic-light' )
 			.attr( 'class', 'yst-traffic-light ' + indicator.className )
 			.attr( 'alt', indicator.screenReaderText );
@@ -201,7 +191,6 @@
 		tabManager.updateContentTab( score );
 
 		$( '#hidden_wpseo_content_score' ).val( score );
->>>>>>> 0909d33f
 	};
 
 	/**
