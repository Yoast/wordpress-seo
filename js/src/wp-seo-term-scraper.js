--- conflicted
+++ resolved
@@ -9,11 +9,7 @@
 
 // Internal dependencies.
 import "./helpers/babel-polyfill";
-<<<<<<< HEAD
-import initializeEdit from "./edit";
-=======
 import Edit from "./edit";
->>>>>>> fad07d2f
 import { termsTmceId as tmceId } from "./wp-seo-tinymce";
 import { update as updateTrafficLight } from "./ui/trafficLight";
 import { update as updateAdminBar } from "./ui/adminBar";
@@ -136,10 +132,6 @@
 	 */
 	function initializeKeywordAnalysis( termScraper ) {
 		var savedKeywordScore = $( "#hidden_wpseo_linkdex" ).val();
-<<<<<<< HEAD
-		var usedKeywords = new UsedKeywords( "#hidden_wpseo_focuskw", "get_term_keyword_usage", wpseoTermScraperL10n, app );
-=======
->>>>>>> fad07d2f
 
 		termScraper.initKeywordTabTemplate();
 
@@ -213,21 +205,13 @@
 			replaceVars: wpseoReplaceVarsL10n.replace_vars,
 			recommendedReplaceVars: wpseoReplaceVarsL10n.recommended_replace_vars,
 		};
-<<<<<<< HEAD
-
-		const { store } = initializeEdit( editArgs );
-=======
->>>>>>> fad07d2f
 
 		const edit = new Edit( editArgs );
 
-<<<<<<< HEAD
-=======
 		const store = edit.getStore();
 
 		insertTinyMCE();
 
->>>>>>> fad07d2f
 		termScraper = new TermDataCollector( { store } );
 
 		args = {
@@ -297,11 +281,7 @@
 		termScraper.bindElementEvents( app );
 
 		if ( isKeywordAnalysisActive() ) {
-<<<<<<< HEAD
-			initializeKeywordAnalysis( app, termScraper );
-=======
 			initializeKeywordAnalysis( termScraper );
->>>>>>> fad07d2f
 		}
 
 		if ( isContentAnalysisActive() ) {
