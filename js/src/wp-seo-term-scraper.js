--- conflicted
+++ resolved
@@ -234,18 +234,8 @@
 
 			args.callbacks.saveScores = termScraper.saveScores.bind( termScraper );
 			args.callbacks.updatedKeywordsResults = function( results ) {
-<<<<<<< HEAD
-				let keyword = store.getState().focusKeyword;
-
-				if ( keyword === "" ) {
-					keyword = termScraper.getName();
-				}
-				store.dispatch( setSeoResultsForKeyword( keyword, results ) );
-				store.dispatch( setFocusKeyword( keyword ) );
-=======
 				const keyword = store.getState().focusKeyword;
 				store.dispatch( setSeoResultsForKeyword( keyword, results ) );
->>>>>>> 08549fd0
 				store.dispatch( refreshSnippetEditor() );
 			};
 		}
