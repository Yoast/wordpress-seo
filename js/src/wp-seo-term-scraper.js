--- conflicted
+++ resolved
@@ -2,39 +2,24 @@
 
 var getTitlePlaceholder = require( './analysis/getTitlePlaceholder' );
 var getDescriptionPlaceholder = require( './analysis/getDescriptionPlaceholder' );
-<<<<<<< HEAD
 var tmceHelper = require( './wp-seo-tinymce' );
-=======
 var getIndicatorForScore = require( './analysis/getIndicatorForScore' );
 var TabManager = require( './analysis/tabManager' );
->>>>>>> 3a81359c
-
-(
-	function ( $ ) {
-		'use strict';
-
-		var App = require( 'yoastseo' ).App;
-		var SnippetPreview = require( 'yoastseo' ).SnippetPreview;
-
-		var TaxonomyAssessor = require( './assessors/taxonomyAssessor' );
-		var UsedKeywords = require( './analysis/usedKeywords' );
-
-<<<<<<< HEAD
-		var scoreToRating = require( 'yoastseo' ).helpers.scoreToRating;
-
-		var app, snippetPreview;
-=======
+
+(function( $ ) {
+	'use strict';
+
+	var App = require( 'yoastseo' ).App;
+	var SnippetPreview = require( 'yoastseo' ).SnippetPreview;
+
+	var TaxonomyAssessor = require( './assessors/taxonomyAssessor' );
+	var UsedKeywords = require( './analysis/usedKeywords' );
+
 	var app, snippetPreview;
->>>>>>> 3a81359c
-
-		var termSlugInput;
-
-<<<<<<< HEAD
-		var mainKeywordTab;
-		var KeywordTab = require( './analysis/keywordTab' );
-=======
+
+	var termSlugInput;
+
 	var tabManager;
->>>>>>> 3a81359c
 
 		/**
 		 * The HTML 'id' attribute for the TinyMCE editor.
@@ -48,77 +33,76 @@
 			}
 		};
 
-		/**
-		 * returns data fetched from inputfields.
-		 * @returns {{keyword: *, meta: *, text: *, pageTitle: *, title: *, url: *, baseUrl: *, snippetTitle: *, snippetMeta: *, snippetCite: *}}
-		 */
-		TermScraper.prototype.getData = function () {
-			return {
-				name: this.getDataFromInput( 'name' ),
-				title: this.getDataFromInput( 'title' ),
-				keyword: this.getDataFromInput( 'keyword' ),
-				text: this.getDataFromInput( 'text' ),
-				pageTitle: this.getDataFromInput( 'pageTitle' ),
-				url: this.getDataFromInput( 'url' ),
-				baseUrl: this.getDataFromInput( 'baseUrl' ),
-				snippetTitle: this.getDataFromInput( 'title' ),
-				meta: this.getDataFromInput( 'meta' ),
-				snippetMeta: this.getDataFromInput( 'snippetMeta' ),
-				snippetCite: this.getDataFromInput( 'cite' )
-			};
-		};
-
-		/**
-		 *
-		 * @param {string} inputType
-		 */
-		TermScraper.prototype.getDataFromInput = function ( inputType ) {
-			var val = '';
-			var elem;
-			switch ( inputType ) {
-				case 'keyword':
-					elem = document.getElementById( 'wpseo_focuskw' );
+	/**
+	 * returns data fetched from inputfields.
+	 * @returns {{keyword: *, meta: *, text: *, pageTitle: *, title: *, url: *, baseUrl: *, snippetTitle: *, snippetMeta: *, snippetCite: *}}
+	 */
+	TermScraper.prototype.getData = function() {
+		return {
+			name: this.getDataFromInput( 'name' ),
+			title: this.getDataFromInput( 'title' ),
+			keyword: this.getDataFromInput( 'keyword' ),
+			text: this.getDataFromInput( 'text' ),
+			pageTitle: this.getDataFromInput( 'pageTitle' ),
+			url: this.getDataFromInput( 'url' ),
+			baseUrl: this.getDataFromInput( 'baseUrl' ),
+			snippetTitle: this.getDataFromInput( 'title' ),
+			meta: this.getDataFromInput( 'meta' ),
+			snippetMeta: this.getDataFromInput( 'snippetMeta' ),
+			snippetCite: this.getDataFromInput( 'cite' )
+		};
+	};
+
+	/**
+	 *
+	 * @param {string} inputType
+	 */
+	TermScraper.prototype.getDataFromInput = function( inputType ) {
+		var val = '';
+		var elem;
+		switch( inputType ){
+			case 'keyword':
+				elem = document.getElementById( 'wpseo_focuskw' );
+				val = elem.value;
+				if ( val === '' ) {
+					val = document.getElementById( 'name' ).value;
+					elem.placeholder = val;
+				}
+				break;
+			case 'name':
+				val = document.getElementById( 'name' ).value;
+				break;
+			case 'meta':
+				elem = document.getElementById( 'hidden_wpseo_desc' );
+				if ( elem !== null ) {
 					val = elem.value;
-<<<<<<< HEAD
-					if ( val === '' ) {
-						val = document.getElementById( 'name' ).value;
-						elem.placeholder = val;
-					}
-					break;
-				case 'name':
-					val = document.getElementById( 'name' ).value;
-					break;
-				case 'meta':
-					elem = document.getElementById( 'hidden_wpseo_desc' );
-					if ( elem !== null ) {
-						val = elem.value;
-					}
-					break;
-				case 'snippetMeta':
-					elem = document.getElementById( 'hidden_wpseo_desc' );
-					if ( elem !== null ) {
-						val = elem.value;
-					}
-					break;
-				case 'text':
-					val = tmceHelper.getContentTinyMce( tmceId );
-					break;
-				case 'pageTitle':
-					val = document.getElementById( 'hidden_wpseo_title' ).value;
-					break;
-				case 'title':
-					val = document.getElementById( 'hidden_wpseo_title' ).value;
-					break;
-				case 'url':
-				case 'cite':
-					val = document.getElementById( 'slug' ).value;
-					break;
-				case 'baseUrl':
-					val = wpseoTermScraperL10n.base_url;
-					break;
-			}
-			return val;
-		};
+				}
+				break;
+			case 'snippetMeta':
+				elem = document.getElementById( 'hidden_wpseo_desc' );
+				if ( elem !== null ) {
+					val = elem.value;
+				}
+				break;
+			case 'text':
+				val = this.getContentTinyMCE();
+				break;
+			case 'pageTitle':
+				val = document.getElementById( 'hidden_wpseo_title' ).value;
+				break;
+			case 'title':
+				val = document.getElementById( 'hidden_wpseo_title' ).value;
+				break;
+			case 'url':
+			case 'cite':
+				val = document.getElementById( 'slug' ).value;
+				break;
+			case 'baseUrl':
+				val = wpseoTermScraperL10n.base_url;
+				break;
+		}
+		return val;
+	};
 
 		/**
 		 * When the snippet is updated, update the (hidden) fields on the page
@@ -138,62 +122,8 @@
 					break;
 				default:
 					break;
-=======
-				}
-				break;
-			case 'text':
-				val = this.getContentTinyMCE();
-				break;
-			case 'pageTitle':
-				val = document.getElementById( 'hidden_wpseo_title' ).value;
-				break;
-			case 'title':
-				val = document.getElementById( 'hidden_wpseo_title' ).value;
-				break;
-			case 'url':
-			case 'cite':
-				val = document.getElementById( 'slug' ).value;
-				break;
-			case 'baseUrl':
-				val = wpseoTermScraperL10n.base_url;
-				break;
-		}
-		return val;
-	};
-
-	/**
-	 * gets content from the content field, if tinyMCE is initialized, use the getContent function to get the data from tinyMCE
-	 * If tiny is hidden, take the value from the descriptionfield, since tinyMCE isn't updated when it isn't visible.
-	 * @returns {String}
-	 */
-	TermScraper.prototype.getContentTinyMCE = function() {
-		var val = document.getElementById( 'description' ).value;
-		if ( typeof tinyMCE !== 'undefined' && typeof tinyMCE.editors !== 'undefined' && tinyMCE.editors.length !== 0 && tinyMCE.get( 'description' ).hidden === false ) {
-			val = tinyMCE.get( 'description' ).getContent();
-		}
-		return val;
-	};
-
-	/**
-	 * When the snippet is updated, update the (hidden) fields on the page
-	 * @param {Object} value
-	 * @param {String} type
-	 */
-	TermScraper.prototype.setDataFromSnippet = function( value, type ) {
-		switch ( type ) {
-			case 'snippet_meta':
-				document.getElementById( 'hidden_wpseo_desc' ).value = value;
-				break;
-			case 'snippet_cite':
-				document.getElementById( 'slug' ).value = value;
-				break;
-			case 'snippet_title':
-				document.getElementById( 'hidden_wpseo_title' ).value = value;
-				break;
-			default:
-				break;
-		}
-	};
+			}
+		};
 
 	/**
 	 * The data passed from the snippet editor.
@@ -216,149 +146,6 @@
 		this.inputElementEventBinder( app );
 	};
 
-	/**
-	 * binds the renewData function on the change of inputelements.
-	 */
-	TermScraper.prototype.inputElementEventBinder = function( app ) {
-		var elems = [ 'name', 'description', 'slug', 'wpseo_focuskw' ];
-		for (var i = 0; i < elems.length; i++) {
-			var elem = document.getElementById(elems[i]);
-			if (elem !== null) {
-				document.getElementById(elems[i]).addEventListener('input', app.analyzeTimer.bind(app));
-			}
-		}
-		if( typeof tinyMCE !== 'undefined' && typeof tinyMCE.on === 'function' ) {
-			//binds the input, change, cut and paste event to tinyMCE. All events are needed, because sometimes tinyMCE doesn'
-			//trigger them, or takes up to ten seconds to fire an event.
-			var events = [ 'input', 'change', 'cut', 'paste' ];
-			tinyMCE.on( 'addEditor', function( e ) {
-				for (var i = 0; i < events.length; i++ ) {
-					e.editor.on( events[i], app.analyzeTimer.bind( app ) );
-				}
-			});
-		}
-	};
-
-	/**
-	 * creates SVG for the overall score.
-	 *
-	 * @param {number} score
-	 */
-	TermScraper.prototype.saveScores = function( score ) {
-		var indicator = getIndicatorForScore( score );
-		var keyword = this.getDataFromInput( 'keyword' );
-
-		document.getElementById( 'hidden_wpseo_linkdex' ).value = score;
-		jQuery( window ).trigger( 'YoastSEO:numericScore', score );
-
-		tabManager.updateKeywordTab( score, keyword );
-
-		$( '.yst-traffic-light' )
-			.attr( 'class', 'yst-traffic-light ' + indicator.className )
-			.attr( 'alt', indicator.screenReaderText );
-
-		$( '.adminbar-seo-score' )
-			.attr( 'class', 'wpseo-score-icon adminbar-seo-score ' + indicator.className )
-			.attr( 'alt', indicator.screenReaderText );
-	};
-
-	/**
-	 * Saves the content score to a hidden field
-	 *
-	 * @param {number} score The score calculated by the content assessor.
-	 */
-	TermScraper.prototype.saveContentScore = function( score ) {
-		tabManager.updateContentTab( score );
-
-		$( '#hidden_wpseo_content_score' ).val( score );
-	};
-
-	/**
-	 * Initializes keyword tab with the correct template
-	 */
-	TermScraper.prototype.initKeywordTabTemplate = function() {
-		// Remove default functionality to prevent scrolling to top.
-		$( '.wpseo-metabox-tabs' ).on( 'click', '.wpseo_tablink', function( ev ) {
-			ev.preventDefault();
-		});
-	};
-
-	/**
-	 * add new descriptionfield to content, creates new element via wp_editor and appends this to the term-description-wrap
-	 * this way we can use the wp tinyMCE editor on the descriptionfield.
-	 */
-	var insertTinyMCE = function() {
-		//gets the textNode from the original textField.
-		var textNode = jQuery( '.term-description-wrap' ).find( 'td' ).find( 'textarea' ).val();
-
-		var newEditor = document.getElementById( 'wp-description-wrap' );
-		newEditor.style.display = 'none';
-		var text = jQuery( '.term-description-wrap' ).find( 'td' ).find( 'p' );
-		//empty the TD with the old description textarea
-		jQuery( '.term-description-wrap' ).find( 'td' ).html( '' );
-		//append the editor and the helptext
-		jQuery( '.term-description-wrap' ).find( 'td' ).append( newEditor ).append( text );
-		newEditor.style.display = 'block';
-		document.getElementById('description').value = textNode;
-	};
-
-	/**
-	 * Initializes the snippet preview
-	 *
-	 * @param {TermScraper} termScraper
-	 * @returns {YoastSEO.SnippetPreview}
-	 */
-	function initSnippetPreview( termScraper ) {
-		var data = termScraper.getData();
-
-		var titlePlaceholder = getTitlePlaceholder();
-		var descriptionPlaceholder = getDescriptionPlaceholder();
-
-		var snippetPreviewArgs = {
-			targetElement: document.getElementById( 'wpseo_snippet' ),
-			placeholder: {
-				title: titlePlaceholder,
-				urlPath: ''
-			},
-			defaultValue: {
-				title: titlePlaceholder
-			},
-			baseURL: wpseoTermScraperL10n.base_url,
-			callbacks: {
-				saveSnippetData: termScraper.saveSnippetData.bind( termScraper )
-			},
-			metaDescriptionDate: wpseoTermScraperL10n.metaDescriptionDate,
-			data: {
-				title: data.snippetTitle,
-				urlPath: data.snippetCite,
-				metaDesc: data.snippetMeta
->>>>>>> 3a81359c
-			}
-		};
-
-		/**
-		 * The data passed from the snippet editor.
-		 *
-		 * @param {Object} data
-		 * @param {string} data.title
-		 * @param {string} data.urlPath
-		 * @param {string} data.metaDesc
-		 */
-		TermScraper.prototype.saveSnippetData = function ( data ) {
-			this.setDataFromSnippet( data.title, 'snippet_title' );
-			this.setDataFromSnippet( data.urlPath, 'snippet_cite' );
-			this.setDataFromSnippet( data.metaDesc, 'snippet_meta' );
-		};
-
-		/**
-		 * binds elements
-		 */
-		TermScraper.prototype.bindElementEvents = function ( app ) {
-			this.inputElementEventBinder( app );
-			document.getElementById( 'wpseo_focuskw' ).addEventListener( 'keydown', app.snippetPreview.disableEnter );
-		};
-
-<<<<<<< HEAD
 		/**
 		 * binds the renewData function on the change of inputelements.
 		 */
@@ -371,108 +158,59 @@
 				}
 			}
 			tmceHelper.tinyMceEventBinder( app, tmceId );
-=======
-		return new SnippetPreview( snippetPreviewArgs );
-	}
-
-	/**
-	 * Adds a watcher on the term slug input field
-	 */
-	function initTermSlugWatcher() {
-		termSlugInput = $( '#slug' );
-		termSlugInput.on( 'change', updatedTermSlug );
-	}
-
-	/**
-	 * Function to handle when the user updates the term slug
-	 */
-	function updatedTermSlug() {
-		snippetPreview.setUrlPath( termSlugInput.val() );
-	}
-
-	jQuery( document ).ready(function() {
-		var args, termScraper, translations;
-
-		insertTinyMCE();
-
-		$( '#wpseo_analysis' ).after( '<div id="yoast-seo-content-analysis"></div>' );
-
-		tabManager = new TabManager({
-			strings: wpseoTermScraperL10n,
-			focusKeywordField: '#wpseo_focuskw'
+		};
+
+	/**
+	 * creates SVG for the overall score.
+	 *
+	 * @param {number} score
+	 */
+	TermScraper.prototype.saveScores = function( score ) {
+		var indicator = getIndicatorForScore( score );
+		var keyword = this.getDataFromInput( 'keyword' );
+
+		document.getElementById( 'hidden_wpseo_linkdex' ).value = score;
+		jQuery( window ).trigger( 'YoastSEO:numericScore', score );
+
+		tabManager.updateKeywordTab( score, keyword );
+
+		$( '.yst-traffic-light' )
+			.attr( 'class', 'yst-traffic-light ' + indicator.className )
+			.attr( 'alt', indicator.screenReaderText );
+
+		$( '.adminbar-seo-score' )
+			.attr( 'class', 'wpseo-score-icon adminbar-seo-score ' + indicator.className )
+			.attr( 'alt', indicator.screenReaderText );
+	};
+
+	/**
+	 * Saves the content score to a hidden field
+	 *
+	 * @param {number} score The score calculated by the content assessor.
+	 */
+	TermScraper.prototype.saveContentScore = function( score ) {
+		tabManager.updateContentTab( score );
+
+		$( '#hidden_wpseo_content_score' ).val( score );
+	};
+
+	/**
+	 * Initializes keyword tab with the correct template
+	 */
+	TermScraper.prototype.initKeywordTabTemplate = function() {
+		// Remove default functionality to prevent scrolling to top.
+		$( '.wpseo-metabox-tabs' ).on( 'click', '.wpseo_tablink', function( ev ) {
+			ev.preventDefault();
 		});
-		tabManager.init();
-
-		termScraper = new TermScraper();
-
-		args = {
-			// ID's of elements that need to trigger updating the analyzer.
-			elementTarget: [ 'content', 'yoast_wpseo_focuskw', 'yoast_wpseo_metadesc', 'excerpt', 'editable-post-name', 'editable-post-name-full' ],
-			targets: {
-				output: 'wpseo_analysis',
-				contentOutput: 'yoast-seo-content-analysis',
-				snippet: 'wpseo_snippet'
-			},
-			callbacks: {
-				getData: termScraper.getData.bind( termScraper ),
-				bindElementEvents: termScraper.bindElementEvents.bind( termScraper ),
-				saveScores: termScraper.saveScores.bind( termScraper ),
-				saveContentScore: termScraper.saveContentScore.bind( termScraper ),
-				saveSnippetData: termScraper.saveSnippetData.bind( termScraper )
-			},
-			locale: wpseoTermScraperL10n.locale
->>>>>>> 3a81359c
-		};
-
-		/**
-		 * creates SVG for the overall score.
-		 *
-		 * @param {string} score
-		 * @param {AssessorPresenter} assessorPresenter
-		 */
-		TermScraper.prototype.saveScores = function ( score, assessorPresenter ) {
-			var indicator = assessorPresenter.getIndicator( scoreToRating( score / 10 ) );
-			var keyword = this.getDataFromInput( 'keyword' );
-
-			document.getElementById( 'hidden_wpseo_linkdex' ).value = score;
-			jQuery( window ).trigger( 'YoastSEO:numericScore', score );
-
-			mainKeywordTab.update( indicator.className, indicator.screenReaderText, keyword );
-
-			$( '.yst-traffic-light' )
-				.attr( 'class', 'yst-traffic-light ' + indicator.className )
-				.attr( 'alt', indicator.screenReaderText );
-
-			$( '.adminbar-seo-score' )
-				.attr( 'class', 'wpseo-score-icon adminbar-seo-score ' + indicator.className )
-				.attr( 'alt', indicator.screenReaderText );
-		};
-
-		/**
-		 * Initializes keyword tab with the correct template
-		 */
-		TermScraper.prototype.initKeywordTabTemplate = function () {
-			var keyword, score, scoreText;
-
-			// Remove default functionality to prevent scrolling to top.
-			$( '.wpseo-metabox-tabs' ).on( 'click', '.wpseo_tablink', function ( ev ) {
-				ev.preventDefault();
-			} );
-
-			keyword = $( '#wpseo_focuskw' ).val();
-			score = $( '#hidden_wpseo_linkdex' ).val();
-			scoreText = '';
-
-			mainKeywordTab.update( score, scoreText, keyword );
-		};
-
-		/**
-		 * add new descriptionfield to content, creates new element via wp_editor and appends this to the term-description-wrap
-		 * this way we can use the wp tinyMCE editor on the descriptionfield.
-		 */
-		var insertTinyMCE = function () {
-			//gets the textNode from the original textField.
-			var textNode = jQuery( '.term-description-wrap' ).find( 'td' ).find( 'textarea' ).val();
+	};
+
+	/**
+	 * add new descriptionfield to content, creates new element via wp_editor and appends this to the term-description-wrap
+	 * this way we can use the wp tinyMCE editor on the descriptionfield.
+	 */
+	var insertTinyMCE = function() {
+		//gets the textNode from the original textField.
+		var textNode = jQuery( '.term-description-wrap' ).find( 'td' ).find( 'textarea' ).val();
 
 			var newEditor = document.getElementById( 'wp-description-wrap' );
 			newEditor.style.display = 'none';
@@ -485,140 +223,130 @@
 			document.getElementById( 'description' ).value = textNode;
 		};
 
-		/**
-		 * Initializes the snippet preview
-		 *
-		 * @param {TermScraper} termScraper
-		 * @returns {YoastSEO.SnippetPreview}
-		 */
-		function initSnippetPreview( termScraper ) {
-			var data = termScraper.getData();
-
-			var titlePlaceholder = getTitlePlaceholder();
-			var descriptionPlaceholder = getDescriptionPlaceholder();
-
-			var snippetPreviewArgs = {
-				targetElement: document.getElementById( 'wpseo_snippet' ),
-				placeholder: {
-					title: titlePlaceholder,
-					urlPath: ''
-				},
-				defaultValue: {
-					title: titlePlaceholder
-				},
-				baseURL: wpseoTermScraperL10n.base_url,
-				callbacks: {
-					saveSnippetData: termScraper.saveSnippetData.bind( termScraper )
-				},
-				metaDescriptionDate: wpseoTermScraperL10n.metaDescriptionDate,
-				data: {
-					title: data.snippetTitle,
-					urlPath: data.snippetCite,
-					metaDesc: data.snippetMeta
-				}
-			};
-
-			var metaPlaceholder = descriptionPlaceholder;
-			if ( metaPlaceholder !== '' ) {
-				snippetPreviewArgs.placeholder.metaDesc = metaPlaceholder;
-				snippetPreviewArgs.defaultValue.metaDesc = metaPlaceholder;
+	/**
+	 * Initializes the snippet preview
+	 *
+	 * @param {TermScraper} termScraper
+	 * @returns {YoastSEO.SnippetPreview}
+	 */
+	function initSnippetPreview( termScraper ) {
+		var data = termScraper.getData();
+
+		var titlePlaceholder = getTitlePlaceholder();
+		var descriptionPlaceholder = getDescriptionPlaceholder();
+
+		var snippetPreviewArgs = {
+			targetElement: document.getElementById( 'wpseo_snippet' ),
+			placeholder: {
+				title: titlePlaceholder,
+				urlPath: ''
+			},
+			defaultValue: {
+				title: titlePlaceholder
+			},
+			baseURL: wpseoTermScraperL10n.base_url,
+			callbacks: {
+				saveSnippetData: termScraper.saveSnippetData.bind( termScraper )
+			},
+			metaDescriptionDate: wpseoTermScraperL10n.metaDescriptionDate,
+			data: {
+				title: data.snippetTitle,
+				urlPath: data.snippetCite,
+				metaDesc: data.snippetMeta
 			}
-
-			return new SnippetPreview( snippetPreviewArgs );
+		};
+
+		var metaPlaceholder = descriptionPlaceholder;
+		if ( metaPlaceholder !== '' ) {
+			snippetPreviewArgs.placeholder.metaDesc = metaPlaceholder;
+			snippetPreviewArgs.defaultValue.metaDesc = metaPlaceholder;
 		}
 
-		/**
-		 * Function to handle when the user updates the term slug
-		 */
-		function updatedTermSlug() {
-			snippetPreview.setUrlPath( termSlugInput.val() );
+		return new SnippetPreview( snippetPreviewArgs );
+	}
+
+	/**
+	 * Function to handle when the user updates the term slug
+	 */
+	function updatedTermSlug() {
+		snippetPreview.setUrlPath( termSlugInput.val() );
+	}
+
+	/**
+	 * Adds a watcher on the term slug input field
+	 */
+	function initTermSlugWatcher() {
+		termSlugInput = $( '#slug' );
+		termSlugInput.on( 'change', updatedTermSlug );
+	}
+
+	jQuery( document ).ready(function() {
+		var args, termScraper, translations;
+
+		insertTinyMCE();
+
+		$( '#wpseo_analysis' ).after( '<div id="yoast-seo-content-analysis"></div>' );
+
+		tabManager = new TabManager({
+			strings: wpseoTermScraperL10n,
+			focusKeywordField: '#wpseo_focuskw'
+		});
+		tabManager.init();
+
+		termScraper = new TermScraper();
+
+		args = {
+			// ID's of elements that need to trigger updating the analyzer.
+			elementTarget: [ 'content', 'yoast_wpseo_focuskw', 'yoast_wpseo_metadesc', 'excerpt', 'editable-post-name', 'editable-post-name-full' ],
+			targets: {
+				output: 'wpseo_analysis',
+				contentOutput: 'yoast-seo-content-analysis',
+				snippet: 'wpseo_snippet'
+			},
+			callbacks: {
+				getData: termScraper.getData.bind( termScraper ),
+				bindElementEvents: termScraper.bindElementEvents.bind( termScraper ),
+				saveScores: termScraper.saveScores.bind( termScraper ),
+				saveContentScore: termScraper.saveContentScore.bind( termScraper ),
+				saveSnippetData: termScraper.saveSnippetData.bind( termScraper )
+			},
+			locale: wpseoTermScraperL10n.locale
+		};
+
+		translations = wpseoTermScraperL10n.translations;
+
+		if ( translations.length > 0 ) {
+			translations.domain = 'js-text-analysis';
+			translations.locale_data['js-text-analysis'] = translations.locale_data['wordpress-seo'];
+			delete( translations.locale_data['wordpress-seo'] );
+
+			args.translations = translations;
 		}
-		
-		/**
-		 * Adds a watcher on the term slug input field
-		 */
-		function initTermSlugWatcher() {
-			termSlugInput = $( '#slug' );
-			termSlugInput.on( 'change', updatedTermSlug );
-		}
-		
-		jQuery( document ).ready( function () {
-			var args, termScraper, translations;
-
-			insertTinyMCE();
-
-			// Initialize an instance of the keywordword tab.
-			mainKeywordTab = new KeywordTab(
-				{
-					prefix: wpseoTermScraperL10n.contentTab,
-					basedOn: wpseoTermScraperL10n.basedOn
-				}
-			);
-
-			mainKeywordTab.setElement( $( '.wpseo_keyword_tab' ) );
-
-			termScraper = new TermScraper();
-
-			args = {
-				// ID's of elements that need to trigger updating the analyzer.
-				elementTarget: [
-					tmceId,
-					'yoast_wpseo_focuskw',
-					'yoast_wpseo_metadesc',
-					'excerpt',
-					'editable-post-name',
-					'editable-post-name-full'
-				],
-				targets: {
-					output: 'wpseo_analysis',
-					snippet: 'wpseo_snippet'
-				},
-				callbacks: {
-					getData: termScraper.getData.bind( termScraper ),
-					bindElementEvents: termScraper.bindElementEvents.bind( termScraper ),
-					saveScores: termScraper.saveScores.bind( termScraper ),
-					saveSnippetData: termScraper.saveSnippetData.bind( termScraper )
-				},
-				locale: wpseoTermScraperL10n.locale
-			};
-
-			translations = wpseoTermScraperL10n.translations;
-
-			if ( translations.length > 0 ) {
-				translations.domain = 'js-text-analysis';
-				translations.locale_data['js-text-analysis'] = translations.locale_data['wordpress-seo'];
-				delete(
-					translations.locale_data['wordpress-seo']
-				);
-
-				args.translations = translations;
-			}
-
-			snippetPreview = initSnippetPreview( termScraper );
-			args.snippetPreview = snippetPreview;
-
-			app = new App( args );
-
-			app.assessor = new TaxonomyAssessor( app.i18n );
-
-			window.YoastSEO = {};
-			window.YoastSEO.app = app;
-
-			termScraper.initKeywordTabTemplate();
-
-			// Init Plugins.
-			YoastSEO.wp = {};
-			YoastSEO.wp.replaceVarsPlugin = new YoastReplaceVarPlugin( app );
-
-			var usedKeywords = new UsedKeywords( '#wpseo_focuskw', 'get_term_keyword_usage', wpseoTermScraperL10n, app );
-			usedKeywords.init();
-
-			// For backwards compatibility.
-			YoastSEO.analyzerArgs = args;
-
-			initTermSlugWatcher();
-
-			jQuery( window ).trigger( 'YoastSEO:ready' );
-		} );
-	}( jQuery )
-);+
+		snippetPreview = initSnippetPreview( termScraper );
+		args.snippetPreview = snippetPreview;
+
+		app = new App( args );
+
+		app.assessor = new TaxonomyAssessor( app.i18n );
+
+		window.YoastSEO = {};
+		window.YoastSEO.app = app;
+
+		termScraper.initKeywordTabTemplate();
+
+		// Init Plugins.
+		YoastSEO.wp = {};
+		YoastSEO.wp.replaceVarsPlugin = new YoastReplaceVarPlugin( app );
+
+		var usedKeywords = new UsedKeywords( '#wpseo_focuskw', 'get_term_keyword_usage', wpseoTermScraperL10n, app );
+		usedKeywords.init();
+
+		// For backwards compatibility.
+		YoastSEO.analyzerArgs = args;
+
+		initTermSlugWatcher();
+
+		jQuery( window ).trigger( 'YoastSEO:ready' );
+	} );
+}( jQuery ));