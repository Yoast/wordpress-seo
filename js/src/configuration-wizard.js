--- conflicted
+++ resolved
@@ -7,11 +7,7 @@
 import { OnboardingWizard } from "yoast-components";
 
 import MailchimpSignup from "./components/MailchimpSignup";
-<<<<<<< HEAD
-=======
-import PublishingEntity from "./components/PublishingEntity";
 import ConnectGoogleSearchConsole from "./components/ConnectGoogleSearchConsole";
->>>>>>> 59bb8a86
 
 injectTapEventPlugin();
 
@@ -45,11 +41,7 @@
 		} );
 
 		config.endpoint = endpoint;
-<<<<<<< HEAD
-		config.customComponents = { MailchimpSignup };
-=======
-		config.customComponents = { MailchimpSignup, PublishingEntity, ConnectGoogleSearchConsole };
->>>>>>> 59bb8a86
+		config.customComponents = { MailchimpSignup, ConnectGoogleSearchConsole };
 
 		return config;
 	}
