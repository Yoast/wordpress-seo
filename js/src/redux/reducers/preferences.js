import isUndefined from "lodash/isUndefined";
import isContentAnalysisActive from "../../analysis/isContentAnalysisActive";
import isKeywordAnalysisActive from "../../analysis/isKeywordAnalysisActive";
import isCornerstoneActive from "../../analysis/isCornerstoneContentActive";

/**
 * Gets the default state.
 *
 * @returns {Object} The default state.
 */
function getDefaultState() {
	return {
		isContentAnalysisActive: isContentAnalysisActive(),
		isKeywordAnalysisActive: isKeywordAnalysisActive(),
<<<<<<< HEAD
		isCornerstoneActive:     isCornerstoneActive(),
=======
		shouldUpsell: isUndefined( window.wpseoPremiumMetaboxData ),
>>>>>>> 610d21e3
	};
}

/**
 * A reducer for the preferences.
 *
 * @param {Object} state  The current state of the object.
 *
 * @returns {Object} The state.
 */
function preferencesReducer( state = getDefaultState() ) {
	return state;
}

export default preferencesReducer;<|MERGE_RESOLUTION|>--- conflicted
+++ resolved
@@ -12,11 +12,8 @@
 	return {
 		isContentAnalysisActive: isContentAnalysisActive(),
 		isKeywordAnalysisActive: isKeywordAnalysisActive(),
-<<<<<<< HEAD
-		isCornerstoneActive:     isCornerstoneActive(),
-=======
+		isCornerstoneActive: isCornerstoneActive(),
 		shouldUpsell: isUndefined( window.wpseoPremiumMetaboxData ),
->>>>>>> 610d21e3
 	};
 }
 
