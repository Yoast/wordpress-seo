--- conflicted
+++ resolved
@@ -21,13 +21,8 @@
 			const newState = Object.assign( {}, state );
 			const validation = action.validation;
 
-<<<<<<< HEAD
-			 newState.validations = newState.validations || {};
-			 newState.validations[ validation.clientId ] = validation;
-=======
 			newState.validations = newState.validations || {};
 			newState.validations[ validation.clientId ] = validation;
->>>>>>> 7a1f1d0d
 
 			return newState;
 		}
