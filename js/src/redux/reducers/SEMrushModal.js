--- conflicted
+++ resolved
@@ -1,8 +1,4 @@
-<<<<<<< HEAD
-import { MODAL_DISMISS, MODAL_OPEN } from "../actions";
-=======
-import { MODAL_CHANGE_DATABASE, MODAL_DISMISS, MODAL_OPEN, MODAL_OPEN_NO_KEYPHRASE } from "../actions";
->>>>>>> a385ced8
+import { MODAL_DISMISS, MODAL_OPEN, MODAL_OPEN_NO_KEYPHRASE } from "../actions";
 
 const INITIAL_STATE = {
 	whichModalOpen: "none",
@@ -31,21 +27,12 @@
 				currentDatabase: state.currentDatabase,
 				displayNoKeyphraseMessage: false,
 			};
-<<<<<<< HEAD
-=======
-		case MODAL_CHANGE_DATABASE:
-			return {
-				whichModalOpen: state.whichModalOpen,
-				currentDatabase: action.country,
-				displayNoKeyphraseMessage: false,
-			};
 		case MODAL_DISMISS:
 			return {
 				whichModalOpen: "none",
 				currentDatabase: state.currentDatabase,
 				displayNoKeyphraseMessage: false,
 			};
->>>>>>> a385ced8
 	}
 	return state;
 }
