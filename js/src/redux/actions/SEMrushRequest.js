--- conflicted
+++ resolved
@@ -14,11 +14,7 @@
  *
  * @returns {Object} Action object.
  */
-<<<<<<< HEAD
-export function setSEMrushNewRequest( database, keyphrase ) {
-=======
-export function setSEMrushNewRequest( countryCode, keyphrase, OAuthToken ) {
->>>>>>> 190605eb
+export function setSEMrushNewRequest( countryCode, keyphrase ) {
 	return {
 		type: NEW_REQUEST,
 		countryCode,
@@ -82,15 +78,15 @@
 /**
  * An action creator for when no data is returned from SEMrush.
  *
- * @param {string} database The country database.
+ * @param {string} countryCode The country code of the database to be set.
  * @param {string} keyphrase The keyphrase.
  *
  * @returns {Object} Action object.
  */
-export function setSEMrushNoResultsFound( database, keyphrase ) {
+export function setSEMrushNoResultsFound( countryCode, keyphrase ) {
 	return {
 		type: NO_DATA_FOUND,
-		database,
+		countryCode,
 		keyphrase,
 	};
 }