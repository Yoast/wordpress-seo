--- conflicted
+++ resolved
@@ -10,20 +10,6 @@
 }
 
 /**
-<<<<<<< HEAD
-=======
- * Gets the country of the current request.
- *
- * @param {Object} state The state.
- *
- * @returns {string} Current request country.
- */
-export function getSEMrushRequestCountry( state ) {
-	return state.SEMrushRequest.country;
-}
-
-/**
->>>>>>> a385ced8
  * Gets the request return state (success or failed).
  *
  * @param {Object} state The state.
