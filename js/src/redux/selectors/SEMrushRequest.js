--- conflicted
+++ resolved
@@ -54,18 +54,17 @@
 }
 
 /**
- * Gets the currently selected database.
+ * Gets the currently selected country.
  *
  * @param {Object} state    The state.
  *
- * @returns {string} Current database.
+ * @returns {string} Current country.
  */
-export function getSEMrushSelectedDatabase( state ) {
-	return state.SEMrushRequest.database;
+export function getSEMrushSelectedCountry( state ) {
+	return state.SEMrushRequest.countryCode;
 }
 
 /**
-<<<<<<< HEAD
  * Checks whether the last successful request has a dataset.
  *
  * @param {Object} state    The state.
@@ -74,14 +73,4 @@
  */
 export function getSEMrushRequestHasData( state ) {
 	return state.SEMrushRequest.hasData;
-=======
- * Gets the currently selected country.
- *
- * @param {Object} state    The state.
- *
- * @returns {string} Current country.
- */
-export function getSEMrushSelectedCountry( state ) {
-	return state.SEMrushRequest.countryCode;
->>>>>>> 190605eb
 }