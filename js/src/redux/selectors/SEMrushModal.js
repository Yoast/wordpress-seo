/**
 * Gets the current modal status - open or closed.
 *
 * @param {Object} state The state.
 *
 * @returns {string} Current modal status.
 */
export function getSEMrushModalOpen( state ) {
	return state.SEMrushModal.whichModalOpen;
}
<<<<<<< HEAD
=======

/**
 * Gets the currently selected country.
 *
 * @param {Object} state The state.
 *
 * @returns {string} Current country.
 */
export function getSEMrushSelectedCountry( state ) {
	return state.SEMrushModal.currentDatabase;
}

/**
 * Gets the current display status of empty keyphrase message.
 *
 * @param {Object} state The state.
 *
 * @returns {string} Current empty keyphrase message state.
 */
export function getSEMrushNoKeyphraseMessage( state ) {
	return state.SEMrushModal.displayNoKeyphraseMessage;
}
>>>>>>> a385ced8
<|MERGE_RESOLUTION|>--- conflicted
+++ resolved
@@ -7,19 +7,6 @@
  */
 export function getSEMrushModalOpen( state ) {
 	return state.SEMrushModal.whichModalOpen;
-}
-<<<<<<< HEAD
-=======
-
-/**
- * Gets the currently selected country.
- *
- * @param {Object} state The state.
- *
- * @returns {string} Current country.
- */
-export function getSEMrushSelectedCountry( state ) {
-	return state.SEMrushModal.currentDatabase;
 }
 
 /**
@@ -31,5 +18,4 @@
  */
 export function getSEMrushNoKeyphraseMessage( state ) {
 	return state.SEMrushModal.displayNoKeyphraseMessage;
-}
->>>>>>> a385ced8
+}