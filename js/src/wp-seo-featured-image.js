/* global wp */
/* global wpseoFeaturedImageL10n */
/* global YoastSEO */
/* jshint -W097 */
/* jshint -W003 */

(function( $ ) {
	'use strict';
	var featuredImagePlugin;
	var featuredImageElement;

	var FeaturedImagePlugin = function() {
		this.featuredImage = null;
		this.pluginName = 'addFeaturedImagePlugin';
	};

	/**
	 * Set's the featured image to use in the analysis
	 *
	 * @param {String} featuredImage
	 */
	FeaturedImagePlugin.prototype.setFeaturedImage = function( featuredImage ) {
		this.featuredImage = featuredImage;

		YoastSEO.app.pluginReloaded( this.pluginName );
	};

	/**
	 * Removes featured image and reloads analyzer
	 */
	FeaturedImagePlugin.prototype.removeFeaturedImage = function() {
		this.setFeaturedImage( null );
	};

	/**
	 * Registers this plugin to YoastSEO
	 */
	FeaturedImagePlugin.prototype.registerPlugin = function() {
		YoastSEO.app.registerPlugin( this.pluginName, { status: 'ready' } );
	};

	/**
	 * Registers modifications to YoastSEO
	 */
	FeaturedImagePlugin.prototype.registerModifications = function() {
		YoastSEO.app.registerModification( 'content', this.addImageToContent.bind( this ), this.pluginName, 10 );
	};

	/**
	 * Adds featured image to sort so it can be analyzed
	 *
	 * @param {String} content
	 * @returns {String}
	 */
	FeaturedImagePlugin.prototype.addImageToContent = function( content ) {
		if ( null !== this.featuredImage ) {
			content += this.featuredImage;
		}

		return content;
	};

	/**
	 * Check if image is smaller than 200x200 pixels. If this is the case, show a warning
	 * @param {object} featuredImage
	 */
	function checkFeaturedImage( featuredImage ) {
		var attachment = featuredImage.state().get( 'selection' ).first().toJSON();

		if ( attachment.width < 200 || attachment.height < 200 ) {
			//Show warning to user and do not add image to OG
			if ( 0 === $( '#yst_opengraph_image_warning' ).length ) {
				var $postImageDiv = $( '#postimagediv' );
				$( '<div id="yst_opengraph_image_warning"><p>' + wpseoFeaturedImageL10n.featured_image_notice + '</p></div>' ).insertBefore( $postImageDiv );
				$postImageDiv.css( {
					border: 'solid #dd3d36',
					borderWidth: '3px 4px 4px 4px'
				} );
			}
		} else {
			// Force reset warning
			removeOpengraphWarning();
		}
	}

	/**
	 * Remove opengraph warning frame and borders
	 */
	function removeOpengraphWarning() {
		$( '#yst_opengraph_image_warning' ).remove();
		$( '#postimagediv').css( 'border', 'none' );
	}

	$( document ).ready( function() {
		var featuredImage = wp.media.featuredImage.frame();

		featuredImagePlugin = new FeaturedImagePlugin();
		featuredImagePlugin.registerPlugin();
		featuredImagePlugin.registerModifications();

		featuredImage.on( 'select', function() {
			var selectedImageHTML, selectedImage, alt;

			checkFeaturedImage( featuredImage );

			selectedImage = featuredImage.state().get( 'selection' ).first();

			// WordPress falls back to the title for the alt attribute if no alt is present.
			alt = selectedImage.get( 'alt' );
			if ( '' === alt ) {
				alt = selectedImage.get( 'title' );
			}

			selectedImageHTML = '<img' +
					' src="' + selectedImage.get( 'url' ) + '"' +
					' width="' + selectedImage.get( 'width' ) + '"' +
					' height="' + selectedImage.get( 'height' ) + '"' +
					' alt="' + alt +
					'"/>';

			featuredImagePlugin.setFeaturedImage( selectedImageHTML );
		});

		$( '#postimagediv' ).on( 'click', '#remove-post-thumbnail', function() {
			featuredImagePlugin.removeFeaturedImage();
			removeOpengraphWarning();
		});

		featuredImageElement = $( '#set-post-thumbnail > img' );
		if ( 'undefined' !== typeof featuredImageElement.prop( 'src' ) ) {
			featuredImagePlugin.setFeaturedImage( $( '#set-post-thumbnail ' ).html() );
		}
	});

	/**
	 * Check if image is smaller than 200x200 pixels. If this is the case, show a warning
	 *
	 * @deprecated since 3.1
	 */
	var yst_checkFeaturedImage = function() {
		return;
	};

	/**
	 * Counter to make sure we do not end up in an endless loop if there' no remove-post-thumbnail id
	 * @type {number}
	 *
	 * @deprecated since 3.1
	 */
	var thumbIdCounter = 0;

	/**
	 * Variable to hold the onclick function for remove-post-thumbnail.
	 * @type {function}
	 *
	 * @deprecated since 3.1
	 */
	var removeThumb;

	/**
	 * If there's a remove-post-thumbnail id, add an onclick. When this id is clicked, call yst_removeOpengraphWarning
	 * If not, check again after 100ms. Do not do this for more than 10 times so we do not end up in an endless loop
	 *
	 * @deprecated since 3.1
	 */
	var yst_overrideElemFunction = function() {
		return;
	};

	/**
	 * Remove error message
	 */
	var yst_removeOpengraphWarning = function() {
		return;
	};

	window.yst_checkFeaturedImage = yst_checkFeaturedImage;
	window.thumbIdCounter = thumbIdCounter;
	window.removeThumb = removeThumb;
	window.yst_overrideElemFunction = yst_overrideElemFunction;
	window.yst_removeOpengraphWarning = yst_removeOpengraphWarning;
<<<<<<< HEAD

}());
=======
}( jQuery ));
>>>>>>> d3a9be32
<|MERGE_RESOLUTION|>--- conflicted
+++ resolved
@@ -179,9 +179,5 @@
 	window.removeThumb = removeThumb;
 	window.yst_overrideElemFunction = yst_overrideElemFunction;
 	window.yst_removeOpengraphWarning = yst_removeOpengraphWarning;
-<<<<<<< HEAD
 
-}());
-=======
-}( jQuery ));
->>>>>>> d3a9be32
+}( jQuery ));