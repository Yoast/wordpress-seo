var Assessor = require( "yoastseo/js/assessor.js" );

var introductionKeyword = require( "yoastseo/js/assessments/seo/introductionKeywordAssessment.js" );
var KeyphraseLength = require( "yoastseo/js/assessments/seo/keyphraseLengthAssessment.js" );
var keywordDensity = require( "yoastseo/js/assessments/seo/keywordDensityAssessment.js" );
var metaDescriptionKeyword = require( "yoastseo/js/assessments/seo/metaDescriptionKeywordAssessment.js" );
var MetaDescriptionLength = require( "yoastseo/js/assessments/seo/metaDescriptionLengthAssessment.js" );
var titleKeyword = require( "yoastseo/js/assessments/seo/titleKeywordAssessment.js" );
var TitleWidth = require( "yoastseo/js/assessments/seo/pageTitleWidthAssessment.js" );
var UrlKeyword = require( "yoastseo/js/assessments/seo/urlKeywordAssessment.js" );
var TextLength = require( "yoastseo/js/assessments/seo/textLengthAssessment.js" );

/**
 * Creates the Assessor
 *
 * @param {object} i18n The i18n object used for translations.
 * @constructor
 */
var TaxonomyAssessor = function( i18n ) {
	Assessor.call( this, i18n );

	this._assessments = [
		introductionKeyword,
<<<<<<< HEAD
		keyphraseLength,
		keywordDensity,
		metaDescriptionKeyword,
=======
		new KeyphraseLength(),
		new keywordDensity(),
		new metaDescriptionKeyword(),
>>>>>>> 9fb33619
		new MetaDescriptionLength(),
		titleKeyword,
		new TitleWidth(),
		new UrlKeyword(),
		new TextLength( {
			recommendedMinimum: 250,
			slightlyBelowMinimum: 200,
			belowMinimum: 150,
			veryFarBelowMinimum: 100,
		} ),
	];
};

module.exports = TaxonomyAssessor;

require( "util" ).inherits( module.exports, Assessor );<|MERGE_RESOLUTION|>--- conflicted
+++ resolved
@@ -21,15 +21,9 @@
 
 	this._assessments = [
 		introductionKeyword,
-<<<<<<< HEAD
-		keyphraseLength,
-		keywordDensity,
-		metaDescriptionKeyword,
-=======
 		new KeyphraseLength(),
 		new keywordDensity(),
 		new metaDescriptionKeyword(),
->>>>>>> 9fb33619
 		new MetaDescriptionLength(),
 		titleKeyword,
 		new TitleWidth(),
