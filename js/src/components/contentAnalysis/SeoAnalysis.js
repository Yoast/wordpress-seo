--- conflicted
+++ resolved
@@ -136,11 +136,7 @@
 					{ this.props.shouldUpsell && this.renderSynonymsUpsell() }
 					{ this.props.shouldUpsell && this.renderMultipleKeywordsUpsell() }
 					<AnalysisHeader>
-<<<<<<< HEAD
 						{ __( "Analysis results", "wordpress-seo" ) }
-=======
-						{ __( "Analysis results:", "wordpress-seo" ) }
->>>>>>> 6de57daa
 					</AnalysisHeader>
 					<Results
 						showLanguageNotice={ false }
