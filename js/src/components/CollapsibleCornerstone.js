--- conflicted
+++ resolved
@@ -1,10 +1,6 @@
 import React from "react";
 import PropTypes from "prop-types";
-<<<<<<< HEAD
-import { __, sprintf } from "@wordpress/i18n";
-=======
 import { __ } from "@wordpress/i18n";
->>>>>>> 634feb84
 import { utils } from "yoast-components";
 
 import Collapsible from "./SidebarCollapsible";
@@ -16,27 +12,15 @@
  * @returns {ReactElement} The collapsible cornerstone toggle component.
  * @constructor
  */
-<<<<<<< HEAD
-export default function CollapsibleCornerstone( { isCornerstone, onChange, postTypeName } ) {
-=======
 export default function CollapsibleCornerstone( { isCornerstone, onChange } ) {
->>>>>>> 634feb84
 	const { makeOutboundLink } = utils;
 	const LearnMoreLink = makeOutboundLink();
 
 	return (
 		<Collapsible title={ __( "Cornerstone content", "wordpress-seo" ) }>
-<<<<<<< HEAD
-			<p>{ sprintf(
-				__( "Mark the most important %1$s as 'cornerstone content' to improve your site structure.", "wordpress-seo" ),
-				postTypeName.toLowerCase()
-			) } <LearnMoreLink href={ "https://yoa.st/1i9" } rel={ null }>
-					{ __( "Learn more about cornerstone content.", "wordpress-seo" ) }
-=======
 			<p>{ __( "Cornerstone content should be the most important and extensive articles on your site. ", "wordpress-seo" ) }
 				<LearnMoreLink href={ "https://yoa.st/1i9" } rel={ null }>
 					{ __( "Learn more about Cornerstone Content.", "wordpress-seo" ) }
->>>>>>> 634feb84
 				</LearnMoreLink>
 			</p>
 			<CornerstoneToggle
