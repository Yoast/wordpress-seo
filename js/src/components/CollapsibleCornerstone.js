--- conflicted
+++ resolved
@@ -1,11 +1,7 @@
 import React from "react";
 import PropTypes from "prop-types";
-<<<<<<< HEAD
 import { __ } from "@wordpress/i18n";
-=======
-import { __, sprintf } from "@wordpress/i18n";
 import { utils } from "yoast-components";
->>>>>>> dcde7717
 
 import Collapsible from "./SidebarCollapsible";
 import CornerstoneToggle from "yoast-components/composites/Plugin/CornerstoneContent/components/CornerstoneToggle";
@@ -16,26 +12,16 @@
  * @returns {ReactElement} The collapsible cornerstone toggle component.
  * @constructor
  */
-<<<<<<< HEAD
 export default function CollapsibleCornerstone( { isCornerstone, onChange } ) {
-	return (
-		<Collapsible title="Cornerstone content">
-			<p> { __( "Cornerstone content should be the most important and extensive articles on your site. ", "wordpress-seo" ) }
-				<a href='https://yoa.st/1i9' target="_blank"> { __( "Learn more about cornerstone content.", "wordpress-seo" ) } </a>
-=======
-export default function CollapsibleCornerstone( { isCornerstone, onChange, postTypeName } ) {
 	const { makeOutboundLink } = utils;
 	const LearnMoreLink = makeOutboundLink();
 
 	return (
 		<Collapsible title={ __( "Cornerstone content", "wordpress-seo" ) }>
-			<p>{ sprintf(
-				__( "Mark the most important %1$s as 'cornerstone content' to improve your site structure.", "wordpress-seo" ),
-				postTypeName.toLowerCase()
-			) } <LearnMoreLink href={ "https://yoa.st/1i9" } rel={ null }>
-					{ __( "Learn more about cornerstone content.", "wordpress-seo" ) }
+			<p>{ __( "Cornerstone content should be the most important and extensive articles on your site. ", "wordpress-seo" ) }
+				<LearnMoreLink href={ "https://yoa.st/1i9" } rel={ null }>
+					{ __( "Learn more about Cornerstone Content.", "wordpress-seo" ) }
 				</LearnMoreLink>
->>>>>>> dcde7717
 			</p>
 			<CornerstoneToggle
 				isEnabled={ isCornerstone }
