/* global wpApiSettings */
<<<<<<< HEAD
=======

>>>>>>> 0516b94f
import Select from "react-select/lib/Async";
import { Component, Fragment } from "@wordpress/element";
import PropTypes from "prop-types";
import { debounce } from "lodash";
import { createGlobalStyle } from "styled-components";
import { __ } from "@wordpress/i18n";
import { SvgIcon } from "yoast-components";
import { sendRequest } from "@yoast/helpers";

/**
 * Styles to overwrite react-select styles.
 *
 * @type React.Component
 */
const Styles = createGlobalStyle`
	.yoast-person-selector-container {
		max-width: 400px;
		min-width: 250px;
		margin: 7px 0;

		.yoast-person-selector {
			&__control {
				border-radius: 0;
				box-shadow: inset 0 1px 2px rgba(0,0,0,.07);
				min-height: 28px;
			}
			
			&__input input {
				box-shadow: none;
				margin: 0;
			}
			
			&__menu {
				margin: 0;
				border-radius: 0;
			}
			
			&__menu-list {
				padding: 0;
			}
			
			&__option--is-selected {
				background-color: #0085ba;
			}
			
			&__indicators {
				padding: 0 10px;
			}
		}
	}
`;

const HEADERS = {
	"X-WP-NONCE": wpApiSettings.nonce,
};

const REST_ROUTE = wpApiSettings.root;

/**
 * Component to replace the react-select dropdown icon.
 *
 * @returns {React.Element} The rendered element.
 */
const Icon = () => (
	<SvgIcon
		icon="arrow-down"
		color="#72777c"
		size="10px"
	/>
);

/**
 * Allows a user to be selected within a WordPress context.
 */
class WordPressUserSelector extends Component {
	/**
	 * The WordPressUserSelector constructor.
	 *
	 * @param {Object} props The component props.
	 */
	constructor( props ) {
		super( props );

		this.state = {
			selectedOption: null,
			loading: !! this.props.value,
		};

		this.fetchUsers = debounce( this.fetchUsers, 500 ).bind( this );
		this.fetchUser = this.fetchUser.bind( this );
		this.mapUserToSelectOption = this.mapUserToSelectOption.bind( this );
		this.onChange = this.onChange.bind( this );
	}

	/**
	 * Renders the WordPressUserSelector component.
	 *
	 * @returns {React.Element} The rendered component.
	 */
	render() {
		return (
			<Fragment>
				<Styles />
				<Select
					placeholder={ __( "Select a user...", "wordpress-seo" ) }
					isDisabled={ this.state.loading }
					inputId={ this.props.name }
					className={ "yoast-person-selector-container" }
					classNamePrefix={ "yoast-person-selector" }
					value={ this.state.selectedOption }
					onChange={ this.onChange }
					defaultOptions={ true }
					loadOptions={ this.fetchUsers }
					components={ {
						IndicatorSeparator: null,
						DropdownIndicator: Icon,
					} }
				/>
			</Fragment>
		);
	}

	/**
	 * If a user id is defined fetch the currently selected user.
	 *
	 * @returns {void}
	 */
	componentDidMount() {
		if ( this.props.value ) {
			this.fetchUser( this.props.value );
		}
	}

	/**
	 * Creates a query string from a params object.
	 *
	 * @param {Object} params Params for in the query string.
	 *
	 * @returns {string} URI encoded query string.
	 */
	static createQueryString( params ) {
		return Object.keys( params )
			.filter( key => !! params[ key ] )
			.map( key => `${ encodeURIComponent( key ) }=${ encodeURIComponent( params[ key ] ) }` )
			.join( "&" );
	}

	/**
	 * Handles the onChange event.
	 *
	 * @param {{ value: number, label: string }} option The selected option.
	 *
	 * @returns {void}
	 */
	onChange( option ) {
		this.setState( {
			selectedOption: option,
			loading: false,
		}, () => {
			this.props.onChange( option.value, option.label );
		} );
	}

	/**
	 * Maps a WordPress user API result to a react-select option.
	 *
	 * @param {Object} user The WordPress user object.
	 *
	 * @returns {Object} The mapped user for react-select.
	 */
	mapUserToSelectOption( user ) {
		return {
			value: user.id,
			label: user.name,
		};
	}

	/**
	 * Fetches a single WordPress user.
	 *
	 * Is only called from componentDidMount and assumes the component is already in a loading state.
	 *
	 * @param {string|number} id The user id.
	 *
	 * @returns {void}
	 */
	async fetchUser( id ) {
		const user = await sendRequest( `/wp-json/wp/v2/users/${ id }`, { method: "GET", headers: HEADERS } );

		if ( ! user ) {
			this.setState( { loading: false } );

			return;
		}

		this.onChange( this.mapUserToSelectOption( user ) );
	}

	/**
	 * Searches for WordPress users.
	 *
	 * @param {string}   input    The search term.
	 * @param {function} callback Callback to be called with users.
	 *
	 * @returns {void}
	 */
	fetchUsers( input, callback ) {
		const queryParameters = WordPressUserSelector.createQueryString( {
			/* eslint-disable-next-line camelcase */
			per_page: 10,
			search: input,
		} );

		sendRequest( `${ REST_ROUTE }wp/v2/users?${ queryParameters }`, { method: "GET", headers: HEADERS } ).then( users => {
			const mappedUsers = users.map( this.mapUserToSelectOption );

			callback( mappedUsers );
		} );
	}
}

WordPressUserSelector.propTypes = {
	name: PropTypes.string.isRequired,
	value: PropTypes.number.isRequired,
	properties: PropTypes.shape( {
		user: PropTypes.number,
	} ).isRequired,
	onChange: PropTypes.func.isRequired,
};

export default WordPressUserSelector;<|MERGE_RESOLUTION|>--- conflicted
+++ resolved
@@ -1,8 +1,5 @@
 /* global wpApiSettings */
-<<<<<<< HEAD
-=======
-
->>>>>>> 0516b94f
+
 import Select from "react-select/lib/Async";
 import { Component, Fragment } from "@wordpress/element";
 import PropTypes from "prop-types";
