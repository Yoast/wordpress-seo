--- conflicted
+++ resolved
@@ -161,7 +161,6 @@
  *
  * @returns {Component} The Meta Robots advanced field component.
  */
-<<<<<<< HEAD
 const MetaRobotsAdvanced = ( { advanced, onAdvancedChange } ) => {
 	return <LocationConsumer>
 		{ location => {
@@ -170,6 +169,7 @@
 				onChange={ onAdvancedChange }
 				name="yoast_wpseo_meta-robots-adv-react"
 				id={ appendLocation( "yoast_wpseo_meta-robots-adv-react", location ) }
+				inputId={ appendLocation( "yoast_wpseo_meta-robots-adv-input", location ) }
 				options={ [
 					{ name: __( "No Image Index", "wordpress-seo" ), value: "noimageindex" },
 					{ name: __( "No Archive", "wordpress-seo" ), value: "noarchive" },
@@ -181,27 +181,6 @@
 			/>;
 		} }
 	</LocationConsumer>;
-=======
-const MetaRobotsAdvanced = ( { advanced, onAdvancedChange, location } ) => {
-	const id = appendLocation( "yoast_wpseo_meta-robots-adv-react", location );
-	const inputId = appendLocation( "yoast_wpseo_meta-robots-adv-input", location );
-
-	return <MultiSelect
-		label={ __( "Meta robots advanced", "wordpress-seo" ) }
-		onChange={ onAdvancedChange }
-		name="yoast_wpseo_meta-robots-adv-react"
-		id={ id }
-		inputId={ inputId }
-		options={ [
-			{ name: __( "No Image Index", "wordpress-seo" ), value: "noimageindex" },
-			{ name: __( "No Archive", "wordpress-seo" ), value: "noarchive" },
-			{ name: __( "No Snippet", "wordpress-seo" ), value: "nosnippet" },
-		] }
-		selected={ advanced }
-		linkTo={ "https://yoa.st/meta-robots-advanced" }
-		linkText={ __( "Learn more about advanced meta robots settings on our help page.", "wordpress-seo" ) }
-	/>;
->>>>>>> dbbcfaed
 };
 
 MetaRobotsAdvanced.propTypes = {
