--- conflicted
+++ resolved
@@ -51,13 +51,6 @@
 	}
 
 	if ( ! requestHasData ) {
-<<<<<<< HEAD
-	   return <p> { __( "Sorry, there's no data available for that keyphrase/country combination.", "wordpress-seo" ) } </p>;
-	}
-}
-
-/**
-=======
 		return <p>{ __( "Sorry, there's no data available for that keyphrase/country combination.", "wordpress-seo" ) }</p>;
 	}
 }
@@ -75,7 +68,6 @@
 }
 
 /**
->>>>>>> 992bce65
  * Renders the SEMrush related keyphrases modal content.
  *
  * @param {Object} props The props to use within the content.
@@ -99,21 +91,6 @@
 
 	return (
 		<Fragment>
-<<<<<<< HEAD
-			<SemRushUpsellAlert />
-			{ getUserMessage( props ) }
-
-			<SEMrushCountrySelector
-				countryCode={ countryCode }
-				setCountry={ setCountry }
-				newRequest={ newRequest }
-				keyphrase={ keyphrase }
-				setRequestFailed={ setRequestFailed }
-				setNoResultsFound={ setNoResultsFound }
-				setRequestSucceeded={ setRequestSucceeded }
-				setRequestLimitReached={ setRequestLimitReached }
-			/>
-=======
 			{ ! isLimitReachedOrRequestFailed( props ) && (
 				<Fragment>
 					<SemRushUpsellAlert />
@@ -131,7 +108,6 @@
 			) }
 
 			{ getUserMessage( props ) }
->>>>>>> 992bce65
 
 			<KeyphrasesTable
 				keyphrase={ keyphrase }
@@ -140,14 +116,6 @@
 				renderAction={ renderAction }
 				data={ response }
 			/>
-<<<<<<< HEAD
-
-			<h2>Content debug info</h2>
-			<p>
-				The keyphrase is: { keyphrase }<br />
-			</p>
-=======
->>>>>>> 992bce65
 		</Fragment>
 	);
 }
