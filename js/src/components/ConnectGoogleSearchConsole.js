/* global yoastWizardConfig */

import React from "react";
import RaisedButton from "material-ui/RaisedButton";
import LoadingIndicator from "yoast-components/composites/OnboardingWizard/LoadingIndicator";

/**
 * Represents a Google search console interface.
 */
class ConnectGoogleSearchConsole extends React.Component {

	/**
	 * Sets the default state.
	 *
	 * @param {Object} props The properties to use.
	 */
	constructor( props ) {
		// Make sure the props is an object and not an empty array.
		if( typeof props.value.profileList !== "object" ) {
			props.value.profileList = {};
		}

		super( props );

		this.state = {
			isLoading: false,
			profileList: props.value.profileList,
			profile: props.value.profile,
			error: null,
			hasAccessToken: props.value.hasAccessToken,
		};
	}

	/**
	 * When the component is rendered and something has been changed, just send the renewed data to the step object.
	 *
	 * @param {Object} prevProps The previous props. Unused.
	 * @param {Object} prevState The previous state.
	 *
	 * @returns {void}
	 */
	componentDidUpdate( prevProps, prevState ) {
		let profileListIsChanged = prevState.profileList !== this.state.profileList;
		let profileIsChanged = prevState.profile !== this.state.profile;
		if( profileListIsChanged || profileIsChanged  ) {
			this.sendChangeEvent();
		}
	}

	/**
	 * Opens a dialog to get the Google Authentication code.
	 *
	 * @returns {Window} Returns instance of the created window.
	 */
	openGoogleAuthDialog() {
		let authUrl = yoastWizardConfig.gscAuthURL,
			w = 600,
			h = 500,
			left = ( screen.width / 2 ) - ( w / 2 ),
			top = ( screen.height / 2 ) - ( h / 2 );

		return window.open(
			authUrl,
			"wpseogscauthcode",
			"toolbar=no, location=no, directories=no, status=no, menubar=no, scrollbars=yes, resizable=no, " +
			"copyhistory=no, width=" + w + ", height=" + h + ", top=" + top + ", left=" + left
		);
	}

	/**
	 * Saves the authorization code.
	 *
	 * @returns {void}
	 */
	saveAuthCode() {
		this.postJSON(
			yoastWizardConfig.ajaxurl,
			{
				action: "wpseo_save_auth_code",
				ajax_nonce: yoastWizardConfig.gscNonce,
				authorization: jQuery( "#gsc_authorization_code" ).val(),
			},
			this.setProfileList.bind( this )
		);
	}

	/**
	 * @summary Sends a jQuery AJAX post request.
	 *
	 * @param {string}   url      The URL to post to.
	 * @param {object}   config   The parameters to send with the request.
	 * @param {function} callback The function to call after executing the request.
	 *
	 * @returns {void}
	 */
	postJSON( url, config, callback ) {
		this.startLoading();

		jQuery
			.post( url, config, callback, "json" )
			.done( ( response ) => {
				this.endLoading();

				return response;
			} )
			.fail( ( response ) => {
				this.endLoading();

				console.error( "There is an error with the request.", response );
			} );
	}

	/**
	 * Sets the isLoading state to true.
	 *
	 * @returns {void}
	 */
	startLoading() {
		this.setState( {
			isLoading: true,
		} );
	}

	/**
	 * Sets the isLoading state to false.
	 *
	 * @returns {void}
	 */
	endLoading() {
		this.setState( {
			isLoading: false,
		} );
	}

	/**
	 * @summary Clears the authorization code.
	 *
	 * @returns {void}
	 */
	clearAuthCode() {
		this.postJSON(
			yoastWizardConfig.ajaxurl,
			{
				action: "wpseo_clear_auth_code",
				ajax_nonce: yoastWizardConfig.gscNonce,
			},
			this.clear.bind( this )
		);
	}

	/**
	 * @summary Sends the data to the step component.
	 *
	 * @returns {void}
	 */
	sendChangeEvent() {
		let changeEvent = {
			target: {
				name: this.name,
				value: {
					profileList: this.state.profileList,
					profile: this.state.profile,
					error: this.state.error,
				},
			},
		};

		this.onChange( changeEvent );
	}

	/**
	 * @summary Clears the state.
	 *
	 * @returns {void}
	 */
	clear() {
		// Sets the profiles.
		this.setState( {
			profileList: null,
			profile: null,
			error: null,
			hasAccessToken: false,
		} );
	}

	/**
	 * @summary Sets the profile list.
	 *
	 * @param {Object|string} response			       The response object.
	 * @param {Object}        response.profileList     List with all available profiles.
	 * @param {bool}          response.hasAccessToken  Is there an access token?
	 *
	 * @returns {void}
	 */
	setProfileList( response ) {
		if( response === "0" ) {
			return;
		}

		// Sets the profiles.
		this.setState( {
			profileList: response.profileList,
			hasAccessToken: response.hasAccessToken,
		} );
	}

	/**
	 * @summary Sets the profile.
	 *
	 * @param {Event} evt The event object.
	 *
	 * @returns {void}
	 */
	setProfile( evt ) {
		this.setState( {
			profile: evt.target.value,
		} );
	}

	/**
	 * Sets the error message.
	 *
	 * @param {string} errorMessage The error message.
	 *
	 * @returns {void}
	 */
	setError( errorMessage ) {
		// Sets the profiles.
		this.setState( {
			error: errorMessage,
		} );
	}
	/**
	 * @summary Checks if there are any profiles available.
	 *
	 * @returns {boolean} Returns true when there are profiles and false if not.
	 */
	hasProfiles() {
		if( this.state.profileList !== null && typeof this.state.profileList === "object" ) {
			var totalProfiles = Object.keys( this.state.profileList ).length;

			return ( totalProfiles !== 0 );
		}

		return false;
	}

	/**
	 * @summary Creates a select box for selecting a Google Search Console Profile.
	 *
	 * @returns {JSX.Element} Profile select box wrapped in a div element.
	 */
	getProfileSelectBox() {
		if( ! this.hasProfiles() ) {
			return ( <p>There were no profiles found</p> );
		}

		let profiles    = this.state.profileList;
		let profileKeys = Object.keys( profiles );

		return ( <div>
			<select onChange={this.setProfile.bind( this )} name={this.name} value={this.state.profile}>
				<option value="">Choose a profile</option>
				{ profileKeys.map(
					( profileKey, index ) => {
						return (
							<option value={profileKey} key={index}>
								{ profiles[ profileKey ] }
							</option>
						);
					}
				) }
			</select>
		</div> );
	}

	/**
	 * Gets the input field option for the google authentication code.
	 *
	 * @returns {JSX.Element} Div element containing a description,
	 *                        input field and submit button.
	 */
	getGoogleAuthCodeInput() {
		return ( <div>
			<p>
				Enter your Google Authorization Code and press the Authenticate button.
			</p>

			<input type="text" id="gsc_authorization_code" name="gsc_authorization_code" defaultValue=""
				placeholder="Authorization code" aria-labelledby="gsc-enter-code-label" />
			<RaisedButton label="Authenticate" onClick={this.saveAuthCode.bind( this )} />
		</div> );
	}

	/**
	 * @summary Renders the Google Search Console component.
	 *
	 * @returns {JSX.Element} The rendered Google Search Console component.
	 */
	render() {
		this.onChange = this.props.onChange;
		this.name = this.props.name;

		let loader = this.getLoadingIndicator();

<<<<<<< HEAD
		if( this.state.hasAccessToken ) {
			let profileSelectBox = this.getProfileSelectBox();

			return (
				<div>
					{profileSelectBox}
=======
			if( this.hasProfiles() ) {
				let profiles    = this.state.profileList;
				let profileKeys = Object.keys( profiles );

				return (
					<div>
						<div className="yoast-wizard-input">
							<label className="yoast-wizard-text-input-label" htmlFor="yoast-wizard-gsc-select-profile">Select profile</label>
							<select className="yoast-wizard-input__select" id="yoast-wizard-gsc-select-profile" onChange={this.setProfile.bind( this )} name={this.name} value={this.state.profile}>
								<option value="">Choose a profile</option>
								{ profileKeys.map(
									( profileKey, index ) => {
										return (
											<option value={profileKey} key={index}>
												{ profiles[ profileKey ] }
											</option>
										);
									}
								) }
							</select>
						</div>

						<RaisedButton label="Reauthenticate with Google" onClick={this.clearAuthCode.bind( this )} />
					</div>
				);
			}

			return (
				<div>
					<p>There were no profiles found</p>

>>>>>>> 8b57ac81
					<RaisedButton label="Reauthenticate with Google" onClick={this.clearAuthCode.bind( this )} />
					{loader}
				</div>
			);
		}

		return (
			<div>
				<p>
					To allow Yoast SEO to fetch your Google Search Console information, please enter your Google
					Authorization Code. Clicking the button below will open a new window.
				</p>
				<RaisedButton label="Get Google Authorization Code" primary={true} onClick={this.openGoogleAuthDialog.bind( this )} />
				{this.getGoogleAuthCodeInput()}
				{loader}
			</div>
		);
	}

	/**
	 * Gets the loading indicator.
	 *
	 * @returns {null|JSX.Element} The loading indicator.
	 */
	getLoadingIndicator() {
		if ( ! this.state.isLoading ) {
			return null;
		}

		return ( <div className="yoast-wizard-overlay"><LoadingIndicator/></div> );
	}

}

ConnectGoogleSearchConsole.propTypes = {
	component: React.PropTypes.string,
	data: React.PropTypes.string,
	value: React.PropTypes.shape( {
		profileList: React.PropTypes.oneOfType( [
			React.PropTypes.object,
			React.PropTypes.array,
		] ),

		profile: React.PropTypes.string,
		hasAccessToken: React.PropTypes.bool,
	} ),
	onChange: React.PropTypes.func,
	name: React.PropTypes.string,
};

ConnectGoogleSearchConsole.defaultProps = {
	component: "",
	data: "",
	value: "",
};

export default ConnectGoogleSearchConsole;<|MERGE_RESOLUTION|>--- conflicted
+++ resolved
@@ -248,7 +248,7 @@
 	/**
 	 * @summary Creates a select box for selecting a Google Search Console Profile.
 	 *
-	 * @returns {JSX.Element} Profile select box wrapped in a div element.
+	 * @returns {XML} Profile select box wrapped in a div element.
 	 */
 	getProfileSelectBox() {
 		if( ! this.hasProfiles() ) {
@@ -258,8 +258,9 @@
 		let profiles    = this.state.profileList;
 		let profileKeys = Object.keys( profiles );
 
-		return ( <div>
-			<select onChange={this.setProfile.bind( this )} name={this.name} value={this.state.profile}>
+		return ( <div className="yoast-wizard-input">
+			<label className="yoast-wizard-text-input-label" htmlFor="yoast-wizard-gsc-select-profile">Select profile</label>
+			<select className="yoast-wizard-input__select" id="yoast-wizard-gsc-select-profile" onChange={this.setProfile.bind( this )} name={this.name} value={this.state.profile}>
 				<option value="">Choose a profile</option>
 				{ profileKeys.map(
 					( profileKey, index ) => {
@@ -303,46 +304,12 @@
 
 		let loader = this.getLoadingIndicator();
 
-<<<<<<< HEAD
 		if( this.state.hasAccessToken ) {
 			let profileSelectBox = this.getProfileSelectBox();
 
 			return (
 				<div>
 					{profileSelectBox}
-=======
-			if( this.hasProfiles() ) {
-				let profiles    = this.state.profileList;
-				let profileKeys = Object.keys( profiles );
-
-				return (
-					<div>
-						<div className="yoast-wizard-input">
-							<label className="yoast-wizard-text-input-label" htmlFor="yoast-wizard-gsc-select-profile">Select profile</label>
-							<select className="yoast-wizard-input__select" id="yoast-wizard-gsc-select-profile" onChange={this.setProfile.bind( this )} name={this.name} value={this.state.profile}>
-								<option value="">Choose a profile</option>
-								{ profileKeys.map(
-									( profileKey, index ) => {
-										return (
-											<option value={profileKey} key={index}>
-												{ profiles[ profileKey ] }
-											</option>
-										);
-									}
-								) }
-							</select>
-						</div>
-
-						<RaisedButton label="Reauthenticate with Google" onClick={this.clearAuthCode.bind( this )} />
-					</div>
-				);
-			}
-
-			return (
-				<div>
-					<p>There were no profiles found</p>
-
->>>>>>> 8b57ac81
 					<RaisedButton label="Reauthenticate with Google" onClick={this.clearAuthCode.bind( this )} />
 					{loader}
 				</div>
