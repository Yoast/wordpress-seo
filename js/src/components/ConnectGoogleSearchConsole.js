--- conflicted
+++ resolved
@@ -259,7 +259,6 @@
 		let profileKeys = Object.keys( profiles );
 
 		return (
-<<<<<<< HEAD
 			<div className="yoast-wizard-input">
 				<label className="yoast-wizard-text-input-label"
 				       htmlFor="yoast-wizard-gsc-select-profile">Select
@@ -279,28 +278,6 @@
 						}
 					) }
 				</select>
-=======
-			<div>
-				<div className="yoast-wizard-input">
-					<label className="yoast-wizard-text-input-label"
-						htmlFor="yoast-wizard-gsc-select-profile">Select profile</label>
-					<select className="yoast-wizard-input__select"
-							id="yoast-wizard-gsc-select-profile"
-							onChange={this.setProfile.bind( this )}
-							name={this.name} value={this.state.profile}>
-						<option value="">Choose a profile</option>
-						{ profileKeys.map(
-							( profileKey, index ) => {
-								return (
-									<option value={profileKey} key={index}>
-										{ profiles[ profileKey ] }
-									</option>
-								);
-							}
-						) }
-					</select>
-				</div>
->>>>>>> baa52690
 			</div>
 		);
 	}
@@ -308,7 +285,8 @@
 	/**
 	 * Gets the input field option for the google authentication code.
 	 *
-	 * @returns {JSX.Element} Div element containing a description, input field and submit button.
+	 * @returns {JSX.Element} Div element containing a description,
+	 *                        input field and submit button.
 	 */
 	getGoogleAuthCodeInput() {
 		return ( <div>
