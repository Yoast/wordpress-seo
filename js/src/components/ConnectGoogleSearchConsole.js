--- conflicted
+++ resolved
@@ -260,13 +260,13 @@
 
 		return (
 			<div className="yoast-wizard-input">
-				<label className="yoast-wizard-text-input-label"
-				       htmlFor="yoast-wizard-gsc-select-profile">Select
-					profile</label>
+				<label className="yoast-wizard-text-input-label" htmlFor="yoast-wizard-gsc-select-profile">
+					Select profile
+				</label>
 				<select className="yoast-wizard-input__select"
-				        id="yoast-wizard-gsc-select-profile"
-				        onChange={this.setProfile.bind( this )}
-				        name={this.name} value={this.state.profile}>
+					id="yoast-wizard-gsc-select-profile"
+					onChange={this.setProfile.bind( this )}
+					name={this.name} value={this.state.profile}>
 					<option value="">Choose a profile</option>
 					{ profileKeys.map(
 						( profileKey, index ) => {
@@ -309,41 +309,10 @@
 		this.onChange = this.props.onChange;
 		this.name = this.props.name;
 
-<<<<<<< HEAD
 		let loader = this.getLoadingIndicator();
 
 		if( this.state.hasAccessToken ) {
 			let profileSelectBox = this.getProfileSelectBox();
-=======
-		if( this.state.hasAccessToken ) {
-			if( this.hasProfiles() ) {
-				let profiles    = this.state.profileList;
-				let profileKeys = Object.keys( profiles );
-
-				return (
-					<div>
-						<div className="yoast-wizard-input">
-							<label className="yoast-wizard-text-input-label" htmlFor="yoast-wizard-gsc-select-profile"> Select profile</label>
-							<select className="yoast-wizard-input__select" id="yoast-wizard-gsc-select-profile"
-									onChange={this.setProfile.bind( this )} name={this.name} value={this.state.profile}>
-								<option value="">Choose a profile</option>
-								{ profileKeys.map(
-									( profileKey, index ) => {
-										return (
-											<option value={profileKey} key={index}>
-												{ profiles[ profileKey ] }
-											</option>
-										);
-									}
-								) }
-							</select>
-						</div>
-
-						<RaisedButton label="Reauthenticate with Google" onClick={this.clearAuthCode.bind( this )} />
-					</div>
-				);
-			}
->>>>>>> 5744183c
 
 			return (
 				<div>
