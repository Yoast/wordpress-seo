--- conflicted
+++ resolved
@@ -5,38 +5,28 @@
 import { Provider as StoreProvider } from "react-redux";
 
 import SidebarItem from "./SidebarItem";
-<<<<<<< HEAD
 import keywordUpsellProps from "../values/keywordUpsellProps";
 import SeoAnalysis from "./contentAnalysis/SeoAnalysis";
-=======
 import ReadabilityAnalysis from "./contentAnalysis/ReadabilityAnalysis";
->>>>>>> 34a0cb7f
 
 /**
  * Creates the Metabox component.
  *
-<<<<<<< HEAD
  * @param {Object} settings The feature toggles.
  * @param {Object} store The Redux store.
  *
  * @returns {ReactElement} The Metabox component.
  */
 export default function Metabox( { settings, store } ) {
-=======
- * @param {bool}   isContentAnalysisActive Whether or not the readability analysis is active.
- * @param {bool}   isKeywordAnalysisActive Whether or not the SEO analysis is active.
- * @param {Object} store                   The Redux store.
- *
- * @returns {ReactElement} The Metabox component.
- */
-export default function Metabox( { isContentAnalysisActive, isKeywordAnalysisActive, store } ) {
->>>>>>> 34a0cb7f
 	const { Fill } = wp.components;
 
 	return (
 		<Fill name="YoastMetabox">
-<<<<<<< HEAD
-			{ settings.isContentAnalysisActive && <SidebarItem renderPriority={ 10 }>Readability analysis</SidebarItem> }
+			{ settings.isContentAnalysisActive && <SidebarItem renderPriority={ 10 }>
+				<StoreProvider store={ store } >
+					<ReadabilityAnalysis />
+				</StoreProvider>
+			</SidebarItem> }
 			{ settings.isKeywordAnalysisActive && <SidebarItem renderPriority={ 20 }>
 				<StoreProvider store={ store } >
 					<SeoAnalysis
@@ -45,24 +35,11 @@
 					/>
 				</StoreProvider>
 			</SidebarItem> }
-=======
-			{ isContentAnalysisActive && <SidebarItem renderPriority={ 10 }>
-				<StoreProvider store={ store } >
-					<ReadabilityAnalysis />
-				</StoreProvider>
-			</SidebarItem> }
-			{ isKeywordAnalysisActive && <SidebarItem renderPriority={ 20 }>SEO analysis</SidebarItem> }
->>>>>>> 34a0cb7f
 		</Fill>
 	);
 }
 
 Metabox.propTypes = {
-<<<<<<< HEAD
 	settings: PropTypes.object,
-=======
-	isContentAnalysisActive: PropTypes.bool,
-	isKeywordAnalysisActive: PropTypes.bool,
->>>>>>> 34a0cb7f
 	store: PropTypes.object,
 };