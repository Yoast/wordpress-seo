--- conflicted
+++ resolved
@@ -18,11 +18,7 @@
  *
  * @returns {ReactElement} The Metabox component.
  */
-<<<<<<< HEAD
-export default function Metabox( { isContentAnalysisActive, isKeywordAnalysisActive, isCornerstoneActive, isCornerstone, store } ) {
-=======
 export default function Metabox( { settings, store } ) {
->>>>>>> 610d21e3
 	const { Fill } = wp.components;
 
 	return (
@@ -32,15 +28,6 @@
 					<ReadabilityAnalysis />
 				</StoreProvider>
 			</SidebarItem> }
-<<<<<<< HEAD
-			{ isKeywordAnalysisActive && <SidebarItem renderPriority={ 20 }>SEO analysis</SidebarItem> }
-			{ isCornerstoneActive && <SidebarItem renderPriority={ 30 }>
-				<StoreProvider store={ store }>
-					<CollapsibleCornerstone isCornerstone={ isCornerstone }/>
-				</StoreProvider>
-			</SidebarItem>
-			}
-=======
 			{ settings.isKeywordAnalysisActive && <SidebarItem renderPriority={ 20 }>
 				<StoreProvider store={ store } >
 					<SeoAnalysis
@@ -49,19 +36,17 @@
 					/>
 				</StoreProvider>
 			</SidebarItem> }
->>>>>>> 610d21e3
+			{ settings.isCornerstoneActive && <SidebarItem renderPriority={ 30 }>
+				<StoreProvider store={ store }>
+					<CollapsibleCornerstone />
+				</StoreProvider>
+			</SidebarItem>
+			}
 		</Fill>
 	);
 }
 
 Metabox.propTypes = {
-<<<<<<< HEAD
-	isContentAnalysisActive: PropTypes.bool,
-	isKeywordAnalysisActive: PropTypes.bool,
-	isCornerstoneActive: PropTypes.bool,
-	isCornerstone: PropTypes.bool,
-=======
 	settings: PropTypes.object,
->>>>>>> 610d21e3
 	store: PropTypes.object,
 };