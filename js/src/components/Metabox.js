/* global wp */

import React from "react";
import PropTypes from "prop-types";
import { Provider as StoreProvider } from "react-redux";

import SidebarItem from "./SidebarItem";
<<<<<<< HEAD
import SnippetEditor from "../containers/SnippetEditor";

import { Provider as StoreProvider } from "react-redux";
import { ThemeProvider } from "styled-components";
=======
import ReadabilityAnalysis from "./contentAnalysis/ReadabilityAnalysis";
>>>>>>> 74375765

/**
 * Creates the Metabox component.
 *
 * @param {bool}   isContentAnalysisActive Whether or not the readability analysis is active.
 * @param {bool}   isKeywordAnalysisActive Whether or not the SEO analysis is active.
 * @param {Object} store                   The Redux store.
 *
 * @returns {ReactElement} The Metabox component.
 */
<<<<<<< HEAD
export default function Metabox( { isContentAnalysisActive, isKeywordAnalysisActive, store, theme } ) {
=======
export default function Metabox( { isContentAnalysisActive, isKeywordAnalysisActive, store } ) {
>>>>>>> 74375765
	const { Fill } = wp.components;

	return (
		<Fill name="YoastMetabox">
<<<<<<< HEAD
			<StoreProvider store={ store }>
				<SidebarItem renderPriority={ 30 }>
					<ThemeProvider theme={ theme }>
						<SnippetEditor />
					</ThemeProvider>
				</SidebarItem>
			</StoreProvider>
			{ isContentAnalysisActive && <SidebarItem renderPriority={ 10 }>Readability analysis</SidebarItem> }
=======
			{ isContentAnalysisActive && <SidebarItem renderPriority={ 10 }>
				<StoreProvider store={ store } >
					<ReadabilityAnalysis />
				</StoreProvider>
			</SidebarItem> }
>>>>>>> 74375765
			{ isKeywordAnalysisActive && <SidebarItem renderPriority={ 20 }>SEO analysis</SidebarItem> }
		</Fill>
	);
}

Metabox.propTypes = {
	isContentAnalysisActive: PropTypes.bool,
	isKeywordAnalysisActive: PropTypes.bool,
<<<<<<< HEAD
	theme: PropTypes.object,
=======
>>>>>>> 74375765
	store: PropTypes.object,
};<|MERGE_RESOLUTION|>--- conflicted
+++ resolved
@@ -3,16 +3,11 @@
 import React from "react";
 import PropTypes from "prop-types";
 import { Provider as StoreProvider } from "react-redux";
+import { ThemeProvider } from "styled-components";
 
 import SidebarItem from "./SidebarItem";
-<<<<<<< HEAD
 import SnippetEditor from "../containers/SnippetEditor";
-
-import { Provider as StoreProvider } from "react-redux";
-import { ThemeProvider } from "styled-components";
-=======
 import ReadabilityAnalysis from "./contentAnalysis/ReadabilityAnalysis";
->>>>>>> 74375765
 
 /**
  * Creates the Metabox component.
@@ -20,34 +15,27 @@
  * @param {bool}   isContentAnalysisActive Whether or not the readability analysis is active.
  * @param {bool}   isKeywordAnalysisActive Whether or not the SEO analysis is active.
  * @param {Object} store                   The Redux store.
+ * @param {Object} theme                   The theme to use.
  *
  * @returns {ReactElement} The Metabox component.
  */
-<<<<<<< HEAD
 export default function Metabox( { isContentAnalysisActive, isKeywordAnalysisActive, store, theme } ) {
-=======
-export default function Metabox( { isContentAnalysisActive, isKeywordAnalysisActive, store } ) {
->>>>>>> 74375765
 	const { Fill } = wp.components;
 
 	return (
 		<Fill name="YoastMetabox">
-<<<<<<< HEAD
 			<StoreProvider store={ store }>
-				<SidebarItem renderPriority={ 30 }>
+				<SidebarItem renderPriority={ 9 }>
 					<ThemeProvider theme={ theme }>
 						<SnippetEditor />
 					</ThemeProvider>
 				</SidebarItem>
 			</StoreProvider>
-			{ isContentAnalysisActive && <SidebarItem renderPriority={ 10 }>Readability analysis</SidebarItem> }
-=======
 			{ isContentAnalysisActive && <SidebarItem renderPriority={ 10 }>
 				<StoreProvider store={ store } >
 					<ReadabilityAnalysis />
 				</StoreProvider>
 			</SidebarItem> }
->>>>>>> 74375765
 			{ isKeywordAnalysisActive && <SidebarItem renderPriority={ 20 }>SEO analysis</SidebarItem> }
 		</Fill>
 	);
@@ -56,9 +44,6 @@
 Metabox.propTypes = {
 	isContentAnalysisActive: PropTypes.bool,
 	isKeywordAnalysisActive: PropTypes.bool,
-<<<<<<< HEAD
 	theme: PropTypes.object,
-=======
->>>>>>> 74375765
 	store: PropTypes.object,
 };