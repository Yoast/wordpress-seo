/* External dependencies */
import { Fill } from "@wordpress/components";
import { Fragment } from "@wordpress/element";
import PropTypes from "prop-types";
import { __ } from "@wordpress/i18n";

/* Internal dependencies */
import CollapsibleCornerstone from "../../containers/CollapsibleCornerstone";
import Warning from "../../containers/Warning";
import KeywordInput from "../contentAnalysis/KeywordInput";
import ReadabilityAnalysis from "../contentAnalysis/ReadabilityAnalysis";
import SeoAnalysis from "../contentAnalysis/SeoAnalysis";
import SidebarItem from "../SidebarItem";
import GooglePreviewModal from "../modals/editorModals/GooglePreviewModal";
import TwitterPreviewModal from "../modals/editorModals/TwitterPreviewModal";
import FacebookPreviewModal from "../modals/editorModals/FacebookPreviewModal";
import SchemaTabContainer from "../../containers/SchemaTab";
import SidebarCollapsible from "../SidebarCollapsible";
import AdvancedSettings from "../../containers/AdvancedSettings";

/* eslint-disable complexity */
/**
 * Creates the SidebarFill component.
 *
 * @param {Object} settings The feature toggles.
 * @param {Object} store    The Redux store.
 * @param {Object} theme    The theme to use.
 *
 * @returns {wp.Element} The Sidebar component.
 *
 * @constructor
 */
export default function SidebarFill( { settings } ) {
	return (
		<Fragment>
			<Fill name="YoastSidebar">
				<SidebarItem renderPriority={ 1 }>
					<Warning />
				</SidebarItem>
				{ settings.isKeywordAnalysisActive && <SidebarItem renderPriority={ 8 }>
<<<<<<< HEAD
					<TopLevelProviders
						store={ store }
						theme={ theme }
						location={ "sidebar" }
					>
						<KeywordInput isSEMrushIntegrationActive={ settings.isSEMrushIntegrationActive } />
					</TopLevelProviders>
=======
					<KeywordInput />
>>>>>>> 269a0b50
				</SidebarItem> }
				<SidebarItem renderPriority={ 23 }>
					<GooglePreviewModal />
				</SidebarItem>
				{ settings.displayFacebook && <SidebarItem renderPriority={ 24 }>
					<FacebookPreviewModal />
				</SidebarItem> }
				{ settings.displayTwitter && <SidebarItem renderPriority={ 25 }>
					<TwitterPreviewModal />
				</SidebarItem> }
				{ settings.displaySchemaSettings && <SidebarItem renderPriority={ 26 }>
					<SidebarCollapsible
						title={ __( "Schema", "wordpress-seo" ) }
					>
						<SchemaTabContainer />
					</SidebarCollapsible>
				</SidebarItem> }
				{ settings.displayAdvancedTab && <SidebarItem renderPriority={ 27 }>
					<SidebarCollapsible
						title={ __( "Advanced", "wordpress-seo" ) }
					>
						<AdvancedSettings />
					</SidebarCollapsible>
				</SidebarItem> }
				{ settings.isContentAnalysisActive && <SidebarItem renderPriority={ 10 }>
					<ReadabilityAnalysis />
				</SidebarItem> }
				{ settings.isKeywordAnalysisActive && <SidebarItem renderPriority={ 20 }>
					<SeoAnalysis
						shouldUpsell={ settings.shouldUpsell }
						shouldUpsellWordFormRecognition={ settings.isWordFormRecognitionActive }
					/>
				</SidebarItem> }
				{ settings.isCornerstoneActive && <SidebarItem renderPriority={ 30 }>
					<CollapsibleCornerstone />
				</SidebarItem> }
			</Fill>
		</Fragment>
	);
}

SidebarFill.propTypes = {
	settings: PropTypes.object.isRequired,
};
/* eslint-enable complexity */<|MERGE_RESOLUTION|>--- conflicted
+++ resolved
@@ -38,17 +38,9 @@
 					<Warning />
 				</SidebarItem>
 				{ settings.isKeywordAnalysisActive && <SidebarItem renderPriority={ 8 }>
-<<<<<<< HEAD
-					<TopLevelProviders
-						store={ store }
-						theme={ theme }
-						location={ "sidebar" }
-					>
-						<KeywordInput isSEMrushIntegrationActive={ settings.isSEMrushIntegrationActive } />
-					</TopLevelProviders>
-=======
-					<KeywordInput />
->>>>>>> 269a0b50
+					<KeywordInput
+						isSEMrushIntegrationActive={ settings.isSEMrushIntegrationActive }
+					/>
 				</SidebarItem> }
 				<SidebarItem renderPriority={ 23 }>
 					<GooglePreviewModal />
