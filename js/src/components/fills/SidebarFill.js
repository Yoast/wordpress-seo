--- conflicted
+++ resolved
@@ -49,7 +49,7 @@
 						theme={ theme }
 						location={ "sidebar" }
 					>
-						<KeywordInput />
+						<KeywordInput isSEMrushIntegrationActive={ settings.isSEMrushIntegrationActive } />
 					</TopLevelProviders>
 				</SidebarItem> }
 				<SidebarItem renderPriority={ 23 }>
@@ -67,11 +67,6 @@
 						theme={ theme }
 						location={ "sidebar" }
 					>
-<<<<<<< HEAD
-						<KeywordInput
-							isSEMrushIntegrationActive={ settings.isSEMrushIntegrationActive }
-						/>
-=======
 						<FacebookPreviewModal />
 					</TopLevelProviders>
 				</SidebarItem> }
@@ -95,7 +90,6 @@
 						>
 							<SchemaTabContainer />
 						</SidebarCollapsible>
->>>>>>> 80c627cb
 					</TopLevelProviders>
 				</SidebarItem> }
 				{ settings.displayAdvancedTab && <SidebarItem renderPriority={ 27 }>
