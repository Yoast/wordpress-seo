--- conflicted
+++ resolved
@@ -134,12 +134,8 @@
 						{
 							data.results.rows.map( ( row, index ) => {
 								const relatedKeyphrase = row[ 0 ];
-<<<<<<< HEAD
-=======
 								const chartPoints = this.transformTrendDataToChartPoints( row[ 5 ] );
->>>>>>> 992bce65
 								const areaChartDataTableHeaderLabels = this.getAreaChartDataTableHeaderLabels();
-								const chartPoints = this.transformTrendDataToChartPoints( row[ 5 ] );
 
 								return <tr key={ index }>
 									<td>{ relatedKeyphrase }</td>
