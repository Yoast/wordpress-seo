/* External dependencies */
import PropTypes from "prop-types";
import { Component } from "@wordpress/element";
import apiFetch from "@wordpress/api-fetch";
import { addQueryArgs } from "@wordpress/url";
<<<<<<< HEAD

/* Internal dependencies */
=======
import { __ } from "@wordpress/i18n";

/* Yoast dependencies */
>>>>>>> 992bce65
import ErrorBoundary from "@yoast/components/src/internal/ErrorBoundary";
import FieldGroup from "@yoast/components/src/field-group/FieldGroup";

/**
 * The ID of the SEMrush Country Selection component.
 *
 * @type {string} id The ID of the component.
 */
const id = "semrush-country-selector";

/**
 * Renders a HTML option based on a name and value.
 *
 * @param {string} name  The name of the option.
 * @param {string} value The value of the option.
 *
 * @returns {React.Component} An HTML option.
 */
const Option = ( { name, value } ) => <option key={ value } value={ value }>{ name }</option>;

Option.propTypes = {
	name: PropTypes.string.isRequired,
	value: PropTypes.string.isRequired,
};

/**
 * List of all available database countries for the SEMrush API.
 * See: https://www.semrush.com/api-analytics/#databases
 * @type {*[]}
 */
const countries = [
	{ value: "us", name: "United States - US" },
	{ value: "uk", name: "United Kingdom - UK" },
	{ value: "ca", name: "Canada - CA" },
	{ value: "ru", name: "Russia - RU" },
	{ value: "de", name: "Germany - DE" },
	{ value: "fr", name: "France - FR" },
	{ value: "es", name: "Spain - ES" },
	{ value: "it", name: "Italy - IT" },
	{ value: "br", name: "Brazil - BR" },
	{ value: "au", name: "Australia - AU" },
	{ value: "ar", name: "Argentina - AR" },
	{ value: "be", name: "Belgium - BE" },
	{ value: "ch", name: "Switzerland - CH" },
	{ value: "dk", name: "Denmark - DK" },
	{ value: "fi", name: "Finland - FI" },
	{ value: "hk", name: "Hong Kong - HK" },
	{ value: "ie", name: "Ireland - IE" },
	{ value: "il", name: "Israel - IL" },
	{ value: "mx", name: "Mexico - MX" },
	{ value: "nl", name: "Netherlands - NL" },
	{ value: "no", name: "Norway - NO" },
	{ value: "pl", name: "Poland - PL" },
	{ value: "se", name: "Sweden - SE" },
	{ value: "sg", name: "Singapore - SG" },
	{ value: "tr", name: "Turkey - TR" },
	{ value: "jp", name: "Japan - JP" },
	{ value: "in", name: "India - IN" },
	{ value: "hu", name: "Hungary - HU" },
	{ value: "af", name: "Afghanistan - AF" },
	{ value: "al", name: "Albania - AL" },
	{ value: "dz", name: "Algeria - DZ" },
	{ value: "ao", name: "Angola - AO" },
	{ value: "am", name: "Armenia - AM" },
	{ value: "at", name: "Austria - AT" },
	{ value: "az", name: "Azerbaijan - AZ" },
	{ value: "bh", name: "Bahrain - BH" },
	{ value: "bd", name: "Bangladesh - BD" },
	{ value: "by", name: "Belarus - BY" },
	{ value: "bz", name: "Belize - BZ" },
	{ value: "bo", name: "Bolivia - BO" },
	{ value: "ba", name: "Bosnia and Herzegovina - BA" },
	{ value: "bw", name: "Botswana - BW" },
	{ value: "bn", name: "Brunei - BN" },
	{ value: "bg", name: "Bulgaria - BG" },
	{ value: "cv", name: "Cabo Verde - CV" },
	{ value: "kh", name: "Cambodia - KH" },
	{ value: "cm", name: "Cameroon - CM" },
	{ value: "cl", name: "Chile - CL" },
	{ value: "co", name: "Colombia - CO" },
	{ value: "cr", name: "Costa Rica - CR" },
	{ value: "hr", name: "Croatia - HR" },
	{ value: "cy", name: "Cyprus - CY" },
	{ value: "cz", name: "Czech Republic - CZ" },
	{ value: "cd", name: "Congo - CD" },
	{ value: "do", name: "Dominican Republic - DO" },
	{ value: "ec", name: "Ecuador - EC" },
	{ value: "eg", name: "Egypt - EG" },
	{ value: "sv", name: "El Salvador - SV" },
	{ value: "ee", name: "Estonia - EE" },
	{ value: "et", name: "Ethiopia - ET" },
	{ value: "ge", name: "Georgia - GE" },
	{ value: "gh", name: "Ghana - GH" },
	{ value: "gr", name: "Greece - GR" },
	{ value: "gt", name: "Guatemala - GT" },
	{ value: "gy", name: "Guyana - GY" },
	{ value: "ht", name: "Haiti - HT" },
	{ value: "hn", name: "Honduras - HN" },
	{ value: "is", name: "Iceland - IS" },
	{ value: "id", name: "Indonesia - ID" },
	{ value: "jm", name: "Jamaica - JM" },
	{ value: "jo", name: "Jordan - JO" },
	{ value: "kz", name: "Kazakhstan - KZ" },
	{ value: "kw", name: "Kuwait - KW" },
	{ value: "lv", name: "Latvia - LV" },
	{ value: "lb", name: "Lebanon - LB" },
	{ value: "lt", name: "Lithuania - LT" },
	{ value: "lu", name: "Luxembourg - LU" },
	{ value: "mg", name: "Madagascar - MG" },
	{ value: "my", name: "Malaysia - MY" },
	{ value: "mt", name: "Malta - MT" },
	{ value: "mu", name: "Mauritius - MU" },
	{ value: "md", name: "Moldova - MD" },
	{ value: "mn", name: "Mongolia - MN" },
	{ value: "me", name: "Montenegro - ME" },
	{ value: "ma", name: "Morocco - MA" },
	{ value: "mz", name: "Mozambique - MZ" },
	{ value: "na", name: "Namibia - NA" },
	{ value: "np", name: "Nepal - NP" },
	{ value: "nz", name: "New Zealand - NZ" },
	{ value: "ni", name: "Nicaragua - NI" },
	{ value: "ng", name: "Nigeria - NG" },
	{ value: "om", name: "Oman - OM" },
	{ value: "py", name: "Paraguay - PY" },
	{ value: "pe", name: "Peru - PE" },
	{ value: "ph", name: "Philippines - PH" },
	{ value: "pt", name: "Portugal - PT" },
	{ value: "ro", name: "Romania - RO" },
	{ value: "sa", name: "Saudi Arabia - SA" },
	{ value: "sn", name: "Senegal - SN" },
	{ value: "rs", name: "Serbia - RS" },
	{ value: "sk", name: "Slovakia - SK" },
	{ value: "si", name: "Slovenia - SI" },
	{ value: "za", name: "South Africa - ZA" },
	{ value: "kr", name: "South Korea - KR" },
	{ value: "lk", name: "Sri Lanka - LK" },
	{ value: "th", name: "Thailand - TH" },
	{ value: "bs", name: "Bahamas - BS" },
	{ value: "tt", name: "Trinidad and Tobago - TT" },
	{ value: "tn", name: "Tunisia - TN" },
	{ value: "ua", name: "Ukraine - UA" },
	{ value: "ae", name: "United Arab Emirates - AE" },
	{ value: "uy", name: "Uruguay - UY" },
	{ value: "ve", name: "Venezuela - VE" },
	{ value: "vn", name: "Vietnam - VN" },
	{ value: "zm", name: "Zambia - ZM" },
	{ value: "zw", name: "Zimbabwe - ZW" },
	{ value: "ly", name: "Libya - LY" },
];

/**
 * The SEMrush Country Selector component.
 */
class SEMrushCountrySelector extends Component {
	/**
	 * Constructs the CountrySelector.
	 *
	 * @param {Object} props The props for the CountrySelector.
	 *
	 * @returns {void}
	 */
	constructor( props ) {
		// Make sure that both jQuery and select2 are defined on the global window.
		if ( typeof window.jQuery().select2 === "undefined" ) {
			throw new Error( "No Select2 found." );
		}

		super( props );

		this.onChangeHandler = this.onChangeHandler.bind( this );
		this.relatedKeyphrasesRequest = this.relatedKeyphrasesRequest.bind( this );
	}

	/**
	 * Creates a select2 component from the select and listen to the change action.
	 *
	 * @returns {void}
	 */
	componentDidMount() {
		this.select2 = jQuery( `#${ id }` );
		this.select2.select2( {
			theme: "default yoast-select2--inline",
			dropdownCssClass: "yoast-select__dropdown",
			dropdownParent: jQuery( ".yoast-related-keyphrases-modal__content" ),
		} );
		this.select2.on( "change.select2", this.onChangeHandler );
	}

	/**
	 * Handler for the onChange event.
	 *
	 * @returns {void}
	 */
	onChangeHandler() {
		const selection = this.select2.select2( "data" ).map( option => option.id )[ 0 ];

		this.props.setCountry( selection );
	}

	/**
	 * Stores the country code via a REST API call.
	 *
	 * @param {string} countryCode The country code to store.
	 *
	 * @returns {void}
	 */
	storeCountryCode( countryCode ) {
		apiFetch( {
			path: "yoast/v1/semrush/country_code",
			method: "POST",
			// eslint-disable-next-line camelcase
			data: { country_code: countryCode },
		} );
	}

	/**
	 * Sends a new related keyphrases request to SEMrush and updates the semrush_country_code value in the database.
	 *
	 * @returns {void}
	 */
	async relatedKeyphrasesRequest() {
		const { keyphrase, countryCode, newRequest } = this.props;

		newRequest( countryCode, keyphrase );

		this.storeCountryCode( countryCode );

		const response = await this.doRequest( keyphrase, countryCode );

		if ( response.status === 200 ) {
			this.handleSuccessResponse( response );

			return;
		}

		this.handleFailedResponse( response );
	}

	/**
	 * Handles a success response.
	 *
	 * @param {Object} response The response object.
	 *
	 * @returns {void}
	 */
	handleSuccessResponse( response ) {
		const {
			keyphrase,
			countryCode,
			setNoResultsFound,
			setRequestSucceeded,
		} = this.props;

		if ( response.results.rows.length === 0 ) {
			// No results found.
			setNoResultsFound( keyphrase, countryCode );

			return;
		}

		setRequestSucceeded( response );
	}

	/**
	 * Handles a failed response.
	 *
	 * @param {Object} response The response object.
	 *
	 * @returns {void}
	 */
	handleFailedResponse( response ) {
		const { setRequestLimitReached, setRequestFailed } = this.props;

		if ( "error" in response === false ) {
			return;
		}

		if ( response.error.includes( "TOTAL LIMIT EXCEEDED" ) ) {
			setRequestLimitReached();

			return;
		}

		setRequestFailed( response );
	}

	/**
	 * Performs the related keyphrases API request.
	 *
<<<<<<< HEAD
	 * @param {string} keyphrase The keyphrase to send to SEMrush.
=======
	 * @param {string} keyphrase   The keyphrase to send to SEMrush.
>>>>>>> 992bce65
	 * @param {string} countryCode The database country code to send to SEMrush.
	 *
	 * @returns {Object} The response object.
	 */
	async doRequest( keyphrase, countryCode ) {
		return await apiFetch( {
			path: addQueryArgs(
				"/yoast/v1/semrush/related_keyphrases",
				{
					keyphrase,
					// eslint-disable-next-line camelcase
					country_code: countryCode,
				}
			),
		} );
	}

	/**
	 * Renders the SEMrush Country Selector.
	 *
	 * @returns {wp.Element} The SEMrush Country Selector.
	 */
	render() {
		return (
<<<<<<< HEAD
			<Fragment>
				<div>
					<FieldGroup
						htmlFor={ id }
						label="Show results for:"
						wrapperClassName="yoast-field-group"
					>
						<select
							id={ id }
							name="semrush-country-code"
							defaultValue={ this.props.countryCode }
						>
							{ countries.map( Option ) }
						</select>
						<button
							className="yoast-button yoast-button--secondary"
							onClick={ this.relatedKeyphrasesRequest }
						>Change Country
						</button>
					</FieldGroup>
				</div>
			</Fragment>
=======
			<FieldGroup
				htmlFor={ id }
				label={ __( "Show results for:", "wordpress-seo" ) }
				wrapperClassName="yoast-field-group"
			>
				<select
					id={ id }
					name="semrush-country-code"
					defaultValue={ this.props.countryCode }
				>
					{ countries.map( Option ) }
				</select>
				<button
					className="yoast-button yoast-button--secondary"
					onClick={ this.relatedKeyphrasesRequest }
				>
					{ __( "Change Country", "wordpress-seo" ) }
				</button>
			</FieldGroup>
>>>>>>> 992bce65
		);
	}
}

SEMrushCountrySelector.propTypes = {
	keyphrase: PropTypes.string,
	countryCode: PropTypes.string,
	setCountry: PropTypes.func.isRequired,
	newRequest: PropTypes.func.isRequired,
	setNoResultsFound: PropTypes.func.isRequired,
	setRequestSucceeded: PropTypes.func.isRequired,
	setRequestLimitReached: PropTypes.func.isRequired,
	setRequestFailed: PropTypes.func.isRequired,
};

SEMrushCountrySelector.defaultProps = {
	keyphrase: "",
	countryCode: "us",
};

/**
 * Renders the CountrySelector inside its own ErrorBoundary to prevent errors from bubbling up.
 *
 * @param {object} props The props for the CountrySelector.
 *
 * @returns {React.Component} The CountrySelector wrapped in an ErrorBoundary.
 */
const CountrySelectorWithErrorBoundary = ( props ) => (
	<ErrorBoundary>
		<SEMrushCountrySelector { ...props } />
	</ErrorBoundary>
);

export { CountrySelectorWithErrorBoundary as SEMrushCountrySelector };
export default SEMrushCountrySelector;<|MERGE_RESOLUTION|>--- conflicted
+++ resolved
@@ -3,14 +3,9 @@
 import { Component } from "@wordpress/element";
 import apiFetch from "@wordpress/api-fetch";
 import { addQueryArgs } from "@wordpress/url";
-<<<<<<< HEAD
-
-/* Internal dependencies */
-=======
 import { __ } from "@wordpress/i18n";
 
 /* Yoast dependencies */
->>>>>>> 992bce65
 import ErrorBoundary from "@yoast/components/src/internal/ErrorBoundary";
 import FieldGroup from "@yoast/components/src/field-group/FieldGroup";
 
@@ -300,11 +295,7 @@
 	/**
 	 * Performs the related keyphrases API request.
 	 *
-<<<<<<< HEAD
-	 * @param {string} keyphrase The keyphrase to send to SEMrush.
-=======
 	 * @param {string} keyphrase   The keyphrase to send to SEMrush.
->>>>>>> 992bce65
 	 * @param {string} countryCode The database country code to send to SEMrush.
 	 *
 	 * @returns {Object} The response object.
@@ -329,30 +320,6 @@
 	 */
 	render() {
 		return (
-<<<<<<< HEAD
-			<Fragment>
-				<div>
-					<FieldGroup
-						htmlFor={ id }
-						label="Show results for:"
-						wrapperClassName="yoast-field-group"
-					>
-						<select
-							id={ id }
-							name="semrush-country-code"
-							defaultValue={ this.props.countryCode }
-						>
-							{ countries.map( Option ) }
-						</select>
-						<button
-							className="yoast-button yoast-button--secondary"
-							onClick={ this.relatedKeyphrasesRequest }
-						>Change Country
-						</button>
-					</FieldGroup>
-				</div>
-			</Fragment>
-=======
 			<FieldGroup
 				htmlFor={ id }
 				label={ __( "Show results for:", "wordpress-seo" ) }
@@ -372,7 +339,6 @@
 					{ __( "Change Country", "wordpress-seo" ) }
 				</button>
 			</FieldGroup>
->>>>>>> 992bce65
 		);
 	}
 }
