/* External dependencies */
import React from "react";
import PropTypes from "prop-types";
import {
	withSelect,
	withDispatch,
} from "@wordpress/data";
import { compose } from "@wordpress/compose";
import { sprintf, __ } from "@wordpress/i18n";
import apiFetch from "@wordpress/api-fetch";
import { addQueryArgs } from "@wordpress/url";
import styled from "styled-components";
import diff from "lodash/difference";

/* Internal dependencies */
import TaxonomyPicker from "./TaxonomyPicker";
import determineParentsForTerm from "../helpers/determineParentsForTerm";

const PrimaryTaxonomyPickerLabel = styled.label`
	padding-top: 16px;
`;

/**
 * A component for selecting a primary taxonomy term.
 */
class PrimaryTaxonomyPicker extends React.Component {
	constructor( props ) {
		super( props );

		this.onChange                  = this.onChange.bind( this );
		this.updateReplacementVariable = this.updateReplacementVariable.bind( this );
		this.updatePrimaryCategory     = this.updatePrimaryCategory.bind( this );

		const { fieldId, name } = props.taxonomy;

		this.input = document.getElementById( fieldId );
		props.setPrimaryTaxonomyId( name, parseInt( this.input.value, 10 ) );

		this.state = {
			selectedTerms: [],
			terms: [],
		};
	}

	/**
	 * Fetches the terms for the given taxonomy.
	 *
	 * @returns {void}
	 */
	componentDidMount() {
		this.fetchTerms();
	}

	/**
	 * Handle prop changes when needed.
	 *
	 * @param {Object} prevProps The previous props.
	 * @param {Object} prevState The previous state.
	 *
	 * @returns {void}
	 */
	componentDidUpdate( prevProps, prevState ) {
		// Check if a term has been added and retrieve new terms if so.
		if ( prevProps.selectedTermIds.length < this.props.selectedTermIds.length ) {
			const newId = diff( this.props.selectedTermIds, prevProps.selectedTermIds )[ 0 ];
			if ( ! this.termIsAvailable( newId ) ) {
				this.fetchTerms();
				return;
			}
		}
		// Check if the selected terms have changed.
		if ( prevProps.selectedTermIds !== this.props.selectedTermIds ) {
			this.updateSelectedTerms( this.state.terms, this.props.selectedTermIds );
		}
		// Handle terms change.
		if ( prevState.selectedTerms !== this.state.selectedTerms ) {
			this.handleSelectedTermsChange();
		}
	}

	/**
	 * Checks if the current value still has a corresponding option, and if not changes
	 * the value to the first term's id.
	 *
	 * @returns {void}
	 */
	handleSelectedTermsChange() {
		const { selectedTerms } = this.state;
		const { primaryTaxonomyId } = this.props;
		const selectedTerm = selectedTerms.find( term => {
			return term.id === primaryTaxonomyId;
		} );

		if ( ! selectedTerm ) {
			/**
			 * If the selected term is no longer available, set the primary term id to
			 * the first term, and to -1 if no term is available.
 			 */
			this.onChange( selectedTerms.length ? selectedTerms[ 0 ].id : -1 );
		}
	}

	/**
	 * Determines whether the term with the given id is among the retrieved terms.
	 *
	 * @param {number} termId The term's id.
	 *
	 * @returns {boolean} Whther the term is available.
	 */
	termIsAvailable( termId ) {
		return !! this.state.terms.find( term => term.id === termId );
	}

	/**
	 * Fetches the terms from the WordPress API.
	 *
	 * @returns {void}
	 */
	fetchTerms() {
<<<<<<< HEAD
		const TaxonomyCollection = wp.api.getCollectionByRoute( `/wp/v2/${ this.props.taxonomy.restBase }` );

		if ( ! TaxonomyCollection ) {
			return;
		}

		const collection = new TaxonomyCollection();

		collection.fetch( {
			data: {
				/* eslint-disable-next-line camelcase */
				per_page: -1,
				orderby: "count",
				order: "desc",
				_fields: [ "id", "name", "slug", "parent" ],
			},
		} ).then( terms => {
=======
		const { taxonomy } = this.props;
		if ( ! taxonomy ) {
			return;
		}
		this.fetchRequest = apiFetch( {
			path: addQueryArgs(
				`/wp/v2/${ taxonomy.restBase }`,
				{
					/* eslint-disable-next-line camelcase */
					per_page: -1,
					orderby: "count",
					order: "desc",
					_fields: "id,name",
				}
			),
		} );

		this.fetchRequest.then( terms => {
>>>>>>> 3bc68735
			const oldState = this.state;

			this.setState( {
				terms,
				selectedTerms: this.getSelectedTerms( terms, this.props.selectedTermIds ),
			}, () => {
				if ( oldState.terms.length === 0 && this.state.terms.length > 0 ) {
					this.updateReplacementVariable( this.props.primaryTaxonomyId );
				}
			} );
		} );
	}

	/**
	 * Determines what terms are selected.
	 *
	 * @param {Array} terms           The available terms.
	 * @param {Array} selectedTermIds The ids of the selected terms.
	 *
	 * @returns {Array} The selected terms.
	 */
	getSelectedTerms( terms, selectedTermIds ) {
		return terms.filter( term => {
			return selectedTermIds.includes( term.id );
		} );
	}

	/**
	 * Updates the state with the selected terms.
	 *
	 * @param {Array} terms           The available terms.
	 * @param {Array} selectedTermIds The ids of the selected terms.
	 *
	 * @returns {void}
	 */
	updateSelectedTerms( terms, selectedTermIds ) {
		const selectedTerms = this.getSelectedTerms( terms, selectedTermIds );
		this.setState( {
			selectedTerms,
		} );
	}

	/**
	 * Handles an onChange event.
	 *
	 * Updates the primary taxonomy in the store, as well as the replacement variable and the hidden field.
	 *
	 * @param {number} termId The term's id.
	 *
	 * @returns {void}
	 */
	onChange( termId ) {
		const { name } = this.props.taxonomy;

		this.updateReplacementVariable( termId );
		this.updatePrimaryCategory( termId );

		this.props.setPrimaryTaxonomyId( name, termId );

		this.input.value = termId === -1 ? "" : termId;
	}

	/**
	 * Updates the primary taxonomy replacement variable.
	 *
	 * @param {number} termId The term's id.
	 *
	 * @returns {void}
	 */
	updateReplacementVariable( termId ) {
		const primaryTerm = this.getPrimaryTerm( termId );

		this.props.updateReplacementVariable(
			`primary_${ this.props.taxonomy.name }`,
			primaryTerm ? primaryTerm.name : ""
		);
	}

	/**
	 * Updates the primary taxonomy.
	 *
	 * @param {number} termId The term's id.
	 *
	 * @returns {void}
	 */
	updatePrimaryCategory( termId ) {
		const primaryTerm = this.getPrimaryTerm( termId );

		if ( ! primaryTerm ) {
			return;
		}

		this.props.updateSnippetEditorData( {
			parent: primaryTerm ? primaryTerm.parent : "",
			parents: determineParentsForTerm( primaryTerm.id, this.state.terms ),
			primaryTaxonomySlug: primaryTerm ? primaryTerm.slug : "",
		} );
	}

	/**
	 * Gets the primary term for the passed term ID.
	 *
	 * @param {number} termId The term ID.
	 *
	 * @returns {Object|void} The term object.
	 */
	getPrimaryTerm( termId ) {
		/**
		 * We only use the primary category replacement variable, therefore only do this for the
		 * category taxonomy.
		 */
		if ( this.props.taxonomy.name !== "category" ) {
			return;
		}

		return this.state.selectedTerms.find( term => term.id === termId );
	}

	/**
	 * Renders the PrimaryTaxonomyPicker component.
	 *
	 * @returns {ReactElement} The rendered component.
	 */
	render() {
		const {
			primaryTaxonomyId,
			taxonomy,
		} = this.props;

		if ( this.state.selectedTerms.length < 2 ) {
			return null;
		}

		const fieldId = `yoast-primary-${ taxonomy.name }-picker`;

		return (
			<div className="components-base-control__field">
				<PrimaryTaxonomyPickerLabel
					htmlFor={ fieldId }
					className="components-base-control__label"
				>
					{
						sprintf(
							/* translators: %s expands to the taxonomy name */
							__( "Select the primary %s", "wordpress-seo" ),
							taxonomy.singularLabel.toLowerCase()
						)
					}
				</PrimaryTaxonomyPickerLabel>
				<TaxonomyPicker
					value={ primaryTaxonomyId }
					onChange={ this.onChange }
					id={ fieldId }
					terms={ this.state.selectedTerms }
				/>
			</div>
		);
	}
}

PrimaryTaxonomyPicker.propTypes = {
	selectedTermIds: PropTypes.arrayOf( PropTypes.number ),
	primaryTaxonomyId: PropTypes.number,
	setPrimaryTaxonomyId: PropTypes.func,
	updateReplacementVariable: PropTypes.func,
	receiveEntityRecords: PropTypes.func,
	taxonomy: PropTypes.shape( {
		name: PropTypes.string,
		fieldId: PropTypes.string,
		restBase: PropTypes.string,
		singularLabel: PropTypes.string,
	} ),
};

export default compose( [
	withSelect( ( select, props ) => {
		const editorData   = select( "core/editor" );
		const yoastData    = select( "yoast-seo/editor" );
		const { taxonomy } = props;

		const selectedTermIds = editorData.getEditedPostAttribute( taxonomy.restBase ) || [];

		return {
			selectedTermIds,
			primaryTaxonomyId: yoastData.getPrimaryTaxonomyId( taxonomy.name ),
		};
	} ),
	withDispatch( dispatch => {
		const {
			setPrimaryTaxonomyId,
			updateReplacementVariable,
			updateData: updateSnippetEditorData,
		} = dispatch( "yoast-seo/editor" );

		return {
			setPrimaryTaxonomyId,
			updateReplacementVariable,
			updateSnippetEditorData,
		};
	} ),
] )( PrimaryTaxonomyPicker );<|MERGE_RESOLUTION|>--- conflicted
+++ resolved
@@ -1,3 +1,4 @@
+/* global wp */
 /* External dependencies */
 import React from "react";
 import PropTypes from "prop-types";
@@ -117,29 +118,12 @@
 	 * @returns {void}
 	 */
 	fetchTerms() {
-<<<<<<< HEAD
-		const TaxonomyCollection = wp.api.getCollectionByRoute( `/wp/v2/${ this.props.taxonomy.restBase }` );
-
-		if ( ! TaxonomyCollection ) {
-			return;
-		}
-
-		const collection = new TaxonomyCollection();
-
-		collection.fetch( {
-			data: {
-				/* eslint-disable-next-line camelcase */
-				per_page: -1,
-				orderby: "count",
-				order: "desc",
-				_fields: [ "id", "name", "slug", "parent" ],
-			},
-		} ).then( terms => {
-=======
 		const { taxonomy } = this.props;
+
 		if ( ! taxonomy ) {
 			return;
 		}
+
 		this.fetchRequest = apiFetch( {
 			path: addQueryArgs(
 				`/wp/v2/${ taxonomy.restBase }`,
@@ -154,7 +138,6 @@
 		} );
 
 		this.fetchRequest.then( terms => {
->>>>>>> 3bc68735
 			const oldState = this.state;
 
 			this.setState( {
@@ -298,7 +281,7 @@
 				>
 					{
 						sprintf(
-							/* translators: %s expands to the taxonomy name */
+							/* translators: %s expands to the taxonomy name. */
 							__( "Select the primary %s", "wordpress-seo" ),
 							taxonomy.singularLabel.toLowerCase()
 						)
