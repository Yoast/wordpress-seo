--- conflicted
+++ resolved
@@ -211,11 +211,7 @@
 		let input = <input
 			id="mailchimpEmail"
 			className="yoast-wizard-text-input-field"
-<<<<<<< HEAD
-			ref={ this.setEmailInputRef }
-=======
 			ref={this.setEmailInputRef}
->>>>>>> a0740471
 			type="text"
 			name={this.props.name}
 			defaultValue={this.props.properties.currentUserEmail}
@@ -238,23 +234,6 @@
 					<div className="yoast-wizard--columns yoast-wizard--columns__even">
 						<div className="yoast-wizard-text-input">
 							<label
-<<<<<<< HEAD
-								htmlFor="mailchimpName"
-								className="yoast-wizard-text-input-label">
-								{this.props.translate( "Name" )}
-							</label>
-							<input
-								id="mailchimpName"
-								className="yoast-wizard-text-input-field"
-								ref={ this.setNameInputRef }
-								type="text"
-								name="name"
-								defaultValue={this.props.properties.userName}/>
-						</div>
-						<div className="yoast-wizard-text-input">
-							<label
-=======
->>>>>>> a0740471
 								htmlFor="mailchimpEmail"
 								className="yoast-wizard-text-input-label">
 								{this.props.translate( "Email" )}
