--- conflicted
+++ resolved
@@ -4,10 +4,6 @@
 
 import SocialForm from "../social/SocialForm";
 
-<<<<<<< HEAD
-const isPremium = !! window.wpseoScriptData.metabox.isPremium;
-=======
->>>>>>> 3d5e8a56
 const socialMediumName = "Twitter";
 
 /**
