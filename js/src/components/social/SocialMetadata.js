/* External dependencies */
import { Fragment } from "@wordpress/element";
<<<<<<< HEAD
import MetaboxCollapsible from "../MetaboxCollapsible";
=======
import { Collapsible } from "@yoast/components";
import { __, sprintf } from "@wordpress/i18n";
>>>>>>> 48944b44

/* Internal dependencies */
import FacebookContainer from "../../containers/FacebookEditor";
import TwitterContainer from "../../containers/TwitterEditor";

/**
 * Component that renders the social metadata collapsibles.
 *
 * @returns {React.Component} The social metadata collapsibles.
 */
const SocialMetadata = () => {
	return (
		<Fragment>
<<<<<<< HEAD
			<MetaboxCollapsible
				title="Facebook"
			>
				<FacebookContainer />
			</MetaboxCollapsible>
			<MetaboxCollapsible
				title="Twitter"
=======
			<Collapsible
				hasPadding={ true }
				hasSeparator={ true }
				/* Translators: %s expands to Facebook. */
				title={ sprintf( __( "%s preview", "wordpress-seo" ), "Facebook" ) }
				initialIsOpen={ true }
			>
				<FacebookContainer />
			</Collapsible>
			<Collapsible
				hasPadding={ true }
				hasSeparator={ true }
				/* Translators: %s expands to Twitter. */
				title={ sprintf( __( "%s preview", "wordpress-seo" ), "Twitter" ) }
				initialIsOpen={ true }
>>>>>>> 48944b44
			>
				<TwitterContainer />
			</MetaboxCollapsible>
		</Fragment>
	);
};

export default SocialMetadata;<|MERGE_RESOLUTION|>--- conflicted
+++ resolved
@@ -1,11 +1,7 @@
 /* External dependencies */
 import { Fragment } from "@wordpress/element";
-<<<<<<< HEAD
 import MetaboxCollapsible from "../MetaboxCollapsible";
-=======
-import { Collapsible } from "@yoast/components";
 import { __, sprintf } from "@wordpress/i18n";
->>>>>>> 48944b44
 
 /* Internal dependencies */
 import FacebookContainer from "../../containers/FacebookEditor";
@@ -19,31 +15,17 @@
 const SocialMetadata = () => {
 	return (
 		<Fragment>
-<<<<<<< HEAD
 			<MetaboxCollapsible
-				title="Facebook"
-			>
-				<FacebookContainer />
-			</MetaboxCollapsible>
-			<MetaboxCollapsible
-				title="Twitter"
-=======
-			<Collapsible
-				hasPadding={ true }
-				hasSeparator={ true }
 				/* Translators: %s expands to Facebook. */
 				title={ sprintf( __( "%s preview", "wordpress-seo" ), "Facebook" ) }
 				initialIsOpen={ true }
 			>
 				<FacebookContainer />
-			</Collapsible>
-			<Collapsible
-				hasPadding={ true }
-				hasSeparator={ true }
+			</MetaboxCollapsible>
+			<MetaboxCollapsible
 				/* Translators: %s expands to Twitter. */
 				title={ sprintf( __( "%s preview", "wordpress-seo" ), "Twitter" ) }
 				initialIsOpen={ true }
->>>>>>> 48944b44
 			>
 				<TwitterContainer />
 			</MetaboxCollapsible>
