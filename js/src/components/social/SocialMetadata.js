/* External dependencies */
import { Fragment } from "@wordpress/element";
import MetaboxCollapsible from "../MetaboxCollapsible";
import { __, sprintf } from "@wordpress/i18n";
import PropTypes from "prop-types";

/* Internal dependencies */
import FacebookContainer from "../../containers/FacebookEditor";
import TwitterContainer from "../../containers/TwitterEditor";

/**
 * Component that renders the social metadata collapsibles.
 *
 * @param {Object} props The props object.
 *
 * @returns {React.Component} The social metadata collapsibles.
 */
const SocialMetadata = ( { isFacebookEnabled, isTwitterEnabled } ) => {
	return (
		<Fragment>
<<<<<<< HEAD
			{ isFacebookEnabled && <Collapsible
				hasPadding={ true }
				hasSeparator={ true }
=======
			<MetaboxCollapsible
>>>>>>> 169d2e71
				/* Translators: %s expands to Facebook. */
				title={ sprintf( __( "%s preview", "wordpress-seo" ), "Facebook" ) }
				initialIsOpen={ true }
			>
				<FacebookContainer />
<<<<<<< HEAD
			</Collapsible> }
			{ isTwitterEnabled && <Collapsible
				hasPadding={ true }
				hasSeparator={ true }
=======
			</MetaboxCollapsible>
			<MetaboxCollapsible
>>>>>>> 169d2e71
				/* Translators: %s expands to Twitter. */
				title={ sprintf( __( "%s preview", "wordpress-seo" ), "Twitter" ) }
				initialIsOpen={ true }
			>
				<TwitterContainer />
<<<<<<< HEAD
			</Collapsible> }
=======
			</MetaboxCollapsible>
>>>>>>> 169d2e71
		</Fragment>
	);
};

SocialMetadata.propTypes = {
	isFacebookEnabled: PropTypes.bool,
	isTwitterEnabled: PropTypes.bool,
};

SocialMetadata.defaultProps = {
	isFacebookEnabled: true,
	isTwitterEnabled: true,
};

export default SocialMetadata;<|MERGE_RESOLUTION|>--- conflicted
+++ resolved
@@ -18,37 +18,24 @@
 const SocialMetadata = ( { isFacebookEnabled, isTwitterEnabled } ) => {
 	return (
 		<Fragment>
-<<<<<<< HEAD
-			{ isFacebookEnabled && <Collapsible
+			{ isFacebookEnabled && <MetaboxCollapsible
 				hasPadding={ true }
 				hasSeparator={ true }
-=======
-			<MetaboxCollapsible
->>>>>>> 169d2e71
 				/* Translators: %s expands to Facebook. */
 				title={ sprintf( __( "%s preview", "wordpress-seo" ), "Facebook" ) }
 				initialIsOpen={ true }
 			>
 				<FacebookContainer />
-<<<<<<< HEAD
-			</Collapsible> }
-			{ isTwitterEnabled && <Collapsible
+			</MetaboxCollapsible> }
+			{ isTwitterEnabled && <MetaboxCollapsible
 				hasPadding={ true }
 				hasSeparator={ true }
-=======
-			</MetaboxCollapsible>
-			<MetaboxCollapsible
->>>>>>> 169d2e71
 				/* Translators: %s expands to Twitter. */
 				title={ sprintf( __( "%s preview", "wordpress-seo" ), "Twitter" ) }
 				initialIsOpen={ true }
 			>
 				<TwitterContainer />
-<<<<<<< HEAD
-			</Collapsible> }
-=======
-			</MetaboxCollapsible>
->>>>>>> 169d2e71
+			</MetaboxCollapsible> }
 		</Fragment>
 	);
 };
