--- conflicted
+++ resolved
@@ -25,13 +25,6 @@
 `;
 
 /**
-<<<<<<< HEAD
- * Process the snippet editor form data before it's being displayed in the snippet preview.
- *
- * @param {Object} data The snippet preview data object.
- * @param {string} data.title The snippet preview title.
- * @param {string} data.url The snippet preview url: baseUrl with the slug.
-=======
  * Runs the legacy replaceVariables function on the data in the snippet preview.
  *
  * @param {Object} data             The snippet preview data object.
@@ -57,7 +50,6 @@
  * @param {Object} data             The snippet preview data object.
  * @param {string} data.title       The snippet preview title.
  * @param {string} data.url         The snippet preview url: baseUrl with the slug.
->>>>>>> 425c759c
  * @param {string} data.description The snippet preview description.
  *
  * @returns {Object} The snippet preview data object.
@@ -66,11 +58,7 @@
 	// Replace whitespaces in the url with dashes.
 	data.url = data.url.replace( /\s/g, "-" );
 
-<<<<<<< HEAD
-	return data;
-=======
 	return legacyReplaceUsingPlugin( data );
->>>>>>> 425c759c
 };
 
 /**
@@ -93,10 +81,7 @@
 			baseUrl={ baseUrl }
 			mapDataToPreview={ mapEditorDataToPreview }
 			date={ date }
-<<<<<<< HEAD
-=======
 			descriptionPlaceholder="Please provide a meta description by editing the snippet below."
->>>>>>> 425c759c
 		/>
 	</Section>;
 };
