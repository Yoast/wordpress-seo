// External dependencies.
import React from "react";
import PropTypes from "prop-types";
import styled from "styled-components";
import { StyledSection, StyledHeading, StyledSectionBase } from "yoast-components";

const Section = styled( StyledSection )`
	margin-bottom: 2em;
	max-width: 640px;
	
	&${ StyledSectionBase } {
		padding: 0 0 10px;

		& ${ StyledHeading } {
			padding-left: 20px;
			font-size: 14.4px;
		}
	}
`;

/**
 * Creates the Snippet Preview Section.
 *
<<<<<<< HEAD
 * @param {Object} props                                 The component props.
 * @param {string} props.baseUrl                         The base url that the
 *                                                       preview uses for the
 *                                                       slug.
 * @param {string} props.date                            The date that can get
 *                                                       prefixed to the meta
 *                                                       description.
 * @param {array}  props.recommendedReplacementVariables The recommended
 *                                                       replacement variables
 *                                                       for this context.
 *
 * @returns {ReactElement} Snippet Preview Section.
 */
const SnippetPreviewSection = ( { baseUrl, date, recommendedReplacementVariables } ) => {
	return <Section
		headingLevel={ 3 }
		headingText="Snippet preview"
		headingIcon="eye"
		headingIconColor="#555"
	>
		<SnippetEditor
			baseUrl={ baseUrl }
			mapDataToPreview={ mapEditorDataToPreview }
			date={ date }
			recommendedReplacementVariables={ recommendedReplacementVariables }
		/>
=======
 * @param {Object} props                  The component props.
 * @param {ReactComponent} props.children The component's children
 *
 * @returns {ReactElement} Snippet Preview Section.
 */
const SnippetPreviewSection = ( { children, title, icon } ) => {
	return <Section
		headingLevel={ 3 }
		headingText={ title }
		headingIcon={ icon }
		headingIconColor="#555" >
		{ children }
>>>>>>> 3a7014a2
	</Section>;
};

SnippetPreviewSection.propTypes = {
<<<<<<< HEAD
	baseUrl: PropTypes.string.isRequired,
	date: PropTypes.string,
	recommendedReplacementVariables: PropTypes.array,
};

SnippetPreviewSection.defaultProps = {
	date: "",
	recommendedReplacementVariables: [],
=======
	children: PropTypes.element,
	title: PropTypes.string.isRequired,
	icon: PropTypes.string,
>>>>>>> 3a7014a2
};

export default SnippetPreviewSection;<|MERGE_RESOLUTION|>--- conflicted
+++ resolved
@@ -21,34 +21,6 @@
 /**
  * Creates the Snippet Preview Section.
  *
-<<<<<<< HEAD
- * @param {Object} props                                 The component props.
- * @param {string} props.baseUrl                         The base url that the
- *                                                       preview uses for the
- *                                                       slug.
- * @param {string} props.date                            The date that can get
- *                                                       prefixed to the meta
- *                                                       description.
- * @param {array}  props.recommendedReplacementVariables The recommended
- *                                                       replacement variables
- *                                                       for this context.
- *
- * @returns {ReactElement} Snippet Preview Section.
- */
-const SnippetPreviewSection = ( { baseUrl, date, recommendedReplacementVariables } ) => {
-	return <Section
-		headingLevel={ 3 }
-		headingText="Snippet preview"
-		headingIcon="eye"
-		headingIconColor="#555"
-	>
-		<SnippetEditor
-			baseUrl={ baseUrl }
-			mapDataToPreview={ mapEditorDataToPreview }
-			date={ date }
-			recommendedReplacementVariables={ recommendedReplacementVariables }
-		/>
-=======
  * @param {Object} props                  The component props.
  * @param {ReactComponent} props.children The component's children
  *
@@ -61,25 +33,13 @@
 		headingIcon={ icon }
 		headingIconColor="#555" >
 		{ children }
->>>>>>> 3a7014a2
 	</Section>;
 };
 
 SnippetPreviewSection.propTypes = {
-<<<<<<< HEAD
-	baseUrl: PropTypes.string.isRequired,
-	date: PropTypes.string,
-	recommendedReplacementVariables: PropTypes.array,
-};
-
-SnippetPreviewSection.defaultProps = {
-	date: "",
-	recommendedReplacementVariables: [],
-=======
 	children: PropTypes.element,
 	title: PropTypes.string.isRequired,
 	icon: PropTypes.string,
->>>>>>> 3a7014a2
 };
 
 export default SnippetPreviewSection;