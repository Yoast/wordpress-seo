import React from "react";
import styled from "styled-components";
import { StyledSection, StyledHeading, StyledSectionBase } from "yoast-components";
import SnippetEditor from "../containers/SnippetEditor";
import PropTypes from "prop-types";

const Section = styled( StyledSection )`
	margin-bottom: 2em;
	max-width: 640px;
	
	&${ StyledSectionBase } {
		padding: 0 0 16px;

		& ${ StyledHeading } {
			padding-left: 20px;
		}
	}
`;

/**
 * Process the snippet editor form data before it's being displayed in the snippet preview.
 *
 * @param {Object} data The snippet preview data object.
 * @param {string} data.title The snippet preview title.
 * @param {string} data.url The snippet preview url: baseUrl with the slug.
 * @param {string} data.description The snippet preview description.
 *
 * @returns {Object} The snippet preview data object.
 */
const mapEditorDataToPreview = function( data ) {
	// Replace whitespaces in the url with dashes.
	data.url = data.url.replace( /\s/g, "-" );

	return data;
};

/**
 * Creates the Snippet Preview Section.
 *
 * @param {Object} props The component props.
 *
 * @returns {ReactElement} Snippet Preview Section.
 */
<<<<<<< HEAD
const SnippetPreviewSection = ( { baseUrl } ) => {
=======
const SnippetPreviewSection = ( { baseUrl, date } ) => {
>>>>>>> 7d4ca96d
	return <Section
		headingLevel={ 3 }
		headingText="React snippet preview"
		headingIcon="eye"
		headingIconColor="#555"
	>
		<SnippetEditor
			baseUrl={ baseUrl }
<<<<<<< HEAD
=======
			mapDataToPreview={ mapEditorDataToPreview }
			date={ date }
>>>>>>> 7d4ca96d
		/>
	</Section>;
};

SnippetPreviewSection.propTypes = {
	baseUrl: PropTypes.string.isRequired,
<<<<<<< HEAD
=======
	date: PropTypes.string,
};

SnippetPreviewSection.defaultProps = {
	date: "",
>>>>>>> 7d4ca96d
};

export default SnippetPreviewSection;<|MERGE_RESOLUTION|>--- conflicted
+++ resolved
@@ -41,11 +41,7 @@
  *
  * @returns {ReactElement} Snippet Preview Section.
  */
-<<<<<<< HEAD
-const SnippetPreviewSection = ( { baseUrl } ) => {
-=======
 const SnippetPreviewSection = ( { baseUrl, date } ) => {
->>>>>>> 7d4ca96d
 	return <Section
 		headingLevel={ 3 }
 		headingText="React snippet preview"
@@ -54,25 +50,19 @@
 	>
 		<SnippetEditor
 			baseUrl={ baseUrl }
-<<<<<<< HEAD
-=======
 			mapDataToPreview={ mapEditorDataToPreview }
 			date={ date }
->>>>>>> 7d4ca96d
 		/>
 	</Section>;
 };
 
 SnippetPreviewSection.propTypes = {
 	baseUrl: PropTypes.string.isRequired,
-<<<<<<< HEAD
-=======
 	date: PropTypes.string,
 };
 
 SnippetPreviewSection.defaultProps = {
 	date: "",
->>>>>>> 7d4ca96d
 };
 
 export default SnippetPreviewSection;