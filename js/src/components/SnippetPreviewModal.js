--- conflicted
+++ resolved
@@ -2,10 +2,7 @@
 import { Fragment, Component } from "@wordpress/element";
 import { Button, Modal } from "@wordpress/components";
 import { __ } from "@wordpress/i18n";
-<<<<<<< HEAD
-=======
 import styled, { createGlobalStyle } from "styled-components";
->>>>>>> 5564d7cc
 
 /* Yoast dependencies */
 import { ButtonSection } from "yoast-components";
@@ -58,15 +55,10 @@
 						className="yoast-gutenberg-modal"
 						icon={ <YoastIcon /> }
 					>
-<<<<<<< HEAD
-						<SnippetEditorWrapper showCloseButton={ false } hasPaperStyle={ false } />
-						<Button isSecondary={ true } onClick={ this.closeModal }>
-=======
 						<ModalContentSpacer>
 							<SnippetEditorWrapper showCloseButton={ false } hasPaperStyle={ false } />
 						</ModalContentSpacer>
-						<Button isDefault={ true } onClick={ this.closeModal }>
->>>>>>> 5564d7cc
+						<Button isSecondary={ true } onClick={ this.closeModal }>
 							{ __( "Close", "wordpress-seo" ) }
 						</Button>
 					</Modal>
