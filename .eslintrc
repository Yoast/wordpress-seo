extends: yoast
root: true
parserOptions:
  ecmaVersion: 2018
  sourceType: module

settings:
  react:
    version: "18.2"

rules:
  no-prototype-builtins: 0
  comma-dangle:
    - error
    - arrays: always-multiline
      objects: always-multiline
      imports: always-multiline
      exports: always-multiline
      functions: never

overrides:
  - files:
      - "packages/*/tests/**/*.js"
      - "packages/*/spec/**/*.js"
      # Temporary exclusion:
      - "packages/components/a11y/tests/**/*.js"
    env:
      jest: true
    rules:
      no-restricted-imports: "off"
  - files:
<<<<<<< HEAD
      - "packages/js/**/*.js"
    parser: "@babel/eslint-parser"
    parserOptions:
      ecmaVersion: 2020
    rules:
      # Custom rules: only for temporary exceptions that should be removed over time
      camelcase: 1
      complexity: [ 1, 6 ]
      brace-style: 1
      max-statements: 1
      no-shadow: 1
      require-jsdoc: 1
      react/jsx-no-bind: 1
      react/jsx-no-target-blank: 1
      react/no-access-state-in-setstate: 1
      react/no-deprecated: 1
      react/no-unused-prop-types: 1
      react/prop-types: 1
      react/require-default-props: 1
      no-restricted-imports:
        - error
        - name: react
          message: Please use @wordpress/element instead. No need to import just for JSX.
        - name: react-dom
          message: Please use @wordpress/element instead.
      space-before-function-paren:
        - error
        - anonymous: never
          named: never
          asyncArrow: always

      # Disabled rules
      # In the editor, we're using the pragma `wp.element.createElement`
      react/react-in-jsx-scope: 0
  - files:
      - "packages/js/tests/**/*.js"
    rules:
      no-restricted-imports: 0
  - files:
      - "packages/schema-blocks/src/**"
    env:
      jest: true
    rules:
      new-cap: 0
      complexity:
        - 2
        - 10
      "@typescript-eslint/no-parameter-properties":
        - 2
        - allows:
            - protected readonly
            - private readonly
      "@typescript-eslint/explicit-function-return-type": 0
      "@typescript-eslint/no-use-before-define":
        - error
        - functions: false
      no-constant-condition:
        - error
        - checkLoops: false
      max-statements:
        - 2
        - 33
      no-unused-vars: 'off'
      "@typescript-eslint/no-unused-vars":
        - error
        - varsIgnorePattern: "^createElement$"
      no-dupe-class-members: 'off'
      indent: 'off'
      "@typescript-eslint/indent":
        - 2
        - tab
        - SwitchCase: 1
      space-before-function-paren:
        - error
        - anonymous: never
          named: never
          asyncArrow: always
      valid-jsdoc:
        - error
        - requireReturn: false
          requireReturnType: false
          requireParamType: false
      react/react-in-jsx-scope: 0
  - files:
=======
>>>>>>> 1cd9d5ae
      - "packages/components/**/*.js"
    rules:
      react/jsx-no-bind: 1
      react/require-default-props: 1
      react/default-props-match-prop-types: 1
      react/no-unused-prop-types: 1
      require-jsdoc: 1
  - files:
      - "packages/yoastseo/**/*.js"
    settings:
      import/core-modules: [ "yoastseo" ]
    rules:
      complexity: 1
      # Longer grace period for Yoast config.
      no-shadow: [ 1, { "builtinGlobals": false, "hoist": "all", "allow": [ ] } ]
      require-jsdoc: [ 1, { "require": { "MethodDefinition": true, "ClassDeclaration": true, "ArrowFunctionExpression": true, "FunctionExpression": true } } ]
      no-useless-escape: 1
      import/no-named-as-default: 0
      import/no-unresolved: [ "error", { ignore: [ "premium-configuration/data/morphologyData" ] } ]
  - files:
      - "packages/yoast-components/**/*.js"
    rules:
      complexity: [ 1, 6 ]
      // A wrapping label is not necessary when there already is an htmlFor attribute.
      jsx-a11y/label-has-for: [ "error", { required: "id" } ]
      require-jsdoc: 1
      react/button-has-type: 1
      react/default-props-match-prop-types: 1
      react/no-unused-prop-types: 1
      react/no-access-state-in-setstate: 1
      react/no-unused-state: 1
      react/jsx-no-bind: 1
      react/jsx-no-target-blank: 1
      react/require-default-props: 1
      react/forbid-foreign-prop-types: 1
      import/no-duplicates: 0
      import/named: 0
      import/no-extraneous-dependencies: 0
    env:
      jest: true
  - files:
      - "packages/**/tests/**/*Test.js"
    rules:
      no-console: 0
      react/jsx-no-bind: 0<|MERGE_RESOLUTION|>--- conflicted
+++ resolved
@@ -29,93 +29,6 @@
     rules:
       no-restricted-imports: "off"
   - files:
-<<<<<<< HEAD
-      - "packages/js/**/*.js"
-    parser: "@babel/eslint-parser"
-    parserOptions:
-      ecmaVersion: 2020
-    rules:
-      # Custom rules: only for temporary exceptions that should be removed over time
-      camelcase: 1
-      complexity: [ 1, 6 ]
-      brace-style: 1
-      max-statements: 1
-      no-shadow: 1
-      require-jsdoc: 1
-      react/jsx-no-bind: 1
-      react/jsx-no-target-blank: 1
-      react/no-access-state-in-setstate: 1
-      react/no-deprecated: 1
-      react/no-unused-prop-types: 1
-      react/prop-types: 1
-      react/require-default-props: 1
-      no-restricted-imports:
-        - error
-        - name: react
-          message: Please use @wordpress/element instead. No need to import just for JSX.
-        - name: react-dom
-          message: Please use @wordpress/element instead.
-      space-before-function-paren:
-        - error
-        - anonymous: never
-          named: never
-          asyncArrow: always
-
-      # Disabled rules
-      # In the editor, we're using the pragma `wp.element.createElement`
-      react/react-in-jsx-scope: 0
-  - files:
-      - "packages/js/tests/**/*.js"
-    rules:
-      no-restricted-imports: 0
-  - files:
-      - "packages/schema-blocks/src/**"
-    env:
-      jest: true
-    rules:
-      new-cap: 0
-      complexity:
-        - 2
-        - 10
-      "@typescript-eslint/no-parameter-properties":
-        - 2
-        - allows:
-            - protected readonly
-            - private readonly
-      "@typescript-eslint/explicit-function-return-type": 0
-      "@typescript-eslint/no-use-before-define":
-        - error
-        - functions: false
-      no-constant-condition:
-        - error
-        - checkLoops: false
-      max-statements:
-        - 2
-        - 33
-      no-unused-vars: 'off'
-      "@typescript-eslint/no-unused-vars":
-        - error
-        - varsIgnorePattern: "^createElement$"
-      no-dupe-class-members: 'off'
-      indent: 'off'
-      "@typescript-eslint/indent":
-        - 2
-        - tab
-        - SwitchCase: 1
-      space-before-function-paren:
-        - error
-        - anonymous: never
-          named: never
-          asyncArrow: always
-      valid-jsdoc:
-        - error
-        - requireReturn: false
-          requireReturnType: false
-          requireParamType: false
-      react/react-in-jsx-scope: 0
-  - files:
-=======
->>>>>>> 1cd9d5ae
       - "packages/components/**/*.js"
     rules:
       react/jsx-no-bind: 1
