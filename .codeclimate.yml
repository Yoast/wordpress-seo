--- conflicted
+++ resolved
@@ -7,8 +7,5 @@
 - "grunt/*"
 - "grunt/**/*"
 - "js/jquery.qtip*"
-<<<<<<< HEAD
 - "inc/wpseo-functions-deprecated.php"
-=======
-- "js/dist/**/*"
->>>>>>> add19939
+- "js/dist/**/*"