--- conflicted
+++ resolved
@@ -10,12 +10,9 @@
     <exclude-pattern>node_modules/*</exclude-pattern>
     <exclude-pattern>deprecated/*</exclude-pattern>
     <exclude-pattern>languages/*</exclude-pattern>
-<<<<<<< HEAD
-    <exclude-pattern>config/php-scoper/*</exclude-pattern>
-=======
     <exclude-pattern>artifact/*</exclude-pattern>
     <exclude-pattern>.wordpress-svn/*</exclude-pattern>
->>>>>>> 38e0c0f7
+    <exclude-pattern>config/php-scoper/*</exclude-pattern>
 
     <arg name="extensions" value="php"/>
     <arg value="sp"/>
