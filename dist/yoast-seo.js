--- conflicted
+++ resolved
@@ -451,17 +451,12 @@
  * YoastSEO.Analyzer initialization. Loads defaults and overloads custom settings.
  */
 Analyzer.prototype.init = function( args ) {
-<<<<<<< HEAD
 	var metaValues = {
 		metaDescription: args.meta
 	};
 
-	if ( typeof args.paper === "undefined" ) {
-		args.paper = new Paper( args.keyword, metaValues );
-=======
 	if ( isUndefined( args.paper ) ) {
-		args.paper = new Paper( args.keyword, args.text );
->>>>>>> 95492daf
+		args.paper = new Paper( args.keyword, args.text, metaValues );
 	}
 
 	this.paper = args.paper;
@@ -4970,49 +4965,60 @@
 
 }).call(this,typeof global !== "undefined" ? global : typeof self !== "undefined" ? self : typeof window !== "undefined" ? window : {})
 },{}],53:[function(require,module,exports){
-/**
-<<<<<<< HEAD
- * Construct the Paper object and set the keyword property
- * @param {string} keyword
- * @param {object} metas The object containing all metavalues.
- * @constructor
- */
-var Paper = function( keyword, metas ) {
-	this._keyword = keyword || "";
-
-	this._metaDescription = metas.metaDescription || "";
-=======
+var isUndefined = require( "lodash/lang/isUndefined" );
+
+/**
  * Construct the Paper object and set the keyword property.
  * @param {string} keyword The keyword to use in the analysis.
  * @param {string} text The text to use in the analysis.
+ * @param {object} metaData The object containing all metavalues.
  * @constructor
  */
-var Paper = function( keyword, text ) {
+var Paper = function( keyword, text, metaData ) {
 	this._keyword = keyword || "";
 	this._text = text || "";
->>>>>>> 95492daf
+	if ( isUndefined( metaData ) ){
+		metaData = {};
+	}
+	this._metaDescription = metaData.metaDescription || "";
 };
 
 /**
  * Check whether a keyword is available.
- * @returns {boolean}
+ * @returns {boolean} Returns true if keyword isn't empty
  */
 Paper.prototype.hasKeyword = function() {
 	return this._keyword !== "";
 };
 
 /**
- * Return the associated keyword or an empty string if no keyword is available.
- * @returns {string}
+ * Return the associated keyword or an empty string if no keyword is available
+ * @returns {string} Returns Keyword
  */
 Paper.prototype.getKeyword = function() {
 	return this._keyword;
 };
 
 /**
-<<<<<<< HEAD
+ * Check whether the text is available.
+ * @returns {boolean} Returns true if text isn't empty
+ */
+Paper.prototype.hasText = function() {
+	return this._text !== "";
+};
+
+/**
+ * Return the associated text or am empty string if no text is available.
+ * @returns {string} Returns text
+ */
+Paper.prototype.getText = function() {
+	return this._text;
+};
+
+
+/**
  * Check whether a metaDescription is available
- * @returns {boolean}
+ * @returns {boolean} Returns true if metaDescription isn't empty
  */
 Paper.prototype.hasMetaDescription = function() {
 	return this._metaDescription !== "";
@@ -5020,31 +5026,15 @@
 
 /**
  * Return the metaDescription or an empty string if no metaDescription is available
- * @returns {string}
+ * @returns {string} Returns the metaDescription
  */
 Paper.prototype.getMetaDescription = function() {
 	return this._metaDescription;
 };
-=======
- * Check whether the text is available.
- * @returns {boolean}
- */
-Paper.prototype.hasText = function() {
-	return this._text !== "";
-};
-
-/**
- * Return the associated text or am empty string if no text is available.
- * @returns {string}
- */
-Paper.prototype.getText = function() {
-	return this._text;
-};
-
->>>>>>> 95492daf
+
 module.exports = Paper;
 
-},{}],54:[function(require,module,exports){
+},{"lodash/lang/isUndefined":141}],54:[function(require,module,exports){
 module.exports = function( value, description ) {
 	this.value = value;
 	this.description = description;
