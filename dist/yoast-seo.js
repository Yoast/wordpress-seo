/* global YoastSEO: true */
YoastSEO = ( "undefined" === typeof YoastSEO ) ? {} : YoastSEO;

/**
 * Text Analyzer, accepts args for config and calls init for initialization
 *
 * @param {Object} args The analyzer arguments.
 * @param {String} args.keyword The keyword to analyze the text with.
 * @param {String} args.meta The meta description of the page.
 * @param {String} args.text The text of the page.
 * @param {String} args.pageTitle The title of the page as displayed in google.
 * @param {String} args.title The actual title of the page.
 * @param {String} args.url The full URL that the page will be displayed on.
 * @param {String} args.excerpt The page excerpt.
 * @param {String} args.snippetTitle The title as displayed in the snippet preview.
 * @param {String} args.snippetMeta The meta description as displayed in the snippet preview.
 * @param {String} args.snippetCite  The URL as displayed in the snippet preview.
 *
 * @property {Object} analyses Object that contains all analyses.
 *
 * @constructor
 */
YoastSEO.Analyzer = function( args ) {
	this.config = args;
	this.checkConfig();
	this.init( args );

	this.analyses = {};
};

/**
 * sets value to "" of text if it is undefined to make sure it doesn' break the preprocessor and
 * analyzer
 */
YoastSEO.Analyzer.prototype.checkConfig = function() {
	if ( typeof this.config.text === "undefined" ) {
		this.config.text = "";
	}
};

/**
 * YoastSEO.Analyzer initialization. Loads defaults and overloads custom settings.
 */
YoastSEO.Analyzer.prototype.init = function( args ) {
	this.config = args;
	this.initDependencies();
	this.formatKeyword();
	this.initQueue();
	this.loadWordlists();
	this.__output = [];
	this.__store = {};
};

/**
 * creates a regex from the keyword including /ig switch so it is case insensitive and global.
 * replaces a number of characters that can break the regex.
*/
YoastSEO.Analyzer.prototype.formatKeyword = function() {
	if ( typeof this.config.keyword !== "undefined" && this.config.keyword !== "" ) {

		// removes characters from the keyword that could break the regex, or give unwanted results.
		// leaves the - since this is replaced later on in the function
		var keyword = this.stringHelper.sanitizeKeyword( this.config.keyword );

		// Creates new regex from keyword with global and caseinsensitive option,
		// replaces - and _ with space
		this.keywordRegex = new RegExp(
			this.preProcessor.replaceDiacritics( keyword.replace( /[-_]/, " " ) ),
			"ig"
		);

		// Creates new regex from keyword with global and caseinsensitive option,
		// replaces space with -. Used for URL matching
		this.keywordRegexInverse = new RegExp(
			this.preProcessor.replaceDiacritics( keyword.replace( " ", "-" ) ),
			"ig"
		);

	}
};

/**
 * initializes required objects.
 * For the analyzeScorer a new object is always defined, to make sure there are no duplicate scores
 */
YoastSEO.Analyzer.prototype.initDependencies = function() {

	//init preprocessor
	this.preProcessor = new YoastSEO.getPreProcessor( this.config.text );

	//init helper
	this.stringHelper = YoastSEO.getStringHelper();

	//init scorer
	this.analyzeScorer = new YoastSEO.AnalyzeScorer( this );
};

/**
 * initializes the function queue. Uses slice for assignment so it duplicates array in stead of
 * referencing it.
 */
YoastSEO.Analyzer.prototype.initQueue = function() {

	//if custom queue available load queue, otherwise load default queue.
	if ( typeof this.config.queue !== "undefined" && this.config.queue.length !== 0 ) {
		this.queue = this.config.queue.slice();
	} else {
		this.queue = YoastSEO.analyzerConfig.queue.slice();
	}
};

/**
 * load wordlists.
 */
YoastSEO.Analyzer.prototype.loadWordlists = function() {

	//if no available keywords, load default array
	if ( typeof this.config.wordsToRemove === "undefined" ) {
		this.config.wordsToRemove = YoastSEO.analyzerConfig.wordsToRemove;
	}
	if ( typeof this.config.stopWords === "undefined" ) {
		this.config.stopWords = YoastSEO.analyzerConfig.stopWords;
	}
};

/**
 * starts queue of functions executing the analyzer functions untill queue is empty.
 */
YoastSEO.Analyzer.prototype.runQueue = function() {
	var output, score;

	// Remove the first item from the queue and execute it.
	if ( this.queue.length > 0 ) {
		var currentQueueItem = this.queue.shift();

		if ( undefined !== this[ currentQueueItem ] ) {
			output = this[ currentQueueItem ]();
		} else if ( this.analyses.hasOwnProperty( currentQueueItem ) ) {
			score = this.analyses[ currentQueueItem ].callable();

			/*
			 * This is because the analyzerScorer requires this format and we want users that add plugins to just return
			 * a score because that makes the API easier. So this is a translation while our internal format isn't
			 * perfect.
			 */
			output = {
				"test": this.analyses[ currentQueueItem ].name,
				"result": score
			};
		}

		this.__output = this.__output.concat( output );

		this.runQueue();
	} else {
		this.score();
	}
};

/**
 * Adds an analysis to the analyzer
 *
 * @param {Object}   analysis The analysis object.
 * @param {string}   analysis.name The name of this analysis.
 * @param {function} analysis.callable The function to call to calculate this the score.
 */
YoastSEO.Analyzer.prototype.addAnalysis = function( analysis ) {
	this.analyses[ analysis.name ] = analysis;
	this.queue.push( analysis.name );
};

/**
 * returns wordcount from the preprocessor storage to include them in the results.
 * @returns {{test: string, result: (Function|YoastSEO.PreProcessor.wordcount|Number)}[]}
 */
YoastSEO.Analyzer.prototype.wordCount = function() {
	return [ { test: "wordCount", result: this.preProcessor.__store.wordcountNoTags } ];
};

/**
 * Checks if keyword is present, if not returns 0
 * @returns {{test: string, result: number}[]}
 */
YoastSEO.Analyzer.prototype.keyWordCheck = function() {
	if ( this.stringHelper.sanitizeKeyword( this.config.keyword ) === "" ) {
		return [ { test: "keywordCheck", result: 0 } ];
	}
};

/**
 * checks the keyword density of given keyword against the cleantext stored in __store.
 * @returns resultObject
 */
YoastSEO.Analyzer.prototype.keywordDensity = function() {
	var result = [ { test: "keywordDensity", result: 0 } ];
	if ( this.preProcessor.__store.wordcount > 100 ) {
		var keywordDensity = this.keywordDensityCheck();
		result[ 0 ].result = keywordDensity.toFixed( 1 );
		return result;
	}
};

/**
 * checks and returns the keyword density
 * @returns {number}
 */
YoastSEO.Analyzer.prototype.keywordDensityCheck = function() {
	var keywordCount = this.keywordCount();
	var keywordDensity = 0;
	if ( keywordCount !== 0 ) {
		keywordDensity = (
				keywordCount /
				this.preProcessor.__store.wordcount - ( keywordCount - 1 * keywordCount )
			) *
			100;
	}
	return keywordDensity;
};

/**
 * counts the number of keyword occurrences of the keyword. Saves this in the __store and returns
 * it.
 * @returns keywordCount
 */
YoastSEO.Analyzer.prototype.keywordCount = function() {
	var keywordMatches = this.preProcessor.__store.cleanText.match( this.keywordRegex );
	var keywordCount = 0;
	if ( keywordMatches !== null ) {
		keywordCount = keywordMatches.length;
	}
	this.__store.keywordCount = keywordCount;
	return keywordCount;
};

/**
 * checks if keywords appear in subheaders of stored cleanTextSomeTags text.
 * @returns resultObject
 */
YoastSEO.Analyzer.prototype.subHeadings = function() {
	var result = [ { test: "subHeadings", result: { count: 0, matches: 0 } } ];

	//matches everything from H1-H6 openingtags untill the closingtags.
	var matches = this.preProcessor.__store.cleanTextSomeTags.match( /<h([1-6])(?:[^>]+)?>(.*?)<\/h\1>/ig );
	if ( matches !== null ) {
		result[ 0 ].result.count = matches.length;
		result[ 0 ].result.matches = this.subHeadingsCheck( matches );
	}
	return result;
};

/**
 * subHeadings checker to check if keyword is present in given headings.
 * @param matches
 * @returns {number}
 */
YoastSEO.Analyzer.prototype.subHeadingsCheck = function( matches ) {
	var foundInHeader;
	if ( matches === null ) {
		foundInHeader = -1;
	} else {
		foundInHeader = 0;
		for ( var i = 0; i < matches.length; i++ ) {
			var formattedHeaders = this.stringHelper.replaceString(
				matches[ i ],
				this.config.wordsToRemove
			);
			if (
				formattedHeaders.match( this.keywordRegex ) ||
				matches[ i ].match( this.keywordRegex )
			) {
				foundInHeader++;
			}
		}
	}
	return foundInHeader;
};

/**
 * check if the keyword contains stopwords.
 * @returns {result object}
 */
YoastSEO.Analyzer.prototype.stopwords = function() {

	//prefix space to the keyword to make sure it matches if the keyword starts with a stopword.
	var keyword = this.config.keyword;
	var matches = this.stringHelper.matchString( keyword, this.config.stopWords );
	var stopwordCount = matches !== null ? matches.length : 0;
	var matchesText = "";
	if ( matches !== null ) {
		for ( var i = 0; i < matches.length; i++ ) {
			matchesText = matchesText + matches[ i ] + ", ";
		}
	}
	return [ {
		test: "stopwordKeywordCount",
		result: {
			count: stopwordCount,
			matches: matchesText.substring( 0, matchesText.length - 2 )
		}
	} ];
};

/**
 * calculate Flesch Reading score
 * formula: 206.835 - 1.015 (total words / total sentences) - 84.6 ( total syllables / total words);
 * @returns {result object}
 */
YoastSEO.Analyzer.prototype.fleschReading = function() {
	if ( this.preProcessor.__store.wordcountNoTags > 0 ) {
		var score = (
			206.835 -
				(
					1.015 *
						(
							this.preProcessor.__store.wordcountNoTags /
							this.preProcessor.__store.sentenceCountNoTags
						)
					) -
						(
							84.6 *
						(
					this.preProcessor.__store.syllablecount /
					this.preProcessor.__store.wordcountNoTags
				)
			)
		)
		.toFixed( 1 );
		if ( score < 0 ) {
			score = 0;
		} else if ( score > 100 ) {
			score = 100;
		}
		return [ { test: "fleschReading", result: score } ];
	}
};

/**
 * counts the links in a given text. Also checks if a link is internal of external.
 * @returns {
 * 		{
 * 			total: number, internal: {
 * 				total: number,
 * 				totalNaKeyword: number,
 * 				totalKeyword: number,
 * 				dofollow: number,
 * 				nofollow: number
 * 			}, external: {
 * 				total: number,
 * 				dofollow: number,
 * 				nofollow: number
 * 			}, other: {
 * 				total: number,
 * 				dofollow: number,
 * 				nofollow: number
 * 			}
 * 		}
 * 	}
 */
YoastSEO.Analyzer.prototype.linkCount = function() {

	//regex matches everything between <a> and </a>
	var linkMatches = this.preProcessor.__store.originalText.match(
		/<a(?:[^>]+)?>(.*?)<\/a>/ig
	);
	var linkCount = {
		total: 0,
		totalNaKeyword: 0,
		totalKeyword: 0,
		internalTotal: 0,
		internalDofollow: 0,
		internalNofollow: 0,
		externalTotal: 0,
		externalDofollow: 0,
		externalNofollow: 0,
		otherTotal: 0,
		otherDofollow: 0,
		otherNofollow: 0
	};
	if ( linkMatches !== null ) {
		linkCount.total = linkMatches.length;
		for ( var i = 0; i < linkMatches.length; i++ ) {
			var linkKeyword = this.linkKeyword( linkMatches[ i ] );
			if ( linkKeyword ) {
				if ( this.config.keyword !== "" ) {
					linkCount.totalKeyword++;
				} else {
					linkCount.totalNaKeyword++;
				}
			}
			var linkType = this.linkType( linkMatches[ i ] );
			linkCount[ linkType + "Total" ]++;
			var linkFollow = this.linkFollow( linkMatches[ i ] );
			linkCount[ linkType + linkFollow ]++;
		}
	}
	linkCount = this.linkResult( linkCount );
	return [ { test: "linkCount", result: linkCount } ];
};

/**
 * Checks the linktype of the given url against the URL stored in the config.
 * @param url
 * @returns {string}
 */
YoastSEO.Analyzer.prototype.linkType = function( url ) {
	var linkType = "other";

	//matches all links that start with http:// and https://, case insensitive and global
	if ( url.match( /https?:\/\//ig ) !== null ) {
		linkType = "external";
		var urlMatch = url.match( this.config.url );
		if ( urlMatch !== null && urlMatch[ 0 ].length !== 0 ) {
			linkType = "internal";
		}
	}
	return linkType;
};

/**
 * checks if the URL has a nofollow attribute
 * @param url
 * @returns {string}
 */
YoastSEO.Analyzer.prototype.linkFollow = function( url ) {
	var linkFollow = "Dofollow";

	//matches all nofollow links, case insensitive and global
	if ( url.match( /rel=([\'\"])nofollow\1/ig ) !== null ) {
		linkFollow = "Nofollow";
	}
	return linkFollow;
};

/**
 * checks if the url contains the keyword
 * @param url
 * @returns {boolean}
 */
YoastSEO.Analyzer.prototype.linkKeyword = function( url ) {
	var keywordFound = false;

	//split on > to discard the data in the anchortag
	var formatUrl = url.match( /href=([\'\"])(.*?)\1/ig );
	if ( formatUrl !== null && formatUrl[ 0 ].match( this.keywordRegex ) !== null ) {
		keywordFound = true;
	}
	return keywordFound;
};

/**
 * checks if the links are all followed or not, and saves this in the resultobject, to be used for
 * scoring
 */
YoastSEO.Analyzer.prototype.linkResult = function( obj ) {
	var result = obj;
	result.externalHasNofollow = false;
	result.externalAllNofollow = false;
	result.externalAllDofollow = false;
	if ( result.externalTotal !== result.externalDofollow && result.externalTotal > 0 ) {
		result.externalHasNofollow = true;
	}
	if ( result.externalTotal === result.externalNofollow && result.externalTotal > 0 ) {
		result.externalAllNofollow = true;
	}
	if ( result.externalTotal === result.externalDofollow && result.externalTotal > 0 ) {
		result.externalAllDofollow = true;
	}
	return result;
};

/**
 * counts the number of images found in a given textstring, based on the <img>-tag and returns a
 * result object
 *
 * @todo update function so it will also check on picture elements/make it configurable.
 *
 * @returns {{name: string, result: {total: number, alt: number, noAlt: number}}}
 */
YoastSEO.Analyzer.prototype.imageCount = function() {
	var imageCount = { total: 0, alt: 0, noAlt: 0, altKeyword: 0, altNaKeyword: 0 };

	//matches everything in the <img>-tag, case insensitive and global
	var imageMatches = this.preProcessor.__store.originalText.match( /<img(?:[^>]+)?>/ig );
	if ( imageMatches !== null ) {
		imageCount.total = imageMatches.length;
		for ( var i = 0; i < imageMatches.length; i++ ) {

			//matches everything in the alt attribute, case insensitive and global.
			var alttag = imageMatches[ i ].match( /alt=([\'\"])(.*?)\1/ig );
			if ( this.imageAlttag( alttag ) ) {
				if ( this.config.keyword !== "" ) {
					if ( this.imageAlttagKeyword( alttag ) ) {
						imageCount.altKeyword++;
					} else {

						//this counts all alt-tags w/o the keyword when a keyword is set.
						imageCount.alt++;
					}
				} else {
					imageCount.altNaKeyword++;
				}
			} else {
				imageCount.noAlt++;
			}
		}
	}
	return [ { test: "imageCount", result: imageCount } ];
};

/**
 * checks if  the alttag contains any text.
 * @param image
 * @returns {boolean}
 */
YoastSEO.Analyzer.prototype.imageAlttag = function( image ) {
	var hasAlttag = false;
	if ( image !== null ) {

		//matches the value of the alt attribute (alphanumeric chars), global and case insensitive
		if ( image[ 0 ].split( "=" )[ 1 ].match( /[a-z0-9](.*?)[a-z0-9]/ig ) !== null ) {
			hasAlttag = true;
		}
	}
	return hasAlttag;
};

/**
 * checks if the alttag matches the keyword
 * @param image
 * @returns {boolean}
 */
YoastSEO.Analyzer.prototype.imageAlttagKeyword = function( image ) {
	var hasKeyword = false;
	if ( image !== null ) {
		if ( image[ 0 ].match( this.keywordRegex ) !== null ) {
			hasKeyword = true;
		}
	}
	return hasKeyword;
};

/**
 * counts the number of characters in the pagetitle, returns 0 if empty or not set.
 * @returns {{name: string, count: *}}
 */

YoastSEO.Analyzer.prototype.pageTitleLength = function() {
	var count = 0;
	if ( typeof this.config.pageTitle !== "undefined" ) {
		count = this.config.pageTitle.length;
	}
	return [ { test: "pageTitleLength", result: count } ];
};

/**
 * counts the occurrences of the keyword in the pagetitle, returns 0 if pagetitle is empty or not
 * set.
 *
 * @returns {{name: string, count: number}}
 */
YoastSEO.Analyzer.prototype.pageTitleKeyword = function() {
	var result = [ { test: "pageTitleKeyword", result: { matches: 0, position: 0 } } ];
	if ( typeof this.config.pageTitle !== "undefined" ) {
		result[ 0 ].result.matches = this.stringHelper.countMatches(
			this.config.pageTitle.toLocaleLowerCase(),
			this.keywordRegex
		);
		result[ 0 ].result.position = this.config.pageTitle.indexOf( this.config.keyword );
	}
	return result;
};

/**
 * counts the occurrences of the keyword in the first paragraph, returns 0 if it is not found,
 * if there is no paragraph tag or 0 hits, it checks for 2 newlines
 * @returns {{name: string, count: number}}
 */
YoastSEO.Analyzer.prototype.firstParagraph = function() {
	var result = [ { test: "firstParagraph", result: 0 } ];

	//matches everything between the <p> and </p> tags.
	var p = this.paragraphChecker(
		this.preProcessor.__store.cleanTextSomeTags,
		new RegExp( "<p(?:[^>]+)?>(.*?)<\/p>", "ig" )
	);
	if ( p === 0 ) {

		//use a regex that matches [^], not nothing, so any character, including linebreaks
		p = this.paragraphChecker(
			this.preProcessor.__store.originalText,
			new RegExp( "[^]*?\n\n", "ig" )
		);
	}
	result[ 0 ].result = p;
	return result;
};

/**
 * checks if the keyword is found in the given textString.
 * @param textString
 * @param regexp
 * @returns count
 */
YoastSEO.Analyzer.prototype.paragraphChecker = function( textString, regexp ) {
	var matches = textString.match( regexp );
	var count = 0;
	if ( matches !== null ) {
		count = this.stringHelper.countMatches( matches[ 0 ], this.keywordRegex );
	}
	return count;
};

/**
 * counts the occurrences of the keyword in the metadescription, returns 0 if metadescription is
 * empty or not set.
 * @returns {{name: string, count: number}}
 */
YoastSEO.Analyzer.prototype.metaDescriptionKeyword = function() {
	var result = [ { test: "metaDescriptionKeyword", result: 0	} ];
	if ( typeof this.config.meta !== "undefined" && this.config.meta.length > 0 && this.config.keyword !== "" ) {
		result[ 0 ].result = this.stringHelper.countMatches(
			this.config.meta, this.keywordRegex
		);
	}
	return result;
};

/**
 * returns the length of the metadescription
 * @returns {{test: string, result: Number}[]}
 */
YoastSEO.Analyzer.prototype.metaDescriptionLength = function() {
	var result = [ { test: "metaDescriptionLength", result: 0 } ];
	if ( typeof this.config.meta !== "undefined" ) {
		result[0].result = this.config.meta.length;
	}
	return result;
};

/**
 * counts the occurences of the keyword in the URL, returns 0 if no URL is set or is empty.
 * @returns {{name: string, count: number}}
 */
YoastSEO.Analyzer.prototype.urlKeyword = function() {
	var result = [ { test: "urlKeyword", result: 0 } ];
	if ( typeof this.config.url !== "undefined" ) {
		result[ 0 ].result = this.stringHelper.countMatches(
			this.config.url, this.keywordRegexInverse
		);
	}
	return result;
};

/**
 * returns the length of the URL
 * @returns {{test: string, result: number}[]}
 */
YoastSEO.Analyzer.prototype.urlLength = function() {
	var result = [ { test: "urlLength", result: { urlTooLong: false } } ];
	if ( typeof this.config.url !== "undefined" ) {
		var length = this.config.url.length;
		if (
			length > this.config.maxUrlLength &&
			length > this.config.maxSlugLength + this.config.keyword.length
		) {
			result[ 0 ].result.urlTooLong = true;
		}
	}
	return result;
};

/**
 * checks if there are stopwords used in the URL.
 * @returns {{test: string, result: number}[]}
 */
YoastSEO.Analyzer.prototype.urlStopwords = function() {
	var result = [ { test: "urlStopwords", result: 0 } ];
	if ( typeof this.config.url !== "undefined" ) {
		var stopwords = this.stringHelper.matchString( this.config.url, this.config.stopWords );
		if ( stopwords !== null ) {
			result[ 0 ].result = stopwords.length;
		}
	}
	return result;
};

/**
 * checks if the keyword has been used before. Uses usedkeywords array. If empty, returns 0.
 * @returns {{test: string, result: number}[]}
 */
YoastSEO.Analyzer.prototype.keywordDoubles = function() {
	var result = [ { test: "keywordDoubles", result: { count: 0, id: 0 } } ];
	if ( typeof this.config.keyword !== "undefined" ) {
		if ( typeof this.config.usedKeywords[ this.config.keyword ] !== "undefined" ) {
			result[ 0 ].result.count = this.config.usedKeywords[ this.config.keyword ].length;
			if ( result[ 0 ].result.count === 1 ) {
				result[ 0 ].result.id = this.config.usedKeywords[ this.config.keyword ][ 0 ];
			}
		}
	}
	return result;
};

/**
 * runs the scorefunction of the analyzeScorer with the generated output that is used as a queue.
 */
YoastSEO.Analyzer.prototype.score = function() {
	this.analyzeScorer.score( this.__output );
};
;/* global YoastSEO: true */
YoastSEO = ( "undefined" === typeof YoastSEO ) ? {} : YoastSEO;

/**
 * inits the analyzerscorer used for scoring of the output from the textanalyzer
 *
 * @param {YoastSEO.Analyzer} refObj
 * @constructor
 */
YoastSEO.AnalyzeScorer = function( refObj ) {
	this.__score = [];
	this.refObj = refObj;
	this.i18n = refObj.config.i18n;
	this.init();
};

/**
 * loads the analyzerScoring from the config file.
 */
YoastSEO.AnalyzeScorer.prototype.init = function() {
	var scoringConfig = new YoastSEO.AnalyzerScoring( this.i18n );
	this.scoring = scoringConfig.analyzerScoring;
};

/**
 * Starts the scoring by taking the resultObject from the analyzer. Then runs the scorequeue.
 * @param resultObj
 */
YoastSEO.AnalyzeScorer.prototype.score = function( resultObj ) {
	this.resultObj = resultObj;
	this.runQueue();
};

/**
 * runs the queue and saves the result in the __score-object.
 */
YoastSEO.AnalyzeScorer.prototype.runQueue = function() {
	for ( var i = 0; i < this.resultObj.length; i++ ) {
		var subScore = this.genericScore( this.resultObj[ i ] );
		if ( typeof subScore !== "undefined" ) {
			this.__score = this.__score.concat( subScore );
		}
	}
	this.__totalScore = this.totalScore();
};

/**
 * scoring function that returns results based on the resultobj from the analyzer matched with
 * the scorearrays in the scoring config.
 * @param obj
 * @returns {{name: (analyzerScoring.scoreName), score: number, text: string}}
 */
YoastSEO.AnalyzeScorer.prototype.genericScore = function( obj ) {
	if ( typeof obj !== "undefined" ) {
		var scoreObj = this.scoreLookup( obj.test );

		//defines default score Object.
		var score = { name: scoreObj.scoreName, score: 0, text: "" };
		for ( var i = 0; i < scoreObj.scoreArray.length; i++ ) {
			this.setMatcher( obj, scoreObj, i );
			switch ( true ) {

				// if a type is given, the scorer looks for that object in the resultObject to use
				// for scoring
				case (
					typeof scoreObj.scoreArray[ i ].type === "string" &&
					this.result[ scoreObj.scoreArray[ i ].type ]
				):
					return this.returnScore( score, scoreObj, i );

				// looks if the value from the score is below the maximum value
				case (
					typeof scoreObj.scoreArray[ i ].min === "undefined" &&
					this.matcher <= scoreObj.scoreArray[ i ].max
				):
					return this.returnScore( score, scoreObj, i );

				// looks if the value from the score is above the minimum value
				case (
					typeof scoreObj.scoreArray[ i ].max === "undefined" &&
					this.matcher >= scoreObj.scoreArray[ i ].min
				):
					return this.returnScore( score, scoreObj, i );

				// looks if the value from the score is between the minimum and maximum value
				case (
					this.matcher >= scoreObj.scoreArray[ i ].min &&
					this.matcher <= scoreObj.scoreArray[ i ].max
				):
					return this.returnScore( score, scoreObj, i );
				default:
					break;
			}
		}
		return score;
	}
};

/**
 * sets matcher and resultvariables so the scorefunction can use this.
 * @param obj
 * @param scoreObj
 * @param i
 */
YoastSEO.AnalyzeScorer.prototype.setMatcher = function( obj, scoreObj, i ) {
	this.matcher = parseFloat( obj.result );
	this.result = obj.result;
	if ( typeof scoreObj.scoreArray[ i ].matcher !== "undefined" ) {
		this.matcher = parseFloat( this.result[ scoreObj.scoreArray[ i ].matcher ] );
	}
};

/**
 * finds the scoringobject by scorename for the current result.
 * @param name
 * @returns scoringObject
 */
YoastSEO.AnalyzeScorer.prototype.scoreLookup = function( name ) {
	for ( var ii = 0; ii < this.scoring.length; ii++ ) {
		if ( name === this.scoring[ ii ].scoreName ) {
			return this.scoring[ ii ];
		}
	}
};

/**
 * fills the score with score and text from the scoreArray and runs the textformatter.
 * @param score
 * @param scoreObj
 * @param i
 * @returns scoreObject
 */
YoastSEO.AnalyzeScorer.prototype.returnScore = function( score, scoreObj, i ) {
	score.score = scoreObj.scoreArray[ i ].score;
	score.text = this.scoreTextFormat( scoreObj.scoreArray[ i ], scoreObj.replaceArray );
	return score;
};

/**
 * Formats the resulttexts with variables. Uses a value, source, sourceObj or scoreObj for the
 * replacement source replaces the position from the replaceArray with the replacement source.
 * @param scoreObj
 * @param replaceArray
 * @returns formatted resultText
 */
YoastSEO.AnalyzeScorer.prototype.scoreTextFormat = function( scoreObj, replaceArray ) {
	var resultText = scoreObj.text;
	if ( typeof replaceArray !== "undefined" ) {
		for ( var i = 0; i < replaceArray.length; i++ ) {
			switch ( true ) {
				case ( typeof replaceArray[ i ].value !== "undefined" ):

					// gets the value from the replaceArray and replaces it on the given position
					resultText = resultText.replace(
						replaceArray[ i ].position,
						replaceArray[ i ].value
					);
					break;
				case ( typeof replaceArray[ i ].source !== "undefined" ):

					// gets the source (which is a value of the analyzer) and replaces it on the
					// given position
					resultText = resultText.replace(
						replaceArray[ i ].position,
						this[ replaceArray[ i ].source ]
					);
					break;
				case ( typeof replaceArray[ i ].sourceObj !== "undefined" ):

					// gets the replaceword (which is a reference to an object in the analyzer) and
					// replaces is on the given position
					var replaceWord = this.parseReplaceWord( replaceArray[ i ].sourceObj );
					resultText = resultText.replace( replaceArray[ i ].position, replaceWord );
					break;
				case ( typeof replaceArray[ i ].scoreObj !== "undefined" ):

					// gets the replaceword from the scoreObject, to use values from the score in
					// the textString.
					resultText = resultText.replace(
						replaceArray[ i ].position,
						scoreObj[ replaceArray[ i ].scoreObj ]
					);
					break;
				default:
					break;
			}
		}
	}
	return resultText;
};

/**
 * converts the string to the correct object and returns the string to be used in the text.
 * @param replaceWord
 * @returns {YoastSEO.AnalyzeScorer}
 */
YoastSEO.AnalyzeScorer.prototype.parseReplaceWord = function( replaceWord ) {
	var parts = replaceWord.split( "." );
	var source = this;
	for ( var i = 1; i < parts.length; i++ ) {
		source = source[ parts[ i ] ];
	}
	return source;
};

/**
 * calculates the totalscore, by adding all scores and dividing them by the amount in the score
 * array. Removes unused results that have no score
 * @returns score
 */
YoastSEO.AnalyzeScorer.prototype.totalScore = function() {
	var scoreAmount = this.__score.length;
	var totalScore = 0;
	for ( var i = 0; i < this.__score.length; i++ ) {
		if ( typeof this.__score[ i ] !== "undefined" ) {
			totalScore += this.__score[ i ].score;
		} else {
			scoreAmount--;
		}
	}
	var totalAmount = scoreAmount * YoastSEO.analyzerScoreRating;
	return Math.round( ( totalScore / totalAmount ) * 100 );
};

/**
 * Returns total score as calculated.
 *
 * @returns {number}
 */
YoastSEO.AnalyzeScorer.prototype.getTotalScore = function() {
	return this.__totalScore;
};

/**
 * Adds a custom scoring to the analyzer scoring
 *
 * @param {Object} scoring
 * @param {string} scoring.name
 * @param {Object} scoring.scoring
 */
YoastSEO.AnalyzeScorer.prototype.addScoring = function( scoring ) {
	var scoringObject = scoring.scoring;

	scoringObject.scoreName = scoring.name;

	this.scoring.push( scoringObject );
};
;/* jshint browser: true */
/* global YoastSEO: true */
YoastSEO = ( "undefined" === typeof YoastSEO ) ? {} : YoastSEO;

/**
 * This should return an object with the given properties
 *
 * @callback YoastSEO.App~getData
 * @returns {Object} data
 * @returns {String} data.keyword The keyword that should be used
 * @returns {String} data.meta
 * @returns {String} data.text The text to analyze
 * @returns {String} data.pageTitle The text in the HTML title tag
 * @returns {String} data.title The title to analyze
 * @returns {String} data.url The URL for the given page
 * @returns {String} data.excerpt Excerpt for the pages
 */

/**
 * @callback YoastSEO.App~getAnalyzerInput
 *
 * @returns {Array} An array containing the analyzer queue
 */

/**
 * @callback YoastSEO.App~bindElementEvents
 *
 * @param {YoastSEO.App} app A reference to the YoastSEO.App from where this is called.
 */

/**
 * @callback YoastSEO.App~updateSnippetValues
 *
 * @param {Object} ev The event emitted from the DOM
 */

/**
 * @callback YoastSEO.App~saveScores
 *
 * @param {int} overalScore The overal score as determined by the analyzer.
 */

/**
 * Loader for the analyzer, loads the eventbinder and the elementdefiner
 *
 * @param {Object} args
 * @param {Object} args.translations Jed compatible translations.
 * @param {Object} args.targets Targets to retrieve or set on.
 * @param {String} args.targets.snippet ID for the snippet preview element.
 * @param {String} args.targets.output ID for the element to put the output of the analyzer in.
 * @param {int} args.typeDelay Number of milliseconds to wait between typing to refresh the
 *        analyzer output.
 * @param {boolean} args.dynamicDelay Whether to enable dynamic delay, will ignore type delay if the
 *        analyzer takes a long time. Applicable on slow devices.
 * @param {int} args.maxTypeDelay The maximum amount of type delay even if dynamic delay is on.
 * @param {int} args.typeDelayStep The amount with which to increase the typeDelay on each step when
 *        dynamic delay is enabled.
 * @param {Object} args.callbacks The callbacks that the app requires.
 * @param {YoastSEO.App~getData} args.callbacks.getData Called to retrieve input data
 * @param {YoastSEO.App~getAnalyzerInput} args.callbacks.getAnalyzerInput Called to retrieve input
 *        for the analyzer.
 * @param {YoastSEO.App~bindElementEvents} args.callbacks.bindElementEvents Called to bind events to
 *        the DOM elements.
 * @param {YoastSEO.App~updateSnippetValues} args.callbacks.updateSnippetValues Called when the
 *        snippet values need to be updated.
 * @param {YoastSEO.App~saveScores} args.callbacks.saveScores Called when the score has been
 *        determined by the analyzer.
 *
 *
 * @constructor
 */
YoastSEO.App = function( args ) {
	this.config = this.extendConfig( args );
	this.callbacks = this.config.callbacks;

	this.i18n = this.constructI18n( this.config.translations );
	this.stringHelper = new YoastSEO.StringHelper();
	this.pluggable = new YoastSEO.Pluggable( this );

	this.getData();

	this.showLoadingDialog();
	this.createSnippetPreview();
	this.runAnalyzer();
};

/**
 * Default config for YoastSEO.js
 *
 * @type {Object}
 */
YoastSEO.App.defaultConfig = {
	sampleText: {
		baseUrl: "example.org/",
		snippetCite: "example-post/",
		title: "This is an example title - edit by clicking here",
		keyword: "Choose a focus keyword",
		meta: "Modify your meta description by editing it right here",
		text: "Start writing your text!"
	}
};

/**
 * Extend the config with defaults.
 *
 * @param {Object} args
 * @returns {Object} args
 */
YoastSEO.App.prototype.extendConfig = function( args ) {
	args.sampleText = this.extendSampleText( args.sampleText );
	args.queue = args.queue || YoastSEO.analyzerConfig.queue;

	return args;
};

/**
 * Extend sample text config with defaults.
 *
 * @param {Object} sampleText
 * @returns {Object} sampleText
 */
YoastSEO.App.prototype.extendSampleText = function( sampleText ) {
	var defaultSampleText = YoastSEO.App.defaultConfig.sampleText;

	if ( sampleText === undefined ) {
		sampleText = defaultSampleText;
	} else {
		for ( var key in sampleText ) {
			if ( sampleText[ key ] === undefined ) {
				sampleText[ key ] = defaultSampleText[ key ];
			}
		}
	}

	return sampleText;
};

/**
 * Initializes i18n object based on passed configuration
 *
 * @param {Object} translations
 */
YoastSEO.App.prototype.constructI18n = function( translations ) {

	var defaultTranslations = {
		"domain": "js-text-analysis",
		"locale_data": {
			"js-text-analysis": {
				"": {}
			}
		}
	};

	// Use default object to prevent Jed from erroring out.
	translations = translations || defaultTranslations;

	return new YoastSEO.Jed( translations );
};

/**
 * Retrieves data from the callbacks.getData and applies modification to store these in this.rawData.
 */
YoastSEO.App.prototype.getData = function() {
	this.rawData = this.callbacks.getData();
	if ( this.pluggable.loaded ) {
		this.rawData.pageTitle = this.pluggable._applyModifications( "data_page_title", this.rawData.pageTitle );
		this.rawData.meta = this.pluggable._applyModifications( "data_meta_desc", this.rawData.meta );
	}
};

/**
 * Refreshes the analyzer and output of the analyzer
 */
YoastSEO.App.prototype.refresh = function() {
	this.getData();
	this.runAnalyzer();
};

/**
 * Adds function to the analyzer queue. Function must be in the Analyzer prototype to be added.
 *
 * @param {String} func Name of the function to add to the queue.
 */
YoastSEO.App.prototype.addToQueue = function( func ) {
	if ( typeof YoastSEO.Analyzer.prototype[ func ] === "function" ) {
		this.rawData.queue.push( func );
	}
};

/**
 * Removes function from queue if it is currently in the queue.
 *
 * @param {String} func Name of the function to remove from the queue.
 */
YoastSEO.App.prototype.removeFromQueue = function( func ) {
	var funcIndex = this.rawData.queue.indexOf( func );
	if ( funcIndex > -1 ) {
		this.rawData.queue.splice( funcIndex, 1 );
	}
};

/**
 * creates the elements for the snippetPreview
 */
YoastSEO.App.prototype.createSnippetPreview = function() {
	var targetElement = document.getElementById( this.config.targets.snippet );
	var div = document.createElement( "div" );
	div.id = "snippet_preview";
	targetElement.appendChild( div );
	this.createSnippetPreviewTitle( div );
	this.createSnippetPreviewUrl( div );
	this.createSnippetPreviewMeta( div );
	this.snippetPreview = new YoastSEO.SnippetPreview( this );
	this.bindEvent();
	this.bindSnippetEvents();
};

/**
 * creates the title elements in the snippetPreview and appends to target
 *
 * @param {HTMLElement} target The HTML element for the snippet preview
 */
YoastSEO.App.prototype.createSnippetPreviewTitle = function( target ) {
	var elem = document.createElement( "div" );
	elem.className = "snippet_container";
	elem.id = "title_container";
	target.appendChild( elem );
	var title;
	title = document.createElement( "span" );
	title.contentEditable = true;
	title.textContent = this.config.sampleText.title;
	title.className = "title";
	title.id = "snippet_title";
	elem.appendChild( title );
	var sitename;
	sitename = document.createElement( "span" );
	sitename.className = "title";
	sitename.id = "snippet_sitename";
	elem.appendChild( sitename );
};

/**
 * creates the URL elements in the snippetPreview and appends to target
 *
 * @param {HTMLElement} target The HTML element for the snippet preview
 */
YoastSEO.App.prototype.createSnippetPreviewUrl = function( target ) {
	var elem = document.createElement( "div" );
	elem.className = "snippet_container";
	elem.id = "url_container";
	target.appendChild( elem );
	var baseUrl = document.createElement( "cite" );
	baseUrl.className = "url urlBase";
	baseUrl.id = "snippet_citeBase";
	baseUrl.textContent = this.config.sampleText.baseUrl;
	elem.appendChild( baseUrl );
	var cite = document.createElement( "cite" );
	cite.className = "url";
	cite.id = "snippet_cite";
	cite.textContent = this.config.sampleText.snippetCite;
	cite.contentEditable = true;
	elem.appendChild( cite );
};

/**
 * creates the meta description elements in the snippetPreview and appends to target
 *
 * @param {HTMLElement} target The HTML element for the snippet preview
 */
YoastSEO.App.prototype.createSnippetPreviewMeta = function( target ) {
	var elem = document.createElement( "div" );
	elem.className = "snippet_container";
	elem.id = "meta_container";
	target.appendChild( elem );
	var meta = document.createElement( "span" );
	meta.className = "desc";
	meta.id = "snippet_meta";
	meta.contentEditable = true;
	meta.textContent = this.config.sampleText.meta;
	elem.appendChild( meta );
};

/**
 * Creates an edit icon in a element with a certain ID
 *
 * @param {HTMLElement} elem The element to append the edit icon to.
 * @param {String} id The ID to give this edit icon.
 */
YoastSEO.App.prototype.createEditIcon = function( elem, id ) {
	var div = document.createElement( "div" );
	div.className = "editIcon";
	div.id = "editIcon_" + id;
	elem.appendChild( div );

};

/**
 * binds the events to the generated inputs. Binds events on the snippetinputs if editable
 */
YoastSEO.App.prototype.bindEvent = function() {
	this.callbacks.bindElementEvents( this );
};

/**
 * binds the analyzeTimer function to the input of the targetElement on the page.
 */
YoastSEO.App.prototype.bindInputEvent = function() {
	for ( var i = 0; i < this.config.elementTarget.length; i++ ) {
		var elem = document.getElementById( this.config.elementTarget[ i ] );
		elem.addEventListener( "input", this.analyzeTimer.bind( this ) );
	}
};

/**
 * binds the reloadSnippetText function to the blur of the snippet inputs.
 */
YoastSEO.App.prototype.bindSnippetEvents = function() {
	var elems = [ "meta", "cite", "title" ];
	for ( var i = 0; i < elems.length; i++ ) {
		var targetElement = document.getElementById( "snippet_" + elems[ i ] );
		targetElement.addEventListener( "blur", this.callbacks.updateSnippetValues );
	}
};

/**
 * runs the rerender function of the snippetPreview if that object is defined.
 */
YoastSEO.App.prototype.reloadSnippetText = function() {
	if ( typeof this.snippetPreview !== "undefined" ) {
		this.snippetPreview.reRender();
	}
};

/**
 * the analyzeTimer calls the checkInputs function with a delay, so the function won't be executed
 * at every keystroke checks the reference object, so this function can be called from anywhere,
 * without problems with different scopes.
 */
YoastSEO.App.prototype.analyzeTimer = function() {
	clearTimeout( window.timer );
	window.timer = setTimeout( this.refresh.bind( this ), this.config.typeDelay );
};

/**
 * sets the startTime timestamp
 */
YoastSEO.App.prototype.startTime = function() {
	this.startTimestamp = new Date().getTime();
};

/**
 * sets the endTime timestamp and compares with startTime to determine typeDelayincrease.
 */
YoastSEO.App.prototype.endTime = function() {
	this.endTimestamp = new Date().getTime();
	if ( this.endTimestamp - this.startTimestamp > this.config.typeDelay ) {
		if ( this.config.typeDelay < ( this.config.maxTypeDelay - this.config.typeDelayStep ) ) {
			this.config.typeDelay += this.config.typeDelayStep;
		}
	}
};

/**
 * inits a new pageAnalyzer with the inputs from the getInput function and calls the scoreFormatter
 * to format outputs.
 */
YoastSEO.App.prototype.runAnalyzer = function() {
	if ( this.pluggable.loaded === false ) {
		return;
	}

	if ( this.config.dynamicDelay ) {
		this.startTime();
	}

	this.analyzerData = this.modifyData( this.rawData );
	this.analyzerData.i18n = this.i18n;

	var keyword = this.stringHelper.sanitizeKeyword( this.rawData.keyword );
	if ( keyword === "" ) {
		this.analyzerData.queue = [ "keyWordCheck", "wordCount", "fleschReading", "pageTitleLength", "urlStopwords", "metaDescriptionLength" ];
	}

	if ( typeof this.pageAnalyzer === "undefined" ) {
		this.pageAnalyzer = new YoastSEO.Analyzer( this.analyzerData );

		this.pluggable._addPluginTests( this.pageAnalyzer );
	} else {
		this.pageAnalyzer.init( this.analyzerData );

		this.pluggable._addPluginTests( this.pageAnalyzer );
	}

	this.pageAnalyzer.runQueue();
	this.scoreFormatter = new YoastSEO.ScoreFormatter( {
		scores: this.pageAnalyzer.analyzeScorer.__score,
		overallScore: this.pageAnalyzer.analyzeScorer.__totalScore,
		outputTarget: this.config.targets.output,
		overallTarget: this.config.targets.overall,
		keyword: this.rawData.keyword,
		saveScores: this.callbacks.saveScores,
		i18n: this.i18n
	} );
	this.scoreFormatter.renderScore();

	if ( this.config.dynamicDelay ) {
		this.endTime();
	}

	this.snippetPreview.reRender();
};

/**
 * Modifies the data with plugins before it is sent to the analyzer.
 * @param data
 * @returns {*}
 */
YoastSEO.App.prototype.modifyData = function( data ) {
	data.text = this.pluggable._applyModifications( "content", data.text );
	data.title = this.pluggable._applyModifications( "title", data.title );
	return data;
};

/**
 * Function to fire the analyzer when all plugins are loaded, removes the loading dialog.
 */
YoastSEO.App.prototype.pluginsLoaded = function() {
	this.getData();
	this.removeLoadingDialog();
	this.runAnalyzer();
};

/**
 * Shows the loading dialog which shows the loading of the plugins.
 */
YoastSEO.App.prototype.showLoadingDialog = function() {
	var dialogDiv = document.createElement( "div" );
	dialogDiv.className = "YoastSEO_msg";
	dialogDiv.id = "YoastSEO-plugin-loading";
	document.getElementById( this.config.targets.output ).appendChild( dialogDiv );
};

/**
 * Updates the loading plugins. Uses the plugins as arguments to show which plugins are loading
 * @param plugins
 */
YoastSEO.App.prototype.updateLoadingDialog = function( plugins ) {
	var dialog = document.getElementById( "YoastSEO-plugin-loading" );
	dialog.textContent = "";
	for ( var plugin in this.pluggable.plugins ) {
		dialog.innerHTML += "<span class=left>" + plugin + "</span><span class=right " +
							plugins[ plugin ].status + ">" + plugins[ plugin ].status + "</span><br />";
	}
	dialog.innerHTML += "<span class=bufferbar></span>";
};

/**
 * removes the pluging load dialog.
 */
YoastSEO.App.prototype.removeLoadingDialog = function() {
	document.getElementById( this.config.targets.output ).removeChild( document.getElementById( "YoastSEO-plugin-loading" ) );
};
;/* global console: true */
/* global setTimeout: true */
/* global YoastSEO: true */
YoastSEO = ( "undefined" === typeof YoastSEO ) ? {} : YoastSEO;

/**
 * The plugins object takes care of plugin registrations, preloading and managing data modifications.
 *
 * A plugin for YoastSEO.js is basically a piece of JavaScript that hooks into YoastSEO.js by registering modifications.
 * In order to do so, it must first register itself as a plugin with YoastSEO.js. To keep our content analysis fast, we
 * don't allow asynchronous modifications. That's why we require plugins to preload all data they need in order to modify
 * the content. If plugins need to preload data, they can first register, then preload using AJAX and call `ready` once
 * preloaded.
 *
 * To minimize client side memory usage, we request plugins to preload as little data as possible. If you need to dynamically
 * fetch more data in the process of content creation, you can reload your data set and let YoastSEO.js know you've reloaded
 * by calling `reloaded`.
 *
 * @todo: add list of supported modifications and compare on registration of modification
 *
 * @constructor
 * @property preloadThreshold	{number} The maximum time plugins are allowed to preload before we load our content analysis.
 * @property plugins			{object} The plugins that have been registered.
 * @property modifications 		{object} The modifications that have been registered. Every modification contains an array with callables.
 * @property customTests        {Array} All tests added by plugins.
 */
YoastSEO.Pluggable = function( app ) {
	this.app = app;
	this.loaded = false;
	this.preloadThreshold = 3000;
	this.plugins = {};
	this.modifications = {};
	this.customTests = [];

	// Allow plugins 1500 ms to register before we start polling their
	setTimeout( this._pollLoadingPlugins.bind( this ), 1500 );
};

/**************** PUBLIC DSL ****************/

/**
 * Delegates to `YoastSEO.app.pluggable.registerPlugin`
 *
 * @param pluginName	{string}
 * @param options 		{{status: "ready"|"loading"}}
 * @returns 			{boolean}
 */
YoastSEO.App.prototype.registerPlugin = function( pluginName, options ) {
	return this.pluggable._registerPlugin( pluginName, options );
};

/**
 * Delegates to `YoastSEO.app.pluggable.ready`
 *
 * @param pluginName	{string}
 * @returns 			{boolean}
 */
YoastSEO.App.prototype.pluginReady = function( pluginName ) {
	return this.pluggable._ready( pluginName );
};

/**
 * Delegates to `YoastSEO.app.pluggable.reloaded`
 *
 * @param pluginName	{string}
 * @returns 			{boolean}
 */
YoastSEO.App.prototype.pluginReloaded = function( pluginName ) {
	return this.pluggable._reloaded( pluginName );
};

/**
 * Delegates to `YoastSEO.app.pluggable.registerModification`
 *
 * @param modification 	{string} 	The name of the filter
 * @param callable 		{function} 	The callable
 * @param pluginName 	{string} 	The plugin that is registering the modification.
 * @param priority 		{number} 	(optional) Used to specify the order in which the callables associated with a particular filter are called.
 * 									Lower numbers correspond with earlier execution.
 * @returns 			{boolean}
 */
YoastSEO.App.prototype.registerModification = function( modification, callable, pluginName, priority ) {
	return this.pluggable._registerModification( modification, callable, pluginName, priority );
};

/**
 * Registers a custom test for use in the analyzer, this will result in a new line in the analyzer results. The function
 * has to return a result based on the contents of the page/posts.
 *
 * The scoring object is a special object with definitions about how to translate a result from your analysis function
 * to a SEO score.
 *
 * Negative scores result in a red circle
 * Scores 1, 2, 3, 4 and 5 result in a orange circle
 * Scores 6 and 7 result in a yellow circle
 * Scores 8, 9 and 10 result in a red circle
 *
 * @param {string}   name       Name of the test.
 * @param {function} analysis   A function that analyzes the content and determines a score for a certain trait.
 * @param {Object}   scoring    A scoring object that defines how the analysis translates to a certain SEO score.
 * @param {string}   pluginName The plugin that is registering the test.
 * @param {number}   priority   (optional) Determines when this test is run in the analyzer queue. Is currently ignored,
 *                              tests are added to the end of the queue.
 * @returns {boolean}
 */
YoastSEO.App.prototype.registerTest = function( name, analysis, scoring, pluginName, priority ) {
	return this.pluggable._registerTest( name, analysis, scoring, pluginName, priority );
};

/**************** DSL IMPLEMENTATION ****************/

/**
 * Register a plugin with YoastSEO. A plugin can be declared "ready" right at registration or later using `this.ready`.
 *
 * @param pluginName	{string}
 * @param options 		{{status: "ready"|"loading"}}
 * @returns 			{boolean}
 */
YoastSEO.Pluggable.prototype._registerPlugin = function( pluginName, options ) {
	if ( typeof pluginName !== "string" ) {
		console.error( "Failed to register plugin. Expected parameter `pluginName` to be a string." );
		return false;
	}

	if ( typeof options !== "undefined" && typeof options !== "object" ) {
		console.error( "Failed to register plugin " + pluginName + ". Expected parameters `options` to be a string." );
		return false;
	}

	if ( this._validateUniqueness( pluginName ) === false ) {
		console.error( "Failed to register plugin. Plugin with name " + pluginName + " already exists" );
		return false;
	}

	this.plugins[pluginName] = options;
	this.app.updateLoadingDialog( this.plugins );
	return true;
};

/**
 * Declare a plugin "ready". Use this if you need to preload data with AJAX.
 *
 * @param pluginName	{string}
 * @returns 			{boolean}
 */
YoastSEO.Pluggable.prototype._ready = function( pluginName ) {
	if ( typeof pluginName !== "string" ) {
		console.error( "Failed to modify status for plugin " + pluginName + ". Expected parameter `pluginName` to be a string." );
		return false;
	}

	if ( this.plugins[pluginName] === undefined ) {
		console.error( "Failed to modify status for plugin " + pluginName + ". The plugin was not properly registered." );
		return false;
	}

	this.plugins[pluginName].status = "ready";
	this.app.updateLoadingDialog( this.plugins );
	return true;
};

/**
 * Used to declare a plugin has been reloaded. If an analysis is currently running. We will reset it to ensure running the latest modifications.
 *
 * @param pluginName	{string}
 * @returns 			{boolean}
 */
YoastSEO.Pluggable.prototype._reloaded = function( pluginName ) {
	if ( typeof pluginName !== "string" ) {
		console.error( "Failed to reload Content Analysis for " + pluginName + ". Expected parameter `pluginName` to be a string." );
		return false;
	}

	if ( this.plugins[pluginName] === undefined ) {
		console.error( "Failed to reload Content Analysis for plugin " + pluginName + ". The plugin was not properly registered." );
		return false;
	}

	this.app.runAnalyzer( this.app.rawData );
	return true;
};

/**
 * Enables hooking a callable to a specific data filter supported by YoastSEO. Can only be performed for plugins that have finished loading.
 *
 * @param modification 	{string} 	The name of the filter
 * @param callable 		{function} 	The callable
 * @param pluginName 	{string} 	The plugin that is registering the modification.
 * @param priority 		{number} 	(optional) Used to specify the order in which the callables associated with a particular filter are called.
 * 									Lower numbers correspond with earlier execution.
 * @returns 			{boolean}
 */
YoastSEO.Pluggable.prototype._registerModification = function( modification, callable, pluginName, priority ) {
	if ( typeof modification !== "string" ) {
		console.error( "Failed to register modification for plugin " + pluginName + ". Expected parameter `modification` to be a string." );
		return false;
	}

	if ( typeof callable !== "function" ) {
		console.error( "Failed to register modification for plugin " + pluginName + ". Expected parameter `callable` to be a function." );
		return false;
	}

	if ( typeof pluginName !== "string" ) {
		console.error( "Failed to register modification for plugin " + pluginName + ". Expected parameter `pluginName` to be a string." );
		return false;
	}

	// Validate origin
	if ( this._validateOrigin( pluginName ) === false ) {
		console.error( "Failed to register modification for plugin " + pluginName + ". The integration has not finished loading yet." );
		return false;
	}

	// Default priority to 10
	var prio = typeof priority === "number" ?  priority : 10;

	var callableObject = {
		callable: callable,
		origin: pluginName,
		priority: prio
	};

	// Make sure modification is defined on modifications object
	if ( this.modifications[modification] === undefined ) {
		this.modifications[modification] = [];
	}

	this.modifications[modification].push( callableObject );

	return true;
};

/**
 * @private
 */
YoastSEO.Pluggable.prototype._registerTest = function( name, analysis, scoring, pluginName, priority ) {
	if ( typeof name !== "string" ) {
		console.error( "Failed to register test for plugin " + pluginName + ". Expected parameter `name` to be a string." );
		return false;
	}

	if ( typeof analysis !== "function" ) {
		console.error( "Failed to register test for plugin " + pluginName + ". Expected parameter `analyzer` to be a function." );
		return false;
	}

	if ( typeof pluginName !== "string" ) {
		console.error( "Failed to register test for plugin " + pluginName + ". Expected parameter `pluginName` to be a string." );
		return false;
	}

	// Validate origin
	if ( this._validateOrigin( pluginName ) === false ) {
		console.error( "Failed to register test for plugin " + pluginName + ". The integration has not finished loading yet." );
		return false;
	}

	// Default priority to 10
	var prio = typeof priority === "number" ? priority : 10;

	// Prefix the name with the pluginName so the test name is always unique.
	name = pluginName + "-" + name;

	this.customTests.push( {
		"name": name,
		"analysis": analysis,
		"scoring": scoring,
		"prio": prio
	} );

	return true;
};

/**************** PRIVATE HANDLERS ****************/

/**
 * Poller to handle loading of plugins. Plugins can register with our app to let us know they are going to hook into our Javascript. They are allowed
 * 5 seconds of pre-loading time to fetch all the data they need to be able to perform their data modifications. We will only apply data modifications
 * from plugins that have declared ready within the pre-loading time in order to safeguard UX and data integrity.
 *
 * @param pollTime {number} (optional) The accumulated time to compare with the pre-load threshold.
 * @private
 */
YoastSEO.Pluggable.prototype._pollLoadingPlugins = function( pollTime ) {
	pollTime = pollTime === undefined ? 0 : pollTime;
	if ( this._allReady() === true ) {
		this.loaded = true;
		this.app.pluginsLoaded();
	} else if ( pollTime >= this.preloadThreshold ) {
		this._pollTimeExceeded();
	} else {
		pollTime += 50;
		setTimeout( this._pollLoadingPlugins.bind( this, pollTime ), 50 );
	}
};

/**
 * Checks if all registered plugins have finished loading
 *
 * @returns {boolean}
 * @private
 */
YoastSEO.Pluggable.prototype._allReady = function() {
	for ( var plugin in this.plugins ) {
		if ( this.plugins[plugin].status !== "ready" ) {
			return false;
		}
	}
	return true;
};

/**
 * Removes the plugins that were not loaded within time and calls `pluginsLoaded` on the app.
 *
 * @private
 */
YoastSEO.Pluggable.prototype._pollTimeExceeded = function() {
	for ( var plugin in this.plugins ) {
		if ( this.plugins[plugin].options !== undefined && this.plugins[plugin].options.status !== "ready" ) {
			console.error( "Error: Plugin " + plugin + ". did not finish loading in time." );
			delete this.plugins[plugin];
		}
	}
	this.loaded = true;
	this.app.pluginsLoaded();
};

/**
 * Calls the callables added to a modification hook. See the YoastSEO.js Readme for a list of supported modification hooks.
 *
 * @param modification	{string}	The name of the filter
 * @param data 			{*} 		The data to filter
 * @param context 		{*} 		(optional) Object for passing context parameters to the callable.
 * @returns 			{*} 		The filtered data
 * @private
 */
YoastSEO.Pluggable.prototype._applyModifications = function( modification, data, context ) {
	var callChain = this.modifications[modification];

	if ( callChain instanceof Array && callChain.length > 0 ) {
		callChain = this._stripIllegalModifications( callChain );

		callChain.sort( function( a, b ) {
			return a.priority - b.priority;
		} );
		for ( var callableObject in callChain ) {
			var callable = callChain[callableObject].callable;
			var newData = callable( data, context );
			if ( typeof newData === typeof data ) {
				data = newData;
			} else {
				console.error( "Modification with name " + modification + " performed by plugin with name " +
				callChain[callableObject].origin +
				" was ignored because the data that was returned by it was of a different type than the data we had passed it." );
			}
		}
	}
	return data;

};

/**
 * Adds new tests to the analyzer and it's scoring object.
 *
 * @param {YoastSEO.Analyzer} analyzer The analyzer object to add the tests to
 * @private
 */
YoastSEO.Pluggable.prototype._addPluginTests = function( analyzer ) {
	this.customTests.map( function( customTest ) {
		this._addPluginTest( analyzer, customTest );
	}, this );
};

/**
 * Adds one new test to the analyzer and it's scoring object.
 *
 * @param {YoastSEO.Analyzer} analyzer
 * @param {Object}            pluginTest
 * @param {string}            pluginTest.name
 * @param {function}          pluginTest.callable
 * @param {Object}            pluginTest.scoring
 * @private
 */
YoastSEO.Pluggable.prototype._addPluginTest = function( analyzer, pluginTest ) {
	analyzer.addAnalysis( {
		"name": pluginTest.name,
		"callable": pluginTest.analysis
	} );

	analyzer.analyzeScorer.addScoring( {
		"name": pluginTest.name,
		"scoring": pluginTest.scoring
	} );
};

/**
 * Strips modifications from a callChain if they were not added with a valid origin.
 *
 * @param callChain		{Array}
 * @returns callChain 	{Array}
 * @private
 */
YoastSEO.Pluggable.prototype._stripIllegalModifications = function( callChain ) {
	for ( var callableObject in callChain ) {
		if ( this._validateOrigin( callChain[callableObject].origin ) === false ) {
			delete callChain[callableObject];
		}
	}

	return callChain;
};

/**
 * Validates if origin of a modification has been registered and finished preloading.
 *
 * @param pluginName	{string}
 * @returns 			{boolean}
 * @private
 */
YoastSEO.Pluggable.prototype._validateOrigin = function( pluginName ) {
	if ( this.plugins[pluginName].status !== "ready" ) {
		return false;
	}
	return true;
};

/**
 * Validates if registered plugin has a unique name.
 *
 * @param pluginName	{string}
 * @returns 			{boolean}
 * @private
 */
YoastSEO.Pluggable.prototype._validateUniqueness = function( pluginName ) {
	if ( this.plugins[pluginName] !== undefined ) {
		return false;
	}
	return true;
};
;/* global YoastSEO: true */
YoastSEO = ( "undefined" === typeof YoastSEO ) ? {} : YoastSEO;

/**
 * YoastSEO.PreProcessor object definition. Creates __store object and calls init.
 * @params textString
 */
YoastSEO.PreProcessor = function( text ) {

	//create __store object to store data
	this.__store = {};
	this.__store.originalText = text;
	this.stringHelper = YoastSEO.getStringHelper();
	this.init();
};

/**
 * init function calling all necessary PreProcessorfunctions
 */
YoastSEO.PreProcessor.prototype.init = function() {

	//call function to clean text
	this.textFormat();

	//call function to count words
	this.countStore();
};

/**
 * formats the original text from __store and save as cleantext, cleantextSomeTags en
 * cleanTextNoTags
 */
YoastSEO.PreProcessor.prototype.textFormat = function() {
	this.__store.cleanText = this.cleanText( this.__store.originalText );
	this.__store.cleanTextSomeTags = this.stringHelper.stripSomeTags( this.__store.cleanText );
	this.__store.cleanTextNoTags = this.stringHelper.stripAllTags( this.__store.cleanTextSomeTags );
};

/**
 * saves wordcount (all words) and wordcountNoTags (all words except those in tags) in the __store
 * object
 */
YoastSEO.PreProcessor.prototype.countStore = function() {

	/*wordcounters*/
	this.__store.wordcount = this.__store.cleanText === "" ?
		0 :
		this.__store.cleanText.split( " " ).length;

	this.__store.wordcountNoTags = this.__store.cleanTextNoTags === "" ?
		0 :
		this.__store.cleanTextNoTags.split( " " ).length;

	/*sentencecounters*/
	this.__store.sentenceCount = this.sentenceCount( this.__store.cleanText );
	this.__store.sentenceCountNoTags = this.sentenceCount( this.__store.cleanTextNoTags );

	/*syllablecounters*/
	this.__store.syllablecount = this.syllableCount( this.__store.cleanTextNoTags );
};

/**
 * counts the number of sentences in a textstring by splitting on a period. Removes sentences that
 * are empty or have only a space.
 * @param textString
 */
YoastSEO.PreProcessor.prototype.sentenceCount = function( textString ) {
	var sentences = textString.split( "." );
	var sentenceCount = 0;
	for ( var i = 0; i < sentences.length; i++ ) {
		if ( sentences[ i ] !== "" && sentences[ i ] !== " " ) {
			sentenceCount++;
		}
	}
	return sentenceCount;
};

/**
 * counts the number of syllables in a textstring, calls exclusionwordsfunction, basic syllable
 * counter and advanced syllable counter.
 * @param textString
 * @returns syllable count
 */
YoastSEO.PreProcessor.prototype.syllableCount = function( textString ) {
	this.syllableCount = 0;
	textString = textString.replace( /[.]/g, " " );
	textString = this.removeWords( textString );
	var words = textString.split( " " );
	var subtractSyllablesRegexp = this.stringHelper.stringToRegex(
		YoastSEO.preprocessorConfig.syllables.subtractSyllables,
		true
	);
	var addSyllablesRegexp = this.stringHelper.stringToRegex(
		YoastSEO.preprocessorConfig.syllables.addSyllables,
		true
	);
	for ( var i = 0; i < words.length; i++ ) {
		this.basicSyllableCount( words[ i ].split( /[^aeiouy]/g ) );
		this.advancedSyllableCount( words[ i ], subtractSyllablesRegexp, "subtract" );
		this.advancedSyllableCount( words[ i ], addSyllablesRegexp, "add" );
	}
	return this.syllableCount;
};

/**
 * counts the syllables by splitting on consonants
 * @param splitWordArray
 */

YoastSEO.PreProcessor.prototype.basicSyllableCount = function( splitWordArray ) {
	for ( var j = 0; j < splitWordArray.length; j++ ) {
		if ( splitWordArray[ j ].length > 0 ) {
			this.syllableCount++;
		}
	}
};

/**
 * counts the syllables by validating against regexxes, and adding and subtracting the number of
 * matches.
 * @param inputString
 * @param regex
 * @param operator
 */
YoastSEO.PreProcessor.prototype.advancedSyllableCount = function( inputString, regex, operator ) {
	var match = inputString.match( regex );
	if ( match !== null ) {
		if ( operator === "subtract" ) {
			this.syllableCount -= match.length;
		} else if ( operator === "add" ) {
			this.syllableCount += match.length;
		}
	}
};

/**
 * removes words from textstring and count syllables. Used for words that fail against regexes.
 * @param textString
 * @returns textString with exclusionwords removed
 */
YoastSEO.PreProcessor.prototype.removeWords = function( textString ) {
	var config = YoastSEO.preprocessorConfig;

	for ( var i = 0; i < config.syllables.exclusionWords.length; i++ ) {
		var exclusionRegex = new RegExp(
			config.syllables.exclusionWords[ i ].word,
			"g"
		);
		var matches = textString.match( exclusionRegex );
		if ( matches !== null ) {
			this.syllableCount += config.syllables.exclusionWords[ i ].syllables;
			textString = textString.replace( exclusionRegex, "" );
		}
	}
	return textString;
};

/**
 * cleans text by removing special characters, numberonly words and replacing all terminators by
 * periods
 * @param textString
 * @returns textString
 */
YoastSEO.PreProcessor.prototype.cleanText = function( textString ) {
	if ( textString !== "" ) {
		textString = this.replaceDiacritics( textString );
		textString = textString.toLocaleLowerCase();

		// replace comma', hyphens etc with spaces
		textString = textString.replace( /[\-\;\:\,\(\)\"\'\|\“\”]/g, " " );

		// remove apostrophe
		textString = textString.replace( /[\’]/g, "" );

		// unify all terminators
		textString = textString.replace( /[.?!]/g, "." );

		// add period in case it is missing
		textString += ".";

		// replace newlines with spaces
		textString = textString.replace( /[ ]*(\n|\r\n|\r)[ ]*/g, " " );

		// remove duplicate terminators
		textString = textString.replace( /([\.])[\. ]+/g, "$1" );

		// pad sentence terminators
		textString = textString.replace( /[ ]*([\.])+/g, "$1 " );

		// Remove "words" comprised only of numbers
		textString = textString.replace( /[0-9]+[ ]/g, "" );
		textString = this.stringHelper.stripSpaces( textString );
	}

	return textString;
};

/**
 * replaces all diacritics with standard characters following the diacritics removal map from the
 * config.
 * @param textString
 * @returns textString
 */
YoastSEO.PreProcessor.prototype.replaceDiacritics = function( textString ) {
	var config = YoastSEO.preprocessorConfig;

	for ( var i = 0; i < config.diacriticsRemovalMap.length; i++ ) {
		textString = textString.replace(
			config.diacriticsRemovalMap[ i ].letters,
			config.diacriticsRemovalMap[ i ].base
		);
	}
	return textString;
};

/**
 * Checks if the preprocessor is already initialized and if so if the textstring differs from the
 * input.
 *
 * @param inputString
 * @returns {YoastSEO.PreProcessor}
 */
YoastSEO.getPreProcessor = function( inputString ) {
	if (
		typeof YoastSEO.cachedPreProcessor !== "object" ||
		YoastSEO.cachedPreProcessor.inputText !== inputString
	) {
		YoastSEO.cachedPreProcessor = new YoastSEO.PreProcessor( inputString );
	}
	return YoastSEO.cachedPreProcessor;
};
;/* jshint browser: true */
/* global YoastSEO: true */
YoastSEO = ( "undefined" === typeof YoastSEO ) ? {} : YoastSEO;

/**
 * defines the variables used for the scoreformatter, runs the outputScore en overallScore
 * functions.
 *
 * @param {YoastSEO.App} args
 * @constructor
 */
YoastSEO.ScoreFormatter = function( args ) {
	this.scores = args.scores;
	this.overallScore = args.overallScore;
	this.outputTarget = args.outputTarget;
	this.overallTarget = args.overallTarget;
	this.totalScore = 0;
	this.keyword = args.keyword;
	this.i18n = args.i18n;
	this.saveScores = args.saveScores;
};

/**
 * Renders the score in the HTML.
 */
YoastSEO.ScoreFormatter.prototype.renderScore = function() {
	this.outputScore();
	this.outputOverallScore();
};

/**
 * creates the list for showing the results from the analyzerscorer
 */
YoastSEO.ScoreFormatter.prototype.outputScore = function() {
	var seoScoreText, scoreRating;

	this.sortScores();
	var outputTarget = document.getElementById( this.outputTarget );
	outputTarget.innerHTML = "";
	var newList = document.createElement( "ul" );
	newList.className = "wpseoanalysis";
	for ( var i = 0; i < this.scores.length; i++ ) {
		if ( this.scores[ i ].text !== "" ) {
			scoreRating = this.scoreRating( this.scores[ i ].score );

			var newLI = document.createElement( "li" );
			newLI.className = "score";
			var scoreSpan = document.createElement( "span" );
			scoreSpan.className = "wpseo-score-icon " + scoreRating;
			newLI.appendChild( scoreSpan );

			seoScoreText = this.getSEOScoreText( scoreRating );

			var screenReaderDiv = document.createElement( "span" );
			screenReaderDiv.className = "screen-reader-text";
			screenReaderDiv.textContent = seoScoreText;

			newLI.appendChild( screenReaderDiv );
			var textSpan = document.createElement( "span" );
			textSpan.className = "wpseo-score-text";
			textSpan.innerHTML = this.scores[ i ].text;
			newLI.appendChild( textSpan );
			newList.appendChild( newLI );
		}
	}
	outputTarget.appendChild( newList );
};

/**
 * sorts the scores array on ascending scores
 */
YoastSEO.ScoreFormatter.prototype.sortScores = function() {
	this.scores = this.scores.sort( function( a, b ) {
		return a.score - b.score;
	} );
};

/**
 * outputs the overallScore in the overallTarget element.
 */
YoastSEO.ScoreFormatter.prototype.outputOverallScore = function() {
	var overallTarget = document.getElementById( this.overallTarget );

	if ( overallTarget ) {
		overallTarget.className = "overallScore " + this.overallScoreRating( Math.round( this.overallScore ) );
		if ( this.keyword === "" ) {
			overallTarget.className = "overallScore " + this.overallScoreRating( "na" );
		}
	}

	this.saveScores( this.overallScore );
};

/**
 * Retuns a string that is used as a CSSclass, based on the numeric score or the NA string.
 * @param {number|string} score
 * @returns {string} scoreRate
 */
YoastSEO.ScoreFormatter.prototype.scoreRating = function( score ) {
	var scoreRate;
	switch ( true ) {
		case score < 2:
			scoreRate = "bad";
			break;
		case score >= 2 && score <= 7:
			scoreRate = "poor";
			break;
		case score > 7:
			scoreRate = "good";
			break;
		default:
		case score === "na":
			scoreRate = "na";
			break;
	}
	return scoreRate;
};

/**
<<<<<<< HEAD
 * Divides the total score by ten and calls the scoreRating function.
 * @param {number|string} score
 * @returns {string} scoreRate
 */
YoastSEO.ScoreFormatter.prototype.overallScoreRating = function( score ) {
	if ( typeof score === "number" ) {
		score = ( score / 10 );
	}
	return this.scoreRating( score );
=======
 * Returns a translated score description based on the textual score rating
 *
 * @param {string} scoreRating Textual score rating, can be retrieved with scoreRating from the actual score.
 *
 * @return {string}
 */
YoastSEO.ScoreFormatter.prototype.getSEOScoreText = function( scoreRating ) {
	var scoreText = "";

	switch ( scoreRating ) {
		case "na":
			scoreText = this.i18n.dgettext( "js-text-analysis", "No keyword" );
			break;

		case "bad":
			scoreText = this.i18n.dgettext( "js-text-analysis", "Bad SEO score" );
			break;

		case "poor":
			scoreText = this.i18n.dgettext( "js-text-analysis", "Poor SEO score" );
			break;

		case "ok":
			scoreText = this.i18n.dgettext( "js-text-analysis", "Ok SEO score" );
			break;

		case "good":
			scoreText = this.i18n.dgettext( "js-text-analysis", "Good SEO score" );
			break;
	}

	return scoreText;
>>>>>>> 9658393a
};
;/* jshint browser: true */
/* global YoastSEO: true */
YoastSEO = ( "undefined" === typeof YoastSEO ) ? {} : YoastSEO;

/**
 * snippetpreview
 */

/**
 * defines the config and outputTarget for the YoastSEO.SnippetPreview
 *
 * @param {YoastSEO.App} refObj
 *
 * @constructor
 */
YoastSEO.SnippetPreview = function( refObj ) {
	this.refObj = refObj;
	this.unformattedText = {
		snippet_cite: this.refObj.rawData.snippetCite || "",
		snippet_meta: this.refObj.rawData.snippetMeta || "",
		snippet_title: this.refObj.rawData.snippetTitle || ""
	};
	this.init();
};

/**
 *  checks if title and url are set so they can be rendered in the snippetPreview
 */
YoastSEO.SnippetPreview.prototype.init = function() {
	if (
		this.refObj.rawData.pageTitle !== null &&
		this.refObj.rawData.cite !== null
	) {
		this.output = this.htmlOutput();
		this.renderOutput();
	}
};

/**
 * creates html object to contain the strings for the snippetpreview
 *
 * @returns {Object}
 */
YoastSEO.SnippetPreview.prototype.htmlOutput = function() {
	var html = {};
	html.title = this.formatTitle();
	html.cite = this.formatCite();
	html.meta = this.formatMeta();
	html.url = this.formatUrl();
	return html;
};

/**
 * formats the title for the snippet preview. If title and pageTitle are empty, sampletext is used
 *
 * @returns {String}
 */
YoastSEO.SnippetPreview.prototype.formatTitle = function() {
	var title = this.refObj.rawData.snippetTitle;
	if ( title === "" || typeof title === "undefined" ) {
		title = this.refObj.rawData.pageTitle;
	}
	if ( title === "" || typeof title === "undefined" ) {
		title = this.refObj.config.sampleText.title;
	}
	title = this.refObj.stringHelper.stripAllTags( title );
	if ( this.refObj.rawData.keyword !== "" ) {
		return this.formatKeyword( title );
	}
	return title;
};

/**
 * removes the protocol name from the urlstring.
 * @returns formatted url
 */
YoastSEO.SnippetPreview.prototype.formatUrl = function() {
	var url = this.refObj.rawData.baseUrl;

	//removes the http(s) part of the url
	url.replace( /https?:\/\//ig, "" );
	return url;
};

/**
 * formats the url for the snippet preview
 * @returns formatted url
 */
YoastSEO.SnippetPreview.prototype.formatCite = function() {
	var cite = this.refObj.rawData.snippetCite;
	cite = this.refObj.stringHelper.stripAllTags( cite );
	if ( cite === "" ) {
		cite = this.refObj.config.sampleText.snippetCite;
	}
	return this.formatKeywordUrl( cite );
};

/**
 * formats the metatext for the snippet preview, if empty runs getMetaText
 * @returns formatted metatext
 */
YoastSEO.SnippetPreview.prototype.formatMeta = function() {
	var meta = this.refObj.rawData.meta;
	if ( meta === this.refObj.config.sampleText.snippetMeta ) {
		meta = "";
	}
	if ( meta === "" ) {
		meta = this.getMetaText();
	}
	meta = this.refObj.stringHelper.stripAllTags( meta );
	meta = meta.substring( 0, YoastSEO.analyzerConfig.maxMeta );
	if ( this.refObj.rawData.keyword !== "" && meta !== "" ) {
		return this.formatKeyword( meta );
	}
	return meta;
};

/**
 * formats the metatext, based on the keyword to select a part of the text.
 * If no keyword matches, takes the first 156chars (depending on the config).
 * If keyword and/or text is empty, it uses the sampletext.
 * @returns metatext
 */
YoastSEO.SnippetPreview.prototype.getMetaText = function() {
	var metaText;
	if ( typeof this.refObj.rawData.excerpt !== "undefined" ) {
		metaText = this.refObj.rawData.excerpt;
	}
	if ( typeof this.refObj.rawData.text !== "undefined" ) {
		metaText = this.refObj.rawData.text;
	}
	if ( metaText === "" ) {
		metaText = this.refObj.config.sampleText.meta;
	}
	metaText = this.refObj.stringHelper.stripAllTags( metaText );
	if (
		this.refObj.rawData.keyword !== "" &&
		this.refObj.rawData.text !== ""
	) {
		var indexMatches = this.getIndexMatches();
		var periodMatches = this.getPeriodMatches();
		metaText = metaText.substring(
			0,
			YoastSEO.analyzerConfig.maxMeta
		);
		var curStart = 0;
		if ( indexMatches.length > 0 ) {
			for ( var j = 0; j < periodMatches.length; ) {
				if ( periodMatches[ 0 ] < indexMatches[ 0 ] ) {
					curStart = periodMatches.shift();
				} else {
					if ( curStart > 0 ) {
						curStart += 2;
					}
					break;
				}
			}
		}
	}
	if ( this.refObj.stringHelper.stripAllTags( metaText ) === "" ) {
		return this.refObj.config.sampleText.meta;
	}
	return metaText.substring( 0, YoastSEO.analyzerConfig.maxMeta );
};

/**
 * Builds an array with all indexes of the keyword
 * @returns Array with matches
 */
YoastSEO.SnippetPreview.prototype.getIndexMatches = function() {
	var indexMatches = [];
	var i = 0;

	//starts at 0, locates first match of the keyword.
	var match = this.refObj.rawData.text.indexOf(
		this.refObj.rawData.keyword,
		i
	);

	//runs the loop untill no more indexes are found, and match returns -1.
	while ( match > -1 ) {
		indexMatches.push( match );

		//pushes location to indexMatches and increase i with the length of keyword.
		i = match + this.refObj.rawData.keyword.length;
		match = this.refObj.rawData.text.indexOf(
			this.refObj.rawData.keyword,
			i
		);
	}
	return indexMatches;
};

/**
 * Builds an array with indexes of all sentence ends (select on .)
 * @returns array with sentences
 */
YoastSEO.SnippetPreview.prototype.getPeriodMatches = function() {
	var periodMatches = [ 0 ];
	var match;
	var i = 0;
	while ( ( match = this.refObj.rawData.text.indexOf( ".", i ) ) > -1 ) {
		periodMatches.push( match );
		i = match + 1;
	}
	return periodMatches;
};

/**
 * formats the keyword for use in the snippetPreview by adding <strong>-tags
 * strips unwanted characters that could break the regex or give unwanted results
 * @param textString
 * @returns textString
 */
YoastSEO.SnippetPreview.prototype.formatKeyword = function( textString ) {

	// removes characters from the keyword that could break the regex, or give unwanted results, includes the -
	var keyword = this.refObj.rawData.keyword.replace( /[\-\[\]\/\{\}\(\)\*\+\?\.\\\^\$\|]/g, "" );

	// Match keyword case-insensitively
	var keywordRegex = new RegExp( "\\b" + keyword + "\\b", "ig" );
	return textString.replace( keywordRegex, function( str ) {
		return "<strong>" + str + "</strong>";
	} );
};

/**
 * formats the keyword for use in the URL by accepting - and _ in stead of space and by adding
 * <strong>-tags
 * strips unwanted characters that could break the regex or give unwanted results
 *
 * @param textString
 * @returns {XML|string|void}
 */
YoastSEO.SnippetPreview.prototype.formatKeywordUrl = function( textString ) {
	var keyword = this.refObj.stringHelper.sanitizeKeyword( this.refObj.rawData.keyword );
	var dashedKeyword = keyword.replace( " ", "[-_]" );

	// Match keyword case-insensitively.
	var keywordRegex = new RegExp( dashedKeyword, "ig" );

	// Make the keyword bold in the textString.
	return textString.replace( keywordRegex, function( str ) {
		return "<strong>" + str + "</strong>";
	} );
};

/**
 * Renders the outputs to the elements on the page.
 */
YoastSEO.SnippetPreview.prototype.renderOutput = function() {
	document.getElementById( "snippet_title" ).innerHTML = this.output.title;
	document.getElementById( "snippet_cite" ).innerHTML = this.output.cite;
	document.getElementById( "snippet_citeBase" ).innerHTML = this.output.url;
	document.getElementById( "snippet_meta" ).innerHTML = this.output.meta;
};

/**
 * function to call init, to rerender the snippetpreview
 */
YoastSEO.SnippetPreview.prototype.reRender = function() {
	this.init();
};

/**
 * used to disable enter as input. Returns false to prevent enter, and preventDefault and
 * cancelBubble to prevent
 * other elements from capturing this event.
 * @param event
 */
YoastSEO.SnippetPreview.prototype.disableEnter = function( ev ) {
	if ( ev.keyCode === 13 ) {
		ev.returnValue = false;
		ev.cancelBubble = true;
		ev.preventDefault();
	}
};

/**
 * checks text length of the snippetmeta and snippettitle, shortens it if it is too long.
 * @param event
 */
YoastSEO.SnippetPreview.prototype.checkTextLength = function( ev ) {
	var text = ev.currentTarget.textContent;
	switch ( ev.currentTarget.id ) {
		case "snippet_meta":
			ev.currentTarget.className = "desc";
			if ( text.length > YoastSEO.analyzerConfig.maxMeta ) {
				YoastSEO.app.snippetPreview.unformattedText.snippet_meta = ev.currentTarget.textContent;
				ev.currentTarget.textContent = text.substring(
					0,
					YoastSEO.analyzerConfig.maxMeta
				);

			}
			break;
		case "snippet_title":
			ev.currentTarget.className = "title";
			if ( text.length > 70 ) {
				YoastSEO.app.snippetPreview.unformattedText.snippet_title = ev.currentTarget.textContent;
				ev.currentTarget.textContent = text.substring( 0, 70 );
			}
			break;
		default:
			break;
	}
};

/**
 * when clicked on an element in the snippet, checks fills the textContent with the data from the unformatted text.
 * This removes the keyword highlighting and modified data so the original content can be editted.
 * @param ev {event}
 */
YoastSEO.SnippetPreview.prototype.getUnformattedText = function( ev ) {
	var currentElement = ev.currentTarget.id;
	if ( typeof this.unformattedText[ currentElement ] !== "undefined" ) {
		ev.currentTarget.textContent = this.unformattedText[currentElement];
	}
};

/**
 * when text is entered into the snippetPreview elements, the text is set in the unformattedText object.
 * This allows the visible data to be editted in the snippetPreview.
 * @param ev
 */
YoastSEO.SnippetPreview.prototype.setUnformattedText = function( ev ) {
	var elem =  ev.currentTarget.id;
	this.unformattedText[ elem ] = document.getElementById( elem ).textContent;
};

/**
 * Adds and remove the tooLong class when a text is too long.
 * @param ev
 */
YoastSEO.SnippetPreview.prototype.textFeedback = function( ev ) {
	var text = ev.currentTarget.textContent;
	switch ( ev.currentTarget.id ) {
		case "snippet_meta":
			if ( text.length > YoastSEO.analyzerConfig.maxMeta ) {
				ev.currentTarget.className = "desc tooLong";
			} else {
				ev.currentTarget.className = "desc";
			}
			break;
		case "snippet_title":
			if ( text.length > 70 ) {
				ev.currentTarget.className = "title tooLong";
			} else {
				ev.currentTarget.className = "title";
			}
			break;
		default:
			break;
	}
};

/**
 * shows the edit icon corresponding to the hovered element
 * @param ev
 */
YoastSEO.SnippetPreview.prototype.showEditIcon = function( ev ) {
	ev.currentTarget.parentElement.className = "editIcon snippet_container";
};

/**
 * removes all editIcon-classes, sets to snippet_container
 */
YoastSEO.SnippetPreview.prototype.hideEditIcon = function() {
	var elems = document.getElementsByClassName( "editIcon " );
	for ( var i = 0; i < elems.length; i++ ) {
		elems[ i ].className = "snippet_container";
	}
};

/**
 * sets focus on child element of the snippet_container that is clicked. Hides the editicon.
 * @param ev
 */
YoastSEO.SnippetPreview.prototype.setFocus = function( ev ) {
	var targetElem = ev.currentTarget.firstChild;
	while ( targetElem !== null ) {
		if ( targetElem.contentEditable === "true" ) {
			targetElem.focus();
			this.hideEditIcon();
			break;
		} else {
			targetElem = targetElem.nextSibling;
		}
	}
};
;/* global YoastSEO: true */
YoastSEO = ( "undefined" === typeof YoastSEO ) ? {} : YoastSEO;

/**helper functions*/
YoastSEO.StringHelper = function() {};

/**
 * removes strings from array and replaces them with keyword.
 * @param textString
 * @param stringsToRemove []
 * @param replacement (default == space)
 * @returns {textString}
 */
YoastSEO.StringHelper.prototype.replaceString = function(
	textString,
	stringsToRemove,
	replacement
) {
	if ( typeof replacement === "undefined" ) {
		replacement = " ";
	}
	textString = textString.replace( this.stringToRegex( stringsToRemove ), replacement );
	return this.stripSpaces( textString );
};

/**
 * matches string with given array of strings to match.
 * @param textString
 * @param stringsToMatch
 * @returns {matches}
 */
YoastSEO.StringHelper.prototype.matchString = function( textString, stringsToMatch ) {
	return textString.match( this.stringToRegex( stringsToMatch, false ) );
};

/**
 * checks if the match on textStrings is not null. If it has matches returns the length.
 * Otherwise it returns 0 (no matches).
 * @param textString
 * @param regex
 * @returns {number}
 */
YoastSEO.StringHelper.prototype.countMatches = function( textString, regex ) {
	return textString.match( regex ) !== null ? textString.match.length : 0;
};

/**
 * builds regex from array with strings
 * @param stringArray
 * @returns {RegExp}
 */
YoastSEO.StringHelper.prototype.stringToRegex = function( stringArray, disableWordBoundary ) {
	var regexString = "";
	var wordBoundary = "\\b";
	if ( disableWordBoundary ) {
		wordBoundary = "";
	}
	for ( var i = 0; i < stringArray.length; i++ ) {
		if ( regexString.length > 0 ) {
			regexString += "|";
		}
		regexString += wordBoundary + stringArray[ i ] + wordBoundary;
	}
	return new RegExp( regexString, "g" );
};

/**
 * Strip extra spaces, replace duplicates with single space. Remove space at front / end of string
 * @param textString
 * @returns textString
 */
YoastSEO.StringHelper.prototype.stripSpaces = function( textString ) {

	//replace multiple spaces with single space
	textString = textString.replace( / {2,}/g, " " );

	//remove first/last character if space
	textString = textString.replace( /^\s+|\s+$/g, "" );
	return textString;
};

/**
 * adds escape characters to string
 * @param textString
 * @returns textString
 */
YoastSEO.StringHelper.prototype.addEscapeChars = function( textString ) {
	return textString.replace( /[\-\[\]\/\{}\(\)\*\+\?\.\\\^\$\|]/g, "\\$&" );
};

/**
 * removes all HTMLtags from input string, except h1-6, li, p and dd
 * @param textString
 * @returns textString
 */
YoastSEO.StringHelper.prototype.stripSomeTags = function( textString ) {

	//remove tags, except li, p, h1-6, dd
	textString = textString.replace(
		/<(?!li|\/li|p|\/p|h1|\/h1|h2|\/h2|h3|\/h3|h4|\/h4|h5|\/h5|h6|\/h6|dd).*?\>/g,
		" "
	);
	textString = this.stripSpaces( textString );
	return textString;
};

/**
 * remove all HTMLtags from input string.
 * @param textString
 * @returns textString
 */
YoastSEO.StringHelper.prototype.stripAllTags = function( textString ) {

	//remove all tags
	textString = textString.replace( /(<([^>]+)>)/ig, " " );

	//remove < and > if any are used
	textString = textString.replace( /[<>]/g, "" );
	textString = this.stripSpaces( textString );
	return textString;
};

/**
 * Removes all invalid characters from a certain keyword
 *
 * @param {string} keyword The un-sanitized keyword.
 * @returns {string} The sanitized keyword.
 */
YoastSEO.StringHelper.prototype.sanitizeKeyword = function( keyword ) {
	keyword = keyword.replace( /[\[\]\/\{\}\(\)\*\+\?\.\\\^\$\|]/g, "" );

	return keyword;
};

/**
 * Checks if the stringhelper is already initialized. Returns stringHelper.
 *
 * @returns {YoastSEO.StringHelper}
 */
YoastSEO.getStringHelper = function() {
	if ( typeof YoastSEO.cachedStringHelper !== "object" ) {
		YoastSEO.cachedStringHelper = new YoastSEO.StringHelper();
	}
	return YoastSEO.cachedStringHelper;
};
;YoastSEO = ( 'undefined' === typeof YoastSEO ) ? {} : YoastSEO;(function() {/**
 * @preserve jed.js https://github.com/SlexAxton/Jed
 */
/*
-----------
A gettext compatible i18n library for modern JavaScript Applications

by Alex Sexton - AlexSexton [at] gmail - @SlexAxton
WTFPL license for use
Dojo CLA for contributions

Jed offers the entire applicable GNU gettext spec'd set of
functions, but also offers some nicer wrappers around them.
The api for gettext was written for a language with no function
overloading, so Jed allows a little more of that.

Many thanks to Joshua I. Miller - unrtst@cpan.org - who wrote
gettext.js back in 2008. I was able to vet a lot of my ideas
against his. I also made sure Jed passed against his tests
in order to offer easy upgrades -- jsgettext.berlios.de
*/
(function (root, undef) {

  // Set up some underscore-style functions, if you already have
  // underscore, feel free to delete this section, and use it
  // directly, however, the amount of functions used doesn't
  // warrant having underscore as a full dependency.
  // Underscore 1.3.0 was used to port and is licensed
  // under the MIT License by Jeremy Ashkenas.
  var ArrayProto    = Array.prototype,
      ObjProto      = Object.prototype,
      slice         = ArrayProto.slice,
      hasOwnProp    = ObjProto.hasOwnProperty,
      nativeForEach = ArrayProto.forEach,
      breaker       = {};

  // We're not using the OOP style _ so we don't need the
  // extra level of indirection. This still means that you
  // sub out for real `_` though.
  var _ = {
    forEach : function( obj, iterator, context ) {
      var i, l, key;
      if ( obj === null ) {
        return;
      }

      if ( nativeForEach && obj.forEach === nativeForEach ) {
        obj.forEach( iterator, context );
      }
      else if ( obj.length === +obj.length ) {
        for ( i = 0, l = obj.length; i < l; i++ ) {
          if ( i in obj && iterator.call( context, obj[i], i, obj ) === breaker ) {
            return;
          }
        }
      }
      else {
        for ( key in obj) {
          if ( hasOwnProp.call( obj, key ) ) {
            if ( iterator.call (context, obj[key], key, obj ) === breaker ) {
              return;
            }
          }
        }
      }
    },
    extend : function( obj ) {
      this.forEach( slice.call( arguments, 1 ), function ( source ) {
        for ( var prop in source ) {
          obj[prop] = source[prop];
        }
      });
      return obj;
    }
  };
  // END Miniature underscore impl

  // Jed is a constructor function
  var Jed = function ( options ) {
    // Some minimal defaults
    this.defaults = {
      "locale_data" : {
        "messages" : {
          "" : {
            "domain"       : "messages",
            "lang"         : "en",
            "plural_forms" : "nplurals=2; plural=(n != 1);"
          }
          // There are no default keys, though
        }
      },
      // The default domain if one is missing
      "domain" : "messages",
      // enable debug mode to log untranslated strings to the console
      "debug" : false
    };

    // Mix in the sent options with the default options
    this.options = _.extend( {}, this.defaults, options );
    this.textdomain( this.options.domain );

    if ( options.domain && ! this.options.locale_data[ this.options.domain ] ) {
      throw new Error('Text domain set to non-existent domain: `' + options.domain + '`');
    }
  };

  // The gettext spec sets this character as the default
  // delimiter for context lookups.
  // e.g.: context\u0004key
  // If your translation company uses something different,
  // just change this at any time and it will use that instead.
  Jed.context_delimiter = String.fromCharCode( 4 );

  function getPluralFormFunc ( plural_form_string ) {
    return Jed.PF.compile( plural_form_string || "nplurals=2; plural=(n != 1);");
  }

  function Chain( key, i18n ){
    this._key = key;
    this._i18n = i18n;
  }

  // Create a chainable api for adding args prettily
  _.extend( Chain.prototype, {
    onDomain : function ( domain ) {
      this._domain = domain;
      return this;
    },
    withContext : function ( context ) {
      this._context = context;
      return this;
    },
    ifPlural : function ( num, pkey ) {
      this._val = num;
      this._pkey = pkey;
      return this;
    },
    fetch : function ( sArr ) {
      if ( {}.toString.call( sArr ) != '[object Array]' ) {
        sArr = [].slice.call(arguments, 0);
      }
      return ( sArr && sArr.length ? Jed.sprintf : function(x){ return x; } )(
        this._i18n.dcnpgettext(this._domain, this._context, this._key, this._pkey, this._val),
        sArr
      );
    }
  });

  // Add functions to the Jed prototype.
  // These will be the functions on the object that's returned
  // from creating a `new Jed()`
  // These seem redundant, but they gzip pretty well.
  _.extend( Jed.prototype, {
    // The sexier api start point
    translate : function ( key ) {
      return new Chain( key, this );
    },

    textdomain : function ( domain ) {
      if ( ! domain ) {
        return this._textdomain;
      }
      this._textdomain = domain;
    },

    gettext : function ( key ) {
      return this.dcnpgettext.call( this, undef, undef, key );
    },

    dgettext : function ( domain, key ) {
     return this.dcnpgettext.call( this, domain, undef, key );
    },

    dcgettext : function ( domain , key /*, category */ ) {
      // Ignores the category anyways
      return this.dcnpgettext.call( this, domain, undef, key );
    },

    ngettext : function ( skey, pkey, val ) {
      return this.dcnpgettext.call( this, undef, undef, skey, pkey, val );
    },

    dngettext : function ( domain, skey, pkey, val ) {
      return this.dcnpgettext.call( this, domain, undef, skey, pkey, val );
    },

    dcngettext : function ( domain, skey, pkey, val/*, category */) {
      return this.dcnpgettext.call( this, domain, undef, skey, pkey, val );
    },

    pgettext : function ( context, key ) {
      return this.dcnpgettext.call( this, undef, context, key );
    },

    dpgettext : function ( domain, context, key ) {
      return this.dcnpgettext.call( this, domain, context, key );
    },

    dcpgettext : function ( domain, context, key/*, category */) {
      return this.dcnpgettext.call( this, domain, context, key );
    },

    npgettext : function ( context, skey, pkey, val ) {
      return this.dcnpgettext.call( this, undef, context, skey, pkey, val );
    },

    dnpgettext : function ( domain, context, skey, pkey, val ) {
      return this.dcnpgettext.call( this, domain, context, skey, pkey, val );
    },

    // The most fully qualified gettext function. It has every option.
    // Since it has every option, we can use it from every other method.
    // This is the bread and butter.
    // Technically there should be one more argument in this function for 'Category',
    // but since we never use it, we might as well not waste the bytes to define it.
    dcnpgettext : function ( domain, context, singular_key, plural_key, val ) {
      // Set some defaults

      plural_key = plural_key || singular_key;

      // Use the global domain default if one
      // isn't explicitly passed in
      domain = domain || this._textdomain;

      var fallback;

      // Handle special cases

      // No options found
      if ( ! this.options ) {
        // There's likely something wrong, but we'll return the correct key for english
        // We do this by instantiating a brand new Jed instance with the default set
        // for everything that could be broken.
        fallback = new Jed();
        return fallback.dcnpgettext.call( fallback, undefined, undefined, singular_key, plural_key, val );
      }

      // No translation data provided
      if ( ! this.options.locale_data ) {
        throw new Error('No locale data provided.');
      }

      if ( ! this.options.locale_data[ domain ] ) {
        throw new Error('Domain `' + domain + '` was not found.');
      }

      if ( ! this.options.locale_data[ domain ][ "" ] ) {
        throw new Error('No locale meta information provided.');
      }

      // Make sure we have a truthy key. Otherwise we might start looking
      // into the empty string key, which is the options for the locale
      // data.
      if ( ! singular_key ) {
        throw new Error('No translation key found.');
      }

      var key  = context ? context + Jed.context_delimiter + singular_key : singular_key,
          locale_data = this.options.locale_data,
          dict = locale_data[ domain ],
          defaultConf = (locale_data.messages || this.defaults.locale_data.messages)[""],
          pluralForms = dict[""].plural_forms || dict[""]["Plural-Forms"] || dict[""]["plural-forms"] || defaultConf.plural_forms || defaultConf["Plural-Forms"] || defaultConf["plural-forms"],
          val_list,
          res;

      var val_idx;
      if (val === undefined) {
        // No value passed in; assume singular key lookup.
        val_idx = 0;

      } else {
        // Value has been passed in; use plural-forms calculations.

        // Handle invalid numbers, but try casting strings for good measure
        if ( typeof val != 'number' ) {
          val = parseInt( val, 10 );

          if ( isNaN( val ) ) {
            throw new Error('The number that was passed in is not a number.');
          }
        }

        val_idx = getPluralFormFunc(pluralForms)(val);
      }

      // Throw an error if a domain isn't found
      if ( ! dict ) {
        throw new Error('No domain named `' + domain + '` could be found.');
      }

      val_list = dict[ key ];

      // If there is no match, then revert back to
      // english style singular/plural with the keys passed in.
      if ( ! val_list || val_idx > val_list.length ) {
        if (this.options.missing_key_callback) {
          this.options.missing_key_callback(key, domain);
        }
        res = [ singular_key, plural_key ];

        // collect untranslated strings
        if (this.options.debug===true) {
          console.log(res[ getPluralFormFunc(pluralForms)( val ) ]);
        }
        return res[ getPluralFormFunc()( val ) ];
      }

      res = val_list[ val_idx ];

      // This includes empty strings on purpose
      if ( ! res  ) {
        res = [ singular_key, plural_key ];
        return res[ getPluralFormFunc()( val ) ];
      }
      return res;
    }
  });


  // We add in sprintf capabilities for post translation value interolation
  // This is not internally used, so you can remove it if you have this
  // available somewhere else, or want to use a different system.

  // We _slightly_ modify the normal sprintf behavior to more gracefully handle
  // undefined values.

  /**
   sprintf() for JavaScript 0.7-beta1
   http://www.diveintojavascript.com/projects/javascript-sprintf

   Copyright (c) Alexandru Marasteanu <alexaholic [at) gmail (dot] com>
   All rights reserved.

   Redistribution and use in source and binary forms, with or without
   modification, are permitted provided that the following conditions are met:
       * Redistributions of source code must retain the above copyright
         notice, this list of conditions and the following disclaimer.
       * Redistributions in binary form must reproduce the above copyright
         notice, this list of conditions and the following disclaimer in the
         documentation and/or other materials provided with the distribution.
       * Neither the name of sprintf() for JavaScript nor the
         names of its contributors may be used to endorse or promote products
         derived from this software without specific prior written permission.

   THIS SOFTWARE IS PROVIDED BY THE COPYRIGHT HOLDERS AND CONTRIBUTORS "AS IS" AND
   ANY EXPRESS OR IMPLIED WARRANTIES, INCLUDING, BUT NOT LIMITED TO, THE IMPLIED
   WARRANTIES OF MERCHANTABILITY AND FITNESS FOR A PARTICULAR PURPOSE ARE
   DISCLAIMED. IN NO EVENT SHALL Alexandru Marasteanu BE LIABLE FOR ANY
   DIRECT, INDIRECT, INCIDENTAL, SPECIAL, EXEMPLARY, OR CONSEQUENTIAL DAMAGES
   (INCLUDING, BUT NOT LIMITED TO, PROCUREMENT OF SUBSTITUTE GOODS OR SERVICES;
   LOSS OF USE, DATA, OR PROFITS; OR BUSINESS INTERRUPTION) HOWEVER CAUSED AND
   ON ANY THEORY OF LIABILITY, WHETHER IN CONTRACT, STRICT LIABILITY, OR TORT
   (INCLUDING NEGLIGENCE OR OTHERWISE) ARISING IN ANY WAY OUT OF THE USE OF THIS
   SOFTWARE, EVEN IF ADVISED OF THE POSSIBILITY OF SUCH DAMAGE.
  */
  var sprintf = (function() {
    function get_type(variable) {
      return Object.prototype.toString.call(variable).slice(8, -1).toLowerCase();
    }
    function str_repeat(input, multiplier) {
      for (var output = []; multiplier > 0; output[--multiplier] = input) {/* do nothing */}
      return output.join('');
    }

    var str_format = function() {
      if (!str_format.cache.hasOwnProperty(arguments[0])) {
        str_format.cache[arguments[0]] = str_format.parse(arguments[0]);
      }
      return str_format.format.call(null, str_format.cache[arguments[0]], arguments);
    };

    str_format.format = function(parse_tree, argv) {
      var cursor = 1, tree_length = parse_tree.length, node_type = '', arg, output = [], i, k, match, pad, pad_character, pad_length;
      for (i = 0; i < tree_length; i++) {
        node_type = get_type(parse_tree[i]);
        if (node_type === 'string') {
          output.push(parse_tree[i]);
        }
        else if (node_type === 'array') {
          match = parse_tree[i]; // convenience purposes only
          if (match[2]) { // keyword argument
            arg = argv[cursor];
            for (k = 0; k < match[2].length; k++) {
              if (!arg.hasOwnProperty(match[2][k])) {
                throw(sprintf('[sprintf] property "%s" does not exist', match[2][k]));
              }
              arg = arg[match[2][k]];
            }
          }
          else if (match[1]) { // positional argument (explicit)
            arg = argv[match[1]];
          }
          else { // positional argument (implicit)
            arg = argv[cursor++];
          }

          if (/[^s]/.test(match[8]) && (get_type(arg) != 'number')) {
            throw(sprintf('[sprintf] expecting number but found %s', get_type(arg)));
          }

          // Jed EDIT
          if ( typeof arg == 'undefined' || arg === null ) {
            arg = '';
          }
          // Jed EDIT

          switch (match[8]) {
            case 'b': arg = arg.toString(2); break;
            case 'c': arg = String.fromCharCode(arg); break;
            case 'd': arg = parseInt(arg, 10); break;
            case 'e': arg = match[7] ? arg.toExponential(match[7]) : arg.toExponential(); break;
            case 'f': arg = match[7] ? parseFloat(arg).toFixed(match[7]) : parseFloat(arg); break;
            case 'o': arg = arg.toString(8); break;
            case 's': arg = ((arg = String(arg)) && match[7] ? arg.substring(0, match[7]) : arg); break;
            case 'u': arg = Math.abs(arg); break;
            case 'x': arg = arg.toString(16); break;
            case 'X': arg = arg.toString(16).toUpperCase(); break;
          }
          arg = (/[def]/.test(match[8]) && match[3] && arg >= 0 ? '+'+ arg : arg);
          pad_character = match[4] ? match[4] == '0' ? '0' : match[4].charAt(1) : ' ';
          pad_length = match[6] - String(arg).length;
          pad = match[6] ? str_repeat(pad_character, pad_length) : '';
          output.push(match[5] ? arg + pad : pad + arg);
        }
      }
      return output.join('');
    };

    str_format.cache = {};

    str_format.parse = function(fmt) {
      var _fmt = fmt, match = [], parse_tree = [], arg_names = 0;
      while (_fmt) {
        if ((match = /^[^\x25]+/.exec(_fmt)) !== null) {
          parse_tree.push(match[0]);
        }
        else if ((match = /^\x25{2}/.exec(_fmt)) !== null) {
          parse_tree.push('%');
        }
        else if ((match = /^\x25(?:([1-9]\d*)\$|\(([^\)]+)\))?(\+)?(0|'[^$])?(-)?(\d+)?(?:\.(\d+))?([b-fosuxX])/.exec(_fmt)) !== null) {
          if (match[2]) {
            arg_names |= 1;
            var field_list = [], replacement_field = match[2], field_match = [];
            if ((field_match = /^([a-z_][a-z_\d]*)/i.exec(replacement_field)) !== null) {
              field_list.push(field_match[1]);
              while ((replacement_field = replacement_field.substring(field_match[0].length)) !== '') {
                if ((field_match = /^\.([a-z_][a-z_\d]*)/i.exec(replacement_field)) !== null) {
                  field_list.push(field_match[1]);
                }
                else if ((field_match = /^\[(\d+)\]/.exec(replacement_field)) !== null) {
                  field_list.push(field_match[1]);
                }
                else {
                  throw('[sprintf] huh?');
                }
              }
            }
            else {
              throw('[sprintf] huh?');
            }
            match[2] = field_list;
          }
          else {
            arg_names |= 2;
          }
          if (arg_names === 3) {
            throw('[sprintf] mixing positional and named placeholders is not (yet) supported');
          }
          parse_tree.push(match);
        }
        else {
          throw('[sprintf] huh?');
        }
        _fmt = _fmt.substring(match[0].length);
      }
      return parse_tree;
    };

    return str_format;
  })();

  var vsprintf = function(fmt, argv) {
    argv.unshift(fmt);
    return sprintf.apply(null, argv);
  };

  Jed.parse_plural = function ( plural_forms, n ) {
    plural_forms = plural_forms.replace(/n/g, n);
    return Jed.parse_expression(plural_forms);
  };

  Jed.sprintf = function ( fmt, args ) {
    if ( {}.toString.call( args ) == '[object Array]' ) {
      return vsprintf( fmt, [].slice.call(args) );
    }
    return sprintf.apply(this, [].slice.call(arguments) );
  };

  Jed.prototype.sprintf = function () {
    return Jed.sprintf.apply(this, arguments);
  };
  // END sprintf Implementation

  // Start the Plural forms section
  // This is a full plural form expression parser. It is used to avoid
  // running 'eval' or 'new Function' directly against the plural
  // forms.
  //
  // This can be important if you get translations done through a 3rd
  // party vendor. I encourage you to use this instead, however, I
  // also will provide a 'precompiler' that you can use at build time
  // to output valid/safe function representations of the plural form
  // expressions. This means you can build this code out for the most
  // part.
  Jed.PF = {};

  Jed.PF.parse = function ( p ) {
    var plural_str = Jed.PF.extractPluralExpr( p );
    return Jed.PF.parser.parse.call(Jed.PF.parser, plural_str);
  };

  Jed.PF.compile = function ( p ) {
    // Handle trues and falses as 0 and 1
    function imply( val ) {
      return (val === true ? 1 : val ? val : 0);
    }

    var ast = Jed.PF.parse( p );
    return function ( n ) {
      return imply( Jed.PF.interpreter( ast )( n ) );
    };
  };

  Jed.PF.interpreter = function ( ast ) {
    return function ( n ) {
      var res;
      switch ( ast.type ) {
        case 'GROUP':
          return Jed.PF.interpreter( ast.expr )( n );
        case 'TERNARY':
          if ( Jed.PF.interpreter( ast.expr )( n ) ) {
            return Jed.PF.interpreter( ast.truthy )( n );
          }
          return Jed.PF.interpreter( ast.falsey )( n );
        case 'OR':
          return Jed.PF.interpreter( ast.left )( n ) || Jed.PF.interpreter( ast.right )( n );
        case 'AND':
          return Jed.PF.interpreter( ast.left )( n ) && Jed.PF.interpreter( ast.right )( n );
        case 'LT':
          return Jed.PF.interpreter( ast.left )( n ) < Jed.PF.interpreter( ast.right )( n );
        case 'GT':
          return Jed.PF.interpreter( ast.left )( n ) > Jed.PF.interpreter( ast.right )( n );
        case 'LTE':
          return Jed.PF.interpreter( ast.left )( n ) <= Jed.PF.interpreter( ast.right )( n );
        case 'GTE':
          return Jed.PF.interpreter( ast.left )( n ) >= Jed.PF.interpreter( ast.right )( n );
        case 'EQ':
          return Jed.PF.interpreter( ast.left )( n ) == Jed.PF.interpreter( ast.right )( n );
        case 'NEQ':
          return Jed.PF.interpreter( ast.left )( n ) != Jed.PF.interpreter( ast.right )( n );
        case 'MOD':
          return Jed.PF.interpreter( ast.left )( n ) % Jed.PF.interpreter( ast.right )( n );
        case 'VAR':
          return n;
        case 'NUM':
          return ast.val;
        default:
          throw new Error("Invalid Token found.");
      }
    };
  };

  Jed.PF.extractPluralExpr = function ( p ) {
    // trim first
    p = p.replace(/^\s\s*/, '').replace(/\s\s*$/, '');

    if (! /;\s*$/.test(p)) {
      p = p.concat(';');
    }

    var nplurals_re = /nplurals\=(\d+);/,
        plural_re = /plural\=(.*);/,
        nplurals_matches = p.match( nplurals_re ),
        res = {},
        plural_matches;

    // Find the nplurals number
    if ( nplurals_matches.length > 1 ) {
      res.nplurals = nplurals_matches[1];
    }
    else {
      throw new Error('nplurals not found in plural_forms string: ' + p );
    }

    // remove that data to get to the formula
    p = p.replace( nplurals_re, "" );
    plural_matches = p.match( plural_re );

    if (!( plural_matches && plural_matches.length > 1 ) ) {
      throw new Error('`plural` expression not found: ' + p);
    }
    return plural_matches[ 1 ];
  };

  /* Jison generated parser */
  Jed.PF.parser = (function(){

var parser = {trace: function trace() { },
yy: {},
symbols_: {"error":2,"expressions":3,"e":4,"EOF":5,"?":6,":":7,"||":8,"&&":9,"<":10,"<=":11,">":12,">=":13,"!=":14,"==":15,"%":16,"(":17,")":18,"n":19,"NUMBER":20,"$accept":0,"$end":1},
terminals_: {2:"error",5:"EOF",6:"?",7:":",8:"||",9:"&&",10:"<",11:"<=",12:">",13:">=",14:"!=",15:"==",16:"%",17:"(",18:")",19:"n",20:"NUMBER"},
productions_: [0,[3,2],[4,5],[4,3],[4,3],[4,3],[4,3],[4,3],[4,3],[4,3],[4,3],[4,3],[4,3],[4,1],[4,1]],
performAction: function anonymous(yytext,yyleng,yylineno,yy,yystate,$$,_$) {

var $0 = $$.length - 1;
switch (yystate) {
case 1: return { type : 'GROUP', expr: $$[$0-1] };
break;
case 2:this.$ = { type: 'TERNARY', expr: $$[$0-4], truthy : $$[$0-2], falsey: $$[$0] };
break;
case 3:this.$ = { type: "OR", left: $$[$0-2], right: $$[$0] };
break;
case 4:this.$ = { type: "AND", left: $$[$0-2], right: $$[$0] };
break;
case 5:this.$ = { type: 'LT', left: $$[$0-2], right: $$[$0] };
break;
case 6:this.$ = { type: 'LTE', left: $$[$0-2], right: $$[$0] };
break;
case 7:this.$ = { type: 'GT', left: $$[$0-2], right: $$[$0] };
break;
case 8:this.$ = { type: 'GTE', left: $$[$0-2], right: $$[$0] };
break;
case 9:this.$ = { type: 'NEQ', left: $$[$0-2], right: $$[$0] };
break;
case 10:this.$ = { type: 'EQ', left: $$[$0-2], right: $$[$0] };
break;
case 11:this.$ = { type: 'MOD', left: $$[$0-2], right: $$[$0] };
break;
case 12:this.$ = { type: 'GROUP', expr: $$[$0-1] };
break;
case 13:this.$ = { type: 'VAR' };
break;
case 14:this.$ = { type: 'NUM', val: Number(yytext) };
break;
}
},
table: [{3:1,4:2,17:[1,3],19:[1,4],20:[1,5]},{1:[3]},{5:[1,6],6:[1,7],8:[1,8],9:[1,9],10:[1,10],11:[1,11],12:[1,12],13:[1,13],14:[1,14],15:[1,15],16:[1,16]},{4:17,17:[1,3],19:[1,4],20:[1,5]},{5:[2,13],6:[2,13],7:[2,13],8:[2,13],9:[2,13],10:[2,13],11:[2,13],12:[2,13],13:[2,13],14:[2,13],15:[2,13],16:[2,13],18:[2,13]},{5:[2,14],6:[2,14],7:[2,14],8:[2,14],9:[2,14],10:[2,14],11:[2,14],12:[2,14],13:[2,14],14:[2,14],15:[2,14],16:[2,14],18:[2,14]},{1:[2,1]},{4:18,17:[1,3],19:[1,4],20:[1,5]},{4:19,17:[1,3],19:[1,4],20:[1,5]},{4:20,17:[1,3],19:[1,4],20:[1,5]},{4:21,17:[1,3],19:[1,4],20:[1,5]},{4:22,17:[1,3],19:[1,4],20:[1,5]},{4:23,17:[1,3],19:[1,4],20:[1,5]},{4:24,17:[1,3],19:[1,4],20:[1,5]},{4:25,17:[1,3],19:[1,4],20:[1,5]},{4:26,17:[1,3],19:[1,4],20:[1,5]},{4:27,17:[1,3],19:[1,4],20:[1,5]},{6:[1,7],8:[1,8],9:[1,9],10:[1,10],11:[1,11],12:[1,12],13:[1,13],14:[1,14],15:[1,15],16:[1,16],18:[1,28]},{6:[1,7],7:[1,29],8:[1,8],9:[1,9],10:[1,10],11:[1,11],12:[1,12],13:[1,13],14:[1,14],15:[1,15],16:[1,16]},{5:[2,3],6:[2,3],7:[2,3],8:[2,3],9:[1,9],10:[1,10],11:[1,11],12:[1,12],13:[1,13],14:[1,14],15:[1,15],16:[1,16],18:[2,3]},{5:[2,4],6:[2,4],7:[2,4],8:[2,4],9:[2,4],10:[1,10],11:[1,11],12:[1,12],13:[1,13],14:[1,14],15:[1,15],16:[1,16],18:[2,4]},{5:[2,5],6:[2,5],7:[2,5],8:[2,5],9:[2,5],10:[2,5],11:[2,5],12:[2,5],13:[2,5],14:[2,5],15:[2,5],16:[1,16],18:[2,5]},{5:[2,6],6:[2,6],7:[2,6],8:[2,6],9:[2,6],10:[2,6],11:[2,6],12:[2,6],13:[2,6],14:[2,6],15:[2,6],16:[1,16],18:[2,6]},{5:[2,7],6:[2,7],7:[2,7],8:[2,7],9:[2,7],10:[2,7],11:[2,7],12:[2,7],13:[2,7],14:[2,7],15:[2,7],16:[1,16],18:[2,7]},{5:[2,8],6:[2,8],7:[2,8],8:[2,8],9:[2,8],10:[2,8],11:[2,8],12:[2,8],13:[2,8],14:[2,8],15:[2,8],16:[1,16],18:[2,8]},{5:[2,9],6:[2,9],7:[2,9],8:[2,9],9:[2,9],10:[2,9],11:[2,9],12:[2,9],13:[2,9],14:[2,9],15:[2,9],16:[1,16],18:[2,9]},{5:[2,10],6:[2,10],7:[2,10],8:[2,10],9:[2,10],10:[2,10],11:[2,10],12:[2,10],13:[2,10],14:[2,10],15:[2,10],16:[1,16],18:[2,10]},{5:[2,11],6:[2,11],7:[2,11],8:[2,11],9:[2,11],10:[2,11],11:[2,11],12:[2,11],13:[2,11],14:[2,11],15:[2,11],16:[2,11],18:[2,11]},{5:[2,12],6:[2,12],7:[2,12],8:[2,12],9:[2,12],10:[2,12],11:[2,12],12:[2,12],13:[2,12],14:[2,12],15:[2,12],16:[2,12],18:[2,12]},{4:30,17:[1,3],19:[1,4],20:[1,5]},{5:[2,2],6:[1,7],7:[2,2],8:[1,8],9:[1,9],10:[1,10],11:[1,11],12:[1,12],13:[1,13],14:[1,14],15:[1,15],16:[1,16],18:[2,2]}],
defaultActions: {6:[2,1]},
parseError: function parseError(str, hash) {
    throw new Error(str);
},
parse: function parse(input) {
    var self = this,
        stack = [0],
        vstack = [null], // semantic value stack
        lstack = [], // location stack
        table = this.table,
        yytext = '',
        yylineno = 0,
        yyleng = 0,
        recovering = 0,
        TERROR = 2,
        EOF = 1;

    //this.reductionCount = this.shiftCount = 0;

    this.lexer.setInput(input);
    this.lexer.yy = this.yy;
    this.yy.lexer = this.lexer;
    if (typeof this.lexer.yylloc == 'undefined')
        this.lexer.yylloc = {};
    var yyloc = this.lexer.yylloc;
    lstack.push(yyloc);

    if (typeof this.yy.parseError === 'function')
        this.parseError = this.yy.parseError;

    function popStack (n) {
        stack.length = stack.length - 2*n;
        vstack.length = vstack.length - n;
        lstack.length = lstack.length - n;
    }

    function lex() {
        var token;
        token = self.lexer.lex() || 1; // $end = 1
        // if token isn't its numeric value, convert
        if (typeof token !== 'number') {
            token = self.symbols_[token] || token;
        }
        return token;
    }

    var symbol, preErrorSymbol, state, action, a, r, yyval={},p,len,newState, expected;
    while (true) {
        // retreive state number from top of stack
        state = stack[stack.length-1];

        // use default actions if available
        if (this.defaultActions[state]) {
            action = this.defaultActions[state];
        } else {
            if (symbol == null)
                symbol = lex();
            // read action for current state and first input
            action = table[state] && table[state][symbol];
        }

        // handle parse error
        _handle_error:
        if (typeof action === 'undefined' || !action.length || !action[0]) {

            if (!recovering) {
                // Report error
                expected = [];
                for (p in table[state]) if (this.terminals_[p] && p > 2) {
                    expected.push("'"+this.terminals_[p]+"'");
                }
                var errStr = '';
                if (this.lexer.showPosition) {
                    errStr = 'Parse error on line '+(yylineno+1)+":\n"+this.lexer.showPosition()+"\nExpecting "+expected.join(', ') + ", got '" + this.terminals_[symbol]+ "'";
                } else {
                    errStr = 'Parse error on line '+(yylineno+1)+": Unexpected " +
                                  (symbol == 1 /*EOF*/ ? "end of input" :
                                              ("'"+(this.terminals_[symbol] || symbol)+"'"));
                }
                this.parseError(errStr,
                    {text: this.lexer.match, token: this.terminals_[symbol] || symbol, line: this.lexer.yylineno, loc: yyloc, expected: expected});
            }

            // just recovered from another error
            if (recovering == 3) {
                if (symbol == EOF) {
                    throw new Error(errStr || 'Parsing halted.');
                }

                // discard current lookahead and grab another
                yyleng = this.lexer.yyleng;
                yytext = this.lexer.yytext;
                yylineno = this.lexer.yylineno;
                yyloc = this.lexer.yylloc;
                symbol = lex();
            }

            // try to recover from error
            while (1) {
                // check for error recovery rule in this state
                if ((TERROR.toString()) in table[state]) {
                    break;
                }
                if (state == 0) {
                    throw new Error(errStr || 'Parsing halted.');
                }
                popStack(1);
                state = stack[stack.length-1];
            }

            preErrorSymbol = symbol; // save the lookahead token
            symbol = TERROR;         // insert generic error symbol as new lookahead
            state = stack[stack.length-1];
            action = table[state] && table[state][TERROR];
            recovering = 3; // allow 3 real symbols to be shifted before reporting a new error
        }

        // this shouldn't happen, unless resolve defaults are off
        if (action[0] instanceof Array && action.length > 1) {
            throw new Error('Parse Error: multiple actions possible at state: '+state+', token: '+symbol);
        }

        switch (action[0]) {

            case 1: // shift
                //this.shiftCount++;

                stack.push(symbol);
                vstack.push(this.lexer.yytext);
                lstack.push(this.lexer.yylloc);
                stack.push(action[1]); // push state
                symbol = null;
                if (!preErrorSymbol) { // normal execution/no error
                    yyleng = this.lexer.yyleng;
                    yytext = this.lexer.yytext;
                    yylineno = this.lexer.yylineno;
                    yyloc = this.lexer.yylloc;
                    if (recovering > 0)
                        recovering--;
                } else { // error just occurred, resume old lookahead f/ before error
                    symbol = preErrorSymbol;
                    preErrorSymbol = null;
                }
                break;

            case 2: // reduce
                //this.reductionCount++;

                len = this.productions_[action[1]][1];

                // perform semantic action
                yyval.$ = vstack[vstack.length-len]; // default to $$ = $1
                // default location, uses first token for firsts, last for lasts
                yyval._$ = {
                    first_line: lstack[lstack.length-(len||1)].first_line,
                    last_line: lstack[lstack.length-1].last_line,
                    first_column: lstack[lstack.length-(len||1)].first_column,
                    last_column: lstack[lstack.length-1].last_column
                };
                r = this.performAction.call(yyval, yytext, yyleng, yylineno, this.yy, action[1], vstack, lstack);

                if (typeof r !== 'undefined') {
                    return r;
                }

                // pop off stack
                if (len) {
                    stack = stack.slice(0,-1*len*2);
                    vstack = vstack.slice(0, -1*len);
                    lstack = lstack.slice(0, -1*len);
                }

                stack.push(this.productions_[action[1]][0]);    // push nonterminal (reduce)
                vstack.push(yyval.$);
                lstack.push(yyval._$);
                // goto new state = table[STATE][NONTERMINAL]
                newState = table[stack[stack.length-2]][stack[stack.length-1]];
                stack.push(newState);
                break;

            case 3: // accept
                return true;
        }

    }

    return true;
}};/* Jison generated lexer */
var lexer = (function(){

var lexer = ({EOF:1,
parseError:function parseError(str, hash) {
        if (this.yy.parseError) {
            this.yy.parseError(str, hash);
        } else {
            throw new Error(str);
        }
    },
setInput:function (input) {
        this._input = input;
        this._more = this._less = this.done = false;
        this.yylineno = this.yyleng = 0;
        this.yytext = this.matched = this.match = '';
        this.conditionStack = ['INITIAL'];
        this.yylloc = {first_line:1,first_column:0,last_line:1,last_column:0};
        return this;
    },
input:function () {
        var ch = this._input[0];
        this.yytext+=ch;
        this.yyleng++;
        this.match+=ch;
        this.matched+=ch;
        var lines = ch.match(/\n/);
        if (lines) this.yylineno++;
        this._input = this._input.slice(1);
        return ch;
    },
unput:function (ch) {
        this._input = ch + this._input;
        return this;
    },
more:function () {
        this._more = true;
        return this;
    },
pastInput:function () {
        var past = this.matched.substr(0, this.matched.length - this.match.length);
        return (past.length > 20 ? '...':'') + past.substr(-20).replace(/\n/g, "");
    },
upcomingInput:function () {
        var next = this.match;
        if (next.length < 20) {
            next += this._input.substr(0, 20-next.length);
        }
        return (next.substr(0,20)+(next.length > 20 ? '...':'')).replace(/\n/g, "");
    },
showPosition:function () {
        var pre = this.pastInput();
        var c = new Array(pre.length + 1).join("-");
        return pre + this.upcomingInput() + "\n" + c+"^";
    },
next:function () {
        if (this.done) {
            return this.EOF;
        }
        if (!this._input) this.done = true;

        var token,
            match,
            col,
            lines;
        if (!this._more) {
            this.yytext = '';
            this.match = '';
        }
        var rules = this._currentRules();
        for (var i=0;i < rules.length; i++) {
            match = this._input.match(this.rules[rules[i]]);
            if (match) {
                lines = match[0].match(/\n.*/g);
                if (lines) this.yylineno += lines.length;
                this.yylloc = {first_line: this.yylloc.last_line,
                               last_line: this.yylineno+1,
                               first_column: this.yylloc.last_column,
                               last_column: lines ? lines[lines.length-1].length-1 : this.yylloc.last_column + match[0].length}
                this.yytext += match[0];
                this.match += match[0];
                this.matches = match;
                this.yyleng = this.yytext.length;
                this._more = false;
                this._input = this._input.slice(match[0].length);
                this.matched += match[0];
                token = this.performAction.call(this, this.yy, this, rules[i],this.conditionStack[this.conditionStack.length-1]);
                if (token) return token;
                else return;
            }
        }
        if (this._input === "") {
            return this.EOF;
        } else {
            this.parseError('Lexical error on line '+(this.yylineno+1)+'. Unrecognized text.\n'+this.showPosition(),
                    {text: "", token: null, line: this.yylineno});
        }
    },
lex:function lex() {
        var r = this.next();
        if (typeof r !== 'undefined') {
            return r;
        } else {
            return this.lex();
        }
    },
begin:function begin(condition) {
        this.conditionStack.push(condition);
    },
popState:function popState() {
        return this.conditionStack.pop();
    },
_currentRules:function _currentRules() {
        return this.conditions[this.conditionStack[this.conditionStack.length-1]].rules;
    },
topState:function () {
        return this.conditionStack[this.conditionStack.length-2];
    },
pushState:function begin(condition) {
        this.begin(condition);
    }});
lexer.performAction = function anonymous(yy,yy_,$avoiding_name_collisions,YY_START) {

var YYSTATE=YY_START;
switch($avoiding_name_collisions) {
case 0:/* skip whitespace */
break;
case 1:return 20
break;
case 2:return 19
break;
case 3:return 8
break;
case 4:return 9
break;
case 5:return 6
break;
case 6:return 7
break;
case 7:return 11
break;
case 8:return 13
break;
case 9:return 10
break;
case 10:return 12
break;
case 11:return 14
break;
case 12:return 15
break;
case 13:return 16
break;
case 14:return 17
break;
case 15:return 18
break;
case 16:return 5
break;
case 17:return 'INVALID'
break;
}
};
lexer.rules = [/^\s+/,/^[0-9]+(\.[0-9]+)?\b/,/^n\b/,/^\|\|/,/^&&/,/^\?/,/^:/,/^<=/,/^>=/,/^</,/^>/,/^!=/,/^==/,/^%/,/^\(/,/^\)/,/^$/,/^./];
lexer.conditions = {"INITIAL":{"rules":[0,1,2,3,4,5,6,7,8,9,10,11,12,13,14,15,16,17],"inclusive":true}};return lexer;})()
parser.lexer = lexer;
return parser;
})();
// End parser

  // Handle node, amd, and global systems
  if (typeof exports !== 'undefined') {
    if (typeof module !== 'undefined' && module.exports) {
      exports = module.exports = Jed;
    }
    exports.Jed = Jed;
  }
  else {
    if (typeof define === 'function' && define.amd) {
      define('jed', function() {
        return Jed;
      });
    }
    // Leak a global regardless of module system
    root['Jed'] = Jed;
  }

})(this);
}.call(YoastSEO));YoastSEO = ( "undefined" === typeof YoastSEO ) ? {} : YoastSEO;

YoastSEO.analyzerConfig = {
	queue: [ "wordCount", "keywordDensity", "subHeadings", "stopwords", "fleschReading", "linkCount", "imageCount", "urlKeyword", "urlLength", "metaDescriptionLength", "metaDescriptionKeyword", "pageTitleKeyword", "pageTitleLength", "firstParagraph" ],
	stopWords: [ "a", "about", "above", "after", "again", "against", "all", "am", "an", "and", "any", "are", "as", "at", "be", "because", "been", "before", "being", "below", "between", "both", "but", "by", "could", "did", "do", "does", "doing", "down", "during", "each", "few", "for", "from", "further", "had", "has", "have", "having", "he", "he'd", "he'll", "he's", "her", "here", "here's", "hers", "herself", "him", "himself", "his", "how", "how's", "i", "i'd", "i'll", "i'm", "i've", "if", "in", "into", "is", "it", "it's", "its", "itself", "let's", "me", "more", "most", "my", "myself", "nor", "of", "on", "once", "only", "or", "other", "ought", "our", "ours", "ourselves", "out", "over", "own", "same", "she", "she'd", "she'll", "she's", "should", "so", "some", "such", "than", "that", "that's", "the", "their", "theirs", "them", "themselves", "then", "there", "there's", "these", "they", "they'd", "they'll", "they're", "they've", "this", "those", "through", "to", "too", "under", "until", "up", "very", "was", "we", "we'd", "we'll", "we're", "we've", "were", "what", "what's", "when", "when's", "where", "where's", "which", "while", "who", "who's", "whom", "why", "why's", "with", "would", "you", "you'd", "you'll", "you're", "you've", "your", "yours", "yourself", "yourselves" ],
	wordsToRemove: [ " a", " in", " an", " on", " for", " the", " and" ],
	maxSlugLength: 20,
	maxUrlLength: 40,
	maxMeta: 156
};
YoastSEO.preprocessorConfig = {
	syllables: {
		subtractSyllables: [ "cial", "tia", "cius", "cious", "giu", "ion", "iou", "sia$", "[^aeiuoyt]{2,}ed$", "[aeiouy][^aeiuoyts]{1,}e\\b", ".ely$", "[cg]h?e[sd]", "rved$", "rved", "[aeiouy][dt]es?$", "[aeiouy][^aeiouydt]e[sd]?$", "^[dr]e[aeiou][^aeiou]+$", "[aeiouy]rse$" ],
		addSyllables: [ "ia", "riet", "dien", "iu", "io", "ii", "[aeiouym][bdp]l", "[aeiou]{3}", "^mc", "ism$", "([^aeiouy])\1l$", "[^l]lien", "^coa[dglx].", "[^gq]ua[^auieo]", "dnt$", "uity$", "ie(r|st)", "[aeiouy]ing", "[aeiouw]y[aeiou]" ],
		exclusionWords: [
			{ word: "shoreline", syllables: 2 },
			{ word: "simile", syllables: 3 }
		]
	},
	diacriticsRemovalMap: [
		{
			base: "a",
			letters: /[\u0061\u24D0\uFF41\u1E9A\u00E0\u00E1\u00E2\u1EA7\u1EA5\u1EAB\u1EA9\u00E3\u0101\u0103\u1EB1\u1EAF\u1EB5\u1EB3\u0227\u01E1\u00E4\u01DF\u1EA3\u00E5\u01FB\u01CE\u0201\u0203\u1EA1\u1EAD\u1EB7\u1E01\u0105\u2C65\u0250]/g
		},
		{ base: "aa", letters: /[\uA733]/g },
		{ base: "ae", letters: /[\u00E6\u01FD\u01E3]/g },
		{ base: "ao", letters: /[\uA735]/g },
		{ base: "au", letters: /[\uA737]/g },
		{ base: "av", letters: /[\uA739\uA73B]/g },
		{ base: "ay", letters: /[\uA73D]/g },
		{ base: "b", letters: /[\u0062\u24D1\uFF42\u1E03\u1E05\u1E07\u0180\u0183\u0253]/g },
		{
			base: "c",
			letters: /[\u0063\u24D2\uFF43\u0107\u0109\u010B\u010D\u00E7\u1E09\u0188\u023C\uA73F\u2184]/g
		},
		{
			base: "d",
			letters: /[\u0064\u24D3\uFF44\u1E0B\u010F\u1E0D\u1E11\u1E13\u1E0F\u0111\u018C\u0256\u0257\uA77A]/g
		},
		{ base: "dz", letters: /[\u01F3\u01C6]/g },
		{
			base: "e",
			letters: /[\u0065\u24D4\uFF45\u00E8\u00E9\u00EA\u1EC1\u1EBF\u1EC5\u1EC3\u1EBD\u0113\u1E15\u1E17\u0115\u0117\u00EB\u1EBB\u011B\u0205\u0207\u1EB9\u1EC7\u0229\u1E1D\u0119\u1E19\u1E1B\u0247\u025B\u01DD]/g
		},
		{ base: "f", letters: /[\u0066\u24D5\uFF46\u1E1F\u0192\uA77C]/g },
		{
			base: "g",
			letters: /[\u0067\u24D6\uFF47\u01F5\u011D\u1E21\u011F\u0121\u01E7\u0123\u01E5\u0260\uA7A1\u1D79\uA77F]/g
		},
		{
			base: "h",
			letters: /[\u0068\u24D7\uFF48\u0125\u1E23\u1E27\u021F\u1E25\u1E29\u1E2B\u1E96\u0127\u2C68\u2C76\u0265]/g
		},
		{ base: "hv", letters: /[\u0195]/g },
		{
			base: "i",
			letters: /[\u0069\u24D8\uFF49\u00EC\u00ED\u00EE\u0129\u012B\u012D\u00EF\u1E2F\u1EC9\u01D0\u0209\u020B\u1ECB\u012F\u1E2D\u0268\u0131]/g
		},
		{ base: "j", letters: /[\u006A\u24D9\uFF4A\u0135\u01F0\u0249]/g },
		{
			base: "k",
			letters: /[\u006B\u24DA\uFF4B\u1E31\u01E9\u1E33\u0137\u1E35\u0199\u2C6A\uA741\uA743\uA745\uA7A3]/g
		},
		{
			base: "l",
			letters: /[\u006C\u24DB\uFF4C\u0140\u013A\u013E\u1E37\u1E39\u013C\u1E3D\u1E3B\u017F\u0142\u019A\u026B\u2C61\uA749\uA781\uA747]/g
		},
		{ base: "lj", letters: /[\u01C9]/g },
		{ base: "m", letters: /[\u006D\u24DC\uFF4D\u1E3F\u1E41\u1E43\u0271\u026F]/g },
		{
			base: "n",
			letters: /[\u006E\u24DD\uFF4E\u01F9\u0144\u00F1\u1E45\u0148\u1E47\u0146\u1E4B\u1E49\u019E\u0272\u0149\uA791\uA7A5]/g
		},
		{ base: "nj", letters: /[\u01CC]/g },
		{
			base: "o",
			letters: /[\u006F\u24DE\uFF4F\u00F2\u00F3\u00F4\u1ED3\u1ED1\u1ED7\u1ED5\u00F5\u1E4D\u022D\u1E4F\u014D\u1E51\u1E53\u014F\u022F\u0231\u00F6\u022B\u1ECF\u0151\u01D2\u020D\u020F\u01A1\u1EDD\u1EDB\u1EE1\u1EDF\u1EE3\u1ECD\u1ED9\u01EB\u01ED\u00F8\u01FF\u0254\uA74B\uA74D\u0275]/g
		},
		{ base: "oi", letters: /[\u01A3]/g },
		{ base: "ou", letters: /[\u0223]/g },
		{ base: "oo", letters: /[\uA74F]/g },
		{ base: "p", letters: /[\u0070\u24DF\uFF50\u1E55\u1E57\u01A5\u1D7D\uA751\uA753\uA755]/g },
		{ base: "q", letters: /[\u0071\u24E0\uFF51\u024B\uA757\uA759]/g },
		{
			base: "r",
			letters: /[\u0072\u24E1\uFF52\u0155\u1E59\u0159\u0211\u0213\u1E5B\u1E5D\u0157\u1E5F\u024D\u027D\uA75B\uA7A7\uA783]/g
		},
		{
			base: "s",
			letters: /[\u0073\u24E2\uFF53\u00DF\u015B\u1E65\u015D\u1E61\u0161\u1E67\u1E63\u1E69\u0219\u015F\u023F\uA7A9\uA785\u1E9B]/g
		},
		{
			base: "t",
			letters: /[\u0074\u24E3\uFF54\u1E6B\u1E97\u0165\u1E6D\u021B\u0163\u1E71\u1E6F\u0167\u01AD\u0288\u2C66\uA787]/g
		},
		{ base: "tz", letters: /[\uA729]/g },
		{
			base: "u",
			letters: /[\u0075\u24E4\uFF55\u00F9\u00FA\u00FB\u0169\u1E79\u016B\u1E7B\u016D\u00FC\u01DC\u01D8\u01D6\u01DA\u1EE7\u016F\u0171\u01D4\u0215\u0217\u01B0\u1EEB\u1EE9\u1EEF\u1EED\u1EF1\u1EE5\u1E73\u0173\u1E77\u1E75\u0289]/g
		},
		{ base: "v", letters: /[\u0076\u24E5\uFF56\u1E7D\u1E7F\u028B\uA75F\u028C]/g },
		{ base: "vy", letters: /[\uA761]/g },
		{
			base: "w",
			letters: /[\u0077\u24E6\uFF57\u1E81\u1E83\u0175\u1E87\u1E85\u1E98\u1E89\u2C73]/g
		},
		{ base: "x", letters: /[\u0078\u24E7\uFF58\u1E8B\u1E8D]/g },
		{
			base: "y",
			letters: /[\u0079\u24E8\uFF59\u1EF3\u00FD\u0177\u1EF9\u0233\u1E8F\u00FF\u1EF7\u1E99\u1EF5\u01B4\u024F\u1EFF]/g
		},
		{
			base: "z",
			letters: /[\u007A\u24E9\uFF5A\u017A\u1E91\u017C\u017E\u1E93\u1E95\u01B6\u0225\u0240\u2C6C\uA763]/g
		}
	]
};
;YoastSEO = ( "undefined" === typeof YoastSEO ) ? {} : YoastSEO;

YoastSEO.analyzerScoreRating = 9;
/**
 *
 * @param {Jed} i18n
 * @constructor
 */
YoastSEO.AnalyzerScoring = function( i18n ) {
    this.analyzerScoring = [
        {
            scoreName: "wordCount",
            scoreArray: [
                {
                    min: 300,
                    score: 9,

                    /* translators: %1$d expands to the number of words in the text, %2$s to the recommended minimum of words */
                    text: i18n.dgettext('js-text-analysis', "The text contains %1$d words, this is more than the %2$d word recommended minimum.")
                },
                {
                    min: 250,
                    max: 299,
                    score: 7,

                    /* translators: %1$d expands to the number of words in the text, %2$s to the recommended minimum of words */
                    text: i18n.dgettext('js-text-analysis', "The text contains %1$d words, this is slightly below the %2$d word recommended minimum. Add a bit more copy.")
                },
                {
                    min: 200,
                    max: 249,
                    score: 5,

                    /* translators: %1$d expands to the number of words in the text, %2$d to the recommended minimum of words */
                    text: i18n.dgettext('js-text-analysis', "The text contains %1$d words, this is below the %2$d word recommended minimum. Add more useful content on this topic for readers.")
                },
                {
                    min: 100,
                    max: 199,
                    score: -10,

                    /* translators: %1$d expands to the number of words in the text, %2$d to the recommended minimum of words */
                    text: i18n.dgettext('js-text-analysis', "The text contains %1$d words, this is below the %2$d word recommended minimum. Add more useful content on this topic for readers.")
                },
                {
                    min: 0,
                    max: 99,
                    score: -20,

                    /* translators: %1$d expands to the number of words in the text */
                    text: i18n.dgettext('js-text-analysis', "The text contains %1$d words. This is far too low and should be increased.")
                }
            ],
            replaceArray: [
                {name: "wordCount", position: "%1$d", source: "matcher"},
                {name: "recommendedWordcount", position: "%2$d", value: 300}

            ]
        },{
			scoreName: "keywordCheck",
			scoreArray: [
				{
					max: 0,
					score: -999,
					text: i18n.dgettext('js-text-analysis', "No focus keyword was set for this page. If you do not set a focus keyword, no score can be calculated.")
				}
			]
		},
        {
            scoreName: "keywordDensity",
            scoreArray: [
                {
                    min: 3.5,
                    score: -50,

                    /* translators: %1$f expands to the keyword density percentage, %2$d expands to the number of times the keyword is found */
                    text: i18n.dgettext('js-text-analysis', "The keyword density is %1$f%, which is way over the advised 2.5% maximum; the focus keyword was found %2$d times.")
                },
                {
                    min: 2.5,
                    max: 3.49,
                    score: -10,

                    /* translators: %1$f expands to the keyword density percentage, %2$d expands to the number of times the keyword is found */
                    text: i18n.dgettext('js-text-analysis', "The keyword density is %1$f%, which is over the advised 2.5% maximum; the focus keyword was found %2$d times.")
                },
                {
                    min: 0.5,
                    max: 2.49,
                    score: 9,

                    /* translators: %1$f expands to the keyword density percentage, %2$d expands to the number of times the keyword is found */
                    text: i18n.dgettext('js-text-analysis', "The keyword density is %1$f%, which is great; the focus keyword was found %2$d times.")
                },
                {
                    min: 0,
                    max: 0.49,
                    score: 4,

                    /* translators: %1$f expands to the keyword density percentage, %2$d expands to the number of times the keyword is found */
                    text: i18n.dgettext('js-text-analysis', "The keyword density is %1$f%, which is a bit low; the focus keyword was found %2$d times.")
                }
            ],
            replaceArray: [
                {name: "keywordDensity", position: "%1$f", source: "matcher"},
                {name: "keywordCount", position: "%2$d", sourceObj: ".refObj.__store.keywordCount"}
            ]
        },
        {
            scoreName: "linkCount",
            scoreArray: [
                {
                    matcher: "total",
                    min: 0,
                    max: 0,
                    score: 6,
                    text: i18n.dgettext('js-text-analysis', "No outbound links appear in this page, consider adding some as appropriate.")
                },{
					matcher: "totalNaKeyword",
					min: 1,
					score: 2,
					text: i18n.dgettext('js-text-analysis', "Outbound links appear in this page")
				},
                {
                    matcher: "totalKeyword",
                    min: 1,
                    score: 2,
                    text: i18n.dgettext('js-text-analysis', "You\'re linking to another page with the focus keyword you want this page to rank for. Consider changing that if you truly want this page to rank.")
                },

                /* translators: %2$s expands the number of outbound links */
                {type: "externalAllNofollow", score: 7, text: i18n.dgettext('js-text-analysis', "This page has %2$s outbound link(s), all nofollowed.")},
                {
                    type: "externalHasNofollow",
                    score: 8,

                    /* translators: %2$s expands to the number of nofollow links, %3$s to the number of outbound links */
                    text: i18n.dgettext('js-text-analysis', "This page has %2$s nofollowed link(s) and %3$s normal outbound link(s).")
                },

                /* translators: %1$s expands to the number of outbound links */
                {type: "externalAllDofollow", score: 9, text: i18n.dgettext('js-text-analysis', "This page has %1$s outbound link(s).")}
            ],
            replaceArray: [
                {name: "links", position: "%1$s", sourceObj: ".result.externalTotal"},
                {name: "nofollow", position: "%2$s", sourceObj: ".result.externalNofollow"},
                {name: "dofollow", position: "%3$s", sourceObj: ".result.externalDofollow"}
            ]
        },
        {
            scoreName: "fleschReading",
            scoreArray: [
                {min: 90, score: 9, text: "<%text%>", resultText: "very easy", note: ""},
                {min: 80, max: 89.9, score: 9, text: "<%text%>", resultText: "easy", note: ""},
                {min: 70, max: 79.9, score: 8, text: "<%text%>", resultText: "fairly easy", note: ""},
                {min: 60, max: 69.9, score: 7, text: "<%text%>", resultText: "ok", note: ""},
                {
                    min: 50,
                    max: 59.9,
                    score: 6,
                    text: "<%text%>",
                    resultText: i18n.dgettext( "js-text-analysis", "fairly difficult" ),
                    note: i18n.dgettext('js-text-analysis', "Try to make shorter sentences to improve readability.")
                },
                {
                    min: 30,
                    max: 49.9,
                    score: 5,
                    text: "<%text%>",
                    resultText: i18n.dgettext( "js-text-analysis", "difficult" ),
                    note: i18n.dgettext('js-text-analysis', "Try to make shorter sentences, using less difficult words to improve readability.")
                },
                {
                    min: 0,
                    max: 29.9,
                    score: 4,
                    text: "<%text%>",
                    resultText: i18n.dgettext( "js-text-analysis", "very difficult" ),
                    note: i18n.dgettext('js-text-analysis', "Try to make shorter sentences, using less difficult words to improve readability.")
                }
            ],
            replaceArray: [
                {
                    name: "scoreText",
                    position: "<%text%>",

                    /* translators: %1$s expands to the numeric flesh reading ease score, %2$s to a link to the wikipedia article about Flesh ease reading score, %3$s to the easyness of reading, %4$s expands to a note about the flesh reading score. */
                    value: i18n.dgettext('js-text-analysis', "The copy scores %1$s in the %2$s test, which is considered %3$s to read. %4$s")
                },
                {name: "text", position: "%1$s", sourceObj: ".result"},
                {
                    name: "scoreUrl",
                    position: "%2$s",
                    value: "<a href='https://en.wikipedia.org/wiki/Flesch-Kincaid_readability_test#Flesch_Reading_Ease' target='new'>Flesch Reading Ease</a>"
                },
                {name: "resultText", position: "%3$s", scoreObj: "resultText"},
                {name: "note", position: "%4$s", scoreObj: "note"}
            ]
        },
        {
            scoreName: "metaDescriptionLength",
            metaMinLength: 120,
            metaMaxLength: 156,
            scoreArray: [
                {
                    max: 0,
                    score: 1,
                    text: i18n.dgettext('js-text-analysis', "No meta description has been specified, search engines will display copy from the page instead.")
                },
                {
                    max: 120,
                    score: 6,

                    /* translators: %1$d expands to the minimum length for the meta description, %2$d to the maximum length for the meta description */
                    text: i18n.dgettext('js-text-analysis', "The meta description is under %1$d characters, however up to %2$d characters are available.")
                },
                {
                    min: 156,
                    score: 6,

                    /* translators: %2$d expands to the maximum length for the meta description */
                    text: i18n.dgettext('js-text-analysis', "The specified meta description is over %2$d characters. Reducing it will ensure the entire description is visible")
                },
                {
                    min: 120,
                    max: 156,
                    score: 9,
                    text: i18n.dgettext('js-text-analysis', "In the specified meta description, consider: How does it compare to the competition? Could it be made more appealing?")
                }
            ],
            replaceArray: [
                {name: "minCharacters", position: "%1$d", value: 120},
                {name: "maxCharacters", position: "%2$d", value: 156}
            ]
        },
        {
            scoreName: "metaDescriptionKeyword",
            scoreArray: [
                {min: 1, score: 9, text: i18n.dgettext('js-text-analysis', "The meta description contains the focus keyword.")},
                {
                    max: 0,
					min: 0,
                    score: 3,
                    text: i18n.dgettext('js-text-analysis', "A meta description has been specified, but it does not contain the focus keyword.")
                }
            ]
        }, {
            scoreName: "firstParagraph",
            scoreArray: [
                {
                    max: 0,
                    score: 3,
                    text: i18n.dgettext('js-text-analysis', "The focus keyword doesn\'t appear in the first paragraph of the copy. Make sure the topic is clear immediately.")
                },
                {min: 1, score: 9, text: i18n.dgettext('js-text-analysis', "The focus keyword appears in the first paragraph of the copy.")}
            ]
        }, {
            scoreName: "stopwordKeywordCount",
            scoreArray: [
                {
                    matcher: "count",
                    min: 1,
                    score: 5,

                    /* translators: %1$s expands to a link to the wikipedia article about stop words, %2$s expands to the actual stop words found in the text */
                    text: i18n.dgettext('js-text-analysis', "The focus keyword for this page contains one or more %1$s, consider removing them. Found \'%2$s\'.")
                },
                {matcher: "count", max: 0, score: 0, text: ""}
            ],
            replaceArray: [
                {
                    name: "scoreUrl",
                    position: "%1$s",
                    value: i18n.dgettext( "js-text-analysis", "<a href='https://en.wikipedia.org/wiki/Stop_words' target='new'>stop words</a>" )
                },
                {name: "stopwords", position: "%2$s", sourceObj: ".result.matches"}
            ]
        }, {
            scoreName: "subHeadings",
            scoreArray: [
                {matcher: "count", max: 0, score: 7, text: i18n.dgettext('js-text-analysis', "No subheading tags (like an H2) appear in the copy.")},
                {
                    matcher: "matches",
                    max: 0,
                    score: 3,
                    text: i18n.dgettext('js-text-analysis', "You have not used your focus keyword in any subheading (such as an H2) in your copy.")
                },
                {
                    matcher: "matches",
                    min: 1,
                    score: 9,

                    /* translators: %1$d expands to the number of subheadings, %2$d to the number of subheadings containing the focus keyword */
                    text: i18n.dgettext('js-text-analysis', "The focus keyword appears in %2$d (out of %1$d) subheadings in the copy. While not a major ranking factor, this is beneficial.")
                }
            ],
            replaceArray: [
                {name: "count", position: "%1$d", sourceObj: ".result.count"},
                {name: "matches", position: "%2$d", sourceObj: ".result.matches"}
            ]
        }, {
            scoreName: "pageTitleLength",
            scoreArray: [
                {max: 0, score: 1, text: i18n.dgettext('js-text-analysis', "Please create a page title.")},
                {
                    max: 39,
                    score: 6,

                    /* translators: %3$d expands to the number of characters in the page title, %1$d to the minimum number of characters for the title */
                    text: i18n.dgettext('js-text-analysis', "The page title contains %3$d characters, which is less than the recommended minimum of %1$d characters. Use the space to add keyword variations or create compelling call-to-action copy.")
                },
                {
                    min: 71,
                    score: 6,

                    /* translators: %3$d expands to the number of characters in the page title, %2$d to the maximum number of characters for the title */
                    text: i18n.dgettext('js-text-analysis', "The page title contains %3$d characters, which is more than the viewable limit of %2$d characters; some words will not be visible to users in your listing.")
                },
                {
                    min: 40,
                    max: 70,
                    score: 9,

                    /* translators: %1$d expands to the minimum number of characters in the page title, %2$d to the maximum number of characters */
                    text: i18n.dgettext('js-text-analysis', "The page title is between the %1$d character minimum and the recommended %2$d character maximum.")
                }
            ],
            replaceArray: [
                {name: "minLength", position: "%1$d", value: 40},
                {name: "maxLength", position: "%2$d", value: 70},
                {name: "length", position: "%3$d", source: "matcher"}
            ]
        }, {
            scoreName: "pageTitleKeyword",
            scoreTitleKeywordLimit: 0,
            scoreArray: [
                {
                    matcher: "matches",
                    max: 0,
                    score: 2,

                    /* translators: %1$s expands to the focus keyword */
                    text: i18n.dgettext('js-text-analysis', "The focus keyword '%1$s' does not appear in the page title.")
                },
                {
                    matcher: "position",
                    max: 1,
                    score: 9,
                    text: i18n.dgettext('js-text-analysis', "The page title contains the focus keyword, at the beginning which is considered to improve rankings.")
                },
                {
                    matcher: "position",
                    min: 1,
                    score: 6,
                    text: i18n.dgettext('js-text-analysis', "The page title contains the focus keyword, but it does not appear at the beginning; try and move it to the beginning.")
                }
            ],
            replaceArray: [
                {name: "keyword", position: "%1$s", sourceObj: ".refObj.config.keyword"}
            ]
        }, {
            scoreName: "urlKeyword",
            scoreArray: [
                {min: 1, score: 9, text: i18n.dgettext('js-text-analysis', "The focus keyword appears in the URL for this page.")},
                {
                    max: 0,
                    score: 6,
                    text: i18n.dgettext('js-text-analysis', "The focus keyword does not appear in the URL for this page. If you decide to rename the URL be sure to check the old URL 301 redirects to the new one!")
                }
            ]
        }, {
            scoreName: "urlLength",
            scoreArray: [
                {type: "urlTooLong", score: 5, text: i18n.dgettext('js-text-analysis', "The slug for this page is a bit long, consider shortening it.")}
            ]
        }, {
            scoreName: "urlStopwords",
            scoreArray: [
                {
                    min: 1,
                    score: 5,
                    text: i18n.dgettext('js-text-analysis', "The slug for this page contains one or more <a href='http://en.wikipedia.org/wiki/Stop_words' target='new'>stop words</a>, consider removing them.")
                }
            ]
        }, {
            scoreName: "imageCount",
            scoreArray: [
                {
                    matcher: "total",
                    max: 0,
                    score: 3,
                    text: i18n.dgettext('js-text-analysis', "No images appear in this page, consider adding some as appropriate.")
                },
                {
					matcher: "noAlt",
					min: 1,
					score: 5,
					text: i18n.dgettext('js-text-analysis', "The images on this page are missing alt tags.")
				},
				{
					matcher: "altNaKeyword",
					min: 1,
					score: 5,
					text: i18n.dgettext('js-text-analysis', "The images on this page contain alt tags")
				},
                {
                    matcher: "alt",
                    min: 1,
                    score: 5,
                    text: i18n.dgettext('js-text-analysis', "The images on this page do not have alt tags containing your focus keyword.")
                },
                {
                    matcher: "altKeyword",
                    min: 1,
                    score: 9,
                    text: i18n.dgettext('js-text-analysis', "The images on this page contain alt tags with the focus keyword.")
                }
            ]
        }, {
            scoreName: "keywordDoubles",
            scoreArray: [
                {matcher: "count", max: 0, score: 9, text: i18n.dgettext('js-text-analysis', "You've never used this focus keyword before, very good.")},
                {
                    matcher: "count",
                    max: 1,
                    score: 6,

                    /* translators: %1$s and %2$s expand to an admin link where the focus keyword is already used */
                    text: i18n.dgettext('js-text-analysis', "You've used this focus keyword %1$sonce before%2$s, be sure to make very clear which URL on your site is the most important for this keyword.")
                },
                {
                    matcher: "count",
                    min: 1,
                    score: 1,

                    /* translators: %3$s and $2$s expand to the admin search page for the focus keyword, %4$d expands to the number of times this focus keyword has been used before, %5$s and %6$s expand to a link to an article on yoast.com about cornerstone content */
                    text: i18n.dgettext('js-text-analysis', "You've used this focus keyword %3$s%4$d times before%2$s, it's probably a good idea to read %6$sthis post on cornerstone content%5$s and improve your keyword strategy.")
                }
            ],
            replaceArray: [
                {name: "singleUrl", position: "%1$s", sourceObj: ".refObj.config.postUrl"},
                {name: "endTag", position: "%2$s", value: "</a>"},
                {name: "multiUrl", position: "%3$s", sourceObj: ".refObj.config.searchUrl"},
                {name: "occurrences", position: "%4$d", sourceObj: ".result.count"},
                {name: "endTag", position: "%5$s", value: "</a>"},
                {
                    name: "cornerstone",
                    position: "%6$s",
                    value: "<a href='https://yoast.com/cornerstone-content-rank/' target='new'>"
                },
                {name: "id", position: "{id}", sourceObj: ".result.id"},
                {name: "keyword", position: "{keyword}", sourceObj: ".refObj.config.keyword"}
            ]
        }
    ];
}<|MERGE_RESOLUTION|>--- conflicted
+++ resolved
@@ -2206,7 +2206,6 @@
 };
 
 /**
-<<<<<<< HEAD
  * Divides the total score by ten and calls the scoreRating function.
  * @param {number|string} score
  * @returns {string} scoreRate
@@ -2216,7 +2215,9 @@
 		score = ( score / 10 );
 	}
 	return this.scoreRating( score );
-=======
+};
+
+/**
  * Returns a translated score description based on the textual score rating
  *
  * @param {string} scoreRating Textual score rating, can be retrieved with scoreRating from the actual score.
@@ -2249,7 +2250,6 @@
 	}
 
 	return scoreText;
->>>>>>> 9658393a
 };
 ;/* jshint browser: true */
 /* global YoastSEO: true */
