--- conflicted
+++ resolved
@@ -1,4 +1,4 @@
-(function e(t,n,r){function s(o,u){if(!n[o]){if(!t[o]){var a=typeof require=="function"&&require;if(!u&&a)return a(o,!0);if(i)return i(o,!0);var f=new Error("Cannot find module '"+o+"'");throw f.code="MODULE_NOT_FOUND",f}var l=n[o]={exports:{}};t[o][0].call(l.exports,function(e){var n=t[o][1][e];return s(n?n:e)},l,l.exports,e,t,n,r)}return n[o].exports}var i=typeof require=="function"&&require;for(var o=0;o<r.length;o++)s(r[o]);return s})({1:[function(require,module,exports){
+require=(function e(t,n,r){function s(o,u){if(!n[o]){if(!t[o]){var a=typeof require=="function"&&require;if(!u&&a)return a(o,!0);if(i)return i(o,!0);var f=new Error("Cannot find module '"+o+"'");throw f.code="MODULE_NOT_FOUND",f}var l=n[o]={exports:{}};t[o][0].call(l.exports,function(e){var n=t[o][1][e];return s(n?n:e)},l,l.exports,e,t,n,r)}return n[o].exports}var i=typeof require=="function"&&require;for(var o=0;o<r.length;o++)s(r[o]);return s})({1:[function(require,module,exports){
 (function (global){
 /* global YoastSEO: true */
 YoastSEO = ( "undefined" === typeof YoastSEO ) ? {} : YoastSEO;
@@ -180,7 +180,7 @@
  * @returns {{test: string, result: (Function|YoastSEO.PreProcessor.wordcount|Number)}[]}
  */
 YoastSEO.Analyzer.prototype.wordCount = function() {
-	var countWords = require( "./stringProcessing/countWords.js" );
+	var countWords = require( "stringProcessing/countWords.js" );
 	return [ { test: "wordCount", result: countWords( this.config.text ) } ];
 };
 
@@ -189,7 +189,7 @@
  * @returns {{test: string, result: number}[]}
  */
 YoastSEO.Analyzer.prototype.keyphraseSizeCheck = function() {
-	var getKeyphraseLength = require( "./analyses/getWordCount.js" );
+	var getKeyphraseLength = require( "analyses/getWordCount.js" );
 	return [ { test: "keyphraseSizeCheck", result: getKeyphraseLength( this.config.keyword ) } ];
 };
 
@@ -198,8 +198,8 @@
  * @returns resultObject
  */
 YoastSEO.Analyzer.prototype.keywordDensity = function() {
-	var getKeywordDensity = require( "./analyses/getKeywordDensity.js" );
-	var countWords = require( "./stringProcessing/countWords.js" );
+	var getKeywordDensity = require( "analyses/getKeywordDensity.js" );
+	var countWords = require( "stringProcessing/countWords.js" );
 	if ( countWords ( this.config.text ) >= 100 ) {
 		var density = getKeywordDensity( this.config.text, this.config.keyword );
 
@@ -213,19 +213,9 @@
  * @returns keywordCount
  */
 YoastSEO.Analyzer.prototype.keywordCount = function() {
-<<<<<<< HEAD
-	var matchTextWithWord = require( "./stringProcessing/matchTextWithWord.js" );
+	var matchTextWithWord = require( "stringProcessing/matchTextWithWord.js" );
 	var keywordCount = matchTextWithWord( this.config.text, this.config.keyword );
 
-=======
-	var keywordMatches = this.preProcessor.__store.cleanTextSomeTags.match( this.keywordRegex );
-
-	var keywordCount = 0;
-	if ( keywordMatches !== null ) {
-		keywordCount = keywordMatches.length;
-	}
-	this.__store.keywordCount = keywordCount;
->>>>>>> a796f450
 	return keywordCount;
 };
 
@@ -234,7 +224,7 @@
  * @returns resultObject
  */
 YoastSEO.Analyzer.prototype.subHeadings = function() {
-	var getSubheadings = require ( "./analyses/matchKeywordInSubheadings.js" );
+	var getSubheadings = require( "analyses/matchKeywordInSubheadings.js" );
 
 	var result = [ { test: "subHeadings", result: getSubheadings( this.config.text, this.config.keyword ) } ];
 
@@ -246,35 +236,17 @@
  * @returns {result object}
  */
 YoastSEO.Analyzer.prototype.stopwords = function() {
-<<<<<<< HEAD
-	var checkStringForStopwords = require( "./analyses/checkStringForStopwords.js" );
+	var checkStringForStopwords = require( "analyses/checkStringForStopwords.js" );
 	var matches = checkStringForStopwords( this.config.keyword );
 
 	/* Matchestext is used for scoring, we should move this to the scoring */
-=======
-	var keyword = this.config.keyword;
-	var stopWord, stopWordCount = 0;
->>>>>>> a796f450
-	var matchesText = "";
-
-	for ( var i = 0; i < this.config.stopWords.length; i++ ) {
-		stopWord = this.config.stopWords[ i ];
-
-		if ( keyword.match( this.stringHelper.getWordBoundaryRegex( stopWord ) ) !== null ) {
-			matchesText += stopWord + ", ";
-			stopWordCount++;
-		}
-	}
+	var matchesText = matches.join( ", " );
 
 	return [ {
 		test: "stopwordKeywordCount",
 		result: {
-<<<<<<< HEAD
 			count: matches.length,
-=======
-			count: stopWordCount,
->>>>>>> a796f450
-			matches: matchesText.substring( 0, matchesText.length - 2 )
+			matches: matchesText
 		}
 	} ];
 };
@@ -285,7 +257,7 @@
  * @returns {result object}
  */
 YoastSEO.Analyzer.prototype.fleschReading = function() {
-	var calculateFleschReading = require( "./analyses/calculateFleschReading.js" );
+	var calculateFleschReading = require( "analyses/calculateFleschReading.js" );
 	var score = calculateFleschReading( this.config.text );
 	if ( score < 0 ) {
 		score = 0;
@@ -321,7 +293,7 @@
  * 	}
  */
 YoastSEO.Analyzer.prototype.linkCount = function() {
-	var countLinks = require( "./analyses/getLinkStatistics.js" );
+	var countLinks = require( "analyses/getLinkStatistics.js" );
 	var keyword = this.config.keyword;
 
 	if ( typeof keyword === "undefined" ) {
@@ -340,72 +312,8 @@
  * @returns {{name: string, result: {total: number, alt: number, noAlt: number}}}
  */
 YoastSEO.Analyzer.prototype.imageCount = function() {
-<<<<<<< HEAD
-	var countImages = require( "./analyses/getImageStatistics.js" );
+	var countImages = require( "analyses/getImageStatistics.js" );
 	return [ { test: "imageCount", result: countImages( this.config.text, this.config.keyword ) } ];
-=======
-	var imageCount = { total: 0, alt: 0, noAlt: 0, altKeyword: 0, altNaKeyword: 0 };
-
-	//matches everything in the <img>-tag, case insensitive and global
-	var imageMatches = this.preProcessor.__store.originalText.match( /<img(?:[^>]+)?>/ig );
-	if ( imageMatches !== null ) {
-		imageCount.total = imageMatches.length;
-		for ( var i = 0; i < imageMatches.length; i++ ) {
-
-			//matches everything in the alt attribute, case insensitive and global.
-			var alttag = imageMatches[ i ].match( /alt=([\'\"])(.*?)\1/ig );
-			if ( this.imageAlttag( alttag ) ) {
-				if ( this.config.keyword !== "" ) {
-					if ( this.imageAlttagKeyword( alttag ) ) {
-						imageCount.altKeyword++;
-					} else {
-
-						//this counts all alt-tags w/o the keyword when a keyword is set.
-						imageCount.alt++;
-					}
-				} else {
-					imageCount.altNaKeyword++;
-				}
-			} else {
-				imageCount.noAlt++;
-			}
-		}
-	}
-	return [ { test: "imageCount", result: imageCount } ];
-};
-
-/**
- * checks if  the alttag contains any text.
- * @param image
- * @returns {boolean}
- */
-YoastSEO.Analyzer.prototype.imageAlttag = function( image ) {
-	var hasAlttag = false;
-	if ( image !== null ) {
-		var alt = image[ 0 ].split( "=" )[ 1 ];
-
-		//Checks if the alttag of the given image isn't empty after whitespaces are removed.
-		if ( alt !== null && this.stringHelper.stripSpaces( alt.replace( /[\'\"]*/g, "" ) ) !== "" ) {
-			hasAlttag = true;
-		}
-	}
-	return hasAlttag;
-};
-
-/**
- * checks if the alttag matches the keyword
- * @param image
- * @returns {boolean}
- */
-YoastSEO.Analyzer.prototype.imageAlttagKeyword = function( image ) {
-	var hasKeyword = false;
-	if ( image !== null ) {
-		if ( this.preProcessor.replaceDiacritics( image[ 0 ] ).match( this.keywordRegex ) !== null ) {
-			hasKeyword = true;
-		}
-	}
-	return hasKeyword;
->>>>>>> a796f450
 };
 
 /**
@@ -427,20 +335,10 @@
  * @returns {{name: string, count: number}}
  */
 YoastSEO.Analyzer.prototype.pageTitleKeyword = function() {
-<<<<<<< HEAD
-	var findKeywordInPageTitle = require ( "./analyses/findKeywordInPageTitle.js" );
+	var findKeywordInPageTitle = require( "analyses/findKeywordInPageTitle.js" );
 	var result = [ { test: "pageTitleKeyword", result: { position: -1, matches: 0 } } ];
 	if ( typeof this.config.pageTitle !== "undefined" && typeof this.config.keyword !== "undefined" ) {
 		result[0].result = findKeywordInPageTitle( this.config.pageTitle, this.config.keyword );
-=======
-	var result = [ { test: "pageTitleKeyword", result: { matches: 0, position: 0 } } ];
-	if ( typeof this.config.pageTitle !== "undefined" ) {
-		result[ 0 ].result.matches = this.stringHelper.countMatches(
-			this.config.pageTitle,
-			this.stringHelper.getWordBoundaryRegex( this.config.keyword )
-		);
-		result[ 0 ].result.position = this.config.pageTitle.toLocaleLowerCase().indexOf( this.config.keyword.toLocaleLowerCase() );
->>>>>>> a796f450
 	}
 	return result;
 };
@@ -451,7 +349,7 @@
  * @returns {{name: string, count: number}}
  */
 YoastSEO.Analyzer.prototype.firstParagraph = function() {
-	var findKeywordInFirstParagraph = require( "./analyses/findKeywordInFirstParagraph.js" );
+	var findKeywordInFirstParagraph = require( "analyses/findKeywordInFirstParagraph.js" );
 	var result = [ { test: "firstParagraph", result: findKeywordInFirstParagraph( this.config.text, this.config.keyword ) } ];
 	return result;
 };
@@ -462,18 +360,12 @@
  * @returns {{name: string, count: number}}
  */
 YoastSEO.Analyzer.prototype.metaDescriptionKeyword = function() {
-	var wordMatch = require( "./stringProcessing/matchTextWithWord.js" );
+	var wordMatch = require( "stringProcessing/matchTextWithWord.js" );
 	var result = [ { test: "metaDescriptionKeyword", result: -1 } ];
-<<<<<<< HEAD
+
 	if ( typeof this.config.meta !== "undefined" && typeof this.config.keyword !== "undefined" &&
 		this.config.meta !== "" && this.config.keyword !== "" ) {
 		result[ 0 ].result = wordMatch( this.config.meta, this.config.keyword );
-=======
-	if ( typeof this.config.meta !== "undefined" && this.config.meta.length > 0 && this.config.keyword !== "" ) {
-		result[ 0 ].result = this.stringHelper.countMatches(
-			this.config.meta, this.stringHelper.getWordBoundaryRegex( this.config.keyword )
-		);
->>>>>>> a796f450
 	}
 
 	return result;
@@ -497,7 +389,7 @@
  * @returns {{name: string, count: number}}
  */
 YoastSEO.Analyzer.prototype.urlKeyword = function() {
-	var checkForKeywordInUrl = require( "./analyses/countKeywordInUrl.js" );
+	var checkForKeywordInUrl = require( "analyses/countKeywordInUrl.js" );
 	var score = 0;
 
 	if ( typeof this.config.keyword !== "undefined" && typeof this.config.url !== "undefined" ) {
@@ -513,7 +405,7 @@
  * @returns {{test: string, result: number}[]}
  */
 YoastSEO.Analyzer.prototype.urlLength = function() {
-	var isUrlTooLong = require( "./analyses/isUrlTooLong.js" );
+	var isUrlTooLong = require( "analyses/isUrlTooLong.js" );
 	var result = [ { test: "urlLength", result: { urlTooLong: isUrlTooLong(
 		this.config.url,
 		this.config.keyword,
@@ -528,7 +420,7 @@
  * @returns {{test: string, result: number}[]}
  */
 YoastSEO.Analyzer.prototype.urlStopwords = function() {
-	var checkUrlForStopwords = require ( "./analyses/checkUrlForStopwords.js" );
+	var checkUrlForStopwords = require( "analyses/checkUrlForStopwords.js" );
 	var result = [ { test: "urlStopwords", result: checkUrlForStopwords( this.config.url ) } ];
 
 	return result;
@@ -541,7 +433,7 @@
 YoastSEO.Analyzer.prototype.keywordDoubles = function() {
 	var result = [ { test: "keywordDoubles", result: { count: 0, id: 0 } } ];
 	if ( this.config.keyword !== "undefined" && this.config.usedKeywords !== "undefined" ) {
-		var checkForKeywordDoubles = require ( "./analyses/checkForKeywordDoubles.js" );
+		var checkForKeywordDoubles = require( "analyses/checkForKeywordDoubles.js" );
 		result[0].result = checkForKeywordDoubles( this.config.keyword, this.config.usedKeywords );
 	}
 	return result;
@@ -553,13 +445,8 @@
 YoastSEO.Analyzer.prototype.score = function() {
 	this.analyzeScorer.score( this.__output );
 };
-<<<<<<< HEAD
-;/* global YoastSEO: true */
-=======
 
 /* global YoastSEO: true */
-YoastSEO = ( "undefined" === typeof YoastSEO ) ? {} : YoastSEO;
->>>>>>> a796f450
 
 /**
  * inits the analyzerscorer used for scoring of the output from the textanalyzer
@@ -812,12 +699,9 @@
 	this.scoring.push( scoringObject );
 };
 
-<<<<<<< HEAD
 module.exports = YoastSEO.AnalyzeScorer;
-;/* jshint browser: true */
-=======
+
 /* jshint browser: true */
->>>>>>> a796f450
 /* global YoastSEO: true */
 YoastSEO = ( "undefined" === typeof YoastSEO ) ? {} : YoastSEO;
 
@@ -1004,7 +888,7 @@
 YoastSEO.App.prototype.createSnippetPreview = function() {
 	var targetElement = document.getElementById( this.config.targets.snippet );
 
-	var snippetEditorTemplate = require( "../js/templates.js" ).snippetEditor;
+	var snippetEditorTemplate = require( "templates" ).snippetEditor;
 
 	targetElement.innerHTML = snippetEditorTemplate( {
 		title: this.config.sampleText.title,
@@ -2808,6 +2692,20 @@
     root.templates = templates;
   }
 }.call(this));
+
+/**
+ * Returns a configobject with maxSlugLength, maxUrlLength and MaxMeta to be used
+ * for analysis
+ *
+ * @returns {object} the config object containing the maxSlugLength, maxUrlLength and the MaxMeta values
+ */
+module.exports = function(){
+	return {
+		maxSlugLength: 20,
+		maxUrlLength: 40,
+		maxMeta: 156
+	}
+};
 
 YoastSEO = ( "undefined" === typeof YoastSEO ) ? {} : YoastSEO;
 
@@ -2927,995 +2825,7 @@
 	]
 };
 
-YoastSEO = ( "undefined" === typeof YoastSEO ) ? {} : YoastSEO;
-
-YoastSEO.analyzerScoreRating = 9;
-/**
- *
- * @param {Jed} i18n
- * @constructor
- */
-YoastSEO.AnalyzerScoring = function( i18n ) {
-    this.analyzerScoring = [
-        {
-            scoreName: "wordCount",
-            scoreArray: [
-                {
-                    min: 300,
-                    score: 9,
-
-                    /* translators: %1$d expands to the number of words in the text, %2$s to the recommended minimum of words */
-                    text: i18n.dgettext('js-text-analysis', "The text contains %1$d words, this is more than the %2$d word recommended minimum.")
-                },
-                {
-                    min: 250,
-                    max: 299,
-                    score: 7,
-
-                    /* translators: %1$d expands to the number of words in the text, %2$s to the recommended minimum of words */
-                    text: i18n.dgettext('js-text-analysis', "The text contains %1$d words, this is slightly below the %2$d word recommended minimum. Add a bit more copy.")
-                },
-                {
-                    min: 200,
-                    max: 249,
-                    score: 5,
-
-                    /* translators: %1$d expands to the number of words in the text, %2$d to the recommended minimum of words */
-                    text: i18n.dgettext('js-text-analysis', "The text contains %1$d words, this is below the %2$d word recommended minimum. Add more useful content on this topic for readers.")
-                },
-                {
-                    min: 100,
-                    max: 199,
-                    score: -10,
-
-                    /* translators: %1$d expands to the number of words in the text, %2$d to the recommended minimum of words */
-                    text: i18n.dgettext('js-text-analysis', "The text contains %1$d words, this is below the %2$d word recommended minimum. Add more useful content on this topic for readers.")
-                },
-                {
-                    min: 0,
-                    max: 99,
-                    score: -20,
-
-                    /* translators: %1$d expands to the number of words in the text */
-                    text: i18n.dgettext('js-text-analysis', "The text contains %1$d words. This is far too low and should be increased.")
-                }
-            ],
-            replaceArray: [
-                {name: "wordCount", position: "%1$d", source: "matcher"},
-                {name: "recommendedWordcount", position: "%2$d", value: 300}
-
-            ]
-        },{
-			scoreName: "keyphraseSizeCheck",
-			scoreArray: [
-				{
-					max: 0,
-					score: -999,
-					text: i18n.dgettext('js-text-analysis', "No focus keyword was set for this page. If you do not set a focus keyword, no score can be calculated.")
-				},
-				{
-					min: 11,
-					score: 0,
-					text: i18n.dgettext('js-text-analysis', "Your keyphrase is over 10 words, a keyphrase should be shorter.")
-				}
-			]
-		},
-        {
-            scoreName: "keywordDensity",
-            scoreArray: [
-                {
-                    min: 3.5,
-                    score: -50,
-
-                    /* translators: %1$f expands to the keyword density percentage, %2$d expands to the number of times the keyword is found */
-                    text: i18n.dgettext('js-text-analysis', "The keyword density is %1$f%, which is way over the advised 2.5% maximum; the focus keyword was found %2$d times.")
-                },
-                {
-                    min: 2.51,
-                    max: 3.49,
-                    score: -10,
-
-                    /* translators: %1$f expands to the keyword density percentage, %2$d expands to the number of times the keyword is found */
-                    text: i18n.dgettext('js-text-analysis', "The keyword density is %1$f%, which is over the advised 2.5% maximum; the focus keyword was found %2$d times.")
-                },
-                {
-                    min: 0.5,
-                    max: 2.50,
-                    score: 9,
-
-                    /* translators: %1$f expands to the keyword density percentage, %2$d expands to the number of times the keyword is found */
-                    text: i18n.dgettext('js-text-analysis', "The keyword density is %1$f%, which is great; the focus keyword was found %2$d times.")
-                },
-                {
-                    min: 0,
-                    max: 0.49,
-                    score: 4,
-
-                    /* translators: %1$f expands to the keyword density percentage, %2$d expands to the number of times the keyword is found */
-                    text: i18n.dgettext('js-text-analysis', "The keyword density is %1$f%, which is a bit low; the focus keyword was found %2$d times.")
-                }
-            ],
-            replaceArray: [
-                {name: "keywordDensity", position: "%1$f", source: "matcher"},
-                {name: "keywordCount", position: "%2$d", sourceObj: ".refObj.__store.keywordCount"}
-            ]
-        },
-        {
-            scoreName: "linkCount",
-            scoreArray: [
-                {
-                    matcher: "total",
-                    min: 0,
-                    max: 0,
-                    score: 6,
-                    text: i18n.dgettext('js-text-analysis', "No outbound links appear in this page, consider adding some as appropriate.")
-                },
-				{
-					type: "internalAllDofollow",
-					score: 6,
-					text: i18n.dgettext('js-text-analysis', "No outbound links appear in this page, consider adding some as appropriate.")
-				},{
-					type: "noExternal",
-					score: 6,
-					text: i18n.dgettext('js-text-analysis', "No outbound links appear in this page, consider adding some as appropriate.")
-				},
-				{
-					matcher: "totalNaKeyword",
-					min: 1,
-					score: 2,
-					text: i18n.dgettext('js-text-analysis', "Outbound links appear in this page")
-				},
-                {
-                    matcher: "totalKeyword",
-                    min: 1,
-                    score: 2,
-                    text: i18n.dgettext('js-text-analysis', "You\'re linking to another page with the focus keyword you want this page to rank for. Consider changing that if you truly want this page to rank.")
-                },
-
-                /* translators: %2$s expands the number of outbound links */
-                {type: "externalAllNofollow", score: 7, text: i18n.dgettext('js-text-analysis', "This page has %2$s outbound link(s), all nofollowed.")},
-                {
-                    type: "externalHasNofollow",
-                    score: 8,
-
-                    /* translators: %2$s expands to the number of nofollow links, %3$s to the number of outbound links */
-                    text: i18n.dgettext('js-text-analysis', "This page has %2$s nofollowed link(s) and %3$s normal outbound link(s).")
-                },
-
-                /* translators: %1$s expands to the number of outbound links */
-                {type: "externalAllDofollow", score: 9, text: i18n.dgettext('js-text-analysis', "This page has %1$s outbound link(s).")}
-            ],
-            replaceArray: [
-                {name: "links", position: "%1$s", sourceObj: ".result.externalTotal"},
-                {name: "nofollow", position: "%2$s", sourceObj: ".result.externalNofollow"},
-                {name: "dofollow", position: "%3$s", sourceObj: ".result.externalDofollow"}
-            ]
-        },
-        {
-            scoreName: "fleschReading",
-            scoreArray: [
-                {min: 90, score: 9, text: "{{text}}", resultText: "very easy", note: ""},
-                {min: 80, max: 89.9, score: 9, text: "{{text}}", resultText: "easy", note: ""},
-                {min: 70, max: 79.9, score: 8, text: "{{text}}", resultText: "fairly easy", note: ""},
-                {min: 60, max: 69.9, score: 8, text: "{{text}}", resultText: "ok", note: ""},
-                {
-                    min: 50,
-                    max: 59.9,
-                    score: 6,
-                    text: "{{text}}",
-                    resultText: i18n.dgettext( "js-text-analysis", "fairly difficult" ),
-                    note: i18n.dgettext('js-text-analysis', "Try to make shorter sentences to improve readability.")
-                },
-                {
-                    min: 30,
-                    max: 49.9,
-                    score: 5,
-                    text: "{{text}}",
-                    resultText: i18n.dgettext( "js-text-analysis", "difficult" ),
-                    note: i18n.dgettext('js-text-analysis', "Try to make shorter sentences, using less difficult words to improve readability.")
-                },
-                {
-                    min: 0,
-                    max: 29.9,
-                    score: 4,
-                    text: "{{text}}",
-                    resultText: i18n.dgettext( "js-text-analysis", "very difficult" ),
-                    note: i18n.dgettext('js-text-analysis', "Try to make shorter sentences, using less difficult words to improve readability.")
-                }
-            ],
-            replaceArray: [
-                {
-                    name: "scoreText",
-                    position: "{{text}}",
-
-                    /* translators: %1$s expands to the numeric flesh reading ease score, %2$s to a link to a Yoast.com article about Flesh ease reading score, %3$s to the easyness of reading, %4$s expands to a note about the flesh reading score. */
-                    value: i18n.dgettext('js-text-analysis', "The copy scores %1$s in the %2$s test, which is considered %3$s to read. %4$s")
-                },
-                {name: "text", position: "%1$s", sourceObj: ".result"},
-                {
-                    name: "scoreUrl",
-                    position: "%2$s",
-                    value: "<a href='https://yoast.com/flesch-reading-ease-score/' target='new'>Flesch Reading Ease</a>"
-                },
-                {name: "resultText", position: "%3$s", scoreObj: "resultText"},
-                {name: "note", position: "%4$s", scoreObj: "note"}
-            ]
-        },
-        {
-            scoreName: "metaDescriptionLength",
-            metaMinLength: 120,
-            metaMaxLength: 157,
-            scoreArray: [
-                {
-                    max: 0,
-                    score: 1,
-                    text: i18n.dgettext('js-text-analysis', "No meta description has been specified, search engines will display copy from the page instead.")
-                },
-                {
-                    max: 120,
-                    score: 6,
-
-                    /* translators: %1$d expands to the minimum length for the meta description, %2$d to the maximum length for the meta description */
-                    text: i18n.dgettext('js-text-analysis', "The meta description is under %1$d characters, however up to %2$d characters are available.")
-                },
-                {
-                    min: 157,
-                    score: 6,
-
-                    /* translators: %2$d expands to the maximum length for the meta description */
-                    text: i18n.dgettext('js-text-analysis', "The specified meta description is over %2$d characters. Reducing it will ensure the entire description is visible")
-                },
-                {
-                    min: 120,
-                    max: 157,
-                    score: 9,
-                    text: i18n.dgettext('js-text-analysis', "In the specified meta description, consider: How does it compare to the competition? Could it be made more appealing?")
-                }
-            ],
-            replaceArray: [
-                {name: "minCharacters", position: "%1$d", value: 120},
-                {name: "maxCharacters", position: "%2$d", value: 156}
-            ]
-        },
-        {
-            scoreName: "metaDescriptionKeyword",
-            scoreArray: [
-                {min: 1, score: 9, text: i18n.dgettext('js-text-analysis', "The meta description contains the focus keyword.")},
-                {
-                    max: 0,
-					min: 0,
-                    score: 3,
-                    text: i18n.dgettext('js-text-analysis', "A meta description has been specified, but it does not contain the focus keyword.")
-                }
-            ]
-        }, {
-            scoreName: "firstParagraph",
-            scoreArray: [
-                {
-                    max: 0,
-                    score: 3,
-                    text: i18n.dgettext('js-text-analysis', "The focus keyword doesn\'t appear in the first paragraph of the copy. Make sure the topic is clear immediately.")
-                },
-                {min: 1, score: 9, text: i18n.dgettext('js-text-analysis', "The focus keyword appears in the first paragraph of the copy.")}
-            ]
-        }, {
-            scoreName: "stopwordKeywordCount",
-            scoreArray: [
-                {
-                    matcher: "count",
-                    min: 1,
-                    score: 5,
-
-                    /* translators: %1$s expands to a link to the wikipedia article about stop words, %2$s expands to the actual stop words found in the text */
-                    text: i18n.dgettext('js-text-analysis', "The focus keyword for this page contains one or more %1$s, consider removing them. Found \'%2$s\'.")
-                },
-                {matcher: "count", max: 0, score: 0, text: ""}
-            ],
-            replaceArray: [
-                {
-                    name: "scoreUrl",
-                    position: "%1$s",
-                    value: i18n.dgettext( "js-text-analysis", "<a href='https://en.wikipedia.org/wiki/Stop_words' target='new'>stop words</a>" )
-                },
-                {name: "stopwords", position: "%2$s", sourceObj: ".result.matches"}
-            ]
-        }, {
-            scoreName: "subHeadings",
-            scoreArray: [
-                {matcher: "count", max: 0, score: 7, text: i18n.dgettext('js-text-analysis', "No subheading tags (like an H2) appear in the copy.")},
-                {
-                    matcher: "matches",
-                    max: 0,
-                    score: 3,
-                    text: i18n.dgettext('js-text-analysis', "You have not used your focus keyword in any subheading (such as an H2) in your copy.")
-                },
-                {
-                    matcher: "matches",
-                    min: 1,
-                    score: 9,
-
-                    /* translators: %1$d expands to the number of subheadings, %2$d to the number of subheadings containing the focus keyword */
-                    text: i18n.dgettext('js-text-analysis', "The focus keyword appears in %2$d (out of %1$d) subheadings in the copy. While not a major ranking factor, this is beneficial.")
-                }
-            ],
-            replaceArray: [
-                {name: "count", position: "%1$d", sourceObj: ".result.count"},
-                {name: "matches", position: "%2$d", sourceObj: ".result.matches"}
-            ]
-        }, {
-            scoreName: "pageTitleLength",
-            scoreArray: [
-                {max: 0, score: 1, text: i18n.dgettext('js-text-analysis', "Please create a page title.")},
-                {
-                    max: 39,
-                    score: 6,
-
-                    /* translators: %3$d expands to the number of characters in the page title, %1$d to the minimum number of characters for the title */
-                    text: i18n.dgettext('js-text-analysis', "The page title contains %3$d characters, which is less than the recommended minimum of %1$d characters. Use the space to add keyword variations or create compelling call-to-action copy.")
-                },
-                {
-                    min: 71,
-                    score: 6,
-
-                    /* translators: %3$d expands to the number of characters in the page title, %2$d to the maximum number of characters for the title */
-                    text: i18n.dgettext('js-text-analysis', "The page title contains %3$d characters, which is more than the viewable limit of %2$d characters; some words will not be visible to users in your listing.")
-                },
-                {
-                    min: 40,
-                    max: 70,
-                    score: 9,
-
-                    /* translators: %1$d expands to the minimum number of characters in the page title, %2$d to the maximum number of characters */
-                    text: i18n.dgettext('js-text-analysis', "The page title is between the %1$d character minimum and the recommended %2$d character maximum.")
-                }
-            ],
-            replaceArray: [
-                {name: "minLength", position: "%1$d", value: 40},
-                {name: "maxLength", position: "%2$d", value: 70},
-                {name: "length", position: "%3$d", source: "matcher"}
-            ]
-        }, {
-            scoreName: "pageTitleKeyword",
-            scoreTitleKeywordLimit: 0,
-            scoreArray: [
-                {
-                    matcher: "matches",
-                    max: 0,
-                    score: 2,
-
-                    /* translators: %1$s expands to the focus keyword */
-                    text: i18n.dgettext('js-text-analysis', "The focus keyword '%1$s' does not appear in the page title.")
-                },
-                {
-                    matcher: "position",
-                    max: 1,
-                    score: 9,
-                    text: i18n.dgettext('js-text-analysis', "The page title contains the focus keyword, at the beginning which is considered to improve rankings.")
-                },
-                {
-                    matcher: "position",
-                    min: 1,
-                    score: 6,
-                    text: i18n.dgettext('js-text-analysis', "The page title contains the focus keyword, but it does not appear at the beginning; try and move it to the beginning.")
-                }
-            ],
-            replaceArray: [
-                {name: "keyword", position: "%1$s", sourceObj: ".refObj.config.keyword"}
-            ]
-        }, {
-            scoreName: "urlKeyword",
-            scoreArray: [
-                {min: 1, score: 9, text: i18n.dgettext('js-text-analysis', "The focus keyword appears in the URL for this page.")},
-                {
-                    max: 0,
-                    score: 6,
-                    text: i18n.dgettext('js-text-analysis', "The focus keyword does not appear in the URL for this page. If you decide to rename the URL be sure to check the old URL 301 redirects to the new one!")
-                }
-            ]
-        }, {
-            scoreName: "urlLength",
-            scoreArray: [
-                {type: "urlTooLong", score: 5, text: i18n.dgettext('js-text-analysis', "The slug for this page is a bit long, consider shortening it.")}
-            ]
-        }, {
-            scoreName: "urlStopwords",
-            scoreArray: [
-                {
-                    min: 1,
-                    score: 5,
-					/* translators: %1$s opens a link to a wikipedia article about stop words, %2$s closes the link */
-                    text: i18n.dgettext('js-text-analysis', "The slug for this page contains one or more %1$sstop words%2$s, consider removing them.")
-                }
-			],
-			replaceArray: [
-				{
-					name: "url",
-					position: "%1$s",
-					/* translators: this link is referred to in the content analysis when a slug contains one or more stop words */
-					value: "<a href='" + i18n.dgettext( 'js-text-analysis', "http://en.wikipedia.org/wiki/Stop_words" ) + "' target='new'>"
-				},
-                {
-                    name: "urlClose",
-                    position: "%2$s",
-                    value: "</a>"
-                }
-			]
-        }, {
-            scoreName: "imageCount",
-            scoreArray: [
-                {
-                    matcher: "total",
-                    max: 0,
-                    score: 3,
-                    text: i18n.dgettext('js-text-analysis', "No images appear in this page, consider adding some as appropriate.")
-                },
-                {
-					matcher: "noAlt",
-					min: 1,
-					score: 5,
-					text: i18n.dgettext('js-text-analysis', "The images on this page are missing alt tags.")
-				},
-				{
-					matcher: "altNaKeyword",
-					min: 1,
-					score: 5,
-					text: i18n.dgettext('js-text-analysis', "The images on this page contain alt tags")
-				},
-                {
-                    matcher: "altKeyword",
-                    min: 1,
-                    score: 9,
-                    text: i18n.dgettext('js-text-analysis', "The images on this page contain alt tags with the focus keyword.")
-                },
-                {
-                    matcher: "alt",
-                    min: 1,
-                    score: 5,
-                    text: i18n.dgettext('js-text-analysis', "The images on this page do not have alt tags containing your focus keyword.")
-                }
-            ]
-        }, {
-            scoreName: "keywordDoubles",
-            scoreArray: [
-                {matcher: "count", max: 0, score: 9, text: i18n.dgettext('js-text-analysis', "You've never used this focus keyword before, very good.")},
-                {
-                    matcher: "count",
-                    max: 1,
-                    score: 6,
-
-                    /* translators: %1$s and %2$s expand to an admin link where the focus keyword is already used */
-                    text: i18n.dgettext('js-text-analysis', "You've used this focus keyword %1$sonce before%2$s, be sure to make very clear which URL on your site is the most important for this keyword.")
-                },
-                {
-                    matcher: "count",
-                    min: 1,
-                    score: 1,
-
-                    /* translators: %3$s and $2$s expand to the admin search page for the focus keyword, %4$d expands to the number of times this focus keyword has been used before, %5$s and %6$s expand to a link to an article on yoast.com about cornerstone content */
-                    text: i18n.dgettext('js-text-analysis', "You've used this focus keyword %3$s%4$d times before%2$s, it's probably a good idea to read %6$sthis post on cornerstone content%5$s and improve your keyword strategy.")
-                }
-            ],
-            replaceArray: [
-                {name: "singleUrl", position: "%1$s", sourceObj: ".refObj.config.postUrl", rawOutput: true},
-                {name: "endTag", position: "%2$s", value: "</a>"},
-                {name: "multiUrl", position: "%3$s", sourceObj: ".refObj.config.searchUrl", rawOutput: true},
-                {name: "occurrences", position: "%4$d", sourceObj: ".result.count"},
-                {name: "endTag", position: "%5$s", value: "</a>"},
-                {
-                    name: "cornerstone",
-                    position: "%6$s",
-                    value: "<a href='https://yoast.com/cornerstone-content-rank/' target='new'>"
-                },
-                {name: "id", position: "{id}", sourceObj: ".result.id"},
-                {name: "keyword", position: "{keyword}", sourceObj: ".refObj.config.keyword"}
-            ]
-        }
-    ];
-}
-
-}).call(this,typeof global !== "undefined" ? global : typeof self !== "undefined" ? self : typeof window !== "undefined" ? window : {})
-},{"../js/templates.js":2,"jed":3}],2:[function(require,module,exports){
-(function (global){
-;(function() {
-  var undefined;
-
-  var objectTypes = {
-    'function': true,
-    'object': true
-  };
-
-  var freeExports = objectTypes[typeof exports] && exports && !exports.nodeType && exports;
-
-  var freeModule = objectTypes[typeof module] && module && !module.nodeType && module;
-
-  var freeGlobal = freeExports && freeModule && typeof global == 'object' && global && global.Object && global;
-
-  var freeSelf = objectTypes[typeof self] && self && self.Object && self;
-
-  var freeWindow = objectTypes[typeof window] && window && window.Object && window;
-
-  var moduleExports = freeModule && freeModule.exports === freeExports && freeExports;
-
-  var root = freeGlobal || ((freeWindow !== (this && this.window)) && freeWindow) || freeSelf || this;
-
-  var VERSION = '3.10.1';
-
-  /** Used to match HTML entities and HTML characters. */
-  var reUnescapedHtml = /[&<>"'`]/g,
-      reHasUnescapedHtml = RegExp(reUnescapedHtml.source);
-
-  /** Used to map characters to HTML entities. */
-  var htmlEscapes = {
-    '&': '&amp;',
-    '<': '&lt;',
-    '>': '&gt;',
-    '"': '&quot;',
-    "'": '&#39;',
-    '`': '&#96;'
-  };
-
-  /*--------------------------------------------------------------------------*/
-
-  /**
-   * Converts `value` to a string if it's not one. An empty string is returned
-   * for `null` or `undefined` values.
-   *
-   * @private
-   * @param {*} value The value to process.
-   * @returns {string} Returns the string.
-   */
-  function baseToString(value) {
-    return value == null ? '' : (value + '');
-  }
-
-  /**
-   * Used by `_.escape` to convert characters to HTML entities.
-   *
-   * @private
-   * @param {string} chr The matched character to escape.
-   * @returns {string} Returns the escaped character.
-   */
-  function escapeHtmlChar(chr) {
-    return htmlEscapes[chr];
-  }
-
-  /*------------------------------------------------------------------------*/
-
-  /**
-   * Converts the characters "&", "<", ">", '"', "'", and "\`", in `string` to
-   * their corresponding HTML entities.
-   *
-   * **Note:** No other characters are escaped. To escape additional characters
-   * use a third-party library like [_he_](https://mths.be/he).
-   *
-   * Though the ">" character is escaped for symmetry, characters like
-   * ">" and "/" don't need escaping in HTML and have no special meaning
-   * unless they're part of a tag or unquoted attribute value.
-   * See [Mathias Bynens's article](https://mathiasbynens.be/notes/ambiguous-ampersands)
-   * (under "semi-related fun fact") for more details.
-   *
-   * Backticks are escaped because in Internet Explorer < 9, they can break out
-   * of attribute values or HTML comments. See [#59](https://html5sec.org/#59),
-   * [#102](https://html5sec.org/#102), [#108](https://html5sec.org/#108), and
-   * [#133](https://html5sec.org/#133) of the [HTML5 Security Cheatsheet](https://html5sec.org/)
-   * for more details.
-   *
-   * When working with HTML you should always [quote attribute values](http://wonko.com/post/html-escaping)
-   * to reduce XSS vectors.
-   *
-   * @static
-   * @memberOf _
-   * @category String
-   * @param {string} [string=''] The string to escape.
-   * @returns {string} Returns the escaped string.
-   * @example
-   *
-   * _.escape('fred, barney, & pebbles');
-   * // => 'fred, barney, &amp; pebbles'
-   */
-  function escape(string) {
-    // Reset `lastIndex` because in IE < 9 `String#replace` does not.
-    string = baseToString(string);
-    return (string && reHasUnescapedHtml.test(string))
-      ? string.replace(reUnescapedHtml, escapeHtmlChar)
-      : string;
-  }
-
-  var _ = { 'escape': escape };
-
-  /*----------------------------------------------------------------------------*/
-
-  var templates = {
-    'snippetEditor': {}
-  };
-
-  templates['snippetEditor'] =   function(obj) {
-    obj || (obj = {});
-    var __t, __p = '', __e = _.escape;
-    with (obj) {
-    __p += '<div id="snippet_preview">\n    <div class="edit-icon"></div>\n    <div class="snippet_container" id="title_container">\n        <span contenteditable="true" class="title" id="snippet_title">\n            ' +
-    __e( title ) +
-    '\n        </span>\n        <span class="title" id="snippet_sitename"></span>\n    </div>\n    <div class="snippet_container" id="url_container">\n        <cite class="url urlBase" id="snippet_citeBase">\n            ' +
-    __e( baseUrl ) +
-    '\n        </cite>\n        <cite class="url" id="snippet_cite" contenteditable="true">\n            ' +
-    __e( snippetCite ) +
-    '\n        </cite>\n    </div>\n    <div class="snippet_container" id="meta_container">\n        <span class="desc" id="snippet_meta" contenteditable="true">\n            ' +
-    __e( meta ) +
-    '\n        </span>\n    </div>\n</div>\n';
-
-    }
-    return __p
-  };
-
-  /*----------------------------------------------------------------------------*/
-
-  if (freeExports && freeModule) {
-    if (moduleExports) {
-      (freeModule.exports = templates).templates = templates;
-    } else {
-      freeExports.templates = templates;
-    }
-  }
-  else {
-    root.templates = templates;
-  }
-}.call(this));
-
-}).call(this,typeof global !== "undefined" ? global : typeof self !== "undefined" ? self : typeof window !== "undefined" ? window : {})
-},{}],3:[function(require,module,exports){
-/**
- * @preserve jed.js https://github.com/SlexAxton/Jed
- */
-/*
------------
-A gettext compatible i18n library for modern JavaScript Applications
-
-by Alex Sexton - AlexSexton [at] gmail - @SlexAxton
-WTFPL license for use
-Dojo CLA for contributions
-
-Jed offers the entire applicable GNU gettext spec'd set of
-functions, but also offers some nicer wrappers around them.
-The api for gettext was written for a language with no function
-overloading, so Jed allows a little more of that.
-
-Many thanks to Joshua I. Miller - unrtst@cpan.org - who wrote
-gettext.js back in 2008. I was able to vet a lot of my ideas
-against his. I also made sure Jed passed against his tests
-in order to offer easy upgrades -- jsgettext.berlios.de
-*/
-(function (root, undef) {
-
-  // Set up some underscore-style functions, if you already have
-  // underscore, feel free to delete this section, and use it
-  // directly, however, the amount of functions used doesn't
-  // warrant having underscore as a full dependency.
-  // Underscore 1.3.0 was used to port and is licensed
-  // under the MIT License by Jeremy Ashkenas.
-  var ArrayProto    = Array.prototype,
-      ObjProto      = Object.prototype,
-      slice         = ArrayProto.slice,
-      hasOwnProp    = ObjProto.hasOwnProperty,
-      nativeForEach = ArrayProto.forEach,
-      breaker       = {};
-
-  // We're not using the OOP style _ so we don't need the
-  // extra level of indirection. This still means that you
-  // sub out for real `_` though.
-  var _ = {
-    forEach : function( obj, iterator, context ) {
-      var i, l, key;
-      if ( obj === null ) {
-        return;
-      }
-
-      if ( nativeForEach && obj.forEach === nativeForEach ) {
-        obj.forEach( iterator, context );
-      }
-      else if ( obj.length === +obj.length ) {
-        for ( i = 0, l = obj.length; i < l; i++ ) {
-          if ( i in obj && iterator.call( context, obj[i], i, obj ) === breaker ) {
-            return;
-          }
-        }
-      }
-      else {
-        for ( key in obj) {
-          if ( hasOwnProp.call( obj, key ) ) {
-            if ( iterator.call (context, obj[key], key, obj ) === breaker ) {
-              return;
-            }
-          }
-        }
-      }
-    },
-    extend : function( obj ) {
-      this.forEach( slice.call( arguments, 1 ), function ( source ) {
-        for ( var prop in source ) {
-          obj[prop] = source[prop];
-        }
-      });
-      return obj;
-    }
-  };
-  // END Miniature underscore impl
-
-  // Jed is a constructor function
-  var Jed = function ( options ) {
-    // Some minimal defaults
-    this.defaults = {
-      "locale_data" : {
-        "messages" : {
-          "" : {
-            "domain"       : "messages",
-            "lang"         : "en",
-            "plural_forms" : "nplurals=2; plural=(n != 1);"
-          }
-          // There are no default keys, though
-        }
-      },
-      // The default domain if one is missing
-      "domain" : "messages",
-      // enable debug mode to log untranslated strings to the console
-      "debug" : false
-    };
-
-    // Mix in the sent options with the default options
-    this.options = _.extend( {}, this.defaults, options );
-    this.textdomain( this.options.domain );
-
-    if ( options.domain && ! this.options.locale_data[ this.options.domain ] ) {
-      throw new Error('Text domain set to non-existent domain: `' + options.domain + '`');
-    }
-  };
-
-  // The gettext spec sets this character as the default
-  // delimiter for context lookups.
-  // e.g.: context\u0004key
-  // If your translation company uses something different,
-  // just change this at any time and it will use that instead.
-  Jed.context_delimiter = String.fromCharCode( 4 );
-
-  function getPluralFormFunc ( plural_form_string ) {
-    return Jed.PF.compile( plural_form_string || "nplurals=2; plural=(n != 1);");
-  }
-
-  function Chain( key, i18n ){
-    this._key = key;
-    this._i18n = i18n;
-  }
-
-  // Create a chainable api for adding args prettily
-  _.extend( Chain.prototype, {
-    onDomain : function ( domain ) {
-      this._domain = domain;
-      return this;
-    },
-    withContext : function ( context ) {
-      this._context = context;
-      return this;
-    },
-    ifPlural : function ( num, pkey ) {
-      this._val = num;
-      this._pkey = pkey;
-      return this;
-    },
-    fetch : function ( sArr ) {
-      if ( {}.toString.call( sArr ) != '[object Array]' ) {
-        sArr = [].slice.call(arguments, 0);
-      }
-      return ( sArr && sArr.length ? Jed.sprintf : function(x){ return x; } )(
-        this._i18n.dcnpgettext(this._domain, this._context, this._key, this._pkey, this._val),
-        sArr
-      );
-    }
-  });
-
-  // Add functions to the Jed prototype.
-  // These will be the functions on the object that's returned
-  // from creating a `new Jed()`
-  // These seem redundant, but they gzip pretty well.
-  _.extend( Jed.prototype, {
-    // The sexier api start point
-    translate : function ( key ) {
-      return new Chain( key, this );
-    },
-
-    textdomain : function ( domain ) {
-      if ( ! domain ) {
-        return this._textdomain;
-      }
-      this._textdomain = domain;
-    },
-
-    gettext : function ( key ) {
-      return this.dcnpgettext.call( this, undef, undef, key );
-    },
-
-    dgettext : function ( domain, key ) {
-     return this.dcnpgettext.call( this, domain, undef, key );
-    },
-
-    dcgettext : function ( domain , key /*, category */ ) {
-      // Ignores the category anyways
-      return this.dcnpgettext.call( this, domain, undef, key );
-    },
-
-    ngettext : function ( skey, pkey, val ) {
-      return this.dcnpgettext.call( this, undef, undef, skey, pkey, val );
-    },
-
-    dngettext : function ( domain, skey, pkey, val ) {
-      return this.dcnpgettext.call( this, domain, undef, skey, pkey, val );
-    },
-
-    dcngettext : function ( domain, skey, pkey, val/*, category */) {
-      return this.dcnpgettext.call( this, domain, undef, skey, pkey, val );
-    },
-
-    pgettext : function ( context, key ) {
-      return this.dcnpgettext.call( this, undef, context, key );
-    },
-
-    dpgettext : function ( domain, context, key ) {
-      return this.dcnpgettext.call( this, domain, context, key );
-    },
-
-    dcpgettext : function ( domain, context, key/*, category */) {
-      return this.dcnpgettext.call( this, domain, context, key );
-    },
-
-    npgettext : function ( context, skey, pkey, val ) {
-      return this.dcnpgettext.call( this, undef, context, skey, pkey, val );
-    },
-
-    dnpgettext : function ( domain, context, skey, pkey, val ) {
-      return this.dcnpgettext.call( this, domain, context, skey, pkey, val );
-    },
-
-    // The most fully qualified gettext function. It has every option.
-    // Since it has every option, we can use it from every other method.
-    // This is the bread and butter.
-    // Technically there should be one more argument in this function for 'Category',
-    // but since we never use it, we might as well not waste the bytes to define it.
-    dcnpgettext : function ( domain, context, singular_key, plural_key, val ) {
-      // Set some defaults
-
-      plural_key = plural_key || singular_key;
-
-<<<<<<< HEAD
-})(this);
-}.call(YoastSEO));/**
- * Returns a configobject with maxSlugLength, maxUrlLength and MaxMeta to be used
- * for analysis
- *
- * @returns {object} the config object containing the maxSlugLength, maxUrlLength and the MaxMeta values
- */
-module.exports = function(){
-	return {
-		maxSlugLength: 20,
-		maxUrlLength: 40,
-		maxMeta: 156
-	}
-};
-;YoastSEO = ( "undefined" === typeof YoastSEO ) ? {} : YoastSEO;
-
-YoastSEO.analyzerConfig = {
-	queue: [ "wordCount", "keywordDensity", "subHeadings", "stopwords", "fleschReading", "linkCount", "imageCount", "urlKeyword", "urlLength", "metaDescriptionLength", "metaDescriptionKeyword", "pageTitleKeyword", "pageTitleLength", "firstParagraph", "urlStopwords", "keywordDoubles", "keyphraseSizeCheck" ],
-	stopWords: [ "a", "about", "above", "after", "again", "against", "all", "am", "an", "and", "any", "are", "as", "at", "be", "because", "been", "before", "being", "below", "between", "both", "but", "by", "could", "did", "do", "does", "doing", "down", "during", "each", "few", "for", "from", "further", "had", "has", "have", "having", "he", "he'd", "he'll", "he's", "her", "here", "here's", "hers", "herself", "him", "himself", "his", "how", "how's", "i", "i'd", "i'll", "i'm", "i've", "if", "in", "into", "is", "it", "it's", "its", "itself", "let's", "me", "more", "most", "my", "myself", "nor", "of", "on", "once", "only", "or", "other", "ought", "our", "ours", "ourselves", "out", "over", "own", "same", "she", "she'd", "she'll", "she's", "should", "so", "some", "such", "than", "that", "that's", "the", "their", "theirs", "them", "themselves", "then", "there", "there's", "these", "they", "they'd", "they'll", "they're", "they've", "this", "those", "through", "to", "too", "under", "until", "up", "very", "was", "we", "we'd", "we'll", "we're", "we've", "were", "what", "what's", "when", "when's", "where", "where's", "which", "while", "who", "who's", "whom", "why", "why's", "with", "would", "you", "you'd", "you'll", "you're", "you've", "your", "yours", "yourself", "yourselves" ],
-	wordsToRemove: [ " a", " in", " an", " on", " for", " the", " and" ],
-	maxSlugLength: 20,
-	maxUrlLength: 40,
-	maxMeta: 156
-};
-YoastSEO.preprocessorConfig = {
-	syllables: {
-		subtractSyllables: [ "cial", "tia", "cius", "cious", "giu", "ion", "iou", "sia$", "[^aeiuoyt]{2,}ed$", "[aeiouy][^aeiuoyts]{1,}e\\b", ".ely$", "[cg]h?e[sd]", "rved$", "rved", "[aeiouy][dt]es?$", "[aeiouy][^aeiouydt]e[sd]?$", "^[dr]e[aeiou][^aeiou]+$", "[aeiouy]rse$" ],
-		addSyllables: [ "ia", "riet", "dien", "iu", "io", "ii", "[aeiouym][bdp]l", "[aeiou]{3}", "^mc", "ism$", "([^aeiouy])\1l$", "[^l]lien", "^coa[dglx].", "[^gq]ua[^auieo]", "dnt$", "uity$", "ie(r|st)", "[aeiouy]ing", "[aeiouw]y[aeiou]" ],
-		exclusionWords: [
-			{ word: "shoreline", syllables: 2 },
-			{ word: "simile", syllables: 3 }
-		]
-	},
-	diacriticsRemovalMap: [
-		{
-			base: "a",
-			letters: /[\u0061\u24D0\uFF41\u1E9A\u00E0\u00E1\u00E2\u1EA7\u1EA5\u1EAB\u1EA9\u00E3\u0101\u0103\u1EB1\u1EAF\u1EB5\u1EB3\u0227\u01E1\u00E4\u01DF\u1EA3\u00E5\u01FB\u01CE\u0201\u0203\u1EA1\u1EAD\u1EB7\u1E01\u0105\u2C65\u0250]/g
-		},
-		{ base: "aa", letters: /[\uA733]/g },
-		{ base: "ae", letters: /[\u00E6\u01FD\u01E3]/g },
-		{ base: "ao", letters: /[\uA735]/g },
-		{ base: "au", letters: /[\uA737]/g },
-		{ base: "av", letters: /[\uA739\uA73B]/g },
-		{ base: "ay", letters: /[\uA73D]/g },
-		{ base: "b", letters: /[\u0062\u24D1\uFF42\u1E03\u1E05\u1E07\u0180\u0183\u0253]/g },
-		{
-			base: "c",
-			letters: /[\u0063\u24D2\uFF43\u0107\u0109\u010B\u010D\u00E7\u1E09\u0188\u023C\uA73F\u2184]/g
-		},
-		{
-			base: "d",
-			letters: /[\u0064\u24D3\uFF44\u1E0B\u010F\u1E0D\u1E11\u1E13\u1E0F\u0111\u018C\u0256\u0257\uA77A]/g
-		},
-		{ base: "dz", letters: /[\u01F3\u01C6]/g },
-		{
-			base: "e",
-			letters: /[\u0065\u24D4\uFF45\u00E8\u00E9\u00EA\u1EC1\u1EBF\u1EC5\u1EC3\u1EBD\u0113\u1E15\u1E17\u0115\u0117\u00EB\u1EBB\u011B\u0205\u0207\u1EB9\u1EC7\u0229\u1E1D\u0119\u1E19\u1E1B\u0247\u025B\u01DD]/g
-		},
-		{ base: "f", letters: /[\u0066\u24D5\uFF46\u1E1F\u0192\uA77C]/g },
-		{
-			base: "g",
-			letters: /[\u0067\u24D6\uFF47\u01F5\u011D\u1E21\u011F\u0121\u01E7\u0123\u01E5\u0260\uA7A1\u1D79\uA77F]/g
-		},
-		{
-			base: "h",
-			letters: /[\u0068\u24D7\uFF48\u0125\u1E23\u1E27\u021F\u1E25\u1E29\u1E2B\u1E96\u0127\u2C68\u2C76\u0265]/g
-		},
-		{ base: "hv", letters: /[\u0195]/g },
-		{
-			base: "i",
-			letters: /[\u0069\u24D8\uFF49\u00EC\u00ED\u00EE\u0129\u012B\u012D\u00EF\u1E2F\u1EC9\u01D0\u0209\u020B\u1ECB\u012F\u1E2D\u0268\u0131]/g
-		},
-		{ base: "j", letters: /[\u006A\u24D9\uFF4A\u0135\u01F0\u0249]/g },
-		{
-			base: "k",
-			letters: /[\u006B\u24DA\uFF4B\u1E31\u01E9\u1E33\u0137\u1E35\u0199\u2C6A\uA741\uA743\uA745\uA7A3]/g
-		},
-		{
-			base: "l",
-			letters: /[\u006C\u24DB\uFF4C\u0140\u013A\u013E\u1E37\u1E39\u013C\u1E3D\u1E3B\u017F\u0142\u019A\u026B\u2C61\uA749\uA781\uA747]/g
-		},
-		{ base: "lj", letters: /[\u01C9]/g },
-		{ base: "m", letters: /[\u006D\u24DC\uFF4D\u1E3F\u1E41\u1E43\u0271\u026F]/g },
-		{
-			base: "n",
-			letters: /[\u006E\u24DD\uFF4E\u01F9\u0144\u00F1\u1E45\u0148\u1E47\u0146\u1E4B\u1E49\u019E\u0272\u0149\uA791\uA7A5]/g
-		},
-		{ base: "nj", letters: /[\u01CC]/g },
-		{
-			base: "o",
-			letters: /[\u006F\u24DE\uFF4F\u00F2\u00F3\u00F4\u1ED3\u1ED1\u1ED7\u1ED5\u00F5\u1E4D\u022D\u1E4F\u014D\u1E51\u1E53\u014F\u022F\u0231\u00F6\u022B\u1ECF\u0151\u01D2\u020D\u020F\u01A1\u1EDD\u1EDB\u1EE1\u1EDF\u1EE3\u1ECD\u1ED9\u01EB\u01ED\u00F8\u01FF\u0254\uA74B\uA74D\u0275]/g
-		},
-		{ base: "oi", letters: /[\u01A3]/g },
-		{ base: "ou", letters: /[\u0223]/g },
-		{ base: "oo", letters: /[\uA74F]/g },
-		{ base: "p", letters: /[\u0070\u24DF\uFF50\u1E55\u1E57\u01A5\u1D7D\uA751\uA753\uA755]/g },
-		{ base: "q", letters: /[\u0071\u24E0\uFF51\u024B\uA757\uA759]/g },
-		{
-			base: "r",
-			letters: /[\u0072\u24E1\uFF52\u0155\u1E59\u0159\u0211\u0213\u1E5B\u1E5D\u0157\u1E5F\u024D\u027D\uA75B\uA7A7\uA783]/g
-		},
-		{
-			base: "s",
-			letters: /[\u0073\u24E2\uFF53\u00DF\u015B\u1E65\u015D\u1E61\u0161\u1E67\u1E63\u1E69\u0219\u015F\u023F\uA7A9\uA785\u1E9B]/g
-		},
-		{
-			base: "t",
-			letters: /[\u0074\u24E3\uFF54\u1E6B\u1E97\u0165\u1E6D\u021B\u0163\u1E71\u1E6F\u0167\u01AD\u0288\u2C66\uA787]/g
-		},
-		{ base: "tz", letters: /[\uA729]/g },
-		{
-			base: "u",
-			letters: /[\u0075\u24E4\uFF55\u00F9\u00FA\u00FB\u0169\u1E79\u016B\u1E7B\u016D\u00FC\u01DC\u01D8\u01D6\u01DA\u1EE7\u016F\u0171\u01D4\u0215\u0217\u01B0\u1EEB\u1EE9\u1EEF\u1EED\u1EF1\u1EE5\u1E73\u0173\u1E77\u1E75\u0289]/g
-		},
-		{ base: "v", letters: /[\u0076\u24E5\uFF56\u1E7D\u1E7F\u028B\uA75F\u028C]/g },
-		{ base: "vy", letters: /[\uA761]/g },
-		{
-			base: "w",
-			letters: /[\u0077\u24E6\uFF57\u1E81\u1E83\u0175\u1E87\u1E85\u1E98\u1E89\u2C73]/g
-		},
-		{ base: "x", letters: /[\u0078\u24E7\uFF58\u1E8B\u1E8D]/g },
-		{
-			base: "y",
-			letters: /[\u0079\u24E8\uFF59\u1EF3\u00FD\u0177\u1EF9\u0233\u1E8F\u00FF\u1EF7\u1E99\u1EF5\u01B4\u024F\u1EFF]/g
-		},
-		{
-			base: "z",
-			letters: /[\u007A\u24E9\uFF5A\u017A\u1E91\u017C\u017E\u1E93\u1E95\u01B6\u0225\u0240\u2C6C\uA763]/g
-		}
-	]
-};
-;/** @module config/diacritics */
+/** @module config/diacritics */
 
 /**
  * Returns the diacritics map
@@ -4021,7 +2931,8 @@
 		}
 	];
 };
-;/** @module config/removalWords */
+
+/** @module config/removalWords */
 
 /**
  * Returns an array with words that need to be removed
@@ -4031,7 +2942,8 @@
 module.exports = function(){
 	return [ " a", " in", " an", " on", " for", " the", " and" ];
 };
-;YoastSEO = ( "undefined" === typeof YoastSEO ) ? {} : YoastSEO;
+
+YoastSEO = ( "undefined" === typeof YoastSEO ) ? {} : YoastSEO;
 
 YoastSEO.analyzerScoreRating = 9;
 /**
@@ -4232,14 +3144,14 @@
                     name: "scoreText",
                     position: "{{text}}",
 
-                    /* translators: %1$s expands to the numeric flesh reading ease score, %2$s to a link to the wikipedia article about Flesh ease reading score, %3$s to the easyness of reading, %4$s expands to a note about the flesh reading score. */
-                    value: i18n.dgettext( "js-text-analysis", "The copy scores %1$s in the %2$s test, which is considered %3$s to read. %4$s")
+                    /* translators: %1$s expands to the numeric flesh reading ease score, %2$s to a link to a Yoast.com article about Flesh ease reading score, %3$s to the easyness of reading, %4$s expands to a note about the flesh reading score. */
+                    value: i18n.dgettext('js-text-analysis', "The copy scores %1$s in the %2$s test, which is considered %3$s to read. %4$s")
                 },
                 { name: "text", position: "%1$s", sourceObj: ".result" },
                 {
                     name: "scoreUrl",
                     position: "%2$s",
-                    value: "<a href='https://en.wikipedia.org/wiki/Flesch-Kincaid_readability_test#Flesch_Reading_Ease' target='new'>Flesch Reading Ease</a>"
+                    value: "<a href='https://yoast.com/flesch-reading-ease-score/' target='new'>Flesch Reading Ease</a>"
                 },
                 { name: "resultText", position: "%3$s", scoreObj: "resultText" },
                 { name: "note", position: "%4$s", scoreObj: "note" }
@@ -4516,7 +3428,8 @@
         }
     ];
 };
-;/** @module config/stopwords */
+
+/** @module config/stopwords */
 
 /**
  * Returns an array with stopwords to be used by the analyzer.
@@ -4526,7 +3439,8 @@
 module.exports = function(){
 	return [ "a", "about", "above", "after", "again", "against", "all", "am", "an", "and", "any", "are", "as", "at", "be", "because", "been", "before", "being", "below", "between", "both", "but", "by", "could", "did", "do", "does", "doing", "down", "during", "each", "few", "for", "from", "further", "had", "has", "have", "having", "he", "he'd", "he'll", "he's", "her", "here", "here's", "hers", "herself", "him", "himself", "his", "how", "how's", "i", "i'd", "i'll", "i'm", "i've", "if", "in", "into", "is", "it", "it's", "its", "itself", "let's", "me", "more", "most", "my", "myself", "nor", "of", "on", "once", "only", "or", "other", "ought", "our", "ours", "ourselves", "out", "over", "own", "same", "she", "she'd", "she'll", "she's", "should", "so", "some", "such", "than", "that", "that's", "the", "their", "theirs", "them", "themselves", "then", "there", "there's", "these", "they", "they'd", "they'll", "they're", "they've", "this", "those", "through", "to", "too", "under", "until", "up", "very", "was", "we", "we'd", "we'll", "we're", "we've", "were", "what", "what's", "when", "when's", "where", "where's", "which", "while", "who", "who's", "whom", "why", "why's", "with", "would", "you", "you'd", "you'll", "you're", "you've", "your", "yours", "yourself", "yourselves" ];
 };
-;/** @module config/syllables */
+
+/** @module config/syllables */
 
 /**
  * Returns an array with syllables.
@@ -4546,7 +3460,1446 @@
 		]
 	};
 };
-=======
+
+}).call(this,typeof global !== "undefined" ? global : typeof self !== "undefined" ? self : typeof window !== "undefined" ? window : {})
+},{"analyses/calculateFleschReading.js":2,"analyses/checkForKeywordDoubles.js":3,"analyses/checkStringForStopwords.js":4,"analyses/checkUrlForStopwords.js":5,"analyses/countKeywordInUrl.js":6,"analyses/findKeywordInFirstParagraph.js":7,"analyses/findKeywordInPageTitle.js":8,"analyses/getImageStatistics.js":9,"analyses/getKeywordDensity.js":10,"analyses/getLinkStatistics.js":11,"analyses/getWordCount.js":12,"analyses/isUrlTooLong.js":13,"analyses/matchKeywordInSubheadings.js":14,"jed":43,"stringProcessing/countWords.js":25,"stringProcessing/matchTextWithWord.js":32,"templates":"templates"}],2:[function(require,module,exports){
+/** @module analyses/calculateFleschReading */
+
+var cleanText = require( "stringProcessing/cleanText.js" );
+var stripNumbers = require( "stringProcessing/stripNumbers.js" );
+var stripHTMLTags = require( "stringProcessing/stripHTMLTags.js" );
+var countSentences = require( "stringProcessing/countSentences.js" );
+var countWords = require( "stringProcessing/countWords.js" );
+var countSyllables = require( "stringProcessing/countSyllables.js" );
+
+/**
+ * This calculates the fleschreadingscore for a given text
+ * The formula used:
+ * 206.835 - 1.015 (total words / total sentences) - 84.6 ( total syllables / total words);
+ *
+ * @param {string} text The text to analyze the fleschreading score for.
+ * @returns {number} the score of the fleschreading test
+ */
+module.exports = function( text ) {
+	if ( text === "" ) {
+		return 0;
+	}
+	text = cleanText ( text );
+	text = stripHTMLTags( text );
+	var wordCount = countWords( text  );
+
+	text = stripNumbers ( text );
+	var sentenceCount = countSentences( text );
+	var syllableCount = countSyllables( text );
+	var score = 206.835 - ( 1.015 * ( wordCount / sentenceCount ) ) - ( 84.6 * ( syllableCount / wordCount ) );
+
+	return score.toFixed( 1 );
+};
+
+},{"stringProcessing/cleanText.js":22,"stringProcessing/countSentences.js":23,"stringProcessing/countSyllables.js":24,"stringProcessing/countWords.js":25,"stringProcessing/stripHTMLTags.js":37,"stringProcessing/stripNumbers.js":39}],3:[function(require,module,exports){
+/** @module analyses/checkForKeywordDoubles */
+
+/**
+ * Checks the keyword in an array of used keywords. If the keyword is in this array, it will return the
+ * number of times the keyword is found, and an ID if it was used once before.
+ *
+ * @param {string} keyword The keyword to check in the array.
+ * @param {array} usedKeywords The array with used keywords and IDs.
+ * @returns {object} The id of the keyword and the number of times the keyword is found
+ */
+module.exports = function( keyword, usedKeywords ) {
+	var result = { count: 0, id: 0 };
+	if ( typeof usedKeywords[ keyword ] !== "undefined" ) {
+		result.count = usedKeywords[ keyword ].length;
+	}
+	if ( result.count === 1 ) {
+		result.id = usedKeywords[ keyword ][ 0 ];
+	}
+	return result;
+};
+
+},{}],4:[function(require,module,exports){
+/** @module analyses/checkStringForStopwords */
+
+var stopwords = require( "config/stopwords.js" )();
+var keywordRegex = require( "stringProcessing/stringToRegex.js" );
+
+/**
+ * Checks a textstring to see if there are any stopwords, that are defined in the stopwords config.
+ *
+ * @param {string} text The input text to match stopwords.
+ * @returns {array} An array with all stopwords found in the text.
+ */
+module.exports = function( text ) {
+	var i, matches = [];
+
+	for ( i = 0; i < stopwords.length; i++ ) {
+		if ( text.match( keywordRegex( stopwords[i] ) ) !== null  ) {
+			matches.push( stopwords[i] );
+		}
+	}
+	return matches;
+};
+
+
+},{"config/stopwords.js":18,"stringProcessing/stringToRegex.js":36}],5:[function(require,module,exports){
+/** @module analyses/checkUrlForStopwords */
+
+var stopwords = require( "analyses/checkStringForStopwords.js" );
+
+/**
+ * Matches stopwords in the URL. Replaces - and _ with whitespace.
+ *
+ * @param {string} url The URL to check for stopwords.
+ * @returns {array} stopwords found in URL
+ */
+
+module.exports = function( url ) {
+	url = url.replace( /[-_]/g, " " );
+	return stopwords( url );
+};
+
+},{"analyses/checkStringForStopwords.js":4}],6:[function(require,module,exports){
+/** @module analyses/countKeywordInUrl */
+
+var wordMatch = require( "stringProcessing/matchTextWithWord.js" );
+/**
+ * Matches the keyword in the URL. Replaces whitespaces with dashes and uses dash as wordboundary.
+ *
+ * @param {url} url The URL to check for keyword
+ * @param {string} keyword The keyword to match
+ * @returns {int} Number of times the keyword is found.
+ */
+module.exports = function( url, keyword ) {
+	keyword = keyword.replace( /\s/ig, "-" );
+
+	return wordMatch( url, keyword );
+};
+
+},{"stringProcessing/matchTextWithWord.js":32}],7:[function(require,module,exports){
+/** @module analyses/findKeywordInFirstParagraph */
+
+var regexMatch = require( "stringProcessing/matchStringWithRegex.js" );
+var wordMatch = require( "stringProcessing/matchTextWithWord.js" );
+
+/**
+ * Counts the occurrences of the keyword in the first paragraph, returns 0 if it is not found,
+ * if there is no paragraph tag or 0 hits, it checks for 2 newlines, otherwise returns the keyword
+ * count of the complete text.
+ *
+ * @param {string} text The text to check for paragraphs.
+ * @param {string} keyword The keyword to match in paragraphs.
+ * @returns {number} The number of occurences of the keyword in the first paragraph.
+ */
+module.exports = function( text, keyword ) {
+	var paragraph;
+
+	//matches everything between the <p> and </p> tags.
+	paragraph = regexMatch( text, "<p(?:[^>]+)?>(.*?)<\/p>" );
+	if ( paragraph.length > 0 ) {
+		return wordMatch( paragraph[0], keyword );
+	}
+
+	/* if no <p> tags found, use a regex that matches [^], not nothing, so any character,
+	including linebreaks untill it finds double linebreaks.
+	*/
+	paragraph = regexMatch( text, "[^]*?\n\n" );
+	if ( paragraph.length > 0 ) {
+		return wordMatch( paragraph[0], keyword );
+	}
+
+	//if no double linebreaks found, return the keyword count of the entire text
+	return wordMatch( text, keyword );
+};
+
+},{"stringProcessing/matchStringWithRegex.js":31,"stringProcessing/matchTextWithWord.js":32}],8:[function(require,module,exports){
+/** @module analyses/findKeywordInPageTitle */
+
+var wordMatch = require( "stringProcessing/matchTextWithWord.js" );
+
+/**
+ * Counts the occurrences of the keyword in the pagetitle. Returns the number of matches
+ * and the position of the keyword.
+ *
+ * @param {string} text The text to match the keyword in.
+ * @param {string} keyword The keyword to match for.
+ * @returns {object} result with the matches and position.
+ */
+
+module.exports = function( text, keyword ) {
+	var result = { matches: 0, position: -1 };
+	result.matches = wordMatch( text, keyword );
+	result.position = text.toLocaleLowerCase().indexOf( keyword );
+
+	return result;
+};
+
+},{"stringProcessing/matchTextWithWord.js":32}],9:[function(require,module,exports){
+/** @module analyses/getImageStatistics */
+
+var matchStringWithRegex = require( "stringProcessing/matchStringWithRegex" );
+var imageAlttag = require( "stringProcessing/getAlttagContent.js" );
+var wordMatch = require( "stringProcessing/matchTextWithWord.js" );
+
+/**
+ * Checks if the keyword is present in the alttag and returns the property of the imageCount
+ * object that needs to be updated.
+ *
+ * @param {string} alttag The alttag to match the keyword in
+ * @param {string} keyword The keyword to match in the alttag
+ * @returns {string} The property of the imageCount object that needs to be updated
+ */
+var matchKeywordInAlttags = function( alttag, keyword ) {
+	if ( keyword !== "" ) {
+		if ( wordMatch( alttag, keyword ) > 0 ) {
+			return "altKeyword";
+		} else {
+
+			//this counts all alt-tags w/o the keyword when a keyword is set.
+			return "alt";
+		}
+	} else {
+		return "altNaKeyword";
+	}
+};
+
+/**
+ * Matches the alttags in the images found in the text.
+ * Returns an imageCount object with the totals and different alttags.
+ *
+ * @param {array} imageMatches Array with all the matched images in the text
+ * @param {string} keyword the keyword to check for
+ * @returns {object} imageCount object with all alttags
+ */
+var matchImageTags = function( imageMatches, keyword ) {
+	var imageCount = { total: imageMatches.length, alt: 0, noAlt: 0, altKeyword: 0, altNaKeyword: 0 };
+	for ( var i = 0; i < imageMatches.length; i++ ) {
+		var alttag = imageAlttag( imageMatches[i] );
+
+		if ( alttag !== "" ) {
+			imageCount[ matchKeywordInAlttags( alttag, keyword ) ]++;
+		} else {
+			imageCount.noAlt++;
+		}
+	}
+	return imageCount;
+};
+
+/**
+ * Checks the text for images, checks the type of each image and alttags for containing keywords
+ *
+ * @param {string} text The textstring to check for images
+ * @param {string} keyword The keyword to check in alttags
+ * @returns {object} Object containing all types of found images
+ */
+module.exports = function( text, keyword ) {
+
+	var imageMatches = matchStringWithRegex( text, "<img(?:[^>]+)?>" );
+	var imageCount =  matchImageTags( imageMatches, keyword );
+
+	return imageCount;
+};
+
+},{"stringProcessing/getAlttagContent.js":28,"stringProcessing/matchStringWithRegex":31,"stringProcessing/matchTextWithWord.js":32}],10:[function(require,module,exports){
+/** @module analyses/getKeywordDensity */
+
+var countWords = require( "stringProcessing/countWords.js" );
+var matchWords = require( "stringProcessing/matchTextWithWord.js" );
+/**
+ * Calculates the keyword density .
+ *
+ * @param {string} text The text to count the keywords in.
+ * @param {string} keyword The keyword to match.
+ * @returns {number} The keyword density.
+ */
+module.exports = function( text, keyword ) {
+	var wordCount = countWords( text );
+	var keywordCount = matchWords ( text, keyword );
+	var keywordDensity = ( keywordCount / wordCount ) * 100;
+	return keywordDensity.toFixed( 1 );
+};
+
+},{"stringProcessing/countWords.js":25,"stringProcessing/matchTextWithWord.js":32}],11:[function(require,module,exports){
+/** @module analyses/getLinkStatistics */
+
+var getAnchors = require( "stringProcessing/getAnchorsFromText.js" );
+var findKeywordInUrl = require( "stringProcessing/findKeywordInUrl.js" );
+var getLinkType = require( "stringProcessing/getLinkType.js" );
+var checkNofollow = require( "stringProcessing/checkNofollow.js" );
+
+/**
+ * Checks a text for anchors and returns an object with all linktypes found.
+ *
+ * @param {string} text The text to check for anchors.
+ * @param {string} keyword The keyword to use for matching in anchors.
+ * @param {string} url The url of the page.
+ * @returns {object} The object containing all linktypes.
+ * total: the total number of links found
+ * totalNaKeyword: the total number of links if keyword is not available
+ * totalKeyword: the total number of links with the keyword
+ * internalTotal: the total number of links that are internal
+ * internalDofollow: the internal links without a nofollow attribute
+ * internalNofollow: the internal links with a nofollow attribute
+ * externalTotal: the total number of links that are external
+ * externalDofollow: the external links without a nofollow attribute
+ * externalNofollow: the internal links with a dofollow attribute
+ * otherTotal: all links that are not HTTP or HTTPS
+ * otherDofollow: other links without a nofollow attribute
+ * otherNofollow: other links with a nofollow attribute
+ */
+module.exports = function( text, keyword, url ) {
+	var anchors = getAnchors( text );
+
+	var linkCount = {
+		total: anchors.length,
+		totalNaKeyword: 0,
+		totalKeyword: 0,
+		internalTotal: 0,
+		internalDofollow: 0,
+		internalNofollow: 0,
+		externalTotal: 0,
+		externalDofollow: 0,
+		externalNofollow: 0,
+		otherTotal: 0,
+		otherDofollow: 0,
+		otherNofollow: 0
+	};
+	var linkKeyword;
+	for ( var i = 0; i < anchors.length; i++ ) {
+		linkKeyword = findKeywordInUrl( anchors[i], keyword );
+		if ( linkKeyword ) {
+			if ( keyword !== "" ) {
+				linkCount.totalKeyword++;
+			} else {
+				linkCount.totalNaKeyword++;
+			}
+		}
+		var linkType = getLinkType( anchors[i], url );
+		linkCount[linkType + "Total"]++;
+		var linkFollow = checkNofollow( anchors[i] );
+		linkCount[linkType + linkFollow]++;
+	}
+	return linkCount;
+};
+
+},{"stringProcessing/checkNofollow.js":21,"stringProcessing/findKeywordInUrl.js":27,"stringProcessing/getAnchorsFromText.js":29,"stringProcessing/getLinkType.js":30}],12:[function(require,module,exports){
+/** @module analyses/getWordCount */
+
+var sanitizeString = require( "stringProcessing/sanitizeString.js" );
+
+/**
+ * Checks the number of words in a string
+ *
+ * @param {string} text The keyphrase to count words in.
+ * @returns {number} The wordcount of the given string.
+ */
+module.exports = function( text ) {
+	text = sanitizeString( text );
+
+	if ( text === "" ) {
+		return 0;
+	}
+
+	return text.split( /\s/g ).length;
+};
+
+},{"stringProcessing/sanitizeString.js":35}],13:[function(require,module,exports){
+/** @module analyses/isUrlTooLong */
+
+var analyzerConfig = require( "config/analyzerConfig" )();
+
+/**
+ * Checks if an URL is too long, based on slug and relative to keyword length.
+ *
+ * @param {string} url The URL to check the length from.
+ * @param {string} keyword The keyword
+ * @returns {boolean} true if the URL is too long, false if it isn't
+ */
+module.exports = function( url, keyword ) {
+	var urlLength = url.length;
+	var keywordLength = keyword.length;
+	var isUrlTooLong = false;
+	if ( urlLength > analyzerConfig.maxUrlLength  && urlLength > keywordLength + analyzerConfig.maxSlugLength ) {
+		isUrlTooLong = true;
+	}
+	return isUrlTooLong;
+};
+
+},{"config/analyzerConfig":15}],14:[function(require,module,exports){
+/* @module analyses/matchKeywordInSubheadings */
+
+var stripSomeTags = require( "stringProcessing/stripNonTextTags.js" );
+var subheadingMatch = require( "stringProcessing/subheadingsMatch.js" );
+
+/**
+ * Checks if there are any subheadings like h2 in the text
+ * and if they have the keyword in them.
+ *
+ * @param {string} text The text to check for subheadings.
+ * @param {string} keyword The keyword to match for.
+ * @returns {object} the result object.
+ * count: the number of matches
+ * matches:the number of ocurrences of the keyword for each match
+ */
+module.exports = function( text, keyword ) {
+	var matches;
+	var result = { count: 0 };
+	text = stripSomeTags( text );
+	matches = text.match( /<h([1-6])(?:[^>]+)?>(.*?)<\/h\1>/ig );
+
+	if ( matches !== null ) {
+		result.count = matches.length;
+		result.matches = subheadingMatch( matches, keyword );
+	}
+	return result;
+};
+
+
+},{"stringProcessing/stripNonTextTags.js":38,"stringProcessing/subheadingsMatch.js":41}],15:[function(require,module,exports){
+/**
+ * Returns a configobject with maxSlugLength, maxUrlLength and MaxMeta to be used
+ * for analysis
+ *
+ * @returns {object} the config object containing the maxSlugLength, maxUrlLength and the MaxMeta values
+ */
+module.exports = function(){
+	return {
+		maxSlugLength: 20,
+		maxUrlLength: 40,
+		maxMeta: 156
+	}
+};
+
+},{}],16:[function(require,module,exports){
+/** @module config/diacritics */
+
+/**
+ * Returns the diacritics map
+ *
+ * @returns {array} diacritics map
+ */
+module.exports = function(){
+	return [
+		{
+			base: "a",
+			letters: /[\u0061\u24D0\uFF41\u1E9A\u00E0\u00E1\u00E2\u1EA7\u1EA5\u1EAB\u1EA9\u00E3\u0101\u0103\u1EB1\u1EAF\u1EB5\u1EB3\u0227\u01E1\u00E4\u01DF\u1EA3\u00E5\u01FB\u01CE\u0201\u0203\u1EA1\u1EAD\u1EB7\u1E01\u0105\u2C65\u0250]/g
+		},
+		{ base: "aa", letters: /[\uA733]/g },
+		{ base: "ae", letters: /[\u00E6\u01FD\u01E3]/g },
+		{ base: "ao", letters: /[\uA735]/g },
+		{ base: "au", letters: /[\uA737]/g },
+		{ base: "av", letters: /[\uA739\uA73B]/g },
+		{ base: "ay", letters: /[\uA73D]/g },
+		{ base: "b", letters: /[\u0062\u24D1\uFF42\u1E03\u1E05\u1E07\u0180\u0183\u0253]/g },
+		{
+			base: "c",
+			letters: /[\u0063\u24D2\uFF43\u0107\u0109\u010B\u010D\u00E7\u1E09\u0188\u023C\uA73F\u2184]/g
+		},
+		{
+			base: "d",
+			letters: /[\u0064\u24D3\uFF44\u1E0B\u010F\u1E0D\u1E11\u1E13\u1E0F\u0111\u018C\u0256\u0257\uA77A]/g
+		},
+		{ base: "dz", letters: /[\u01F3\u01C6]/g },
+		{
+			base: "e",
+			letters: /[\u0065\u24D4\uFF45\u00E8\u00E9\u00EA\u1EC1\u1EBF\u1EC5\u1EC3\u1EBD\u0113\u1E15\u1E17\u0115\u0117\u00EB\u1EBB\u011B\u0205\u0207\u1EB9\u1EC7\u0229\u1E1D\u0119\u1E19\u1E1B\u0247\u025B\u01DD]/g
+		},
+		{ base: "f", letters: /[\u0066\u24D5\uFF46\u1E1F\u0192\uA77C]/g },
+		{
+			base: "g",
+			letters: /[\u0067\u24D6\uFF47\u01F5\u011D\u1E21\u011F\u0121\u01E7\u0123\u01E5\u0260\uA7A1\u1D79\uA77F]/g
+		},
+		{
+			base: "h",
+			letters: /[\u0068\u24D7\uFF48\u0125\u1E23\u1E27\u021F\u1E25\u1E29\u1E2B\u1E96\u0127\u2C68\u2C76\u0265]/g
+		},
+		{ base: "hv", letters: /[\u0195]/g },
+		{
+			base: "i",
+			letters: /[\u0069\u24D8\uFF49\u00EC\u00ED\u00EE\u0129\u012B\u012D\u00EF\u1E2F\u1EC9\u01D0\u0209\u020B\u1ECB\u012F\u1E2D\u0268\u0131]/g
+		},
+		{ base: "j", letters: /[\u006A\u24D9\uFF4A\u0135\u01F0\u0249]/g },
+		{
+			base: "k",
+			letters: /[\u006B\u24DA\uFF4B\u1E31\u01E9\u1E33\u0137\u1E35\u0199\u2C6A\uA741\uA743\uA745\uA7A3]/g
+		},
+		{
+			base: "l",
+			letters: /[\u006C\u24DB\uFF4C\u0140\u013A\u013E\u1E37\u1E39\u013C\u1E3D\u1E3B\u017F\u0142\u019A\u026B\u2C61\uA749\uA781\uA747]/g
+		},
+		{ base: "lj", letters: /[\u01C9]/g },
+		{ base: "m", letters: /[\u006D\u24DC\uFF4D\u1E3F\u1E41\u1E43\u0271\u026F]/g },
+		{
+			base: "n",
+			letters: /[\u006E\u24DD\uFF4E\u01F9\u0144\u00F1\u1E45\u0148\u1E47\u0146\u1E4B\u1E49\u019E\u0272\u0149\uA791\uA7A5]/g
+		},
+		{ base: "nj", letters: /[\u01CC]/g },
+		{
+			base: "o",
+			letters: /[\u006F\u24DE\uFF4F\u00F2\u00F3\u00F4\u1ED3\u1ED1\u1ED7\u1ED5\u00F5\u1E4D\u022D\u1E4F\u014D\u1E51\u1E53\u014F\u022F\u0231\u00F6\u022B\u1ECF\u0151\u01D2\u020D\u020F\u01A1\u1EDD\u1EDB\u1EE1\u1EDF\u1EE3\u1ECD\u1ED9\u01EB\u01ED\u00F8\u01FF\u0254\uA74B\uA74D\u0275]/g
+		},
+		{ base: "oi", letters: /[\u01A3]/g },
+		{ base: "ou", letters: /[\u0223]/g },
+		{ base: "oo", letters: /[\uA74F]/g },
+		{ base: "p", letters: /[\u0070\u24DF\uFF50\u1E55\u1E57\u01A5\u1D7D\uA751\uA753\uA755]/g },
+		{ base: "q", letters: /[\u0071\u24E0\uFF51\u024B\uA757\uA759]/g },
+		{
+			base: "r",
+			letters: /[\u0072\u24E1\uFF52\u0155\u1E59\u0159\u0211\u0213\u1E5B\u1E5D\u0157\u1E5F\u024D\u027D\uA75B\uA7A7\uA783]/g
+		},
+		{
+			base: "s",
+			letters: /[\u0073\u24E2\uFF53\u00DF\u015B\u1E65\u015D\u1E61\u0161\u1E67\u1E63\u1E69\u0219\u015F\u023F\uA7A9\uA785\u1E9B]/g
+		},
+		{
+			base: "t",
+			letters: /[\u0074\u24E3\uFF54\u1E6B\u1E97\u0165\u1E6D\u021B\u0163\u1E71\u1E6F\u0167\u01AD\u0288\u2C66\uA787]/g
+		},
+		{ base: "tz", letters: /[\uA729]/g },
+		{
+			base: "u",
+			letters: /[\u0075\u24E4\uFF55\u00F9\u00FA\u00FB\u0169\u1E79\u016B\u1E7B\u016D\u00FC\u01DC\u01D8\u01D6\u01DA\u1EE7\u016F\u0171\u01D4\u0215\u0217\u01B0\u1EEB\u1EE9\u1EEF\u1EED\u1EF1\u1EE5\u1E73\u0173\u1E77\u1E75\u0289]/g
+		},
+		{ base: "v", letters: /[\u0076\u24E5\uFF56\u1E7D\u1E7F\u028B\uA75F\u028C]/g },
+		{ base: "vy", letters: /[\uA761]/g },
+		{
+			base: "w",
+			letters: /[\u0077\u24E6\uFF57\u1E81\u1E83\u0175\u1E87\u1E85\u1E98\u1E89\u2C73]/g
+		},
+		{ base: "x", letters: /[\u0078\u24E7\uFF58\u1E8B\u1E8D]/g },
+		{
+			base: "y",
+			letters: /[\u0079\u24E8\uFF59\u1EF3\u00FD\u0177\u1EF9\u0233\u1E8F\u00FF\u1EF7\u1E99\u1EF5\u01B4\u024F\u1EFF]/g
+		},
+		{
+			base: "z",
+			letters: /[\u007A\u24E9\uFF5A\u017A\u1E91\u017C\u017E\u1E93\u1E95\u01B6\u0225\u0240\u2C6C\uA763]/g
+		}
+	];
+};
+
+},{}],17:[function(require,module,exports){
+/** @module config/removalWords */
+
+/**
+ * Returns an array with words that need to be removed
+ *
+ * @returns {array} removalWords Returns an array with words.
+ */
+module.exports = function(){
+	return [ " a", " in", " an", " on", " for", " the", " and" ];
+};
+
+},{}],18:[function(require,module,exports){
+/** @module config/stopwords */
+
+/**
+ * Returns an array with stopwords to be used by the analyzer.
+ *
+ * @returns {array} stopwords The array filled with stopwords.
+ */
+module.exports = function(){
+	return [ "a", "about", "above", "after", "again", "against", "all", "am", "an", "and", "any", "are", "as", "at", "be", "because", "been", "before", "being", "below", "between", "both", "but", "by", "could", "did", "do", "does", "doing", "down", "during", "each", "few", "for", "from", "further", "had", "has", "have", "having", "he", "he'd", "he'll", "he's", "her", "here", "here's", "hers", "herself", "him", "himself", "his", "how", "how's", "i", "i'd", "i'll", "i'm", "i've", "if", "in", "into", "is", "it", "it's", "its", "itself", "let's", "me", "more", "most", "my", "myself", "nor", "of", "on", "once", "only", "or", "other", "ought", "our", "ours", "ourselves", "out", "over", "own", "same", "she", "she'd", "she'll", "she's", "should", "so", "some", "such", "than", "that", "that's", "the", "their", "theirs", "them", "themselves", "then", "there", "there's", "these", "they", "they'd", "they'll", "they're", "they've", "this", "those", "through", "to", "too", "under", "until", "up", "very", "was", "we", "we'd", "we'll", "we're", "we've", "were", "what", "what's", "when", "when's", "where", "where's", "which", "while", "who", "who's", "whom", "why", "why's", "with", "would", "you", "you'd", "you'll", "you're", "you've", "your", "yours", "yourself", "yourselves" ];
+};
+
+},{}],19:[function(require,module,exports){
+/** @module config/syllables */
+
+/**
+ * Returns an array with syllables.
+ * Subtractsyllables are counted as two and need to be counted as one.
+ * Addsyllables are counted as one but need to be counted as two.
+ * Exclusionwords are removed from the text to be counted seperatly.
+ *
+ * @returns {object}
+ */
+module.exports = function(){
+	return {
+		subtractSyllables: [ "cial", "tia", "cius", "cious", "giu", "ion", "iou", "sia$", "[^aeiuoyt]{2,}ed$", "[aeiouy][^aeiuoyts]{1,}e\\b", ".ely$", "[cg]h?e[sd]", "rved$", "rved", "[aeiouy][dt]es?$", "[aeiouy][^aeiouydt]e[sd]?$", "^[dr]e[aeiou][^aeiou]+$", "[aeiouy]rse$" ],
+		addSyllables: [ "ia", "riet", "dien", "iu", "io", "ii", "[aeiouym][bdp]l", "[aeiou]{3}", "^mc", "ism$", "([^aeiouy])\1l$", "[^l]lien", "^coa[dglx].", "[^gq]ua[^auieo]", "dnt$", "uity$", "ie(r|st)", "[aeiouy]ing", "[aeiouw]y[aeiou]" ],
+		exclusionWords: [
+			{ word: "shoreline", syllables: 2 },
+			{ word: "simile", syllables: 3 }
+		]
+	};
+};
+
+},{}],20:[function(require,module,exports){
+/** @module stringProcessing/addWordboundary */
+
+/**
+ * Returns a string that can be used in a regex to match a matchString with word boundaries.
+ *
+ * @param {string} matchString The string to generate a regex string for.
+ * @param {string} extraWordBoundary Extra characters to match a word boundary on.
+ * @return {string} A regex string that matches the matchString with word boundaries
+ */
+module.exports = function( matchString, extraWordBoundary ) {
+	var wordBoundary, wordBoundaryStart, wordBoundaryEnd;
+
+	if ( typeof extraWordBoundary === "undefined" ) {
+		extraWordBoundary = "";
+	}
+
+	wordBoundary = "[ \n\r\t\.,'\(\)\"\+\-;!?:\/" + extraWordBoundary + "<>]";
+	wordBoundaryStart = "(^|" + wordBoundary + ")";
+	wordBoundaryEnd = "($|" + wordBoundary + ")";
+
+	return wordBoundaryStart + matchString + wordBoundaryEnd;
+};
+
+},{}],21:[function(require,module,exports){
+/** @module stringProcessing/checkNofollow */
+
+/**
+ * Checks if a links has a nofollow attribute. If it has, returns Nofollow, otherwise Dofollow.
+ *
+ * @param {string} text
+ * @returns {string} Returns Dofollow or Nofollow.
+ */
+module.exports = function( text ) {
+	var linkFollow = "Dofollow";
+
+	// Matches all nofollow links, case insensitive and global
+	if ( text.match( /rel=([\'\"])nofollow\1/ig ) !== null ) {
+		linkFollow = "Nofollow";
+	}
+	return linkFollow;
+};
+
+},{}],22:[function(require,module,exports){
+/** @module stringProcessing/cleanText */
+
+var stripSpaces = require( "stringProcessing/stripSpaces.js" );
+var replaceDiacritics = require( "stringProcessing/replaceDiacritics.js" );
+var unifyWhitespace = require( "stringProcessing/unifyWhitespace.js" );
+
+/**
+ * Removes words, duplicate spaces and sentence terminators, and words consisting of only digits
+ * from the text. This is used for the flesh reading ease test.
+ *
+ * @param {String} text The cleaned text
+ * @returns {String} The text
+ */
+module.exports = function( text ) {
+	if ( text === "" ) {
+		return text;
+	}
+
+	text = replaceDiacritics( text );
+	text = text.toLocaleLowerCase();
+
+	text = unifyWhitespace( text );
+
+	// replace comma', hyphens etc with spaces
+	text = text.replace( /[\-\;\:\,\(\)\"\'\|\“\”]/g, " " );
+
+	// remove apostrophe
+	text = text.replace( /[\’]/g, "" );
+
+	// unify all terminators
+	text = text.replace( /[.?!]/g, "." );
+
+	// Remove double spaces
+	text = stripSpaces( text );
+
+	// add period in case it is missing
+	text += ".";
+
+	// replace newlines with spaces
+	text = text.replace( /[ ]*(\n|\r\n|\r)[ ]*/g, " " );
+
+	// remove duplicate terminators
+	text = text.replace( /([\.])[\. ]+/g, "$1" );
+
+	// pad sentence terminators
+	text = text.replace( /[ ]*([\.])+/g, "$1 " );
+
+	// Remove double spaces
+	text = stripSpaces( text );
+
+	if ( text === "." ) {
+		return "";
+	}
+
+	return text;
+};
+
+},{"stringProcessing/replaceDiacritics.js":33,"stringProcessing/stripSpaces.js":40,"stringProcessing/unifyWhitespace.js":42}],23:[function(require,module,exports){
+/** @module stringProcessing/countSentences */
+
+var cleanText = require( "stringProcessing/cleanText.js" );
+
+/**
+ * Counts the number of sentences in a given string.
+ *
+ * @param {string} text The text used to count sentences.
+ * @returns {number} The number of sentences in the text.
+ */
+module.exports = function( text ) {
+	var sentences = cleanText( text ).split( "." );
+	var sentenceCount = 0;
+	for ( var i = 0; i < sentences.length; i++ ) {
+		if ( sentences[ i ] !== "" && sentences[ i ] !== " " ) {
+			sentenceCount++;
+		}
+	}
+	return sentenceCount;
+};
+
+},{"stringProcessing/cleanText.js":22}],24:[function(require,module,exports){
+/** @module stringProcessing/countSyllables */
+
+var cleanText = require( "stringProcessing/cleanText.js" );
+var syllableArray = require( "config/syllables.js" );
+var arrayToRegex = require( "stringProcessing/createRegexFromArray.js" );
+
+/**
+ * Checks the textstring for exclusion words. If they are found, returns the number of syllables these have, since
+ * they are incorrectly detected with the syllablecounters based on regexes.
+ *
+ * @param {string} text The text to look for exclusionwords
+ * @returns {number} The number of syllables found in the exclusionwords
+ */
+var countExclusionSyllables = function( text ) {
+	var count = 0, wordArray, regex, matches;
+	wordArray = syllableArray().exclusionWords;
+	for ( var i = 0; i < wordArray.length; i++ ) {
+		regex = new RegExp ( wordArray[i].word, "ig" );
+		matches = text.match ( regex );
+		if ( matches !== null ) {
+			count += ( matches.length * wordArray[i].syllables );
+		}
+	}
+	return count;
+};
+
+/**
+ * Removes words from the text that are in the exclusion array. These words are counted
+ * incorrectly in the syllable counters, so they are removed and checked sperately.
+ *
+ * @param {string} text The text to remove words from
+ * @returns {string} The text with the exclusionwords removed
+ */
+var removeExclusionWords = function( text ) {
+	var exclusionWords = syllableArray().exclusionWords;
+	var wordArray = [];
+	for ( var i = 0; i < exclusionWords.length; i++ ) {
+		wordArray.push( exclusionWords[i].word );
+	}
+	return text.replace( arrayToRegex( wordArray ), "" );
+};
+
+/**
+ * Counts the syllables by splitting on consonants.
+ *
+ * @param {string} text A text with words to count syllables.
+ * @returns {number} the syllable count
+ */
+var countBasicSyllables = function( text ) {
+	var array = text.split( " " );
+	var i, j, splitWord, count = 0;
+
+	//split textstring to individual words
+	for ( i = 0; i < array.length; i++ ) {
+
+		//split on consonants
+		splitWord = array[ i ].split( /[^aeiouy]/g );
+
+		//if the string isn't empty, a consonant was found, up the counter
+		for ( j = 0; j < splitWord.length; j++ ) {
+			if ( splitWord[ j ] !== "" ) {
+				count++;
+			}
+		}
+	}
+
+	return count;
+};
+
+/**
+ * Advanced syllable counter to match texstring with regexes.
+ *
+ * @param {String} text The text to count the syllables.
+ * @param {String} operator The operator to determine which regex to use.
+ * @returns {number} the amount of syllables found in string.
+ */
+var countAdvancedSyllables = function( text, operator ) {
+	var matches, count = 0, words = text.split( " " );
+	var regex = "";
+	switch ( operator ) {
+		case "add":
+			regex = arrayToRegex( syllableArray().addSyllables, true );
+			break;
+		case "subtract":
+			regex = arrayToRegex( syllableArray().subtractSyllables, true );
+			break;
+		default:
+			break;
+	}
+	for ( var i = 0; i < words.length; i++ ) {
+		matches = words[i].match ( regex );
+		if ( matches !== null ) {
+			count += matches.length;
+		}
+	}
+	return count;
+};
+
+/**
+ * Counts the number of syllables in a textstring, calls exclusionwordsfunction, basic syllable
+ * counter and advanced syllable counter.
+ *
+ * @param {String} text The text to count the syllables from.
+ * @returns {int} syllable count
+ */
+module.exports = function( text ) {
+	var count = 0;
+	count += countExclusionSyllables( text );
+
+	text = removeExclusionWords( text );
+	text = cleanText( text );
+	text.replace( /[.]/g, " " );
+
+	count += countBasicSyllables( text );
+	count += countAdvancedSyllables( text, "add" );
+	count -= countAdvancedSyllables( text, "subtract" );
+
+	return count;
+};
+
+
+},{"config/syllables.js":19,"stringProcessing/cleanText.js":22,"stringProcessing/createRegexFromArray.js":26}],25:[function(require,module,exports){
+/** @module stringProcessing/countWords */
+
+var stripTags = require( "stringProcessing/stripHTMLTags.js" );
+var stripSpaces = require( "stringProcessing/stripSpaces.js" );
+
+/**
+ * Calculates the wordcount of a certain text.
+ *
+ * @param {String} text The text to count words in.
+ * @returns {int} The wordcount of the given text.
+ */
+module.exports = function( text ) {
+
+	text = stripTags( text );
+	text = stripSpaces( text );
+	if ( text === "" ) {
+		return 0;
+	}
+
+	return text.split( /\s/g ).length;
+};
+
+},{"stringProcessing/stripHTMLTags.js":37,"stringProcessing/stripSpaces.js":40}],26:[function(require,module,exports){
+/** @module stringProcessing/createRegexFromArray */
+
+var addWordBoundary = require( "stringProcessing/addWordboundary.js" );
+
+/**
+ * Creates a regex of combined strings from the input array.
+ *
+ * @param {array} array The array with strings
+ * @param {boolean} disableWordBoundary Boolean indicating whether or not to disable word boundaries
+ * @returns {RegExp} regex The regex created from the array.
+ */
+module.exports = function( array, disableWordBoundary ) {
+	var regexString;
+
+	array = array.map( function( string ) {
+		if ( disableWordBoundary ) {
+			return string;
+		} else {
+			return addWordBoundary( string );
+		}
+	} );
+
+	regexString = "(" + array.join( ")|(" ) + ")";
+
+	return new RegExp( regexString, "ig" );
+};
+
+},{"stringProcessing/addWordboundary.js":20}],27:[function(require,module,exports){
+/** @module stringProcessing/findKeywordInUrl */
+
+var keywordRegex = require( "stringProcessing/stringToRegex.js" );
+/**
+ *
+ * @param {string} url The url to check for keyword
+ * @param {string} keyword The keyword to check if it is in the URL
+ * @returns {boolean} If a keyword is found, returns true
+ */
+module.exports = function( url, keyword ) {
+	var keywordFound = false;
+	var formatUrl = url.match( />(.*)/ig );
+
+	if ( formatUrl !== null ) {
+		formatUrl = formatUrl[0].replace( /<.*?>\s?/ig, "" );
+		if ( formatUrl.match( keywordRegex( keyword ) ) !== null ) {
+			keywordFound = true;
+		}
+	}
+
+	return keywordFound;
+};
+
+},{"stringProcessing/stringToRegex.js":36}],28:[function(require,module,exports){
+/** @module stringProcessing/getAlttagContent */
+
+var stripSpaces = require( "stringProcessing/stripSpaces.js" );
+
+/**
+ * Checks for an alttag in the image and returns its content
+ *
+ * @param {String} text Textstring to match alt
+ * @returns {String} the contents of the alttag, empty if none is set.
+ */
+module.exports = function( text ) {
+	var alt = "";
+	var image = text.match( /alt=([\'\"])(.*?)\1/ig );
+	if ( image !== null ) {
+
+		// Matches the value of the alt attribute (alphanumeric chars), global and case insensitive
+		alt = image[ 0 ].split( "=" )[ 1 ];
+		alt = stripSpaces( alt.replace( /[\'\"]*/g, "" ) );
+	}
+	return alt;
+};
+
+},{"stringProcessing/stripSpaces.js":40}],29:[function(require,module,exports){
+/** @module stringProcessing/getAnchorsFromText */
+
+/**
+ * Check for anchors in the textstring and returns them in an array.
+ *
+ * @param {String} text The text to check for matches.
+ * @returns {Array} The matched links in text.
+ */
+module.exports = function( text ) {
+	var matches;
+
+	//regex matches everything between <a> and </a>
+	matches = text.match( /<a(?:[^>]+)?>(.*?)<\/a>/ig );
+	if ( matches === null ) {
+		matches = [];
+	}
+
+	return matches;
+};
+
+},{}],30:[function(require,module,exports){
+/** @module stringProcess/getLinkType */
+
+/**
+ * Determines the type of link.
+ *
+ * @param {string} text String with anchor tag.
+ * @param {string} url Url to match against.
+ * @returns {string} The link type (other, external or internal).
+ */
+
+module.exports = function( text, url ) {
+	var linkType = "other";
+
+	// Matches all links that start with http:// and https://, case insensitive and global
+	if ( text.match( /https?:\/\//ig ) !== null ) {
+		linkType = "external";
+		var urlMatch = text.match( url );
+		if ( urlMatch !== null && urlMatch[ 0 ].length !== 0 ) {
+			linkType = "internal";
+		}
+	}
+	return linkType;
+};
+
+},{}],31:[function(require,module,exports){
+/** @module stringProcessing/matchStringWithRegex */
+
+/**
+ * Checks a string with a regex, return all matches found with that regex.
+ *
+ * @param {String} text The text to match the
+ * @param {String} regexString A string to use as regex.
+ * @returns {Array} Array with matches, empty array if no matches found.
+ */
+module.exports = function( text, regexString ) {
+	var matches;
+	var regex = new RegExp( regexString, "ig" );
+	matches = text.match( regex );
+	if ( matches === null ) {
+		matches = [];
+	}
+	return matches;
+};
+
+},{}],32:[function(require,module,exports){
+/** @module stringProcessing/matchTextWithWord */
+
+var stringToRegex = require( "stringProcessing/stringToRegex.js" );
+var stripSomeTags = require( "stringProcessing/stripNonTextTags.js" );
+var unifyWhitespace = require( "stringProcessing/unifyWhitespace.js" );
+var replaceDiacritics = require( "stringProcessing/replaceDiacritics.js" );
+
+/**
+ * Returns the number of matches in a given string
+ *
+ * @param {string} text The text to use for matching the wordToMatch.
+ * @param {string} wordToMatch The word to match in the text
+ * @param {string} extraBoundary An extra string that can be added to the wordboundary regex
+ * @returns {string} The text without characters.
+ */
+module.exports = function( text, wordToMatch, extraBoundary ) {
+	text = stripSomeTags ( text );
+	text = unifyWhitespace( text );
+	text = replaceDiacritics( text );
+	var regex = stringToRegex( wordToMatch, extraBoundary );
+	var matches = text.match( regex );
+	if ( matches === null ) {
+		return 0;
+	}
+
+	return matches.length;
+};
+
+},{"stringProcessing/replaceDiacritics.js":33,"stringProcessing/stringToRegex.js":36,"stringProcessing/stripNonTextTags.js":38,"stringProcessing/unifyWhitespace.js":42}],33:[function(require,module,exports){
+/** @module stringProcessing/replaceDiacritics */
+
+var diacritisRemovalMap = require( "config/diacritics.js" );
+
+/**
+ * Replaces all diacritics from the text based on the diacritics removal map.
+ *
+ * @param {string} text The text to remove diacritics from.
+ * @returns {string} The text with all diacritics replaced.
+ */
+module.exports = function( text ) {
+	var map = diacritisRemovalMap();
+
+	for ( var i = 0; i < map.length; i++ ) {
+		text = text.replace(
+			map[ i ].letters,
+			map[ i ].base
+		);
+	}
+	return text;
+};
+
+},{"config/diacritics.js":16}],34:[function(require,module,exports){
+/** @module stringProcessing/replaceString */
+
+/**
+ * Replaces string with a replacement in text
+ *
+ * @param {string} text The textstring to remove
+ * @param {string} stringToReplace The string to replace
+ * @param {string} replacement The replacement of the string
+ * @returns {string} The text with the string replaced
+ */
+module.exports = function( text, stringToReplace, replacement ) {
+	text = text.replace( stringToReplace, replacement );
+
+	return text;
+};
+
+},{}],35:[function(require,module,exports){
+/** @module stringProcessing/sanitizeString */
+
+var stripTags = require( "stringProcessing/stripHTMLTags.js" );
+var stripSpaces = require( "stringProcessing/stripSpaces.js" );
+
+/**
+ * Strip HTMLtags characters from string that break regex
+ *
+ * @param {String} text The text to strip the characters from.
+ * @returns {String} The text without characters.
+ */
+module.exports = function( text ) {
+	text = text.replace( /[\[\]\/\{\}\(\)\*\+\?\\\^\$\|]/g, "" );
+	text = stripTags( text );
+	text = stripSpaces( text );
+
+	return text;
+};
+
+},{"stringProcessing/stripHTMLTags.js":37,"stringProcessing/stripSpaces.js":40}],36:[function(require,module,exports){
+/** @module stringProcessing/stringToRegex */
+
+var replaceDiacritics = require( "stringProcessing/replaceDiacritics.js" );
+var sanitizeString = require( "stringProcessing/sanitizeString.js" );
+var addWordBoundary = require( "stringProcessing/addWordboundary.js" );
+
+/**
+ * Creates a regex from a string so it can be matched everywhere in the same way.
+ *
+ * @param {string} string The string to make a regex from.
+ * @param {string} extraBoundary A string that is used as extra boundary for the regex.
+ * @returns {string} regex The regex made from the keyword
+ */
+module.exports = function( string, extraBoundary ) {
+	string = replaceDiacritics( string );
+	string = sanitizeString( string );
+	string = addWordBoundary( string, extraBoundary );
+	return new RegExp ( string, "ig" );
+};
+
+},{"stringProcessing/addWordboundary.js":20,"stringProcessing/replaceDiacritics.js":33,"stringProcessing/sanitizeString.js":35}],37:[function(require,module,exports){
+/** @module stringProcessing/stripHTMLTags */
+
+/**
+ * Strip HTML-tags from text
+ *
+ * @param {String} text The text to strip the HTML-tags from.
+ * @returns {String} The text without HTML-tags.
+ */
+module.exports = function( text ) {
+	text = text.replace( /(<([^>]+)>)/ig, " " );
+	return text;
+};
+
+},{}],38:[function(require,module,exports){
+/** @module stringProcessing/stripNonTextTags */
+
+var stripSpaces = require( "stringProcessing/stripSpaces.js" );
+
+/**
+ * Strips all tags from the text, except li, p, dd and h1-h6 tags from the text that contain content to check.
+ *
+ * @param {string} text The text to strip tags from
+ * @returns {string} The text stripped of tags, except for li, p, dd and h1-h6 tags.
+ */
+module.exports = function( text ) {
+	text = text.replace( /<(?!li|\/li|p|\/p|h1|\/h1|h2|\/h2|h3|\/h3|h4|\/h4|h5|\/h5|h6|\/h6|dd).*?\>/g, "" );
+	text = stripSpaces( text );
+	return text;
+};
+
+},{"stringProcessing/stripSpaces.js":40}],39:[function(require,module,exports){
+/** @module stringProcessing/stripNumbers */
+
+var stripSpaces = require( "stringProcessing/stripSpaces.js" );
+
+/**
+ * Removes all words comprised only of numbers.
+ *
+ * @param {string} text to remove words
+ * @returns {string} The text with numberonly words removed.
+ */
+
+module.exports = function( text ) {
+
+	// Remove "words" comprised only of numbers
+	text = text.replace( /\b[0-9]+\b/g, "" );
+
+	text = stripSpaces( text );
+
+	if ( text === "." ) {
+		text = "";
+	}
+	return text;
+};
+
+},{"stringProcessing/stripSpaces.js":40}],40:[function(require,module,exports){
+/** @module stringProcessing/stripSpaces */
+
+/**
+ * Strip double spaces from text
+ *
+ * @param {String} text The text to strip spaces from.
+ * @returns {String} The text without double spaces
+ */
+module.exports = function( text ) {
+
+	// Replace multiple spaces with single space
+	text = text.replace( /\s{2,}/g, " " );
+
+	// Replace spaces followed by periods with only the period.
+	text = text.replace( /\s\./g, "." );
+
+	// Remove first/last character if space
+	text = text.replace( /^\s+|\s+$/g, "" );
+
+	return text;
+};
+
+},{}],41:[function(require,module,exports){
+var stringToRegex = require( "stringProcessing/stringToRegex.js" );
+var replaceString = require( "stringProcessing/replaceString.js" );
+var removalWords = require( "config/removalWords.js" );
+
+/**
+ * Matches the keyword in an array of strings
+ *
+ * @param {Array} matches The array with the matched headings.
+ * @param {String} keyword The keyword to match
+ * @returns {number} The number of occurrences of the keyword in the headings.
+ */
+module.exports = function( matches, keyword ) {
+	var foundInHeader;
+	if ( matches === null ) {
+		foundInHeader = -1;
+	} else {
+		foundInHeader = 0;
+		for ( var i = 0; i < matches.length; i++ ) {
+
+			// TODO: This replaceString call seemingly doesn't work, as no replacement value is being sent to the .replace method in replaceString
+			var formattedHeaders = replaceString(
+				matches[ i ], removalWords
+			);
+			if (
+				formattedHeaders.match( stringToRegex( keyword ) ) ||
+				matches[ i ].match( stringToRegex( keyword ) )
+			) {
+				foundInHeader++;
+			}
+		}
+	}
+	return foundInHeader;
+};
+
+},{"config/removalWords.js":17,"stringProcessing/replaceString.js":34,"stringProcessing/stringToRegex.js":36}],42:[function(require,module,exports){
+/** @module stringProcessing/unifyWhitespace */
+
+/**
+ * Converts all whitespace to spaces.
+ *
+ * @param {string} text The text to replace spaces.
+ * @returns {string} The text with unified spaces.
+ */
+
+module.exports = function( text ) {
+
+	// Replace &nbsp with space
+	text = text.replace( "&nbsp;", " " );
+
+	// Replace whitespaces with space
+	text = text.replace( /\s/g, " " );
+
+	return text;
+};
+
+
+},{}],43:[function(require,module,exports){
+/**
+ * @preserve jed.js https://github.com/SlexAxton/Jed
+ */
+/*
+-----------
+A gettext compatible i18n library for modern JavaScript Applications
+
+by Alex Sexton - AlexSexton [at] gmail - @SlexAxton
+WTFPL license for use
+Dojo CLA for contributions
+
+Jed offers the entire applicable GNU gettext spec'd set of
+functions, but also offers some nicer wrappers around them.
+The api for gettext was written for a language with no function
+overloading, so Jed allows a little more of that.
+
+Many thanks to Joshua I. Miller - unrtst@cpan.org - who wrote
+gettext.js back in 2008. I was able to vet a lot of my ideas
+against his. I also made sure Jed passed against his tests
+in order to offer easy upgrades -- jsgettext.berlios.de
+*/
+(function (root, undef) {
+
+  // Set up some underscore-style functions, if you already have
+  // underscore, feel free to delete this section, and use it
+  // directly, however, the amount of functions used doesn't
+  // warrant having underscore as a full dependency.
+  // Underscore 1.3.0 was used to port and is licensed
+  // under the MIT License by Jeremy Ashkenas.
+  var ArrayProto    = Array.prototype,
+      ObjProto      = Object.prototype,
+      slice         = ArrayProto.slice,
+      hasOwnProp    = ObjProto.hasOwnProperty,
+      nativeForEach = ArrayProto.forEach,
+      breaker       = {};
+
+  // We're not using the OOP style _ so we don't need the
+  // extra level of indirection. This still means that you
+  // sub out for real `_` though.
+  var _ = {
+    forEach : function( obj, iterator, context ) {
+      var i, l, key;
+      if ( obj === null ) {
+        return;
+      }
+
+      if ( nativeForEach && obj.forEach === nativeForEach ) {
+        obj.forEach( iterator, context );
+      }
+      else if ( obj.length === +obj.length ) {
+        for ( i = 0, l = obj.length; i < l; i++ ) {
+          if ( i in obj && iterator.call( context, obj[i], i, obj ) === breaker ) {
+            return;
+          }
+        }
+      }
+      else {
+        for ( key in obj) {
+          if ( hasOwnProp.call( obj, key ) ) {
+            if ( iterator.call (context, obj[key], key, obj ) === breaker ) {
+              return;
+            }
+          }
+        }
+      }
+    },
+    extend : function( obj ) {
+      this.forEach( slice.call( arguments, 1 ), function ( source ) {
+        for ( var prop in source ) {
+          obj[prop] = source[prop];
+        }
+      });
+      return obj;
+    }
+  };
+  // END Miniature underscore impl
+
+  // Jed is a constructor function
+  var Jed = function ( options ) {
+    // Some minimal defaults
+    this.defaults = {
+      "locale_data" : {
+        "messages" : {
+          "" : {
+            "domain"       : "messages",
+            "lang"         : "en",
+            "plural_forms" : "nplurals=2; plural=(n != 1);"
+          }
+          // There are no default keys, though
+        }
+      },
+      // The default domain if one is missing
+      "domain" : "messages",
+      // enable debug mode to log untranslated strings to the console
+      "debug" : false
+    };
+
+    // Mix in the sent options with the default options
+    this.options = _.extend( {}, this.defaults, options );
+    this.textdomain( this.options.domain );
+
+    if ( options.domain && ! this.options.locale_data[ this.options.domain ] ) {
+      throw new Error('Text domain set to non-existent domain: `' + options.domain + '`');
+    }
+  };
+
+  // The gettext spec sets this character as the default
+  // delimiter for context lookups.
+  // e.g.: context\u0004key
+  // If your translation company uses something different,
+  // just change this at any time and it will use that instead.
+  Jed.context_delimiter = String.fromCharCode( 4 );
+
+  function getPluralFormFunc ( plural_form_string ) {
+    return Jed.PF.compile( plural_form_string || "nplurals=2; plural=(n != 1);");
+  }
+
+  function Chain( key, i18n ){
+    this._key = key;
+    this._i18n = i18n;
+  }
+
+  // Create a chainable api for adding args prettily
+  _.extend( Chain.prototype, {
+    onDomain : function ( domain ) {
+      this._domain = domain;
+      return this;
+    },
+    withContext : function ( context ) {
+      this._context = context;
+      return this;
+    },
+    ifPlural : function ( num, pkey ) {
+      this._val = num;
+      this._pkey = pkey;
+      return this;
+    },
+    fetch : function ( sArr ) {
+      if ( {}.toString.call( sArr ) != '[object Array]' ) {
+        sArr = [].slice.call(arguments, 0);
+      }
+      return ( sArr && sArr.length ? Jed.sprintf : function(x){ return x; } )(
+        this._i18n.dcnpgettext(this._domain, this._context, this._key, this._pkey, this._val),
+        sArr
+      );
+    }
+  });
+
+  // Add functions to the Jed prototype.
+  // These will be the functions on the object that's returned
+  // from creating a `new Jed()`
+  // These seem redundant, but they gzip pretty well.
+  _.extend( Jed.prototype, {
+    // The sexier api start point
+    translate : function ( key ) {
+      return new Chain( key, this );
+    },
+
+    textdomain : function ( domain ) {
+      if ( ! domain ) {
+        return this._textdomain;
+      }
+      this._textdomain = domain;
+    },
+
+    gettext : function ( key ) {
+      return this.dcnpgettext.call( this, undef, undef, key );
+    },
+
+    dgettext : function ( domain, key ) {
+     return this.dcnpgettext.call( this, domain, undef, key );
+    },
+
+    dcgettext : function ( domain , key /*, category */ ) {
+      // Ignores the category anyways
+      return this.dcnpgettext.call( this, domain, undef, key );
+    },
+
+    ngettext : function ( skey, pkey, val ) {
+      return this.dcnpgettext.call( this, undef, undef, skey, pkey, val );
+    },
+
+    dngettext : function ( domain, skey, pkey, val ) {
+      return this.dcnpgettext.call( this, domain, undef, skey, pkey, val );
+    },
+
+    dcngettext : function ( domain, skey, pkey, val/*, category */) {
+      return this.dcnpgettext.call( this, domain, undef, skey, pkey, val );
+    },
+
+    pgettext : function ( context, key ) {
+      return this.dcnpgettext.call( this, undef, context, key );
+    },
+
+    dpgettext : function ( domain, context, key ) {
+      return this.dcnpgettext.call( this, domain, context, key );
+    },
+
+    dcpgettext : function ( domain, context, key/*, category */) {
+      return this.dcnpgettext.call( this, domain, context, key );
+    },
+
+    npgettext : function ( context, skey, pkey, val ) {
+      return this.dcnpgettext.call( this, undef, context, skey, pkey, val );
+    },
+
+    dnpgettext : function ( domain, context, skey, pkey, val ) {
+      return this.dcnpgettext.call( this, domain, context, skey, pkey, val );
+    },
+
+    // The most fully qualified gettext function. It has every option.
+    // Since it has every option, we can use it from every other method.
+    // This is the bread and butter.
+    // Technically there should be one more argument in this function for 'Category',
+    // but since we never use it, we might as well not waste the bytes to define it.
+    dcnpgettext : function ( domain, context, singular_key, plural_key, val ) {
+      // Set some defaults
+
+      plural_key = plural_key || singular_key;
+
       // Use the global domain default if one
       // isn't explicitly passed in
       domain = domain || this._textdomain;
@@ -5350,5 +5703,152 @@
 
 })(this);
 
-},{}]},{},[1]);
->>>>>>> a796f450
+},{}],"templates":[function(require,module,exports){
+(function (global){
+;(function() {
+  var undefined;
+
+  var objectTypes = {
+    'function': true,
+    'object': true
+  };
+
+  var freeExports = objectTypes[typeof exports] && exports && !exports.nodeType && exports;
+
+  var freeModule = objectTypes[typeof module] && module && !module.nodeType && module;
+
+  var freeGlobal = freeExports && freeModule && typeof global == 'object' && global && global.Object && global;
+
+  var freeSelf = objectTypes[typeof self] && self && self.Object && self;
+
+  var freeWindow = objectTypes[typeof window] && window && window.Object && window;
+
+  var moduleExports = freeModule && freeModule.exports === freeExports && freeExports;
+
+  var root = freeGlobal || ((freeWindow !== (this && this.window)) && freeWindow) || freeSelf || this;
+
+  var VERSION = '3.10.1';
+
+  /** Used to match HTML entities and HTML characters. */
+  var reUnescapedHtml = /[&<>"'`]/g,
+      reHasUnescapedHtml = RegExp(reUnescapedHtml.source);
+
+  /** Used to map characters to HTML entities. */
+  var htmlEscapes = {
+    '&': '&amp;',
+    '<': '&lt;',
+    '>': '&gt;',
+    '"': '&quot;',
+    "'": '&#39;',
+    '`': '&#96;'
+  };
+
+  /*--------------------------------------------------------------------------*/
+
+  /**
+   * Converts `value` to a string if it's not one. An empty string is returned
+   * for `null` or `undefined` values.
+   *
+   * @private
+   * @param {*} value The value to process.
+   * @returns {string} Returns the string.
+   */
+  function baseToString(value) {
+    return value == null ? '' : (value + '');
+  }
+
+  /**
+   * Used by `_.escape` to convert characters to HTML entities.
+   *
+   * @private
+   * @param {string} chr The matched character to escape.
+   * @returns {string} Returns the escaped character.
+   */
+  function escapeHtmlChar(chr) {
+    return htmlEscapes[chr];
+  }
+
+  /*------------------------------------------------------------------------*/
+
+  /**
+   * Converts the characters "&", "<", ">", '"', "'", and "\`", in `string` to
+   * their corresponding HTML entities.
+   *
+   * **Note:** No other characters are escaped. To escape additional characters
+   * use a third-party library like [_he_](https://mths.be/he).
+   *
+   * Though the ">" character is escaped for symmetry, characters like
+   * ">" and "/" don't need escaping in HTML and have no special meaning
+   * unless they're part of a tag or unquoted attribute value.
+   * See [Mathias Bynens's article](https://mathiasbynens.be/notes/ambiguous-ampersands)
+   * (under "semi-related fun fact") for more details.
+   *
+   * Backticks are escaped because in Internet Explorer < 9, they can break out
+   * of attribute values or HTML comments. See [#59](https://html5sec.org/#59),
+   * [#102](https://html5sec.org/#102), [#108](https://html5sec.org/#108), and
+   * [#133](https://html5sec.org/#133) of the [HTML5 Security Cheatsheet](https://html5sec.org/)
+   * for more details.
+   *
+   * When working with HTML you should always [quote attribute values](http://wonko.com/post/html-escaping)
+   * to reduce XSS vectors.
+   *
+   * @static
+   * @memberOf _
+   * @category String
+   * @param {string} [string=''] The string to escape.
+   * @returns {string} Returns the escaped string.
+   * @example
+   *
+   * _.escape('fred, barney, & pebbles');
+   * // => 'fred, barney, &amp; pebbles'
+   */
+  function escape(string) {
+    // Reset `lastIndex` because in IE < 9 `String#replace` does not.
+    string = baseToString(string);
+    return (string && reHasUnescapedHtml.test(string))
+      ? string.replace(reUnescapedHtml, escapeHtmlChar)
+      : string;
+  }
+
+  var _ = { 'escape': escape };
+
+  /*----------------------------------------------------------------------------*/
+
+  var templates = {
+    'snippetEditor': {}
+  };
+
+  templates['snippetEditor'] =   function(obj) {
+    obj || (obj = {});
+    var __t, __p = '', __e = _.escape;
+    with (obj) {
+    __p += '<div id="snippet_preview">\n    <div class="edit-icon"></div>\n    <div class="snippet_container" id="title_container">\n        <span contenteditable="true" class="title" id="snippet_title">\n            ' +
+    __e( title ) +
+    '\n        </span>\n        <span class="title" id="snippet_sitename"></span>\n    </div>\n    <div class="snippet_container" id="url_container">\n        <cite class="url urlBase" id="snippet_citeBase">\n            ' +
+    __e( baseUrl ) +
+    '\n        </cite>\n        <cite class="url" id="snippet_cite" contenteditable="true">\n            ' +
+    __e( snippetCite ) +
+    '\n        </cite>\n    </div>\n    <div class="snippet_container" id="meta_container">\n        <span class="desc" id="snippet_meta" contenteditable="true">\n            ' +
+    __e( meta ) +
+    '\n        </span>\n    </div>\n</div>\n';
+
+    }
+    return __p
+  };
+
+  /*----------------------------------------------------------------------------*/
+
+  if (freeExports && freeModule) {
+    if (moduleExports) {
+      (freeModule.exports = templates).templates = templates;
+    } else {
+      freeExports.templates = templates;
+    }
+  }
+  else {
+    root.templates = templates;
+  }
+}.call(this));
+
+}).call(this,typeof global !== "undefined" ? global : typeof self !== "undefined" ? self : typeof window !== "undefined" ? window : {})
+},{}]},{},[1]);