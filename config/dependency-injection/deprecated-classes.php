<?php // phpcs:ignore
/**
 * Yoast SEO Plugin File.
 *
 * Configuration file for dependency injection. Registers renamed classes.
 *
 * @phpcs:disable Yoast.Files.FileName.InvalidFunctionsFileName
 * @phpcs:disable Yoast.Commenting.FileComment.MissingPackageTag
 * @phpcs:disable WordPress.NamingConventions.PrefixAllGlobals.NonPrefixedVariableFound
 * @phpcs:disable WordPress.NamingConventions.PrefixAllGlobals.NonPrefixedFunctionFound
 * @phpcs:disable Squiz.Commenting.FunctionComment.Missing
 * @phpcs:disable WordPress.Security.EscapeOutput.OutputNotEscaped
 */

/**
 * Holds the dependency injection container.
 *
 * @var ContainerBuilder $container
 */

use Symfony\Component\DependencyInjection\ContainerBuilder;
use Yoast\WP\SEO\Conditionals\Third_Party\Wordproof_Integration_Active_Conditional;
use Yoast\WP\SEO\Conditionals\Third_Party\Wordproof_Plugin_Inactive_Conditional;
use Yoast\WP\SEO\Config\Wordproof_App_Config;
use Yoast\WP\SEO\Config\Wordproof_Translations;
use Yoast\WP\SEO\Helpers\Wordproof_Helper;
use Yoast\WP\SEO\Integrations\Admin\Disable_Concatenate_Scripts_Integration;
use Yoast\WP\SEO\Integrations\Admin\Old_Premium_Integration;
use Yoast\WP\SEO\Integrations\Duplicate_Post_Integration;
use Yoast\WP\SEO\Integrations\Third_Party\Wincher;
use Yoast\WP\SEO\Integrations\Third_Party\Wordproof;
use Yoast\WP\SEO\Integrations\Third_Party\Wordproof_Integration_Toggle;
use Yoast\WP\SEO\Introductions\Application\Ai_Generate_Titles_And_Descriptions_Introduction_Upsell;

$deprecated_classes = [
	Old_Premium_Integration::class                                 => '20.10',
	Wincher::class                                                 => '21.6',
	Wordproof_Integration_Toggle::class                            => '21.6',
	Wordproof::class                                               => '22.10',
	Wordproof_Integration_Active_Conditional::class                => '22.10',
	Wordproof_Plugin_Inactive_Conditional::class                   => '22.10',
	Wordproof_App_Config::class                                    => '22.10',
	Wordproof_Translations::class                                  => '22.10',
	Wordproof_Helper::class                                        => '22.10',
	Ai_Generate_Titles_And_Descriptions_Introduction_Upsell::class => '23.2',
<<<<<<< HEAD
	Duplicate_Post_Integration::class                              => '23.4',
=======
	Disable_Concatenate_Scripts_Integration::class                 => '23.2',
>>>>>>> b10b610b
];

foreach ( $deprecated_classes as $original_class => $version ) {
	$container->register( $original_class, $original_class )
		->setAutowired( true )
		->setAutoconfigured( true )
		->setPublic( true )
		->setDeprecated( true, "%service_id% is deprecated since version $version!" );
}

// If the DI container is built by Composer these WordPress functions will not exist.
if ( ! function_exists( '_deprecated_file' ) ) {
	function _deprecated_file( $file, $version, $replacement = '', $message = '' ) {}
}
if ( ! function_exists( '_deprecated_function' ) ) {
	function _deprecated_function( $function_name, $version, $replacement = '' ) {}
}<|MERGE_RESOLUTION|>--- conflicted
+++ resolved
@@ -43,11 +43,8 @@
 	Wordproof_Translations::class                                  => '22.10',
 	Wordproof_Helper::class                                        => '22.10',
 	Ai_Generate_Titles_And_Descriptions_Introduction_Upsell::class => '23.2',
-<<<<<<< HEAD
-	Duplicate_Post_Integration::class                              => '23.4',
-=======
 	Disable_Concatenate_Scripts_Integration::class                 => '23.2',
->>>>>>> b10b610b
+  Duplicate_Post_Integration::class                              => '23.4',
 ];
 
 foreach ( $deprecated_classes as $original_class => $version ) {
