--- conflicted
+++ resolved
@@ -1,57 +1,8 @@
 const { camelCaseDash } = require( "@wordpress/dependency-extraction-webpack-plugin/lib/util" );
-<<<<<<< HEAD
-=======
-
-const externals = {
-	// This is necessary for Gutenberg to work.
-	tinymce: "window.tinymce",
-
-	// General dependencies that we have.
-	lodash: "window.lodash",
-	"lodash-es": "window.lodash",
-	react: "React",
-	"react-dom": "ReactDOM",
-
-	// Possible self-reference due to the exposing in `src/externals`.
-	jed: "window.yoast.jed",
-	redux: "window.yoast.redux",
-	"react-redux": "window.yoast.reactRedux",
-	"styled-components": "window.yoast.styledComponents",
-	"draft-js": "window.yoast.draftJs",
-};
-
-/**
- * WordPress dependencies.
- */
-const wordpressPackages = [
-	"@wordpress/a11y",
-	"@wordpress/api-fetch",
-	"@wordpress/block-editor",
-	"@wordpress/blocks",
-	"@wordpress/components",
-	"@wordpress/compose",
-	"@wordpress/data",
-	"@wordpress/date",
-	"@wordpress/dom",
-	"@wordpress/dom-ready",
-	"@wordpress/edit-post",
-	"@wordpress/element",
-	"@wordpress/hooks",
-	"@wordpress/html-entities",
-	"@wordpress/i18n",
-	"@wordpress/is-shallow-equal",
-	"@wordpress/keycodes",
-	"@wordpress/plugins",
-	"@wordpress/rich-text",
-	"@wordpress/server-side-render",
-	"@wordpress/url",
-];
->>>>>>> a99e46b0
 
 /**
  * Yoast dependencies, declared as such in the package.json.
  */
-<<<<<<< HEAD
 const { dependencies }    = require( "../../package" );
 const legacyYoastPackages = [ "yoast-components", "yoastseo" ];
 const additionalPackages  = [
@@ -61,10 +12,6 @@
 	"prop-types",
 	"redux",
 ];
-=======
-const { dependencies } = require( "../../packages/js/package" );
-const legacyYoastPackages = [ "yoast-components" ];
->>>>>>> a99e46b0
 
 const YOAST_PACKAGE_NAMESPACE = "@yoast/";
 
@@ -73,12 +20,8 @@
 	.filter(
 		( packageName ) =>
 			packageName.startsWith( YOAST_PACKAGE_NAMESPACE ) ||
-<<<<<<< HEAD
 			legacyYoastPackages.includes( packageName ) ||
 			additionalPackages.includes( packageName ),
-=======
-			legacyYoastPackages.includes( packageName ),
->>>>>>> a99e46b0
 	);
 
 /**
@@ -87,7 +30,6 @@
 const yoastExternals = yoastPackages.reduce( ( memo, packageName ) => {
 	let usablePackageName = packageName.replace( YOAST_PACKAGE_NAMESPACE, "" );
 
-<<<<<<< HEAD
 	switch ( useablePackageName ) {
 		case "components":
 			useablePackageName = "components-new";
@@ -101,24 +43,6 @@
 	}
 
 	memo[ packageName ] = camelCaseDash( useablePackageName );
-=======
-	// Handle the difference between yoast-components and @yoast/components.
-	usablePackageName = ( usablePackageName === "components" ) ? "components-new" : usablePackageName;
-	usablePackageName = ( usablePackageName === "yoast-components" ) ? "components" : usablePackageName;
-
-	// Handle yoastseo as analysis reference.
-	usablePackageName = ( usablePackageName === "yoastseo" ) ? "analysis" : usablePackageName;
-
-	memo[ packageName ] = `window.yoast.${ camelCaseDash( usablePackageName ) }`;
-	return memo;
-}, {} );
-
-// WordPress packages.
-const wordpressExternals = wordpressPackages.reduce( ( memo, packageName ) => {
-	const name = camelCaseDash( packageName.replace( "@wordpress/", "" ) );
-
-	memo[ packageName ] = `window.wp.${ name }`;
->>>>>>> a99e46b0
 	return memo;
 }, {} );
 
