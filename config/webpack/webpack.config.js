--- conflicted
+++ resolved
@@ -1,12 +1,7 @@
 // External dependencies
-<<<<<<< HEAD
 const CopyWebpackPlugin = require( "copy-webpack-plugin" );
-const { existsSync, readdirSync } = require( "fs" );
+const { readdirSync } = require( "fs" );
 const { join, resolve } = require( "path" );
-=======
-const { readdirSync } = require( "fs" );
-const { join } = require( "path" );
->>>>>>> 447fe11c
 
 // Variables
 const root = join( __dirname, "../../" );
