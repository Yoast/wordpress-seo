--- conflicted
+++ resolved
@@ -3,11 +3,8 @@
 const defaultConfig = require( "@wordpress/scripts/config/webpack.config" );
 const MiniCssExtractPlugin = require( "mini-css-extract-plugin" );
 const { BundleAnalyzerPlugin } = require( "webpack-bundle-analyzer" );
-<<<<<<< HEAD
+const { DefinePlugin } = require( "webpack" );
 const { camelCase, kebabCase } = require( "lodash" );
-=======
-const { DefinePlugin } = require( "webpack" );
->>>>>>> 1d938f83
 
 // Internal dependencies
 const { yoastExternals } = require( "./externals" );
@@ -105,16 +102,13 @@
 			process.env.WP_BUNDLE_ANALYZER && new BundleAnalyzerPlugin( {
 				analyzerPort: analyzerPort++,
 			} ),
-<<<<<<< HEAD
-			...plugins,
-=======
 			new DefinePlugin( {
 				// Inject the `process.env.NODE_DEBUG` global, used for development features flagging inside the `yoastseo` package.
 				"process.env.NODE_DEBUG": JSON.stringify( process.env.NODE_DEBUG ),
 				// Copied from WP config: Inject the `SCRIPT_DEBUG` global, used for development features flagging.
 				SCRIPT_DEBUG: process.env.NODE_ENV !== "production",
 			} ),
->>>>>>> 1d938f83
+			...plugins,
 		].filter( Boolean ),
 	};
 };