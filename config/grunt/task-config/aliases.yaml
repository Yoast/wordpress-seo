--- conflicted
+++ resolved
@@ -24,11 +24,7 @@
 # Build JavaScript from assets to development
 'build:js':
   - 'clean:build-assets-js'
-<<<<<<< HEAD
-  - 'copy:js-dependencies'
   - 'shell:build-seo-integration'
-=======
->>>>>>> 1cd9d5ae
   - 'shell:webpack'
 
 # Build CSS for development
@@ -111,11 +107,7 @@
 'release:packages':
   - 'shell:build-ui-library'
 'release:js':
-<<<<<<< HEAD
-  - 'copy:js-dependencies'
   - 'shell:build-seo-integration-prod'
-=======
->>>>>>> 1cd9d5ae
   - 'shell:webpack-prod'
 
 # Build CSS for production
