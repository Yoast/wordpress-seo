--- conflicted
+++ resolved
@@ -38,52 +38,6 @@
   - 'postcss:build'
   - 'rtlcss:build'
 
-<<<<<<< HEAD
-# Build internationalisation features
-'build:i18n':
-  - 'clean:language-files'
-  - 'build:i18n:potFiles'
-  - 'build:i18n:translations'
-# Create the relevant POT files
-'build:i18n:potFiles':
-  - 'makepot'
-  - 'shell:makepot-wordpress-seo'
-  - 'copy:makepot-wordpress-seo'
-  - 'shell:makepot-yoast-js-analysis-report'
-  - 'copy:makepot-yoast-js-analysis-report'
-  - 'shell:makepot-yoast-js-components'
-  - 'copy:makepot-yoast-js-components'
-  - 'shell:makepot-yoast-js-helpers'
-  - 'copy:makepot-yoast-js-helpers'
-  - 'shell:makepot-yoast-js-search-metadata-previews'
-  - 'copy:makepot-yoast-js-search-metadata-previews'
-  - 'shell:makepot-yoast-js-social-metadata-forms'
-  - 'copy:makepot-yoast-js-social-metadata-forms'
-  - 'shell:makepot-yoast-js-replacement-variable-editor'
-  - 'copy:makepot-yoast-js-replacement-variable-editor'
-  - 'shell:makepot-yoast-js-seo-integration'
-  - 'copy:makepot-yoast-js-seo-integration'
-  - 'shell:makepot-yoast-components-remaining'
-  - 'shell:combine-pots-yoast-components'
-  - 'shell:makepot-yoastseojs'
-  - 'copy:makepot-yoastseojs'
-  - 'convert-pot-to-wp'
-  - 'shell:combine-pot-files'
-# Download and build the latest translations
-'build:i18n:translations':
-  - 'glotpress_download'
-
-  # Custom tasks required because of WordPress.org
-  - 'copy:de_CH-informal'
-  - 'clean:after-po-download'
-
-  - 'copy:json-translations'
-  - 'po2json'
-  - 'i18n-clean-json'
-  - 'clean:po-files'
-
-=======
->>>>>>> 865229f0
 clean:build-assets:
   - 'clean:build-assets-js'
   - 'clean:build-assets-css'
