# Grunt aliases
---
'build':
  - 'build:ts'
  - 'build:js'
  - 'build:css'
  - 'build:images'

'build-watch':
  - 'clean:vendor-prefixed'
  - 'shell:composer-install'
  - 'build:js'
  - 'build:css'
  - 'watch'

# Grunt command to only build CSS and JS
'build:dev':
  - 'build:ts'
  - 'build:js'
  - 'build:css'

# Compile the TypeScript in the `schema-blocks` package
'build:ts':
  - 'shell:install-schema-blocks'

# Build JavaScript from assets to production
'build:js':
  - 'clean:build-assets-js'
  - 'copy:js-dependencies'
  - 'shell:build-seo-integration'
  - 'shell:webpack'

# Build CSS for development
'build:css':
  - 'clean:build-assets-css'
  - 'copy:css-dependencies'
  - 'copy:css-files'
  - 'postcss:build'
  - 'rtlcss:build'

<<<<<<< HEAD
# Build internationalisation features
'build:i18n':
  - 'clean:language-files'
  - 'build:i18n:potFiles'
  - 'build:i18n:translations'
# Create the relevant POT files
'build:i18n:potFiles':
  - 'makepot'
  - 'shell:makepot-wordpress-seo'
  - 'copy:makepot-wordpress-seo'
  - 'shell:makepot-yoast-js-analysis-report'
  - 'copy:makepot-yoast-js-analysis-report'
  - 'shell:makepot-yoast-js-components'
  - 'copy:makepot-yoast-js-components'
  - 'shell:makepot-yoast-js-helpers'
  - 'copy:makepot-yoast-js-helpers'
  - 'shell:makepot-yoast-js-search-metadata-previews'
  - 'copy:makepot-yoast-js-search-metadata-previews'
  - 'shell:makepot-yoast-js-social-metadata-forms'
  - 'copy:makepot-yoast-js-social-metadata-forms'
  - 'shell:makepot-yoast-js-replacement-variable-editor'
  - 'copy:makepot-yoast-js-replacement-variable-editor'
  - 'shell:makepot-yoast-js-seo-integration'
  - 'copy:makepot-yoast-js-seo-integration'
  - 'shell:makepot-yoast-components-remaining'
  - 'shell:combine-pots-yoast-components'
  - 'shell:makepot-yoastseojs'
  - 'copy:makepot-yoastseojs'
  - 'convert-pot-to-wp'
  - 'shell:combine-pot-files'
# Download and build the latest translations
'build:i18n:translations':
  - 'glotpress_download'

  # Custom tasks required because of WordPress.org
  - 'copy:de_CH-informal'
  - 'clean:after-po-download'

  - 'copy:json-translations'
  - 'po2json'
  - 'i18n-clean-json'
  - 'clean:po-files'

=======
>>>>>>> 865229f0
clean:build-assets:
  - 'clean:build-assets-js'
  - 'clean:build-assets-css'

# Update all versions except the stable tag
'update-version-trunk':
  - 'update-version:pluginFile'
  - 'update-version:initializer'

'artifact':
  - 'clean:vendor-prefixed'
  - 'shell:composer-install'
  - 'shell:compile-dependency-injection-container'
  - 'shell:remove-dependency-injection-meta'
  - 'shell:composer-install-production'
  # Build like we normally would
  - 'release'
  # Remove build folder
  - 'clean:artifact'
  # Copy only the relevant files to the folder
  - 'copy:artifact'
  # Create a zip file
  - 'compress:artifact'

# Get the project ready for beta
'create-beta':
  - 'ensure-monorepo-is-unlinked'
  - 'ensure-clean-branch'
  - 'ensure-pre-release-branch'
  - 'update-readme'
  - 'bump-beta-version'
  - 'sync-gutenberg-version'
  - 'artifact'
  - 'github-pre-release'
  - 'notify-slack:beta'
  - 'sync-readme-stable-tag'
  - 'check-deploy-allowed'
  - 'wp_deploy:trunk'
  - 'shell:readme-reset-txt'
  - 'verify-zip-size'
  - 'celebrate'

# Get the project ready for release-candidate
'create-rc':
  - 'ensure-clean-branch'
  - 'ensure-pre-release-branch'
  - 'update-readme'
  - 'bump-rc-version'
  - 'sync-gutenberg-version'
  - 'artifact'
  - 'github-pre-release'
  - 'notify-slack:rc'
  - 'sync-readme-stable-tag'
  - 'check-deploy-allowed'
  - 'wp_deploy:trunk'
  - 'shell:readme-reset-txt'
  - 'verify-zip-size'
  - 'celebrate'

'ensure-clean-branch':
  - 'shell:check-for-uncommitted-changes'

# Get the project ready for release
release:
  - 'clean:build-assets'
  - 'build:images'
  - 'release:ts'
  - 'release:js'
  - 'release:css'
'release:ts':
  - 'shell:install-schema-blocks'
'release:js':
  - 'copy:js-dependencies'
  - 'shell:build-seo-integration-prod'
  - 'shell:webpack-prod'

# Build CSS for production
'release:css':
  - 'clean:build-assets-css'
  - 'copy:css-dependencies'
  - 'copy:css-files'
  - 'postcss:release'
  - 'rtlcss:build'

'deploy:master':
  - 'update-version'
  - 'artifact'
  - 'wp_deploy:master'

'deploy:trunk':
  - 'update-version-trunk'
  - 'artifact'
  - 'wp_deploy:trunk'

'update-changelog:file':
  - 'get-latest-pr-texts'
  - 'update-changelog-with-latest-pr-texts'
  - 'extract-extra-pr-texts-from-yoast-cli-md'
  - 'update-package-changelog'
'update-changelog:qa':
  - 'get-latest-pr-texts'
  - 'download-qa-changelog'
  - 'build-qa-changelog'

'update-changelog:all':
  - 'get-latest-pr-texts'
  - 'update-changelog-with-latest-pr-texts'
  - 'download-qa-changelog'
  - 'build-qa-changelog'
  - 'extract-extra-pr-texts-from-yoast-cli-md'
  - 'update-package-changelog'

# Default task
default:
  - 'build'<|MERGE_RESOLUTION|>--- conflicted
+++ resolved
@@ -38,7 +38,6 @@
   - 'postcss:build'
   - 'rtlcss:build'
 
-<<<<<<< HEAD
 # Build internationalisation features
 'build:i18n':
   - 'clean:language-files'
@@ -82,8 +81,6 @@
   - 'i18n-clean-json'
   - 'clean:po-files'
 
-=======
->>>>>>> 865229f0
 clean:build-assets:
   - 'clean:build-assets-js'
   - 'clean:build-assets-css'
