// See https://github.com/sindresorhus/grunt-eslint
module.exports = {
	plugin: {
		src: [ "<%= files.js %>" ],
		options: {
<<<<<<< HEAD
			maxWarnings: 125,
=======
			maxWarnings: 123,
>>>>>>> 80c627cb
		},
	},
	tests: {
		src: [ "<%= files.jsTests %>" ],
		options: {
			maxWarnings: 0,
		},
	},
	grunt: {
		src: [ "<%= files.grunt %>", "<%= files.config %>" ],
		options: {
			maxWarnings: 0,
		},
	},
};<|MERGE_RESOLUTION|>--- conflicted
+++ resolved
@@ -3,11 +3,7 @@
 	plugin: {
 		src: [ "<%= files.js %>" ],
 		options: {
-<<<<<<< HEAD
-			maxWarnings: 125,
-=======
 			maxWarnings: 123,
->>>>>>> 80c627cb
 		},
 	},
 	tests: {
