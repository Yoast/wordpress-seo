// https://github.com/sindresorhus/grunt-sass
'use strict';

module.exports = {
	build: {
		files: {
			'css/metabox-320.css': [ 'css/src/metabox.scss' ],
<<<<<<< HEAD
			'css/kb-search.css': [ 'css/src/kb-search.scss' ]
=======
			'css/inside-editor-330.css': [ 'css/src/inside-editor.scss' ]
>>>>>>> 5a20ff08
		}
	}
};<|MERGE_RESOLUTION|>--- conflicted
+++ resolved
@@ -5,11 +5,8 @@
 	build: {
 		files: {
 			'css/metabox-320.css': [ 'css/src/metabox.scss' ],
-<<<<<<< HEAD
-			'css/kb-search.css': [ 'css/src/kb-search.scss' ]
-=======
+			'css/kb-search.css': [ 'css/src/kb-search.scss' ],
 			'css/inside-editor-330.css': [ 'css/src/inside-editor.scss' ]
->>>>>>> 5a20ff08
 		}
 	}
 };