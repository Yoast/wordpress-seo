const getUserInput = require( "./tools/get-user-input" );
<<<<<<< HEAD
const _isEmpty = require( "lodash/isEmpty" );

/**
 * Class representing a version number.
 */
class VersionNumber {
	/**
	 * Parses a version number string into a version number object.
	 *
	 * @param {string} versionNumberString The version number string to parse.
	 */
	constructor( versionNumberString ) {
		this.versionNumberString = versionNumberString;

		const versionNumbersObject = this.versionNumber();

		this.major = versionNumbersObject.major;
		this.minor = versionNumbersObject.minor;
		this.patch = versionNumbersObject.patch;
	}

	/**
	 * Parses a version number string of the format major.minor.patch (patch optional) into a version number object.
	 *
	 * @returns {{major: number, minor: number, patch: number}} The version numbers.
	 */
	versionNumber() {
		const versionNumberString = this.versionNumberString;
		const versionNumber = ( /(\d+).(\d+).?(\d+)?/g ).exec( versionNumberString );

		return {
			major: parseInt( versionNumber[ 1 ], 10 ),
			minor: parseInt( versionNumber[ 2 ], 10 ),
			patch: parseInt( versionNumber[ 3 ], 10 ) || 0,
		};
	}

	/**
	 * Checks whether a given version number is a patch.
	 *
	 * @returns {boolean} True if the version number is a patch.
	 */
	isPatch() {
		return this.versionNumber().patch > 0;
	}
}

/**
=======
const parseVersion = require( "./tools/parse-version" );

/**
>>>>>>> b6d0b0cc
 * ...
 *
 * @param {Object} grunt The grunt helper object.
 * @returns {void}
 */
module.exports = function( grunt ) {
	grunt.registerTask(
		"update-readme",
		"Prompts the user for the changelog entries and updates the readme.txt",
		function() {
			const done = this.async();

			const newVersion = grunt.option( "plugin-version" );
<<<<<<< HEAD
			const versionNumber = new VersionNumber( newVersion );

			let changelog = grunt.file.read( "./readme.txt" );

			const releaseInChangelog = /[=] \d+\.\d+(\.\d+)? =/g;
			const allReleasesInChangelog = changelog.match( releaseInChangelog );
			const changelogVersions = allReleasesInChangelog.map(
				element => new VersionNumber( element.slice( 2, element.length - 2 ) )
			);

			// Only if the version is not a patch we remove old changelog entries.
			if ( ! versionNumber.isPatch() ) {
				let cleanedChangelog = changelog;

				// Remove the current version from the list; this should not be removed.
				const relevantChangelogVersions = changelogVersions.filter( version => {
					return ! (
						versionNumber.major === version.major &&
						versionNumber.minor === version.minor &&
						versionNumber.patch === version.patch
					);
				} );

				const highestMajor = Math.max( ...relevantChangelogVersions.map( version => version.major ) );
				const lowestMajor = Math.min( ...relevantChangelogVersions.map( version => version.major ) );

				if ( highestMajor === lowestMajor ) {
					// If there are only multiple minor versions of the same major version, remove all entries from the oldest minor version.
					const lowestMinor = Math.min( ...relevantChangelogVersions.map( version => version.minor ) );
					const lowestVersion = `${lowestMajor}.${lowestMinor}`;
					cleanedChangelog = changelog.replace(
						new RegExp( "= " + lowestVersion + "(.|\\n)*= Earlier versions =" ),
						"= Earlier versions ="
					);
				} else {
					// If there are multiple major versions in the current changelog, remove all entries from the oldest major version.
					cleanedChangelog = changelog.replace(
						new RegExp( "= " + lowestMajor + "(.|\\n)*= Earlier versions =" ),
						"= Earlier versions ="
					);
				}

				// If something has changed, persist this.
				if ( cleanedChangelog !== changelog ) {
					changelog = cleanedChangelog;

					// Update the grunt reference to the changelog.
					grunt.option( "changelog", changelog );

					// Write changes to the file.
					grunt.file.write( "./readme.txt", changelog );
				}
			}

			// Check if the current version already exists in the changelog.
			const containsCurrentVersion = ! _isEmpty(
				changelogVersions.filter( version => {
					return (
						versionNumber.major === version.major &&
						versionNumber.minor === version.minor &&
						versionNumber.patch === version.patch
					);
				} )
			);

			if ( containsCurrentVersion ) {
				// Present the user with the entire changelog file.
				getUserInput( { initialContent: changelog } ).then( newChangelog => {
					// Update the grunt reference to the changelog.
					grunt.option( "changelog", newChangelog );

					// Write changes to the file.
					grunt.file.write( "./readme.txt", newChangelog );
					done();
				} );
			} else {
				const changelogVersionNumber = newVersion.major + "." + newVersion.minor + "." + newVersion.patch;

				// Present the user with only the version number.
				getUserInput( { initialContent: `= ${changelogVersionNumber} =` } ).then( newChangelog => {
					// Update the grunt reference to the changelog.
					grunt.option( "changelog", newChangelog );

					// Add the user input to the changelog.
					changelog = changelog.replace( /[=]= Changelog ==/ig, "== Changelog ==\n\n" + newChangelog.trim() );

					// Write changes to the file.
					grunt.file.write( "./readme.txt", changelog );
					done();
				} );
			}
=======
			getUserInput( { initialContent: `= ${newVersion} =` } ).then( newChangelog => {
				grunt.option( "changelog", newChangelog );
				const newVersionNumber = parseVersion( newVersion );

				// Only if the version is not a patch we remove old changelog entries.
				if ( newVersionNumber.patch !== 0 ) {
					const releaseInChangelog = /[=] \d+\.\d+(\.\d+)? =/g;
					const allReleasesInChangelog = changelog.match( releaseInChangelog );
					const parsedVersionNumbers = allReleasesInChangelog.map(
						changelogEntryVersion => parseVersion( changelogEntryVersion.slice( 2, changelogEntryVersion.length - 2 ) )
					);
					const highestMajor = Math.max( ...parsedVersionNumbers.map( versionNumber => versionNumber.major ) );
					const lowestMajor = Math.min( ...parsedVersionNumbers.map( versionNumber => versionNumber.major ) );

					if ( highestMajor === lowestMajor ) {
						// If there are only multiple minor versions of the same major version, remove all entries from the oldest minor version.
						const lowestMinor = Math.min( ...parsedVersionNumbers.map( versionNumber => versionNumber.minor ) );
						const lowestVersion = `${lowestMajor}.${lowestMinor}`;
						changelog = changelog.replace( new RegExp( "= " + lowestVersion + "(.|\\n)*= Earlier versions =" ), "= Earlier versions =" );
					} else {
						// If there are multiple major versions in the current changelog, remove all entries from the oldest major version.
						changelog = changelog.replace( new RegExp( "= " + lowestMajor + "(.|\\n)*= Earlier versions =" ), "= Earlier versions =" );
					}
				}

				// Add the user input to the changelog.
				changelog = changelog.replace( /[=]= Changelog ==/ig, "== Changelog ==\n\n" + newChangelog.trim() );
				grunt.file.write( "./readme.txt", changelog );
				done();
			} );
>>>>>>> b6d0b0cc

			// Stage the changed readme.txt.
			grunt.config( "gitadd.addChangelog.files", { src: [ "./readme.txt" ] } );
			grunt.task.run( "gitadd:addChangelog" );

			// Commit the changed readme.txt.
			grunt.config( "gitcommit.commitChangelog.options.message", "Add changelog" );
			grunt.task.run( "gitcommit:commitChangelog" );
		}
	);
};<|MERGE_RESOLUTION|>--- conflicted
+++ resolved
@@ -1,58 +1,8 @@
 const getUserInput = require( "./tools/get-user-input" );
-<<<<<<< HEAD
+const parseVersion = require( "./tools/parse-version" );
 const _isEmpty = require( "lodash/isEmpty" );
 
 /**
- * Class representing a version number.
- */
-class VersionNumber {
-	/**
-	 * Parses a version number string into a version number object.
-	 *
-	 * @param {string} versionNumberString The version number string to parse.
-	 */
-	constructor( versionNumberString ) {
-		this.versionNumberString = versionNumberString;
-
-		const versionNumbersObject = this.versionNumber();
-
-		this.major = versionNumbersObject.major;
-		this.minor = versionNumbersObject.minor;
-		this.patch = versionNumbersObject.patch;
-	}
-
-	/**
-	 * Parses a version number string of the format major.minor.patch (patch optional) into a version number object.
-	 *
-	 * @returns {{major: number, minor: number, patch: number}} The version numbers.
-	 */
-	versionNumber() {
-		const versionNumberString = this.versionNumberString;
-		const versionNumber = ( /(\d+).(\d+).?(\d+)?/g ).exec( versionNumberString );
-
-		return {
-			major: parseInt( versionNumber[ 1 ], 10 ),
-			minor: parseInt( versionNumber[ 2 ], 10 ),
-			patch: parseInt( versionNumber[ 3 ], 10 ) || 0,
-		};
-	}
-
-	/**
-	 * Checks whether a given version number is a patch.
-	 *
-	 * @returns {boolean} True if the version number is a patch.
-	 */
-	isPatch() {
-		return this.versionNumber().patch > 0;
-	}
-}
-
-/**
-=======
-const parseVersion = require( "./tools/parse-version" );
-
-/**
->>>>>>> b6d0b0cc
  * ...
  *
  * @param {Object} grunt The grunt helper object.
@@ -66,19 +16,18 @@
 			const done = this.async();
 
 			const newVersion = grunt.option( "plugin-version" );
-<<<<<<< HEAD
-			const versionNumber = new VersionNumber( newVersion );
+			const versionNumber = parseVersion( newVersion );
 
 			let changelog = grunt.file.read( "./readme.txt" );
 
 			const releaseInChangelog = /[=] \d+\.\d+(\.\d+)? =/g;
 			const allReleasesInChangelog = changelog.match( releaseInChangelog );
 			const changelogVersions = allReleasesInChangelog.map(
-				element => new VersionNumber( element.slice( 2, element.length - 2 ) )
+				element => parseVersion( element.slice( 2, element.length - 2 ) )
 			);
 
 			// Only if the version is not a patch we remove old changelog entries.
-			if ( ! versionNumber.isPatch() ) {
+			if ( versionNumber.patch === 0 ) {
 				let cleanedChangelog = changelog;
 
 				// Remove the current version from the list; this should not be removed.
@@ -158,38 +107,6 @@
 					done();
 				} );
 			}
-=======
-			getUserInput( { initialContent: `= ${newVersion} =` } ).then( newChangelog => {
-				grunt.option( "changelog", newChangelog );
-				const newVersionNumber = parseVersion( newVersion );
-
-				// Only if the version is not a patch we remove old changelog entries.
-				if ( newVersionNumber.patch !== 0 ) {
-					const releaseInChangelog = /[=] \d+\.\d+(\.\d+)? =/g;
-					const allReleasesInChangelog = changelog.match( releaseInChangelog );
-					const parsedVersionNumbers = allReleasesInChangelog.map(
-						changelogEntryVersion => parseVersion( changelogEntryVersion.slice( 2, changelogEntryVersion.length - 2 ) )
-					);
-					const highestMajor = Math.max( ...parsedVersionNumbers.map( versionNumber => versionNumber.major ) );
-					const lowestMajor = Math.min( ...parsedVersionNumbers.map( versionNumber => versionNumber.major ) );
-
-					if ( highestMajor === lowestMajor ) {
-						// If there are only multiple minor versions of the same major version, remove all entries from the oldest minor version.
-						const lowestMinor = Math.min( ...parsedVersionNumbers.map( versionNumber => versionNumber.minor ) );
-						const lowestVersion = `${lowestMajor}.${lowestMinor}`;
-						changelog = changelog.replace( new RegExp( "= " + lowestVersion + "(.|\\n)*= Earlier versions =" ), "= Earlier versions =" );
-					} else {
-						// If there are multiple major versions in the current changelog, remove all entries from the oldest major version.
-						changelog = changelog.replace( new RegExp( "= " + lowestMajor + "(.|\\n)*= Earlier versions =" ), "= Earlier versions =" );
-					}
-				}
-
-				// Add the user input to the changelog.
-				changelog = changelog.replace( /[=]= Changelog ==/ig, "== Changelog ==\n\n" + newChangelog.trim() );
-				grunt.file.write( "./readme.txt", changelog );
-				done();
-			} );
->>>>>>> b6d0b0cc
 
 			// Stage the changed readme.txt.
 			grunt.config( "gitadd.addChangelog.files", { src: [ "./readme.txt" ] } );
