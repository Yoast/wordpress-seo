--- conflicted
+++ resolved
@@ -57,17 +57,13 @@
 'check:i18n':
   - 'checktextdomain'
 
-<<<<<<< HEAD
-artifact:
-  - 'shell:production-prefix-dependencies'
-=======
 # Update all versions except the stable tag
 'update-version-trunk':
   - 'update-version:pluginFile'
   - 'update-version:initializer'
 
 'artifact':
->>>>>>> 6a129533
+  - 'shell:production-prefix-dependencies'
   - 'shell:production-composer-install'
   # Build like we normally would
   - 'release'
