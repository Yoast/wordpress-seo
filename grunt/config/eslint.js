// See https://github.com/sindresorhus/grunt-eslint
module.exports = {
	plugin: {
		src: [ "<%= files.js %>" ],
		options: {
<<<<<<< HEAD
			maxWarnings: 186,
=======
			maxWarnings: 176,
>>>>>>> e57f11dc
		},
	},
	tests: {
		src: [ "<%= files.jsTests %>" ],
		options: {
			maxWarnings: 4,
		},
	},
	grunt: {
		src: [ "<%= files.grunt %>", "<%= files.config %>" ],
		options: {
			maxWarnings: 16,
		},
	},
};<|MERGE_RESOLUTION|>--- conflicted
+++ resolved
@@ -3,11 +3,7 @@
 	plugin: {
 		src: [ "<%= files.js %>" ],
 		options: {
-<<<<<<< HEAD
-			maxWarnings: 186,
-=======
 			maxWarnings: 176,
->>>>>>> e57f11dc
 		},
 	},
 	tests: {
