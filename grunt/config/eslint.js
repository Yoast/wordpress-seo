--- conflicted
+++ resolved
@@ -3,11 +3,7 @@
 	plugin: {
 		src: [ "<%= files.js %>" ],
 		options: {
-<<<<<<< HEAD
-			maxWarnings: 141,
-=======
-			maxWarnings: 138,
->>>>>>> 1906d568
+			maxWarnings: 137,
 		},
 	},
 	tests: {
