module.exports = {
	target: [ "<%= files.components %>" ],
	options: {
<<<<<<< HEAD
		maxWarnings: 379,
=======
		maxWarnings: 323,
>>>>>>> 33675d4d
	},
};<|MERGE_RESOLUTION|>--- conflicted
+++ resolved
@@ -1,10 +1,6 @@
 module.exports = {
 	target: [ "<%= files.components %>" ],
 	options: {
-<<<<<<< HEAD
-		maxWarnings: 379,
-=======
-		maxWarnings: 323,
->>>>>>> 33675d4d
+		maxWarnings: 322,
 	},
 };