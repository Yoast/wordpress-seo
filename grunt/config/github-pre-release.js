const getUserInput = require( "./tools/get-user-input" );
const githubApi = require( "./tools/github-api" );
const uploadToGitHub = require( "./tools/upload-to-github" );

/**
 * Throws an error.
 *
 * @param {Object} response The response object.
 * @param {Object} grunt    The grunt object.
 *
 * @returns {void}
 */
async function logError( response, grunt ) {
	const responseObject = await response.json();

	grunt.log.error( `Status: ${ response.status }` );
	grunt.log.error( `Message: ${ responseObject.message }` );

	if ( responseObject.errors ) {
		responseObject.errors.forEach( error => {
			grunt.log.error( JSON.stringify( error ) );
		} );
	}

	grunt.fail.fatal( "Failed to create a pre-release on GitHub." );
}

/**
 * Creates and pushes a GitHub pre-release and uploads the artifact to GitHub, using the GitHub API.
 *
 * @param {Object} grunt The grunt helper object.
 * @returns {void}
 */
module.exports = function( grunt ) {
	grunt.registerTask(
		"github-pre-release",
		"Creates and pushes a GitHub pre-release and uploads the artifact to GitHub",
		async function() {
			const done = this.async();

			// Open a text editor to get the changelog.
			const changelog = await getUserInput( { initialContent: grunt.option( "changelog" ) } );
			const pluginVersion = grunt.file.readJSON( "package.json" ).yoast.pluginVersion;
			console.log( pluginVersion );

			/* eslint-disable camelcase */
			const releaseData = {
				tag_name: pluginVersion,
				target_commitish: grunt.config.data.branchForRC,
				name: pluginVersion,
				body: changelog,
				draft: false,
				prerelease: true,
			};
			/* eslint-enable camelcase */

			let responseData;
			try {
				const response = await githubApi( "releases", releaseData, "POST" );
				if ( ! response.ok ) {
					await logError( response, grunt );
				}
				responseData = await response.json();
<<<<<<< HEAD
			} catch ( error ) {
				grunt.log.error( error );
				grunt.fail.fatal( "An error occurred creating a GitHub pre-release." );
			}

			// Upload the zip to GitHub.
			try {
				const uploadResponse = await uploadToGitHub( responseData.upload_url, "artifact.zip", "wordpress-seo.zip" );
				if ( ! uploadResponse.ok ) {
					await logError( uploadResponse, grunt );
				}
=======
>>>>>>> 3ff10612
			} catch ( error ) {
				grunt.log.error( error );
				grunt.fail.fatal( "An error occurred creating a GitHub pre-release." );
			}

			// Upload the zip to GitHub.
			try {
				const uploadResponse = await uploadToGitHub( responseData.upload_url, "artifact.zip", "wordpress-seo.zip" );
				if ( ! uploadResponse.ok ) {
					await logError( uploadResponse, grunt );
				}
			} catch ( error ) {
				grunt.log.error( error );
				grunt.fail.fatal( "An error occurred uploading the zip to the GitHub pre-release." );
			}

			// Slack notifier logic.
			const tagUrl = `https://github.com/${ process.env.GITHUB_REPOSITORY }/releases/tag/${ releaseData.tag_name }`;
			grunt.config.set( "rc.github.url", tagUrl );
			done();
		}
	);
};<|MERGE_RESOLUTION|>--- conflicted
+++ resolved
@@ -61,20 +61,6 @@
 					await logError( response, grunt );
 				}
 				responseData = await response.json();
-<<<<<<< HEAD
-			} catch ( error ) {
-				grunt.log.error( error );
-				grunt.fail.fatal( "An error occurred creating a GitHub pre-release." );
-			}
-
-			// Upload the zip to GitHub.
-			try {
-				const uploadResponse = await uploadToGitHub( responseData.upload_url, "artifact.zip", "wordpress-seo.zip" );
-				if ( ! uploadResponse.ok ) {
-					await logError( uploadResponse, grunt );
-				}
-=======
->>>>>>> 3ff10612
 			} catch ( error ) {
 				grunt.log.error( error );
 				grunt.fail.fatal( "An error occurred creating a GitHub pre-release." );
