const fs = require( "fs" );
const IncomingWebhook = require( "@slack/webhook" ).IncomingWebhook;
const githubApi = require( "./tools/github-api" );

/**
 * Gets a milestone from the wordpress-seo repo.
 *
 * @param {string} pluginVersion The name of the milestone (milestones are always named after the plugin version).
 *
 * @returns {Promise<object|null>} A promise resolving to a single milestone.
 */
async function getMilestone( pluginVersion ) {
	pluginVersion = pluginVersion.toLowerCase();

	const milestonesResponse = await githubApi( "milestones?state=open" );
	if ( ! milestonesResponse.ok ) {
		return null;
	}

	const milestones = await milestonesResponse.json();

	return milestones.find( milestone => milestone.title.toLowerCase() === pluginVersion ) || null;
}

/**
 * Checks the size of the created artifact and creates an issue if the zip exceeds 5MB.
 *
 * @param {Object} grunt The grunt helper object.
 * @returns {void}
 */
module.exports = function( grunt ) {
	grunt.registerTask(
		"verify-zip-size",
		"Checks the size of the created artifact and creates an issue if the zip exceeds 5MB",
		async function() {
			const done = this.async();
			const stats = fs.statSync( "artifact.zip" );

			// Max filesize has been determined to be 5 MB (5242880 bytes).
			const maximumSize = 5242880;
			// const maximumSize = 1242880;

			// Exit early if the filesize is within limits.
			if ( stats.size <= maximumSize ) {
				done();
			}

			const maximumSizeInMB = ( maximumSize / 1024 / 1024 ).toFixed( 1 );
			const sizeInMB = ( stats.size / 1024 / 1024 ).toFixed( 2 );

			const versionString = grunt.option( "plugin-version" );

			const issueData = {
				title: `RC ${ versionString } exceeds maximum size (${ sizeInMB }MB > ${ maximumSizeInMB }MB)`,
				body: `The release candidate zip size should be smaller than ${ maximumSizeInMB }MB, currently ${ sizeInMB }MB.`,
				labels: [
					"type:development",
					"component:tools",
					"fix-before-release",
				],
			};

<<<<<<< HEAD
			const milestone = await getMilestone( versionString );
=======
			const milestoneTitle = versionString;
			const milestone = await getMilestone( milestoneTitle );
>>>>>>> 3ff10612
			if ( milestone ) {
				issueData.milestone = milestone.number;
			}

			const issueResponse = await githubApi( "issues", issueData, "POST" );
			const issueResponseData = await issueResponse.json();

			// Send a message to the slack plugin channel.
			const slackWebhook = new IncomingWebhook( process.env.SLACK_DEV_PLUGIN_CHANNEL_TOKEN );
			const slackMessageIssueLink = issueResponseData.html_url || "_GitHub issue creation failed. Please check your .env config._";
			await slackWebhook.send( {
				text: `Zip size is too big, it is ${ sizeInMB }MB. ${ slackMessageIssueLink }`,
			} );

			const finalMessage = "You can now celebrate, but there is work to be done!";

			grunt.log.warn( `Zip size is too big (${ sizeInMB }MB).\n` );

			if ( ! issueResponse.ok ) {
				grunt.log.warn(
					`An issue could not be created. The GitHub API returned: ${ issueResponseData.message }\n\n` +
					finalMessage
				);
				return done();
			}

			grunt.log.ok( `An issue has been created: ${ issueResponseData.html_url }.\n` );

			if ( ! issueResponseData.milestone ) {
				grunt.log.warn(
					`The milestone could not be attached! (${ versionString })\n\n` +
					finalMessage
				);
				return done();
			}

			grunt.log.warn( finalMessage );
			return done();
		}
	);
};<|MERGE_RESOLUTION|>--- conflicted
+++ resolved
@@ -60,12 +60,7 @@
 				],
 			};
 
-<<<<<<< HEAD
 			const milestone = await getMilestone( versionString );
-=======
-			const milestoneTitle = versionString;
-			const milestone = await getMilestone( milestoneTitle );
->>>>>>> 3ff10612
 			if ( milestone ) {
 				issueData.milestone = milestone.number;
 			}
