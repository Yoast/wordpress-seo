<?php
/**
 * Yoast SEO Plugin File.
 *
 * @package Yoast\YoastSEO\Config
 */

namespace Yoast\WP\SEO\Initializers;

use Exception;
use Yoast\WP\SEO\Config\Ruckusing_Framework;
use Yoast\WP\SEO\Config\Migration_Status;
use Yoast\WP\SEO\Loggers\Logger;
use Yoast\WP\Lib\Model;

/**
 * Triggers database migrations and handles results.
 */
class Migration_Runner implements Initializer_Interface {

	/**
	 * The Ruckusing framework runner.
	 *
	 * @var Ruckusing_Framework
	 */
	protected $framework;

	/**
	 * The migration status.
	 *
	 * @var Migration_Status
	 */
	protected $migration_status;

	/**
<<<<<<< HEAD
	 * The database setup object.
	 *
	 * @var Database_Setup
	 */
	protected $database_setup;

	/**
	 * Retrieves the conditionals for the migrations.
	 *
	 * @return array The conditionals.
	 */
	public static function get_conditionals() {
		return [];
	}

	/**
=======
>>>>>>> a58d3fc2
	 * Migrations constructor.
	 *
	 * @param Migration_Status    $migration_status The migration status.
	 * @param Ruckusing_Framework $framework        The Ruckusing framework runner.
	 */
	public function __construct(
		Migration_Status $migration_status,
		Ruckusing_Framework $framework
	) {
		$this->migration_status = $migration_status;
		$this->framework        = $framework;
	}

	/**
	 * Runs this initializer.
	 *
	 * @throws \Exception When a migration errored.
	 *
	 * @return void
	 */
	public function initialize() {
		$this->run_free_migrations();
		// The below actions is used for when queries fail, this may happen in a multisite environment when switch_to_blog is used.
		\add_action( '_yoast_run_migrations', [ $this, 'run_free_migrations' ] );
	}

	/**
	 * Runs the free migrations.
	 *
	 * @throws \Exception When a migration errored.
	 *
	 * @return void
	 */
	public function run_free_migrations() {
		$this->run_migrations( 'free', Model::get_table_name( 'migrations' ), \WPSEO_PATH . 'migrations' );
	}

	/**
	 * Initializes the migrations.
	 *
	 * @param string $name                  The name of the migration.
	 * @param string $migrations_table_name The migrations table name.
	 * @param string $migrations_directory  The migrations directory.
	 *
	 * @return bool True on success, false on failure.
	 *
	 * @throws \Exception If the migration fails and YOAST_ENVIRONMENT is not production.
	 */
	public function run_migrations( $name, $migrations_table_name, $migrations_directory ) {
		if ( ! $this->migration_status->should_run_migration( $name ) ) {
			return true;
		}

		if ( ! $this->migration_status->lock_migration( $name ) ) {
			return false;
		}

		try {
			$framework_runner = $this->framework->get_framework_runner( $migrations_table_name, $migrations_directory );
			/**
			 * This variable represents Ruckusing_Adapter_MySQL_Base adapter.
			 *
			 * @var \YoastSEO_Vendor\Ruckusing_Adapter_MySQL_Base $adapter
			 */
			$adapter = $framework_runner->get_adapter();

			// Create our own migrations table with a 191 string limit to support older versions of MySQL.
			// Run this before calling the framework runner so it doesn't create it's own.
			if ( ! $adapter->has_table( $migrations_table_name ) ) {
				$table = $adapter->create_table( $migrations_table_name );
				$table->column( 'version', 'string', [ 'limit' => 191 ] );
				$table->finish();
				$adapter->add_index( $migrations_table_name, 'version', [ 'unique' => true ] );
			}

			// Create our own task manager so we can set RUCKUSING_BASE to a nonsense directory as it's impossible to
			// determine the actual directory if the plugin is installed with composer.
			$task_manager = $this->framework->get_framework_task_manager( $adapter, $migrations_table_name, $migrations_directory );
			$task_manager->execute( $framework_runner, 'db:migrate', [] );
		} catch ( Exception $exception ) {
			// Something went wrong...
			$this->migration_status->set_error( $name, $exception->getMessage() );

			if ( \defined( 'YOAST_ENVIRONMENT' ) && \YOAST_ENVIRONMENT !== 'production' ) {
				throw $exception;
			}

			return false;
		}

		$this->migration_status->set_success( $name );

		return true;
	}
}<|MERGE_RESOLUTION|>--- conflicted
+++ resolved
@@ -10,7 +10,6 @@
 use Exception;
 use Yoast\WP\SEO\Config\Ruckusing_Framework;
 use Yoast\WP\SEO\Config\Migration_Status;
-use Yoast\WP\SEO\Loggers\Logger;
 use Yoast\WP\Lib\Model;
 
 /**
@@ -33,25 +32,6 @@
 	protected $migration_status;
 
 	/**
-<<<<<<< HEAD
-	 * The database setup object.
-	 *
-	 * @var Database_Setup
-	 */
-	protected $database_setup;
-
-	/**
-	 * Retrieves the conditionals for the migrations.
-	 *
-	 * @return array The conditionals.
-	 */
-	public static function get_conditionals() {
-		return [];
-	}
-
-	/**
-=======
->>>>>>> a58d3fc2
 	 * Migrations constructor.
 	 *
 	 * @param Migration_Status    $migration_status The migration status.
