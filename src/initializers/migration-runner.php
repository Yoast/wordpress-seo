--- conflicted
+++ resolved
@@ -8,11 +8,6 @@
 namespace Yoast\WP\SEO\Initializers;
 
 use Exception;
-<<<<<<< HEAD
-use Yoast\WP\SEO\Config\Ruckusing_Framework;
-use Yoast\WP\SEO\Config\Migration_Status;
-=======
->>>>>>> 8919c29f
 use Yoast\WP\Lib\Model;
 use Yoast\WP\SEO\Config\Migration_Status;
 use Yoast\WP\SEO\Config\Ruckusing_Framework;
@@ -62,12 +57,9 @@
 	/**
 	 * Runs this initializer.
 	 *
+	 * @throws \Exception When a migration errored.
+	 *
 	 * @return void
-	 * @throws \Exception When a migration errored.
-<<<<<<< HEAD
-	 *
-=======
->>>>>>> 8919c29f
 	 */
 	public function initialize() {
 		$this->run_free_migrations();
@@ -78,12 +70,9 @@
 	/**
 	 * Runs the free migrations.
 	 *
+	 * @throws \Exception When a migration errored.
+	 *
 	 * @return void
-	 * @throws \Exception When a migration errored.
-<<<<<<< HEAD
-	 *
-=======
->>>>>>> 8919c29f
 	 */
 	public function run_free_migrations() {
 		$this->run_migrations( 'free', Model::get_table_name( 'migrations' ), \WPSEO_PATH . 'migrations' );
