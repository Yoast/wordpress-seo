// External dependencies.
import Jed from "jed";
import omit from "lodash/omit";
import merge from "lodash/merge";

// YoastSEO.js dependencies.
import * as Paper from "yoastseo/values/Paper";
import * as Researcher from "yoastseo/researcher";
import * as ContentAssessor from "yoastseo/contentAssessor";
import * as SEOAssessor from "yoastseo/seoAssessor";
import * as CornerstoneContentAssessor from "yoastseo/cornerstone/contentAssessor";
import * as CornerstoneSEOAssessor from "yoastseo/cornerstone/seoAssessor";

// Internal dependencies.
import Scheduler from "./scheduler";
import { encodePayload, decodePayload } from "./utils";

/**
 * Analysis Web Worker.
 *
 * Worker API:     https://developer.mozilla.org/en-US/docs/Web/API/Worker
 * Webpack loader: https://github.com/webpack-contrib/worker-loader
 */
class AnalysisWebWorker {
	/**
	 * Initializes the AnalysisWebWorker class.
	 */
	constructor() {
		this._configuration = {
			contentAnalysisActive: true,
			keywordAnalysisActive: true,
			useCornerstone: false,
			useKeywordDistribution: false,
			locale: "en_US",
		};
		this._scheduler = new Scheduler( { resetQueue: true } );
		this._i18n = AnalysisWebWorker.createI18n();
		this._paper = new Paper( "" );
		this._researcher = new Researcher( this._paper );
		this._contentAssessor = null;
		this._seoAssessor = null;

		// Bind actions to this scope.
		this.analyze = this.analyze.bind( this );
		this.analyzeDone = this.analyzeDone.bind( this );

		// Bind event handlers to this scope.
		this.handleMessage = this.handleMessage.bind( this );
	}

	/**
	 * Receives the post message and determines the action.
	 *
	 * See: https://developer.mozilla.org/en-US/docs/Web/API/Worker/onmessage
	 *
	 * @param {MessageEvent} event              The post message event.
	 * @param {Object}       event.data         The data object.
	 * @param {string}       event.data.type    The action type.
	 * @param {string}       event.data.id      The request id.
	 * @param {string}       event.data.payload The payload of the action.
	 *
	 * @returns {void}
	 */
	handleMessage( { data: { type, id, payload } } ) {
		switch( type ) {
			case "initialize":
				this.initialize( id, decodePayload( payload ) );
				break;
			case "analyze":
				this._scheduler.schedule( {
					id,
					execute: this.analyze,
					done: this.analyzeDone,
					data: decodePayload( payload ),
				} );
				break;
			default:
				console.warn( "Unrecognized command", type );
		}
	}

	/**
	 * Initializes i18n object based on passed configuration.
	 *
	 * @param {Object} [translations] The translations to be used in the current
	 *                                instance.
	 *
	 * @returns {Jed} Jed instance.
	 */
	static createI18n( translations ) {
		// Use default object to prevent Jed from erroring out.
		translations = translations || {
			domain: "js-text-analysis",
			// eslint-disable-next-line camelcase
			locale_data: {
				"js-text-analysis": {
					"": {},
				},
			},
		};

		return new Jed( translations );
	}

	/**
	 * Initializes the appropriate content assessor.
	 *
	 * @returns {null|ContentAssessor|CornerstoneContentAssessor} The chosen
	 *                                                            content
	 *                                                            assessor.
	 */
	createContentAssessor() {
		const {
			contentAnalysisActive,
			useCornerstone,
			locale,
		} = this._configuration;

		if ( contentAnalysisActive === false ) {
			return null;
		}
		if ( useCornerstone === true ) {
			return new CornerstoneContentAssessor( this._i18n, { locale } );
		}
		return new ContentAssessor( this._i18n, { locale } );
	}

	/**
	 * Initializes the appropriate SEO assessor.
	 *
	 * @returns {null|SEOAssessor|CornerstoneSEOAssessor} The chosen
	 *                                                    SEO
	 *                                                    assessor.
	 */
	createSEOAssessor() {
		const {
			keywordAnalysisActive,
			useCornerstone,
			locale,
		} = this._configuration;

		if ( keywordAnalysisActive === false ) {
			return null;
		}
		if ( useCornerstone === true ) {
			return new CornerstoneSEOAssessor( this._i18n, { locale } );
		}
		return new SEOAssessor( this._i18n, { locale } );
	}

	/**
	 * Sends a message.
	 *
	 * @param {string} type      The message type.
	 * @param {number} id        The request id.
	 * @param {Object} [payload] The payload to deliver.
	 *
	 * @returns {void}
	 */
	send( type, id, payload = {} ) {
		console.log( "worker => wrapper", type, id, payload );
		self.postMessage( {
			type,
			id,
			payload: encodePayload( payload ),
		} );
	}

	/**
	 * Configures the analysis worker.
	 *
	 * @param {number} id            The id of the request.
	 * @param {Object} configuration The configuration object.
	 *
	 * @returns {void}
	 */
	initialize( id, configuration ) {
		this._configuration = merge( this._configuration, configuration );
		console.log( "run initialize", configuration, this._configuration );

		this._contentAssessor = this.createContentAssessor();
		this._seoAssessor = this.createSEOAssessor();

		this.send( "initialize:done", id );
	}

	/**
	 * Runs analyses on a paper.
	 *
	 * @param {Object} payload                 The payload object.
	 * @param {Object} payload.paper           The paper to analyze.
	 * @param {Object} [payload.configuration] The configuration for the
	 *                                         specific analyses.
	 *
	 * @returns {Object} The result, may not contain readability or seo.
	 */
<<<<<<< HEAD
	analyze( { paper, configuration = {} } ) {
		console.log( "run analyze", paper, configuration );
=======
	analyze( { id, paper, configuration = {} } ) {
		console.log( "run analyze", id, paper, configuration );
		const result = { id };
>>>>>>> 9da64179

		this._paper = new Paper( paper.text, omit( paper, "text" ) );
		this._researcher.setPaper( this._paper );

		if ( this._configuration.contentAnalysisActive && this._contentAssessor ) {
			this._contentAssessor.assess( this._paper );
			result.readability = {
				results: this._contentAssessor.results,
				score: this._contentAssessor.calculateOverallScore(),
			};
		}
<<<<<<< HEAD
		this._contentAssessor.assess( this._paper );
		const results = this._contentAssessor.results;
		const score = this._contentAssessor.calculateOverallScore();

		return {
			category: "readability",
			results,
			score,
		};
=======

		if ( this._configuration.keywordAnalysisActive && this._seoAssessor ) {
			this._seoAssessor.assess( this._paper );
			result.seo = {
				results: this._seoAssessor.results,
				score: this._seoAssessor.calculateOverallScore(),
			};
		}

		return result;
>>>>>>> 9da64179
	}

	/**
	 * Sends the result back.
	 *
	 * @param {number} id     The request id.
	 * @param {Object} result The result.
	 *
	 * @returns {void}
	 */
	analyzeDone( id, result ) {
		this.send( "analyze:done", id, result );
	}
}

// Create an instance of the analysis web worker.
const analysisWebWorker = new AnalysisWebWorker();

// Bind the post message handler.
self.addEventListener( "message", analysisWebWorker.handleMessage );<|MERGE_RESOLUTION|>--- conflicted
+++ resolved
@@ -194,14 +194,9 @@
 	 *
 	 * @returns {Object} The result, may not contain readability or seo.
 	 */
-<<<<<<< HEAD
-	analyze( { paper, configuration = {} } ) {
-		console.log( "run analyze", paper, configuration );
-=======
 	analyze( { id, paper, configuration = {} } ) {
 		console.log( "run analyze", id, paper, configuration );
 		const result = { id };
->>>>>>> 9da64179
 
 		this._paper = new Paper( paper.text, omit( paper, "text" ) );
 		this._researcher.setPaper( this._paper );
@@ -213,17 +208,6 @@
 				score: this._contentAssessor.calculateOverallScore(),
 			};
 		}
-<<<<<<< HEAD
-		this._contentAssessor.assess( this._paper );
-		const results = this._contentAssessor.results;
-		const score = this._contentAssessor.calculateOverallScore();
-
-		return {
-			category: "readability",
-			results,
-			score,
-		};
-=======
 
 		if ( this._configuration.keywordAnalysisActive && this._seoAssessor ) {
 			this._seoAssessor.assess( this._paper );
@@ -234,7 +218,6 @@
 		}
 
 		return result;
->>>>>>> 9da64179
 	}
 
 	/**
