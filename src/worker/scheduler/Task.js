// External dependencies.
<<<<<<< HEAD
const isFunction = require( "lodash/isFunction" );
const isNumber = require( "lodash/isNumber" );
const isObject = require( "lodash/isObject" );
const isString = require( "lodash/isString" );
=======
import isFunction from "lodash/isFunction";
import isNumber from "lodash/isNumber";
import isObject from "lodash/isObject";
>>>>>>> 0c9bf78c

class Task {
	/**
	 * Initializes a task.
	 *
	 * @param {number}   id      The task identifier.
	 * @param {function} execute Executes the job with the data.
	 * @param {function} done    Callback for the scheduler.
	 * @param {Object}   [data]  Optional data for when executing the task.
	 */
	constructor( id, execute, done, data = {} ) {
		if ( ! isNumber( id ) ) {
			throw new Error( "Task.id should be a number." );
		}
		if ( ! isFunction( execute ) ) {
			throw new Error( "Task.execute should be a function." );
		}
		if ( ! isFunction( done ) ) {
			throw new Error( "Task.done should be a function." );
		}
		if ( ! isObject( data ) ) {
			throw new Error( "Task.data should be an object." );
		}
		this.id = id;
		this.execute = execute;
		this.done = done;
		this.data = data;
	}
}

export default Task;<|MERGE_RESOLUTION|>--- conflicted
+++ resolved
@@ -1,14 +1,7 @@
 // External dependencies.
-<<<<<<< HEAD
 const isFunction = require( "lodash/isFunction" );
 const isNumber = require( "lodash/isNumber" );
 const isObject = require( "lodash/isObject" );
-const isString = require( "lodash/isString" );
-=======
-import isFunction from "lodash/isFunction";
-import isNumber from "lodash/isNumber";
-import isObject from "lodash/isObject";
->>>>>>> 0c9bf78c
 
 class Task {
 	/**
