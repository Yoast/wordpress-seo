--- conflicted
+++ resolved
@@ -14,11 +14,7 @@
 	if ( wordCount === 0 ) {
 		return 0;
 	}
-<<<<<<< HEAD
-	const keywordCount = researcher.getResearch( "keywordCount" ).count;
-	return ( keywordCount / wordCount ) * 100;
-=======
+
 	const keywordCount = researcher.getResearch( "keywordCount" );
 	return ( keywordCount.count / wordCount ) * 100;
->>>>>>> 471814d6
 };