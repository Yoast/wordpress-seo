--- conflicted
+++ resolved
@@ -49,12 +49,8 @@
  * @returns {Array} The scores per sentence.
  */
 const computeScoresPerSentenceShortTopic = function( topic, sentences, locale ) {
-<<<<<<< HEAD
 	const sentenceScores = Array( sentences.length );
 
-=======
-	let sentenceScores = Array( sentences.length );
->>>>>>> dc100a57
 	for ( let i = 0; i < sentences.length; i++ ) {
 		const currentSentence = sentences[ i ];
 		const foundInCurrentSentence = findWordFormsInString( topic, currentSentence, locale );
@@ -98,19 +94,10 @@
 	const numberOfSentences = sentenceScores.length;
 	let allTopicSentencesIndices = [];
 
-<<<<<<< HEAD
-	const result = [];
-	let toAnalyze = [];
-
-	for ( let i = 0; i < numberOfSteps; i++ ) {
-		toAnalyze = maximizedSentenceScores.slice( i, stepSize + i );
-		result.push( sum( toAnalyze ) / stepSize );
-=======
 	for ( let i = 0; i < numberOfSentences; i++ ) {
 		if ( sentenceScores[ i ] > 3 ) {
 			allTopicSentencesIndices.push( i );
 		}
->>>>>>> dc100a57
 	}
 
 	const numberOfTopicSentences = allTopicSentencesIndices.length;
@@ -119,16 +106,12 @@
 		return numberOfSentences;
 	}
 
-<<<<<<< HEAD
-	const result = [];
-=======
 	/**
 	 * Add fake topic sentences at the very beginning and at the very end
 	 * to account for cases when the text starts or ends with a train of distraction.
 	 */
 	allTopicSentencesIndices.unshift( -1 );
 	allTopicSentencesIndices.push( numberOfSentences );
->>>>>>> dc100a57
 
 	const distances = [];
 
@@ -211,16 +194,7 @@
 		topicFormsInOneArray.push( synonym );
 	} );
 
-<<<<<<< HEAD
-	// Get per-sentence scores and sentences that do not have topic.
-	const sentenceScores = getSentenceScores( sentences, topicFormsInOneArray, locale );
-
-	// Apply step function: to begin with take a third of the text or at least 3 sentences.
-	const stepSize = max( [ round( sentences.length / 10 ), 3 ] );
-	const textPortionScores = step( sentenceScores.maximizedSentenceScores, stepSize );
-=======
 	const allTopicWords = unique( flattenDeep( topicFormsInOneArray ) ).sort( ( a, b ) => b.length - a.length );
->>>>>>> dc100a57
 
 	// Get per-sentence scores and sentences that have topic.
 	const sentenceScores = getSentenceScores( sentences, topicFormsInOneArray, locale );
