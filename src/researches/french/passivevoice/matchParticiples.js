--- conflicted
+++ resolved
@@ -1,11 +1,7 @@
-<<<<<<< HEAD
-var forEach = require ( "lodash/forEach" );
-
-=======
 var find = require( "lodash/find" );
 var forEach = require( "lodash/forEach" );
 var memoize = require( "lodash/memoize" );
->>>>>>> 0fa31c81
+
 var irregulars = require( "./irregulars" )();
 
 /**
