--- conflicted
+++ resolved
@@ -1,10 +1,5 @@
-<<<<<<< HEAD
-const matchTextWithArray = require( "../stringProcessing/matchTextWithArray.js" );
-import { sum } from "lodash-es" ;
-=======
 import matchTextWithArray from "../stringProcessing/matchTextWithArray.js";
 import { sum } from "lodash-es";
->>>>>>> 954cc9af
 import { isEmpty } from "lodash-es";
 
 /**
