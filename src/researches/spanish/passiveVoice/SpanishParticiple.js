import Participle from "../../../values/Participle.js";
import checkException from "../../passiveVoice/periphrastic/checkException.js";
import directPrecedenceException from "../../../stringProcessing/directPrecedenceExceptionWithoutRegex";
import precedenceException from "../../../stringProcessing/precedenceExceptionWithoutRegex";


/**
 * Creates an Participle object for the Spanish language.
 *
 * @param {string} participle The participle.
 * @param {string} sentencePart The sentence part that contains the participle.
 * @param {Object} attributes The attributes object.
 *
 * @constructor
 */
var SpanishParticiple = function( participle, sentencePart, attributes ) {
	Participle.call( this, participle, sentencePart, attributes );
	checkException.call( this );
};

require( "util" ).inherits( SpanishParticiple, Participle );

/**
 * Checks if any exceptions are applicable to this participle that would result in the sentence part not being passive.
 * If no exceptions are found, the sentence part is passive.
 *
 * @returns {boolean} Returns true if no exception is found.
 */
SpanishParticiple.prototype.isPassive = function() {
<<<<<<< HEAD
	let sentencePart = this.getSentencePart();
	const participle = this.getParticiple();
	let language = this.getLanguage();
=======
	const sentencePart = this.getSentencePart();
	const participleIndex = sentencePart.indexOf( this.getParticiple() );
	const language = this.getLanguage();
>>>>>>> d68c4f7c

	return ! this.directPrecedenceException( sentencePart, participle, language ) &&
		! this.precedenceException( sentencePart, participle, language );
};

SpanishParticiple.prototype.directPrecedenceException = directPrecedenceException;

SpanishParticiple.prototype.precedenceException = precedenceException;

export default SpanishParticiple;<|MERGE_RESOLUTION|>--- conflicted
+++ resolved
@@ -27,15 +27,9 @@
  * @returns {boolean} Returns true if no exception is found.
  */
 SpanishParticiple.prototype.isPassive = function() {
-<<<<<<< HEAD
-	let sentencePart = this.getSentencePart();
+	const sentencePart = this.getSentencePart();
 	const participle = this.getParticiple();
-	let language = this.getLanguage();
-=======
-	const sentencePart = this.getSentencePart();
-	const participleIndex = sentencePart.indexOf( this.getParticiple() );
 	const language = this.getLanguage();
->>>>>>> d68c4f7c
 
 	return ! this.directPrecedenceException( sentencePart, participle, language ) &&
 		! this.precedenceException( sentencePart, participle, language );
