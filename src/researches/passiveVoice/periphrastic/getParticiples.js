--- conflicted
+++ resolved
@@ -9,13 +9,8 @@
 const FrenchParticiple = require( "../../french/passiveVoice/FrenchParticiple.js" );
 const SpanishParticiple = require( "../../spanish/passiveVoice/SpanishParticiple.js" );
 const ItalianParticiple = require( "../../italian/passiveVoice/ItalianParticiple.js" );
-<<<<<<< HEAD
+const DutchParticiple = require( "../../dutch/passiveVoice/DutchParticiple.js" );
 const PolishParticiple = require( "../../polish/passiveVoice/PolishParticiple.js" );
-
-let forEach = require( "lodash/forEach" );
-=======
-const DutchParticiple = require( "../../dutch/passiveVoice/DutchParticiple.js" );
->>>>>>> 3d514b7a
 
 /**
  * Creates participle objects for the participles found in a sentence part.
@@ -51,13 +46,12 @@
 					foundParticiples.push( new ItalianParticiple( word, sentencePartText,
 						{ auxiliaries: auxiliaries, type: type, language: language } ) );
 					break;
-<<<<<<< HEAD
+				case "nl":
+					foundParticiples.push( new DutchParticiple( word, sentencePartText,
+						{ auxiliaries: auxiliaries, type: type, language: language } ) );
+					break;
 				case "pl":
 					foundParticiples.push( new PolishParticiple( word, sentencePartText,
-=======
-				case "nl":
-					foundParticiples.push( new DutchParticiple( word, sentencePartText,
->>>>>>> 3d514b7a
 						{ auxiliaries: auxiliaries, type: type, language: language } ) );
 					break;
 				case "en":
