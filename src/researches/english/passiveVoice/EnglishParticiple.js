import Participle from "../../../values/Participle.js";
import checkException from "../../passiveVoice/periphrastic/checkException.js";
import nonVerbsEndingEdFactory from "./non-verb-ending-ed.js";
const nonVerbsEndingEd = nonVerbsEndingEdFactory();
import directPrecedenceException from "../../../stringProcessing/directPrecedenceExceptionWithoutRegex";
import precedenceException from "../../../stringProcessing/precedenceExceptionWithoutRegex";

import { includes } from "lodash-es";
import { isEmpty } from "lodash-es";
import { intersection } from "lodash-es";

var irregularExclusionArray = [ "get", "gets", "getting", "got", "gotten" ];

/**
 * Creates an Participle object for the English language.
 *
 * @param {string} participle The participle.
 * @param {string} sentencePart The sentence part that contains the participle.
 * @param {Object} attributes  The attributes object.
 *
 * @constructor
 */
var EnglishParticiple = function( participle, sentencePart, attributes ) {
	Participle.call( this, participle, sentencePart, attributes );
	checkException.call( this );
};

require( "util" ).inherits( EnglishParticiple, Participle );

/**
 * Checks if any exceptions are applicable to this participle that would result in the sentence part not being passive.
 * If no exceptions are found, the sentence part is passive.
 *
 * @returns {boolean} Returns true if no exception is found.
 */
EnglishParticiple.prototype.isPassive = function() {
<<<<<<< HEAD
	let sentencePart = this.getSentencePart();
	const participle = this.getParticiple();
	let language = this.getLanguage();
=======
	const sentencePart = this.getSentencePart();
	const participleIndex = sentencePart.indexOf( this.getParticiple() );
	const language = this.getLanguage();
>>>>>>> d68c4f7c

	return 	! this.isNonVerbEndingEd() &&
		! this.hasRidException() &&
		! this.directPrecedenceException( sentencePart, participle, language ) &&
		! this.precedenceException( sentencePart, participle, language );
};

/**
 * Checks whether a found participle is in the nonVerbsEndingEd list.
 * If a word is in the nonVerbsEndingEd list, it isn't a participle.
 * Irregular participles do not end in -ed, and therefore cannot be in the nonVerbsEndingEd list.
 *
 * @returns {boolean} Returns true if it is in the nonVerbsEndingEd list, otherwise returns false.
 */
EnglishParticiple.prototype.isNonVerbEndingEd = function() {
	if ( this.getType() === "irregular" ) {
		return false;
	}
	return includes( nonVerbsEndingEd, this.getParticiple() );
};

/**
 * Checks whether the participle is 'rid' in combination with 'get', 'gets', 'getting', 'got' or 'gotten'.
 * If this is true, the participle is not passive.
 *
 * @returns {boolean} Returns true if 'rid' is found in combination with a form of 'get'
 * otherwise returns false.
 */
EnglishParticiple.prototype.hasRidException = function() {
	if ( this.getParticiple() === "rid" ) {
		var auxiliaries = this.getAuxiliaries();
		return ! isEmpty( intersection( irregularExclusionArray, auxiliaries ) );
	}
	return false;
};

EnglishParticiple.prototype.directPrecedenceException = directPrecedenceException;

EnglishParticiple.prototype.precedenceException = precedenceException;

export default EnglishParticiple;<|MERGE_RESOLUTION|>--- conflicted
+++ resolved
@@ -34,15 +34,9 @@
  * @returns {boolean} Returns true if no exception is found.
  */
 EnglishParticiple.prototype.isPassive = function() {
-<<<<<<< HEAD
-	let sentencePart = this.getSentencePart();
+	const sentencePart = this.getSentencePart();
 	const participle = this.getParticiple();
-	let language = this.getLanguage();
-=======
-	const sentencePart = this.getSentencePart();
-	const participleIndex = sentencePart.indexOf( this.getParticiple() );
 	const language = this.getLanguage();
->>>>>>> d68c4f7c
 
 	return 	! this.isNonVerbEndingEd() &&
 		! this.hasRidException() &&
