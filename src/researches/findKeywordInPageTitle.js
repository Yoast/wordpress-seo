--- conflicted
+++ resolved
@@ -1,10 +1,9 @@
 /** @module analyses/findKeywordInPageTitle */
 
-const matchTextWithArray = require( "../stringProcessing/matchTextWithArray.js" );
 const normalizeQuotes = require( "../stringProcessing/quotes.js" ).normalize;
-const buildKeywordForms = require( "./buildKeywordForms.js" );
-const map = require( "lodash/map" );
-const toLower = require( "lodash/toLower" );
+const wordMatch = require( "../stringProcessing/matchTextWithWord" );
+
+const escapeRegExp = require( "lodash/escapeRegExp" );
 
 /**
  * Counts the occurrences of the keyword in the pagetitle. Returns the number of matches
@@ -16,34 +15,11 @@
 
 module.exports = function( paper ) {
 	const title = normalizeQuotes( paper.getTitle() );
-<<<<<<< HEAD
-	const keywordForms = buildKeywordForms( paper );
-
-	let result = { matches: 0, position: -1 };
-	result.matches = matchTextWithArray( title, keywordForms ).length;
-
-	let positions = [];
-	const titleLowerCase = title.toLocaleLowerCase();
-	const keywordFormsLowerCase = map( keywordForms, function( form ) {
-		return toLower( form );
-	} );
-
-	keywordFormsLowerCase.forEach( function( form ) {
-		const keywordFormIndex = titleLowerCase.indexOf( form );
-
-		if ( keywordFormIndex > -1 ) {
-			positions = positions.concat( keywordFormIndex );
-		}
-	} );
-
-	result.position = Math.min( ... positions );
-
-=======
 	const keyword = escapeRegExp( normalizeQuotes( paper.getKeyword() ).toLocaleLowerCase() );
 	const locale = paper.getLocale();
 	const result = { matches: 0, position: -1 };
 	result.matches = wordMatch( title, keyword, locale ).count;
 	result.position = title.toLocaleLowerCase().indexOf( keyword );
->>>>>>> 471814d6
+
 	return result;
 };