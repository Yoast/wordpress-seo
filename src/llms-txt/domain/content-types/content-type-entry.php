--- conflicted
+++ resolved
@@ -105,14 +105,15 @@
 	}
 
 	/**
-<<<<<<< HEAD
 	 * Gets the slug of the content type entry.
 	 *
 	 * @return string The slug of the content type entry.
 	 */
 	public function get_slug(): string {
 		return $this->slug;
-=======
+	}
+
+	/**
 	 * Creates a new instance of the class from the provided Meta object.
 	 *
 	 * @param Meta $meta The Meta object containing the necessary data to construct the instance.
@@ -124,7 +125,8 @@
 			$meta->post->ID,
 			$meta->post->post_title,
 			$meta->canonical,
-			$meta->post->post_excerpt
+			$meta->post->post_excerpt,
+			$meta->post->post_name
 		);
 	}
 
@@ -141,8 +143,8 @@
 			$post->ID,
 			$post->post_title,
 			$permalink,
-			$post->post_excerpt
+			$post->post_excerpt,
+			$post->post_name
 		);
->>>>>>> 3345d606
 	}
 }