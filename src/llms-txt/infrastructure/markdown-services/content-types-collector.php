<?php

// phpcs:disable Yoast.NamingConventions.NamespaceName.TooLong
namespace Yoast\WP\SEO\Llms_Txt\Infrastructure\Markdown_Services;

use Yoast\WP\SEO\Helpers\Options_Helper;
use Yoast\WP\SEO\Helpers\Post_Type_Helper;
use Yoast\WP\SEO\Llms_Txt\Domain\Markdown\Items\Link;
use Yoast\WP\SEO\Llms_Txt\Domain\Markdown\Sections\Link_List;
use Yoast\WP\SEO\Llms_Txt\Infrastructure\Content\Post_Collection_Factory;

/**
 * The collector of content types.
 *
 * @TODO: This class could maybe be unified with
 *        Yoast\WP\SEO\Dashboard\Infrastructure\Content_Types\Content_Types_Collector.
 */
class Content_Types_Collector {

	/**
	 * The post type helper.
	 *
	 * @var Post_Type_Helper
	 */
	private $post_type_helper;

	/**
	 * The collection factory.
	 *
	 * @var Post_Collection_Factory
	 */
	private $collection_factory;

	/**
	 * The options helper.
	 *
	 * @var Options_Helper
	 */
	private $options_helper;

	/**
	 * The constructor.
	 *
	 * @param Post_Type_Helper        $post_type_helper   The post type helper.
	 * @param Post_Collection_Factory $collection_factory The collection factory.
	 * @param Options_Helper          $options_helper     The options helper.
	 */
	public function __construct(
		Post_Type_Helper $post_type_helper,
		Post_Collection_Factory $collection_factory,
		Options_Helper $options_helper
	) {
		$this->post_type_helper   = $post_type_helper;
		$this->collection_factory = $collection_factory;
		$this->options_helper     = $options_helper;
	}

	/**
	 * Returns the content types in a link list.
	 *
	 * @return Link_List[] The content types in a link list.
	 */
	public function get_content_types_lists(): array {
		$post_types = $this->post_type_helper->get_indexable_post_type_objects();
		$link_list  = [];

		foreach ( $post_types as $post_type_object ) {
			if ( $this->post_type_helper->is_indexable( $post_type_object->name ) === false ) {
				continue;
			}

			$option = 'auto';
			if ( $post_type_object->name === 'page' ) {
				$option = $this->options_helper->get( 'llms_txt_selection_mode' );
			}
			$collection_strategy = $this->collection_factory->get_post_collection( $option );
			$posts               = $collection_strategy->get_posts( $post_type_object->name, 5 );
			$post_links          = new Link_List( $post_type_object->label, [] );
			foreach ( $posts as $post ) {
				$post_link = new Link( $post->get_title(), $post->get_url(), $post->get_description() );
				$post_links->add_link( $post_link );
			}

			$link_list[] = $post_links;
		}

		return $link_list;
	}
<<<<<<< HEAD

	/**
	 * Gets the posts that are relevant for the LLMs.txt.
	 *
	 * @param string $post_type The post type.
	 * @param int    $limit     The maximum number of posts to return.
	 *
	 * @return array<int, array<Content_Type_Entry>> The posts that are relevant for the LLMs.txt.
	 */
	public function get_posts( string $post_type, int $limit ): array {
		$posts = $this->get_recent_cornerstone_content( $post_type, $limit );

		if ( \count( $posts ) >= $limit ) {
			return $posts;
		}

		$recent_posts = $this->get_recent_posts( $post_type, $limit );
		foreach ( $recent_posts as $recent_post ) {
			// If the post is already in the list because it's cornerstone, don't add it again.
			if ( isset( $posts[ $recent_post->get_id() ] ) ) {
				continue;
			}

			$posts[ $recent_post->get_id() ] = $recent_post;

			if ( \count( $posts ) >= $limit ) {
				break;
			}
		}

		return $posts;
	}

	/**
	 * Gets the most recently modified cornerstone content.
	 *
	 * @param string $post_type The post type.
	 * @param int    $limit     The maximum number of posts to return.
	 *
	 * @return array<int, array<Content_Type_Entry>> The most recently modified cornerstone content.
	 */
	private function get_recent_cornerstone_content( string $post_type, int $limit ): array {
		if ( ! $this->options_helper->get( 'enable_cornerstone_content' ) ) {
			return [];
		}

		$cornerstone_limit = ( \is_post_type_hierarchical( $post_type ) ) ? null : $limit;
		$cornerstones      = $this->indexable_repository->get_recent_cornerstone_for_post_type( $post_type, $cornerstone_limit );

		$recent_cornerstone_posts = [];
		foreach ( $cornerstones as $cornerstone ) {
			$cornerstone_meta = $this->meta->for_indexable( $cornerstone );
			if ( $cornerstone_meta->post instanceof WP_Post ) {
				$recent_cornerstone_posts[ $cornerstone_meta->post->ID ] = new Content_Type_Entry(
					$cornerstone_meta->post->ID,
					$cornerstone_meta->post->post_title,
					$cornerstone_meta->canonical,
					$cornerstone_meta->post->post_excerpt
				);
			}
		}

		return $recent_cornerstone_posts;
	}

	/**
	 * Gets the most recently modified posts.
	 *
	 * @param string $post_type                   The post type.
	 * @param int    $limit                       The maximum number of posts to return.
	 * @param string $search_filter               Optional. The search filter to apply to the query.
	 * @param bool   $disable_excluding_old_posts Optional. Whether to disable excluding posts older than one year.
	 *
	 * @return array<Content_Type_Entry> The most recently modified posts.
	 */
	public function get_recent_posts( string $post_type, int $limit, string $search_filter = '', bool $disable_excluding_old_posts = false ): array {
		$exclude_older_than_one_year = false;

		if ( $post_type === 'post' && ! $disable_excluding_old_posts ) {
			$exclude_older_than_one_year = true;
		}

		if ( $this->indexable_helper->should_index_indexables() ) {
			return $this->get_recently_modified_posts_indexables( $post_type, $limit, $exclude_older_than_one_year, $search_filter );
		}

		return $this->get_recently_modified_posts_wp_query( $post_type, $limit, $exclude_older_than_one_year, $search_filter );
	}

	/**
	 * Returns most recently modified posts of a post type, using indexables.
	 *
	 * @param string $post_type                   The post type.
	 * @param int    $limit                       The maximum number of posts to return.
	 * @param bool   $exclude_older_than_one_year Whether to exclude posts older than one year.
	 * @param string $search_filter               Optional. The search filter to apply to the query.
	 *
	 * @return array<Content_Type_Entry> The most recently modified posts.
	 */
	private function get_recently_modified_posts_indexables( string $post_type, int $limit, bool $exclude_older_than_one_year, string $search_filter = '' ): array {
		$posts                        = [];
		$recently_modified_indexables = $this->indexable_repository->get_recently_modified_posts( $post_type, $limit, $exclude_older_than_one_year, $search_filter );

		foreach ( $recently_modified_indexables as $indexable ) {
			$indexable_meta = $this->meta->for_indexable( $indexable );
			if ( $indexable_meta->post instanceof WP_Post ) {
				$posts[] = new Content_Type_Entry(
					$indexable_meta->post->ID,
					$indexable_meta->post->post_title,
					$indexable_meta->canonical,
					$indexable_meta->post->post_excerpt,
					$indexable_meta->post->post_name
				);
			}
		}

		return $posts;
	}

	/**
	 * Returns most recently modified posts of a post type, using WP_Query.
	 *
	 * @param string $post_type                   The post type.
	 * @param int    $limit                       The maximum number of posts to return.
	 * @param bool   $exclude_older_than_one_year Whether to exclude posts older than one year.
	 * @param string $search_filter               Optional. The search filter to apply to the query.
	 *
	 * @return array<WP_Post> The most recently modified posts.
	 */
	private function get_recently_modified_posts_wp_query( string $post_type, int $limit, bool $exclude_older_than_one_year, string $search_filter = '' ): array {
		$args = [
			'post_type'      => $post_type,
			'posts_per_page' => $limit,
			'post_status'    => 'publish',
			'orderby'        => 'modified',
			'order'          => 'DESC',
			'has_password'   => false,
		];

		if ( $exclude_older_than_one_year === true ) {
			$args['date_query'] = [
				[
					'after' => '12 months ago',
				],
			];
		}

		if ( $search_filter !== '' ) {
			$args['s'] = $search_filter;
		}

		$posts = [];
		foreach ( \get_posts( $args ) as $post ) {
			$posts[] = new Content_Type_Entry(
				$post->ID,
				$post->post_title,
				\get_permalink( $post->ID ),
				$post->post_excerpt,
				$post->post_name
			);
		}

		return $posts;
	}
=======
>>>>>>> 3345d606
}<|MERGE_RESOLUTION|>--- conflicted
+++ resolved
@@ -86,171 +86,4 @@
 
 		return $link_list;
 	}
-<<<<<<< HEAD
-
-	/**
-	 * Gets the posts that are relevant for the LLMs.txt.
-	 *
-	 * @param string $post_type The post type.
-	 * @param int    $limit     The maximum number of posts to return.
-	 *
-	 * @return array<int, array<Content_Type_Entry>> The posts that are relevant for the LLMs.txt.
-	 */
-	public function get_posts( string $post_type, int $limit ): array {
-		$posts = $this->get_recent_cornerstone_content( $post_type, $limit );
-
-		if ( \count( $posts ) >= $limit ) {
-			return $posts;
-		}
-
-		$recent_posts = $this->get_recent_posts( $post_type, $limit );
-		foreach ( $recent_posts as $recent_post ) {
-			// If the post is already in the list because it's cornerstone, don't add it again.
-			if ( isset( $posts[ $recent_post->get_id() ] ) ) {
-				continue;
-			}
-
-			$posts[ $recent_post->get_id() ] = $recent_post;
-
-			if ( \count( $posts ) >= $limit ) {
-				break;
-			}
-		}
-
-		return $posts;
-	}
-
-	/**
-	 * Gets the most recently modified cornerstone content.
-	 *
-	 * @param string $post_type The post type.
-	 * @param int    $limit     The maximum number of posts to return.
-	 *
-	 * @return array<int, array<Content_Type_Entry>> The most recently modified cornerstone content.
-	 */
-	private function get_recent_cornerstone_content( string $post_type, int $limit ): array {
-		if ( ! $this->options_helper->get( 'enable_cornerstone_content' ) ) {
-			return [];
-		}
-
-		$cornerstone_limit = ( \is_post_type_hierarchical( $post_type ) ) ? null : $limit;
-		$cornerstones      = $this->indexable_repository->get_recent_cornerstone_for_post_type( $post_type, $cornerstone_limit );
-
-		$recent_cornerstone_posts = [];
-		foreach ( $cornerstones as $cornerstone ) {
-			$cornerstone_meta = $this->meta->for_indexable( $cornerstone );
-			if ( $cornerstone_meta->post instanceof WP_Post ) {
-				$recent_cornerstone_posts[ $cornerstone_meta->post->ID ] = new Content_Type_Entry(
-					$cornerstone_meta->post->ID,
-					$cornerstone_meta->post->post_title,
-					$cornerstone_meta->canonical,
-					$cornerstone_meta->post->post_excerpt
-				);
-			}
-		}
-
-		return $recent_cornerstone_posts;
-	}
-
-	/**
-	 * Gets the most recently modified posts.
-	 *
-	 * @param string $post_type                   The post type.
-	 * @param int    $limit                       The maximum number of posts to return.
-	 * @param string $search_filter               Optional. The search filter to apply to the query.
-	 * @param bool   $disable_excluding_old_posts Optional. Whether to disable excluding posts older than one year.
-	 *
-	 * @return array<Content_Type_Entry> The most recently modified posts.
-	 */
-	public function get_recent_posts( string $post_type, int $limit, string $search_filter = '', bool $disable_excluding_old_posts = false ): array {
-		$exclude_older_than_one_year = false;
-
-		if ( $post_type === 'post' && ! $disable_excluding_old_posts ) {
-			$exclude_older_than_one_year = true;
-		}
-
-		if ( $this->indexable_helper->should_index_indexables() ) {
-			return $this->get_recently_modified_posts_indexables( $post_type, $limit, $exclude_older_than_one_year, $search_filter );
-		}
-
-		return $this->get_recently_modified_posts_wp_query( $post_type, $limit, $exclude_older_than_one_year, $search_filter );
-	}
-
-	/**
-	 * Returns most recently modified posts of a post type, using indexables.
-	 *
-	 * @param string $post_type                   The post type.
-	 * @param int    $limit                       The maximum number of posts to return.
-	 * @param bool   $exclude_older_than_one_year Whether to exclude posts older than one year.
-	 * @param string $search_filter               Optional. The search filter to apply to the query.
-	 *
-	 * @return array<Content_Type_Entry> The most recently modified posts.
-	 */
-	private function get_recently_modified_posts_indexables( string $post_type, int $limit, bool $exclude_older_than_one_year, string $search_filter = '' ): array {
-		$posts                        = [];
-		$recently_modified_indexables = $this->indexable_repository->get_recently_modified_posts( $post_type, $limit, $exclude_older_than_one_year, $search_filter );
-
-		foreach ( $recently_modified_indexables as $indexable ) {
-			$indexable_meta = $this->meta->for_indexable( $indexable );
-			if ( $indexable_meta->post instanceof WP_Post ) {
-				$posts[] = new Content_Type_Entry(
-					$indexable_meta->post->ID,
-					$indexable_meta->post->post_title,
-					$indexable_meta->canonical,
-					$indexable_meta->post->post_excerpt,
-					$indexable_meta->post->post_name
-				);
-			}
-		}
-
-		return $posts;
-	}
-
-	/**
-	 * Returns most recently modified posts of a post type, using WP_Query.
-	 *
-	 * @param string $post_type                   The post type.
-	 * @param int    $limit                       The maximum number of posts to return.
-	 * @param bool   $exclude_older_than_one_year Whether to exclude posts older than one year.
-	 * @param string $search_filter               Optional. The search filter to apply to the query.
-	 *
-	 * @return array<WP_Post> The most recently modified posts.
-	 */
-	private function get_recently_modified_posts_wp_query( string $post_type, int $limit, bool $exclude_older_than_one_year, string $search_filter = '' ): array {
-		$args = [
-			'post_type'      => $post_type,
-			'posts_per_page' => $limit,
-			'post_status'    => 'publish',
-			'orderby'        => 'modified',
-			'order'          => 'DESC',
-			'has_password'   => false,
-		];
-
-		if ( $exclude_older_than_one_year === true ) {
-			$args['date_query'] = [
-				[
-					'after' => '12 months ago',
-				],
-			];
-		}
-
-		if ( $search_filter !== '' ) {
-			$args['s'] = $search_filter;
-		}
-
-		$posts = [];
-		foreach ( \get_posts( $args ) as $post ) {
-			$posts[] = new Content_Type_Entry(
-				$post->ID,
-				$post->post_title,
-				\get_permalink( $post->ID ),
-				$post->post_excerpt,
-				$post->post_name
-			);
-		}
-
-		return $posts;
-	}
-=======
->>>>>>> 3345d606
 }