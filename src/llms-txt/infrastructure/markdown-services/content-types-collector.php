--- conflicted
+++ resolved
@@ -79,7 +79,6 @@
 	 *
 	 * @return WP_Post[] The posts that are relevant for the LLMs.txt.
 	 */
-<<<<<<< HEAD
 	public function get_posts( $post_type ): array {
 		$cornerstone_post_objects = $this->indexable_repository->get_cornerstone_per_post_type( $post_type, 5 );
 
@@ -115,25 +114,14 @@
 	 * @return WP_Post[] The posts that are relevant for the LLMs.txt.
 	 */
 	public function get_relevant_posts( $post_type, $limit ): array {
-			$args = [
-				'post_type'      => $post_type_object->name,
-				'posts_per_page' => $limit,
-				'post_status'    => 'publish',
-				'orderby'        => 'modified',
-				'order'          => 'DESC',
-				'has_password'   => false,
-			];
-=======
-	public function get_relevant_posts( $post_type_object ): array {
 		$args = [
 			'post_type'      => $post_type_object->name,
-			'posts_per_page' => 5,
+			'posts_per_page' => $limit,
 			'post_status'    => 'publish',
 			'orderby'        => 'modified',
 			'order'          => 'DESC',
 			'has_password'   => false,
 		];
->>>>>>> d588300e
 
 		if ( $post_type_object->name === 'post' ) {
 			$args['date_query'] = [
