<?php
// phpcs:disable Yoast.NamingConventions.NamespaceName.TooLong
namespace Yoast\WP\SEO\Editors\Framework\Site;

use Exception;
use WPSEO_Options;
use Yoast\WP\SEO\Helpers\Product_Helper;
use Yoast\WP\SEO\Helpers\Short_Link_Helper;
use Yoast\WP\SEO\Introductions\Infrastructure\Wistia_Embed_Permission_Repository;
use Yoast\WP\SEO\Surfaces\Meta_Surface;

/**
 * The Base_Site_Information class.
 */
abstract class Base_Site_Information {

	/**
	 * The short link helper.
	 *
	 * @var Short_Link_Helper $shortlink_helper
	 */
	protected $short_link_helper;

	/**
	 * The wistia embed permission repository.
	 *
	 * @var Wistia_Embed_Permission_Repository $wistia_embed_permission_repository
	 */
	protected $wistia_embed_permission_repository;

	/**
	 * The meta surface.
	 *
	 * @var Meta_Surface $meta
	 */
	protected $meta;

	/**
	 * The product helper.
	 *
	 * @var Product_Helper $product_helper
	 */
	protected $product_helper;

	/**
	 * The constructor.
	 *
	 * @param Short_Link_Helper                  $short_link_helper                  The short link helper.
	 * @param Wistia_Embed_Permission_Repository $wistia_embed_permission_repository The wistia embed permission
	 *                                                                               repository.
	 * @param Meta_Surface                       $meta                               The meta surface.
	 * @param Product_Helper                     $product_helper                     The product helper.
	 */
	public function __construct(
		Short_Link_Helper $short_link_helper,
		Wistia_Embed_Permission_Repository $wistia_embed_permission_repository,
		Meta_Surface $meta,
		Product_Helper $product_helper
	) {
		$this->short_link_helper                  = $short_link_helper;
		$this->wistia_embed_permission_repository = $wistia_embed_permission_repository;
		$this->meta                               = $meta;
		$this->product_helper                     = $product_helper;
	}

	/**
	 * Returns site information that is the
	 *
	 * @throws Exception If an invalid user ID is supplied to the wistia repository.
	 * @return array<string|string,string[]>
	 */
	public function get_site_information(): array {
		return [
			'adminUrl'              => \admin_url( 'admin.php' ),
			'linkParams'            => $this->short_link_helper->get_query_params(),
			'pluginUrl'             => \plugins_url( '', \WPSEO_FILE ),
			'wistiaEmbedPermission' => $this->wistia_embed_permission_repository->get_value_for_user( \get_current_user_id() ),
			'site_name'             => $this->meta->for_current_page()->site_name,
			'contentLocale'         => \get_locale(),
			'userLocale'            => \get_user_locale(),
			'isRtl'                 => \is_rtl(),
			'isPremium'             => $this->product_helper->is_premium(),
			'siteIconUrl'           => \get_site_icon_url(),
<<<<<<< HEAD
			'sitewideSocialImage'   => WPSEO_Options::get( 'og_default_image' ),
=======
			// phpcs:ignore Generic.ControlStructures.DisallowYodaConditions -- Bug: squizlabs/PHP_CodeSniffer#2962.
			'isPrivateBlog'         => ( (string) \get_option( 'blog_public' ) ) === '0',
>>>>>>> 4f09391e
		];
	}

	/**
	 * Returns site information that is the
	 *
	 * @throws Exception If an invalid user ID is supplied to the wistia repository.
	 * @return array<string|string,string[]>
	 */
	public function get_legacy_site_information(): array {
		return [
			'adminUrl'              => \admin_url( 'admin.php' ),
			'linkParams'            => $this->short_link_helper->get_query_params(),
			'pluginUrl'             => \plugins_url( '', \WPSEO_FILE ),
			'wistiaEmbedPermission' => $this->wistia_embed_permission_repository->get_value_for_user( \get_current_user_id() ),
<<<<<<< HEAD
			'sitewideSocialImage'   => WPSEO_Options::get( 'og_default_image' ),
=======
			// phpcs:ignore Generic.ControlStructures.DisallowYodaConditions -- Bug: squizlabs/PHP_CodeSniffer#2962.
			'isPrivateBlog'         => ( (string) \get_option( 'blog_public' ) ) === '0',
>>>>>>> 4f09391e
			'metabox'               => [
				'site_name'     => $this->meta->for_current_page()->site_name,
				'contentLocale' => \get_locale(),
				'userLocale'    => \get_user_locale(),
				'isRtl'         => \is_rtl(),
				'isPremium'     => $this->product_helper->is_premium(),
				'siteIconUrl'   => \get_site_icon_url(),
			],
		];
	}
}<|MERGE_RESOLUTION|>--- conflicted
+++ resolved
@@ -81,12 +81,9 @@
 			'isRtl'                 => \is_rtl(),
 			'isPremium'             => $this->product_helper->is_premium(),
 			'siteIconUrl'           => \get_site_icon_url(),
-<<<<<<< HEAD
 			'sitewideSocialImage'   => WPSEO_Options::get( 'og_default_image' ),
-=======
 			// phpcs:ignore Generic.ControlStructures.DisallowYodaConditions -- Bug: squizlabs/PHP_CodeSniffer#2962.
 			'isPrivateBlog'         => ( (string) \get_option( 'blog_public' ) ) === '0',
->>>>>>> 4f09391e
 		];
 	}
 
@@ -102,12 +99,9 @@
 			'linkParams'            => $this->short_link_helper->get_query_params(),
 			'pluginUrl'             => \plugins_url( '', \WPSEO_FILE ),
 			'wistiaEmbedPermission' => $this->wistia_embed_permission_repository->get_value_for_user( \get_current_user_id() ),
-<<<<<<< HEAD
 			'sitewideSocialImage'   => WPSEO_Options::get( 'og_default_image' ),
-=======
 			// phpcs:ignore Generic.ControlStructures.DisallowYodaConditions -- Bug: squizlabs/PHP_CodeSniffer#2962.
 			'isPrivateBlog'         => ( (string) \get_option( 'blog_public' ) ) === '0',
->>>>>>> 4f09391e
 			'metabox'               => [
 				'site_name'     => $this->meta->for_current_page()->site_name,
 				'contentLocale' => \get_locale(),
