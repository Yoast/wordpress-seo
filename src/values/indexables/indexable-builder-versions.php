--- conflicted
+++ resolved
@@ -22,16 +22,6 @@
 	 * @var array
 	 */
 	protected $indexable_builder_versions_by_type = [
-<<<<<<< HEAD
-		'date-archive'      => 2,
-		'general'           => 2,
-		'home-page'         => 3,
-		'post'              => 3,
-		'post-type-archive' => 3,
-		'term'              => 3,
-		'user'              => 3,
-		'system-page'       => 2,
-=======
 		'date-archive'      => 2, // Since 17.9.
 		'general'           => 2, // Since 17.9.
 		'home-page'         => 3, // Since 17.9.
@@ -40,7 +30,6 @@
 		'term'              => 3, // Since 17.9.
 		'user'              => 3, // Since 17.9.
 		'system-page'       => 2, // Since 17.9.
->>>>>>> 6cf15bfd
 	];
 
 	/**
