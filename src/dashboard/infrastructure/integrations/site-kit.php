--- conflicted
+++ resolved
@@ -147,36 +147,10 @@
 	 * @return array<string, bool> Returns the name and if the feature is enabled.
 	 */
 	public function to_array(): array {
-<<<<<<< HEAD
-=======
 		if ( ! ( new Google_Site_Kit_Feature_Conditional() )->is_met() ) {
 			return [];
 		}
 
-		$site_kit_activate_url = \html_entity_decode(
-			\wp_nonce_url(
-				\self_admin_url( 'plugins.php?action=activate&plugin=' . self::SITE_KIT_FILE ),
-				'activate-plugin_' . self::SITE_KIT_FILE
-			)
-		);
-
-		$site_kit_install_url = \html_entity_decode(
-			\wp_nonce_url(
-				\self_admin_url( 'update.php?action=install-plugin&plugin=google-site-kit' ),
-				'install-plugin_google-site-kit'
-			)
-		);
-
-		$site_kit_update_url = \html_entity_decode(
-			\wp_nonce_url(
-				\self_admin_url( 'update.php?action=upgrade-plugin&plugin=' . self::SITE_KIT_FILE ),
-				'upgrade-plugin_' . self::SITE_KIT_FILE
-			)
-		);
-
-		$site_kit_setup_url = \self_admin_url( 'admin.php?page=googlesitekit-splash' );
-
->>>>>>> d5c03956
 		return [
 			'installUrl'               => \self_admin_url( 'update.php?page=' . Setup_Url_Interceptor::PAGE . '&redirect_setup_url=' ) . \rawurlencode( $this->get_install_url() ),
 			'activateUrl'              => \self_admin_url( 'update.php?page=' . Setup_Url_Interceptor::PAGE . '&redirect_setup_url=' ) . \rawurlencode( $this->get_activate_url() ),
