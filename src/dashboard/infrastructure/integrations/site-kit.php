--- conflicted
+++ resolved
@@ -211,14 +211,11 @@
 				'isConsentGranted' => $this->is_connected(),
 			],
 			'isVersionSupported'       => \defined( 'GOOGLESITEKIT_VERSION' ) ? \version_compare( \GOOGLESITEKIT_VERSION, '1.148.0', '>=' ) : false,
-<<<<<<< HEAD
+			// phpcs:ignore WordPress.Security.NonceVerification.Recommended -- Reason: We are not processing form information.
+			'isRedirectedFromSiteKit'  => isset( $_GET['redirected_from_site_kit'] ),
 			'storagePrefix'            => $this->get_storage_prefix(),
 			'yoastVersion'             => \WPSEO_VERSION,
 			'widgetsCacheTtl'          => $this->get_widgets_cache_ttl(),
-=======
-			// phpcs:ignore WordPress.Security.NonceVerification.Recommended -- Reason: We are not processing form information.
-			'isRedirectedFromSiteKit'  => isset( $_GET['redirected_from_site_kit'] ),
->>>>>>> 8b259d17
 		];
 	}
 
