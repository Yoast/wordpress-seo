--- conflicted
+++ resolved
@@ -6,11 +6,8 @@
 use Yoast\WP\SEO\Conditionals\Google_Site_Kit_Feature_Conditional;
 use Yoast\WP\SEO\Dashboard\Infrastructure\Configuration\Permanently_Dismissed_Site_Kit_Configuration_Repository_Interface as Configuration_Repository;
 use Yoast\WP\SEO\Dashboard\Infrastructure\Configuration\Site_Kit_Consent_Repository_Interface;
-<<<<<<< HEAD
+use Yoast\WP\SEO\Dashboard\User_Interface\Setup\Setup_Url_Interceptor;
 use Yoast\WP\SEO\Dashboard\Infrastructure\Connection\Site_Kit_Is_Connected_Call;
-=======
-use Yoast\WP\SEO\Dashboard\User_Interface\Setup\Setup_Url_Interceptor;
->>>>>>> 8b259d17
 
 /**
  * Describes if the Site kit integration is enabled and configured.
@@ -102,16 +99,8 @@
 	 * @return bool If the Google site kit setup has been completed.
 	 */
 	private function is_setup_completed(): bool {
-<<<<<<< HEAD
 		if ( $this->setup_completed !== null ) {
 			return $this->setup_completed;
-=======
-		if ( \class_exists( 'Google\Site_Kit\Plugin' ) ) {
-			$site_kit_plugin = Plugin::instance();
-			$authentication  = new Authentication( $site_kit_plugin->context() );
-
-			return $authentication->is_setup_completed();
->>>>>>> 8b259d17
 		}
 
 		return $this->site_kit_is_connected_call->is_setup_completed();
@@ -161,15 +150,9 @@
 	/**
 	 * Checks if current user is owner of the module.
 	 *
-<<<<<<< HEAD
 	 * @param array<string>|null $module_owner The module to check for owner.
 	 *
 	 * @return bool If current user is owner of the module.
-=======
-	 * @param string $key The key of the data.
-	 *
-	 * @return bool If the user can read the data.
->>>>>>> 8b259d17
 	 */
 	public function is_owner( ?array $module_owner ): bool {
 		$current_user = \wp_get_current_user();
@@ -202,44 +185,9 @@
 		if ( ! ( new Google_Site_Kit_Feature_Conditional() )->is_met() ) {
 			return [];
 		}
-
-<<<<<<< HEAD
-		$site_kit_activate_url = \html_entity_decode(
-			\wp_nonce_url(
-				\self_admin_url( 'plugins.php?action=activate&plugin=' . self::SITE_KIT_FILE ),
-				'activate-plugin_' . self::SITE_KIT_FILE
-			)
-		);
-
-		$site_kit_install_url = \html_entity_decode(
-			\wp_nonce_url(
-				\self_admin_url( 'update.php?action=install-plugin&plugin=google-site-kit' ),
-				'install-plugin_google-site-kit'
-			)
-		);
-
-		$site_kit_update_url = \html_entity_decode(
-			\wp_nonce_url(
-				\self_admin_url( 'update.php?action=upgrade-plugin&plugin=' . self::SITE_KIT_FILE ),
-				'upgrade-plugin_' . self::SITE_KIT_FILE
-			)
-		);
-
-		$site_kit_setup_url = \self_admin_url( 'admin.php?page=googlesitekit-splash' );
 		if ( $this->is_enabled() ) {
 			$this->parse_site_kit_data();
 		}
-
-		return [
-			'installUrl'              => $site_kit_install_url,
-			'activateUrl'             => $site_kit_activate_url,
-			'setupUrl'                => $site_kit_setup_url,
-			'updateUrl'               => $site_kit_update_url,
-			'isAnalyticsConnected'    => $this->is_ga_connected(),
-			'isFeatureEnabled'        => true,
-			'isSetupWidgetDismissed'  => $this->permanently_dismissed_site_kit_configuration_repository->is_site_kit_configuration_dismissed(),
-			'capabilities'            => [
-=======
 		return [
 			'installUrl'               => \self_admin_url( 'update.php?page=' . Setup_Url_Interceptor::PAGE . '&redirect_setup_url=' ) . \rawurlencode( $this->get_install_url() ),
 			'activateUrl'              => \self_admin_url( 'update.php?page=' . Setup_Url_Interceptor::PAGE . '&redirect_setup_url=' ) . \rawurlencode( $this->get_activate_url() ),
@@ -250,7 +198,6 @@
 			'isFeatureEnabled'         => true,
 			'isSetupWidgetDismissed'   => $this->permanently_dismissed_site_kit_configuration_repository->is_site_kit_configuration_dismissed(),
 			'capabilities'             => [
->>>>>>> 8b259d17
 				'installPlugins'        => \current_user_can( 'install_plugins' ),
 				'viewSearchConsoleData' => $this->can_read_data( $this->search_console_module ),
 				'viewAnalyticsData'     => $this->can_read_data( $this->ga_module ),
@@ -261,13 +208,9 @@
 				'isSetupCompleted' => $this->is_setup_completed(),
 				'isConsentGranted' => $this->is_connected(),
 			],
-<<<<<<< HEAD
-			'isVersionSupported'      => \defined( 'GOOGLESITEKIT_VERSION' ) ? \version_compare( \GOOGLESITEKIT_VERSION, '1.148.0', '>=' ) : false,
-=======
 			'isVersionSupported'       => \defined( 'GOOGLESITEKIT_VERSION' ) ? \version_compare( \GOOGLESITEKIT_VERSION, '1.148.0', '>=' ) : false,
 			// phpcs:ignore WordPress.Security.NonceVerification.Recommended -- Reason: We are not processing form information.
 			'isRedirectedFromSiteKit'  => isset( $_GET['redirected_from_site_kit'] ),
->>>>>>> 8b259d17
 		];
 	}
 
@@ -283,7 +226,6 @@
 	}
 
 	/**
-<<<<<<< HEAD
 	 * Parses the Site Kit configuration data.
 	 *
 	 * @return void
@@ -356,7 +298,8 @@
 			[]
 		);
 	}
-=======
+
+	/**
 	 * Creates a valid activation URL for the Site Kit plugin.
 	 *
 	 * @return string
@@ -406,5 +349,4 @@
 	public function get_setup_url(): string {
 		return \self_admin_url( 'admin.php?page=googlesitekit-splash' );
 	}
->>>>>>> 8b259d17
 }