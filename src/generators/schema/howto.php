<?php
/**
 * WPSEO plugin file.
 *
 * @package Yoast\WP\SEO\Presentations\Generators\Schema
 */

namespace Yoast\WP\SEO\Presentations\Generators\Schema;

use Yoast\WP\SEO\Context\Meta_Tags_Context;
use Yoast\WP\SEO\Helpers\Schema\HTML_Helper;
use Yoast\WP\SEO\Helpers\Schema\Image_Helper;
<<<<<<< HEAD
use Yoast\WP\SEO\Helpers\Post_Helper;
=======
use Yoast\WP\SEO\Helpers\Schema\Language_Helper;
>>>>>>> ebf18113

/**
 * Returns schema FAQ data.
 *
 * @since 11.5
 */
class HowTo extends Abstract_Schema_Piece {

	/**
	 * The HTML helper.
	 *
	 * @var HTML_Helper
	 */
	private $html;

	/**
	 * The Schema image helper.
	 *
	 * @var Image_Helper
	 */
	private $image;

	/**
<<<<<<< HEAD
	 * The post helper.
	 *
	 * @var Post_Helper
	 */
	private $post;
=======
	 * The language helper.
	 *
	 * @var Language_Helper
	 */
	private $language;
>>>>>>> ebf18113

	/**
	 * HowTo constructor.
	 *
<<<<<<< HEAD
	 * @param HTML_Helper  $html  The HTML helper.
	 * @param Image_Helper $image The schema image helper.
	 * @param Post_Helper  $post  The post helper.
=======
	 * @param HTML_Helper     $html     The HTML helper.
	 * @param Image_Helper    $image    The schema image helper.
	 * @param Language_Helper $language The language helper.
>>>>>>> ebf18113
	 */
	public function __construct(
		HTML_Helper $html,
		Image_Helper $image,
<<<<<<< HEAD
		Post_Helper $post
	) {
		$this->html  = $html;
		$this->image = $image;
		$this->post  = $post;
=======
		Language_Helper $language
	) {
		$this->html     = $html;
		$this->image    = $image;
		$this->language = $language;
>>>>>>> ebf18113
	}

	/**
	 * Determines whether or not a piece should be added to the graph.
	 *
	 * @param Meta_Tags_Context $context The meta tags context.
	 *
	 * @return bool
	 */
	public function is_needed( Meta_Tags_Context $context ) {
		return ! empty( $context->blocks['yoast/how-to-block'] );
	}

	/**
	 * Renders a list of questions, referencing them by ID.
	 *
	 * @param Meta_Tags_Context $context The meta tags context.
	 *
	 * @return array $data Our Schema graph.
	 */
	public function generate( Meta_Tags_Context $context ) {
		$graph = [];

		foreach ( $context->blocks['yoast/how-to-block'] as $index => $block ) {
			$data = [
				'@type'            => 'HowTo',
				'@id'              => $context->canonical . '#howto-' . ( $index + 1 ),
				'name'             => $this->html->smart_strip_tags( $this->post->get_post_title_with_fallback( $context->id ) ),
				'mainEntityOfPage' => [ '@id' => $context->main_schema_id ],
				'description'      => '',
			];

			if ( isset( $block['attrs']['jsonDescription'] ) ) {
				$data['description'] = $this->html->sanitize( $block['attrs']['jsonDescription'] );
			}

			$this->add_duration( $data, $block['attrs'] );
			$this->add_steps( $data, $block['attrs']['steps'], $context );

			$data = $this->language->add_piece_language( $data );

			$graph[] = $data;
		}

		return $graph;
	}

	/**
	 * Adds the duration of the task to the Schema.
	 *
	 * @param array $data       Our How-To schema data.
	 * @param array $attributes The block data attributes.
	 */
	private function add_duration( &$data, $attributes ) {
		if ( empty( $attributes['hasDuration'] ) ) {
			return;
		}

		$days    = empty( $attributes['days'] ) ? 0 : $attributes['days'];
		$hours   = empty( $attributes['hours'] ) ? 0 : $attributes['hours'];
		$minutes = empty( $attributes['minutes'] ) ? 0 : $attributes['minutes'];

		if ( ( $days + $hours + $minutes ) > 0 ) {
			$data['totalTime'] = esc_attr( 'P' . $days . 'DT' . $hours . 'H' . $minutes . 'M' );
		}
	}

	/**
	 * Adds the steps to our How-To output.
	 *
	 * @param array             $data    Our How-To schema data.
	 * @param array             $steps   Our How-To block's steps.
	 * @param Meta_Tags_Context $context The meta tags context.
	 */
	private function add_steps( &$data, $steps, Meta_Tags_Context $context ) {
		foreach ( $steps as $step ) {
			$schema_id   = $context->canonical . '#' . esc_attr( $step['id'] );
			$schema_step = [
				'@type' => 'HowToStep',
				'url'   => $schema_id,
			];

			if ( isset( $step['jsonText'] ) ) {
				$json_text = $this->html->sanitize( $step['jsonText'] );
			}

			if ( isset( $step['jsonName'] ) ) {
				$json_name = $this->html->smart_strip_tags( $step['jsonName'] );
			}

			if ( empty( $json_name ) ) {
				if ( empty( $step['text'] ) ) {
					continue;
				}

				$schema_step['text'] = '';

				$this->add_step_image( $schema_step, $step, $context );

				// If there is no text and no image, don't output the step.
				if ( empty( $json_text ) && empty( $schema_step['image'] ) ) {
					continue;
				}

				if ( ! empty( $json_text ) ) {
					$schema_step['text'] = $json_text;
				}
			}

			elseif ( empty( $json_text ) ) {
				$schema_step['text'] = $json_name;
			}
			else {
				$schema_step['name'] = $json_name;

				$this->add_step_description( $schema_step, $step );
				$this->add_step_image( $schema_step, $step, $context );
			}

			$data['step'][] = $schema_step;
		}
	}

	/**
	 * Checks if we have a step description, if we do, add it.
	 *
	 * @param array $schema_step Our Schema output for the Step.
	 * @param array $step        The step block data.
	 */
	private function add_step_description( &$schema_step, $step ) {
		$json_text = $this->html->sanitize( $step['jsonText'] );

		if ( empty( $json_text ) ) {
			return;
		}

		$schema_step['itemListElement'] = [
			[
				'@type' => 'HowToDirection',
				'text'  => $json_text,
			],
		];
	}

	/**
	 * Checks if we have a step image, if we do, add it.
	 *
	 * @param array             $schema_step Our Schema output for the Step.
	 * @param array             $step        The step block data.
	 * @param Meta_Tags_Context $context     The meta tags context.
	 */
	private function add_step_image( &$schema_step, $step, Meta_Tags_Context $context ) {
		foreach ( $step['text'] as $line ) {
			if ( \is_array( $line ) && isset( $line['type'] ) && $line['type'] === 'img' ) {
				$schema_step['image'] = $this->get_image_schema( esc_url( $line['props']['src'] ), $context );
			}
		}
	}

	/**
	 * Generates the image schema from the attachment $url.
	 *
	 * @param string            $url     Attachment url.
	 * @param Meta_Tags_Context $context The meta tags context.
	 *
	 * @return array Image schema.
	 *
	 * @codeCoverageIgnore
	 */
	protected function get_image_schema( $url, Meta_Tags_Context $context ) {
		$schema_id = $context->canonical . '#schema-image-' . \md5( $url );

		return $this->image->generate_from_url( $schema_id, $url );
	}
}<|MERGE_RESOLUTION|>--- conflicted
+++ resolved
@@ -10,11 +10,8 @@
 use Yoast\WP\SEO\Context\Meta_Tags_Context;
 use Yoast\WP\SEO\Helpers\Schema\HTML_Helper;
 use Yoast\WP\SEO\Helpers\Schema\Image_Helper;
-<<<<<<< HEAD
 use Yoast\WP\SEO\Helpers\Post_Helper;
-=======
 use Yoast\WP\SEO\Helpers\Schema\Language_Helper;
->>>>>>> ebf18113
 
 /**
  * Returns schema FAQ data.
@@ -38,49 +35,37 @@
 	private $image;
 
 	/**
-<<<<<<< HEAD
 	 * The post helper.
 	 *
 	 * @var Post_Helper
 	 */
 	private $post;
-=======
+
+	/**
 	 * The language helper.
 	 *
 	 * @var Language_Helper
 	 */
 	private $language;
->>>>>>> ebf18113
 
 	/**
 	 * HowTo constructor.
 	 *
-<<<<<<< HEAD
 	 * @param HTML_Helper  $html  The HTML helper.
 	 * @param Image_Helper $image The schema image helper.
 	 * @param Post_Helper  $post  The post helper.
-=======
-	 * @param HTML_Helper     $html     The HTML helper.
-	 * @param Image_Helper    $image    The schema image helper.
 	 * @param Language_Helper $language The language helper.
->>>>>>> ebf18113
 	 */
 	public function __construct(
 		HTML_Helper $html,
 		Image_Helper $image,
-<<<<<<< HEAD
-		Post_Helper $post
-	) {
-		$this->html  = $html;
-		$this->image = $image;
-		$this->post  = $post;
-=======
+		Post_Helper $post,
 		Language_Helper $language
 	) {
 		$this->html     = $html;
 		$this->image    = $image;
+		$this->post     = $post;
 		$this->language = $language;
->>>>>>> ebf18113
 	}
 
 	/**
