--- conflicted
+++ resolved
@@ -55,11 +55,7 @@
 	 *
 	 * @codeCoverageIgnore
 	 *
-<<<<<<< HEAD
-	 * @return \Yoast\WP\SEO\Oauth\Client Instance of this class.
-=======
 	 * @return Client Instance of this class.
->>>>>>> 03ce0fa6
 	 */
 	public static function get_instance() {
 		if ( static::$instance === null ) {
