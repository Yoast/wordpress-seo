--- conflicted
+++ resolved
@@ -51,7 +51,20 @@
 	const FULL_TERMS_ROUTE = Main::API_V1_NAMESPACE . '/' . self::TERMS_ROUTE;
 
 	/**
-<<<<<<< HEAD
+	 * The terms route constant.
+	 *
+	 * @var string
+	 */
+	const POST_TYPE_ARCHIVES_ROUTE = 'indexation/post-type-archives';
+
+	/**
+	 * The full terms route constant.
+	 *
+	 * @var string
+	 */
+	const FULL_POST_TYPE_ARCHIVES_ROUTE = Main::API_V1_NAMESPACE . '/' . self::POST_TYPE_ARCHIVES_ROUTE;
+
+	/**
 	 * The general route constant.
 	 *
 	 * @var string
@@ -64,20 +77,6 @@
 	 * @var string
 	 */
 	const FULL_GENERAL_ROUTE = Main::API_V1_NAMESPACE . '/' . self::GENERAL_ROUTE;
-=======
-	 * The terms route constant.
-	 *
-	 * @var string
-	 */
-	const POST_TYPE_ARCHIVES_ROUTE = 'indexation/post-type-archives';
-
-	/**
-	 * The full terms route constant.
-	 *
-	 * @var string
-	 */
-	const FULL_POST_TYPE_ARCHIVES_ROUTE = Main::API_V1_NAMESPACE . '/' . self::POST_TYPE_ARCHIVES_ROUTE;
->>>>>>> 6199d893
 
 	/**
 	 * The post indexation action.
@@ -94,46 +93,37 @@
 	private $term_indexation_action;
 
 	/**
-<<<<<<< HEAD
+	 * The post type archive indexation action.
+	 *
+	 * @var Indexable_Post_Type_Archive_Indexation_Action
+	 */
+	private $post_type_archive_indexation_action;
+
+	/**
 	 * Represents the general indexation action.
 	 *
 	 * @var Indexable_General_Indexation_Action
 	 */
 	private $general_indexation_action;
-=======
-	 * The post type archive indexation action.
-	 *
-	 * @var Indexable_Post_Type_Archive_Indexation_Action
-	 */
-	private $post_type_archive_indexation_action;
->>>>>>> 6199d893
 
 	/**
 	 * Indexable_Indexation_Route constructor.
 	 *
-<<<<<<< HEAD
-	 * @param Indexable_Post_Indexation_Action    $post_indexation_action    The post indexation action.
-	 * @param Indexable_Term_Indexation_Action    $term_indexation_action    The term indexation action.
-	 * @param Indexable_General_Indexation_Action $general_indexation_action The general indexation action.
-	 */
-	public function __construct( Indexable_Post_Indexation_Action $post_indexation_action, Indexable_Term_Indexation_Action $term_indexation_action, Indexable_General_Indexation_Action $general_indexation_action ) {
-		$this->post_indexation_action    = $post_indexation_action;
-		$this->term_indexation_action    = $term_indexation_action;
-		$this->general_indexation_action = $general_indexation_action;
-=======
 	 * @param Indexable_Post_Indexation_Action              $post_indexation_action              The post indexation action.
 	 * @param Indexable_Term_Indexation_Action              $term_indexation_action              The term indexation action.
 	 * @param Indexable_Post_Type_Archive_Indexation_Action $post_type_archive_indexation_action The post type archive indexation action.
+	 * @param Indexable_General_Indexation_Action           $general_indexation_action           The general indexation action.
 	 */
 	public function __construct(
 		Indexable_Post_Indexation_Action $post_indexation_action,
 		Indexable_Term_Indexation_Action $term_indexation_action,
-		Indexable_Post_Type_Archive_Indexation_Action $post_type_archive_indexation_action
+		Indexable_Post_Type_Archive_Indexation_Action $post_type_archive_indexation_action,
+		Indexable_General_Indexation_Action $general_indexation_action
 	) {
 		$this->post_indexation_action              = $post_indexation_action;
 		$this->term_indexation_action              = $term_indexation_action;
 		$this->post_type_archive_indexation_action = $post_type_archive_indexation_action;
->>>>>>> 6199d893
+		$this->general_indexation_action           = $general_indexation_action;
 	}
 
 	/**
@@ -150,15 +140,14 @@
 			'callback'            => [ $this, 'index_terms' ],
 			'permission_callback' => [ $this, 'can_index' ],
 		] );
-<<<<<<< HEAD
+		\register_rest_route( Main::API_V1_NAMESPACE, self::POST_TYPE_ARCHIVES_ROUTE, [
+			'methods'             => 'POST',
+			'callback'            => [ $this, 'index_post_type_archives' ],
+			'permission_callback' => [ $this, 'can_index' ],
+		] );
 		\register_rest_route( Main::API_V1_NAMESPACE, self::GENERAL_ROUTE, [
 			'methods'             => 'POST',
 			'callback'            => [ $this, 'index_general' ],
-=======
-		\register_rest_route( Main::API_V1_NAMESPACE, self::POST_TYPE_ARCHIVES_ROUTE, [
-			'methods'             => 'POST',
-			'callback'            => [ $this, 'index_post_type_archives' ],
->>>>>>> 6199d893
 			'permission_callback' => [ $this, 'can_index' ],
 		] );
 	}
@@ -188,7 +177,18 @@
 	}
 
 	/**
-<<<<<<< HEAD
+	 * Indexes a number of unindexed post type archive pages.
+	 *
+	 * @return WP_REST_Response The response.
+	 */
+	public function index_post_type_archives() {
+		$indexables = $this->post_type_archive_indexation_action->index();
+		$next_url   = empty( $indexables ) ? false : \rest_url( self::FULL_POST_TYPE_ARCHIVES_ROUTE );
+
+		return $this->respond_with( $indexables, $next_url );
+	}
+
+	/**
 	 * Indexes a number of unindexed general items.
 	 *
 	 * @return WP_REST_Response The response.
@@ -196,15 +196,6 @@
 	public function index_general() {
 		$indexables = $this->general_indexation_action->index();
 		$next_url   = empty( $indexables ) ? false : \rest_url( self::FULL_GENERAL_ROUTE );
-=======
-	 * Indexes a number of unindexed post type archive pages.
-	 *
-	 * @return WP_REST_Response The response.
-	 */
-	public function index_post_type_archives() {
-		$indexables = $this->post_type_archive_indexation_action->index();
-		$next_url   = empty( $indexables ) ? false : \rest_url( self::FULL_POST_TYPE_ARCHIVES_ROUTE );
->>>>>>> 6199d893
 
 		return $this->respond_with( $indexables, $next_url );
 	}
