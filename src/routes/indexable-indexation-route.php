<?php
/**
 * Reindexation route for indexables.
 *
 * @package Yoast\WP\SEO\Routes\Routes
 */

namespace Yoast\WP\SEO\Routes;

use WP_REST_Response;
use Yoast\WP\SEO\Actions\Indexation\Indexable_Complete_Indexation_Action;
use Yoast\WP\SEO\Actions\Indexation\Indexable_General_Indexation_Action;
use Yoast\WP\SEO\Actions\Indexation\Indexable_Post_Indexation_Action;
use Yoast\WP\SEO\Actions\Indexation\Indexable_Post_Type_Archive_Indexation_Action;
use Yoast\WP\SEO\Actions\Indexation\Indexable_Term_Indexation_Action;
use Yoast\WP\SEO\Actions\Indexation\Indexation_Action_Interface;
use Yoast\WP\SEO\Conditionals\No_Conditionals;
use Yoast\WP\SEO\Helpers\Options_Helper;
use Yoast\WP\SEO\Main;

/**
 * Indexable_Reindexing_Route class.
 */
class Indexable_Indexation_Route extends Abstract_Indexation_Route {

	use No_Conditionals;

	/**
	 * The indexation complete route constant.
	 *
	 * @var string
	 */
	const COMPLETE_ROUTE = 'indexation/complete';

	/**
	 * The full indexation complete route constant.
	 *
	 * @var string
	 */
	const FULL_COMPLETE_ROUTE = Main::API_V1_NAMESPACE . '/' . self::COMPLETE_ROUTE;

	/**
	 * The indexation prepare route constant.
	 *
	 * @var string
	 */
	const PREPARE_ROUTE = 'indexation/prepare';

	/**
	 * The full indexation prepare route constant.
	 *
	 * @var string
	 */
	const FULL_PREPARE_ROUTE = Main::API_V1_NAMESPACE . '/' . self::PREPARE_ROUTE;

	/**
	 * The posts route constant.
	 *
	 * @var string
	 */
	const POSTS_ROUTE = 'indexation/posts';

	/**
	 * The full posts route constant.
	 *
	 * @var string
	 */
	const FULL_POSTS_ROUTE = Main::API_V1_NAMESPACE . '/' . self::POSTS_ROUTE;

	/**
	 * The terms route constant.
	 *
	 * @var string
	 */
	const TERMS_ROUTE = 'indexation/terms';

	/**
	 * The full terms route constant.
	 *
	 * @var string
	 */
	const FULL_TERMS_ROUTE = Main::API_V1_NAMESPACE . '/' . self::TERMS_ROUTE;

	/**
	 * The terms route constant.
	 *
	 * @var string
	 */
	const POST_TYPE_ARCHIVES_ROUTE = 'indexation/post-type-archives';

	/**
	 * The full terms route constant.
	 *
	 * @var string
	 */
	const FULL_POST_TYPE_ARCHIVES_ROUTE = Main::API_V1_NAMESPACE . '/' . self::POST_TYPE_ARCHIVES_ROUTE;

	/**
	 * The general route constant.
	 *
	 * @var string
	 */
	const GENERAL_ROUTE = 'indexation/general';

	/**
	 * The full general route constant.
	 *
	 * @var string
	 */
	const FULL_GENERAL_ROUTE = Main::API_V1_NAMESPACE . '/' . self::GENERAL_ROUTE;

	/**
	 * The post indexation action.
	 *
	 * @var Indexable_Post_Indexation_Action
	 */
	private $post_indexation_action;

	/**
	 * The term indexation action.
	 *
	 * @var Indexable_Term_Indexation_Action
	 */
	private $term_indexation_action;

	/**
	 * The post type archive indexation action.
	 *
	 * @var Indexable_Post_Type_Archive_Indexation_Action
	 */
	private $post_type_archive_indexation_action;

	/**
	 * Represents the general indexation action.
	 *
	 * @var Indexable_General_Indexation_Action
	 */
	private $general_indexation_action;

	/**
	 * The complete indexation action.
	 *
	 * @var Indexable_Complete_Indexation_Action
	 */
	private $complete_indexation_action;

	/**
	 * Represents the options helper.
	 *
	 * @var Options_Helper
	 */
	private $options_helper;

	/**
	 * Indexable_Indexation_Route constructor.
	 *
	 * @param Indexable_Post_Indexation_Action              $post_indexation_action              The post indexation action.
	 * @param Indexable_Term_Indexation_Action              $term_indexation_action              The term indexation action.
	 * @param Indexable_Post_Type_Archive_Indexation_Action $post_type_archive_indexation_action The post type archive indexation action.
	 * @param Indexable_General_Indexation_Action           $general_indexation_action           The general indexation action.
	 * @param Indexable_Complete_Indexation_Action          $complete_indexation_action          The complete indexation action. Called when the indexation is completed.
	 * @param Options_Helper                                $options_helper                      The options helper.
	 */
	public function __construct(
		Indexable_Post_Indexation_Action $post_indexation_action,
		Indexable_Term_Indexation_Action $term_indexation_action,
		Indexable_Post_Type_Archive_Indexation_Action $post_type_archive_indexation_action,
		Indexable_General_Indexation_Action $general_indexation_action,
		Indexable_Complete_Indexation_Action $complete_indexation_action,
		Options_Helper $options_helper
	) {
		$this->post_indexation_action              = $post_indexation_action;
		$this->term_indexation_action              = $term_indexation_action;
		$this->post_type_archive_indexation_action = $post_type_archive_indexation_action;
		$this->general_indexation_action           = $general_indexation_action;
		$this->complete_indexation_action          = $complete_indexation_action;
		$this->options_helper                      = $options_helper;
	}

	/**
	 * @inheritDoc
	 */
	public function register_routes() {
		$route_args = [
			'methods'             => 'POST',
			'callback'            => [ $this, 'index_posts' ],
			'permission_callback' => [ $this, 'can_index' ],
		];
		\register_rest_route( Main::API_V1_NAMESPACE, self::POSTS_ROUTE, $route_args );

		$route_args['callback'] = [ $this, 'index_terms' ];
		\register_rest_route( Main::API_V1_NAMESPACE, self::TERMS_ROUTE, $route_args );

		$route_args['callback'] = [ $this, 'index_post_type_archives' ];
		\register_rest_route( Main::API_V1_NAMESPACE, self::POST_TYPE_ARCHIVES_ROUTE, $route_args );

		$route_args['callback'] = [ $this, 'index_general' ];
		\register_rest_route( Main::API_V1_NAMESPACE, self::GENERAL_ROUTE, $route_args );

		$route_args['callback'] = [ $this, 'prepare' ];
		\register_rest_route( Main::API_V1_NAMESPACE, self::PREPARE_ROUTE, $route_args );

		$route_args['callback'] = [ $this, 'complete' ];
		\register_rest_route( Main::API_V1_NAMESPACE, self::COMPLETE_ROUTE, $route_args );
	}

	/**
	 * Indexes a number of unindexed posts.
	 *
	 * @return WP_REST_Response The response.
	 */
	public function index_posts() {
		return $this->run_indexation_action( $this->post_indexation_action, self::FULL_POSTS_ROUTE );
	}

	/**
	 * Indexes a number of unindexed terms.
	 *
	 * @return WP_REST_Response The response.
	 */
	public function index_terms() {
		return $this->run_indexation_action( $this->term_indexation_action, self::FULL_TERMS_ROUTE );
	}

	/**
	 * Indexes a number of unindexed post type archive pages.
	 *
	 * @return WP_REST_Response The response.
	 */
	public function index_post_type_archives() {
		return $this->run_indexation_action( $this->post_type_archive_indexation_action, self::FULL_POST_TYPE_ARCHIVES_ROUTE );
	}

	/**
	 * Indexes a number of unindexed general items.
	 *
	 * @return WP_REST_Response The response.
	 */
	public function index_general() {
		return $this->run_indexation_action( $this->general_indexation_action, self::FULL_GENERAL_ROUTE );
	}

	/**
	 * Prepares the indexation.
	 */
	public function prepare() {
		$this->options_helper->set( 'indexation_started', \time() );

		return $this->respond_with( [], false );
	}

	/**
	 * Completes the indexation.
	 */
	public function complete() {
<<<<<<< HEAD
		$this->options_helper->set( 'indexation_started', 0 );
		$this->options_helper->set( 'indexables_indexation_reason', '' );

		return $this->respond_with( [], false );
=======
		return $this->respond_with( $this->complete_indexation_action->complete(), false );
>>>>>>> 8419955d
	}

	/**
	 * Whether or not the current user is allowed to index.
	 *
	 * @return boolean Whether or not the current user is allowed to index.
	 */
	public function can_index() {
		return \current_user_can( 'edit_posts' );
	}

	/**
	 * Runs an indexation action and returns the response.
	 *
	 * @param Indexation_Action_Interface $indexation_action The indexation action.
	 * @param string                      $url               The url of the indexation route.
	 *
	 * @return WP_REST_Response The response.
	 */
	protected function run_indexation_action( Indexation_Action_Interface $indexation_action, $url ) {
		$indexables = $indexation_action->index();

		$next_url = false;
		if ( \count( $indexables ) >= $indexation_action->get_limit() ) {
			$next_url = \rest_url( $url );
		}

		return $this->respond_with( $indexables, $next_url );
	}
}<|MERGE_RESOLUTION|>--- conflicted
+++ resolved
@@ -253,14 +253,7 @@
 	 * Completes the indexation.
 	 */
 	public function complete() {
-<<<<<<< HEAD
-		$this->options_helper->set( 'indexation_started', 0 );
-		$this->options_helper->set( 'indexables_indexation_reason', '' );
-
-		return $this->respond_with( [], false );
-=======
 		return $this->respond_with( $this->complete_indexation_action->complete(), false );
->>>>>>> 8419955d
 	}
 
 	/**
