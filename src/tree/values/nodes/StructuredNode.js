import Node from "./Node";
/**
 * Represents a piece of structure that is present in the original text, but is not relevant for the further analysis
 * of the text.
 *
 * Talking about HTML, this would encompass thing like <div>, <section>, <aside>, <fieldset> and other HTML block elements.
 */
class StructuredNode extends Node {
	/**
	 * Represents a piece of structure that is present in the original text, but is not relevant for the further
	 * analysis of the text.
	 *
	 * Talking about HTML, this would encompass thing like <div>, <section>, <aside>, <fieldset> and other HTML block elements.
	 *
	 * @param {number}        startIndex  The index of the beginning of the structured node.
	 * @param {number}        endIndex    The index of the end of the structured node.
<<<<<<< HEAD
=======
	 * @param {Node[]}        children    The sub-elements of the structured node.
>>>>>>> d9a04f53
	 * @param {string}        tag         The tag used in the node.
	 * @param {Array<Node>}   children    The sub-elements of the structured node.
	 *
	 * @returns {void}
	 */
	constructor( startIndex, endIndex, tag, children = [] ) {
		super( "structuredNode", startIndex, endIndex );
		this.children = children;
		this.tag = tag;
	}
}
export default StructuredNode;<|MERGE_RESOLUTION|>--- conflicted
+++ resolved
@@ -14,12 +14,8 @@
 	 *
 	 * @param {number}        startIndex  The index of the beginning of the structured node.
 	 * @param {number}        endIndex    The index of the end of the structured node.
-<<<<<<< HEAD
-=======
+	 * @param {string}        tag         The tag used in the node.
 	 * @param {Node[]}        children    The sub-elements of the structured node.
->>>>>>> d9a04f53
-	 * @param {string}        tag         The tag used in the node.
-	 * @param {Array<Node>}   children    The sub-elements of the structured node.
 	 *
 	 * @returns {void}
 	 */
