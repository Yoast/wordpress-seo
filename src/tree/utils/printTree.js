--- conflicted
+++ resolved
@@ -1,12 +1,3 @@
-<<<<<<< HEAD
-/**
- * Builds a textual representation of the given tree.
- * Can be used for printing the contents of the tree to the console.
- *
- * @param {Node} tree		The tree to print.
- * @param {string} indent	The indentation to use for printing.
- * @returns {string[]} A textual representation of the tree, each line is one element of the array.
-=======
 // Disable reason: The function is being used only for development purposes, therefore does not require optimisation.
 /* eslint-disable complexity */
 
@@ -17,8 +8,7 @@
  * @param {Object} tree      The tree to print out.
  * @param {string} [indent]  An indentation parameter to be used for recursive indentation.
  *
- * @returns {string} The text of the heading.
->>>>>>> 2050396f
+ * @returns {string[]} The text of the heading.
  */
 export default function printTree( tree, indent = "" ) {
 	let print = [ `${indent}type: ${tree.type}` ];
