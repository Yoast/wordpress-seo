<?php
/**
 * Presentation object for indexables.
 */

namespace Yoast\WP\Free\Presentations;

<<<<<<< HEAD
use Yoast\WP\Free\Helpers\Current_Page_Helper;
use Yoast\WP\Free\Helpers\Meta_Helper;
=======
use Yoast\WP\Free\Helpers\Image_Helper;
>>>>>>> be7d21cd
use Yoast\WP\Free\Helpers\Options_Helper;

/**
 * Class Indexable_Presentation
 */
class Indexable_Post_Type_Presentation extends Indexable_Presentation {

	/**
	 * @var Image_Helper
	 */
	private $image_helper;

	/**
	 * @var Options_Helper
	 */
	private $options_helper;

	/**
	 * @var Meta_Helper
	 */
	private $meta_helper;
	/**
	 * @var Current_Page_Helper
	 */
	private $current_page_helper;

	/**
	 * Indexable_Post_Type_Presentation constructor.
	 *
<<<<<<< HEAD
	 * @param Options_Helper      $options_helper The options helper.
	 * @param Meta_Helper         $meta_helper
	 * @param Current_Page_Helper $current_page_helper
	 */
	public function __construct(
		Options_Helper $options_helper,
		Meta_Helper $meta_helper,
		Current_Page_Helper $current_page_helper
	) {
		$this->options_helper = $options_helper;
		$this->meta_helper    = $meta_helper;
		$this->current_page_helper = $current_page_helper;
=======
	 * @param Options_Helper $options_helper
	 * @param Image_Helper   $image_helper
	 */
	public function __construct(
		Options_Helper $options_helper,
		Image_Helper $image_helper
	) {
		$this->options_helper = $options_helper;
		$this->image_helper   = $image_helper;
>>>>>>> be7d21cd
	}

	/**
	 * @inheritDoc
	 */
	public function generate_title() {
		if ( $this->model->title ) {
			return $this->model->title;
		}

		return $this->options_helper->get( 'title-' . $this->model->object_sub_type );
	}

	/**
	 * @inheritDoc
	 */
	public function generate_meta_description() {
		if ( $this->model->description ) {
			return $this->model->description;
		}

		return $this->options_helper->get( 'metadesc-' . $this->model->object_sub_type );
	}

	/**
	 * @inheritDoc
	 */
	public function generate_og_type() {
		return 'article';
	}

	/**
	 * @inheritDoc
	 */
	public function generate_twitter_title() {
		if ( $this->model->twitter_title ) {
			return $this->model->twitter_title;
		}

		$title = $this->meta_helper->get_value( 'twitter-title', $this->current_page_helper->get_simple_page_id() );
		if ( ! is_string( $title ) ) {
			return '';
		}

		return $this->title;
	}

	/**
	 * @inheritDoc
	 */
	public function generate_replace_vars_object() {
		return \get_post( $this->model->object_id );
	}

	/**
	 * @inheritDoc
	 */
	public function generate_twitter_image() {
		$twitter_image = parent::generate_twitter_image();

		if ( $twitter_image ) {
			return $twitter_image;
		}

		// When OpenGraph is disabled just return empty string.
		if ( ! $this->options_helper->get( 'opengraph' ) !== true ) {
			return '';
		}

		if ( ! empty( $this->og_images ) ) {
			return \reset( $this->og_images );
		}

		$image_url = $this->image_helper->get_attachment_image( $this->model->object_id );
		if ( $image_url ) {
			return $image_url;
		}

		$image_url = $this->image_helper->get_featured_image( $this->model->object_id );
		if ( $image_url ) {
			return $image_url;
		}

		$image_url = $this->image_helper->get_gallery_image( $this->model->object_id );
		if ( $image_url ) {
			return $image_url;
		}

		$image_url = $this->image_helper->get_post_content_image( $this->model->object_id );
		if ( $image_url ) {
			return $image_url;
		}

		// When image is empty just retrieve the sitewide default.
		return (string) $this->options_helper->get( 'og_default_image', '' );
	}
}<|MERGE_RESOLUTION|>--- conflicted
+++ resolved
@@ -5,12 +5,9 @@
 
 namespace Yoast\WP\Free\Presentations;
 
-<<<<<<< HEAD
 use Yoast\WP\Free\Helpers\Current_Page_Helper;
 use Yoast\WP\Free\Helpers\Meta_Helper;
-=======
 use Yoast\WP\Free\Helpers\Image_Helper;
->>>>>>> be7d21cd
 use Yoast\WP\Free\Helpers\Options_Helper;
 
 /**
@@ -40,30 +37,21 @@
 	/**
 	 * Indexable_Post_Type_Presentation constructor.
 	 *
-<<<<<<< HEAD
-	 * @param Options_Helper      $options_helper The options helper.
-	 * @param Meta_Helper         $meta_helper
-	 * @param Current_Page_Helper $current_page_helper
+	 * @param Options_Helper      $options_helper      The options helper.
+	 * @param Meta_Helper         $meta_helper         The meta helper.
+	 * @param Current_Page_Helper $current_page_helper The current page helper.
+	 * @param Image_Helper        $image_helper        The image helper.
 	 */
 	public function __construct(
 		Options_Helper $options_helper,
 		Meta_Helper $meta_helper,
-		Current_Page_Helper $current_page_helper
+		Current_Page_Helper $current_page_helper,
+		Image_Helper $image_helper
 	) {
 		$this->options_helper = $options_helper;
 		$this->meta_helper    = $meta_helper;
 		$this->current_page_helper = $current_page_helper;
-=======
-	 * @param Options_Helper $options_helper
-	 * @param Image_Helper   $image_helper
-	 */
-	public function __construct(
-		Options_Helper $options_helper,
-		Image_Helper $image_helper
-	) {
-		$this->options_helper = $options_helper;
 		$this->image_helper   = $image_helper;
->>>>>>> be7d21cd
 	}
 
 	/**
