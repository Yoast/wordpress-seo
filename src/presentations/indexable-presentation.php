--- conflicted
+++ resolved
@@ -164,12 +164,8 @@
 		if ( $this->model->canonical ) {
 			return $this->model->canonical;
 		}
-<<<<<<< HEAD
-		return $this->model->permalink;
-=======
-
-		return '';
->>>>>>> f0f35fa3
+
+		return '';
 	}
 
 	/**
