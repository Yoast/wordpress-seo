<?php

namespace Yoast\WP\SEO\Presentations;

use Yoast\WP\SEO\Context\Meta_Tags_Context;
use Yoast\WP\SEO\Generators\Breadcrumbs_Generator;
use Yoast\WP\SEO\Generators\Open_Graph_Image_Generator;
use Yoast\WP\SEO\Generators\Open_Graph_Locale_Generator;
use Yoast\WP\SEO\Generators\Schema_Generator;
use Yoast\WP\SEO\Generators\Twitter_Image_Generator;
use Yoast\WP\SEO\Helpers\Current_Page_Helper;
use Yoast\WP\SEO\Helpers\Image_Helper;
use Yoast\WP\SEO\Helpers\Indexable_Helper;
use Yoast\WP\SEO\Helpers\Options_Helper;
use Yoast\WP\SEO\Helpers\Permalink_Helper;
use Yoast\WP\SEO\Helpers\Url_Helper;
use Yoast\WP\SEO\Helpers\User_Helper;
use Yoast\WP\SEO\Models\Indexable;

/**
 * Class Indexable_Presentation.
 *
 * Presentation object for indexables.
 *
 * @property string $title
 * @property string $meta_description
 * @property array  $robots
 * @property string $canonical
 * @property string $rel_next
 * @property string $rel_prev
 * @property string $open_graph_type
 * @property string $open_graph_title
 * @property string $open_graph_description
 * @property array  $open_graph_images
 * @property string $open_graph_url
 * @property string $open_graph_site_name
 * @property string $open_graph_article_publisher
 * @property string $open_graph_article_author
 * @property string $open_graph_article_published_time
 * @property string $open_graph_article_modified_time
 * @property string $open_graph_locale
 * @property string $open_graph_fb_app_id
 * @property array  $schema
 * @property string $twitter_card
 * @property string $twitter_title
 * @property string $twitter_description
 * @property string $twitter_image
 * @property string $twitter_creator
 * @property string $twitter_site
 * @property array  $source
 * @property array  $breadcrumbs
 * @property int    $estimated_reading_time_minutes
 */
class Indexable_Presentation extends Abstract_Presentation {

	/**
	 * The indexable.
	 *
	 * @var Indexable
	 */
	public $model;

	/**
	 * The meta tags context.
	 *
	 * @var Meta_Tags_Context
	 */
	public $context;

	/**
	 * The Schema generator.
	 *
	 * @var Schema_Generator
	 */
	protected $schema_generator;

	/**
	 * The Open Graph image generator.
	 *
	 * @var Open_Graph_Image_Generator
	 */
	protected $open_graph_image_generator;

	/**
	 * The Twitter image generator.
	 *
	 * @var Twitter_Image_Generator
	 */
	protected $twitter_image_generator;

	/**
	 * The Open Graph locale generator.
	 *
	 * @var Open_Graph_Locale_Generator
	 */
	private $open_graph_locale_generator;

	/**
	 * The breadcrumbs generator.
	 *
	 * @var Breadcrumbs_Generator
	 */
	private $breadcrumbs_generator;

	/**
	 * The current page helper.
	 *
	 * @var Current_Page_Helper
	 */
	protected $current_page;

	/**
	 * The image helper.
	 *
	 * @var Image_Helper
	 */
	protected $image;

	/**
	 * The options helper.
	 *
	 * @var Options_Helper
	 */
	protected $options;

	/**
	 * The URL helper.
	 *
	 * @var Url_Helper
	 */
	protected $url;

	/**
	 * The user helper.
	 *
	 * @var User_Helper
	 */
	protected $user;

	/**
	 * The indexable helper.
	 *
	 * @var Indexable_Helper
	 */
	protected $indexable_helper;

	/**
	 * The permalink helper.
	 *
	 * @var Permalink_Helper
	 */
	protected $permalink_helper;

	/**
	 * Sets the generator dependencies.
	 *
	 * @required
	 *
	 * @param Schema_Generator            $schema_generator            The schema generator.
	 * @param Open_Graph_Locale_Generator $open_graph_locale_generator The Open Graph locale generator.
	 * @param Open_Graph_Image_Generator  $open_graph_image_generator  The Open Graph image generator.
	 * @param Twitter_Image_Generator     $twitter_image_generator     The Twitter image generator.
	 * @param Breadcrumbs_Generator       $breadcrumbs_generator       The breadcrumbs generator.
	 */
	public function set_generators(
		Schema_Generator $schema_generator,
		Open_Graph_Locale_Generator $open_graph_locale_generator,
		Open_Graph_Image_Generator $open_graph_image_generator,
		Twitter_Image_Generator $twitter_image_generator,
		Breadcrumbs_Generator $breadcrumbs_generator
	) {
		$this->schema_generator            = $schema_generator;
		$this->open_graph_locale_generator = $open_graph_locale_generator;
		$this->open_graph_image_generator  = $open_graph_image_generator;
		$this->twitter_image_generator     = $twitter_image_generator;
		$this->breadcrumbs_generator       = $breadcrumbs_generator;
	}

	/**
	 * Used by dependency injection container to inject the helpers.
	 *
	 * @required
	 *
	 * @param Image_Helper        $image        The image helper.
	 * @param Options_Helper      $options      The options helper.
	 * @param Current_Page_Helper $current_page The current page helper.
	 * @param Url_Helper          $url          The URL helper.
	 * @param User_Helper         $user         The user helper.
	 * @param Indexable_Helper    $indexable    The indexable helper.
	 * @param Permalink_Helper    $permalink    The permalink helper.
	 */
	public function set_helpers(
		Image_Helper $image,
		Options_Helper $options,
		Current_Page_Helper $current_page,
		Url_Helper $url,
		User_Helper $user,
		Indexable_Helper $indexable,
		Permalink_Helper $permalink
	) {
		$this->image            = $image;
		$this->options          = $options;
		$this->current_page     = $current_page;
		$this->url              = $url;
		$this->user             = $user;
		$this->indexable_helper = $indexable;
		$this->permalink_helper = $permalink;
	}

	/**
	 * Gets the permalink from the indexable or generates it if dynamic permalinks are enabled.
	 *
	 * @return string The permalink.
	 */
	public function get_permalink() {
		if ( $this->indexable_helper->dynamic_permalinks_enabled() ) {
			return $this->permalink_helper->get_permalink_for_indexable( $this->model );
		}

		return $this->model->permalink;
	}

	/**
	 * Generates the title.
	 *
	 * @return string The title.
	 */
	public function generate_title() {
		if ( $this->model->title ) {
			return $this->model->title;
		}

		return '';
	}

	/**
	 * Generates the meta description.
	 *
	 * @return string The meta description.
	 */
	public function generate_meta_description() {
		if ( $this->model->description ) {
			return $this->model->description;
		}

		return '';
	}

	/**
	 * Generates the robots value.
	 *
	 * @return array The robots value.
	 */
	public function generate_robots() {
		$robots = $this->get_base_robots();

		return $this->filter_robots( $robots );
	}

	/**
	 * Gets the base robots value.
	 *
	 * @return array The base robots value.
	 */
	protected function get_base_robots() {
		return [
			'index'             => ( $this->model->is_robots_noindex === true ) ? 'noindex' : 'index',
			'follow'            => ( $this->model->is_robots_nofollow === true ) ? 'nofollow' : 'follow',
			'max-snippet'       => 'max-snippet:-1',
			'max-image-preview' => 'max-image-preview:large',
			'max-video-preview' => 'max-video-preview:-1',
		];
	}

	/**
	 * Run the robots output content through the `wpseo_robots` filter.
	 *
	 * @param array $robots The meta robots values to filter.
	 *
	 * @return array The filtered meta robots values.
	 */
	protected function filter_robots( $robots ) {
		// Remove values that are only listened to when indexing.
		if ( $robots['index'] === 'noindex' ) {
			$robots['imageindex']        = null;
			$robots['archive']           = null;
			$robots['snippet']           = null;
			$robots['max-snippet']       = null;
			$robots['max-image-preview'] = null;
			$robots['max-video-preview'] = null;
		}

		$robots_string = \implode( ', ', \array_filter( $robots ) );

		/**
		 * Filter: 'wpseo_robots' - Allows filtering of the meta robots output of Yoast SEO.
		 *
		 * @api string $robots The meta robots directives to be echoed.
		 *
		 * @param Indexable_Presentation $presentation The presentation of an indexable.
		 */
		$robots_filtered = \apply_filters( 'wpseo_robots', $robots_string, $this );

		// Convert the robots string back to an array.
		if ( \is_string( $robots_filtered ) ) {
			$robots_values = \explode( ', ', $robots_filtered );
			$robots_new    = [];

			foreach ( $robots_values as $value ) {
				$key = $value;

				// Change `noindex` to `index.
				if ( \strpos( $key, 'no' ) === 0 ) {
					$key = \substr( $value, 2 );
				}
				// Change `max-snippet:-1` to `max-snippet`.
				$colon_position = \strpos( $key, ':' );
				if ( $colon_position !== false ) {
					$key = \substr( $value, 0, $colon_position );
				}

				$robots_new[ $key ] = $value;
			}

			$robots = $robots_new;
		}

		if ( ! $robots_filtered ) {
			return [];
		}

		/**
		 * Filter: 'wpseo_robots_array' - Allows filtering of the meta robots output array of Yoast SEO.
		 *
		 * @api array $robots The meta robots directives to be used.
		 *
		 * @param Indexable_Presentation $presentation The presentation of an indexable.
		 */
		return \apply_filters( 'wpseo_robots_array', \array_filter( $robots ), $this );
	}

	/**
	 * Generates the robots value for the googlebot tag.
	 *
	 * @deprecated 14.9 Values merged into the robots meta tag.
	 * @codeCoverageIgnore
	 *
	 * @return array The robots value with opt-in snippets.
	 */
	public function generate_googlebot() {
		\_deprecated_function( __METHOD__, 'WPSEO 14.9' );

		return [];
	}

	/**
	 * Generates the value for the bingbot tag.
	 *
	 * @deprecated 14.9 Values merged into the robots meta tag.
	 * @codeCoverageIgnore
	 *
	 * @return array The robots value with opt-in snippets.
	 */
	public function generate_bingbot() {
		\_deprecated_function( __METHOD__, 'WPSEO 14.9' );

		return [];
	}

	/**
	 * Generates the canonical.
	 *
	 * @return string The canonical.
	 */
	public function generate_canonical() {
		if ( $this->model->canonical ) {
			return $this->model->canonical;
		}

		$permalink = $this->get_permalink();
		if ( $permalink ) {
			return $permalink;
		}

		return '';
	}

	/**
	 * Generates the rel prev.
	 *
	 * @return string The rel prev value.
	 */
	public function generate_rel_prev() {
		return '';
	}

	/**
	 * Generates the rel next.
	 *
	 * @return string The rel prev next.
	 */
	public function generate_rel_next() {
		return '';
	}

	/**
	 * Generates the Open Graph type.
	 *
	 * @return string The Open Graph type.
	 */
	public function generate_open_graph_type() {
		return 'website';
	}

	/**
	 * Generates the open graph title.
	 *
	 * @return string The open graph title.
	 */
	public function generate_open_graph_title() {
		if ( $this->model->open_graph_title ) {
			$open_graph_title = $this->model->open_graph_title;
		}

<<<<<<< HEAD
		return $this->title;
=======
		if ( empty( $open_graph_title ) ) {
			// The helper applies a filter, but we don't have a default value at this stage so we pass an empty string.
			$open_graph_title = $this->values_helper->get_open_graph_title( '', $this->model->object_type, $this->model->object_sub_type );
		}

		if ( empty( $open_graph_title ) ) {
			$open_graph_title = $this->title;
		}

		return $open_graph_title;
>>>>>>> 6db26cbb
	}

	/**
	 * Generates the open graph description.
	 *
	 * @return string The open graph description.
	 */
	public function generate_open_graph_description() {
		if ( $this->model->open_graph_description ) {
			$open_graph_description = $this->model->open_graph_description;
		}

<<<<<<< HEAD
		return $this->meta_description;
=======
		if ( empty( $open_graph_description ) ) {
			// The helper applies a filter, but we don't have a default value at this stage so we pass an empty string.
			$open_graph_description = $this->values_helper->get_open_graph_description( '', $this->model->object_type, $this->model->object_sub_type );
		}

		if ( empty( $open_graph_description ) ) {
			$open_graph_description = $this->meta_description;
		}

		return $open_graph_description;
>>>>>>> 6db26cbb
	}

	/**
	 * Generates the open graph images.
	 *
	 * @return array The open graph images.
	 */
	public function generate_open_graph_images() {
		if ( $this->context->open_graph_enabled === false ) {
			return [];
		}

		return $this->open_graph_image_generator->generate( $this->context );
	}

	/**
	 * Generates the open graph url.
	 *
	 * @return string The open graph url.
	 */
	public function generate_open_graph_url() {
		if ( $this->model->canonical ) {
			return $this->model->canonical;
		}

		return $this->get_permalink();
	}

	/**
	 * Generates the open graph article publisher.
	 *
	 * @return string The open graph article publisher.
	 */
	public function generate_open_graph_article_publisher() {
		return '';
	}

	/**
	 * Generates the open graph article author.
	 *
	 * @return string The open graph article author.
	 */
	public function generate_open_graph_article_author() {
		return '';
	}

	/**
	 * Generates the open graph article published time.
	 *
	 * @return string The open graph article published time.
	 */
	public function generate_open_graph_article_published_time() {
		return '';
	}

	/**
	 * Generates the open graph article modified time.
	 *
	 * @return string The open graph article modified time.
	 */
	public function generate_open_graph_article_modified_time() {
		return '';
	}

	/**
	 * Generates the open graph locale.
	 *
	 * @return string The open graph locale.
	 */
	public function generate_open_graph_locale() {
		return $this->open_graph_locale_generator->generate( $this->context );
	}

	/**
	 * Generates the open graph Facebook app ID.
	 *
	 * @deprecated 15.5
	 * @codeCoverageIgnore
	 *
	 * @return string The open graph Facebook app ID.
	 */
	public function generate_open_graph_fb_app_id() {
		return $this->options->get( 'fbadminapp', '' );
	}

	/**
	 * Generates the open graph site name.
	 *
	 * @return string The open graph site name.
	 */
	public function generate_open_graph_site_name() {
		return $this->context->wordpress_site_name;
	}

	/**
	 * Generates the Twitter card type.
	 *
	 * @return string The Twitter card type.
	 */
	public function generate_twitter_card() {
		return $this->context->twitter_card;
	}

	/**
	 * Generates the Twitter title.
	 *
	 * @return string The Twitter title.
	 */
	public function generate_twitter_title() {
		if ( $this->model->twitter_title ) {
			return $this->model->twitter_title;
		}

		if ( $this->context->open_graph_enabled === true ) {
			$open_graph_title = $this->values_helper->get_open_graph_title( '', $this->model->object_type, $this->model->object_sub_type );
			if ( ! empty( $open_graph_title ) ) {
				return $open_graph_title;
			}
		}

		if ( $this->open_graph_title && $this->context->open_graph_enabled === true ) {
			return '';
		}

		if ( $this->title ) {
			return $this->title;
		}

		return '';
	}

	/**
	 * Generates the Twitter description.
	 *
	 * @return string The Twitter description.
	 */
	public function generate_twitter_description() {
		if ( $this->model->twitter_description ) {
			return $this->model->twitter_description;
		}

		if ( $this->context->open_graph_enabled === true ) {
			$open_graph_description = $this->values_helper->get_open_graph_description( '', $this->model->object_type, $this->model->object_sub_type );
			if ( ! empty( $open_graph_description ) ) {
				return $open_graph_description;
			}
		}

		if ( $this->open_graph_description && $this->context->open_graph_enabled === true ) {
			return '';
		}

		if ( $this->meta_description ) {
			return $this->meta_description;
		}

		return '';
	}

	/**
	 * Generates the Twitter image.
	 *
	 * @return string The Twitter image.
	 */
	public function generate_twitter_image() {
		$images = $this->twitter_image_generator->generate( $this->context );
		$image  = \reset( $images );

		// When there is an image set by the user.
		if ( $image && $this->context->indexable->twitter_image_source === 'set-by-user' ) {
			return $image['url'];
		}

		if ( $this->context->open_graph_enabled === true ) {
			$open_graph_image = $this->values_helper->get_open_graph_image( '', $this->model->object_type, $this->model->object_sub_type );
			if ( ! empty( $open_graph_image ) ) {
				return $open_graph_image;
			}
		}

		// When there isn't a set image or there is a Open Graph image set.
		if ( empty( $image ) || ( $this->context->open_graph_enabled === true && $this->open_graph_images ) ) {
			return '';
		}

		return $image['url'];
	}

	/**
	 * Generates the Twitter creator.
	 *
	 * @return string The Twitter creator.
	 */
	public function generate_twitter_creator() {
		return '';
	}

	/**
	 * Generates the Twitter site.
	 *
	 * @return string The Twitter site.
	 */
	public function generate_twitter_site() {
		switch ( $this->context->site_represents ) {
			case 'person':
				$twitter = $this->user->get_the_author_meta( 'twitter', (int) $this->context->site_user_id );
				if ( empty( $twitter ) ) {
					$twitter = $this->options->get( 'twitter_site' );
				}
				break;
			case 'company':
			default:
				$twitter = $this->options->get( 'twitter_site' );
				break;
		}

		return $twitter;
	}

	/**
	 * Generates the source.
	 *
	 * @return array The source.
	 */
	public function generate_source() {
		return [];
	}

	/**
	 * Generates the schema for the page.
	 *
	 * @return array The Schema object.
	 *
	 * @codeCoverageIgnore Wrapper method.
	 */
	public function generate_schema() {
		return $this->schema_generator->generate( $this->context );
	}

	/**
	 * Generates the breadcrumbs for the page.
	 *
	 * @return array The breadcrumbs.
	 *
	 * @codeCoverageIgnore Wrapper method.
	 */
	public function generate_breadcrumbs() {
		return $this->breadcrumbs_generator->generate( $this->context );
	}

	/**
	 * Generates the estimated reading time.
	 *
	 * @return int|null The estimated reading time.
	 *
	 * @codeCoverageIgnore Wrapper method.
	 */
	public function generate_estimated_reading_time_minutes() {
		if ( $this->model->estimated_reading_time_minutes !== null ) {
			return $this->model->estimated_reading_time_minutes;
		}

		if ( $this->context->post === null ) {
			return null;
		}

		// 200 is the approximate estimated words per minute across languages.
		$words_per_minute = 200;
		$words            = \str_word_count( \wp_strip_all_tags( $this->context->post->post_content ) );
		return (int) \round( $words / $words_per_minute );
	}

	/**
	 * Strips all nested dependencies from the debug info.
	 *
	 * @return array
	 */
	public function __debugInfo() {
		return [
			'model'   => $this->model,
			'context' => $this->context,
		];
	}
}<|MERGE_RESOLUTION|>--- conflicted
+++ resolved
@@ -11,6 +11,7 @@
 use Yoast\WP\SEO\Helpers\Current_Page_Helper;
 use Yoast\WP\SEO\Helpers\Image_Helper;
 use Yoast\WP\SEO\Helpers\Indexable_Helper;
+use Yoast\WP\SEO\Helpers\Open_Graph\Values_Helper;
 use Yoast\WP\SEO\Helpers\Options_Helper;
 use Yoast\WP\SEO\Helpers\Permalink_Helper;
 use Yoast\WP\SEO\Helpers\Url_Helper;
@@ -152,6 +153,13 @@
 	protected $permalink_helper;
 
 	/**
+	 * The values helper.
+	 *
+	 * @var Values_Helper
+	 */
+	protected $values_helper;
+
+	/**
 	 * Sets the generator dependencies.
 	 *
 	 * @required
@@ -188,6 +196,7 @@
 	 * @param User_Helper         $user         The user helper.
 	 * @param Indexable_Helper    $indexable    The indexable helper.
 	 * @param Permalink_Helper    $permalink    The permalink helper.
+	 * @param Values_Helper       $values       The values helper.
 	 */
 	public function set_helpers(
 		Image_Helper $image,
@@ -196,7 +205,8 @@
 		Url_Helper $url,
 		User_Helper $user,
 		Indexable_Helper $indexable,
-		Permalink_Helper $permalink
+		Permalink_Helper $permalink,
+		Values_Helper $values
 	) {
 		$this->image            = $image;
 		$this->options          = $options;
@@ -205,6 +215,7 @@
 		$this->user             = $user;
 		$this->indexable_helper = $indexable;
 		$this->permalink_helper = $permalink;
+		$this->values_helper    = $values;
 	}
 
 	/**
@@ -422,9 +433,6 @@
 			$open_graph_title = $this->model->open_graph_title;
 		}
 
-<<<<<<< HEAD
-		return $this->title;
-=======
 		if ( empty( $open_graph_title ) ) {
 			// The helper applies a filter, but we don't have a default value at this stage so we pass an empty string.
 			$open_graph_title = $this->values_helper->get_open_graph_title( '', $this->model->object_type, $this->model->object_sub_type );
@@ -435,7 +443,6 @@
 		}
 
 		return $open_graph_title;
->>>>>>> 6db26cbb
 	}
 
 	/**
@@ -448,9 +455,6 @@
 			$open_graph_description = $this->model->open_graph_description;
 		}
 
-<<<<<<< HEAD
-		return $this->meta_description;
-=======
 		if ( empty( $open_graph_description ) ) {
 			// The helper applies a filter, but we don't have a default value at this stage so we pass an empty string.
 			$open_graph_description = $this->values_helper->get_open_graph_description( '', $this->model->object_type, $this->model->object_sub_type );
@@ -461,7 +465,6 @@
 		}
 
 		return $open_graph_description;
->>>>>>> 6db26cbb
 	}
 
 	/**
@@ -475,6 +478,32 @@
 		}
 
 		return $this->open_graph_image_generator->generate( $this->context );
+	}
+
+	/**
+	 * Generates the open graph image ID.
+	 *
+	 * @return string The open graph image ID.
+	 */
+	public function generate_open_graph_image_id() {
+		if ( $this->model->open_graph_image_id ) {
+			return $this->model->open_graph_image_id;
+		}
+
+		return $this->values_helper->get_open_graph_image_id( 0, $this->model->object_type, $this->model->object_sub_type );
+	}
+
+	/**
+	 * Generates the open graph image URL.
+	 *
+	 * @return string The open graph image URL.
+	 */
+	public function generate_open_graph_image() {
+		if ( $this->model->open_graph_image ) {
+			return $this->model->open_graph_image;
+		}
+
+		return $this->values_helper->get_open_graph_image( '', $this->model->object_type, $this->model->object_sub_type );
 	}
 
 	/**
