<?php
/**
 * Presentation object for indexables.
 *
 * @package Yoast\YoastSEO\Presentations
 */

namespace Yoast\WP\Free\Presentations;

use Yoast\WP\Free\Context\Meta_Tags_Context;
use Yoast\WP\Free\Helpers\Current_Page_Helper;
use Yoast\WP\Free\Helpers\Image_Helper;
use Yoast\WP\Free\Helpers\Options_Helper;
use Yoast\WP\Free\Helpers\Robots_Helper;
use Yoast\WP\Free\Models\Indexable;
use Yoast\WP\Free\Presentations\Generators\OG_Locale_Generator;
use Yoast\WP\Free\Presentations\Generators\Schema_Generator;

/**
 * Class Indexable_Presentation
 *
 * @property string title
 * @property string meta_description
 * @property array  robots
 * @property string canonical
 * @property string og_type
 * @property string og_title
 * @property string og_description
 * @property array  og_images
 * @property string og_url
 * @property string og_article_publisher
 * @property string og_article_author
 * @property string og_article_publish_time
 * @property string og_article_modified_time
 * @property string og_locale
 * @property array  schema
 * @property string twitter_card
 * @property string twitter_title
 * @property string twitter_description
 * @property string twitter_image
 * @property array  replace_vars_object
 */
class Indexable_Presentation extends Abstract_Presentation {

	/**
	 * @var Indexable
	 */
	protected $model;

	/**
	 * @var Meta_Tags_Context
	 */
	protected $context;

	/**
	 * @var Schema_Generator
	 */
	protected $schema_generator;

	/**
	 * @var OG_Locale_Generator
	 */
	private $og_locale_generator;

	/**
	 * @var Robots_Helper
	 */
	protected $robots_helper;

	/**
	 * @var Current_Page_Helper
	 */
	protected $current_page_helper;

	/**
	 * @var Image_Helper
	 */
	protected $image_helper;

	/**
	 * @var Options_Helper
	 */
	protected $options_helper;

	/**
	 * @required
	 *
	 * Sets the generator dependencies.
	 *
	 * @param Schema_Generator    $schema_generator    The schema generator.
	 * @param OG_Locale_Generator $og_locale_generator The OG locale generator.
	 */
	public function set_generators(
		Schema_Generator $schema_generator,
		OG_Locale_Generator $og_locale_generator
	) {
		$this->schema_generator    = $schema_generator;
		$this->og_locale_generator = $og_locale_generator;
	}

	/**
	 * Used by dependency injection container to inject the Robots_Helper.
	 *
	 * @param Robots_Helper       $robots_helper       The robots helper.
	 * @param Image_Helper        $image_helper        The image helper.
	 * @param Options_Helper      $options_helper      The options helper.
	 * @param Current_Page_Helper $current_page_helper The current page helper.
	 */
	public function set_helpers(
		Robots_Helper $robots_helper,
		Image_Helper $image_helper,
		Options_Helper $options_helper,
		Current_Page_Helper $current_page_helper
	) {
		$this->robots_helper       = $robots_helper;
		$this->image_helper        = $image_helper;
		$this->options_helper      = $options_helper;
		$this->current_page_helper = $current_page_helper;
	}

	/**
	 * Generates the title.
	 *
	 * @return string The title.
	 */
	public function generate_title() {
		if ( $this->model->title ) {
			return $this->model->title;
		}

		return '';
	}

	/**
	 * Generates the meta description.
	 *
	 * @return string The meta description.
	 */
	public function generate_meta_description() {
		if ( $this->model->description ) {
			return $this->model->description;
		}

		return '';
	}

	/**
	 * Generates the robots value.
	 *
	 * @return array The robots value.
	 */
	public function generate_robots() {
		$robots = $this->robots_helper->get_base_values( $this->model );

		return $this->robots_helper->after_generate( $robots );
	}

	/**
	 * Generates the canonical.
	 *
	 * @return string The canonical.
	 */
	public function generate_canonical() {
		if ( $this->model->canonical ) {
			return $this->model->canonical;
		}

		return '';
	}

	/**
	 * Generates the og type.
	 *
	 * @return string The og type.
	 */
	public function generate_og_type() {
		return 'website';
	}

	/**
	 * Generates the open graph title.
	 *
	 * @return string The open graph title.
	 */
	public function generate_og_title() {
		if ( $this->model->og_title ) {
			return $this->model->og_title;
		}

		return $this->title;
	}

	/**
	 * Generates the open graph description.
	 *
	 * @return string The open graph description.
	 */
	public function generate_og_description() {
		if ( $this->model->og_description ) {
			return $this->model->og_description;
		}

		return $this->meta_description;
	}

	/**
	 * Generates the open graph images.
	 *
	 * @return array The open graph images.
	 */
	public function generate_og_images() {
		if ( $this->model->og_image_id ) {
			$attachment = $this->get_attachment_url_by_id( $this->model->og_image_id );
			if ( $attachment ) {
				return [ $attachment ];
			}
		}

		if ( $this->model->og_image ) {
			return [ $this->model->og_image ];
		}

		return [];
	}

	/**
	 * Generates the open graph url.
	 *
	 * @return string The open graph url.
	 */
	public function generate_og_url() {
		return $this->canonical;
	}

	/**
	 * Generates the open graph article publisher.
	 *
	 * @return string The open graph article publisher.
	 */
	public function generate_og_article_publisher() {
		return '';
	}

	/**
	 * Generates the open graph article author.
	 *
	 * @return string The open graph article author.
	 */
	public function generate_og_article_author() {
		return '';
	}

	/**
	 * Generates the open graph article publish time.
	 *
	 * @return string The open graph article publish time.
	 */
	public function generate_og_article_publish_time() {
		return '';
	}

	/**
	 * Generates the open graph article modified time.
	 *
	 * @return string The open graph article modified time.
	 */
	public function generate_og_article_modified_time() {
		return '';
	}

	/**
	 * Generates the open graph locale.
	 *
	 * @return string The open graph locale.
	 */
	public function generate_og_locale() {
<<<<<<< HEAD
		/**
		 * Filter: 'wpseo_locale' - Allow changing the locale output.
		 *
		 * Note that this filter is different from `wpseo_og_locale`, which is run _after_ the OG specific filtering.
		 *
		 * @api string Locale string.
		 */
		$locale = \apply_filters( 'wpseo_locale', \get_locale() );

		// Catch some weird locales served out by WP that are not easily doubled up.
		$fix_locales = array(
			'ca' => 'ca_ES',
			'en' => 'en_US',
			'el' => 'el_GR',
			'et' => 'et_EE',
			'ja' => 'ja_JP',
			'sq' => 'sq_AL',
			'uk' => 'uk_UA',
			'vi' => 'vi_VN',
			'zh' => 'zh_CN',
		);

		if ( isset( $fix_locales[ $locale ] ) ) {
			$locale = $fix_locales[ $locale ];
		}

		// Convert locales like "es" to "es_ES", in case that works for the given locale (sometimes it does).
		if ( strlen( $locale ) === 2 ) {
			$locale = strtolower( $locale ) . '_' . strtoupper( $locale );
		}

		// These are the locales FB supports.
		$fb_valid_fb_locales = array(
			'af_ZA', // Afrikaans.
			'ak_GH', // Akan.
			'am_ET', // Amharic.
			'ar_AR', // Arabic.
			'as_IN', // Assamese.
			'ay_BO', // Aymara.
			'az_AZ', // Azerbaijani.
			'be_BY', // Belarusian.
			'bg_BG', // Bulgarian.
			'bp_IN', // Bhojpuri.
			'bn_IN', // Bengali.
			'br_FR', // Breton.
			'bs_BA', // Bosnian.
			'ca_ES', // Catalan.
			'cb_IQ', // Sorani Kurdish.
			'ck_US', // Cherokee.
			'co_FR', // Corsican.
			'cs_CZ', // Czech.
			'cx_PH', // Cebuano.
			'cy_GB', // Welsh.
			'da_DK', // Danish.
			'de_DE', // German.
			'el_GR', // Greek.
			'en_GB', // English (UK).
			'en_PI', // English (Pirate).
			'en_UD', // English (Upside Down).
			'en_US', // English (US).
			'em_ZM',
			'eo_EO', // Esperanto.
			'es_ES', // Spanish (Spain).
			'es_LA', // Spanish.
			'es_MX', // Spanish (Mexico).
			'et_EE', // Estonian.
			'eu_ES', // Basque.
			'fa_IR', // Persian.
			'fb_LT', // Leet Speak.
			'ff_NG', // Fulah.
			'fi_FI', // Finnish.
			'fo_FO', // Faroese.
			'fr_CA', // French (Canada).
			'fr_FR', // French (France).
			'fy_NL', // Frisian.
			'ga_IE', // Irish.
			'gl_ES', // Galician.
			'gn_PY', // Guarani.
			'gu_IN', // Gujarati.
			'gx_GR', // Classical Greek.
			'ha_NG', // Hausa.
			'he_IL', // Hebrew.
			'hi_IN', // Hindi.
			'hr_HR', // Croatian.
			'hu_HU', // Hungarian.
			'ht_HT', // Haitian Creole.
			'hy_AM', // Armenian.
			'id_ID', // Indonesian.
			'ig_NG', // Igbo.
			'is_IS', // Icelandic.
			'it_IT', // Italian.
			'ik_US',
			'iu_CA',
			'ja_JP', // Japanese.
			'ja_KS', // Japanese (Kansai).
			'jv_ID', // Javanese.
			'ka_GE', // Georgian.
			'kk_KZ', // Kazakh.
			'km_KH', // Khmer.
			'kn_IN', // Kannada.
			'ko_KR', // Korean.
			'ks_IN', // Kashmiri.
			'ku_TR', // Kurdish (Kurmanji).
			'ky_KG', // Kyrgyz.
			'la_VA', // Latin.
			'lg_UG', // Ganda.
			'li_NL', // Limburgish.
			'ln_CD', // Lingala.
			'lo_LA', // Lao.
			'lt_LT', // Lithuanian.
			'lv_LV', // Latvian.
			'mg_MG', // Malagasy.
			'mi_NZ', // Maori.
			'mk_MK', // Macedonian.
			'ml_IN', // Malayalam.
			'mn_MN', // Mongolian.
			'mr_IN', // Marathi.
			'ms_MY', // Malay.
			'mt_MT', // Maltese.
			'my_MM', // Burmese.
			'nb_NO', // Norwegian (bokmal).
			'nd_ZW', // Ndebele.
			'ne_NP', // Nepali.
			'nl_BE', // Dutch (Belgium).
			'nl_NL', // Dutch.
			'nn_NO', // Norwegian (nynorsk).
			'nr_ZA', // Southern Ndebele.
			'ns_ZA', // Northern Sotho.
			'ny_MW', // Chewa.
			'om_ET', // Oromo.
			'or_IN', // Oriya.
			'pa_IN', // Punjabi.
			'pl_PL', // Polish.
			'ps_AF', // Pashto.
			'pt_BR', // Portuguese (Brazil).
			'pt_PT', // Portuguese (Portugal).
			'qc_GT', // Quiché.
			'qu_PE', // Quechua.
			'qr_GR',
			'qz_MM', // Burmese (Zawgyi).
			'rm_CH', // Romansh.
			'ro_RO', // Romanian.
			'ru_RU', // Russian.
			'rw_RW', // Kinyarwanda.
			'sa_IN', // Sanskrit.
			'sc_IT', // Sardinian.
			'se_NO', // Northern Sami.
			'si_LK', // Sinhala.
			'su_ID', // Sundanese.
			'sk_SK', // Slovak.
			'sl_SI', // Slovenian.
			'sn_ZW', // Shona.
			'so_SO', // Somali.
			'sq_AL', // Albanian.
			'sr_RS', // Serbian.
			'ss_SZ', // Swazi.
			'st_ZA', // Southern Sotho.
			'sv_SE', // Swedish.
			'sw_KE', // Swahili.
			'sy_SY', // Syriac.
			'sz_PL', // Silesian.
			'ta_IN', // Tamil.
			'te_IN', // Telugu.
			'tg_TJ', // Tajik.
			'th_TH', // Thai.
			'tk_TM', // Turkmen.
			'tl_PH', // Filipino.
			'tl_ST', // Klingon.
			'tn_BW', // Tswana.
			'tr_TR', // Turkish.
			'ts_ZA', // Tsonga.
			'tt_RU', // Tatar.
			'tz_MA', // Tamazight.
			'uk_UA', // Ukrainian.
			'ur_PK', // Urdu.
			'uz_UZ', // Uzbek.
			've_ZA', // Venda.
			'vi_VN', // Vietnamese.
			'wo_SN', // Wolof.
			'xh_ZA', // Xhosa.
			'yi_DE', // Yiddish.
			'yo_NG', // Yoruba.
			'zh_CN', // Simplified Chinese (China).
			'zh_HK', // Traditional Chinese (Hong Kong).
			'zh_TW', // Traditional Chinese (Taiwan).
			'zu_ZA', // Zulu.
			'zz_TR', // Zazaki.
		);

		// Check to see if the locale is a valid FB one, if not, use en_US as a fallback.
		if ( ! in_array( $locale, $fb_valid_fb_locales, true ) ) {
			$locale = strtolower( substr( $locale, 0, 2 ) ) . '_' . strtoupper( substr( $locale, 0, 2 ) );
			if ( ! in_array( $locale, $fb_valid_fb_locales, true ) ) {
				$locale = 'en_US';
			}
		}

		return $locale;
=======
		return $this->og_locale_generator->generate( $this->context );
>>>>>>> f0f35fa3
	}

	/**
	 * Generates the Twitter card type.
	 *
	 * @return string The Twitter card type.
	 */
	public function generate_twitter_card() {
		return '';
	}

	/**
	 * Generates the Twitter title.
	 *
	 * @return string The Twitter title.
	 */
	public function generate_twitter_title() {
		if ( $this->model->twitter_title ) {
			return $this->model->twitter_title;
		}

		if ( $this->title ) {
			return $this->title;
		}

		return '';
	}

	/**
	 * Generates the Twitter description.
	 *
	 * @return string The Twitter description.
	 */
	public function generate_twitter_description() {
		if ( $this->model->twitter_description ) {
			return $this->model->twitter_description;
		}

		if ( $this->meta_description ) {
			return $this->meta_description;
		}

		return '';
	}

	/**
	 * Generates the Twitter image.
	 *
	 * @return string The Twitter image.
	 */
	public function generate_twitter_image() {
		if ( $this->model->twitter_image ) {
			return $this->model->twitter_image;
		}

		return '';
	}

	/**
	 * Generates the replace vars object.
	 *
	 * @return array The replace vars object.
	 */
	public function generate_replace_vars_object() {
		return [];
	}

	/**
	 * Generates the schema for the page.
	 *
	 * @return array The Schema object.
	 */
	public function generate_schema() {
		return $this->schema_generator->generate( $this->context );
	}

	/**
	 * Retrieves the attachment by a given image id.
	 *
	 * @param int $attachment_id The attachment id.
	 *
	 * @return string|false The url when found, false when not.
	 */
	protected function get_attachment_url_by_id( $attachment_id ) {
		/**
		 * Filter: 'wpseo_opengraph_image_size' - Allow overriding the image size used
		 * for OpenGraph sharing. If this filter is used, the defined size will always be
		 * used for the og:image. The image will still be rejected if it is too small.
		 *
		 * Only use this filter if you manually want to determine the best image size
		 * for the `og:image` tag.
		 *
		 * Use the `wpseo_image_sizes` filter if you want to use our logic. That filter
		 * can be used to add an image size that needs to be taken into consideration
		 * within our own logic.
		 *
		 * @api string|false $size Size string.
		 */
		$override_image_size = \apply_filters( 'wpseo_opengraph_image_size', null );

		if ( $override_image_size ) {
			return $this->image_helper->get_image( $attachment_id, $override_image_size );
		}

		return $this->image_helper->get_attachment_variations(
			$attachment_id,
			[
				'min_width'  => 200,
				'max_width'  => 2000,
				'min_height' => 200,
				'max_height' => 2000,
			]
		);
	}

	/**
	 * Retrieves the default OpenGraph image.
	 *
	 * @return string|false The retrieved image.
	 */
	protected function get_default_og_image() {
		if ( $this->options_helper->get( 'opengraph' ) !== true ) {
			return '';
		}

		$default_image_id  = $this->options_helper->get( 'og_default_image_id', '' );
		if ( $default_image_id ) {
			$attachment_url = $this->get_attachment_url_by_id( $default_image_id );
			if ( $attachment_url ) {
				return $attachment_url;
			}
		}

		$default_image_url = $this->options_helper->get( 'og_default_image', '' );
		if ( $default_image_url ) {
			return $default_image_url;
		}

		return '';
	}
}<|MERGE_RESOLUTION|>--- conflicted
+++ resolved
@@ -274,208 +274,7 @@
 	 * @return string The open graph locale.
 	 */
 	public function generate_og_locale() {
-<<<<<<< HEAD
-		/**
-		 * Filter: 'wpseo_locale' - Allow changing the locale output.
-		 *
-		 * Note that this filter is different from `wpseo_og_locale`, which is run _after_ the OG specific filtering.
-		 *
-		 * @api string Locale string.
-		 */
-		$locale = \apply_filters( 'wpseo_locale', \get_locale() );
-
-		// Catch some weird locales served out by WP that are not easily doubled up.
-		$fix_locales = array(
-			'ca' => 'ca_ES',
-			'en' => 'en_US',
-			'el' => 'el_GR',
-			'et' => 'et_EE',
-			'ja' => 'ja_JP',
-			'sq' => 'sq_AL',
-			'uk' => 'uk_UA',
-			'vi' => 'vi_VN',
-			'zh' => 'zh_CN',
-		);
-
-		if ( isset( $fix_locales[ $locale ] ) ) {
-			$locale = $fix_locales[ $locale ];
-		}
-
-		// Convert locales like "es" to "es_ES", in case that works for the given locale (sometimes it does).
-		if ( strlen( $locale ) === 2 ) {
-			$locale = strtolower( $locale ) . '_' . strtoupper( $locale );
-		}
-
-		// These are the locales FB supports.
-		$fb_valid_fb_locales = array(
-			'af_ZA', // Afrikaans.
-			'ak_GH', // Akan.
-			'am_ET', // Amharic.
-			'ar_AR', // Arabic.
-			'as_IN', // Assamese.
-			'ay_BO', // Aymara.
-			'az_AZ', // Azerbaijani.
-			'be_BY', // Belarusian.
-			'bg_BG', // Bulgarian.
-			'bp_IN', // Bhojpuri.
-			'bn_IN', // Bengali.
-			'br_FR', // Breton.
-			'bs_BA', // Bosnian.
-			'ca_ES', // Catalan.
-			'cb_IQ', // Sorani Kurdish.
-			'ck_US', // Cherokee.
-			'co_FR', // Corsican.
-			'cs_CZ', // Czech.
-			'cx_PH', // Cebuano.
-			'cy_GB', // Welsh.
-			'da_DK', // Danish.
-			'de_DE', // German.
-			'el_GR', // Greek.
-			'en_GB', // English (UK).
-			'en_PI', // English (Pirate).
-			'en_UD', // English (Upside Down).
-			'en_US', // English (US).
-			'em_ZM',
-			'eo_EO', // Esperanto.
-			'es_ES', // Spanish (Spain).
-			'es_LA', // Spanish.
-			'es_MX', // Spanish (Mexico).
-			'et_EE', // Estonian.
-			'eu_ES', // Basque.
-			'fa_IR', // Persian.
-			'fb_LT', // Leet Speak.
-			'ff_NG', // Fulah.
-			'fi_FI', // Finnish.
-			'fo_FO', // Faroese.
-			'fr_CA', // French (Canada).
-			'fr_FR', // French (France).
-			'fy_NL', // Frisian.
-			'ga_IE', // Irish.
-			'gl_ES', // Galician.
-			'gn_PY', // Guarani.
-			'gu_IN', // Gujarati.
-			'gx_GR', // Classical Greek.
-			'ha_NG', // Hausa.
-			'he_IL', // Hebrew.
-			'hi_IN', // Hindi.
-			'hr_HR', // Croatian.
-			'hu_HU', // Hungarian.
-			'ht_HT', // Haitian Creole.
-			'hy_AM', // Armenian.
-			'id_ID', // Indonesian.
-			'ig_NG', // Igbo.
-			'is_IS', // Icelandic.
-			'it_IT', // Italian.
-			'ik_US',
-			'iu_CA',
-			'ja_JP', // Japanese.
-			'ja_KS', // Japanese (Kansai).
-			'jv_ID', // Javanese.
-			'ka_GE', // Georgian.
-			'kk_KZ', // Kazakh.
-			'km_KH', // Khmer.
-			'kn_IN', // Kannada.
-			'ko_KR', // Korean.
-			'ks_IN', // Kashmiri.
-			'ku_TR', // Kurdish (Kurmanji).
-			'ky_KG', // Kyrgyz.
-			'la_VA', // Latin.
-			'lg_UG', // Ganda.
-			'li_NL', // Limburgish.
-			'ln_CD', // Lingala.
-			'lo_LA', // Lao.
-			'lt_LT', // Lithuanian.
-			'lv_LV', // Latvian.
-			'mg_MG', // Malagasy.
-			'mi_NZ', // Maori.
-			'mk_MK', // Macedonian.
-			'ml_IN', // Malayalam.
-			'mn_MN', // Mongolian.
-			'mr_IN', // Marathi.
-			'ms_MY', // Malay.
-			'mt_MT', // Maltese.
-			'my_MM', // Burmese.
-			'nb_NO', // Norwegian (bokmal).
-			'nd_ZW', // Ndebele.
-			'ne_NP', // Nepali.
-			'nl_BE', // Dutch (Belgium).
-			'nl_NL', // Dutch.
-			'nn_NO', // Norwegian (nynorsk).
-			'nr_ZA', // Southern Ndebele.
-			'ns_ZA', // Northern Sotho.
-			'ny_MW', // Chewa.
-			'om_ET', // Oromo.
-			'or_IN', // Oriya.
-			'pa_IN', // Punjabi.
-			'pl_PL', // Polish.
-			'ps_AF', // Pashto.
-			'pt_BR', // Portuguese (Brazil).
-			'pt_PT', // Portuguese (Portugal).
-			'qc_GT', // Quiché.
-			'qu_PE', // Quechua.
-			'qr_GR',
-			'qz_MM', // Burmese (Zawgyi).
-			'rm_CH', // Romansh.
-			'ro_RO', // Romanian.
-			'ru_RU', // Russian.
-			'rw_RW', // Kinyarwanda.
-			'sa_IN', // Sanskrit.
-			'sc_IT', // Sardinian.
-			'se_NO', // Northern Sami.
-			'si_LK', // Sinhala.
-			'su_ID', // Sundanese.
-			'sk_SK', // Slovak.
-			'sl_SI', // Slovenian.
-			'sn_ZW', // Shona.
-			'so_SO', // Somali.
-			'sq_AL', // Albanian.
-			'sr_RS', // Serbian.
-			'ss_SZ', // Swazi.
-			'st_ZA', // Southern Sotho.
-			'sv_SE', // Swedish.
-			'sw_KE', // Swahili.
-			'sy_SY', // Syriac.
-			'sz_PL', // Silesian.
-			'ta_IN', // Tamil.
-			'te_IN', // Telugu.
-			'tg_TJ', // Tajik.
-			'th_TH', // Thai.
-			'tk_TM', // Turkmen.
-			'tl_PH', // Filipino.
-			'tl_ST', // Klingon.
-			'tn_BW', // Tswana.
-			'tr_TR', // Turkish.
-			'ts_ZA', // Tsonga.
-			'tt_RU', // Tatar.
-			'tz_MA', // Tamazight.
-			'uk_UA', // Ukrainian.
-			'ur_PK', // Urdu.
-			'uz_UZ', // Uzbek.
-			've_ZA', // Venda.
-			'vi_VN', // Vietnamese.
-			'wo_SN', // Wolof.
-			'xh_ZA', // Xhosa.
-			'yi_DE', // Yiddish.
-			'yo_NG', // Yoruba.
-			'zh_CN', // Simplified Chinese (China).
-			'zh_HK', // Traditional Chinese (Hong Kong).
-			'zh_TW', // Traditional Chinese (Taiwan).
-			'zu_ZA', // Zulu.
-			'zz_TR', // Zazaki.
-		);
-
-		// Check to see if the locale is a valid FB one, if not, use en_US as a fallback.
-		if ( ! in_array( $locale, $fb_valid_fb_locales, true ) ) {
-			$locale = strtolower( substr( $locale, 0, 2 ) ) . '_' . strtoupper( substr( $locale, 0, 2 ) );
-			if ( ! in_array( $locale, $fb_valid_fb_locales, true ) ) {
-				$locale = 'en_US';
-			}
-		}
-
-		return $locale;
-=======
 		return $this->og_locale_generator->generate( $this->context );
->>>>>>> f0f35fa3
 	}
 
 	/**
