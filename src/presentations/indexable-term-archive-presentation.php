--- conflicted
+++ resolved
@@ -7,24 +7,13 @@
 
 namespace Yoast\WP\Free\Presentations;
 
-<<<<<<< HEAD
-=======
-use Yoast\WP\Free\Helpers\Options_Helper;
 use Yoast\WP\Free\Helpers\Taxonomy_Helper;
 use Yoast\WP\Free\Wrappers\WP_Query_Wrapper;
 
->>>>>>> 97e3ce61
 /**
  * Class Indexable_Presentation
  */
 class Indexable_Term_Archive_Presentation extends Indexable_Presentation {
-
-	/**
-<<<<<<< HEAD
-=======
-	 * @var Options_Helper
-	 */
-	private $options_helper;
 
 	/**
 	 * @var WP_Query_Wrapper
@@ -39,22 +28,18 @@
 	/**
 	 * Indexable_Post_Type_Presentation constructor.
 	 *
-	 * @param Options_Helper   $options_helper   The options helper.
 	 * @param WP_Query_Wrapper $wp_query_wrapper The wp query wrapper.
 	 * @param Taxonomy_Helper  $taxonomy_helper  The Taxonomy helper.
 	 */
 	public function __construct(
-		Options_Helper $options_helper,
 		WP_Query_Wrapper $wp_query_wrapper,
 		Taxonomy_Helper $taxonomy_helper
 	) {
-		$this->options_helper   = $options_helper;
 		$this->wp_query_wrapper = $wp_query_wrapper;
 		$this->taxonomy_helper  = $taxonomy_helper;
 	}
 
 	/**
->>>>>>> 97e3ce61
 	 * @inheritDoc
 	 */
 	public function generate_meta_description() {
