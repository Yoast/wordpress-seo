--- conflicted
+++ resolved
@@ -74,7 +74,6 @@
 	public function get_copy_set(): Copy_Set;
 
 	/**
-<<<<<<< HEAD
 	 * Sets the enhanced call to action.
 	 *
 	 * @param Call_To_Action_Entry $enhanced_call_to_action The enhanced call to action.
@@ -89,11 +88,11 @@
 	 * @return Call_To_Action_Entry|null
 	 */
 	public function get_enhanced_call_to_action(): ?Call_To_Action_Entry;
-=======
+
+	/**
 	 * Returns whether the task is valid.
 	 *
 	 * @return bool
 	 */
 	public function is_valid(): bool;
->>>>>>> 5025ae74
 }