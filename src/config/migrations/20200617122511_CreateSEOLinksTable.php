--- conflicted
+++ resolved
@@ -30,24 +30,12 @@
 		// If not, create it exactly as it was.
 		if ( ! $adapter->table_exists( $table_name ) ) {
 			$table = $this->create_table( $table_name, [ 'id' => false ] );
-<<<<<<< HEAD
-			$table->column(
-				'id',
-				'biginteger',
-				[
-					'primary_key' => true,
-					'limit'       => 20,
-					'unsigned'    => true,
-				]
-			);
-=======
 			$table->column( 'id', 'biginteger', [
 				'primary_key'    => true,
 				'limit'          => 20,
 				'unsigned'       => true,
 				'auto_increment' => true,
 			] );
->>>>>>> 2539f417
 			$table->column( 'url', 'string', [ 'limit' => 255 ] );
 			$table->column(
 				'post_id',
