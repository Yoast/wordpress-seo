--- conflicted
+++ resolved
@@ -24,29 +24,6 @@
  *
  * Class that contains all relevant data for rendering the meta tags.
  *
-<<<<<<< HEAD
- * @property string      $canonical
- * @property string      $title
- * @property string      $description
- * @property string      $id
- * @property string      $site_name
- * @property string      $wordpress_site_name
- * @property string      $site_url
- * @property string      $company_name
- * @property int         $company_logo_id
- * @property int         $site_user_id
- * @property string      $site_represents
- * @property array|false $site_represents_reference
- * @property string      schema_page_type
- * @property string      $main_schema_id
- * @property bool        $open_graph_enabled
- * @property string      $open_graph_publisher
- * @property string      $twitter_card
- * @property string      $page_type
- * @property bool        $has_image
- * @property int         $main_image_id
- * @property string      $main_image_url
-=======
  * @property string       $canonical
  * @property string       $title
  * @property string       $description
@@ -69,7 +46,9 @@
  * @property string       $open_graph_publisher
  * @property string       $twitter_card
  * @property string       $page_type
->>>>>>> 402615f2
+ * @property bool         $has_image
+ * @property int          $main_image_id
+ * @property string       $main_image_url
  */
 class Meta_Tags_Context extends Abstract_Presentation {
 
