--- conflicted
+++ resolved
@@ -140,11 +140,7 @@
 	 * @return string the title
 	 */
 	public function generate_title() {
-<<<<<<< HEAD
-		return $this->replace_vars->replace( $this->presentation->title, $this->presentation->replace_vars_object );
-=======
-		return $this->replace_vars_helper->replace( $this->presentation->title, $this->presentation->source );
->>>>>>> f1e34bcd
+		return $this->replace_vars->replace( $this->presentation->title, $this->presentation->source );
 	}
 
 	/**
@@ -153,11 +149,7 @@
 	 * @return string the description
 	 */
 	public function generate_description() {
-<<<<<<< HEAD
-		return $this->replace_vars->replace( $this->presentation->meta_description, $this->presentation->replace_vars_object );
-=======
-		return $this->replace_vars_helper->replace( $this->presentation->meta_description, $this->presentation->source );
->>>>>>> f1e34bcd
+		return $this->replace_vars->replace( $this->presentation->meta_description, $this->presentation->source );
 	}
 
 	/**
@@ -290,10 +282,10 @@
 	 */
 	public function generate_site_represents_reference() {
 		if ( $this->site_represents === 'person' ) {
-			return [ '@id' => $this->id->get_user_schema_id( $this->site_user_id, $this ) ];
+			return [ '@id' => $this->id_helper->get_user_schema_id( $this->site_user_id, $this ) ];
 		}
 		if ( $this->site_represents === 'company' ) {
-			return [ '@id' => $this->site_url . $this->id->organization_hash ];
+			return [ '@id' => $this->site_url . $this->id_helper->organization_hash ];
 		}
 
 		return false;
@@ -384,7 +376,7 @@
 	 * The main schema id.
 	 */
 	public function generate_main_schema_id() {
-		return $this->canonical . $this->id->webpage_hash;
+		return $this->canonical . $this->id_helper->webpage_hash;
 	}
 }
 
