--- conflicted
+++ resolved
@@ -3,7 +3,6 @@
 namespace Yoast\WP\SEO\Integrations;
 
 use WPSEO_Admin_Asset_Manager;
-use Yoast\WP\SEO\Conditionals\No_Conditionals;
 use Yoast\WP\SEO\Conditionals\Schema_Blocks_Conditional;
 use Yoast\WP\SEO\Helpers\Short_Link_Helper;
 
@@ -11,8 +10,6 @@
  * Loads schema block templates into Gutenberg.
  */
 class Schema_Blocks implements Integration_Interface {
-
-	use No_Conditionals;
 
 	/**
 	 * The registered templates.
@@ -43,8 +40,6 @@
 	protected $short_link_helper;
 
 	/**
-<<<<<<< HEAD
-=======
 	 * Returns the conditionals based on which this loadable should be active.
 	 *
 	 * @return array
@@ -56,7 +51,6 @@
 	}
 
 	/**
->>>>>>> 9bd42cd8
 	 * Schema_Blocks constructor.
 	 *
 	 * @param WPSEO_Admin_Asset_Manager $asset_manager      The asset manager.
