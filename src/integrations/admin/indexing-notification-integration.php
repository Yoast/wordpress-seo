--- conflicted
+++ resolved
@@ -207,11 +207,7 @@
 	 */
 	protected function should_show_notification() {
 		// Don't show a notification if the indexation has already been started earlier.
-<<<<<<< HEAD
-		if ( $this->indexing_helper->get_started() === 0 ) {
-=======
-		if ( $this->options_helper->get( 'indexation_started' ) > 0 ) {
->>>>>>> 40aafd72
+		if ( $this->indexing_helper->get_started() > 0 ) {
 			return false;
 		}
 
