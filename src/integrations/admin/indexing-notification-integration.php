--- conflicted
+++ resolved
@@ -148,20 +148,11 @@
 		}
 
 		if ( $this->options_helper->get( 'indexing_reason' ) ) {
+
 			\add_action( 'admin_init', [ $this, 'maybe_create_notification' ] );
 		}
 
-<<<<<<< HEAD
-		if ( ! \wp_next_scheduled( self::NOTIFICATION_ID ) ) {
-			\wp_schedule_event( $this->date_helper->current_time(), 'daily', self::NOTIFICATION_ID );
-
-			return;
-		}
-
-		\add_action( self::NOTIFICATION_ID, [ $this, 'create_notification' ] );
-=======
 		\add_action( self::NOTIFICATION_ID, [ $this, 'maybe_create_notification' ] );
->>>>>>> dbb59848
 	}
 
 	/**
@@ -214,33 +205,6 @@
 		 * Never show a notification when nothing should be indexed.
 		 */
 		if ( $this->indexing_integration->get_unindexed_count() === 0 ) {
-<<<<<<< HEAD
-			return false;
-		}
-
-		$indexing_reason = $this->options_helper->get( 'indexing_reason', '' );
-
-		/*
-		 * Show a notification when we have a reason to do so.
-		 * For example when indexing has failed before and the user should try again.
-		 */
-		if ( $indexing_reason ) {
-			return true;
-		}
-
-		/**
-		 * The UNIX timestamp on which indexing has started.
-		 * Defaults to `null` to indicate that indexing has not started yet.
-		 */
-		$time_indexation_started = $this->options_helper->get( 'indexation_started' );
-
-		/*
-		 * Do not show the notification when the indexation has started, but not completed.
-		 * I.e. when the user stopped it manually.
-		 */
-		if ( $time_indexation_started && $time_indexation_started > ( $this->date_helper->current_time() - \MONTH_IN_SECONDS ) ) {
-=======
->>>>>>> dbb59848
 			return false;
 		}
 
@@ -291,11 +255,7 @@
 		}
 		else {
 			$total_unindexed = $this->indexing_integration->get_unindexed_count();
-<<<<<<< HEAD
-			$presenter       = new Indexing_Notification_Presenter( $this->short_link_helper, $total_unindexed, $this->get_notification_message( $reason ) );
-=======
 			$presenter       = new Indexing_Notification_Presenter( $this->short_link_helper, $total_unindexed, $reason );
->>>>>>> dbb59848
 		}
 
 		return $presenter;
