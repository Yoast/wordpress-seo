--- conflicted
+++ resolved
@@ -38,19 +38,18 @@
 	private $options_helper;
 
 	/**
-<<<<<<< HEAD
 	 * The product helper.
 	 *
 	 * @var Product_Helper
 	 */
 	private $product_helper;
-=======
+
+	/**
 	 * The indexing helper.
 	 *
 	 * @var Indexing_Helper
 	 */
 	private $indexing_helper;
->>>>>>> 1d63904b
 
 	/**
 	 * {@inheritDoc}
@@ -62,35 +61,24 @@
 	/**
 	 * Workouts_Integration constructor.
 	 *
-<<<<<<< HEAD
 	 * @param WPSEO_Addon_Manager       $addon_manager       The addon manager.
 	 * @param WPSEO_Admin_Asset_Manager $admin_asset_manager The admin asset manager.
 	 * @param Options_Helper            $options_helper      The options helper.
 	 * @param Product_Helper            $product_helper      The product helper.
-=======
-	 * @param WPSEO_Admin_Asset_Manager $admin_asset_manager  The admin asset manager.
-	 * @param Options_Helper            $options_helper       The options helper.
-	 * @param Indexing_Helper           $indexing_helper The indexing tool integration.
->>>>>>> 1d63904b
+	 * @param Indexing_Helper           $indexing_helper     The indexing helper.
 	 */
 	public function __construct(
 		WPSEO_Addon_Manager $addon_manager,
 		WPSEO_Admin_Asset_Manager $admin_asset_manager,
 		Options_Helper $options_helper,
-<<<<<<< HEAD
-		Product_Helper $product_helper
-=======
+		Product_Helper $product_helper,
 		Indexing_Helper $indexing_helper
->>>>>>> 1d63904b
 	) {
 		$this->addon_manager       = $addon_manager;
 		$this->admin_asset_manager = $admin_asset_manager;
 		$this->options_helper      = $options_helper;
-<<<<<<< HEAD
 		$this->product_helper      = $product_helper;
-=======
 		$this->indexing_helper     = $indexing_helper;
->>>>>>> 1d63904b
 	}
 
 	/**
