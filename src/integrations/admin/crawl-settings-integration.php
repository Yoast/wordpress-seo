--- conflicted
+++ resolved
@@ -134,11 +134,8 @@
 			'search_cleanup'          => \__( 'Filter search terms', 'wordpress-seo' ),
 			'search_cleanup_emoji'    => \__( 'Filter searches with emojis and other special characters', 'wordpress-seo' ),
 			'search_cleanup_patterns' => \__( 'Filter searches with common spam patterns', 'wordpress-seo' ),
-<<<<<<< HEAD
 			'deny_search_crawling'    => \__( 'Prevent search engines from crawling site search URLs', 'wordpress-seo' ),
-=======
 			'deny_wp_json_crawling'   => \__( 'Prevent search engines from crawling /wp-json/', 'wordpress-seo' ),
->>>>>>> 08cfdd4c
 		];
 	}
 
