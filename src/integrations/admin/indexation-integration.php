<?php
/**
 * WPSEO plugin file.
 *
 * @package Yoast\WP\SEO\Integrations\Admin
 */

namespace Yoast\WP\SEO\Integrations\Admin;

use WPSEO_Admin_Asset_Manager;
use Yoast\WP\SEO\Actions\Indexation\Indexable_Complete_Indexation_Action;
use Yoast\WP\SEO\Actions\Indexation\Indexable_General_Indexation_Action;
use Yoast\WP\SEO\Actions\Indexation\Indexable_Post_Indexation_Action;
use Yoast\WP\SEO\Actions\Indexation\Indexable_Post_Type_Archive_Indexation_Action;
use Yoast\WP\SEO\Actions\Indexation\Indexable_Term_Indexation_Action;
use Yoast\WP\SEO\Conditionals\Admin_Conditional;
use Yoast\WP\SEO\Conditionals\Migrations_Conditional;
use Yoast\WP\SEO\Conditionals\Yoast_Admin_And_Dashboard_Conditional;
use Yoast\WP\SEO\Conditionals\Yoast_Tools_Page_Conditional;
use Yoast\WP\SEO\Helpers\Options_Helper;
use Yoast\WP\SEO\Integrations\Integration_Interface;
use Yoast\WP\SEO\Presenters\Admin\Indexation_List_Item_Presenter;
use Yoast\WP\SEO\Presenters\Admin\Indexation_Modal_Presenter;
use Yoast\WP\SEO\Presenters\Admin\Indexation_Permalink_Warning_Presenter;
use Yoast\WP\SEO\Presenters\Admin\Indexation_Warning_Presenter;
use Yoast\WP\SEO\Routes\Indexable_Indexation_Route;

/**
 * Indexation_Integration class
 */
class Indexation_Integration implements Integration_Interface {

	/**
	 * The post indexation action.
	 *
	 * @var Indexable_Post_Indexation_Action
	 */
	protected $post_indexation;

	/**
	 * The options helper.
	 *
	 * @var Options_Helper
	 */
	protected $options_helper;

	/**
	 * The term indexation action.
	 *
	 * @var Indexable_Term_Indexation_Action
	 */
	protected $term_indexation;

	/**
	 * The post type archive indexation action.
	 *
	 * @var Indexable_Post_Type_Archive_Indexation_Action
	 */
	protected $post_type_archive_indexation;

	/**
	 * Represents the general indexation.
	 *
	 * @var Indexable_General_Indexation_Action
	 */
	protected $general_indexation;

	/**
<<<<<<< HEAD
	 * Represents the admin asset manager.
=======
	 * Represented the indexation completed action.
	 *
	 * @var Indexable_Complete_Indexation_Action
	 */
	protected $complete_indexation_action;

	/**
	 * Represents tha admin asset manager.
>>>>>>> 8419955d
	 *
	 * @var WPSEO_Admin_Asset_Manager
	 */
	protected $asset_manager;

	/**
	 * Holds the Yoast tools page conditional.
	 *
	 * @var Yoast_Tools_Page_Conditional
	 */
	protected $yoast_tools_page_conditional;

	/**
	 * Holds whether or not the current page is the Yoast tools page.
	 *
	 * @var bool
	 */
	protected $is_on_yoast_tools_page;

	/**
	 * Holds the indexation action type.
	 *
	 * Can be Indexation_Warning_Presenter::ACTION_TYPE_LINK_TO or Indexation_Warning_Presenter::ACTION_TYPE_RUN_HERE.
	 *
	 * @var string
	 */
	protected $indexation_action_type;

	/**
	 * The total amount of unindexed objects.
	 *
	 * @var int
	 */
	private $total_unindexed;

	/**
	 * @inheritDoc
	 */
	public static function get_conditionals() {
		return [
			Admin_Conditional::class,
			Yoast_Admin_And_Dashboard_Conditional::class,
			Migrations_Conditional::class,
		];
	}

	/**
	 * Indexation_Integration constructor.
	 *
	 * @param Indexable_Post_Indexation_Action              $post_indexation              The post indexation action.
	 * @param Indexable_Term_Indexation_Action              $term_indexation              The term indexation action.
<<<<<<< HEAD
	 * @param Indexable_Post_Type_Archive_Indexation_Action $post_type_archive_indexation The archive indexation
	 *                                                                                    action.
	 * @param Indexable_General_Indexation_Action           $general_indexation           The general indexation
	 *                                                                                    action.
=======
	 * @param Indexable_Post_Type_Archive_Indexation_Action $post_type_archive_indexation The archive indexation action.
	 * @param Indexable_General_Indexation_Action           $general_indexation           The general indexation action.
	 * @param Indexable_Complete_Indexation_Action          $complete_indexation_action   The complete indexation action.
>>>>>>> 8419955d
	 * @param Options_Helper                                $options_helper               The options helper.
	 * @param WPSEO_Admin_Asset_Manager                     $asset_manager                The admin asset manager.
	 * @param Yoast_Tools_Page_Conditional                  $yoast_tools_page_conditional The yoast tools page
	 *                                                                                    conditional.
	 */
	public function __construct(
		Indexable_Post_Indexation_Action $post_indexation,
		Indexable_Term_Indexation_Action $term_indexation,
		Indexable_Post_Type_Archive_Indexation_Action $post_type_archive_indexation,
		Indexable_General_Indexation_Action $general_indexation,
		Indexable_Complete_Indexation_Action $complete_indexation_action,
		Options_Helper $options_helper,
		WPSEO_Admin_Asset_Manager $asset_manager,
		Yoast_Tools_Page_Conditional $yoast_tools_page_conditional
	) {
		$this->post_indexation              = $post_indexation;
		$this->term_indexation              = $term_indexation;
		$this->post_type_archive_indexation = $post_type_archive_indexation;
		$this->general_indexation           = $general_indexation;
		$this->complete_indexation_action   = $complete_indexation_action;
		$this->options_helper               = $options_helper;
		$this->asset_manager                = $asset_manager;
		$this->yoast_tools_page_conditional = $yoast_tools_page_conditional;
	}

	/**
	 * @inheritDoc
	 */
	public function register_hooks() {
		\add_action( 'wpseo_tools_overview_list_items', [ $this, 'render_indexation_list_item' ], 10 );
		\add_action( 'admin_enqueue_scripts', [ $this, 'enqueue_scripts' ], 10 );
	}

	/**
	 * Enqueues the required scripts.
	 *
	 * @return void
	 */
	public function enqueue_scripts() {
		/*
		 * We aren't able to determine whether or not anything needs to happen at register_hooks,
		 * as post types aren't registered yet. So we do most of our add_action calls here.
		 */
		if ( $this->get_total_unindexed() === 0 ) {
<<<<<<< HEAD
			$this->set_complete();
=======
			$this->complete_indexation_action->complete();

>>>>>>> 8419955d
			return;
		}

		/**
		 * Filter 'wpseo_shutdown_indexation_limit' - Allow filtering the amount of objects that can be indexed during shutdown.
		 *
		 * @api int The maximum number of objects indexed.
		 */
		$shutdown_limit = \apply_filters( 'wpseo_shutdown_indexation_limit', 25 );

		if ( $this->get_total_unindexed() < $shutdown_limit ) {
			\register_shutdown_function( [ $this, 'shutdown_indexation' ] );

			return;
		}

<<<<<<< HEAD
		$this->is_on_yoast_tools_page = $this->yoast_tools_page_conditional->is_met();
		$this->indexation_action_type = ( $this->is_on_yoast_tools_page ) ? Indexation_Warning_Presenter::ACTION_TYPE_RUN_HERE : Indexation_Warning_Presenter::ACTION_TYPE_LINK_TO;
=======
		$this->options_helper->set( 'indexables_indexation_completed', false );

		\add_action( 'admin_footer', [ $this, 'render_indexation_modal' ], 20 );
		if ( $this->is_indexation_warning_hidden() === false ) {
			\add_action( 'admin_notices', [ $this, 'render_indexation_warning' ], 10 );
		}
>>>>>>> 8419955d


		if ( $this->is_indexation_warning_hidden() === false ) {
			$this->add_admin_notice();
		}

		// Only enqueue indexation assets when the action is a button.
		if ( $this->is_on_yoast_tools_page ) {
			$this->enqueue_indexation_assets();
		}
	}

	/**
	 * Renders the indexation warning.
	 *
	 * @return void
	 */
	public function render_indexation_warning() {
		if ( current_user_can( 'manage_options' ) ) {
			echo new Indexation_Warning_Presenter( $this->get_total_unindexed(), $this->options_helper, $this->indexation_action_type );
		}
	}

	/**
	 * Renders the indexation modal.
	 *
	 * @return void
	 */
	public function render_indexation_modal() {
		if ( current_user_can( 'manage_options' ) ) {
			\add_thickbox();

			echo new Indexation_Modal_Presenter( $this->get_total_unindexed() );
		}
	}

	/**
	 * Renders the indexation list item.
	 *
	 * @return void
	 */
	public function render_indexation_list_item() {
		if ( current_user_can( 'manage_options' ) ) {
			echo new Indexation_List_Item_Presenter( $this->get_total_unindexed() );
		}
	}

	/**
	 * Renders the indexation permalink warning.
	 *
	 * @return void
	 */
	public function render_indexation_permalink_warning() {
		echo new Indexation_Permalink_Warning_Presenter( $this->get_total_unindexed(), $this->options_helper, $this->indexation_action_type );
	}

	/**
	 * Run a single indexation pass of each indexation action. Intended for use as a shutdown function.
	 *
	 * @return void
	 */
	public function shutdown_indexation() {
		$this->post_indexation->index();
		$this->term_indexation->index();
		$this->general_indexation->index();
		$this->post_type_archive_indexation->index();
	}

	/**
	 * Returns the total number of unindexed objects.
	 *
	 * @return int
	 */
	public function get_total_unindexed() {
		if ( \is_null( $this->total_unindexed ) ) {
			$this->total_unindexed = $this->post_indexation->get_total_unindexed();
			$this->total_unindexed += $this->term_indexation->get_total_unindexed();
			$this->total_unindexed += $this->general_indexation->get_total_unindexed();
			$this->total_unindexed += $this->post_type_archive_indexation->get_total_unindexed();
		}

		return $this->total_unindexed;
	}

	/**
	 * Adds the admin notice to show a specific indexation warning.
	 */
	protected function add_admin_notice() {
		if ( $this->options_helper->get( 'indexables_indexation_reason', '' ) !== '' ) {
			\add_action( 'admin_notices', [ $this, 'render_indexation_permalink_warning' ], 10 );

			return;
		}

		\add_action( 'admin_notices', [ $this, 'render_indexation_warning' ], 10 );
	}

	/**
	 * Returns if the indexation warning is temporarily hidden.
	 *
	 * @return bool True if hidden.
	 */
	protected function is_indexation_warning_hidden() {
		if ( $this->options_helper->get( 'ignore_indexation_warning', false ) === true ) {
			return true;
		}

		// When the indexation is started, but not completed.
		if ( $this->options_helper->get( 'indexation_started', false ) > ( \time() - \MONTH_IN_SECONDS ) ) {
			return true;
		}

		$hide_until = (int) $this->options_helper->get( 'indexation_warning_hide_until' );

		return ( $hide_until !== 0 && $hide_until >= \time() );
	}

	/**
	 * Sets the indexation to complete.
	 */
	protected function set_complete() {
		$this->options_helper->set( 'indexables_indexation_reason', '' );
	}

	/**
	 * Enqueues the indexation script and style and renders the indexation modal.
	 */
	protected function enqueue_indexation_assets() {
		\add_action( 'admin_footer', [ $this, 'render_indexation_modal' ], 20 );

		$this->asset_manager->enqueue_script( 'indexation' );
		$this->asset_manager->enqueue_style( 'admin-css' );

		$data = [
			'amount'  => $this->get_total_unindexed(),
			'ids'     => [
				'count'    => '#yoast-indexation-current-count',
				'progress' => '#yoast-indexation-progress-bar',
			],
			'restApi' => [
				'root'      => \esc_url_raw( \rest_url() ),
				'endpoints' => [
					'prepare'  => Indexable_Indexation_Route::FULL_PREPARE_ROUTE,
					'posts'    => Indexable_Indexation_Route::FULL_POSTS_ROUTE,
					'terms'    => Indexable_Indexation_Route::FULL_TERMS_ROUTE,
					'archives' => Indexable_Indexation_Route::FULL_POST_TYPE_ARCHIVES_ROUTE,
					'general'  => Indexable_Indexation_Route::FULL_GENERAL_ROUTE,
					'complete' => Indexable_Indexation_Route::FULL_COMPLETE_ROUTE,
				],
				'nonce'     => \wp_create_nonce( 'wp_rest' ),
			],
			'message' => [
				'indexingCompleted' => '<span class="wpseo-checkmark-ok-icon"></span>' . \esc_html__( 'Good job! You\'ve sped up your site.', 'wordpress-seo' ),
				'indexingFailed'    => \__( 'Something went wrong while optimizing the SEO data of your site. Please try again later.', 'wordpress-seo' ),
			],
			'l10n'    => [
				'calculationInProgress' => \__( 'Optimization in progress...', 'wordpress-seo' ),
				'calculationCompleted'  => \__( 'Optimization completed.', 'wordpress-seo' ),
				'calculationFailed'     => \__( 'Optimization failed, please try again later.', 'wordpress-seo' ),
			],
		];

		\wp_localize_script( WPSEO_Admin_Asset_Manager::PREFIX . 'indexation', 'yoastIndexationData', $data );
	}
}<|MERGE_RESOLUTION|>--- conflicted
+++ resolved
@@ -66,9 +66,6 @@
 	protected $general_indexation;
 
 	/**
-<<<<<<< HEAD
-	 * Represents the admin asset manager.
-=======
 	 * Represented the indexation completed action.
 	 *
 	 * @var Indexable_Complete_Indexation_Action
@@ -77,7 +74,6 @@
 
 	/**
 	 * Represents tha admin asset manager.
->>>>>>> 8419955d
 	 *
 	 * @var WPSEO_Admin_Asset_Manager
 	 */
@@ -129,16 +125,9 @@
 	 *
 	 * @param Indexable_Post_Indexation_Action              $post_indexation              The post indexation action.
 	 * @param Indexable_Term_Indexation_Action              $term_indexation              The term indexation action.
-<<<<<<< HEAD
-	 * @param Indexable_Post_Type_Archive_Indexation_Action $post_type_archive_indexation The archive indexation
-	 *                                                                                    action.
-	 * @param Indexable_General_Indexation_Action           $general_indexation           The general indexation
-	 *                                                                                    action.
-=======
 	 * @param Indexable_Post_Type_Archive_Indexation_Action $post_type_archive_indexation The archive indexation action.
 	 * @param Indexable_General_Indexation_Action           $general_indexation           The general indexation action.
 	 * @param Indexable_Complete_Indexation_Action          $complete_indexation_action   The complete indexation action.
->>>>>>> 8419955d
 	 * @param Options_Helper                                $options_helper               The options helper.
 	 * @param WPSEO_Admin_Asset_Manager                     $asset_manager                The admin asset manager.
 	 * @param Yoast_Tools_Page_Conditional                  $yoast_tools_page_conditional The yoast tools page
@@ -183,12 +172,8 @@
 		 * as post types aren't registered yet. So we do most of our add_action calls here.
 		 */
 		if ( $this->get_total_unindexed() === 0 ) {
-<<<<<<< HEAD
-			$this->set_complete();
-=======
 			$this->complete_indexation_action->complete();
 
->>>>>>> 8419955d
 			return;
 		}
 
@@ -205,18 +190,8 @@
 			return;
 		}
 
-<<<<<<< HEAD
 		$this->is_on_yoast_tools_page = $this->yoast_tools_page_conditional->is_met();
 		$this->indexation_action_type = ( $this->is_on_yoast_tools_page ) ? Indexation_Warning_Presenter::ACTION_TYPE_RUN_HERE : Indexation_Warning_Presenter::ACTION_TYPE_LINK_TO;
-=======
-		$this->options_helper->set( 'indexables_indexation_completed', false );
-
-		\add_action( 'admin_footer', [ $this, 'render_indexation_modal' ], 20 );
-		if ( $this->is_indexation_warning_hidden() === false ) {
-			\add_action( 'admin_notices', [ $this, 'render_indexation_warning' ], 10 );
-		}
->>>>>>> 8419955d
-
 
 		if ( $this->is_indexation_warning_hidden() === false ) {
 			$this->add_admin_notice();
