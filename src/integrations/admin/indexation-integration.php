--- conflicted
+++ resolved
@@ -69,32 +69,21 @@
 	/**
 	 * Indexation_Integration constructor.
 	 *
-<<<<<<< HEAD
 	 * @param Indexable_Post_Indexation_Action              $post_indexation              The post indexation action.
 	 * @param Indexable_Term_Indexation_Action              $term_indexation              The term indexation action.
 	 * @param Indexable_Post_Type_Archive_Indexation_Action $post_type_archive_indexation The archive indexation action.
-=======
-	 * @param Indexable_Post_Indexation_Action $post_indexation The post indexation action.
-	 * @param Indexable_Term_Indexation_Action $term_indexation The term indexation action.
-	 * @param Options_Helper                   $options_helper  The options helper.
->>>>>>> 0794f82a
+	 * @param Options_Helper                                $options_helper               The options helper.
 	 */
 	public function __construct(
 		Indexable_Post_Indexation_Action $post_indexation,
 		Indexable_Term_Indexation_Action $term_indexation,
-<<<<<<< HEAD
-		Indexable_Post_Type_Archive_Indexation_Action $post_type_archive_indexation
+		Indexable_Post_Type_Archive_Indexation_Action $post_type_archive_indexation,
+		Options_Helper $options_helper
 	) {
 		$this->post_indexation              = $post_indexation;
 		$this->term_indexation              = $term_indexation;
 		$this->post_type_archive_indexation = $post_type_archive_indexation;
-=======
-		Options_Helper $options_helper
-	) {
-		$this->post_indexation = $post_indexation;
-		$this->term_indexation = $term_indexation;
-		$this->options_helper  = $options_helper;
->>>>>>> 0794f82a
+		$this->options_helper               = $options_helper;
 	}
 
 	/**
@@ -131,7 +120,7 @@
 				'endpoints' => [
 					'posts' => Indexable_Indexation_Route::FULL_POSTS_ROUTE,
 					'terms' => Indexable_Indexation_Route::FULL_TERMS_ROUTE,
-					'users' => Indexable_Indexation_Route::FULL_POST_TYPE_ARCHIVE_ROUTE,
+					'users' => Indexable_Indexation_Route::FULL_POST_TYPE_ARCHIVES_ROUTE,
 				],
 				'nonce'     => \wp_create_nonce( 'wp_rest' ),
 			],
