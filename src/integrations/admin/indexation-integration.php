--- conflicted
+++ resolved
@@ -54,19 +54,18 @@
 	protected $term_indexation;
 
 	/**
-<<<<<<< HEAD
+	 * The post type archive indexation action.
+	 *
+	 * @var Indexable_Post_Type_Archive_Indexation_Action
+	 */
+	protected $post_type_archive_indexation;
+
+	/**
 	 * Represents the general indexation.
 	 *
 	 * @var Indexable_General_Indexation_Action
 	 */
 	protected $general_indexation;
-=======
-	 * The post type archive indexation action.
-	 *
-	 * @var Indexable_Post_Type_Archive_Indexation_Action
-	 */
-	protected $post_type_archive_indexation;
->>>>>>> 6199d893
 
 	/**
 	 * The total amount of unindexed objects.
@@ -78,38 +77,24 @@
 	/**
 	 * Indexation_Integration constructor.
 	 *
-<<<<<<< HEAD
-	 * @param Indexable_Post_Indexation_Action    $post_indexation    The post indexation action.
-	 * @param Indexable_Term_Indexation_Action    $term_indexation    The term indexation action.
-	 * @param Indexable_General_Indexation_Action $general_indexation The general indexation action.
-	 * @param Options_Helper                      $options_helper     The options helper.
-=======
 	 * @param Indexable_Post_Indexation_Action              $post_indexation              The post indexation action.
 	 * @param Indexable_Term_Indexation_Action              $term_indexation              The term indexation action.
 	 * @param Indexable_Post_Type_Archive_Indexation_Action $post_type_archive_indexation The archive indexation action.
+	 * @param Indexable_General_Indexation_Action           $general_indexation The general indexation action.
 	 * @param Options_Helper                                $options_helper               The options helper.
->>>>>>> 6199d893
 	 */
 	public function __construct(
 		Indexable_Post_Indexation_Action $post_indexation,
 		Indexable_Term_Indexation_Action $term_indexation,
-<<<<<<< HEAD
+		Indexable_Post_Type_Archive_Indexation_Action $post_type_archive_indexation,
 		Indexable_General_Indexation_Action $general_indexation,
-		Options_Helper $options_helper
-	) {
-		$this->post_indexation    = $post_indexation;
-		$this->term_indexation    = $term_indexation;
-		$this->general_indexation = $general_indexation;
-		$this->options_helper     = $options_helper;
-=======
-		Indexable_Post_Type_Archive_Indexation_Action $post_type_archive_indexation,
 		Options_Helper $options_helper
 	) {
 		$this->post_indexation              = $post_indexation;
 		$this->term_indexation              = $term_indexation;
 		$this->post_type_archive_indexation = $post_type_archive_indexation;
+		$this->general_indexation           = $general_indexation;
 		$this->options_helper               = $options_helper;
->>>>>>> 6199d893
 	}
 
 	/**
@@ -151,15 +136,9 @@
 			'restApi' => [
 				'root'      => \esc_url_raw( \rest_url() ),
 				'endpoints' => [
-<<<<<<< HEAD
-					'posts'   => Indexable_Indexation_Route::FULL_POSTS_ROUTE,
-					'terms'   => Indexable_Indexation_Route::FULL_TERMS_ROUTE,
-					'general' => Indexable_Indexation_Route::FULL_GENERAL_ROUTE,
-=======
 					'posts' => Indexable_Indexation_Route::FULL_POSTS_ROUTE,
 					'terms' => Indexable_Indexation_Route::FULL_TERMS_ROUTE,
-					'users' => Indexable_Indexation_Route::FULL_POST_TYPE_ARCHIVES_ROUTE,
->>>>>>> 6199d893
+					'general' => Indexable_Indexation_Route::FULL_GENERAL_ROUTE,
 				],
 				'nonce'     => \wp_create_nonce( 'wp_rest' ),
 			],
@@ -206,11 +185,8 @@
 		if ( \is_null( $this->total_unindexed ) ) {
 			$this->total_unindexed  = $this->post_indexation->get_total_unindexed();
 			$this->total_unindexed += $this->term_indexation->get_total_unindexed();
-<<<<<<< HEAD
 			$this->total_unindexed += $this->general_indexation->get_total_unindexed();
-=======
 			$this->total_unindexed += $this->post_type_archive_indexation->get_total_unindexed();
->>>>>>> 6199d893
 		}
 
 		return $this->total_unindexed;
