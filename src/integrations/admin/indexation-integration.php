<?php
/**
 * WPSEO plugin file.
 *
 * @package Yoast\WP\SEO\Integrations\Admin
 */

namespace Yoast\WP\SEO\Integrations\Admin;

use WPSEO_Admin_Asset_Manager;
use Yoast\WP\SEO\Actions\Indexation\Indexable_General_Indexation_Action;
use Yoast\WP\SEO\Actions\Indexation\Indexable_Post_Indexation_Action;
use Yoast\WP\SEO\Actions\Indexation\Indexable_Post_Type_Archive_Indexation_Action;
use Yoast\WP\SEO\Actions\Indexation\Indexable_Term_Indexation_Action;
use Yoast\WP\SEO\Conditionals\Admin_Conditional;
use Yoast\WP\SEO\Conditionals\Migrations_Conditional;
use Yoast\WP\SEO\Conditionals\Yoast_Admin_And_Dashboard_Conditional;
use Yoast\WP\SEO\Conditionals\Yoast_Tools_Page_Conditional;
use Yoast\WP\SEO\Helpers\Options_Helper;
use Yoast\WP\SEO\Integrations\Integration_Interface;
use Yoast\WP\SEO\Presenters\Admin\Indexation_List_Item_Presenter;
use Yoast\WP\SEO\Presenters\Admin\Indexation_Modal_Presenter;
use Yoast\WP\SEO\Presenters\Admin\Indexation_Permalink_Warning_Presenter;
use Yoast\WP\SEO\Presenters\Admin\Indexation_Warning_Presenter;
use Yoast\WP\SEO\Routes\Indexable_Indexation_Route;

/**
 * Indexation_Integration class
 */
class Indexation_Integration implements Integration_Interface {

	/**
	 * The post indexation action.
	 *
	 * @var Indexable_Post_Indexation_Action
	 */
	protected $post_indexation;

	/**
	 * The options helper.
	 *
	 * @var Options_Helper
	 */
	protected $options_helper;

	/**
	 * The term indexation action.
	 *
	 * @var Indexable_Term_Indexation_Action
	 */
	protected $term_indexation;

	/**
	 * The post type archive indexation action.
	 *
	 * @var Indexable_Post_Type_Archive_Indexation_Action
	 */
	protected $post_type_archive_indexation;

	/**
	 * Represents the general indexation.
	 *
	 * @var Indexable_General_Indexation_Action
	 */
	protected $general_indexation;

	/**
	 * Represents the admin asset manager.
	 *
	 * @var WPSEO_Admin_Asset_Manager
	 */
	protected $asset_manager;

	/**
	 * Holds the Yoast tools page conditional.
	 *
	 * @var Yoast_Tools_Page_Conditional
	 */
	protected $yoast_tools_page_conditional;

	/**
	 * Holds whether or not the current page is the Yoast tools page.
	 *
	 * @var bool
	 */
	protected $is_on_yoast_tools_page;

	/**
	 * Holds the indexation action type.
	 *
	 * Can be Indexation_Warning_Presenter::ACTION_TYPE_LINK_TO or Indexation_Warning_Presenter::ACTION_TYPE_RUN_HERE.
	 *
	 * @var string
	 */
	protected $indexation_action_type;

	/**
	 * The total amount of unindexed objects.
	 *
	 * @var int
	 */
	private $total_unindexed;

	/**
	 * @inheritDoc
	 */
	public static function get_conditionals() {
		return [
			Admin_Conditional::class,
			Yoast_Admin_And_Dashboard_Conditional::class,
			Migrations_Conditional::class,
		];
	}

	/**
	 * Indexation_Integration constructor.
	 *
	 * @param Indexable_Post_Indexation_Action              $post_indexation              The post indexation action.
	 * @param Indexable_Term_Indexation_Action              $term_indexation              The term indexation action.
	 * @param Indexable_Post_Type_Archive_Indexation_Action $post_type_archive_indexation The archive indexation
	 *                                                                                    action.
	 * @param Indexable_General_Indexation_Action           $general_indexation           The general indexation
	 *                                                                                    action.
	 * @param Options_Helper                                $options_helper               The options helper.
	 * @param WPSEO_Admin_Asset_Manager                     $asset_manager                The admin asset manager.
	 * @param Yoast_Tools_Page_Conditional                  $yoast_tools_page_conditional The yoast tools page
	 *                                                                                    conditional.
	 */
	public function __construct(
		Indexable_Post_Indexation_Action $post_indexation,
		Indexable_Term_Indexation_Action $term_indexation,
		Indexable_Post_Type_Archive_Indexation_Action $post_type_archive_indexation,
		Indexable_General_Indexation_Action $general_indexation,
		Options_Helper $options_helper,
		WPSEO_Admin_Asset_Manager $asset_manager,
		Yoast_Tools_Page_Conditional $yoast_tools_page_conditional
	) {
		$this->post_indexation              = $post_indexation;
		$this->term_indexation              = $term_indexation;
		$this->post_type_archive_indexation = $post_type_archive_indexation;
		$this->general_indexation           = $general_indexation;
		$this->options_helper               = $options_helper;
		$this->asset_manager                = $asset_manager;
		$this->yoast_tools_page_conditional = $yoast_tools_page_conditional;
	}

	/**
	 * @inheritDoc
	 */
	public function register_hooks() {
		\add_action( 'wpseo_tools_overview_list_items', [ $this, 'render_indexation_list_item' ], 10 );
		\add_action( 'admin_enqueue_scripts', [ $this, 'enqueue_scripts' ], 10 );
	}

	/**
	 * Enqueues the required scripts.
	 *
	 * @return void
	 */
	public function enqueue_scripts() {
		/*
		 * We aren't able to determine whether or not anything needs to happen at register_hooks,
		 * as post types aren't registered yet. So we do most of our add_action calls here.
		 */
		if ( $this->get_total_unindexed() === 0 ) {
			$this->set_complete();
			return;
		}

		/**
		 * Filter 'wpseo_shutdown_indexation_limit' - Allow filtering the amount of objects that can be indexed during shutdown.
		 *
		 * @api int The maximum number of objects indexed.
		 */
		$shutdown_limit = \apply_filters( 'wpseo_shutdown_indexation_limit', 25 );

		if ( $this->get_total_unindexed() < $shutdown_limit ) {
			\register_shutdown_function( [ $this, 'shutdown_indexation' ] );

			return;
		}

<<<<<<< HEAD
		$this->is_on_yoast_tools_page = $this->yoast_tools_page_conditional->is_met();
		$this->indexation_action_type = ( $this->is_on_yoast_tools_page ) ? Indexation_Warning_Presenter::ACTION_TYPE_RUN_HERE : Indexation_Warning_Presenter::ACTION_TYPE_LINK_TO;
=======
		\add_action( 'admin_footer', [ $this, 'render_indexation_modal' ], 20 );
>>>>>>> a0168fa6

		if ( $this->is_indexation_warning_hidden() === false ) {
			$this->add_admin_notice();
		}

		// Only enqueue indexation assets when the action is a button.
		if ( $this->is_on_yoast_tools_page ) {
			$this->enqueue_indexation_assets();
		}
	}

	/**
	 * Renders the indexation warning.
	 *
	 * @return void
	 */
	public function render_indexation_warning() {
<<<<<<< HEAD
		echo new Indexation_Warning_Presenter( $this->get_total_unindexed(), $this->options_helper, $this->indexation_action_type );
=======
		if ( current_user_can( 'manage_options' ) ) {
			echo new Indexation_Warning_Presenter( $this->get_total_unindexed(), $this->options_helper );
		}
>>>>>>> a0168fa6
	}

	/**
	 * Renders the indexation modal.
	 *
	 * @return void
	 */
	public function render_indexation_modal() {
		if ( current_user_can( 'manage_options' ) ) {
			\add_thickbox();

			echo new Indexation_Modal_Presenter( $this->get_total_unindexed() );
		}
	}

	/**
	 * Renders the indexation list item.
	 *
	 * @return void
	 */
	public function render_indexation_list_item() {
		if ( current_user_can( 'manage_options' ) ) {
			echo new Indexation_List_Item_Presenter( $this->get_total_unindexed() );
		}
	}

	/**
	 * Renders the indexation permalink warning.
	 *
	 * @return void
	 */
	public function render_indexation_permalink_warning() {
		echo new Indexation_Permalink_Warning_Presenter( $this->get_total_unindexed(), $this->options_helper, $this->indexation_action_type );
	}

	/**
	 * Run a single indexation pass of each indexation action. Intended for use as a shutdown function.
	 *
	 * @return void
	 */
	public function shutdown_indexation() {
		$this->post_indexation->index();
		$this->term_indexation->index();
		$this->general_indexation->index();
		$this->post_type_archive_indexation->index();
	}

	/**
	 * Returns the total number of unindexed objects.
	 *
	 * @return int
	 */
	protected function get_total_unindexed() {
		if ( \is_null( $this->total_unindexed ) ) {
			$this->total_unindexed = $this->post_indexation->get_total_unindexed();
			$this->total_unindexed += $this->term_indexation->get_total_unindexed();
			$this->total_unindexed += $this->general_indexation->get_total_unindexed();
			$this->total_unindexed += $this->post_type_archive_indexation->get_total_unindexed();
		}

		return $this->total_unindexed;
	}

	/**
	 * Adds the admin notice to show a specific indexation warning.
	 */
	protected function add_admin_notice() {
		if ( $this->options_helper->get( 'indexables_indexation_reason', '' ) !== '' ) {
			\add_action( 'admin_notices', [ $this, 'render_indexation_permalink_warning' ], 10 );

			return;
		}

		\add_action( 'admin_notices', [ $this, 'render_indexation_warning' ], 10 );
	}

	/**
	 * Returns if the indexation warning is temporarily hidden.
	 *
	 * @return bool True if hidden.
	 */
	protected function is_indexation_warning_hidden() {
		if ( $this->options_helper->get( 'ignore_indexation_warning', false ) === true ) {
			return true;
		}

		// When the indexation is started, but not completed.
		if ( $this->options_helper->get( 'indexation_started', false ) > ( \time() - \MONTH_IN_SECONDS ) ) {
			return true;
		}

		$hide_until = (int) $this->options_helper->get( 'indexation_warning_hide_until' );

		return ( $hide_until !== 0 && $hide_until >= \time() );
	}

	/**
<<<<<<< HEAD
	 * Enqueues the indexation script and style and renders the indexation modal.
	 */
	protected function enqueue_indexation_assets() {
		\add_action( 'admin_footer', [ $this, 'render_indexation_modal' ], 20 );

		$this->asset_manager->enqueue_script( 'indexation' );
		$this->asset_manager->enqueue_style( 'admin-css' );

		$data = [
			'amount'  => $this->get_total_unindexed(),
			'ids'     => [
				'count'    => '#yoast-indexation-current-count',
				'progress' => '#yoast-indexation-progress-bar',
			],
			'restApi' => [
				'root'      => \esc_url_raw( \rest_url() ),
				'endpoints' => [
					'prepare'  => Indexable_Indexation_Route::FULL_PREPARE_ROUTE,
					'posts'    => Indexable_Indexation_Route::FULL_POSTS_ROUTE,
					'terms'    => Indexable_Indexation_Route::FULL_TERMS_ROUTE,
					'archives' => Indexable_Indexation_Route::FULL_POST_TYPE_ARCHIVES_ROUTE,
					'general'  => Indexable_Indexation_Route::FULL_GENERAL_ROUTE,
					'complete' => Indexable_Indexation_Route::FULL_COMPLETE_ROUTE,
				],
				'nonce'     => \wp_create_nonce( 'wp_rest' ),
			],
			'message' => [
				'indexingCompleted' => '<span class="wpseo-checkmark-ok-icon"></span>' . \esc_html__( 'Good job! You\'ve sped up your site.', 'wordpress-seo' ),
				'indexingFailed'    => \__( 'Something went wrong while optimizing the SEO data of your site. Please try again later.', 'wordpress-seo' ),
			],
			'l10n'    => [
				'calculationInProgress' => \__( 'Optimization in progress...', 'wordpress-seo' ),
				'calculationCompleted'  => \__( 'Optimization completed.', 'wordpress-seo' ),
				'calculationFailed'     => \__( 'Optimization failed, please try again later.', 'wordpress-seo' ),
			],
		];

		\wp_localize_script( WPSEO_Admin_Asset_Manager::PREFIX . 'indexation', 'yoastIndexationData', $data );
=======
	 * Sets the indexation to complete.
	 */
	protected function set_complete() {
		$this->options_helper->set( 'indexables_indexation_reason', '' );
>>>>>>> a0168fa6
	}
}<|MERGE_RESOLUTION|>--- conflicted
+++ resolved
@@ -180,12 +180,9 @@
 			return;
 		}
 
-<<<<<<< HEAD
 		$this->is_on_yoast_tools_page = $this->yoast_tools_page_conditional->is_met();
 		$this->indexation_action_type = ( $this->is_on_yoast_tools_page ) ? Indexation_Warning_Presenter::ACTION_TYPE_RUN_HERE : Indexation_Warning_Presenter::ACTION_TYPE_LINK_TO;
-=======
-		\add_action( 'admin_footer', [ $this, 'render_indexation_modal' ], 20 );
->>>>>>> a0168fa6
+
 
 		if ( $this->is_indexation_warning_hidden() === false ) {
 			$this->add_admin_notice();
@@ -203,13 +200,9 @@
 	 * @return void
 	 */
 	public function render_indexation_warning() {
-<<<<<<< HEAD
-		echo new Indexation_Warning_Presenter( $this->get_total_unindexed(), $this->options_helper, $this->indexation_action_type );
-=======
 		if ( current_user_can( 'manage_options' ) ) {
-			echo new Indexation_Warning_Presenter( $this->get_total_unindexed(), $this->options_helper );
-		}
->>>>>>> a0168fa6
+			echo new Indexation_Warning_Presenter( $this->get_total_unindexed(), $this->options_helper, $this->indexation_action_type );
+		}
 	}
 
 	/**
@@ -307,7 +300,13 @@
 	}
 
 	/**
-<<<<<<< HEAD
+	 * Sets the indexation to complete.
+	 */
+	protected function set_complete() {
+		$this->options_helper->set( 'indexables_indexation_reason', '' );
+	}
+
+	/**
 	 * Enqueues the indexation script and style and renders the indexation modal.
 	 */
 	protected function enqueue_indexation_assets() {
@@ -346,11 +345,5 @@
 		];
 
 		\wp_localize_script( WPSEO_Admin_Asset_Manager::PREFIX . 'indexation', 'yoastIndexationData', $data );
-=======
-	 * Sets the indexation to complete.
-	 */
-	protected function set_complete() {
-		$this->options_helper->set( 'indexables_indexation_reason', '' );
->>>>>>> a0168fa6
 	}
 }