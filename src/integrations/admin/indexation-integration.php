<?php
/**
 * WPSEO plugin file.
 *
 * @package Yoast\WP\SEO\Integrations\Admin
 */

namespace Yoast\WP\SEO\Integrations\Admin;

use WPSEO_Admin_Asset_Manager;
use Yoast\WP\SEO\Actions\Indexation\Indexable_Post_Indexation_Action;
use Yoast\WP\SEO\Actions\Indexation\Indexable_Term_Indexation_Action;
use Yoast\WP\SEO\Conditionals\Admin_Conditional;
use Yoast\WP\SEO\Conditionals\Yoast_Admin_And_Dashboard_Conditional;
use Yoast\WP\SEO\Helpers\Options_Helper;
use Yoast\WP\SEO\Integrations\Integration_Interface;
use Yoast\WP\SEO\Presenters\Admin\Indexation_Modal_Presenter;
use Yoast\WP\SEO\Presenters\Admin\Indexation_Warning_Presenter;
use Yoast\WP\SEO\Routes\Indexable_Indexation_Route;

/**
 * Indexation_Integration class
 */
class Indexation_Integration implements Integration_Interface {

	/**
	 * @inheritDoc
	 */
	public static function get_conditionals() {
		return [ Admin_Conditional::class, Yoast_Admin_And_Dashboard_Conditional::class ];
	}

	/**
	 * The post indexation action.
	 *
	 * @var Indexable_Post_Indexation_Action
	 */
	protected $post_indexation;

	/**
<<<<<<< HEAD
	 * The options helper.
	 *
	 * @var Options_Helper
	 */
	protected $options_helper;
=======
	 * The term indexation action.
	 *
	 * @var Indexable_Term_Indexation_Action
	 */
	protected $term_indexation;
>>>>>>> 42adf879

	/**
	 * The total amount of unindexed objects.
	 *
	 * @var int
	 */
	private $total_unindexed;

	/**
	 * Indexation_Integration constructor.
	 *
	 * @param Indexable_Post_Indexation_Action $post_indexation The post indexation action.
<<<<<<< HEAD
	 * @param Options_Helper                   $options_helper  The options helper.
	 */
	public function __construct(
		Indexable_Post_Indexation_Action $post_indexation,
		Options_Helper $options_helper
	) {
		$this->post_indexation = $post_indexation;
		$this->options_helper  = $options_helper;
=======
	 * @param Indexable_Term_Indexation_Action $term_indexation The term indexation action.
	 */
	public function __construct( Indexable_Post_Indexation_Action $post_indexation, Indexable_Term_Indexation_Action $term_indexation ) {
		$this->post_indexation = $post_indexation;
		$this->term_indexation = $term_indexation;
>>>>>>> 42adf879
	}

	/**
	 * @inheritDoc
	 */
	public function register_hooks() {
		if ( $this->options_helper->get( 'ignore_indexation_warning', false ) !== false || $this->get_total_unindexed() === 0 ) {
			return;
		}

		\add_action( 'admin_enqueue_scripts', [ $this, 'enqueue_scripts' ], 10 );
		\add_action( 'admin_footer', [ $this, 'render_indexation_modal' ], 20 );
		\add_action( 'admin_notices', [ $this, 'render_indexation_warning' ], 10 );
	}

	/**
	 * Enqueues the required scripts.
	 *
	 * @return void
	 */
	public function enqueue_scripts() {
		$asset_manager = new WPSEO_Admin_Asset_Manager();
		$asset_manager->enqueue_script( 'indexation' );
		$asset_manager->enqueue_style( 'admin-css' );

		$data = [
			'amount'  => $this->get_total_unindexed(),
			'ids'     => [
				'count'    => '#yoast-indexation-current-count',
				'progress' => '#yoast-indexation-progress-bar',
			],
			'restApi' => [
				'root'      => \esc_url_raw( \rest_url() ),
				'endpoints' => [
					'posts' => Indexable_Indexation_Route::FULL_POSTS_ROUTE,
					'terms' => Indexable_Indexation_Route::FULL_TERMS_ROUTE,
				],
				'nonce'     => \wp_create_nonce( 'wp_rest' ),
			],
			'message' => [
				'indexingCompleted' => '<span class="wpseo-checkmark-ok-icon"></span>' . \esc_html__( 'Good job! All your site\'s content has been indexed.', 'wordpress-seo' ),
				'indexingFailed'    => __( 'Something went wrong indexing the content of your site. Please try again later.', 'wordpress-seo' ),
			],
			'l10n'    => [
				'calculationInProgress' => __( 'Calculation in progress...', 'wordpress-seo' ),
				'calculationCompleted'  => __( 'Calculation completed.', 'wordpress-seo' ),
				'calculationFailed'     => __( 'Calculation failed, please try again later.', 'wordpress-seo' ),
			],
		];

		\wp_localize_script( WPSEO_Admin_Asset_Manager::PREFIX . 'indexation', 'yoastIndexationData', $data );
	}

	/**
	 * Renders the indexation list item.
	 *
	 * @return void
	 */
	public function render_indexation_warning() {
		echo new Indexation_Warning_Presenter();
	}

	/**
	 * Renders the indexation modal.
	 *
	 * @return void
	 */
	public function render_indexation_modal() {
		\add_thickbox();

		echo new Indexation_Modal_Presenter( $this->get_total_unindexed() );
	}

	/**
	 * Returns the total number of unindexed objects.
	 *
	 * @return int
	 */
	protected function get_total_unindexed() {
		if ( \is_null( $this->total_unindexed ) ) {
			$this->total_unindexed = $this->post_indexation->get_total_unindexed();
			$this->total_unindexed += $this->term_indexation->get_total_unindexed();
		}

		return $this->total_unindexed;
	}
}<|MERGE_RESOLUTION|>--- conflicted
+++ resolved
@@ -38,19 +38,18 @@
 	protected $post_indexation;
 
 	/**
-<<<<<<< HEAD
 	 * The options helper.
 	 *
 	 * @var Options_Helper
 	 */
 	protected $options_helper;
-=======
+
+	/**
 	 * The term indexation action.
 	 *
 	 * @var Indexable_Term_Indexation_Action
 	 */
 	protected $term_indexation;
->>>>>>> 42adf879
 
 	/**
 	 * The total amount of unindexed objects.
@@ -63,22 +62,17 @@
 	 * Indexation_Integration constructor.
 	 *
 	 * @param Indexable_Post_Indexation_Action $post_indexation The post indexation action.
-<<<<<<< HEAD
+	 * @param Indexable_Term_Indexation_Action $term_indexation The term indexation action.
 	 * @param Options_Helper                   $options_helper  The options helper.
 	 */
 	public function __construct(
 		Indexable_Post_Indexation_Action $post_indexation,
+		Indexable_Term_Indexation_Action $term_indexation,
 		Options_Helper $options_helper
 	) {
 		$this->post_indexation = $post_indexation;
+		$this->term_indexation = $term_indexation;
 		$this->options_helper  = $options_helper;
-=======
-	 * @param Indexable_Term_Indexation_Action $term_indexation The term indexation action.
-	 */
-	public function __construct( Indexable_Post_Indexation_Action $post_indexation, Indexable_Term_Indexation_Action $term_indexation ) {
-		$this->post_indexation = $post_indexation;
-		$this->term_indexation = $term_indexation;
->>>>>>> 42adf879
 	}
 
 	/**
