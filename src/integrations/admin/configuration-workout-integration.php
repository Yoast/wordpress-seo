--- conflicted
+++ resolved
@@ -54,19 +54,18 @@
 	private $product_helper;
 
 	/**
-<<<<<<< HEAD
 	 * The json helper.
 	 *
 	 * @var Json_Helper
 	 */
 	private $json_helper;
-=======
+
+	/**
 	 * The social profiles helper.
 	 *
 	 * @var Social_Profiles_Helper
 	 */
 	private $social_profiles_helper;
->>>>>>> 625fa1b5
 
 	/**
 	 * {@inheritDoc}
@@ -78,21 +77,13 @@
 	/**
 	 * Configuration_Workout_Integration constructor.
 	 *
-<<<<<<< HEAD
-	 * @param WPSEO_Admin_Asset_Manager $admin_asset_manager The admin asset manager.
-	 * @param WPSEO_Addon_Manager       $addon_manager       The addon manager.
-	 * @param WPSEO_Shortlinker         $shortlinker         The shortlinker.
-	 * @param Options_Helper            $options_helper      The options helper.
-	 * @param Product_Helper            $product_helper      The product helper.
-	 * @param Json_Helper               $json_helper         The JSON helper.
-=======
 	 * @param WPSEO_Admin_Asset_Manager $admin_asset_manager    The admin asset manager.
 	 * @param WPSEO_Addon_Manager       $addon_manager          The addon manager.
 	 * @param WPSEO_Shortlinker         $shortlinker            The shortlinker.
 	 * @param Options_Helper            $options_helper         The options helper.
 	 * @param Product_Helper            $product_helper         The product helper.
+	 * @param Json_Helper               $json_helper            The JSON helper.
 	 * @param Social_Profiles_Helper    $social_profiles_helper The social profiles helper.
->>>>>>> 625fa1b5
 	 */
 	public function __construct(
 		WPSEO_Admin_Asset_Manager $admin_asset_manager,
@@ -100,16 +91,7 @@
 		WPSEO_Shortlinker $shortlinker,
 		Options_Helper $options_helper,
 		Product_Helper $product_helper,
-<<<<<<< HEAD
-		Json_Helper $json_helper
-	) {
-		$this->admin_asset_manager = $admin_asset_manager;
-		$this->addon_manager       = $addon_manager;
-		$this->shortlinker         = $shortlinker;
-		$this->options_helper      = $options_helper;
-		$this->product_helper      = $product_helper;
-		$this->json_helper         = $json_helper;
-=======
+		Json_Helper $json_helper,
 		Social_Profiles_Helper $social_profiles_helper
 	) {
 		$this->admin_asset_manager    = $admin_asset_manager;
@@ -117,8 +99,8 @@
 		$this->shortlinker            = $shortlinker;
 		$this->options_helper         = $options_helper;
 		$this->product_helper         = $product_helper;
+		$this->json_helper            = $json_helper;
 		$this->social_profiles_helper = $social_profiles_helper;
->>>>>>> 625fa1b5
 	}
 
 	/**
@@ -236,7 +218,7 @@
 				$this->get_site_tagline(),
 				$social_profiles['facebook_url'],
 				$social_profiles['twitter_username'],
-				WPSEO_Utils::format_json_encode( $social_profiles['other_social_urls'] ),
+				$this->json_helper->format_encode( $social_profiles['other_social_urls'] ),
 				$person_social_profiles['facebook'],
 				$person_social_profiles['instagram'],
 				$person_social_profiles['linkedin'],
