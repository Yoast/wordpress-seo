<?php

namespace Yoast\WP\SEO\Integrations\Admin;

use WPSEO_Addon_Manager;
use WPSEO_Admin_Asset_Manager;
use WPSEO_Shortlinker;
use WPSEO_Utils;
use Yoast\WP\SEO\Conditionals\Admin_Conditional;
use Yoast\WP\SEO\Helpers\Options_Helper;
use Yoast\WP\SEO\Helpers\Product_Helper;
use Yoast\WP\SEO\Integrations\Integration_Interface;
use Yoast\WP\SEO\Routes\Indexing_Route;

/**
 * ConfigurationWorkoutsIntegration class
 */
class Configuration_Workout_Integration implements Integration_Interface {

	/**
	 * The admin asset manager.
	 *
	 * @var WPSEO_Admin_Asset_Manager
	 */
	private $admin_asset_manager;

	/**
	 * The addon manager.
	 *
	 * @var WPSEO_Addon_Manager
	 */
	private $addon_manager;

	/**
	 * The shortlinker.
	 *
	 * @var WPSEO_Shortlinker
	 */
	private $shortlinker;

	/**
	 * The options' helper.
	 *
	 * @var Options_Helper
	 */
	private $options_helper;

	/**
	 * The product helper.
	 *
	 * @var Product_Helper
	 */
	private $product_helper;

	/**
	 * {@inheritDoc}
	 */
	public static function get_conditionals() {
		return [ Admin_Conditional::class ];
	}

	/**
	 * Configuration_Workout_Integration constructor.
	 *
	 * @param WPSEO_Admin_Asset_Manager $admin_asset_manager The admin asset manager.
	 * @param WPSEO_Addon_Manager       $addon_manager       The addon manager.
	 * @param WPSEO_Shortlinker         $shortlinker         The shortlinker.
	 * @param Options_Helper            $options_helper      The options helper.
	 * @param Product_Helper            $product_helper      The product helper.
	 */
	public function __construct(
		WPSEO_Admin_Asset_Manager $admin_asset_manager,
		WPSEO_Addon_Manager $addon_manager,
		WPSEO_Shortlinker $shortlinker,
		Options_Helper $options_helper,
		Product_Helper $product_helper
	) {
		$this->admin_asset_manager = $admin_asset_manager;
		$this->addon_manager       = $addon_manager;
		$this->shortlinker         = $shortlinker;
		$this->options_helper      = $options_helper;
		$this->product_helper      = $product_helper;
	}

	/**
	 * {@inheritDoc}
	 */
	public function register_hooks() {
		\add_action( 'admin_enqueue_scripts', [ $this, 'enqueue_assets' ] );
	}

	/**
	 * Adds the data for the configuration workout to the wpseoWorkoutsData object.
	 */
	public function enqueue_assets() {
		// phpcs:ignore WordPress.Security.NonceVerification.Recommended -- Date is not processed or saved.
		if ( ! isset( $_GET['page'] ) || $_GET['page'] !== 'wpseo_workouts' ) {
			return;
		}

		$this->admin_asset_manager->enqueue_script( 'indexation' );
		$this->admin_asset_manager->enqueue_style( 'admin-css' );
		$this->admin_asset_manager->enqueue_style( 'monorepo' );

		$data = [
			'disabled'     => ! \YoastSEO()->helpers->indexable->should_index_indexables(),
			'amount'       => \YoastSEO()->helpers->indexing->get_filtered_unindexed_count(),
			'firstTime'    => ( \YoastSEO()->helpers->indexing->is_initial_indexing() === true ),
			'errorMessage' => '',
			'restApi'      => [
				'root'               => \esc_url_raw( \rest_url() ),
				'indexing_endpoints' => $this->get_endpoints(),
				'nonce'              => \wp_create_nonce( 'wp_rest' ),
			],
		];

		/**
		 * Filter: 'wpseo_indexing_data' Filter to adapt the data used in the indexing process.
		 *
		 * @param array $data The indexing data to adapt.
		 */
		$data = \apply_filters( 'wpseo_indexing_data', $data );

		$this->admin_asset_manager->localize_script( 'indexation', 'yoastIndexingData', $data );

		$social_profiles = $this->get_social_profiles();

		// This filter is documented in admin/views/tabs/metas/paper-content/general/knowledge-graph.php.
		$knowledge_graph_message = \apply_filters( 'wpseo_knowledge_graph_setting_msg', '' );

		$options               = $this->get_company_or_person_options();
		$selected_option_label = '';
		$filtered_options      = \array_filter(
			$options,
			function ( $item ) {
				return $item['value'] === $this->is_company_or_person();
			}
		);
		$selected_option       = \reset( $filtered_options );
		if ( \is_array( $selected_option ) ) {
			$selected_option_label = $selected_option['label'];
		}

		$this->admin_asset_manager->add_inline_script(
			'workouts',
			\sprintf(
				'window.wpseoWorkoutsData["configuration"] = {
					"companyOrPerson": "%s",
					"companyOrPersonLabel": "%s",
					"companyName": "%s",
					"companyLogo": "%s",
					"companyLogoId": %d,
					"personId": %d,
					"personLogo": "%s",
					"personLogoId": %d,
					"siteTagline": "%s",
					"socialProfiles": {
						"facebookUrl": "%s",
						"twitterUsername": "%s",
						"instagramUrl": "%s",
						"linkedinUrl": "%s",
						"myspaceUrl": "%s",
						"pinterestUrl": "%s",
						"youtubeUrl": "%s",
						"wikipediaUrl": "%s",
					},
					"tracking": %d,
					"companyOrPersonOptions": %s,
					"shouldForceCompany": %d,
					"knowledgeGraphMessage": "%s",
					"shortlinks": {
						"workoutGuide": "%s",
						"indexData": "%s",
						"gdpr": "%s",
					},
				};',
				$this->is_company_or_person(),
				$selected_option_label,
				$this->get_company_name(),
				$this->get_company_logo(),
				$this->get_company_logo_id(),
				$this->get_person_id(),
				$this->get_person_logo(),
				$this->get_person_logo_id(),
				$this->get_site_tagline(),
				$social_profiles['facebook_url'],
				$social_profiles['twitter_username'],
				$social_profiles['instagram_url'],
				$social_profiles['linkedin_url'],
				$social_profiles['myspace_url'],
				$social_profiles['pinterest_url'],
				$social_profiles['youtube_url'],
				$social_profiles['wikipedia_url'],
				$this->has_tracking_enabled(),
				WPSEO_Utils::format_json_encode( $options ),
				$this->should_force_company(),
				$knowledge_graph_message,
				$this->shortlinker->build_shortlink( 'https://yoa.st/config-workout-guide' ),
				$this->shortlinker->build_shortlink( 'https://yoa.st/config-workout-index-data' ),
				$this->shortlinker->build_shortlink( 'https://yoa.st/gdpr-config-workout' )
			),
			'before'
		);
	}

	/**
	 * Retrieves a list of the endpoints to use.
	 *
	 * @return array The endpoints.
	 */
	protected function get_endpoints() {
		$endpoints = [
			'prepare'            => Indexing_Route::FULL_PREPARE_ROUTE,
			'terms'              => Indexing_Route::FULL_TERMS_ROUTE,
			'posts'              => Indexing_Route::FULL_POSTS_ROUTE,
			'archives'           => Indexing_Route::FULL_POST_TYPE_ARCHIVES_ROUTE,
			'general'            => Indexing_Route::FULL_GENERAL_ROUTE,
			'indexablesComplete' => Indexing_Route::FULL_INDEXABLES_COMPLETE_ROUTE,
			'post_link'          => Indexing_Route::FULL_POST_LINKS_INDEXING_ROUTE,
			'term_link'          => Indexing_Route::FULL_TERM_LINKS_INDEXING_ROUTE,
		];

		$endpoints = \apply_filters( 'wpseo_indexing_endpoints', $endpoints );

		$endpoints['complete'] = Indexing_Route::FULL_COMPLETE_ROUTE;

		return $endpoints;
	}

	// ** Private functions ** //

	/**
	 * Returns the entity represented by the site.
	 *
	 * @return string The entity represented by the site.
	 */
	private function is_company_or_person() {
		return $this->options_helper->get( 'company_or_person', '' );
	}

	/**
	 * Gets the company name from the option in the database.
	 *
	 * @return string The company name.
	 */
	private function get_company_name() {
		return $this->options_helper->get( 'company_name', '' );
	}

	/**
	 * Gets the company logo from the option in the database.
	 *
	 * @return string The company logo.
	 */
	private function get_company_logo() {
		return $this->options_helper->get( 'company_logo', '' );
	}

	/**
	 * Gets the company logo id from the option in the database.
	 *
	 * @return string The company logo id.
	 */
	private function get_company_logo_id() {
		return $this->options_helper->get( 'company_logo_id', '' );
	}

	/**
	 * Gets the person id from the option in the database.
	 *
	 * @return int|null The person id, null if empty.
	 */
	private function get_person_id() {
		return $this->options_helper->get( 'company_or_person_user_id' );
	}

	/**
	 * Gets the person avatar from the option in the database.
	 *
	 * @return string The person logo.
	 */
	private function get_person_logo() {
		return $this->options_helper->get( 'person_logo', '' );
	}

	/**
	 * Gets the person logo id from the option in the database.
	 *
	 * @return string The person logo id.
	 */
	private function get_person_logo_id() {
		return $this->options_helper->get( 'person_logo_id', '' );
	}

	/**
	 * Gets the site tagline.
	 *
	 * @return string The site tagline.
	 */
	private function get_site_tagline() {
		return \get_bloginfo( 'description' );
	}

	/**
	 * Gets the social profiles stored in the database.
	 *
	 * @return string[] The social profiles.
	 */
	private function get_social_profiles() {
		return [
			'facebook_url'     => $this->options_helper->get( 'facebook_site', '' ),
			'twitter_username' => $this->options_helper->get( 'twitter_site', '' ),
			'instagram_url'    => $this->options_helper->get( 'instagram_url', '' ),
			'linkedin_url'     => $this->options_helper->get( 'linkedin_url', '' ),
			'myspace_url'      => $this->options_helper->get( 'myspace_url', '' ),
			'pinterest_url'    => $this->options_helper->get( 'pinterest_url', '' ),
			'youtube_url'      => $this->options_helper->get( 'youtube_url', '' ),
			'wikipedia_url'    => $this->options_helper->get( 'wikipedia_url', '' ),
		];
	}

	/**
	 * Checks whether tracking is enabled.
	 *
	 * @return bool True if tracking is enabled, false otherwise, null if in Free and conf. workout step not finished.
	 */
	private function has_tracking_enabled() {
		$default = false;

		if ( $this->product_helper->is_premium() ) {
			$default = true;
		}

		return $this->options_helper->get( 'tracking', $default );
	}

	/**
	 * Gets the options for the Company or Person select.
	 * Returns only the company option if it is forced (by Local SEO), otherwise returns company and person option.
	 *
	 * @return array The options for the company-or-person select.
	 */
	private function get_company_or_person_options() {
		$options = [
			[
<<<<<<< HEAD
				'label' => __( 'Organization', 'wordpress-seo' ),
=======
				'name'  => \__( 'Organization', 'wordpress-seo' ),
>>>>>>> ff24ef6c
				'value' => 'company',
				'id'    => 'company',
			],
<<<<<<< HEAD
			[
				'label' => __( 'Person', 'wordpress-seo' ),
=======
		];
		if ( ! $this->should_force_company() ) {
			$options[] = [
				'name'  => \__( 'Person', 'wordpress-seo' ),
>>>>>>> ff24ef6c
				'value' => 'person',
				'id'    => 'person',
			],
		];
		if ( $this->should_force_company() ) {
			$options = [
				'label' => __( 'Organization', 'wordpress-seo' ),
				'value' => 'company',
				'id'    => 'company',
			];
		}

		return $options;
	}

	/**
	 * Checks whether we should force "Organization".
	 *
	 * @return bool
	 */
	private function should_force_company() {
		return $this->addon_manager->is_installed( WPSEO_Addon_Manager::LOCAL_SLUG );
	}
}<|MERGE_RESOLUTION|>--- conflicted
+++ resolved
@@ -343,23 +343,12 @@
 	private function get_company_or_person_options() {
 		$options = [
 			[
-<<<<<<< HEAD
-				'label' => __( 'Organization', 'wordpress-seo' ),
-=======
-				'name'  => \__( 'Organization', 'wordpress-seo' ),
->>>>>>> ff24ef6c
+				'label' => \__( 'Organization', 'wordpress-seo' ),
 				'value' => 'company',
 				'id'    => 'company',
 			],
-<<<<<<< HEAD
 			[
-				'label' => __( 'Person', 'wordpress-seo' ),
-=======
-		];
-		if ( ! $this->should_force_company() ) {
-			$options[] = [
-				'name'  => \__( 'Person', 'wordpress-seo' ),
->>>>>>> ff24ef6c
+				'label' => \__( 'Person', 'wordpress-seo' ),
 				'value' => 'person',
 				'id'    => 'person',
 			],
