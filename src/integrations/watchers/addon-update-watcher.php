<?php

namespace Yoast\WP\SEO\Integrations\Watchers;

use Yoast\WP\SEO\Conditionals\Admin_Conditional;
use Yoast\WP\SEO\Integrations\Integration_Interface;

/**
 * Enables Yoast add-on auto updates when Yoast SEO is enabled and the other way around.
 *
 * Also removes the auto-update toggles from the Yoast SEO add-ons.
 */
class Addon_Update_Watcher implements Integration_Interface {

	/**
	 * ID string used by WordPress to identify the free plugin.
	 *
	 * @var string
	 */
	const WPSEO_FREE_PLUGIN_ID = 'wordpress-seo/wp-seo.php';

	/**
	 * A list of Yoast add-on identifiers.
	 *
	 * @var string[]
	 */
	const ADD_ON_PLUGIN_FILES = [
		'wordpress-seo-premium/wp-seo-premium.php',
		'wpseo-video/video-seo.php',
		'wpseo-local/local-seo.php', // When installing Local through a released zip, the path is different from the path on a dev environment.
		'wpseo-woocommerce/wpseo-woocommerce.php',
		'wpseo-news/wpseo-news.php',
		'acf-content-analysis-for-yoast-seo/yoast-acf-analysis.php', // When installing ACF for Yoast through a released zip, the path is different from the path on a dev environment.
	];

	/**
	 * Registers the hooks.
	 */
	public function register_hooks() {
		\add_action(
			'update_site_option_auto_update_plugins',
			[
				$this,
				'toggle_auto_updates_for_add_ons',
			],
			10,
			3
		);
		\add_filter( 'plugin_auto_update_setting_html', [ $this, 'replace_auto_update_toggles_of_addons' ], 10, 2 );
	}

	/**
	 * Returns the conditionals based on which this loadable should be active.
	 *
	 * @return string[] The conditionals.
	 */
	public static function get_conditionals() {
		return [ Admin_Conditional::class ];
	}

	/**
	 * Replaces the auto-update toggle links for the Yoast add-ons
	 * with a text explaining that toggling the Yoast SEO auto-update setting
	 * automatically toggles the one for the setting for the add-ons as well.
	 *
	 * @param string $old_html The old HTML.
	 * @param string $plugin   The plugin.
	 *
	 * @return string The new HTML, with the auto-update toggle link replaced.
	 */
	public function replace_auto_update_toggles_of_addons( $old_html, $plugin ) {
		if ( ! \is_string( $old_html ) ) {
			return $old_html;
		}

		$not_a_yoast_addon = ! \in_array( $plugin, self::ADD_ON_PLUGIN_FILES, true );

		if ( $not_a_yoast_addon ) {
			return $old_html;
		}

		$auto_updated_plugins = \get_site_option( 'auto_update_plugins' );

		if ( $this->are_auto_updates_enabled( self::WPSEO_FREE_PLUGIN_ID, $auto_updated_plugins ) ) {
			return \sprintf(
				'<em>%s</em>',
				\sprintf(
				/* Translators: %1$s resolves to Yoast SEO. */
					\esc_html__( 'Auto-updates are enabled based on this setting for %1$s.', 'wordpress-seo' ),
					'Yoast SEO'
				)
			);
		}

		return \sprintf(
			'<em>%s</em>',
			\sprintf(
			/* Translators: %1$s resolves to Yoast SEO. */
				\esc_html__( 'Auto-updates are disabled based on this setting for %1$s.', 'wordpress-seo' ),
				'Yoast SEO'
			)
		);
	}

	/**
	 * Enables premium auto updates when free are enabled and the other way around.
	 *
	 * @param string $option    The name of the option that has been updated.
	 * @param array  $new_value The new value of the `auto_update_plugins` option.
	 * @param array  $old_value The old value of the `auto_update_plugins` option.
	 *
	 * @return void
	 */
	public function toggle_auto_updates_for_add_ons( $option, $new_value, $old_value ) {
		if ( $option !== 'auto_update_plugins' ) {
			// If future versions of WordPress change this filter's behavior, our behavior should stay consistent.
			return;
		}

		if ( ! \is_array( $old_value ) || ! \is_array( $new_value ) ) {
			return;
		}

		$auto_updates_are_enabled  = $this->are_auto_updates_enabled( self::WPSEO_FREE_PLUGIN_ID, $new_value );
		$auto_updates_were_enabled = $this->are_auto_updates_enabled( self::WPSEO_FREE_PLUGIN_ID, $old_value );

		if ( $auto_updates_are_enabled === $auto_updates_were_enabled ) {
			// Auto-updates for Yoast SEO have stayed the same, so have neither been enabled or disabled.
			return;
		}

		$auto_updates_have_been_enabled = $auto_updates_are_enabled && ! $auto_updates_were_enabled;

		if ( $auto_updates_have_been_enabled ) {
			$this->enable_auto_updates_for_addons( $new_value );
		}
		else {
			$this->disable_auto_updates_for_addons( $new_value );
		}
	}

	/**
	 * Enables auto-updates for all addons.
	 *
	 * @param string[] $auto_updated_plugins The current list of auto-updated plugins.
	 */
	protected function enable_auto_updates_for_addons( $auto_updated_plugins ) {
<<<<<<< HEAD
		$plugins = \array_merge( $auto_updated_plugins, self::ADD_ON_PLUGIN_FILES );
		\update_option( 'auto_update_plugins', $plugins );
=======
		$plugins = \array_merge( $auto_updated_plugins, self::ADD_ONS );
		\update_site_option( 'auto_update_plugins', $plugins );
>>>>>>> 4c4e83ab
	}

	/**
	 * Disables auto-updates for all addons.
	 *
	 * @param string[] $auto_updated_plugins The current list of auto-updated plugins.
	 */
	protected function disable_auto_updates_for_addons( $auto_updated_plugins ) {
<<<<<<< HEAD
		\update_option( 'auto_update_plugins', \array_values( \array_diff( $auto_updated_plugins, self::ADD_ON_PLUGIN_FILES ) ) );
=======
		$plugins = \array_values( \array_diff( $auto_updated_plugins, self::ADD_ONS ) );
		\update_site_option( 'auto_update_plugins', $plugins );
>>>>>>> 4c4e83ab
	}

	/**
	 * Checks whether auto updates for a plugin are enabled.
	 *
	 * @param string $plugin_id            The plugin ID.
	 * @param array  $auto_updated_plugins The array of auto updated plugins.
	 *
	 * @return bool Whether auto updates for a plugin are enabled.
	 */
	protected function are_auto_updates_enabled( $plugin_id, $auto_updated_plugins ) {
		if ( $auto_updated_plugins === false || ! \is_array( $auto_updated_plugins ) ) {
			return false;
		}

		return \in_array( $plugin_id, $auto_updated_plugins, true );
	}
}<|MERGE_RESOLUTION|>--- conflicted
+++ resolved
@@ -145,13 +145,8 @@
 	 * @param string[] $auto_updated_plugins The current list of auto-updated plugins.
 	 */
 	protected function enable_auto_updates_for_addons( $auto_updated_plugins ) {
-<<<<<<< HEAD
 		$plugins = \array_merge( $auto_updated_plugins, self::ADD_ON_PLUGIN_FILES );
-		\update_option( 'auto_update_plugins', $plugins );
-=======
-		$plugins = \array_merge( $auto_updated_plugins, self::ADD_ONS );
 		\update_site_option( 'auto_update_plugins', $plugins );
->>>>>>> 4c4e83ab
 	}
 
 	/**
@@ -160,12 +155,8 @@
 	 * @param string[] $auto_updated_plugins The current list of auto-updated plugins.
 	 */
 	protected function disable_auto_updates_for_addons( $auto_updated_plugins ) {
-<<<<<<< HEAD
-		\update_option( 'auto_update_plugins', \array_values( \array_diff( $auto_updated_plugins, self::ADD_ON_PLUGIN_FILES ) ) );
-=======
-		$plugins = \array_values( \array_diff( $auto_updated_plugins, self::ADD_ONS ) );
+		$plugins = \array_values( \array_diff( $auto_updated_plugins, self::ADD_ON_PLUGIN_FILES ) );
 		\update_site_option( 'auto_update_plugins', $plugins );
->>>>>>> 4c4e83ab
 	}
 
 	/**
