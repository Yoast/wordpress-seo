--- conflicted
+++ resolved
@@ -42,14 +42,10 @@
 	/**
 	 * Primary_Term_Watcher constructor.
 	 *
-<<<<<<< HEAD
-	 * @param Primary_Term_Repository $repository The primary term repository.
-=======
 	 * @codeCoverageIgnore It sets dependencies.
 	 *
 	 * @param Primary_Term_Repository $repository The primary term repository.
 	 * @param Site_Helper             $site       The site helper.
->>>>>>> 9f91ebb3
 	 */
 	public function __construct( Primary_Term_Repository $repository, Site_Helper $site ) {
 		$this->repository = $repository;
