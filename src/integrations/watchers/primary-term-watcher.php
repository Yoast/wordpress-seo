<?php
/**
 * Primary Term watcher.
 *
 * @package Yoast\YoastSEO\Watchers
 */

namespace Yoast\WP\SEO\Integrations\Watchers;

use WPSEO_Meta;
use Yoast\WP\SEO\Conditionals\Migrations_Conditional;
use Yoast\WP\SEO\Integrations\Integration_Interface;
use Yoast\WP\SEO\Repositories\Primary_Term_Repository;

/**
 * Watches Posts to save the primary term when set.
 */
class Primary_Term_Watcher implements Integration_Interface {

	/**
<<<<<<< HEAD
	 * @var Primary_Term_Repository
=======
	 * The primary term repository.
	 *
	 * @var \Yoast\WP\SEO\Repositories\Primary_Term_Repository
>>>>>>> ebf18113
	 */
	protected $repository;

	/**
	 * @inheritDoc
	 */
	public static function get_conditionals() {
		return [ Migrations_Conditional::class ];
	}

	/**
	 * Primary_Term_Watcher constructor.
	 *
	 * @param Primary_Term_Repository $repository The primary term repository.
	 */
	public function __construct( Primary_Term_Repository $repository ) {
		$this->repository = $repository;
	}

	/**
	 * @inheritDoc
	 */
	public function register_hooks() {
		\add_action( 'save_post', [ $this, 'save_primary_terms' ] );
		\add_action( 'delete_post', [ $this, 'delete_primary_terms' ] );
	}

	/**
	 * Deletes primary terms for a post.
	 *
	 * @param int $post_id The post to delete the terms of.
	 *
	 * @return void
	 */
	public function delete_primary_terms( $post_id ) {
		foreach ( $this->get_primary_term_taxonomies( $post_id ) as $taxonomy ) {
			$indexable = $this->repository->find_by_post_id_and_taxonomy( $post_id, $taxonomy->name, false );

			if ( ! $indexable ) {
				continue;
			}

			$indexable->delete();
		}
	}

	/**
	 * Saves the primary terms for a post.
	 *
	 * @param int $post_id Post ID to save the primary terms for.
	 *
	 * @return void
	 */
	public function save_primary_terms( $post_id ) {
		// Bail if this is a multisite installation and the site has been switched.
		if ( is_multisite() && ms_is_switched() ) {
			return;
		}

		if ( ! $this->is_post_request() ) {
			return;
		}

		foreach ( $this->get_primary_term_taxonomies( $post_id ) as $taxonomy ) {
			$this->save_primary_term( $post_id, $taxonomy->name );
		}
	}

	/**
	 * Save the primary term for a specific taxonomy.
	 *
	 * @param int    $post_id  Post ID to save primary term for.
	 * @param string $taxonomy Taxonomy to save primary term for.
	 *
	 * @return void
	 */
	protected function save_primary_term( $post_id, $taxonomy ) {
		// This request must be valid.
		$term_id = $this->get_posted_term_id( $taxonomy );
		if ( $term_id && ! $this->is_referer_valid( $taxonomy ) ) {
			return;
		}

		$term_selected = ! empty( $term_id );
		$primary_term  = $this->repository->find_by_post_id_and_taxonomy( $post_id, $taxonomy, $term_selected );

		// Removes the indexable when found.
		if ( ! $term_selected ) {
			if ( $primary_term ) {
				$primary_term->delete();
			}
			return;
		}

		$primary_term->term_id  = $term_id;
		$primary_term->post_id  = $post_id;
		$primary_term->taxonomy = $taxonomy;
		$primary_term->save();
	}

	/**
	 * Returns all the taxonomies for which the primary term selection is enabled.
	 *
	 * @param int $post_id Default current post ID.
	 *
	 * @return array The taxonomies.
	 */
	protected function get_primary_term_taxonomies( $post_id = null ) {
		if ( $post_id === null ) {
			$post_id = \get_the_ID();
		}

		$taxonomies = $this->generate_primary_term_taxonomies( $post_id );

		return $taxonomies;
	}

	/**
	 * Generate the primary term taxonomies.
	 *
	 * @param int $post_id ID of the post.
	 *
	 * @return array The taxonomies.
	 */
	protected function generate_primary_term_taxonomies( $post_id ) {
		$post_type      = \get_post_type( $post_id );
		$all_taxonomies = \get_object_taxonomies( $post_type, 'objects' );
		$all_taxonomies = \array_filter( $all_taxonomies, [ $this, 'filter_hierarchical_taxonomies' ] );

		/**
		 * Filters which taxonomies for which the user can choose the primary term.
		 *
		 * @api array    $taxonomies An array of taxonomy objects that are primary_term enabled.
		 *
		 * @param string $post_type      The post type for which to filter the taxonomies.
		 * @param array  $all_taxonomies All taxonomies for this post types, even ones that don't have primary term
		 *                               enabled.
		 */
		$taxonomies = (array) \apply_filters( 'wpseo_primary_term_taxonomies', $all_taxonomies, $post_type, $all_taxonomies );

		return $taxonomies;
	}

	/**
	 * Returns whether or not a taxonomy is hierarchical
	 *
	 * @param \stdClass $taxonomy Taxonomy object.
	 *
	 * @return bool True for hierarchical taxonomy.
	 */
	protected function filter_hierarchical_taxonomies( $taxonomy ) {
		return (bool) $taxonomy->hierarchical;
	}

	/**
	 * Checks if the request is a post request.
	 *
	 * @return bool Whether the method is a post request.
	 */
	protected function is_post_request() {
		return isset( $_SERVER['REQUEST_METHOD'] ) && \strtolower( \wp_unslash( $_SERVER['REQUEST_METHOD'] ) ) === 'post';
	}

	/**
	 * Retrieves the posted term ID based on the given taxonomy.
	 *
	 * @param string $taxonomy The taxonomy to check.
	 *
	 * @return int The term ID.
	 */
	protected function get_posted_term_id( $taxonomy ) {
		return \filter_input( \INPUT_POST, WPSEO_Meta::$form_prefix . 'primary_' . $taxonomy . '_term', \FILTER_SANITIZE_NUMBER_INT );
	}

	/**
	 * Checks if the referer is valid for given taxonomy.
	 *
	 * @param string $taxonomy The taxonomy to validate.
	 *
	 * @return bool Whether the referer is valid.
	 */
	protected function is_referer_valid( $taxonomy ) {
		return \check_admin_referer( 'save-primary-term', WPSEO_Meta::$form_prefix . 'primary_' . $taxonomy . '_nonce' );
	}
}<|MERGE_RESOLUTION|>--- conflicted
+++ resolved
@@ -18,13 +18,9 @@
 class Primary_Term_Watcher implements Integration_Interface {
 
 	/**
-<<<<<<< HEAD
+	 * The primary term repository.
+	 *
 	 * @var Primary_Term_Repository
-=======
-	 * The primary term repository.
-	 *
-	 * @var \Yoast\WP\SEO\Repositories\Primary_Term_Repository
->>>>>>> ebf18113
 	 */
 	protected $repository;
 
