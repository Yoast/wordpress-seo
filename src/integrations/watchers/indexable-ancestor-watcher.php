--- conflicted
+++ resolved
@@ -12,13 +12,9 @@
 use Yoast\WP\SEO\Repositories\Indexable_Repository;
 
 /**
-<<<<<<< HEAD
- * Watches an ancestor to reset its children's permalink when the ancestor is updated.
-=======
  * Ancestor watcher to update the ancestor's children.
  *
- * Watches an ancestor to save the meta information when updated.
->>>>>>> 3d5a057a
+ * Updates its children's permalink when the ancestor itself is updated.
  */
 class Indexable_Ancestor_Watcher implements Integration_Interface {
 
