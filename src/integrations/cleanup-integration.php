--- conflicted
+++ resolved
@@ -3,11 +3,6 @@
 namespace Yoast\WP\SEO\Integrations;
 
 use Closure;
-use Yoast\WP\Lib\Model;
-use Yoast\WP\SEO\Helpers\Author_Archive_Helper;
-use Yoast\WP\SEO\Helpers\Post_Type_Helper;
-use Yoast\WP\SEO\Helpers\Taxonomy_Helper;
-use Yoast\WP\SEO\Repositories\Indexable_Repository;
 use Yoast\WP\SEO\Repositories\Indexable_Cleanup_Repository;
 
 /**
@@ -286,371 +281,4 @@
 			return;
 		}
 	}
-<<<<<<< HEAD
-=======
-
-	/**
-	 * Deletes rows from the indexable table depending on the object_type and object_sub_type.
-	 *
-	 * @param string $object_type     The object type to query.
-	 * @param string $object_sub_type The object subtype to query.
-	 * @param int    $limit           The limit we'll apply to the delete query.
-	 *
-	 * @return int|bool The number of rows that was deleted or false if the query failed.
-	 */
-	protected function clean_indexables_with_object_type_and_object_sub_type( $object_type, $object_sub_type, $limit ) {
-		global $wpdb;
-
-		$indexable_table = Model::get_table_name( 'Indexable' );
-
-		// phpcs:ignore WordPress.DB.PreparedSQL.InterpolatedNotPrepared -- Reason: There is no unescaped user input.
-		$sql = $wpdb->prepare( "DELETE FROM $indexable_table WHERE object_type = %s AND object_sub_type = %s ORDER BY id LIMIT %d", $object_type, $object_sub_type, $limit );
-
-		// phpcs:ignore WordPress.DB.PreparedSQL.NotPrepared, WordPress.DB.DirectDatabaseQuery.DirectQuery, WordPress.DB.DirectDatabaseQuery.NoCaching -- Reason: Already prepared.
-		return $wpdb->query( $sql );
-	}
-
-	/**
-	 * Deletes rows from the indexable table depending on the post_status.
-	 *
-	 * @param string $post_status The post status to query.
-	 * @param int    $limit       The limit we'll apply to the delete query.
-	 *
-	 * @return int|bool The number of rows that was deleted or false if the query failed.
-	 */
-	protected function clean_indexables_with_post_status( $post_status, $limit ) {
-		global $wpdb;
-
-		$indexable_table = Model::get_table_name( 'Indexable' );
-
-		// phpcs:ignore WordPress.DB.PreparedSQL.InterpolatedNotPrepared -- Reason: There is no unescaped user input.
-		$sql = $wpdb->prepare( "DELETE FROM $indexable_table WHERE object_type = 'post' AND post_status = %s ORDER BY id LIMIT %d", $post_status, $limit );
-
-		// phpcs:ignore WordPress.DB.PreparedSQL.NotPrepared, WordPress.DB.DirectDatabaseQuery.DirectQuery, WordPress.DB.DirectDatabaseQuery.NoCaching -- Reason: Already prepared.
-		return $wpdb->query( $sql );
-	}
-
-	/**
-	 * Cleans up any indexables that belong to post types that are not/no longer publicly viewable.
-	 *
-	 * @param int $limit The limit we'll apply to the queries.
-	 *
-	 * @return bool|int The number of deleted rows, false if the query fails.
-	 */
-	protected function clean_indexables_for_non_publicly_viewable_post( $limit ) {
-		global $wpdb;
-		$indexable_table = Model::get_table_name( 'Indexable' );
-
-		$included_post_types = $this->post_type->get_indexable_post_types();
-
-		// phpcs:disable WordPress.DB.PreparedSQL.InterpolatedNotPrepared -- Reason: Too hard to fix.
-		if ( empty( $included_post_types ) ) {
-			$delete_query = $wpdb->prepare(
-				"DELETE FROM $indexable_table
-				WHERE object_type = 'post'
-				AND object_sub_type IS NOT NULL
-				LIMIT %d",
-				$limit
-			);
-		}
-		else {
-			// phpcs:ignore WordPress.DB.PreparedSQLPlaceholders.ReplacementsWrongNumber -- Reason: we're passing an array instead.
-			$delete_query = $wpdb->prepare(
-				"DELETE FROM $indexable_table
-				WHERE object_type = 'post'
-				AND object_sub_type IS NOT NULL
-				AND object_sub_type NOT IN ( " . \implode( ', ', \array_fill( 0, \count( $included_post_types ), '%s' ) ) . ' )
-				LIMIT %d',
-				\array_merge( $included_post_types, [ $limit ] )
-			);
-		}
-		// phpcs:enable
-
-		// phpcs:disable WordPress.DB.DirectDatabaseQuery.NoCaching -- Reason: No relevant caches.
-		// phpcs:disable WordPress.DB.DirectDatabaseQuery.DirectQuery -- Reason: Most performant way.
-		// phpcs:disable WordPress.DB.PreparedSQL.NotPrepared -- Reason: Is it prepared already.
-		return $wpdb->query( $delete_query );
-		// phpcs:enable
-	}
-
-	/**
-	 * Cleans up any indexables that belong to taxonomies that are not/no longer publicly viewable.
-	 *
-	 * @param int $limit The limit we'll apply to the queries.
-	 *
-	 * @return bool|int The number of deleted rows, false if the query fails.
-	 */
-	protected function clean_indexables_for_non_publicly_viewable_taxonomies( $limit ) {
-		global $wpdb;
-		$indexable_table = Model::get_table_name( 'Indexable' );
-
-		$included_taxonomies = $this->taxonomy->get_indexable_taxonomies();
-
-		// phpcs:disable WordPress.DB.PreparedSQL.InterpolatedNotPrepared -- Reason: Too hard to fix.
-		if ( empty( $included_taxonomies ) ) {
-			$delete_query = $wpdb->prepare(
-				"DELETE FROM $indexable_table
-				WHERE object_type = 'term'
-				AND object_sub_type IS NOT NULL
-				LIMIT %d",
-				$limit
-			);
-		}
-		else {
-			// phpcs:ignore WordPress.DB.PreparedSQLPlaceholders.ReplacementsWrongNumber -- Reason: we're passing an array instead.
-			$delete_query = $wpdb->prepare(
-				"DELETE FROM $indexable_table
-				WHERE object_type = 'term'
-				AND object_sub_type IS NOT NULL
-				AND object_sub_type NOT IN ( " . \implode( ', ', \array_fill( 0, \count( $included_taxonomies ), '%s' ) ) . ' )
-				LIMIT %d',
-				\array_merge( $included_taxonomies, [ $limit ] )
-			);
-		}
-		// phpcs:enable
-
-		// phpcs:disable WordPress.DB.DirectDatabaseQuery.NoCaching -- Reason: No relevant caches.
-		// phpcs:disable WordPress.DB.DirectDatabaseQuery.DirectQuery -- Reason: Most performant way.
-		// phpcs:disable WordPress.DB.PreparedSQL.NotPrepared -- Reason: Is it prepared already.
-		return $wpdb->query( $delete_query );
-		// phpcs:enable
-	}
-
-	/**
-	 * Cleans up any user indexables when the author archives have been disabled.
-	 *
-	 * @param int $limit The limit we'll apply to the queries.
-	 *
-	 * @return bool|int The number of deleted rows, false if the query fails.
-	 */
-	protected function clean_indexables_for_authors_archive_disabled( $limit ) {
-		global $wpdb;
-
-		if ( ! $this->author_archive->are_disabled() ) {
-			return 0;
-		}
-
-		$indexable_table = Model::get_table_name( 'Indexable' );
-
-		// phpcs:disable WordPress.DB.PreparedSQL.InterpolatedNotPrepared -- Reason: Too hard to fix.
-		$delete_query = $wpdb->prepare( "DELETE FROM $indexable_table WHERE object_type = 'user' LIMIT %d", $limit );
-		// phpcs:enable
-
-		// phpcs:disable WordPress.DB.DirectDatabaseQuery.NoCaching -- Reason: No relevant caches.
-		// phpcs:disable WordPress.DB.DirectDatabaseQuery.DirectQuery -- Reason: Most performant way.
-		// phpcs:disable WordPress.DB.PreparedSQL.NotPrepared -- Reason: Is it prepared already.
-		return $wpdb->query( $delete_query );
-		// phpcs:enable
-	}
-
-	/**
-	 * Cleans up any indexables that belong to users that have their author archives disabled.
-	 *
-	 * @param int $limit The limit we'll apply to the queries.
-	 *
-	 * @return bool|int The number of deleted rows, false if the query fails.
-	 */
-	protected function clean_indexables_for_authors_without_archive( $limit ) {
-		global $wpdb;
-
-		$indexable_table           = Model::get_table_name( 'Indexable' );
-		$author_archive_post_types = $this->author_archive->get_author_archive_post_types();
-		$viewable_post_stati       = \array_filter( \get_post_stati(), 'is_post_status_viewable' );
-
-		// phpcs:disable WordPress.DB.PreparedSQL.InterpolatedNotPrepared -- Reason: Too hard to fix.
-		// phpcs:disable WordPress.DB.PreparedSQLPlaceholders.ReplacementsWrongNumber -- Reason: we're passing an array instead.
-		$delete_query = $wpdb->prepare(
-			"DELETE FROM $indexable_table
-				WHERE object_type = 'user'
-				AND object_id NOT IN (
-					SELECT DISTINCT post_author
-					FROM $wpdb->posts
-					WHERE post_type IN ( " . \implode( ', ', \array_fill( 0, \count( $author_archive_post_types ), '%s' ) ) . ' )
-					AND post_status IN ( ' . \implode( ', ', \array_fill( 0, \count( $viewable_post_stati ), '%s' ) ) . ' )
-				) LIMIT %d',
-			\array_merge( $author_archive_post_types, $viewable_post_stati, [ $limit ] )
-		);
-		// phpcs:enable
-
-		// phpcs:disable WordPress.DB.DirectDatabaseQuery.NoCaching -- Reason: No relevant caches.
-		// phpcs:disable WordPress.DB.DirectDatabaseQuery.DirectQuery -- Reason: Most performant way.
-		// phpcs:disable WordPress.DB.PreparedSQL.NotPrepared -- Reason: Is it prepared already.
-		return $wpdb->query( $delete_query );
-		// phpcs:enable
-	}
-
-	/**
-	 * Cleans orphaned rows from a yoast table.
-	 *
-	 * @param string $table  The table to clean up.
-	 * @param string $column The table column the cleanup will rely on.
-	 * @param int    $limit  The limit we'll apply to the queries.
-	 *
-	 * @return int|bool The number of deleted rows, false if the query fails.
-	 */
-	protected function cleanup_orphaned_from_table( $table, $column, $limit ) {
-		global $wpdb;
-
-		$table           = Model::get_table_name( $table );
-		$indexable_table = Model::get_table_name( 'Indexable' );
-
-		// Warning: If this query is changed, make sure to update the query in cleanup_orphaned_from_table in Premium as well.
-		// phpcs:disable WordPress.DB.PreparedSQL.InterpolatedNotPrepared -- Reason: There is no unescaped user input.
-		$query = $wpdb->prepare(
-			"
-			SELECT table_to_clean.{$column}
-			FROM {$table} table_to_clean
-			LEFT JOIN {$indexable_table} AS indexable_table
-			ON table_to_clean.{$column} = indexable_table.id
-			WHERE indexable_table.id IS NULL
-			AND table_to_clean.{$column} IS NOT NULL
-			LIMIT %d",
-			$limit
-		);
-		// phpcs:enable
-
-		// phpcs:ignore WordPress.DB.PreparedSQL.NotPrepared, WordPress.DB.DirectDatabaseQuery.DirectQuery, WordPress.DB.DirectDatabaseQuery.NoCaching -- Reason: Already prepared.
-		$orphans = $wpdb->get_col( $query );
-
-		if ( empty( $orphans ) ) {
-			return 0;
-		}
-
-		// phpcs:ignore WordPress.DB.PreparedSQL.InterpolatedNotPrepared, WordPress.DB.PreparedSQL.NotPrepared, WordPress.DB.DirectDatabaseQuery.DirectQuery, WordPress.DB.DirectDatabaseQuery.NoCaching -- Reason: Already prepared.
-		return $wpdb->query( "DELETE FROM $table WHERE {$column} IN( " . \implode( ',', $orphans ) . ' )' );
-	}
-
-	/**
-	 * Updates the author_id of indexables which author_id is not in the wp_users table with the id of the reassingned user.
-	 *
-	 * @param int $limit The limit we'll apply to the queries.
-	 *
-	 * @return int|bool The number of updated rows, false if query to get data fails.
-	 */
-	protected function update_indexables_author_to_reassigned( $limit ) {
-		// phpcs:ignore WordPress.DB.PreparedSQL.NotPrepared, WordPress.DB.DirectDatabaseQuery.DirectQuery, WordPress.DB.DirectDatabaseQuery.NoCaching -- Reason: Already prepared.
-		$reassigned_authors_objs = $this->get_reassigned_authors( $limit );
-
-		if ( $reassigned_authors_objs === false ) {
-			return false;
-		}
-
-		return $this->update_indexable_authors( $reassigned_authors_objs, $limit );
-	}
-
-	/**
-	 * Deletes rows from the indexable table where the source is no longer there.
-	 *
-	 * @param string $source_table The source table which we need to check the indexables against.
-	 * @param string $source_identifier The identifier which the indexables are matched to.
-	 * @param string $object_type The indexable object type.
-	 * @param int    $limit The limit we'll apply to the delete query.
-	 *
-	 * @return int|bool The number of rows that was deleted or false if the query failed.
-	 */
-	protected function clean_indexables_for_object_type_and_source_table( $source_table, $source_identifier, $object_type, $limit ) {
-		global $wpdb;
-
-		$indexable_table = Model::get_table_name( 'Indexable' );
-		$source_table    = $wpdb->prefix . $source_table;
-		// phpcs:disable WordPress.DB.PreparedSQL.InterpolatedNotPrepared -- Reason: There is no unescaped user input.
-		$query = $wpdb->prepare(
-			"
-			SELECT indexable_table.object_id
-			FROM {$indexable_table} indexable_table
-			LEFT JOIN {$source_table} AS source_table
-			ON indexable_table.object_id = source_table.{$source_identifier}
-			WHERE source_table.{$source_identifier} IS NULL
-			AND indexable_table.object_id IS NOT NULL
-			AND indexable_table.object_type = '{$object_type}'
-			LIMIT %d",
-			$limit
-		);
-		// phpcs:enable
-
-		// phpcs:ignore WordPress.DB.PreparedSQL.NotPrepared, WordPress.DB.DirectDatabaseQuery.DirectQuery, WordPress.DB.DirectDatabaseQuery.NoCaching -- Reason: Already prepared.
-		$orphans = $wpdb->get_col( $query );
-
-		if ( empty( $orphans ) ) {
-			return 0;
-		}
-
-		// phpcs:ignore WordPress.DB.PreparedSQL.InterpolatedNotPrepared, WordPress.DB.PreparedSQL.NotPrepared, WordPress.DB.DirectDatabaseQuery.DirectQuery, WordPress.DB.DirectDatabaseQuery.NoCaching -- Reason: Already prepared.
-		return $wpdb->query( "DELETE FROM $indexable_table WHERE object_type = '{$object_type}' AND object_id IN( " . \implode( ',', $orphans ) . ' )' );
-	}
-
-	/**
-	 * Fetches pairs of old_id -> new_id indexed by old_id.
-	 * By using the old_id (i.e. the id of the user that has been deleted) as key of the associative array, we can easily compose an array of unique pairs of old_id -> new_id.
-	 *
-	 * @param int $limit The limit we'll apply to the queries.
-	 *
-	 * @return int|bool The associative array with shape [ old_id => [ old_id, new_author ] ] or false if query to get data fails.
-	 */
-	private function get_reassigned_authors( $limit ) {
-		global $wpdb;
-
-		$indexable_table = Model::get_table_name( 'Indexable' );
-		$posts_table     = $wpdb->posts;
-
-		// phpcs:disable WordPress.DB.PreparedSQL.InterpolatedNotPrepared -- Reason: There is no unescaped user input.
-		$query = $wpdb->prepare(
-			"
-			SELECT {$indexable_table}.author_id, {$posts_table}.post_author
-			FROM {$indexable_table} JOIN {$posts_table} on {$indexable_table}.object_id = {$posts_table}.id
-			WHERE object_type='post'
-			AND {$indexable_table}.author_id <> {$posts_table}.post_author
-			ORDER BY {$indexable_table}.author_id
-			LIMIT %d",
-			$limit
-		);
-		// phpcs:enable
-
-		// phpcs:ignore WordPress.DB.PreparedSQL.NotPrepared, WordPress.DB.DirectDatabaseQuery.DirectQuery, WordPress.DB.DirectDatabaseQuery.NoCaching -- Reason: Already prepared.
-		return $wpdb->get_results( $query, \OBJECT_K );
-	}
-
-	/**
-	 * Updates the indexable's author_id referring to a deleted author with the id of the reassigned user.
-	 *
-	 * @param array $reassigned_authors_objs The array of objects with shape [ old_id => [ old_id, new_id ] ].
-	 * @param int   $limit                   The limit we'll apply to the queries.
-	 *
-	 * @return int|bool The associative array with shape [ old_id => [ old_id, new_author ] ] or false if query to get data fails.
-	 */
-	private function update_indexable_authors( $reassigned_authors_objs, $limit ) {
-		global $wpdb;
-
-		$indexable_table = Model::get_table_name( 'Indexable' );
-
-		// This is a workaround for the fact that the array_column function does not work on objects in PHP 5.6.
-		$reassingned_authors_array = \array_map(
-			function ( $obj ) {
-				return (array) $obj;
-			},
-			$reassigned_authors_objs
-		);
-
-		$reassigned_authors = \array_combine( \array_column( $reassingned_authors_array, 'author_id' ), \array_column( $reassingned_authors_array, 'post_author' ) );
-
-		foreach ( $reassigned_authors as $old_author_id => $new_author_id ) {
-			// phpcs:disable WordPress.DB.PreparedSQL.InterpolatedNotPrepared -- Reason: There is no unescaped user input.
-			$query = $wpdb->prepare(
-				"
-				UPDATE {$indexable_table}
-				SET {$indexable_table}.author_id = {$new_author_id}
-				WHERE {$indexable_table}.author_id = {$old_author_id}
-				AND object_type='post'
-				LIMIT %d",
-				$limit
-			);
-			// phpcs:enable
-
-			// phpcs:ignore WordPress.DB.PreparedSQL.NotPrepared, WordPress.DB.DirectDatabaseQuery.DirectQuery, WordPress.DB.DirectDatabaseQuery.NoCaching -- Reason: Already prepared.
-			$wpdb->query( $query );
-		}
-
-		return count( $reassigned_authors );
-	}
->>>>>>> 53ffdeec
 }
