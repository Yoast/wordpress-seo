<?php

namespace Yoast\WP\SEO\Integrations\Front_End;

use Yoast\WP\SEO\Conditionals\Front_End_Conditional;
use Yoast\WP\SEO\Conditionals\Print_QRCode_Enabled_Conditional;
use Yoast\WP\SEO\Integrations\Integration_Interface;
use Yoast\WP\SEO\Surfaces\Meta_Surface;

/**
 * Class that embeds a hidden QR code image that's shown when a page is printed.
 */
class Print_QRCode_Embed implements Integration_Interface {

	/**
	 * The maximum length in characted that we're outputting a QR code for.
	 *
	 * @var int
	 */
	const MAX_URL_LENGTH = 2953;

	/**
	 * The meta surface.
	 *
	 * @var Meta_Surface
	 */
	private $meta_surface;

	/**
	 * Print_QRCode_Embed constructor.
	 *
	 * @param Meta_Surface $meta_surface The meta surface.
	 */
	public function __construct( Meta_Surface $meta_surface ) {
		$this->meta_surface = $meta_surface;
	}

	/**
	 * Register the hooks.
	 *
	 * @return void
	 */
	public function register_hooks() {
		\add_action( 'wp_footer', [ $this, 'generate_qr_code' ] );
	}

	/**
	 * Returns the conditionals based in which this loadable should be active.
	 *
	 * @return array
	 */
	public static function get_conditionals() {
		return [ Front_End_Conditional::class, Print_QRCode_Enabled_Conditional::class ];
	}

	/**
	 * Adds script that inserts an `img` tag to the current page for a QR code when printing.
	 *
	 * @return void
	 */
	public function generate_qr_code() {
		$meta = $this->meta_surface->for_current_page();
		$url  = $meta->canonical;

		if ( empty( $url ) ) {
			$url = $meta->indexable->permalink;
		}

		if ( empty( $url ) ) {
			return;
		}

		if ( $this->is_url_too_long( $url ) ) {
			$home_meta = $this->meta_surface->for_home_page();
			$url       = $home_meta->canonical;
		}

		if ( empty( $url ) || $this->is_url_too_long( $url ) ) {
			return;
		}

<<<<<<< HEAD
		$alt_text  = \__( 'QR Code for current page\'s URL.', 'wordpress-seo' );
		$text      = \__( 'Scan the QR code or go to the URL below to read this article online.', 'wordpress-seo' );
		$image_url = \trailingslashit( \get_site_url() ) . '?nonce=' . $nonce . '&yoast_qr_code=' . \rawurlencode( $url );
=======
		$code      = \wp_hash( $url );
		$alt_text  = __( 'QR Code for current page\'s URL.', 'wordpress-seo' );
		$text      = __( 'Scan the QR code or go to the URL below to read this article online.', 'wordpress-seo' );
		$image_url = \trailingslashit( \get_site_url() ) . '?code=' . $code . '&yoast_qr_code=' . rawurlencode( $url );
>>>>>>> 0a767c16
		\printf(
			'<script id="yoast_seo_print_qrcode_script">' .
				'window.addEventListener( "beforeprint", function() {' .
					'var div = document.createElement( "div" );' .
					'div.innerHTML = "<img src=\"%4$s\" width=\"150\" height=\"150\" alt=\"%1$s\" /><p>%2$s<br/>%3$s</p>";' .
					'div.style = "text-align:center;";' .
					'div.id = "yoast_seo_print_qrcode";' .
					'var script = document.getElementById( "yoast_seo_print_qrcode_script" );' .
					'script.parentNode.insertBefore( div, script );' .
				'} );' .
				'window.addEventListener( "afterprint", function() {' .
					'document.getElementById( "yoast_seo_print_qrcode" ).remove();' .
				'} );' .
			'</script>' . \PHP_EOL,
			\esc_attr( $alt_text ),
			\esc_html( $text ),
			\esc_html( $url ),
			\esc_url_raw( $image_url )
		);
	}

	/**
	 * Checks if URL is too long for outputting its QR code.
	 *
	 * @param string $url The url under question.
	 *
	 * @return bool Whether the url is too long for outputting its QR code
	 */
	public function is_url_too_long( $url ) {
		if ( \strlen( $url ) > self::MAX_URL_LENGTH ) {
			return true;
		}

		return false;
	}
}<|MERGE_RESOLUTION|>--- conflicted
+++ resolved
@@ -79,16 +79,10 @@
 			return;
 		}
 
-<<<<<<< HEAD
-		$alt_text  = \__( 'QR Code for current page\'s URL.', 'wordpress-seo' );
-		$text      = \__( 'Scan the QR code or go to the URL below to read this article online.', 'wordpress-seo' );
-		$image_url = \trailingslashit( \get_site_url() ) . '?nonce=' . $nonce . '&yoast_qr_code=' . \rawurlencode( $url );
-=======
 		$code      = \wp_hash( $url );
 		$alt_text  = __( 'QR Code for current page\'s URL.', 'wordpress-seo' );
 		$text      = __( 'Scan the QR code or go to the URL below to read this article online.', 'wordpress-seo' );
 		$image_url = \trailingslashit( \get_site_url() ) . '?code=' . $code . '&yoast_qr_code=' . rawurlencode( $url );
->>>>>>> 0a767c16
 		\printf(
 			'<script id="yoast_seo_print_qrcode_script">' .
 				'window.addEventListener( "beforeprint", function() {' .
