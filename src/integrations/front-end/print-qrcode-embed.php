--- conflicted
+++ resolved
@@ -52,13 +52,6 @@
 	 * @return void
 	 */
 	public function generate_qr_code() {
-<<<<<<< HEAD
-		$nonce     = \wp_create_nonce( 'yoast_seo_qr_code' );
-		$url       = $this->meta_surface->for_current_page()->canonical;
-		$alt_text  = \__( 'QR Code for current page\'s URL.', 'wordpress-seo' );
-		$text      = \__( 'Scan the QR code or go to the URL below to read this article online.', 'wordpress-seo' );
-		$image_url = \trailingslashit( \get_site_url() ) . '?nonce=' . $nonce . '&yoast_qr_code=' . \rawurlencode( $url );
-=======
 		$nonce = \wp_create_nonce( 'yoast_seo_qr_code' );
 		$meta  = $this->meta_surface->for_current_page();
 		$url   = $meta->canonical;
@@ -67,10 +60,9 @@
 			$url = $meta->indexable->permalink;
 		}
 
-		$alt_text  = __( 'QR Code for current page\'s URL.', 'wordpress-seo' );
-		$text      = __( 'Scan the QR code or go to the URL below to read this article online.', 'wordpress-seo' );
-		$image_url = \trailingslashit( \get_site_url() ) . '?nonce=' . $nonce . '&yoast_qr_code=' . rawurlencode( $url );
->>>>>>> 8b47f7ff
+		$alt_text  = \__( 'QR Code for current page\'s URL.', 'wordpress-seo' );
+		$text      = \__( 'Scan the QR code or go to the URL below to read this article online.', 'wordpress-seo' );
+		$image_url = \trailingslashit( \get_site_url() ) . '?nonce=' . $nonce . '&yoast_qr_code=' . \rawurlencode( $url );
 		\printf(
 			'<script id="yoast_seo_print_qrcode_script">' .
 				'window.addEventListener( "beforeprint", function() {' .
@@ -81,14 +73,10 @@
 					'var script = document.getElementById( "yoast_seo_print_qrcode_script" );' .
 					'script.parentNode.insertBefore( div, script );' .
 				'} );' .
-<<<<<<< HEAD
-			'</script>' . \PHP_EOL,
-=======
 				'window.addEventListener( "afterprint", function() {' .
 					'document.getElementById( "yoast_seo_print_qrcode" ).remove();' .
 				'} );' .
-			'</script>' . PHP_EOL,
->>>>>>> 8b47f7ff
+			'</script>' . \PHP_EOL,
 			\esc_attr( $alt_text ),
 			\esc_html( $text ),
 			\esc_html( $url ),
