--- conflicted
+++ resolved
@@ -43,17 +43,11 @@
 			return;
 		}
 
-<<<<<<< HEAD
-		$nonce = \filter_input( \INPUT_GET, 'nonce', \FILTER_SANITIZE_STRING );
-		if ( ! \wp_verify_nonce( $nonce, 'yoast_seo_qr_code' ) ) {
-			\wp_die( 'This is not a QR code endpoint for public consumption.' );
-=======
 		$code = \filter_input( INPUT_GET, 'code', FILTER_SANITIZE_STRING );
 		if ( ! \hash_equals( \wp_hash( $url ), $code ) ) {
 			\header( 'Content-Type: text/plain', true, 400 );
 			echo \esc_html( __( 'This is not a QR code endpoint for public consumption.', 'wordpress-seo' ) );
 			exit();
->>>>>>> 0a767c16
 		}
 
 		try {
