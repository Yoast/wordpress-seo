<?php

namespace Yoast\WP\SEO\Integrations\Front_End;

use WPSEO_Sitemaps_Router;
use Yoast\WP\SEO\Conditionals\Robots_Txt_Conditional;
use Yoast\WP\SEO\Helpers\Options_Helper;
use Yoast\WP\SEO\Helpers\Robots_Txt_Helper;
use Yoast\WP\SEO\Integrations\Integration_Interface;
use Yoast\WP\SEO\Presenters\Robots_Txt_Presenter;

/**
 * Handles adding the sitemap to the `robots.txt`.
 */
class Robots_Txt_Integration implements Integration_Interface {

	/**
	 * Holds the options helper.
	 *
	 * @var Options_Helper
	 */
	protected $options_helper;

	/**
	 * Holds the robots txt helper.
	 *
	 * @var Robots_Txt_Helper
	 */
	protected $robots_txt_helper;

	/**
	 * Holds the robots txt presenter.
	 *
	 * @var Robots_Txt_Presenter
	 */
	protected $robots_txt_presenter;

	/**
	 * Sets the helpers.
	 *
	 * @param Options_Helper       $options_helper Options helper.
	 * @param Robots_Txt_Helper    $robots_txt_helper Robots txt helper.
	 * @param Robots_Txt_Presenter $robots_txt_presenter Robots txt presenter.
	 */
	public function __construct( Options_Helper $options_helper, Robots_Txt_Helper $robots_txt_helper, Robots_Txt_Presenter $robots_txt_presenter ) {
		$this->options_helper       = $options_helper;
		$this->robots_txt_helper    = $robots_txt_helper;
		$this->robots_txt_presenter = $robots_txt_presenter;
	}

	/**
	 * Returns the conditionals based in which this loadable should be active.
	 *
	 * @return array
	 */
	public static function get_conditionals() {
		return [ Robots_Txt_Conditional::class ];
	}

	/**
	 * Initializes the integration.
	 *
	 * This is the place to register hooks and filters.
	 *
	 * @return void
	 */
	public function register_hooks() {
<<<<<<< HEAD
		\add_filter( 'robots_txt', [ $this, 'filter_robots' ], 99998, 2 );
=======
		\add_filter( 'robots_txt', [ $this, 'filter_robots' ], 99999 );
>>>>>>> 08cfdd4c
	}

	/**
	 * Filters the robots.txt output.
	 *
	 * @param string $robots_txt The robots.txt output from WordPress.
	 *
	 * @return string Filtered robots.txt output.
	 */
	public function filter_robots( $robots_txt ) {
		$robots_txt = $this->remove_default_robots( $robots_txt );
		$this->maybe_add_xml_sitemap();
		$this->add_subdirectory_multisite_xml_sitemaps();

		/**
		 * Allow registering custom robots rules to be outputted within the Yoast content block in robots.txt.
		 *
		 * @param Robots_Txt_Helper $robots_txt_helper The Robots_Txt_Helper object.
		 */
		\do_action( 'Yoast\WP\SEO\register_robots_rules', $this->robots_txt_helper );

		return \rtrim( $robots_txt . "\n" . $this->robots_txt_presenter->present() . "\n" );
	}

	/**
	 * Replaces the default WordPress robots.txt output.
	 *
	 * @param string $robots_txt Input robots.txt.
	 *
	 * @return string
	 */
	protected function remove_default_robots( $robots_txt ) {
		return \str_replace(
			"User-agent: *\nDisallow: /wp-admin/\nAllow: /wp-admin/admin-ajax.php\n",
			'',
			$robots_txt
		);
	}

	/**
	 * Adds XML sitemap reference to robots.txt.
	 *
	 * @return void
	 */
	protected function maybe_add_xml_sitemap() {
		// If the XML sitemap is disabled, bail.
		if ( ! $this->options_helper->get( 'enable_xml_sitemap', false ) ) {
			return;
		}
		$this->robots_txt_helper->add_sitemap( \esc_url( WPSEO_Sitemaps_Router::get_base_url( 'sitemap_index.xml' ) ) );
	}

	/**
	 * Adds subdomain multisite' XML sitemap references to robots.txt.
	 *
	 * @return void
	 */
	protected function add_subdirectory_multisite_xml_sitemaps() {
		// If not on a multisite subdirectory, bail.
		if ( ! \is_multisite() || \is_subdomain_install() ) {
			return;
		}

		$sitemaps_enabled = $this->get_xml_sitemaps_enabled();

		foreach ( $sitemaps_enabled as $blog_id => $is_sitemap_enabled ) {
			if ( ! $is_sitemap_enabled ) {
				continue;
			}
			$this->robots_txt_helper->add_sitemap( \esc_url( \get_home_url( $blog_id, 'sitemap_index.xml' ) ) );
		}
	}

	/**
	 * Retrieves whether the XML sitemaps are enabled, keyed by blog ID.
	 *
	 * @return array
	 */
	protected function get_xml_sitemaps_enabled() {
		$is_allowed = $this->is_sitemap_allowed();
		$blog_ids   = $this->get_blog_ids();
		$is_enabled = [];
		foreach ( $blog_ids as $blog_id ) {
			$is_enabled[ $blog_id ] = $is_allowed && $this->is_sitemap_enabled_for( $blog_id );
		}

		return $is_enabled;
	}

	/**
	 * Retrieves whether the sitemap is allowed on a sub site.
	 *
	 * @return bool
	 */
	protected function is_sitemap_allowed() {
		$options = \get_network_option( null, 'wpseo_ms' );
		if ( ! $options || ! isset( $options['allow_enable_xml_sitemap'] ) ) {
			// Default is enabled.
			return true;
		}

		return (bool) $options['allow_enable_xml_sitemap'];
	}

	/**
	 * Retrieves whether the sitemap is enabled on a site.
	 *
	 * @param int $blog_id The blog ID.
	 *
	 * @return bool
	 */
	protected function is_sitemap_enabled_for( $blog_id ) {
		if ( ! $this->is_yoast_active_on( $blog_id ) ) {
			return false;
		}

		$options = \get_blog_option( $blog_id, 'wpseo' );
		if ( ! $options || ! isset( $options['enable_xml_sitemap'] ) ) {
			// Default is enabled.
			return true;
		}

		return (bool) $options['enable_xml_sitemap'];
	}

	/**
	 * Determines whether Yoast SEO is active.
	 *
	 * @param int $blog_id The blog ID.
	 *
	 * @return bool
	 */
	protected function is_yoast_active_on( $blog_id ) {
		return \in_array( 'wordpress-seo/wp-seo.php', (array) \get_blog_option( $blog_id, 'active_plugins', [] ), true ) || $this->is_yoast_active_for_network();
	}

	/**
	 * Determines whether Yoast SEO is active for the entire network.
	 *
	 * @return bool
	 */
	protected function is_yoast_active_for_network() {
		$plugins = \get_network_option( null, 'active_sitewide_plugins' );
		if ( isset( $plugins['wordpress-seo/wp-seo.php'] ) ) {
			return true;
		}

		return false;
	}

	/**
	 * Retrieves the blog IDs of public, "active" sites on the network.
	 *
	 * @return array
	 */
	protected function get_blog_ids() {
		$criteria = [
			'archived'   => 0,
			'deleted'    => 0,
			'public'     => 1,
			'spam'       => 0,
			'fields'     => 'ids',
			'network_id' => \get_current_network_id(),
		];

		return \get_sites( $criteria );
	}
}<|MERGE_RESOLUTION|>--- conflicted
+++ resolved
@@ -65,11 +65,7 @@
 	 * @return void
 	 */
 	public function register_hooks() {
-<<<<<<< HEAD
-		\add_filter( 'robots_txt', [ $this, 'filter_robots' ], 99998, 2 );
-=======
 		\add_filter( 'robots_txt', [ $this, 'filter_robots' ], 99999 );
->>>>>>> 08cfdd4c
 	}
 
 	/**
