<?php

namespace Yoast\WP\SEO\Integrations\Front_End;

use Yoast\WP\SEO\Conditionals\Front_End_Conditional;
use Yoast\WP\SEO\Helpers\Options_Helper;
use Yoast\WP\SEO\Integrations\Integration_Interface;

/**
 * Adds actions that cleanup unwanted rss feed links.
 */
class Crawl_Cleanup_Rss implements Integration_Interface {

	/**
	 * The options helper.
	 *
	 * @var Options_Helper
	 */
	private $options_helper;

	/**
	 * Crawl Cleanup RSS integration constructor.
	 *
	 * @param Options_Helper $options_helper The option helper.
	 */
	public function __construct(
		Options_Helper $options_helper
	) {
		$this->options_helper = $options_helper;
	}

	/**
	 * Returns the conditionals based on which this loadable should be active.
	 *
	 * @return array The conditionals.
	 */
	public static function get_conditionals() {
		return [ Front_End_Conditional::class ];
	}

	/**
	 * Register our RSS related hooks.
	 */
	public function register_hooks() {
		if ( $this->options_helper->get( 'remove_feed_global' ) === true ) {
			\add_action( 'feed_links_show_posts_feed', '__return_false' );
		}
		\add_action( 'wp', [ $this, 'maybe_disable_feeds' ] );
		\add_action( 'wp', [ $this, 'maybe_redirect_feeds' ], - 10000 );
	}

	/**
	 * Disable feeds on selected cases.
	 */
	public function maybe_disable_feeds() {
		if ( \is_singular() && $this->options_helper->get( 'remove_feed_post_comments' ) === true ) {
			\remove_action( 'wp_head', 'feed_links_extra', 3 );
		}

		if ( $this->options_helper->get( 'remove_feed_global_comments' ) === true ) {
			\add_action( 'feed_links_show_comments_feed', '__return_false' );
		}
	}

	/**
	 * Redirect feeds we don't want away.
	 */
	public function maybe_redirect_feeds() {
		global $wp_query;

		if ( ! \is_feed() ) {
			return;
		}

		if ( \in_array( \get_query_var( 'feed' ), [ 'atom', 'rdf' ], true ) && $this->options_helper->get( 'remove_atom_rdf_feeds' ) === true ) {
			$this->redirect_feed( \home_url(), 'We disable Atom/RDF feeds for performance reasons.' );
		}
<<<<<<< HEAD

		if ( \is_comment_feed() && ! ( \is_singular() || \is_attachment() ) && $this->options_helper->get( 'remove_feed_global_comments' ) === true ) {
			$this->redirect_feed( \home_url(), 'We disable comment feeds for performance reasons.' );
		}

		$url = \get_permalink( \get_queried_object() );
		if ( \is_comment_feed() && \is_singular() && ( $this->options_helper->get( 'remove_feed_post_comments' ) === true || $this->options_helper->get( 'remove_feed_global_comments' ) === true ) ) {
=======
		// Only if we're on the global feed, the query is _just_ `'feed' => 'feed'`, hence this check.
		elseif ( $wp_query->query === [ 'feed' => 'feed' ] && $this->options_helper->get( 'remove_feed_global' ) === true ) {
			$this->redirect_feed( \home_url(), 'We disable the RSS feed for performance reasons.' );
		}
		elseif ( \is_comment_feed() && \is_singular() && $this->options_helper->get( 'remove_feed_post_comments' ) === true ) {
			$url = \get_permalink( \get_queried_object() );
>>>>>>> 4a9dd848
			$this->redirect_feed( $url, 'We disable post comment feeds for performance reasons.' );
		}
	}

	/**
	 * Sends a cache control header.
	 *
	 * @param int $expiration The expiration time.
	 */
	public function cache_control_header( $expiration ) {
		\header_remove( 'Expires' );

		// The cacheability of the current request. 'public' allows caching, 'private' would not allow caching by proxies like CloudFlare.
		$cacheability = 'public';
		$format       = '%1$s, max-age=%2$d, s-maxage=%2$d, stale-while-revalidate=120, stale-if-error=14400';

		if ( \is_user_logged_in() ) {
			$expiration   = 0;
			$cacheability = 'private';
			$format       = '%1$s, max-age=%2$d';
		}

		\header( \sprintf( 'Cache-Control: ' . $format, $cacheability, $expiration ), true );
	}

	/**
	 * Redirect a feed result to somewhere else.
	 *
	 * @param string $url    The location we're redirecting to.
	 * @param string $reason The reason we're redirecting.
	 */
	private function redirect_feed( $url, $reason ) {
		\header_remove( 'Content-Type' );
		\header_remove( 'Last-Modified' );

		$this->cache_control_header( 7 * DAY_IN_SECONDS );

		\wp_safe_redirect( $url, 301, 'Yoast SEO: ' . $reason );
		exit;
	}
}<|MERGE_RESOLUTION|>--- conflicted
+++ resolved
@@ -75,22 +75,15 @@
 		if ( \in_array( \get_query_var( 'feed' ), [ 'atom', 'rdf' ], true ) && $this->options_helper->get( 'remove_atom_rdf_feeds' ) === true ) {
 			$this->redirect_feed( \home_url(), 'We disable Atom/RDF feeds for performance reasons.' );
 		}
-<<<<<<< HEAD
-
-		if ( \is_comment_feed() && ! ( \is_singular() || \is_attachment() ) && $this->options_helper->get( 'remove_feed_global_comments' ) === true ) {
-			$this->redirect_feed( \home_url(), 'We disable comment feeds for performance reasons.' );
-		}
-
-		$url = \get_permalink( \get_queried_object() );
-		if ( \is_comment_feed() && \is_singular() && ( $this->options_helper->get( 'remove_feed_post_comments' ) === true || $this->options_helper->get( 'remove_feed_global_comments' ) === true ) ) {
-=======
 		// Only if we're on the global feed, the query is _just_ `'feed' => 'feed'`, hence this check.
 		elseif ( $wp_query->query === [ 'feed' => 'feed' ] && $this->options_helper->get( 'remove_feed_global' ) === true ) {
 			$this->redirect_feed( \home_url(), 'We disable the RSS feed for performance reasons.' );
 		}
-		elseif ( \is_comment_feed() && \is_singular() && $this->options_helper->get( 'remove_feed_post_comments' ) === true ) {
+		elseif ( \is_comment_feed() && ! ( \is_singular() || \is_attachment() ) && $this->options_helper->get( 'remove_feed_global_comments' ) === true ) {
+			$this->redirect_feed( \home_url(), 'We disable comment feeds for performance reasons.' );
+		}
+		elseif ( \is_comment_feed() && \is_singular() && ( $this->options_helper->get( 'remove_feed_post_comments' ) === true || $this->options_helper->get( 'remove_feed_global_comments' ) === true ) ) {
 			$url = \get_permalink( \get_queried_object() );
->>>>>>> 4a9dd848
 			$this->redirect_feed( $url, 'We disable post comment feeds for performance reasons.' );
 		}
 	}
