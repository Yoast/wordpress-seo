--- conflicted
+++ resolved
@@ -67,17 +67,12 @@
 			return;
 		}
 
-<<<<<<< HEAD
-		$url = \get_permalink( \get_queried_object() );
-		if ( \is_comment_feed() && \is_singular() && ( $this->options_helper->get( 'remove_feed_post_comments' ) === true ) || $this->options_helper->get( 'remove_feed_global_comments' ) === true ) {
-=======
 		if ( \in_array( \get_query_var( 'feed' ), [ 'atom', 'rdf' ], true ) && $this->options_helper->get( 'remove_atom_rdf_feeds' ) === true ) {
 			$this->redirect_feed( \home_url(), 'We disable Atom/RDF feeds for performance reasons.' );
 		}
 
-		if ( \is_comment_feed() && \is_singular() && $this->options_helper->get( 'remove_feed_post_comments' ) === true ) {
-			$url = \get_permalink( \get_queried_object() );
->>>>>>> 00e17c3e
+		$url = \get_permalink( \get_queried_object() );
+		if ( \is_comment_feed() && \is_singular() && ( $this->options_helper->get( 'remove_feed_post_comments' ) === true ) || $this->options_helper->get( 'remove_feed_global_comments' ) === true ) {
 			$this->redirect_feed( $url, 'We disable post comment feeds for performance reasons.' );
 		}
 
