--- conflicted
+++ resolved
@@ -190,20 +190,15 @@
 		$presentation = $this->get_presentation( $indexable, $context, $page_type );
 		$presenters   = $this->get_presenters( $page_type );
 		echo "\n";
-<<<<<<< HEAD
-		foreach ( $this->get_presenters() as $presenter ) {
+		foreach ( $presenters as $presenter ) {
 			if ( \defined( 'WPSEO_DEBUG' ) && WPSEO_DEBUG === true ) {
 				echo '<!-- ' . get_class( $presenter ) . ' -->';
 			}
 
-			echo "\t" . $presenter->present( $presentation ) . "\n";
-=======
-		foreach ( $presenters as $presenter ) {
 			$output = $presenter->present( $presentation );
 			if ( ! empty( $output ) ) {
 				echo "\t" . $output . "\n";
 			}
->>>>>>> 9310cf8d
 		}
 		echo "\n\n";
 	}
