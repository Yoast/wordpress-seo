<?php
/**
 * Yoast SEO Plugin File.
 *
 * @package Yoast\YoastSEO\Integrations
 */

namespace Yoast\WP\SEO\Integrations;

use WPSEO_Replace_Vars;
use Yoast\WP\SEO\Conditionals\Front_End_Conditional;
use Yoast\WP\SEO\Helpers\Options_Helper;
use Yoast\WP\SEO\Memoizer\Meta_Tags_Context_Memoizer;
use Yoast\WP\SEO\Presenters\Abstract_Indexable_Presenter;
use Yoast\WP\SEO\Presenters\Debug\Marker_Close_Presenter;
use Yoast\WP\SEO\Presenters\Debug\Marker_Open_Presenter;
use Yoast\WP\SEO\Presenters\Title_Presenter;
use Yoast\WP\SEO\Surfaces\Helpers_Surface;
use YoastSEO_Vendor\Symfony\Component\DependencyInjection\ContainerInterface;

/**
 * Class Front_End_Integration.
 */
class Front_End_Integration implements Integration_Interface {

	/**
	 * The memoizer for the meta tags context.
	 *
	 * @var Meta_Tags_Context_Memoizer
	 */
	private $context_memoizer;

	/**
	 * The container.
	 *
	 * @var ContainerInterface
	 */
	protected $container;

	/**
	 * Represents the options helper.
	 *
	 * @var Options_Helper
	 */
	protected $options;

	/**
	 * The title presenter.
	 *
	 * @var Title_Presenter
	 */
	protected $title_presenter;

	/**
	 * The helpers surface.
	 *
	 * @var Helpers_Surface
	 */
	protected $helpers;

	/**
	 * The replace vars helper.
	 *
	 * @var WPSEO_Replace_Vars
	 */
	protected $replace_vars;

	/**
	 * The presenters we loop through on each page load.
	 *
	 * @var string[]
	 */
	protected $base_presenters = [
		'Title',
		'Meta_Description',
		'Robots',
		'Googlebot',
	];

	/**
	 * The presenters we loop through on each page load.
	 *
	 * @var string[]
	 */
	protected $indexing_directive_presenters = [
		'Canonical',
		'Rel_Prev',
		'Rel_Next',
	];

	/**
	 * The Open Graph specific presenters.
	 *
	 * @var string[]
	 */
	protected $open_graph_presenters = [
		'Open_Graph\Locale',
		'Open_Graph\Type',
		'Open_Graph\Title',
		'Open_Graph\Description',
		'Open_Graph\Url',
		'Open_Graph\Site_Name',
		'Open_Graph\Article_Publisher',
		'Open_Graph\Article_Author',
		'Open_Graph\Article_Published_Time',
		'Open_Graph\Article_Modified_Time',
		'Open_Graph\Image',
		'Open_Graph\FB_App_ID',
	];

	/**
	 * The Open Graph specific presenters that should be output on error pages.
	 *
	 * @var array
	 */
	protected $open_graph_error_presenters = [
		'Open_Graph\Locale',
		'Open_Graph\Title',
		'Open_Graph\Site_Name',
	];

	/**
	 * The Twitter card specific presenters.
	 *
	 * @var string[]
	 */
	protected $twitter_card_presenters = [
		'Twitter\Card',
		'Twitter\Title',
		'Twitter\Description',
		'Twitter\Image',
		'Twitter\Creator',
		'Twitter\Site',
	];

	/**
	 * Presenters that are only needed on singular pages.
	 *
	 * @var string[]
	 */
	protected $singular_presenters = [
		'Open_Graph\Article_Author',
		'Open_Graph\Article_Publisher',
		'Open_Graph\Article_Published_Time',
		'Open_Graph\Article_Modified_Time',
		'Twitter\Creator',
	];

	/**
	 * The presenters we want to be last in our output.
	 *
	 * @var string[]
	 */
	protected $closing_presenters = [
		'Schema',
	];

	/**
	 * @inheritDoc
	 */
	public static function get_conditionals() {
		return [ Front_End_Conditional::class ];
	}

	/**
	 * Front_End_Integration constructor.
	 *
	 * @param Meta_Tags_Context_Memoizer $context_memoizer  The meta tags context memoizer.
	 * @param ContainerInterface         $service_container The DI container.
	 * @param Options_Helper             $options           The options helper.
	 * @param Title_Presenter            $title_presenter   The title presenter.
	 * @param Helpers_Surface            $helpers           The helpers surface.
	 * @param WPSEO_Replace_Vars         $replace_vars      The replace vars helper.
	 *
	 * @codeCoverageIgnore It sets dependencies.
	 */
	public function __construct(
		Meta_Tags_Context_Memoizer $context_memoizer,
		ContainerInterface $service_container,
		Options_Helper $options,
		Title_Presenter $title_presenter,
		Helpers_Surface $helpers,
		WPSEO_Replace_Vars $replace_vars
	) {
		$this->container        = $service_container;
		$this->context_memoizer = $context_memoizer;
		$this->options          = $options;
		$this->title_presenter  = $title_presenter;
		$this->helpers          = $helpers;
		$this->replace_vars     = $replace_vars;
	}

	/**
	 * @inheritDoc
	 */
	public function register_hooks() {
		\add_action( 'wp_head', [ $this, 'call_wpseo_head' ], 1 );
		// Filter the title for compatibility with other plugins and themes.
		\add_filter( 'wp_title', [ $this, 'filter_title' ], 15 );

		// @todo Walk through AMP post template and unhook all the stuff they don't need to because we do it.
		\add_action( 'amp_post_template_head', [ $this, 'call_wpseo_head' ], 9 );

		\add_action( 'wpseo_head', [ $this, 'present_head' ], -9999 );

		\remove_action( 'wp_head', 'rel_canonical' );
		\remove_action( 'wp_head', 'index_rel_link' );
		\remove_action( 'wp_head', 'start_post_rel_link' );
		\remove_action( 'wp_head', 'adjacent_posts_rel_link_wp_head' );
		\remove_action( 'wp_head', 'noindex', 1 );
		\remove_action( 'wp_head', '_wp_render_title_tag', 1 );
		\remove_action( 'wp_head', 'gutenberg_render_title_tag', 1 );
	}

	/**
	 * Filters the title, mainly used for compatibility reasons.
	 */
	public function filter_title() {
		$context = $this->context_memoizer->for_current_page();
<<<<<<< HEAD
		return \esc_html( $this->title_presenter->get() );
=======

		$this->title_presenter->presentation = $context->presentation;
		$this->title_presenter->replace_vars = $this->replace_vars;
		$this->title_presenter->helpers      = $this->helpers;

		return $this->title_presenter->present( false );
>>>>>>> a3df6b40
	}

	/**
	 * Presents the head in the front-end. Resets wp_query if it's not the main query.
	 *
	 * @codeCoverageIgnore It just calls a WordPress function.
	 */
	public function call_wpseo_head() {
		global $wp_query;

		$old_wp_query = $wp_query;
		\wp_reset_query();

		\do_action( 'wpseo_head' );

		$GLOBALS['wp_query'] = $old_wp_query;
	}

	/**
	 * Echoes all applicable presenters for a page.
	 */
	public function present_head() {
		$context    = $this->context_memoizer->for_current_page();
		$presenters = $this->get_presenters( $context->page_type );
		echo PHP_EOL;
		foreach ( $presenters as $presenter ) {
			$presenter->presentation = $context->presentation;
			$presenter->helpers      = $this->helpers;
			$presenter->replace_vars = $this->replace_vars;
			$output = $presenter->present();
			if ( ! empty( $output ) ) {
				echo "\t" . $output . PHP_EOL;
			}
		}
		echo PHP_EOL . PHP_EOL;
	}

	/**
	 * Returns all presenters for this page.
	 *
	 * @param string $page_type The page type.
	 *
	 * @return Abstract_Indexable_Presenter[] The presenters.
	 */
	public function get_presenters( $page_type ) {
		$needed_presenters = $this->get_needed_presenters( $page_type );

		$presenters = array_filter(
			\array_map( function( $presenter ) {
				if ( ! \class_exists( $presenter ) ) {
					return null;
				}
				return new $presenter();
			}, $needed_presenters )
		);

		/**
		 * Filter 'wpseo_frontend_presenters' - Allow filtering the presenter instances in or out of the request.
		 *
		 * @api Abstract_Indexable_Presenter[] List of presenter instances.
		 */
		$presenter_instances = \apply_filters( 'wpseo_frontend_presenters', $presenters );

		if ( ! \is_array( $presenter_instances ) ) {
			return $presenters;
		}

		$presenter_instances = \array_filter( $presenter_instances, function ( $presenter_instance ) {
			return $presenter_instance instanceof Abstract_Indexable_Presenter;
		} );

		return \array_merge(
			[ new Marker_Open_Presenter() ], $presenter_instances, [ new Marker_Close_Presenter() ]
		);
	}

	/**
	 * Generate the array of presenters we need for the current request.
	 *
	 * @param string $page_type The page type we're retrieving presenters for.
	 *
	 * @return string[] The presenters.
	 */
	private function get_needed_presenters( $page_type ) {
		$presenters = $this->get_presenters_for_page_type( $page_type );

		if ( ! \get_theme_support( 'title-tag' ) && ! $this->options->get( 'forcerewritetitle', false ) ) {
			// Remove the title presenter if the theme is hardcoded to output a title tag so we don't have two title tags.
			$presenters = array_diff( $presenters, [ 'Title' ] );
		}

		$presenters = \array_map( function ( $presenter ) {
			return "Yoast\WP\SEO\Presenters\\{$presenter}_Presenter";
		}, $presenters );

		/**
		 * Filter 'wpseo_frontend_presenter_classes' - Allow filtering presenters in or out of the request.
		 *
		 * @api array List of presenters.
		 */
		$presenters = \apply_filters( 'wpseo_frontend_presenter_classes', $presenters );

		return $presenters;
	}

	/**
	 * Filters the presenters based on the page type.
	 *
	 * @param string $page_type The page type.
	 *
	 * @return string[] The presenters.
	 */
	private function get_presenters_for_page_type( $page_type ) {
		if ( $page_type === 'Error_Page' ) {
			$presenters = $this->base_presenters;
			if ( $this->options->get( 'opengraph' ) === true ) {
				$presenters = \array_merge( $presenters, $this->open_graph_error_presenters );
			}
			return \array_merge( $presenters, $this->closing_presenters );
		}

		$presenters = $this->get_all_presenters();
		// Filter out the presenters only needed for singular pages on non-singular pages.
		if ( ! \in_array( $page_type, [ 'Post_Type', 'Static_Home_Page' ], true ) ) {
			$presenters = \array_diff( $presenters, $this->singular_presenters );
		}

		return $presenters;
	}

	/**
	 * Returns a list of all available presenters based on settings.
	 *
	 * @return string[] The presenters.
	 */
	private function get_all_presenters() {
		$presenters = \array_merge( $this->base_presenters, $this->indexing_directive_presenters );
		if ( $this->options->get( 'opengraph' ) === true ) {
			$presenters = \array_merge( $presenters, $this->open_graph_presenters );
		}
		if ( $this->options->get( 'twitter' ) === true && apply_filters( 'wpseo_output_twitter_card', true ) !== false ) {
			$presenters = \array_merge( $presenters, $this->twitter_card_presenters );
		}

		return \array_merge( $presenters, $this->closing_presenters );
	}
}<|MERGE_RESOLUTION|>--- conflicted
+++ resolved
@@ -217,16 +217,12 @@
 	 */
 	public function filter_title() {
 		$context = $this->context_memoizer->for_current_page();
-<<<<<<< HEAD
-		return \esc_html( $this->title_presenter->get() );
-=======
 
 		$this->title_presenter->presentation = $context->presentation;
 		$this->title_presenter->replace_vars = $this->replace_vars;
 		$this->title_presenter->helpers      = $this->helpers;
 
-		return $this->title_presenter->present( false );
->>>>>>> a3df6b40
+		return \esc_html( $this->title_presenter->get() );
 	}
 
 	/**
