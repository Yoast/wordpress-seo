--- conflicted
+++ resolved
@@ -15,15 +15,11 @@
 use Yoast\WP\Free\Wrappers\WP_Query_Wrapper;
 use YoastSEO_Vendor\Symfony\Component\DependencyInjection\ContainerInterface;
 
-<<<<<<< HEAD
-class Front_End_Integration implements Integration {
-=======
 /**
  * Class Front_End_Integration.
  */
 class Front_End_Integration implements Integration_Interface {
 
->>>>>>> 1018f75b
 	/**
 	 * @inheritDoc
 	 */
@@ -35,18 +31,27 @@
 	 * @var Current_Post_Helper
 	 */
 	protected $current_post_helper;
+
 	/**
 	 * @var Indexable_Repository
 	 */
 	protected $indexable_repository;
+
 	/**
 	 * @var WP_Query_Wrapper
 	 */
 	protected $wp_query_wrapper;
+
 	/**
 	 * @var ContainerInterface
 	 */
 	protected $container;
+
+	/**
+	 * The presenters we loop through on each page load.
+	 *
+	 * @var array
+	 */
 	protected $presenters = [
 		'Canonical'              => false,
 		'Title'                  => false,
@@ -82,15 +87,9 @@
 		ContainerInterface $service_container
 	) {
 		$this->indexable_repository = $indexable_repository;
-<<<<<<< HEAD
 		$this->current_post_helper  = $current_post_helper;
 		$this->wp_query_wrapper     = $wp_query_wrapper;
-		$this->container            = $container;
-=======
-		$this->current_post_helper = $current_post_helper;
-		$this->wp_query_wrapper = $wp_query_wrapper;
-		$this->container = $service_container;
->>>>>>> 1018f75b
+		$this->container            = $service_container;
 	}
 
 	/**
@@ -130,57 +129,27 @@
 	 * @return Presenter_Interface[]
 	 */
 	public function get_presenters() {
-		$page_type = $this->get_page_type();
-<<<<<<< HEAD
+		$page_type         = $this->get_page_type();
+		$invalid_behaviour = ContainerInterface::NULL_ON_INVALID_REFERENCE;
+		if ( \defined( 'WPSEO_DEBUG' ) && WPSEO_DEBUG === true ) {
+			$invalid_behaviour = ContainerInterface::EXCEPTION_ON_INVALID_REFERENCE;
+		}
 
-		return array_filter( array_map( function ( $presenter, $site_wide ) use ( $page_type ) {
-			try {
+		return array_filter(
+			array_map( function ( $presenter, $site_wide ) use ( $page_type, $invalid_behaviour ) {
 				if ( $site_wide ) {
-					return $this->container->get( "Yoast\WP\Free\Presenters\Site\{$presenter}_Presenter" );
+					return $this->container->get( "Yoast\WP\Free\Presenters\Site\{$presenter}_Presenter", $invalid_behaviour );
 				}
 
-				return $this->container->get( "Yoast\WP\Free\Presenters\{$page_type}\{$presenter}_Presenter" );
-			} catch ( \Exception $exception ) {
-				if ( \defined( 'WPSEO_DEBUG' ) && WPSEO_DEBUG === true ) {
-					throw $exception;
-				}
-
-				return null;
-			}
-		}, array_keys( $this->presenters ), $this->presenters ) );
+				return $this->container->get( "Yoast\WP\Free\Presenters\{$page_type}\{$presenter}_Presenter", $invalid_behaviour );
+			}, array_keys( $this->presenters ), $this->presenters )
+		);
 	}
 
 	/**
 	 * Returns the page type for the current request.
 	 *
 	 * @return string Page type.
-=======
-		$debug     = \defined( 'WPSEO_DEBUG' ) && WPSEO_DEBUG === true;
-		return array_filter( array_map( function ( $presenter ) use ( $page_type, $debug ) {
-			$invalid_behaviour = ContainerInterface::NULL_ON_INVALID_REFERENCE;
-			if ( $debug ) {
-				$invalid_behaviour = ContainerInterface::EXCEPTION_ON_INVALID_REFERENCE;
-			}
-			return $this->container->get( "Yoast\WP\Free\Presenters\{$page_type}\{$presenter}_Presenter", $invalid_behaviour );
-		}, [
-			'Canonical',
-			'Title',
-			'Meta_Description',
-			'Robots',
-			'Open_Graph_Title',
-			'Open_Graph_Description',
-			'Open_Graph_Image',
-			'Twitter_Title',
-			'Twitter_Description',
-			'Twitter_Image',
-		] ) );
-	}
-
-	/**
-	 * Gets the type of the current page.
-	 *
-	 * @return string The page type.
->>>>>>> 1018f75b
 	 */
 	protected function get_page_type() {
 		$wp_query = $this->wp_query_wrapper->get_main_query();
