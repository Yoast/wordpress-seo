--- conflicted
+++ resolved
@@ -28,11 +28,7 @@
 	/**
 	 * The WordProof helper instance.
 	 *
-<<<<<<< HEAD
-	 * @var WordProof_Helper
-=======
 	 * @var Wordproof_Helper $wordproof The helper instance.
->>>>>>> ce64450b
 	 */
 	protected $wordproof;
 
