<?php

namespace Yoast\WP\SEO\Integrations\Third_Party;

use Elementor\Controls_Manager;
use Elementor\Core\DocumentTypes\PageBase;
use WP_Post;
use WP_Screen;
use WPSEO_Admin_Asset;
use WPSEO_Admin_Asset_Analysis_Worker_Location;
use WPSEO_Admin_Asset_Manager;
use WPSEO_Admin_Asset_Yoast_Components_L10n;
use WPSEO_Admin_Recommended_Replace_Vars;
use WPSEO_Language_Utils;
use WPSEO_Meta;
use WPSEO_Metabox_Analysis_Readability;
use WPSEO_Metabox_Analysis_SEO;
use WPSEO_Metabox_Formatter;
use WPSEO_Post_Metabox_Formatter;
use WPSEO_Utils;
use Yoast\WP\SEO\Actions\Alert_Dismissal_Action;
use Yoast\WP\SEO\Conditionals\Admin\Estimated_Reading_Time_Conditional;
use Yoast\WP\SEO\Conditionals\Third_Party\Elementor_Edit_Conditional;
use Yoast\WP\SEO\Helpers\Capability_Helper;
use Yoast\WP\SEO\Helpers\Options_Helper;
use Yoast\WP\SEO\Integrations\Integration_Interface;
use Yoast\WP\SEO\Presenters\Admin\Meta_Fields_Presenter;

/**
 * Integrates the Yoast SEO metabox in the Elementor editor.
 */
class Elementor implements Integration_Interface {

	/**
	 * The identifier for the elementor tab.
	 */
	const YOAST_TAB = 'yoast-tab';

	/**
	 * Represents the post.
	 *
	 * @var WP_Post|null
	 */
	protected $post;

	/**
	 * Represents the admin asset manager.
	 *
	 * @var WPSEO_Admin_Asset_Manager
	 */
	protected $asset_manager;

	/**
	 * Represents the options helper.
	 *
	 * @var Options_Helper
	 */
	protected $options;

	/**
	 * Represents the capability helper.
	 *
	 * @var Capability_Helper
	 */
	protected $capability;

	/**
	 * Holds whether the socials are enabled.
	 *
	 * @var bool
	 */
	protected $social_is_enabled;

	/**
	 * Holds whether the advanced settings are enabled.
	 *
	 * @var bool
	 */
	protected $is_advanced_metadata_enabled;

	/**
	 * Helper to determine whether or not the SEO analysis is enabled.
	 *
	 * @var WPSEO_Metabox_Analysis_SEO
	 */
	protected $seo_analysis;

	/**
	 * Helper to determine whether or not the readability analysis is enabled.
	 *
	 * @var WPSEO_Metabox_Analysis_Readability
	 */
	protected $readability_analysis;

	/**
	 * Represents the estimated_reading_time_conditional.
	 *
	 * @var Estimated_Reading_Time_Conditional
	 */
	protected $estimated_reading_time_conditional;

	/**
	 * Returns the conditionals based in which this loadable should be active.
	 *
	 * @return array
	 */
	public static function get_conditionals() {
		return [ Elementor_Edit_Conditional::class ];
	}

	/**
	 * Constructor.
	 *
	 * @param WPSEO_Admin_Asset_Manager          $asset_manager                      The asset manager.
	 * @param Options_Helper                     $options                            The options helper.
	 * @param Capability_Helper                  $capability                         The capability helper.
	 * @param Estimated_Reading_Time_Conditional $estimated_reading_time_conditional The Estimated Reading Time
	 *                                                                               conditional.
	 */
	public function __construct(
		WPSEO_Admin_Asset_Manager $asset_manager,
		Options_Helper $options,
		Capability_Helper $capability,
		Estimated_Reading_Time_Conditional $estimated_reading_time_conditional
	) {
		$this->asset_manager = $asset_manager;
		$this->options       = $options;
		$this->capability    = $capability;

		$this->seo_analysis                       = new WPSEO_Metabox_Analysis_SEO();
		$this->readability_analysis               = new WPSEO_Metabox_Analysis_Readability();
		$this->social_is_enabled                  = $this->options->get( 'opengraph', false ) || $this->options->get( 'twitter', false );
		$this->is_advanced_metadata_enabled       = $this->capability->current_user_can( 'wpseo_edit_advanced_metadata' ) || $this->options->get( 'disableadvanced_meta' ) === false;
		$this->estimated_reading_time_conditional = $estimated_reading_time_conditional;
	}

	/**
	 * Initializes the integration.
	 *
	 * This is the place to register hooks and filters.
	 *
	 * @return void
	 */
	public function register_hooks() {
		\add_action( 'wp_ajax_wpseo_elementor_save', [ $this, 'save_postdata' ] );

		// We need to delay the post type lookup to give other plugins a chance to register custom post types.
		\add_action( 'init', [ $this, 'register_elementor_hooks' ], \PHP_INT_MAX );
	}

	/**
	 * Registers our Elementor hooks.
	 */
	public function register_elementor_hooks() {
		if ( ! $this->display_metabox( $this->get_metabox_post()->post_type ) ) {
			return;
		}

		\add_action( 'elementor/editor/before_enqueue_scripts', [ $this, 'init' ] );

		// We are too late for elementor/init. We should see if we can be on time, or else this workaround works (we do always get the "else" though).
		if ( ! \did_action( 'elementor/init' ) ) {
			\add_action( 'elementor/init', [ $this, 'add_yoast_panel_tab' ] );
		}
		else {
			$this->add_yoast_panel_tab();
		}
		\add_action( 'elementor/documents/register_controls', [ $this, 'register_document_controls' ] );
	}

	/**
	 * Initializes the integration.
	 *
	 * @return void
	 */
	public function init() {
		$this->asset_manager->register_assets();
		$this->enqueue();
		$this->render_hidden_fields();
	}

	/**
	 * Register a panel tab slug, in order to allow adding controls to this tab.
	 */
	public function add_yoast_panel_tab() {
		Controls_Manager::add_tab( $this::YOAST_TAB, \__( 'Yoast SEO', 'wordpress-seo' ) );
	}

	/**
	 * Register additional document controls.
	 *
	 * @param PageBase $document The PageBase document.
	 */
	public function register_document_controls( $document ) {
		// PageBase is the base class for documents like `post` `page` and etc.
		if ( ! $document instanceof PageBase || ! $document::get_property( 'has_elements' ) ) {
			return;
		}

		// This is needed to get the tab to appear, but will be overwritten in the JavaScript.
		$document->start_controls_section(
			'yoast_temporary_section',
			[
				'label' => \__( 'Yoast SEO', 'wordpress-seo' ),
				'tab'   => self::YOAST_TAB,
			]
		);

		$document->end_controls_section();
	}

	// Below is mostly copied from `class-metabox.php`. That constructor has side-effects we do not need.

	/**
	 * Determines whether the metabox should be shown for the passed identifier.
	 *
	 * By default the check is done for post types, but can also be used for taxonomies.
	 *
	 * @param string|null $identifier The identifier to check.
	 * @param string      $type       The type of object to check. Defaults to post_type.
	 *
	 * @return bool Whether or not the metabox should be displayed.
	 */
	public function display_metabox( $identifier = null, $type = 'post_type' ) {
		return WPSEO_Utils::is_metabox_active( $identifier, $type );
	}

	/**
	 * Saves the WP SEO metadata for posts.
	 *
	 * Outputs JSON via wp_send_json then stops code execution.
	 *
	 * {@internal $_POST parameters are validated via sanitize_post_meta().}}
	 *
	 * @return void
	 */
	public function save_postdata() {
		global $post;

		$post_id = \filter_input( \INPUT_POST, 'post_id', \FILTER_SANITIZE_NUMBER_INT );

		if ( ! \current_user_can( 'manage_options' ) ) {
			\wp_send_json_error( 'Unauthorized', 401 );
		}

		\check_ajax_referer( 'wpseo_elementor_save', '_wpseo_elementor_nonce' );

		// Bail if this is a multisite installation and the site has been switched.
		if ( \is_multisite() && \ms_is_switched() ) {
			\wp_send_json_error( 'Switched multisite', 409 );
		}

		\clean_post_cache( $post_id );
		// phpcs:ignore WordPress.WP.GlobalVariablesOverride.Prohibited -- To setup the post we need to do this explicitly.
		$post = \get_post( $post_id );

		if ( ! \is_object( $post ) ) {
			// Non-existent post.
			\wp_send_json_error( 'Post not found', 400 );
		}

		\do_action( 'wpseo_save_compare_data', $post );

		// Initialize meta, amongst other things it registers sanitization.
		WPSEO_Meta::init();

		$social_fields = [];
		if ( $this->social_is_enabled ) {
			$social_fields = WPSEO_Meta::get_meta_field_defs( 'social', $post->post_type );
		}

		// The below methods use the global post so make sure it is setup.
		\setup_postdata( $post );
		$meta_boxes = \apply_filters( 'wpseo_save_metaboxes', [] );
		$meta_boxes = \array_merge(
			$meta_boxes,
			WPSEO_Meta::get_meta_field_defs( 'general', $post->post_type ),
			WPSEO_Meta::get_meta_field_defs( 'advanced', $post->post_type ),
			$social_fields,
			WPSEO_Meta::get_meta_field_defs( 'schema', $post->post_type )
		);

		foreach ( $meta_boxes as $key => $meta_box ) {
			// If analysis is disabled remove that analysis score value from the DB.
			if ( $this->is_meta_value_disabled( $key ) ) {
				WPSEO_Meta::delete( $key, $post_id );
				continue;
			}

			$data       = null;
			$field_name = WPSEO_Meta::$form_prefix . $key;

			if ( $meta_box['type'] === 'checkbox' ) {
				$data = isset( $_POST[ $field_name ] ) ? 'on' : 'off';
			}
			else {
				if ( isset( $_POST[ $field_name ] ) ) {
					// phpcs:ignore WordPress.Security.ValidatedSanitizedInput.InputNotSanitized -- Reason: Sanitized through sanitize_post_meta.
					$data = \wp_unslash( $_POST[ $field_name ] );

					// For multi-select.
					if ( \is_array( $data ) ) {
						$data = \array_map( [ 'WPSEO_Utils', 'sanitize_text_field' ], $data );
					}

					if ( \is_string( $data ) ) {
						$data = ( $key !== 'canonical' ) ? WPSEO_Utils::sanitize_text_field( $data ) : WPSEO_Utils::sanitize_url( $data );
					}
				}

				// Reset options when no entry is present with multiselect - only applies to `meta-robots-adv` currently.
				if ( ! isset( $_POST[ $field_name ] ) && ( $meta_box['type'] === 'multiselect' ) ) {
					$data = [];
				}
			}

			if ( $data !== null ) {
				WPSEO_Meta::set_value( $key, $data, $post_id );
			}
		}

		// Saving the WP post to save the slug.
		$slug = \filter_input( \INPUT_POST, WPSEO_Meta::$form_prefix . 'slug', \FILTER_SANITIZE_STRING );
		if ( $post->post_name !== $slug ) {
			$post_array              = $post->to_array();
			$post_array['post_name'] = $slug;

			$save_successful = \wp_insert_post( $post_array );
			if ( \is_wp_error( $save_successful ) ) {
				\wp_send_json_error( 'Slug not saved', 400 );
			}

			// Update the post object to ensure we have the actual slug.
			// phpcs:ignore WordPress.WP.GlobalVariablesOverride.Prohibited -- Updating the post is needed to get the current slug.
			$post = \get_post( $post_id );
			if ( ! \is_object( $post ) ) {
				\wp_send_json_error( 'Updated slug not found', 400 );
			}
		}

		\do_action( 'wpseo_saved_postdata' );

		// Output the slug, because it is processed by WP and we need the actual slug again.
		\wp_send_json_success( [ 'slug' => $post->post_name ] );
	}

	/**
	 * Determines if the given meta value key is disabled.
	 *
	 * @param string $key The key of the meta value.
	 *
	 * @return bool Whether the given meta value key is disabled.
	 */
	public function is_meta_value_disabled( $key ) {
		if ( $key === 'linkdex' && ! $this->seo_analysis->is_enabled() ) {
			return true;
		}

		if ( $key === 'content_score' && ! $this->readability_analysis->is_enabled() ) {
			return true;
		}

		return false;
	}

	/**
	 * Enqueues all the needed JS and CSS.
	 *
	 * @return void
	 */
	public function enqueue() {
		$post_id = \get_queried_object_id();
		if ( empty( $post_id ) ) {
			$post_id = \sanitize_text_field( \filter_input( \INPUT_GET, 'post' ) );
		}

		if ( $post_id !== 0 ) {
			// Enqueue files needed for upload functionality.
			\wp_enqueue_media( [ 'post' => $post_id ] );
		}

		$this->asset_manager->enqueue_style( 'admin-global' );
		$this->asset_manager->enqueue_style( 'metabox-css' );
		$this->asset_manager->enqueue_style( 'scoring' );
		$this->asset_manager->enqueue_style( 'select2' );
		$this->asset_manager->enqueue_style( 'monorepo' );
		$this->asset_manager->enqueue_style( 'admin-css' );
		$this->asset_manager->enqueue_style( 'elementor' );

		$this->asset_manager->enqueue_script( 'elementor' );

		$yoast_components_l10n = new WPSEO_Admin_Asset_Yoast_Components_L10n();
		$yoast_components_l10n->localize_script( 'elementor' );

		$this->asset_manager->localize_script( 'elementor', 'wpseoAdminL10n', WPSEO_Utils::get_admin_l10n() );
		$this->asset_manager->localize_script( 'elementor', 'wpseoFeaturesL10n', WPSEO_Utils::retrieve_enabled_features() );

<<<<<<< HEAD
=======
		$analysis_worker_location          = new WPSEO_Admin_Asset_Analysis_Worker_Location( $this->asset_manager->flatten_version( \WPSEO_VERSION ) );
		$used_keywords_assessment_location = new WPSEO_Admin_Asset_Analysis_Worker_Location( $this->asset_manager->flatten_version( \WPSEO_VERSION ), 'used-keywords-assessment' );

>>>>>>> 2117a8d1
		$plugins_script_data = [
			'replaceVars' => [
				'no_parent_text'           => \__( '(no parent)', 'wordpress-seo' ),
				'replace_vars'             => $this->get_replace_vars(),
				'recommended_replace_vars' => $this->get_recommended_replace_vars(),
				'scope'                    => $this->determine_scope(),
				'has_taxonomies'           => $this->current_post_type_has_taxonomies(),
			],
			'shortcodes'  => [
				'wpseo_filter_shortcodes_nonce' => \wp_create_nonce( 'wpseo-filter-shortcodes' ),
				'wpseo_shortcode_tags'          => $this->get_valid_shortcode_tags(),
			],
		];

		$worker_script_data = [
			'url'                     => YoastSEO()->helpers->asset->get_asset_url( 'yoast-seo-analysis-worker' ),
			'dependencies'            => YoastSEO()->helpers->asset->get_dependency_urls_by_handle( 'yoast-seo-analysis-worker' ),
			'keywords_assessment_url' => YoastSEO()->helpers->asset->get_asset_url( 'yoast-seo-used-keywords-assessment' ),
			'log_level'               => WPSEO_Utils::get_analysis_worker_log_level(),
			// We need to make the feature flags separately available inside of the analysis web worker.
			'enabled_features'        => WPSEO_Utils::retrieve_enabled_features(),
		];

		$alert_dismissal_action = \YoastSEO()->classes->get( Alert_Dismissal_Action::class );
		$dismissed_alerts       = $alert_dismissal_action->all_dismissed();

		$script_data = [
			'media'             => [ 'choose_image' => \__( 'Use Image', 'wordpress-seo' ) ],
			'metabox'           => $this->get_metabox_script_data(),
			'userLanguageCode'  => WPSEO_Language_Utils::get_language( \get_user_locale() ),
			'isPost'            => true,
			'isBlockEditor'     => WP_Screen::get()->is_block_editor(),
			'isElementorEditor' => true,
			'analysis'          => [
				'plugins'                     => $plugins_script_data,
				'worker'                      => $worker_script_data,
				'estimatedReadingTimeEnabled' => $this->estimated_reading_time_conditional->is_met(),
			],
			'dismissedAlerts'   => $dismissed_alerts,
		];

		if ( \post_type_supports( $this->get_metabox_post()->post_type, 'thumbnail' ) ) {
			$this->asset_manager->enqueue_style( 'featured-image' );

			$script_data['featuredImage'] = [
				'featured_image_notice' => \__( 'SEO issue: The featured image should be at least 200 by 200 pixels to be picked up by Facebook and other social media sites.', 'wordpress-seo' ),
			];
		}

		$this->asset_manager->localize_script( 'elementor', 'wpseoScriptData', $script_data );
		$this->asset_manager->enqueue_user_language_script();
	}

	/**
	 * Renders the metabox hidden fields.
	 *
	 * @return void
	 */
	protected function render_hidden_fields() {
		// Wrap in a form with an action and post_id for the submit.
		\printf(
			'<form id="yoast-form" method="post" action="%1$s"><input type="hidden" name="action" value="wpseo_elementor_save" /><input type="hidden" id="post_ID" name="post_id" value="%2$s" />',
			\esc_url( \admin_url( 'admin-ajax.php' ) ),
			\esc_attr( $this->get_metabox_post()->ID )
		);

		\wp_nonce_field( 'wpseo_elementor_save', '_wpseo_elementor_nonce' );
		// phpcs:ignore WordPress.Security.EscapeOutput.OutputNotEscaped -- Reason: Meta_Fields_Presenter->present is considered safe.
		echo new Meta_Fields_Presenter( $this->get_metabox_post(), 'general' );

		if ( $this->is_advanced_metadata_enabled ) {
			// phpcs:ignore WordPress.Security.EscapeOutput.OutputNotEscaped -- Reason: Meta_Fields_Presenter->present is considered safe.
			echo new Meta_Fields_Presenter( $this->get_metabox_post(), 'advanced' );
		}

		// phpcs:ignore WordPress.Security.EscapeOutput.OutputNotEscaped -- Reason: Meta_Fields_Presenter->present is considered safe.
		echo new Meta_Fields_Presenter( $this->get_metabox_post(), 'schema', $this->get_metabox_post()->post_type );

		if ( $this->social_is_enabled ) {
			// phpcs:ignore WordPress.Security.EscapeOutput.OutputNotEscaped -- Reason: Meta_Fields_Presenter->present is considered safe.
			echo new Meta_Fields_Presenter( $this->get_metabox_post(), 'social' );
		}

		\printf(
			'<input type="hidden" id="%1$s" name="%1$s" value="%2$s" />',
			\esc_attr( WPSEO_Meta::$form_prefix . 'slug' ),
			\esc_attr( $this->get_metabox_post()->post_name )
		);

		// phpcs:ignore WordPress.Security.EscapeOutput.OutputNotEscaped -- Output should be escaped in the filter.
		echo \apply_filters( 'wpseo_elementor_hidden_fields', '' );

		echo '</form>';
	}

	/**
	 * Returns post in metabox context.
	 *
	 * @return WP_Post|null
	 */
	protected function get_metabox_post() {
		if ( $this->post !== null ) {
			return $this->post;
		}

		$post = \filter_input( \INPUT_GET, 'post' );
		if ( ! empty( $post ) ) {
			$post_id = (int) WPSEO_Utils::validate_int( $post );

			$this->post = \get_post( $post_id );

			return $this->post;
		}

		if ( isset( $GLOBALS['post'] ) ) {
			$this->post = $GLOBALS['post'];

			return $this->post;
		}

		return null;
	}

	/**
	 * Passes variables to js for use with the post-scraper.
	 *
	 * @return array
	 */
	protected function get_metabox_script_data() {
		$permalink = '';

		if ( \is_object( $this->get_metabox_post() ) ) {
			$permalink = \get_sample_permalink( $this->get_metabox_post()->ID );
			$permalink = $permalink[0];
		}

		$post_formatter = new WPSEO_Metabox_Formatter(
			new WPSEO_Post_Metabox_Formatter( $this->get_metabox_post(), [], $permalink )
		);

		$values = $post_formatter->get_values();

		/** This filter is documented in admin/filters/class-cornerstone-filter.php. */
		$post_types = \apply_filters( 'wpseo_cornerstone_post_types', \YoastSEO()->helpers->post_type->get_accessible_post_types() );
		if ( $values['cornerstoneActive'] && ! \in_array( $this->get_metabox_post()->post_type, $post_types, true ) ) {
			$values['cornerstoneActive'] = false;
		}

		return $values;
	}

	/**
	 * Prepares the replace vars for localization.
	 *
	 * @return array Replace vars.
	 */
	protected function get_replace_vars() {
		$cached_replacement_vars = [];

		$vars_to_cache = [
			'date',
			'id',
			'sitename',
			'sitedesc',
			'sep',
			'page',
			'currentyear',
			'tag',
			'category',
			'primary_category',
			'pt_single',
			'pt_plural',
			'modified',
			'name',
			'user_description',
			'pagetotal',
			'pagenumber',
		];

		foreach ( $vars_to_cache as $var ) {
			$cached_replacement_vars[ $var ] = \wpseo_replace_vars( '%%' . $var . '%%', $this->get_metabox_post() );
		}

		// Merge custom replace variables with the WordPress ones.
		return \array_merge( $cached_replacement_vars, $this->get_custom_replace_vars( $this->get_metabox_post() ) );
	}

	/**
	 * Prepares the recommended replace vars for localization.
	 *
	 * @return array Recommended replacement variables.
	 */
	protected function get_recommended_replace_vars() {
		$recommended_replace_vars = new WPSEO_Admin_Recommended_Replace_Vars();

		// What is recommended depends on the current context.
		$post_type = $recommended_replace_vars->determine_for_post( $this->get_metabox_post() );

		return $recommended_replace_vars->get_recommended_replacevars_for( $post_type );
	}

	/**
	 * Gets the custom replace variables for custom taxonomies and fields.
	 *
	 * @param WP_Post $post The post to check for custom taxonomies and fields.
	 *
	 * @return array Array containing all the replacement variables.
	 */
	protected function get_custom_replace_vars( $post ) {
		return [
			'custom_fields'     => $this->get_custom_fields_replace_vars( $post ),
			'custom_taxonomies' => $this->get_custom_taxonomies_replace_vars( $post ),
		];
	}

	/**
	 * Gets the custom replace variables for custom taxonomies.
	 *
	 * @param WP_Post $post The post to check for custom taxonomies.
	 *
	 * @return array Array containing all the replacement variables.
	 */
	protected function get_custom_taxonomies_replace_vars( $post ) {
		$taxonomies          = \get_object_taxonomies( $post, 'objects' );
		$custom_replace_vars = [];

		foreach ( $taxonomies as $taxonomy_name => $taxonomy ) {

			if ( \is_string( $taxonomy ) ) { // If attachment, see https://core.trac.wordpress.org/ticket/37368 .
				$taxonomy_name = $taxonomy;
				$taxonomy      = \get_taxonomy( $taxonomy_name );
			}

			if ( $taxonomy->_builtin && $taxonomy->public ) {
				continue;
			}

			$custom_replace_vars[ $taxonomy_name ] = [
				'name'        => $taxonomy->name,
				'description' => $taxonomy->description,
			];
		}

		return $custom_replace_vars;
	}

	/**
	 * Gets the custom replace variables for custom fields.
	 *
	 * @param WP_Post $post The post to check for custom fields.
	 *
	 * @return array Array containing all the replacement variables.
	 */
	protected function get_custom_fields_replace_vars( $post ) {
		$custom_replace_vars = [];

		// If no post object is passed, return the empty custom_replace_vars array.
		if ( ! \is_object( $post ) ) {
			return $custom_replace_vars;
		}

		$custom_fields = \get_post_custom( $post->ID );

		foreach ( $custom_fields as $custom_field_name => $custom_field ) {
			// Skip private custom fields.
			if ( \substr( $custom_field_name, 0, 1 ) === '_' ) {
				continue;
			}

			// Skip custom field values that are serialized.
			if ( \is_serialized( $custom_field[0] ) ) {
				continue;
			}

			$custom_replace_vars[ $custom_field_name ] = $custom_field[0];
		}

		return $custom_replace_vars;
	}

	/**
	 * Determines the scope based on the post type.
	 * This can be used by the replacevar plugin to determine if a replacement needs to be executed.
	 *
	 * @return string String describing the current scope.
	 */
	protected function determine_scope() {
		if ( $this->get_metabox_post()->post_type === 'page' ) {
			return 'page';
		}

		return 'post';
	}

	/**
	 * Determines whether or not the current post type has registered taxonomies.
	 *
	 * @return bool Whether the current post type has taxonomies.
	 */
	protected function current_post_type_has_taxonomies() {
		$post_taxonomies = \get_object_taxonomies( $this->get_metabox_post()->post_type );

		return ! empty( $post_taxonomies );
	}

	/**
	 * Returns an array with shortcode tags for all registered shortcodes.
	 *
	 * @return array
	 */
	protected function get_valid_shortcode_tags() {
		$shortcode_tags = [];

		foreach ( $GLOBALS['shortcode_tags'] as $tag => $description ) {
			$shortcode_tags[] = $tag;
		}

		return $shortcode_tags;
	}
}<|MERGE_RESOLUTION|>--- conflicted
+++ resolved
@@ -395,12 +395,6 @@
 		$this->asset_manager->localize_script( 'elementor', 'wpseoAdminL10n', WPSEO_Utils::get_admin_l10n() );
 		$this->asset_manager->localize_script( 'elementor', 'wpseoFeaturesL10n', WPSEO_Utils::retrieve_enabled_features() );
 
-<<<<<<< HEAD
-=======
-		$analysis_worker_location          = new WPSEO_Admin_Asset_Analysis_Worker_Location( $this->asset_manager->flatten_version( \WPSEO_VERSION ) );
-		$used_keywords_assessment_location = new WPSEO_Admin_Asset_Analysis_Worker_Location( $this->asset_manager->flatten_version( \WPSEO_VERSION ), 'used-keywords-assessment' );
-
->>>>>>> 2117a8d1
 		$plugins_script_data = [
 			'replaceVars' => [
 				'no_parent_text'           => \__( '(no parent)', 'wordpress-seo' ),
