--- conflicted
+++ resolved
@@ -403,12 +403,8 @@
 			\esc_attr( $this->get_metabox_post()->ID )
 		);
 
-<<<<<<< HEAD
 		\wp_nonce_field( 'wpseo_elementor_save', '_wpseo_elementor_nonce' );
-=======
-		\wp_nonce_field( 'wpseo_elementor_save', '_wpnonce' );
 		// phpcs:ignore WordPress.Security.EscapeOutput.OutputNotEscaped -- Reason: Meta_Fields_Presenter->present is considered safe.
->>>>>>> c10f12f0
 		echo new Meta_Fields_Presenter( $this->get_metabox_post(), 'general' );
 
 		if ( $this->is_advanced_metadata_enabled ) {
@@ -424,7 +420,6 @@
 			echo new Meta_Fields_Presenter( $this->get_metabox_post(), 'social' );
 		}
 
-<<<<<<< HEAD
 		printf(
 			'<input type="hidden" id="%1$s" name="%1$s" value="%2$s" />',
 			\esc_attr( WPSEO_Meta::$form_prefix . "slug" ),
@@ -439,9 +434,6 @@
 		echo \apply_filters( 'wpseo_content_meta_section_content', '' );
 
 		echo "</form>";
-=======
-		echo '</form>';
->>>>>>> c10f12f0
 	}
 
 	/**
