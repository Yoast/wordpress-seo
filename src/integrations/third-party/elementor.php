--- conflicted
+++ resolved
@@ -526,11 +526,9 @@
 			'sep',
 			'page',
 			'currentyear',
-<<<<<<< HEAD
 			'tag',
 			'category',
 			'primary_category',
-=======
 			'pt_single',
 			'pt_plural',
 			'modified',
@@ -538,7 +536,6 @@
 			'user_description',
 			'pagetotal',
 			'pagenumber',
->>>>>>> a7b8c181
 		];
 
 		foreach ( $vars_to_cache as $var ) {
