--- conflicted
+++ resolved
@@ -421,26 +421,15 @@
 		$dismissed_alerts       = $alert_dismissal_action->all_dismissed();
 
 		$script_data = [
-<<<<<<< HEAD
-			'media'             => [ 'choose_image' => \__( 'Use Image', 'wordpress-seo' ) ],
-			'metabox'           => $this->get_metabox_script_data(),
-			'userLanguageCode'  => WPSEO_Language_Utils::get_language( \get_user_locale() ),
-			'siteTimezone'      => \wp_timezone_string(),
-			'isPost'            => true,
-			'isBlockEditor'     => WP_Screen::get()->is_block_editor(),
-			'isElementorEditor' => true,
-			'postStatus'        => \get_post_status( $post_id ),
-			'analysis'          => [
-=======
 			'media'                    => [ 'choose_image' => \__( 'Use Image', 'wordpress-seo' ) ],
 			'metabox'                  => $this->get_metabox_script_data(),
 			'userLanguageCode'         => WPSEO_Language_Utils::get_language( \get_user_locale() ),
+			'siteTimezone'             => \wp_timezone_string(),
 			'isPost'                   => true,
 			'isBlockEditor'            => WP_Screen::get()->is_block_editor(),
 			'isElementorEditor'        => true,
 			'postStatus'               => \get_post_status( $post_id ),
 			'analysis'                 => [
->>>>>>> 6589b810
 				'plugins'                     => $plugins_script_data,
 				'worker'                      => $worker_script_data,
 				'estimatedReadingTimeEnabled' => $this->estimated_reading_time_conditional->is_met(),
