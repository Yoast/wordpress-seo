<?php

namespace Yoast\WP\SEO\Integrations\Third_Party;

use Elementor\Controls_Manager;
use Elementor\Core\DocumentTypes\PageBase;
use WP_Post;
use WP_Screen;
use WPSEO_Admin_Asset_Manager;
use WPSEO_Admin_Recommended_Replace_Vars;
use WPSEO_Language_Utils;
use WPSEO_Meta;
use WPSEO_Metabox_Analysis_Inclusive_Language;
use WPSEO_Metabox_Analysis_Readability;
use WPSEO_Metabox_Analysis_SEO;
use WPSEO_Metabox_Formatter;
use WPSEO_Post_Metabox_Formatter;
use WPSEO_Replace_Vars;
use WPSEO_Shortlinker;
use WPSEO_Utils;
use Yoast\WP\SEO\Actions\Alert_Dismissal_Action;
use Yoast\WP\SEO\Conditionals\Third_Party\Elementor_Edit_Conditional;
use Yoast\WP\SEO\Conditionals\WooCommerce_Conditional;
use Yoast\WP\SEO\Helpers\Capability_Helper;
use Yoast\WP\SEO\Helpers\Options_Helper;
use Yoast\WP\SEO\Integrations\Integration_Interface;
use Yoast\WP\SEO\Introductions\Infrastructure\Wistia_Embed_Permission_Repository;
use Yoast\WP\SEO\Presenters\Admin\Meta_Fields_Presenter;
use Yoast\WP\SEO\Promotions\Application\Promotion_Manager;

/**
 * Integrates the Yoast SEO metabox in the Elementor editor.
 */
class Elementor implements Integration_Interface {

	/**
	 * The identifier for the elementor tab.
	 */
	public const YOAST_TAB = 'yoast-tab';

	/**
	 * Represents the post.
	 *
	 * @var WP_Post|null
	 */
	protected $post;

	/**
	 * Represents the admin asset manager.
	 *
	 * @var WPSEO_Admin_Asset_Manager
	 */
	protected $asset_manager;

	/**
	 * Represents the options helper.
	 *
	 * @var Options_Helper
	 */
	protected $options;

	/**
	 * Represents the capability helper.
	 *
	 * @var Capability_Helper
	 */
	protected $capability;

	/**
	 * Holds whether the socials are enabled.
	 *
	 * @var bool
	 */
	protected $social_is_enabled;

	/**
	 * Holds whether the advanced settings are enabled.
	 *
	 * @var bool
	 */
	protected $is_advanced_metadata_enabled;

	/**
	 * Helper to determine whether or not the SEO analysis is enabled.
	 *
	 * @var WPSEO_Metabox_Analysis_SEO
	 */
	protected $seo_analysis;

	/**
	 * Helper to determine whether or not the readability analysis is enabled.
	 *
	 * @var WPSEO_Metabox_Analysis_Readability
	 */
	protected $readability_analysis;

	/**
	 * Helper to determine whether or not the inclusive language analysis is enabled.
	 *
	 * @var WPSEO_Metabox_Analysis_Inclusive_Language
	 */
	protected $inclusive_language_analysis;

	/**
	 * Holds the promotion manager.
	 *
	 * @var Promotion_Manager
	 */
	protected $promotion_manager;

	/**
	 * Returns the conditionals based in which this loadable should be active.
	 *
	 * @return array
	 */
	public static function get_conditionals() {
		return [ Elementor_Edit_Conditional::class ];
	}

	/**
	 * Constructor.
	 *
	 * @param WPSEO_Admin_Asset_Manager $asset_manager     The asset manager.
	 * @param Options_Helper            $options           The options helper.
	 * @param Capability_Helper         $capability        The capability helper.
	 * @param Promotion_Manager         $promotion_manager The promotion manager.
	 */
	public function __construct(
		WPSEO_Admin_Asset_Manager $asset_manager,
		Options_Helper $options,
		Capability_Helper $capability,
		Promotion_Manager $promotion_manager
	) {
		$this->asset_manager     = $asset_manager;
		$this->options           = $options;
		$this->capability        = $capability;
		$this->promotion_manager = $promotion_manager;

		$this->seo_analysis                 = new WPSEO_Metabox_Analysis_SEO();
		$this->readability_analysis         = new WPSEO_Metabox_Analysis_Readability();
		$this->inclusive_language_analysis  = new WPSEO_Metabox_Analysis_Inclusive_Language();
		$this->social_is_enabled            = $this->options->get( 'opengraph', false ) || $this->options->get( 'twitter', false );
		$this->is_advanced_metadata_enabled = $this->capability->current_user_can( 'wpseo_edit_advanced_metadata' ) || $this->options->get( 'disableadvanced_meta' ) === false;
	}

	/**
	 * Initializes the integration.
	 *
	 * This is the place to register hooks and filters.
	 *
	 * @return void
	 */
	public function register_hooks() {
		\add_action( 'wp_ajax_wpseo_elementor_save', [ $this, 'save_postdata' ] );

		// We need to delay the post type lookup to give other plugins a chance to register custom post types.
		\add_action( 'init', [ $this, 'register_elementor_hooks' ], \PHP_INT_MAX );
	}

	/**
	 * Registers our Elementor hooks.
	 * This is done for pages with metabox on page load and not on ajax request.
	 *
	 * @return void
	 */
	public function register_elementor_hooks() {

		if ( $this->get_metabox_post() === null || ! $this->display_metabox( $this->get_metabox_post()->post_type ) ) {
			return;
		}

		\add_action( 'elementor/editor/before_enqueue_scripts', [ $this, 'init' ] );

		// We are too late for elementor/init. We should see if we can be on time, or else this workaround works (we do always get the "else" though).
		if ( ! \did_action( 'elementor/init' ) ) {
			\add_action( 'elementor/init', [ $this, 'add_yoast_panel_tab' ] );
		}
		else {
			$this->add_yoast_panel_tab();
		}
		\add_action( 'elementor/documents/register_controls', [ $this, 'register_document_controls' ] );
	}

	/**
	 * Initializes the integration.
	 *
	 * @return void
	 */
	public function init() {
		$this->asset_manager->register_assets();
		$this->enqueue();
		$this->render_hidden_fields();
	}

	/**
	 * Register a panel tab slug, in order to allow adding controls to this tab.
	 *
	 * @return void
	 */
	public function add_yoast_panel_tab() {
		Controls_Manager::add_tab( $this::YOAST_TAB, 'Yoast SEO' );
	}

	/**
	 * Register additional document controls.
	 *
	 * @param PageBase $document The PageBase document.
	 *
	 * @return void
	 */
	public function register_document_controls( $document ) {
		// PageBase is the base class for documents like `post` `page` and etc.
		if ( ! $document instanceof PageBase || ! $document::get_property( 'has_elements' ) ) {
			return;
		}

		// This is needed to get the tab to appear, but will be overwritten in the JavaScript.
		$document->start_controls_section(
			'yoast_temporary_section',
			[
				'label' => 'Yoast SEO',
				'tab'   => self::YOAST_TAB,
			]
		);

		$document->end_controls_section();
	}

	// Below is mostly copied from `class-metabox.php`. That constructor has side-effects we do not need.

	/**
	 * Determines whether the metabox should be shown for the passed identifier.
	 *
	 * By default, the check is done for post types, but can also be used for taxonomies.
	 *
	 * @param string|null $identifier The identifier to check.
	 * @param string      $type       The type of object to check. Defaults to post_type.
	 *
	 * @return bool Whether the metabox should be displayed.
	 */
	public function display_metabox( $identifier = null, $type = 'post_type' ) {
		return WPSEO_Utils::is_metabox_active( $identifier, $type );
	}

	/**
	 * Saves the WP SEO metadata for posts.
	 *
	 * Outputs JSON via wp_send_json then stops code execution.
	 *
	 * {@internal $_POST parameters are validated via sanitize_post_meta().}}
	 *
	 * @return void
	 */
	public function save_postdata() {
		global $post;

		if ( ! isset( $_POST['post_id'] ) || ! \is_string( $_POST['post_id'] ) ) {
			\wp_send_json_error( 'Bad Request', 400 );
		}

		// phpcs:ignore WordPress.Security.ValidatedSanitizedInput.InputNotSanitized -- Reason: No sanitization needed because we cast to an integer.
		$post_id = (int) \wp_unslash( $_POST['post_id'] );

		if ( $post_id <= 0 ) {
			\wp_send_json_error( 'Bad Request', 400 );
		}

		if ( ! \current_user_can( 'edit_post', $post_id ) ) {
			\wp_send_json_error( 'Forbidden', 403 );
		}

		\check_ajax_referer( 'wpseo_elementor_save', '_wpseo_elementor_nonce' );

		// Bail if this is a multisite installation and the site has been switched.
		if ( \is_multisite() && \ms_is_switched() ) {
			\wp_send_json_error( 'Switched multisite', 409 );
		}

		\clean_post_cache( $post_id );
		// phpcs:ignore WordPress.WP.GlobalVariablesOverride.Prohibited -- To setup the post we need to do this explicitly.
		$post = \get_post( $post_id );

		if ( ! \is_object( $post ) ) {
			// Non-existent post.
			\wp_send_json_error( 'Post not found', 400 );
		}

		\do_action( 'wpseo_save_compare_data', $post );

		// Initialize meta, amongst other things it registers sanitization.
		WPSEO_Meta::init();

		$social_fields = [];
		if ( $this->social_is_enabled ) {
			$social_fields = WPSEO_Meta::get_meta_field_defs( 'social', $post->post_type );
		}

		// The below methods use the global post so make sure it is setup.
		\setup_postdata( $post );
		$meta_boxes = \apply_filters( 'wpseo_save_metaboxes', [] );
		$meta_boxes = \array_merge(
			$meta_boxes,
			WPSEO_Meta::get_meta_field_defs( 'general', $post->post_type ),
			WPSEO_Meta::get_meta_field_defs( 'advanced', $post->post_type ),
			$social_fields,
			WPSEO_Meta::get_meta_field_defs( 'schema', $post->post_type )
		);

		foreach ( $meta_boxes as $key => $meta_box ) {
			// If analysis is disabled remove that analysis score value from the DB.
			if ( $this->is_meta_value_disabled( $key ) ) {
				WPSEO_Meta::delete( $key, $post_id );
				continue;
			}

			$data       = null;
			$field_name = WPSEO_Meta::$form_prefix . $key;

			if ( $meta_box['type'] === 'checkbox' ) {
				$data = isset( $_POST[ $field_name ] ) ? 'on' : 'off';
			}
			else {
				if ( isset( $_POST[ $field_name ] ) ) {
					// phpcs:ignore WordPress.Security.ValidatedSanitizedInput.InputNotSanitized -- Reason: Sanitized through sanitize_post_meta.
					$data = \wp_unslash( $_POST[ $field_name ] );

					// For multi-select.
					if ( \is_array( $data ) ) {
						$data = \array_map( [ 'WPSEO_Utils', 'sanitize_text_field' ], $data );
					}

					if ( \is_string( $data ) ) {
						$data = ( $key !== 'canonical' ) ? WPSEO_Utils::sanitize_text_field( $data ) : WPSEO_Utils::sanitize_url( $data );
					}
				}

				// Reset options when no entry is present with multiselect - only applies to `meta-robots-adv` currently.
				if ( ! isset( $_POST[ $field_name ] ) && ( $meta_box['type'] === 'multiselect' ) ) {
					$data = [];
				}
			}

			if ( $data !== null ) {
				WPSEO_Meta::set_value( $key, $data, $post_id );
			}
		}

		if ( isset( $_POST[ WPSEO_Meta::$form_prefix . 'slug' ] ) && \is_string( $_POST[ WPSEO_Meta::$form_prefix . 'slug' ] ) ) {
			$slug = \sanitize_title( \wp_unslash( $_POST[ WPSEO_Meta::$form_prefix . 'slug' ] ) );
			if ( $post->post_name !== $slug ) {
				$post_array              = $post->to_array();
				$post_array['post_name'] = $slug;

				$save_successful = \wp_insert_post( $post_array );
				if ( \is_wp_error( $save_successful ) ) {
					\wp_send_json_error( 'Slug not saved', 400 );
				}

				// Update the post object to ensure we have the actual slug.
				// phpcs:ignore WordPress.WP.GlobalVariablesOverride.Prohibited -- Updating the post is needed to get the current slug.
				$post = \get_post( $post_id );
				if ( ! \is_object( $post ) ) {
					\wp_send_json_error( 'Updated slug not found', 400 );
				}
			}
		}

		\do_action( 'wpseo_saved_postdata' );

		// Output the slug, because it is processed by WP and we need the actual slug again.
		\wp_send_json_success( [ 'slug' => $post->post_name ] );
	}

	/**
	 * Determines if the given meta value key is disabled.
	 *
	 * @param string $key The key of the meta value.
	 *
	 * @return bool Whether the given meta value key is disabled.
	 */
	public function is_meta_value_disabled( $key ) {
		if ( $key === 'linkdex' && ! $this->seo_analysis->is_enabled() ) {
			return true;
		}

		if ( $key === 'content_score' && ! $this->readability_analysis->is_enabled() ) {
			return true;
		}

		if ( $key === 'inclusive_language_score' && ! $this->inclusive_language_analysis->is_enabled() ) {
			return true;
		}

		return false;
	}

	/**
	 * Enqueues all the needed JS and CSS.
	 *
	 * @return void
	 */
	public function enqueue() {
		$post_id = \get_queried_object_id();
		if ( empty( $post_id ) ) {
			$post_id = 0;
			// phpcs:ignore WordPress.Security.NonceVerification.Recommended -- Reason: We are not processing form information.
			if ( isset( $_GET['post'] ) && \is_string( $_GET['post'] ) ) {
				// phpcs:ignore WordPress.Security.ValidatedSanitizedInput.InputNotSanitized,WordPress.Security.NonceVerification.Recommended -- Reason: No sanitization needed because we cast to an integer,We are not processing form information.
				$post_id = (int) \wp_unslash( $_GET['post'] );
			}
		}

		if ( $post_id !== 0 ) {
			// Enqueue files needed for upload functionality.
			\wp_enqueue_media( [ 'post' => $post_id ] );
		}

		$this->asset_manager->enqueue_style( 'admin-global' );
		$this->asset_manager->enqueue_style( 'metabox-css' );
		$this->asset_manager->enqueue_style( 'scoring' );
		$this->asset_manager->enqueue_style( 'monorepo' );
		$this->asset_manager->enqueue_style( 'admin-css' );
		$this->asset_manager->enqueue_style( 'ai-generator' );
		$this->asset_manager->enqueue_style( 'elementor' );

		$this->asset_manager->enqueue_script( 'admin-global' );
		$this->asset_manager->enqueue_script( 'elementor' );

		$this->asset_manager->localize_script( 'elementor', 'wpseoAdminGlobalL10n', \YoastSEO()->helpers->wincher->get_admin_global_links() );
		$this->asset_manager->localize_script( 'elementor', 'wpseoAdminL10n', WPSEO_Utils::get_admin_l10n() );
		$this->asset_manager->localize_script( 'elementor', 'wpseoFeaturesL10n', WPSEO_Utils::retrieve_enabled_features() );

		$plugins_script_data = [
			'replaceVars' => [
				'no_parent_text'           => \__( '(no parent)', 'wordpress-seo' ),
				'replace_vars'             => $this->get_replace_vars(),
				'recommended_replace_vars' => $this->get_recommended_replace_vars(),
				'hidden_replace_vars'      => $this->get_hidden_replace_vars(),
				'scope'                    => $this->determine_scope(),
				'has_taxonomies'           => $this->current_post_type_has_taxonomies(),
			],
			'shortcodes'  => [
				'wpseo_shortcode_tags'          => $this->get_valid_shortcode_tags(),
				'wpseo_filter_shortcodes_nonce' => \wp_create_nonce( 'wpseo-filter-shortcodes' ),
			],
		];

		$worker_script_data = [
			'url'                     => \YoastSEO()->helpers->asset->get_asset_url( 'yoast-seo-analysis-worker' ),
			'dependencies'            => \YoastSEO()->helpers->asset->get_dependency_urls_by_handle( 'yoast-seo-analysis-worker' ),
			'keywords_assessment_url' => \YoastSEO()->helpers->asset->get_asset_url( 'yoast-seo-used-keywords-assessment' ),
			'log_level'               => WPSEO_Utils::get_analysis_worker_log_level(),
			// We need to make the feature flags separately available inside of the analysis web worker.
			'enabled_features'        => WPSEO_Utils::retrieve_enabled_features(),
		];

		$alert_dismissal_action  = \YoastSEO()->classes->get( Alert_Dismissal_Action::class );
		$dismissed_alerts        = $alert_dismissal_action->all_dismissed();
		$woocommerce_conditional = new WooCommerce_Conditional();

		$script_data = [
<<<<<<< HEAD
			'media'                    => [ 'choose_image' => \__( 'Use Image', 'wordpress-seo' ) ],
			'metabox'                  => $this->get_metabox_script_data(),
			'userLanguageCode'         => WPSEO_Language_Utils::get_language( \get_user_locale() ),
			'siteTimezone'             => \wp_timezone_string(),
			'isPost'                   => true,
			'isBlockEditor'            => WP_Screen::get()->is_block_editor(),
			'isElementorEditor'        => true,
			'postStatus'               => \get_post_status( $post_id ),
			'analysis'                 => [
				'plugins'                     => $plugins_script_data,
				'worker'                      => $worker_script_data,
				'estimatedReadingTimeEnabled' => $this->estimated_reading_time_conditional->is_met(),
=======
			'media'                     => [ 'choose_image' => \__( 'Use Image', 'wordpress-seo' ) ],
			'metabox'                   => $this->get_metabox_script_data(),
			'userLanguageCode'          => WPSEO_Language_Utils::get_language( \get_user_locale() ),
			'isPost'                    => true,
			'isBlockEditor'             => WP_Screen::get()->is_block_editor(),
			'isElementorEditor'         => true,
			'isWooCommerceActive'       => $woocommerce_conditional->is_met(),
			'postStatus'                => \get_post_status( $post_id ),
			'postType'                  => \get_post_type( $post_id ),
			'analysis'                  => [
				'plugins' => $plugins_script_data,
				'worker'  => $worker_script_data,
>>>>>>> 1cd9d5ae
			],
			'dismissedAlerts'           => $dismissed_alerts,
			'webinarIntroElementorUrl'  => WPSEO_Shortlinker::get( 'https://yoa.st/webinar-intro-elementor' ),
			'currentPromotions'         => $this->promotion_manager->get_current_promotions(),
			'usedKeywordsNonce'         => \wp_create_nonce( 'wpseo-keyword-usage-and-post-types' ),
			'linkParams'                => WPSEO_Shortlinker::get_query_params(),
			'pluginUrl'                 => \plugins_url( '', \WPSEO_FILE ),
			'wistiaEmbedPermission'     => \YoastSEO()->classes->get( Wistia_Embed_Permission_Repository::class )->get_value_for_user( \get_current_user_id() ),
		];

		if ( \post_type_supports( $this->get_metabox_post()->post_type, 'thumbnail' ) ) {
			$this->asset_manager->enqueue_style( 'featured-image' );

			$script_data['featuredImage'] = [
				'featured_image_notice' => \__( 'SEO issue: The featured image should be at least 200 by 200 pixels to be picked up by Facebook and other social media sites.', 'wordpress-seo' ),
			];
		}

		$this->asset_manager->localize_script( 'elementor', 'wpseoScriptData', $script_data );
		$this->asset_manager->enqueue_user_language_script();
	}

	/**
	 * Renders the metabox hidden fields.
	 *
	 * @return void
	 */
	protected function render_hidden_fields() {
		// Wrap in a form with an action and post_id for the submit.
		\printf(
			'<form id="yoast-form" method="post" action="%1$s"><input type="hidden" name="action" value="wpseo_elementor_save" /><input type="hidden" id="post_ID" name="post_id" value="%2$s" />',
			\esc_url( \admin_url( 'admin-ajax.php' ) ),
			\esc_attr( $this->get_metabox_post()->ID )
		);

		\wp_nonce_field( 'wpseo_elementor_save', '_wpseo_elementor_nonce' );
		// phpcs:ignore WordPress.Security.EscapeOutput.OutputNotEscaped -- Reason: Meta_Fields_Presenter->present is considered safe.
		echo new Meta_Fields_Presenter( $this->get_metabox_post(), 'general' );

		if ( $this->is_advanced_metadata_enabled ) {
			// phpcs:ignore WordPress.Security.EscapeOutput.OutputNotEscaped -- Reason: Meta_Fields_Presenter->present is considered safe.
			echo new Meta_Fields_Presenter( $this->get_metabox_post(), 'advanced' );
		}

		// phpcs:ignore WordPress.Security.EscapeOutput.OutputNotEscaped -- Reason: Meta_Fields_Presenter->present is considered safe.
		echo new Meta_Fields_Presenter( $this->get_metabox_post(), 'schema', $this->get_metabox_post()->post_type );

		if ( $this->social_is_enabled ) {
			// phpcs:ignore WordPress.Security.EscapeOutput.OutputNotEscaped -- Reason: Meta_Fields_Presenter->present is considered safe.
			echo new Meta_Fields_Presenter( $this->get_metabox_post(), 'social' );
		}

		\printf(
			'<input type="hidden" id="%1$s" name="%1$s" value="%2$s" />',
			\esc_attr( WPSEO_Meta::$form_prefix . 'slug' ),
			\esc_attr( $this->get_post_slug() )
		);

		// phpcs:ignore WordPress.Security.EscapeOutput.OutputNotEscaped -- Output should be escaped in the filter.
		echo \apply_filters( 'wpseo_elementor_hidden_fields', '' );

		echo '</form>';
	}

	/**
	 * Returns the slug for the post being edited.
	 *
	 * @return string
	 */
	protected function get_post_slug() {
		$post = $this->get_metabox_post();

		// In case get_metabox_post returns null for whatever reason.
		if ( ! $post instanceof WP_Post ) {
			return '';
		}

		// Drafts might not have a post_name unless the slug has been manually changed.
		// In this case we get it using get_sample_permalink.
		if ( ! $post->post_name ) {
			$sample = \get_sample_permalink( $post );

			// Since get_sample_permalink runs through filters, ensure that it has the expected return value.
			if ( \is_array( $sample ) && \count( $sample ) === 2 && \is_string( $sample[1] ) ) {
				return $sample[1];
			}
		}

		return $post->post_name;
	}

	/**
	 * Returns post in metabox context.
	 *
	 * @return WP_Post|null
	 */
	protected function get_metabox_post() {
		if ( $this->post !== null ) {
			return $this->post;
		}

		$post = null;
		// phpcs:ignore WordPress.Security.NonceVerification.Recommended -- Reason: We are not processing form information.
		if ( isset( $_GET['post'] ) && \is_numeric( $_GET['post'] ) ) {
			// phpcs:ignore WordPress.Security.ValidatedSanitizedInput.InputNotSanitized,WordPress.Security.NonceVerification.Recommended -- Reason: No sanitization needed because we cast to an integer,We are not processing form information.
			$post = (int) \wp_unslash( $_GET['post'] );
		}

		if ( ! empty( $post ) ) {
			$this->post = \get_post( $post );

			return $this->post;
		}

		if ( isset( $GLOBALS['post'] ) ) {
			$this->post = $GLOBALS['post'];

			return $this->post;
		}

		return null;
	}

	/**
	 * Passes variables to js for use with the post-scraper.
	 *
	 * @return array
	 */
	protected function get_metabox_script_data() {
		$permalink = '';

		if ( \is_object( $this->get_metabox_post() ) ) {
			$permalink = \get_sample_permalink( $this->get_metabox_post()->ID );
			$permalink = $permalink[0];
		}

		$post_formatter = new WPSEO_Metabox_Formatter(
			new WPSEO_Post_Metabox_Formatter( $this->get_metabox_post(), [], $permalink )
		);

		$values = $post_formatter->get_values();

		/** This filter is documented in admin/filters/class-cornerstone-filter.php. */
		$post_types = \apply_filters( 'wpseo_cornerstone_post_types', \YoastSEO()->helpers->post_type->get_accessible_post_types() );
		if ( $values['cornerstoneActive'] && ! \in_array( $this->get_metabox_post()->post_type, $post_types, true ) ) {
			$values['cornerstoneActive'] = false;
		}

		$values['elementorMarkerStatus'] = $this->is_highlighting_available() ? 'enabled' : 'hidden';

		return $values;
	}

	/**
	 * Checks whether the highlighting functionality is available for Elementor:
	 * - in Free it's always available (as an upsell).
	 * - in Premium it's available as long as the version is 21.8-RC0 or above.
	 *
	 * @return bool Whether the highlighting functionality is available.
	 */
	private function is_highlighting_available() {
		$is_premium      = \YoastSEO()->helpers->product->is_premium();
		$premium_version = \YoastSEO()->helpers->product->get_premium_version();

		return ! $is_premium || \version_compare( $premium_version, '21.8-RC0', '>=' );
	}

	/**
	 * Prepares the replace vars for localization.
	 *
	 * @return array Replace vars.
	 */
	protected function get_replace_vars() {
		$cached_replacement_vars = [];

		$vars_to_cache = [
			'date',
			'id',
			'sitename',
			'sitedesc',
			'sep',
			'page',
			'currentyear',
			'currentdate',
			'currentmonth',
			'currentday',
			'tag',
			'category',
			'category_title',
			'primary_category',
			'pt_single',
			'pt_plural',
			'modified',
			'name',
			'user_description',
			'pagetotal',
			'pagenumber',
			'post_year',
			'post_month',
			'post_day',
			'author_first_name',
			'author_last_name',
			'permalink',
			'post_content',
		];

		foreach ( $vars_to_cache as $var ) {
			$cached_replacement_vars[ $var ] = \wpseo_replace_vars( '%%' . $var . '%%', $this->get_metabox_post() );
		}

		// Merge custom replace variables with the WordPress ones.
		return \array_merge( $cached_replacement_vars, $this->get_custom_replace_vars( $this->get_metabox_post() ) );
	}

	/**
	 * Prepares the recommended replace vars for localization.
	 *
	 * @return array Recommended replacement variables.
	 */
	protected function get_recommended_replace_vars() {
		$recommended_replace_vars = new WPSEO_Admin_Recommended_Replace_Vars();

		// What is recommended depends on the current context.
		$post_type = $recommended_replace_vars->determine_for_post( $this->get_metabox_post() );

		return $recommended_replace_vars->get_recommended_replacevars_for( $post_type );
	}

	/**
	 * Returns the list of replace vars that should be hidden inside the editor.
	 *
	 * @return string[] The hidden replace vars.
	 */
	protected function get_hidden_replace_vars() {
		return ( new WPSEO_Replace_Vars() )->get_hidden_replace_vars();
	}

	/**
	 * Gets the custom replace variables for custom taxonomies and fields.
	 *
	 * @param WP_Post $post The post to check for custom taxonomies and fields.
	 *
	 * @return array Array containing all the replacement variables.
	 */
	protected function get_custom_replace_vars( $post ) {
		return [
			'custom_fields'     => $this->get_custom_fields_replace_vars( $post ),
			'custom_taxonomies' => $this->get_custom_taxonomies_replace_vars( $post ),
		];
	}

	/**
	 * Gets the custom replace variables for custom taxonomies.
	 *
	 * @param WP_Post $post The post to check for custom taxonomies.
	 *
	 * @return array Array containing all the replacement variables.
	 */
	protected function get_custom_taxonomies_replace_vars( $post ) {
		$taxonomies          = \get_object_taxonomies( $post, 'objects' );
		$custom_replace_vars = [];

		foreach ( $taxonomies as $taxonomy_name => $taxonomy ) {

			if ( \is_string( $taxonomy ) ) { // If attachment, see https://core.trac.wordpress.org/ticket/37368 .
				$taxonomy_name = $taxonomy;
				$taxonomy      = \get_taxonomy( $taxonomy_name );
			}

			if ( $taxonomy->_builtin && $taxonomy->public ) {
				continue;
			}

			$custom_replace_vars[ $taxonomy_name ] = [
				'name'        => $taxonomy->name,
				'description' => $taxonomy->description,
			];
		}

		return $custom_replace_vars;
	}

	/**
	 * Gets the custom replace variables for custom fields.
	 *
	 * @param WP_Post $post The post to check for custom fields.
	 *
	 * @return array Array containing all the replacement variables.
	 */
	protected function get_custom_fields_replace_vars( $post ) {
		$custom_replace_vars = [];

		// If no post object is passed, return the empty custom_replace_vars array.
		if ( ! \is_object( $post ) ) {
			return $custom_replace_vars;
		}

		$custom_fields = \get_post_custom( $post->ID );

		// Simply concatenate all fields containing replace vars so we can handle them all with a single regex find.
		$replace_vars_fields = \implode(
			' ',
			[
				\YoastSEO()->meta->for_post( $post->ID )->presentation->title,
				\YoastSEO()->meta->for_post( $post->ID )->presentation->meta_description,
			]
		);

		\preg_match_all( '/%%cf_([A-Za-z0-9_]+)%%/', $replace_vars_fields, $matches );
		$fields_to_include = $matches[1];
		foreach ( $custom_fields as $custom_field_name => $custom_field ) {
			// Skip private custom fields.
			if ( \substr( $custom_field_name, 0, 1 ) === '_' ) {
				continue;
			}

			// Skip custom fields that are not used, new ones will be fetched dynamically.
			if ( ! \in_array( $custom_field_name, $fields_to_include, true ) ) {
				continue;
			}

			// Skip custom field values that are serialized.
			if ( \is_serialized( $custom_field[0] ) ) {
				continue;
			}

			$custom_replace_vars[ $custom_field_name ] = $custom_field[0];
		}

		return $custom_replace_vars;
	}

	/**
	 * Determines the scope based on the post type.
	 * This can be used by the replacevar plugin to determine if a replacement needs to be executed.
	 *
	 * @return string String describing the current scope.
	 */
	protected function determine_scope() {
		if ( $this->get_metabox_post()->post_type === 'page' ) {
			return 'page';
		}

		return 'post';
	}

	/**
	 * Determines whether or not the current post type has registered taxonomies.
	 *
	 * @return bool Whether the current post type has taxonomies.
	 */
	protected function current_post_type_has_taxonomies() {
		$post_taxonomies = \get_object_taxonomies( $this->get_metabox_post()->post_type );

		return ! empty( $post_taxonomies );
	}

	/**
	 * Returns an array with shortcode tags for all registered shortcodes.
	 *
	 * @return array
	 */
	protected function get_valid_shortcode_tags() {
		$shortcode_tags = [];

		foreach ( $GLOBALS['shortcode_tags'] as $tag => $description ) {
			$shortcode_tags[] = $tag;
		}

		return $shortcode_tags;
	}
}<|MERGE_RESOLUTION|>--- conflicted
+++ resolved
@@ -459,23 +459,10 @@
 		$woocommerce_conditional = new WooCommerce_Conditional();
 
 		$script_data = [
-<<<<<<< HEAD
-			'media'                    => [ 'choose_image' => \__( 'Use Image', 'wordpress-seo' ) ],
-			'metabox'                  => $this->get_metabox_script_data(),
-			'userLanguageCode'         => WPSEO_Language_Utils::get_language( \get_user_locale() ),
-			'siteTimezone'             => \wp_timezone_string(),
-			'isPost'                   => true,
-			'isBlockEditor'            => WP_Screen::get()->is_block_editor(),
-			'isElementorEditor'        => true,
-			'postStatus'               => \get_post_status( $post_id ),
-			'analysis'                 => [
-				'plugins'                     => $plugins_script_data,
-				'worker'                      => $worker_script_data,
-				'estimatedReadingTimeEnabled' => $this->estimated_reading_time_conditional->is_met(),
-=======
 			'media'                     => [ 'choose_image' => \__( 'Use Image', 'wordpress-seo' ) ],
 			'metabox'                   => $this->get_metabox_script_data(),
 			'userLanguageCode'          => WPSEO_Language_Utils::get_language( \get_user_locale() ),
+			'siteTimezone'             => \wp_timezone_string(),
 			'isPost'                    => true,
 			'isBlockEditor'             => WP_Screen::get()->is_block_editor(),
 			'isElementorEditor'         => true,
@@ -485,7 +472,6 @@
 			'analysis'                  => [
 				'plugins' => $plugins_script_data,
 				'worker'  => $worker_script_data,
->>>>>>> 1cd9d5ae
 			],
 			'dismissedAlerts'           => $dismissed_alerts,
 			'webinarIntroElementorUrl'  => WPSEO_Shortlinker::get( 'https://yoa.st/webinar-intro-elementor' ),
