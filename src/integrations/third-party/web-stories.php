--- conflicted
+++ resolved
@@ -61,37 +61,6 @@
 	}
 
 	/**
-<<<<<<< HEAD
-=======
-	 * Removes assets for the stories editor & dashboard as they are completely custom.
-	 *
-	 * @return void
-	 */
-	public function dequeue_admin_assets() {
-		$screen = \get_current_screen();
-
-		if ( $screen instanceof WP_Screen
-			&& $screen->post_type === Google_Web_Stories\Story_Post_Type::POST_TYPE_SLUG
-			&& $screen->base !== 'edit'
-		) {
-			\wp_dequeue_script( WPSEO_Admin_Asset_Manager::PREFIX . 'post-edit' );
-			\wp_dequeue_script( WPSEO_Admin_Asset_Manager::PREFIX . 'post-edit-classic' );
-			\wp_dequeue_script( WPSEO_Admin_Asset_Manager::PREFIX . 'edit-page-script' );
-			\wp_dequeue_script( WPSEO_Admin_Asset_Manager::PREFIX . 'quick-edit-handler' );
-
-			\wp_dequeue_style( WPSEO_Admin_Asset_Manager::PREFIX . 'metabox-css' );
-			\wp_dequeue_style( WPSEO_Admin_Asset_Manager::PREFIX . 'scoring' );
-			\wp_dequeue_style( WPSEO_Admin_Asset_Manager::PREFIX . 'select2' );
-			\wp_dequeue_style( WPSEO_Admin_Asset_Manager::PREFIX . 'monorepo' );
-			\wp_dequeue_style( WPSEO_Admin_Asset_Manager::PREFIX . 'admin-css' );
-			\wp_dequeue_style( WPSEO_Admin_Asset_Manager::PREFIX . 'featured-image' );
-			\wp_dequeue_style( WPSEO_Admin_Asset_Manager::PREFIX . 'dismissible' );
-			\wp_dequeue_style( WPSEO_Admin_Asset_Manager::PREFIX . 'edit-page' );
-		}
-	}
-
-	/**
->>>>>>> 3d0a5636
 	 * Adds web story post type to list of which post types to output Article schema  for.
 	 *
 	 * @param string[] $post_types Array of post types.
