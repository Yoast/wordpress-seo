<?php

namespace Yoast\WP\SEO\Integrations;

use WP_Post_Type;
use WPSEO_Admin_Asset_Manager;
use WPSEO_Admin_Editor_Specific_Replace_Vars;
use WPSEO_Admin_Recommended_Replace_Vars;
use WPSEO_Option_Titles;
use WPSEO_Options;
use WPSEO_Post_Type;
use WPSEO_Replace_Vars;
use WPSEO_Shortlinker;
use WPSEO_Sitemaps_Router;
use Yoast\WP\SEO\Conditionals\Settings_Conditional;
use Yoast\WP\SEO\Config\Schema_Types;
use Yoast\WP\SEO\Helpers\Current_Page_Helper;
use Yoast\WP\SEO\Helpers\Post_Type_Helper;
use Yoast\WP\SEO\Helpers\Product_Helper;
use Yoast\WP\SEO\Helpers\Schema\Article_Helper;
use Yoast\WP\SEO\Helpers\Taxonomy_Helper;
use Yoast\WP\SEO\Helpers\Woocommerce_Helper;

/**
 * Class Settings_Integration.
 */
class Settings_Integration implements Integration_Interface {

	/**
	 * Holds the included WordPress options.
	 *
	 * @var string[]
	 */
	const WP_OPTIONS = [ 'blogname', 'blogdescription' ];

	/**
	 * Holds the allowed option groups.
	 *
	 * @var array
	 */
	const ALLOWED_OPTION_GROUPS = [ 'wpseo', 'wpseo_titles', 'wpseo_social' ];

	/**
	 * Holds the disallowed settings, per option group.
	 *
	 * Note: these are the settings that hold Objects.
	 *
	 * @var array
	 */
	const DISALLOWED_SETTINGS = [
		'wpseo'        => [
			'custom_taxonomy_slugs',
			'workouts_data',
		],
		'wpseo_titles' => [
			'company_logo_meta',
			'person_logo_meta',
		],
	];

	/**
	 * Holds the WPSEO_Admin_Asset_Manager.
	 *
	 * @var WPSEO_Admin_Asset_Manager
	 */
	protected $asset_manager;

	/**
	 * Holds the WPSEO_Replace_Vars.
	 *
	 * @var WPSEO_Replace_Vars
	 */
	protected $replace_vars;

	/**
	 * Holds the Schema_Types.
	 *
	 * @var Schema_Types
	 */
	protected $schema_types;

	/**
	 * Holds the Current_Page_Helper.
	 *
	 * @var Current_Page_Helper
	 */
	protected $current_page_helper;

	/**
	 * Holds the Post_Type_Helper.
	 *
	 * @var Post_Type_Helper
	 */
	protected $post_type_helper;

	/**
	 * Holds the Taxonomy_Helper.
	 *
	 * @var Taxonomy_Helper
	 */
	protected $taxonomy_helper;

	/**
	 * Holds the Product_Helper.
	 *
	 * @var Product_Helper
	 */
	protected $product_helper;

	/**
	 * Holds the Woocommerce_Helper.
	 *
	 * @var Woocommerce_Helper
	 */
	protected $woocommerce_helper;

	/**
	 * Holds the Article_Helper.
	 *
	 * @var Article_Helper
	 */
	protected $article_helper;

	/**
	 * Constructs Settings_Integration.
	 *
	 * @param WPSEO_Admin_Asset_Manager $asset_manager       The WPSEO_Admin_Asset_Manager.
	 * @param WPSEO_Replace_Vars        $replace_vars        The WPSEO_Replace_Vars.
	 * @param Schema_Types              $schema_types        The Schema_Types.
	 * @param Current_Page_Helper       $current_page_helper The Current_Page_Helper.
	 * @param Post_Type_Helper          $post_type_helper    The Post_Type_Helper.
	 * @param Taxonomy_Helper           $taxonomy_helper     The Taxonomy_Helper.
	 * @param Product_Helper            $product_helper      The Product_Helper.
	 * @param Woocommerce_Helper        $woocommerce_helper  The Woocommerce_Helper.
	 * @param Article_Helper            $article_helper      The Article_Helper.
	 */
	public function __construct(
		WPSEO_Admin_Asset_Manager $asset_manager,
		WPSEO_Replace_Vars $replace_vars,
		Schema_Types $schema_types,
		Current_Page_Helper $current_page_helper,
		Post_Type_Helper $post_type_helper,
		Taxonomy_Helper $taxonomy_helper,
		Product_Helper $product_helper,
		Woocommerce_Helper $woocommerce_helper,
		Article_Helper $article_helper
	) {
		$this->asset_manager       = $asset_manager;
		$this->replace_vars        = $replace_vars;
		$this->schema_types        = $schema_types;
		$this->current_page_helper = $current_page_helper;
		$this->taxonomy_helper     = $taxonomy_helper;
		$this->post_type_helper    = $post_type_helper;
		$this->product_helper      = $product_helper;
		$this->woocommerce_helper  = $woocommerce_helper;
		$this->article_helper      = $article_helper;
	}

	/**
	 * Returns the conditionals based on which this loadable should be active.
	 *
	 * @return array
	 */
	public static function get_conditionals() {
		return [ Settings_Conditional::class ];
	}

	/**
	 * Initializes the integration.
	 *
	 * This is the place to register hooks and filters.
	 *
	 * @return void
	 */
	public function register_hooks() {
		\add_filter( 'wpseo_submenu_pages', [ $this, 'add_page' ] );
		\add_filter( 'admin_menu', [ $this, 'add_settings_saved_page' ] );

		// Are we saving the settings?
		if ( $this->current_page_helper->get_current_admin_page() === 'options.php' ) {
			$post_action = \filter_input( \INPUT_POST, 'action', \FILTER_SANITIZE_STRING );
			$option_page = \filter_input( \INPUT_POST, 'option_page', \FILTER_SANITIZE_STRING );

			if ( $post_action === 'update' && $option_page === 'wpseo_settings' ) {
				\add_action( 'admin_init', [ $this, 'register_setting' ] );
			}

			return;
		}

		// Are we on the settings page?
		if ( $this->current_page_helper->get_current_yoast_seo_page() === 'wpseo_settings' ) {
			\add_action( 'admin_init', [ $this, 'register_setting' ] );
			\add_action( 'admin_enqueue_scripts', [ $this, 'enqueue_assets' ] );
		}
	}

	/**
	 * Registers the different options under the setting.
	 *
	 * @return void
	 */
	public function register_setting() {
		foreach ( WPSEO_Options::$options as $name => $instance ) {
			if ( \in_array( $name, self::ALLOWED_OPTION_GROUPS, true ) ) {
				\register_setting( 'wpseo_settings', $name );
			}
		}
		foreach ( self::WP_OPTIONS as $name ) {
			\register_setting( 'wpseo_settings', $name );
		}
	}

	/**
	 * Adds the page.
	 *
	 * @param array $pages The pages.
	 *
	 * @return array The pages.
	 */
	public function add_page( $pages ) {
		\array_unshift(
			$pages,
			[
				'wpseo_dashboard',
				'',
				\sprintf(
					/* translators: %1$s expands to the opening span tag (styling). %2$s expands to the closing span tag. */
					\__( 'Settings %1$sBeta%2$s', 'wordpress-seo' ),
					'<span class="yoast-badge yoast-beta-badge">',
					'</span>'
				),
				'wpseo_manage_options',
				'wpseo_settings',
				[ $this, 'display_page' ],
			]
		);

		return $pages;
	}

	/**
	 * Adds a dummy page.
	 *
	 * Because the options route NEEDS to redirect to something.
	 *
	 * @param array $pages The pages.
	 *
	 * @return array The pages.
	 */
	public function add_settings_saved_page( $pages ) {
		\add_submenu_page(
			null,
			'',
			null,
			'wpseo_manage_options',
			'wpseo_settings_saved',
			static function () {
			}
		);

		return $pages;
	}

	/**
	 * Displays the page.
	 */
	public function display_page() {
		echo '<div id="yoast-seo-settings" class="yst--ml-2.5 md:yst--ml-5"></div>';
	}

	/**
	 * Enqueues the assets.
	 *
	 * @return void
	 */
	public function enqueue_assets() {
		// Remove the emoji script as it is incompatible with both React and any contenteditable fields.
		\remove_action( 'admin_print_scripts', 'print_emoji_detection_script' );
		\wp_enqueue_media();
		\wp_enqueue_script( 'wp-api' );
		$this->asset_manager->enqueue_script( 'new-settings' );
		$this->asset_manager->enqueue_style( 'new-settings' );
		$this->asset_manager->localize_script( 'new-settings', 'wpseoScriptData', $this->get_script_data() );
	}

	/**
	 * Creates the script data.
	 *
	 * @return array The script data.
	 */
	protected function get_script_data() {
		$settings   = $this->get_settings();
		$post_types = $this->get_post_types();

		return [
			'settings'             => $settings,
			'disabledSettings'     => $this->get_disabled_settings( $settings ),
			'endpoint'             => \admin_url( 'options.php' ),
			'nonce'                => \wp_create_nonce( 'wpseo_settings-options' ),
			'userEditUrl'          => \admin_url( 'user-edit.php' ),
			'separators'           => WPSEO_Option_Titles::get_instance()->get_separator_options_for_display(),
			'replacementVariables' => $this->get_replacement_variables(),
			'schema'               => $this->get_schema( $post_types ),
<<<<<<< HEAD
			'preferences'          => [
				'isPremium'      => $this->product_helper->is_premium(),
				'isRtl'          => \is_rtl(),
				'isNetworkAdmin' => \is_network_admin(),
				'isMainSite'     => \is_main_site(),
				'siteUrl'        => \get_bloginfo( 'url' ),
				'sitemapUrl'     => WPSEO_Sitemaps_Router::get_base_url( 'sitemap_index.xml' ),
			],
=======
			'preferences'          => $this->get_preferences(),
>>>>>>> c6c71484
			'linkParams'           => WPSEO_Shortlinker::get_query_params(),
			'postTypes'            => $post_types,
			'taxonomies'           => $this->get_taxonomies( \array_keys( $post_types ) ),
		];
	}

	/**
	 * Retrieves the preferences.
	 *
	 * @return array The preferences.
	 */
	protected function get_preferences() {
		$shop_page_id             = $this->woocommerce_helper->get_shop_page_id();
		$homepage_is_latest_posts = \get_option( 'show_on_front' ) === 'posts';
		$page_on_front            = \get_option( 'page_on_front' );
		$page_for_posts           = \get_option( 'page_for_posts' );

		if ( empty( $page_on_front ) ) {
			$page_on_front = $page_for_posts;
		}

		return [
			'isPremium'                     => $this->product_helper->is_premium(),
			'isRtl'                         => is_rtl(),
			'isNetworkAdmin'                => \is_network_admin(),
			'isMainSite'                    => \is_main_site(),
			'isWooCommerceActive'           => $this->woocommerce_helper->is_active(),
			'siteUrl'                       => \get_bloginfo( 'url' ),
			'sitemapUrl'                    => WPSEO_Sitemaps_Router::get_base_url( 'sitemap_index.xml' ),
			'hasWooCommerceShopPage'        => $shop_page_id !== -1,
			'editWooCommerceShopPageUrl'    => \get_edit_post_link( $shop_page_id, 'js' ),
			'wooCommerceShopPageSettingUrl' => \get_admin_url( null, 'admin.php?page=wc-settings&tab=products' ),
			'homepageIsLatestPosts'         => $homepage_is_latest_posts,
			'homepagePageEditUrl'           => \get_edit_post_link( $page_on_front, 'js' ),
			'homepagePostsEditUrl'          => \get_edit_post_link( $page_for_posts, 'js' ),
		];
	}

	/**
	 * Retrieves the settings and their values.
	 *
	 * @return array The settings.
	 */
	protected function get_settings() {
		$defaults = [];
		$settings = [];

		// Add Yoast settings.
		foreach ( WPSEO_Options::$options as $option_name => $instance ) {
			if ( \in_array( $option_name, self::ALLOWED_OPTION_GROUPS, true ) ) {
				$option_instance          = WPSEO_Options::get_option_instance( $option_name );
				$defaults[ $option_name ] = ( $option_instance ) ? $option_instance->get_defaults() : [];
				$settings[ $option_name ] = \array_merge( $defaults[ $option_name ], WPSEO_Options::get_option( $option_name ) );
			}
		}
		// Add WP settings.
		foreach ( self::WP_OPTIONS as $option_name ) {
			$settings[ $option_name ] = \get_option( $option_name );
		}

		// Remove disallowed settings.
		foreach ( self::DISALLOWED_SETTINGS as $option_name => $disallowed_settings ) {
			foreach ( $disallowed_settings as $disallowed_setting ) {
				unset( $settings[ $option_name ][ $disallowed_setting ] );
			}
		}

		return $settings;
	}

	/**
	 * Retrieves the settings and their values.
	 *
	 * @param array $settings The settings.
	 *
	 * @return array The settings.
	 */
	protected function get_disabled_settings( $settings ) {
		$disabled_settings = [];

		foreach ( WPSEO_Options::$options as $option_name => $instance ) {
			if ( ! \in_array( $option_name, self::ALLOWED_OPTION_GROUPS, true ) ) {
				continue;
			}

			$disabled_settings[ $option_name ] = [];
			$option_instance                   = WPSEO_Options::get_option_instance( $option_name );
			if ( $option_instance === false ) {
				continue;
			}
			foreach ( $settings[ $option_name ] as $setting_name => $setting_value ) {
				if ( $option_instance->is_disabled( $setting_name ) ) {
					$disabled_settings[ $option_name ][ $setting_name ] = true;
				}
			}
		}

		return $disabled_settings;
	}

	/**
	 * Retrieves the replacement variables.
	 *
	 * @return array The replacement variables.
	 */
	protected function get_replacement_variables() {
		$recommended_replace_vars = new WPSEO_Admin_Recommended_Replace_Vars();
		$specific_replace_vars    = new WPSEO_Admin_Editor_Specific_Replace_Vars();
		$replacement_variables    = $this->replace_vars->get_replacement_variables_with_labels();

		return [
			'variables'   => $replacement_variables,
			'recommended' => $recommended_replace_vars->get_recommended_replacevars(),
			'specific'    => $specific_replace_vars->get(),
			'shared'      => $specific_replace_vars->get_generic( $replacement_variables ),
		];
	}

	/**
	 * Retrieves the schema.
	 *
	 * @param array $post_types The post types.
	 *
	 * @return array The schema.
	 */
	protected function get_schema( array $post_types ) {
		$schema = [];

		foreach ( $this->schema_types->get_article_type_options() as $article_type ) {
			$schema['articleTypes'][ $article_type['value'] ] = [
				'label' => $article_type['name'],
				'value' => $article_type['value'],
			];
		}

		foreach ( $this->schema_types->get_page_type_options() as $page_type ) {
			$schema['pageTypes'][ $page_type['value'] ] = [
				'label' => $page_type['name'],
				'value' => $page_type['value'],
			];
		}

		$schema['articleTypeDefaults'] = [];
		$schema['pageTypeDefaults']    = [];
		foreach ( $post_types as $name => $post_type ) {
			$schema['articleTypeDefaults'][ $name ] = WPSEO_Options::get_default( 'wpseo_titles', "schema-article-type-$name" );
			$schema['pageTypeDefaults'][ $name ]    = WPSEO_Options::get_default( 'wpseo_titles', "schema-page-type-$name" );
		}

		return $schema;
	}

	/**
	 * Creates the post types to represent.
	 *
	 * @return array The post types.
	 */
	protected function get_post_types() {
		$post_types = $this->post_type_helper->get_public_post_types( 'objects' );
		$post_types = WPSEO_Post_Type::filter_attachment_post_type( $post_types );

		return \array_map( [ $this, 'transform_post_type' ], $post_types );
	}

	/**
	 * Transforms a WP_Post_Type to an array with the needed info.
	 *
	 * @param WP_Post_Type $post_type The post type.
	 *
	 * @return array The transformed post type.
	 */
	protected function transform_post_type( WP_Post_Type $post_type ) {
		return [
			'name'                 => $post_type->name,
			'route'                => $this->get_route( $post_type->name, $post_type->rewrite, $post_type->rest_base ),
			'label'                => $post_type->label,
			'singularLabel'        => $post_type->labels->singular_name,
			'hasArchive'           => $this->post_type_helper->has_archive( $post_type ),
			'hasSchemaArticleType' => $this->article_helper->is_article_post_type( $post_type->name ),
		];
	}

	/**
	 * Creates the taxonomies to represent.
	 *
	 * @param string[] $post_type_names The post type names.
	 *
	 * @return array The taxonomies.
	 */
	protected function get_taxonomies( $post_type_names ) {
		$taxonomies = $this->taxonomy_helper->get_public_taxonomies( 'objects' );

		$transformed = [];
		foreach ( $taxonomies as $name => $taxonomy ) {
			$transformed[ $name ] = [
				'name'          => $taxonomy->name,
				'route'         => $this->get_route( $taxonomy->name, $taxonomy->rewrite, $taxonomy->rest_base ),
				'label'         => $taxonomy->label,
				'singularLabel' => $taxonomy->labels->singular_name,
				'postTypes'     => \array_filter(
					$taxonomy->object_type,
					static function ( $object_type ) use ( $post_type_names ) {
						return \in_array( $object_type, $post_type_names, true );
					}
				),
			];
		}

		return $transformed;
	}

	/**
	 * Gets the route from a name, rewrite and rest_base.
	 *
	 * @param string $name      The name.
	 * @param array  $rewrite   The rewrite data.
	 * @param string $rest_base The rest base.
	 *
	 * @return string The route.
	 */
	protected function get_route( $name, $rewrite, $rest_base ) {
		$route = $name;
		if ( isset( $rewrite['slug'] ) ) {
			$route = $rewrite['slug'];
		}
		if ( ! empty( $rest_base ) ) {
			$route = $rest_base;
		}
		// Always strip leading slashes.
		while ( substr( $route, 0, 1 ) === '/' ) {
			$route = substr( $route, 1 );
		}

		return $route;
	}
}<|MERGE_RESOLUTION|>--- conflicted
+++ resolved
@@ -302,18 +302,7 @@
 			'separators'           => WPSEO_Option_Titles::get_instance()->get_separator_options_for_display(),
 			'replacementVariables' => $this->get_replacement_variables(),
 			'schema'               => $this->get_schema( $post_types ),
-<<<<<<< HEAD
-			'preferences'          => [
-				'isPremium'      => $this->product_helper->is_premium(),
-				'isRtl'          => \is_rtl(),
-				'isNetworkAdmin' => \is_network_admin(),
-				'isMainSite'     => \is_main_site(),
-				'siteUrl'        => \get_bloginfo( 'url' ),
-				'sitemapUrl'     => WPSEO_Sitemaps_Router::get_base_url( 'sitemap_index.xml' ),
-			],
-=======
 			'preferences'          => $this->get_preferences(),
->>>>>>> c6c71484
 			'linkParams'           => WPSEO_Shortlinker::get_query_params(),
 			'postTypes'            => $post_types,
 			'taxonomies'           => $this->get_taxonomies( \array_keys( $post_types ) ),
@@ -337,7 +326,7 @@
 
 		return [
 			'isPremium'                     => $this->product_helper->is_premium(),
-			'isRtl'                         => is_rtl(),
+			'isRtl'                         => \is_rtl(),
 			'isNetworkAdmin'                => \is_network_admin(),
 			'isMainSite'                    => \is_main_site(),
 			'isWooCommerceActive'           => $this->woocommerce_helper->is_active(),
