--- conflicted
+++ resolved
@@ -387,8 +387,6 @@
 				$post_types['attachment'] = $attachment_object;
 			}
 		}
-<<<<<<< HEAD
-=======
 		// Check if post formats are included in indexation.
 		if ( ! \array_key_exists( 'post_format', $taxonomies ) ) {
 			// Always include post_format in the settings, to let the user enable them again.
@@ -397,7 +395,6 @@
 				$taxonomies['post_format'] = $post_format_object;
 			}
 		}
->>>>>>> 7a249192
 
 		$transformed_post_types = $this->transform_post_types( $post_types );
 		$transformed_taxonomies = $this->transform_taxonomies( $taxonomies, \array_keys( $transformed_post_types ) );
