<?php

namespace Yoast\WP\SEO\Integrations;

use Exception;
use WP_Post_Type;
use WP_Taxonomy;
use WPSEO_Admin_Asset_Manager;
use WPSEO_Admin_Editor_Specific_Replace_Vars;
use WPSEO_Admin_Recommended_Replace_Vars;
use WPSEO_Option_Titles;
use WPSEO_Options;
use WPSEO_Replace_Vars;
use WPSEO_Shortlinker;
use WPSEO_Sitemaps_Router;
use Yoast\WP\SEO\Actions\Settings_Introduction_Action;
use Yoast\WP\SEO\Conditionals\Settings_Conditional;
use Yoast\WP\SEO\Config\Schema_Types;
use Yoast\WP\SEO\Helpers\Current_Page_Helper;
use Yoast\WP\SEO\Helpers\Language_Helper;
use Yoast\WP\SEO\Helpers\Post_Type_Helper;
use Yoast\WP\SEO\Helpers\Product_Helper;
use Yoast\WP\SEO\Helpers\Schema\Article_Helper;
use Yoast\WP\SEO\Helpers\Taxonomy_Helper;
use Yoast\WP\SEO\Helpers\User_Helper;
use Yoast\WP\SEO\Helpers\Woocommerce_Helper;

/**
 * Class Settings_Integration.
 */
class Settings_Integration implements Integration_Interface {

	const PAGE = 'wpseo_page_settings';

	/**
	 * Holds the included WordPress options.
	 *
	 * @var string[]
	 */
	const WP_OPTIONS = [ 'blogdescription' ];

	/**
	 * Holds the allowed option groups.
	 *
	 * @var array
	 */
	const ALLOWED_OPTION_GROUPS = [ 'wpseo', 'wpseo_titles', 'wpseo_social' ];

	/**
	 * Holds the disallowed settings, per option group.
	 *
	 * @var array
	 */
	const DISALLOWED_SETTINGS = [
		'wpseo'        => [
			'myyoast-oauth',
			'semrush_tokens',
			'custom_taxonomy_slugs',
			'zapier_subscription',
			'import_cursors',
			'workouts_data',
			'configuration_finished_steps',
			'importing_completed',
			'wincher_tokens',
			'least_readability_ignore_list',
			'least_seo_score_ignore_list',
			'most_linked_ignore_list',
			'least_linked_ignore_list',
			'indexables_page_reading_list',
		],
		'wpseo_titles' => [
			'company_logo_meta',
			'person_logo_meta',
		],
	];

	/**
	 * Holds the disabled on multisite settings, per option group.
	 *
	 * @var array
	 */
	const DISABLED_ON_MULTISITE_SETTINGS = [
		'wpseo' => [
			'deny_search_crawling',
			'deny_wp_json_crawling',
		],
	];

	/**
	 * Holds the WPSEO_Admin_Asset_Manager.
	 *
	 * @var WPSEO_Admin_Asset_Manager
	 */
	protected $asset_manager;

	/**
	 * Holds the WPSEO_Replace_Vars.
	 *
	 * @var WPSEO_Replace_Vars
	 */
	protected $replace_vars;

	/**
	 * Holds the Schema_Types.
	 *
	 * @var Schema_Types
	 */
	protected $schema_types;

	/**
	 * Holds the Current_Page_Helper.
	 *
	 * @var Current_Page_Helper
	 */
	protected $current_page_helper;

	/**
	 * Holds the Post_Type_Helper.
	 *
	 * @var Post_Type_Helper
	 */
	protected $post_type_helper;

	/**
	 * Holds the Language_Helper.
	 *
	 * @var Language_Helper
	 */
	protected $language_helper;

	/**
	 * Holds the Taxonomy_Helper.
	 *
	 * @var Taxonomy_Helper
	 */
	protected $taxonomy_helper;

	/**
	 * Holds the Product_Helper.
	 *
	 * @var Product_Helper
	 */
	protected $product_helper;

	/**
	 * Holds the Woocommerce_Helper.
	 *
	 * @var Woocommerce_Helper
	 */
	protected $woocommerce_helper;

	/**
	 * Holds the Article_Helper.
	 *
	 * @var Article_Helper
	 */
	protected $article_helper;

	/**
	 * Holds the User_Helper.
	 *
	 * @var User_Helper
	 */
	protected $user_helper;

	/**
	 * Holds the Settings_Introduction_Action.
	 *
	 * @var Settings_Introduction_Action
	 */
	protected $settings_introduction_action;

	/**
	 * Holds the User_Helper.
	 *
	 * @var User_Helper
	 */
	protected $user_helper;

	/**
	 * Holds the Settings_Introduction_Action.
	 *
	 * @var Settings_Introduction_Action
	 */
	protected $settings_introduction_action;

	/**
	 * Constructs Settings_Integration.
	 *
	 * @param WPSEO_Admin_Asset_Manager    $asset_manager                The WPSEO_Admin_Asset_Manager.
	 * @param WPSEO_Replace_Vars           $replace_vars                 The WPSEO_Replace_Vars.
	 * @param Schema_Types                 $schema_types                 The Schema_Types.
	 * @param Current_Page_Helper          $current_page_helper          The Current_Page_Helper.
	 * @param Post_Type_Helper             $post_type_helper             The Post_Type_Helper.
	 * @param Language_Helper              $language_helper              The Language_Helper.
	 * @param Taxonomy_Helper              $taxonomy_helper              The Taxonomy_Helper.
	 * @param Product_Helper               $product_helper               The Product_Helper.
	 * @param Woocommerce_Helper           $woocommerce_helper           The Woocommerce_Helper.
	 * @param Article_Helper               $article_helper               The Article_Helper.
<<<<<<< HEAD
	 * @param Social_Profiles_Helper       $social_profiles_helper       The Social_Profiles_Helper.
=======
>>>>>>> 6cd58edf
	 * @param User_Helper                  $user_helper                  The User_Helper.
	 * @param Settings_Introduction_Action $settings_introduction_action The Settings_Introduction_Action.
	 */
	public function __construct(
		WPSEO_Admin_Asset_Manager $asset_manager,
		WPSEO_Replace_Vars $replace_vars,
		Schema_Types $schema_types,
		Current_Page_Helper $current_page_helper,
		Post_Type_Helper $post_type_helper,
		Language_Helper $language_helper,
		Taxonomy_Helper $taxonomy_helper,
		Product_Helper $product_helper,
		Woocommerce_Helper $woocommerce_helper,
		Article_Helper $article_helper,
<<<<<<< HEAD
		Social_Profiles_Helper $social_profiles_helper,
=======
>>>>>>> 6cd58edf
		User_Helper $user_helper,
		Settings_Introduction_Action $settings_introduction_action
	) {
		$this->asset_manager                = $asset_manager;
		$this->replace_vars                 = $replace_vars;
		$this->schema_types                 = $schema_types;
		$this->current_page_helper          = $current_page_helper;
		$this->taxonomy_helper              = $taxonomy_helper;
		$this->post_type_helper             = $post_type_helper;
		$this->language_helper              = $language_helper;
		$this->product_helper               = $product_helper;
		$this->woocommerce_helper           = $woocommerce_helper;
		$this->article_helper               = $article_helper;
<<<<<<< HEAD
		$this->social_profiles_helper       = $social_profiles_helper;
=======
>>>>>>> 6cd58edf
		$this->user_helper                  = $user_helper;
		$this->settings_introduction_action = $settings_introduction_action;
	}

	/**
	 * Returns the conditionals based on which this loadable should be active.
	 *
	 * @return array
	 */
	public static function get_conditionals() {
		return [ Settings_Conditional::class ];
	}

	/**
	 * Initializes the integration.
	 *
	 * This is the place to register hooks and filters.
	 *
	 * @return void
	 */
	public function register_hooks() {
		// Add page.
		\add_filter( 'wpseo_submenu_pages', [ $this, 'add_page' ] );
		\add_filter( 'admin_menu', [ $this, 'add_settings_saved_page' ] );

		// Are we saving the settings?
		if ( $this->current_page_helper->get_current_admin_page() === 'options.php' ) {
			// phpcs:disable WordPress.PHP.NoSilencedErrors.Discouraged -- This deprecation will be addressed later.
			$post_action = \filter_input( \INPUT_POST, 'action', @\FILTER_SANITIZE_STRING );
			$option_page = \filter_input( \INPUT_POST, 'option_page', @\FILTER_SANITIZE_STRING );
			// phpcs:enable

			if ( $post_action === 'update' && $option_page === self::PAGE ) {
				\add_action( 'admin_init', [ $this, 'register_setting' ] );
				\add_action( 'in_admin_header', [ $this, 'remove_notices' ], \PHP_INT_MAX );
			}

			return;
		}

		// Are we on the settings page?
		if ( $this->current_page_helper->get_current_yoast_seo_page() === self::PAGE ) {
			\add_action( 'admin_init', [ $this, 'register_setting' ] );
			\add_action( 'admin_enqueue_scripts', [ $this, 'enqueue_assets' ] );
			\add_action( 'in_admin_header', [ $this, 'remove_notices' ], \PHP_INT_MAX );
		}
	}

	/**
	 * Registers the different options under the setting.
	 *
	 * @return void
	 */
	public function register_setting() {
		foreach ( WPSEO_Options::$options as $name => $instance ) {
			if ( \in_array( $name, self::ALLOWED_OPTION_GROUPS, true ) ) {
				\register_setting( self::PAGE, $name );
			}
		}
		// Only register WP options when the user is allowed to manage them.
		if ( \current_user_can( 'manage_options' ) ) {
			foreach ( self::WP_OPTIONS as $name ) {
				\register_setting( self::PAGE, $name );
			}
		}
	}

	/**
	 * Adds the page.
	 *
	 * @param array $pages The pages.
	 *
	 * @return array The pages.
	 */
	public function add_page( $pages ) {
		\array_splice(
			$pages,
			1,
			0,
			[
				[
					'wpseo_dashboard',
					'',
					\__( 'Settings', 'wordpress-seo' ),
					'wpseo_manage_options',
					self::PAGE,
					[ $this, 'display_page' ],
				],
			]
		);

		return $pages;
	}

	/**
	 * Adds a dummy page.
	 *
	 * Because the options route NEEDS to redirect to something.
	 *
	 * @param array $pages The pages.
	 *
	 * @return array The pages.
	 */
	public function add_settings_saved_page( $pages ) {
		\add_submenu_page(
			'',
			'',
			'',
			'wpseo_manage_options',
			self::PAGE . '_saved',
			static function () {
				// Add success indication to HTML response.
				$success = empty( \get_settings_errors() ) ? 'true' : 'false';
				echo \esc_html( "{{ yoast-success: $success }}" );
			}
		);

		return $pages;
	}

	/**
	 * Displays the page.
	 */
	public function display_page() {
		echo '<div id="yoast-seo-settings"></div>';
	}

	/**
	 * Enqueues the assets.
	 *
	 * @return void
	 */
	public function enqueue_assets() {
		// Remove the emoji script as it is incompatible with both React and any contenteditable fields.
		\remove_action( 'admin_print_scripts', 'print_emoji_detection_script' );
		\wp_enqueue_media();
		$this->asset_manager->enqueue_script( 'new-settings' );
		$this->asset_manager->enqueue_style( 'new-settings' );
		$this->asset_manager->localize_script( 'new-settings', 'wpseoScriptData', $this->get_script_data() );
	}

	/**
	 * Removes all current WP notices.
	 *
	 * @return void
	 */
	public function remove_notices() {
		\remove_all_actions( 'admin_notices' );
		\remove_all_actions( 'user_admin_notices' );
		\remove_all_actions( 'network_admin_notices' );
		\remove_all_actions( 'all_admin_notices' );
	}

	/**
	 * Creates the script data.
	 *
	 * @return array The script data.
	 */
	protected function get_script_data() {
		$default_setting_values = $this->get_default_setting_values();
		$settings               = $this->get_settings( $default_setting_values );
		$post_types             = $this->post_type_helper->get_public_post_types( 'objects' );
		$taxonomies             = $this->taxonomy_helper->get_public_taxonomies( 'objects' );
		$transformed_post_types = $this->transform_post_types( $post_types );

		return [
			'settings'             => $this->transform_settings( $settings ),
			'defaultSettingValues' => $default_setting_values,
			'disabledSettings'     => $this->get_disabled_settings( $settings ),
			'endpoint'             => \admin_url( 'options.php' ),
			'nonce'                => \wp_create_nonce( self::PAGE . '-options' ),
			'separators'           => WPSEO_Option_Titles::get_instance()->get_separator_options_for_display(),
			'replacementVariables' => $this->get_replacement_variables(),
			'schema'               => $this->get_schema( $transformed_post_types ),
			'preferences'          => $this->get_preferences( $settings ),
			'linkParams'           => WPSEO_Shortlinker::get_query_params(),
			'postTypes'            => $transformed_post_types,
			'taxonomies'           => $this->transform_taxonomies( $taxonomies, \array_keys( $transformed_post_types ) ),
			'fallbacks'            => $this->get_fallbacks(),
			'introduction'         => $this->get_introduction_data(),
		];
	}

	/**
	 * Retrieves the preferences.
	 *
	 * @param array $settings The settings.
	 *
	 * @return array The preferences.
	 */
	protected function get_preferences( $settings ) {
		$shop_page_id             = $this->woocommerce_helper->get_shop_page_id();
		$homepage_is_latest_posts = \get_option( 'show_on_front' ) === 'posts';
		$page_on_front            = \get_option( 'page_on_front' );
		$page_for_posts           = \get_option( 'page_for_posts' );

		if ( empty( $page_on_front ) ) {
			$page_on_front = $page_for_posts;
		}

		return [
			'isPremium'                     => $this->product_helper->is_premium(),
			'isRtl'                         => \is_rtl(),
			'isNetworkAdmin'                => \is_network_admin(),
			'isMainSite'                    => \is_main_site(),
			'isWooCommerceActive'           => $this->woocommerce_helper->is_active(),
			'isLocalSeoActive'              => (bool) \defined( 'WPSEO_LOCAL_FILE' ),
			'siteUrl'                       => \get_bloginfo( 'url' ),
			'siteTitle'                     => \get_bloginfo( 'name' ),
			'sitemapUrl'                    => WPSEO_Sitemaps_Router::get_base_url( 'sitemap_index.xml' ),
			'hasWooCommerceShopPage'        => $shop_page_id !== -1,
			'editWooCommerceShopPageUrl'    => \get_edit_post_link( $shop_page_id, 'js' ),
			'wooCommerceShopPageSettingUrl' => \get_admin_url( null, 'admin.php?page=wc-settings&tab=products' ),
			'homepageIsLatestPosts'         => $homepage_is_latest_posts,
			'homepagePageEditUrl'           => \get_edit_post_link( $page_on_front, 'js' ),
			'homepagePostsEditUrl'          => \get_edit_post_link( $page_for_posts, 'js' ),
			'createUserUrl'                 => \admin_url( 'user-new.php' ),
			'editUserUrl'                   => \admin_url( 'user-edit.php' ),
			'generalSettingsUrl'            => \admin_url( 'options-general.php' ),
			'companyOrPersonMessage'        => \apply_filters( 'wpseo_knowledge_graph_setting_msg', '' ),
			'currentUserId'                 => \get_current_user_id(),
			'canCreateUsers'                => \current_user_can( 'create_users' ),
			'canEditUsers'                  => \current_user_can( 'edit_users' ),
			'canManageOptions'              => \current_user_can( 'manage_options' ),
			'userLocale'                    => \str_replace( '_', '-', \get_user_locale() ),
			'pluginUrl'                     => \plugins_url( '', \WPSEO_FILE ),
			'showForceRewriteTitlesSetting' => ! \current_theme_supports( 'title-tag' ) && ! ( \function_exists( 'wp_is_block_theme' ) && \wp_is_block_theme() ),
			'upsellSettings'                => $this->get_upsell_settings(),
			'siteRepresentsPerson'          => $this->get_site_represents_person( $settings ),
		];
	}

	/**
	 * Retrieves the preferences.
	 *
	 * @return array The preferences.
	 */
	protected function get_introduction_data() {
		$data = [];

		try {
			$data['wistiaEmbedPermission'] = $this->settings_introduction_action->get_wistia_embed_permission();
			$data['show']                  = $this->settings_introduction_action->get_show();
		} catch ( Exception $exception ) {
			$data['wistiaEmbedPermission'] = false;
			$data['show']                  = true;
		}

		return $data;
	}

	/**
	 * Retrieves the currently represented person.
	 *
	 * @param array $settings The settings.
	 *
	 * @return array The currently represented person's ID and name.
	 */
	protected function get_site_represents_person( $settings ) {
		$person = [
			'id'   => false,
			'name' => '',
		];

		if ( isset( $settings['wpseo_titles']['company_or_person_user_id'] ) ) {
			$person['id'] = $settings['wpseo_titles']['company_or_person_user_id'];
			$user         = \get_userdata( $person['id'] );
			if ( $user instanceof \WP_User ) {
				$person['name'] = $user->get( 'display_name' );
			}
		}

		return $person;
	}

	/**
	 * Retrieves the preferences.
	 *
	 * @return array The preferences.
	 */
	protected function get_introduction_data() {
		$data = [];

		try {
			$data['wistiaEmbedPermission'] = $this->settings_introduction_action->get_wistia_embed_permission();
			$data['show']                  = $this->settings_introduction_action->get_show();
		} catch ( Exception $exception ) {
			$data['wistiaEmbedPermission'] = false;
			$data['show']                  = true;
		}

		return $data;
	}

	/**
	 * Returns settings for the Call to Buy (CTB) buttons.
	 *
	 * @return string[] The array of CTB settings.
	 */
	public function get_upsell_settings() {
		return [
			'actionId'     => 'load-nfd-ctb',
			'premiumCtbId' => '57d6a568-783c-45e2-a388-847cff155897',
		];
	}

	/**
	 * Retrieves the default setting values.
	 *
	 * These default values are currently being used in the UI for dummy fields.
	 * Dummy fields should not expose or reflect the actual data.
	 *
	 * @return array The default setting values.
	 */
	protected function get_default_setting_values() {
		$defaults = [];

		// Add Yoast settings.
		foreach ( WPSEO_Options::$options as $option_name => $instance ) {
			if ( \in_array( $option_name, self::ALLOWED_OPTION_GROUPS, true ) ) {
				$option_instance          = WPSEO_Options::get_option_instance( $option_name );
				$defaults[ $option_name ] = ( $option_instance ) ? $option_instance->get_defaults() : [];
			}
		}
		// Add WP settings.
		foreach ( self::WP_OPTIONS as $option_name ) {
			$defaults[ $option_name ] = '';
		}

		// Remove disallowed settings.
		foreach ( self::DISALLOWED_SETTINGS as $option_name => $disallowed_settings ) {
			foreach ( $disallowed_settings as $disallowed_setting ) {
				unset( $defaults[ $option_name ][ $disallowed_setting ] );
			}
		}

		return $defaults;
	}

	/**
	 * Retrieves the settings and their values.
	 *
	 * @param array $default_setting_values The default setting values.
	 *
	 * @return array The settings.
	 */
	protected function get_settings( $default_setting_values ) {
		$settings = [];

		// Add Yoast settings.
		foreach ( WPSEO_Options::$options as $option_name => $instance ) {
			if ( \in_array( $option_name, self::ALLOWED_OPTION_GROUPS, true ) ) {
				$settings[ $option_name ] = \array_merge( $default_setting_values[ $option_name ], WPSEO_Options::get_option( $option_name ) );
			}
		}
		// Add WP settings.
		foreach ( self::WP_OPTIONS as $option_name ) {
			$settings[ $option_name ] = \get_option( $option_name );
		}

		// Remove disallowed settings.
		foreach ( self::DISALLOWED_SETTINGS as $option_name => $disallowed_settings ) {
			foreach ( $disallowed_settings as $disallowed_setting ) {
				unset( $settings[ $option_name ][ $disallowed_setting ] );
			}
		}

		return $settings;
	}

	/**
	 * Transforms setting values.
	 *
	 * @param array $settings The settings.
	 *
	 * @return array The settings.
	 */
	protected function transform_settings( $settings ) {
		if ( isset( $settings['wpseo_titles']['breadcrumbs-sep'] ) ) {
			/**
			 * The breadcrumbs separator default value is the HTML entity `&raquo;`.
			 * Which does not get decoded in our JS, while it did in our Yoast form. Decode it here as an exception.
			 */
			$settings['wpseo_titles']['breadcrumbs-sep'] = \html_entity_decode(
				$settings['wpseo_titles']['breadcrumbs-sep'],
				( \ENT_NOQUOTES | \ENT_HTML5 ),
				'UTF-8'
			);
		}

		/**
		 * Decode some WP options.
		 */
		$settings['blogdescription'] = \html_entity_decode(
			$settings['blogdescription'],
			( \ENT_NOQUOTES | \ENT_HTML5 ),
			'UTF-8'
		);

		return $settings;
	}

	/**
	 * Retrieves the disabled settings.
	 *
	 * @param array $settings The settings.
	 *
	 * @return array The settings.
	 */
	protected function get_disabled_settings( $settings ) {
		$disabled_settings = [];
		$site_language     = $this->language_helper->get_language();

		foreach ( WPSEO_Options::$options as $option_name => $instance ) {
			if ( ! \in_array( $option_name, self::ALLOWED_OPTION_GROUPS, true ) ) {
				continue;
			}

			$disabled_settings[ $option_name ] = [];
			$option_instance                   = WPSEO_Options::get_option_instance( $option_name );
			if ( $option_instance === false ) {
				continue;
			}
			foreach ( $settings[ $option_name ] as $setting_name => $setting_value ) {
				if ( $option_instance->is_disabled( $setting_name ) ) {
					$disabled_settings[ $option_name ][ $setting_name ] = 'network';
				}
			}
		}

		// Remove disabled on multisite settings.
		if ( \is_multisite() ) {
			foreach ( self::DISABLED_ON_MULTISITE_SETTINGS as $option_name => $disabled_ms_settings ) {
				if ( \array_key_exists( $option_name, $disabled_settings ) ) {
					foreach ( $disabled_ms_settings as $disabled_ms_setting ) {
						$disabled_settings[ $option_name ][ $disabled_ms_setting ] = 'multisite';
					}
				}
			}
		}

		if ( \array_key_exists( 'wpseo', $disabled_settings ) && ! $this->language_helper->has_inclusive_language_support( $site_language ) ) {
			$disabled_settings['wpseo']['inclusive_language_analysis_active'] = 'language';
		}

		return $disabled_settings;
	}

	/**
	 * Retrieves the replacement variables.
	 *
	 * @return array The replacement variables.
	 */
	protected function get_replacement_variables() {
		$recommended_replace_vars = new WPSEO_Admin_Recommended_Replace_Vars();
		$specific_replace_vars    = new WPSEO_Admin_Editor_Specific_Replace_Vars();
		$replacement_variables    = $this->replace_vars->get_replacement_variables_with_labels();

		return [
			'variables'   => $replacement_variables,
			'recommended' => $recommended_replace_vars->get_recommended_replacevars(),
			'specific'    => $specific_replace_vars->get(),
			'shared'      => $specific_replace_vars->get_generic( $replacement_variables ),
		];
	}

	/**
	 * Retrieves the schema.
	 *
	 * @param array $post_types The post types.
	 *
	 * @return array The schema.
	 */
	protected function get_schema( array $post_types ) {
		$schema = [];

		foreach ( $this->schema_types->get_article_type_options() as $article_type ) {
			$schema['articleTypes'][ $article_type['value'] ] = [
				'label' => $article_type['name'],
				'value' => $article_type['value'],
			];
		}

		foreach ( $this->schema_types->get_page_type_options() as $page_type ) {
			$schema['pageTypes'][ $page_type['value'] ] = [
				'label' => $page_type['name'],
				'value' => $page_type['value'],
			];
		}

		$schema['articleTypeDefaults'] = [];
		$schema['pageTypeDefaults']    = [];
		foreach ( $post_types as $name => $post_type ) {
			$schema['articleTypeDefaults'][ $name ] = WPSEO_Options::get_default( 'wpseo_titles', "schema-article-type-$name" );
			$schema['pageTypeDefaults'][ $name ]    = WPSEO_Options::get_default( 'wpseo_titles', "schema-page-type-$name" );
		}

		return $schema;
	}

	/**
	 * Transforms the post types, to represent them.
	 *
	 * @param WP_Post_Type[] $post_types The WP_Post_Type array to transform.
	 *
	 * @return array The post types.
	 */
	protected function transform_post_types( $post_types ) {
		$transformed = [];
		foreach ( $post_types as $name => $post_type ) {
			$transformed[ $name ] = [
				'name'                 => $post_type->name,
				'route'                => $this->get_route( $post_type->name, $post_type->rewrite, $post_type->rest_base ),
				'label'                => $post_type->label,
				'singularLabel'        => $post_type->labels->singular_name,
				'hasArchive'           => $this->post_type_helper->has_archive( $post_type ),
				'hasSchemaArticleType' => $this->article_helper->is_article_post_type( $post_type->name ),
				'menuPosition'         => $post_type->menu_position,
			];
		}

		\uasort( $transformed, [ $this, 'compare_post_types' ] );

		return $transformed;
	}

	/**
	 * Compares two post types.
	 *
	 * @param array $a The first post type.
	 * @param array $b The second post type.
	 *
	 * @return int The order.
	 */
	protected function compare_post_types( $a, $b ) {
		if ( $a['menuPosition'] === null && $b['menuPosition'] !== null ) {
			return 1;
		}
		if ( $a['menuPosition'] !== null && $b['menuPosition'] === null ) {
			return -1;
		}

		if ( $a['menuPosition'] === null && $b['menuPosition'] === null ) {
			// No position specified, order alphabetically by label.
			return \strnatcmp( $a['label'], $b['label'] );
		}

		return ( ( $a['menuPosition'] < $b['menuPosition'] ) ? -1 : 1 );
	}

	/**
	 * Transforms the taxonomies, to represent them.
	 *
	 * @param WP_Taxonomy[] $taxonomies      The WP_Taxonomy array to transform.
	 * @param string[]      $post_type_names The post type names.
	 *
	 * @return array The taxonomies.
	 */
	protected function transform_taxonomies( $taxonomies, $post_type_names ) {
		$transformed = [];
		foreach ( $taxonomies as $name => $taxonomy ) {
			$transformed[ $name ] = [
				'name'          => $taxonomy->name,
				'route'         => $this->get_route( $taxonomy->name, $taxonomy->rewrite, $taxonomy->rest_base ),
				'label'         => $taxonomy->label,
				'singularLabel' => $taxonomy->labels->singular_name,
				'postTypes'     => \array_filter(
					$taxonomy->object_type,
					static function ( $object_type ) use ( $post_type_names ) {
						return \in_array( $object_type, $post_type_names, true );
					}
				),
			];
		}

		\uasort(
			$transformed,
			static function ( $a, $b ) {
				return \strnatcmp( $a['label'], $b['label'] );
			}
		);

		return $transformed;
	}

	/**
	 * Gets the route from a name, rewrite and rest_base.
	 *
	 * @param string $name      The name.
	 * @param array  $rewrite   The rewrite data.
	 * @param string $rest_base The rest base.
	 *
	 * @return string The route.
	 */
	protected function get_route( $name, $rewrite, $rest_base ) {
		$route = $name;
		if ( isset( $rewrite['slug'] ) ) {
			$route = $rewrite['slug'];
		}
		if ( ! empty( $rest_base ) ) {
			$route = $rest_base;
		}
		// Always strip leading slashes.
		while ( \substr( $route, 0, 1 ) === '/' ) {
			$route = \substr( $route, 1 );
		}

		return $route;
	}

	/**
	 * Retrieves the fallbacks.
	 *
	 * @return array The fallbacks.
	 */
	protected function get_fallbacks() {
		$site_logo_id = \get_option( 'site_logo' );
		if ( ! $site_logo_id ) {
			$site_logo_id = \get_theme_mod( 'custom_logo' );
		}
		if ( ! $site_logo_id ) {
			$site_logo_id = '0';
		}

		return [
			'siteLogoId' => $site_logo_id,
		];
	}
}<|MERGE_RESOLUTION|>--- conflicted
+++ resolved
@@ -171,20 +171,6 @@
 	protected $settings_introduction_action;
 
 	/**
-	 * Holds the User_Helper.
-	 *
-	 * @var User_Helper
-	 */
-	protected $user_helper;
-
-	/**
-	 * Holds the Settings_Introduction_Action.
-	 *
-	 * @var Settings_Introduction_Action
-	 */
-	protected $settings_introduction_action;
-
-	/**
 	 * Constructs Settings_Integration.
 	 *
 	 * @param WPSEO_Admin_Asset_Manager    $asset_manager                The WPSEO_Admin_Asset_Manager.
@@ -197,10 +183,6 @@
 	 * @param Product_Helper               $product_helper               The Product_Helper.
 	 * @param Woocommerce_Helper           $woocommerce_helper           The Woocommerce_Helper.
 	 * @param Article_Helper               $article_helper               The Article_Helper.
-<<<<<<< HEAD
-	 * @param Social_Profiles_Helper       $social_profiles_helper       The Social_Profiles_Helper.
-=======
->>>>>>> 6cd58edf
 	 * @param User_Helper                  $user_helper                  The User_Helper.
 	 * @param Settings_Introduction_Action $settings_introduction_action The Settings_Introduction_Action.
 	 */
@@ -215,10 +197,6 @@
 		Product_Helper $product_helper,
 		Woocommerce_Helper $woocommerce_helper,
 		Article_Helper $article_helper,
-<<<<<<< HEAD
-		Social_Profiles_Helper $social_profiles_helper,
-=======
->>>>>>> 6cd58edf
 		User_Helper $user_helper,
 		Settings_Introduction_Action $settings_introduction_action
 	) {
@@ -232,10 +210,6 @@
 		$this->product_helper               = $product_helper;
 		$this->woocommerce_helper           = $woocommerce_helper;
 		$this->article_helper               = $article_helper;
-<<<<<<< HEAD
-		$this->social_profiles_helper       = $social_profiles_helper;
-=======
->>>>>>> 6cd58edf
 		$this->user_helper                  = $user_helper;
 		$this->settings_introduction_action = $settings_introduction_action;
 	}
@@ -512,25 +486,6 @@
 	}
 
 	/**
-	 * Retrieves the preferences.
-	 *
-	 * @return array The preferences.
-	 */
-	protected function get_introduction_data() {
-		$data = [];
-
-		try {
-			$data['wistiaEmbedPermission'] = $this->settings_introduction_action->get_wistia_embed_permission();
-			$data['show']                  = $this->settings_introduction_action->get_show();
-		} catch ( Exception $exception ) {
-			$data['wistiaEmbedPermission'] = false;
-			$data['show']                  = true;
-		}
-
-		return $data;
-	}
-
-	/**
 	 * Returns settings for the Call to Buy (CTB) buttons.
 	 *
 	 * @return string[] The array of CTB settings.
