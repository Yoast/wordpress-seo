--- conflicted
+++ resolved
@@ -68,17 +68,14 @@
 			'most_linked_ignore_list',
 			'least_linked_ignore_list',
 			'indexables_page_reading_list',
-<<<<<<< HEAD
 			'last_known_no_unindexed',
 			'cron_verify_current_action',
 			'cron_verify_post_indexables_last_batch',
 			'cron_verify_non_timestamped_indexables_last_batch',
 			'plugin_deactivated_at',
-=======
 			'show_new_content_type_notification',
 			'new_post_types',
 			'new_taxonomies',
->>>>>>> e3b76cb5
 		],
 		'wpseo_titles' => [
 			'company_logo_meta',
