--- conflicted
+++ resolved
@@ -24,12 +24,8 @@
 ];
 
 $yoast_seo_recommended_blocks = [
-<<<<<<< HEAD
+	[ 'name' => 'yoast/cooking-time' ],
 	[ 'name' => 'yoast/recipe-description' ],
-=======
-	[ 'name' => 'core/paragraph' ],
-	[ 'name' => 'yoast/cooking-time' ],
->>>>>>> d6708552
 ];
 
 // phpcs:disable WordPress.Security.EscapeOutput -- Reason: WPSEO_Utils::format_json_encode is safe.
