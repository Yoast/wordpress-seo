import { map } from "lodash-es";

import formatNumber from "../../helpers/formatNumber";
import getLanguageAvailability from "../../helpers/getLanguageAvailability";
import { inRangeEndInclusive as inRange } from "../../helpers/inRange";
import marker from "../../markers/addMark";
import { createAnchorOpeningTag } from "../../helpers/shortlinker";
import { stripIncompleteTags as stripTags } from "../../stringProcessing/stripHTMLTags";
import AssessmentResult from "../../values/AssessmentResult";
import Mark from "../../values/Mark";

const availableLanguages = [ "en", "de", "fr", "es", "ru", "it", "nl", "pl" ];

/**
 * Calculates the result based on the number of sentences and passives.
 * @param {object} passiveVoice The object containing the number of sentences and passives
 * @param {object} i18n The object used for translations.
 * @returns {{score: number, text}} resultobject with score and text.
 */
const calculatePassiveVoiceResult = function( passiveVoice, i18n ) {
	let score;
	let percentage = 0;
<<<<<<< HEAD
	const recommendedValue = 10;
	const urlTitle = "<a href='https://yoa.st/34t' target='_blank'>";
	const urlCallToAction = "<a href='https://yoa.st/34u' target='_blank'>";
=======
	let recommendedValue = 10;
	const urlTitle = createAnchorOpeningTag( "https://yoa.st/34t" );
	const urlCallToAction = createAnchorOpeningTag( "https://yoa.st/34u" );
	let hasMarks;
>>>>>>> dc100a57

	// Prevent division by zero errors.
	if ( passiveVoice.total !== 0 ) {
		percentage = formatNumber( ( passiveVoice.passives.length / passiveVoice.total ) * 100 );
	}

	const hasMarks = percentage > 0;

	if ( percentage <= 10 ) {
		// Green indicator.
		score = 9;
	}

	if ( inRange( percentage, 10, 15 ) ) {
		// Orange indicator.
		score = 6;
	}

	if ( percentage > 15 ) {
		// Red indicator.
		score = 3;
	}

	if ( score >= 7 ) {
		return {
			score: score,
			hasMarks: hasMarks,
			text: i18n.sprintf(
				/* Translators: %1$s expands to a link on yoast.com, %2$s expands to the anchor end tag. */
				i18n.dgettext(
					"js-text-analysis",
					"%1$sPassive voice%2$s: You're using enough active voice. That's great!" ),
				urlTitle,
				"</a>"
			),
		};
	}
	return {
		score: score,
		hasMarks: hasMarks,
		text: i18n.sprintf(
			/* Translators: %1$s and %5$s expand to a link on yoast.com, %2$s expands to the anchor end tag,
			%3$s expands to the percentage of sentences in passive voice, %4$s expands to the recommended value. */
			i18n.dgettext(
				"js-text-analysis",
				"%1$sPassive voice%2$s: %3$s of the sentences contain passive voice, which is more than the recommended maximum of %4$s. " +
				"%5$sTry to use their active counterparts%2$s."

			),
			urlTitle,
			"</a>",
			percentage + "%",
			recommendedValue + "%",
			urlCallToAction
		),
	};
};

/**
 * Marks all sentences that have the passive voice.
 *
 * @param {object} paper The paper to use for the assessment.
 * @param {object} researcher The researcher used for calling research.
 * @returns {object} All marked sentences.
 */
const passiveVoiceMarker = function( paper, researcher ) {
	const passiveVoice = researcher.getResearch( "passiveVoice" );
	return map( passiveVoice.passives, function( sentence ) {
		sentence = stripTags( sentence );
		const marked = marker( sentence );
		return new Mark( {
			original: sentence,
			marked: marked,
		} );
	} );
};

/**
 * Runs the passiveVoice module, based on this returns an assessment result with score and text.
 * @param {object} paper The paper to use for the assessment.
 * @param {object} researcher The researcher used for calling research.
 * @param {object} i18n The object used for translations.
 * @returns {object} the Assessmentresult
 */
const passiveVoiceAssessment = function( paper, researcher, i18n ) {
	const passiveVoice = researcher.getResearch( "passiveVoice" );

	const passiveVoiceResult = calculatePassiveVoiceResult( passiveVoice, i18n );

	const assessmentResult = new AssessmentResult();

	assessmentResult.setScore( passiveVoiceResult.score );
	assessmentResult.setText( passiveVoiceResult.text );
	assessmentResult.setHasMarks( passiveVoiceResult.hasMarks );

	return assessmentResult;
};

export default {
	identifier: "passiveVoice",
	getResult: passiveVoiceAssessment,
	isApplicable: function( paper ) {
		const isLanguageAvailable = getLanguageAvailability( paper.getLocale(), availableLanguages );
		return ( isLanguageAvailable && paper.hasText() );
	},
	getMarks: passiveVoiceMarker,
};<|MERGE_RESOLUTION|>--- conflicted
+++ resolved
@@ -20,16 +20,9 @@
 const calculatePassiveVoiceResult = function( passiveVoice, i18n ) {
 	let score;
 	let percentage = 0;
-<<<<<<< HEAD
 	const recommendedValue = 10;
-	const urlTitle = "<a href='https://yoa.st/34t' target='_blank'>";
-	const urlCallToAction = "<a href='https://yoa.st/34u' target='_blank'>";
-=======
-	let recommendedValue = 10;
 	const urlTitle = createAnchorOpeningTag( "https://yoa.st/34t" );
 	const urlCallToAction = createAnchorOpeningTag( "https://yoa.st/34u" );
-	let hasMarks;
->>>>>>> dc100a57
 
 	// Prevent division by zero errors.
 	if ( passiveVoice.total !== 0 ) {
