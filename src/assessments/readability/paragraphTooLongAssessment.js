--- conflicted
+++ resolved
@@ -31,13 +31,8 @@
  */
 const calculateParagraphLengthResult = function( paragraphsLength, tooLongParagraphs, i18n ) {
 	let score;
-<<<<<<< HEAD
-	const urlTitle = "<a href='https://yoa.st/35d' target='_blank'>";
-	const urlCallToAction = "<a href='https://yoa.st/35e' target='_blank'>";
-=======
 	const urlTitle = createAnchorOpeningTag( "https://yoa.st/35d" );
 	const urlCallToAction = createAnchorOpeningTag( "https://yoa.st/35e" );
->>>>>>> dc100a57
 
 	if ( paragraphsLength.length === 0 ) {
 		return {};
