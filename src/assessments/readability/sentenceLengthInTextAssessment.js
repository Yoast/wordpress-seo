--- conflicted
+++ resolved
@@ -97,13 +97,8 @@
 	 * @returns {string} A string.
 	 */
 	translateScore( score, percentage,  i18n ) {
-<<<<<<< HEAD
-		const urlTitle = "<a href='https://yoa.st/34v' target='_blank'>";
-		const urlCallToAction = "<a href='https://yoa.st/34w' target='_blank'>";
-=======
 		const urlTitle = createAnchorOpeningTag( "https://yoa.st/34v" );
 		const urlCallToAction = createAnchorOpeningTag( "https://yoa.st/34w" );
->>>>>>> dc100a57
 		if ( score >= 7 ) {
 			return i18n.sprintf(
 				/* Translators: %1$s expands to a link on yoast.com, %2$s expands to the anchor end tag */
