<?php

namespace Yoast\WP\SEO\AI_Authorization\Application;

use RuntimeException;
use WP_User;
use WPSEO_Utils;
use Yoast\WP\SEO\AI_Authorization\Infrastructure\Access_Token_User_Meta_Repository_Interface;
use Yoast\WP\SEO\AI_Authorization\Infrastructure\Code_Verifier_User_Meta_Repository;
use Yoast\WP\SEO\AI_Authorization\Infrastructure\Refresh_Token_User_Meta_Repository_Interface;
use Yoast\WP\SEO\AI_Consent\Application\Consent_Handler;
use Yoast\WP\SEO\AI_Generator\Infrastructure\WordPress_URLs;
use Yoast\WP\SEO\AI_HTTP_Request\Application\Request_Handler;
use Yoast\WP\SEO\AI_HTTP_Request\Domain\Exceptions\Bad_Request_Exception;
use Yoast\WP\SEO\AI_HTTP_Request\Domain\Exceptions\Forbidden_Exception;
use Yoast\WP\SEO\AI_HTTP_Request\Domain\Exceptions\Internal_Server_Error_Exception;
use Yoast\WP\SEO\AI_HTTP_Request\Domain\Exceptions\Not_Found_Exception;
use Yoast\WP\SEO\AI_HTTP_Request\Domain\Exceptions\Payment_Required_Exception;
use Yoast\WP\SEO\AI_HTTP_Request\Domain\Exceptions\Request_Timeout_Exception;
use Yoast\WP\SEO\AI_HTTP_Request\Domain\Exceptions\Service_Unavailable_Exception;
use Yoast\WP\SEO\AI_HTTP_Request\Domain\Exceptions\Too_Many_Requests_Exception;
use Yoast\WP\SEO\AI_HTTP_Request\Domain\Exceptions\Unauthorized_Exception;
use Yoast\WP\SEO\AI_HTTP_Request\Domain\Request;
use Yoast\WP\SEO\Helpers\User_Helper;

/**
 * Class Token_Manager
 * Handles the management of JWT tokens used in the authorization process.
 */
class Token_Manager {

	/**
	 * The access token repository.
	 *
	 * @var Access_Token_User_Meta_Repository_Interface
	 */
	private $access_token_repository;

	/**
	 * The code verifier service.
	 *
	 * @var Code_Verifier_Handler
	 */
	private $code_verifier;

	/**
	 * The consent handler.
	 *
	 * @var Consent_Handler
	 */
	private $consent_handler;

	/**
	 * The refresh token repository.
	 *
	 * @var Refresh_Token_User_Meta_Repository_Interface
	 */
	private $refresh_token_repository;

	/**
	 * The user helper.
	 *
	 * @var User_Helper
	 */
	private $user_helper;

	/**
	 * The code verifier repository.
	 *
	 * @var Code_Verifier_User_Meta_Repository
	 */
	private $code_verifier_repository;

	/**
	 * The URLs service.
	 *
	 * @var WordPress_URLs
	 */
	private $urls;

	/**
	 * The request handler.
	 *
	 * @var Request_Handler
	 */
	private $request_handler;

	/**
	 * Token_Manager constructor.
	 *
<<<<<<< HEAD
	 * @param Token_User_Meta_Repository_Interface $access_token_repository  The access token repository.
	 * @param Code_Verifier_Handler                $code_verifier            The code verifier service.
	 * @param Consent_Handler                      $consent_handler          The consent handler.
	 * @param Token_User_Meta_Repository_Interface $refresh_token_repository The refresh token repository.
	 * @param User_Helper                          $user_helper              The user helper.
	 * @param Request_Handler                      $request_handler          The request handler.
	 * @param Code_Verifier_User_Meta_Repository   $code_verifier_repository The code verifier repository.
	 * @param WordPress_URLs                       $urls                     The URLs service.
=======
	 * @param Access_Token_User_Meta_Repository_Interface  $access_token_repository  The access token repository.
	 * @param Code_Verifier_Handler                        $code_verifier            The code verifier service.
	 * @param Consent_Handler                              $consent_handler          The consent handler.
	 * @param Refresh_Token_User_Meta_Repository_Interface $refresh_token_repository The refresh token repository.
	 * @param User_Helper                                  $user_helper              The user helper.
	 * @param Request_Handler                              $request_handler          The request handler.
	 * @param Code_Verifier_User_Meta_Repository           $code_verifier_repository The code verifier repository.
>>>>>>> 5f64dc20
	 */
	public function __construct(
		Access_Token_User_Meta_Repository_Interface $access_token_repository,
		Code_Verifier_Handler $code_verifier,
		Consent_Handler $consent_handler,
		Refresh_Token_User_Meta_Repository_Interface $refresh_token_repository,
		User_Helper $user_helper,
		Request_Handler $request_handler,
		Code_Verifier_User_Meta_Repository $code_verifier_repository,
		WordPress_URLs $urls
	) {
		$this->access_token_repository  = $access_token_repository;
		$this->code_verifier            = $code_verifier;
		$this->consent_handler          = $consent_handler;
		$this->refresh_token_repository = $refresh_token_repository;
		$this->user_helper              = $user_helper;
		$this->request_handler          = $request_handler;
		$this->code_verifier_repository = $code_verifier_repository;
		$this->urls                     = $urls;
	}

	// phpcs:disable Squiz.Commenting.FunctionCommentThrowTag.WrongNumber -- PHPCS doesn't take into account exceptions thrown in called methods.

	/**
	 * Invalidates the access token.
	 *
	 * @param string $user_id The user ID.
	 *
	 * @return void
	 *
	 * @throws Bad_Request_Exception Bad_Request_Exception.
	 * @throws Internal_Server_Error_Exception Internal_Server_Error_Exception.
	 * @throws Not_Found_Exception Not_Found_Exception.
	 * @throws Payment_Required_Exception Payment_Required_Exception.
	 * @throws Request_Timeout_Exception Request_Timeout_Exception.
	 * @throws Service_Unavailable_Exception Service_Unavailable_Exception.
	 * @throws Too_Many_Requests_Exception Too_Many_Requests_Exception.
	 * @throws RuntimeException Unable to retrieve the access token.
	 */
	public function token_invalidate( string $user_id ): void {
		try {
			$access_jwt = $this->access_token_repository->get_token( $user_id );
		} catch ( RuntimeException $e ) {
			$access_jwt = '';
		}

		$request_body    = [
			'user_id' => (string) $user_id,
		];
		$request_headers = [
			'Authorization' => "Bearer $access_jwt",
		];

		try {
			$this->request_handler->handle(
				new Request(
					'/token/invalidate',
					$request_body,
					$request_headers
				)
			);
		} catch ( Unauthorized_Exception | Forbidden_Exception $e ) { // phpcs:ignore Generic.CodeAnalysis.EmptyStatement.DetectedCatch -- Reason: Ignored on purpose.
			// If the credentials in our request were already invalid, our job is done and we continue to remove the tokens client-side.
		}

		// Delete the stored JWT tokens.
		$this->user_helper->delete_meta( $user_id, '_yoast_wpseo_ai_generator_access_jwt' );
		$this->user_helper->delete_meta( $user_id, '_yoast_wpseo_ai_generator_refresh_jwt' );
	}

	/**
	 * Requests a new set of JWT tokens.
	 *
	 * Requests a new JWT access and refresh token for a user from the Yoast AI Service and stores it in the database
	 * under usermeta. The storing of the token happens in a HTTP callback that is triggered by this request.
	 *
	 * @param WP_User $user The WP user.
	 *
	 * @return void
	 *
	 * @throws Bad_Request_Exception Bad_Request_Exception.
	 * @throws Forbidden_Exception Forbidden_Exception.
	 * @throws Internal_Server_Error_Exception Internal_Server_Error_Exception.
	 * @throws Not_Found_Exception Not_Found_Exception.
	 * @throws Payment_Required_Exception Payment_Required_Exception.
	 * @throws Request_Timeout_Exception Request_Timeout_Exception.
	 * @throws Service_Unavailable_Exception Service_Unavailable_Exception.
	 * @throws Too_Many_Requests_Exception Too_Many_Requests_Exception.
	 * @throws Unauthorized_Exception Unauthorized_Exception.
	 */
	public function token_request( WP_User $user ): void {
		// Ensure the user has given consent.
		if ( $this->user_helper->get_meta( $user->ID, '_yoast_wpseo_ai_consent', true ) !== '1' ) {
			// phpcs:disable WordPress.Security.EscapeOutput.ExceptionNotEscaped -- false positive.
			$this->consent_handler->revoke_consent( $user->ID );
			throw new Forbidden_Exception( 'CONSENT_REVOKED', 403 );

			// phpcs:enable WordPress.Security.EscapeOutput.ExceptionNotEscaped
		}

		// Generate a code verifier and store it in the database.
		$code_verifier = $this->code_verifier->generate( $user->user_email );
		$this->code_verifier_repository->store_code_verifier( $user->ID, $code_verifier->get_code(), $code_verifier->get_created_at() );

		$request_body = [
			'service'              => 'openai',
			'code_challenge'       => \hash( 'sha256', $code_verifier->get_code() ),
			'license_site_url'     => WPSEO_Utils::get_home_url(),
			'user_id'              => (string) $user->ID,
			'callback_url'         => $this->urls->get_callback_url(),
			'refresh_callback_url' => $this->urls->get_refresh_callback_url(),
		];

		$this->request_handler->handle( new Request( '/token/request', $request_body ) );

		// The callback saves the metadata. Because that is in another session, we need to delete the current cache here. Or we may get the old token.
		\wp_cache_delete( $user->ID, 'user_meta' );
	}

	/**
	 * Refreshes the JWT access token.
	 *
	 * Refreshes a stored JWT access token for a user with the Yoast AI Service and stores it in the database under
	 * usermeta. The storing of the token happens in a HTTP callback that is triggered by this request.
	 *
	 * @param WP_User $user The WP user.
	 *
	 * @return void
	 *
	 * @throws Bad_Request_Exception Bad_Request_Exception.
	 * @throws Forbidden_Exception Forbidden_Exception.
	 * @throws Internal_Server_Error_Exception Internal_Server_Error_Exception.
	 * @throws Not_Found_Exception Not_Found_Exception.
	 * @throws Payment_Required_Exception Payment_Required_Exception.
	 * @throws Request_Timeout_Exception Request_Timeout_Exception.
	 * @throws Service_Unavailable_Exception Service_Unavailable_Exception.
	 * @throws Too_Many_Requests_Exception Too_Many_Requests_Exception.
	 * @throws Unauthorized_Exception Unauthorized_Exception.
	 * @throws RuntimeException Unable to retrieve the refresh token.
	 */
	public function token_refresh( WP_User $user ): void {
		$refresh_jwt = $this->refresh_token_repository->get_token( $user->ID );

		// Generate a code verifier and store it in the database.
		$code_verifier = $this->code_verifier->generate( $user->ID, $user->user_email );
		$this->code_verifier_repository->store_code_verifier( $user->ID, $code_verifier->get_code(), $code_verifier->get_created_at() );

		$request_body    = [
			'code_challenge' => \hash( 'sha256', $code_verifier->get_code() ),
		];
		$request_headers = [
			'Authorization' => "Bearer $refresh_jwt",
		];

		$this->request_handler->handle( new Request( '/token/refresh', $request_body, $request_headers ) );

		// The callback saves the metadata. Because that is in another session, we need to delete the current cache here. Or we may get the old token.
		\wp_cache_delete( $user->ID, 'user_meta' );
	}

	/**
	 * Checks whether the token has expired.
	 *
	 * @param string $jwt The JWT.
	 *
	 * @return bool Whether the token has expired.
	 */
	public function has_token_expired( string $jwt ): bool {
		$parts = \explode( '.', $jwt );
		if ( \count( $parts ) !== 3 ) {
			// Headers, payload and signature parts are not detected.
			return true;
		}

		// phpcs:ignore WordPress.PHP.DiscouragedPHPFunctions.obfuscation_base64_decode -- Reason: Decoding the payload of the JWT.
		$payload = \base64_decode( $parts[1] );
		$json    = \json_decode( $payload );
		if ( $json === null || ! isset( $json->exp ) ) {
			return true;
		}

		return $json->exp < \time();
	}

	/**
	 * Retrieves the access token.
	 *
	 * @param WP_User $user The WP user.
	 *
	 * @return string The access token.
	 *
	 * @throws Bad_Request_Exception Bad_Request_Exception.
	 * @throws Forbidden_Exception Forbidden_Exception.
	 * @throws Internal_Server_Error_Exception Internal_Server_Error_Exception.
	 * @throws Not_Found_Exception Not_Found_Exception.
	 * @throws Payment_Required_Exception Payment_Required_Exception.
	 * @throws Request_Timeout_Exception Request_Timeout_Exception.
	 * @throws Service_Unavailable_Exception Service_Unavailable_Exception.
	 * @throws Too_Many_Requests_Exception Too_Many_Requests_Exception.
	 * @throws Unauthorized_Exception Unauthorized_Exception.
	 * @throws RuntimeException Unable to retrieve the access or refresh token.
	 */
	public function get_or_request_access_token( WP_User $user ): string {
		$access_jwt = $this->user_helper->get_meta( $user->ID, '_yoast_wpseo_ai_generator_access_jwt', true );
		if ( ! \is_string( $access_jwt ) || $access_jwt === '' ) {
			$this->token_request( $user );
			$access_jwt = $this->access_token_repository->get_token( $user->ID );
		}
		elseif ( $this->has_token_expired( $access_jwt ) ) {
			try {
				$this->token_refresh( $user );
			} catch ( Unauthorized_Exception $exception ) {
				$this->token_request( $user );
			} catch ( Forbidden_Exception $exception ) {
				// Follow the API in the consent being revoked (Use case: user sent an e-mail to revoke?).
				// phpcs:disable WordPress.Security.EscapeOutput.ExceptionNotEscaped -- false positive.
				$this->consent_handler->revoke_consent( $user->ID );
				throw new Forbidden_Exception( 'CONSENT_REVOKED', 403 );
				// phpcs:enable WordPress.Security.EscapeOutput.ExceptionNotEscaped
			}
			$access_jwt = $this->access_token_repository->get_token( $user->ID );
		}

		return $access_jwt;
	}

	// phpcs:enable Squiz.Commenting.FunctionCommentThrowTag.WrongNumber
}<|MERGE_RESOLUTION|>--- conflicted
+++ resolved
@@ -88,16 +88,6 @@
 	/**
 	 * Token_Manager constructor.
 	 *
-<<<<<<< HEAD
-	 * @param Token_User_Meta_Repository_Interface $access_token_repository  The access token repository.
-	 * @param Code_Verifier_Handler                $code_verifier            The code verifier service.
-	 * @param Consent_Handler                      $consent_handler          The consent handler.
-	 * @param Token_User_Meta_Repository_Interface $refresh_token_repository The refresh token repository.
-	 * @param User_Helper                          $user_helper              The user helper.
-	 * @param Request_Handler                      $request_handler          The request handler.
-	 * @param Code_Verifier_User_Meta_Repository   $code_verifier_repository The code verifier repository.
-	 * @param WordPress_URLs                       $urls                     The URLs service.
-=======
 	 * @param Access_Token_User_Meta_Repository_Interface  $access_token_repository  The access token repository.
 	 * @param Code_Verifier_Handler                        $code_verifier            The code verifier service.
 	 * @param Consent_Handler                              $consent_handler          The consent handler.
@@ -105,7 +95,6 @@
 	 * @param User_Helper                                  $user_helper              The user helper.
 	 * @param Request_Handler                              $request_handler          The request handler.
 	 * @param Code_Verifier_User_Meta_Repository           $code_verifier_repository The code verifier repository.
->>>>>>> 5f64dc20
 	 */
 	public function __construct(
 		Access_Token_User_Meta_Repository_Interface $access_token_repository,
