--- conflicted
+++ resolved
@@ -4,18 +4,11 @@
 
 use RuntimeException;
 use WP_User;
-<<<<<<< HEAD
-use Yoast\WP\SEO\AI_Authorization\Infrastructure\Access_Token_User_Meta_Repository;
-use Yoast\WP\SEO\AI_Authorization\Infrastructure\Refresh_Token_User_Meta_Repository;
-use Yoast\WP\SEO\AI_Authorization\Infrastructure\Verification_Code_User_Meta_Repository;
-use Yoast\WP\SEO\AI_Consent\Application\Consent_Handler;
-use Yoast\WP\SEO\AI_Generator\Infrastructure\WordPress_URLs;
-=======
 use WPSEO_Utils;
 use Yoast\WP\SEO\AI_Authorization\Infrastructure\Code_Verifier_User_Meta_Repository;
 use Yoast\WP\SEO\AI_Authorization\Infrastructure\Token_User_Meta_Repository_Interface;
 use Yoast\WP\SEO\AI_Consent\Application\Consent_Handler;
->>>>>>> af47e48f
+use Yoast\WP\SEO\AI_Generator\Infrastructure\WordPress_URLs;
 use Yoast\WP\SEO\AI_HTTP_Request\Application\Request_Handler;
 use Yoast\WP\SEO\AI_HTTP_Request\Domain\Exceptions\Bad_Request_Exception;
 use Yoast\WP\SEO\AI_HTTP_Request\Domain\Exceptions\Forbidden_Exception;
@@ -94,16 +87,6 @@
 	/**
 	 * Token_Manager constructor.
 	 *
-<<<<<<< HEAD
-	 * @param Access_Token_User_Meta_Repository      $access_token_repository      The access token repository.
-	 * @param Code_Verifier                          $code_verifier                The code verifier service.
-	 * @param Consent_Handler                        $consent_handler              The consent handler.
-	 * @param Refresh_Token_User_Meta_Repository     $refresh_token_repository     The refresh token repository.
-	 * @param User_Helper                            $user_helper                  The user helper.
-	 * @param Request_Handler                        $request_handler              The request handler.
-	 * @param Verification_Code_User_Meta_Repository $verification_code_repository The verification code repository.
-	 * @param WordPress_URLs                         $urls                         The URLs service.
-=======
 	 * @param Token_User_Meta_Repository_Interface $access_token_repository  The access token repository.
 	 * @param Code_Verifier_Handler                $code_verifier            The code verifier service.
 	 * @param Consent_Handler                      $consent_handler          The consent handler.
@@ -111,7 +94,7 @@
 	 * @param User_Helper                          $user_helper              The user helper.
 	 * @param Request_Handler                      $request_handler          The request handler.
 	 * @param Code_Verifier_User_Meta_Repository   $code_verifier_repository The code verifier repository.
->>>>>>> af47e48f
+	 * @param WordPress_URLs                       $urls                     The URLs service.
 	 */
 	public function __construct(
 		Token_User_Meta_Repository_Interface $access_token_repository,
@@ -120,20 +103,8 @@
 		Token_User_Meta_Repository_Interface $refresh_token_repository,
 		User_Helper $user_helper,
 		Request_Handler $request_handler,
-<<<<<<< HEAD
-		Verification_Code_User_Meta_Repository $verification_code_repository,
+		Code_Verifier_User_Meta_Repository $code_verifier_repository,
 		WordPress_URLs $urls
-	) {
-		$this->access_token_repository      = $access_token_repository;
-		$this->code_verifier                = $code_verifier;
-		$this->consent_handler              = $consent_handler;
-		$this->refresh_token_repository     = $refresh_token_repository;
-		$this->user_helper                  = $user_helper;
-		$this->request_handler              = $request_handler;
-		$this->verification_code_repository = $verification_code_repository;
-		$this->urls                         = $urls;
-=======
-		Code_Verifier_User_Meta_Repository $code_verifier_repository
 	) {
 		$this->access_token_repository  = $access_token_repository;
 		$this->code_verifier            = $code_verifier;
@@ -142,7 +113,7 @@
 		$this->user_helper              = $user_helper;
 		$this->request_handler          = $request_handler;
 		$this->code_verifier_repository = $code_verifier_repository;
->>>>>>> af47e48f
+		$this->urls                     = $urls;
 	}
 
 	// phpcs:disable Squiz.Commenting.FunctionCommentThrowTag.WrongNumber -- PHPCS doesn't take into account exceptions thrown in called methods.
@@ -186,7 +157,7 @@
 				)
 			);
 		} catch ( Unauthorized_Exception | Forbidden_Exception $e ) { // phpcs:ignore Generic.CodeAnalysis.EmptyStatement.DetectedCatch -- Reason: Ignored on purpose.
-			// If the credentials in our request were already invalid, our job is done and we continue to remove the tokens client-side. 
+			// If the credentials in our request were already invalid, our job is done and we continue to remove the tokens client-side.
 		}
 
 		// Delete the stored JWT tokens.
@@ -224,20 +195,14 @@
 			// phpcs:enable WordPress.Security.EscapeOutput.ExceptionNotEscaped
 		}
 
-<<<<<<< HEAD
-		// Generate a verification code and store it in the database.
-		$verification_code = $this->code_verifier->generate( $user->ID, $user->user_email );
-		$this->verification_code_repository->store_verification_code( $user->ID, $verification_code->get_code(), $verification_code->get_created_at() );
-=======
 		// Generate a code verifier and store it in the database.
-		$code_verifier = $this->code_verifier->generate( $user->ID, $user->user_email );
+		$code_verifier = $this->code_verifier->generate( $user->user_email );
 		$this->code_verifier_repository->store_code_verifier( $user->ID, $code_verifier->get_code(), $code_verifier->get_created_at() );
->>>>>>> af47e48f
 
 		$request_body = [
 			'service'              => 'openai',
-			'code_challenge'       => \hash( 'sha256', $verification_code->get_code() ),
-			'license_site_url'     => $this->urls->get_license_url(),
+			'code_challenge'       => \hash( 'sha256', $code_verifier->get_code() ),
+			'license_site_url'     => WPSEO_Utils::get_home_url(),
 			'user_id'              => (string) $user->ID,
 			'callback_url'         => $this->urls->get_callback_url(),
 			'refresh_callback_url' => $this->urls->get_refresh_callback_url(),
@@ -273,15 +238,9 @@
 	public function token_refresh( WP_User $user ): void {
 		$refresh_jwt = $this->refresh_token_repository->get_token( $user->ID );
 
-<<<<<<< HEAD
-		// Generate a verification code and store it in the database.
-		$verification_code = $this->code_verifier->generate( $user->ID, $user->user_email );
-		$this->verification_code_repository->store_verification_code( $user->ID, $verification_code->get_code(), $verification_code->get_created_at() );
-=======
 		// Generate a code verifier and store it in the database.
 		$code_verifier = $this->code_verifier->generate( $user->ID, $user->user_email );
 		$this->code_verifier_repository->store_code_verifier( $user->ID, $code_verifier->get_code(), $code_verifier->get_created_at() );
->>>>>>> af47e48f
 
 		$request_body    = [
 			'code_challenge' => \hash( 'sha256', $code_verifier->get_code() ),
