<?php
// phpcs:disable Yoast.NamingConventions.NamespaceName.TooLong -- Needed in the folder structure.
namespace Yoast\WP\SEO\Schema_Aggregator\Application;

use Yoast\WP\SEO\Schema_Aggregator\Domain\Schema_Piece;
use Yoast\WP\SEO\Schema_Aggregator\Infrastructure\Filtering_Strategy_Factory;

/**
 * This class is responsible for taking an array of Schema_Pieces and return another array of Schema_Pieces where:
 * 1. Schema_Pieces are deduplicated by using the id property
 * 2. if a copy of the same Schema_Piece exists, properties are merged together
 * 3. properties in the avoid list are unset
 *
 * @param array<Schema_Piece> $schema_pieces The schema pieces to aggregate.
 */
class Schema_Pieces_Aggregator {

	/**
	 * The properties merger object
	 *
	 * @var Properties_Merger
	 */
	private $properties_merger;

	/**
	 * The filtering strategy factory.
	 *
	 * @var Filtering_Strategy_Factory
	 */
<<<<<<< HEAD
	private $filtering_strategy_factory;
=======
	private $schema_pieces_filter;
>>>>>>> 121d6055

	/**
	 * Class constructor
	 *
<<<<<<< HEAD
	 * @param Properties_Merger          $properties_merger          The properties merger object.
	 * @param Filtering_Strategy_Factory $filtering_strategy_factory The filtering strategy factory.
	 */
	public function __construct( Properties_Merger $properties_merger, Filtering_Strategy_Factory $filtering_strategy_factory ) {
		$this->properties_merger          = $properties_merger;
		$this->filtering_strategy_factory = $filtering_strategy_factory;
=======
	 * @param Properties_Filter    $properties_filter    The properties filter object.
	 * @param Schema_Pieces_Filter $schema_pieces_filter The schema pieces filter object.
	 */
	public function __construct(
		Properties_Filter $properties_filter,
		Schema_Pieces_Filter $schema_pieces_filter
	) {
		$this->properties_filter    = $properties_filter;
		$this->schema_pieces_filter = $schema_pieces_filter;
>>>>>>> 121d6055
	}

	/**
	 * Main orchestrator method: deduplicates, merges and filter properties.
	 *
	 * @param array<Schema_Piece> $schema_pieces The schema pieces to aggregate.
	 *
	 * @return array<Schema_Piece> The aggregated schema pieces.
	 */
	public function aggregate( array $schema_pieces ): array {
		$aggregated_schema = [];

		$filtering_strategy     = $this->filtering_strategy_factory->create();
		$filtered_schema_pieces = $filtering_strategy->filter( $schema_pieces );

		foreach ( $filtered_schema_pieces as $piece ) {

			$id = $piece->get_id();
			if ( \is_null( $id ) ) {
				continue;
			}
<<<<<<< HEAD

			if ( isset( $aggregated_schema[ $id ] ) ) {

				$aggregated_schema[ $id ] = $this->properties_merger->merge( $aggregated_schema[ $id ], $piece );
			}
			else {
				// Add new piece.
				$aggregated_schema[ $id ] = $piece;
			}
=======
			$aggregated_schema[ $id ] = $piece;

			$aggregated_schema[ $id ] = $this->properties_filter->filter( $aggregated_schema[ $id ] );
>>>>>>> 121d6055
		}

		// Return only the values to get rid of the keys (which are @id).
		return \array_values( $aggregated_schema );
	}
}<|MERGE_RESOLUTION|>--- conflicted
+++ resolved
@@ -27,33 +27,17 @@
 	 *
 	 * @var Filtering_Strategy_Factory
 	 */
-<<<<<<< HEAD
 	private $filtering_strategy_factory;
-=======
-	private $schema_pieces_filter;
->>>>>>> 121d6055
 
 	/**
 	 * Class constructor
 	 *
-<<<<<<< HEAD
 	 * @param Properties_Merger          $properties_merger          The properties merger object.
 	 * @param Filtering_Strategy_Factory $filtering_strategy_factory The filtering strategy factory.
 	 */
 	public function __construct( Properties_Merger $properties_merger, Filtering_Strategy_Factory $filtering_strategy_factory ) {
 		$this->properties_merger          = $properties_merger;
 		$this->filtering_strategy_factory = $filtering_strategy_factory;
-=======
-	 * @param Properties_Filter    $properties_filter    The properties filter object.
-	 * @param Schema_Pieces_Filter $schema_pieces_filter The schema pieces filter object.
-	 */
-	public function __construct(
-		Properties_Filter $properties_filter,
-		Schema_Pieces_Filter $schema_pieces_filter
-	) {
-		$this->properties_filter    = $properties_filter;
-		$this->schema_pieces_filter = $schema_pieces_filter;
->>>>>>> 121d6055
 	}
 
 	/**
@@ -75,21 +59,8 @@
 			if ( \is_null( $id ) ) {
 				continue;
 			}
-<<<<<<< HEAD
-
-			if ( isset( $aggregated_schema[ $id ] ) ) {
-
-				$aggregated_schema[ $id ] = $this->properties_merger->merge( $aggregated_schema[ $id ], $piece );
-			}
-			else {
-				// Add new piece.
-				$aggregated_schema[ $id ] = $piece;
-			}
-=======
 			$aggregated_schema[ $id ] = $piece;
 
-			$aggregated_schema[ $id ] = $this->properties_filter->filter( $aggregated_schema[ $id ] );
->>>>>>> 121d6055
 		}
 
 		// Return only the values to get rid of the keys (which are @id).
