--- conflicted
+++ resolved
@@ -66,19 +66,12 @@
 	 */
 	public function handle( Aggregate_Site_Schema_Map_Command $command ): string {
 
-<<<<<<< HEAD
-		$indexable_counts = $this->schema_map_indexable_repository->get_indexable_count_per_post_type( $command->get_post_types() );
-		$schema_map       = $this->schema_map_builder->build( $indexable_counts );
-=======
 		$schema_map_repository = $this->schema_map_repository_factory->get_repository( $this->indexable_helper->should_index_indexables() );
 		$indexable_counts      = $schema_map_repository->get_indexable_count_per_post_type( $command->get_post_types() );
 
-		$threshold = $command->get_schema_map_threshold();
-
 		$schema_map = $this->schema_map_builder
 			->with_repository( $schema_map_repository )
-			->build( $indexable_counts, $threshold );
->>>>>>> f23c6fb6
+			->build( $indexable_counts );
 
 		return $this->schema_map_xml_renderer->render( $schema_map );
 	}
