--- conflicted
+++ resolved
@@ -7,10 +7,7 @@
 
 namespace Yoast\WP\SEO\Repositories;
 
-<<<<<<< HEAD
-=======
 use Yoast\WP\SEO\ORM\ORMWrapper;
->>>>>>> 03ce0fa6
 use Yoast\WP\SEO\ORM\Yoast_Model;
 
 /**
@@ -23,11 +20,7 @@
 	/**
 	 * Starts a query for this repository.
 	 *
-<<<<<<< HEAD
-	 * @return \Yoast\WP\SEO\ORM\ORMWrapper
-=======
-	 * @return \Yoast\WP\SEO\Repositories\SEO_Meta_Repository
->>>>>>> 03ce0fa6
+	 * @return ORMWrapper
 	 */
 	public function query() {
 		return Yoast_Model::of_type( 'SEO_Meta' );
