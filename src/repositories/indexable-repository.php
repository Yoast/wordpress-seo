--- conflicted
+++ resolved
@@ -56,56 +56,34 @@
 	 */
 	protected $logger;
 	/**
-<<<<<<< HEAD
 	 * @var Indexable_Date_Archive_Builder
 	 */
 	private $date_archive_builder;
-=======
+
+	/**
 	 * @var Indexable_Post_Type_Archive_Builder
 	 */
 	private $post_type_archive_builder;
->>>>>>> f0f35fa3
 
 	/**
 	 * Returns the instance of this class constructed through the ORM Wrapper.
 	 *
-<<<<<<< HEAD
-	 * @param Indexable_Author_Builder       $author_builder       The author builder for creating missing indexables.
-	 * @param Indexable_Post_Builder         $post_builder         The post builder for creating missing indexables.
-	 * @param Indexable_Term_Builder         $term_builder         The term builder for creating missing indexables.
-	 * @param Indexable_Home_Page_Builder    $home_page_builder    The home page builder for creating missing indexables.
-	 * @param Indexable_Date_Archive_Builder $date_archive_builder The date archive builder for creating missing indexables.
-	 * @param Current_Page_Helper            $current_page_helper  The current post helper.
-	 * @param Logger                         $logger               The logger.
-=======
 	 * @param Indexable_Author_Builder            $author_builder            The author builder for creating missing indexables.
 	 * @param Indexable_Post_Builder              $post_builder              The post builder for creating missing indexables.
 	 * @param Indexable_Term_Builder              $term_builder              The term builder for creating missing indexables.
 	 * @param Indexable_Home_Page_Builder         $home_page_builder         The front page builder for creating missing indexables.
 	 * @param Indexable_Post_Type_Archive_Builder $post_type_archive_builder The post type archive builder for creating missing indexables.
+	 * @param Indexable_Date_Archive_Builder      $date_archive_builder      The date archive builder for creating missing indexables.
 	 * @param Current_Page_Helper                 $current_page_helper       The current post helper.
 	 * @param Logger                              $logger                    The logger.
->>>>>>> f0f35fa3
 	 */
 	public function __construct(
 		Indexable_Author_Builder $author_builder,
 		Indexable_Post_Builder $post_builder,
 		Indexable_Term_Builder $term_builder,
 		Indexable_Home_Page_Builder $home_page_builder,
-<<<<<<< HEAD
+		Indexable_Post_Type_Archive_Builder $post_type_archive_builder,
 		Indexable_Date_Archive_Builder $date_archive_builder,
-		Current_Page_Helper $current_page_helper,
-		Logger $logger
-	) {
-		$this->author_builder       = $author_builder;
-		$this->post_builder         = $post_builder;
-		$this->term_builder         = $term_builder;
-		$this->home_page_builder    = $home_page_builder;
-		$this->current_page_helper  = $current_page_helper;
-		$this->logger               = $logger;
-		$this->date_archive_builder = $date_archive_builder;
-=======
-		Indexable_Post_Type_Archive_Builder $post_type_archive_builder,
 		Current_Page_Helper $current_page_helper,
 		Logger $logger
 	) {
@@ -114,10 +92,9 @@
 		$this->term_builder              = $term_builder;
 		$this->home_page_builder         = $home_page_builder;
 		$this->post_type_archive_builder = $post_type_archive_builder;
+		$this->date_archive_builder      = $date_archive_builder;
 		$this->current_page_helper       = $current_page_helper;
 		$this->logger                    = $logger;
-
->>>>>>> f0f35fa3
 	}
 
 	/**
@@ -146,13 +123,10 @@
 				return $this->find_for_home_page();
 			case $this->current_page_helper->is_term_archive():
 				return $this->find_by_id_and_type( $this->current_page_helper->get_term_id(), 'term' );
-<<<<<<< HEAD
 			case $this->current_page_helper->is_date_archive():
 				return $this->find_for_date_archive();
-=======
 			case $this->current_page_helper->is_post_type_archive():
 				return $this->find_for_post_type_archive( $this->current_page_helper->get_queried_post_type() );
->>>>>>> f0f35fa3
 		}
 
 		return $this->query()->create( [ 'object_type' => 'unknown' ] );
@@ -199,7 +173,6 @@
 	}
 
 	/**
-<<<<<<< HEAD
 	 * Retrieves the date archive indexable.
 	 *
 	 * @param bool $auto_create Optional. Create the indexable if it does not exist.
@@ -216,7 +189,12 @@
 
 		if ( $auto_create && ! $indexable ) {
 			$indexable = $this->create_for_date_archive();
-=======
+		}
+
+		return $indexable;
+	}
+
+	/**
 	 * Retrieves an indexable for a post type archive.
 	 *
 	 * @param string $post_type   The post type.
@@ -237,7 +215,6 @@
 
 		if ( $auto_create && ! $indexable ) {
 			$indexable = $this->create_for_post_type_archive( $post_type );
->>>>>>> f0f35fa3
 		}
 
 		return $indexable;
@@ -351,7 +328,6 @@
 	}
 
 	/**
-<<<<<<< HEAD
 	 * Creates an indexable for the date archive.
 	 *
 	 * @return Indexable The date archive indexable.
@@ -359,7 +335,12 @@
 	public function create_for_date_archive() {
 		$indexable = $this->query()->create();
 		$indexable = $this->date_archive_builder->build( $indexable );
-=======
+
+		$indexable->save();
+		return $indexable;
+	}
+
+	/**
 	 * Creates an indexable for a post type archive.
 	 *
 	 * @param string $post_type The post type.
@@ -369,7 +350,6 @@
 	public function create_for_post_type_archive( $post_type ) {
 		$indexable = $this->query()->create();
 		$indexable = $this->post_type_archive_builder->build( $post_type, $indexable );
->>>>>>> f0f35fa3
 
 		$indexable->save();
 		return $indexable;
