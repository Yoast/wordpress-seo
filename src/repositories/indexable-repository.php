--- conflicted
+++ resolved
@@ -103,11 +103,7 @@
 	 * This may be the result of the indexable not existing or of being unable to determine what type of page the
 	 * current page is.
 	 *
-<<<<<<< HEAD
 	 * @return bool|Indexable The indexable, false if none could be found.
-=======
-	 * @return Indexable The indexable, false if none could be found.
->>>>>>> fd1b3f1f
 	 */
 	public function for_current_page() {
 		switch ( true ) {
