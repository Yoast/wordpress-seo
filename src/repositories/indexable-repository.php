--- conflicted
+++ resolved
@@ -54,8 +54,6 @@
 	 * @param \Yoast\WP\Free\Builders\Indexable_Term_Builder   $term_builder        The term builder for creating missing indexables.
 	 * @param \Yoast\WP\Free\Helpers\Current_Post_Helper       $current_post_helper The current post helper.
 	 * @param \Yoast\WP\Free\Loggers\Logger                    $logger              The logger.
-	 *
-	 * @return \Yoast\WP\Free\Repositories\Indexable_Repository
 	 */
 	public function __construct(
 		Indexable_Author_Builder $author_builder,
@@ -64,23 +62,11 @@
 		Current_Post_Helper $current_post_helper,
 		Logger $logger
 	) {
-<<<<<<< HEAD
-		/**
-		 * @var $instance self
-		 */
-		$instance                      = parent::get_instance_for_repository( self::class );
-		$instance->author_builder      = $author_builder;
-		$instance->post_builder        = $post_builder;
-		$instance->term_builder        = $term_builder;
-		$instance->current_post_helper = $current_post_helper;
-		$instance->logger              = $logger;
-=======
 		$this->author_builder = $author_builder;
 		$this->post_builder   = $post_builder;
 		$this->term_builder   = $term_builder;
 		$this->logger         = $logger;
 	}
->>>>>>> 6683612f
 
 	/**
 	 * Starts a query for this repository.
