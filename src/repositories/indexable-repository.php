<?php
/**
 * Yoast extension of the Model class.
 *
 * @package Yoast\YoastSEO\ORM\Repositories
 */

namespace Yoast\WP\Free\Repositories;

use Yoast\WP\Free\Builders\Indexable_Author_Builder;
use Yoast\WP\Free\Builders\Indexable_Date_Archive_Builder;
use Yoast\WP\Free\Builders\Indexable_Home_Page_Builder;
use Yoast\WP\Free\Builders\Indexable_Post_Builder;
use Yoast\WP\Free\Builders\Indexable_Post_Type_Archive_Builder;
use Yoast\WP\Free\Builders\Indexable_System_Page_Builder;
use Yoast\WP\Free\Builders\Indexable_Term_Builder;
use Yoast\WP\Free\Helpers\Current_Page_Helper;
use Yoast\WP\Free\Loggers\Logger;
use Yoast\WP\Free\Models\Indexable;
use Yoast\WP\Free\ORM\ORMWrapper;
use Yoast\WP\Free\ORM\Yoast_Model;

/**
 * Class Indexable_Repository
 *
 * @package Yoast\WP\Free\ORM\Repositories
 */
class Indexable_Repository {

	/**
	 * @var \Yoast\WP\Free\Builders\Indexable_Author_Builder
	 */
	protected $author_builder;

	/**
	 * @var \Yoast\WP\Free\Builders\Indexable_Post_Builder
	 */
	protected $post_builder;

	/**
	 * @var \Yoast\WP\Free\Builders\Indexable_Term_Builder
	 */
	protected $term_builder;

	/**
	 * @var \Yoast\WP\Free\Builders\Indexable_Home_Page_Builder
	 */
	protected $home_page_builder;

	/**
	 * @var Indexable_Post_Type_Archive_Builder
	 */
	private $post_type_archive_builder;

	/**
	 * @var Indexable_System_Page_Builder
	 */
	private $system_page_builder;

	/**
	 * @var \Yoast\WP\Free\Helpers\Current_Page_Helper
	 */
	protected $current_page;

	/**
	 * @var \Psr\Log\LoggerInterface
	 */
	protected $logger;
	/**
	 * @var Indexable_Date_Archive_Builder
	 */
	private $date_archive_builder;

	/**
	 * Returns the instance of this class constructed through the ORM Wrapper.
	 *
	 * @param Indexable_Author_Builder            $author_builder            The author builder for creating missing indexables.
	 * @param Indexable_Post_Builder              $post_builder              The post builder for creating missing indexables.
	 * @param Indexable_Term_Builder              $term_builder              The term builder for creating missing indexables.
	 * @param Indexable_Home_Page_Builder         $home_page_builder         The front page builder for creating missing indexables.
	 * @param Indexable_Post_Type_Archive_Builder $post_type_archive_builder The post type archive builder for creating missing indexables.
<<<<<<< HEAD
	 * @param Indexable_Date_Archive_Builder      $date_archive_builder      The date archive builder for creating missing indexables.
	 * @param Indexable_Search_Result_Builder     $search_result_builder     The search result builder for creating missing indexables.
=======
	 * @param Indexable_System_Page_Builder       $system_page_builder       The search result builder for creating missing indexables.
>>>>>>> c354cf15
	 * @param Current_Page_Helper                 $current_page_helper       The current post helper.
	 * @param Logger                              $logger                    The logger.
	 */
	public function __construct(
		Indexable_Author_Builder $author_builder,
		Indexable_Post_Builder $post_builder,
		Indexable_Term_Builder $term_builder,
		Indexable_Home_Page_Builder $home_page_builder,
		Indexable_Post_Type_Archive_Builder $post_type_archive_builder,
<<<<<<< HEAD
		Indexable_Date_Archive_Builder $date_archive_builder,
		Indexable_Search_Result_Builder $search_result_builder,
=======
		Indexable_System_Page_Builder $system_page_builder,
>>>>>>> c354cf15
		Current_Page_Helper $current_page_helper,
		Logger $logger
	) {
		$this->author_builder            = $author_builder;
		$this->post_builder              = $post_builder;
		$this->term_builder              = $term_builder;
		$this->home_page_builder         = $home_page_builder;
		$this->post_type_archive_builder = $post_type_archive_builder;
<<<<<<< HEAD
		$this->date_archive_builder      = $date_archive_builder;
		$this->search_result_builder     = $search_result_builder;
		$this->current_page_helper       = $current_page_helper;
=======
		$this->system_page_builder       = $system_page_builder;
		$this->current_page              = $current_page_helper;
>>>>>>> c354cf15
		$this->logger                    = $logger;
	}

	/**
	 * Starts a query for this repository.
	 *
	 * @return ORMWrapper
	 */
	public function query() {
		return Yoast_Model::of_type( 'Indexable' );
	}

	/**
	 * Attempts to find the indexable for the current WordPress page. Returns false if no indexable could be found.
	 * This may be the result of the indexable not existing or of being unable to determine what type of page the
	 * current page is.
	 *
	 * @return bool|Indexable The indexable, false if none could be found.
	 */
	public function for_current_page() {
		switch ( true ) {
			case $this->current_page->is_simple_page():
				return $this->find_by_id_and_type( $this->current_page->get_simple_page_id(), 'post' );
			case $this->current_page->is_home_static_page():
				return $this->find_by_id_and_type( $this->current_page->get_front_page_id(), 'post' );
			case $this->current_page->is_home_posts_page():
				return $this->find_for_home_page();
<<<<<<< HEAD
			case $this->current_page_helper->is_term_archive():
				return $this->find_by_id_and_type( $this->current_page_helper->get_term_id(), 'term' );
			case $this->current_page_helper->is_date_archive():
				return $this->find_for_date_archive();
			case $this->current_page_helper->is_search_result():
				return $this->query()->create( [ 'object_type' => 'search-result-page', 'title' ] );
			case $this->current_page_helper->is_post_type_archive():
				return $this->find_for_post_type_archive( $this->current_page_helper->get_queried_post_type() );
=======
			case $this->current_page->is_term_archive():
				return $this->find_by_id_and_type( $this->current_page->get_term_id(), 'term' );
			case $this->current_page->is_search_result():
				return $this->find_for_system_page( 'search-result' );
			case $this->current_page->is_post_type_archive():
				return $this->find_for_post_type_archive( $this->current_page->get_queried_post_type() );
			case $this->current_page->is_404():
				return $this->find_for_system_page( '404' );
>>>>>>> c354cf15
		}

		return $this->query()->create( [ 'object_type' => 'unknown' ] );
	}

	/**
	 * Retrieves an indexable by it's URL.
	 *
	 * @param string $url The indexable url.
	 *
	 * @return bool|Indexable The indexable, false if none could be found.
	 */
	public function find_by_url( $url ) {
		$url      = \trailingslashit( $url );
		$url_hash = \strlen( $url ) . ':' . \md5( $url );

		// Find by both url_hash and url, url_hash is indexed so will be used first by the DB to optimize the query.
		return $this->query()
					->where( 'url_hash', $url_hash )
					->where( 'url', $url )
					->find_one();
	}

	/**
	 * Retrieves the homepage indexable.
	 *
	 * @param bool $auto_create Optional. Create the indexable if it does not exist.
	 *
	 * @return bool|Indexable Instance of indexable.
	 */
	public function find_for_home_page( $auto_create = true ) {
		/**
		 * Indexable instance.
		 *
		 * @var Indexable $indexable
		 */
		$indexable = $this->query()->where( 'object_type', 'home-page' )->find_one();

		if ( $auto_create && ! $indexable ) {
			$indexable = $this->create_for_home_page();
		}

		return $indexable;
	}

	/**
	 * Retrieves the date archive indexable.
	 *
	 * @param bool $auto_create Optional. Create the indexable if it does not exist.
	 *
	 * @return bool|\Yoast\WP\Free\Models\Indexable Instance of indexable.
	 */
	public function find_for_date_archive( $auto_create = true ) {
		/**
		 * Indexable instance.
		 *
		 * @var \Yoast\WP\Free\Models\Indexable $indexable
		 */
		$indexable = $this->query()->where( 'object_type', 'date-archive' )->find_one();

		if ( $auto_create && ! $indexable ) {
			$indexable = $this->create_for_date_archive();
		}

		return $indexable;
	}

	/**
	 * Retrieves an indexable for a post type archive.
	 *
	 * @param string $post_type   The post type.
	 * @param bool   $auto_create Optional. Create the indexable if it does not exist.
	 *
	 * @return bool|Indexable The indexable, false if none could be found.
	 */
	public function find_for_post_type_archive( $post_type, $auto_create = true ) {
		/**
		 * Indexable instance.
		 *
		 * @var Indexable $indexable
		 */
		$indexable = $this->query()
						  ->where( 'object_type', 'post-type-archive' )
						  ->where( 'object_sub_type', $post_type )
						  ->find_one();

		if ( $auto_create && ! $indexable ) {
			$indexable = $this->create_for_post_type_archive( $post_type );
		}

		return $indexable;
	}

	/**
	 * Retrieves the indexable for a system page.
	 *
	 * @param string $object_sub_type The type of system page.
	 * @param bool   $auto_create     Optional. Create the indexable if it does not exist.
	 *
	 * @return bool|Indexable Instance of indexable.
	 */
	public function find_for_system_page( $object_sub_type, $auto_create = true ) {
		/**
		 * Indexable instance.
		 *
		 * @var Indexable $indexable
		 */
		$indexable = $this->query()
						  ->where( 'object_type', 'system-page' )
						  ->where( 'object_sub_type', $object_sub_type )
						  ->find_one();

		if ( $auto_create && ! $indexable ) {
			$indexable = $this->create_for_system_page( $object_sub_type );
		}

		return $indexable;
	}

	/**
	 * Retrieves an indexable by its ID and type.
	 *
	 * @param int    $object_id   The indexable object ID.
	 * @param string $object_type The indexable object type.
	 * @param bool   $auto_create Optional. Create the indexable if it does not exist.
	 *
	 * @return bool|Indexable Instance of indexable.
	 */
	public function find_by_id_and_type( $object_id, $object_type, $auto_create = true ) {
		$indexable = $this->query()
						  ->where( 'object_id', $object_id )
						  ->where( 'object_type', $object_type )
						  ->find_one();

		if ( $auto_create && ! $indexable ) {
			$indexable = $this->create_for_id_and_type( $object_id, $object_type );
		}

		return $indexable;
	}

	/**
	 * Retrieves multiple indexables at once by their IDs and type.
	 *
	 * @param int[]  $object_ids  The array of indexable object IDs.
	 * @param string $object_type The indexable object type.
	 * @param bool   $auto_create Optional. Create the indexable if it does not exist.
	 *
	 * @return Indexable[] An array of indexables.
	 */
	public function find_by_multiple_ids_and_type( $object_ids, $object_type, $auto_create = true ) {
		$indexables = $this->query()
						   ->where_in( 'object_id', $object_ids )
						   ->where( 'object_type', $object_type )
						   ->find_many();

		if ( $auto_create ) {
			$indexables_available = \array_column( $indexables, 'object_id' );
			$indexables_to_create = \array_diff( $object_ids, $indexables_available );

			foreach ( $indexables_to_create as $indexable_to_create ) {
				$indexable = $this->create_for_id_and_type( $indexable_to_create, $object_type );
				$indexable->save();

				$indexables[] = $indexable;
			}
		}

		return $indexables;
	}

	/**
	 * Creates an indexable by its ID and type.
	 *
	 * @param int    $object_id   The indexable object ID.
	 * @param string $object_type The indexable object type.
	 *
	 * @return bool|Indexable Instance of indexable.
	 */
	public function create_for_id_and_type( $object_id, $object_type ) {
		/**
		 * Indexable instance.
		 *
		 * @var Indexable $indexable
		 */
		$indexable = $this->query()->create();

		switch ( $object_type ) {
			case 'post':
				$indexable = $this->post_builder->build( $object_id, $indexable );
				break;
			case 'user':
				$indexable = $this->author_builder->build( $object_id, $indexable );
				break;
			case 'term':
				$indexable = $this->term_builder->build( $object_id, $indexable );
				break;
		}

		$this->logger->debug(
			\sprintf(
				/* translators: 1: object ID; 2: object type. */
				\__( 'Indexable created for object %1$s with type %2$s', 'wordpress-seo' ),
				$object_id,
				$object_type
			),
			\get_object_vars( $indexable )
		);

		$indexable->save();
		return $indexable;
	}

	/**
	 * Creates an indexable for the homepage.
	 *
	 * @return Indexable The home page indexable.
	 */
	public function create_for_home_page() {
		$indexable = $this->query()->create();
		$indexable = $this->home_page_builder->build( $indexable );

		$indexable->save();
		return $indexable;
	}

	/**
	 * Creates an indexable for the date archive.
	 *
	 * @return Indexable The date archive indexable.
	 */
	public function create_for_date_archive() {
		$indexable = $this->query()->create();
		$indexable = $this->date_archive_builder->build( $indexable );

		$indexable->save();
		return $indexable;
	}

	/**
	 * Creates an indexable for a post type archive.
	 *
	 * @param string $post_type The post type.
	 *
	 * @return Indexable The post type archive indexable.
	 */
	public function create_for_post_type_archive( $post_type ) {
		$indexable = $this->query()->create();
		$indexable = $this->post_type_archive_builder->build( $post_type, $indexable );

		$indexable->save();
		return $indexable;
	}

	/**
	 * Creates an indexable for a system page.
	 *
	 * @param string $object_sub_type The type of system page.
	 *
	 * @return Indexable The search result indexable.
	 */
	public function create_for_system_page( $object_sub_type ) {
		$indexable = $this->query()->create();
		$indexable = $this->system_page_builder->build( $object_sub_type, $indexable );

		$indexable->save();
		return $indexable;
	}
}<|MERGE_RESOLUTION|>--- conflicted
+++ resolved
@@ -79,12 +79,8 @@
 	 * @param Indexable_Term_Builder              $term_builder              The term builder for creating missing indexables.
 	 * @param Indexable_Home_Page_Builder         $home_page_builder         The front page builder for creating missing indexables.
 	 * @param Indexable_Post_Type_Archive_Builder $post_type_archive_builder The post type archive builder for creating missing indexables.
-<<<<<<< HEAD
 	 * @param Indexable_Date_Archive_Builder      $date_archive_builder      The date archive builder for creating missing indexables.
-	 * @param Indexable_Search_Result_Builder     $search_result_builder     The search result builder for creating missing indexables.
-=======
 	 * @param Indexable_System_Page_Builder       $system_page_builder       The search result builder for creating missing indexables.
->>>>>>> c354cf15
 	 * @param Current_Page_Helper                 $current_page_helper       The current post helper.
 	 * @param Logger                              $logger                    The logger.
 	 */
@@ -94,12 +90,8 @@
 		Indexable_Term_Builder $term_builder,
 		Indexable_Home_Page_Builder $home_page_builder,
 		Indexable_Post_Type_Archive_Builder $post_type_archive_builder,
-<<<<<<< HEAD
 		Indexable_Date_Archive_Builder $date_archive_builder,
-		Indexable_Search_Result_Builder $search_result_builder,
-=======
 		Indexable_System_Page_Builder $system_page_builder,
->>>>>>> c354cf15
 		Current_Page_Helper $current_page_helper,
 		Logger $logger
 	) {
@@ -108,14 +100,9 @@
 		$this->term_builder              = $term_builder;
 		$this->home_page_builder         = $home_page_builder;
 		$this->post_type_archive_builder = $post_type_archive_builder;
-<<<<<<< HEAD
 		$this->date_archive_builder      = $date_archive_builder;
-		$this->search_result_builder     = $search_result_builder;
-		$this->current_page_helper       = $current_page_helper;
-=======
 		$this->system_page_builder       = $system_page_builder;
 		$this->current_page              = $current_page_helper;
->>>>>>> c354cf15
 		$this->logger                    = $logger;
 	}
 
@@ -143,25 +130,16 @@
 				return $this->find_by_id_and_type( $this->current_page->get_front_page_id(), 'post' );
 			case $this->current_page->is_home_posts_page():
 				return $this->find_for_home_page();
-<<<<<<< HEAD
-			case $this->current_page_helper->is_term_archive():
-				return $this->find_by_id_and_type( $this->current_page_helper->get_term_id(), 'term' );
-			case $this->current_page_helper->is_date_archive():
-				return $this->find_for_date_archive();
-			case $this->current_page_helper->is_search_result():
-				return $this->query()->create( [ 'object_type' => 'search-result-page', 'title' ] );
-			case $this->current_page_helper->is_post_type_archive():
-				return $this->find_for_post_type_archive( $this->current_page_helper->get_queried_post_type() );
-=======
 			case $this->current_page->is_term_archive():
 				return $this->find_by_id_and_type( $this->current_page->get_term_id(), 'term' );
+			case $this->current_page->is_date_archive():
+				return $this->find_for_date_archive();
 			case $this->current_page->is_search_result():
 				return $this->find_for_system_page( 'search-result' );
 			case $this->current_page->is_post_type_archive():
 				return $this->find_for_post_type_archive( $this->current_page->get_queried_post_type() );
 			case $this->current_page->is_404():
 				return $this->find_for_system_page( '404' );
->>>>>>> c354cf15
 		}
 
 		return $this->query()->create( [ 'object_type' => 'unknown' ] );
