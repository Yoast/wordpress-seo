<?php
/**
 * Yoast extension of the Model class.
 *
 * @package Yoast\YoastSEO\ORM\Repositories
 */

namespace Yoast\WP\Free\Repositories;

use Yoast\WP\Free\Builders\Indexable_Author_Builder;
use Yoast\WP\Free\Builders\Indexable_Date_Archive_Builder;
use Yoast\WP\Free\Builders\Indexable_Home_Page_Builder;
use Yoast\WP\Free\Builders\Indexable_Post_Builder;
use Yoast\WP\Free\Builders\Indexable_Post_Type_Archive_Builder;
use Yoast\WP\Free\Builders\Indexable_Search_Result_Builder;
use Yoast\WP\Free\Builders\Indexable_Term_Builder;
use Yoast\WP\Free\Helpers\Current_Page_Helper;
use Yoast\WP\Free\Loggers\Logger;
use Yoast\WP\Free\Models\Indexable;
use Yoast\WP\Free\ORM\ORMWrapper;
use Yoast\WP\Free\ORM\Yoast_Model;

/**
 * Class Indexable_Repository
 *
 * @package Yoast\WP\Free\ORM\Repositories
 */
class Indexable_Repository {

	/**
	 * @var \Yoast\WP\Free\Builders\Indexable_Author_Builder
	 */
	protected $author_builder;

	/**
	 * @var \Yoast\WP\Free\Builders\Indexable_Post_Builder
	 */
	protected $post_builder;

	/**
	 * @var \Yoast\WP\Free\Builders\Indexable_Term_Builder
	 */
	protected $term_builder;

	/**
	 * @var \Yoast\WP\Free\Builders\Indexable_Home_Page_Builder
	 */
	protected $home_page_builder;

	/**
	 * @var Indexable_Post_Type_Archive_Builder
	 */
	private $post_type_archive_builder;

	/**
	 * @var Indexable_Search_Result_Builder
	 */
	private $search_result_builder;

	/**
	 * @var \Yoast\WP\Free\Helpers\Current_Page_Helper
	 */
	protected $current_page_helper;

	/**
	 * @var \Psr\Log\LoggerInterface
	 */
	protected $logger;
<<<<<<< HEAD
	/**
	 * @var Indexable_Date_Archive_Builder
	 */
	private $date_archive_builder;

	/**
	 * @var Indexable_Post_Type_Archive_Builder
	 */
	private $post_type_archive_builder;
=======
>>>>>>> 515336e2

	/**
	 * Returns the instance of this class constructed through the ORM Wrapper.
	 *
	 * @param Indexable_Author_Builder            $author_builder            The author builder for creating missing indexables.
	 * @param Indexable_Post_Builder              $post_builder              The post builder for creating missing indexables.
	 * @param Indexable_Term_Builder              $term_builder              The term builder for creating missing indexables.
	 * @param Indexable_Home_Page_Builder         $home_page_builder         The front page builder for creating missing indexables.
	 * @param Indexable_Post_Type_Archive_Builder $post_type_archive_builder The post type archive builder for creating missing indexables.
<<<<<<< HEAD
	 * @param Indexable_Date_Archive_Builder      $date_archive_builder      The date archive builder for creating missing indexables.
=======
	 * @param Indexable_Search_Result_Builder     $search_result_builder     The search result builder for creating missing indexables.
>>>>>>> 515336e2
	 * @param Current_Page_Helper                 $current_page_helper       The current post helper.
	 * @param Logger                              $logger                    The logger.
	 */
	public function __construct(
		Indexable_Author_Builder $author_builder,
		Indexable_Post_Builder $post_builder,
		Indexable_Term_Builder $term_builder,
		Indexable_Home_Page_Builder $home_page_builder,
		Indexable_Post_Type_Archive_Builder $post_type_archive_builder,
<<<<<<< HEAD
		Indexable_Date_Archive_Builder $date_archive_builder,
=======
		Indexable_Search_Result_Builder $search_result_builder,
>>>>>>> 515336e2
		Current_Page_Helper $current_page_helper,
		Logger $logger
	) {
		$this->author_builder            = $author_builder;
		$this->post_builder              = $post_builder;
		$this->term_builder              = $term_builder;
		$this->home_page_builder         = $home_page_builder;
		$this->post_type_archive_builder = $post_type_archive_builder;
<<<<<<< HEAD
		$this->date_archive_builder      = $date_archive_builder;
=======
		$this->search_result_builder     = $search_result_builder;
>>>>>>> 515336e2
		$this->current_page_helper       = $current_page_helper;
		$this->logger                    = $logger;
	}

	/**
	 * Starts a query for this repository.
	 *
	 * @return ORMWrapper
	 */
	public function query() {
		return Yoast_Model::of_type( 'Indexable' );
	}

	/**
	 * Attempts to find the indexable for the current WordPress page. Returns false if no indexable could be found.
	 * This may be the result of the indexable not existing or of being unable to determine what type of page the
	 * current page is.
	 *
	 * @return bool|Indexable The indexable, false if none could be found.
	 */
	public function for_current_page() {
		switch ( true ) {
			case $this->current_page_helper->is_simple_page():
				return $this->find_by_id_and_type( $this->current_page_helper->get_simple_page_id(), 'post' );
			case $this->current_page_helper->is_home_static_page():
				return $this->find_by_id_and_type( $this->current_page_helper->get_front_page_id(), 'post' );
			case $this->current_page_helper->is_home_posts_page():
				return $this->find_for_home_page();
			case $this->current_page_helper->is_term_archive():
				return $this->find_by_id_and_type( $this->current_page_helper->get_term_id(), 'term' );
<<<<<<< HEAD
			case $this->current_page_helper->is_date_archive():
				return $this->find_for_date_archive();
=======
			case $this->current_page_helper->is_search_result():
				return $this->query()->create( [ 'object_type' => 'search-result-page', 'title' ] );
>>>>>>> 515336e2
			case $this->current_page_helper->is_post_type_archive():
				return $this->find_for_post_type_archive( $this->current_page_helper->get_queried_post_type() );
			case $this->current_page_helper->is_search_result():
				return $this->find_for_search_result();
		}

		return $this->query()->create( [ 'object_type' => 'unknown' ] );
	}

	/**
	 * Retrieves an indexable by it's URL.
	 *
	 * @param string $url The indexable url.
	 *
	 * @return bool|Indexable The indexable, false if none could be found.
	 */
	public function find_by_url( $url ) {
		$url      = \trailingslashit( $url );
		$url_hash = \strlen( $url ) . ':' . \md5( $url );

		// Find by both url_hash and url, url_hash is indexed so will be used first by the DB to optimize the query.
		return $this->query()
					->where( 'url_hash', $url_hash )
					->where( 'url', $url )
					->find_one();
	}

	/**
	 * Retrieves the homepage indexable.
	 *
	 * @param bool $auto_create Optional. Create the indexable if it does not exist.
	 *
	 * @return bool|Indexable Instance of indexable.
	 */
	public function find_for_home_page( $auto_create = true ) {
		/**
		 * Indexable instance.
		 *
		 * @var Indexable $indexable
		 */
		$indexable = $this->query()->where( 'object_type', 'home-page' )->find_one();

		if ( $auto_create && ! $indexable ) {
			$indexable = $this->create_for_home_page();
		}

		return $indexable;
	}

	/**
	 * Retrieves the date archive indexable.
	 *
	 * @param bool $auto_create Optional. Create the indexable if it does not exist.
	 *
	 * @return bool|\Yoast\WP\Free\Models\Indexable Instance of indexable.
	 */
	public function find_for_date_archive( $auto_create = true ) {
		/**
		 * Indexable instance.
		 *
		 * @var \Yoast\WP\Free\Models\Indexable $indexable
		 */
		$indexable = $this->query()->where( 'object_type', 'date-archive' )->find_one();

		if ( $auto_create && ! $indexable ) {
			$indexable = $this->create_for_date_archive();
		}

		return $indexable;
	}

	/**
	 * Retrieves an indexable for a post type archive.
	 *
	 * @param string $post_type   The post type.
	 * @param bool   $auto_create Optional. Create the indexable if it does not exist.
	 *
	 * @return bool|Indexable The indexable, false if none could be found.
	 */
	public function find_for_post_type_archive( $post_type, $auto_create = true ) {
		/**
		 * Indexable instance.
		 *
		 * @var Indexable $indexable
		 */
		$indexable = $this->query()
						  ->where( 'object_type', 'post-type-archive' )
						  ->where( 'object_sub_type', $post_type )
						  ->find_one();

		if ( $auto_create && ! $indexable ) {
			$indexable = $this->create_for_post_type_archive( $post_type );
		}

		return $indexable;
	}

	/**
	 * Retrieves the search result indexable.
	 *
	 * @param bool $auto_create Optional. Create the indexable if it does not exist.
	 *
	 * @return bool|Indexable Instance of indexable.
	 */
	public function find_for_search_result( $auto_create = true ) {
		/**
		 * Indexable instance.
		 *
		 * @var Indexable $indexable
		 */
		$indexable = $this->query()->where( 'object_type', 'search-result' )->find_one();

		if ( $auto_create && ! $indexable ) {
			$indexable = $this->create_for_search_result();
		}

		return $indexable;
	}

	/**
	 * Retrieves an indexable by its ID and type.
	 *
	 * @param int    $object_id   The indexable object ID.
	 * @param string $object_type The indexable object type.
	 * @param bool   $auto_create Optional. Create the indexable if it does not exist.
	 *
	 * @return bool|Indexable Instance of indexable.
	 */
	public function find_by_id_and_type( $object_id, $object_type, $auto_create = true ) {
		$indexable = $this->query()
						  ->where( 'object_id', $object_id )
						  ->where( 'object_type', $object_type )
						  ->find_one();

		if ( $auto_create && ! $indexable ) {
			$indexable = $this->create_for_id_and_type( $object_id, $object_type );
		}

		return $indexable;
	}

	/**
	 * Retrieves multiple indexables at once by their IDs and type.
	 *
	 * @param int[]  $object_ids  The array of indexable object IDs.
	 * @param string $object_type The indexable object type.
	 * @param bool   $auto_create Optional. Create the indexable if it does not exist.
	 *
	 * @return Indexable[] An array of indexables.
	 */
	public function find_by_multiple_ids_and_type( $object_ids, $object_type, $auto_create = true ) {
		$indexables = $this->query()
						   ->where_in( 'object_id', $object_ids )
						   ->where( 'object_type', $object_type )
						   ->find_many();

		if ( $auto_create ) {
			$indexables_available = \array_column( $indexables, 'object_id' );
			$indexables_to_create = \array_diff( $object_ids, $indexables_available );

			foreach ( $indexables_to_create as $indexable_to_create ) {
				$indexable = $this->create_for_id_and_type( $indexable_to_create, $object_type );
				$indexable->save();

				$indexables[] = $indexable;
			}
		}

		return $indexables;
	}

	/**
	 * Creates an indexable by its ID and type.
	 *
	 * @param int    $object_id   The indexable object ID.
	 * @param string $object_type The indexable object type.
	 *
	 * @return bool|Indexable Instance of indexable.
	 */
	public function create_for_id_and_type( $object_id, $object_type ) {
		/**
		 * Indexable instance.
		 *
		 * @var Indexable $indexable
		 */
		$indexable = $this->query()->create( [ 'object_id' => $object_id, 'object_type' => $object_type ] );

		switch ( $object_type ) {
			case 'post':
				$indexable = $this->post_builder->build( $object_id, $indexable );
				break;
			case 'user':
				$indexable = $this->author_builder->build( $object_id, $indexable );
				break;
			case 'term':
				$indexable = $this->term_builder->build( $object_id, $indexable );
				break;
		}

		$this->logger->debug(
			\sprintf(
				/* translators: 1: object ID; 2: object type. */
				\__( 'Indexable created for object %1$s with type %2$s', 'wordpress-seo' ),
				$object_id,
				$object_type
			),
			\get_object_vars( $indexable )
		);

		$indexable->save();
		return $indexable;
	}

	/**
	 * Creates an indexable for the homepage.
	 *
	 * @return Indexable The home page indexable.
	 */
	public function create_for_home_page() {
		$indexable = $this->query()->create();
		$indexable = $this->home_page_builder->build( $indexable );

		$indexable->save();
		return $indexable;
	}

	/**
	 * Creates an indexable for the date archive.
	 *
	 * @return Indexable The date archive indexable.
	 */
	public function create_for_date_archive() {
		$indexable = $this->query()->create();
		$indexable = $this->date_archive_builder->build( $indexable );

		$indexable->save();
		return $indexable;
	}

	/**
	 * Creates an indexable for a post type archive.
	 *
	 * @param string $post_type The post type.
	 *
	 * @return Indexable The post type archive indexable.
	 */
	public function create_for_post_type_archive( $post_type ) {
		$indexable = $this->query()->create();
		$indexable = $this->post_type_archive_builder->build( $post_type, $indexable );

		$indexable->save();
		return $indexable;
	}

	/**
	 * Creates an indexable for search results.
	 *
	 * @return Indexable The search result indexable.
	 */
	public function create_for_search_result() {
		$indexable = $this->query()->create( [ 'object_type' => 'home-page' ] );
		$indexable = $this->search_result_builder->build( $indexable );

		$indexable->save();
		return $indexable;
	}
}<|MERGE_RESOLUTION|>--- conflicted
+++ resolved
@@ -66,7 +66,6 @@
 	 * @var \Psr\Log\LoggerInterface
 	 */
 	protected $logger;
-<<<<<<< HEAD
 	/**
 	 * @var Indexable_Date_Archive_Builder
 	 */
@@ -76,8 +75,6 @@
 	 * @var Indexable_Post_Type_Archive_Builder
 	 */
 	private $post_type_archive_builder;
-=======
->>>>>>> 515336e2
 
 	/**
 	 * Returns the instance of this class constructed through the ORM Wrapper.
@@ -87,11 +84,8 @@
 	 * @param Indexable_Term_Builder              $term_builder              The term builder for creating missing indexables.
 	 * @param Indexable_Home_Page_Builder         $home_page_builder         The front page builder for creating missing indexables.
 	 * @param Indexable_Post_Type_Archive_Builder $post_type_archive_builder The post type archive builder for creating missing indexables.
-<<<<<<< HEAD
 	 * @param Indexable_Date_Archive_Builder      $date_archive_builder      The date archive builder for creating missing indexables.
-=======
 	 * @param Indexable_Search_Result_Builder     $search_result_builder     The search result builder for creating missing indexables.
->>>>>>> 515336e2
 	 * @param Current_Page_Helper                 $current_page_helper       The current post helper.
 	 * @param Logger                              $logger                    The logger.
 	 */
@@ -101,11 +95,8 @@
 		Indexable_Term_Builder $term_builder,
 		Indexable_Home_Page_Builder $home_page_builder,
 		Indexable_Post_Type_Archive_Builder $post_type_archive_builder,
-<<<<<<< HEAD
 		Indexable_Date_Archive_Builder $date_archive_builder,
-=======
 		Indexable_Search_Result_Builder $search_result_builder,
->>>>>>> 515336e2
 		Current_Page_Helper $current_page_helper,
 		Logger $logger
 	) {
@@ -114,11 +105,8 @@
 		$this->term_builder              = $term_builder;
 		$this->home_page_builder         = $home_page_builder;
 		$this->post_type_archive_builder = $post_type_archive_builder;
-<<<<<<< HEAD
 		$this->date_archive_builder      = $date_archive_builder;
-=======
 		$this->search_result_builder     = $search_result_builder;
->>>>>>> 515336e2
 		$this->current_page_helper       = $current_page_helper;
 		$this->logger                    = $logger;
 	}
@@ -149,13 +137,10 @@
 				return $this->find_for_home_page();
 			case $this->current_page_helper->is_term_archive():
 				return $this->find_by_id_and_type( $this->current_page_helper->get_term_id(), 'term' );
-<<<<<<< HEAD
 			case $this->current_page_helper->is_date_archive():
 				return $this->find_for_date_archive();
-=======
 			case $this->current_page_helper->is_search_result():
 				return $this->query()->create( [ 'object_type' => 'search-result-page', 'title' ] );
->>>>>>> 515336e2
 			case $this->current_page_helper->is_post_type_archive():
 				return $this->find_for_post_type_archive( $this->current_page_helper->get_queried_post_type() );
 			case $this->current_page_helper->is_search_result():
