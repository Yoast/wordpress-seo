--- conflicted
+++ resolved
@@ -13,13 +13,7 @@
 use Yoast\WP\SEO\Helpers\Current_Page_Helper;
 use Yoast\WP\SEO\Loggers\Logger;
 use Yoast\WP\SEO\Models\Indexable;
-<<<<<<< HEAD
-use Yoast\WP\SEO\ORM\ORMWrapper;
-use Yoast\WP\SEO\ORM\Yoast_Model;
-use YoastSEO_Vendor\ORM;
-=======
 use Yoast\WP\Lib\Model;
->>>>>>> f2e54f51
 
 /**
  * Class Indexable_Repository
@@ -55,6 +49,7 @@
 	protected $logger;
 
 	/**
+	 * The WordPress database.
 	 * @var \wpdb
 	 */
 	protected $wpdb;
@@ -62,40 +57,24 @@
 	/**
 	 * Returns the instance of this class constructed through the ORM Wrapper.
 	 *
-<<<<<<< HEAD
-	 * @param Indexable_Builder   $builder             The indexable builder.
-	 * @param Current_Page_Helper $current_page_helper The current post helper.
-	 * @param Logger              $logger              The logger.
-	 * @param \wpdb               $wpdb                The WordPress database instance.
-	 */
-	public function __construct(
-		Indexable_Builder $builder,
-		Current_Page_Helper $current_page_helper,
-		Logger $logger,
-		\wpdb $wpdb
-	) {
-		$this->builder      = $builder;
-		$this->current_page = $current_page_helper;
-		$this->logger       = $logger;
-		$this->wpdb         = $wpdb;
-=======
 	 * @param Indexable_Builder              $builder              The indexable builder.
 	 * @param Current_Page_Helper            $current_page         The current post helper.
 	 * @param Logger                         $logger               The logger.
 	 * @param Indexable_Hierarchy_Repository $hierarchy_repository The hierarchy repository.
+	 * @param \wpdb                          $wpdb                 The WordPress database instance.
 	 */
 	public function __construct(
 		Indexable_Builder $builder,
 		Current_Page_Helper $current_page,
 		Logger $logger,
-		Indexable_Hierarchy_Repository $hierarchy_repository
-
+		Indexable_Hierarchy_Repository $hierarchy_repository,
+		\wpdb $wpdb
 	) {
 		$this->builder              = $builder;
 		$this->current_page         = $current_page;
 		$this->logger               = $logger;
 		$this->hierarchy_repository = $hierarchy_repository;
->>>>>>> f2e54f51
+		$this->wpdb                 = $wpdb;
 	}
 
 	/**
