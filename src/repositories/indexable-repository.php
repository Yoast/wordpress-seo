<?php
/**
 * Yoast extension of the Model class.
 *
 * @package Yoast\YoastSEO\ORM\Repositories
 */

namespace Yoast\WP\Free\Repositories;

use Yoast\WP\Free\Builders\Indexable_Builder;
use Yoast\WP\Free\Helpers\Current_Page_Helper;
use Yoast\WP\Free\Loggers\Logger;
use Yoast\WP\Free\Models\Indexable;
use Yoast\WP\Free\ORM\ORMWrapper;
use Yoast\WP\Free\ORM\Yoast_Model;
use YoastSEO_Vendor\ORM;

/**
 * Class Indexable_Repository
 *
 * @package Yoast\WP\Free\ORM\Repositories
 */
class Indexable_Repository {

	/**
<<<<<<< HEAD
	 * @var Indexable_Author_Builder
	 */
	protected $author_builder;

	/**
	 * @var Indexable_Post_Builder
	 */
	protected $post_builder;

	/**
	 * @var Indexable_Term_Builder
	 */
	protected $term_builder;

	/**
	 * @var Indexable_Home_Page_Builder
	 */
	protected $home_page_builder;

	/**
	 * @var Indexable_Post_Type_Archive_Builder
	 */
	private $post_type_archive_builder;

	/**
	 * @var Indexable_System_Page_Builder
	 */
	private $system_page_builder;
=======
	 * @var Indexable_Builder
	 */
	private $builder;
>>>>>>> 89cc1d6f

	/**
	 * @var Current_Page_Helper
	 */
	protected $current_page;

	/**
	 * @var \Psr\Log\LoggerInterface
	 */
	protected $logger;

	/**
	 * @var \wpdb
	 */
	protected $wpdb;

	/**
	 * Returns the instance of this class constructed through the ORM Wrapper.
	 *
<<<<<<< HEAD
	 * @param Indexable_Author_Builder            $author_builder            The author builder for creating missing indexables.
	 * @param Indexable_Post_Builder              $post_builder              The post builder for creating missing indexables.
	 * @param Indexable_Term_Builder              $term_builder              The term builder for creating missing indexables.
	 * @param Indexable_Home_Page_Builder         $home_page_builder         The front page builder for creating missing indexables.
	 * @param Indexable_Post_Type_Archive_Builder $post_type_archive_builder The post type archive builder for creating missing indexables.
	 * @param Indexable_Date_Archive_Builder      $date_archive_builder      The date archive builder for creating missing indexables.
	 * @param Indexable_System_Page_Builder       $system_page_builder       The search result builder for creating missing indexables.
	 * @param Current_Page_Helper                 $current_page_helper       The current post helper.
	 * @param Logger                              $logger                    The logger.
	 * @param \wpdb                               $wpdb                      The WordPress database instance.
=======
	 * @param Indexable_Builder   $builder             The indexable builder.
	 * @param Current_Page_Helper $current_page_helper The current post helper.
	 * @param Logger              $logger              The logger.
>>>>>>> 89cc1d6f
	 */
	public function __construct(
		Indexable_Builder $builder,
		Current_Page_Helper $current_page_helper,
		Logger $logger,
		\wpdb $wpdb
	) {
<<<<<<< HEAD
		$this->author_builder            = $author_builder;
		$this->post_builder              = $post_builder;
		$this->term_builder              = $term_builder;
		$this->home_page_builder         = $home_page_builder;
		$this->post_type_archive_builder = $post_type_archive_builder;
		$this->date_archive_builder      = $date_archive_builder;
		$this->system_page_builder       = $system_page_builder;
		$this->current_page              = $current_page_helper;
		$this->logger                    = $logger;
		$this->wpdb                      = $wpdb;
=======
		$this->builder      = $builder;
		$this->current_page = $current_page_helper;
		$this->logger       = $logger;

>>>>>>> 89cc1d6f
	}

	/**
	 * Starts a query for this repository.
	 *
	 * @return ORMWrapper
	 */
	public function query() {
		return Yoast_Model::of_type( 'Indexable' );
	}
	/**
	 * Attempts to find the indexable for the current WordPress page. Returns false if no indexable could be found.
	 * This may be the result of the indexable not existing or of being unable to determine what type of page the
	 * current page is.
	 *
	 * @return bool|Indexable The indexable, false if none could be found.
	 */
	public function for_current_page() {
		switch ( true ) {
			case $this->current_page->is_simple_page():
				return $this->find_by_id_and_type( $this->current_page->get_simple_page_id(), 'post' );
			case $this->current_page->is_home_static_page():
				return $this->find_by_id_and_type( $this->current_page->get_front_page_id(), 'post' );
			case $this->current_page->is_home_posts_page():
				return $this->find_for_home_page();
			case $this->current_page->is_term_archive():
				return $this->find_by_id_and_type( $this->current_page->get_term_id(), 'term' );
			case $this->current_page->is_date_archive():
				return $this->find_for_date_archive();
			case $this->current_page->is_search_result():
				return $this->find_for_system_page( 'search-result' );
			case $this->current_page->is_post_type_archive():
				return $this->find_for_post_type_archive( $this->current_page->get_queried_post_type() );
			case $this->current_page->is_author_archive():
				return $this->find_by_id_and_type( $this->current_page->get_author_id(), 'user' );
			case $this->current_page->is_404():
				return $this->find_for_system_page( '404' );
		}

		return $this->query()->create( [ 'object_type' => 'unknown' ] );
	}

	/**
	 * Retrieves an indexable by it's URL.
	 *
	 * @param string $url The indexable url.
	 *
	 * @return bool|Indexable The indexable, false if none could be found.
	 */
	public function find_by_url( $url ) {
		$url      = \trailingslashit( $url );
		$url_hash = \strlen( $url ) . ':' . \md5( $url );

		// Find by both url_hash and url, url_hash is indexed so will be used first by the DB to optimize the query.
		return $this->query()
					->where( 'url_hash', $url_hash )
					->where( 'url', $url )
					->find_one();
	}

	/**
	 * Retrieves the homepage indexable.
	 *
	 * @param bool $auto_create Optional. Create the indexable if it does not exist.
	 *
	 * @return bool|Indexable Instance of indexable.
	 */
	public function find_for_home_page( $auto_create = true ) {
		/**
		 * Indexable instance.
		 *
		 * @var Indexable $indexable
		 */
		$indexable = $this->query()->where( 'object_type', 'home-page' )->find_one();

		if ( $auto_create && ! $indexable ) {
			$indexable = $this->builder->build_for_home_page();
		}

		return $indexable;
	}

	/**
	 * Retrieves the date archive indexable.
	 *
	 * @param bool $auto_create Optional. Create the indexable if it does not exist.
	 *
	 * @return bool|\Yoast\WP\Free\Models\Indexable Instance of indexable.
	 */
	public function find_for_date_archive( $auto_create = true ) {
		/**
		 * Indexable instance.
		 *
		 * @var \Yoast\WP\Free\Models\Indexable $indexable
		 */
		$indexable = $this->query()->where( 'object_type', 'date-archive' )->find_one();

		if ( $auto_create && ! $indexable ) {
			$indexable = $this->builder->build_for_date_archive();
		}

		return $indexable;
	}

	/**
	 * Retrieves an indexable for a post type archive.
	 *
	 * @param string $post_type   The post type.
	 * @param bool   $auto_create Optional. Create the indexable if it does not exist.
	 *
	 * @return bool|Indexable The indexable, false if none could be found.
	 */
	public function find_for_post_type_archive( $post_type, $auto_create = true ) {
		/**
		 * Indexable instance.
		 *
		 * @var Indexable $indexable
		 */
		$indexable = $this->query()
						  ->where( 'object_type', 'post-type-archive' )
						  ->where( 'object_sub_type', $post_type )
						  ->find_one();

		if ( $auto_create && ! $indexable ) {
			$indexable = $this->builder->build_for_post_type_archive( $post_type );
		}

		return $indexable;
	}

	/**
	 * Retrieves the indexable for a system page.
	 *
	 * @param string $object_sub_type The type of system page.
	 * @param bool   $auto_create     Optional. Create the indexable if it does not exist.
	 *
	 * @return bool|Indexable Instance of indexable.
	 */
	public function find_for_system_page( $object_sub_type, $auto_create = true ) {
		/**
		 * Indexable instance.
		 *
		 * @var Indexable $indexable
		 */
		$indexable = $this->query()
						  ->where( 'object_type', 'system-page' )
						  ->where( 'object_sub_type', $object_sub_type )
						  ->find_one();

		if ( $auto_create && ! $indexable ) {
			$indexable = $this->builder->build_for_system_page( $object_sub_type );
		}

		return $indexable;
	}

	/**
	 * Retrieves an indexable by its ID and type.
	 *
	 * @param int    $object_id   The indexable object ID.
	 * @param string $object_type The indexable object type.
	 * @param bool   $auto_create Optional. Create the indexable if it does not exist.
	 *
	 * @return bool|Indexable Instance of indexable.
	 */
	public function find_by_id_and_type( $object_id, $object_type, $auto_create = true ) {
		$indexable = $this->query()
						  ->where( 'object_id', $object_id )
						  ->where( 'object_type', $object_type )
						  ->find_one();

		if ( $auto_create && ! $indexable ) {
			$indexable = $this->builder->build_for_id_and_type( $object_id, $object_type );
		}

		return $indexable;
	}

	/**
	 * Retrieves multiple indexables at once by their IDs and type.
	 *
	 * @param int[]  $object_ids  The array of indexable object IDs.
	 * @param string $object_type The indexable object type.
	 * @param bool   $auto_create Optional. Create the indexable if it does not exist.
	 *
	 * @return Indexable[] An array of indexables.
	 */
	public function find_by_multiple_ids_and_type( $object_ids, $object_type, $auto_create = true ) {
		$indexables = $this->query()
						   ->where_in( 'object_id', $object_ids )
						   ->where( 'object_type', $object_type )
						   ->find_many();

		if ( $auto_create ) {
			$indexables_available = \array_column( $indexables, 'object_id' );
			$indexables_to_create = \array_diff( $object_ids, $indexables_available );

			foreach ( $indexables_to_create as $indexable_to_create ) {
				$indexable = $this->builder->build_for_id_and_type( $indexable_to_create, $object_type );
				$indexable->save();

				$indexables[] = $indexable;
			}
		}

		return $indexables;
	}

	/**
	 * Returns all ancestors of a given indexable. Optionally prepending a set of static ancestors.
	 *
	 * @param Indexable $indexable              The indexable to find the ancestors of.
	 * @param array     $static_ancestor_wheres Optional. The where conditions by which to find static ancestors.
	 *                                          Should be an array of arrays with the inner arrays containing find
	 *                                          conditions.
	 *
	 * @return Indexable[] All ancestors of the given indexable.
	 */
	public function get_ancestors( Indexable $indexable, $static_ancestor_wheres = [] ) {
		$hierarchy_table = Yoast_Model::get_table_name( 'Indexable_Hierarchy' );
		$ancestor_query  = $this->query()
								->table_alias( 'i' )
								->select( 'i.*' )
								->join( $hierarchy_table, 'i.id = ih.ancestor_id', 'ih' )
								->where( 'ih.indexable_id', $indexable->id )
								->order_by_desc( 'ih.depth' );

		$ancestor_queries = [];
		if ( ! empty( $static_ancestor_wheres ) ) {
			$ancestor_queries = array_map( function ( $where ) {
				return $this->query()->where( $where )->limit( 1 )->find_many();
			}, $static_ancestor_wheres );
		}

		$ancestor_queries[] = $ancestor_query->find_many();

		if ( empty( $ancestor_queries ) ) {
			return [];
		}

		return array_merge( ...$ancestor_queries );
	}

	/**
	 * Retrieves indexables by their IDs.
	 *
	 * @param array $indexable_ids The indexable IDs.
	 *
	 * @return array|\IdiormResultSet Instances of indexables.
	 */
	public function find_by_indexable_ids( array $indexable_ids ) {
		return $this->query()->where_id_in( $indexable_ids )->find_many();
	}

	/**
	 * Creates a query that can find posts with outdated prominent words.
	 *
	 * Why is this method here even though it's internal linking functionality:
	 *
	 * 1. Prominent words are required to determine internal linking suggestions for any indexable.
	 * 2. The prominent words algorithm can be updated to a new version, this version is saved on an indexable.
	 * 3. Outdated posts need to be queried in combination with indexables.
	 * 4. Therefore this method querying both the posts table and the indexables table resides here.
	 *
	 * @param int      $updated_version The version required for posts to be up-to-date.
	 * @param string[] $post_types      The post types to find outdated posts for.
	 *
	 * @return ORM Returns an ORM instance that can be used to execute the query.
	 */
	protected function create_query_for_outdated_prominent_words_posts( $updated_version, $post_types ) {
		$prefix = $this->wpdb->prefix;
		$posts_table = $prefix . 'posts';

		// Because we need it in the subquery we can't do $this->select.
		$indexables_table = Yoast_Model::get_table_name( 'Indexable' );

		$post_statuses = [ 'future', 'draft', 'pending', 'private', 'publish' ];

		// Create a "?" placeholder for every post type to put in the prepared statement.
		$post_types_placeholders = implode( ',', array_fill( 0, count( $post_types ), '?' ) );

		$subquery = <<<QUERY
			SELECT `object_id` FROM {$indexables_table}
			WHERE `prominent_words_version` = ?
			AND `object_type` = 'post'
			AND `object_sub_type` IN ( {$post_types_placeholders} )
QUERY;
		$subquery_values = array_merge( [ $updated_version ], $post_types );

		/*
		 * The subquery selects all indexables that are up-to-date. Using NOT IN we
		 * can then find all posts that are out-of-date.
		 */
		$query = ORM::for_table( $posts_table )
		            ->select( 'ID' )
		            ->where_raw( '`ID` NOT IN (' . $subquery . ')', $subquery_values )
		            ->where_in( 'post_status', $post_statuses )
		            ->where_in( 'post_type', $post_types );

		return $query;
	}

	/**
	 * Counts posts that have outdated prominent words.
	 *
	 * Uses the above function to create the query because the query is the same as finding posts.
	 * See the above function for more information.
	 *
	 * @param int      $updated_version The version required for posts to be up-to-date.
	 * @param string[] $post_types The post types to count posts for.
	 * @return int The amount of posts that have outdated prominent words.
	 */
	public function count_posts_with_outdated_prominent_words( $updated_version, array $post_types ) {
		// Empty post types would syntax error the query, so early return with no results.
		if ( empty( $post_types ) ) {
			return 0;
		}

		$query = $this->create_query_for_outdated_prominent_words_posts( $updated_version, $post_types );

		return $query->count();
	}

	/**
	 * Finds posts that have outdated prominent words.
	 *
	 * Uses the above function to create the query because the query is the same as counting posts.
	 * See the above function for more information.
	 *
	 * @param int      $updated_version The version required for posts to be up-to-date.
	 * @param string[] $post_types The post types to find posts for.
	 * @param int      $limit      The maximum number of posts to return.
	 * @return int[]               The IDs of the outdated posts.
	 */
	public function find_posts_with_outdated_prominent_words( $updated_version, array $post_types, $limit = 10 ) {
		// Empty post types would syntax error the query, so early return with no results.
		if ( empty( $post_types ) ) {
			return [];
		}

		$query = $this->create_query_for_outdated_prominent_words_posts( $updated_version, $post_types );

		return array_map( function( $result ) {
			return $result['ID'];
		}, $query->limit( $limit )->find_array() );
	}
}<|MERGE_RESOLUTION|>--- conflicted
+++ resolved
@@ -23,43 +23,12 @@
 class Indexable_Repository {
 
 	/**
-<<<<<<< HEAD
-	 * @var Indexable_Author_Builder
-	 */
-	protected $author_builder;
-
-	/**
-	 * @var Indexable_Post_Builder
-	 */
-	protected $post_builder;
-
-	/**
-	 * @var Indexable_Term_Builder
-	 */
-	protected $term_builder;
-
-	/**
-	 * @var Indexable_Home_Page_Builder
-	 */
-	protected $home_page_builder;
-
-	/**
-	 * @var Indexable_Post_Type_Archive_Builder
-	 */
-	private $post_type_archive_builder;
-
-	/**
-	 * @var Indexable_System_Page_Builder
-	 */
-	private $system_page_builder;
-=======
 	 * @var Indexable_Builder
 	 */
 	private $builder;
->>>>>>> 89cc1d6f
-
-	/**
-	 * @var Current_Page_Helper
+
+	/**
+	 * @var \Yoast\WP\Free\Helpers\Current_Page_Helper
 	 */
 	protected $current_page;
 
@@ -76,22 +45,10 @@
 	/**
 	 * Returns the instance of this class constructed through the ORM Wrapper.
 	 *
-<<<<<<< HEAD
-	 * @param Indexable_Author_Builder            $author_builder            The author builder for creating missing indexables.
-	 * @param Indexable_Post_Builder              $post_builder              The post builder for creating missing indexables.
-	 * @param Indexable_Term_Builder              $term_builder              The term builder for creating missing indexables.
-	 * @param Indexable_Home_Page_Builder         $home_page_builder         The front page builder for creating missing indexables.
-	 * @param Indexable_Post_Type_Archive_Builder $post_type_archive_builder The post type archive builder for creating missing indexables.
-	 * @param Indexable_Date_Archive_Builder      $date_archive_builder      The date archive builder for creating missing indexables.
-	 * @param Indexable_System_Page_Builder       $system_page_builder       The search result builder for creating missing indexables.
-	 * @param Current_Page_Helper                 $current_page_helper       The current post helper.
-	 * @param Logger                              $logger                    The logger.
-	 * @param \wpdb                               $wpdb                      The WordPress database instance.
-=======
 	 * @param Indexable_Builder   $builder             The indexable builder.
 	 * @param Current_Page_Helper $current_page_helper The current post helper.
 	 * @param Logger              $logger              The logger.
->>>>>>> 89cc1d6f
+	 * @param \wpdb               $wpdb                The WordPress database instance.
 	 */
 	public function __construct(
 		Indexable_Builder $builder,
@@ -99,23 +56,10 @@
 		Logger $logger,
 		\wpdb $wpdb
 	) {
-<<<<<<< HEAD
-		$this->author_builder            = $author_builder;
-		$this->post_builder              = $post_builder;
-		$this->term_builder              = $term_builder;
-		$this->home_page_builder         = $home_page_builder;
-		$this->post_type_archive_builder = $post_type_archive_builder;
-		$this->date_archive_builder      = $date_archive_builder;
-		$this->system_page_builder       = $system_page_builder;
-		$this->current_page              = $current_page_helper;
-		$this->logger                    = $logger;
-		$this->wpdb                      = $wpdb;
-=======
 		$this->builder      = $builder;
 		$this->current_page = $current_page_helper;
 		$this->logger       = $logger;
-
->>>>>>> 89cc1d6f
+		$this->wpdb         = $wpdb;
 	}
 
 	/**
@@ -126,6 +70,7 @@
 	public function query() {
 		return Yoast_Model::of_type( 'Indexable' );
 	}
+
 	/**
 	 * Attempts to find the indexable for the current WordPress page. Returns false if no indexable could be found.
 	 * This may be the result of the indexable not existing or of being unable to determine what type of page the
@@ -410,10 +355,10 @@
 		 * can then find all posts that are out-of-date.
 		 */
 		$query = ORM::for_table( $posts_table )
-		            ->select( 'ID' )
-		            ->where_raw( '`ID` NOT IN (' . $subquery . ')', $subquery_values )
-		            ->where_in( 'post_status', $post_statuses )
-		            ->where_in( 'post_type', $post_types );
+					->select( 'ID' )
+					->where_raw( '`ID` NOT IN (' . $subquery . ')', $subquery_values )
+					->where_in( 'post_status', $post_statuses )
+					->where_in( 'post_type', $post_types );
 
 		return $query;
 	}
