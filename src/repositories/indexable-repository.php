<?php

namespace Yoast\WP\SEO\Repositories;

use Psr\Log\LoggerInterface;
use wpdb;
use Yoast\WP\Lib\Model;
use Yoast\WP\Lib\ORM;
use Yoast\WP\SEO\Builders\Indexable_Builder;
use Yoast\WP\SEO\Helpers\Current_Page_Helper;
use Yoast\WP\SEO\Helpers\Indexable_Helper;
use Yoast\WP\SEO\Loggers\Logger;
use Yoast\WP\SEO\Models\Indexable;
use Yoast\WP\SEO\Services\Indexables\Indexable_Version_Manager;

/**
 * Class Indexable_Repository.
 */
class Indexable_Repository {

	/**
	 * The indexable builder.
	 *
	 * @var Indexable_Builder
	 */
	private $builder;

	/**
	 * Represents the hierarchy repository.
	 *
	 * @var Indexable_Hierarchy_Repository
	 */
	protected $hierarchy_repository;

	/**
	 * The current page helper.
	 *
	 * @var Current_Page_Helper
	 */
	protected $current_page;

	/**
	 * The logger object.
	 *
	 * @var LoggerInterface
	 */
	protected $logger;

	/**
	 * The WordPress database.
	 *
	 * @var wpdb
	 */
	protected $wpdb;

	/**
	 * Represents the indexable helper.
	 *
	 * @var Indexable_Helper
	 */
	protected $indexable_helper;

	/**
	 * Checks if Indexables are up to date.
	 *
	 * @var Indexable_Version_Manager
	 */
	protected $version_manager;

	/**
	 * Returns the instance of this class constructed through the ORM Wrapper.
	 *
	 * @param Indexable_Builder              $builder              The indexable builder.
	 * @param Current_Page_Helper            $current_page         The current post helper.
	 * @param Logger                         $logger               The logger.
	 * @param Indexable_Hierarchy_Repository $hierarchy_repository The hierarchy repository.
	 * @param wpdb                           $wpdb                 The WordPress database instance.
	 * @param Indexable_Version_Manager      $version_manager      The indexable version manager.
	 */
	public function __construct(
		Indexable_Builder $builder,
		Current_Page_Helper $current_page,
		Logger $logger,
		Indexable_Hierarchy_Repository $hierarchy_repository,
		wpdb $wpdb,
		Indexable_Version_Manager $version_manager
	) {
		$this->builder              = $builder;
		$this->current_page         = $current_page;
		$this->logger               = $logger;
		$this->hierarchy_repository = $hierarchy_repository;
		$this->wpdb                 = $wpdb;
		$this->version_manager      = $version_manager;
	}

	/**
	 * Starts a query for this repository.
	 *
	 * @return ORM
	 */
	public function query() {
		return Model::of_type( 'Indexable' );
	}

	/**
	 * Attempts to find the indexable for the current WordPress page. Returns false if no indexable could be found.
	 * This may be the result of the indexable not existing or of being unable to determine what type of page the
	 * current page is.
	 *
	 * @return bool|Indexable The indexable. If no indexable is found returns an empty indexable. Returns false if there is a database error.
	 */
	public function for_current_page() {
		$indexable = false;

		switch ( true ) {
			case $this->current_page->is_simple_page():
				$indexable = $this->find_by_id_and_type( $this->current_page->get_simple_page_id(), 'post' );
				break;
			case $this->current_page->is_home_static_page():
				$indexable = $this->find_by_id_and_type( $this->current_page->get_front_page_id(), 'post' );
				break;
			case $this->current_page->is_home_posts_page():
				$indexable = $this->find_for_home_page();
				break;
			case $this->current_page->is_term_archive():
				$indexable = $this->find_by_id_and_type( $this->current_page->get_term_id(), 'term' );
				break;
			case $this->current_page->is_date_archive():
				$indexable = $this->find_for_date_archive();
				break;
			case $this->current_page->is_search_result():
				$indexable = $this->find_for_system_page( 'search-result' );
				break;
			case $this->current_page->is_post_type_archive():
				$indexable = $this->find_for_post_type_archive( $this->current_page->get_queried_post_type() );
				break;
			case $this->current_page->is_author_archive():
				$indexable = $this->find_by_id_and_type( $this->current_page->get_author_id(), 'user' );
				break;
			case $this->current_page->is_404():
				$indexable = $this->find_for_system_page( '404' );
				break;
		}

		if ( $indexable === false ) {
			return $this->query()->create(
				[
					'object_type' => 'unknown',
					'post_status' => 'unindexed',
					'version'     => 1,
				]
			);
		}

		return $indexable;
	}

	/**
	 * Retrieves an indexable by its permalink.
	 *
	 * @param string $permalink The indexable permalink.
	 *
	 * @return bool|Indexable The indexable, false if none could be found.
	 */
	public function find_by_permalink( $permalink ) {
		$permalink_hash = \strlen( $permalink ) . ':' . \md5( $permalink );

		// Find by both permalink_hash and permalink, permalink_hash is indexed so will be used first by the DB to optimize the query.
		return $this->query()
			->where( 'permalink_hash', $permalink_hash )
			->where( 'permalink', $permalink )
			->find_one();
	}

	/**
	 * Retrieves all the indexable instances of a certain object type.
	 *
	 * @param string $object_type The object type.
	 *
	 * @return Indexable[] The array with all the indexable instances of a certain object type.
	 */
	public function find_all_with_type( $object_type ) {
		/**
		 * The array with all the indexable instances of a certain object type.
		 *
		 * @var Indexable[] $indexables
		 */
		$indexables = $this
			->query()
			->where( 'object_type', $object_type )
			->find_many();

		return \array_map( [ $this, 'upgrade_indexable' ], $indexables );
	}

	/**
	 * Retrieves all the indexable instances of a certain object subtype.
	 *
	 * @param string $object_type     The object type.
	 * @param string $object_sub_type The object subtype.
	 *
	 * @return Indexable[] The array with all the indexable instances of a certain object subtype.
	 */
	public function find_all_with_type_and_sub_type( $object_type, $object_sub_type ) {
		/**
		 * The array with all the indexable instances of a certain object type and subtype.
		 *
		 * @var Indexable[] $indexables
		 */
		$indexables = $this
			->query()
			->where( 'object_type', $object_type )
			->where( 'object_sub_type', $object_sub_type )
			->find_many();

		return \array_map( [ $this, 'upgrade_indexable' ], $indexables );
	}

	/**
	 * Retrieves the homepage indexable.
	 *
	 * @param bool $auto_create Optional. Create the indexable if it does not exist.
	 *
	 * @return bool|Indexable Instance of indexable.
	 */
	public function find_for_home_page( $auto_create = true ) {
		$indexable = \wp_cache_get( 'home-page', 'yoast-seo-indexables' );
		if ( ! $indexable ) {
			/**
			 * Indexable instance.
			 *
			 * @var Indexable $indexable
			 */
			$indexable = $this->query()->where( 'object_type', 'home-page' )->find_one();

			if ( $auto_create && ! $indexable ) {
				$indexable = $this->builder->build_for_home_page();
			}

			$indexable = $this->upgrade_indexable( $indexable );

			\wp_cache_set( 'home-page', $indexable, 'yoast-seo-indexables', ( 5 * \MINUTE_IN_SECONDS ) );
		}

		return $indexable;
	}

	/**
	 * Retrieves the date archive indexable.
	 *
	 * @param bool $auto_create Optional. Create the indexable if it does not exist.
	 *
	 * @return bool|Indexable Instance of indexable.
	 */
	public function find_for_date_archive( $auto_create = true ) {
		/**
		 * Indexable instance.
		 *
		 * @var Indexable $indexable
		 */
		$indexable = $this->query()->where( 'object_type', 'date-archive' )->find_one();

		if ( $auto_create && ! $indexable ) {
			$indexable = $this->builder->build_for_date_archive();
		}

		return $this->upgrade_indexable( $indexable );
	}

	/**
	 * Retrieves an indexable for a post type archive.
	 *
	 * @param string $post_type   The post type.
	 * @param bool   $auto_create Optional. Create the indexable if it does not exist.
	 *
	 * @return bool|Indexable The indexable, false if none could be found.
	 */
	public function find_for_post_type_archive( $post_type, $auto_create = true ) {
		/**
		 * Indexable instance.
		 *
		 * @var Indexable $indexable
		 */
		$indexable = $this->query()
			->where( 'object_type', 'post-type-archive' )
			->where( 'object_sub_type', $post_type )
			->find_one();

		if ( $auto_create && ! $indexable ) {
			$indexable = $this->builder->build_for_post_type_archive( $post_type );
		}

		return $this->upgrade_indexable( $indexable );
	}

	/**
	 * Retrieves the indexable for a system page.
	 *
	 * @param string $object_sub_type The type of system page.
	 * @param bool   $auto_create     Optional. Create the indexable if it does not exist.
	 *
	 * @return bool|Indexable Instance of indexable.
	 */
	public function find_for_system_page( $object_sub_type, $auto_create = true ) {
		/**
		 * Indexable instance.
		 *
		 * @var Indexable $indexable
		 */
		$indexable = $this->query()
			->where( 'object_type', 'system-page' )
			->where( 'object_sub_type', $object_sub_type )
			->find_one();

		if ( $auto_create && ! $indexable ) {
			$indexable = $this->builder->build_for_system_page( $object_sub_type );
		}

		return $this->upgrade_indexable( $indexable );
	}

	/**
	 * Retrieves an indexable by its ID and type.
	 *
	 * @param int    $object_id   The indexable object ID.
	 * @param string $object_type The indexable object type.
	 * @param bool   $auto_create Optional. Create the indexable if it does not exist.
	 *
	 * @return bool|Indexable Instance of indexable.
	 */
	public function find_by_id_and_type( $object_id, $object_type, $auto_create = true ) {
		$indexable = $this->query()
			->where( 'object_id', $object_id )
			->where( 'object_type', $object_type )
			->find_one();

		if ( $auto_create && ! $indexable ) {
			$indexable = $this->builder->build_for_id_and_type( $object_id, $object_type );
		}
		else {
			$indexable = $this->upgrade_indexable( $indexable );
		}

		return $indexable;
	}

	/**
	 * Retrieves multiple indexables at once by their id's and type.
	 *
	 * @param int[]  $object_ids  The array of indexable object id's.
	 * @param string $object_type The indexable object type.
	 * @param bool   $auto_create Optional. Create the indexable if it does not exist.
	 *
	 * @return Indexable[] An array of indexables.
	 */
	public function find_by_multiple_ids_and_type( $object_ids, $object_type, $auto_create = true ) {
		if ( empty( $object_ids ) ) {
			return [];
		}

		/**
		 * Represents an array of indexable objects.
		 *
		 * @var Indexable[] $indexables
		 */
		$indexables = $this->query()
			->where_in( 'object_id', $object_ids )
			->where( 'object_type', $object_type )
			->find_many();

		if ( $auto_create ) {
			$indexables_available = [];
			foreach ( $indexables as $indexable ) {
				$indexables_available[] = $indexable->object_id;
			}

			$indexables_to_create = \array_diff( $object_ids, $indexables_available );

			foreach ( $indexables_to_create as $indexable_to_create ) {
				$indexables[] = $this->builder->build_for_id_and_type( $indexable_to_create, $object_type );
			}
		}

		return \array_map( [ $this, 'upgrade_indexable' ], $indexables );
	}

	/**
	 * Finds the indexables by id's.
	 *
	 * @param array $indexable_ids The indexable id's.
	 *
	 * @return Indexable[] The found indexables.
	 */
	public function find_by_ids( array $indexable_ids ) {
		if ( empty( $indexable_ids ) ) {
			return [];
		}

		$indexables = $this
			->query()
			->where_in( 'id', $indexable_ids )
			->find_many();

		return \array_map( [ $this, 'upgrade_indexable' ], $indexables );
	}

	/**
	 * Returns all ancestors of a given indexable.
	 *
	 * @param Indexable $indexable The indexable to find the ancestors of.
	 *
	 * @return Indexable[] All ancestors of the given indexable.
	 */
	public function get_ancestors( Indexable $indexable ) {
		// If we've already set ancestors on the indexable no need to get them again.
		if ( \is_array( $indexable->ancestors ) && ! empty( $indexable->ancestors ) ) {
			return \array_map( [ $this, 'upgrade_indexable' ], $indexable->ancestors );
		}

		$indexable_ids = $this->hierarchy_repository->find_ancestors( $indexable );

		// If we've set ancestors on the indexable because we had to build them to find them.
		if ( \is_array( $indexable->ancestors ) && ! empty( $indexable->ancestors ) ) {
			return \array_map( [ $this, 'upgrade_indexable' ], $indexable->ancestors );
		}

		if ( empty( $indexable_ids ) ) {
			return [];
		}

		if ( $indexable_ids[0] === 0 && \count( $indexable_ids ) === 1 ) {
			return [];
		}

		$indexables = $this->query()
			->where_in( 'id', $indexable_ids )
			->order_by_expr( 'FIELD(id,' . \implode( ',', $indexable_ids ) . ')' )
			->find_many();

		return \array_map( [ $this, 'upgrade_indexable' ], $indexables );
	}

	/**
	 * Returns all subpages with a given post_parent.
	 *
	 * @param int   $post_parent The post parent.
	 * @param array $exclude_ids The id's to exclude.
	 *
	 * @return Indexable[] array of indexables.
	 */
	public function get_subpages_by_post_parent( $post_parent, $exclude_ids = [] ) {
		$query = $this->query()
			->where( 'post_parent', $post_parent )
			->where( 'object_type', 'post' )
			->where( 'post_status', 'publish' );

		if ( ! empty( $exclude_ids ) ) {
			$query->where_not_in( 'object_id', $exclude_ids );
		}
		return $query->find_many();
	}

	/**
<<<<<<< HEAD
	 * Returns most recently modified posts of a post type.
	 *
	 * @param string $post_type   The post type.
	 * @param int    $limit       The maximum number of posts to return.
	 * @param bool   $exclude_old Whether to exclude posts older than one year.
	 *
	 * @return Indexable[] array of indexables.
	 */
	public function get_recently_modified_posts( $post_type, $limit, $exclude_old ) {
=======
	 * Returns the most recently modified cornerstone content of a post type.
	 *
	 * @param string   $post_type The post type.
	 * @param int|null $limit     The maximum number of posts to return.
	 *
	 * @return Indexable[] array of indexables.
	 */
	public function get_recent_cornerstone_for_post_type( string $post_type, ?int $limit ) {
>>>>>>> 752cf40d
		$query = $this->query()
			->where( 'object_type', 'post' )
			->where( 'object_sub_type', $post_type )
			->where_raw( '( is_public IS NULL OR is_public = 1 )' )
<<<<<<< HEAD
			->order_by_desc( 'object_last_modified' )
			->limit( $limit );

		if ( $exclude_old ) {
			$query->where_gte( 'object_published_at', \gmdate( 'Y-m-d H:i:s', \strtotime( '-1 year' ) ) );
		}

		$query->order_by_desc( 'object_last_modified' )
			->limit( $limit );

=======
			->where( 'is_cornerstone', 1 )
			->order_by_desc( 'object_last_modified' );

		if ( $limit !== null ) {
			$query->limit( $limit );
		}

>>>>>>> 752cf40d
		return $query->find_many();
	}

	/**
	 * Updates the incoming link count for an indexable without first fetching it.
	 *
	 * @param int $indexable_id The indexable id.
	 * @param int $count        The incoming link count.
	 *
	 * @return bool Whether or not the update was succeful.
	 */
	public function update_incoming_link_count( $indexable_id, $count ) {
		return (bool) $this->query()
			->set( 'incoming_link_count', $count )
			->where( 'id', $indexable_id )
			->update_many();
	}

	/**
	 * Ensures that the given indexable has a permalink.
	 *
	 * Will be deprecated in 17.3 - Use upgrade_indexable instead.
	 *
	 * @codeCoverageIgnore
	 *
	 * @param Indexable $indexable The indexable.
	 *
	 * @return bool|Indexable The indexable.
	 */
	public function ensure_permalink( $indexable ) {
		// @phpcs:ignore WordPress.Security.EscapeOutput.OutputNotEscaped -- self::class is safe.
		// @phpcs:ignore Squiz.PHP.CommentedOutCode.Found
		// _deprecated_function( __METHOD__, 'Yoast SEO 17.3', self::class . '::upgrade_indexable' );

		return $this->upgrade_indexable( $indexable );
	}

	/**
	 * Checks if an Indexable is outdated, and rebuilds it when necessary.
	 *
	 * @param Indexable $indexable The indexable.
	 *
	 * @return Indexable The indexable.
	 */
	public function upgrade_indexable( $indexable ) {
		if ( $this->version_manager->indexable_needs_upgrade( $indexable ) ) {
			$indexable = $this->builder->build( $indexable );
		}
		return $indexable;
	}

	/**
	 * Resets the permalinks of the passed object type and subtype.
	 *
	 * @param string|null $type    The type of the indexable. Can be null.
	 * @param string|null $subtype The subtype. Can be null.
	 *
	 * @return int|bool The number of permalinks changed if the query was succesful. False otherwise.
	 */
	public function reset_permalink( $type = null, $subtype = null ) {
		$query = $this->query()->set(
			[
				'permalink'      => null,
				'permalink_hash' => null,
				'version'        => 0,
			]
		);

		if ( $type !== null ) {
			$query->where( 'object_type', $type );
		}

		if ( $type !== null && $subtype !== null ) {
			$query->where( 'object_sub_type', $subtype );
		}

		return $query->update_many();
	}

	/**
	 * Gets the total number of stored indexables.
	 *
	 * @return int The total number of stored indexables.
	 */
	public function get_total_number_of_indexables() {
		return $this->query()->count();
	}
}<|MERGE_RESOLUTION|>--- conflicted
+++ resolved
@@ -461,7 +461,6 @@
 	}
 
 	/**
-<<<<<<< HEAD
 	 * Returns most recently modified posts of a post type.
 	 *
 	 * @param string $post_type   The post type.
@@ -471,21 +470,10 @@
 	 * @return Indexable[] array of indexables.
 	 */
 	public function get_recently_modified_posts( $post_type, $limit, $exclude_old ) {
-=======
-	 * Returns the most recently modified cornerstone content of a post type.
-	 *
-	 * @param string   $post_type The post type.
-	 * @param int|null $limit     The maximum number of posts to return.
-	 *
-	 * @return Indexable[] array of indexables.
-	 */
-	public function get_recent_cornerstone_for_post_type( string $post_type, ?int $limit ) {
->>>>>>> 752cf40d
 		$query = $this->query()
 			->where( 'object_type', 'post' )
 			->where( 'object_sub_type', $post_type )
 			->where_raw( '( is_public IS NULL OR is_public = 1 )' )
-<<<<<<< HEAD
 			->order_by_desc( 'object_last_modified' )
 			->limit( $limit );
 
@@ -496,7 +484,22 @@
 		$query->order_by_desc( 'object_last_modified' )
 			->limit( $limit );
 
-=======
+		return $query->find_many();
+	}
+
+	/**
+	 * Returns the most recently modified cornerstone content of a post type.
+	 *
+	 * @param string   $post_type The post type.
+	 * @param int|null $limit     The maximum number of posts to return.
+	 *
+	 * @return Indexable[] array of indexables.
+	 */
+	public function get_recent_cornerstone_for_post_type( string $post_type, ?int $limit ) {
+		$query = $this->query()
+			->where( 'object_type', 'post' )
+			->where( 'object_sub_type', $post_type )
+			->where_raw( '( is_public IS NULL OR is_public = 1 )' )
 			->where( 'is_cornerstone', 1 )
 			->order_by_desc( 'object_last_modified' );
 
@@ -504,7 +507,6 @@
 			$query->limit( $limit );
 		}
 
->>>>>>> 752cf40d
 		return $query->find_many();
 	}
 
