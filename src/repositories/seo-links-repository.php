--- conflicted
+++ resolved
@@ -7,21 +7,12 @@
 
 namespace Yoast\WP\SEO\Repositories;
 
-<<<<<<< HEAD
-=======
 use Yoast\WP\SEO\ORM\ORMWrapper;
->>>>>>> 03ce0fa6
 use Yoast\WP\SEO\ORM\Yoast_Model;
 
 /**
  * Class SEO_Links_Repository
  *
-<<<<<<< HEAD
-=======
- * WARNING: This class merely exists for type hints and dependency injection.
- * Instances of this class will actually be instances of ORMWrapper and any functions and/or methods here will not be represented.
- *
->>>>>>> 03ce0fa6
  * @package Yoast\WP\SEO\ORM\Repositories
  */
 class SEO_Links_Repository {
@@ -29,11 +20,7 @@
 	/**
 	 * Starts a query for this repository.
 	 *
-<<<<<<< HEAD
-	 * @return \Yoast\WP\SEO\ORM\ORMWrapper
-=======
-	 * @return \Yoast\WP\SEO\Repositories\SEO_Links_Repository
->>>>>>> 03ce0fa6
+	 * @return ORMWrapper
 	 */
 	public function query() {
 		return Yoast_Model::of_type( 'SEO_Links' );
