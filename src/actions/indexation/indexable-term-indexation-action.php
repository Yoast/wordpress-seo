--- conflicted
+++ resolved
@@ -145,16 +145,13 @@
 			"
 			SELECT $select
 			FROM {$this->wpdb->term_taxonomy}
-<<<<<<< HEAD
-			WHERE term_id NOT IN (SELECT object_id FROM $indexable_table WHERE object_type = 'term' AND permalink_hash IS NOT NULL) AND taxonomy IN ($placeholders)
-=======
 			WHERE term_id NOT IN (
 				SELECT object_id
 				FROM $indexable_table
 				WHERE object_type = 'term'
+				AND permalink_hash IS NOT NULL
 			)
 			AND taxonomy IN (" . \implode( ', ', \array_fill( 0, \count( $public_taxonomies ), '%s' ) ) . ")
->>>>>>> 278ebe8d
 			$limit_query",
 			$replacements
 		);
