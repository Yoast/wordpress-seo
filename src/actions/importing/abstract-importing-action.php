--- conflicted
+++ resolved
@@ -188,9 +188,6 @@
 	}
 
 	/**
-<<<<<<< HEAD
-	 * Gets the cursor id.
-=======
 	 * Returns whether the importing action is enabled.
 	 *
 	 * @return bool True by default unless a child class overrides it.
@@ -200,8 +197,7 @@
 	}
 
 	/**
-	 * Creates a query for gathering to-be-imported data from the database.
->>>>>>> abd3d5f3
+	 * Gets the cursor id.
 	 *
 	 * @return string The cursor id.
 	 */
