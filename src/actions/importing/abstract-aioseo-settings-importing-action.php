<?php

namespace Yoast\WP\SEO\Actions\Importing;

use Exception;
use Yoast\WP\SEO\Conditionals\AIOSEO_V4_Importer_Conditional;
use Yoast\WP\SEO\Helpers\Options_Helper;
use Yoast\WP\SEO\Services\Importing\Aioseo_Replacevar_Handler;

/**
 * Abstract class for importing AIOSEO settings.
 *
 * @phpcs:disable Yoast.NamingConventions.ObjectNameDepth.MaxExceeded
 */
abstract class Abstract_Aioseo_Settings_Importing_Action extends Abstract_Importing_Action {

	use Import_Cursor_Manager_Trait;

	/**
	 * The plugin the class deals with.
	 *
	 * @var string
	 */
	const PLUGIN = null;

	/**
	 * The type the class deals with.
	 *
	 * @var string
	 */
	const TYPE = null;

	/**
	 * The option_name of the AIOSEO option that contains the settings.
	 */
	const SOURCE_OPTION_NAME = null;

	/**
	 * The map of aioseo_options to yoast settings.
	 *
	 * @var array
	 */
	protected $aioseo_options_to_yoast_map = [];

	/**
	 * The tab of the aioseo settings we're working with, eg. taxonomies, posttypes.
	 *
	 * @var string
	 */
	protected $settings_tab = '';

	/**
<<<<<<< HEAD
	 * The name of the option where we'll save the imported setting.
	 *
	 * @var string
	 */
	protected $option_name = 'wpseo_titles';
=======
	 * The replacevar handler.
	 *
	 * @var Aioseo_Replacevar_Handler
	 */
	protected $replacevar_handler;

	/**
	 * Additional mapping between AiOSEO replace vars and Yoast replace vars.
	 *
	 * @var array
	 *
	 * @see https://yoast.com/help/list-available-snippet-variables-yoast-seo/
	 */
	protected $replace_vars_edited_map = [];

	/**
	 * Class constructor.
	 *
	 * @param Options_Helper            $options            The options helper.
	 * @param Aioseo_Replacevar_Handler $replacevar_handler The replacevar handler.
	 */
	public function __construct(
		Options_Helper $options,
		Aioseo_Replacevar_Handler $replacevar_handler
	) {
		parent::__construct( $options );

		$this->replacevar_handler = $replacevar_handler;
	}
>>>>>>> e99562f2

	/**
	 * Builds the mapping that ties AOISEO option keys with Yoast ones and their data transformation method.
	 *
	 * @return void
	 */
	abstract protected function build_mapping();

	/**
	 * Retrieves the source option_name.
	 *
	 * @return string The source option_name.
	 *
	 * @throws Exception If the SOURCE_OPTION_NAME constant is not set in the child class.
	 */
	public function get_source_option_name() {
		$source_option_name = static::SOURCE_OPTION_NAME;

		if ( empty( $source_option_name ) ) {
			throw new Exception( 'Importing settings action without explicit source option_name' );
		}

		return $source_option_name;
	}

	/**
	 * Retrieves the name of the option where we'll save the imported setting.
	 *
	 * @return string The name of the option where we'll save the imported setting.
	 */
	public function get_option_name() {
		return $this->option_name;
	}

	/**
	 * Returns whether the AISOEO settings importing action is enabled.
	 *
	 * @return bool True if the AISOEO settings importing action is enabled.
	 */
	public function is_enabled() {
		$aioseo_importer_conditional = \YoastSEO()->classes->get( AIOSEO_V4_Importer_Conditional::class );

		return $aioseo_importer_conditional->is_met();
	}

	/**
	 * Returns the total number of unimported objects.
	 *
	 * @return int The total number of unimported objects.
	 */
	public function get_total_unindexed() {
		return $this->get_unindexed_count();
	}

	/**
	 * Returns the limited number of unimported objects.
	 *
	 * @param int $limit The maximum number of unimported objects to be returned.
	 *
	 * @return int The limited number of unindexed posts.
	 */
	public function get_limited_unindexed_count( $limit ) {
		return $this->get_unindexed_count( $limit );
	}

	/**
	 * Returns the number of unimported objects (limited if limit is applied).
	 *
	 * @param int $limit The maximum number of unimported objects to be returned.
	 *
	 * @return int The number of unindexed posts.
	 */
	protected function get_unindexed_count( $limit = null ) {
		if ( ! \is_int( $limit ) || $limit < 1 ) {
			$limit = null;
		}

		$settings_to_create = $this->query( $limit );

		$number_of_settings_to_create = \count( $settings_to_create );
		$completed                    = $number_of_settings_to_create === 0;
		$this->set_completed( $completed );

		return $number_of_settings_to_create;
	}

	/**
	 * Imports AIOSEO settings.
	 *
	 * @return array|false An array of the AIOSEO settings that were imported or false if aioseo data was not found.
	 */
	public function index() {
		$limit            = $this->get_limit();
		$aioseo_settings  = $this->query( $limit );
		$created_settings = [];

		$completed = \count( $aioseo_settings ) === 0;
		$this->set_completed( $completed );

<<<<<<< HEAD
		$this->build_mapping();		

		$last_imported_setting = '';
=======
		$last_imported_setting = '';

		// Prepare the setting keys mapping.
		$this->build_mapping();

		// Prepare the replacement var mapping.
		foreach ( $this->replace_vars_edited_map as $aioseo_var => $yoast_var ) {
			$this->replacevar_handler->compose_map( $aioseo_var, $yoast_var );
		}

>>>>>>> e99562f2
		try {
			foreach ( $aioseo_settings as $setting => $setting_value ) {
				// Map and import the values of the setting we're working with (eg. post, book-category, etc.) to the respective Yoast option.
				$this->map( $setting_value, $setting );

				// Save the type of the settings that were just imported, so that we can allow chunked imports.
				$last_imported_setting = $setting;

				$created_settings[] = $setting;
			}
		}
		finally {
			$cursor_id = $this->get_cursor_id();
			$this->set_cursor( $this->options, $cursor_id, $last_imported_setting );
		}

		return $created_settings;
	}

	/**
	 * Queries the database and retrieves unimported AiOSEO settings (in chunks if a limit is applied).
	 *
	 * @param int $limit The maximum number of unimported objects to be returned.
	 *
	 * @return array The (maybe chunked) unimported AiOSEO settings to import.
	 */
	protected function query( $limit = null ) {
		$aioseo_settings = \json_decode( \get_option( $this->get_source_option_name(), [] ), true );

		if ( empty( $aioseo_settings ) || ! isset( $aioseo_settings['searchAppearance'][ $this->settings_tab ] ) ) {
			return [];
		}

		// We specifically want the setttings of the tab we're working with, eg. postTypes, taxonomies, etc.
		$settings_values = $aioseo_settings['searchAppearance'][ $this->settings_tab ];
		if ( ! is_array( $settings_values ) ) {
			return [];
		}

		$flattened_settings = $this->flatten_settings( $settings_values );

		return $this->get_unimported_chunk( $flattened_settings, $limit );
	}

	/**
	 * Flattens the multidimensional array of AIOSEO settings. Recursive.
	 *
	 * @param array  $array      The array to be flattened.
	 * @param string $key_prefix The key to be used as a base.
	 *
	 * @return array The flattened array.
	 */
	protected function flatten_settings( $array, $key_prefix = '' ) {
		$result = [];
		foreach ( $array as $key => $value ) {
			if ( is_array( $value ) ) {
				$result = array_merge( $result, $this->flatten_settings( $value, $key_prefix . '/' . $key ) );
			}
			else {
				$result[ $key_prefix . '/' . $key ] = $value;
			}
		}

		return $result;
	}

	/**
	 * Retrieves (a chunk of, if limit is applied) the unimported AIOSEO settings.
	 * To apply a chunk, we manipulate the cursor to the keys of the AIOSEO settings.
	 *
	 * @param array $importable_data All of the available AIOSEO settings.
	 * @param int   $limit           The maximum number of unimported objects to be returned.
	 *
	 * @return array The (chunk of, if limit is applied)) unimported AIOSEO settings.
	 */
	protected function get_unimported_chunk( $importable_data, $limit ) {
		\ksort( $importable_data );

		$cursor_id = $this->get_cursor_id();
		$cursor    = $this->get_cursor( $this->options, $cursor_id, '' );

		/**
		 * Filter 'wpseo_aioseo_<identifier>_import_cursor' - Allow filtering the value of the aioseo settings import cursor.
		 *
		 * @api int The value of the aioseo posttype default settings import cursor.
		 */
		$cursor = \apply_filters( 'wpseo_aioseo_' . $this->get_type() . '_import_cursor', $cursor );

		if ( $cursor === '' ) {
			return \array_slice( $importable_data, 0, $limit, true );
		}

		// Let's find the position of the cursor in the alphabetically sorted importable data, so we can return only the unimported data.
		$keys = \array_flip( \array_keys( $importable_data ) );
		// If the stored cursor now no longer exists in the data, we have no choice but to start over.
		$position = ( isset( $keys[ $cursor ] ) ) ? ( $keys[ $cursor ] + 1 ) : 0;

		return \array_slice( $importable_data, $position, $limit, true );
	}

	/**
	 * Returns the number of objects that will be imported in a single importing pass.
	 *
	 * @return int The limit.
	 */
	public function get_limit() {
		/**
		 * Filter 'wpseo_aioseo_<identifier>_indexation_limit' - Allow filtering the number of settings imported during each importing pass.
		 *
		 * @api int The maximum number of posts indexed.
		 */
		$limit = \apply_filters( 'wpseo_aioseo_' . $this->get_type() . '_indexation_limit', 25 );

		if ( ! \is_int( $limit ) || $limit < 1 ) {
			$limit = 25;
		}

		return $limit;
	}

	/**
	 * Maps/imports AIOSEO settings into the respective Yoast settings.
	 *
	 * @param string|array $setting_value The value of the AIOSEO setting at hand.
	 * @param string       $setting       The setting at hand, eg. post or movie-category, separator etc.
	 *
	 * @return void
	 */
	protected function map( $setting_value, $setting ) {
		$aioseo_options_to_yoast_map = $this->aioseo_options_to_yoast_map;

		if ( isset( $aioseo_options_to_yoast_map[ $setting ] ) ) {
			$this->import_single_setting( $setting, $setting_value, $aioseo_options_to_yoast_map[ $setting ] );
		}
	}

	/**
	 * Imports a single setting in the db after transforming it to adhere to Yoast conventions.
	 *
	 * @param string $setting         The name of the setting.
	 * @param string $setting_value   The values of the setting.
	 * @param array  $setting_mapping The mapping of the setting to Yoast formats.
	 *
	 * @return void
	 */
	protected function import_single_setting( $setting, $setting_value, $setting_mapping ) {
		$yoast_key = $setting_mapping['yoast_name'];

		// Check if we're supposed to save the setting.
		if ( $this->options->get_default( $this->get_option_name(), $yoast_key ) !== null ) {
			// Then, do any needed data transfomation before actually saving the incoming data.
			$transformed_data = \call_user_func( [ $this, $setting_mapping['transform_method'] ], $setting_value );

			$this->options->set( $yoast_key, $transformed_data );
		}
	}

	/**
	 * Minimally transforms data to be imported.
	 *
	 * @param string $meta_data The meta data to be imported.
	 *
	 * @return string The transformed meta data.
	 */
	public function simple_import( $meta_data ) {
		return $this->replacevar_handler->transform( $meta_data );
	}
}<|MERGE_RESOLUTION|>--- conflicted
+++ resolved
@@ -50,13 +50,13 @@
 	protected $settings_tab = '';
 
 	/**
-<<<<<<< HEAD
 	 * The name of the option where we'll save the imported setting.
 	 *
 	 * @var string
 	 */
 	protected $option_name = 'wpseo_titles';
-=======
+
+	/**
 	 * The replacevar handler.
 	 *
 	 * @var Aioseo_Replacevar_Handler
@@ -86,7 +86,6 @@
 
 		$this->replacevar_handler = $replacevar_handler;
 	}
->>>>>>> e99562f2
 
 	/**
 	 * Builds the mapping that ties AOISEO option keys with Yoast ones and their data transformation method.
@@ -186,14 +185,6 @@
 		$completed = \count( $aioseo_settings ) === 0;
 		$this->set_completed( $completed );
 
-<<<<<<< HEAD
-		$this->build_mapping();		
-
-		$last_imported_setting = '';
-=======
-		$last_imported_setting = '';
-
-		// Prepare the setting keys mapping.
 		$this->build_mapping();
 
 		// Prepare the replacement var mapping.
@@ -201,7 +192,7 @@
 			$this->replacevar_handler->compose_map( $aioseo_var, $yoast_var );
 		}
 
->>>>>>> e99562f2
+		$last_imported_setting = '';
 		try {
 			foreach ( $aioseo_settings as $setting => $setting_value ) {
 				// Map and import the values of the setting we're working with (eg. post, book-category, etc.) to the respective Yoast option.
