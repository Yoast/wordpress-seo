<?php

namespace Yoast\WP\SEO\Actions\Importing;

use wpdb;
use Yoast\WP\SEO\Conditionals\AIOSEO_V4_Importer_Conditional;
use Yoast\WP\SEO\Helpers\Indexable_To_Postmeta_Helper;
use Yoast\WP\SEO\Helpers\Options_Helper;
use Yoast\WP\SEO\Helpers\Wpdb_Helper;
use Yoast\WP\SEO\Models\Indexable;
use Yoast\WP\SEO\Repositories\Indexable_Repository;
use Yoast\WP\SEO\Services\Importing\Aioseo_Replacevar_Handler;
<<<<<<< HEAD
use Yoast\WP\SEO\Services\Importing\Aioseo_Robots_Service;
=======
use Yoast\WP\SEO\Services\Importing\Aioseo_Robots_Provider_Service;
use Yoast\WP\SEO\Services\Importing\Aioseo_Robots_Transformer_Service;
>>>>>>> 7cf4eb9c

/**
 * Importing action for AIOSEO post data.
 *
 * @phpcs:disable Yoast.NamingConventions.ObjectNameDepth.MaxExceeded
 */
class Aioseo_Posts_Importing_Action extends Abstract_Importing_Action {

	use Import_Cursor_Manager_Trait;

	/**
	 * The plugin of the action.
	 */
	const PLUGIN = 'aioseo';

	/**
	 * The type of the action.
	 */
	const TYPE = 'posts';

	/**
	 * The map of aioseo to yoast meta.
	 *
	 * @var array
	 */
	protected $aioseo_to_yoast_map = [
		'title'               => [
			'yoast_name'       => 'title',
			'transform_method' => 'simple_import',
		],
		'description'         => [
			'yoast_name'       => 'description',
			'transform_method' => 'simple_import',
		],
		'og_title'            => [
			'yoast_name'       => 'open_graph_title',
			'transform_method' => 'simple_import',
		],
		'og_description'      => [
			'yoast_name'       => 'open_graph_description',
			'transform_method' => 'simple_import',
		],
		'twitter_title'       => [
			'yoast_name'       => 'twitter_title',
			'transform_method' => 'simple_import',
		],
		'twitter_description' => [
			'yoast_name'       => 'twitter_description',
			'transform_method' => 'simple_import',
		],
		'robots_noindex'      => [
			'yoast_name'       => 'is_robots_noindex',
			'transform_method' => 'post_robots_noindex_import',
			'robots_import'    => true,
		],
		'robots_nofollow'     => [
			'yoast_name'       => 'is_robots_nofollow',
			'transform_method' => 'post_general_robots_import',
			'robots_import'    => true,
<<<<<<< HEAD
			'aioseo_key'       => 'robots_nofollow',
=======
>>>>>>> 7cf4eb9c
			'robot_type'       => 'nofollow',
		],
		'robots_noarchive'    => [
			'yoast_name'       => 'is_robots_noarchive',
			'transform_method' => 'post_general_robots_import',
			'robots_import'    => true,
<<<<<<< HEAD
			'aioseo_key'       => 'robots_noarchive',
=======
>>>>>>> 7cf4eb9c
			'robot_type'       => 'noarchive',
		],
		'robots_nosnippet'    => [
			'yoast_name'       => 'is_robots_nosnippet',
			'transform_method' => 'post_general_robots_import',
			'robots_import'    => true,
<<<<<<< HEAD
			'aioseo_key'       => 'robots_nosnippet',
=======
>>>>>>> 7cf4eb9c
			'robot_type'       => 'nosnippet',
		],
		'robots_noimageindex' => [
			'yoast_name'       => 'is_robots_noimageindex',
			'transform_method' => 'post_general_robots_import',
			'robots_import'    => true,
<<<<<<< HEAD
			'aioseo_key'       => 'robots_noimageindex',
=======
>>>>>>> 7cf4eb9c
			'robot_type'       => 'noimageindex',
		],
	];

	/**
	 * Represents the indexables repository.
	 *
	 * @var Indexable_Repository
	 */
	protected $indexable_repository;

	/**
	 * The WordPress database instance.
	 *
	 * @var wpdb
	 */
	protected $wpdb;

	/**
	 * The indexable_to_postmeta helper.
	 *
	 * @var Indexable_To_Postmeta_Helper
	 */
	protected $indexable_to_postmeta;

	/**
	 * The wpdb helper.
	 *
	 * @var Wpdb_Helper
	 */
	protected $wpdb_helper;

	/**
	 * Class constructor.
	 *
<<<<<<< HEAD
	 * @param Indexable_Repository         $indexable_repository        The indexables repository.
	 * @param wpdb                         $wpdb                        The WordPress database instance.
	 * @param Indexable_To_Postmeta_Helper $indexable_to_postmeta       The indexable_to_postmeta helper.
	 * @param Options_Helper               $options                     The options helper.
	 * @param Wpdb_Helper                  $wpdb_helper                 The wpdb_helper helper.
	 * @param Aioseo_Replacevar_Handler    $replacevar_handler          The replacevar handler.
	 * @param Aioseo_Robots_Service        $robots                      The robots service.
=======
	 * @param Indexable_Repository              $indexable_repository  The indexables repository.
	 * @param wpdb                              $wpdb                  The WordPress database instance.
	 * @param Indexable_To_Postmeta_Helper      $indexable_to_postmeta The indexable_to_postmeta helper.
	 * @param Options_Helper                    $options               The options helper.
	 * @param Wpdb_Helper                       $wpdb_helper           The wpdb_helper helper.
	 * @param Aioseo_Replacevar_Handler         $replacevar_handler    The replacevar handler.
	 * @param Aioseo_Robots_Provider_Service    $robots_provider       The robots provider service.
	 * @param Aioseo_Robots_Transformer_Service $robots_transformer    The robots transfomer service.
>>>>>>> 7cf4eb9c
	 */
	public function __construct(
		Indexable_Repository $indexable_repository,
		wpdb $wpdb,
		Indexable_To_Postmeta_Helper $indexable_to_postmeta,
		Options_Helper $options,
		Wpdb_Helper $wpdb_helper,
		Aioseo_Replacevar_Handler $replacevar_handler,
<<<<<<< HEAD
		Aioseo_Robots_Service $robots ) {
		parent::__construct( $options, $replacevar_handler, $robots );
=======
		Aioseo_Robots_Provider_Service $robots_provider,
		Aioseo_Robots_Transformer_Service $robots_transformer ) {
		parent::__construct( $options, $replacevar_handler, $robots_provider, $robots_transformer );
>>>>>>> 7cf4eb9c

		$this->indexable_repository  = $indexable_repository;
		$this->wpdb                  = $wpdb;
		$this->indexable_to_postmeta = $indexable_to_postmeta;
		$this->wpdb_helper           = $wpdb_helper;
	}

	/**
	 * Retrieves the AIOSEO table name along with the db prefix.
	 *
	 * @return string The AIOSEO table name along with the db prefix.
	 */
	protected function get_table() {
		return $this->wpdb->prefix . 'aioseo_posts';
	}

	/**
	 * Determines if the AIOSEO database table exists.
	 *
	 * @return bool True if the table is found.
	 */
	protected function aioseo_exists() {
		return $this->wpdb_helper->table_exists( $this->get_table() ) === true;
	}

	/**
	 * Returns whether the AISOEO post importing action is enabled.
	 *
	 * @return bool True if the AISOEO post importing action is enabled.
	 */
	public function is_enabled() {
		$aioseo_importer_conditional = \YoastSEO()->classes->get( AIOSEO_V4_Importer_Conditional::class );

		return $aioseo_importer_conditional->is_met();
	}

	// phpcs:disable WordPress.DB.PreparedSQL.NotPrepared -- Reason: They are already prepared.

	/**
	 * Returns the total number of unimported objects.
	 *
	 * @return int The total number of unimported objects.
	 */
	public function get_total_unindexed() {
		if ( ! $this->aioseo_exists() ) {
			return 0;
		}

		$limit                = false;
		$just_detect          = true;
		$indexables_to_create = $this->wpdb->get_col( $this->query( $limit, $just_detect ) );

		$number_of_indexables_to_create = \count( $indexables_to_create );
		$completed                      = $number_of_indexables_to_create === 0;
		$this->set_completed( $completed );

		return $number_of_indexables_to_create;
	}

	/**
	 * Returns the limited number of unimported objects.
	 *
	 * @param int $limit The maximum number of unimported objects to be returned.
	 *
	 * @return int|false The limited number of unindexed posts. False if the query fails.
	 */
	public function get_limited_unindexed_count( $limit ) {
		if ( ! $this->aioseo_exists() ) {
			return 0;
		}

		$just_detect          = true;
		$indexables_to_create = $this->wpdb->get_col( $this->query( $limit, $just_detect ) );

		$number_of_indexables_to_create = \count( $indexables_to_create );
		$completed                      = $number_of_indexables_to_create === 0;
		$this->set_completed( $completed );

		return $number_of_indexables_to_create;
	}

	/**
	 * Imports AIOSEO meta data and creates the respective Yoast indexables and postmeta.
	 *
	 * @todo: Replace the replace vars with Yoast ones.
	 *
	 * @return Indexable[]|false An array of created indexables or false if aioseo data was not found.
	 */
	public function index() {
		if ( ! $this->aioseo_exists() ) {
			return false;
		}

		$limit              = $this->get_limit();
		$aioseo_indexables  = $this->wpdb->get_results( $this->query( $limit ), ARRAY_A );
		$created_indexables = [];

		$completed = \count( $aioseo_indexables ) === 0;
		$this->set_completed( $completed );

		$last_indexed_aioseo_id = 0;
		foreach ( $aioseo_indexables as $aioseo_indexable ) {
			$last_indexed_aioseo_id = $aioseo_indexable['id'];

			$indexable = $this->indexable_repository->find_by_id_and_type( $aioseo_indexable['post_id'], 'post' );

			// Let's ensure that the current post id represents something that we want to index (eg. *not* shop_order).
			if ( ! \is_a( $indexable, 'Yoast\WP\SEO\Models\Indexable' ) ) {
				continue;
			}

			$indexable = $this->map( $indexable, $aioseo_indexable );
			$indexable->save();

			// To ensure that indexables can be rebuild after a reset, we have to store the data in the postmeta table too.
			$this->indexable_to_postmeta->map_to_postmeta( $indexable );

			$last_indexed_aioseo_id = $aioseo_indexable['id'];

			$created_indexables[] = $indexable;
		}

		$cursor_id = $this->get_cursor_id();
		$this->set_cursor( $this->options, $cursor_id, $last_indexed_aioseo_id );

		return $created_indexables;
	}

	// phpcs:enable WordPress.DB.PreparedSQL.NotPrepared

	/**
	 * Maps AIOSEO meta data to Yoast meta data.
	 *
	 * @param Indexable $indexable        The Yoast indexable.
	 * @param array     $aioseo_indexable The AIOSEO indexable.
	 *
	 * @return Indexable The created indexables.
	 */
	public function map( $indexable, $aioseo_indexable ) {
		foreach ( $this->aioseo_to_yoast_map as $aioseo_key => $yoast_mapping ) {
			// For robots import.
			if ( isset( $yoast_mapping['robots_import'] ) && $yoast_mapping['robots_import'] ) {
				$yoast_mapping['subtype']                  = $indexable->object_sub_type;
<<<<<<< HEAD
				$indexable->{$yoast_mapping['yoast_name']} = \call_user_func( [ $this, $yoast_mapping['transform_method'] ], $aioseo_indexable, $yoast_mapping );
=======
				$indexable->{$yoast_mapping['yoast_name']} = \call_user_func( [ $this, $yoast_mapping['transform_method'] ], $aioseo_indexable, $yoast_mapping, $aioseo_key );
>>>>>>> 7cf4eb9c

				continue;
			}

			// For import of everything else.
			// Do not overwrite any existing values.
			if ( ! empty( $indexable->{$yoast_mapping['yoast_name']} ) ) {
				continue;
			}

			if ( ! empty( $aioseo_indexable[ $aioseo_key ] ) ) {
				$indexable->{$yoast_mapping['yoast_name']} = \call_user_func( [ $this, $yoast_mapping['transform_method'] ], $aioseo_indexable[ $aioseo_key ], $yoast_mapping );
			}
		}

		return $indexable;
	}

	/**
	 * Returns the number of objects that will be imported in a single importing pass.
	 *
	 * @return int The limit.
	 */
	public function get_limit() {
		/**
		 * Filter 'wpseo_aioseo_post_indexation_limit' - Allow filtering the number of posts indexed during each indexing pass.
		 *
		 * @api int The maximum number of posts indexed.
		 */
		$limit = \apply_filters( 'wpseo_aioseo_post_indexation_limit', 25 );

		if ( ! \is_int( $limit ) || $limit < 1 ) {
			$limit = 25;
		}

		return $limit;
	}

	/**
	 * Creates a query for gathering AiOSEO data from the database.
	 *
	 * @param int  $limit       The maximum number of unimported objects to be returned.
	 * @param bool $just_detect Whether we want to just detect if there are unimported objects. If false, we want to actually import them too.
	 *
	 * @return string The query to use for importing or counting the number of items to import.
	 */
	public function query( $limit = false, $just_detect = false ) {
		$table = $this->get_table();

		$select_statement = 'id';
		if ( ! $just_detect ) {
			// If we want to import too, we need the actual needed data from AIOSEO indexables.
			$needed_data = \array_keys( $this->aioseo_to_yoast_map );
			\array_push( $needed_data, 'id', 'post_id', 'robots_default' );

			$select_statement = \implode( ', ', $needed_data );
		}

		$cursor_id = $this->get_cursor_id();
		$cursor    = $this->get_cursor( $this->options, $cursor_id );

		/**
		 * Filter 'wpseo_aioseo_post_cursor' - Allow filtering the value of the aioseo post import cursor.
		 *
		 * @api int The value of the aioseo post import cursor.
		 */
		$cursor = \apply_filters( 'wpseo_aioseo_post_import_cursor', $cursor );

		$replacements = [ $cursor ];

		$limit_statement = '';
		if ( ! empty( $limit ) ) {
			$replacements[]  = $limit;
			$limit_statement = ' LIMIT %d';
		}

		// phpcs:disable WordPress.DB.PreparedSQL.InterpolatedNotPrepared -- Reason: There is no unescaped user input.
		return $this->wpdb->prepare(
			"SELECT {$select_statement} FROM {$table} WHERE id > %d ORDER BY id{$limit_statement}",
			$replacements
		);
		// phpcs:enable WordPress.DB.PreparedSQL.InterpolatedNotPrepared
	}

	/**
	 * Imports the post's noindex setting.
	 *
	 * @param bool $aioseo_robots_settings AIOSEO's set of robot settings for the post.
	 *
	 * @return bool|null The value of Yoast's noindex setting for the post.
	 */
	public function post_robots_noindex_import( $aioseo_robots_settings ) {
		// If robot settings defer to default settings, we have null in the is_robots_noindex field.
<<<<<<< HEAD
		if ( $aioseo_robots_settings['robots_default'] ) {
=======
		if ( isset( $aioseo_robots_settings['robots_default'] ) && $aioseo_robots_settings['robots_default'] ) {
>>>>>>> 7cf4eb9c
			return null;
		}

		return $aioseo_robots_settings['robots_noindex'];
	}

	/**
	 * Imports the post's robots setting.
	 *
<<<<<<< HEAD
	 * @param bool  $aioseo_robots_settings AIOSEO's set of robot settings for the post.
	 * @param array $mapping The mapping of the setting we're working with.
	 *
	 * @return bool|null The value of Yoast's noindex setting for the post.
	 */
	public function post_general_robots_import( $aioseo_robots_settings, $mapping ) {
		$mapping['type']        = 'postTypes';
		$mapping['option_name'] = 'aioseo_options_dynamic';

		if ( $aioseo_robots_settings['robots_default'] ) {
			// Let's first get the subtype's setting value and then transform it taking into consideration whether it defers to global defaults.
			$subtype_setting = $this->robots->get_subtype_robot_setting( $mapping );
			return $this->robots->transform_robot_setting( $mapping['robot_type'], $subtype_setting, $mapping );
		}

		return $aioseo_robots_settings[ $mapping['aioseo_key'] ];
=======
	 * @param bool   $aioseo_robots_settings AIOSEO's set of robot settings for the post.
	 * @param array  $mapping The mapping of the setting we're working with.
	 * @param string $aioseo_key The AIOSEO key that contains the robot setting we're working with.
	 *
	 * @return bool|null The value of Yoast's noindex setting for the post.
	 */
	public function post_general_robots_import( $aioseo_robots_settings, $mapping, $aioseo_key ) {
		$mapping['type']        = 'postTypes';
		$mapping['option_name'] = 'aioseo_options_dynamic';

		if ( isset( $aioseo_robots_settings['robots_default'] ) && $aioseo_robots_settings['robots_default'] ) {
			// Let's first get the subtype's setting value and then transform it taking into consideration whether it defers to global defaults.
			$subtype_setting = $this->robots_provider->get_subtype_robot_setting( $mapping );
			return $this->robots_transformer->transform_robot_setting( $mapping['robot_type'], $subtype_setting, $mapping );
		}

		return $aioseo_robots_settings[ $aioseo_key ];
>>>>>>> 7cf4eb9c
	}
}<|MERGE_RESOLUTION|>--- conflicted
+++ resolved
@@ -10,12 +10,8 @@
 use Yoast\WP\SEO\Models\Indexable;
 use Yoast\WP\SEO\Repositories\Indexable_Repository;
 use Yoast\WP\SEO\Services\Importing\Aioseo_Replacevar_Handler;
-<<<<<<< HEAD
-use Yoast\WP\SEO\Services\Importing\Aioseo_Robots_Service;
-=======
 use Yoast\WP\SEO\Services\Importing\Aioseo_Robots_Provider_Service;
 use Yoast\WP\SEO\Services\Importing\Aioseo_Robots_Transformer_Service;
->>>>>>> 7cf4eb9c
 
 /**
  * Importing action for AIOSEO post data.
@@ -75,40 +71,24 @@
 			'yoast_name'       => 'is_robots_nofollow',
 			'transform_method' => 'post_general_robots_import',
 			'robots_import'    => true,
-<<<<<<< HEAD
-			'aioseo_key'       => 'robots_nofollow',
-=======
->>>>>>> 7cf4eb9c
 			'robot_type'       => 'nofollow',
 		],
 		'robots_noarchive'    => [
 			'yoast_name'       => 'is_robots_noarchive',
 			'transform_method' => 'post_general_robots_import',
 			'robots_import'    => true,
-<<<<<<< HEAD
-			'aioseo_key'       => 'robots_noarchive',
-=======
->>>>>>> 7cf4eb9c
 			'robot_type'       => 'noarchive',
 		],
 		'robots_nosnippet'    => [
 			'yoast_name'       => 'is_robots_nosnippet',
 			'transform_method' => 'post_general_robots_import',
 			'robots_import'    => true,
-<<<<<<< HEAD
-			'aioseo_key'       => 'robots_nosnippet',
-=======
->>>>>>> 7cf4eb9c
 			'robot_type'       => 'nosnippet',
 		],
 		'robots_noimageindex' => [
 			'yoast_name'       => 'is_robots_noimageindex',
 			'transform_method' => 'post_general_robots_import',
 			'robots_import'    => true,
-<<<<<<< HEAD
-			'aioseo_key'       => 'robots_noimageindex',
-=======
->>>>>>> 7cf4eb9c
 			'robot_type'       => 'noimageindex',
 		],
 	];
@@ -144,15 +124,6 @@
 	/**
 	 * Class constructor.
 	 *
-<<<<<<< HEAD
-	 * @param Indexable_Repository         $indexable_repository        The indexables repository.
-	 * @param wpdb                         $wpdb                        The WordPress database instance.
-	 * @param Indexable_To_Postmeta_Helper $indexable_to_postmeta       The indexable_to_postmeta helper.
-	 * @param Options_Helper               $options                     The options helper.
-	 * @param Wpdb_Helper                  $wpdb_helper                 The wpdb_helper helper.
-	 * @param Aioseo_Replacevar_Handler    $replacevar_handler          The replacevar handler.
-	 * @param Aioseo_Robots_Service        $robots                      The robots service.
-=======
 	 * @param Indexable_Repository              $indexable_repository  The indexables repository.
 	 * @param wpdb                              $wpdb                  The WordPress database instance.
 	 * @param Indexable_To_Postmeta_Helper      $indexable_to_postmeta The indexable_to_postmeta helper.
@@ -161,7 +132,6 @@
 	 * @param Aioseo_Replacevar_Handler         $replacevar_handler    The replacevar handler.
 	 * @param Aioseo_Robots_Provider_Service    $robots_provider       The robots provider service.
 	 * @param Aioseo_Robots_Transformer_Service $robots_transformer    The robots transfomer service.
->>>>>>> 7cf4eb9c
 	 */
 	public function __construct(
 		Indexable_Repository $indexable_repository,
@@ -170,14 +140,9 @@
 		Options_Helper $options,
 		Wpdb_Helper $wpdb_helper,
 		Aioseo_Replacevar_Handler $replacevar_handler,
-<<<<<<< HEAD
-		Aioseo_Robots_Service $robots ) {
-		parent::__construct( $options, $replacevar_handler, $robots );
-=======
 		Aioseo_Robots_Provider_Service $robots_provider,
 		Aioseo_Robots_Transformer_Service $robots_transformer ) {
 		parent::__construct( $options, $replacevar_handler, $robots_provider, $robots_transformer );
->>>>>>> 7cf4eb9c
 
 		$this->indexable_repository  = $indexable_repository;
 		$this->wpdb                  = $wpdb;
@@ -321,11 +286,7 @@
 			// For robots import.
 			if ( isset( $yoast_mapping['robots_import'] ) && $yoast_mapping['robots_import'] ) {
 				$yoast_mapping['subtype']                  = $indexable->object_sub_type;
-<<<<<<< HEAD
-				$indexable->{$yoast_mapping['yoast_name']} = \call_user_func( [ $this, $yoast_mapping['transform_method'] ], $aioseo_indexable, $yoast_mapping );
-=======
 				$indexable->{$yoast_mapping['yoast_name']} = \call_user_func( [ $this, $yoast_mapping['transform_method'] ], $aioseo_indexable, $yoast_mapping, $aioseo_key );
->>>>>>> 7cf4eb9c
 
 				continue;
 			}
@@ -419,11 +380,7 @@
 	 */
 	public function post_robots_noindex_import( $aioseo_robots_settings ) {
 		// If robot settings defer to default settings, we have null in the is_robots_noindex field.
-<<<<<<< HEAD
-		if ( $aioseo_robots_settings['robots_default'] ) {
-=======
 		if ( isset( $aioseo_robots_settings['robots_default'] ) && $aioseo_robots_settings['robots_default'] ) {
->>>>>>> 7cf4eb9c
 			return null;
 		}
 
@@ -433,24 +390,6 @@
 	/**
 	 * Imports the post's robots setting.
 	 *
-<<<<<<< HEAD
-	 * @param bool  $aioseo_robots_settings AIOSEO's set of robot settings for the post.
-	 * @param array $mapping The mapping of the setting we're working with.
-	 *
-	 * @return bool|null The value of Yoast's noindex setting for the post.
-	 */
-	public function post_general_robots_import( $aioseo_robots_settings, $mapping ) {
-		$mapping['type']        = 'postTypes';
-		$mapping['option_name'] = 'aioseo_options_dynamic';
-
-		if ( $aioseo_robots_settings['robots_default'] ) {
-			// Let's first get the subtype's setting value and then transform it taking into consideration whether it defers to global defaults.
-			$subtype_setting = $this->robots->get_subtype_robot_setting( $mapping );
-			return $this->robots->transform_robot_setting( $mapping['robot_type'], $subtype_setting, $mapping );
-		}
-
-		return $aioseo_robots_settings[ $mapping['aioseo_key'] ];
-=======
 	 * @param bool   $aioseo_robots_settings AIOSEO's set of robot settings for the post.
 	 * @param array  $mapping The mapping of the setting we're working with.
 	 * @param string $aioseo_key The AIOSEO key that contains the robot setting we're working with.
@@ -468,6 +407,5 @@
 		}
 
 		return $aioseo_robots_settings[ $aioseo_key ];
->>>>>>> 7cf4eb9c
 	}
 }