<?php

namespace Yoast\WP\SEO\Actions\Importing;

use wpdb;
use Yoast\WP\SEO\Conditionals\AIOSEO_V4_Importer_Conditional;
use Yoast\WP\SEO\Config\Conflicting_Plugins;
use Yoast\WP\SEO\Helpers\Options_Helper;
use Yoast\WP\SEO\Services\Importing\Aioseo_Replacevar_Handler;
<<<<<<< HEAD
use Yoast\WP\SEO\Services\Importing\Aioseo_Robots_Service;
=======
use Yoast\WP\SEO\Services\Importing\Aioseo_Robots_Provider_Service;
use Yoast\WP\SEO\Services\Importing\Aioseo_Robots_Transformer_Service;
>>>>>>> 7cf4eb9c
use Yoast\WP\SEO\Services\Importing\Conflicting_Plugins_Service;

/**
 * Deactivates plug-ins that cause conflicts with Yoast SEO.
 *
 * @phpcs:disable Yoast.NamingConventions.ObjectNameDepth.MaxExceeded
 */
class Deactivate_Conflicting_Plugins_Action extends Abstract_Importing_Action {

	/**
	 * The plugin the class deals with.
	 *
	 * @var string
	 */
	const PLUGIN = 'conflicting-plugins';

	/**
	 * The type the class deals with.
	 *
	 * @var string
	 */
	const TYPE = 'deactivation';

	/**
	 * The replacevar handler.
	 *
	 * @var Aioseo_Replacevar_Handler
	 */
	protected $replacevar_handler;

	/**
	 * Knows all plugins that might possibly conflict.
	 *
	 * @var Conflicting_Plugins_Service
	 */
	protected $conflicting_plugins;

	/**
	 * The list of conflicting plugins
	 *
	 * @var array
	 */
	protected $detected_plugins;

	/**
	 * Class constructor.
	 *
<<<<<<< HEAD
	 * @param Options_Helper              $options                     The options helper.
	 * @param Aioseo_Replacevar_Handler   $replacevar_handler          The replacevar handler.
	 * @param Aioseo_Robots_Service       $robots                      The robots service.
	 * @param Conflicting_Plugins_Service $conflicting_plugins_service The Conflicting plugins Service.
=======
	 * @param Options_Helper                    $options                     The options helper.
	 * @param Aioseo_Replacevar_Handler         $replacevar_handler          The replacevar handler.
	 * @param Aioseo_Robots_Provider_Service    $robots_provider             The robots provider service.
	 * @param Aioseo_Robots_Transformer_Service $robots_transformer          The robots transfomer service.
	 * @param Conflicting_Plugins_Service       $conflicting_plugins_service The Conflicting plugins Service.
>>>>>>> 7cf4eb9c
	 */
	public function __construct(
		Options_Helper $options,
		Aioseo_Replacevar_Handler $replacevar_handler,
<<<<<<< HEAD
		Aioseo_Robots_Service $robots,
		Conflicting_Plugins_Service $conflicting_plugins_service
	) {
		parent::__construct( $options, $replacevar_handler, $robots );
=======
		Aioseo_Robots_Provider_Service $robots_provider,
		Aioseo_Robots_Transformer_Service $robots_transformer,
		Conflicting_Plugins_Service $conflicting_plugins_service
	) {
		parent::__construct( $options, $replacevar_handler, $robots_provider, $robots_transformer );
>>>>>>> 7cf4eb9c

		$this->conflicting_plugins = $conflicting_plugins_service;
		$this->detected_plugins    = [];
	}

	/**
	 * Get the total number of conflicting plugins.
	 */
	public function get_total_unindexed() {
		return \count( $this->get_detected_plugins() );
	}

	/**
	 * Returns whether the AISOEO post importing action is enabled.
	 *
	 * @return bool True if the AISOEO post importing action is enabled.
	 */
	public function is_enabled() {
		$aioseo_importer_conditional = \YoastSEO()->classes->get( AIOSEO_V4_Importer_Conditional::class );

		return $aioseo_importer_conditional->is_met();
	}

	/**
	 * Deactivate conflicting plugins.
	 */
	public function index() {
		$detected_plugins = $this->get_detected_plugins();
		$this->conflicting_plugins->deactivate_conflicting_plugins( $detected_plugins );

		// We need to conform to the interface, so we report that no indexables were created.
		return [];
	}

	/**
	 * {@inheritDoc}
	 */
	public function get_limit() {
		return \count( Conflicting_Plugins::all_plugins() );
	}

	/**
	 * Returns the total number of unindexed objects up to a limit.
	 *
	 * @param int $limit The maximum.
	 *
	 * @return int The total number of unindexed objects.
	 */
	public function get_limited_unindexed_count( $limit ) {
		$count = \count( $this->get_detected_plugins() );
		return ( $count <= $limit ) ? $count : $limit;
	}

	/**
	 * Returns all detected plugins.
	 *
	 * @return array The detected plugins.
	 */
	protected function get_detected_plugins() {
		// The active plugins won't change much. We can reuse the result for the duration of the request.
		if ( \count( $this->detected_plugins ) < 1 ) {
			$this->detected_plugins = $this->conflicting_plugins->detect_conflicting_plugins();
		}
		return $this->detected_plugins;
	}
}<|MERGE_RESOLUTION|>--- conflicted
+++ resolved
@@ -7,12 +7,8 @@
 use Yoast\WP\SEO\Config\Conflicting_Plugins;
 use Yoast\WP\SEO\Helpers\Options_Helper;
 use Yoast\WP\SEO\Services\Importing\Aioseo_Replacevar_Handler;
-<<<<<<< HEAD
-use Yoast\WP\SEO\Services\Importing\Aioseo_Robots_Service;
-=======
 use Yoast\WP\SEO\Services\Importing\Aioseo_Robots_Provider_Service;
 use Yoast\WP\SEO\Services\Importing\Aioseo_Robots_Transformer_Service;
->>>>>>> 7cf4eb9c
 use Yoast\WP\SEO\Services\Importing\Conflicting_Plugins_Service;
 
 /**
@@ -60,34 +56,20 @@
 	/**
 	 * Class constructor.
 	 *
-<<<<<<< HEAD
-	 * @param Options_Helper              $options                     The options helper.
-	 * @param Aioseo_Replacevar_Handler   $replacevar_handler          The replacevar handler.
-	 * @param Aioseo_Robots_Service       $robots                      The robots service.
-	 * @param Conflicting_Plugins_Service $conflicting_plugins_service The Conflicting plugins Service.
-=======
 	 * @param Options_Helper                    $options                     The options helper.
 	 * @param Aioseo_Replacevar_Handler         $replacevar_handler          The replacevar handler.
 	 * @param Aioseo_Robots_Provider_Service    $robots_provider             The robots provider service.
 	 * @param Aioseo_Robots_Transformer_Service $robots_transformer          The robots transfomer service.
 	 * @param Conflicting_Plugins_Service       $conflicting_plugins_service The Conflicting plugins Service.
->>>>>>> 7cf4eb9c
 	 */
 	public function __construct(
 		Options_Helper $options,
 		Aioseo_Replacevar_Handler $replacevar_handler,
-<<<<<<< HEAD
-		Aioseo_Robots_Service $robots,
-		Conflicting_Plugins_Service $conflicting_plugins_service
-	) {
-		parent::__construct( $options, $replacevar_handler, $robots );
-=======
 		Aioseo_Robots_Provider_Service $robots_provider,
 		Aioseo_Robots_Transformer_Service $robots_transformer,
 		Conflicting_Plugins_Service $conflicting_plugins_service
 	) {
 		parent::__construct( $options, $replacevar_handler, $robots_provider, $robots_transformer );
->>>>>>> 7cf4eb9c
 
 		$this->conflicting_plugins = $conflicting_plugins_service;
 		$this->detected_plugins    = [];
