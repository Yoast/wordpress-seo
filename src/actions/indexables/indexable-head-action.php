--- conflicted
+++ resolved
@@ -125,11 +125,7 @@
 	/**
 	 * Retrieves the head for a successful page load.
 	 *
-<<<<<<< HEAD
 	 * @param object $head The calculated Yoast head.
-=======
-	 * @param $content The html and json representation of the header tags.
->>>>>>> ca41fb3c
 	 *
 	 * @return object The presentations and status code 200.
 	 */
