<?php

namespace Yoast\WP\SEO\Actions\Indexing;

use Yoast\WP\Lib\Model;
use Yoast\WP\SEO\Helpers\Post_Type_Helper;

/**
 * Reindexing action for post link indexables.
 */
class Post_Link_Indexing_Action extends Abstract_Link_Indexing_Action {

	/**
	 * The transient name.
	 *
	 * @var string
	 */
	const UNINDEXED_COUNT_TRANSIENT = 'wpseo_unindexed_post_link_count';

	/**
	 * The transient cache key for limited counts.
	 *
	 * @var string
	 */
	const UNINDEXED_LIMITED_COUNT_TRANSIENT = self::UNINDEXED_COUNT_TRANSIENT . '_limited';

	/**
	 * The post type helper.
	 *
	 * @var Post_Type_Helper
	 */
	protected $post_type_helper;

	/**
	 * Sets the required helper.
	 *
	 * @required
	 *
	 * @param Post_Type_Helper $post_type_helper The post type helper.
	 *
	 * @return void
	 */
	public function set_helper( Post_Type_Helper $post_type_helper ) {
		$this->post_type_helper = $post_type_helper;
	}

	/**
	 * Returns objects to be indexed.
	 *
	 * @return array Objects to be indexed.
	 */
	protected function get_objects() {
		$query = $this->get_select_query( $this->get_limit() );

		// phpcs:ignore WordPress.DB.PreparedSQL.NotPrepared -- Function get_select_query returns a prepared query.
		$posts = $this->wpdb->get_results( $query );

		return \array_map(
			static function ( $post ) {
				return (object) [
					'id'      => (int) $post->ID,
					'type'    => 'post',
					'content' => $post->post_content,
				];
			},
			$posts
		);
	}

	/**
	 * Builds a query for counting the number of unindexed post links.
	 *
	 * @return string The prepared query string.
	 */
	protected function get_count_query() {
<<<<<<< HEAD
		$public_post_types = $this->get_post_types();
=======
		$public_post_types = $this->post_type_helper->get_indexable_post_types();
>>>>>>> 6fe6241b
		$indexable_table   = Model::get_table_name( 'Indexable' );
		$links_table       = Model::get_table_name( 'SEO_Links' );

		// Warning: If this query is changed, makes sure to update the query in get_select_query as well.
		return $this->wpdb->prepare(
			"SELECT COUNT(P.ID)
			FROM {$this->wpdb->posts} AS P
			LEFT JOIN $indexable_table AS I
				ON P.ID = I.object_id
				AND I.link_count IS NOT NULL
				AND I.object_type = 'post'
			LEFT JOIN $links_table AS L
				ON L.post_id = P.ID
				AND L.target_indexable_id IS NULL
				AND L.type = 'internal'
				AND L.target_post_id IS NOT NULL
				AND L.target_post_id != 0
			WHERE ( I.object_id IS NULL OR L.post_id IS NOT NULL )
				AND P.post_status = 'publish'
				AND P.post_type IN (" . \implode( ', ', \array_fill( 0, \count( $public_post_types ), '%s' ) ) . ')',
			$public_post_types
		);
	}

	/**
	 * Builds a query for selecting the ID's of unindexed post links.
	 *
	 * @param int|false $limit The maximum number of post link IDs to return.
	 *
	 * @return string The prepared query string.
	 */
	protected function get_select_query( $limit = false ) {
<<<<<<< HEAD
		$public_post_types = $this->get_post_types();
=======
		$public_post_types = $this->post_type_helper->get_indexable_post_types();
>>>>>>> 6fe6241b
		$indexable_table   = Model::get_table_name( 'Indexable' );
		$links_table       = Model::get_table_name( 'SEO_Links' );
		$replacements      = $public_post_types;

		$limit_query = '';
		if ( $limit ) {
			$limit_query    = 'LIMIT %d';
			$replacements[] = $limit;
		}

		// Warning: If this query is changed, makes sure to update the query in get_count_query as well.
		return $this->wpdb->prepare(
			"
			SELECT P.ID, P.post_content
			FROM {$this->wpdb->posts} AS P
			LEFT JOIN $indexable_table AS I
				ON P.ID = I.object_id
				AND I.link_count IS NOT NULL
				AND I.object_type = 'post'
			LEFT JOIN $links_table AS L
				ON L.post_id = P.ID
				AND L.target_indexable_id IS NULL
				AND L.type = 'internal'
				AND L.target_post_id IS NOT NULL
				AND L.target_post_id != 0
			WHERE ( I.object_id IS NULL OR L.post_id IS NOT NULL )
				AND P.post_status = 'publish'
				AND P.post_type IN (" . \implode( ', ', \array_fill( 0, \count( $public_post_types ), '%s' ) ) . ")
			$limit_query",
			$replacements
		);
	}

	/**
	 * Returns the post types that should be indexed.
	 *
	 * @return array The post types that should be indexed.
	 */
	protected function get_post_types() {
		$public_post_types   = $this->post_type_helper->get_accessible_post_types();
		$excluded_post_types = $this->post_type_helper->get_excluded_post_types_for_indexables();

		// `array_values`, to make sure that the keys are reset.
		return \array_values( \array_diff( $public_post_types, $excluded_post_types ) );
	}
}<|MERGE_RESOLUTION|>--- conflicted
+++ resolved
@@ -73,11 +73,7 @@
 	 * @return string The prepared query string.
 	 */
 	protected function get_count_query() {
-<<<<<<< HEAD
-		$public_post_types = $this->get_post_types();
-=======
 		$public_post_types = $this->post_type_helper->get_indexable_post_types();
->>>>>>> 6fe6241b
 		$indexable_table   = Model::get_table_name( 'Indexable' );
 		$links_table       = Model::get_table_name( 'SEO_Links' );
 
@@ -110,11 +106,7 @@
 	 * @return string The prepared query string.
 	 */
 	protected function get_select_query( $limit = false ) {
-<<<<<<< HEAD
-		$public_post_types = $this->get_post_types();
-=======
 		$public_post_types = $this->post_type_helper->get_indexable_post_types();
->>>>>>> 6fe6241b
 		$indexable_table   = Model::get_table_name( 'Indexable' );
 		$links_table       = Model::get_table_name( 'SEO_Links' );
 		$replacements      = $public_post_types;
@@ -147,17 +139,4 @@
 			$replacements
 		);
 	}
-
-	/**
-	 * Returns the post types that should be indexed.
-	 *
-	 * @return array The post types that should be indexed.
-	 */
-	protected function get_post_types() {
-		$public_post_types   = $this->post_type_helper->get_accessible_post_types();
-		$excluded_post_types = $this->post_type_helper->get_excluded_post_types_for_indexables();
-
-		// `array_values`, to make sure that the keys are reset.
-		return \array_values( \array_diff( $public_post_types, $excluded_post_types ) );
-	}
 }