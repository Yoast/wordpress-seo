<?php
/**
 * Command to generate indexables for all posts and terms.
 *
 * @package Yoast\WP\SEO\Commands
 */

namespace Yoast\WP\SEO\Commands;

use WP_CLI;
use Yoast\WP\Lib\Model;
use Yoast\WP\SEO\Actions\Indexation\Indexable_General_Indexation_Action;
use Yoast\WP\SEO\Actions\Indexation\Indexable_Post_Indexation_Action;
use Yoast\WP\SEO\Actions\Indexation\Indexable_Post_Type_Archive_Indexation_Action;
use Yoast\WP\SEO\Actions\Indexation\Indexable_Prepare_Indexation_Action;
use Yoast\WP\SEO\Actions\Indexation\Indexable_Term_Indexation_Action;
use Yoast\WP\SEO\Actions\Indexation\Indexable_Complete_Indexation_Action;
use Yoast\WP\SEO\Actions\Indexation\Indexation_Action_Interface;
use Yoast\WP\SEO\Main;

/**
 * Command to generate indexables for all posts and terms.
 */
class Index_Command implements Command_Interface {

	/**
	 * The post indexation action.
	 *
	 * @var Indexable_Post_Indexation_Action
	 */
	private $post_indexation_action;

	/**
	 * The term indexation action.
	 *
	 * @var Indexable_Term_Indexation_Action
	 */
	private $term_indexation_action;

	/**
	 * The post type archive indexation action.
	 *
	 * @var Indexable_Post_Type_Archive_Indexation_Action
	 */
	private $post_type_archive_indexation_action;

	/**
	 * The general indexation action.
	 *
	 * @var Indexable_General_Indexation_Action
	 */
	private $general_indexation_action;

	/**
	 * The complete indexation action.
	 *
	 * @var Indexable_Complete_Indexation_Action
	 */
	private $complete_indexation_action;

	/**
<<<<<<< HEAD
	 * The prepare indexation action.
	 *
	 * @var Indexable_Prepare_Indexation_Action
	 */
	private $prepare_indexation_action;

	/**
=======
>>>>>>> 8ecca172
	 * Generate_Indexables_Command constructor.
	 *
	 * @param Indexable_Post_Indexation_Action              $post_indexation_action              The post indexation
	 *                                                                                           action.
	 * @param Indexable_Term_Indexation_Action              $term_indexation_action              The term indexation
	 *                                                                                           action.
	 * @param Indexable_Post_Type_Archive_Indexation_Action $post_type_archive_indexation_action The post type archive
	 *                                                                                           indexation action.
	 * @param Indexable_General_Indexation_Action           $general_indexation_action           The general indexation
	 *                                                                                           action.
	 * @param Indexable_Complete_Indexation_Action          $complete_indexation_action          The complete indexation
	 *                                                                                           action.
<<<<<<< HEAD
	 * @param Indexable_Prepare_Indexation_Action           $prepare_indexation_action           The prepare indexation
	 *                                                                                           action.
=======
>>>>>>> 8ecca172
	 */
	public function __construct(
		Indexable_Post_Indexation_Action $post_indexation_action,
		Indexable_Term_Indexation_Action $term_indexation_action,
		Indexable_Post_Type_Archive_Indexation_Action $post_type_archive_indexation_action,
		Indexable_General_Indexation_Action $general_indexation_action,
<<<<<<< HEAD
		Indexable_Complete_Indexation_Action $complete_indexation_action,
		Indexable_Prepare_Indexation_Action $prepare_indexation_action
=======
		Indexable_Complete_Indexation_Action $complete_indexation_action
>>>>>>> 8ecca172
	) {
		$this->post_indexation_action              = $post_indexation_action;
		$this->term_indexation_action              = $term_indexation_action;
		$this->post_type_archive_indexation_action = $post_type_archive_indexation_action;
		$this->general_indexation_action           = $general_indexation_action;
		$this->complete_indexation_action          = $complete_indexation_action;
<<<<<<< HEAD
		$this->prepare_indexation_action           = $prepare_indexation_action;
=======
>>>>>>> 8ecca172
	}

	/**
	 * @inheritDoc
	 */
	public static function get_namespace() {
		return Main::WP_CLI_NAMESPACE;
	}

	/**
	 * Indexes all your content to ensure the best performance.
	 *
	 * ## OPTIONS
	 *
	 * [--network]
	 * : Performs the indexation on all sites within the network.
	 *
	 * [--reindex]
	 * : Removes all existing indexables and then reindexes them.
	 *
	 * [--skip-confirmation]
	 * : Skips the confirmations (for automated systems).
	 *
	 * ## EXAMPLES
	 *
	 *     wp yoast index
	 *
	 * @when after_wp_load
	 *
	 * @param array $args       The arguments.
	 * @param array $assoc_args The associative arguments.
	 *
	 * @return void
	 */
	public function index( $args = null, $assoc_args = null ) {
		if ( ! isset( $assoc_args['network'] ) ) {
			$this->run_indexation_actions( $assoc_args );

			return;
		}

		$criteria = [
			'fields'   => 'ids',
			'spam'     => 0,
			'deleted'  => 0,
			'archived' => 0,
		];
		$blog_ids = \get_sites( $criteria );

		foreach ( $blog_ids as $blog_id ) {
			\switch_to_blog( $blog_id );
			\do_action( '_yoast_run_migrations' );
			$this->run_indexation_actions( $assoc_args );
			\restore_current_blog();
		}
	}

	/**
	 * Runs all indexation actions.
	 *
	 * @param array $assoc_args The associative arguments.
	 *
	 * @return void
	 */
	protected function run_indexation_actions( $assoc_args ) {
		if ( isset( $assoc_args['reindex'] ) ) {
			if ( ! isset( $assoc_args['skip-confirmation'] ) ) {
				WP_CLI::confirm( 'This will clear all previously indexed objects. Are you certain you wish to proceed?' );
			}
			$this->clear();
		}

		$indexation_actions = [
			'posts'              => $this->post_indexation_action,
			'terms'              => $this->term_indexation_action,
			'post type archives' => $this->post_type_archive_indexation_action,
			'general objects'    => $this->general_indexation_action,
		];

		$this->prepare_indexation_action->prepare();

		foreach ( $indexation_actions as $name => $indexation_action ) {
			$this->run_indexation_action( $name, $indexation_action );
		}

		$this->complete_indexation_action->complete();
	}

	/**
	 * Runs an indexation action.
	 *
	 * @param string                      $name              The name of the object to be indexed.
	 * @param Indexation_Action_Interface $indexation_action The indexation action.
	 *
	 * @return void
	 */
	protected function run_indexation_action( $name, Indexation_Action_Interface $indexation_action ) {
		$total = $indexation_action->get_total_unindexed();
		if ( $total > 0 ) {
			$limit    = $indexation_action->get_limit();
			$progress = \WP_CLI\Utils\make_progress_bar( 'Indexing ' . $name, $total );
			do {
				$indexables = $indexation_action->index();
				$count      = \count( $indexables );
				$progress->tick( $count );
			} while ( $count >= $limit );
			$progress->finish();
		}
	}

	/**
	 * Clears the database related to the indexables.
	 */
	protected function clear() {
		global $wpdb;

		$wpdb->query(
			$wpdb->prepare(
				'TRUNCATE TABLE %1$s',
				Model::get_table_name( 'Indexable' )
			)
		);
		$wpdb->query(
			$wpdb->prepare(
				'TRUNCATE TABLE %1$s',
				Model::get_table_name( 'Indexable_Hierarchy' )
			)
		);
	}
}<|MERGE_RESOLUTION|>--- conflicted
+++ resolved
@@ -59,7 +59,6 @@
 	private $complete_indexation_action;
 
 	/**
-<<<<<<< HEAD
 	 * The prepare indexation action.
 	 *
 	 * @var Indexable_Prepare_Indexation_Action
@@ -67,8 +66,6 @@
 	private $prepare_indexation_action;
 
 	/**
-=======
->>>>>>> 8ecca172
 	 * Generate_Indexables_Command constructor.
 	 *
 	 * @param Indexable_Post_Indexation_Action              $post_indexation_action              The post indexation
@@ -81,33 +78,23 @@
 	 *                                                                                           action.
 	 * @param Indexable_Complete_Indexation_Action          $complete_indexation_action          The complete indexation
 	 *                                                                                           action.
-<<<<<<< HEAD
 	 * @param Indexable_Prepare_Indexation_Action           $prepare_indexation_action           The prepare indexation
 	 *                                                                                           action.
-=======
->>>>>>> 8ecca172
 	 */
 	public function __construct(
 		Indexable_Post_Indexation_Action $post_indexation_action,
 		Indexable_Term_Indexation_Action $term_indexation_action,
 		Indexable_Post_Type_Archive_Indexation_Action $post_type_archive_indexation_action,
 		Indexable_General_Indexation_Action $general_indexation_action,
-<<<<<<< HEAD
 		Indexable_Complete_Indexation_Action $complete_indexation_action,
 		Indexable_Prepare_Indexation_Action $prepare_indexation_action
-=======
-		Indexable_Complete_Indexation_Action $complete_indexation_action
->>>>>>> 8ecca172
 	) {
 		$this->post_indexation_action              = $post_indexation_action;
 		$this->term_indexation_action              = $term_indexation_action;
 		$this->post_type_archive_indexation_action = $post_type_archive_indexation_action;
 		$this->general_indexation_action           = $general_indexation_action;
 		$this->complete_indexation_action          = $complete_indexation_action;
-<<<<<<< HEAD
 		$this->prepare_indexation_action           = $prepare_indexation_action;
-=======
->>>>>>> 8ecca172
 	}
 
 	/**
