--- conflicted
+++ resolved
@@ -37,12 +37,9 @@
 var getSentenceBeginnings = require( "./researches/getSentenceBeginnings.js" );
 var relevantWords = require( "./researches/relevantWords" );
 var readingTime = require( "./researches/readingTime" );
-<<<<<<< HEAD
 var getTopicDensity = require( "./researches/getTopicDensity" );
 var topicCount = require( "./researches/topicCount" );
-=======
 const largestKeywordDistance = require( "./researches/largestKeywordDistance" );
->>>>>>> e18effdd
 
 /**
  * This contains all possible, default researches.
