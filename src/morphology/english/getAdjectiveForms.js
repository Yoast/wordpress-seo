--- conflicted
+++ resolved
@@ -81,11 +81,7 @@
 const endsWithLy = function( word ) {
 	const wordLength = word.length;
 	// Consider only words of five letters or more to be adjectives (otherwise, words like "lily" are being treated as adjectives).
-<<<<<<< HEAD
-	if ( wordLength > 4 ) {
-=======
 	if ( wordLength >= 5 ) {
->>>>>>> 898359db
 		return word.substring( word.length - 2, word.length ) === "ly";
 	}
 	return false;
