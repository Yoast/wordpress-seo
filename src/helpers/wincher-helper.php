<?php

namespace Yoast\WP\SEO\Helpers;

use WPSEO_Shortlinker;
use Yoast\WP\SEO\Conditionals\Non_Multisite_Conditional;
use Yoast\WP\SEO\Config\Wincher_Client;
use Yoast\WP\SEO\Exceptions\OAuth\Authentication_Failed_Exception;
use Yoast\WP\SEO\Exceptions\OAuth\Tokens\Empty_Property_Exception;
use Yoast\WP\SEO\Exceptions\OAuth\Tokens\Empty_Token_Exception;

/**
 * A helper object for Wincher matters.
 */
class Wincher_Helper {

	/**
	 * Holds the Options Page helper instance.
	 *
	 * @var Options_Helper
	 */
	protected $options;

	/**
	 * Options_Helper constructor.
	 *
	 * @param Options_Helper $options The options helper.
	 */
	public function __construct( Options_Helper $options ) {
		$this->options = $options;
	}

	/**
	 * Checks if the integration should be active for the current user.
	 *
	 * @return bool Whether the integration is active.
	 */
	public function is_active() {
		$conditional = new Non_Multisite_Conditional();

		if ( ! $conditional->is_met() ) {
			return false;
		}

		if ( ! \current_user_can( 'publish_posts' ) && ! \current_user_can( 'publish_pages' ) ) {
			return false;
		}

		return (bool) $this->options->get( 'wincher_integration_active', true );
	}

	/**
	 * Checks if the user is logged in to Wincher.
	 *
	 * @return bool The Wincher login status.
	 */
	public function login_status() {
		try {
			$wincher = \YoastSEO()->classes->get( Wincher_Client::class );
		} catch ( Empty_Property_Exception $e ) {
			// Return false if token is malformed (empty property).
			return false;
		}

		// Get token (and refresh it if it's expired).
		try {
			$wincher->get_tokens();
		} catch ( Authentication_Failed_Exception $e ) {
			return false;
		} catch ( Empty_Token_Exception $e ) {
			return false;
		}

		return $wincher->has_valid_tokens();
	}

	/**
	 * Returns the Wincher links that can be used to localize the global admin
	 * script. Mainly exists to avoid duplicating these links in multiple places
	 * around the code base.
	 *
	 * @return string[]
	 */
	public function get_admin_global_links() {
		return [
<<<<<<< HEAD
			'links.wincher.website' => \WPSEO_Shortlinker::get( 'https://yoa.st/wincher-popup' ),
			'links.wincher.pricing' => \WPSEO_Shortlinker::get( 'https://yoa.st/wincher-popup-pricing' ),
			'links.wincher.login'   => \WPSEO_Shortlinker::get( 'https://yoa.st/wincher-login' ),
			'links.wincher.about'   => \WPSEO_Shortlinker::get( 'https://yoa.st/dashboard-about-wincher' ),
=======
			'links.wincher.website' => WPSEO_Shortlinker::get( 'https://yoa.st/wincher-popup' ),
			'links.wincher.pricing' => WPSEO_Shortlinker::get( 'https://yoa.st/wincher-popup-pricing' ),
			'links.wincher.login'   => 'https://app.wincher.com/login?utm_medium=plugin&utm_source=yoast&referer=yoast&partner=yoast',
>>>>>>> 269b1970
		];
	}
}<|MERGE_RESOLUTION|>--- conflicted
+++ resolved
@@ -83,16 +83,10 @@
 	 */
 	public function get_admin_global_links() {
 		return [
-<<<<<<< HEAD
-			'links.wincher.website' => \WPSEO_Shortlinker::get( 'https://yoa.st/wincher-popup' ),
-			'links.wincher.pricing' => \WPSEO_Shortlinker::get( 'https://yoa.st/wincher-popup-pricing' ),
-			'links.wincher.login'   => \WPSEO_Shortlinker::get( 'https://yoa.st/wincher-login' ),
-			'links.wincher.about'   => \WPSEO_Shortlinker::get( 'https://yoa.st/dashboard-about-wincher' ),
-=======
 			'links.wincher.website' => WPSEO_Shortlinker::get( 'https://yoa.st/wincher-popup' ),
 			'links.wincher.pricing' => WPSEO_Shortlinker::get( 'https://yoa.st/wincher-popup-pricing' ),
+			'links.wincher.login'   => \WPSEO_Shortlinker::get( 'https://yoa.st/wincher-login' ),
 			'links.wincher.login'   => 'https://app.wincher.com/login?utm_medium=plugin&utm_source=yoast&referer=yoast&partner=yoast',
->>>>>>> 269b1970
 		];
 	}
 }