<?php

namespace Yoast\WP\SEO\Helpers;

use WP_Post;
use Yoast\WP\SEO\Builders\Indexable_Builder;
use Yoast\WP\SEO\Repositories\Indexable_Repository;

/**
 * A helper object for post related things.
 */
class Post_Helper {

	/**
	 * Holds the String_Helper instance.
	 *
	 * @var String_Helper
	 */
	private $string;

	/**
	 * Represents the indexables repository.
	 *
	 * @var Indexable_Repository
	 */
	private $repository;

	/**
	 * A builder that creates and updates indexables.
	 *
	 * @var Indexable_Builder
	 */
	private $indexable_builder;

	/**
	 * Post_Helper constructor.
	 *
	 * @codeCoverageIgnore It only sets dependencies.
	 *
	 * @param String_Helper $string The string helper.
	 */
	public function __construct( String_Helper $string ) {
		$this->string = $string;
	}

	/**
	 * Sets the indexable builder. Done to avoid circular dependencies.
	 *
	 * @param Indexable_Builder $indexable_builder A builder that creates and updates indexables.
	 *
	 * @required
	 *
	 * @return void
<<<<<<< HEAD
=======
	 *
	 * When the deprecated `$this->update_has_public_posts_on_attachments()` function is removed, this setter should also be removed.
>>>>>>> 6cf15bfd
	 */
	public function set_indexable_builder( Indexable_Builder $indexable_builder ) {
		$this->indexable_builder = $indexable_builder;
	}

	/**
	 * Sets the indexable repository. Done to avoid circular dependencies.
	 *
	 * @required
	 *
	 * @param Indexable_Repository $repository The indexable repository.
	 */
	public function set_indexable_repository( Indexable_Repository $repository ) {
		$this->repository = $repository;
	}

	/**
	 * Removes all shortcode tags from the given content.
	 *
	 * @codeCoverageIgnore It only wraps a WordPress function.
	 *
	 * @param string $content Content to remove all the shortcode tags from.
	 *
	 * @return string Content without shortcode tags.
	 */
	public function strip_shortcodes( $content ) {
		return \strip_shortcodes( $content );
	}

	/**
	 * Retrieves the post excerpt (without tags).
	 *
	 * @codeCoverageIgnore It only wraps another helper method.
	 *
	 * @param int $post_id Post ID.
	 *
	 * @return string Post excerpt (without tags).
	 */
	public function get_the_excerpt( $post_id ) {
		return $this->string->strip_all_tags( \get_the_excerpt( $post_id ) );
	}

	/**
	 * Retrieves the post type of the current post.
	 *
	 * @codeCoverageIgnore It only wraps a WordPress function.
	 *
	 * @param WP_Post|null $post The post.
	 *
	 * @return string|false Post type on success, false on failure.
	 */
	public function get_post_type( $post = null ) {
		return \get_post_type( $post );
	}

	/**
	 * Retrieves the post title with fallback to `No title`.
	 *
	 * @param int $post_id Optional. Post ID.
	 *
	 * @return string The post title with fallback to `No title`.
	 */
	public function get_post_title_with_fallback( $post_id = 0 ) {
		$post_title = \get_the_title( $post_id );
		if ( $post_title ) {
			return $post_title;
		}

		return \__( 'No title', 'wordpress-seo' );
	}

	/**
	 * Retrieves post data given a post ID.
	 *
	 * @codeCoverageIgnore It wraps a WordPress function.
	 *
	 * @param int $post_id Post ID.
	 *
	 * @return WP_Post|null The post.
	 */
	public function get_post( $post_id ) {
		return \get_post( $post_id );
	}

	// phpcs:disable Generic.CodeAnalysis.UnusedFunctionParameter.FoundAfterLastUsed -- Signature kept the same after deprecation.

	/**
	 * Updates the number_of_publicly_viewable_posts field on attachments for a post_parent.
	 *
	 * An attachment is represented by their post parent when:
	 * - The attachment has a post parent.
	 * - The attachment inherits the post status.
	 *
	 * @codeCoverageIgnore It relies too much on dependencies.
	 *
	 * @param int $post_parent            Post ID.
	 * @param int $has_public_posts       Unused.
	 *
	 * @return bool Whether the update was successful.
	 *
	 * @deprecated 17.9
<<<<<<< HEAD
=======
	 * When this function is removed, also remove the indexable_builder setter.
>>>>>>> 6cf15bfd
	 */
	public function update_has_public_posts_on_attachments( $post_parent, $has_public_posts ) {
		_deprecated_function( __METHOD__, '17.9' );
		$indexable = $this->repository->find_by_id_and_type( $post_parent, 'post' );

		$this->indexable_builder->recalculate_aggregates( $indexable );
		return true;
	}

	// phpcs:enable

	/**
	 * Determines if the post can be indexed.
	 *
	 * @param int $post_id Post ID to check.
	 *
	 * @return bool True if the post can be indexed.
	 */
	public function is_post_indexable( $post_id ) {
		// Don't index excluded post statuses.
		if ( \in_array( \get_post_status( $post_id ), $this->get_excluded_post_statuses(), true ) ) {
			return false;
		}

		// Don't index revisions of posts.
		if ( \wp_is_post_revision( $post_id ) ) {
			return false;
		}

		// Don't index autosaves that are not caught by the auto-draft check.
		if ( \wp_is_post_autosave( $post_id ) ) {
			return false;
		}

		return true;
	}

	/**
	 * Retrieves the list of excluded post statuses.
	 *
	 * @return array The excluded post statuses.
	 */
	public function get_excluded_post_statuses() {
		return [ 'auto-draft' ];
	}

	/**
	 * Retrieves the list of public posts statuses.
	 *
	 * @return array The public post statuses.
	 */
	public function get_public_post_statuses() {
		/**
		 * Filter: 'wpseo_public_post_statuses' - List of public post statuses.
		 *
		 * @api array $post_statuses Post status list, defaults to array( 'publish' ).
		 */
		return \apply_filters( 'wpseo_public_post_statuses', [ 'publish' ] );
	}
}<|MERGE_RESOLUTION|>--- conflicted
+++ resolved
@@ -51,11 +51,8 @@
 	 * @required
 	 *
 	 * @return void
-<<<<<<< HEAD
-=======
 	 *
 	 * When the deprecated `$this->update_has_public_posts_on_attachments()` function is removed, this setter should also be removed.
->>>>>>> 6cf15bfd
 	 */
 	public function set_indexable_builder( Indexable_Builder $indexable_builder ) {
 		$this->indexable_builder = $indexable_builder;
@@ -157,10 +154,7 @@
 	 * @return bool Whether the update was successful.
 	 *
 	 * @deprecated 17.9
-<<<<<<< HEAD
-=======
 	 * When this function is removed, also remove the indexable_builder setter.
->>>>>>> 6cf15bfd
 	 */
 	public function update_has_public_posts_on_attachments( $post_parent, $has_public_posts ) {
 		_deprecated_function( __METHOD__, '17.9' );
