--- conflicted
+++ resolved
@@ -64,7 +64,20 @@
 	}
 
 	/**
-<<<<<<< HEAD
+	 * Retrieves the post title with fallback to `No title`.
+	 *
+	 * @param int $post_id Optional. Post ID.
+	 *
+	 * @return string The post title with fallback to `No title`.
+	 */
+	public static function get_post_title_with_fallback( $post_id = 0 ) {
+		$post_title = \get_the_title( $post_id );
+		$title      = ( $post_title ) ? $post_title : __( 'No title', 'wordpress-seo' );
+
+		return $title;
+	}
+
+	/**
 	 * Retrieves post data given a post ID.
 	 *
 	 * @param int $post_id Post ID.
@@ -100,18 +113,5 @@
 				$query . 'WHERE `object_type` = \'post\' AND `object_sub_type` = \'attachment\' AND `post_status` = \'inherit\' AND `post_parent` = ?',
 				[ $has_public_posts, $post_parent ]
 			);
-=======
-	 * Retrieves the post title with fallback to `No title`.
-	 *
-	 * @param int $post_id Optional. Post ID.
-	 *
-	 * @return string The post title with fallback to `No title`.
-	 */
-	public static function get_post_title_with_fallback( $post_id = 0 ) {
-		$post_title = \get_the_title( $post_id );
-		$title      = ( $post_title ) ? $post_title : __( 'No title', 'wordpress-seo' );
-
-		return $title;
->>>>>>> 13d0fab8
 	}
 }