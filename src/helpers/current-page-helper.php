--- conflicted
+++ resolved
@@ -129,17 +129,11 @@
 	public function get_term_id() {
 		$wp_query = $this->wp_query_wrapper->get_main_query();
 
-<<<<<<< HEAD
-		$queried_object = $wp_query->get_queried_object();
-		if ( $queried_object && ! \is_wp_error( $queried_object ) ) {
-			return $queried_object->term_id;
-=======
 		if ( $wp_query->is_tax() || $wp_query->is_tag() || $wp_query->is_category() ) {
 			$queried_object = $wp_query->get_queried_object();
 			if ( $queried_object && ! \is_wp_error( $queried_object ) ) {
 				return $queried_object->term_id;
 			}
->>>>>>> 10c1c93f
 		}
 
 		return 0;
