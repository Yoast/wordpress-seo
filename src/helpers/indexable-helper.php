<?php

namespace Yoast\WP\SEO\Helpers;

use Yoast\WP\SEO\Actions\Indexation\Indexable_Post_Indexation_Action;
use Yoast\WP\SEO\Actions\Indexation\Indexable_Post_Type_Archive_Indexation_Action;
use Yoast\WP\SEO\Actions\Indexation\Indexable_Term_Indexation_Action;
use Yoast\WP\SEO\Models\Indexable;
use Yoast\WP\SEO\Presenters\Admin\Indexation_Permalink_Warning_Presenter;
use Yoast\WP\SEO\Repositories\Indexable_Repository;

/**
 * A helper object for indexables.
 */
class Indexable_Helper {

	/**
<<<<<<< HEAD
	 * The environment helper.
	 *
	 * @var Environment_Helper
	 */
	protected $environment_helper;

	/**
	 * Indexable_Helper constructor.
	 *
	 * @param Environment_Helper $environment_helper The environment helper.
	 */
	public function __construct( Environment_Helper $environment_helper ) {
		$this->environment_helper = $environment_helper;
	}

	/**
	 * Retrieves the permalink for an indexable.
=======
	 * Represents the options helper.
>>>>>>> 0d5b4529
	 *
	 * @var Options_Helper
	 */
<<<<<<< HEAD
	public function get_permalink_for_indexable( $indexable ) {
		switch ( true ) {
			case $indexable->object_type === 'post':
			case $indexable->object_type === 'home-page':
				if ( $indexable->object_sub_type === 'attachment' ) {
					return \wp_get_attachment_url( $indexable->object_id );
				}

				return \get_permalink( $indexable->object_id );

			case $indexable->object_type === 'term':
				$term = \get_term( $indexable->object_id );

				if ( $term === null || \is_wp_error( $term ) ) {
					return null;
				}

				return \get_term_link( $term, $term->taxonomy );

			case $indexable->object_type === 'system-page' && $indexable->object_sub_type === 'search-page':
				return \get_search_link();

			case $indexable->object_type === 'post-type-archive':
				return \get_post_type_archive_link( $indexable->object_sub_type );

			case $indexable->object_type === 'user':
				return \get_author_posts_url( $indexable->object_id );
		}
=======
	private $options_helper;

	/**
	 * Represents the indexable repository.
	 *
	 * @var Indexable_Repository
	 */
	protected $repository;
>>>>>>> 0d5b4529

	/**
	 * Indexable_Helper constructor.
	 *
	 * @param Options_Helper       $options_helper The options helper.
	 * @param Indexable_Repository $repository     The indexables repository.
	 */
	public function __construct( Options_Helper $options_helper, Indexable_Repository $repository ) {
		$this->options_helper = $options_helper;
		$this->repository     = $repository;
	}

	/**
	 * Returns the page type of an indexable.
	 *
	 * @param Indexable $indexable The indexable.
	 *
	 * @return string|false The page type. False if it could not be determined.
	 */
	public function get_page_type_for_indexable( $indexable ) {
		switch ( $indexable->object_type ) {
			case 'post':
				$front_page_id = (int) \get_option( 'page_on_front' );
				if ( $indexable->object_id === $front_page_id ) {
					return 'Static_Home_Page';
				}
				$posts_page_id = (int) \get_option( 'page_for_posts' );
				if ( $indexable->object_id === $posts_page_id ) {
					return 'Static_Posts_Page';
				}

				return 'Post_Type';
			case 'term':
				return 'Term_Archive';
			case 'user':
				return 'Author_Archive';
			case 'home-page':
				return 'Home_Page';
			case 'post-type-archive':
				return 'Post_Type_Archive';
			case 'date-archive':
				return 'Date_Archive';
			case 'system-page':
				if ( $indexable->object_sub_type === 'search-result' ) {
					return 'Search_Result_Page';
				}
				if ( $indexable->object_sub_type === '404' ) {
					return 'Error_Page';
				}
		}

		return false;
	}

	/**
<<<<<<< HEAD
	 * Determines whether indexing indexables is appropriate at this time.
	 *
	 * @return bool Whether or not the indexables should be indexed.
	 */
	public function should_index_indexables() {
		// Currently the only reason to index is when we're on a production website.
		if ( $this->environment_helper->is_production_mode() ) {
			return true;
		}

		$yoast_mode = $this->environment_helper->get_yoast_environment();
		if ( isset( $yoast_mode ) ) {
			// Always allow Yoast SEO developers to index, regardless of their test environment.
			return true;
		}

		// We are not running a production site.
		return false;
=======
	 * Resets the permalinks of the indexables.
	 *
	 * @param string      $type    The type of the indexable.
	 * @param null|string $subtype The subtype. Can be null.
	 * @param string      $reason  The reason that the permalink has been changed.
	 */
	public function reset_permalink_indexables( $type = null, $subtype = null, $reason = Indexation_Permalink_Warning_Presenter::REASON_PERMALINK_SETTINGS ) {
		$result = $this->repository->reset_permalink( $type, $subtype );

		if ( $result !== false && $result > 0 ) {
			$this->options_helper->set( 'indexables_indexation_reason', $reason );
			$this->options_helper->set( 'ignore_indexation_warning', false );
			$this->options_helper->set( 'indexation_warning_hide_until', false );

			delete_transient( Indexable_Post_Indexation_Action::TRANSIENT_CACHE_KEY );
			delete_transient( Indexable_Post_Type_Archive_Indexation_Action::TRANSIENT_CACHE_KEY );
			delete_transient( Indexable_Term_Indexation_Action::TRANSIENT_CACHE_KEY );
		}
>>>>>>> 0d5b4529
	}
}<|MERGE_RESOLUTION|>--- conflicted
+++ resolved
@@ -15,8 +15,21 @@
 class Indexable_Helper {
 
 	/**
-<<<<<<< HEAD
-	 * The environment helper.
+	 * Represents the options helper.
+	 *
+	 * @var Options_Helper
+	 */
+	private $options_helper;
+
+	/**
+	 * Represents the indexable repository.
+	 *
+	 * @var Indexable_Repository
+	 */
+	protected $repository;
+
+	/**
+	 * Represents the environment helper.
 	 *
 	 * @var Environment_Helper
 	 */
@@ -25,69 +38,17 @@
 	/**
 	 * Indexable_Helper constructor.
 	 *
-	 * @param Environment_Helper $environment_helper The environment helper.
+	 * @param Options_Helper       $options_helper     The options helper.
+	 * @param Indexable_Repository $repository         The indexables repository.
+	 * @param Environment_Helper   $environment_helper The environment helper.
 	 */
-	public function __construct( Environment_Helper $environment_helper ) {
+	public function __construct(
+		Options_Helper $options_helper,
+		Indexable_Repository $repository,
+		Environment_Helper $environment_helper ) {
+		$this->options_helper     = $options_helper;
+		$this->repository         = $repository;
 		$this->environment_helper = $environment_helper;
-	}
-
-	/**
-	 * Retrieves the permalink for an indexable.
-=======
-	 * Represents the options helper.
->>>>>>> 0d5b4529
-	 *
-	 * @var Options_Helper
-	 */
-<<<<<<< HEAD
-	public function get_permalink_for_indexable( $indexable ) {
-		switch ( true ) {
-			case $indexable->object_type === 'post':
-			case $indexable->object_type === 'home-page':
-				if ( $indexable->object_sub_type === 'attachment' ) {
-					return \wp_get_attachment_url( $indexable->object_id );
-				}
-
-				return \get_permalink( $indexable->object_id );
-
-			case $indexable->object_type === 'term':
-				$term = \get_term( $indexable->object_id );
-
-				if ( $term === null || \is_wp_error( $term ) ) {
-					return null;
-				}
-
-				return \get_term_link( $term, $term->taxonomy );
-
-			case $indexable->object_type === 'system-page' && $indexable->object_sub_type === 'search-page':
-				return \get_search_link();
-
-			case $indexable->object_type === 'post-type-archive':
-				return \get_post_type_archive_link( $indexable->object_sub_type );
-
-			case $indexable->object_type === 'user':
-				return \get_author_posts_url( $indexable->object_id );
-		}
-=======
-	private $options_helper;
-
-	/**
-	 * Represents the indexable repository.
-	 *
-	 * @var Indexable_Repository
-	 */
-	protected $repository;
->>>>>>> 0d5b4529
-
-	/**
-	 * Indexable_Helper constructor.
-	 *
-	 * @param Options_Helper       $options_helper The options helper.
-	 * @param Indexable_Repository $repository     The indexables repository.
-	 */
-	public function __construct( Options_Helper $options_helper, Indexable_Repository $repository ) {
-		$this->options_helper = $options_helper;
-		$this->repository     = $repository;
 	}
 
 	/**
@@ -133,7 +94,6 @@
 	}
 
 	/**
-<<<<<<< HEAD
 	 * Determines whether indexing indexables is appropriate at this time.
 	 *
 	 * @return bool Whether or not the indexables should be indexed.
@@ -152,7 +112,9 @@
 
 		// We are not running a production site.
 		return false;
-=======
+	}
+
+	/**
 	 * Resets the permalinks of the indexables.
 	 *
 	 * @param string      $type    The type of the indexable.
@@ -171,6 +133,5 @@
 			delete_transient( Indexable_Post_Type_Archive_Indexation_Action::TRANSIENT_CACHE_KEY );
 			delete_transient( Indexable_Term_Indexation_Action::TRANSIENT_CACHE_KEY );
 		}
->>>>>>> 0d5b4529
 	}
 }