<?php
/**
 * A helper object for urls.
 *
 * @package Yoast\YoastSEO\Helpers
 */

namespace Yoast\WP\SEO\Helpers;

<<<<<<< HEAD
use WPSEO_Utils;
use Yoast\WP\SEO\Models\SEO_Links;

=======
>>>>>>> 3e7680ba
/**
 * Class Url_Helper
 */
class Url_Helper {

	/**
	 * Retrieve home URL with proper trailing slash.
	 *
	 * @param string      $path   Path relative to home URL.
	 * @param string|null $scheme Scheme to apply.
	 *
	 * @return string Home URL with optional path, appropriately slashed if not.
	 */
	public function home( $path = '', $scheme = null ) {
		$home_url = home_url( $path, $scheme );

		if ( ! empty( $path ) ) {
			return $home_url;
		}

		$home_path = wp_parse_url( $home_url, PHP_URL_PATH );

		if ( $home_path === '/' ) { // Home at site root, already slashed.
			return $home_url;
		}

		if ( is_null( $home_path ) ) { // Home at site root, always slash.
			return trailingslashit( $home_url );
		}

		if ( is_string( $home_path ) ) { // Home in subdirectory, slash if permalink structure has slash.
			return user_trailingslashit( $home_url );
		}

		return $home_url;
	}

	/**
	 * Check whether a url is relative.
	 *
	 * @param string $url URL string to check.
	 *
	 * @return bool True when url is relative.
	 */
	public function is_relative( $url ) {
		return ( strpos( $url, 'http' ) !== 0 && strpos( $url, '//' ) !== 0 );
	}

	/**
	 * Gets the path from the passed URL.
	 *
	 * @param string $url The URL to get the path from.
	 *
	 * @codeCoverageIgnore It only wraps a WordPress function.
	 *
	 * @return string The path of the URL. Returns an empty string if URL parsing fails.
	 */
	public function get_url_path( $url ) {
		return (string) \wp_parse_url( $url, \PHP_URL_PATH );
	}

	/**
	 * Determines the file extension of the given url.
	 *
	 * @param string $url The URL.
	 *
	 * @return string The extension.
	 */
	public function get_extension_from_url( $url ) {
		$path = $this->get_url_path( $url );

		if ( $path === '' ) {
			return '';
		}

		$parts = \explode( '.', $path );
		if ( empty( $parts ) || \count( $parts ) === 1 ) {
			return '';
		}

		return \end( $parts );
	}

	/**
	 * Ensures that the given url is an absolute url.
	 *
	 * @param string $url The url that needs to be absolute.
	 *
	 * @return string The absolute url.
	 */
	public function ensure_absolute_url( $url ) {
		if ( ! \is_string( $url ) || $url === '' ) {
			return $url;
		}

		if ( $this->is_relative( $url ) === true ) {
			return $this->build_absolute_url( $url );
		}

		return $url;
	}

	/**
	 * Parse the home URL setting to find the base URL for relative URLs.
	 *
	 * @param string $path Optional path string.
	 *
	 * @return string
	 */
	public function build_absolute_url( $path = null ) {
		$path      = \wp_parse_url( $path, \PHP_URL_PATH );
		$url_parts = \wp_parse_url( \home_url() );

		$base_url = \trailingslashit( $url_parts['scheme'] . '://' . $url_parts['host'] );

		if ( ! \is_null( $path ) ) {
			$base_url .= \ltrim( $path, '/' );
		}

		return $base_url;
	}

	/**
	 * Returns the link type.
	 *
	 * @param array $url      The URL, as parsed by wp_parse_url.
	 * @param array $home_url Optional. The home URL, as parsed by wp_parse_url. Used to avoid reparsing the home_url.
	 * @param bool  $is_image Whether or not the link is an image.
	 *
	 * @return string The link type.
	 */
	public function get_link_type( $url, $home_url = null, $is_image = false ) {
		// If there is no scheme the link is always internal.
		if ( empty( $url['scheme'] ) ) {
			return ( $is_image ) ? SEO_Links::TYPE_INTERNAL_IMAGE : SEO_Links::TYPE_INTERNAL;
		}

		// If there is a scheme but it's not https? then the link is always external.
		if ( ! in_array( $url['scheme'], [ 'http', 'https' ], true ) ) {
			return ( $is_image ) ? SEO_Links::TYPE_EXTERNAL_IMAGE : SEO_Links::TYPE_EXTERNAL;
		}

		if ( \is_null( $home_url ) ) {
			$home_url = \wp_parse_url( \home_url() );
		}

		// When the base host is equal to the host.
		if ( isset( $url['host'] ) && $url['host'] !== $home_url['host'] ) {
			return ( $is_image ) ? SEO_Links::TYPE_EXTERNAL_IMAGE : SEO_Links::TYPE_EXTERNAL;
		}

		// There is no base path and thus all URLs of the same domain are internal.
		if ( empty( $home_url['path'] ) ) {
			return ( $is_image ) ? SEO_Links::TYPE_INTERNAL_IMAGE : SEO_Links::TYPE_INTERNAL;
		}

		// When there is a path and it matches the start of the url.
		if ( isset( $url['path'] ) && strpos( $url['path'], $home_url['path'] ) === 0 ) {
			return ( $is_image ) ? SEO_Links::TYPE_INTERNAL_IMAGE : SEO_Links::TYPE_INTERNAL;
		}

		return ( $is_image ) ? SEO_Links::TYPE_EXTERNAL_IMAGE : SEO_Links::TYPE_EXTERNAL;
	}
}<|MERGE_RESOLUTION|>--- conflicted
+++ resolved
@@ -7,12 +7,9 @@
 
 namespace Yoast\WP\SEO\Helpers;
 
-<<<<<<< HEAD
 use WPSEO_Utils;
 use Yoast\WP\SEO\Models\SEO_Links;
 
-=======
->>>>>>> 3e7680ba
 /**
  * Class Url_Helper
  */
