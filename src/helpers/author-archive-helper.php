<?php

namespace Yoast\WP\SEO\Helpers;

use Yoast\WP\Lib\Model;

/**
 * A helper object for author archives.
 */
class Author_Archive_Helper {

	/**
	 * The options helper.
	 *
	 * @var Options_Helper
	 */
	private $options_helper;

	/**
	 * Creates a new author archive helper.
	 *
	 * @param Options_Helper $options_helper The options helper.
	 */
	public function __construct(
		Options_Helper $options_helper
	) {
		$this->options_helper = $options_helper;
	}

	/**
	 * Gets the array of post types that are shown on an author's archive.
	 *
	 * @return array The post types that are shown on an author's archive.
	 */
	public function get_author_archive_post_types() {
		/**
		 * Filters the array of post types that are shown on an author's archive.
		 *
		 * @param array $args The post types that are shown on an author archive.
		 */
		return \apply_filters( 'wpseo_author_archive_post_types', [ 'post' ] );
	}

	/**
	 * Returns whether the author has at least one public post.
	 *
	 * @param int $author_id The author ID.
	 *
	 * @return bool|null Whether the author has at least one public post.
	 */
	public function author_has_public_posts( $author_id ) {
		// First check if the author has at least one public post.
		$has_public_post = $this->author_has_a_public_post( $author_id );
		if ( $has_public_post ) {
			return true;
		}

		// Then check if the author has at least one post where the status is the same as the global setting.
		$has_public_post_depending_on_the_global_setting = $this->author_has_a_post_with_is_public_null( $author_id );
		if ( $has_public_post_depending_on_the_global_setting ) {
			return null;
		}

		return false;
	}

	/**
	 * Checks whether author archives are disabled.
	 *
	 * @return bool `true` if author archives are disabled, `false` if not.
	 */
	public function are_disabled() {
<<<<<<< HEAD
		// TODO Use implementation of the PC-853-when-author-archives-are-disabled-we-should-not-store-indexables-for-author-pages branch.
		return \YoastSeo()->helpers->options->get( 'disable-author' );
=======
		return $this->options_helper->get( 'disable-author' );
>>>>>>> 6fe6241b
	}

	/**
	 * Returns whether the author has at least one public post.
	 *
	 * @codeCoverageIgnore It looks for the first ID through the ORM and converts it to a boolean.
	 *
	 * @param int $author_id The author ID.
	 *
	 * @return bool Whether the author has at least one public post.
	 */
	protected function author_has_a_public_post( $author_id ) {
		$cache_key        = 'author_has_a_public_post_' . $author_id;
		$indexable_exists = \wp_cache_get( $cache_key );

		if ( $indexable_exists === false ) {
			$indexable_exists = Model::of_type( 'Indexable' )
				->select( 'id' )
				->where( 'object_type', 'post' )
				->where_in( 'object_sub_type', $this->get_author_archive_post_types() )
				->where( 'author_id', $author_id )
				->where( 'is_public', 1 )
				->find_one();

			if ( $indexable_exists === false ) {
				// Cache no results to prevent full table scanning on authors with no public posts.
				\wp_cache_set( $cache_key, 0, '', \wp_rand( ( 2 * \HOUR_IN_SECONDS ), ( 4 * \HOUR_IN_SECONDS ) ) );
			}
		}

		return (bool) $indexable_exists;
	}

	/**
	 * Returns whether the author has at least one post with the is public null.
	 *
	 * @codeCoverageIgnore It looks for the first ID through the ORM and converts it to a boolean.
	 *
	 * @param int $author_id The author ID.
	 *
	 * @return bool Whether the author has at least one post with the is public null.
	 */
	protected function author_has_a_post_with_is_public_null( $author_id ) {
		$cache_key        = 'author_has_a_post_with_is_public_null_' . $author_id;
		$indexable_exists = \wp_cache_get( $cache_key );

		if ( $indexable_exists === false ) {
			$indexable_exists = Model::of_type( 'Indexable' )
				->select( 'id' )
				->where( 'object_type', 'post' )
				->where_in( 'object_sub_type', $this->get_author_archive_post_types() )
				->where( 'author_id', $author_id )
				->where_null( 'is_public' )
				->find_one();

			if ( $indexable_exists === false ) {
				// Cache no results to prevent full table scanning on authors with no is public null posts.
				\wp_cache_set( $cache_key, 0, '', \wp_rand( ( 2 * \HOUR_IN_SECONDS ), ( 4 * \HOUR_IN_SECONDS ) ) );
			}
		}

		return (bool) $indexable_exists;
	}
}<|MERGE_RESOLUTION|>--- conflicted
+++ resolved
@@ -70,12 +70,7 @@
 	 * @return bool `true` if author archives are disabled, `false` if not.
 	 */
 	public function are_disabled() {
-<<<<<<< HEAD
-		// TODO Use implementation of the PC-853-when-author-archives-are-disabled-we-should-not-store-indexables-for-author-pages branch.
-		return \YoastSeo()->helpers->options->get( 'disable-author' );
-=======
 		return $this->options_helper->get( 'disable-author' );
->>>>>>> 6fe6241b
 	}
 
 	/**
