--- conflicted
+++ resolved
@@ -318,19 +318,11 @@
 	}
 
 	/**
-<<<<<<< HEAD
 	 * Based on and image ID return array with the best variation of that image. If it's not saved to the DB,  save it to an option.
 	 *
-	 * @param string $setting The setting to retrieve the image array for.
+	 * @param string $setting The setting name. Should be company or person.
 	 *
 	 * @return array|bool Array with image details when the image is found, boolean when it's not found.
-=======
-	 * Retrieves attachment meta from the settings.
-	 *
-	 * @param string $setting The setting name. Should be company or person.
-	 *
-	 * @return array|false An array of image meta on success. False if no meta has been configured.
->>>>>>> eb798bae
 	 */
 	public function get_attachment_meta_from_settings( $setting ) {
 		$image_meta = $this->options->get( $setting . '_meta', false );
