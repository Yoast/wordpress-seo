--- conflicted
+++ resolved
@@ -201,13 +201,8 @@
 	 *
 	 * @return void
 	 */
-<<<<<<< HEAD
-	public function set_started( $value ) {
-		$this->options_helper->set( 'indexing_started', $value );
-=======
 	public function set_started( $timestamp ) {
-		$this->options_helper->set( 'indexation_started', $timestamp );
->>>>>>> e655e0bf
+		$this->options_helper->set( 'indexing_started', $timestamp );
 	}
 
 	/**
