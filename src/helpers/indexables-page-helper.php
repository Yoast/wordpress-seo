<?php

namespace Yoast\WP\SEO\Helpers;

use Yoast\WP\SEO\Helpers\Options_Helper;

/**
 * A helper object for the indexable page.
 */
class Indexables_Page_Helper {

	/**
<<<<<<< HEAD
	 * The default size of the indexable lists.
	 *
	 * @var int
	 */
	const LIST_SIZE = 5;

	/**
	 * The default size of the buffer, in terms of how many times is bigger than the list size.
	 *
	 * @var int
	 */
	const BUFFER_SIZE = 20;

	/**
	 * The default minimum threshold for the amount of posts in the site.
	 *
	 * @var int
	 */
	const POSTS_THRESHOLD = 20;
=======
	 * Indexables_Page_Helper constructor.
	 *
	 * @param Options_Helper $options The options helper.
	 */
	public function __construct( Options_Helper $options ) {
		$this->options = $options;
	}
>>>>>>> c998802a

	/**
	 * Retrieves the size of the Indexables lists. This size is the amount of indexables that are displayed in each list.
	 *
	 * @return int The size of the Indexables lists.
	 */
	public function get_indexables_list_size() {
		/**
		 * Filter 'wpseo_indexables_list_size' - Allow filtering the size of the Indexables lists.
		 *
		 * @api int The size of the Indexables lists.
		 */
		return \apply_filters( 'wpseo_indexables_list_size', self::LIST_SIZE );
	}

	/**
	 * Retrieves the size of the buffer for the Indexables lists, in terms of how many times bigger it is from the lists' size. This size is the amount of indexables that are fetched upon page load.
	 *
	 * @return int The size of the Indexables lists.
	 */
	public function get_buffer_size() {
		/**
		 * Filter 'wpseo_indexables_buffer_size' - Allow filtering the size of the buffer for the Indexables lists, in terms of how many times bigger it is from the lists' size.
		 *
		 * @api int The size of the buffer for the Indexables lists, in terms of how many times bigger it is from the lists' size.
		 */
		$times = \apply_filters( 'wpseo_indexables_buffer_size', self::BUFFER_SIZE );
		if ( $times < 3 ) {
			$times = 3;
		}

		return ( $this->get_indexables_list_size() * intval( $times ) );
	}

	/**
<<<<<<< HEAD
	 * Retrieves the minimum threshold for the amount of posts in the site, in order for lists to be relevant.
	 *
	 * @return int The size of the Indexables lists.
	 */
	public function get_minimum_posts_threshold() {
		/**
		 * Filter 'wpseo_posts_threshold' - Allow filtering the minimum threshold for the amount of posts in the site, in order for Indexable lists to be relevant.
		 *
		 * @api int The minimum threshold for the amount of posts in the site, in order for Indexable lists to be relevant.
		 */
		return \apply_filters( 'wpseo_posts_threshold', 20 );
=======
	 * Checks if link suggestions are enabled or not
	 *
	 * @return bool Wether enable_link_suggestions is set to true or not.
	 */
	public function get_link_suggestions_enabled() {
		return $this->options->get( 'enable_link_suggestions', false ) === true;
>>>>>>> c998802a
	}
}<|MERGE_RESOLUTION|>--- conflicted
+++ resolved
@@ -10,7 +10,6 @@
 class Indexables_Page_Helper {
 
 	/**
-<<<<<<< HEAD
 	 * The default size of the indexable lists.
 	 *
 	 * @var int
@@ -30,7 +29,8 @@
 	 * @var int
 	 */
 	const POSTS_THRESHOLD = 20;
-=======
+
+	/**
 	 * Indexables_Page_Helper constructor.
 	 *
 	 * @param Options_Helper $options The options helper.
@@ -38,7 +38,6 @@
 	public function __construct( Options_Helper $options ) {
 		$this->options = $options;
 	}
->>>>>>> c998802a
 
 	/**
 	 * Retrieves the size of the Indexables lists. This size is the amount of indexables that are displayed in each list.
@@ -74,7 +73,6 @@
 	}
 
 	/**
-<<<<<<< HEAD
 	 * Retrieves the minimum threshold for the amount of posts in the site, in order for lists to be relevant.
 	 *
 	 * @return int The size of the Indexables lists.
@@ -86,13 +84,14 @@
 		 * @api int The minimum threshold for the amount of posts in the site, in order for Indexable lists to be relevant.
 		 */
 		return \apply_filters( 'wpseo_posts_threshold', 20 );
-=======
+	}
+
+	/**
 	 * Checks if link suggestions are enabled or not
 	 *
 	 * @return bool Wether enable_link_suggestions is set to true or not.
 	 */
 	public function get_link_suggestions_enabled() {
 		return $this->options->get( 'enable_link_suggestions', false ) === true;
->>>>>>> c998802a
 	}
 }