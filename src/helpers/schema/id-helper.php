<?php
/**
 * WPSEO plugin file.
 *
 * @package Yoast\WP\SEO\Helpers\Schema
 */

namespace Yoast\WP\SEO\Helpers\Schema;

use Exception;
use Yoast\WP\SEO\Config\Schema_Ids;
use Yoast\WP\SEO\Context\Meta_Tags_Context;

/**
 * Schema utility functions.
 *
<<<<<<< HEAD
 * @since 11.6
=======
 * @property string author_hash
 * @property string author_logo_hash
 * @property string breadcrumb_hash
 * @property string person_hash
 * @property string article_hash
 * @property string organization_hash
 * @property string organization_logo_hash
 * @property string person_logo_hash
 * @property string primary_image_hash
 * @property string webpage_hash
 * @property string website_hash
>>>>>>> be29c653
 */
class ID_Helper {
	/**
	 * Retrieve a users Schema ID.
	 *
	 * @param int               $user_id The ID of the User you need a Schema ID for.
	 * @param Meta_Tags_Context $context A value object with context variables.
	 *
	 * @return string The user's schema ID.
	 */
	public function get_user_schema_id( $user_id, $context ) {
		$user = get_userdata( $user_id );
		if ( is_a( $user, 'WP_User' ) ) {
			return $context->site_url . Schema_Ids::PERSON_HASH . wp_hash( $user->user_login . $user_id );
		}

		return '';
	}
}<|MERGE_RESOLUTION|>--- conflicted
+++ resolved
@@ -13,22 +13,6 @@
 
 /**
  * Schema utility functions.
- *
-<<<<<<< HEAD
- * @since 11.6
-=======
- * @property string author_hash
- * @property string author_logo_hash
- * @property string breadcrumb_hash
- * @property string person_hash
- * @property string article_hash
- * @property string organization_hash
- * @property string organization_logo_hash
- * @property string person_logo_hash
- * @property string primary_image_hash
- * @property string webpage_hash
- * @property string website_hash
->>>>>>> be29c653
  */
 class ID_Helper {
 	/**
