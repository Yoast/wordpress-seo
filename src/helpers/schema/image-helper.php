<?php

namespace Yoast\WP\SEO\Helpers\Schema;

use Yoast\WP\SEO\Config\Schema_IDs;
use Yoast\WP\SEO\Helpers\Image_Helper as Main_Image_Helper;

/**
 * Class Image_Helper.
 */
class Image_Helper {

	/**
	 * The HTML helper.
	 *
	 * @var HTML_Helper
	 */
	private $html;

	/**
	 * The language helper.
	 *
	 * @var Language_Helper
	 */
	private $language;

	/**
	 * Represents the main image helper.
	 *
	 * @var Main_Image_Helper
	 */
	private $image;

	/**
	 * Image_Helper constructor.
	 *
	 * @codeCoverageIgnore It handles dependencies.
	 *
	 * @param HTML_Helper       $html     The HTML helper.
	 * @param Language_Helper   $language The language helper.
	 * @param Main_Image_Helper $image    The 'main' image helper.
	 */
	public function __construct( HTML_Helper $html, Language_Helper $language, Main_Image_Helper $image ) {
		$this->html     = $html;
		$this->language = $language;
		$this->image    = $image;
	}

	/**
	 * Find an image based on its URL and generate a Schema object for it.
	 *
	 * @param string $schema_id The `@id` to use for the returned image.
	 * @param string $url       The image URL to base our object on.
	 * @param string $caption   An optional caption.
	 * @param bool   $add_hash  Whether a hash will be added as a suffix in the @id.
	 *
	 * @return array Schema ImageObject array.
	 */
	public function generate_from_url( $schema_id, $url, $caption = '', $add_hash = false ) {
		$attachment_id = $this->image->get_attachment_by_url( $url );
		if ( $attachment_id > 0 ) {
			return $this->generate_from_attachment_id( $schema_id, $attachment_id, $caption, $add_hash );
		}

		return $this->simple_image_object( $schema_id, $url, $caption, $add_hash );
	}

	/**
	 * Retrieve data about an image from the database and use it to generate a Schema object.
	 *
	 * @param string $schema_id     The `@id` to use for the returned image.
	 * @param int    $attachment_id The attachment to retrieve data from.
	 * @param string $caption       The caption string, if there is one.
	 * @param bool   $add_hash      Whether a hash will be added as a suffix in the @id.
	 *
	 * @return array Schema ImageObject array.
	 */
	public function generate_from_attachment_id( $schema_id, $attachment_id, $caption = '', $add_hash = false ) {
		$data = $this->generate_object();
		$url  = $this->image->get_attachment_image_url( $attachment_id, 'full' );

		$id_suffix = ( $add_hash ) ? \md5( $url ) : '';

		$data['@id']        = $schema_id . $id_suffix;
		$data['url']        = $url;
		$data['contentUrl'] = $url;
		$data               = $this->add_image_size( $data, $attachment_id );
		$data               = $this->add_caption( $data, $attachment_id, $caption );

		return $data;
	}

	/**
	 * Retrieve data about an image from the database and use it to generate a Schema object.
	 *
<<<<<<< HEAD
	 * @param string       $schema_id       The `@id` to use for the returned image.
	 * @param string|array $attachment_meta The attachment metadata.
	 * @param string       $caption         The caption string, if there is one.
	 *
	 * @return array Schema ImageObject array.
	 */
	public function generate_from_attachment_meta( $schema_id, $attachment_meta, $caption = '' ) {
		if ( ! is_array( $attachment_meta ) ) {
			$attachment_meta = \json_decode( $attachment_meta, true );
		}
		$data = $this->generate_object( $schema_id );
=======
	 * @param string $schema_id       The `@id` to use for the returned image.
	 * @param array  $attachment_meta The attachment metadata.
	 * @param string $caption         The caption string, if there is one.
	 * @param bool   $add_hash        Whether a hash will be added as a suffix in the @id.
	 *
	 * @return array Schema ImageObject array.
	 */
	public function generate_from_attachment_meta( $schema_id, $attachment_meta, $caption = '', $add_hash = false ) {
		$data = $this->generate_object();

		$id_suffix = ( $add_hash ) ? \md5( $attachment_meta['url'] ) : '';
>>>>>>> 3f8aeeb7

		$data['@id']        = $schema_id . $id_suffix;
		$data['url']        = $attachment_meta['url'];
		$data['contentUrl'] = $data['url'];
		$data['width']      = $attachment_meta['width'];
		$data['height']     = $attachment_meta['height'];
		if ( ! empty( $caption ) ) {
			$data['caption'] = $this->html->smart_strip_tags( $caption );
		}

		return $data;
	}

	/**
	 * If we can't find $url in our database, we output a simple ImageObject.
	 *
	 * @param string $schema_id The `@id` to use for the returned image.
	 * @param string $url       The image URL.
	 * @param string $caption   A caption, if set.
	 * @param bool   $add_hash  Whether a hash will be added as a suffix in the @id.
	 *
	 * @return array Schema ImageObject array.
	 */
	public function simple_image_object( $schema_id, $url, $caption = '', $add_hash = false ) {
		$data = $this->generate_object();

		$id_suffix = ( $add_hash ) ? \md5( $url ) : '';

		$data['@id']        = $schema_id . $id_suffix;
		$data['url']        = $url;
		$data['contentUrl'] = $url;

		if ( ! empty( $caption ) ) {
			$data['caption'] = $this->html->smart_strip_tags( $caption );
		}

		return $data;
	}

	/**
	 * Retrieves an image's caption if set, or uses the alt tag if that's set.
	 *
	 * @param array  $data          An ImageObject Schema array.
	 * @param int    $attachment_id Attachment ID.
	 * @param string $caption       The caption string, if there is one.
	 *
	 * @return array An imageObject with width and height set if available.
	 */
	private function add_caption( $data, $attachment_id, $caption = '' ) {
		if ( $caption !== '' ) {
			$data['caption'] = $caption;

			return $data;
		}

		$caption = $this->image->get_caption( $attachment_id );
		if ( ! empty( $caption ) ) {
			$data['caption'] = $this->html->smart_strip_tags( $caption );

			return $data;
		}

		return $data;
	}

	/**
	 * Generates our bare bone ImageObject.
	 *
	 * @return array an empty ImageObject
	 */
	private function generate_object() {
		$data = [
			'@type' => 'ImageObject',
		];

		$data = $this->language->add_piece_language( $data );

		return $data;
	}

	/**
	 * Adds image's width and height.
	 *
	 * @param array $data          An ImageObject Schema array.
	 * @param int   $attachment_id Attachment ID.
	 *
	 * @return array An imageObject with width and height set if available.
	 */
	private function add_image_size( $data, $attachment_id ) {
		$image_meta = $this->image->get_metadata( $attachment_id );
		if ( empty( $image_meta['width'] ) || empty( $image_meta['height'] ) ) {
			return $data;
		}
		$data['width']  = $image_meta['width'];
		$data['height'] = $image_meta['height'];

		return $data;
	}
}<|MERGE_RESOLUTION|>--- conflicted
+++ resolved
@@ -93,31 +93,20 @@
 	/**
 	 * Retrieve data about an image from the database and use it to generate a Schema object.
 	 *
-<<<<<<< HEAD
 	 * @param string       $schema_id       The `@id` to use for the returned image.
 	 * @param string|array $attachment_meta The attachment metadata.
 	 * @param string       $caption         The caption string, if there is one.
-	 *
-	 * @return array Schema ImageObject array.
-	 */
-	public function generate_from_attachment_meta( $schema_id, $attachment_meta, $caption = '' ) {
+	 * @param bool         $add_hash        Whether a hash will be added as a suffix in the @id.
+	 *
+	 * @return array Schema ImageObject array.
+	 */
+	public function generate_from_attachment_meta( $schema_id, $attachment_meta, $caption = '', $add_hash = false ) {
 		if ( ! is_array( $attachment_meta ) ) {
 			$attachment_meta = \json_decode( $attachment_meta, true );
 		}
-		$data = $this->generate_object( $schema_id );
-=======
-	 * @param string $schema_id       The `@id` to use for the returned image.
-	 * @param array  $attachment_meta The attachment metadata.
-	 * @param string $caption         The caption string, if there is one.
-	 * @param bool   $add_hash        Whether a hash will be added as a suffix in the @id.
-	 *
-	 * @return array Schema ImageObject array.
-	 */
-	public function generate_from_attachment_meta( $schema_id, $attachment_meta, $caption = '', $add_hash = false ) {
 		$data = $this->generate_object();
 
 		$id_suffix = ( $add_hash ) ? \md5( $attachment_meta['url'] ) : '';
->>>>>>> 3f8aeeb7
 
 		$data['@id']        = $schema_id . $id_suffix;
 		$data['url']        = $attachment_meta['url'];
