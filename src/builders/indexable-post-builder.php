<?php
/**
 * Post Builder for the indexables.
 *
 * @package Yoast\YoastSEO\Builders
 */

namespace Yoast\WP\SEO\Builders;

use WPSEO_Meta;
use WPSEO_Utils;
use Yoast\WP\SEO\Helpers\Post_Helper;
use Yoast\WP\SEO\Models\Indexable;
use Yoast\WP\SEO\Repositories\Indexable_Repository;

/**
 * Formats the post meta to indexable format.
 */
class Indexable_Post_Builder {
	use Indexable_Social_Image_Trait;

	/**
	 * The link builder.
	 *
	 * @var Indexable_Link_Builder
	 */
	protected $link_builder;

	/**
	 * The indexable repository.
	 *
	 * @var Indexable_Repository
	 */
	protected $indexable_repository;

	/**
	 * Holds the Post_Helper instance.
	 *
	 * @var Post_Helper
	 */
	protected $post;
	/**
	 * Indexable_Post_Builder constructor.
	 *
<<<<<<< HEAD
	 * @param SEO_Meta_Repository $seo_meta_repository The SEO Meta repository.
	 * @param Post_Helper         $post                The post helper.
	 * @param Logger              $logger              The logger.
=======
	 * @codeCoverageIgnore This is dependency injection only.
	 *
	 * @param Indexable_Link_Builder $link_builder The link builder.
	 * @param Post_Helper            $post         The post helper.
>>>>>>> c9241c33
	 */
	public function __construct(
		Indexable_Link_Builder $link_builder,
		Post_Helper $post
	) {
		$this->link_builder = $link_builder;
		$this->post         = $post;
	}

	/**
	 * Sets the indexable repository. Done to avoid circular dependencies.
	 *
	 * @required
	 *
	 * @param Indexable_Repository $indexable_repository The indexable repository.
	 */
	public function set_indexable_repository( Indexable_Repository $indexable_repository ) {
		$this->indexable_repository = $indexable_repository;
	}

	/**
	 * Formats the data.
	 *
	 * @param int       $post_id   The post ID to use.
	 * @param Indexable $indexable The indexable to format.
	 *
	 * @return bool|Indexable The extended indexable. False when unable to build.
	 */
	public function build( $post_id, $indexable ) {
		$post = $this->post->get_post( $post_id );

		if ( $post === null ) {
			return false;
		}

		$indexable->object_id       = $post_id;
		$indexable->object_type     = 'post';
		$indexable->object_sub_type = $post->post_type;
		$indexable->permalink       = $this->get_permalink( $post->post_type, $post_id );

		$indexable->primary_focus_keyword_score = $this->get_keyword_score(
			$this->get_meta_value( $post_id, 'focuskw' ),
			(int) $this->get_meta_value( $post_id, 'linkdex' )
		);

		$indexable->readability_score = (int) $this->get_meta_value( $post_id, 'content_score' );

		$indexable->is_cornerstone    = ( $this->get_meta_value( $post_id, 'is_cornerstone' ) === '1' );
		$indexable->is_robots_noindex = $this->get_robots_noindex(
			$this->get_meta_value( $post_id, 'meta-robots-noindex' )
		);

		// Set additional meta-robots values.
		$indexable->is_robots_nofollow = ( $this->get_meta_value( $post_id, 'meta-robots-nofollow' ) === '1' );
		$noindex_advanced              = $this->get_meta_value( $post_id, 'meta-robots-adv' );
		$meta_robots                   = \explode( ',', $noindex_advanced );
		foreach ( $this->get_robots_options() as $meta_robots_option ) {
			$indexable->{'is_robots_' . $meta_robots_option} = \in_array( $meta_robots_option, $meta_robots, true ) ? 1 : null;
		}

		$this->reset_social_images( $indexable );

		foreach ( $this->get_indexable_lookup() as $meta_key => $indexable_key ) {
			$indexable->{$indexable_key} = $this->get_meta_value( $post_id, $meta_key );
		}

		if ( empty( $indexable->breadcrumb_title ) ) {
			$indexable->breadcrumb_title = \wp_strip_all_tags( \get_the_title( $post_id ), true );
		}

		$this->handle_social_images( $indexable );

		$this->link_builder->build( $indexable, $post->post_content );

		$indexable->author_id   = $post->post_author;
		$indexable->post_parent = $post->post_parent;

		$indexable->number_of_pages  = $this->get_number_of_pages_for_post( $post );
		$indexable->post_status      = $post->post_status;
		$indexable->is_protected     = $post->post_password !== '';
		$indexable->is_public        = $this->is_public( $indexable );
		$indexable->has_public_posts = $this->has_public_posts( $indexable );
		$indexable->blog_id          = \get_current_blog_id();

		$indexable->schema_page_type    = $this->get_meta_value( $post_id, 'schema_page_type' );
		$indexable->schema_article_type = $this->get_meta_value( $post_id, 'schema_article_type' );

		return $indexable;
	}

	/**
	 * Retrieves the permalink for a post with the given post type and ID.
	 *
	 * @param string  $post_type The post type.
	 * @param integer $post_id   The post ID.
	 *
	 * @return false|string|\WP_Error The permalink.
	 */
	protected function get_permalink( $post_type, $post_id ) {
		if ( $post_type !== 'attachment' ) {
			return \get_permalink( $post_id );
		}

		return \wp_get_attachment_url( $post_id );
	}

	/**
	 * Determines the value of is_public.
	 *
	 * @param Indexable $indexable The indexable.
	 *
	 * @return bool|null Whether or not the post type is public. Null if no override is set.
	 */
	protected function is_public( $indexable ) {
		if ( $indexable->is_protected === true ) {
			return false;
		}

		if ( $indexable->is_robots_noindex === true ) {
			return false;
		}

		// Attachments behave differently than the other post types, since they inherit from their parent.
		if ( $indexable->object_sub_type === 'attachment' ) {
			return $this->is_public_attachment( $indexable );
		}

		if ( ! \in_array( $indexable->post_status, $this->is_public_post_status(), true ) ) {
			return false;
		}

		if ( $indexable->is_robots_noindex === false ) {
			return true;
		}

		return null;
	}

	/**
	 * Determines the value of is_public for attachments.
	 *
	 * @param Indexable $indexable The indexable.
	 *
	 * @return bool|null False when it has no parent. Null when it has a parent.
	 */
	protected function is_public_attachment( $indexable ) {
		// If the attachment has no parent, it should not be public.
		if ( empty( $indexable->post_parent ) ) {
			return false;
		}

		// If the attachment has a parent, the is_public should be NULL.
		return null;
	}

	/**
	 * Determines the value of has_public_posts.
	 *
	 * @param Indexable $indexable The indexable.
	 *
	 * @return bool|null Whether the attachment has a public parent, can be true, false and null. Null when it is not an attachment.
	 */
	protected function has_public_posts( $indexable ) {
		// Only attachments (and authors) have this value.
		if ( $indexable->object_sub_type !== 'attachment' ) {
			return null;
		}

		// The attachment should have a post parent.
		if ( empty( $indexable->post_parent ) ) {
			return false;
		}

		// The attachment should inherit the post status.
		if ( $indexable->post_status !== 'inherit' ) {
			return false;
		}

		// The post parent should be public.
		$post_parent_indexable = $this->indexable_repository->find_by_id_and_type( $indexable->post_parent, 'post' );
		if ( $post_parent_indexable !== false ) {
			return $post_parent_indexable->is_public;
		}

		return false;
	}

	/**
	 * Retrieves the list of public posts statuses.
	 *
	 * @return array The public post statuses.
	 */
	protected function is_public_post_status() {
		/**
		 * Filter: 'wpseo_public_post_statuses' - List of public post statuses.
		 *
		 * @apo array $post_statuses Post status list, defaults to array( 'publish' ).
		 */
		return \apply_filters( 'wpseo_public_post_statuses', [ 'publish' ] );
	}

	/**
	 * Converts the meta robots noindex value to the indexable value.
	 *
	 * @param int $value Meta value to convert.
	 *
	 * @return bool|null True for noindex, false for index, null for default of parent/type.
	 */
	protected function get_robots_noindex( $value ) {
		$value = (int) $value;

		switch ( $value ) {
			case 1:
				return true;
			case 2:
				return false;
		}

		return null;
	}

	/**
	 * Retrieves the robot options to search for.
	 *
	 * @return array List of robots values.
	 */
	protected function get_robots_options() {
		return [ 'noimageindex', 'noarchive', 'nosnippet' ];
	}

	/**
	 * Determines the focus keyword score.
	 *
	 * @param string $keyword The focus keyword that is set.
	 * @param int    $score   The score saved on the meta data.
	 *
	 * @return null|int Score to use.
	 */
	protected function get_keyword_score( $keyword, $score ) {
		if ( empty( $keyword ) ) {
			return null;
		}

		return $score;
	}

	/**
	 * Retrieves the lookup table.
	 *
	 * @return array Lookup table for the indexable fields.
	 */
	protected function get_indexable_lookup() {
		return [
			'focuskw'               => 'primary_focus_keyword',
			'canonical'             => 'canonical',
			'title'                 => 'title',
			'metadesc'              => 'description',
			'bctitle'               => 'breadcrumb_title',
			'opengraph-title'       => 'open_graph_title',
			'opengraph-image'       => 'open_graph_image',
			'opengraph-image-id'    => 'open_graph_image_id',
			'opengraph-description' => 'open_graph_description',
			'twitter-title'         => 'twitter_title',
			'twitter-image'         => 'twitter_image',
			'twitter-image-id'      => 'twitter_image_id',
			'twitter-description'   => 'twitter_description',
		];
	}

	/**
	 * Retrieves the current value for the meta field.
	 *
	 * @param int    $post_id  The post ID to use.
	 * @param string $meta_key Meta key to fetch.
	 *
	 * @return mixed The value of the indexable entry to use.
	 */
	protected function get_meta_value( $post_id, $meta_key ) {
		$value = WPSEO_Meta::get_value( $meta_key, $post_id );
		if ( \is_string( $value ) && $value === '' ) {
			return null;
		}

		return $value;
	}

	/**
	 * Finds an alternative image for the social image.
	 *
	 * @param Indexable $indexable The indexable.
	 *
	 * @return array|bool False when not found, array with data when found.
	 */
	protected function find_alternative_image( Indexable $indexable ) {
		if (
			$indexable->object_sub_type === 'attachment'
			&& $this->image->is_valid_attachment( $indexable->object_id )
		) {
			return [
				'image_id' => $indexable->object_id,
				'source'   => 'attachment-image',
			];
		}

		$featured_image_id = $this->image->get_featured_image_id( $indexable->object_id );
		if ( $featured_image_id ) {
			return [
				'image_id' => $featured_image_id,
				'source'   => 'featured-image',
			];
		}

		$gallery_image = $this->image->get_gallery_image( $indexable->object_id );
		if ( $gallery_image ) {
			return [
				'image'  => $gallery_image,
				'source' => 'gallery-image',
			];
		}

		$content_image = $this->image->get_post_content_image( $indexable->object_id );
		if ( $content_image ) {
			return [
				'image'  => $content_image,
				'source' => 'first-content-image',
			];
		}

		return false;
	}

	/**
	 * Gets the number of pages for a post.
	 *
	 * @param object $post The post object.
	 *
	 * @return int|null The number of pages or null if the post isn't paginated.
	 */
	protected function get_number_of_pages_for_post( $post ) {
		$number_of_pages = ( \substr_count( $post->post_content, '<!--nextpage-->' ) + 1 );

		if ( $number_of_pages <= 1 ) {
			return null;
		}

		return $number_of_pages;
	}
}<|MERGE_RESOLUTION|>--- conflicted
+++ resolved
@@ -8,7 +8,6 @@
 namespace Yoast\WP\SEO\Builders;
 
 use WPSEO_Meta;
-use WPSEO_Utils;
 use Yoast\WP\SEO\Helpers\Post_Helper;
 use Yoast\WP\SEO\Models\Indexable;
 use Yoast\WP\SEO\Repositories\Indexable_Repository;
@@ -39,19 +38,14 @@
 	 * @var Post_Helper
 	 */
 	protected $post;
+
 	/**
 	 * Indexable_Post_Builder constructor.
 	 *
-<<<<<<< HEAD
-	 * @param SEO_Meta_Repository $seo_meta_repository The SEO Meta repository.
-	 * @param Post_Helper         $post                The post helper.
-	 * @param Logger              $logger              The logger.
-=======
 	 * @codeCoverageIgnore This is dependency injection only.
 	 *
 	 * @param Indexable_Link_Builder $link_builder The link builder.
 	 * @param Post_Helper            $post         The post helper.
->>>>>>> c9241c33
 	 */
 	public function __construct(
 		Indexable_Link_Builder $link_builder,
