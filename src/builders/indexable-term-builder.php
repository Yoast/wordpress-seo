--- conflicted
+++ resolved
@@ -21,7 +21,6 @@
 	 * @param int                            $term_id   ID of the term to save data for.
 	 * @param \Yoast\WP\SEO\Models\Indexable $indexable The indexable to format.
 	 *
-<<<<<<< HEAD
 	 * @return Indexable The extended indexable.
 	 *
 	 * @throws \Exception If the term could not be found.
@@ -33,12 +32,6 @@
 			throw new \Exception( current( array_keys( $term->errors ) ) );
 		}
 
-=======
-	 * @return \Yoast\WP\SEO\Models\Indexable The extended indexable.
-	 */
-	public function build( $term_id, Indexable $indexable ) {
-		$term      = \get_term( $term_id );
->>>>>>> ae5f5bda
 		$taxonomy  = $term->taxonomy;
 		$term_link = \get_term_link( $term_id, $taxonomy );
 
