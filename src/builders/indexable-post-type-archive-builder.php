<?php
/**
 * Post type archive builder for the indexables.
 *
 * @package Yoast\YoastSEO\Builders
 */

namespace Yoast\WP\SEO\Builders;

use Yoast\WP\SEO\Helpers\Options_Helper;
use Yoast\WP\SEO\Models\Indexable;

/**
 * Formats the post type archive meta to indexable format.
 */
class Indexable_Post_Type_Archive_Builder {

	/**
	 * @var Options_Helper
	 */
	private $options;

	/**
	 * Indexable_Post_Type_Archive_Builder constructor.
	 *
	 * @param Options_Helper $options The options helper.
	 */
	public function __construct(
		Options_Helper $options
	) {
		$this->options = $options;
	}

	/**
	 * Formats the data.
	 *
	 * @param string    $post_type The post type to build the indexable for.
	 * @param Indexable $indexable The indexable to format.
	 *
	 * @return Indexable The extended indexable.
	 */
	public function build( $post_type, Indexable $indexable ) {
		$indexable->object_type       = 'post-type-archive';
		$indexable->object_sub_type   = $post_type;
		$indexable->title             = $this->options->get( 'title-ptarchive-' . $post_type );
		$indexable->description       = $this->options->get( 'metadesc-ptarchive-' . $post_type );
		$indexable->breadcrumb_title  = $this->get_breadcrumb_title( $post_type );
		$indexable->permalink         = \get_post_type_archive_link( $post_type );
<<<<<<< HEAD
		$indexable->is_robots_noindex = $this->options_helper->get( 'noindex-ptarchive-' . $post_type );
		$indexable->is_public         = ( (int) $indexable->is_robots_noindex !== 1 );
=======
		$indexable->is_robots_noindex = $this->options->get( 'noindex-ptarchive-' . $post_type );
>>>>>>> 8cb27874

		return $indexable;
	}

	/**
	 * Returns the fallback breadcrumb title for a given post.
	 *
	 * @param string $post_type The post type to get the fallback breadcrumb title for.
	 *
	 * @return string
	 */
	private function get_breadcrumb_title( $post_type ) {
		$options_breadcrumb_title = $this->options->get( 'bctitle-ptarchive-' . $post_type );

		if ( $options_breadcrumb_title !== '' ) {
			return $options_breadcrumb_title;
		}

		$post_type_obj = \get_post_type_object( $post_type );

		if ( ! is_object( $post_type_obj ) ) {
			return '';
		}

		if ( isset( $post_type_obj->label ) && $post_type_obj->label !== '' ) {
			return $post_type_obj->label;
		}

		if ( isset( $post_type_obj->labels->menu_name ) && $post_type_obj->labels->menu_name !== '' ) {
			return $post_type_obj->labels->menu_name;
		}

		return $post_type_obj->name;
	}
}<|MERGE_RESOLUTION|>--- conflicted
+++ resolved
@@ -46,12 +46,8 @@
 		$indexable->description       = $this->options->get( 'metadesc-ptarchive-' . $post_type );
 		$indexable->breadcrumb_title  = $this->get_breadcrumb_title( $post_type );
 		$indexable->permalink         = \get_post_type_archive_link( $post_type );
-<<<<<<< HEAD
-		$indexable->is_robots_noindex = $this->options_helper->get( 'noindex-ptarchive-' . $post_type );
+		$indexable->is_robots_noindex = $this->options->get( 'noindex-ptarchive-' . $post_type );
 		$indexable->is_public         = ( (int) $indexable->is_robots_noindex !== 1 );
-=======
-		$indexable->is_robots_noindex = $this->options->get( 'noindex-ptarchive-' . $post_type );
->>>>>>> 8cb27874
 
 		return $indexable;
 	}
