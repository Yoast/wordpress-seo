--- conflicted
+++ resolved
@@ -281,7 +281,6 @@
 	 * @return Indexable The indexable.
 	 */
 	private function save_indexable( $indexable, $indexable_before = null ) {
-<<<<<<< HEAD
 		$intend_to_save = $this->indexable_helper->should_index_indexables();
 
 		/**
@@ -299,11 +298,9 @@
 		if ( ! $intend_to_save ) {
 			return $indexable;
 		}
-=======
 
 		// Save the indexable before running the WordPress hook.
 		$indexable->save();
->>>>>>> d0d46855
 
 		if ( $indexable_before ) {
 			/**
