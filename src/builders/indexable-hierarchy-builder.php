<?php

namespace Yoast\WP\SEO\Builders;

use WP_Post;
use WP_Term;
use WPSEO_Meta;
use Yoast\WP\SEO\Helpers\Options_Helper;
use Yoast\WP\SEO\Helpers\Post_Helper;
use Yoast\WP\SEO\Models\Indexable;
use Yoast\WP\SEO\Repositories\Indexable_Hierarchy_Repository;
use Yoast\WP\SEO\Repositories\Indexable_Repository;
use Yoast\WP\SEO\Repositories\Primary_Term_Repository;

/**
 * Builder for the indexables hierarchy.
 *
 * Builds the indexable hierarchy for indexables.
 */
class Indexable_Hierarchy_Builder {

	/**
	 * Holds a list of indexables where the ancestors are saved for.
	 *
	 * @var array
	 */
	protected $saved_ancestors = [];

	/**
	 * The indexable repository.
	 *
	 * @var Indexable_Repository
	 */
	private $indexable_repository;

	/**
	 * The indexable hierarchy repository.
	 *
	 * @var Indexable_Hierarchy_Repository
	 */
	private $indexable_hierarchy_repository;

	/**
	 * The primary term repository.
	 *
	 * @var Primary_Term_Repository
	 */
	private $primary_term_repository;

	/**
	 * The options helper.
	 *
	 * @var Options_Helper
	 */
	private $options;

	/**
	 * Holds the Post_Helper instance.
	 *
	 * @var Post_Helper
	 */
	private $post;

	/**
	 * Indexable_Author_Builder constructor.
	 *
	 * @param Indexable_Hierarchy_Repository $indexable_hierarchy_repository The indexable hierarchy repository.
	 * @param Primary_Term_Repository        $primary_term_repository        The primary term repository.
	 * @param Options_Helper                 $options                        The options helper.
	 * @param Post_Helper                    $post                           The post helper.
	 */
	public function __construct(
		Indexable_Hierarchy_Repository $indexable_hierarchy_repository,
		Primary_Term_Repository $primary_term_repository,
		Options_Helper $options,
		Post_Helper $post
	) {
		$this->indexable_hierarchy_repository = $indexable_hierarchy_repository;
		$this->primary_term_repository        = $primary_term_repository;
		$this->options                        = $options;
		$this->post                           = $post;
	}

	/**
	 * Sets the indexable repository. Done to avoid circular dependencies.
	 *
	 * @param Indexable_Repository $indexable_repository The indexable repository.
	 *
	 * @required
	 */
	public function set_indexable_repository( Indexable_Repository $indexable_repository ) {
		$this->indexable_repository = $indexable_repository;
	}

	/**
	 * Builds the ancestor hierarchy for an indexable.
	 *
	 * @param Indexable $indexable The indexable.
	 *
	 * @return Indexable The indexable.
	 */
	public function build( Indexable $indexable ) {
		if ( $this->hierarchy_is_built( $indexable ) ) {
			return $indexable;
		}

		$this->indexable_hierarchy_repository->clear_ancestors( $indexable->id );

		$indexable_id = $this->get_indexable_id( $indexable );
		$ancestors    = [];
		if ( $indexable->object_type === 'post' ) {
			$this->add_ancestors_for_post( $indexable_id, $indexable->object_id, $ancestors );
		}

		if ( $indexable->object_type === 'term' ) {
			$this->add_ancestors_for_term( $indexable_id, $indexable->object_id, $ancestors );
		}
		$indexable->ancestors     = \array_reverse( \array_values( $ancestors ) );
		$indexable->has_ancestors = ! empty( $ancestors );
<<<<<<< HEAD

=======
>>>>>>> 67db3774
		if ( $indexable->id ) {
			$this->save_ancestors( $indexable );
		}

		return $indexable;
	}

	/**
	 * Checks if a hierarchy is built already for the given indexable.
	 *
	 * @param Indexable $indexable The indexable to check.
	 *
	 * @return bool True when indexable has a built hierarchy.
	 */
	protected function hierarchy_is_built( Indexable $indexable ) {
		if ( \in_array( $indexable->id, $this->saved_ancestors, true ) ) {
			return true;
		}

		$this->saved_ancestors[] = $indexable->id;

		return false;
	}

	/**
	 * Saves the ancestors.
	 *
	 * @param Indexable $indexable The indexable.
	 *
	 * @return void
	 */
	private function save_ancestors( $indexable ) {
		$depth = \count( $indexable->ancestors );
		foreach ( $indexable->ancestors as $ancestor ) {
			$this->indexable_hierarchy_repository->add_ancestor( $indexable->id, $ancestor->id, $depth-- );
		}
	}

	/**
	 * Adds ancestors for a post.
	 *
	 * @param int   $indexable_id The indexable id, this is the id of the original indexable.
	 * @param int   $post_id      The post id, this is the id of the post currently being evaluated.
	 * @param int[] $parents      The indexable IDs of all parents.
	 *
	 * @return void
	 */
	private function add_ancestors_for_post( $indexable_id, $post_id, &$parents ) {
		$post = $this->post->get_post( $post_id );

		if ( ! isset( $post->post_parent ) ) {
			return;
		}

		if ( $post->post_parent !== 0 && $this->post->get_post( $post->post_parent ) !== null ) {
			$ancestor = $this->indexable_repository->find_by_id_and_type( $post->post_parent, 'post' );
			if ( $this->is_invalid_ancestor( $ancestor, $indexable_id, $parents ) ) {
				return;
			}

			$parents[ $this->get_indexable_id( $ancestor ) ] = $ancestor;

			$this->add_ancestors_for_post( $indexable_id, $ancestor->object_id, $parents );

			return;
		}

		$primary_term_id = $this->find_primary_term_id_for_post( $post );

		if ( $primary_term_id === 0 ) {
			return;
		}

		$ancestor = $this->indexable_repository->find_by_id_and_type( $primary_term_id, 'term' );
		if ( $this->is_invalid_ancestor( $ancestor, $indexable_id, $parents ) ) {
			return;
		}

		$parents[ $this->get_indexable_id( $ancestor ) ] = $ancestor;

		$this->add_ancestors_for_term( $indexable_id, $ancestor->object_id, $parents );
	}

	/**
	 * Adds ancestors for a term.
	 *
	 * @param int   $indexable_id The indexable id, this is the id of the original indexable.
	 * @param int   $term_id      The term id, this is the id of the term currently being evaluated.
	 * @param int[] $parents      The indexable IDs of all parents.
	 *
	 * @return void
	 */
	private function add_ancestors_for_term( $indexable_id, $term_id, &$parents = [] ) {
		$term         = \get_term( $term_id );
		$term_parents = $this->get_term_parents( $term );

		foreach ( $term_parents as $parent ) {
			$ancestor = $this->indexable_repository->find_by_id_and_type( $parent->term_id, 'term' );
			if ( $this->is_invalid_ancestor( $ancestor, $indexable_id, $parents ) ) {
				continue;
			}

			$parents[ $this->get_indexable_id( $ancestor ) ] = $ancestor;
		}
	}

	/**
	 * Gets the primary term ID for a post.
	 *
	 * @param WP_Post $post The post.
	 *
	 * @return int The primary term ID. 0 if none exists.
	 */
	private function find_primary_term_id_for_post( $post ) {
		$main_taxonomy = $this->options->get( 'post_types-' . $post->post_type . '-maintax' );

		if ( ! $main_taxonomy || $main_taxonomy === '0' ) {
			return 0;
		}

		$primary_term_id = $this->get_primary_term_id( $post->ID, $main_taxonomy );

		if ( $primary_term_id ) {
			$term = \get_term( $primary_term_id );
			if ( $term !== null && ! \is_wp_error( $term ) ) {
				return $primary_term_id;
			}
		}

		$terms = \get_the_terms( $post->ID, $main_taxonomy );

		if ( ! \is_array( $terms ) || empty( $terms ) ) {
			return 0;
		}

		return $this->find_deepest_term_id( $terms );
	}

	/**
	 * Find the deepest term in an array of term objects.
	 *
	 * @param array $terms Terms set.
	 *
	 * @return int The deepest term ID.
	 */
	private function find_deepest_term_id( $terms ) {
		/*
		 * Let's find the deepest term in this array, by looping through and then
		 * unsetting every term that is used as a parent by another one in the array.
		 */
		$terms_by_id = [];
		foreach ( $terms as $term ) {
			$terms_by_id[ $term->term_id ] = $term;
		}
		foreach ( $terms as $term ) {
			unset( $terms_by_id[ $term->parent ] );
		}

		/*
		 * As we could still have two subcategories, from different parent categories,
		 * let's pick the one with the lowest ordered ancestor.
		 */
		$parents_count = -1;
		$term_order    = 9999; // Because ASC.
		$deepest_term  = \reset( $terms_by_id );
		foreach ( $terms_by_id as $term ) {
			$parents = $this->get_term_parents( $term );

			$new_parents_count = \count( $parents );

			if ( $new_parents_count < $parents_count ) {
				continue;
			}

			$parent_order = 9999; // Set default order.
			foreach ( $parents as $parent ) {
				if ( $parent->parent === 0 && isset( $parent->term_order ) ) {
					$parent_order = $parent->term_order;
				}
			}

			// Check if parent has lowest order.
			if ( $new_parents_count > $parents_count || $parent_order < $term_order ) {
				$term_order   = $parent_order;
				$deepest_term = $term;
			}

			$parents_count = $new_parents_count;
		}

		return $deepest_term->term_id;
	}

	/**
	 * Get a term's parents.
	 *
	 * @param WP_Term $term Term to get the parents for.
	 *
	 * @return WP_Term[] An array of all this term's parents.
	 */
	private function get_term_parents( $term ) {
		$tax     = $term->taxonomy;
		$parents = [];
		while ( (int) $term->parent !== 0 ) {
			$term      = \get_term( $term->parent, $tax );
			$parents[] = $term;
		}

		return $parents;
	}

	/**
	 * Checks if an ancestor is valid to add.
	 *
	 * @param Indexable $ancestor     The ancestor to check.
	 * @param int       $indexable_id The indexable id we're adding ancestors for.
	 * @param int[]     $parents      The indexable ids of the parents already added.
	 *
	 * @return boolean
	 */
	private function is_invalid_ancestor( Indexable $ancestor, $indexable_id, $parents ) {
		// Don't add ancestors if they're unindexed, already added or the same as the main object.
		if ( $ancestor->post_status === 'unindexed' ) {
			return true;
		}

		$ancestor_id = $this->get_indexable_id( $ancestor );
		if ( \array_key_exists( $ancestor_id, $parents ) ) {
			return true;
		}

		if ( $ancestor_id === $indexable_id ) {
			return true;
		}

		return false;
	}

	/**
	 * Returns the ID for an indexable. Catches situations where the id is null due to errors.
	 *
	 * @param Indexable $indexable The indexable.
	 *
	 * @return string|int A unique ID for the indexable.
	 */
	private function get_indexable_id( Indexable $indexable ) {
		if ( $indexable->id === 0 ) {
			return "{$indexable->object_type}:{$indexable->object_id}";
		}

		return $indexable->id;
	}

	/**
	 * Returns the primary term id of a post.
	 *
	 * @param int    $post_id       The post ID.
	 * @param string $main_taxonomy The main taxonomy.
	 *
	 * @return int The ID of the primary term.
	 */
	private function get_primary_term_id( $post_id, $main_taxonomy ) {
		$primary_term = $this->primary_term_repository->find_by_post_id_and_taxonomy( $post_id, $main_taxonomy, false );

		if ( $primary_term ) {
			return $primary_term->term_id;
		}

		return \get_post_meta( $post_id, WPSEO_Meta::$meta_prefix . 'primary_' . $main_taxonomy, true );
	}
}<|MERGE_RESOLUTION|>--- conflicted
+++ resolved
@@ -117,10 +117,6 @@
 		}
 		$indexable->ancestors     = \array_reverse( \array_values( $ancestors ) );
 		$indexable->has_ancestors = ! empty( $ancestors );
-<<<<<<< HEAD
-
-=======
->>>>>>> 67db3774
 		if ( $indexable->id ) {
 			$this->save_ancestors( $indexable );
 		}
