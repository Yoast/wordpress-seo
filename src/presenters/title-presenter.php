<?php
/**
 * Presenter class for the document title.
 *
 * @package Yoast\YoastSEO\Presenters
 */

namespace Yoast\WP\SEO\Presenters;

use Yoast\WP\SEO\Presentations\Indexable_Presentation;

/**
 * Class Title_Presenter
 */
class Title_Presenter extends Abstract_Indexable_Presenter {

	/**
	 * Returns the document title.
	 *
<<<<<<< HEAD
	 * @param Indexable_Presentation $presentation The presentation of an indexable.
	 * @param bool                   $output_tag   Optional. Whether or not to output the HTML tag. Defaults to true.
	 *
	 * @return string The document title tag.
	 */
	public function present( Indexable_Presentation $presentation, $output_tag = true ) {
		$title = $this->replace_vars( $presentation->title, $presentation );
		$title = $this->filter( $title, $presentation );
		$title = $this->string->strip_all_tags( \stripslashes( $title ) );
=======
	 * @param bool $output_title_tag Optional. Whether or not to output the title with the title tag (`<title>`) included. Defaults to true.
	 *
	 * @return string The document title tag.
	 */
	public function present( $output_title_tag = true ) {
		$title = $this->replace_vars( $this->presentation->title );
		$title = $this->filter( $title );
		$title = $this->helpers->string->strip_all_tags( \stripslashes( $title ) );
>>>>>>> e2e9a4b8
		$title = \trim( $title );

		if ( \is_string( $title ) && $title !== '' ) {
			if ( ! $output_tag ) {
				return $title;
			}
			return '<title>' . \esc_html( $title ) . '</title>';
		}

		return '';
	}

	/**
	 * Run the document title through the `wpseo_title` filter.
	 *
	 * @param string $title The document title to filter.
	 *
	 * @return string $title The filtered document title.
	 */
	private function filter( $title ) {
		/**
		 * Filter: 'wpseo_title' - Allow changing the Yoast SEO generated title.
		 *
		 * @api string $title The title.
		 *
		 * @param Indexable_Presentation $presentation The presentation of an indexable.
		 */
		return \apply_filters( 'wpseo_title', $title, $this->presentation );
	}
}<|MERGE_RESOLUTION|>--- conflicted
+++ resolved
@@ -17,26 +17,14 @@
 	/**
 	 * Returns the document title.
 	 *
-<<<<<<< HEAD
-	 * @param Indexable_Presentation $presentation The presentation of an indexable.
-	 * @param bool                   $output_tag   Optional. Whether or not to output the HTML tag. Defaults to true.
+	 * @param bool $output_tag Optional. Whether or not to output the HTML tag. Defaults to true.
 	 *
 	 * @return string The document title tag.
 	 */
-	public function present( Indexable_Presentation $presentation, $output_tag = true ) {
-		$title = $this->replace_vars( $presentation->title, $presentation );
-		$title = $this->filter( $title, $presentation );
-		$title = $this->string->strip_all_tags( \stripslashes( $title ) );
-=======
-	 * @param bool $output_title_tag Optional. Whether or not to output the title with the title tag (`<title>`) included. Defaults to true.
-	 *
-	 * @return string The document title tag.
-	 */
-	public function present( $output_title_tag = true ) {
+	public function present( $output_tag = true ) {
 		$title = $this->replace_vars( $this->presentation->title );
 		$title = $this->filter( $title );
-		$title = $this->helpers->string->strip_all_tags( \stripslashes( $title ) );
->>>>>>> e2e9a4b8
+		$title = $this->string->strip_all_tags( \stripslashes( $title ) );
 		$title = \trim( $title );
 
 		if ( \is_string( $title ) && $title !== '' ) {
