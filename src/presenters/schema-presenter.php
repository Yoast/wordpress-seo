--- conflicted
+++ resolved
@@ -15,22 +15,15 @@
 	/**
 	 * Returns the schema output.
 	 *
-<<<<<<< HEAD
-	 * @param Indexable_Presentation $presentation The presentation of an indexable.
-	 * @param bool                   $output_tag   Optional. Whether or not to output the HTML tag. Defaults to true.
+	 * @param bool $output_tag Optional. Whether or not to output the HTML tag. Defaults to true.
 	 *
 	 * @return string The schema tag.
 	 */
-	public function present( Indexable_Presentation $presentation, $output_tag = true ) {
+	public function present( $output_tag = true ) {
 		if ( ! $output_tag ) {
-			return $presentation->schema;
+			return $this->presentation->schema;
 		}
 
-=======
-	 * @return string The schema tag.
-	 */
-	public function present() {
->>>>>>> e2e9a4b8
 		$deprecated_data = [
 			'_deprecated' => 'Please use the "wpseo_schema_*" filters to extend the Yoast SEO schema data - see the WPSEO_Schema class.',
 		];
