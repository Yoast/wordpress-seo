--- conflicted
+++ resolved
@@ -52,24 +52,16 @@
 	/**
 	 * Presents the breadcrumbs.
 	 *
-<<<<<<< HEAD
-	 * @param Indexable_Presentation $presentation The indexable presentation.
-	 * @param bool                   $output_tag   Optional. Whether or not to output the HTML tag. Defaults to true.
+	 * @param bool $output_tag Optional. Whether or not to output the HTML tag. Defaults to true.
 	 *
 	 * @return string The breadcrumbs HTML.
 	 */
-	public function present( Indexable_Presentation $presentation, $output_tag = true ) {
+	public function present( $output_tag = true ) {
 		if ( ! $output_tag ) {
-			return $presentation->breadcrumbs;
-		}
-
-		if ( ! is_array( $presentation->breadcrumbs ) || empty( $presentation->breadcrumbs ) ) {
-=======
-	 * @return string The breadcrumbs HTML.
-	 */
-	public function present() {
+			return $this->presentation->breadcrumbs;
+		}
+
 		if ( ! is_array( $this->presentation->breadcrumbs ) || empty( $this->presentation->breadcrumbs ) ) {
->>>>>>> e2e9a4b8
 			return '';
 		}
 
