--- conflicted
+++ resolved
@@ -66,11 +66,7 @@
 		else {
 			$output .= \sprintf(
 				'<span id="yoast-indexation">' .
-<<<<<<< HEAD
-					'<button type="button" class="button yoast-open-indexation" data-title="%1$s" data-settings="yoastIndexationData">' .
-=======
-					'<button type="button" class="yoast-button yoast-button--secondary yoast-open-indexation" data-title="%1$s">' .
->>>>>>> 791e611a
+					'<button type="button" class="yoast-button yoast-button--secondary yoast-open-indexation" data-title="%1$s" data-settings="yoastIndexationData">' .
 						'%2$s' .
 					'</button>' .
 				'</span>',
