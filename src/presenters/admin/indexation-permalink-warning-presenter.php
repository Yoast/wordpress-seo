--- conflicted
+++ resolved
@@ -28,26 +28,12 @@
 	 * @return string The warning HTML.
 	 */
 	public function present() {
-<<<<<<< HEAD
-		$output = '<div id="yoast-indexation-warning" class="notice notice-success">';
-		$output .= '<p>';
-		$output .= \esc_html__( 'Because you changed the category URL setting, some of your SEO data need to be reprocessed.', 'wordpress-seo' );
-		$output .= '</p>';
-		$output .= $this->get_estimate();
-		$output .= $this->get_action( \__( 'Start processing and speed up your site now', 'wordpress-seo' ) );
-=======
 		$output  = '<div id="yoast-indexation-warning" class="notice notice-success">';
 		$output .= '<p>';
 		$output .= $this->get_text_for_reason( $this->options_helper->get( 'indexables_indexation_reason' ) );
 		$output .= '</p>';
 		$output .= $this->get_estimate();
-		$output .= \sprintf(
-			'<button type="button" class="button yoast-open-indexation" data-title="<strong>%1$s</strong>" data-settings="yoastIndexationData">%2$s</button>',
-			/* translators: 1: Expands to Yoast. */
-			\sprintf( \esc_html__( '%1$s indexing status', 'wordpress-seo' ), 'Yoast' ),
-			\esc_html__( 'Start processing and speed up your site now', 'wordpress-seo' )
-		);
->>>>>>> a0168fa6
+		$output .= $this->get_action( \__( 'Start processing and speed up your site now', 'wordpress-seo' ) );
 		$output .= '<hr />';
 		$output .= '<p>';
 		$output .= \sprintf(
@@ -64,8 +50,6 @@
 
 		return $output;
 	}
-<<<<<<< HEAD
-=======
 
 	/**
 	 * Determines which text to show as reason for the indexation.
@@ -96,5 +80,4 @@
 		 */
 		return (string) \apply_filters( 'wpseo_indexables_indexation_alert', $text, $reason );
 	}
->>>>>>> a0168fa6
 }