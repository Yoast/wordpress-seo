<?php

namespace Yoast\WP\SEO\Presenters\Admin;

use WPSEO_Shortlinker;
use Yoast\WP\SEO\Presenters\Abstract_Presenter;

/**
 * Presenter class for the Yoast SEO sidebar.
 */
class Sidebar_Presenter extends Abstract_Presenter {

	/**
	 * Presents the sidebar.
	 *
	 * @return string The sidebar HTML.
	 */
	public function present() {
		$assets_uri              = \trailingslashit( \plugin_dir_url( \WPSEO_FILE ) );
		$buy_yoast_seo_shortlink = WPSEO_Shortlinker::get( 'https://yoa.st/jj' );
		\ob_start();
		?>
			<div class="wpseo_content_cell" id="sidebar-container">
				<div id="sidebar" class="yoast-sidebar">
					<div class="wpseo_content_cell_title yoast-sidebar__title">
						<?php
						/* translators: %1$s expands to Yoast */
						\printf( \esc_html__( '%1$s recommendations for you', 'wordpress-seo' ), 'Yoast' );
						?>
					</div>
					<div class="yoast-sidebar__product">
						<figure class="product-image">
							<figure class="product-image">
								<img
									width="75" height="75"
									src="<?php echo \esc_url( $assets_uri . 'packages/js/images/Yoast_SEO_Icon.svg' ); ?>"
									class="attachment-full size-full content-visible"
									alt="Yoast SEO logo"
									loading="lazy"
									decoding="asyc"
									fetchpriority="low"
									sizes="(min-width: 1321px) 75px">
							</figure>
						</figure>
<<<<<<< HEAD
						<h2>
=======
						<?php if ( ( $time > $time_start ) && ( $time < $time_end ) ) : ?>
							<div class="sidebar__sale_banner_container">
								<div class="sidebar__sale_banner">
									<?php echo \esc_html( $title ); ?>
								</div>
							</div>
						<?php endif; ?>
						<h2 class="yoast-get-premium-title">
>>>>>>> 2470e310
							<?php
							/* translators: %s expands to <br>Yoast SEO Premium */
							\printf( \esc_html__( 'Get %s', 'wordpress-seo' ), '<br>Yoast SEO Premium' );
							?>
						</h2>
						<p>
							<?php
							/* translators: %1$s expands to an opening strong tag, %2$s expands to a closing strong tag */
							\printf( \esc_html__( 'Be the first to get %1$snew features & tools%2$s, before everyone else. Get %1$s 24/7 support%2$s and boost your website’s visibility.', 'wordpress-seo' ), '<strong>', '</strong>' );
							?>
						</p>
						<p class="plugin-buy-button">
							<a class="yoast-button-upsell" data-action="load-nfd-ctb" data-ctb-id="57d6a568-783c-45e2-a388-847cff155897" target="_blank" href="<?php echo \esc_url( $buy_yoast_seo_shortlink ); ?>">
								<?php
								/* translators: %s expands to Yoast SEO Premium */
								\printf( \esc_html__( 'Get %s', 'wordpress-seo' ), 'Yoast SEO Premium' );
								?>
								<span aria-hidden="true" class="yoast-button-upsell__caret"></span>
							</a>
						</p>
						<div class="review-container">
							<a href="https://www.g2.com/products/yoast-yoast/reviews" target="_blank" rel="noopener">
								<h3 class="title">
									<?php \esc_html_e( 'Read reviews from real users', 'wordpress-seo' ); ?>
								</h3>
								<span class="rating">
									<img alt="" loading="lazy" fetchpriorty="low" decoding="async" height="22" width="22" src="<?php echo \esc_url( $assets_uri . 'packages/js/images/logo-g2-white.svg' ); ?>">
									<img alt="" loading="lazy" fetchpriorty="low" decoding="async" height="22" width="22" src="<?php echo \esc_url( $assets_uri . 'packages/js/images/star-rating-star.svg' ); ?>">
									<img alt="" loading="lazy" fetchpriorty="low" decoding="async" height="22" width="22" src="<?php echo \esc_url( $assets_uri . 'packages/js/images/star-rating-star.svg' ); ?>">
									<img alt="" loading="lazy" fetchpriorty="low" decoding="async" height="22" width="22" src="<?php echo \esc_url( $assets_uri . 'packages/js/images/star-rating-star.svg' ); ?>">
									<img alt="" loading="lazy" fetchpriorty="low" decoding="async" height="22" width="22" src="<?php echo \esc_url( $assets_uri . 'packages/js/images/star-rating-star.svg' ); ?>">
									<img alt="" loading="lazy" fetchpriorty="low" decoding="async" height="22" width="22" src="<?php echo \esc_url( $assets_uri . 'packages/js/images/star-rating-half.svg' ); ?>">
									<span class="rating-text">4.6 / 5</span>

								</span>
							</a>
						</div>
					</div>
				</div>
				<div class="yoast-sidebar__section">
					<h2>
						<?php
						\esc_html_e( 'Learn SEO', 'wordpress-seo' );
						?>
					</h2>
					<p>
						<?php
						$academy_shortlink = WPSEO_Shortlinker::get( 'https://yoa.st/3t6' );

						/* translators: %1$s expands to Yoast SEO academy, which is a clickable link. */
						\printf( \esc_html__( 'Want to learn SEO from Team Yoast? Check out our %1$s!', 'wordpress-seo' ), '<a href="' . \esc_url( $academy_shortlink ) . '" target="_blank"><strong>Yoast SEO academy</strong></a>' );
						echo '<br/>';
						\esc_html_e( 'We have both free and premium online courses to learn everything you need to know about SEO.', 'wordpress-seo' );
						?>
					</p>
					<p>
						<a href="<?php echo \esc_url( $academy_shortlink ); ?>" target="_blank">
							<?php
							/* translators: %1$s expands to Yoast SEO academy */
							\printf( \esc_html__( 'Check out %1$s', 'wordpress-seo' ), 'Yoast SEO academy' );
							?>
						</a>
					</p>
				</div>
			</div>
		<?php
		return \ob_get_clean();
	}
}<|MERGE_RESOLUTION|>--- conflicted
+++ resolved
@@ -42,18 +42,7 @@
 									sizes="(min-width: 1321px) 75px">
 							</figure>
 						</figure>
-<<<<<<< HEAD
 						<h2>
-=======
-						<?php if ( ( $time > $time_start ) && ( $time < $time_end ) ) : ?>
-							<div class="sidebar__sale_banner_container">
-								<div class="sidebar__sale_banner">
-									<?php echo \esc_html( $title ); ?>
-								</div>
-							</div>
-						<?php endif; ?>
-						<h2 class="yoast-get-premium-title">
->>>>>>> 2470e310
 							<?php
 							/* translators: %s expands to <br>Yoast SEO Premium */
 							\printf( \esc_html__( 'Get %s', 'wordpress-seo' ), '<br>Yoast SEO Premium' );
