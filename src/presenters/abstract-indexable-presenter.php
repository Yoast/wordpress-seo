<?php
/**
 * Abstract presenter class for indexable presentations.
 *
 * @package Yoast\YoastSEO\Presenters
 */

namespace Yoast\WP\SEO\Presenters;

use WPSEO_Replace_Vars;
use Yoast\WP\SEO\Presentations\Indexable_Presentation;
use Yoast\WP\SEO\Surfaces\Helpers_Surface;

/**
 * Class Abstract_Indexable_Presenter
 */
abstract class Abstract_Indexable_Presenter {

	/**
	 * The WPSEO Replace Vars object.
	 *
	 * @var WPSEO_Replace_Vars
	 */
	public $replace_vars;

	/**
	 * The indexable presentation.
	 *
	 * @var Indexable_Presentation
	 */
	public $presentation;

	/**
	 * The helpers surface
	 *
	 * @var Helpers_Surface
	 */
	public $helpers;

	/**
	 * Presents a presentation.
	 *
<<<<<<< HEAD
	 * @param Indexable_Presentation $presentation The presentation to present.
	 * @param bool                   $output_tag   Optional. Whether or not to output the HTML tag. Defaults to true.
	 *
=======
>>>>>>> e2e9a4b8
	 * @codeCoverageIgnore There is nothing to test.
	 *
	 * @return string The template.
	 */
<<<<<<< HEAD
	public abstract function present( Indexable_Presentation $presentation, $output_tag = true );
=======
	public abstract function present();
>>>>>>> e2e9a4b8

	/**
	 * Replace replacement variables in a string.
	 *
	 * @param string $string The string.
	 *
	 * @codeCoverageIgnore Wrapper method.
	 *
	 * @return string The string with replacement variables replaced.
	 */
	protected function replace_vars( $string ) {
		return $this->replace_vars->replace( $string, $this->presentation->source );
	}
}<|MERGE_RESOLUTION|>--- conflicted
+++ resolved
@@ -40,21 +40,13 @@
 	/**
 	 * Presents a presentation.
 	 *
-<<<<<<< HEAD
-	 * @param Indexable_Presentation $presentation The presentation to present.
-	 * @param bool                   $output_tag   Optional. Whether or not to output the HTML tag. Defaults to true.
+	 * @param bool $output_tag Optional. Whether or not to output the HTML tag. Defaults to true.
 	 *
-=======
->>>>>>> e2e9a4b8
 	 * @codeCoverageIgnore There is nothing to test.
 	 *
 	 * @return string The template.
 	 */
-<<<<<<< HEAD
-	public abstract function present( Indexable_Presentation $presentation, $output_tag = true );
-=======
-	public abstract function present();
->>>>>>> e2e9a4b8
+	public abstract function present( $output_tag = true );
 
 	/**
 	 * Replace replacement variables in a string.
