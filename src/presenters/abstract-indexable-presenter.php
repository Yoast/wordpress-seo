--- conflicted
+++ resolved
@@ -49,10 +49,6 @@
 	 * @return string The meta description with replacement variables replaced.
 	 */
 	protected function replace_vars( $meta_description, Indexable_Presentation $presentation ) {
-<<<<<<< HEAD
-		return $this->replace_vars->replace( $meta_description, $presentation->replace_vars_object );
-=======
-		return $this->replace_vars_helper->replace( $meta_description, $presentation->source );
->>>>>>> f1e34bcd
+		return $this->replace_vars->replace( $meta_description, $presentation->source );
 	}
 }