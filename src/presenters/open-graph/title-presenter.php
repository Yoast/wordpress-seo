<?php
/**
 * Presenter class for the Open Graph title.
 *
 * @package Yoast\YoastSEO\Presenters\Open_Graph
 */

namespace Yoast\WP\SEO\Presenters\Open_Graph;

use Yoast\WP\SEO\Presentations\Indexable_Presentation;
use Yoast\WP\SEO\Presenters\Abstract_Indexable_Presenter;

/**
 * Class Title_Presenter
 */
class Title_Presenter extends Abstract_Indexable_Presenter {

	/**
	 * Returns the title for a post.
	 *
<<<<<<< HEAD
	 * @param Indexable_Presentation $presentation The presentation of an indexable.
	 * @param bool                   $output_tag   Optional. Whether or not to output the HTML tag. Defaults to true.
	 *
	 * @return string The title tag.
	 */
	public function present( Indexable_Presentation $presentation, $output_tag = true ) {
		$title = $this->filter( $this->replace_vars( $presentation->open_graph_title, $presentation ), $presentation );
		$title = $this->string->strip_all_tags( \stripslashes( $title ) );
=======
	 * @return string The title tag.
	 */
	public function present() {
		$title = $this->filter( $this->replace_vars( $this->presentation->open_graph_title ) );
		$title = $this->helpers->string->strip_all_tags( \stripslashes( $title ) );
>>>>>>> e2e9a4b8

		if ( \is_string( $title ) && $title !== '' ) {
			if ( ! $output_tag ) {
				return $title;
			}

			return '<meta property="og:title" content="' . \esc_attr( $title ) . '" />';
		}

		return '';
	}

	/**
	 * Run the title content through the `wpseo_opengraph_title` filter.
	 *
	 * @param string $title The title to filter.
	 *
	 * @return string $title The filtered title.
	 */
	private function filter( $title ) {
		/**
		 * Filter: 'wpseo_opengraph_title' - Allow changing the Yoast SEO generated title.
		 *
		 * @param Indexable_Presentation $presentation The presentation of an indexable.
		 *
		 * @api string $title The title.
		 */
		return (string) \trim( \apply_filters( 'wpseo_opengraph_title', $title, $this->presentation ) );
	}
}<|MERGE_RESOLUTION|>--- conflicted
+++ resolved
@@ -18,22 +18,13 @@
 	/**
 	 * Returns the title for a post.
 	 *
-<<<<<<< HEAD
-	 * @param Indexable_Presentation $presentation The presentation of an indexable.
-	 * @param bool                   $output_tag   Optional. Whether or not to output the HTML tag. Defaults to true.
+	 * @param bool $output_tag Optional. Whether or not to output the HTML tag. Defaults to true.
 	 *
 	 * @return string The title tag.
 	 */
-	public function present( Indexable_Presentation $presentation, $output_tag = true ) {
-		$title = $this->filter( $this->replace_vars( $presentation->open_graph_title, $presentation ), $presentation );
+	public function present( $output_tag = true ) {
+		$title = $this->filter( $this->replace_vars( $this->presentation->open_graph_title ) );
 		$title = $this->string->strip_all_tags( \stripslashes( $title ) );
-=======
-	 * @return string The title tag.
-	 */
-	public function present() {
-		$title = $this->filter( $this->replace_vars( $this->presentation->open_graph_title ) );
-		$title = $this->helpers->string->strip_all_tags( \stripslashes( $title ) );
->>>>>>> e2e9a4b8
 
 		if ( \is_string( $title ) && $title !== '' ) {
 			if ( ! $output_tag ) {
