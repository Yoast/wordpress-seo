<?php
/**
 * Presenter class for the Open Graph article modified time.
 *
 * @package Yoast\YoastSEO\Presenters\Open_Graph
 */

namespace Yoast\WP\SEO\Presenters\Open_Graph;

use Yoast\WP\SEO\Presentations\Indexable_Presentation;
use Yoast\WP\SEO\Presenters\Abstract_Indexable_Presenter;

/**
 * Class Article_Modified_Time_Presenter
 */
class Article_Modified_Time_Presenter extends Abstract_Indexable_Presenter {
	/**
	 * Returns the article modified time tag.
	 *
<<<<<<< HEAD
	 * @param Indexable_Presentation $presentation The presentation of an indexable.
	 * @param bool                   $output_tag   Optional. Whether or not to output the HTML tag. Defaults to true.
	 *
	 * @return string The article modified time tag.
	 */
	public function present( Indexable_Presentation $presentation, $output_tag = true ) {
		$modified_time = $presentation->open_graph_article_modified_time;
=======
	 * @return string The article modified time tag.
	 */
	public function present() {
		$modified_time = $this->presentation->open_graph_article_modified_time;
>>>>>>> e2e9a4b8

		if ( \is_string( $modified_time ) && $modified_time !== '' ) {
			if ( ! $output_tag ) {
				return $modified_time;
			}

			return \sprintf( '<meta property="article:modified_time" content="%s" />', \esc_attr( $modified_time ) );
		}

		return '';
	}
}<|MERGE_RESOLUTION|>--- conflicted
+++ resolved
@@ -17,20 +17,12 @@
 	/**
 	 * Returns the article modified time tag.
 	 *
-<<<<<<< HEAD
-	 * @param Indexable_Presentation $presentation The presentation of an indexable.
-	 * @param bool                   $output_tag   Optional. Whether or not to output the HTML tag. Defaults to true.
+	 * @param bool $output_tag Optional. Whether or not to output the HTML tag. Defaults to true.
 	 *
 	 * @return string The article modified time tag.
 	 */
-	public function present( Indexable_Presentation $presentation, $output_tag = true ) {
-		$modified_time = $presentation->open_graph_article_modified_time;
-=======
-	 * @return string The article modified time tag.
-	 */
-	public function present() {
+	public function present( $output_tag = true ) {
 		$modified_time = $this->presentation->open_graph_article_modified_time;
->>>>>>> e2e9a4b8
 
 		if ( \is_string( $modified_time ) && $modified_time !== '' ) {
 			if ( ! $output_tag ) {
