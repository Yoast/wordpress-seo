<?php
/**
 * Presenter class for the Open Graph description.
 *
 * @package Yoast\YoastSEO\Presenters\Open_Graph
 */

namespace Yoast\WP\SEO\Presenters\Open_Graph;

use Yoast\WP\SEO\Presentations\Indexable_Presentation;
use Yoast\WP\SEO\Presenters\Abstract_Indexable_Presenter;

/**
 * Class Description_Presenter
 */
class Description_Presenter extends Abstract_Indexable_Presenter {

	/**
	 * Returns the Open Graph description.
	 *
<<<<<<< HEAD
	 * @param Indexable_Presentation $presentation The presentation of an indexable.
	 * @param bool                   $output_tag   Optional. Whether or not to output the HTML tag. Defaults to true.
	 *
	 * @return string The Open Graph description's meta tag.
	 */
	public function present( Indexable_Presentation $presentation, $output_tag = true ) {
		$description = $this->filter( $this->replace_vars( $presentation->open_graph_description, $presentation ), $presentation );
=======
	 * @return string The Open Graph description's meta tag.
	 */
	public function present() {
		$description = $this->filter( $this->replace_vars( $this->presentation->open_graph_description ) );
>>>>>>> e2e9a4b8

		if ( \is_string( $description ) && $description !== '' ) {
			if ( ! $output_tag ) {
				return $description;
			}

			return \sprintf( '<meta property="og:description" content="%s" />', \esc_attr( $description ) );
		}

		return '';
	}

	/**
	 * Run the Open Graph description through the `wpseo_opengraph_desc` filter.
	 *
	 * @param string $description The description to filter.
	 *
	 * @return string $description The filtered description.
	 */
	private function filter( $description ) {
		/**
		 * Filter: 'wpseo_opengraph_desc' - Allow changing the Yoast SEO generated Open Graph description.
		 *
		 * @api string The description.
		 *
		 * @param Indexable_Presentation $presentation The presentation of an indexable.
		 */
		return \trim( \apply_filters( 'wpseo_opengraph_desc', $description, $this->presentation ) );
	}
}<|MERGE_RESOLUTION|>--- conflicted
+++ resolved
@@ -18,20 +18,12 @@
 	/**
 	 * Returns the Open Graph description.
 	 *
-<<<<<<< HEAD
-	 * @param Indexable_Presentation $presentation The presentation of an indexable.
-	 * @param bool                   $output_tag   Optional. Whether or not to output the HTML tag. Defaults to true.
+	 * @param bool $output_tag Optional. Whether or not to output the HTML tag. Defaults to true.
 	 *
 	 * @return string The Open Graph description's meta tag.
 	 */
-	public function present( Indexable_Presentation $presentation, $output_tag = true ) {
-		$description = $this->filter( $this->replace_vars( $presentation->open_graph_description, $presentation ), $presentation );
-=======
-	 * @return string The Open Graph description's meta tag.
-	 */
-	public function present() {
+	public function present( $output_tag = true ) {
 		$description = $this->filter( $this->replace_vars( $this->presentation->open_graph_description ) );
->>>>>>> e2e9a4b8
 
 		if ( \is_string( $description ) && $description !== '' ) {
 			if ( ! $output_tag ) {
