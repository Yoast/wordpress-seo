<?php
/**
 * Presenter class for the Open Graph site name.
 *
 * @package Yoast\YoastSEO\Presenters\Open_Graph
 */

namespace Yoast\WP\SEO\Presenters\Open_Graph;

use Yoast\WP\SEO\Presentations\Indexable_Presentation;
use Yoast\WP\SEO\Presenters\Abstract_Indexable_Presenter;

/**
 * Class Site_Name_Presenter
 */
class Site_Name_Presenter extends Abstract_Indexable_Presenter {

	/**
	 * Returns the site name.
	 *
<<<<<<< HEAD
	 * @param Indexable_Presentation $presentation The presentation of an indexable.
	 * @param bool                   $output_tag   Optional. Whether or not to output the HTML tag. Defaults to true.
	 *
	 * @return string The title tag.
	 */
	public function present( Indexable_Presentation $presentation, $output_tag = true ) {
		$site_name = $this->filter( $presentation->open_graph_site_name, $presentation );
=======
	 * @return string The title tag.
	 */
	public function present() {
		$site_name = $this->filter( $this->presentation->open_graph_site_name );
>>>>>>> e2e9a4b8

		if ( \is_string( $site_name ) && $site_name !== '' ) {
			if ( ! $output_tag ) {
				return $site_name;
			}

			return \sprintf( '<meta property="og:site_name" content="%s" />', \esc_attr( $site_name ) );
		}

		return '';
	}

	/**
	 * Runs the site name through the `wpseo_opengraph_site_name` filter.
	 *
	 * @param string $site_name The site_name to filter.
	 *
	 * @return string $site_name The filtered site_name.
	 */
	private function filter( $site_name ) {
		/**
		 * Filter: 'wpseo_opengraph_site_name' - Allow changing the Yoast SEO generated Open Graph site name.
		 *
		 * @api string $site_name The site_name.
		 *
		 * @param Indexable_Presentation $presentation The presentation of an indexable.
		 */
		return (string) \trim( \apply_filters( 'wpseo_opengraph_site_name', $site_name, $this->presentation ) );
	}
}<|MERGE_RESOLUTION|>--- conflicted
+++ resolved
@@ -18,20 +18,12 @@
 	/**
 	 * Returns the site name.
 	 *
-<<<<<<< HEAD
-	 * @param Indexable_Presentation $presentation The presentation of an indexable.
-	 * @param bool                   $output_tag   Optional. Whether or not to output the HTML tag. Defaults to true.
+	 * @param bool $output_tag Optional. Whether or not to output the HTML tag. Defaults to true.
 	 *
 	 * @return string The title tag.
 	 */
-	public function present( Indexable_Presentation $presentation, $output_tag = true ) {
-		$site_name = $this->filter( $presentation->open_graph_site_name, $presentation );
-=======
-	 * @return string The title tag.
-	 */
-	public function present() {
+	public function present( $output_tag = true ) {
 		$site_name = $this->filter( $this->presentation->open_graph_site_name );
->>>>>>> e2e9a4b8
 
 		if ( \is_string( $site_name ) && $site_name !== '' ) {
 			if ( ! $output_tag ) {
