<?php
/**
 * Presenter class for the Open Graph article publisher.
 *
 * @package Yoast\YoastSEO\Presenters\Open_Graph
 */

namespace Yoast\WP\SEO\Presenters\Open_Graph;

use Yoast\WP\SEO\Presentations\Indexable_Presentation;
use Yoast\WP\SEO\Presenters\Abstract_Indexable_Presenter;

/**
 * Class Article_Publisher_Presenter
 */
class Article_Publisher_Presenter extends Abstract_Indexable_Presenter {

	/**
	 * Returns the site article publisher tag.
	 *
<<<<<<< HEAD
	 * @param Indexable_Presentation $presentation The presentation of an indexable.
	 * @param bool                   $output_tag   Optional. Whether or not to output the HTML tag. Defaults to true.
	 *
	 * @return string The article publisher tag.
	 */
	public function present( Indexable_Presentation $presentation, $output_tag = true ) {
		$article_publisher = $this->filter( $presentation->open_graph_article_publisher, $presentation );
=======
	 * @return string The article publisher tag.
	 */
	public function present() {
		$article_publisher = $this->filter( $this->presentation->open_graph_article_publisher );
>>>>>>> e2e9a4b8

		if ( \is_string( $article_publisher ) && $article_publisher !== '' ) {
			if ( ! $output_tag ) {
				return $article_publisher;
			}

			return \sprintf( '<meta property="article:publisher" content="%s" />', \esc_attr( $article_publisher ) );
		}

		return '';
	}

	/**
	 * Run the article publisher's Facebook URL through the `wpseo_og_article_publisher` filter.
	 *
	 * @param string $article_publisher The article publisher's Facebook URL to filter.
	 *
	 * @return string The filtered article publisher's Facebook URL.
	 */
	private function filter( $article_publisher ) {
		/**
		 * Filter: 'wpseo_og_article_publisher' - Allow developers to filter the article publisher's Facebook URL.
		 *
		 * @api bool|string $article_publisher The article publisher's Facebook URL, return false to disable.
		 *
		 * @param Indexable_Presentation $presentation The presentation of an indexable.
		 */
		return \trim( \apply_filters( 'wpseo_og_article_publisher', $article_publisher, $this->presentation ) );
	}
}<|MERGE_RESOLUTION|>--- conflicted
+++ resolved
@@ -18,20 +18,12 @@
 	/**
 	 * Returns the site article publisher tag.
 	 *
-<<<<<<< HEAD
-	 * @param Indexable_Presentation $presentation The presentation of an indexable.
-	 * @param bool                   $output_tag   Optional. Whether or not to output the HTML tag. Defaults to true.
+	 * @param bool $output_tag Optional. Whether or not to output the HTML tag. Defaults to true.
 	 *
 	 * @return string The article publisher tag.
 	 */
-	public function present( Indexable_Presentation $presentation, $output_tag = true ) {
-		$article_publisher = $this->filter( $presentation->open_graph_article_publisher, $presentation );
-=======
-	 * @return string The article publisher tag.
-	 */
-	public function present() {
+	public function present( $output_tag = true ) {
 		$article_publisher = $this->filter( $this->presentation->open_graph_article_publisher );
->>>>>>> e2e9a4b8
 
 		if ( \is_string( $article_publisher ) && $article_publisher !== '' ) {
 			if ( ! $output_tag ) {
