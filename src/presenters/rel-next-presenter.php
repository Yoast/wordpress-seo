<?php
/**
 * Presenter class for the rel next meta tag.
 *
 * @package Yoast\YoastSEO\Presenters
 */

namespace Yoast\WP\SEO\Presenters;

use Yoast\WP\SEO\Presentations\Indexable_Presentation;

/**
 * Class Rel_Next_Presenter
 */
class Rel_Next_Presenter extends Abstract_Indexable_Presenter {

	/**
	 * Returns the rel prev meta tag.
	 *
<<<<<<< HEAD
	 * @param Indexable_Presentation $presentation The presentation of an indexable.
	 * @param bool                   $output_tag   Optional. Whether or not to output the HTML tag. Defaults to true.
	 *
	 * @return string The rel next tag.
	 */
	public function present( Indexable_Presentation $presentation, $output_tag = true ) {
		if ( \in_array( 'noindex', $presentation->robots, true ) ) {
=======
	 * @return string The rel next tag.
	 */
	public function present() {
		if ( \in_array( 'noindex', $this->presentation->robots, true ) ) {
>>>>>>> e2e9a4b8
			return '';
		}

		$rel_next = $this->filter();

		if ( \is_string( $rel_next ) && $rel_next !== '' ) {
			if ( ! $output_tag ) {
				return $rel_next;
			}

			$link = \sprintf( '<link rel="next" href="%s" />', \esc_url( $rel_next ) );

			/**
			 * Filter: 'wpseo_next_rel_link' - Allow changing link rel output by Yoast SEO.
			 *
			 * @api string $unsigned The full `<link` element.
			 */
			return \apply_filters( 'wpseo_next_rel_link', $link );
		}

		return '';
	}

	/**
	 * Run the canonical content through the `wpseo_adjacent_rel_url` filter.
	 *
	 * @return string $rel_next The filtered adjacent link.
	 */
	private function filter() {
		/**
		 * Filter: 'wpseo_adjacent_rel_url' - Allow filtering of the rel next URL put out by Yoast SEO.
		 *
		 * @api string $rel_next The rel next URL.
		 *
		 * @param string                 $rel          Link relationship, prev or next.
		 * @param Indexable_Presentation $presentation The presentation of an indexable.
		 */
		return (string) \trim( \apply_filters( 'wpseo_adjacent_rel_url', $this->presentation->rel_next, 'next', $this->presentation ) );
	}
}<|MERGE_RESOLUTION|>--- conflicted
+++ resolved
@@ -17,20 +17,12 @@
 	/**
 	 * Returns the rel prev meta tag.
 	 *
-<<<<<<< HEAD
-	 * @param Indexable_Presentation $presentation The presentation of an indexable.
-	 * @param bool                   $output_tag   Optional. Whether or not to output the HTML tag. Defaults to true.
+	 * @param bool $output_tag Optional. Whether or not to output the HTML tag. Defaults to true.
 	 *
 	 * @return string The rel next tag.
 	 */
-	public function present( Indexable_Presentation $presentation, $output_tag = true ) {
-		if ( \in_array( 'noindex', $presentation->robots, true ) ) {
-=======
-	 * @return string The rel next tag.
-	 */
-	public function present() {
+	public function present( $output_tag = true ) {
 		if ( \in_array( 'noindex', $this->presentation->robots, true ) ) {
->>>>>>> e2e9a4b8
 			return '';
 		}
 
