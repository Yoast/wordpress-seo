--- conflicted
+++ resolved
@@ -18,22 +18,13 @@
 	/**
 	 * Presents a presentation.
 	 *
-<<<<<<< HEAD
-	 * @param Indexable_Presentation $presentation The presentation to present.
-	 * @param bool                   $output_tag   Optional. Whether or not to output the HTML tag. Defaults to true.
+	 * @param bool $output_tag Optional. Whether or not to output the HTML tag. Defaults to true.
 	 *
 	 * @return string The template.
 	 */
-	public function present( Indexable_Presentation $presentation, $output_tag = true ) {
-		$twitter_description = $this->replace_vars( $presentation->twitter_description, $presentation );
-		$twitter_description = $this->filter( $twitter_description, $presentation );
-=======
-	 * @return string The template.
-	 */
-	public function present() {
+	public function present( $output_tag = true ) {
 		$twitter_description = $this->replace_vars( $this->presentation->twitter_description );
 		$twitter_description = $this->filter( $twitter_description );
->>>>>>> e2e9a4b8
 
 		if ( $twitter_description ) {
 			if ( ! $output_tag ) {
