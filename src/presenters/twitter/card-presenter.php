<?php
/**
 * Presenter class for the Open Graph title.
 *
 * @package Yoast\YoastSEO\Presenters\Twitter
 */

namespace Yoast\WP\SEO\Presenters\Twitter;

use Yoast\WP\SEO\Presentations\Indexable_Presentation;
use Yoast\WP\SEO\Presenters\Abstract_Indexable_Presenter;

/**
 * Class Card_Presenter
 */
class Card_Presenter extends Abstract_Indexable_Presenter {
	/**
	 * Presents the Twitter card meta tag.
	 *
<<<<<<< HEAD
	 * @param Indexable_Presentation $presentation The presentation of an indexable.
	 * @param bool                   $output_tag   Optional. Whether or not to output the HTML tag. Defaults to true.
	 *
	 * @return string The Twitter card tag.
	 */
	public function present( Indexable_Presentation $presentation, $output_tag = true ) {
		$card_type = $this->filter( $presentation->twitter_card, $presentation );
=======
	 * @return string The Twitter card tag.
	 */
	public function present() {
		$card_type = $this->filter();
>>>>>>> e2e9a4b8

		if ( \is_string( $card_type ) && $card_type !== '' ) {
			if ( ! $output_tag ) {
				return $card_type;
			}

			return \sprintf( '<meta name="twitter:card" content="%s" />', \esc_attr( $card_type ) );
		}

		return '';
	}

	/**
	 * Runs the card type through the `wpseo_twitter_card_type` filter.
	 *
	 * @return string $card_type The filtered card type.
	 */
	private function filter() {
		/**
		 * Filter: 'wpseo_twitter_card_type' - Allow changing the Twitter card type.
		 *
		 * @api string $card_type The card type.
		 *
		 * @param Indexable_Presentation $presentation The presentation of an indexable.
		 */
		return \trim( \apply_filters( 'wpseo_twitter_card_type', $this->presentation->twitter_card, $this->presentation ) );
	}
}<|MERGE_RESOLUTION|>--- conflicted
+++ resolved
@@ -17,20 +17,12 @@
 	/**
 	 * Presents the Twitter card meta tag.
 	 *
-<<<<<<< HEAD
-	 * @param Indexable_Presentation $presentation The presentation of an indexable.
-	 * @param bool                   $output_tag   Optional. Whether or not to output the HTML tag. Defaults to true.
+	 * @param bool $output_tag Optional. Whether or not to output the HTML tag. Defaults to true.
 	 *
 	 * @return string The Twitter card tag.
 	 */
-	public function present( Indexable_Presentation $presentation, $output_tag = true ) {
-		$card_type = $this->filter( $presentation->twitter_card, $presentation );
-=======
-	 * @return string The Twitter card tag.
-	 */
-	public function present() {
-		$card_type = $this->filter();
->>>>>>> e2e9a4b8
+	public function present( $output_tag = true ) {
+		$card_type = $this->filter( $this->presentation->twitter_card );
 
 		if ( \is_string( $card_type ) && $card_type !== '' ) {
 			if ( ! $output_tag ) {
