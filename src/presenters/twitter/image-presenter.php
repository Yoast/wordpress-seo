--- conflicted
+++ resolved
@@ -18,20 +18,12 @@
 	/**
 	 * Presents a presentation.
 	 *
-<<<<<<< HEAD
-	 * @param Indexable_Presentation $presentation The presentation to present.
-	 * @param bool                   $output_tag   Optional. Whether or not to output the HTML tag. Defaults to true.
+	 * @param bool $output_tag Optional. Whether or not to output the HTML tag. Defaults to true.
 	 *
 	 * @return string The template.
 	 */
-	public function present( Indexable_Presentation $presentation, $output_tag = true ) {
-		$twitter_image = $this->filter( $presentation->twitter_image, $presentation );
-=======
-	 * @return string The template.
-	 */
-	public function present() {
-		$twitter_image = $this->filter();
->>>>>>> e2e9a4b8
+	public function present( $output_tag = true ) {
+		$twitter_image = $this->filter( $this->presentation->twitter_image );
 		$twitter_image = \esc_url( $twitter_image );
 
 		if ( \is_string( $twitter_image ) && $twitter_image !== '' ) {
