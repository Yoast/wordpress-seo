<?php
/**
 * Abstract presenter class for the OpenGraph title.
 *
 * @package Yoast\YoastSEO\Presenters
 */

namespace Yoast\WP\Free\Presenters;

use Yoast\WP\Free\Models\Indexable;

/**
 * Class Abstract_Title_Presenter
 */
abstract class Abstract_Twitter_Card_Presenter implements Presenter_Interface {
	/**
<<<<<<< HEAD
=======
	 * Presents the twitter card meta tag.
	 *
>>>>>>> b2942af7
	 * @param Indexable $indexable The indexable.
	 *
	 * @return string The twitter card tag.
	 */
	public function present( Indexable $indexable ) {
		$card_type = $this->filter( $this->generate( $indexable ) );
		if ( is_string( $card_type ) && $card_type !== '' ) {
			return sprintf( '<meta name="twitter:card" content="%s" />', $card_type );
		}

		return '';
	}

	/**
	 * Run the card type through the `wpseo_twitter_card_type` filter.
	 *
	 * @param string $card_type The card type to filter.
	 *
	 * @return string $card_type The filtered card type.
	 */
	private function filter( $card_type ) {
		/**
		 * Filter: 'wpseo_twitter_card_type' - Allow changing the Twitter card type.
		 *
		 * @api string $card_type The card type.
		 */
		return (string) trim( \apply_filters( 'wpseo_twitter_card_type', $card_type ) );
	}

	/**
	 * Generates the twitter card type for an indexable.
	 *
	 * @param Indexable $indexable The indexable.
	 *
	 * @return string The title.
	 */
	abstract public function generate( Indexable $indexable );
}<|MERGE_RESOLUTION|>--- conflicted
+++ resolved
@@ -14,11 +14,8 @@
  */
 abstract class Abstract_Twitter_Card_Presenter implements Presenter_Interface {
 	/**
-<<<<<<< HEAD
-=======
 	 * Presents the twitter card meta tag.
 	 *
->>>>>>> b2942af7
 	 * @param Indexable $indexable The indexable.
 	 *
 	 * @return string The twitter card tag.
