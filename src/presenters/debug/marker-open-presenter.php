--- conflicted
+++ resolved
@@ -17,18 +17,11 @@
 	/**
 	 * Returns the debug close marker.
 	 *
-<<<<<<< HEAD
-	 * @param Indexable_Presentation $presentation The presentation of an indexable.
-	 * @param bool                   $output_tag   Optional. Whether or not to output the HTML tag. Defaults to true.
+	 * @param bool $output_tag Optional. Whether or not to output the HTML tag. Defaults to true.
 	 *
 	 * @return string The debug close marker.
 	 */
-	public function present( Indexable_Presentation $presentation, $output_tag = true ) {
-=======
-	 * @return string The debug close marker.
-	 */
-	public function present() {
->>>>>>> e2e9a4b8
+	public function present( $output_tag = true ) {
 		return \sprintf(
 			'<!-- This site is optimized with the %1$s %2$s - https://yoast.com/wordpress/plugins/seo/ -->',
 			\esc_html( $this->helpers->product->get_name() ),
