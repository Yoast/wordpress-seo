<?php

namespace Yoast\WP\SEO\Presenters\Debug;

use Yoast\WP\SEO\Presenters\Abstract_Indexable_Presenter;

/**
 * Presenter class for the debug open marker.
 */
final class Marker_Open_Presenter extends Abstract_Indexable_Presenter {

	/**
	 * Returns the debug close marker.
	 *
	 * @return string The debug close marker.
	 */
	public function present() {
		/**
		 * Filter: 'wpseo_debug_markers' - Allow disabling the debug markers.
		 *
		 * @api bool $show_markers True when the debug markers should be shown.
		 */
		if ( ! \apply_filters( 'wpseo_debug_markers', true ) ) {
			return '';
		}

		return \sprintf(
			'<!-- This site is optimized with the %1$s %2$s - https://yoast.com/wordpress/plugins/seo/ -->',
			\esc_html( $this->helpers->product->get_name() ),
			/**
			 * Filter: 'wpseo_hide_version' - can be used to hide the Yoast SEO version in the debug marker (only available in Yoast SEO Premium).
			 *
			 * @api bool
			 */
<<<<<<< HEAD
			( ( \apply_filters( 'wpseo_hide_version', false ) && $this->helpers->product->is_premium() ) ? '' : 'v' . \WPSEO_VERSION )
=======
			( ( \apply_filters( 'wpseo_hide_version', false ) && $this->helpers->yoast->is_premium() ) ? '' : 'v' . \WPSEO_VERSION )
>>>>>>> bc7cc2ec
		);
	}

	/**
	 * Gets the raw value of a presentation.
	 *
	 * @return string The raw value.
	 */
	public function get() {
		return '';
	}
}<|MERGE_RESOLUTION|>--- conflicted
+++ resolved
@@ -32,11 +32,7 @@
 			 *
 			 * @api bool
 			 */
-<<<<<<< HEAD
-			( ( \apply_filters( 'wpseo_hide_version', false ) && $this->helpers->product->is_premium() ) ? '' : 'v' . \WPSEO_VERSION )
-=======
 			( ( \apply_filters( 'wpseo_hide_version', false ) && $this->helpers->yoast->is_premium() ) ? '' : 'v' . \WPSEO_VERSION )
->>>>>>> bc7cc2ec
 		);
 	}
 
