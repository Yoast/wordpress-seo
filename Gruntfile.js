--- conflicted
+++ resolved
@@ -8,11 +8,7 @@
 
 	timeGrunt( grunt );
 
-<<<<<<< HEAD
-	let pluginVersion = "4.3.2";
-=======
 	let pluginVersion = "4.4";
->>>>>>> b4b581eb
 
 	// Define project configuration
 	var project = {
