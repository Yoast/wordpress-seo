--- conflicted
+++ resolved
@@ -143,11 +143,7 @@
 				"update-version": "@yoast/grunt-plugin-tasks",
 				"set-version": "@yoast/grunt-plugin-tasks",
 				"register-prompt": "grunt-prompt",
-<<<<<<< HEAD
 				"notify-slack": "notify-slack",
-=======
-
->>>>>>> 994511d6
 			},
 			customTasksDir: "grunt/custom",
 		},
