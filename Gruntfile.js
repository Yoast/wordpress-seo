--- conflicted
+++ resolved
@@ -79,10 +79,6 @@
 				yoastJsConfigurationWizard: "<%= paths.languages %>yoast-js-configuration-wizard.pot",
 				yoastJsHelpers: "<%= paths.languages %>yoast-js-helpers.pot",
 				yoastJsSearchMetadataPreviews: "<%= paths.languages %>yoast-js-search-metadata-previews.pot",
-<<<<<<< HEAD
-				yoastSchemaBlocks: "<%= paths.languages %>yoast-schema-blocks.pot",
-=======
->>>>>>> eef06b49
 
 				yoastseojs: "<%= paths.languages %>yoast-seo-js.pot",
 				yoastComponents: "<%= paths.languages %>yoast-components.pot",
