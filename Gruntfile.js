--- conflicted
+++ resolved
@@ -2,37 +2,26 @@
 var loadGruntConfig = require( "load-grunt-config" );
 
 module.exports = function( grunt ) {
-	"use strict";
-
 	// Define project configuration
 	var project = {
 		paths: {
 			grunt: "grunt/",
 			get config() {
 				return this.grunt + "config/";
-			}
+			},
 		},
 		files: {
 			components: [
-<<<<<<< HEAD
 				"forms/**/*.js",
 				"a11y/**/*.js",
 				"composites/**/*.js",
-				"!composites/onboarding-wizard/tests/**/*.js",
-				"!composites/onboarding-wizard/config/**/*.js"
-=======
-				"forms/*.js",
-				"a11y/*.js", 
-				"onboarding-wizard/**/*.js",
-				"!onboarding-wizard/tests/**/*.js",
-				"!onboarding-wizard/config/**/*.js",
-				"utils/**/*.js",
->>>>>>> 857b9256
+				"!composites/OnboardingWizard/tests/**/*.js",
+				"!composites/OnboardingWizard/config/**/*.js",
 			],
 			get config() {
 				return project.paths.config + "*.js";
 			},
-			grunt: "Gruntfile.js"
+			grunt: "Gruntfile.js",
 		},
 		pkg: grunt.file.readJSON( "package.json" ),
 	};
