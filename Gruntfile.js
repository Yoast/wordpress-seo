--- conflicted
+++ resolved
@@ -8,11 +8,7 @@
 
 	timeGrunt( grunt );
 
-<<<<<<< HEAD
-	let pluginVersion = "6.1.2";
-=======
 	let pluginVersion = "6.2";
->>>>>>> b00b4181
 
 	// Define project configuration
 	var project = {
