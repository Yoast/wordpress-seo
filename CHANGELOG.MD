# Change Log

This changelog is according to [Keep a Changelog](http://keepachangelog.com).

All notable changes to this project will be documented in this file.
We follow [Semantic Versioning](http://semver.org/).

<<<<<<< HEAD
## 4.12.1 September 24th, 2018
### Other
* Compatibility with Yoast SEO 8.3.
=======
## 4.13.0 October 8th, 2018
### Other
* Compatibility with Yoast SEO 8.4.
>>>>>>> 3ca3de4b

## 4.12.0 September 24th, 2018
### Other
* Compatibility with Yoast SEO 8.3.

## 4.11.0 September 10th, 2018
### Fixed
* Fixes a bug where the placeholder "Modify your meta description by editing it right here" wasn't translatable.

### Added
* Exposes `AnalysisList` to render a plain list of content analysis results.
* Exposes `renderRatingToColor` which renders a rating received from YoastSEO.js to a color that can be used in CSS.

## 4.10.1 August 28th, 2018
### Fixed
* Fixes an incorrect import of `YoastButton` in `index.js`.

## 4.10.0 August 27th, 2018
### Added
* Adds a `ButtonSection` component.
* Adds a `loadingSpinner` svg icon.

### Fixed
* Fixes a bug where an invalid icon warning was thrown because no icon was provided to the `IconsButton`.
* Fixes a bug where only the header of the `ButtonSection` component was clickable, instead of the entire component.

### Other
* Improves the keyword input field focus style and contrast ratio.

## 4.9.0 August 13th, 2018
### Added
* Adds a standalone `LanguageNotice` component. Before, this component was part of the `ContentAnalysis` component.
* Adds a `HelpText` component.
* Adds a label to the `KeywordInput` component.
* Adds an `onBlur` event to the `KeywordInput` component.
* Adds a button to the `KeywordInput` component that allows removal of that keyword section.
* Adds a `ContentOptimizationContainer` component.
* Adds a `SynonymsInput` component.
* Adds a `CornerstoneToggle` component.
* Adds a demo page for the SVG icons rendered by the SvgIcon component to the App.
* Adds a subtitle to the `CollapsibleHeader` component.

### Removed
* Removes the `helpTextButton` from the `SnippetPreview` component as it has been replaced by a description that is always present.

### Fixed
* Fixes the styling of the `Collapsible` component for right-to-left languages.
* Fixes a bug where the `Collapsible` component would show scrollbars in Internet Explorer 11.

### Other
* Increases the font size of the synonyms help text and changes its color.
* Makes it possible to render multi-shape SVG icons.
* Adds clipboard and a11y-speak to the package.json.

## 4.8.0 July 25th, 2018
### Added
* Add setOverallSeoScore and setOverallReadabilityScore reducer.
* Add help text to the content analysis in the standalone.
* Add a IconLabelledButton component to render a button with visible textual label.

### Fixed
* Fix alignment of video in help center when no ads are present.

## 4.7.0 July 3rd, 2018
### Added
* Adds synonyms components.

### Fixes
* Fixes the CSS media query to target IE11 used for the buttons min-height.

### Removed
* Removes the unused replaceKeyword action.

## 4.6.2 July 2nd, 2018
### Fixes
* Fixes a bug where console errors would be thrown because `ref` instead of `innerRef` was used in the `ReplacementVariableEditor`. 

## 4.6.0 July 2nd, 2018
### Added
* Adds Styled Component's `withTheme` to the `ReplacementVariableEditorStandalone` component in order to set the `textDirectionality ` of the `Editor` based on the language direction that is passed to the theme.

## 4.5.0 June 29nd, 2018
### Fixes
* Fixes the styling of the `ModeSwitcher`, `SnippetEditor`, `HelpTextWrapper`, `SnippetPreview` and `StyledSection` for right-to-left languages. [#629](https://github.com/Yoast/yoast-components/pull/629/files)
* Fixes a bug where the snippet variable suggestions would disappear behind the admin menu bar when using a right-to-left language. [#628](https://github.com/Yoast/yoast-components/pull/628/files)
* Fixes the 'insert snippet variable' button alignment by using only CSS and removing the JS widths calculations. [#618](https://github.com/Yoast/yoast-components/pull/618/files)

## 4.4.0 June 22nd, 2018

### Changes
* `ReplacementVariableEditor` adds a space after replacement variable when there is no space yet. [#616](https://github.com/Yoast/yoast-components/pull/616)
* Entities in `ReplacementVariableEditor` can no longer be partially selected. [#607](https://github.com/Yoast/yoast-components/pull/607)

### Fixes
* Improved change detection of replacement variables in `SnippetEditor`. [#610](https://github.com/Yoast/yoast-components/pull/610/files)

## 4.3.0 June 22nd, 2018

### Added
* Added `ErrorBoundary` component to be used in the `SnippetEditor`. [#605](https://github.com/Yoast/yoast-components/pull/605)

### Changes
* Let the padding on the `StyledSection` depend on the title. [#606](https://github.com/Yoast/yoast-components/pull/606)
* Implements an option for the paper style in the styled section component. [#612](https://github.com/Yoast/yoast-components/pull/612)
* Moves the margin bottom from the FormSections to the CloseSnippetEditor button. [#615](https://github.com/Yoast/yoast-components/pull/615)

### Fixes
* Clicking the entire meta description field in `SnippetEditor` will now focus the input. [#600](https://github.com/Yoast/yoast-components/pull/600)
* Improved snippet editor placeholder contrast. [#603](https://github.com/Yoast/yoast-components/pull/603)
* Fixes an issue where in cases with a lot of snippet variables it would sometimes be partially hidden behind the WordPress toolbar. [#604](https://github.com/Yoast/yoast-components/pull/604)
* Handle cut and paste behaviour in the `ReplacementVariableEditor`. [#611](https://github.com/Yoast/yoast-components/pull/611)

## 4.2.0 June 12nd, 2018

### Added
- Implements the draft-js-single-line-plugin in order to keep the Draft-js Editor from creating new blocks on enter presses and pasting newlines.
- Adds a meta description placeholder text.
- Adds a SettingsSnippetEditor component.
- Adds a button to the snippet editor to improve discoverability of the snippet variables.

### Removed
- Removes logic for decoding separators. This logic has been moved to wordpress-seo.

### Fixed
- Fixes a bug where the snippet editor fields would stay in an isActive state when blurred.
- Fixes a bug where the progress bars for the snippet title and description wouldn't respond correctly to the content of the input fields.
- Fixes a bug where multiple spaces and spaces at the beginning and end of the snippet description were taken into account for the description length progress calculation.
- Fixes a bug where the snippet variable suggestions would be sometimes positioned outside of the viewport.

### Other
- Changes the replacement variable editor to automatically replace snippet variables with entities.
- Improves the Help text accessibility and introduces a SlideToggle component based on react-transition-group.

## 4.1.0 May 23rd, 2018

### Changes
* Maximum meta description length now retrieved from `yoastseo`.
* Improve the Snippet Preview rendering with long text.
* Better encode SVG images used as CSS background.
* Snippet editor no longer manages the slug in local state.
* Entire meta description field can now be clicked to focus the editor.
* Removed `react-intl` remnants, which was removed in `v4.0.0`.
* Snippet preview now decodes the separator replacement variable before it is passed along to the renderer.

## 4.0.2 May 17th, 2018

### Added

* Added metadescription placeholder to `SnippetEditor`.
* Replace the replace vars before measuring the title and description length to get the correct length.

### Fixes

* Fixes a problem with the Snippet Editor where it would crash when receiving new content.

## 4.0.1 May 17th, 2018

### Fixes

* Fixes progress bars in `SnippetEditor`.

## 4.0.0 May 16th, 2018

### Breaking changes

* Changed library used for translation from `react-intl` to `@wordpress/i18n`. [#494](https://github.com/Yoast/yoast-components/pull/494), [#469](https://github.com/Yoast/yoast-components/pull/496), [#497](https://github.com/Yoast/yoast-components/pull/497), [#498](https://github.com/Yoast/yoast-components/pull/498), [#500](https://github.com/Yoast/yoast-components/pull/500), [#505](https://github.com/Yoast/yoast-components/pull/505), [#506](https://github.com/Yoast/yoast-components/pull/506), [#507](https://github.com/Yoast/yoast-components/pull/507), [#508](https://github.com/Yoast/yoast-components/pull/508)

### Added

* Added `HelpText` component. [#480](https://github.com/Yoast/yoast-components/pull/480)
* Added `KeywordInput` component. [#482](https://github.com/Yoast/yoast-components/pull/482)
* Added help text drop down to `SnippetEditor`. [#517](https://github.com/Yoast/yoast-components/pull/517)

### Changed

* Added trailing slashes to `SnippetPreview` url desktop preview. [#526](https://github.com/Yoast/yoast-components/pull/526)
* Improved `SnippetEditor` mentions suggestions accessibility. [#525](https://github.com/Yoast/yoast-components/pull/525)
* URL safe characters are preserved in the `SnippetPreview`. [#520](https://github.com/Yoast/yoast-components/pull/520)
* Transliterated keywords are highlighted in title and description in `SnippetPreview`. [#519](https://github.com/Yoast/yoast-components/pull/519), [#521](https://github.com/Yoast/yoast-components/pull/521), [#522](https://github.com/Yoast/yoast-components/pull/522)
* The `SnippetEditor` slug input field has been changed from a `DraftJS` editor to a regular input field. [#515](https://github.com/Yoast/yoast-components/pull/515)
* Dashes and question marks get stripped from the `SnippetEditor` url preview. [#495](https://github.com/Yoast/yoast-components/pull/495)
* Allow optional help text to be passed to the `ContentAnalysis` component. [#480](https://github.com/Yoast/yoast-components/pull/480)
* Upgraded webpack to version `4.7` in the development environment. [#501](https://github.com/Yoast/yoast-components/pull/501)

### Fixed

* Replace vars in description and title are converted to mentions on load. [#529](https://github.com/Yoast/yoast-components/pull/529)
* Implemented various styling fixes for the `SnippetEditor` component. [#491](https://github.com/Yoast/yoast-components/pull/491), [#513](https://github.com/Yoast/yoast-components/pull/513), [#513](https://github.com/Yoast/yoast-components/pull/513)

## 3.5.1 April 25th, 2018

### Fixed

* Removed import reference to a file that no longer exists.

## 3.5.0 April 24th, 2018

### Added

* Added the jsx-a11y ESLint plugin. [#468](https://github.com/Yoast/yoast-components/pull/468)
* [Collapsible] Added an optional ScreenReaderText after the Collapsible title. [#450](https://github.com/Yoast/yoast-components/pull/464)
* Added a SnippetEditor component. Renders the SnippetPreview component with editor fields to change the data. [#460](https://github.com/Yoast/yoast-components/pull/460)
* Added a ReplacementVariable component. Renders a DraftJS editor with replacement variables as entities. [#460](https://github.com/Yoast/yoast-components/pull/460)
* Added a FormattedScreenReaderMessage component Renders a message translated, but also as screen reader text. Ensures that ScreenReaderText can remain pure and only accept a string. [#460](https://github.com/Yoast/yoast-components/pull/460)

### Changed

* Changed the collapsible panel to use up/down arrows instead of the right/down arrows it used. The direction of the arrow now also matches Gutenberg. [#463](https://github.com/Yoast/yoast-components/pull/465)
* [AnalysisCollapsible] Center SVG angles in AnalysisCollapsible. [#462](https://github.com/Yoast/yoast-components/pull/462)

### Other

* Updated all dependencies that only had a minor or patch update. [#453](https://github.com/Yoast/yoast-components/pull/453)

## 3.4.0 April 9th, 2018

### Added

* Added "$color_noindex":"#1e8cbe" to colors.json.
* Added Collapsible and CollapsibleStateless components.
* Added IconsButton component.
* Added YoastModal component based on react-modal to handle all the modal dialogs.

### Other

* Refactored AnalysisCollapsible and AnalysisCollapsibleStateless to use the new collapsible.

## 3.3.0 March 19th, 2018

### Added

* Implements `SnippetPreview` component. This component will show a representation of how Google will show a certain page.

## 3.2.1 March 16th, 2018

### Bugfix
* Fixed the PropType to `func` for the dynamically supplied icon.

## 3.2.0 March 14th, 2018

### Added
* Made it possible to dynamically pass an icon to the Onboarding Wizard component.

### Other
* Fixed a typo in the readme.

## 3.1.0 March 1st, 2018

### Other
* `react-intl` is now a peer dependency of `yoast-component`. Updated documentation in regards to to using `react-intl`.
* `AnalysisHeaderCollapsible` is now open by default. This means all headers in `ContentAnalysis` are now open by default.

## 3.0.2 February 22nd, 2018

### Other
* Changed `SvgIcon`'s default prop `size` from `16` to `16px` and correctly implemented default props.

## 3.0.1 February 20th, 2018

### Other
* Adds css styles to `SvgIcon` component to fix irregular sizing in `wordpress-seo`.

## 3.0.0 February 8th, 2018

### Breaking changes
* Upgraded peer dependency of React to `16.2`.
* Removed `.svg` files in favour of `SvgIcon` component, as a result `svg-react-loader` is no longer required.
* Removed `composites/SnippetPreview/components/SnippetPreview.js` that ensured backwards compatability to the new `SnippetPreview` component.
* Changed `StyledSection` props.

### Added
* Added `jest-styled-components` for better testing of `styled-components`.
* Added `SvgIcon` component.

### Other
* Upgraded peer dependency of React to `16.2`.
* Changed default translation `Good` to `Good results` in `Content Analysis`.
* Refactored `StyledSection` to use `styled-components`.
* Removed `.svg` files. Use `SvgIcon` instead.
* Removed `composites/SnippetPreview/components/SnippetPreview.js` that ensured backwards compatability to the new `SnippetPreview` component.
 
## 2.11.7 December 15th, 2017

### Added
* Adds a `marksButtonStatus` prop to the `ContentAnalysis` to disable or hide the eye buttons. #409
* Adds a `marksButtonClassName` prop to the `ContentAnalysis` to use for the tooltips in `wordpress-seo`. #409

## 2.11.6 December 4th, 2017

### Other
* Expands the `AnalysisCollapsible` that is currently the most urgent in the `ContentAnalysis`. #391

## 2.11.5 November 30th, 2017

### Other
* Expands all `AnalysisCollapsibles` in the `ContentAnalysis` by default. #393

## 2.11.4: November 27th, 2017

### Added
* Made it possible to pass the heading level of the `analysisCollapsible`s as a prop to the `ContentAnalysis`. #388
* Added a language notice in the content analysis for non-admin users that cannot change the language. #389

### Fixed
- Avoid to fully re-render the `AnalyisisCollapsible` component to improve accessibility #386
- Fixed alignment of icons and text in the `ContentAnalysis` component. #390

## 2.11.3: November 20th, 2017

### Added
* Added flag to run tests sequentially. #376
* Added `type="button"` attribute to `IconButtonToggle`. #378

### Other
* Changed `StackedProgressBar` height to `24px`. #367
* Changed `onMarkButtonClick` callback in `ContentAnalysis` to return empty string when marker is deselected. #375
* Made Onboarding Wizard's `previousButton` and `nextButton` focusable. #369
* Replaced old react string refs with callbacks. #365
* Remove unnecessary whitespace between `AnalysisResult`s and between `AnalysisCollapsible`s. #382

## 2.11.2: November 7th, 2017

### Added
* Adds a callback to the mark button in the `ContentAnalysis` component. #372

### Other
* Removes min height from the `ContentAnalysis` component. #373

## 2.11.1: October 30th, 2017

* Allows `AnalysisResult` text to be HTML. #366

## 2.11: October 27th, 2017

### Added

#### Components
* `Notification` component. #348
* `AnalysisResult` component. #352
* `ContentAnalysis` component. #359

#### Other additions
* Added callbacks to notify tab switch in `YoastTabs`. #346
* `setSeoResultsForKeyword` action and reducer implementation. #355
* Added default `className` to `VideoDescriptionItem` component. #358

## 2.10.3: October 17th, 2017

### Added
* `IconButtonToggle` component

### Other
* Added class names to VideoTutorial component.

## 2.10.2: October 16th, 2017

### Other
* Improved AlgoliaSearcher focus management between search and detail view.
* Help center CSS tweaks.

## 2.10.1: October 4th, 2017

### Added

#### Other
* Improved the `HelpCenterButton` and the `HelpCenterContainer` styling. #337

### Other
* Added class names to the `HelpCenterContainer` and `HelpCenterButton`. #337

## 2.10.0: October 3rd, 2017

### Added

#### Components
* `Table` component. #219
* `SearchResultDetail` component. #243
* `SearchResults` component. #243
* `YoastLinkButton` component. #284
* `VideoTutorial` component. #291
* `YouTubeVideo` component. #291
* `YoastTabs` component. #303
* `AllyNotice` component. #306
* `HelpCenter` component. #310
* `HelpCenterButton` component. #318

#### Other
* Added translatable label to `SearchBar` component. #243 
* Added `makeOutboundLink` util function. #308
* Added a prop to the `AlgoliaSearcher` component that can be used to enable live search. #323
* Added a search button and placeholder text to the `SearchBar` component. #323

### Other
* Improved styling and accessibility of the `SearchBar` component. #243
* Styling improvements for the Onboarding Wizard. #290
* Fixed two prop warnings that appeared when switching pages in the Onboarding wizard. #293 and #295
* Improved YoastButton hover and active style. #332

## 2.9.3: September 26th, 2017

### Other
* Fixed the loading of AMP articles in the Algolia article iFrame. 


## 2.9.2: September 25th, 2017

### Other
* Added trailing slash to knowledge base URL in help center

## 2.9.1: September 19th, 2017

### Added

#### Other
* Added dashboard widget to development environment.
* Added class names to `WordpressFeed` and `SeoAssessment` components, and also to their children.

## 2.9.0: September 11th, 2017

### Added

#### Components
* `Icon` component (using `svg-react-loader`, see `README.md`). #218 
* `Button`(#173), `IconButton`(##232), `LinkButton`(#262), `YoastButton`(#257) components.
* `InputField` component (using `DraftJS` ). #204 
* `ListTable`, `Row` and `Cell` component. #219 
* `ProgressBar`component. #172 
* `IFrame` and `ArticleContent` components. #242 
* `StackedProgressBar` component. #270
* `SeoScoreAssessment(s)` components. #272
* `WordpressFeed` component. #273 
* `SeoAssessment` component. #281 

##### Other
* Added `getFeed` RSS reader utility function. #267 
* Added `ContentAnalysis` reducer and actions. #224
* Added `striptags` utility library. #276 
* Added various documentation. #239 

### Other
* Improved development environment. (#238, #174 )

#### Onboarding wizard
* Added max width for content in Onboarding wizard (#250), and `fullWidth` property for full screen support (#269).
* Changed Onboarding wizard header. #256  
* Added paragraph for additional information to Onboard wizard `Choice component`. #254

## 2.8.0: August 8th, 2017

### Added

* Adds aria-current to the onboarding wizard active step.

### Fixed

* Removes console errors caused by using React.PropTypes and React.createClass. 

## 2.7.1: July 25th, 2017

### Changed

* Improved README.md to instruct on using yarn instead of npm.

## 2.7.0: July 6th, 2017

### Added

* [AlgoliaSearch] Added Algolia Search as a new component.
* Adds additional colors

## 2.6.0:

### Changed

* Changes the color blue from #0075b3 to #0066cd.

## 2.5.0: 

### Added

* [ConfigurationWizard] Adds possibility to disable navigation on a step page
* [ConfigurationWizard] Adds icons to next, previous and close buttons
* [ConfigurationWizard] Pass `nextStep` and `previousStep` functions to Steps
* Adds Colors for use in my.yoast

## 2.4.0: February 14th, 2016

### Added

* [Choice] Adds a radio button option to the Choice components.

### Removed

* [StyledSection] Removes width from StyledSection to be usable in different contexts.

## 2.3.0: January 17th, 2016

### Changed

* Removes width from StyledSection.

## 2.2.0: December 13th, 2016
 
### Added

* [Loader] Adds Loader component to be used when something is occurring in the background.

## 2.1.0: November 29th, 2016

### Added

* Adds Sass and JSON colors palette.
* Adds `grunt-scss-to-json` package to generate the JSON colors file.

### Changed

* Splits color schemes in a separate Sass file.
* Splits snippet preview colors in a separate Sass file.
* Removes, updates, and adds colors. See the related issue for a [list of colors changes](https://github.com/Yoast/yoast-components/issues/106).
* Adds 2.0.0 as a possibility for react-tap-plugin as a peer dependency.

## 2.0.0: October 20th, 2016

### Breaking changes

* Changed default server request from a PUT to a POST request.

## 1.1.0: October 11th, 2016

### Added

* [StyledSection] Adds a StyledSection component. This component is used to render a HTML section including a heading with an icon.
* [CSS] Adds the `file-text-o` font awesome icon.
* [utils] Exports flat `translate` function in the i18n util.

### Fixed

* [Label] Adds an `aria-label` attribute.
* [Choice] Passes the screenReaderText to the label as `aria-label`.

## 1.0.0: September 27th, 2016

### Added

* Implements HTML component. This component is used to render HTML.
* Implements Choice component. This component is used for a choice, like a group of radio buttons or a select box.
* Implements Input component. This component is used to render a text input.
* Implements Wizard component. This component is used to make a wizard from steps that include fields.
* Implements ScreenReaderText component. This component is used to create a text for use with screen readers.
* Implements ScreenReaderShortcut component. This component is used for skipping navigation to screen reader texts.
* Implements Stepper component. This component is used to create step navigation in the wizard.
* Implements StepButton component. This component is used to access a Step in the wizard.<|MERGE_RESOLUTION|>--- conflicted
+++ resolved
@@ -5,15 +5,13 @@
 All notable changes to this project will be documented in this file.
 We follow [Semantic Versioning](http://semver.org/).
 
-<<<<<<< HEAD
+## 4.13.0 October 8th, 2018
+### Other
+* Compatibility with Yoast SEO 8.4.
+
 ## 4.12.1 September 24th, 2018
 ### Other
 * Compatibility with Yoast SEO 8.3.
-=======
-## 4.13.0 October 8th, 2018
-### Other
-* Compatibility with Yoast SEO 8.4.
->>>>>>> 3ca3de4b
 
 ## 4.12.0 September 24th, 2018
 ### Other
