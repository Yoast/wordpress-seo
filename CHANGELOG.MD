# Change Log

This changelog is according to [Keep a Changelog](http://keepachangelog.com).

All notable changes to this project will be documented in this file.
We follow [Semantic Versioning](http://semver.org/).

<<<<<<< HEAD
## 4.15.0 TBD
### Other
* Changes `$palette_grey_text` from #646464 to #616161 to have a sufficient color contrast ratio on #dddddd backgrounds.
=======
## 4.14.1 October 29th, 2018
### Other
* Bumps YoastSEO.js to 1.41.1.
>>>>>>> a2a80fff

## 4.14.0 October 22nd, 2018
### Added
* Adds an `UpsellButton` component.
* Adds an `UpsellLinkButton` component.
* Adds `label` and `ariaLabel` props to the `KeywordInput` component.
* Adds an id to the `ReplacementVariableEditorStandalone` component.

### Other
* Replaces the help text in the `SynonymsInput` by a help link icon.

## 4.13.0 October 8th, 2018
### Other
* Compatibility with Yoast SEO 8.4.

## 4.12.1 September 24th, 2018
### Other
* Compatibility with Yoast SEO 8.3.

## 4.12.0 September 24th, 2018
### Other
* Compatibility with Yoast SEO 8.3.

## 4.11.0 September 10th, 2018
### Fixed
* Fixes a bug where the placeholder "Modify your meta description by editing it right here" wasn't translatable.

### Added
* Exposes `AnalysisList` to render a plain list of content analysis results.
* Exposes `renderRatingToColor` which renders a rating received from YoastSEO.js to a color that can be used in CSS.

## 4.10.1 August 28th, 2018
### Fixed
* Fixes an incorrect import of `YoastButton` in `index.js`.

## 4.10.0 August 27th, 2018
### Added
* Adds a `ButtonSection` component.
* Adds a `loadingSpinner` svg icon.

### Fixed
* Fixes a bug where an invalid icon warning was thrown because no icon was provided to the `IconsButton`.
* Fixes a bug where only the header of the `ButtonSection` component was clickable, instead of the entire component.

### Other
* Improves the keyword input field focus style and contrast ratio.

## 4.9.0 August 13th, 2018
### Added
* Adds a standalone `LanguageNotice` component. Before, this component was part of the `ContentAnalysis` component.
* Adds a `HelpText` component.
* Adds a label to the `KeywordInput` component.
* Adds an `onBlur` event to the `KeywordInput` component.
* Adds a button to the `KeywordInput` component that allows removal of that keyword section.
* Adds a `ContentOptimizationContainer` component.
* Adds a `SynonymsInput` component.
* Adds a `CornerstoneToggle` component.
* Adds a demo page for the SVG icons rendered by the SvgIcon component to the App.
* Adds a subtitle to the `CollapsibleHeader` component.

### Removed
* Removes the `helpTextButton` from the `SnippetPreview` component as it has been replaced by a description that is always present.

### Fixed
* Fixes the styling of the `Collapsible` component for right-to-left languages.
* Fixes a bug where the `Collapsible` component would show scrollbars in Internet Explorer 11.

### Other
* Increases the font size of the synonyms help text and changes its color.
* Makes it possible to render multi-shape SVG icons.
* Adds clipboard and a11y-speak to the package.json.

## 4.8.0 July 25th, 2018
### Added
* Add setOverallSeoScore and setOverallReadabilityScore reducer.
* Add help text to the content analysis in the standalone.
* Add a IconLabelledButton component to render a button with visible textual label.

### Fixed
* Fix alignment of video in help center when no ads are present.

## 4.7.0 July 3rd, 2018
### Added
* Adds synonyms components.

### Fixes
* Fixes the CSS media query to target IE11 used for the buttons min-height.

### Removed
* Removes the unused replaceKeyword action.

## 4.6.2 July 2nd, 2018
### Fixes
* Fixes a bug where console errors would be thrown because `ref` instead of `innerRef` was used in the `ReplacementVariableEditor`. 

## 4.6.0 July 2nd, 2018
### Added
* Adds Styled Component's `withTheme` to the `ReplacementVariableEditorStandalone` component in order to set the `textDirectionality ` of the `Editor` based on the language direction that is passed to the theme.

## 4.5.0 June 29nd, 2018
### Fixes
* Fixes the styling of the `ModeSwitcher`, `SnippetEditor`, `HelpTextWrapper`, `SnippetPreview` and `StyledSection` for right-to-left languages. [#629](https://github.com/Yoast/yoast-components/pull/629/files)
* Fixes a bug where the snippet variable suggestions would disappear behind the admin menu bar when using a right-to-left language. [#628](https://github.com/Yoast/yoast-components/pull/628/files)
* Fixes the 'insert snippet variable' button alignment by using only CSS and removing the JS widths calculations. [#618](https://github.com/Yoast/yoast-components/pull/618/files)

## 4.4.0 June 22nd, 2018

### Changes
* `ReplacementVariableEditor` adds a space after replacement variable when there is no space yet. [#616](https://github.com/Yoast/yoast-components/pull/616)
* Entities in `ReplacementVariableEditor` can no longer be partially selected. [#607](https://github.com/Yoast/yoast-components/pull/607)

### Fixes
* Improved change detection of replacement variables in `SnippetEditor`. [#610](https://github.com/Yoast/yoast-components/pull/610/files)

## 4.3.0 June 22nd, 2018

### Added
* Added `ErrorBoundary` component to be used in the `SnippetEditor`. [#605](https://github.com/Yoast/yoast-components/pull/605)

### Changes
* Let the padding on the `StyledSection` depend on the title. [#606](https://github.com/Yoast/yoast-components/pull/606)
* Implements an option for the paper style in the styled section component. [#612](https://github.com/Yoast/yoast-components/pull/612)
* Moves the margin bottom from the FormSections to the CloseSnippetEditor button. [#615](https://github.com/Yoast/yoast-components/pull/615)

### Fixes
* Clicking the entire meta description field in `SnippetEditor` will now focus the input. [#600](https://github.com/Yoast/yoast-components/pull/600)
* Improved snippet editor placeholder contrast. [#603](https://github.com/Yoast/yoast-components/pull/603)
* Fixes an issue where in cases with a lot of snippet variables it would sometimes be partially hidden behind the WordPress toolbar. [#604](https://github.com/Yoast/yoast-components/pull/604)
* Handle cut and paste behaviour in the `ReplacementVariableEditor`. [#611](https://github.com/Yoast/yoast-components/pull/611)

## 4.2.0 June 12nd, 2018

### Added
- Implements the draft-js-single-line-plugin in order to keep the Draft-js Editor from creating new blocks on enter presses and pasting newlines.
- Adds a meta description placeholder text.
- Adds a SettingsSnippetEditor component.
- Adds a button to the snippet editor to improve discoverability of the snippet variables.

### Removed
- Removes logic for decoding separators. This logic has been moved to wordpress-seo.

### Fixed
- Fixes a bug where the snippet editor fields would stay in an isActive state when blurred.
- Fixes a bug where the progress bars for the snippet title and description wouldn't respond correctly to the content of the input fields.
- Fixes a bug where multiple spaces and spaces at the beginning and end of the snippet description were taken into account for the description length progress calculation.
- Fixes a bug where the snippet variable suggestions would be sometimes positioned outside of the viewport.

### Other
- Changes the replacement variable editor to automatically replace snippet variables with entities.
- Improves the Help text accessibility and introduces a SlideToggle component based on react-transition-group.

## 4.1.0 May 23rd, 2018

### Changes
* Maximum meta description length now retrieved from `yoastseo`.
* Improve the Snippet Preview rendering with long text.
* Better encode SVG images used as CSS background.
* Snippet editor no longer manages the slug in local state.
* Entire meta description field can now be clicked to focus the editor.
* Removed `react-intl` remnants, which was removed in `v4.0.0`.
* Snippet preview now decodes the separator replacement variable before it is passed along to the renderer.

## 4.0.2 May 17th, 2018

### Added

* Added metadescription placeholder to `SnippetEditor`.
* Replace the replace vars before measuring the title and description length to get the correct length.

### Fixes

* Fixes a problem with the Snippet Editor where it would crash when receiving new content.

## 4.0.1 May 17th, 2018

### Fixes

* Fixes progress bars in `SnippetEditor`.

## 4.0.0 May 16th, 2018

### Breaking changes

* Changed library used for translation from `react-intl` to `@wordpress/i18n`. [#494](https://github.com/Yoast/yoast-components/pull/494), [#469](https://github.com/Yoast/yoast-components/pull/496), [#497](https://github.com/Yoast/yoast-components/pull/497), [#498](https://github.com/Yoast/yoast-components/pull/498), [#500](https://github.com/Yoast/yoast-components/pull/500), [#505](https://github.com/Yoast/yoast-components/pull/505), [#506](https://github.com/Yoast/yoast-components/pull/506), [#507](https://github.com/Yoast/yoast-components/pull/507), [#508](https://github.com/Yoast/yoast-components/pull/508)

### Added

* Added `HelpText` component. [#480](https://github.com/Yoast/yoast-components/pull/480)
* Added `KeywordInput` component. [#482](https://github.com/Yoast/yoast-components/pull/482)
* Added help text drop down to `SnippetEditor`. [#517](https://github.com/Yoast/yoast-components/pull/517)

### Changed

* Added trailing slashes to `SnippetPreview` url desktop preview. [#526](https://github.com/Yoast/yoast-components/pull/526)
* Improved `SnippetEditor` mentions suggestions accessibility. [#525](https://github.com/Yoast/yoast-components/pull/525)
* URL safe characters are preserved in the `SnippetPreview`. [#520](https://github.com/Yoast/yoast-components/pull/520)
* Transliterated keywords are highlighted in title and description in `SnippetPreview`. [#519](https://github.com/Yoast/yoast-components/pull/519), [#521](https://github.com/Yoast/yoast-components/pull/521), [#522](https://github.com/Yoast/yoast-components/pull/522)
* The `SnippetEditor` slug input field has been changed from a `DraftJS` editor to a regular input field. [#515](https://github.com/Yoast/yoast-components/pull/515)
* Dashes and question marks get stripped from the `SnippetEditor` url preview. [#495](https://github.com/Yoast/yoast-components/pull/495)
* Allow optional help text to be passed to the `ContentAnalysis` component. [#480](https://github.com/Yoast/yoast-components/pull/480)
* Upgraded webpack to version `4.7` in the development environment. [#501](https://github.com/Yoast/yoast-components/pull/501)

### Fixed

* Replace vars in description and title are converted to mentions on load. [#529](https://github.com/Yoast/yoast-components/pull/529)
* Implemented various styling fixes for the `SnippetEditor` component. [#491](https://github.com/Yoast/yoast-components/pull/491), [#513](https://github.com/Yoast/yoast-components/pull/513), [#513](https://github.com/Yoast/yoast-components/pull/513)

## 3.5.1 April 25th, 2018

### Fixed

* Removed import reference to a file that no longer exists.

## 3.5.0 April 24th, 2018

### Added

* Added the jsx-a11y ESLint plugin. [#468](https://github.com/Yoast/yoast-components/pull/468)
* [Collapsible] Added an optional ScreenReaderText after the Collapsible title. [#450](https://github.com/Yoast/yoast-components/pull/464)
* Added a SnippetEditor component. Renders the SnippetPreview component with editor fields to change the data. [#460](https://github.com/Yoast/yoast-components/pull/460)
* Added a ReplacementVariable component. Renders a DraftJS editor with replacement variables as entities. [#460](https://github.com/Yoast/yoast-components/pull/460)
* Added a FormattedScreenReaderMessage component Renders a message translated, but also as screen reader text. Ensures that ScreenReaderText can remain pure and only accept a string. [#460](https://github.com/Yoast/yoast-components/pull/460)

### Changed

* Changed the collapsible panel to use up/down arrows instead of the right/down arrows it used. The direction of the arrow now also matches Gutenberg. [#463](https://github.com/Yoast/yoast-components/pull/465)
* [AnalysisCollapsible] Center SVG angles in AnalysisCollapsible. [#462](https://github.com/Yoast/yoast-components/pull/462)

### Other

* Updated all dependencies that only had a minor or patch update. [#453](https://github.com/Yoast/yoast-components/pull/453)

## 3.4.0 April 9th, 2018

### Added

* Added "$color_noindex":"#1e8cbe" to colors.json.
* Added Collapsible and CollapsibleStateless components.
* Added IconsButton component.
* Added YoastModal component based on react-modal to handle all the modal dialogs.

### Other

* Refactored AnalysisCollapsible and AnalysisCollapsibleStateless to use the new collapsible.

## 3.3.0 March 19th, 2018

### Added

* Implements `SnippetPreview` component. This component will show a representation of how Google will show a certain page.

## 3.2.1 March 16th, 2018

### Bugfix
* Fixed the PropType to `func` for the dynamically supplied icon.

## 3.2.0 March 14th, 2018

### Added
* Made it possible to dynamically pass an icon to the Onboarding Wizard component.

### Other
* Fixed a typo in the readme.

## 3.1.0 March 1st, 2018

### Other
* `react-intl` is now a peer dependency of `yoast-component`. Updated documentation in regards to to using `react-intl`.
* `AnalysisHeaderCollapsible` is now open by default. This means all headers in `ContentAnalysis` are now open by default.

## 3.0.2 February 22nd, 2018

### Other
* Changed `SvgIcon`'s default prop `size` from `16` to `16px` and correctly implemented default props.

## 3.0.1 February 20th, 2018

### Other
* Adds css styles to `SvgIcon` component to fix irregular sizing in `wordpress-seo`.

## 3.0.0 February 8th, 2018

### Breaking changes
* Upgraded peer dependency of React to `16.2`.
* Removed `.svg` files in favour of `SvgIcon` component, as a result `svg-react-loader` is no longer required.
* Removed `composites/SnippetPreview/components/SnippetPreview.js` that ensured backwards compatability to the new `SnippetPreview` component.
* Changed `StyledSection` props.

### Added
* Added `jest-styled-components` for better testing of `styled-components`.
* Added `SvgIcon` component.

### Other
* Upgraded peer dependency of React to `16.2`.
* Changed default translation `Good` to `Good results` in `Content Analysis`.
* Refactored `StyledSection` to use `styled-components`.
* Removed `.svg` files. Use `SvgIcon` instead.
* Removed `composites/SnippetPreview/components/SnippetPreview.js` that ensured backwards compatability to the new `SnippetPreview` component.
 
## 2.11.7 December 15th, 2017

### Added
* Adds a `marksButtonStatus` prop to the `ContentAnalysis` to disable or hide the eye buttons. #409
* Adds a `marksButtonClassName` prop to the `ContentAnalysis` to use for the tooltips in `wordpress-seo`. #409

## 2.11.6 December 4th, 2017

### Other
* Expands the `AnalysisCollapsible` that is currently the most urgent in the `ContentAnalysis`. #391

## 2.11.5 November 30th, 2017

### Other
* Expands all `AnalysisCollapsibles` in the `ContentAnalysis` by default. #393

## 2.11.4: November 27th, 2017

### Added
* Made it possible to pass the heading level of the `analysisCollapsible`s as a prop to the `ContentAnalysis`. #388
* Added a language notice in the content analysis for non-admin users that cannot change the language. #389

### Fixed
- Avoid to fully re-render the `AnalyisisCollapsible` component to improve accessibility #386
- Fixed alignment of icons and text in the `ContentAnalysis` component. #390

## 2.11.3: November 20th, 2017

### Added
* Added flag to run tests sequentially. #376
* Added `type="button"` attribute to `IconButtonToggle`. #378

### Other
* Changed `StackedProgressBar` height to `24px`. #367
* Changed `onMarkButtonClick` callback in `ContentAnalysis` to return empty string when marker is deselected. #375
* Made Onboarding Wizard's `previousButton` and `nextButton` focusable. #369
* Replaced old react string refs with callbacks. #365
* Remove unnecessary whitespace between `AnalysisResult`s and between `AnalysisCollapsible`s. #382

## 2.11.2: November 7th, 2017

### Added
* Adds a callback to the mark button in the `ContentAnalysis` component. #372

### Other
* Removes min height from the `ContentAnalysis` component. #373

## 2.11.1: October 30th, 2017

* Allows `AnalysisResult` text to be HTML. #366

## 2.11: October 27th, 2017

### Added

#### Components
* `Notification` component. #348
* `AnalysisResult` component. #352
* `ContentAnalysis` component. #359

#### Other additions
* Added callbacks to notify tab switch in `YoastTabs`. #346
* `setSeoResultsForKeyword` action and reducer implementation. #355
* Added default `className` to `VideoDescriptionItem` component. #358

## 2.10.3: October 17th, 2017

### Added
* `IconButtonToggle` component

### Other
* Added class names to VideoTutorial component.

## 2.10.2: October 16th, 2017

### Other
* Improved AlgoliaSearcher focus management between search and detail view.
* Help center CSS tweaks.

## 2.10.1: October 4th, 2017

### Added

#### Other
* Improved the `HelpCenterButton` and the `HelpCenterContainer` styling. #337

### Other
* Added class names to the `HelpCenterContainer` and `HelpCenterButton`. #337

## 2.10.0: October 3rd, 2017

### Added

#### Components
* `Table` component. #219
* `SearchResultDetail` component. #243
* `SearchResults` component. #243
* `YoastLinkButton` component. #284
* `VideoTutorial` component. #291
* `YouTubeVideo` component. #291
* `YoastTabs` component. #303
* `AllyNotice` component. #306
* `HelpCenter` component. #310
* `HelpCenterButton` component. #318

#### Other
* Added translatable label to `SearchBar` component. #243 
* Added `makeOutboundLink` util function. #308
* Added a prop to the `AlgoliaSearcher` component that can be used to enable live search. #323
* Added a search button and placeholder text to the `SearchBar` component. #323

### Other
* Improved styling and accessibility of the `SearchBar` component. #243
* Styling improvements for the Onboarding Wizard. #290
* Fixed two prop warnings that appeared when switching pages in the Onboarding wizard. #293 and #295
* Improved YoastButton hover and active style. #332

## 2.9.3: September 26th, 2017

### Other
* Fixed the loading of AMP articles in the Algolia article iFrame. 


## 2.9.2: September 25th, 2017

### Other
* Added trailing slash to knowledge base URL in help center

## 2.9.1: September 19th, 2017

### Added

#### Other
* Added dashboard widget to development environment.
* Added class names to `WordpressFeed` and `SeoAssessment` components, and also to their children.

## 2.9.0: September 11th, 2017

### Added

#### Components
* `Icon` component (using `svg-react-loader`, see `README.md`). #218 
* `Button`(#173), `IconButton`(##232), `LinkButton`(#262), `YoastButton`(#257) components.
* `InputField` component (using `DraftJS` ). #204 
* `ListTable`, `Row` and `Cell` component. #219 
* `ProgressBar`component. #172 
* `IFrame` and `ArticleContent` components. #242 
* `StackedProgressBar` component. #270
* `SeoScoreAssessment(s)` components. #272
* `WordpressFeed` component. #273 
* `SeoAssessment` component. #281 

##### Other
* Added `getFeed` RSS reader utility function. #267 
* Added `ContentAnalysis` reducer and actions. #224
* Added `striptags` utility library. #276 
* Added various documentation. #239 

### Other
* Improved development environment. (#238, #174 )

#### Onboarding wizard
* Added max width for content in Onboarding wizard (#250), and `fullWidth` property for full screen support (#269).
* Changed Onboarding wizard header. #256  
* Added paragraph for additional information to Onboard wizard `Choice component`. #254

## 2.8.0: August 8th, 2017

### Added

* Adds aria-current to the onboarding wizard active step.

### Fixed

* Removes console errors caused by using React.PropTypes and React.createClass. 

## 2.7.1: July 25th, 2017

### Changed

* Improved README.md to instruct on using yarn instead of npm.

## 2.7.0: July 6th, 2017

### Added

* [AlgoliaSearch] Added Algolia Search as a new component.
* Adds additional colors

## 2.6.0:

### Changed

* Changes the color blue from #0075b3 to #0066cd.

## 2.5.0: 

### Added

* [ConfigurationWizard] Adds possibility to disable navigation on a step page
* [ConfigurationWizard] Adds icons to next, previous and close buttons
* [ConfigurationWizard] Pass `nextStep` and `previousStep` functions to Steps
* Adds Colors for use in my.yoast

## 2.4.0: February 14th, 2016

### Added

* [Choice] Adds a radio button option to the Choice components.

### Removed

* [StyledSection] Removes width from StyledSection to be usable in different contexts.

## 2.3.0: January 17th, 2016

### Changed

* Removes width from StyledSection.

## 2.2.0: December 13th, 2016
 
### Added

* [Loader] Adds Loader component to be used when something is occurring in the background.

## 2.1.0: November 29th, 2016

### Added

* Adds Sass and JSON colors palette.
* Adds `grunt-scss-to-json` package to generate the JSON colors file.

### Changed

* Splits color schemes in a separate Sass file.
* Splits snippet preview colors in a separate Sass file.
* Removes, updates, and adds colors. See the related issue for a [list of colors changes](https://github.com/Yoast/yoast-components/issues/106).
* Adds 2.0.0 as a possibility for react-tap-plugin as a peer dependency.

## 2.0.0: October 20th, 2016

### Breaking changes

* Changed default server request from a PUT to a POST request.

## 1.1.0: October 11th, 2016

### Added

* [StyledSection] Adds a StyledSection component. This component is used to render a HTML section including a heading with an icon.
* [CSS] Adds the `file-text-o` font awesome icon.
* [utils] Exports flat `translate` function in the i18n util.

### Fixed

* [Label] Adds an `aria-label` attribute.
* [Choice] Passes the screenReaderText to the label as `aria-label`.

## 1.0.0: September 27th, 2016

### Added

* Implements HTML component. This component is used to render HTML.
* Implements Choice component. This component is used for a choice, like a group of radio buttons or a select box.
* Implements Input component. This component is used to render a text input.
* Implements Wizard component. This component is used to make a wizard from steps that include fields.
* Implements ScreenReaderText component. This component is used to create a text for use with screen readers.
* Implements ScreenReaderShortcut component. This component is used for skipping navigation to screen reader texts.
* Implements Stepper component. This component is used to create step navigation in the wizard.
* Implements StepButton component. This component is used to access a Step in the wizard.<|MERGE_RESOLUTION|>--- conflicted
+++ resolved
@@ -5,15 +5,13 @@
 All notable changes to this project will be documented in this file.
 We follow [Semantic Versioning](http://semver.org/).
 
-<<<<<<< HEAD
 ## 4.15.0 TBD
 ### Other
 * Changes `$palette_grey_text` from #646464 to #616161 to have a sufficient color contrast ratio on #dddddd backgrounds.
-=======
+
 ## 4.14.1 October 29th, 2018
 ### Other
 * Bumps YoastSEO.js to 1.41.1.
->>>>>>> a2a80fff
 
 ## 4.14.0 October 22nd, 2018
 ### Added
