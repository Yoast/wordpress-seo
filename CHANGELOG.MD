--- conflicted
+++ resolved
@@ -5,8 +5,6 @@
 All notable changes to this project will be documented in this file.
 We follow [Semantic Versioning](http://semver.org/).
 
-<<<<<<< HEAD
-=======
 ## 3.2.0 March 14th, 2018
 
 ### Added
@@ -15,7 +13,6 @@
 ### Other
 * Fixed a typo in the readme.
 
->>>>>>> ce594b53
 ## 3.1.0 March 1st, 2018
 
 ### Other
