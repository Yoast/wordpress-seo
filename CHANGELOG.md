--- conflicted
+++ resolved
@@ -5,7 +5,6 @@
 All notable changes to this project will be documented in this file.
 We will follow [Semantic Versioning](http://semver.org/) from version 2 and onwards.
 
-<<<<<<< HEAD
 ## 1.45.0
 ### Fixed
 * Fixes a bug where special characters from certain word lists weren't correctly escaped when matched with a regex. This resulted in `eggs` being incorrectly matched as the transition word `e.g.`, for example.
@@ -18,10 +17,7 @@
 ### Changed
 * Improved README Usage to detail the Web Worker API.
 
-## 1.44.0
-=======
 ## 1.44.0 December 14th, 2018
->>>>>>> 9e2f5aa2
 ### Fixed
 * Fixes a bug where keyphrases weren't recognized in the URL when the words in the URL were separated by underscore characters instead of hyphens.
 * Fixes a bug that caused numbers to be stripped when marking a keyphrase containing a number, e.g. `Yoast SEO 9.3`.
