# Change Log

This changelog is according to [Keep a Changelog](http://keepachangelog.com).

All notable changes to this project will be documented in this file.
We will follow [Semantic Versioning](http://semver.org/) from version 2 and onwards.

<<<<<<< HEAD
## 1.47.0
### Fixed
* Fixes accidental removal of the SEO Assessor export from the index. Props [Kingdutch](https://github.com/Kingdutch).

## 1.46.0
=======
## 1.46.0 January 21st, 2019
>>>>>>> 3cdc3ed7
### Added
* Adds readability analysis for Swedish.
* Adds prominent words for Swedish.
* Improves keyword recognition in Swedish by filtering function words.
* Improves the transition word assessment for German.
* Improves the error logging when there is an error in an SEO or readability assessment.

## 1.45.0 January 7th, 2019
### Fixed
* Fixes a bug where special characters from certain word lists weren't correctly escaped when matched with a regex. This resulted in `eggs` being incorrectly matched as the transition word `e.g.`, for example.
* Fixes a crash when loading the createWorker module because the window was accessed in the global scope immediately.

### Added
* When the recalibration feature flag is switched on:
  * The single title assessment is added. This assessment makes sure that you don't use superfluous H1s in your text.
  * The following assessments are not used anymore:
    * The assessment checking the length or your URL.
    * The assessment checking whether your URL contains stopwords.
  * Assessments changes:
    * Keyphrase density: changes scoring schema to account for the length of the keyphrase and changes feedback strings so that we give feedback about the number of occurrences rather than a percentage.
    * Outbound links assessment: changes the scoring schema so that red bullet instead of an orange bullet is shown when you have no outbound links.
    * Image alt attributes: if there are at least 5 images, checks whether the alt tags contain the keyphrase or synoynyms in 30-70% of all images. If there are less than 5 images, 1 image with the keyphrase or synonym in the alt tag is still scored as good.
    * Keyphrase in title: function words preceding the exact match keyphrase are ignored when determining the position of the keyphrase in the title.
    * Keyphrase length: makes the scoring scheme less strict for languages that don't have function word support, so that for these languages keyphrases with 1-6 words are scored as green, 7-9 as orange, and more than 9 as red.
    * Keyphrase in subheading: only takes H2 and H3 level subheadings into account and changes the scoring schema so that 30%-75% of these subheadings need to include the keyphrase or its synonyms. In languages without function word support, a match is only counted if all the words from the keyphrase/synonym appear in the subheading.
    * Text length: on taxonomy pages, the recommended minimum text length is increased from 150 to 250 words.
* The browser console now shows more descriptive error messages when something went wrong during analyses in the web worker.

### Changed
* Improved README Usage to detail the Web Worker API.

## 1.44.0 December 14th, 2018
### Fixed
* Fixes a bug where keyphrases weren't recognized in the URL when the words in the URL were separated by underscore characters instead of hyphens.
* Fixes a bug that caused numbers to be stripped when marking a keyphrase containing a number, e.g. `Yoast SEO 9.3`.
  
### Added
* Adds relevant words from the browserified example to the dev tool.
* Adds the option to use local morphology data in the dev tool.

### Changed
* Improves error handling in the analysis web worker by rejecting the last request instead of just throwing an error.

## 1.43.0 November 19th, 2018
### Fixed
* Fixes assessments failing when using a `<` sign in the content.
* Fixes a bug where paragraphs were sometimes not correctly detected because paragraph tags were not automatically added in WordPress-like fashion.

### Added
* Adds toggles to use the different assessors in the webpack example (e.g., for all the different combinations for cornerstone and taxonomy pages and related keyphrase).
* Introduce logger in the AnalysisWebWorker to replace the development console log.

### Changed
* Refactor SEO assessment file names and exports. Props [Kingdutch](https://github.com/Kingdutch).
* Disables the non-functioning markers for the subheading distribution assessment.

## 1.42.0 November 5th, 2018

### Fixed
* Improves keyword recognition in the first paragraph on texts which start with images and captions.

### Other
* Removes non-functioning eye-markers from the link keyphrase assessment.

## 1.41.1 October 29th, 2018

### Fixed
* Fixes a bug where the Chrome browser tab would crash on Windows when a French or Italian text contains sentences in passive voice, props [CarloCannas](https://github.com/CarloCannas).
* Fixes a bug where the Yoast SEO analysis would error if used together with the DelightfulDownloads plugin.

## 1.41.0 October 22nd, 2018

### Added
* Introduces two new principles for keyword recognition:
  * Makes keyphrase recognition flexible with regards to word order. This means that the keyphrase `SEO WordPress plugin` will be found in the sentence `This is the most popular SEO plugin for WordPress.` In order to use exact matches, the keyphrase can be enclosed in quotation marks.
  * When matching keyphrases for the various assessments, the analysis only targets content words and ignores function words (e.g., `the` or `and`). This functionality is available in English, German, Dutch, French, Spanish, Italian, Portuguese, Russian and Polish. 
* Implements support for word form recognition for keyphrases in English (requires Premium configuration).
* Improves the feedback texts for all SEO and readability assessments.
* Adds functionality to append a query string to the assessment links through the analysis worker.
* Adds an assessment that checks whether your keyword consists only of function words.

### Changed
* The analysis of the following assessments incorporates the new keyword recognition principles:
  * Image alt attributes: checks whether there’s at least one image with an alt tag that contains words from the keyphrase. An exact match isn’t required anymore.
  * Keyphrase in introduction: checks whether words from the keyphrase are matched within one sentence in the introduction or, if not, whether they are present in the first paragraph at all. An exact match isn’t required anymore.
  * Keyphrase in title: still checks whether an exact match of the keyphrase is found in (the beginning of) the title, but now also recommends improvement if all words from the keyphrase are found in the title.
  * Keyphrase length: has new boundaries to check whether the keyphrase is not too long. For languages that have support for function word stripping (see above), only content words are taken into account.
  * Keyphrase in meta description: checks how often all words from the keyphrase are matched within the meta description.
  * Keyphrase in subheading: checks whether at least one subheading contains more than half of the words from the keyphrase. An exact match isn’t required anymore.
  * Keyphrase in slug: checks whether a sufficient number of words from the keyphrase is used in the slug. The number of words required depends on the length of the keyphrase.
  * Keyphrase density: checks whether there are enough keyphrase matches; a match is defined as a sentence that contains all words from the keyphrase. The upper boundary for a good score is higher when word form recognition is available, since in that case the analysis is able to pick up more matches.
  * Link focus keyphrase: the assessment that checks whether you’re using your keyphrase to link to a different article doesn't require an exact match anymore.
  * Keyphrase distribution uses an improved algorithm that checks whether the keyphrase is evenly distributed throughout the text.
* The following assessments will also count synonym matches as keyphrase matches:
  * Image alt attributes
  * Keyphrase in introduction
  * Keyphrase in meta description
  * Keyphrase in subheading
  * Keyphrase distribution
* Deprecates the assessment that checks if stopwords are used within the keyphrase.
* The analysis for related keyphrases only shows assessments relevant for the specific keyphrase. It omits assessments that are non-keyphrase-related and assessments that should only be applied to the focus keyphrase.
  
### Fixed
* Fixes a bug where the keyword would not be found in the slug when containing punctuation, for example the keyphrase `apples & pears` in the slug `apples-pears`.

## 1.40.0 September 24th, 2018

### Bugs:

* Fixes a bug that caused keywords beginning with the Turkish characters `İ` / `i` and `I` / `ı` not to be recognized when changing that character from lowercase to uppercase and vice versa. 

### Enhancements:

* Exposes word boundaries for use in other libraries or applications.

### Changed:

* Drops TypeScript support.
* Changes all usage of `lodash` to `lodash-es`.
* `index.js` has been rewritten to use ES6 Module import and export logic, instead of Node's `require` logic.

## 1.39.3 September 19th, 2018

### Bugs:

* Fixes a bug that would cause a browser crash in Chrome and Opera on Windows when the site language was Polish and the readability analysis was switched on.

## 1.39.2 September 6th, 2018

### Bugs:

* Fixes a bug where the readability analysis would not show the correct scores for cornerstone content.
* Fixes a bug where switching off the SEO analysis would stop the readability analysis from loading.

## 1.39.1 September 5th, 2018

* Fixes a bug where our JavaScript memory usage would increase indefinitely. This could result in a browser crash after a long enough period.

## 1.39 August 28th, 2018

### Enhancements
* Adds readability analysis for Polish.
* Adds prominent words for Polish.

## 1.38.4 September 5th, 2018

### Bugs:

* Fixes a bug where our JavaScript memory usage would increase indefinitely. This could result in a browser crash after a long enough period.

## 1.38.3 August 24th, 2018

### Bugs:

* Fixes an issue where the worker communication wouldn't work when the script was minified.

## 1.38.2 August 24th, 2018

### Bugs:

* Fixes an issue where we would show bad results for an empty Paper.

### Enhancements:

* Automatically parse and serialize all value objects send to and from the worker. This means `Paper` objects can be passed to the analysis wrapper.
* Add a method to the worker that can run any arbitrary research, `runResearch`.
* Add a priority system to the Scheduler, this means extensions run before the analysis to make sure they are loaded.
* Adds support for related keywords.

## 1.38.1 August 21st, 2018
* Improves web worker functionality.

## 1.38.0 August 21st, 2018
* Adds basic web worker functionality.

## 1.37.0 August 13th, 2018
* Updates the font size of the snippet title measure element to correctly mimic Google's desktop snippet title.
* Deprecates the switch assessor.

## 1.36.1 August 6th, 2018
### Changed
* Increased the debounce delay in the App to make sure the refresh is triggered less often.

## 1.36.0 July 24th, 2018
### Added
* Adds a link to a relevant article about re-using keywords to the feedback of the assessment that checks if the keyword was used previously.
* Exposes all assessments and more as a public API.
* Adds the passive voice assessment for Dutch.

### Changed
* Improves the order in which assessments are triggered. The keyword in the title is only checked once there's a title, the keyword in the introduction is only checked once there's a text, and the keyword in the meta description is only checked once there's a meta description.

### Fixed
* Fixes a bug that caused keywords to be incorrectly recognized within possessive forms (e.g. `Natalia` in `Natalia's fix`).
* Improves the recognition of keywords with special diacritics in the URL.
* Improves keyword recognition through adding Spanish inverted exclamation and question marks to the rules that determine word boundaries.

## 1.35.5 July 16th, 2018

## 1.35.4 July 16th, 2018
### Changed
* Changes feedback in the keyword density assessment to make it more explicit that synonyms are not taken into consideration when calculating the score.

## 1.35.3 July 9th, 2018
### Changed
* Makes keyword distribution boundaries the same regardless of whether or not synonyms are set, enables markings also when the bullet is green, and shows a gray bullet when there are not enough keyword occurrences to calculate distribution.

## 1.35.2 July 5th, 2018
### Changed
* Removes the topic density assessment and uses the keyword density assessment also when synonyms are set.

## 1.35.1 July 4th, 2018
### Fixed
* Fixes a bug where a custom callback would not work correctly.

## 1.35.0 July 3rd, 2018
### Added
* Adds an assessment the checks the distribution of the focus keyword in the text.
* Adds a topic distribution and topic density assessment to use with synonyms.
* Adds links to relevant articles to all SEO assessments.
* Adds Flesch Reading Ease assessment for French.
* Adds Flesch Reading Ease assessment for Spanish.
* Add passive voice assessment for Italian.

### Fixed
* Instances of the same keyword with different kinds of apostrophes (e.g., brain’s and brain's) are now recognized as the same in the following assessments: keyword in meta description, keyword in subheading, keyword in first paragraph, keyword in title, keyword in URL.
* Filters out prominent word combinations ending in 's in English. Props to [swekkiekekkie](https://github.com/swekkiekekkie).

## 1.34.0 June 12th, 2018
### Fixed
* Fixes title width measurements by adding font styles to the hidden input field.

### Changed
* Improves the lists of French transition words, stopwords, and function words, props [Laurent-1971](https://github.com/Laurent-1971).

## 1.33.1 May 25th, 2018
### Fixed
* Fixes a bug where Flesch Reading Ease translation strings were not fully translated.

## 1.33.0 May 23rd, 2018
### Added
* Adds Catalan transition words.
* Added the title width to rawData in app.js to be used by the title width assessment.

### Changed
* Changed max meta description length from 320 to 156.

## 1.32.0 May 16th, 2018
### Added
* Adds Flesh Reading Ease for Russian.

### Changed
* Sequences of symbols which do not contain a single letter or digit are no longer considered a valid keyword.
* Question marks and hashes are stripped from the snippet preview URL.
* Makes the snippetPreview optional in the App. This can be enabled by putting the hasSnippetPreview argument to false.

## 1.31.0 April 26th, 2018
### Added
* Adds readability analysis for Russian.
* Adds prominent words for Russian.

### Changed
* Improves SVG image accessibility.
* Updates the language support table in the README.

### Fixed
* Fixes a bug where sentences ending in multiple sentence marks, exclamation marks or ellipses were treated as multiple sentences.

## 1.30.2  March 16th, 2018
### Changed
* Reverted the default view of the snippet preview to desktop.

## 1.30.1 March 12th, 2018
### Fixed
* Fixes a bug that broke a filter which marks Spanish and French sentences as non-passive when certain exception words occur between the auxiliary and the participle.

## 1.30.0 March 5th, 2018
### Added
* Adds a setter for titleWidth to the snippet preview. 
* Adds a researcher to calculate the reading time for a given paper.
* Adds a filter to mark Spanish sentences as non-passive when certain exception words occur between the auxiliary and the participle. The list of exception words includes all forms of the copula 'estar'.
* Adds transition words assessment for Portuguese, props [amesdigital](https://github.com/amesdigital).
* Adds prominent words for Portuguese, props [amesdigital](https://github.com/amesdigital).

### Changed
* The snippet preview now shows the mobile preview by default.
* Fixes a bug where division by zero errors in the passive voice assessment would cause `NaN%` to show up in the feedback.
* Fixes a bug where multiple `rel` arguments prevented correct `nofollow` detection. 
* Slightly increased the height of the meta description box so it matches the maximum amount of characters without needing a scrollbar.
* Improves the list of Portuguese function words.

## 1.29.0 January 15th, 2018
### Added
* Adds language support table to the README.
* Adds a performance analysis tool.
* Adds the passive voice assessment for French.
* Adds the passive voice assessment for Spanish.

### Changed
* Simplifies the message for the SubheadingsKeywordAssessment.
* Reduces the number of times the content analysis is refreshed on page load.
* Fixes a bug where relative URLs were not counted as internal links in the internal link assessment.

## 1.28.0 December 18th, 2017
### Changed
* Includes the link to the post about using your focus keyword multiple times also to the feedback text that is shown when using a focus keyword twice. 
* Changes the anchor text of the link to the post about using your focus keyword multiple times to a more accessible one.

## 1.27.0 December 15th, 2017
### Changed
* The upper boundary of the meta description length has been changed from 156 to 320 characters.

## 1.26.0 December 13th, 2017
### Changed
* Updates the copy for the `previouslyUsedKeywords` assessment by referring to a new blogpost on why it might be a bad idea to use the same keyword more than once.

## 1.25.0 December 11th, 2017
### Added
* Adds a link to the subheadings article in the readability analysis to better explain the advantages of using subheadings in your text. #1317

## 1.24 November 29th, 2017
### Changed
* Changes the feedback string for a good meta description length from `The length of the meta description is sufficient.` to `The meta description has a nice length.` #1307

## 1.23.1 November 7th, 2017
### Added
* Adds a sentence research. #1278
* Adds escaping of the focus keyword in the url generated by the `PreviouslyUsedKeywords` assessment. #1281

## 1.23.0 October 31st, 2017
* Errors now give a score of -1. `ScoreToRating` interpreter will convert `-1` to `error`. #1272
* Adds `Excited` to exception -ed verbs for passive voice assessment. #1269
* Adds `release` script to `.travis.yml` for publishing to npm. #1265
* Adds a filter to exclude `code` tags and their enclosed content from the content analysis assessments. #1250
* Adds a filter to exclude `pre` tags and their enclosed content from the content analysis assessments, props [chrisboo](https://github.com/chrisboo). #1258
* Switches testing framework to `jest`. #1266

## 1.22.0 October 3rd, 2017
* Added typescript support.
* Add filter for exception words between auxiliary and passive participle.
* Fixes a bug that caused an error in the passive analysis when certain words ending in ing were followed by a parenthesis.

## 1.21.0: September 5th, 2017
* Adds updatedKeywordsResults and updatedContentResults callbacks to app.js.

## 1.20.0: August 8th, 2017
### Added
* Adds a filter for word combinations that consist of a single one-character word.

### Fixed
* Fixes a bug where the passive voice and transition word assessments were broken when the passive voice sentence breaker or the transition word was preceded by a word containing the same string of letters.

## 1.19.0: July 25th, 2017
### Added
* Adds additional English transition words.
* Adds additional French transition words, props [Evoque](https://github.com/@evoqueio).
* Adds relevant words functionality for Italian.
* Adds relevant words filters for titles such as 'Ms', 'jr' etc. for English, Dutch, German, French, Italian and Spanish.
* Adds plural ordinal numbers relevant words filters for Spanish, Italian, and French.
* Adds time words relevant words filters for English, Dutch, German, French and Spanish.
* Adds more function words category relevant words filters for Spanish and Italian.

### Changed
* Improves filtering for Internal Linking Suggestions and Insights for Italian, Spanish, Dutch, French, English and German.
* Removes all relevant word combinations containing any of the following special characters if they are not part of a word: –, —, -, ©, #, %, /, \, $, €, £, *, •, |, →, ←, }, {, //, ||.

### Fixed
* Fixes a visual imperfection in the tooltip in combination with Microsoft Edge.

## 1.18.0: July 6th, 2017
### Changed
* Changes 'page title' to 'seo title' in the snippet preview.
* Changes recommended maximum sentence length for Italian from 20 to 25 words, based on more in-depth research.

### Added
* Adds Flesch Reading for Italian.
* Adds prominent words for French, props Sylvain Perret and [Evoque](https://github.com/evoqueio).

## 1.17.2: June 7th, 2017

### Fixed
* Remove YoastSEO.js as dependency of itself.

## 1.17.0: June 7th, 2017

### Fixed
* Fixes a bug where assessments added with the pluggable were omitted.

## 1.16.0: May 23rd, 2017

### Fixed
* Fixes a typo in app.js comments, props [Alexander Varwijk](https://github.com/Kingdutch).
* Fixes an incompatibility issue with includes in Internet Explorer. The browser doesn't support includes and that broke the HTMLparser.

### Added
* Adds cornerstone assessors.

## 1.15.1: May 9th, 2017

### Fixed
* Fixes an issue where the analysis wouldn't work on Internet Explorer.

## 1.15.0: May 2nd, 2017

### Fixed
* Fixes a bug where style and script elements were parsed for the prominent words.
* Fixes a bug where the cursor pointer was in front of the metabox.

### Added
* Adds transition words for Italian.
* Adds a new assessment for internal linking that checks for the presence of at least one internal link.

## 1.14.0: April 11th, 2017

### Fixed
* Fixes the provided example code, props [Alexander Guth](https://github.com/alxy).

### Added
* Introduces sentence beginnings assessment for Italian.

## 1.13.0: March 21st, 2017

### Fixed

* Fixes a bug where the keyword density assessment would disappear when the density was 0.5%.

## 1.12.0: February 28th, 2017

### Fixed
* Sets the boldness of the strong tags to 700 to enforce that they are displayed strong.
* Changes strings that link to an article to improve context.
* Changes links to short links so we can ensure they are always up to date.

## 1.11.0: February 14th, 2017

### Added
* Adds prominent words for Spanish.
* Adds getLinks to the researcher, this function retrieves the URLs of the links from the text.

### Changed
* Improves feedback text for subheading too long assessment.

## 1.10.0: January 31st, 2017

### Added
* Adds prominent words for Dutch.
* Adds example for testing the prominent words analysis.
* Adds the tooltip CSS rule from Yoast SEO to yoastSEO.js.

### Changed
* Improves the accessibility of the snippet preview toggle buttons.
* Makes the mark buttons tooltips always visible.

### Fixed
* Fixes a bug where the measurement elements holder `<div>` breaks the responsive view of the media modal.

## 1.9.0: January 17th, 2017

### Added

* Adds mobile snippet preview.
* Adds sentence length check for Dutch.
* Adds sentence beginnings check for Dutch.
* Adds transition words for Dutch.
* Adds German prominent words.

### Changed

* Removes unused assessments; sentence length variation, subheading length, 
    subheading presence, subheading distribution too short, paragraph too short
* Makes the stop words check language dependant.

## 1.8.0: December 13th, 2016

### Added

* Adds passive voice for German. 
* Adds more transition words for French.

### Changed

* Creates value objects for sentence parts and participles.
* Improves feedback strings for the meta description length assessment. 
* Improves matching of the keyword in the first paragraph.
* Improves the snippet preview to match the styling of Google's snippet.

### Fixed

* Fixes a bug where keywords with periods where not highlighted in the snippet.

## 1.7.0: October 11th, 2016

### Added

* Adds relevant word research that returns a list of most prominent words in a given Paper.

### Changed

* Changes all target= links to consistently be target=_blank.

### Fixed

* Adds missing transition words to German transition word list.
* Fixes a bug where empty sentences could be marked when marking the beginning of sentences.

## 1.6.0: September 27th, 2016

### Changed

* Improves carets used in the snippet preview to support RTL.

### Fixed

* Keywords with special characters are now matched.
* Changes sassdash from a dev dependency to a regular dependency.

## 1.5.0: September 7th, 2016

### Changed

* Improves sentence beginning check by matching only alphanumeric characters.
* Adds horizontal ellipses as sentence terminator.

### Fixed

* Improves detecting sentence endings with block ends.
* Passive voice detects multiple uses of the same auxiliary.
* Yoast marks are no longer placed around block level elements.
* Prevents division by zero in transition word assessment result text.
* Passive voice detects exceptions with the word 'rid' correctly.

### Added

* Flesch Reading for Dutch
* Flesch Reading for German

## 1.4.1: August 2nd, 2016

### Fixed

* Fixes a security issue where the focus keyword would be output without escaping it first.

## 1.4.0: July 19th, 2016

### Changed

* Improves feedback texts of assessments.
* Improves Russian transliteration.
* Determine length of title based on the width in pixels instead of on number of characters.
* Words comprised of only digits are no longer counted in the Flesch Reading assessment.
* Improves passive voice detection by omitting HTML tags.
* Non breaking spaces are replaced with normal spaces in word boundaries.

### Fixed

* Improved keyword density assessment by scoring on the rounded result.
* ¿ and ¡ are now accepted as sentence beginnings.
* Fix a bug where the text assessment would fail with exactly 300 words.
* Fix a bug in the competing links assessment where a link to the same post would be counted as an outbound link.

### Added

* Transliterations for the following languages:
    * Breton, Chamorro, Corsican, Kashubian, Welsh, Ewe
    * Estonian, Basque, Fulah, Fijian, Arpitan, Friulian
    * Frisian, Irish, Scottish Gaelic, Galician, Guarani
    * Swiss German, Haitian Creole, Hawaiian, Croatian
    * Georgian, Greenlandic, Kinyarwanda, Luxembourgish
    * Limburgish, Lingala, Lithuanian, Malagasy, Macedonian
    * Maori, Mirandese, Occitan, Oromo, Portuguese, Romansh Vallader
    * Aromanian, Romanian, Slovak, Slovenian, Albanian
    * Klingon (in Latin characters, not KLI PlqaD script yet)
    * Hungarian, Sardinian, Silesian, Tahitian, Venetian, Walloon
* Added assessment for consecutive sentences beginning with the same word for the following languages:
    * English, German, French, Spanish.
* Added transition words for German, French and Spanish.

## 1.3.3: June 21st, 2016

### Changed
* Change the calculation of the aggregate content score to be more lenient for non-English languages. 

## 1.3.2: June 15th, 2016

### Fixed
* Fix a bug where the transition words and passive voice assessments would display on non-English languages. 

## 1.3.1: June 14th, 2016

### Fixed
* Fix a bug where no content would result in a green overall content score.

## 1.3.0: June 14th, 2016

### Added

* Assessments that assess the following properties:
    * The length of subheadings.
    * The length of text following a subheading.
    * The length of paragraphs.
    * The length of sentences.
    * The presence of transition words.
    * The presence of the passive voice.
* Markers for certain assessments that can show the location of the feedback inside the text:
	* The length of paragraphs.
	* The length of sentences.
	* The presence of passive voice.
	* The presence of transition words.
	* The presence of links with the focus keyword as link text.
* Transliteration for the following languages:
    * Spanish, Polish, German, Nynorsk, Bokmål, Swedish, Finnish,
    * Danish, Turkish, Latvian, Icelandic, Faroese, Czech, Russian,
    * Esperanto, Afrikaans, Catalan, Asturian, Aragonese, Aymara,
    * English, French, Italian, Dutch, Bambara.
* Improved accessibility in the snippet preview.

* Added a marker argument to the `App` that can be used to inject a marker function.
* Added a marker argument to the `Assessor` that can be used to inject a marker function.
* Added a button after all assessment results that can be marked in the text.

### Changed

* Created a contentAssessor that contains all content assessments. Some
assessments have been moved from the SEO sssessor to the content
assessor.
* Gracefully fail on assessment failure. An assessment that has a fatal
 error now will be shown as a gray bullet and add a trace to the console.
* Improve the way we detect sentences in the text.
* Improve performance of the flesch reading ease.
* Make sure the refresh of the app is always properly debounced.
* Add identifier to all assessments and assessment results to be able to reference them later.
* Hide progress bars from screen readers.

### Fixed
* Fix a bug where a modification on the title wasn't correctly taken into account.
* Fix a bug where alt tags were requires in all images instead of in only one of the images.
* Fix a bug where having subheadings without the focus keyword was worse than having no subheadings at all.
* Fix a bug where requiring paper in index.js would fail on case-sensitive systems, props [Chris Bosco](https://github.com/cbosco).

## 1.2.2: May 4th, 2016

### Bug

* Fixes a bug where the alt-attribute assessment required all images to have an alt-attribute with the keyword.

## 1.2.1: April 21th, 2016

### Bugfixes

* Fixes a bug where one wrong translation could crash all the JavaScript.

## 1.2: April 20th, 2016

### Backwards incompatible changes

* Stopped loading sassdash, when importing the scss files you need to include sassdash yourself.
* Removed all analyses in favor of researches.
* Implement the used keywords assessment as a bundled plugin, this means that an implementation should call the plugin itself.
* Removes `js/config/scoring.js`
* Removes `js/analyzer.js`
* Removes `js/analyzescorer.js`
* Removes `browser.js` as we expect implementations to browserify themselves.
* Removes `app.registerTest` in favor of `app.registerAssessment`.
* Removes `js/scoreFormatter.js`

### Features

* Introduces several value objects to more easily work with content and results:
	* `Paper` to represent the text that is about to be assessed.
	* `AssessmentResult` to represent the result of a single assessment.
* Implements all value judgements about content as assessments, we introduced the following assessments:
	* FleschReadingEaseAssessment
	* IntroductionKeywordAssessment
	* KeyphraseLengthAssessment
	* KeywordDensityAssessment
	* KeywordStopWordsAssessment
	* MetaDescriptionKeywordAssessment
	* MetaDescriptionLengthAssessment
	* SubheadingsKeywordAssessment
	* TaxonomyTextLengthAssessment
	* TextCompetingLinksAssessment
	* TextImagesAssessment
	* TextLengthAssessment
	* TextLinksAssessment
	* TextSubheadingsAssessment
	* TitleKeywordAssessment
	* TitleLengthAssessment
	* UrlKeywordAssessment
	* UrlLengthAssessment
	* UrlStopWordsAssessment
* Implements all statistics about a text as researches, we introduced the following researches. All researches expect a `Paper`.
	* calculateFleschReading
	* countLinks
	* findKeywordInFirstParagraph
	* findKeywordInPageTitle
	* getKeywordDensity
	* getLinks
	* getLinkStatistics
	* imageAltTags
	* imageCountInText
	* keyphraseLength
	* keywordCountInUrl
	* matchKeywordInSubheadings
	* matchSubHeadings
	* metaDescriptionKeyword
	* metaDescriptionLength
	* pageTitleLength
	* stopWordsInKeyword
	* stopWordsInText
	* stopWordsInUrl
	* urlIsTooLong
	* wordCountInText
* Introduces an `Assessor` that contains a number of assessments and is able to determine a total assessment.
* Introduces an `SEOAssessor` that has all the assessments that are currently available.
* Introduces an `AssessorPresenter` to output the results of an `Assessor` to the DOM.
* Introduces a template to more easily render the assessment results.
* Introduces an `Researches` that contains a number of researches and is you can retrieve a specific research from.
* Rewrites the `App` to make use of the assessor setup.
* Introduces `scoreToRating` to transform a score to a rating.
* Introduces `InvalidTypeError` for passing invalid types to constructors or methods
* Introduces `config/presenter.js` to transform a rating into a className or screenreader text.
* Exports certain prototypes and functions in an `index.js`.

### Enhancements

* Improves the contrast between the background and the red circle by choosing a different color red.
* Add a clearfix mixin.
* Switches to ESLint in favor of JSHint, JSONLint, JSValidate and JSCS.
* Switches to a custom grunt script to build the lodash templates, `grunt-lodash` is deprecated.
* Adds an argument to `stringToRegex` to specify whether to replace diacritics before building the regex.
* Massively improves test coverage.
* Updates `lodash` from version 3 to version 4.
* Pluralizes certain translations, this makes it possible to correctly translate these strings.
* Adds a sass function for a caret point to the left.

### Bugfixes

* Removes several `for..in` calls that errored when build in prototypes had added methods or properties.
* Fixes a bug where accented characters were not correctly matched in subheadings and the snippet editor.

## 1.1: March 1st, 2016

### Backwards incompatible changes

* Passing the title, url and meta description meant for the snippet editor is no longer taken into account. The snippet
editor keeps track of these values itself.
* `callbacks.updateSnippetValues` has been deprecated in favor of `callback.saveSnippetData`. Currently a raw event is
passed to `updateSnippetValues`. This is undesirable because it couples the callback to the DOM. The new
`saveSnippetData` passes the actual data that the user put in the fields.
* The `SnippetPreview` object now requires an options object instead of an `App` object. The `App` object should still be passed inside the options object with the `analyzerApp` key.
* Removed `SnippetPreview` methods:
	* `setFocus`
	* `hideEditIcon`
	* `showEditIcon`
	* `textFeedback` 
	* `disableEnter`
* Removed `App` methods:
	* `bindSnippetEvents`
	* `bindEvent`
	* `createEditIcon`
	* `createSnippetPreviewEditIcon`
	* `createSnippetPreviewMeta`
	* `createSnippetPreviewUrl`
	* `createSnippetPreviewTitle`
* Deprecated `App.createSnippetPreview`
* Removed `StringHelper` prototype.
* Removed `PreProcessor` prototype.

### Features

* Completely redesign the snippet editor editing experience:
	* Remove the contenteditable fields
	* Add a decoupled form to edit the title, slug and meta description fields.
	* Add a button to clearly show how to open the snippet editor.
	* Add headings to clearly indicate which part is the snippet preview and which is the editor.
	* Add progress bars to show an indication about the length of the title and meta description.
	* Add carets before the preview and form fields to show which preview belongs to which input field.
* Introduce modules. All non-trivial modules are moved out of `analyzer.js` and moved to the `analyses` folder as module. Where it makes sense we added a `stringProcessing` folder with all the string helper modules.
* Introduces new SnippetPreview functions:
	* toggleEditor
	* closeEditor
	* openEditor
	* updateDataFromDOM
	* changedInput
	* bindEvents
	* updateProgressBars
	* validateFields
	* callRegisteredEventBinder
	* getAnalyzerData
	* refresh
	* renderTemplate
* Introduce `ScoreFormatter.getUndefinedScores` to retrieve all the undefined scores from a scores array.
* Introduce `missingArgument` error that is thrown when an argument is missing in the `App`.
* Massively reduce the required config of the `App`.

### Enhancements

* Start to decouple the SnippetPreview from the scrapers and the analyzer.
* Depend on lodash to improve the readability of our codebase and to standardize certain actions.
* Add an option to the `SnippetPreview` to include a date before the meta description.
* Add a `baseURL` option to the `SnippetPreview` to change the base URL.
* Change the stopwords check to a grey bullet that doesn't count towards the total score.

### Bugfixes

* By default add a trailing slash to the rendered URL, add an option to the `SnippetPreview` to disable this behaviour.
* Show the protocol in the snippet preview if it is HTTPS. Google has this behaviour as well.
* Color the meta description preview gray if the user hasn't set it explicitly.

## 1.0: November 18th, 2015

### Backwards incompatible changes

* Removed `YoastSEO.app.addToQueue` method.
* Removed `YoastSEO.app.removeFromQueue` method.
* Removed `YoastSEO.SnippetPreview.setFocusToEnd` method.
* Changed class name of progress bar from `wpseo_msg` to `YoastSEO_msg`. [3fa27b8](https://github.com/yoast/yoastseo.js/commit/3fa27b8)
* Changed ID of progress bar from `wpseo-plugin-loading` to `YoastSEO-plugin-loading`. [3fa27b8](https://github.com/yoast/yoastseo.js/commit/3fa27b8)
* `config.sampleText.url` has been removed in favor of `config.sampleText.baseUrl` and `config.sampleText.snippetCite`.
* `YoastSEO.Pluggable` now needs to be instantiated with a valid `YoastSEO.App` object. [ce32d4a](https://github.com/yoast/yoastseo.js/commit/ce32d4a)
* Removed `YoastSEO.App.init` method. [b720553](https://github.com/yoast/yoastseo.js/commit/b720553)
* Removed `YoastSEO.App.loadQueue` method. [b720553](https://github.com/yoast/yoastseo.js/commit/b720553)
* Move `YoastSEO.App.queue` to `YoastSEO.App.rawData.queue`. [b720553](https://github.com/yoast/yoastseo.js/commit/b720553)
* Removed `YoastSEO.App.defineElements` method. [b720553](https://github.com/yoast/yoastseo.js/commit/b720553)
* Removed `YoastSEO.App.showMessage` method. [b720553](https://github.com/yoast/yoastseo.js/commit/b720553)
* Removed `YoastSEO.initialize` method. [b720553](https://github.com/yoast/yoastseo.js/commit/b720553)
* Removed `YoastSEO.getAnalyzerInput` method. [b596d41](https://github.com/yoast/yoastseo.js/commit/b596d41)
* Removed `YoastSEO.runAnalyzerCallback` method. [b596d41](https://github.com/yoast/yoastseo.js/commit/b596d41)
* Removed `YoastSEO.noKeywordQueue` method. [b596d41](https://github.com/yoast/yoastseo.js/commit/b596d41)
* Removed `YoastSEO.InputGenerator` in favor of `YoastSEO.ExampleScraper`, don't use this! This is only meant as an example. [af05e7d](https://github.com/yoast/yoastseo.js/commit/af05e7d)
* Removed `args.snippetTitle`. The snippet title will now always be rendered following `args.pageTitle`. [1cf3e23](https://github.com/yoast/yoastseo.js/commit/1cf3e23)
* Changed arguments of `YoastSEO.ScoreFormatter` [116bdfd](https://github.com/yoast/yoastseo.js/commit/116bdfd), [9473dce](https://github.com/yoast/yoastseo.js/commit/9473dce) and [34f7657](https://github.com/yoast/yoastseo.js/commit/34f7657):
	* `args.pageAnalyzer` removed in favor of `args.scores` and `args.overallScore`.
	* `args.config.targets.output` removed in favor of `args.outputTarget`.
	* `args.config.targets.overall` removed in favor of `args.overallTarget`.
	* Introduced `args.keyword`.
	* Introduced `args.saveScores`.

### Features

* Added `YoastSEO.SnippetPreview.getUnformattedText` and `YoastSEO.SnippetPreview.setUnformattedText, getter and setter for the unformatted text property. [682ec6d](https://github.com/yoast/yoastseo.js/commit/682ec6d)
* Added fallback for meta description to the text that is analyzed. This is prioritized after the excerpt but before the sample text.
* Added a `config.snippetSuffix` to include some text before the snippet title.
* Added `YoastSEO.Analyzer.addAnalysis` to add an analysis on the analyzer object. [ddec6b7](https://github.com/yoast/yoastseo.js/commit/ddec6b7)
* Added `YoastSEO.AnalyzeScorer.addScoring` to add a scoring on the scoring object. [ddec6b7](https://github.com/yoast/yoastseo.js/commit/ddec6b7)
* Added `YoastSEO.App.registerTest` to add a new test to the analyzer. [ddec6b7](https://github.com/yoast/yoastseo.js/commit/ddec6b7)
* Added `YoastSEO.AnalyzerScoring.getTotalScore` to retrieve the total score. [72f368a](https://github.com/yoast/yoastseo.js/commit/72f368a)

### Enhancements

* Improved default value of the base url in the snippet preview. [a1d805a](https://github.com/yoast/yoastseo.js/commit/a1d805a)
* Improved handling of the raw snippet preview content so we the user can edit the raw string when clicking on an item in the snippet preview.
* Improved detection of container element, now uses `config.targets.output` instead of a hardcoded `wpseo_meta`
* `config.sampleText.baseUrl` is no longer required.
* Added reference to `Yoast.App` instance as a parameter to `bindElementEvents` callback.
* Automatically enable no keyword queue if there is no keyword. [b596d41](https://github.com/yoast/yoastseo.js/commit/b596d41)
* Increase snippet title length from 40 to 70 characters. [0ad7c1f](https://github.com/yoast/yoastseo.js/commit/0ad7c1f)
* Re-render snippet preview after each analysis. [3d080b8](https://github.com/yoast/yoastseo.js/commit/3d080b8)
* Use `input` event to bind to snippet preview change instead of `change`. [4675a9f](https://github.com/yoast/yoastseo.js/commit/4675a9f)
* Don't use `args.overallTarget` if it isn't set. [7ce7ea4](https://github.com/yoast/yoastseo.js/commit/7ce7ea4)

### Bugfixes

* Fixed snippet preview so only the full focus keyword is highlighted and not words that contain the focus keyword. [3655d13](https://github.com/yoast/yoastseo.js/commit/3655d13)
* Fixed scoring so 0-3 now mean a bad score and no-keyword is a special score. [ad8a085](https://github.com/yoast/yoastseo.js/commit/ad8a085)
* Fix scoring for title length.
* Sanitize keyword before using it as a regex to prevent the regex from breaking. [2d95fcb](https://github.com/yoast/yoastseo.js/commit/2d95fcb)
* Style the snippet title `inline-block` to make the overflow hidden.
* Style the snippet site url `inline` to make the overflow hidden.

## 1.0-beta2: September 23st, 2015
* Fixes a bug where the slug wasn't taken into account when checking if the url contains the focus keyword.

## 1.0-beta: September 21st, 2015
* Initial beta release<|MERGE_RESOLUTION|>--- conflicted
+++ resolved
@@ -5,15 +5,11 @@
 All notable changes to this project will be documented in this file.
 We will follow [Semantic Versioning](http://semver.org/) from version 2 and onwards.
 
-<<<<<<< HEAD
 ## 1.47.0
 ### Fixed
 * Fixes accidental removal of the SEO Assessor export from the index. Props [Kingdutch](https://github.com/Kingdutch).
 
-## 1.46.0
-=======
 ## 1.46.0 January 21st, 2019
->>>>>>> 3cdc3ed7
 ### Added
 * Adds readability analysis for Swedish.
 * Adds prominent words for Swedish.
