# Change Log

This changelog is according to [Keep a Changelog](http://keepachangelog.com).

All notable changes to this project will be documented in this file.
We will follow [Semantic Versioning](http://semver.org/) from version 2 and onwards.

<<<<<<< HEAD
## 1.36.1 August 6th, 2018
### Changed
* Increased the debounce delay in the App to make sure the refresh is triggered less often.
=======
## 1.37.0 August 13th, 2018
* Updates the font size of the snippet title measure element to correctly mimic Google's desktop snippet title.
* Deprecates the switch assessor.
>>>>>>> 2a0decc0

## 1.36.0 July 24th, 2018
### Added
* Adds a link to a relevant article about re-using keywords to the feedback of the assessment that checks if the keyword was used previously.
* Exposes all assessments and more as a public API.
* Adds the passive voice assessment for Dutch.

### Changed
* Improves the order in which assessments are triggered. The keyword in the title is only checked once there's a title, the keyword in the introduction is only checked once there's a text, and the keyword in the meta description is only checked once there's a meta description.

### Fixed
* Fixes a bug that caused keywords to be incorrectly recognized within possessive forms (e.g. `Natalia` in `Natalia's fix`).
* Improves the recognition of keywords with special diacritics in the URL.
* Improves keyword recognition through adding Spanish inverted exclamation and question marks to the rules that determine word boundaries.

## 1.35.5 July 16th, 2018

## 1.35.4 July 16th, 2018
### Changed
* Changes feedback in the keyword density assessment to make it more explicit that synonyms are not taken into consideration when calculating the score.

## 1.35.3 July 9th, 2018
### Changed
* Makes keyword distribution boundaries the same regardless of whether or not synonyms are set, enables markings also when the bullet is green, and shows a gray bullet when there are not enough keyword occurrences to calculate distribution.

## 1.35.2 July 5th, 2018
### Changed
* Removes the topic density assessment and uses the keyword density assessment also when synonyms are set.

## 1.35.1 July 4th, 2018
### Fixed
* Fixes a bug where a custom callback would not work correctly.

## 1.35.0 July 3rd, 2018
### Added
* Adds an assessment the checks the distribution of the focus keyword in the text.
* Adds a topic distribution and topic density assessment to use with synonyms.
* Adds links to relevant articles to all SEO assessments.
* Adds Flesch Reading Ease assessment for French.
* Adds Flesch Reading Ease assessment for Spanish.
* Add passive voice assessment for Italian.

### Fixed
* Instances of the same keyword with different kinds of apostrophes (e.g., brain’s and brain's) are now recognized as the same in the following assessments: keyword in meta description, keyword in subheading, keyword in first paragraph, keyword in title, keyword in URL.
* Filters out prominent word combinations ending in 's in English. Props to [swekkiekekkie](https://github.com/swekkiekekkie).

## 1.34.0 June 12th, 2018
### Fixed
* Fixes title width measurements by adding font styles to the hidden input field.

### Changed
* Improves the lists of French transition words, stopwords, and function words, props [Laurent-1971](https://github.com/Laurent-1971).

## 1.33.1 May 25th, 2018
### Fixed
* Fixes a bug where Flesch Reading Ease translation strings were not fully translated.

## 1.33.0 May 23rd, 2018
### Added
* Adds Catalan transition words.
* Added the title width to rawData in app.js to be used by the title width assessment.

### Changed
* Changed max meta description length from 320 to 156.

## 1.32.0 May 16th, 2018
### Added
* Adds Flesh Reading Ease for Russian.

### Changed
* Sequences of symbols which do not contain a single letter or digit are no longer considered a valid keyword.
* Question marks and hashes are stripped from the snippet preview URL.
* Makes the snippetPreview optional in the App. This can be enabled by putting the hasSnippetPreview argument to false.

## 1.31.0 April 26th, 2018
### Added
* Adds readability analysis for Russian.
* Adds prominent words for Russian.

### Changed
* Improves SVG image accessibility.
* Updates the language support table in the README.

### Fixed
* Fixes a bug where sentences ending in multiple sentence marks, exclamation marks or ellipses were treated as multiple sentences.

## 1.30.2  March 16th, 2018
### Changed
* Reverted the default view of the snippet preview to desktop.

## 1.30.1 March 12th, 2018
### Fixed
* Fixes a bug that broke a filter which marks Spanish and French sentences as non-passive when certain exception words occur between the auxiliary and the participle.

## 1.30.0 March 5th, 2018
### Added
* Adds a setter for titleWidth to the snippet preview. 
* Adds a researcher to calculate the reading time for a given paper.
* Adds a filter to mark Spanish sentences as non-passive when certain exception words occur between the auxiliary and the participle. The list of exception words includes all forms of the copula 'estar'.
* Adds transition words assessment for Portuguese, props [amesdigital](https://github.com/amesdigital).
* Adds prominent words for Portuguese, props [amesdigital](https://github.com/amesdigital).

### Changed
* The snippet preview now shows the mobile preview by default.
* Fixes a bug where division by zero errors in the passive voice assessment would cause `NaN%` to show up in the feedback.
* Fixes a bug where multiple `rel` arguments prevented correct `nofollow` detection. 
* Slightly increased the height of the meta description box so it matches the maximum amount of characters without needing a scrollbar.
* Improves the list of Portuguese function words.

## 1.29.0 January 15th, 2018
### Added
* Adds language support table to the README.
* Adds a performance analysis tool.
* Adds the passive voice assessment for French.
* Adds the passive voice assessment for Spanish.

### Changed
* Simplifies the message for the SubheadingsKeywordAssessment.
* Reduces the number of times the content analysis is refreshed on page load.
* Fixes a bug where relative URLs were not counted as internal links in the internal link assessment.

## 1.28.0 December 18th, 2017
### Changed
* Includes the link to the post about using your focus keyword multiple times also to the feedback text that is shown when using a focus keyword twice. 
* Changes the anchor text of the link to the post about using your focus keyword multiple times to a more accessible one.

## 1.27.0 December 15th, 2017
### Changed
* The upper boundary of the meta description length has been changed from 156 to 320 characters.

## 1.26.0 December 13th, 2017
### Changed
* Updates the copy for the `previouslyUsedKeywords` assessment by referring to a new blogpost on why it might be a bad idea to use the same keyword more than once.

## 1.25.0 December 11th, 2017
### Added
* Adds a link to the subheadings article in the readability analysis to better explain the advantages of using subheadings in your text. #1317

## 1.24 November 29th, 2017
### Changed
* Changes the feedback string for a good meta description length from `The length of the meta description is sufficient.` to `The meta description has a nice length.` #1307

## 1.23.1 November 7th, 2017
### Added
* Adds a sentence research. #1278
* Adds escaping of the focus keyword in the url generated by the `PreviouslyUsedKeywords` assessment. #1281

## 1.23.0 October 31st, 2017
* Errors now give a score of -1. `ScoreToRating` interpreter will convert `-1` to `error`. #1272
* Adds `Excited` to exception -ed verbs for passive voice assessment. #1269
* Adds `release` script to `.travis.yml` for publishing to npm. #1265
* Adds a filter to exclude `code` tags and their enclosed content from the content analysis assessments. #1250
* Adds a filter to exclude `pre` tags and their enclosed content from the content analysis assessments, props [chrisboo](https://github.com/chrisboo). #1258
* Switches testing framework to `jest`. #1266

## 1.22.0 October 3rd, 2017
* Added typescript support.
* Add filter for exception words between auxiliary and passive participle.
* Fixes a bug that caused an error in the passive analysis when certain words ending in ing were followed by a parenthesis.

## 1.21.0: September 5th, 2017
* Adds updatedKeywordsResults and updatedContentResults callbacks to app.js.

## 1.20.0: August 8th, 2017
### Added
* Adds a filter for word combinations that consist of a single one-character word.

### Fixed
* Fixes a bug where the passive voice and transition word assessments were broken when the passive voice sentence breaker or the transition word was preceded by a word containing the same string of letters.

## 1.19.0: July 25th, 2017
### Added
* Adds additional English transition words.
* Adds additional French transition words, props [Evoque](https://github.com/@evoqueio).
* Adds relevant words functionality for Italian.
* Adds relevant words filters for titles such as 'Ms', 'jr' etc. for English, Dutch, German, French, Italian and Spanish.
* Adds plural ordinal numbers relevant words filters for Spanish, Italian, and French.
* Adds time words relevant words filters for English, Dutch, German, French and Spanish.
* Adds more function words category relevant words filters for Spanish and Italian.

### Changed
* Improves filtering for Internal Linking Suggestions and Insights for Italian, Spanish, Dutch, French, English and German.
* Removes all relevant word combinations containing any of the following special characters if they are not part of a word: –, —, -, ©, #, %, /, \, $, €, £, *, •, |, →, ←, }, {, //, ||.

### Fixed
* Fixes a visual imperfection in the tooltip in combination with Microsoft Edge.

## 1.18.0: July 6th, 2017
### Changed
* Changes 'page title' to 'seo title' in the snippet preview.
* Changes recommended maximum sentence length for Italian from 20 to 25 words, based on more in-depth research.

### Added
* Adds Flesch Reading for Italian.
* Adds prominent words for French, props Sylvain Perret and [Evoque](https://github.com/evoqueio).

## 1.17.2: June 7th, 2017

### Fixed
* Remove YoastSEO.js as dependency of itself.

## 1.17.0: June 7th, 2017

### Fixed
* Fixes a bug where assessments added with the pluggable were omitted.

## 1.16.0: May 23rd, 2017

### Fixed
* Fixes a typo in app.js comments, props [Alexander Varwijk](https://github.com/Kingdutch).
* Fixes an incompatibility issue with includes in Internet Explorer. The browser doesn't support includes and that broke the HTMLparser.

### Added
* Adds cornerstone assessors.

## 1.15.1: May 9th, 2017

### Fixed
* Fixes an issue where the analysis wouldn't work on Internet Explorer.

## 1.15.0: May 2nd, 2017

### Fixed
* Fixes a bug where style and script elements were parsed for the prominent words.
* Fixes a bug where the cursor pointer was in front of the metabox.

### Added
* Adds transition words for Italian.
* Adds a new assessment for internal linking that checks for the presence of at least one internal link.

## 1.14.0: April 11th, 2017

### Fixed
* Fixes the provided example code, props [Alexander Guth](https://github.com/alxy).

### Added
* Introduces sentence beginnings assessment for Italian.

## 1.13.0: March 21st, 2017

### Fixed

* Fixes a bug where the keyword density assessment would disappear when the density was 0.5%.

## 1.12.0: February 28th, 2017

### Fixed
* Sets the boldness of the strong tags to 700 to enforce that they are displayed strong.
* Changes strings that link to an article to improve context.
* Changes links to short links so we can ensure they are always up to date.

## 1.11.0: February 14th, 2017

### Added
* Adds prominent words for Spanish.
* Adds getLinks to the researcher, this function retrieves the URLs of the links from the text.

### Changed
* Improves feedback text for subheading too long assessment.

## 1.10.0: January 31st, 2017

### Added
* Adds prominent words for Dutch.
* Adds example for testing the prominent words analysis.
* Adds the tooltip CSS rule from Yoast SEO to yoastSEO.js.

### Changed
* Improves the accessibility of the snippet preview toggle buttons.
* Makes the mark buttons tooltips always visible.

### Fixed
* Fixes a bug where the measurement elements holder `<div>` breaks the responsive view of the media modal.

## 1.9.0: January 17th, 2017

### Added

* Adds mobile snippet preview.
* Adds sentence length check for Dutch.
* Adds sentence beginnings check for Dutch.
* Adds transition words for Dutch.
* Adds German prominent words.

### Changed

* Removes unused assessments; sentence length variation, subheading length, 
    subheading presence, subheading distribution too short, paragraph too short
* Makes the stop words check language dependant.

## 1.8.0: December 13th, 2016

### Added

* Adds passive voice for German. 
* Adds more transition words for French.

### Changed

* Creates value objects for sentence parts and participles.
* Improves feedback strings for the meta description length assessment. 
* Improves matching of the keyword in the first paragraph.
* Improves the snippet preview to match the styling of Google's snippet.

### Fixed

* Fixes a bug where keywords with periods where not highlighted in the snippet.

## 1.7.0: October 11th, 2016

### Added

* Adds relevant word research that returns a list of most prominent words in a given Paper.

### Changed

* Changes all target= links to consistently be target=_blank.

### Fixed

* Adds missing transition words to German transition word list.
* Fixes a bug where empty sentences could be marked when marking the beginning of sentences.

## 1.6.0: September 27th, 2016

### Changed

* Improves carets used in the snippet preview to support RTL.

### Fixed

* Keywords with special characters are now matched.
* Changes sassdash from a dev dependency to a regular dependency.

## 1.5.0: September 7th, 2016

### Changed

* Improves sentence beginning check by matching only alphanumeric characters.
* Adds horizontal ellipses as sentence terminator.

### Fixed

* Improves detecting sentence endings with block ends.
* Passive voice detects multiple uses of the same auxiliary.
* Yoast marks are no longer placed around block level elements.
* Prevents division by zero in transition word assessment result text.
* Passive voice detects exceptions with the word 'rid' correctly.

### Added

* Flesch Reading for Dutch
* Flesch Reading for German

## 1.4.1: August 2nd, 2016

### Fixed

* Fixes a security issue where the focus keyword would be output without escaping it first.

## 1.4.0: July 19th, 2016

### Changed

* Improves feedback texts of assessments.
* Improves Russian transliteration.
* Determine length of title based on the width in pixels instead of on number of characters.
* Words comprised of only digits are no longer counted in the Flesch Reading assessment.
* Improves passive voice detection by omitting HTML tags.
* Non breaking spaces are replaced with normal spaces in word boundaries.

### Fixed

* Improved keyword density assessment by scoring on the rounded result.
* ¿ and ¡ are now accepted as sentence beginnings.
* Fix a bug where the text assessment would fail with exactly 300 words.
* Fix a bug in the competing links assessment where a link to the same post would be counted as an outbound link.

### Added

* Transliterations for the following languages:
    * Breton, Chamorro, Corsican, Kashubian, Welsh, Ewe
    * Estonian, Basque, Fulah, Fijian, Arpitan, Friulian
    * Frisian, Irish, Scottish Gaelic, Galician, Guarani
    * Swiss German, Haitian Creole, Hawaiian, Croatian
    * Georgian, Greenlandic, Kinyarwanda, Luxembourgish
    * Limburgish, Lingala, Lithuanian, Malagasy, Macedonian
    * Maori, Mirandese, Occitan, Oromo, Portuguese, Romansh Vallader
    * Aromanian, Romanian, Slovak, Slovenian, Albanian
    * Klingon (in Latin characters, not KLI PlqaD script yet)
    * Hungarian, Sardinian, Silesian, Tahitian, Venetian, Walloon
* Added assessment for consecutive sentences beginning with the same word for the following languages:
    * English, German, French, Spanish.
* Added transition words for German, French and Spanish.

## 1.3.3: June 21st, 2016

### Changed
* Change the calculation of the aggregate content score to be more lenient for non-English languages. 

## 1.3.2: June 15th, 2016

### Fixed
* Fix a bug where the transition words and passive voice assessments would display on non-English languages. 

## 1.3.1: June 14th, 2016

### Fixed
* Fix a bug where no content would result in a green overall content score.

## 1.3.0: June 14th, 2016

### Added

* Assessments that assess the following properties:
    * The length of subheadings.
    * The length of text following a subheading.
    * The length of paragraphs.
    * The length of sentences.
    * The presence of transition words.
    * The presence of the passive voice.
* Markers for certain assessments that can show the location of the feedback inside the text:
	* The length of paragraphs.
	* The length of sentences.
	* The presence of passive voice.
	* The presence of transition words.
	* The presence of links with the focus keyword as link text.
* Transliteration for the following languages:
    * Spanish, Polish, German, Nynorsk, Bokmål, Swedish, Finnish,
    * Danish, Turkish, Latvian, Icelandic, Faroese, Czech, Russian,
    * Esperanto, Afrikaans, Catalan, Asturian, Aragonese, Aymara,
    * English, French, Italian, Dutch, Bambara.
* Improved accessibility in the snippet preview.

* Added a marker argument to the `App` that can be used to inject a marker function.
* Added a marker argument to the `Assessor` that can be used to inject a marker function.
* Added a button after all assessment results that can be marked in the text.

### Changed

* Created a contentAssessor that contains all content assessments. Some
assessments have been moved from the SEO sssessor to the content
assessor.
* Gracefully fail on assessment failure. An assessment that has a fatal
 error now will be shown as a gray bullet and add a trace to the console.
* Improve the way we detect sentences in the text.
* Improve performance of the flesch reading ease.
* Make sure the refresh of the app is always properly debounced.
* Add identifier to all assessments and assessment results to be able to reference them later.
* Hide progress bars from screen readers.

### Fixed
* Fix a bug where a modification on the title wasn't correctly taken into account.
* Fix a bug where alt tags were requires in all images instead of in only one of the images.
* Fix a bug where having subheadings without the focus keyword was worse than having no subheadings at all.
* Fix a bug where requiring paper in index.js would fail on case-sensitive systems, props [Chris Bosco](https://github.com/cbosco).

## 1.2.2: May 4th, 2016

### Bug

* Fixes a bug where the alt-attribute assessment required all images to have an alt-attribute with the keyword.

## 1.2.1: April 21th, 2016

### Bugfixes

* Fixes a bug where one wrong translation could crash all the JavaScript.

## 1.2: April 20th, 2016

### Backwards incompatible changes

* Stopped loading sassdash, when importing the scss files you need to include sassdash yourself.
* Removed all analyses in favor of researches.
* Implement the used keywords assessment as a bundled plugin, this means that an implementation should call the plugin itself.
* Removes `js/config/scoring.js`
* Removes `js/analyzer.js`
* Removes `js/analyzescorer.js`
* Removes `browser.js` as we expect implementations to browserify themselves.
* Removes `app.registerTest` in favor of `app.registerAssessment`.
* Removes `js/scoreFormatter.js`

### Features

* Introduces several value objects to more easily work with content and results:
	* `Paper` to represent the text that is about to be assessed.
	* `AssessmentResult` to represent the result of a single assessment.
* Implements all value judgements about content as assessments, we introduced the following assessments:
	* FleschReadingEaseAssessment
	* IntroductionKeywordAssessment
	* KeyphraseLengthAssessment
	* KeywordDensityAssessment
	* KeywordStopWordsAssessment
	* MetaDescriptionKeywordAssessment
	* MetaDescriptionLengthAssessment
	* SubheadingsKeywordAssessment
	* TaxonomyTextLengthAssessment
	* TextCompetingLinksAssessment
	* TextImagesAssessment
	* TextLengthAssessment
	* TextLinksAssessment
	* TextSubheadingsAssessment
	* TitleKeywordAssessment
	* TitleLengthAssessment
	* UrlKeywordAssessment
	* UrlLengthAssessment
	* UrlStopWordsAssessment
* Implements all statistics about a text as researches, we introduced the following researches. All researches expect a `Paper`.
	* calculateFleschReading
	* countLinks
	* findKeywordInFirstParagraph
	* findKeywordInPageTitle
	* getKeywordDensity
	* getLinks
	* getLinkStatistics
	* imageAltTags
	* imageCountInText
	* keyphraseLength
	* keywordCountInUrl
	* matchKeywordInSubheadings
	* matchSubHeadings
	* metaDescriptionKeyword
	* metaDescriptionLength
	* pageTitleLength
	* stopWordsInKeyword
	* stopWordsInText
	* stopWordsInUrl
	* urlIsTooLong
	* wordCountInText
* Introduces an `Assessor` that contains a number of assessments and is able to determine a total assessment.
* Introduces an `SEOAssessor` that has all the assessments that are currently available.
* Introduces an `AssessorPresenter` to output the results of an `Assessor` to the DOM.
* Introduces a template to more easily render the assessment results.
* Introduces an `Researches` that contains a number of researches and is you can retrieve a specific research from.
* Rewrites the `App` to make use of the assessor setup.
* Introduces `scoreToRating` to transform a score to a rating.
* Introduces `InvalidTypeError` for passing invalid types to constructors or methods
* Introduces `config/presenter.js` to transform a rating into a className or screenreader text.
* Exports certain prototypes and functions in an `index.js`.

### Enhancements

* Improves the contrast between the background and the red circle by choosing a different color red.
* Add a clearfix mixin.
* Switches to ESLint in favor of JSHint, JSONLint, JSValidate and JSCS.
* Switches to a custom grunt script to build the lodash templates, `grunt-lodash` is deprecated.
* Adds an argument to `stringToRegex` to specify whether to replace diacritics before building the regex.
* Massively improves test coverage.
* Updates `lodash` from version 3 to version 4.
* Pluralizes certain translations, this makes it possible to correctly translate these strings.
* Adds a sass function for a caret point to the left.

### Bugfixes

* Removes several `for..in` calls that errored when build in prototypes had added methods or properties.
* Fixes a bug where accented characters were not correctly matched in subheadings and the snippet editor.

## 1.1: March 1st, 2016

### Backwards incompatible changes

* Passing the title, url and meta description meant for the snippet editor is no longer taken into account. The snippet
editor keeps track of these values itself.
* `callbacks.updateSnippetValues` has been deprecated in favor of `callback.saveSnippetData`. Currently a raw event is
passed to `updateSnippetValues`. This is undesirable because it couples the callback to the DOM. The new
`saveSnippetData` passes the actual data that the user put in the fields.
* The `SnippetPreview` object now requires an options object instead of an `App` object. The `App` object should still be passed inside the options object with the `analyzerApp` key.
* Removed `SnippetPreview` methods:
	* `setFocus`
	* `hideEditIcon`
	* `showEditIcon`
	* `textFeedback` 
	* `disableEnter`
* Removed `App` methods:
	* `bindSnippetEvents`
	* `bindEvent`
	* `createEditIcon`
	* `createSnippetPreviewEditIcon`
	* `createSnippetPreviewMeta`
	* `createSnippetPreviewUrl`
	* `createSnippetPreviewTitle`
* Deprecated `App.createSnippetPreview`
* Removed `StringHelper` prototype.
* Removed `PreProcessor` prototype.

### Features

* Completely redesign the snippet editor editing experience:
	* Remove the contenteditable fields
	* Add a decoupled form to edit the title, slug and meta description fields.
	* Add a button to clearly show how to open the snippet editor.
	* Add headings to clearly indicate which part is the snippet preview and which is the editor.
	* Add progress bars to show an indication about the length of the title and meta description.
	* Add carets before the preview and form fields to show which preview belongs to which input field.
* Introduce modules. All non-trivial modules are moved out of `analyzer.js` and moved to the `analyses` folder as module. Where it makes sense we added a `stringProcessing` folder with all the string helper modules.
* Introduces new SnippetPreview functions:
	* toggleEditor
	* closeEditor
	* openEditor
	* updateDataFromDOM
	* changedInput
	* bindEvents
	* updateProgressBars
	* validateFields
	* callRegisteredEventBinder
	* getAnalyzerData
	* refresh
	* renderTemplate
* Introduce `ScoreFormatter.getUndefinedScores` to retrieve all the undefined scores from a scores array.
* Introduce `missingArgument` error that is thrown when an argument is missing in the `App`.
* Massively reduce the required config of the `App`.

### Enhancements

* Start to decouple the SnippetPreview from the scrapers and the analyzer.
* Depend on lodash to improve the readability of our codebase and to standardize certain actions.
* Add an option to the `SnippetPreview` to include a date before the meta description.
* Add a `baseURL` option to the `SnippetPreview` to change the base URL.
* Change the stopwords check to a grey bullet that doesn't count towards the total score.

### Bugfixes

* By default add a trailing slash to the rendered URL, add an option to the `SnippetPreview` to disable this behaviour.
* Show the protocol in the snippet preview if it is HTTPS. Google has this behaviour as well.
* Color the meta description preview gray if the user hasn't set it explicitly.

## 1.0: November 18th, 2015

### Backwards incompatible changes

* Removed `YoastSEO.app.addToQueue` method.
* Removed `YoastSEO.app.removeFromQueue` method.
* Removed `YoastSEO.SnippetPreview.setFocusToEnd` method.
* Changed class name of progress bar from `wpseo_msg` to `YoastSEO_msg`. [3fa27b8](https://github.com/yoast/yoastseo.js/commit/3fa27b8)
* Changed ID of progress bar from `wpseo-plugin-loading` to `YoastSEO-plugin-loading`. [3fa27b8](https://github.com/yoast/yoastseo.js/commit/3fa27b8)
* `config.sampleText.url` has been removed in favor of `config.sampleText.baseUrl` and `config.sampleText.snippetCite`.
* `YoastSEO.Pluggable` now needs to be instantiated with a valid `YoastSEO.App` object. [ce32d4a](https://github.com/yoast/yoastseo.js/commit/ce32d4a)
* Removed `YoastSEO.App.init` method. [b720553](https://github.com/yoast/yoastseo.js/commit/b720553)
* Removed `YoastSEO.App.loadQueue` method. [b720553](https://github.com/yoast/yoastseo.js/commit/b720553)
* Move `YoastSEO.App.queue` to `YoastSEO.App.rawData.queue`. [b720553](https://github.com/yoast/yoastseo.js/commit/b720553)
* Removed `YoastSEO.App.defineElements` method. [b720553](https://github.com/yoast/yoastseo.js/commit/b720553)
* Removed `YoastSEO.App.showMessage` method. [b720553](https://github.com/yoast/yoastseo.js/commit/b720553)
* Removed `YoastSEO.initialize` method. [b720553](https://github.com/yoast/yoastseo.js/commit/b720553)
* Removed `YoastSEO.getAnalyzerInput` method. [b596d41](https://github.com/yoast/yoastseo.js/commit/b596d41)
* Removed `YoastSEO.runAnalyzerCallback` method. [b596d41](https://github.com/yoast/yoastseo.js/commit/b596d41)
* Removed `YoastSEO.noKeywordQueue` method. [b596d41](https://github.com/yoast/yoastseo.js/commit/b596d41)
* Removed `YoastSEO.InputGenerator` in favor of `YoastSEO.ExampleScraper`, don't use this! This is only meant as an example. [af05e7d](https://github.com/yoast/yoastseo.js/commit/af05e7d)
* Removed `args.snippetTitle`. The snippet title will now always be rendered following `args.pageTitle`. [1cf3e23](https://github.com/yoast/yoastseo.js/commit/1cf3e23)
* Changed arguments of `YoastSEO.ScoreFormatter` [116bdfd](https://github.com/yoast/yoastseo.js/commit/116bdfd), [9473dce](https://github.com/yoast/yoastseo.js/commit/9473dce) and [34f7657](https://github.com/yoast/yoastseo.js/commit/34f7657):
	* `args.pageAnalyzer` removed in favor of `args.scores` and `args.overallScore`.
	* `args.config.targets.output` removed in favor of `args.outputTarget`.
	* `args.config.targets.overall` removed in favor of `args.overallTarget`.
	* Introduced `args.keyword`.
	* Introduced `args.saveScores`.

### Features

* Added `YoastSEO.SnippetPreview.getUnformattedText` and `YoastSEO.SnippetPreview.setUnformattedText, getter and setter for the unformatted text property. [682ec6d](https://github.com/yoast/yoastseo.js/commit/682ec6d)
* Added fallback for meta description to the text that is analyzed. This is prioritized after the excerpt but before the sample text.
* Added a `config.snippetSuffix` to include some text before the snippet title.
* Added `YoastSEO.Analyzer.addAnalysis` to add an analysis on the analyzer object. [ddec6b7](https://github.com/yoast/yoastseo.js/commit/ddec6b7)
* Added `YoastSEO.AnalyzeScorer.addScoring` to add a scoring on the scoring object. [ddec6b7](https://github.com/yoast/yoastseo.js/commit/ddec6b7)
* Added `YoastSEO.App.registerTest` to add a new test to the analyzer. [ddec6b7](https://github.com/yoast/yoastseo.js/commit/ddec6b7)
* Added `YoastSEO.AnalyzerScoring.getTotalScore` to retrieve the total score. [72f368a](https://github.com/yoast/yoastseo.js/commit/72f368a)

### Enhancements

* Improved default value of the base url in the snippet preview. [a1d805a](https://github.com/yoast/yoastseo.js/commit/a1d805a)
* Improved handling of the raw snippet preview content so we the user can edit the raw string when clicking on an item in the snippet preview.
* Improved detection of container element, now uses `config.targets.output` instead of a hardcoded `wpseo_meta`
* `config.sampleText.baseUrl` is no longer required.
* Added reference to `Yoast.App` instance as a parameter to `bindElementEvents` callback.
* Automatically enable no keyword queue if there is no keyword. [b596d41](https://github.com/yoast/yoastseo.js/commit/b596d41)
* Increase snippet title length from 40 to 70 characters. [0ad7c1f](https://github.com/yoast/yoastseo.js/commit/0ad7c1f)
* Re-render snippet preview after each analysis. [3d080b8](https://github.com/yoast/yoastseo.js/commit/3d080b8)
* Use `input` event to bind to snippet preview change instead of `change`. [4675a9f](https://github.com/yoast/yoastseo.js/commit/4675a9f)
* Don't use `args.overallTarget` if it isn't set. [7ce7ea4](https://github.com/yoast/yoastseo.js/commit/7ce7ea4)

### Bugfixes

* Fixed snippet preview so only the full focus keyword is highlighted and not words that contain the focus keyword. [3655d13](https://github.com/yoast/yoastseo.js/commit/3655d13)
* Fixed scoring so 0-3 now mean a bad score and no-keyword is a special score. [ad8a085](https://github.com/yoast/yoastseo.js/commit/ad8a085)
* Fix scoring for title length.
* Sanitize keyword before using it as a regex to prevent the regex from breaking. [2d95fcb](https://github.com/yoast/yoastseo.js/commit/2d95fcb)
* Style the snippet title `inline-block` to make the overflow hidden.
* Style the snippet site url `inline` to make the overflow hidden.

## 1.0-beta2: September 23st, 2015
* Fixes a bug where the slug wasn't taken into account when checking if the url contains the focus keyword.

## 1.0-beta: September 21st, 2015
* Initial beta release<|MERGE_RESOLUTION|>--- conflicted
+++ resolved
@@ -5,15 +5,13 @@
 All notable changes to this project will be documented in this file.
 We will follow [Semantic Versioning](http://semver.org/) from version 2 and onwards.
 
-<<<<<<< HEAD
-## 1.36.1 August 6th, 2018
-### Changed
-* Increased the debounce delay in the App to make sure the refresh is triggered less often.
-=======
 ## 1.37.0 August 13th, 2018
 * Updates the font size of the snippet title measure element to correctly mimic Google's desktop snippet title.
 * Deprecates the switch assessor.
->>>>>>> 2a0decc0
+
+## 1.36.1 August 6th, 2018
+### Changed
+* Increased the debounce delay in the App to make sure the refresh is triggered less often.
 
 ## 1.36.0 July 24th, 2018
 ### Added
