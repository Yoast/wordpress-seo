--- conflicted
+++ resolved
@@ -42,13 +42,6 @@
 	interpreters,
 };
 
-<<<<<<< HEAD
-/**
- * Used for backwards compatibility reasons.
- * For new exports, please add it as a named dependency above instead.
- **/
-export default {
-=======
 /*
  * Used for backwards compatibility reasons.
  * For new exports, please add it as a named dependency above instead.
@@ -69,7 +62,6 @@
 	AnalysisWorkerWrapper,
 	createWorker,
 
->>>>>>> 73eb1a80
 	assessments,
 	bundledPlugins,
 	config,
