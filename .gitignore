--- conflicted
+++ resolved
@@ -91,7 +91,6 @@
 /js/vendor/*
 /js/dist/*
 /css/dist/*
-<<<<<<< HEAD
 /packages/*/dist
 yarn-error.log
 coverage
@@ -100,16 +99,8 @@
 .vscode
 .idea/
 .DS_Store
-=======
-
-##############
-# JS Mono Repo
-##############
-/javascript/
-.yoast
 
 ############
 # Temp files
 ############
-/.tmp
->>>>>>> 624a5d50
+/.tmp