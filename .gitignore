<<<<<<< HEAD
.DS_store
.idea
wp-seo.php
=======
# folders and files to be ignored by git

############
## IDEs
############

*.pydevproject
.project
.metadata
*.swp
*~.nib
local.properties
.classpath
.settings/
.loadpath
.externalToolBuilders/
*.launch
.cproject
.buildpath
nbproject/

############
## OSes
############

[Tt]humbs.db
[Dd]esktop.ini
*.DS_store
.DS_store?

############
## Misc
############

bin/
tmp/
*.tmp
*.bak
*.log
*.[Cc]ache
*.cpr
*.orig
*.php.in
.idea/
temp/
._*
.Trashes

.svn
>>>>>>> 9ac34e5f
<|MERGE_RESOLUTION|>--- conflicted
+++ resolved
@@ -1,8 +1,3 @@
-<<<<<<< HEAD
-.DS_store
-.idea
-wp-seo.php
-=======
 # folders and files to be ignored by git
 
 ############
@@ -51,5 +46,4 @@
 ._*
 .Trashes
 
-.svn
->>>>>>> 9ac34e5f
+.svn