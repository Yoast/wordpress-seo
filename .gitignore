# folders and files to be ignored by git

############
## IDEs
############

*.pydevproject
.project
.metadata
*.swp
*~.nib
local.properties
.classpath
.settings/
.loadpath
.externalToolBuilders/
*.launch
.cproject
.buildpath
nbproject/
node_modules/*
<<<<<<< HEAD

=======
>>>>>>> 4f807561

############
## OSes
############

[Tt]humbs.db
[Dd]esktop.ini
*.DS_store
.DS_store?

############
## Misc
############

bin/
tmp/
*.tmp
*.bak
*.log
*.[Cc]ache
*.cpr
*.orig
*.php.in
.idea/
temp/
._*
.Trashes

.svn


############
## WPSEO
############
travis.sh
<|MERGE_RESOLUTION|>--- conflicted
+++ resolved
@@ -19,10 +19,7 @@
 .buildpath
 nbproject/
 node_modules/*
-<<<<<<< HEAD
-
-=======
->>>>>>> 4f807561
+Gruntfile.js
 
 ############
 ## OSes
