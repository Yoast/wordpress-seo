const express = require( "express" ), app = express();

app.use( express.json() );
<<<<<<< HEAD

app.get( "/analyze", ( request, response ) => {
	// Fetch the Researcher and set the morphology data for the given language (yes, this is a bit hacky)
	const language = request.body.locale || "default";
	const dataVersion = MORPHOLOGY_VERSIONS[ language ];
	// eslint-disable-next-line global-require
	const { "default": Researcher } = require( `yoastseo/build/languageProcessing/languages/${language}/Researcher` );
	// eslint-disable-next-line global-require
	const premiumData = require( `yoastseo/premium-configuration/data/morphologyData-${language}-${dataVersion}.json` );

	const researcher = new Researcher();
	researcher.addResearchData( "morphology", premiumData );
	researcher.addResearch( "keyphraseDistribution", keyphraseDistribution );
	if ( getLanguagesWithWordComplexity().includes( language ) ) {
		researcher.addResearch( "wordComplexity", wordComplexity );
		researcher.addHelper( "checkIfWordIsComplex", wordComplexityHelpers[ language ] );
		researcher.addConfig( "wordComplexity", wordComplexityConfigs[ language ] );
	}
	researcher.addResearch( "getLongCenterAlignedTexts", getLongCenterAlignedTexts );

	const seoAssessor = new SeoAssessor( researcher );
	seoAssessor.addAssessment("keyphraseDistribution", new KeyphraseDistributionAssessment());
	seoAssessor.addAssessment("TextTitleAssessment", new TextTitleAssessment());
	const contentAssessor = new ContentAssessor( researcher );
	contentAssessor.addAssessment("wordComplexity", new WordComplexityAssessment());
	contentAssessor.addAssessment("textAlignment", new TextAlignmentAssessment());
	const relatedKeywordAssessor = new RelatedKeywordAssessor( researcher );
	const inclusiveLanguageAssessor = new InclusiveLanguageAssessor( researcher );

	const paper = new Paper(
		request.body.text || "",
		request.body || {}
	);

	seoAssessor.assess( paper );
	contentAssessor.assess( paper );
	relatedKeywordAssessor.assess( paper );
	inclusiveLanguageAssessor.assess( paper );

	response.json( {
		seo: seoAssessor.getValidResults().map( resultToVM ),
		readability: contentAssessor.getValidResults().map( resultToVM ),
		relatedKeyword: relatedKeywordAssessor.getValidResults().map( resultToVM ),
		inclusiveLanguage: inclusiveLanguageAssessor.getValidResults().map( resultToVM ),
	} );
} );

=======
require('./routes/analyze')(app);
require('./routes/research')(app);
>>>>>>> fedc1b28

// Failing example using the App class. App uses createMeasurementElement, which is a browser-only function.
app.get( "/app", ( req, res ) => {
	const contentAnalysis = new App( {
		callbacks: { getData: () => ( { text: "" } ) },
		targets: { snippet: "this field is required" },
	} );
	res.send( "done" );
} );

const listener = app.listen( process.env.PORT, () => {
	console.log( "Listening on : http://localhost:" + listener.address().port );
} );<|MERGE_RESOLUTION|>--- conflicted
+++ resolved
@@ -1,58 +1,8 @@
 const express = require( "express" ), app = express();
 
 app.use( express.json() );
-<<<<<<< HEAD
-
-app.get( "/analyze", ( request, response ) => {
-	// Fetch the Researcher and set the morphology data for the given language (yes, this is a bit hacky)
-	const language = request.body.locale || "default";
-	const dataVersion = MORPHOLOGY_VERSIONS[ language ];
-	// eslint-disable-next-line global-require
-	const { "default": Researcher } = require( `yoastseo/build/languageProcessing/languages/${language}/Researcher` );
-	// eslint-disable-next-line global-require
-	const premiumData = require( `yoastseo/premium-configuration/data/morphologyData-${language}-${dataVersion}.json` );
-
-	const researcher = new Researcher();
-	researcher.addResearchData( "morphology", premiumData );
-	researcher.addResearch( "keyphraseDistribution", keyphraseDistribution );
-	if ( getLanguagesWithWordComplexity().includes( language ) ) {
-		researcher.addResearch( "wordComplexity", wordComplexity );
-		researcher.addHelper( "checkIfWordIsComplex", wordComplexityHelpers[ language ] );
-		researcher.addConfig( "wordComplexity", wordComplexityConfigs[ language ] );
-	}
-	researcher.addResearch( "getLongCenterAlignedTexts", getLongCenterAlignedTexts );
-
-	const seoAssessor = new SeoAssessor( researcher );
-	seoAssessor.addAssessment("keyphraseDistribution", new KeyphraseDistributionAssessment());
-	seoAssessor.addAssessment("TextTitleAssessment", new TextTitleAssessment());
-	const contentAssessor = new ContentAssessor( researcher );
-	contentAssessor.addAssessment("wordComplexity", new WordComplexityAssessment());
-	contentAssessor.addAssessment("textAlignment", new TextAlignmentAssessment());
-	const relatedKeywordAssessor = new RelatedKeywordAssessor( researcher );
-	const inclusiveLanguageAssessor = new InclusiveLanguageAssessor( researcher );
-
-	const paper = new Paper(
-		request.body.text || "",
-		request.body || {}
-	);
-
-	seoAssessor.assess( paper );
-	contentAssessor.assess( paper );
-	relatedKeywordAssessor.assess( paper );
-	inclusiveLanguageAssessor.assess( paper );
-
-	response.json( {
-		seo: seoAssessor.getValidResults().map( resultToVM ),
-		readability: contentAssessor.getValidResults().map( resultToVM ),
-		relatedKeyword: relatedKeywordAssessor.getValidResults().map( resultToVM ),
-		inclusiveLanguage: inclusiveLanguageAssessor.getValidResults().map( resultToVM ),
-	} );
-} );
-
-=======
 require('./routes/analyze')(app);
 require('./routes/research')(app);
->>>>>>> fedc1b28
 
 // Failing example using the App class. App uses createMeasurementElement, which is a browser-only function.
 app.get( "/app", ( req, res ) => {
