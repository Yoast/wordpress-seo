--- conflicted
+++ resolved
@@ -15,13 +15,10 @@
 import Wizard from "./WizardWrapper";
 import { Loader } from "@yoast/components";
 import FacebookPreviewExample from "./FacebookPreviewExample";
-<<<<<<< HEAD
 import TwitterPreviewExample from "./TwitterPreviewExample";
-=======
 import LinkSuggestionsWrapper from "./LinkSuggestionsExample";
 import WordOccurrencesWrapper from "./WordOccurrencesWrapper";
 import MultiStepProgressWrapper from "./MultiStepProgressWrapper";
->>>>>>> 0f312a15
 
 // Setup empty translations to prevent Jed error.
 setLocaleData( { "": {} }, "yoast-components" );
@@ -98,11 +95,11 @@
 		component: <FacebookPreviewExample />,
 	},
 	{
-<<<<<<< HEAD
 		id: "twitterpreview-example",
 		name: "TwitterPreview",
 		component: <TwitterPreviewExample />,
-=======
+	},
+	{
 		id: "wordoccurrences-example",
 		name: "WordOccurrences",
 		component: <WordOccurrencesWrapper />,
@@ -111,7 +108,6 @@
 		id: "multi-step-progress",
 		name: "Multi step progress",
 		component: <MultiStepProgressWrapper />,
->>>>>>> 0f312a15
 	},
 ];
 
