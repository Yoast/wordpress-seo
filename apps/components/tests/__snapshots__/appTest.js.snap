--- conflicted
+++ resolved
@@ -165,11 +165,11 @@
         }
       }
     >
-      For redux devtools press 
+      For redux devtools press
       <strong>
         Ctrl + H
       </strong>
-      , to change position press 
+      , to change position press
       <strong>
         Ctrl + Q
       </strong>
@@ -190,33 +190,21 @@
       className="ButtonsWrapper__ButtonsContainer-sc-1nb1s31-0 cDHlch"
     >
       <button
-<<<<<<< HEAD
-        className="Button__BaseButton-sc-32rbq-4 Button-sc-32rbq-3 Button-sc-32rbq-1 Button-sc-32rbq-2 Button-sc-32rbq-0 EkTDD"
-=======
-        className="Button__BaseButton-sc-32rbq-4 Button-sc-32rbq-3 Button-sc-32rbq-1 Button-sc-32rbq-2 Button-sc-32rbq-0 cBBhpN"
->>>>>>> c3459c9e
+        className="Button__BaseButton-sc-32rbq-4 Button-sc-32rbq-3 Button-sc-32rbq-1 Button-sc-32rbq-2 Button-sc-32rbq-0 cBBhpN"
         type="button"
       >
         BaseButton
       </button>
-       
-      <button
-<<<<<<< HEAD
-        className="Button__BaseButton-sc-32rbq-4 Button-sc-32rbq-3 Button-sc-32rbq-1 Button-sc-32rbq-2 Button-sc-32rbq-0 EkTDD"
-=======
-        className="Button__BaseButton-sc-32rbq-4 Button-sc-32rbq-3 Button-sc-32rbq-1 Button-sc-32rbq-2 Button-sc-32rbq-0 cBBhpN"
->>>>>>> c3459c9e
+
+      <button
+        className="Button__BaseButton-sc-32rbq-4 Button-sc-32rbq-3 Button-sc-32rbq-1 Button-sc-32rbq-2 Button-sc-32rbq-0 cBBhpN"
         type="button"
       >
         Button
       </button>
-       
-      <button
-<<<<<<< HEAD
-        className="Button__BaseButton-sc-32rbq-4 Button-sc-32rbq-3 Button-sc-32rbq-1 Button-sc-32rbq-2 Button-sc-32rbq-0 EkTDD"
-=======
-        className="Button__BaseButton-sc-32rbq-4 Button-sc-32rbq-3 Button-sc-32rbq-1 Button-sc-32rbq-2 Button-sc-32rbq-0 cBBhpN"
->>>>>>> c3459c9e
+
+      <button
+        className="Button__BaseButton-sc-32rbq-4 Button-sc-32rbq-3 Button-sc-32rbq-1 Button-sc-32rbq-2 Button-sc-32rbq-0 cBBhpN"
         type="button"
       >
         <svg
@@ -235,14 +223,10 @@
         </svg>
         IconButton
       </button>
-       
+
       <button
         aria-label="IconButton with icon only"
-<<<<<<< HEAD
-        className="Button__BaseButton-sc-32rbq-4 Button-sc-32rbq-3 Button-sc-32rbq-1 Button-sc-32rbq-2 Button-sc-32rbq-0 EkTDD"
-=======
-        className="Button__BaseButton-sc-32rbq-4 Button-sc-32rbq-3 Button-sc-32rbq-1 Button-sc-32rbq-2 Button-sc-32rbq-0 cBBhpN"
->>>>>>> c3459c9e
+        className="Button__BaseButton-sc-32rbq-4 Button-sc-32rbq-3 Button-sc-32rbq-1 Button-sc-32rbq-2 Button-sc-32rbq-0 cBBhpN"
         type="button"
       >
         <svg
@@ -260,13 +244,9 @@
           />
         </svg>
       </button>
-       
-      <button
-<<<<<<< HEAD
-        className="Button__BaseButton-sc-32rbq-4 Button-sc-32rbq-3 Button-sc-32rbq-1 Button-sc-32rbq-2 Button-sc-32rbq-0 EkTDD"
-=======
-        className="Button__BaseButton-sc-32rbq-4 Button-sc-32rbq-3 Button-sc-32rbq-1 Button-sc-32rbq-2 Button-sc-32rbq-0 cBBhpN"
->>>>>>> c3459c9e
+
+      <button
+        className="Button__BaseButton-sc-32rbq-4 Button-sc-32rbq-3 Button-sc-32rbq-1 Button-sc-32rbq-2 Button-sc-32rbq-0 cBBhpN"
         type="button"
       >
         <svg
@@ -303,11 +283,7 @@
         className="ButtonsWrapper__Separator-sc-1nb1s31-1 ZmEFB"
       />
       <a
-<<<<<<< HEAD
-        className="LinkButton-sc-8lzs74-0 Button-sc-32rbq-3 Button-sc-32rbq-1 Button-sc-32rbq-2 Button-sc-32rbq-0 jCFaEf"
-=======
         className="LinkButton-sc-8lzs74-0 Button-sc-32rbq-3 Button-sc-32rbq-1 Button-sc-32rbq-2 Button-sc-32rbq-0 bBvCCw"
->>>>>>> c3459c9e
         href="#someresource"
       >
         LinkButton
@@ -353,7 +329,7 @@
           YoastButton
         </span>
       </button>
-       
+
       <button
         aria-expanded={undefined}
         className="UpsellButton__UpsellButtonBase-sc-7vlxuh-2 UpsellButton-sc-7vlxuh-1 dMNgsz"
@@ -378,7 +354,7 @@
           </svg>
         </span>
       </button>
-       
+
       <a
         className="UpsellLinkButton-sc-19tfxfs-0 TVWHo"
         href="http://example.org"
@@ -389,11 +365,7 @@
         className="ButtonsWrapper__Separator-sc-1nb1s31-1 ZmEFB"
       />
       <button
-<<<<<<< HEAD
-        className="IconLabeledButton__IconLabelledBaseButton-sc-10fuids-0 Button-sc-32rbq-3 Button-sc-32rbq-1 Button-sc-32rbq-2 cGuLTS"
-=======
         className="IconLabeledButton__IconLabelledBaseButton-sc-10fuids-0 Button-sc-32rbq-3 Button-sc-32rbq-1 Button-sc-32rbq-2 iYttLC"
->>>>>>> c3459c9e
         type="button"
       >
         <svg
@@ -413,11 +385,7 @@
         Need help?
       </button>
       <button
-<<<<<<< HEAD
-        className="IconLabeledButton__IconLabelledBaseButton-sc-10fuids-0 Button-sc-32rbq-3 Button-sc-32rbq-1 Button-sc-32rbq-2 cGuLTS"
-=======
         className="IconLabeledButton__IconLabelledBaseButton-sc-10fuids-0 Button-sc-32rbq-3 Button-sc-32rbq-1 Button-sc-32rbq-2 iYttLC"
->>>>>>> c3459c9e
         type="button"
       >
         <svg
@@ -437,11 +405,7 @@
         Settings
       </button>
       <button
-<<<<<<< HEAD
-        className="IconLabeledButton__IconLabelledBaseButton-sc-10fuids-0 Button-sc-32rbq-3 Button-sc-32rbq-1 Button-sc-32rbq-2 fGOVJj"
-=======
         className="IconLabeledButton__IconLabelledBaseButton-sc-10fuids-0 Button-sc-32rbq-3 Button-sc-32rbq-1 Button-sc-32rbq-2 eGlfCY"
->>>>>>> c3459c9e
         type="button"
       >
         <svg
@@ -461,11 +425,7 @@
         Custom Hover
       </button>
       <button
-<<<<<<< HEAD
-        className="IconLabeledButton__IconLabelledBaseButton-sc-10fuids-0 Button-sc-32rbq-3 Button-sc-32rbq-1 Button-sc-32rbq-2 inPAeo"
-=======
         className="IconLabeledButton__IconLabelledBaseButton-sc-10fuids-0 Button-sc-32rbq-3 Button-sc-32rbq-1 Button-sc-32rbq-2 cwzxpe"
->>>>>>> c3459c9e
         type="button"
       >
         <svg
@@ -485,11 +445,7 @@
         Custom Focus
       </button>
       <button
-<<<<<<< HEAD
-        className="IconLabeledButton__IconLabelledBaseButton-sc-10fuids-0 Button-sc-32rbq-3 Button-sc-32rbq-1 Button-sc-32rbq-2 aZZcW"
-=======
         className="IconLabeledButton__IconLabelledBaseButton-sc-10fuids-0 Button-sc-32rbq-3 Button-sc-32rbq-1 Button-sc-32rbq-2 feCBLV"
->>>>>>> c3459c9e
         type="button"
       >
         <svg
@@ -509,11 +465,7 @@
         Custom Active
       </button>
       <button
-<<<<<<< HEAD
-        className="IconLabeledButton__IconLabelledBaseButton-sc-10fuids-0 Button-sc-32rbq-3 Button-sc-32rbq-1 Button-sc-32rbq-2 hnKoYi"
-=======
         className="IconLabeledButton__IconLabelledBaseButton-sc-10fuids-0 Button-sc-32rbq-3 Button-sc-32rbq-1 Button-sc-32rbq-2 hsiQsk"
->>>>>>> c3459c9e
         type="button"
       >
         <svg
@@ -540,11 +492,7 @@
       </h2>
       <button
         aria-label="IconButton with icon only"
-<<<<<<< HEAD
-        className="Button__BaseButton-sc-32rbq-4 Button-sc-32rbq-3 Button-sc-32rbq-1 Button-sc-32rbq-2 Button-sc-32rbq-0 EkTDD"
-=======
-        className="Button__BaseButton-sc-32rbq-4 Button-sc-32rbq-3 Button-sc-32rbq-1 Button-sc-32rbq-2 Button-sc-32rbq-0 cBBhpN"
->>>>>>> c3459c9e
+        className="Button__BaseButton-sc-32rbq-4 Button-sc-32rbq-3 Button-sc-32rbq-1 Button-sc-32rbq-2 Button-sc-32rbq-0 cBBhpN"
         type="button"
       >
         <svg
@@ -562,13 +510,9 @@
           />
         </svg>
       </button>
-       
-      <button
-<<<<<<< HEAD
-        className="Button__BaseButton-sc-32rbq-4 Button-sc-32rbq-3 Button-sc-32rbq-1 Button-sc-32rbq-2 with-max-width Button-sc-32rbq-0 EkTDD"
-=======
+
+      <button
         className="Button__BaseButton-sc-32rbq-4 Button-sc-32rbq-3 Button-sc-32rbq-1 Button-sc-32rbq-2 Button-sc-32rbq-0 cBBhpN with-max-width"
->>>>>>> c3459c9e
         type="button"
       >
         <svg
@@ -587,7 +531,7 @@
         </svg>
         With max-width and long text
       </button>
-       
+
       <button
         aria-expanded={undefined}
         className="YoastButton-gx5w7q-1 YoastButton-gx5w7q-0 fQIjQA"
@@ -598,7 +542,7 @@
           Color
         </span>
       </button>
-       
+
       <button
         aria-expanded={undefined}
         className="YoastButton-gx5w7q-1 YoastButton-gx5w7q-0 dnvPfT test-large-button"
@@ -609,7 +553,7 @@
           Min width
         </span>
       </button>
-       
+
       <h2>
         Test min-height bugs
       </h2>
@@ -631,16 +575,12 @@
         Buttons
       </h3>
       <button
-<<<<<<< HEAD
-        className="Button__BaseButton-sc-32rbq-4 Button-sc-32rbq-3 Button-sc-32rbq-1 Button-sc-32rbq-2 Button-sc-32rbq-0 EkTDD"
-=======
-        className="Button__BaseButton-sc-32rbq-4 Button-sc-32rbq-3 Button-sc-32rbq-1 Button-sc-32rbq-2 Button-sc-32rbq-0 cBBhpN"
->>>>>>> c3459c9e
+        className="Button__BaseButton-sc-32rbq-4 Button-sc-32rbq-3 Button-sc-32rbq-1 Button-sc-32rbq-2 Button-sc-32rbq-0 cBBhpN"
         type="button"
       >
         Base
       </button>
-       
+
       <button
         aria-expanded={undefined}
         className="YoastButton-gx5w7q-1 YoastButton-gx5w7q-0 fQIjQA"
@@ -651,7 +591,7 @@
           Color
         </span>
       </button>
-       
+
       <button
         aria-expanded={undefined}
         className="YoastButton-gx5w7q-1 YoastButton-gx5w7q-0 dnvPfT test-large-button"
@@ -662,14 +602,10 @@
           Min width
         </span>
       </button>
-       
+
       <button
         aria-label="IconButton with icon only"
-<<<<<<< HEAD
-        className="Button__BaseButton-sc-32rbq-4 Button-sc-32rbq-3 Button-sc-32rbq-1 Button-sc-32rbq-2 Button-sc-32rbq-0 EkTDD"
-=======
-        className="Button__BaseButton-sc-32rbq-4 Button-sc-32rbq-3 Button-sc-32rbq-1 Button-sc-32rbq-2 Button-sc-32rbq-0 cBBhpN"
->>>>>>> c3459c9e
+        className="Button__BaseButton-sc-32rbq-4 Button-sc-32rbq-3 Button-sc-32rbq-1 Button-sc-32rbq-2 Button-sc-32rbq-0 cBBhpN"
         type="button"
       >
         <svg
@@ -687,13 +623,9 @@
           />
         </svg>
       </button>
-       
-      <button
-<<<<<<< HEAD
-        className="Button__BaseButton-sc-32rbq-4 Button-sc-32rbq-3 Button-sc-32rbq-1 Button-sc-32rbq-2 with-max-width Button-sc-32rbq-0 EkTDD"
-=======
+
+      <button
         className="Button__BaseButton-sc-32rbq-4 Button-sc-32rbq-3 Button-sc-32rbq-1 Button-sc-32rbq-2 Button-sc-32rbq-0 cBBhpN with-max-width"
->>>>>>> c3459c9e
         type="button"
       >
         <svg
@@ -712,28 +644,24 @@
         </svg>
         With max-width and long text
       </button>
-       
+
       <h3>
         Links
       </h3>
       <a
-<<<<<<< HEAD
-        className="LinkButton-sc-8lzs74-0 Button-sc-32rbq-3 Button-sc-32rbq-1 Button-sc-32rbq-2 Button-sc-32rbq-0 jCFaEf"
-=======
         className="LinkButton-sc-8lzs74-0 Button-sc-32rbq-3 Button-sc-32rbq-1 Button-sc-32rbq-2 Button-sc-32rbq-0 bBvCCw"
->>>>>>> c3459c9e
         href="#somewhere2"
       >
         Button
       </a>
-       
+
       <a
         className="YoastLinkButton-dntyts-0 YoastButton-gx5w7q-0 kVjfWG"
         href="#somewhere4"
       >
         Color
       </a>
-       
+
       <a
         className="YoastLinkButton-dntyts-0 YoastButton-gx5w7q-0 exJvQq test-large-button"
         href="#somewhere3"
