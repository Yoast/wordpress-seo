--- conflicted
+++ resolved
@@ -27,13 +27,8 @@
     "react-test-renderer": "^16.8.6",
     "redux-devtools-dock-monitor": "^1.1.3",
     "redux-devtools-log-monitor": "^1.4.0",
-<<<<<<< HEAD
     "styled-components": "^4.2.0",
-    "yoastseo": "^1.51.0-rc.5"
-=======
-    "styled-components": "2.4.1",
-    "yoastseo": "^1.51.0-rc.6"
->>>>>>> ae0726bb
+    "yoastseo": "^1.51.0-rc.6",
   },
   "devDependencies": {
     "@babel/preset-env": "^7.3.4",
