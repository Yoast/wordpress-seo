{
  "name": "@yoast/example-component-app",
  "version": "1.0.33",
  "description": "This app demonstrates the possibilites of our components",
  "main": "index.js",
  "author": "Yoast",
  "license": "GPL",
  "private": true,
  "scripts": {
    "start": "concurrently --kill-others \"stubby -d stubby/endpoints.yaml\" \"webpack-dev-server --mode=development\"",
    "test": "jest"
  },
  "dependencies": {
    "@wordpress/i18n": "1.2.3",
    "@yoast/algolia-search-box": "^1.5.0",
    "@yoast/analysis-report": "^0.6.0",
    "@yoast/components": "^0.6.0",
    "@yoast/configuration-wizard": "^1.5.0",
    "@yoast/helpers": "^0.4.0-rc.2",
    "@yoast/search-metadata-previews": "^1.8.0",
    "@yoast/style-guide": "^0.4.0",
    "babel-polyfill": "^6.23.0",
    "lodash": "4.17.11",
    "lodash-es": "^4.17.11",
    "prop-types": "15.7.2",
    "react-tap-event-plugin": "^3.0.3",
    "react-test-renderer": "^16.8.6",
    "redux-devtools-dock-monitor": "^1.1.3",
    "redux-devtools-log-monitor": "^1.4.0",
<<<<<<< HEAD
    "styled-components": "^4.3.2",
    "yoastseo": "^1.58.0"
=======
    "styled-components": "^4.2.0",
    "yoastseo": "^1.59.0"
>>>>>>> c040a105
  },
  "devDependencies": {
    "@babel/preset-env": "^7.3.4",
    "@babel/preset-react": "^7.0.0",
    "babel-loader": "^7.1.1",
    "babel-plugin-styled-components": "^1.10.6",
    "babel-preset-es2015": "^6.24.1",
    "babel-preset-react": "^6.24.1",
    "babelify": "^7.3.0",
    "case-sensitive-paths-webpack-plugin": "^2.1.2",
    "concurrently": "^3.5.0",
    "css-loader": "^2.1.1",
    "draft-js-mention-plugin": "^3.0.4",
    "react-hot-loader": "^4.0.0-beta.17",
    "redux-devtools": "3.5.0",
    "sass-loader": "7.1.0",
    "stubby": "^0.3.1",
    "style-loader": "^0.23.1",
    "webpack": "4.19.1",
    "webpack-cli": "^2.1.3",
    "webpack-dev-server": "3.1.14",
    "yoast-components": "^4.32.0"
  },
  "peerDependencies": {
    "material-ui": "^0.18.6",
    "react": "16.3.0",
    "react-dom": "16.3.0",
    "react-redux": "6.0.1",
    "redux": "4.0.1"
  },
  "jest": {
    "testRegex": ".*Test.js$",
    "testEnvironment": "node",
    "transform": {
      "\\.jsx?$": "babel-jest"
    },
    "transformIgnorePatterns": [
      "/node_modules/(?!yoastseo|lodash-es).+\\.js$"
    ],
    "moduleNameMapper": {
      "\\.css$": "<rootDir>/tests/__mocks__/styleMock.js"
    }
  },
  "browserify": {
    "transform": [
      "babelify"
    ]
  }
}<|MERGE_RESOLUTION|>--- conflicted
+++ resolved
@@ -27,13 +27,8 @@
     "react-test-renderer": "^16.8.6",
     "redux-devtools-dock-monitor": "^1.1.3",
     "redux-devtools-log-monitor": "^1.4.0",
-<<<<<<< HEAD
     "styled-components": "^4.3.2",
-    "yoastseo": "^1.58.0"
-=======
-    "styled-components": "^4.2.0",
     "yoastseo": "^1.59.0"
->>>>>>> c040a105
   },
   "devDependencies": {
     "@babel/preset-env": "^7.3.4",
