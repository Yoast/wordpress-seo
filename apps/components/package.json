--- conflicted
+++ resolved
@@ -12,20 +12,15 @@
   },
   "dependencies": {
     "@wordpress/i18n": "1.2.3",
-<<<<<<< HEAD
     "@yoast/algolia-search-box": "^1.0.0",
     "@yoast/analysis-report": "^0.1.0",
     "@yoast/components": "^0.1.0",
     "@yoast/configuration-wizard": "^1.0.0",
     "@yoast/helpers": "^0.1.0",
-=======
-    "@yoast/components": "^1.0.0",
->>>>>>> 1137dbe2
     "@yoast/search-metadata-previews": "^1.0.0",
     "@yoast/style-guide": "^0.1.0",
     "babel-polyfill": "^6.23.0",
     "lodash": "4.17.11",
-<<<<<<< HEAD
     "lodash-es": "^4.17.11",
     "prop-types": "15.7.2",
     "react-tap-event-plugin": "^3.0.3",
@@ -33,12 +28,7 @@
     "redux-devtools-dock-monitor": "^1.1.3",
     "redux-devtools-log-monitor": "^1.4.0",
     "styled-components": "2.4.1",
-    "yoastseo": "^1.50.0-rc.6"
-=======
-    "prop-types": "15.7.2",
-    "react-tap-event-plugin": "^3.0.3",
-    "styled-components": "2.4.1"
->>>>>>> 1137dbe2
+    "yoastseo": "^1.50.0"
   },
   "devDependencies": {
     "@babel/preset-env": "^7.3.4",
@@ -50,26 +40,16 @@
     "babelify": "^7.3.0",
     "case-sensitive-paths-webpack-plugin": "^2.1.2",
     "concurrently": "^3.5.0",
-<<<<<<< HEAD
-=======
     "css-loader": "^2.1.1",
->>>>>>> 1137dbe2
     "draft-js-mention-plugin": "^3.0.4",
     "react-hot-loader": "^4.0.0-beta.17",
     "redux-devtools": "3.5.0",
     "stubby": "^0.3.1",
-<<<<<<< HEAD
-    "webpack": "4.19.1",
-    "webpack-cli": "^2.1.3",
-    "webpack-dev-server": "3.1.14",
-    "yoast-components": "^4.22.1"
-=======
     "style-loader": "^0.23.1",
     "webpack": "4.19.1",
     "webpack-cli": "^2.1.3",
     "webpack-dev-server": "3.1.14",
     "yoast-components": "^4.23.0-rc.6"
->>>>>>> 1137dbe2
   },
   "peerDependencies": {
     "material-ui": "^0.18.6",
