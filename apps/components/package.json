{
  "name": "@yoast/example-component-app",
  "version": "1.0.0",
  "description": "This app demonstrates the possibilites of our components",
  "main": "index.js",
  "author": "Yoast",
  "license": "GPL",
  "private": true,
  "scripts": {
    "start": "concurrently --kill-others \"stubby -d stubby/endpoints.yaml\" \"webpack-dev-server --mode=development\"",
    "test": "jest"
  },
  "dependencies": {
    "@wordpress/i18n": "1.2.3",
    "@yoast/components": "^1.0.0",
    "@yoast/search-metadata-previews": "^1.0.0",
    "@yoast/style-guide": "^0.1.0",
    "babel-polyfill": "^6.23.0",
    "lodash": "4.17.11",
    "prop-types": "15.7.2",
    "react-tap-event-plugin": "^3.0.3",
    "styled-components": "2.4.1"
  },
  "devDependencies": {
    "@babel/preset-env": "^7.3.4",
    "@babel/preset-react": "^7.0.0",
    "babel-loader": "^7.1.1",
    "babel-plugin-styled-components": "^1.5.1",
    "babel-preset-es2015": "^6.24.1",
    "babel-preset-react": "^6.24.1",
    "babelify": "^7.3.0",
    "case-sensitive-paths-webpack-plugin": "^2.1.2",
    "concurrently": "^3.5.0",
    "css-loader": "^2.1.1",
    "draft-js-mention-plugin": "^3.0.4",
<<<<<<< HEAD
    "react-hot-loader": "^4.0.0-beta.17",
=======
    "yoast-components": "^4.23.0-rc.6",
    "babelify": "^7.3.0",
>>>>>>> e4dbc644
    "redux-devtools": "3.5.0",
    "stubby": "^0.3.1",
    "style-loader": "^0.23.1",
    "webpack": "4.19.1",
    "webpack-cli": "^2.1.3",
    "webpack-dev-server": "3.1.14",
    "yoast-components": "^4.22.1"
  },
  "peerDependencies": {
    "material-ui": "^0.18.6",
    "react": "16.2.0",
    "react-dom": "16.2.0",
    "react-intl": "^2.4.0",
    "react-redux": "6.0.1",
    "redux": "4.0.1"
  },
  "jest": {
    "testRegex": ".*Test.js$",
    "testEnvironment": "node",
    "transform": {
      "^.+\\.jsx?$": "babel-jest"
    },
    "transformIgnorePatterns": [
      "/node_modules/(?!yoastseo|lodash-es).+\\.js$"
    ],
    "moduleNameMapper": {
      "\\.css$": "<rootDir>/tests/__mocks__/styleMock.js"
    }
  },
  "browserify": {
    "transform": [
      "babelify"
    ]
  }
}<|MERGE_RESOLUTION|>--- conflicted
+++ resolved
@@ -33,19 +33,15 @@
     "concurrently": "^3.5.0",
     "css-loader": "^2.1.1",
     "draft-js-mention-plugin": "^3.0.4",
-<<<<<<< HEAD
     "react-hot-loader": "^4.0.0-beta.17",
-=======
-    "yoast-components": "^4.23.0-rc.6",
     "babelify": "^7.3.0",
->>>>>>> e4dbc644
     "redux-devtools": "3.5.0",
     "stubby": "^0.3.1",
     "style-loader": "^0.23.1",
     "webpack": "4.19.1",
     "webpack-cli": "^2.1.3",
     "webpack-dev-server": "3.1.14",
-    "yoast-components": "^4.22.1"
+    "yoast-components": "^4.23.0-rc.6",
   },
   "peerDependencies": {
     "material-ui": "^0.18.6",
