{
  "name": "@yoast/example-component-app",
<<<<<<< HEAD
  "version": "1.0.21",
=======
  "version": "1.0.22",
>>>>>>> 713a01de
  "description": "This app demonstrates the possibilites of our components",
  "main": "index.js",
  "author": "Yoast",
  "license": "GPL",
  "private": true,
  "scripts": {
    "start": "concurrently --kill-others \"stubby -d stubby/endpoints.yaml\" \"webpack-dev-server --mode=development\"",
    "test": "jest"
  },
  "dependencies": {
    "@wordpress/i18n": "1.2.3",
<<<<<<< HEAD
    "@yoast/algolia-search-box": "^1.3.0-rc.1",
    "@yoast/analysis-report": "^0.4.0-rc.1",
    "@yoast/components": "^0.4.0-rc.1",
    "@yoast/configuration-wizard": "^1.3.0-rc.1",
    "@yoast/helpers": "^0.4.0-rc.1",
    "@yoast/search-metadata-previews": "^1.3.0-rc.1",
    "@yoast/style-guide": "^0.4.0-rc.1",
=======
    "@yoast/algolia-search-box": "^1.2.0",
    "@yoast/analysis-report": "^0.3.0",
    "@yoast/components": "^0.3.0",
    "@yoast/configuration-wizard": "^1.2.0",
    "@yoast/helpers": "^0.3.0",
    "@yoast/search-metadata-previews": "^1.2.0",
    "@yoast/style-guide": "^0.3.0-rc.0",
>>>>>>> 713a01de
    "babel-polyfill": "^6.23.0",
    "lodash": "4.17.11",
    "lodash-es": "^4.17.11",
    "prop-types": "15.7.2",
    "react-tap-event-plugin": "^3.0.3",
    "react-test-renderer": "^16.8.6",
    "redux-devtools-dock-monitor": "^1.1.3",
    "redux-devtools-log-monitor": "^1.4.0",
    "styled-components": "^4.2.0",
<<<<<<< HEAD
    "yoastseo": "^1.54.0-rc.1"
=======
    "yoastseo": "^1.53.0"
>>>>>>> 713a01de
  },
  "devDependencies": {
    "@babel/preset-env": "^7.3.4",
    "@babel/preset-react": "^7.0.0",
    "babel-loader": "^7.1.1",
    "babel-plugin-styled-components": "^1.5.1",
    "babel-preset-es2015": "^6.24.1",
    "babel-preset-react": "^6.24.1",
    "babelify": "^7.3.0",
    "case-sensitive-paths-webpack-plugin": "^2.1.2",
    "concurrently": "^3.5.0",
    "css-loader": "^2.1.1",
    "draft-js-mention-plugin": "^3.0.4",
    "react-hot-loader": "^4.0.0-beta.17",
    "redux-devtools": "3.5.0",
    "sass-loader": "7.1.0",
    "stubby": "^0.3.1",
    "style-loader": "^0.23.1",
    "webpack": "4.19.1",
    "webpack-cli": "^2.1.3",
    "webpack-dev-server": "3.1.14",
<<<<<<< HEAD
    "yoast-components": "^4.27.0-rc.1"
=======
    "yoast-components": "^4.26.0"
>>>>>>> 713a01de
  },
  "peerDependencies": {
    "material-ui": "^0.18.6",
    "react": "16.3.0",
    "react-dom": "16.3.0",
    "react-redux": "6.0.1",
    "redux": "4.0.1"
  },
  "jest": {
    "testRegex": ".*Test.js$",
    "testEnvironment": "node",
    "transform": {
      "\\.jsx?$": "babel-jest"
    },
    "transformIgnorePatterns": [
      "/node_modules/(?!yoastseo|lodash-es).+\\.js$"
    ],
    "moduleNameMapper": {
      "\\.css$": "<rootDir>/tests/__mocks__/styleMock.js"
    }
  },
  "browserify": {
    "transform": [
      "babelify"
    ]
  }
}<|MERGE_RESOLUTION|>--- conflicted
+++ resolved
@@ -1,10 +1,6 @@
 {
   "name": "@yoast/example-component-app",
-<<<<<<< HEAD
-  "version": "1.0.21",
-=======
   "version": "1.0.22",
->>>>>>> 713a01de
   "description": "This app demonstrates the possibilites of our components",
   "main": "index.js",
   "author": "Yoast",
@@ -16,7 +12,6 @@
   },
   "dependencies": {
     "@wordpress/i18n": "1.2.3",
-<<<<<<< HEAD
     "@yoast/algolia-search-box": "^1.3.0-rc.1",
     "@yoast/analysis-report": "^0.4.0-rc.1",
     "@yoast/components": "^0.4.0-rc.1",
@@ -24,15 +19,6 @@
     "@yoast/helpers": "^0.4.0-rc.1",
     "@yoast/search-metadata-previews": "^1.3.0-rc.1",
     "@yoast/style-guide": "^0.4.0-rc.1",
-=======
-    "@yoast/algolia-search-box": "^1.2.0",
-    "@yoast/analysis-report": "^0.3.0",
-    "@yoast/components": "^0.3.0",
-    "@yoast/configuration-wizard": "^1.2.0",
-    "@yoast/helpers": "^0.3.0",
-    "@yoast/search-metadata-previews": "^1.2.0",
-    "@yoast/style-guide": "^0.3.0-rc.0",
->>>>>>> 713a01de
     "babel-polyfill": "^6.23.0",
     "lodash": "4.17.11",
     "lodash-es": "^4.17.11",
@@ -42,11 +28,7 @@
     "redux-devtools-dock-monitor": "^1.1.3",
     "redux-devtools-log-monitor": "^1.4.0",
     "styled-components": "^4.2.0",
-<<<<<<< HEAD
     "yoastseo": "^1.54.0-rc.1"
-=======
-    "yoastseo": "^1.53.0"
->>>>>>> 713a01de
   },
   "devDependencies": {
     "@babel/preset-env": "^7.3.4",
@@ -68,11 +50,7 @@
     "webpack": "4.19.1",
     "webpack-cli": "^2.1.3",
     "webpack-dev-server": "3.1.14",
-<<<<<<< HEAD
     "yoast-components": "^4.27.0-rc.1"
-=======
-    "yoast-components": "^4.26.0"
->>>>>>> 713a01de
   },
   "peerDependencies": {
     "material-ui": "^0.18.6",
