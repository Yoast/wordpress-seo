--- conflicted
+++ resolved
@@ -1,11 +1,8 @@
 import React from "react";
 import TextInput from "@yoast/components/src/inputs/TextInput";
 import TextArea from "@yoast/components/src/inputs/TextArea";
-<<<<<<< HEAD
 import CheckboxGroup from "@yoast/components/src/checkbox/CheckboxGroup";
-=======
 import RadioButtonGroup from "@yoast/components/src/radiobutton/RadioButtonGroup";
->>>>>>> 6e7b1219
 
 const ReactifiedComponentsWrapper = () => {
 	return (
@@ -44,7 +41,6 @@
 				value="Wow, what happens now??"
 				description="The greatest textarea ever!!1!"
 			/>
-<<<<<<< HEAD
 			<CheckboxGroup
 				label="Heya best checkboxes"
 				options={ [
@@ -72,7 +68,6 @@
 					},
 				] }
 				onChange={ console.warn }
-=======
 			<RadioButtonGroup
 				onChange={ console.log }
 				options={ [
@@ -104,7 +99,6 @@
 				label="Vertical radiobutton group"
 				vertical={ true }
 				groupName="group2"
->>>>>>> 6e7b1219
 			/>
 		</div>
 	);
