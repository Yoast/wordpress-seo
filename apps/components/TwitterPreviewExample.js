import React from "react";

import ExamplesContainer from "./ExamplesContainer";
import { TwitterPreview } from "@yoast/social-metadata-previews";

/**
 * Returns the TwitterPreview examples.
 *
 * @returns {ReactElement} The TwitterPreview examples.
 */
const TwitterPreviewExample = () => {
	return (
		<ExamplesContainer backgroundColor="transparent">
<<<<<<< HEAD
			<h2>Upload a large landscape image</h2>
=======
			<h2>Summary with large image card, short description</h2>
>>>>>>> 3fbf6891
			<TwitterPreview
				// Dimensions: 1200x628 (width x height)
				src="https://yoast.com/app/uploads/2019/03/Storytelling_FI.jpg"
				title="YoastCon Workshops &bull; Yoast"
				siteName="yoast.com"
			/>
			<h2>Upload a small landscape image</h2>
			<TwitterPreview
				// Dimensions: 250x131 (width x height)
				src="https://yoast.com/app/uploads/2008/04/WordPress_SEO_definitive_guide_FI-250x131.png"
				title="YoastCon Workshops &bull; Yoast"
				siteName="yoast.com"
			/>
			<h2>Upload a large portrait image</h2>
			<TwitterPreview
				// Dimensions: 403x605 (width x height)
				src="https://i1.wp.com/2016.europe.wordcamp.org/files/2016/04/Joost-Marieke.jpg?w=403&h=605&ssl=1"
				title="YoastCon Workshops &bull; Yoast"
				siteName="yoast.com"
			/>
			<h2>Upload a small portrait image</h2>
			<TwitterPreview
				// Dimensions: 240x268 (width x height)
				src="https://yoast.com/app/uploads/2015/09/Author_Joost_x2.png"
				title="YoastCon Workshops &bull; Yoast"
				siteName="yoast.com"
			/>
			<h2>Upload a large square image</h2>
			<TwitterPreview
				// Dimensions: 512x512 (width x height)
				src="https://yoast.com/app/uploads/sites/5/2016/09/yoast-logo-icon-512x512.png"
				title="YoastCon Workshops &bull; Yoast"
				siteName="yoast.com"
			/>
			<h2>Upload a small square image</h2>
			<TwitterPreview
				// Dimensions: 250x250 (width x height)
				src="https://yoast.com/app/uploads/2015/09/Avatar_Marieke_500x500-250x250.png"
				title="YoastCon Workshops &bull; Yoast"
				siteName="yoast.com"
			/>
			<h2>Upload no image</h2>
			<TwitterPreview
				src=""
				title="YoastCon Workshops &bull; Yoast"
				siteName="yoast.com"
			/>
			<h2>Upload a too small image</h2>
			<TwitterPreview
				src="https://yoast.com/app/uploads/2018/11/Logo_TYPO3-250x105.png"
				title="YoastCon Workshops &bull; Yoast"
				isLarge={ true }
				description="This is a description."
				siteName="yoast.com"
			/>
			<h2>Summary with large image card, long description</h2>
			<TwitterPreview
				title="YoastCon Workshops &bull; Yoast"
				isLarge={ true }
				description={
					"A very long description. A very long description. A very long description. A very long description. " +
					"A very long description. A very long description. A very long description. A very long description. " +
					"A very long description. A very long description. A very long description. A very long description. " +
					"A very long description. A very long description. A very long description. A very long description. " +
					"A very long description. A very long description. A very long description. A very long description. " +
					"A very long description. A very long description. A very long description. A very long description. " +
					"A very long description. A very long description. A very long description. A very long description. " +
					"A very long description. A very long description. A very long description. A very long description. " +
					"A very long description. A very long description. A very long description. A very long description."
				}
				siteName="yoast.com"
			/>
			<h2>Summary card, short description</h2>
			<TwitterPreview
				title="YoastCon Workshops &bull; Yoast"
				isLarge={ false }
				description="This is a description."
				siteName="yoast.com"
			/>
			<h2>Summary card, long description</h2>
			<TwitterPreview
				title="YoastCon Workshops &bull; Yoast"
				isLarge={ false }
				description={
					"A very long description. A very long description. A very long description. A very long description. " +
					"A very long description. A very long description. A very long description. A very long description. " +
					"A very long description. A very long description. A very long description. A very long description. " +
					"A very long description. A very long description. A very long description. A very long description. " +
					"A very long description. A very long description. A very long description. A very long description. " +
					"A very long description. A very long description. A very long description. A very long description. " +
					"A very long description. A very long description. A very long description. A very long description. " +
					"A very long description. A very long description. A very long description. A very long description. " +
					"A very long description. A very long description. A very long description. A very long description."
				}
				siteName="yoast.com"
			/>
		</ExamplesContainer>
	);
};

export default TwitterPreviewExample;<|MERGE_RESOLUTION|>--- conflicted
+++ resolved
@@ -11,11 +11,7 @@
 const TwitterPreviewExample = () => {
 	return (
 		<ExamplesContainer backgroundColor="transparent">
-<<<<<<< HEAD
 			<h2>Upload a large landscape image</h2>
-=======
-			<h2>Summary with large image card, short description</h2>
->>>>>>> 3fbf6891
 			<TwitterPreview
 				// Dimensions: 1200x628 (width x height)
 				src="https://yoast.com/app/uploads/2019/03/Storytelling_FI.jpg"
@@ -71,6 +67,13 @@
 				description="This is a description."
 				siteName="yoast.com"
 			/>
+ 			<h2>Summary with large image card, short description</h2>
+			<TwitterPreview
+				title="YoastCon Workshops &bull; Yoast"
+				isLarge={ true }
+				description="This is a description."
+				siteName="yoast.com"
+			/>
 			<h2>Summary with large image card, long description</h2>
 			<TwitterPreview
 				title="YoastCon Workshops &bull; Yoast"
