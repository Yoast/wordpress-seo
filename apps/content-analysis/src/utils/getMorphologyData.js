--- conflicted
+++ resolved
@@ -6,11 +6,7 @@
  * @returns {Object} The morphology data, or an empty object if not available.
  */
 function loadLocalMorphologyData() {
-<<<<<<< HEAD
-	let data, dataDe, dataNL, dataES, dataFR, dataRU, dataIT, dataPT, dataID, dataPL, dataAR, dataNB, dataTR = {};
-=======
 	let data, dataDe, dataNL, dataES, dataFR, dataRU, dataIT, dataPT, dataID, dataPL, dataAR, dataSV, dataHE, dataHU, dataNB, dataTR = {};
->>>>>>> e43f63a4
 	try {
 		// Disabling global require to be able to fail.
 		// eslint-disable-next-line global-require
@@ -36,26 +32,19 @@
 		// eslint-disable-next-line global-require
 		dataAR = require( "../../../../packages/yoastseo/premium-configuration/data/morphologyData-ar-v9.json" );
 		// eslint-disable-next-line global-require
-<<<<<<< HEAD
-=======
 		dataSV = require( "../../../../packages/yoastseo/premium-configuration/data/morphologyData-sv-v1.json" );
 		// eslint-disable-next-line global-require
 		dataHE = require( "../../../../packages/yoastseo/premium-configuration/data/morphologyData-he-v1.json" );
 		// eslint-disable-next-line global-require
 		dataHU = require( "../../../../packages/yoastseo/premium-configuration/data/morphologyData-hu-v1.json" );
 		// eslint-disable-next-line global-require
->>>>>>> e43f63a4
 		dataNB = require( "../../../../packages/yoastseo/premium-configuration/data/morphologyData-nb-v1.json" );
 		// eslint-disable-next-line global-require
 		dataTR = require( "../../../../packages/yoastseo/premium-configuration/data/morphologyData-tr-v1.json" );
 	} catch ( error ) {
 		// Falling back to empty data.
 	}
-<<<<<<< HEAD
-	return merge( data, dataDe, dataNL, dataES, dataFR, dataRU, dataIT, dataPT, dataID, dataPL, dataAR, dataNB, dataTR );
-=======
 	return merge( data, dataDe, dataNL, dataES, dataFR, dataRU, dataIT, dataPT, dataID, dataPL, dataAR, dataSV, dataHE, dataHU, dataNB, dataTR );
->>>>>>> e43f63a4
 }
 
 /**
