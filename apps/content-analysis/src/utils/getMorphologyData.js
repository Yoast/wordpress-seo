--- conflicted
+++ resolved
@@ -6,11 +6,7 @@
  * @returns {Object} The morphology data, or an empty object if not available.
  */
 function loadLocalMorphologyData() {
-<<<<<<< HEAD
-	let data, dataDe, dataNL, dataES, dataFR, dataRU = {};
-=======
-	let data, dataDe, dataNL, dataES, dataFR, dataIT = {};
->>>>>>> af3de928
+	let data, dataDe, dataNL, dataES, dataFR, dataRU, dataIT = {};
 	try {
 		// Disabling global require to be able to fail.
 		// eslint-disable-next-line global-require
@@ -22,24 +18,16 @@
 		// eslint-disable-next-line global-require
 		dataES = require( "../../../../packages/yoastseo/premium-configuration/data/morphologyData-es-v6.json" );
 		// eslint-disable-next-line global-require
-<<<<<<< HEAD
 		dataFR = require( "../../../../packages/yoastseo/premium-configuration/data/morphologyData-fr-v6.json" );
 		// eslint-disable-next-line global-require
 		dataRU = require( "../../../../packages/yoastseo/premium-configuration/data/morphologyData-ru-v6.json" );
-=======
-		dataFR = require( "../../../../packages/yoastseo/premium-configuration/data/morphologyData-fr-v5.json" );
 		// eslint-disable-next-line global-require
 		dataIT = require( "../../../../packages/yoastseo/premium-configuration/data/morphologyData-it-v6.json" );
->>>>>>> af3de928
 	} catch ( error ) {
 		// Falling back to empty data.
 	}
 
-<<<<<<< HEAD
-	return merge( data, dataDe, dataNL, dataES, dataFR, dataRU );
-=======
-	return merge( data, dataDe, dataNL, dataES, dataFR, dataIT );
->>>>>>> af3de928
+	return merge( data, dataDe, dataNL, dataES, dataFR, dataRU, dataIT );
 }
 
 /**
