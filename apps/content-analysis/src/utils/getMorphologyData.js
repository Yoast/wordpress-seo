--- conflicted
+++ resolved
@@ -6,11 +6,7 @@
  * @returns {Object} The morphology data, or an empty object if not available.
  */
 function loadLocalMorphologyData() {
-<<<<<<< HEAD
-	let data, dataDe, dataNL, dataES, dataFR, dataRU, dataIT, dataPL = {};
-=======
-	let data, dataDe, dataNL, dataES, dataFR, dataRU, dataIT, dataPT, dataID = {};
->>>>>>> 56f4c78c
+	let data, dataDe, dataNL, dataES, dataFR, dataRU, dataIT, dataPT, dataID, dataPL = {};
 	try {
 		// Disabling global require to be able to fail.
 		// eslint-disable-next-line global-require
@@ -28,22 +24,15 @@
 		// eslint-disable-next-line global-require
 		dataIT = require( "../../../../packages/yoastseo/premium-configuration/data/morphologyData-it-v9.json" );
 		// eslint-disable-next-line global-require
-<<<<<<< HEAD
+		dataPT = require( "../../../../packages/yoastseo/premium-configuration/data/morphologyData-pt-v9.json" );
+		// eslint-disable-next-line global-require
+		dataID = require( "../../../../packages/yoastseo/premium-configuration/data/morphologyData-id-v9.json" );
+		// eslint-disable-next-line global-require
 		dataPL = require( "../../../../packages/yoastseo/premium-configuration/data/morphologyData-pl-v9.json
 	} catch ( error ) {
 		// Falling back to empty data.
 	}
-
-	return merge( data, dataDe, dataNL, dataES, dataFR, dataRU, dataIT, dataPL );
-=======
-		dataPT = require( "../../../../packages/yoastseo/premium-configuration/data/morphologyData-pt-v9.json" );
-		// eslint-disable-next-line global-require
-		dataID = require( "../../../../packages/yoastseo/premium-configuration/data/morphologyData-id-v9.json" );
-	} catch ( error ) {
-		// Falling back to empty data.
-	}
-	return merge( data, dataDe, dataNL, dataES, dataFR, dataRU, dataIT, dataPT, dataID );
->>>>>>> 56f4c78c
+	return merge( data, dataDe, dataNL, dataES, dataFR, dataRU, dataIT, dataPT, dataID, dataPL );
 }
 
 /**
