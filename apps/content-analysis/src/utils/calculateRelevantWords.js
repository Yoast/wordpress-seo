--- conflicted
+++ resolved
@@ -54,26 +54,15 @@
  *
  * @returns {Object} The relevant word objects.
  */
-<<<<<<< HEAD
-function calculateRelevantWords( paper, useAttributes ) {
+function calculateRelevantWords( paper, internalLinking ) {
 	let text = paper.text;
-	const language = getLanguage( paper.locale );
-	const languageMorphologyData = get( morphologyData, language, false );
-=======
-function calculateRelevantWords( paper, internalLinking ) {
-	const text = paper.text;
 	const words = getWords( text );
 
 	const language = getLanguage( paper.locale );
 	const languageMorphologyData = get( morphologyData, language, false );
-	const relevantWordsFromText = internalLinking
-		? getRelevantWords( removeSubheadingsTopLevel( text ), language, languageMorphologyData )
-		: getRelevantWords( text, language, languageMorphologyData );
->>>>>>> f6621c73
-
 	const subheadings = getSubheadingsTopLevel( text ).map( subheading => subheading[ 2 ] );
 
-	const attributes = useAttributes ? [
+	const attributes = internalLinking ? [
 		paper.keyword,
 		paper.synonyms,
 		paper.description,
@@ -81,11 +70,13 @@
 		subheadings.join( " " ),
 	] : [];
 
-	text = useAttributes ? removeSubheadingsTopLevel( text ) : text;
+	text = internalLinking ? removeSubheadingsTopLevel( text ) : text;
 
 	const abbreviations = retrieveAbbreviations( text.concat( attributes.join( " " ) ) );
 
-	const relevantWordsFromText = getRelevantWords( text, abbreviations, language, languageMorphologyData );
+	const relevantWordsFromText = internalLinking
+		? getRelevantWords( removeSubheadingsTopLevel( text ), abbreviations, language, languageMorphologyData )
+		: getRelevantWords( text, abbreviations, language, languageMorphologyData );
 
 	let relevantWordsFromPaperAttributes = [];
 
