// External dependencies.
import { setLocaleData } from "@wordpress/i18n";
import React, { Fragment } from "react";
import { Benchmark } from "benchmark";
import { connect } from "react-redux";
import { Benchmark } from "benchmark";
import testPapers from "yoastseo/spec/fullTextTests/testTexts";
import { Paper } from "yoastseo";
import getMorphologyData from "yoastseo/spec/specHelpers/getMorphologyData";
import getLanguage from "yoastseo/src/helpers/getLanguage";

// Internal dependencies.
import Collapsible from "./components/Collapsible";
import { ColumnLeft, ColumnRight, Columns } from "./components/Columns";
import { Container } from "./components/Container";
import Controls from "./components/Controls";
import Inputs from "./components/Inputs";
import Markings from "./components/Markings";
import ProminentWordsForInternalLinking from "./components/ProminentWordsForInternalLinking";
import ProminentWordsForInsights from "./components/ProminentWordsForInsights";
import RelevantWords from "./components/RelevantWords";
import Results from "./components/Results";
import TreeView from "./components/TreeView";
import WorkerStatus from "./components/WorkerStatus";
import { setResults } from "./redux/actions/results";
import { setStatus } from "./redux/actions/worker";
import formatAnalyzeResult from "./utils/formatAnalyzeResult";
import runKeyphraseAnalysis from "./utils/polishPerformanceTest";

class App extends React.Component {
	/**
	 * Initializes the App component.
	 *
	 * @param {Object} props               The props.
	 * @param {Object} props.configuration The store configuration.
	 * @param {Object} props.paper         The store paper.
	 * @param {Object} props.results       The store analyses results.
	 * @param {Object} props.actions       The dispatch actions.
	 *
	 * @constructor
	 */
	constructor( props ) {
		super( props );

		this.initialize = this.initialize.bind( this );
		this.analyze = this.analyze.bind( this );
		this.analyzeSpam = this.analyzeSpam.bind( this );
		this.polishSpanishKeyphraseAnalysisComparison = this.polishSpanishKeyphraseAnalysisComparison.bind( this );

		this.initialize();

		// Prevent yoast-component i18n console error by initializing as an empty domain.
		setLocaleData( { "": {} }, "yoast-components" );
	}

	/**
	 * Initialize the analysis worker.
	 *
	 * @returns {void}
	 */
	initialize() {
		const { configuration, worker, useMorphology, paper } = this.props;
		const config = {
			...configuration,
			researchData: {
				morphology: useMorphology ? getMorphologyData( getLanguage( paper.locale ) ) : {},
			},
		};

		worker.initialize( config )
			.then( () => this.analyze() );
	}

	/**
	 * Requests the analyses results from the worker.
	 *
	 * @param {Object} paper The paper to analyze.
	 *
	 * @returns {void}
	 */
	analyze( paper = this.props.paper ) {
		const { setWorkerStatus, setAnalyzeResults, worker, isRelatedKeyphrase } = this.props;
		const paperToAnalyze = Paper.parse( paper );

		setWorkerStatus( "analyzing" );

		if ( isRelatedKeyphrase ) {
			worker.analyzeRelatedKeywords( Paper.parse( paper ), {
				relatedKeyphrase: {
					keyword: paperToAnalyze.getKeyword(),
					synonyms: paperToAnalyze.getSynonyms(),
				},
			} )
				.then( ( { result } ) => {
					setWorkerStatus( "idling" );
					setAnalyzeResults( formatAnalyzeResult( result, "relatedKeyphrase" ) );
				} );
		} else {
			worker.analyze( paperToAnalyze )
				.then( ( { result } ) => {
					setWorkerStatus( "idling" );
					setAnalyzeResults( formatAnalyzeResult( result, "" ) );
				} );
		}
	}

	/**
	 * Runs analysis on the full-text test papers.
	 *
	 * @returns {void}
	 */
	analyzeSpam() {
		for ( let i = 0; i < 10; i++ ) {
			testPapers.forEach( ( { paper } ) => {
				this.analyze( {
					text: paper._text,
					...paper._attributes,
				} );
			} );
		}
	}
	/**
	 * Runs keyphrase-related analysis on full-text test papers for Polish and Spanish and compares the performance.
	 *
	 * @returns {void}
	 */
	polishSpanishKeyphraseAnalysisComparison() {
<<<<<<< HEAD
		const testTextsPL = [ testPapers[ 18 ].paper, testPapers[ 19 ].paper, testPapers[ 20 ].paper ];
		const testTextsES = [ testPapers[ 15 ].paper, testPapers[ 16 ].paper, testPapers[ 17 ].paper ];
=======
		const testTextsPL = [ testPapers[ 18 ], testPapers[ 19 ], testPapers[ 20 ] ];
		const testTextsES = [ testPapers[ 15 ], testPapers[ 16 ], testPapers[ 17 ] ];
>>>>>>> fa9c6a79
		const morphologyDataPL = getMorphologyData( "pl" ).pl;
		const morphologyDataES = getMorphologyData( "es" ).es;

		runKeyphraseAnalysis( testTextsPL, morphologyDataPL );
		runKeyphraseAnalysis( testTextsES, morphologyDataES );

		const suite = new Benchmark.Suite();

		suite.add( "Test Polish keyphrase analysis()", function() {
			runKeyphraseAnalysis( testTextsPL, morphologyDataPL );
		} );

		suite.add( "Test Spanish keyphrase analysis()", function() {
			runKeyphraseAnalysis( testTextsES, morphologyDataES );
		} );

		suite.on( "cycle", function( event ) {
			console.log( String( event.target ) );
		} );
		suite.on( "complete", function() {
			console.log( "Fastest is " + this.filter( "fastest" ).map( "name" ) );
		} );
		suite.run();
	}

	/**
	 * Renders the app.
	 *
	 * @returns {React.Element} The app.
	 */
	render() {
		return <Fragment>
			<Columns minWidth="768px">
				<ColumnLeft minWidth="768px">
					<Collapsible title="Input">
						<Inputs />
					</Collapsible>
				</ColumnLeft>

				<ColumnRight minWidth="768px">
					<Collapsible title="Results">
						<Results />
					</Collapsible>
				</ColumnRight>
			</Columns>

			<Container>
				<Collapsible title="Markings">
					<Markings />
				</Collapsible>
			</Container>

			<Container>
				<Collapsible title="Worker status">
					<WorkerStatus />
				</Collapsible>
			</Container>

			<Container>
				<Collapsible title="Controls">
					<Controls
						onInitialize={ this.initialize }
						onAnalyze={ this.analyze }
						onAnalyzeSpam={ this.analyzeSpam }
						onPolishSpanishComparison={ this.polishSpanishKeyphraseAnalysisComparison }
					/>
				</Collapsible>
			</Container>

			<Container>
				<Collapsible title="Tree" initialIsOpen={ false }>
					<TreeView />
				</Collapsible>
			</Container>

			<Container>
				<Collapsible title="New prominent words for Insights" initialIsOpen={ false }>
					<ProminentWordsForInsights />
				</Collapsible>
			</Container>

			<Container>
				<Collapsible title="New prominent words for Internal linking suggestions" initialIsOpen={ false }>
					<ProminentWordsForInternalLinking />
				</Collapsible>
			</Container>

			<Container>
				<Collapsible title="Old relevant words" initialIsOpen={ false }>
					<RelevantWords />
				</Collapsible>
			</Container>

			<ul>
				<li>Debugging information</li>
				<li>Worker communication</li>
				<li>All research data</li>
				<li>Performance information</li>
			</ul>
		</Fragment>;
	}
}

export default connect(
	( state ) => {
		return {
			paper: state.paper,
			useKeywordDistribution: state.configuration.useKeywordDistribution,
			isRelatedKeyphrase: state.options.isRelatedKeyphrase,
			useMorphology: state.options.useMorphology,
		};
	},
	( dispatch ) => {
		return {
			setAnalyzeResults: results  => dispatch( setResults( results ) ),
			setWorkerStatus: status => dispatch( setStatus( status ) ),
		};
	},
)( App );<|MERGE_RESOLUTION|>--- conflicted
+++ resolved
@@ -125,13 +125,8 @@
 	 * @returns {void}
 	 */
 	polishSpanishKeyphraseAnalysisComparison() {
-<<<<<<< HEAD
-		const testTextsPL = [ testPapers[ 18 ].paper, testPapers[ 19 ].paper, testPapers[ 20 ].paper ];
-		const testTextsES = [ testPapers[ 15 ].paper, testPapers[ 16 ].paper, testPapers[ 17 ].paper ];
-=======
 		const testTextsPL = [ testPapers[ 18 ], testPapers[ 19 ], testPapers[ 20 ] ];
 		const testTextsES = [ testPapers[ 15 ], testPapers[ 16 ], testPapers[ 17 ] ];
->>>>>>> fa9c6a79
 		const morphologyDataPL = getMorphologyData( "pl" ).pl;
 		const morphologyDataES = getMorphologyData( "es" ).es;
 
