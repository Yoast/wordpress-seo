{
	"name": "@yoast/content-analysis-app",
<<<<<<< HEAD
	"version": "0.1.9",
=======
	"version": "0.1.12",
>>>>>>> 91937113
	"private": true,
	"dependencies": {
		"@babel/core": "7.1.6",
		"@svgr/webpack": "2.4.1",
		"@wordpress/i18n": "^3.1.1",
<<<<<<< HEAD
		"@yoast/analysis-report": "^0.1.0-rc.6",
		"@yoast/components": "^0.1.0-rc.6",
		"@yoast/style-guide": "^0.1.0-rc.4",
=======
		"@yoast/analysis-report": "^0.1.0",
		"@yoast/components": "^0.1.0",
		"@yoast/style-guide": "^0.1.0",
>>>>>>> 91937113
		"babel-core": "7.0.0-bridge.0",
		"babel-eslint": "9.0.0",
		"babel-jest": "23.6.0",
		"babel-loader": "8.0.4",
		"babel-plugin-named-asset-import": "^0.3.0",
		"babel-polyfill": "^6.26.0",
		"babel-preset-react-app": "^7.0.0",
		"bfj": "6.1.1",
		"case-sensitive-paths-webpack-plugin": "2.1.2",
		"chalk": "2.4.1",
		"css-loader": "1.0.0",
		"dotenv": "6.0.0",
		"dotenv-expand": "4.2.0",
		"eslint": "^5.16.0",
		"eslint-config-react-app": "^3.0.6",
		"eslint-config-yoast": "^5.0.11",
		"eslint-loader": "2.1.1",
		"file-loader": "2.0.0",
		"fork-ts-checker-webpack-plugin-alt": "0.4.14",
		"fs-extra": "7.0.0",
		"html-loader": "^0.5.5",
		"html-webpack-plugin": "4.0.0-alpha.2",
		"identity-obj-proxy": "3.0.0",
		"jed": "^1.1.1",
		"jest": "23.6.0",
		"jest-pnp-resolver": "1.0.1",
		"jest-resolve": "23.6.0",
		"lodash-es": "^4.17.11",
		"material-ui": "^0.18.6",
		"mini-css-extract-plugin": "0.4.3",
		"optimize-css-assets-webpack-plugin": "5.0.1",
		"pnp-webpack-plugin": "1.1.0",
		"postcss-flexbugs-fixes": "4.1.0",
		"postcss-loader": "3.0.0",
		"postcss-preset-env": "6.3.1",
		"postcss-safe-parser": "4.0.1",
		"prop-types": "^15.6.2",
		"react": "^16.7.0",
		"react-app-polyfill": "^0.2.0",
		"react-dev-utils": "^7.0.1",
		"react-dom": "^16.7.0",
		"react-intl": "^2.8.0",
		"react-json-view": "^1.19.1",
		"react-redux": "^6.0.0",
		"react-select": "^2.2.0",
		"react-table": "^6.8.6",
		"redux": "^4.0.1",
		"redux-localstorage-simple": "^2.1.4",
		"redux-thunk": "^2.3.0",
		"resolve": "1.8.1",
		"sass-loader": "7.1.0",
		"style-loader": "0.23.0",
		"styled-components": "^4.2.0",
		"terser-webpack-plugin": "1.1.0",
		"url-loader": "1.1.1",
		"webpack": "4.19.1",
		"webpack-dev-server": "3.1.14",
		"webpack-manifest-plugin": "2.0.4",
		"workbox-webpack-plugin": "3.6.3",
		"worker-loader": "^2.0.0",
<<<<<<< HEAD
		"yoastseo": "^1.51.0-rc.6"
=======
		"yoastseo": "^1.51.0"
>>>>>>> 91937113
	},
	"scripts": {
		"start": "node scripts/start.js",
		"start-recalibration": "YOAST_RECALIBRATION=enabled node scripts/start.js",
		"build": "node scripts/build.js",
		"lint": "eslint src"
	},
	"browserslist": [
		">0.2%",
		"not dead",
		"not ie <= 11",
		"not op_mini all"
	],
	"jest": {
		"collectCoverageFrom": [
			"src/**/*.{js,jsx,ts,tsx}",
			"!src/**/*.d.ts"
		],
		"resolver": "jest-pnp-resolver",
		"setupFiles": [
			"react-app-polyfill/jsdom"
		],
		"testMatch": [
			"<rootDir>/src/**/__tests__/**/*.{js,jsx,ts,tsx}",
			"<rootDir>/src/**/?(*.)(spec|test).{js,jsx,ts,tsx}"
		],
		"testEnvironment": "jsdom",
		"testURL": "http://localhost",
		"transform": {
			"^.+\\.(js|jsx|ts|tsx)$": "<rootDir>/node_modules/babel-jest",
			"^.+\\.css$": "<rootDir>/config/jest/cssTransform.js",
			"^(?!.*\\.(js|jsx|ts|tsx|css|json)$)": "<rootDir>/config/jest/fileTransform.js"
		},
		"transformIgnorePatterns": [
			"[/\\\\]node_modules[/\\\\].+\\.(js|jsx|ts|tsx)$",
			"^.+\\.module\\.(css|sass|scss)$"
		],
		"moduleNameMapper": {
			"^react-native$": "react-native-web",
			"^.+\\.module\\.(css|sass|scss)$": "identity-obj-proxy"
		},
		"moduleFileExtensions": [
			"web.js",
			"js",
			"web.ts",
			"ts",
			"web.tsx",
			"tsx",
			"json",
			"web.jsx",
			"jsx",
			"node"
		]
	},
	"babel": {
		"presets": [
			"react-app"
		]
	},
	"devDependencies": {
		"babel-polyfill": "^6.26.0",
		"eslint": "^5.15.3",
		"eslint-config-yoast": "^5.0.6"
	}
}<|MERGE_RESOLUTION|>--- conflicted
+++ resolved
@@ -1,24 +1,14 @@
 {
 	"name": "@yoast/content-analysis-app",
-<<<<<<< HEAD
-	"version": "0.1.9",
-=======
 	"version": "0.1.12",
->>>>>>> 91937113
 	"private": true,
 	"dependencies": {
 		"@babel/core": "7.1.6",
 		"@svgr/webpack": "2.4.1",
 		"@wordpress/i18n": "^3.1.1",
-<<<<<<< HEAD
-		"@yoast/analysis-report": "^0.1.0-rc.6",
-		"@yoast/components": "^0.1.0-rc.6",
-		"@yoast/style-guide": "^0.1.0-rc.4",
-=======
 		"@yoast/analysis-report": "^0.1.0",
 		"@yoast/components": "^0.1.0",
 		"@yoast/style-guide": "^0.1.0",
->>>>>>> 91937113
 		"babel-core": "7.0.0-bridge.0",
 		"babel-eslint": "9.0.0",
 		"babel-jest": "23.6.0",
@@ -79,11 +69,7 @@
 		"webpack-manifest-plugin": "2.0.4",
 		"workbox-webpack-plugin": "3.6.3",
 		"worker-loader": "^2.0.0",
-<<<<<<< HEAD
-		"yoastseo": "^1.51.0-rc.6"
-=======
 		"yoastseo": "^1.51.0"
->>>>>>> 91937113
 	},
 	"scripts": {
 		"start": "node scripts/start.js",
