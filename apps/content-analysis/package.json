{
	"name": "@yoast/content-analysis-app",
<<<<<<< HEAD
	"version": "0.1.57-rc.0",
=======
	"version": "0.1.58-rc.0",
>>>>>>> 6f6a65fb
	"private": true,
	"dependencies": {
		"@babel/core": "7.7.4",
		"@svgr/webpack": "4.3.3",
		"@wordpress/i18n": "^3.1.1",
<<<<<<< HEAD
		"@yoast/analysis-report": "^1.0.0-rc.0",
		"@yoast/components": "^1.0.0-rc.0",
=======
		"@yoast/analysis-report": "^1.1.0-rc.0",
		"@yoast/components": "^1.1.0-rc.0",
>>>>>>> 6f6a65fb
		"@yoast/style-guide": "^0.11.1",
		"babel-core": "7.0.0-bridge.0",
		"babel-eslint": "10.0.3",
		"babel-jest": "24.9.0",
		"babel-loader": "8.0.6",
		"babel-plugin-named-asset-import": "^0.3.5",
		"babel-polyfill": "^6.26.0",
		"babel-preset-react-app": "^9.1.0",
		"bfj": "7.0.1",
		"case-sensitive-paths-webpack-plugin": "2.2.0",
		"chalk": "3.0.0",
		"css-loader": "3.2.1",
		"dotenv": "8.2.0",
		"dotenv-expand": "5.1.0",
		"eslint": "^6.7.2",
		"eslint-config-react-app": "^5.1.0",
		"eslint-config-yoast": "^5.0.16",
		"eslint-loader": "3.0.2",
		"file-loader": "5.0.2",
		"fork-ts-checker-webpack-plugin-alt": "0.4.14",
		"fs-extra": "8.1.0",
		"html-loader": "^0.5.5",
		"html-webpack-plugin": "4.0.0-alpha.2",
		"identity-obj-proxy": "3.0.0",
		"jed": "^1.1.1",
		"jest": "24.9.0",
		"jest-pnp-resolver": "1.2.1",
		"jest-resolve": "24.9.0",
		"lodash-es": "^4.17.15",
		"material-ui": "^0.20.2",
		"mini-css-extract-plugin": "0.8.0",
		"optimize-css-assets-webpack-plugin": "5.0.3",
		"pnp-webpack-plugin": "1.5.0",
		"postcss-flexbugs-fixes": "4.1.0",
		"postcss-loader": "3.0.0",
		"postcss-normalize": "^8.0.1",
		"postcss-preset-env": "6.7.0",
		"postcss-safe-parser": "4.0.1",
		"prop-types": "^15.6.2",
		"react": "^16.12.0",
		"react-app-polyfill": "^1.0.5",
		"react-dev-utils": "^10.0.0",
		"react-dom": "^16.12.0",
		"react-json-view": "^1.19.1",
		"react-redux": "^7.1.3",
		"react-select": "^3.0.8",
		"react-table": "^6.8.6",
		"redux": "^4.0.4",
		"redux-localstorage-simple": "^2.1.4",
		"redux-thunk": "^2.3.0",
		"resolve": "1.13.1",
		"resolve-url-loader": "^3.1.1",
		"sass-loader": "8.0.0",
		"style-loader": "1.0.1",
		"styled-components": "^4.4.1",
		"terser-webpack-plugin": "2.2.1",
		"url-loader": "3.0.0",
		"webpack": "4.41.2",
		"webpack-dev-server": "3.9.0",
		"webpack-manifest-plugin": "2.2.0",
		"workbox-webpack-plugin": "4.3.1",
		"worker-loader": "^2.0.0",
		"yoastseo": "^1.72.0-rc.0"
	},
	"scripts": {
		"start": "node scripts/start.js",
		"start-recalibration": "YOAST_RECALIBRATION=enabled node scripts/start.js",
		"build": "node scripts/build.js",
		"lint": "eslint src"
	},
	"browserslist": [
		">0.2%",
		"not dead",
		"not ie <= 11",
		"not op_mini all"
	],
	"jest": {
		"collectCoverageFrom": [
			"src/**/*.{js,jsx,ts,tsx}",
			"!src/**/*.d.ts"
		],
		"resolver": "jest-pnp-resolver",
		"setupFiles": [
			"react-app-polyfill/jsdom"
		],
		"testMatch": [
			"<rootDir>/src/**/__tests__/**/*.{js,jsx,ts,tsx}",
			"<rootDir>/src/**/?(*.)(spec|test).{js,jsx,ts,tsx}"
		],
		"testEnvironment": "jsdom",
		"testURL": "http://localhost",
		"transform": {
			"^.+\\.(js|jsx|ts|tsx)$": "<rootDir>/node_modules/babel-jest",
			"^.+\\.css$": "<rootDir>/config/jest/cssTransform.js",
			"^(?!.*\\.(js|jsx|ts|tsx|css|json)$)": "<rootDir>/config/jest/fileTransform.js"
		},
		"transformIgnorePatterns": [
			"[/\\\\]node_modules[/\\\\].+\\.(js|jsx|ts|tsx)$",
			"^.+\\.module\\.(css|sass|scss)$"
		],
		"moduleNameMapper": {
			"^react-native$": "react-native-web",
			"^.+\\.module\\.(css|sass|scss)$": "identity-obj-proxy"
		},
		"moduleFileExtensions": [
			"web.js",
			"js",
			"web.ts",
			"ts",
			"web.tsx",
			"tsx",
			"json",
			"web.jsx",
			"jsx",
			"node"
		]
	},
	"babel": {
		"presets": [
			"react-app"
		]
	}
}<|MERGE_RESOLUTION|>--- conflicted
+++ resolved
@@ -1,22 +1,13 @@
 {
 	"name": "@yoast/content-analysis-app",
-<<<<<<< HEAD
-	"version": "0.1.57-rc.0",
-=======
 	"version": "0.1.58-rc.0",
->>>>>>> 6f6a65fb
 	"private": true,
 	"dependencies": {
 		"@babel/core": "7.7.4",
 		"@svgr/webpack": "4.3.3",
 		"@wordpress/i18n": "^3.1.1",
-<<<<<<< HEAD
-		"@yoast/analysis-report": "^1.0.0-rc.0",
-		"@yoast/components": "^1.0.0-rc.0",
-=======
 		"@yoast/analysis-report": "^1.1.0-rc.0",
 		"@yoast/components": "^1.1.0-rc.0",
->>>>>>> 6f6a65fb
 		"@yoast/style-guide": "^0.11.1",
 		"babel-core": "7.0.0-bridge.0",
 		"babel-eslint": "10.0.3",
