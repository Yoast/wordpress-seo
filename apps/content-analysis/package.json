--- conflicted
+++ resolved
@@ -1,24 +1,14 @@
 {
 	"name": "@yoast/content-analysis-app",
-<<<<<<< HEAD
-	"version": "0.1.63",
-=======
 	"version": "0.1.64-rc.7",
->>>>>>> 11629a1e
 	"private": true,
 	"dependencies": {
 		"@babel/core": "7.7.4",
 		"@svgr/webpack": "4.3.3",
 		"@wordpress/i18n": "^3.1.1",
-<<<<<<< HEAD
-		"@yoast/analysis-report": "^1.6.0",
-		"@yoast/components": "^2.4.0",
-		"@yoast/style-guide": "^0.11.2",
-=======
 		"@yoast/analysis-report": "^1.7.0-rc.7",
 		"@yoast/components": "^2.5.0-rc.7",
 		"@yoast/style-guide": "^0.12.0-rc.5",
->>>>>>> 11629a1e
 		"babel-core": "7.0.0-bridge.0",
 		"babel-eslint": "10.0.3",
 		"babel-jest": "24.9.0",
@@ -80,11 +70,7 @@
 		"webpack-manifest-plugin": "2.2.0",
 		"workbox-webpack-plugin": "4.3.1",
 		"worker-loader": "^2.0.0",
-<<<<<<< HEAD
-		"yoastseo": "^1.77.0"
-=======
 		"yoastseo": "^1.78.0-rc.6"
->>>>>>> 11629a1e
 	},
 	"scripts": {
 		"start": "node scripts/start.js",
