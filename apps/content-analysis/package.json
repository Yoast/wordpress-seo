{
	"name": "@yoast/content-analysis-app",
<<<<<<< HEAD
	"version": "0.1.20",
=======
	"version": "0.1.21",
>>>>>>> 713a01de
	"private": true,
	"dependencies": {
		"@babel/core": "7.1.6",
		"@svgr/webpack": "2.4.1",
		"@wordpress/i18n": "^3.1.1",
<<<<<<< HEAD
		"@yoast/analysis-report": "^0.4.0-rc.1",
		"@yoast/components": "^0.4.0-rc.1",
		"@yoast/style-guide": "^0.4.0-rc.1",
=======
		"@yoast/analysis-report": "^0.3.0",
		"@yoast/components": "^0.3.0",
		"@yoast/style-guide": "^0.3.0-rc.0",
>>>>>>> 713a01de
		"babel-core": "7.0.0-bridge.0",
		"babel-eslint": "9.0.0",
		"babel-jest": "23.6.0",
		"babel-loader": "8.0.4",
		"babel-plugin-named-asset-import": "^0.3.0",
		"babel-polyfill": "^6.26.0",
		"babel-preset-react-app": "^7.0.0",
		"bfj": "6.1.1",
		"case-sensitive-paths-webpack-plugin": "2.1.2",
		"chalk": "2.4.1",
		"css-loader": "1.0.0",
		"dotenv": "6.0.0",
		"dotenv-expand": "4.2.0",
		"eslint": "^5.16.0",
		"eslint-config-react-app": "^3.0.6",
		"eslint-config-yoast": "^5.0.16",
		"eslint-loader": "2.1.1",
		"file-loader": "2.0.0",
		"fork-ts-checker-webpack-plugin-alt": "0.4.14",
		"fs-extra": "7.0.0",
		"html-loader": "^0.5.5",
		"html-webpack-plugin": "4.0.0-alpha.2",
		"identity-obj-proxy": "3.0.0",
		"jed": "^1.1.1",
		"jest": "23.6.0",
		"jest-pnp-resolver": "1.0.1",
		"jest-resolve": "23.6.0",
		"lodash-es": "^4.17.11",
		"material-ui": "^0.18.6",
		"mini-css-extract-plugin": "0.4.3",
		"optimize-css-assets-webpack-plugin": "5.0.1",
		"pnp-webpack-plugin": "1.1.0",
		"postcss-flexbugs-fixes": "4.1.0",
		"postcss-loader": "3.0.0",
		"postcss-preset-env": "6.3.1",
		"postcss-safe-parser": "4.0.1",
		"prop-types": "^15.6.2",
		"react": "^16.7.0",
		"react-app-polyfill": "^0.2.0",
		"react-dev-utils": "^7.0.1",
		"react-dom": "^16.7.0",
		"react-json-view": "^1.19.1",
		"react-redux": "^6.0.0",
		"react-select": "^2.2.0",
		"react-table": "^6.8.6",
		"redux": "^4.0.1",
		"redux-localstorage-simple": "^2.1.4",
		"redux-thunk": "^2.3.0",
		"resolve": "1.8.1",
		"sass-loader": "7.1.0",
		"style-loader": "0.23.0",
		"styled-components": "^4.2.0",
		"terser-webpack-plugin": "1.1.0",
		"url-loader": "1.1.1",
		"webpack": "4.19.1",
		"webpack-dev-server": "3.1.14",
		"webpack-manifest-plugin": "2.0.4",
		"workbox-webpack-plugin": "3.6.3",
		"worker-loader": "^2.0.0",
<<<<<<< HEAD
		"yoastseo": "^1.54.0-rc.1"
=======
		"yoastseo": "^1.53.0"
>>>>>>> 713a01de
	},
	"scripts": {
		"start": "node scripts/start.js",
		"start-recalibration": "YOAST_RECALIBRATION=enabled node scripts/start.js",
		"build": "node scripts/build.js",
		"lint": "eslint src"
	},
	"browserslist": [
		">0.2%",
		"not dead",
		"not ie <= 11",
		"not op_mini all"
	],
	"jest": {
		"collectCoverageFrom": [
			"src/**/*.{js,jsx,ts,tsx}",
			"!src/**/*.d.ts"
		],
		"resolver": "jest-pnp-resolver",
		"setupFiles": [
			"react-app-polyfill/jsdom"
		],
		"testMatch": [
			"<rootDir>/src/**/__tests__/**/*.{js,jsx,ts,tsx}",
			"<rootDir>/src/**/?(*.)(spec|test).{js,jsx,ts,tsx}"
		],
		"testEnvironment": "jsdom",
		"testURL": "http://localhost",
		"transform": {
			"^.+\\.(js|jsx|ts|tsx)$": "<rootDir>/node_modules/babel-jest",
			"^.+\\.css$": "<rootDir>/config/jest/cssTransform.js",
			"^(?!.*\\.(js|jsx|ts|tsx|css|json)$)": "<rootDir>/config/jest/fileTransform.js"
		},
		"transformIgnorePatterns": [
			"[/\\\\]node_modules[/\\\\].+\\.(js|jsx|ts|tsx)$",
			"^.+\\.module\\.(css|sass|scss)$"
		],
		"moduleNameMapper": {
			"^react-native$": "react-native-web",
			"^.+\\.module\\.(css|sass|scss)$": "identity-obj-proxy"
		},
		"moduleFileExtensions": [
			"web.js",
			"js",
			"web.ts",
			"ts",
			"web.tsx",
			"tsx",
			"json",
			"web.jsx",
			"jsx",
			"node"
		]
	},
	"babel": {
		"presets": [
			"react-app"
		]
	},
	"devDependencies": {
		"babel-polyfill": "^6.26.0",
		"eslint": "^5.15.3",
		"eslint-config-yoast": "^5.0.6"
	}
}<|MERGE_RESOLUTION|>--- conflicted
+++ resolved
@@ -1,24 +1,14 @@
 {
 	"name": "@yoast/content-analysis-app",
-<<<<<<< HEAD
-	"version": "0.1.20",
-=======
 	"version": "0.1.21",
->>>>>>> 713a01de
 	"private": true,
 	"dependencies": {
 		"@babel/core": "7.1.6",
 		"@svgr/webpack": "2.4.1",
 		"@wordpress/i18n": "^3.1.1",
-<<<<<<< HEAD
 		"@yoast/analysis-report": "^0.4.0-rc.1",
 		"@yoast/components": "^0.4.0-rc.1",
 		"@yoast/style-guide": "^0.4.0-rc.1",
-=======
-		"@yoast/analysis-report": "^0.3.0",
-		"@yoast/components": "^0.3.0",
-		"@yoast/style-guide": "^0.3.0-rc.0",
->>>>>>> 713a01de
 		"babel-core": "7.0.0-bridge.0",
 		"babel-eslint": "9.0.0",
 		"babel-jest": "23.6.0",
@@ -78,11 +68,7 @@
 		"webpack-manifest-plugin": "2.0.4",
 		"workbox-webpack-plugin": "3.6.3",
 		"worker-loader": "^2.0.0",
-<<<<<<< HEAD
 		"yoastseo": "^1.54.0-rc.1"
-=======
-		"yoastseo": "^1.53.0"
->>>>>>> 713a01de
 	},
 	"scripts": {
 		"start": "node scripts/start.js",
