{
    "_readme": [
        "This file locks the dependencies of your project to a known state",
        "Read more about it at https://getcomposer.org/doc/01-basic-usage.md#installing-dependencies",
        "This file is @generated automatically"
    ],
<<<<<<< HEAD
    "content-hash": "c831058ee6417c3a7a1438096f4bd152",
=======
    "content-hash": "a5afd81bdff6eb8de75631b11950e3cd",
>>>>>>> 89e63603
    "packages": [
        {
            "name": "composer/installers",
            "version": "v1.9.0",
            "source": {
                "type": "git",
                "url": "https://github.com/composer/installers.git",
                "reference": "b93bcf0fa1fccb0b7d176b0967d969691cd74cca"
            },
            "dist": {
                "type": "zip",
                "url": "https://api.github.com/repos/composer/installers/zipball/b93bcf0fa1fccb0b7d176b0967d969691cd74cca",
                "reference": "b93bcf0fa1fccb0b7d176b0967d969691cd74cca",
                "shasum": ""
            },
            "require": {
                "composer-plugin-api": "^1.0 || ^2.0"
            },
            "replace": {
                "roundcube/plugin-installer": "*",
                "shama/baton": "*"
            },
            "require-dev": {
                "composer/composer": "1.6.* || 2.0.*@dev",
                "composer/semver": "1.0.* || 2.0.*@dev",
                "phpunit/phpunit": "^4.8.36",
                "sebastian/comparator": "^1.2.4",
                "symfony/process": "^2.3"
            },
            "type": "composer-plugin",
            "extra": {
                "class": "Composer\\Installers\\Plugin",
                "branch-alias": {
                    "dev-master": "1.0-dev"
                }
            },
            "autoload": {
                "psr-4": {
                    "Composer\\Installers\\": "src/Composer/Installers"
                }
            },
            "notification-url": "https://packagist.org/downloads/",
            "license": [
                "MIT"
            ],
            "authors": [
                {
                    "name": "Kyle Robinson Young",
                    "email": "kyle@dontkry.com",
                    "homepage": "https://github.com/shama"
                }
            ],
            "description": "A multi-framework Composer library installer",
            "homepage": "https://composer.github.io/installers/",
            "keywords": [
                "Craft",
                "Dolibarr",
                "Eliasis",
                "Hurad",
                "ImageCMS",
                "Kanboard",
                "Lan Management System",
                "MODX Evo",
                "MantisBT",
                "Mautic",
                "Maya",
                "OXID",
                "Plentymarkets",
                "Porto",
                "RadPHP",
                "SMF",
                "Thelia",
                "Whmcs",
                "WolfCMS",
                "agl",
                "aimeos",
                "annotatecms",
                "attogram",
                "bitrix",
                "cakephp",
                "chef",
                "cockpit",
                "codeigniter",
                "concrete5",
                "croogo",
                "dokuwiki",
                "drupal",
                "eZ Platform",
                "elgg",
                "expressionengine",
                "fuelphp",
                "grav",
                "installer",
                "itop",
                "joomla",
                "known",
                "kohana",
                "laravel",
                "lavalite",
                "lithium",
                "magento",
                "majima",
                "mako",
                "mediawiki",
                "modulework",
                "modx",
                "moodle",
                "osclass",
                "phpbb",
                "piwik",
                "ppi",
                "puppet",
                "pxcms",
                "reindex",
                "roundcube",
                "shopware",
                "silverstripe",
                "sydes",
                "sylius",
                "symfony",
                "typo3",
                "wordpress",
                "yawik",
                "zend",
                "zikula"
            ],
            "support": {
                "issues": "https://github.com/composer/installers/issues",
                "source": "https://github.com/composer/installers/tree/v1.9.0"
            },
            "funding": [
                {
                    "url": "https://packagist.com",
                    "type": "custom"
                },
                {
                    "url": "https://tidelift.com/funding/github/packagist/composer/composer",
                    "type": "tidelift"
                }
            ],
            "time": "2020-04-07T06:57:05+00:00"
        },
        {
            "name": "psr/container",
            "version": "1.0.0",
            "source": {
                "type": "git",
                "url": "https://github.com/php-fig/container.git",
                "reference": "b7ce3b176482dbbc1245ebf52b181af44c2cf55f"
            },
            "dist": {
                "type": "zip",
                "url": "https://api.github.com/repos/php-fig/container/zipball/b7ce3b176482dbbc1245ebf52b181af44c2cf55f",
                "reference": "b7ce3b176482dbbc1245ebf52b181af44c2cf55f",
                "shasum": ""
<<<<<<< HEAD
=======
            },
            "require": {
                "php": ">=5.3.0"
            },
            "type": "library",
            "extra": {
                "branch-alias": {
                    "dev-master": "1.0.x-dev"
                }
            },
            "autoload": {
                "psr-4": {
                    "Psr\\Container\\": "src/"
                }
            },
            "notification-url": "https://packagist.org/downloads/",
            "license": [
                "MIT"
            ],
            "authors": [
                {
                    "name": "PHP-FIG",
                    "homepage": "http://www.php-fig.org/"
                }
            ],
            "description": "Common Container Interface (PHP FIG PSR-11)",
            "homepage": "https://github.com/php-fig/container",
            "keywords": [
                "PSR-11",
                "container",
                "container-interface",
                "container-interop",
                "psr"
            ],
            "support": {
                "issues": "https://github.com/php-fig/container/issues",
                "source": "https://github.com/php-fig/container/tree/master"
            },
            "time": "2017-02-14T16:28:37+00:00"
        },
        {
            "name": "psr/http-message",
            "version": "1.0.1",
            "source": {
                "type": "git",
                "url": "https://github.com/php-fig/http-message.git",
                "reference": "f6561bf28d520154e4b0ec72be95418abe6d9363"
            },
            "dist": {
                "type": "zip",
                "url": "https://api.github.com/repos/php-fig/http-message/zipball/f6561bf28d520154e4b0ec72be95418abe6d9363",
                "reference": "f6561bf28d520154e4b0ec72be95418abe6d9363",
                "shasum": ""
            },
            "require": {
                "php": ">=5.3.0"
            },
            "type": "library",
            "extra": {
                "branch-alias": {
                    "dev-master": "1.0.x-dev"
                }
            },
            "autoload": {
                "psr-4": {
                    "Psr\\Http\\Message\\": "src/"
                }
            },
            "notification-url": "https://packagist.org/downloads/",
            "license": [
                "MIT"
            ],
            "authors": [
                {
                    "name": "PHP-FIG",
                    "homepage": "http://www.php-fig.org/"
                }
            ],
            "description": "Common interface for HTTP messages",
            "homepage": "https://github.com/php-fig/http-message",
            "keywords": [
                "http",
                "http-message",
                "psr",
                "psr-7",
                "request",
                "response"
            ],
            "time": "2016-08-06T14:39:51+00:00"
        },
        {
            "name": "psr/log",
            "version": "1.1.0",
            "source": {
                "type": "git",
                "url": "https://github.com/php-fig/log.git",
                "reference": "6c001f1daafa3a3ac1d8ff69ee4db8e799a654dd"
            },
            "dist": {
                "type": "zip",
                "url": "https://api.github.com/repos/php-fig/log/zipball/6c001f1daafa3a3ac1d8ff69ee4db8e799a654dd",
                "reference": "6c001f1daafa3a3ac1d8ff69ee4db8e799a654dd",
                "shasum": ""
            },
            "require": {
                "php": ">=5.3.0"
            },
            "type": "library",
            "extra": {
                "branch-alias": {
                    "dev-master": "1.0.x-dev"
                }
            },
            "autoload": {
                "psr-4": {
                    "Psr\\Log\\": "Psr/Log/"
                }
            },
            "notification-url": "https://packagist.org/downloads/",
            "license": [
                "MIT"
            ],
            "authors": [
                {
                    "name": "PHP-FIG",
                    "homepage": "http://www.php-fig.org/"
                }
            ],
            "description": "Common interface for logging libraries",
            "homepage": "https://github.com/php-fig/log",
            "keywords": [
                "log",
                "psr",
                "psr-3"
            ],
            "time": "2018-11-20T15:27:04+00:00"
        },
        {
            "name": "ralouphie/getallheaders",
            "version": "2.0.5",
            "source": {
                "type": "git",
                "url": "https://github.com/ralouphie/getallheaders.git",
                "reference": "5601c8a83fbba7ef674a7369456d12f1e0d0eafa"
            },
            "dist": {
                "type": "zip",
                "url": "https://api.github.com/repos/ralouphie/getallheaders/zipball/5601c8a83fbba7ef674a7369456d12f1e0d0eafa",
                "reference": "5601c8a83fbba7ef674a7369456d12f1e0d0eafa",
                "shasum": ""
            },
            "require": {
                "php": ">=5.3"
            },
            "require-dev": {
                "phpunit/phpunit": "~3.7.0",
                "satooshi/php-coveralls": ">=1.0"
            },
            "type": "library",
            "autoload": {
                "files": [
                    "src/getallheaders.php"
                ]
            },
            "notification-url": "https://packagist.org/downloads/",
            "license": [
                "MIT"
            ],
            "authors": [
                {
                    "name": "Ralph Khattar",
                    "email": "ralph.khattar@gmail.com"
                }
            ],
            "description": "A polyfill for getallheaders.",
            "time": "2016-02-11T07:05:27+00:00"
        },
        {
            "name": "symfony/dependency-injection",
            "version": "v3.4.28",
            "source": {
                "type": "git",
                "url": "https://github.com/symfony/dependency-injection.git",
                "reference": "8f2a0452f086a66f6d6cf53a432867b575887768"
            },
            "dist": {
                "type": "zip",
                "url": "https://api.github.com/repos/symfony/dependency-injection/zipball/8f2a0452f086a66f6d6cf53a432867b575887768",
                "reference": "8f2a0452f086a66f6d6cf53a432867b575887768",
                "shasum": ""
            },
            "require": {
                "php": "^5.5.9|>=7.0.8",
                "psr/container": "^1.0"
            },
            "conflict": {
                "symfony/config": "<3.3.7",
                "symfony/finder": "<3.3",
                "symfony/proxy-manager-bridge": "<3.4",
                "symfony/yaml": "<3.4"
            },
            "provide": {
                "psr/container-implementation": "1.0"
            },
            "require-dev": {
                "symfony/config": "~3.3|~4.0",
                "symfony/expression-language": "~2.8|~3.0|~4.0",
                "symfony/yaml": "~3.4|~4.0"
>>>>>>> 89e63603
            },
            "require": {
                "php": ">=5.3.0"
            },
            "type": "library",
            "extra": {
                "branch-alias": {
                    "dev-master": "1.0.x-dev"
                }
            },
            "autoload": {
                "psr-4": {
                    "Psr\\Container\\": "src/"
                }
            },
            "notification-url": "https://packagist.org/downloads/",
            "license": [
                "MIT"
            ],
            "authors": [
                {
                    "name": "PHP-FIG",
                    "homepage": "http://www.php-fig.org/"
                }
            ],
            "description": "Common Container Interface (PHP FIG PSR-11)",
            "homepage": "https://github.com/php-fig/container",
            "keywords": [
                "PSR-11",
                "container",
                "container-interface",
                "container-interop",
                "psr"
            ],
            "support": {
                "issues": "https://github.com/php-fig/container/issues",
                "source": "https://github.com/php-fig/container/tree/master"
            },
            "time": "2017-02-14T16:28:37+00:00"
        },
        {
            "name": "yoast/i18n-module",
            "version": "3.1.1",
            "source": {
                "type": "git",
                "url": "https://github.com/Yoast/i18n-module.git",
                "reference": "9d0a2f6daea6fb42376b023e7778294d19edd85d"
            },
            "dist": {
                "type": "zip",
                "url": "https://api.github.com/repos/Yoast/i18n-module/zipball/9d0a2f6daea6fb42376b023e7778294d19edd85d",
                "reference": "9d0a2f6daea6fb42376b023e7778294d19edd85d",
                "shasum": ""
            },
            "require": {
                "php": ">=5.2"
            },
            "require-dev": {
                "roave/security-advisories": "dev-master",
                "yoast/yoastcs": "^1.2.2"
            },
            "type": "library",
            "autoload": {
                "classmap": [
                    "src/"
                ]
            },
            "notification-url": "https://packagist.org/downloads/",
            "license": [
                "GPL-2.0-or-later"
            ],
            "authors": [
                {
                    "name": "Team Yoast",
                    "email": "support@yoast.com",
                    "homepage": "https://yoast.com"
                }
            ],
            "description": "Handle i18n for WordPress plugins.",
            "homepage": "https://github.com/Yoast/i18n-module",
            "keywords": [
                "wordpress"
            ],
            "support": {
                "issues": "https://github.com/Yoast/i18n-module/issues",
                "source": "https://github.com/Yoast/i18n-module"
            },
            "time": "2019-05-07T06:45:05+00:00"
        }
    ],
    "packages-dev": [
        {
            "name": "antecedent/patchwork",
            "version": "2.1.12",
            "source": {
                "type": "git",
                "url": "https://github.com/antecedent/patchwork.git",
                "reference": "b98e046dd4c0acc34a0846604f06f6111654d9ea"
            },
            "dist": {
                "type": "zip",
                "url": "https://api.github.com/repos/antecedent/patchwork/zipball/b98e046dd4c0acc34a0846604f06f6111654d9ea",
                "reference": "b98e046dd4c0acc34a0846604f06f6111654d9ea",
                "shasum": ""
            },
            "require": {
                "php": ">=5.4.0"
            },
            "require-dev": {
                "phpunit/phpunit": ">=4"
            },
            "type": "library",
            "notification-url": "https://packagist.org/downloads/",
            "license": [
                "MIT"
            ],
            "authors": [
                {
                    "name": "Ignas Rudaitis",
                    "email": "ignas.rudaitis@gmail.com"
                }
            ],
            "description": "Method redefinition (monkey-patching) functionality for PHP.",
            "homepage": "http://patchwork2.org/",
            "keywords": [
                "aop",
                "aspect",
                "interception",
                "monkeypatching",
                "redefinition",
                "runkit",
                "testing"
            ],
            "support": {
                "issues": "https://github.com/antecedent/patchwork/issues",
                "source": "https://github.com/antecedent/patchwork/tree/2.1.12"
            },
            "time": "2019-12-22T17:52:09+00:00"
        },
        {
            "name": "brain/monkey",
            "version": "2.6.0",
            "source": {
                "type": "git",
                "url": "https://github.com/Brain-WP/BrainMonkey.git",
                "reference": "7042140000b4b18034c0c0010d86274a00f25442"
            },
            "dist": {
                "type": "zip",
                "url": "https://api.github.com/repos/Brain-WP/BrainMonkey/zipball/7042140000b4b18034c0c0010d86274a00f25442",
                "reference": "7042140000b4b18034c0c0010d86274a00f25442",
                "shasum": ""
            },
            "require": {
                "antecedent/patchwork": "^2.0",
                "mockery/mockery": ">=0.9 <2",
                "php": ">=5.6.0"
            },
            "require-dev": {
                "dealerdirect/phpcodesniffer-composer-installer": "^0.6 || ^0.7",
                "phpcompatibility/php-compatibility": "^9.3.0",
                "phpunit/phpunit": "^5.7.9 || ^6.0 || ^7.0 || ^8.0 || ^9.0"
            },
            "type": "library",
            "extra": {
                "branch-alias": {
                    "dev-version/1": "1.x-dev",
                    "dev-master": "2.0.x-dev"
                }
            },
            "autoload": {
                "psr-4": {
                    "Brain\\Monkey\\": "src/"
                },
                "files": [
                    "inc/api.php"
                ]
            },
            "notification-url": "https://packagist.org/downloads/",
            "license": [
                "MIT"
            ],
            "authors": [
                {
                    "name": "Giuseppe Mazzapica",
                    "email": "giuseppe.mazzapica@gmail.com",
                    "homepage": "https://gmazzap.me",
                    "role": "Developer"
                }
            ],
            "description": "Mocking utility for PHP functions and WordPress plugin API",
            "keywords": [
                "Monkey Patching",
                "interception",
                "mock",
                "mock functions",
                "mockery",
                "patchwork",
                "redefinition",
                "runkit",
                "test",
                "testing"
            ],
            "support": {
                "issues": "https://github.com/Brain-WP/BrainMonkey/issues",
                "source": "https://github.com/Brain-WP/BrainMonkey"
            },
            "time": "2020-10-13T17:56:14+00:00"
        },
        {
            "name": "composer/package-versions-deprecated",
            "version": "1.11.99",
            "source": {
                "type": "git",
                "url": "https://github.com/composer/package-versions-deprecated.git",
                "reference": "c8c9aa8a14cc3d3bec86d0a8c3fa52ea79936855"
            },
            "dist": {
                "type": "zip",
                "url": "https://api.github.com/repos/composer/package-versions-deprecated/zipball/c8c9aa8a14cc3d3bec86d0a8c3fa52ea79936855",
                "reference": "c8c9aa8a14cc3d3bec86d0a8c3fa52ea79936855",
                "shasum": ""
            },
            "require": {
                "composer-plugin-api": "^1.1.0 || ^2.0",
                "php": "^7 || ^8"
            },
            "replace": {
                "ocramius/package-versions": "1.11.99"
            },
            "require-dev": {
                "composer/composer": "^1.9.3 || ^2.0@dev",
                "ext-zip": "^1.13",
                "phpunit/phpunit": "^6.5 || ^7"
            },
            "type": "composer-plugin",
            "extra": {
                "class": "PackageVersions\\Installer",
                "branch-alias": {
                    "dev-master": "1.x-dev"
                }
            },
            "autoload": {
                "psr-4": {
                    "PackageVersions\\": "src/PackageVersions"
                }
            },
            "notification-url": "https://packagist.org/downloads/",
            "license": [
                "MIT"
            ],
            "authors": [
                {
                    "name": "Marco Pivetta",
                    "email": "ocramius@gmail.com"
                },
                {
                    "name": "Jordi Boggiano",
                    "email": "j.boggiano@seld.be"
                }
            ],
            "description": "Composer plugin that provides efficient querying for installed package versions (no runtime IO)",
            "support": {
                "issues": "https://github.com/composer/package-versions-deprecated/issues",
                "source": "https://github.com/composer/package-versions-deprecated/tree/master"
            },
            "funding": [
                {
                    "url": "https://packagist.com",
                    "type": "custom"
                },
                {
                    "url": "https://github.com/composer",
                    "type": "github"
                },
                {
                    "url": "https://tidelift.com/funding/github/packagist/composer/composer",
                    "type": "tidelift"
                }
            ],
            "time": "2020-08-25T05:50:16+00:00"
        },
        {
            "name": "dealerdirect/phpcodesniffer-composer-installer",
            "version": "v0.7.0",
            "source": {
                "type": "git",
                "url": "https://github.com/Dealerdirect/phpcodesniffer-composer-installer.git",
                "reference": "e8d808670b8f882188368faaf1144448c169c0b7"
            },
            "dist": {
                "type": "zip",
                "url": "https://api.github.com/repos/Dealerdirect/phpcodesniffer-composer-installer/zipball/e8d808670b8f882188368faaf1144448c169c0b7",
                "reference": "e8d808670b8f882188368faaf1144448c169c0b7",
                "shasum": ""
            },
            "require": {
                "composer-plugin-api": "^1.0 || ^2.0",
                "php": ">=5.3",
                "squizlabs/php_codesniffer": "^2 || ^3 || 4.0.x-dev"
            },
            "require-dev": {
                "composer/composer": "*",
                "phpcompatibility/php-compatibility": "^9.0",
                "sensiolabs/security-checker": "^4.1.0"
            },
            "type": "composer-plugin",
            "extra": {
                "class": "Dealerdirect\\Composer\\Plugin\\Installers\\PHPCodeSniffer\\Plugin"
            },
            "autoload": {
                "psr-4": {
                    "Dealerdirect\\Composer\\Plugin\\Installers\\PHPCodeSniffer\\": "src/"
                }
            },
            "notification-url": "https://packagist.org/downloads/",
            "license": [
                "MIT"
            ],
            "authors": [
                {
                    "name": "Franck Nijhof",
                    "email": "franck.nijhof@dealerdirect.com",
                    "homepage": "http://www.frenck.nl",
                    "role": "Developer / IT Manager"
                }
            ],
            "description": "PHP_CodeSniffer Standards Composer Installer Plugin",
            "homepage": "http://www.dealerdirect.com",
            "keywords": [
                "PHPCodeSniffer",
                "PHP_CodeSniffer",
                "code quality",
                "codesniffer",
                "composer",
                "installer",
                "phpcs",
                "plugin",
                "qa",
                "quality",
                "standard",
                "standards",
                "style guide",
                "stylecheck",
                "tests"
            ],
            "support": {
                "issues": "https://github.com/dealerdirect/phpcodesniffer-composer-installer/issues",
                "source": "https://github.com/dealerdirect/phpcodesniffer-composer-installer"
            },
            "time": "2020-06-25T14:57:39+00:00"
        },
        {
            "name": "doctrine/instantiator",
            "version": "1.2.0",
            "source": {
                "type": "git",
                "url": "https://github.com/doctrine/instantiator.git",
                "reference": "a2c590166b2133a4633738648b6b064edae0814a"
            },
            "dist": {
                "type": "zip",
                "url": "https://api.github.com/repos/doctrine/instantiator/zipball/a2c590166b2133a4633738648b6b064edae0814a",
                "reference": "a2c590166b2133a4633738648b6b064edae0814a",
                "shasum": ""
            },
            "require": {
                "php": "^7.1"
            },
            "require-dev": {
                "doctrine/coding-standard": "^6.0",
                "ext-pdo": "*",
                "ext-phar": "*",
                "phpbench/phpbench": "^0.13",
                "phpstan/phpstan-phpunit": "^0.11",
                "phpstan/phpstan-shim": "^0.11",
                "phpunit/phpunit": "^7.0"
            },
            "type": "library",
            "extra": {
                "branch-alias": {
                    "dev-master": "1.2.x-dev"
                }
            },
            "autoload": {
                "psr-4": {
                    "Doctrine\\Instantiator\\": "src/Doctrine/Instantiator/"
                }
            },
            "notification-url": "https://packagist.org/downloads/",
            "license": [
                "MIT"
            ],
            "authors": [
                {
                    "name": "Marco Pivetta",
                    "email": "ocramius@gmail.com",
                    "homepage": "http://ocramius.github.com/"
                }
            ],
            "description": "A small, lightweight utility to instantiate objects in PHP without invoking their constructors",
            "homepage": "https://www.doctrine-project.org/projects/instantiator.html",
            "keywords": [
                "constructor",
                "instantiate"
            ],
            "support": {
                "issues": "https://github.com/doctrine/instantiator/issues",
                "source": "https://github.com/doctrine/instantiator/tree/master"
            },
            "time": "2019-03-17T17:37:11+00:00"
        },
        {
            "name": "guzzlehttp/guzzle",
            "version": "6.3.3",
            "source": {
                "type": "git",
                "url": "https://github.com/guzzle/guzzle.git",
                "reference": "407b0cb880ace85c9b63c5f9551db498cb2d50ba"
            },
            "dist": {
                "type": "zip",
                "url": "https://api.github.com/repos/guzzle/guzzle/zipball/407b0cb880ace85c9b63c5f9551db498cb2d50ba",
                "reference": "407b0cb880ace85c9b63c5f9551db498cb2d50ba",
                "shasum": ""
            },
            "require": {
                "guzzlehttp/promises": "^1.0",
                "guzzlehttp/psr7": "^1.4",
                "php": ">=5.5"
            },
            "require-dev": {
                "ext-curl": "*",
                "phpunit/phpunit": "^4.8.35 || ^5.7 || ^6.4 || ^7.0",
                "psr/log": "^1.0"
            },
            "suggest": {
                "psr/log": "Required for using the Log middleware"
            },
            "type": "library",
            "extra": {
                "branch-alias": {
                    "dev-master": "6.3-dev"
                }
            },
            "autoload": {
                "files": [
                    "src/functions_include.php"
                ],
                "psr-4": {
                    "GuzzleHttp\\": "src/"
                }
            },
            "notification-url": "https://packagist.org/downloads/",
            "license": [
                "MIT"
            ],
            "authors": [
                {
                    "name": "Michael Dowling",
                    "email": "mtdowling@gmail.com",
                    "homepage": "https://github.com/mtdowling"
                }
            ],
            "description": "Guzzle is a PHP HTTP client library",
            "homepage": "http://guzzlephp.org/",
            "keywords": [
                "client",
                "curl",
                "framework",
                "http",
                "http client",
                "rest",
                "web service"
            ],
            "support": {
                "issues": "https://github.com/guzzle/guzzle/issues",
                "source": "https://github.com/guzzle/guzzle/tree/master"
            },
            "time": "2018-04-22T15:46:56+00:00"
        },
        {
            "name": "guzzlehttp/promises",
            "version": "v1.3.1",
            "source": {
                "type": "git",
                "url": "https://github.com/guzzle/promises.git",
                "reference": "a59da6cf61d80060647ff4d3eb2c03a2bc694646"
            },
            "dist": {
                "type": "zip",
                "url": "https://api.github.com/repos/guzzle/promises/zipball/a59da6cf61d80060647ff4d3eb2c03a2bc694646",
                "reference": "a59da6cf61d80060647ff4d3eb2c03a2bc694646",
                "shasum": ""
            },
            "require": {
                "php": ">=5.5.0"
            },
            "require-dev": {
                "phpunit/phpunit": "^4.0"
            },
            "type": "library",
            "extra": {
                "branch-alias": {
                    "dev-master": "1.4-dev"
                }
            },
            "autoload": {
                "psr-4": {
                    "GuzzleHttp\\Promise\\": "src/"
                },
                "files": [
                    "src/functions_include.php"
                ]
            },
            "notification-url": "https://packagist.org/downloads/",
            "license": [
                "MIT"
            ],
            "authors": [
                {
                    "name": "Michael Dowling",
                    "email": "mtdowling@gmail.com",
                    "homepage": "https://github.com/mtdowling"
                }
            ],
            "description": "Guzzle promises library",
            "keywords": [
                "promise"
            ],
            "support": {
                "issues": "https://github.com/guzzle/promises/issues",
                "source": "https://github.com/guzzle/promises/tree/master"
            },
            "time": "2016-12-20T10:07:11+00:00"
        },
        {
            "name": "guzzlehttp/psr7",
            "version": "1.5.2",
            "source": {
                "type": "git",
                "url": "https://github.com/guzzle/psr7.git",
                "reference": "9f83dded91781a01c63574e387eaa769be769115"
            },
            "dist": {
                "type": "zip",
                "url": "https://api.github.com/repos/guzzle/psr7/zipball/9f83dded91781a01c63574e387eaa769be769115",
                "reference": "9f83dded91781a01c63574e387eaa769be769115",
                "shasum": ""
            },
            "require": {
                "php": ">=5.4.0",
                "psr/http-message": "~1.0",
                "ralouphie/getallheaders": "^2.0.5"
            },
            "provide": {
                "psr/http-message-implementation": "1.0"
            },
            "require-dev": {
                "phpunit/phpunit": "~4.8.36 || ^5.7.27 || ^6.5.8"
            },
            "type": "library",
            "extra": {
                "branch-alias": {
                    "dev-master": "1.5-dev"
                }
            },
            "autoload": {
                "psr-4": {
                    "GuzzleHttp\\Psr7\\": "src/"
                },
                "files": [
                    "src/functions_include.php"
                ]
            },
            "notification-url": "https://packagist.org/downloads/",
            "license": [
                "MIT"
            ],
            "authors": [
                {
                    "name": "Michael Dowling",
                    "email": "mtdowling@gmail.com",
                    "homepage": "https://github.com/mtdowling"
                },
                {
                    "name": "Tobias Schultze",
                    "homepage": "https://github.com/Tobion"
                }
            ],
            "description": "PSR-7 message implementation that also provides common utility methods",
            "keywords": [
                "http",
                "message",
                "psr-7",
                "request",
                "response",
                "stream",
                "uri",
                "url"
            ],
            "support": {
                "issues": "https://github.com/guzzle/psr7/issues",
                "source": "https://github.com/guzzle/psr7/tree/master"
            },
            "time": "2018-12-04T20:46:45+00:00"
        },
        {
            "name": "hamcrest/hamcrest-php",
            "version": "v2.0.1",
            "source": {
                "type": "git",
                "url": "https://github.com/hamcrest/hamcrest-php.git",
                "reference": "8c3d0a3f6af734494ad8f6fbbee0ba92422859f3"
            },
            "dist": {
                "type": "zip",
                "url": "https://api.github.com/repos/hamcrest/hamcrest-php/zipball/8c3d0a3f6af734494ad8f6fbbee0ba92422859f3",
                "reference": "8c3d0a3f6af734494ad8f6fbbee0ba92422859f3",
                "shasum": ""
            },
            "require": {
                "php": "^5.3|^7.0|^8.0"
            },
            "replace": {
                "cordoval/hamcrest-php": "*",
                "davedevelopment/hamcrest-php": "*",
                "kodova/hamcrest-php": "*"
            },
            "require-dev": {
                "phpunit/php-file-iterator": "^1.4 || ^2.0",
                "phpunit/phpunit": "^4.8.36 || ^5.7 || ^6.5 || ^7.0"
            },
            "type": "library",
            "extra": {
                "branch-alias": {
                    "dev-master": "2.1-dev"
                }
            },
            "autoload": {
                "classmap": [
                    "hamcrest"
                ]
            },
            "notification-url": "https://packagist.org/downloads/",
            "license": [
                "BSD-3-Clause"
            ],
            "description": "This is the PHP port of Hamcrest Matchers",
            "keywords": [
                "test"
            ],
            "support": {
                "issues": "https://github.com/hamcrest/hamcrest-php/issues",
                "source": "https://github.com/hamcrest/hamcrest-php/tree/v2.0.1"
            },
            "time": "2020-07-09T08:09:16+00:00"
        },
        {
            "name": "humbug/php-scoper",
            "version": "0.13.8",
            "source": {
                "type": "git",
                "url": "https://github.com/humbug/php-scoper.git",
                "reference": "e4a8d139a7baec975daea24e7f903f74f510ab2a"
            },
            "dist": {
                "type": "zip",
                "url": "https://api.github.com/repos/humbug/php-scoper/zipball/e4a8d139a7baec975daea24e7f903f74f510ab2a",
                "reference": "e4a8d139a7baec975daea24e7f903f74f510ab2a",
                "shasum": ""
            },
            "require": {
                "composer/package-versions-deprecated": "^1.8",
                "jetbrains/phpstorm-stubs": "dev-master",
                "nikic/php-parser": "^4.0",
                "php": "^7.2",
                "symfony/console": "^3.2 || ^4.0",
                "symfony/filesystem": "^3.2 || ^4.0",
                "symfony/finder": "^3.2 || ^4.0"
            },
            "replace": {
                "humbug/php-scoper": "self.version"
            },
            "require-dev": {
                "bamarni/composer-bin-plugin": "^1.1",
                "humbug/box": "^3.8",
                "phpunit/phpunit": "^8.0"
            },
            "bin": [
                "bin/php-scoper"
            ],
            "type": "library",
            "extra": {
                "bamarni-bin": {
                    "bin-links": false
                },
                "branch-alias": {
                    "dev-master": "1.0-dev"
                }
            },
            "autoload": {
                "files": [
                    "src/functions.php",
                    "src/json.php"
                ],
                "psr-4": {
                    "Humbug\\PhpScoper\\": "src/"
                }
            },
            "notification-url": "https://packagist.org/downloads/",
            "license": [
                "MIT"
            ],
            "authors": [
                {
                    "name": "Bernhard Schussek",
                    "email": "bschussek@gmail.com"
                },
                {
                    "name": "Théo Fidry",
                    "email": "theo.fidry@gmail.com"
                },
                {
                    "name": "Pádraic Brady",
                    "email": "padraic.brady@gmail.com"
                }
            ],
            "description": "Prefixes all PHP namespaces in a file or directory.",
            "support": {
                "issues": "https://github.com/humbug/php-scoper/issues",
                "source": "https://github.com/humbug/php-scoper/tree/0.13.8"
            },
            "funding": [
                {
                    "url": "https://github.com/theofidry",
                    "type": "github"
                }
            ],
            "time": "2020-10-29T16:16:22+00:00"
        },
        {
            "name": "jetbrains/phpstorm-stubs",
            "version": "dev-master",
            "source": {
                "type": "git",
                "url": "https://github.com/JetBrains/phpstorm-stubs.git",
                "reference": "90ceda38662a41a42d820e218dbaed5ad6670e84"
            },
            "dist": {
                "type": "zip",
                "url": "https://api.github.com/repos/JetBrains/phpstorm-stubs/zipball/90ceda38662a41a42d820e218dbaed5ad6670e84",
                "reference": "90ceda38662a41a42d820e218dbaed5ad6670e84",
                "shasum": ""
            },
            "require-dev": {
                "nikic/php-parser": "@stable",
                "php": "^8.0",
                "phpdocumentor/reflection-docblock": "@stable",
                "phpunit/phpunit": "@stable"
            },
            "default-branch": true,
            "type": "library",
            "autoload": {
                "files": [
                    "PhpStormStubsMap.php"
                ]
            },
            "notification-url": "https://packagist.org/downloads/",
            "license": [
                "Apache-2.0"
            ],
            "description": "PHP runtime & extensions header files for PhpStorm",
            "homepage": "https://www.jetbrains.com/phpstorm",
            "keywords": [
                "autocomplete",
                "code",
                "inference",
                "inspection",
                "jetbrains",
                "phpstorm",
                "stubs",
                "type"
            ],
            "support": {
                "source": "https://github.com/JetBrains/phpstorm-stubs/tree/master"
            },
            "time": "2021-02-19T12:50:54+00:00"
        },
        {
            "name": "league/oauth2-client",
            "version": "2.4.1",
            "source": {
                "type": "git",
                "url": "https://github.com/thephpleague/oauth2-client.git",
                "reference": "cc114abc622a53af969e8664722e84ca36257530"
            },
            "dist": {
                "type": "zip",
                "url": "https://api.github.com/repos/thephpleague/oauth2-client/zipball/cc114abc622a53af969e8664722e84ca36257530",
                "reference": "cc114abc622a53af969e8664722e84ca36257530",
                "shasum": ""
            },
            "require": {
                "guzzlehttp/guzzle": "^6.0",
                "paragonie/random_compat": "^1|^2|^9.99",
                "php": "^5.6|^7.0"
            },
            "require-dev": {
                "eloquent/liberator": "^2.0",
                "eloquent/phony-phpunit": "^1.0|^3.0",
                "jakub-onderka/php-parallel-lint": "^0.9.2",
                "phpunit/phpunit": "^5.7|^6.0",
                "squizlabs/php_codesniffer": "^2.3|^3.0"
            },
            "type": "library",
            "extra": {
                "branch-alias": {
                    "dev-2.x": "2.0.x-dev"
                }
            },
            "autoload": {
                "psr-4": {
                    "League\\OAuth2\\Client\\": "src/"
                }
            },
            "notification-url": "https://packagist.org/downloads/",
            "license": [
                "MIT"
            ],
            "authors": [
                {
                    "name": "Alex Bilbie",
                    "email": "hello@alexbilbie.com",
                    "homepage": "http://www.alexbilbie.com",
                    "role": "Developer"
                },
                {
                    "name": "Woody Gilk",
                    "homepage": "https://github.com/shadowhand",
                    "role": "Contributor"
                }
            ],
            "description": "OAuth 2.0 Client Library",
            "keywords": [
                "Authentication",
                "SSO",
                "authorization",
                "identity",
                "idp",
                "oauth",
                "oauth2",
                "single sign on"
            ],
            "support": {
                "issues": "https://github.com/thephpleague/oauth2-client/issues",
                "source": "https://github.com/thephpleague/oauth2-client/tree/master"
            },
            "time": "2018-11-22T18:33:57+00:00"
        },
        {
            "name": "mockery/mockery",
            "version": "1.3.3",
            "source": {
                "type": "git",
                "url": "https://github.com/mockery/mockery.git",
                "reference": "60fa2f67f6e4d3634bb4a45ff3171fa52215800d"
            },
            "dist": {
                "type": "zip",
                "url": "https://api.github.com/repos/mockery/mockery/zipball/60fa2f67f6e4d3634bb4a45ff3171fa52215800d",
                "reference": "60fa2f67f6e4d3634bb4a45ff3171fa52215800d",
                "shasum": ""
            },
            "require": {
                "hamcrest/hamcrest-php": "^2.0.1",
                "lib-pcre": ">=7.0",
                "php": ">=5.6.0"
            },
            "require-dev": {
                "phpunit/phpunit": "^5.7.10|^6.5|^7.5|^8.5|^9.3"
            },
            "type": "library",
            "extra": {
                "branch-alias": {
                    "dev-master": "1.3.x-dev"
                }
            },
            "autoload": {
                "psr-0": {
                    "Mockery": "library/"
                }
            },
            "notification-url": "https://packagist.org/downloads/",
            "license": [
                "BSD-3-Clause"
            ],
            "authors": [
                {
                    "name": "Pádraic Brady",
                    "email": "padraic.brady@gmail.com",
                    "homepage": "http://blog.astrumfutura.com"
                },
                {
                    "name": "Dave Marshall",
                    "email": "dave.marshall@atstsolutions.co.uk",
                    "homepage": "http://davedevelopment.co.uk"
                }
            ],
            "description": "Mockery is a simple yet flexible PHP mock object framework",
            "homepage": "https://github.com/mockery/mockery",
            "keywords": [
                "BDD",
                "TDD",
                "library",
                "mock",
                "mock objects",
                "mockery",
                "stub",
                "test",
                "test double",
                "testing"
            ],
            "support": {
                "issues": "https://github.com/mockery/mockery/issues",
                "source": "https://github.com/mockery/mockery/tree/1.3.3"
            },
            "time": "2020-08-11T18:10:21+00:00"
        },
        {
            "name": "myclabs/deep-copy",
            "version": "1.9.1",
            "source": {
                "type": "git",
                "url": "https://github.com/myclabs/DeepCopy.git",
                "reference": "e6828efaba2c9b79f4499dae1d66ef8bfa7b2b72"
            },
            "dist": {
                "type": "zip",
                "url": "https://api.github.com/repos/myclabs/DeepCopy/zipball/e6828efaba2c9b79f4499dae1d66ef8bfa7b2b72",
                "reference": "e6828efaba2c9b79f4499dae1d66ef8bfa7b2b72",
                "shasum": ""
            },
            "require": {
                "php": "^7.1"
            },
            "replace": {
                "myclabs/deep-copy": "self.version"
            },
            "require-dev": {
                "doctrine/collections": "^1.0",
                "doctrine/common": "^2.6",
                "phpunit/phpunit": "^7.1"
            },
            "type": "library",
            "autoload": {
                "psr-4": {
                    "DeepCopy\\": "src/DeepCopy/"
                },
                "files": [
                    "src/DeepCopy/deep_copy.php"
                ]
            },
            "notification-url": "https://packagist.org/downloads/",
            "license": [
                "MIT"
            ],
            "description": "Create deep copies (clones) of your objects",
            "keywords": [
                "clone",
                "copy",
                "duplicate",
                "object",
                "object graph"
            ],
            "support": {
                "issues": "https://github.com/myclabs/DeepCopy/issues",
                "source": "https://github.com/myclabs/DeepCopy/tree/1.9.1"
            },
            "time": "2019-04-07T13:18:21+00:00"
        },
        {
            "name": "nikic/php-parser",
            "version": "v4.10.4",
            "source": {
                "type": "git",
                "url": "https://github.com/nikic/PHP-Parser.git",
                "reference": "c6d052fc58cb876152f89f532b95a8d7907e7f0e"
            },
            "dist": {
                "type": "zip",
                "url": "https://api.github.com/repos/nikic/PHP-Parser/zipball/c6d052fc58cb876152f89f532b95a8d7907e7f0e",
                "reference": "c6d052fc58cb876152f89f532b95a8d7907e7f0e",
                "shasum": ""
            },
            "require": {
                "ext-tokenizer": "*",
                "php": ">=7.0"
            },
            "require-dev": {
                "ircmaxell/php-yacc": "^0.0.7",
                "phpunit/phpunit": "^6.5 || ^7.0 || ^8.0 || ^9.0"
            },
            "bin": [
                "bin/php-parse"
            ],
            "type": "library",
            "extra": {
                "branch-alias": {
                    "dev-master": "4.9-dev"
                }
            },
            "autoload": {
                "psr-4": {
                    "PhpParser\\": "lib/PhpParser"
                }
            },
            "notification-url": "https://packagist.org/downloads/",
            "license": [
                "BSD-3-Clause"
            ],
            "authors": [
                {
                    "name": "Nikita Popov"
                }
            ],
            "description": "A PHP parser written in PHP",
            "keywords": [
                "parser",
                "php"
            ],
            "support": {
                "issues": "https://github.com/nikic/PHP-Parser/issues",
                "source": "https://github.com/nikic/PHP-Parser/tree/v4.10.4"
            },
            "time": "2020-12-20T10:01:03+00:00"
        },
        {
            "name": "paragonie/random_compat",
            "version": "v9.99.99",
            "source": {
                "type": "git",
                "url": "https://github.com/paragonie/random_compat.git",
                "reference": "84b4dfb120c6f9b4ff7b3685f9b8f1aa365a0c95"
            },
            "dist": {
                "type": "zip",
                "url": "https://api.github.com/repos/paragonie/random_compat/zipball/84b4dfb120c6f9b4ff7b3685f9b8f1aa365a0c95",
                "reference": "84b4dfb120c6f9b4ff7b3685f9b8f1aa365a0c95",
                "shasum": ""
            },
            "require": {
                "php": "^7"
            },
            "require-dev": {
                "phpunit/phpunit": "4.*|5.*",
                "vimeo/psalm": "^1"
            },
            "suggest": {
                "ext-libsodium": "Provides a modern crypto API that can be used to generate random bytes."
            },
            "type": "library",
            "notification-url": "https://packagist.org/downloads/",
            "license": [
                "MIT"
            ],
            "authors": [
                {
                    "name": "Paragon Initiative Enterprises",
                    "email": "security@paragonie.com",
                    "homepage": "https://paragonie.com"
                }
            ],
            "description": "PHP 5.x polyfill for random_bytes() and random_int() from PHP 7",
            "keywords": [
                "csprng",
                "polyfill",
                "pseudorandom",
                "random"
            ],
            "support": {
                "email": "info@paragonie.com",
                "issues": "https://github.com/paragonie/random_compat/issues",
                "source": "https://github.com/paragonie/random_compat"
            },
            "time": "2018-07-02T15:55:56+00:00"
        },
        {
            "name": "php-parallel-lint/php-console-color",
            "version": "v0.3",
            "source": {
                "type": "git",
                "url": "https://github.com/php-parallel-lint/PHP-Console-Color.git",
                "reference": "b6af326b2088f1ad3b264696c9fd590ec395b49e"
            },
            "dist": {
                "type": "zip",
                "url": "https://api.github.com/repos/php-parallel-lint/PHP-Console-Color/zipball/b6af326b2088f1ad3b264696c9fd590ec395b49e",
                "reference": "b6af326b2088f1ad3b264696c9fd590ec395b49e",
                "shasum": ""
            },
            "require": {
                "php": ">=5.4.0"
            },
            "replace": {
                "jakub-onderka/php-console-color": "*"
            },
            "require-dev": {
                "php-parallel-lint/php-code-style": "1.0",
                "php-parallel-lint/php-parallel-lint": "1.0",
                "php-parallel-lint/php-var-dump-check": "0.*",
                "phpunit/phpunit": "~4.3",
                "squizlabs/php_codesniffer": "1.*"
            },
            "type": "library",
            "autoload": {
                "psr-4": {
                    "JakubOnderka\\PhpConsoleColor\\": "src/"
                }
            },
            "notification-url": "https://packagist.org/downloads/",
            "license": [
                "BSD-2-Clause"
            ],
            "authors": [
                {
                    "name": "Jakub Onderka",
                    "email": "jakub.onderka@gmail.com"
                }
            ],
            "support": {
                "issues": "https://github.com/php-parallel-lint/PHP-Console-Color/issues",
                "source": "https://github.com/php-parallel-lint/PHP-Console-Color/tree/master"
            },
            "time": "2020-05-14T05:47:14+00:00"
        },
        {
            "name": "php-parallel-lint/php-console-highlighter",
            "version": "v0.5",
            "source": {
                "type": "git",
                "url": "https://github.com/php-parallel-lint/PHP-Console-Highlighter.git",
                "reference": "21bf002f077b177f056d8cb455c5ed573adfdbb8"
            },
            "dist": {
                "type": "zip",
                "url": "https://api.github.com/repos/php-parallel-lint/PHP-Console-Highlighter/zipball/21bf002f077b177f056d8cb455c5ed573adfdbb8",
                "reference": "21bf002f077b177f056d8cb455c5ed573adfdbb8",
                "shasum": ""
            },
            "require": {
                "ext-tokenizer": "*",
                "php": ">=5.4.0",
                "php-parallel-lint/php-console-color": "~0.2"
            },
            "replace": {
                "jakub-onderka/php-console-highlighter": "*"
            },
            "require-dev": {
                "php-parallel-lint/php-code-style": "~1.0",
                "php-parallel-lint/php-parallel-lint": "~1.0",
                "php-parallel-lint/php-var-dump-check": "~0.1",
                "phpunit/phpunit": "~4.0",
                "squizlabs/php_codesniffer": "~1.5"
            },
            "type": "library",
            "autoload": {
                "psr-4": {
                    "JakubOnderka\\PhpConsoleHighlighter\\": "src/"
                }
            },
            "notification-url": "https://packagist.org/downloads/",
            "license": [
                "MIT"
            ],
            "authors": [
                {
                    "name": "Jakub Onderka",
                    "email": "acci@acci.cz",
                    "homepage": "http://www.acci.cz/"
                }
            ],
            "description": "Highlight PHP code in terminal",
            "support": {
                "issues": "https://github.com/php-parallel-lint/PHP-Console-Highlighter/issues",
                "source": "https://github.com/php-parallel-lint/PHP-Console-Highlighter/tree/master"
            },
            "time": "2020-05-13T07:37:49+00:00"
        },
        {
            "name": "php-parallel-lint/php-parallel-lint",
            "version": "v1.2.0",
            "source": {
                "type": "git",
                "url": "https://github.com/php-parallel-lint/PHP-Parallel-Lint.git",
                "reference": "474f18bc6cc6aca61ca40bfab55139de614e51ca"
            },
            "dist": {
                "type": "zip",
                "url": "https://api.github.com/repos/php-parallel-lint/PHP-Parallel-Lint/zipball/474f18bc6cc6aca61ca40bfab55139de614e51ca",
                "reference": "474f18bc6cc6aca61ca40bfab55139de614e51ca",
                "shasum": ""
            },
            "require": {
                "ext-json": "*",
                "php": ">=5.4.0"
            },
            "replace": {
                "grogy/php-parallel-lint": "*",
                "jakub-onderka/php-parallel-lint": "*"
            },
            "require-dev": {
                "nette/tester": "^1.3 || ^2.0",
                "php-parallel-lint/php-console-highlighter": "~0.3",
                "squizlabs/php_codesniffer": "~3.0"
            },
            "suggest": {
                "php-parallel-lint/php-console-highlighter": "Highlight syntax in code snippet"
            },
            "bin": [
                "parallel-lint"
            ],
            "type": "library",
            "autoload": {
                "classmap": [
                    "./"
                ]
            },
            "notification-url": "https://packagist.org/downloads/",
            "license": [
                "BSD-2-Clause"
            ],
            "authors": [
                {
                    "name": "Jakub Onderka",
                    "email": "ahoj@jakubonderka.cz"
                }
            ],
            "description": "This tool check syntax of PHP files about 20x faster than serial check.",
            "homepage": "https://github.com/php-parallel-lint/PHP-Parallel-Lint",
            "support": {
                "issues": "https://github.com/php-parallel-lint/PHP-Parallel-Lint/issues",
                "source": "https://github.com/php-parallel-lint/PHP-Parallel-Lint/tree/master"
            },
            "time": "2020-04-04T12:18:32+00:00"
        },
        {
            "name": "phpcompatibility/php-compatibility",
            "version": "9.3.5",
            "source": {
                "type": "git",
                "url": "https://github.com/PHPCompatibility/PHPCompatibility.git",
                "reference": "9fb324479acf6f39452e0655d2429cc0d3914243"
            },
            "dist": {
                "type": "zip",
                "url": "https://api.github.com/repos/PHPCompatibility/PHPCompatibility/zipball/9fb324479acf6f39452e0655d2429cc0d3914243",
                "reference": "9fb324479acf6f39452e0655d2429cc0d3914243",
                "shasum": ""
            },
            "require": {
                "php": ">=5.3",
                "squizlabs/php_codesniffer": "^2.3 || ^3.0.2"
            },
            "conflict": {
                "squizlabs/php_codesniffer": "2.6.2"
            },
            "require-dev": {
                "phpunit/phpunit": "~4.5 || ^5.0 || ^6.0 || ^7.0"
            },
            "suggest": {
                "dealerdirect/phpcodesniffer-composer-installer": "^0.5 || This Composer plugin will sort out the PHPCS 'installed_paths' automatically.",
                "roave/security-advisories": "dev-master || Helps prevent installing dependencies with known security issues."
            },
            "type": "phpcodesniffer-standard",
            "notification-url": "https://packagist.org/downloads/",
            "license": [
                "LGPL-3.0-or-later"
            ],
            "authors": [
                {
                    "name": "Wim Godden",
                    "homepage": "https://github.com/wimg",
                    "role": "lead"
                },
                {
                    "name": "Juliette Reinders Folmer",
                    "homepage": "https://github.com/jrfnl",
                    "role": "lead"
                },
                {
                    "name": "Contributors",
                    "homepage": "https://github.com/PHPCompatibility/PHPCompatibility/graphs/contributors"
                }
            ],
            "description": "A set of sniffs for PHP_CodeSniffer that checks for PHP cross-version compatibility.",
            "homepage": "http://techblog.wimgodden.be/tag/codesniffer/",
            "keywords": [
                "compatibility",
                "phpcs",
                "standards"
            ],
            "support": {
                "issues": "https://github.com/PHPCompatibility/PHPCompatibility/issues",
                "source": "https://github.com/PHPCompatibility/PHPCompatibility"
            },
            "time": "2019-12-27T09:44:58+00:00"
        },
        {
            "name": "phpcompatibility/phpcompatibility-paragonie",
            "version": "1.3.0",
            "source": {
                "type": "git",
                "url": "https://github.com/PHPCompatibility/PHPCompatibilityParagonie.git",
                "reference": "b862bc32f7e860d0b164b199bd995e690b4b191c"
            },
            "dist": {
                "type": "zip",
                "url": "https://api.github.com/repos/PHPCompatibility/PHPCompatibilityParagonie/zipball/b862bc32f7e860d0b164b199bd995e690b4b191c",
                "reference": "b862bc32f7e860d0b164b199bd995e690b4b191c",
                "shasum": ""
            },
            "require": {
                "phpcompatibility/php-compatibility": "^9.0"
            },
            "require-dev": {
                "dealerdirect/phpcodesniffer-composer-installer": "^0.5",
                "paragonie/random_compat": "dev-master",
                "paragonie/sodium_compat": "dev-master"
            },
            "suggest": {
                "dealerdirect/phpcodesniffer-composer-installer": "^0.5 || This Composer plugin will sort out the PHP_CodeSniffer 'installed_paths' automatically.",
                "roave/security-advisories": "dev-master || Helps prevent installing dependencies with known security issues."
            },
            "type": "phpcodesniffer-standard",
            "notification-url": "https://packagist.org/downloads/",
            "license": [
                "LGPL-3.0-or-later"
            ],
            "authors": [
                {
                    "name": "Wim Godden",
                    "role": "lead"
                },
                {
                    "name": "Juliette Reinders Folmer",
                    "role": "lead"
                }
            ],
            "description": "A set of rulesets for PHP_CodeSniffer to check for PHP cross-version compatibility issues in projects, while accounting for polyfills provided by the Paragonie polyfill libraries.",
            "homepage": "http://phpcompatibility.com/",
            "keywords": [
                "compatibility",
                "paragonie",
                "phpcs",
                "polyfill",
                "standards"
            ],
            "support": {
                "issues": "https://github.com/PHPCompatibility/PHPCompatibilityParagonie/issues",
                "source": "https://github.com/PHPCompatibility/PHPCompatibilityParagonie"
            },
            "time": "2019-11-04T15:17:54+00:00"
        },
        {
            "name": "phpcompatibility/phpcompatibility-wp",
            "version": "2.1.0",
            "source": {
                "type": "git",
                "url": "https://github.com/PHPCompatibility/PHPCompatibilityWP.git",
                "reference": "41bef18ba688af638b7310666db28e1ea9158b2f"
            },
            "dist": {
                "type": "zip",
                "url": "https://api.github.com/repos/PHPCompatibility/PHPCompatibilityWP/zipball/41bef18ba688af638b7310666db28e1ea9158b2f",
                "reference": "41bef18ba688af638b7310666db28e1ea9158b2f",
                "shasum": ""
            },
            "require": {
                "phpcompatibility/php-compatibility": "^9.0",
                "phpcompatibility/phpcompatibility-paragonie": "^1.0"
            },
            "require-dev": {
                "dealerdirect/phpcodesniffer-composer-installer": "^0.5"
            },
            "suggest": {
                "dealerdirect/phpcodesniffer-composer-installer": "^0.5 || This Composer plugin will sort out the PHP_CodeSniffer 'installed_paths' automatically.",
                "roave/security-advisories": "dev-master || Helps prevent installing dependencies with known security issues."
            },
            "type": "phpcodesniffer-standard",
            "notification-url": "https://packagist.org/downloads/",
            "license": [
                "LGPL-3.0-or-later"
            ],
            "authors": [
                {
                    "name": "Wim Godden",
                    "role": "lead"
                },
                {
                    "name": "Juliette Reinders Folmer",
                    "role": "lead"
                }
            ],
            "description": "A ruleset for PHP_CodeSniffer to check for PHP cross-version compatibility issues in projects, while accounting for polyfills provided by WordPress.",
            "homepage": "http://phpcompatibility.com/",
            "keywords": [
                "compatibility",
                "phpcs",
                "standards",
                "wordpress"
            ],
            "support": {
                "issues": "https://github.com/PHPCompatibility/PHPCompatibilityWP/issues",
                "source": "https://github.com/PHPCompatibility/PHPCompatibilityWP"
            },
            "time": "2019-08-28T14:22:28+00:00"
        },
        {
            "name": "phpdocumentor/reflection-common",
            "version": "1.0.1",
            "source": {
                "type": "git",
                "url": "https://github.com/phpDocumentor/ReflectionCommon.git",
                "reference": "21bdeb5f65d7ebf9f43b1b25d404f87deab5bfb6"
            },
            "dist": {
                "type": "zip",
                "url": "https://api.github.com/repos/phpDocumentor/ReflectionCommon/zipball/21bdeb5f65d7ebf9f43b1b25d404f87deab5bfb6",
                "reference": "21bdeb5f65d7ebf9f43b1b25d404f87deab5bfb6",
                "shasum": ""
            },
            "require": {
                "php": ">=5.5"
            },
            "require-dev": {
                "phpunit/phpunit": "^4.6"
            },
            "type": "library",
            "extra": {
                "branch-alias": {
                    "dev-master": "1.0.x-dev"
                }
            },
            "autoload": {
                "psr-4": {
                    "phpDocumentor\\Reflection\\": [
                        "src"
                    ]
                }
            },
            "notification-url": "https://packagist.org/downloads/",
            "license": [
                "MIT"
            ],
            "authors": [
                {
                    "name": "Jaap van Otterdijk",
                    "email": "opensource@ijaap.nl"
                }
            ],
            "description": "Common reflection classes used by phpdocumentor to reflect the code structure",
            "homepage": "http://www.phpdoc.org",
            "keywords": [
                "FQSEN",
                "phpDocumentor",
                "phpdoc",
                "reflection",
                "static analysis"
            ],
            "support": {
                "issues": "https://github.com/phpDocumentor/ReflectionCommon/issues",
                "source": "https://github.com/phpDocumentor/ReflectionCommon/tree/master"
            },
            "time": "2017-09-11T18:02:19+00:00"
        },
        {
            "name": "phpdocumentor/reflection-docblock",
            "version": "4.3.1",
            "source": {
                "type": "git",
                "url": "https://github.com/phpDocumentor/ReflectionDocBlock.git",
                "reference": "bdd9f737ebc2a01c06ea7ff4308ec6697db9b53c"
            },
            "dist": {
                "type": "zip",
                "url": "https://api.github.com/repos/phpDocumentor/ReflectionDocBlock/zipball/bdd9f737ebc2a01c06ea7ff4308ec6697db9b53c",
                "reference": "bdd9f737ebc2a01c06ea7ff4308ec6697db9b53c",
                "shasum": ""
            },
            "require": {
                "php": "^7.0",
                "phpdocumentor/reflection-common": "^1.0.0",
                "phpdocumentor/type-resolver": "^0.4.0",
                "webmozart/assert": "^1.0"
            },
            "require-dev": {
                "doctrine/instantiator": "~1.0.5",
                "mockery/mockery": "^1.0",
                "phpunit/phpunit": "^6.4"
            },
            "type": "library",
            "extra": {
                "branch-alias": {
                    "dev-master": "4.x-dev"
                }
            },
            "autoload": {
                "psr-4": {
                    "phpDocumentor\\Reflection\\": [
                        "src/"
                    ]
                }
            },
            "notification-url": "https://packagist.org/downloads/",
            "license": [
                "MIT"
            ],
            "authors": [
                {
                    "name": "Mike van Riel",
                    "email": "me@mikevanriel.com"
                }
            ],
            "description": "With this component, a library can provide support for annotations via DocBlocks or otherwise retrieve information that is embedded in a DocBlock.",
            "support": {
                "issues": "https://github.com/phpDocumentor/ReflectionDocBlock/issues",
                "source": "https://github.com/phpDocumentor/ReflectionDocBlock/tree/4.3.1"
            },
            "time": "2019-04-30T17:48:53+00:00"
        },
        {
            "name": "phpdocumentor/type-resolver",
            "version": "0.4.0",
            "source": {
                "type": "git",
                "url": "https://github.com/phpDocumentor/TypeResolver.git",
                "reference": "9c977708995954784726e25d0cd1dddf4e65b0f7"
            },
            "dist": {
                "type": "zip",
                "url": "https://api.github.com/repos/phpDocumentor/TypeResolver/zipball/9c977708995954784726e25d0cd1dddf4e65b0f7",
                "reference": "9c977708995954784726e25d0cd1dddf4e65b0f7",
                "shasum": ""
            },
            "require": {
                "php": "^5.5 || ^7.0",
                "phpdocumentor/reflection-common": "^1.0"
            },
            "require-dev": {
                "mockery/mockery": "^0.9.4",
                "phpunit/phpunit": "^5.2||^4.8.24"
            },
            "type": "library",
            "extra": {
                "branch-alias": {
                    "dev-master": "1.0.x-dev"
                }
            },
            "autoload": {
                "psr-4": {
                    "phpDocumentor\\Reflection\\": [
                        "src/"
                    ]
                }
            },
            "notification-url": "https://packagist.org/downloads/",
            "license": [
                "MIT"
            ],
            "authors": [
                {
                    "name": "Mike van Riel",
                    "email": "me@mikevanriel.com"
                }
            ],
            "support": {
                "issues": "https://github.com/phpDocumentor/TypeResolver/issues",
                "source": "https://github.com/phpDocumentor/TypeResolver/tree/master"
            },
            "time": "2017-07-14T14:27:02+00:00"
        },
        {
            "name": "phpspec/prophecy",
            "version": "1.8.0",
            "source": {
                "type": "git",
                "url": "https://github.com/phpspec/prophecy.git",
                "reference": "4ba436b55987b4bf311cb7c6ba82aa528aac0a06"
            },
            "dist": {
                "type": "zip",
                "url": "https://api.github.com/repos/phpspec/prophecy/zipball/4ba436b55987b4bf311cb7c6ba82aa528aac0a06",
                "reference": "4ba436b55987b4bf311cb7c6ba82aa528aac0a06",
                "shasum": ""
            },
            "require": {
                "doctrine/instantiator": "^1.0.2",
                "php": "^5.3|^7.0",
                "phpdocumentor/reflection-docblock": "^2.0|^3.0.2|^4.0",
                "sebastian/comparator": "^1.1|^2.0|^3.0",
                "sebastian/recursion-context": "^1.0|^2.0|^3.0"
            },
            "require-dev": {
                "phpspec/phpspec": "^2.5|^3.2",
                "phpunit/phpunit": "^4.8.35 || ^5.7 || ^6.5 || ^7.1"
            },
            "type": "library",
            "extra": {
                "branch-alias": {
                    "dev-master": "1.8.x-dev"
                }
            },
            "autoload": {
                "psr-0": {
                    "Prophecy\\": "src/"
                }
            },
            "notification-url": "https://packagist.org/downloads/",
            "license": [
                "MIT"
            ],
            "authors": [
                {
                    "name": "Konstantin Kudryashov",
                    "email": "ever.zet@gmail.com",
                    "homepage": "http://everzet.com"
                },
                {
                    "name": "Marcello Duarte",
                    "email": "marcello.duarte@gmail.com"
                }
            ],
            "description": "Highly opinionated mocking framework for PHP 5.3+",
            "homepage": "https://github.com/phpspec/prophecy",
            "keywords": [
                "Double",
                "Dummy",
                "fake",
                "mock",
                "spy",
                "stub"
            ],
            "support": {
                "issues": "https://github.com/phpspec/prophecy/issues",
                "source": "https://github.com/phpspec/prophecy/tree/1.8.0"
            },
            "time": "2018-08-05T17:53:17+00:00"
        },
        {
            "name": "phpunit/php-code-coverage",
            "version": "4.0.8",
            "source": {
                "type": "git",
                "url": "https://github.com/sebastianbergmann/php-code-coverage.git",
                "reference": "ef7b2f56815df854e66ceaee8ebe9393ae36a40d"
            },
            "dist": {
                "type": "zip",
                "url": "https://api.github.com/repos/sebastianbergmann/php-code-coverage/zipball/ef7b2f56815df854e66ceaee8ebe9393ae36a40d",
                "reference": "ef7b2f56815df854e66ceaee8ebe9393ae36a40d",
                "shasum": ""
            },
            "require": {
                "ext-dom": "*",
                "ext-xmlwriter": "*",
                "php": "^5.6 || ^7.0",
                "phpunit/php-file-iterator": "^1.3",
                "phpunit/php-text-template": "^1.2",
                "phpunit/php-token-stream": "^1.4.2 || ^2.0",
                "sebastian/code-unit-reverse-lookup": "^1.0",
                "sebastian/environment": "^1.3.2 || ^2.0",
                "sebastian/version": "^1.0 || ^2.0"
            },
            "require-dev": {
                "ext-xdebug": "^2.1.4",
                "phpunit/phpunit": "^5.7"
            },
            "suggest": {
                "ext-xdebug": "^2.5.1"
            },
            "type": "library",
            "extra": {
                "branch-alias": {
                    "dev-master": "4.0.x-dev"
                }
            },
            "autoload": {
                "classmap": [
                    "src/"
                ]
            },
            "notification-url": "https://packagist.org/downloads/",
            "license": [
                "BSD-3-Clause"
            ],
            "authors": [
                {
                    "name": "Sebastian Bergmann",
                    "email": "sb@sebastian-bergmann.de",
                    "role": "lead"
                }
            ],
            "description": "Library that provides collection, processing, and rendering functionality for PHP code coverage information.",
            "homepage": "https://github.com/sebastianbergmann/php-code-coverage",
            "keywords": [
                "coverage",
                "testing",
                "xunit"
            ],
            "support": {
                "irc": "irc://irc.freenode.net/phpunit",
                "issues": "https://github.com/sebastianbergmann/php-code-coverage/issues",
                "source": "https://github.com/sebastianbergmann/php-code-coverage/tree/4.0"
            },
            "time": "2017-04-02T07:44:40+00:00"
        },
        {
            "name": "phpunit/php-file-iterator",
            "version": "1.4.5",
            "source": {
                "type": "git",
                "url": "https://github.com/sebastianbergmann/php-file-iterator.git",
                "reference": "730b01bc3e867237eaac355e06a36b85dd93a8b4"
            },
            "dist": {
                "type": "zip",
                "url": "https://api.github.com/repos/sebastianbergmann/php-file-iterator/zipball/730b01bc3e867237eaac355e06a36b85dd93a8b4",
                "reference": "730b01bc3e867237eaac355e06a36b85dd93a8b4",
                "shasum": ""
            },
            "require": {
                "php": ">=5.3.3"
            },
            "type": "library",
            "extra": {
                "branch-alias": {
                    "dev-master": "1.4.x-dev"
                }
            },
            "autoload": {
                "classmap": [
                    "src/"
                ]
            },
            "notification-url": "https://packagist.org/downloads/",
            "license": [
                "BSD-3-Clause"
            ],
            "authors": [
                {
                    "name": "Sebastian Bergmann",
                    "email": "sb@sebastian-bergmann.de",
                    "role": "lead"
                }
            ],
            "description": "FilterIterator implementation that filters files based on a list of suffixes.",
            "homepage": "https://github.com/sebastianbergmann/php-file-iterator/",
            "keywords": [
                "filesystem",
                "iterator"
            ],
            "support": {
                "irc": "irc://irc.freenode.net/phpunit",
                "issues": "https://github.com/sebastianbergmann/php-file-iterator/issues",
                "source": "https://github.com/sebastianbergmann/php-file-iterator/tree/1.4.5"
            },
            "time": "2017-11-27T13:52:08+00:00"
        },
        {
            "name": "phpunit/php-text-template",
            "version": "1.2.1",
            "source": {
                "type": "git",
                "url": "https://github.com/sebastianbergmann/php-text-template.git",
                "reference": "31f8b717e51d9a2afca6c9f046f5d69fc27c8686"
            },
            "dist": {
                "type": "zip",
                "url": "https://api.github.com/repos/sebastianbergmann/php-text-template/zipball/31f8b717e51d9a2afca6c9f046f5d69fc27c8686",
                "reference": "31f8b717e51d9a2afca6c9f046f5d69fc27c8686",
                "shasum": ""
            },
            "require": {
                "php": ">=5.3.3"
            },
            "type": "library",
            "autoload": {
                "classmap": [
                    "src/"
                ]
            },
            "notification-url": "https://packagist.org/downloads/",
            "license": [
                "BSD-3-Clause"
            ],
            "authors": [
                {
                    "name": "Sebastian Bergmann",
                    "email": "sebastian@phpunit.de",
                    "role": "lead"
                }
            ],
            "description": "Simple template engine.",
            "homepage": "https://github.com/sebastianbergmann/php-text-template/",
            "keywords": [
                "template"
            ],
            "support": {
                "issues": "https://github.com/sebastianbergmann/php-text-template/issues",
                "source": "https://github.com/sebastianbergmann/php-text-template/tree/1.2.1"
            },
            "time": "2015-06-21T13:50:34+00:00"
        },
        {
            "name": "phpunit/php-timer",
            "version": "1.0.9",
            "source": {
                "type": "git",
                "url": "https://github.com/sebastianbergmann/php-timer.git",
                "reference": "3dcf38ca72b158baf0bc245e9184d3fdffa9c46f"
            },
            "dist": {
                "type": "zip",
                "url": "https://api.github.com/repos/sebastianbergmann/php-timer/zipball/3dcf38ca72b158baf0bc245e9184d3fdffa9c46f",
                "reference": "3dcf38ca72b158baf0bc245e9184d3fdffa9c46f",
                "shasum": ""
            },
            "require": {
                "php": "^5.3.3 || ^7.0"
            },
            "require-dev": {
                "phpunit/phpunit": "^4.8.35 || ^5.7 || ^6.0"
            },
            "type": "library",
            "extra": {
                "branch-alias": {
                    "dev-master": "1.0-dev"
                }
            },
            "autoload": {
                "classmap": [
                    "src/"
                ]
            },
            "notification-url": "https://packagist.org/downloads/",
            "license": [
                "BSD-3-Clause"
            ],
            "authors": [
                {
                    "name": "Sebastian Bergmann",
                    "email": "sb@sebastian-bergmann.de",
                    "role": "lead"
                }
            ],
            "description": "Utility class for timing",
            "homepage": "https://github.com/sebastianbergmann/php-timer/",
            "keywords": [
                "timer"
            ],
            "support": {
                "issues": "https://github.com/sebastianbergmann/php-timer/issues",
                "source": "https://github.com/sebastianbergmann/php-timer/tree/master"
            },
            "time": "2017-02-26T11:10:40+00:00"
        },
        {
            "name": "phpunit/php-token-stream",
            "version": "2.0.2",
            "source": {
                "type": "git",
                "url": "https://github.com/sebastianbergmann/php-token-stream.git",
                "reference": "791198a2c6254db10131eecfe8c06670700904db"
            },
            "dist": {
                "type": "zip",
                "url": "https://api.github.com/repos/sebastianbergmann/php-token-stream/zipball/791198a2c6254db10131eecfe8c06670700904db",
                "reference": "791198a2c6254db10131eecfe8c06670700904db",
                "shasum": ""
            },
            "require": {
                "ext-tokenizer": "*",
                "php": "^7.0"
            },
            "require-dev": {
                "phpunit/phpunit": "^6.2.4"
            },
            "type": "library",
            "extra": {
                "branch-alias": {
                    "dev-master": "2.0-dev"
                }
            },
            "autoload": {
                "classmap": [
                    "src/"
                ]
            },
            "notification-url": "https://packagist.org/downloads/",
            "license": [
                "BSD-3-Clause"
            ],
            "authors": [
                {
                    "name": "Sebastian Bergmann",
                    "email": "sebastian@phpunit.de"
                }
            ],
            "description": "Wrapper around PHP's tokenizer extension.",
            "homepage": "https://github.com/sebastianbergmann/php-token-stream/",
            "keywords": [
                "tokenizer"
            ],
            "support": {
                "issues": "https://github.com/sebastianbergmann/php-token-stream/issues",
                "source": "https://github.com/sebastianbergmann/php-token-stream/tree/master"
            },
            "abandoned": true,
            "time": "2017-11-27T05:48:46+00:00"
        },
        {
            "name": "phpunit/phpunit",
            "version": "5.7.27",
            "source": {
                "type": "git",
                "url": "https://github.com/sebastianbergmann/phpunit.git",
                "reference": "b7803aeca3ccb99ad0a506fa80b64cd6a56bbc0c"
            },
            "dist": {
                "type": "zip",
                "url": "https://api.github.com/repos/sebastianbergmann/phpunit/zipball/b7803aeca3ccb99ad0a506fa80b64cd6a56bbc0c",
                "reference": "b7803aeca3ccb99ad0a506fa80b64cd6a56bbc0c",
                "shasum": ""
            },
            "require": {
                "ext-dom": "*",
                "ext-json": "*",
                "ext-libxml": "*",
                "ext-mbstring": "*",
                "ext-xml": "*",
                "myclabs/deep-copy": "~1.3",
                "php": "^5.6 || ^7.0",
                "phpspec/prophecy": "^1.6.2",
                "phpunit/php-code-coverage": "^4.0.4",
                "phpunit/php-file-iterator": "~1.4",
                "phpunit/php-text-template": "~1.2",
                "phpunit/php-timer": "^1.0.6",
                "phpunit/phpunit-mock-objects": "^3.2",
                "sebastian/comparator": "^1.2.4",
                "sebastian/diff": "^1.4.3",
                "sebastian/environment": "^1.3.4 || ^2.0",
                "sebastian/exporter": "~2.0",
                "sebastian/global-state": "^1.1",
                "sebastian/object-enumerator": "~2.0",
                "sebastian/resource-operations": "~1.0",
                "sebastian/version": "^1.0.6|^2.0.1",
                "symfony/yaml": "~2.1|~3.0|~4.0"
            },
            "conflict": {
                "phpdocumentor/reflection-docblock": "3.0.2"
            },
            "require-dev": {
                "ext-pdo": "*"
            },
            "suggest": {
                "ext-xdebug": "*",
                "phpunit/php-invoker": "~1.1"
            },
            "bin": [
                "phpunit"
            ],
            "type": "library",
            "extra": {
                "branch-alias": {
                    "dev-master": "5.7.x-dev"
                }
            },
            "autoload": {
                "classmap": [
                    "src/"
                ]
            },
            "notification-url": "https://packagist.org/downloads/",
            "license": [
                "BSD-3-Clause"
            ],
            "authors": [
                {
                    "name": "Sebastian Bergmann",
                    "email": "sebastian@phpunit.de",
                    "role": "lead"
                }
            ],
            "description": "The PHP Unit Testing framework.",
            "homepage": "https://phpunit.de/",
            "keywords": [
                "phpunit",
                "testing",
                "xunit"
            ],
            "support": {
                "issues": "https://github.com/sebastianbergmann/phpunit/issues",
                "source": "https://github.com/sebastianbergmann/phpunit/tree/5.7.27"
            },
            "time": "2018-02-01T05:50:59+00:00"
        },
        {
            "name": "phpunit/phpunit-mock-objects",
            "version": "3.4.4",
            "source": {
                "type": "git",
                "url": "https://github.com/sebastianbergmann/phpunit-mock-objects.git",
                "reference": "a23b761686d50a560cc56233b9ecf49597cc9118"
            },
            "dist": {
                "type": "zip",
                "url": "https://api.github.com/repos/sebastianbergmann/phpunit-mock-objects/zipball/a23b761686d50a560cc56233b9ecf49597cc9118",
                "reference": "a23b761686d50a560cc56233b9ecf49597cc9118",
                "shasum": ""
            },
            "require": {
                "doctrine/instantiator": "^1.0.2",
                "php": "^5.6 || ^7.0",
                "phpunit/php-text-template": "^1.2",
                "sebastian/exporter": "^1.2 || ^2.0"
            },
            "conflict": {
                "phpunit/phpunit": "<5.4.0"
            },
            "require-dev": {
                "phpunit/phpunit": "^5.4"
            },
            "suggest": {
                "ext-soap": "*"
            },
            "type": "library",
            "extra": {
                "branch-alias": {
                    "dev-master": "3.2.x-dev"
                }
            },
            "autoload": {
                "classmap": [
                    "src/"
                ]
            },
            "notification-url": "https://packagist.org/downloads/",
            "license": [
                "BSD-3-Clause"
            ],
            "authors": [
                {
                    "name": "Sebastian Bergmann",
                    "email": "sb@sebastian-bergmann.de",
                    "role": "lead"
                }
            ],
            "description": "Mock Object library for PHPUnit",
            "homepage": "https://github.com/sebastianbergmann/phpunit-mock-objects/",
            "keywords": [
                "mock",
                "xunit"
            ],
            "support": {
                "irc": "irc://irc.freenode.net/phpunit",
                "issues": "https://github.com/sebastianbergmann/phpunit-mock-objects/issues",
                "source": "https://github.com/sebastianbergmann/phpunit-mock-objects/tree/3.4"
            },
            "abandoned": true,
            "time": "2017-06-30T09:13:00+00:00"
        },
        {
            "name": "psr/http-message",
            "version": "1.0.1",
            "source": {
                "type": "git",
                "url": "https://github.com/php-fig/http-message.git",
                "reference": "f6561bf28d520154e4b0ec72be95418abe6d9363"
            },
            "dist": {
                "type": "zip",
                "url": "https://api.github.com/repos/php-fig/http-message/zipball/f6561bf28d520154e4b0ec72be95418abe6d9363",
                "reference": "f6561bf28d520154e4b0ec72be95418abe6d9363",
                "shasum": ""
            },
            "require": {
                "php": ">=5.3.0"
            },
            "type": "library",
            "extra": {
                "branch-alias": {
                    "dev-master": "1.0.x-dev"
                }
            },
            "autoload": {
                "psr-4": {
                    "Psr\\Http\\Message\\": "src/"
                }
            },
            "notification-url": "https://packagist.org/downloads/",
            "license": [
                "MIT"
            ],
            "authors": [
                {
                    "name": "PHP-FIG",
                    "homepage": "http://www.php-fig.org/"
                }
            ],
            "description": "Common interface for HTTP messages",
            "homepage": "https://github.com/php-fig/http-message",
            "keywords": [
                "http",
                "http-message",
                "psr",
                "psr-7",
                "request",
                "response"
            ],
            "support": {
                "source": "https://github.com/php-fig/http-message/tree/master"
            },
            "time": "2016-08-06T14:39:51+00:00"
        },
        {
            "name": "psr/log",
            "version": "1.1.0",
            "source": {
                "type": "git",
                "url": "https://github.com/php-fig/log.git",
                "reference": "6c001f1daafa3a3ac1d8ff69ee4db8e799a654dd"
            },
            "dist": {
                "type": "zip",
                "url": "https://api.github.com/repos/php-fig/log/zipball/6c001f1daafa3a3ac1d8ff69ee4db8e799a654dd",
                "reference": "6c001f1daafa3a3ac1d8ff69ee4db8e799a654dd",
                "shasum": ""
            },
            "require": {
                "php": ">=5.3.0"
            },
            "type": "library",
            "extra": {
                "branch-alias": {
                    "dev-master": "1.0.x-dev"
                }
            },
            "autoload": {
                "psr-4": {
                    "Psr\\Log\\": "Psr/Log/"
                }
            },
            "notification-url": "https://packagist.org/downloads/",
            "license": [
                "MIT"
            ],
            "authors": [
                {
                    "name": "PHP-FIG",
                    "homepage": "http://www.php-fig.org/"
                }
            ],
            "description": "Common interface for logging libraries",
            "homepage": "https://github.com/php-fig/log",
            "keywords": [
                "log",
                "psr",
                "psr-3"
            ],
            "support": {
                "source": "https://github.com/php-fig/log/tree/master"
            },
            "time": "2018-11-20T15:27:04+00:00"
        },
        {
            "name": "ralouphie/getallheaders",
            "version": "2.0.5",
            "source": {
                "type": "git",
                "url": "https://github.com/ralouphie/getallheaders.git",
                "reference": "5601c8a83fbba7ef674a7369456d12f1e0d0eafa"
            },
            "dist": {
                "type": "zip",
                "url": "https://api.github.com/repos/ralouphie/getallheaders/zipball/5601c8a83fbba7ef674a7369456d12f1e0d0eafa",
                "reference": "5601c8a83fbba7ef674a7369456d12f1e0d0eafa",
                "shasum": ""
            },
            "require": {
                "php": ">=5.3"
            },
            "require-dev": {
                "phpunit/phpunit": "~3.7.0",
                "satooshi/php-coveralls": ">=1.0"
            },
            "type": "library",
            "autoload": {
                "files": [
                    "src/getallheaders.php"
                ]
            },
            "notification-url": "https://packagist.org/downloads/",
            "license": [
                "MIT"
            ],
            "authors": [
                {
                    "name": "Ralph Khattar",
                    "email": "ralph.khattar@gmail.com"
                }
            ],
            "description": "A polyfill for getallheaders.",
            "support": {
                "issues": "https://github.com/ralouphie/getallheaders/issues",
                "source": "https://github.com/ralouphie/getallheaders/tree/2.0.5"
            },
            "time": "2016-02-11T07:05:27+00:00"
        },
        {
            "name": "sebastian/code-unit-reverse-lookup",
            "version": "1.0.1",
            "source": {
                "type": "git",
                "url": "https://github.com/sebastianbergmann/code-unit-reverse-lookup.git",
                "reference": "4419fcdb5eabb9caa61a27c7a1db532a6b55dd18"
            },
            "dist": {
                "type": "zip",
                "url": "https://api.github.com/repos/sebastianbergmann/code-unit-reverse-lookup/zipball/4419fcdb5eabb9caa61a27c7a1db532a6b55dd18",
                "reference": "4419fcdb5eabb9caa61a27c7a1db532a6b55dd18",
                "shasum": ""
            },
            "require": {
                "php": "^5.6 || ^7.0"
            },
            "require-dev": {
                "phpunit/phpunit": "^5.7 || ^6.0"
            },
            "type": "library",
            "extra": {
                "branch-alias": {
                    "dev-master": "1.0.x-dev"
                }
            },
            "autoload": {
                "classmap": [
                    "src/"
                ]
            },
            "notification-url": "https://packagist.org/downloads/",
            "license": [
                "BSD-3-Clause"
            ],
            "authors": [
                {
                    "name": "Sebastian Bergmann",
                    "email": "sebastian@phpunit.de"
                }
            ],
            "description": "Looks up which function or method a line of code belongs to",
            "homepage": "https://github.com/sebastianbergmann/code-unit-reverse-lookup/",
            "support": {
                "issues": "https://github.com/sebastianbergmann/code-unit-reverse-lookup/issues",
                "source": "https://github.com/sebastianbergmann/code-unit-reverse-lookup/tree/master"
            },
            "time": "2017-03-04T06:30:41+00:00"
        },
        {
            "name": "sebastian/comparator",
            "version": "1.2.4",
            "source": {
                "type": "git",
                "url": "https://github.com/sebastianbergmann/comparator.git",
                "reference": "2b7424b55f5047b47ac6e5ccb20b2aea4011d9be"
            },
            "dist": {
                "type": "zip",
                "url": "https://api.github.com/repos/sebastianbergmann/comparator/zipball/2b7424b55f5047b47ac6e5ccb20b2aea4011d9be",
                "reference": "2b7424b55f5047b47ac6e5ccb20b2aea4011d9be",
                "shasum": ""
            },
            "require": {
                "php": ">=5.3.3",
                "sebastian/diff": "~1.2",
                "sebastian/exporter": "~1.2 || ~2.0"
            },
            "require-dev": {
                "phpunit/phpunit": "~4.4"
            },
            "type": "library",
            "extra": {
                "branch-alias": {
                    "dev-master": "1.2.x-dev"
                }
            },
            "autoload": {
                "classmap": [
                    "src/"
                ]
            },
            "notification-url": "https://packagist.org/downloads/",
            "license": [
                "BSD-3-Clause"
            ],
            "authors": [
                {
                    "name": "Jeff Welch",
                    "email": "whatthejeff@gmail.com"
                },
                {
                    "name": "Volker Dusch",
                    "email": "github@wallbash.com"
                },
                {
                    "name": "Bernhard Schussek",
                    "email": "bschussek@2bepublished.at"
                },
                {
                    "name": "Sebastian Bergmann",
                    "email": "sebastian@phpunit.de"
                }
            ],
            "description": "Provides the functionality to compare PHP values for equality",
            "homepage": "http://www.github.com/sebastianbergmann/comparator",
            "keywords": [
                "comparator",
                "compare",
                "equality"
            ],
            "support": {
                "issues": "https://github.com/sebastianbergmann/comparator/issues",
                "source": "https://github.com/sebastianbergmann/comparator/tree/1.2"
            },
            "time": "2017-01-29T09:50:25+00:00"
        },
        {
            "name": "sebastian/diff",
            "version": "1.4.3",
            "source": {
                "type": "git",
                "url": "https://github.com/sebastianbergmann/diff.git",
                "reference": "7f066a26a962dbe58ddea9f72a4e82874a3975a4"
            },
            "dist": {
                "type": "zip",
                "url": "https://api.github.com/repos/sebastianbergmann/diff/zipball/7f066a26a962dbe58ddea9f72a4e82874a3975a4",
                "reference": "7f066a26a962dbe58ddea9f72a4e82874a3975a4",
                "shasum": ""
            },
            "require": {
                "php": "^5.3.3 || ^7.0"
            },
            "require-dev": {
                "phpunit/phpunit": "^4.8.35 || ^5.7 || ^6.0"
            },
            "type": "library",
            "extra": {
                "branch-alias": {
                    "dev-master": "1.4-dev"
                }
            },
            "autoload": {
                "classmap": [
                    "src/"
                ]
            },
            "notification-url": "https://packagist.org/downloads/",
            "license": [
                "BSD-3-Clause"
            ],
            "authors": [
                {
                    "name": "Kore Nordmann",
                    "email": "mail@kore-nordmann.de"
                },
                {
                    "name": "Sebastian Bergmann",
                    "email": "sebastian@phpunit.de"
                }
            ],
            "description": "Diff implementation",
            "homepage": "https://github.com/sebastianbergmann/diff",
            "keywords": [
                "diff"
            ],
            "support": {
                "issues": "https://github.com/sebastianbergmann/diff/issues",
                "source": "https://github.com/sebastianbergmann/diff/tree/1.4"
            },
            "time": "2017-05-22T07:24:03+00:00"
        },
        {
            "name": "sebastian/environment",
            "version": "2.0.0",
            "source": {
                "type": "git",
                "url": "https://github.com/sebastianbergmann/environment.git",
                "reference": "5795ffe5dc5b02460c3e34222fee8cbe245d8fac"
            },
            "dist": {
                "type": "zip",
                "url": "https://api.github.com/repos/sebastianbergmann/environment/zipball/5795ffe5dc5b02460c3e34222fee8cbe245d8fac",
                "reference": "5795ffe5dc5b02460c3e34222fee8cbe245d8fac",
                "shasum": ""
            },
            "require": {
                "php": "^5.6 || ^7.0"
            },
            "require-dev": {
                "phpunit/phpunit": "^5.0"
            },
            "type": "library",
            "extra": {
                "branch-alias": {
                    "dev-master": "2.0.x-dev"
                }
            },
            "autoload": {
                "classmap": [
                    "src/"
                ]
            },
            "notification-url": "https://packagist.org/downloads/",
            "license": [
                "BSD-3-Clause"
            ],
            "authors": [
                {
                    "name": "Sebastian Bergmann",
                    "email": "sebastian@phpunit.de"
                }
            ],
            "description": "Provides functionality to handle HHVM/PHP environments",
            "homepage": "http://www.github.com/sebastianbergmann/environment",
            "keywords": [
                "Xdebug",
                "environment",
                "hhvm"
            ],
            "support": {
                "issues": "https://github.com/sebastianbergmann/environment/issues",
                "source": "https://github.com/sebastianbergmann/environment/tree/master"
            },
            "time": "2016-11-26T07:53:53+00:00"
        },
        {
            "name": "sebastian/exporter",
            "version": "2.0.0",
            "source": {
                "type": "git",
                "url": "https://github.com/sebastianbergmann/exporter.git",
                "reference": "ce474bdd1a34744d7ac5d6aad3a46d48d9bac4c4"
            },
            "dist": {
                "type": "zip",
                "url": "https://api.github.com/repos/sebastianbergmann/exporter/zipball/ce474bdd1a34744d7ac5d6aad3a46d48d9bac4c4",
                "reference": "ce474bdd1a34744d7ac5d6aad3a46d48d9bac4c4",
                "shasum": ""
            },
            "require": {
                "php": ">=5.3.3",
                "sebastian/recursion-context": "~2.0"
            },
            "require-dev": {
                "ext-mbstring": "*",
                "phpunit/phpunit": "~4.4"
            },
            "type": "library",
            "extra": {
                "branch-alias": {
                    "dev-master": "2.0.x-dev"
                }
            },
            "autoload": {
                "classmap": [
                    "src/"
                ]
            },
            "notification-url": "https://packagist.org/downloads/",
            "license": [
                "BSD-3-Clause"
            ],
            "authors": [
                {
                    "name": "Jeff Welch",
                    "email": "whatthejeff@gmail.com"
                },
                {
                    "name": "Volker Dusch",
                    "email": "github@wallbash.com"
                },
                {
                    "name": "Bernhard Schussek",
                    "email": "bschussek@2bepublished.at"
                },
                {
                    "name": "Sebastian Bergmann",
                    "email": "sebastian@phpunit.de"
                },
                {
                    "name": "Adam Harvey",
                    "email": "aharvey@php.net"
                }
            ],
            "description": "Provides the functionality to export PHP variables for visualization",
            "homepage": "http://www.github.com/sebastianbergmann/exporter",
            "keywords": [
                "export",
                "exporter"
            ],
            "support": {
                "issues": "https://github.com/sebastianbergmann/exporter/issues",
                "source": "https://github.com/sebastianbergmann/exporter/tree/master"
            },
            "time": "2016-11-19T08:54:04+00:00"
        },
        {
            "name": "sebastian/global-state",
            "version": "1.1.1",
            "source": {
                "type": "git",
                "url": "https://github.com/sebastianbergmann/global-state.git",
                "reference": "bc37d50fea7d017d3d340f230811c9f1d7280af4"
            },
            "dist": {
                "type": "zip",
                "url": "https://api.github.com/repos/sebastianbergmann/global-state/zipball/bc37d50fea7d017d3d340f230811c9f1d7280af4",
                "reference": "bc37d50fea7d017d3d340f230811c9f1d7280af4",
                "shasum": ""
            },
            "require": {
                "php": ">=5.3.3"
            },
            "require-dev": {
                "phpunit/phpunit": "~4.2"
            },
            "suggest": {
                "ext-uopz": "*"
            },
            "type": "library",
            "extra": {
                "branch-alias": {
                    "dev-master": "1.0-dev"
                }
            },
            "autoload": {
                "classmap": [
                    "src/"
                ]
            },
            "notification-url": "https://packagist.org/downloads/",
            "license": [
                "BSD-3-Clause"
            ],
            "authors": [
                {
                    "name": "Sebastian Bergmann",
                    "email": "sebastian@phpunit.de"
                }
            ],
            "description": "Snapshotting of global state",
            "homepage": "http://www.github.com/sebastianbergmann/global-state",
            "keywords": [
                "global state"
            ],
            "support": {
                "issues": "https://github.com/sebastianbergmann/global-state/issues",
                "source": "https://github.com/sebastianbergmann/global-state/tree/1.1.1"
            },
            "time": "2015-10-12T03:26:01+00:00"
        },
        {
            "name": "sebastian/object-enumerator",
            "version": "2.0.1",
            "source": {
                "type": "git",
                "url": "https://github.com/sebastianbergmann/object-enumerator.git",
                "reference": "1311872ac850040a79c3c058bea3e22d0f09cbb7"
            },
            "dist": {
                "type": "zip",
                "url": "https://api.github.com/repos/sebastianbergmann/object-enumerator/zipball/1311872ac850040a79c3c058bea3e22d0f09cbb7",
                "reference": "1311872ac850040a79c3c058bea3e22d0f09cbb7",
                "shasum": ""
            },
            "require": {
                "php": ">=5.6",
                "sebastian/recursion-context": "~2.0"
            },
            "require-dev": {
                "phpunit/phpunit": "~5"
            },
            "type": "library",
            "extra": {
                "branch-alias": {
                    "dev-master": "2.0.x-dev"
                }
            },
            "autoload": {
                "classmap": [
                    "src/"
                ]
            },
            "notification-url": "https://packagist.org/downloads/",
            "license": [
                "BSD-3-Clause"
            ],
            "authors": [
                {
                    "name": "Sebastian Bergmann",
                    "email": "sebastian@phpunit.de"
                }
            ],
            "description": "Traverses array structures and object graphs to enumerate all referenced objects",
            "homepage": "https://github.com/sebastianbergmann/object-enumerator/",
            "support": {
                "issues": "https://github.com/sebastianbergmann/object-enumerator/issues",
                "source": "https://github.com/sebastianbergmann/object-enumerator/tree/master"
            },
            "time": "2017-02-18T15:18:39+00:00"
        },
        {
            "name": "sebastian/recursion-context",
            "version": "2.0.0",
            "source": {
                "type": "git",
                "url": "https://github.com/sebastianbergmann/recursion-context.git",
                "reference": "2c3ba150cbec723aa057506e73a8d33bdb286c9a"
            },
            "dist": {
                "type": "zip",
                "url": "https://api.github.com/repos/sebastianbergmann/recursion-context/zipball/2c3ba150cbec723aa057506e73a8d33bdb286c9a",
                "reference": "2c3ba150cbec723aa057506e73a8d33bdb286c9a",
                "shasum": ""
            },
            "require": {
                "php": ">=5.3.3"
            },
            "require-dev": {
                "phpunit/phpunit": "~4.4"
            },
            "type": "library",
            "extra": {
                "branch-alias": {
                    "dev-master": "2.0.x-dev"
                }
            },
            "autoload": {
                "classmap": [
                    "src/"
                ]
            },
            "notification-url": "https://packagist.org/downloads/",
            "license": [
                "BSD-3-Clause"
            ],
            "authors": [
                {
                    "name": "Jeff Welch",
                    "email": "whatthejeff@gmail.com"
                },
                {
                    "name": "Sebastian Bergmann",
                    "email": "sebastian@phpunit.de"
                },
                {
                    "name": "Adam Harvey",
                    "email": "aharvey@php.net"
                }
            ],
            "description": "Provides functionality to recursively process PHP variables",
            "homepage": "http://www.github.com/sebastianbergmann/recursion-context",
            "support": {
                "issues": "https://github.com/sebastianbergmann/recursion-context/issues",
                "source": "https://github.com/sebastianbergmann/recursion-context/tree/master"
            },
            "time": "2016-11-19T07:33:16+00:00"
        },
        {
            "name": "sebastian/resource-operations",
            "version": "1.0.0",
            "source": {
                "type": "git",
                "url": "https://github.com/sebastianbergmann/resource-operations.git",
                "reference": "ce990bb21759f94aeafd30209e8cfcdfa8bc3f52"
            },
            "dist": {
                "type": "zip",
                "url": "https://api.github.com/repos/sebastianbergmann/resource-operations/zipball/ce990bb21759f94aeafd30209e8cfcdfa8bc3f52",
                "reference": "ce990bb21759f94aeafd30209e8cfcdfa8bc3f52",
                "shasum": ""
            },
            "require": {
                "php": ">=5.6.0"
            },
            "type": "library",
            "extra": {
                "branch-alias": {
                    "dev-master": "1.0.x-dev"
                }
            },
            "autoload": {
                "classmap": [
                    "src/"
                ]
            },
            "notification-url": "https://packagist.org/downloads/",
            "license": [
                "BSD-3-Clause"
            ],
            "authors": [
                {
                    "name": "Sebastian Bergmann",
                    "email": "sebastian@phpunit.de"
                }
            ],
            "description": "Provides a list of PHP built-in functions that operate on resources",
            "homepage": "https://www.github.com/sebastianbergmann/resource-operations",
            "support": {
                "issues": "https://github.com/sebastianbergmann/resource-operations/issues",
                "source": "https://github.com/sebastianbergmann/resource-operations/tree/master"
            },
            "time": "2015-07-28T20:34:47+00:00"
        },
        {
            "name": "sebastian/version",
            "version": "2.0.1",
            "source": {
                "type": "git",
                "url": "https://github.com/sebastianbergmann/version.git",
                "reference": "99732be0ddb3361e16ad77b68ba41efc8e979019"
            },
            "dist": {
                "type": "zip",
                "url": "https://api.github.com/repos/sebastianbergmann/version/zipball/99732be0ddb3361e16ad77b68ba41efc8e979019",
                "reference": "99732be0ddb3361e16ad77b68ba41efc8e979019",
                "shasum": ""
            },
            "require": {
                "php": ">=5.6"
            },
            "type": "library",
            "extra": {
                "branch-alias": {
                    "dev-master": "2.0.x-dev"
                }
            },
            "autoload": {
                "classmap": [
                    "src/"
                ]
            },
            "notification-url": "https://packagist.org/downloads/",
            "license": [
                "BSD-3-Clause"
            ],
            "authors": [
                {
                    "name": "Sebastian Bergmann",
                    "email": "sebastian@phpunit.de",
                    "role": "lead"
                }
            ],
            "description": "Library that helps with managing the version number of Git-hosted PHP projects",
            "homepage": "https://github.com/sebastianbergmann/version",
            "support": {
                "issues": "https://github.com/sebastianbergmann/version/issues",
                "source": "https://github.com/sebastianbergmann/version/tree/master"
            },
            "time": "2016-10-03T07:35:21+00:00"
        },
        {
            "name": "squizlabs/php_codesniffer",
            "version": "3.5.8",
            "source": {
                "type": "git",
                "url": "https://github.com/squizlabs/PHP_CodeSniffer.git",
                "reference": "9d583721a7157ee997f235f327de038e7ea6dac4"
            },
            "dist": {
                "type": "zip",
                "url": "https://api.github.com/repos/squizlabs/PHP_CodeSniffer/zipball/9d583721a7157ee997f235f327de038e7ea6dac4",
                "reference": "9d583721a7157ee997f235f327de038e7ea6dac4",
                "shasum": ""
            },
            "require": {
                "ext-simplexml": "*",
                "ext-tokenizer": "*",
                "ext-xmlwriter": "*",
                "php": ">=5.4.0"
            },
            "require-dev": {
                "phpunit/phpunit": "^4.0 || ^5.0 || ^6.0 || ^7.0"
            },
            "bin": [
                "bin/phpcs",
                "bin/phpcbf"
            ],
            "type": "library",
            "extra": {
                "branch-alias": {
                    "dev-master": "3.x-dev"
                }
            },
            "notification-url": "https://packagist.org/downloads/",
            "license": [
                "BSD-3-Clause"
            ],
            "authors": [
                {
                    "name": "Greg Sherwood",
                    "role": "lead"
                }
            ],
            "description": "PHP_CodeSniffer tokenizes PHP, JavaScript and CSS files and detects violations of a defined set of coding standards.",
            "homepage": "https://github.com/squizlabs/PHP_CodeSniffer",
            "keywords": [
                "phpcs",
                "standards"
            ],
            "support": {
                "issues": "https://github.com/squizlabs/PHP_CodeSniffer/issues",
                "source": "https://github.com/squizlabs/PHP_CodeSniffer",
                "wiki": "https://github.com/squizlabs/PHP_CodeSniffer/wiki"
            },
            "time": "2020-10-23T02:01:07+00:00"
        },
        {
            "name": "symfony/config",
            "version": "v3.4.32",
            "source": {
                "type": "git",
                "url": "https://github.com/symfony/config.git",
                "reference": "717ad66b5257e9752ae3c5722b5810bb4c40b236"
            },
            "dist": {
                "type": "zip",
                "url": "https://api.github.com/repos/symfony/config/zipball/717ad66b5257e9752ae3c5722b5810bb4c40b236",
                "reference": "717ad66b5257e9752ae3c5722b5810bb4c40b236",
                "shasum": ""
            },
            "require": {
                "php": "^5.5.9|>=7.0.8",
                "symfony/filesystem": "~2.8|~3.0|~4.0",
                "symfony/polyfill-ctype": "~1.8"
            },
            "conflict": {
                "symfony/dependency-injection": "<3.3",
                "symfony/finder": "<3.3"
            },
            "require-dev": {
                "symfony/dependency-injection": "~3.3|~4.0",
                "symfony/event-dispatcher": "~3.3|~4.0",
                "symfony/finder": "~3.3|~4.0",
                "symfony/yaml": "~3.0|~4.0"
            },
            "suggest": {
                "symfony/yaml": "To use the yaml reference dumper"
            },
            "type": "library",
            "extra": {
                "branch-alias": {
                    "dev-master": "3.4-dev"
                }
            },
            "autoload": {
                "psr-4": {
                    "Symfony\\Component\\Config\\": ""
                },
                "exclude-from-classmap": [
                    "/Tests/"
                ]
            },
            "notification-url": "https://packagist.org/downloads/",
            "license": [
                "MIT"
            ],
            "authors": [
                {
                    "name": "Fabien Potencier",
                    "email": "fabien@symfony.com"
                },
                {
                    "name": "Symfony Community",
                    "homepage": "https://symfony.com/contributors"
                }
            ],
            "description": "Symfony Config Component",
            "homepage": "https://symfony.com",
            "support": {
                "source": "https://github.com/symfony/config/tree/3.4"
            },
            "time": "2019-09-19T15:32:51+00:00"
        },
        {
            "name": "symfony/console",
            "version": "v4.4.16",
            "source": {
                "type": "git",
                "url": "https://github.com/symfony/console.git",
                "reference": "20f73dd143a5815d475e0838ff867bce1eebd9d5"
            },
            "dist": {
                "type": "zip",
                "url": "https://api.github.com/repos/symfony/console/zipball/20f73dd143a5815d475e0838ff867bce1eebd9d5",
                "reference": "20f73dd143a5815d475e0838ff867bce1eebd9d5",
                "shasum": ""
            },
            "require": {
                "php": ">=7.1.3",
                "symfony/polyfill-mbstring": "~1.0",
                "symfony/polyfill-php73": "^1.8",
                "symfony/polyfill-php80": "^1.15",
                "symfony/service-contracts": "^1.1|^2"
            },
            "conflict": {
                "symfony/dependency-injection": "<3.4",
                "symfony/event-dispatcher": "<4.3|>=5",
                "symfony/lock": "<4.4",
                "symfony/process": "<3.3"
            },
            "provide": {
                "psr/log-implementation": "1.0"
            },
            "require-dev": {
                "psr/log": "~1.0",
                "symfony/config": "^3.4|^4.0|^5.0",
                "symfony/dependency-injection": "^3.4|^4.0|^5.0",
                "symfony/event-dispatcher": "^4.3",
                "symfony/lock": "^4.4|^5.0",
                "symfony/process": "^3.4|^4.0|^5.0",
                "symfony/var-dumper": "^4.3|^5.0"
            },
            "suggest": {
                "psr/log": "For using the console logger",
                "symfony/event-dispatcher": "",
                "symfony/lock": "",
                "symfony/process": ""
            },
            "type": "library",
            "autoload": {
                "psr-4": {
                    "Symfony\\Component\\Console\\": ""
                },
                "exclude-from-classmap": [
                    "/Tests/"
                ]
            },
            "notification-url": "https://packagist.org/downloads/",
            "license": [
                "MIT"
            ],
            "authors": [
                {
                    "name": "Fabien Potencier",
                    "email": "fabien@symfony.com"
                },
                {
                    "name": "Symfony Community",
                    "homepage": "https://symfony.com/contributors"
                }
            ],
            "description": "Symfony Console Component",
            "homepage": "https://symfony.com",
            "support": {
                "source": "https://github.com/symfony/console/tree/v4.4.16"
            },
            "funding": [
                {
                    "url": "https://symfony.com/sponsor",
                    "type": "custom"
                },
                {
                    "url": "https://github.com/fabpot",
                    "type": "github"
                },
                {
                    "url": "https://tidelift.com/funding/github/packagist/symfony/symfony",
                    "type": "tidelift"
                }
            ],
            "time": "2020-10-24T11:50:19+00:00"
        },
        {
            "name": "symfony/dependency-injection",
            "version": "v3.4.28",
            "source": {
                "type": "git",
                "url": "https://github.com/symfony/dependency-injection.git",
                "reference": "8f2a0452f086a66f6d6cf53a432867b575887768"
            },
            "dist": {
                "type": "zip",
                "url": "https://api.github.com/repos/symfony/dependency-injection/zipball/8f2a0452f086a66f6d6cf53a432867b575887768",
                "reference": "8f2a0452f086a66f6d6cf53a432867b575887768",
                "shasum": ""
            },
            "require": {
                "php": "^5.5.9|>=7.0.8",
                "psr/container": "^1.0"
            },
            "conflict": {
                "symfony/config": "<3.3.7",
                "symfony/finder": "<3.3",
                "symfony/proxy-manager-bridge": "<3.4",
                "symfony/yaml": "<3.4"
            },
            "provide": {
                "psr/container-implementation": "1.0"
            },
            "require-dev": {
                "symfony/config": "~3.3|~4.0",
                "symfony/expression-language": "~2.8|~3.0|~4.0",
                "symfony/yaml": "~3.4|~4.0"
            },
            "suggest": {
                "symfony/config": "",
                "symfony/expression-language": "For using expressions in service container configuration",
                "symfony/finder": "For using double-star glob patterns or when GLOB_BRACE portability is required",
                "symfony/proxy-manager-bridge": "Generate service proxies to lazy load them",
                "symfony/yaml": ""
            },
            "type": "library",
            "extra": {
                "branch-alias": {
                    "dev-master": "3.4-dev"
                }
            },
            "autoload": {
                "psr-4": {
                    "Symfony\\Component\\DependencyInjection\\": ""
                },
                "exclude-from-classmap": [
                    "/Tests/"
                ]
            },
            "notification-url": "https://packagist.org/downloads/",
            "license": [
                "MIT"
            ],
            "authors": [
                {
                    "name": "Fabien Potencier",
                    "email": "fabien@symfony.com"
                },
                {
                    "name": "Symfony Community",
                    "homepage": "https://symfony.com/contributors"
                }
            ],
            "description": "Symfony DependencyInjection Component",
            "homepage": "https://symfony.com",
            "support": {
                "source": "https://github.com/symfony/dependency-injection/tree/3.4"
            },
            "time": "2019-05-19T14:11:39+00:00"
        },
        {
            "name": "symfony/filesystem",
            "version": "v4.4.16",
            "source": {
                "type": "git",
                "url": "https://github.com/symfony/filesystem.git",
                "reference": "e74b873395b7213d44d1397bd4a605cd1632a68a"
            },
            "dist": {
                "type": "zip",
                "url": "https://api.github.com/repos/symfony/filesystem/zipball/e74b873395b7213d44d1397bd4a605cd1632a68a",
                "reference": "e74b873395b7213d44d1397bd4a605cd1632a68a",
                "shasum": ""
            },
            "require": {
                "php": ">=7.1.3",
                "symfony/polyfill-ctype": "~1.8"
            },
            "type": "library",
            "autoload": {
                "psr-4": {
                    "Symfony\\Component\\Filesystem\\": ""
                },
                "exclude-from-classmap": [
                    "/Tests/"
                ]
            },
            "notification-url": "https://packagist.org/downloads/",
            "license": [
                "MIT"
            ],
            "authors": [
                {
                    "name": "Fabien Potencier",
                    "email": "fabien@symfony.com"
                },
                {
                    "name": "Symfony Community",
                    "homepage": "https://symfony.com/contributors"
                }
            ],
            "description": "Symfony Filesystem Component",
            "homepage": "https://symfony.com",
            "support": {
                "source": "https://github.com/symfony/filesystem/tree/v4.4.16"
            },
            "funding": [
                {
                    "url": "https://symfony.com/sponsor",
                    "type": "custom"
                },
                {
                    "url": "https://github.com/fabpot",
                    "type": "github"
                },
                {
                    "url": "https://tidelift.com/funding/github/packagist/symfony/symfony",
                    "type": "tidelift"
                }
            ],
            "time": "2020-10-24T11:50:19+00:00"
        },
        {
            "name": "symfony/finder",
            "version": "v4.4.16",
            "source": {
                "type": "git",
                "url": "https://github.com/symfony/finder.git",
                "reference": "26f63b8d4e92f2eecd90f6791a563ebb001abe31"
            },
            "dist": {
                "type": "zip",
                "url": "https://api.github.com/repos/symfony/finder/zipball/26f63b8d4e92f2eecd90f6791a563ebb001abe31",
                "reference": "26f63b8d4e92f2eecd90f6791a563ebb001abe31",
                "shasum": ""
            },
            "require": {
                "php": ">=7.1.3"
            },
            "type": "library",
            "autoload": {
                "psr-4": {
                    "Symfony\\Component\\Finder\\": ""
                },
                "exclude-from-classmap": [
                    "/Tests/"
                ]
            },
            "notification-url": "https://packagist.org/downloads/",
            "license": [
                "MIT"
            ],
            "authors": [
                {
                    "name": "Fabien Potencier",
                    "email": "fabien@symfony.com"
                },
                {
                    "name": "Symfony Community",
                    "homepage": "https://symfony.com/contributors"
                }
            ],
            "description": "Symfony Finder Component",
            "homepage": "https://symfony.com",
            "support": {
                "source": "https://github.com/symfony/finder/tree/v4.4.16"
            },
            "funding": [
                {
                    "url": "https://symfony.com/sponsor",
                    "type": "custom"
                },
                {
                    "url": "https://github.com/fabpot",
                    "type": "github"
                },
                {
                    "url": "https://tidelift.com/funding/github/packagist/symfony/symfony",
                    "type": "tidelift"
                }
            ],
            "time": "2020-10-24T11:50:19+00:00"
        },
        {
            "name": "symfony/polyfill-ctype",
            "version": "v1.20.0",
            "source": {
                "type": "git",
                "url": "https://github.com/symfony/polyfill-ctype.git",
                "reference": "f4ba089a5b6366e453971d3aad5fe8e897b37f41"
            },
            "dist": {
                "type": "zip",
                "url": "https://api.github.com/repos/symfony/polyfill-ctype/zipball/f4ba089a5b6366e453971d3aad5fe8e897b37f41",
                "reference": "f4ba089a5b6366e453971d3aad5fe8e897b37f41",
                "shasum": ""
            },
            "require": {
                "php": ">=7.1"
            },
            "suggest": {
                "ext-ctype": "For best performance"
            },
            "type": "library",
            "extra": {
                "branch-alias": {
                    "dev-main": "1.20-dev"
                },
                "thanks": {
                    "name": "symfony/polyfill",
                    "url": "https://github.com/symfony/polyfill"
                }
            },
            "autoload": {
                "psr-4": {
                    "Symfony\\Polyfill\\Ctype\\": ""
                },
                "files": [
                    "bootstrap.php"
                ]
            },
            "notification-url": "https://packagist.org/downloads/",
            "license": [
                "MIT"
            ],
            "authors": [
                {
                    "name": "Gert de Pagter",
                    "email": "BackEndTea@gmail.com"
                },
                {
                    "name": "Symfony Community",
                    "homepage": "https://symfony.com/contributors"
                }
            ],
            "description": "Symfony polyfill for ctype functions",
            "homepage": "https://symfony.com",
            "keywords": [
                "compatibility",
                "ctype",
                "polyfill",
                "portable"
            ],
            "support": {
                "source": "https://github.com/symfony/polyfill-ctype/tree/v1.20.0"
            },
            "funding": [
                {
                    "url": "https://symfony.com/sponsor",
                    "type": "custom"
                },
                {
                    "url": "https://github.com/fabpot",
                    "type": "github"
                },
                {
                    "url": "https://tidelift.com/funding/github/packagist/symfony/symfony",
                    "type": "tidelift"
                }
            ],
            "time": "2020-10-23T14:02:19+00:00"
        },
        {
            "name": "symfony/polyfill-mbstring",
            "version": "v1.20.0",
            "source": {
                "type": "git",
                "url": "https://github.com/symfony/polyfill-mbstring.git",
                "reference": "39d483bdf39be819deabf04ec872eb0b2410b531"
            },
            "dist": {
                "type": "zip",
                "url": "https://api.github.com/repos/symfony/polyfill-mbstring/zipball/39d483bdf39be819deabf04ec872eb0b2410b531",
                "reference": "39d483bdf39be819deabf04ec872eb0b2410b531",
                "shasum": ""
            },
            "require": {
                "php": ">=7.1"
            },
            "suggest": {
                "ext-mbstring": "For best performance"
            },
            "type": "library",
            "extra": {
                "branch-alias": {
                    "dev-main": "1.20-dev"
                },
                "thanks": {
                    "name": "symfony/polyfill",
                    "url": "https://github.com/symfony/polyfill"
                }
            },
            "autoload": {
                "psr-4": {
                    "Symfony\\Polyfill\\Mbstring\\": ""
                },
                "files": [
                    "bootstrap.php"
                ]
            },
            "notification-url": "https://packagist.org/downloads/",
            "license": [
                "MIT"
            ],
            "authors": [
                {
                    "name": "Nicolas Grekas",
                    "email": "p@tchwork.com"
                },
                {
                    "name": "Symfony Community",
                    "homepage": "https://symfony.com/contributors"
                }
            ],
            "description": "Symfony polyfill for the Mbstring extension",
            "homepage": "https://symfony.com",
            "keywords": [
                "compatibility",
                "mbstring",
                "polyfill",
                "portable",
                "shim"
            ],
            "support": {
                "source": "https://github.com/symfony/polyfill-mbstring/tree/v1.20.0"
            },
            "funding": [
                {
                    "url": "https://symfony.com/sponsor",
                    "type": "custom"
                },
                {
                    "url": "https://github.com/fabpot",
                    "type": "github"
                },
                {
                    "url": "https://tidelift.com/funding/github/packagist/symfony/symfony",
                    "type": "tidelift"
                }
            ],
            "time": "2020-10-23T14:02:19+00:00"
        },
        {
            "name": "symfony/polyfill-php73",
            "version": "v1.20.0",
            "source": {
                "type": "git",
                "url": "https://github.com/symfony/polyfill-php73.git",
                "reference": "8ff431c517be11c78c48a39a66d37431e26a6bed"
            },
            "dist": {
                "type": "zip",
                "url": "https://api.github.com/repos/symfony/polyfill-php73/zipball/8ff431c517be11c78c48a39a66d37431e26a6bed",
                "reference": "8ff431c517be11c78c48a39a66d37431e26a6bed",
                "shasum": ""
            },
            "require": {
                "php": ">=7.1"
            },
            "type": "library",
            "extra": {
                "branch-alias": {
                    "dev-main": "1.20-dev"
                },
                "thanks": {
                    "name": "symfony/polyfill",
                    "url": "https://github.com/symfony/polyfill"
                }
            },
            "autoload": {
                "psr-4": {
                    "Symfony\\Polyfill\\Php73\\": ""
                },
                "files": [
                    "bootstrap.php"
                ],
                "classmap": [
                    "Resources/stubs"
                ]
            },
            "notification-url": "https://packagist.org/downloads/",
            "license": [
                "MIT"
            ],
            "authors": [
                {
                    "name": "Nicolas Grekas",
                    "email": "p@tchwork.com"
                },
                {
                    "name": "Symfony Community",
                    "homepage": "https://symfony.com/contributors"
                }
            ],
            "description": "Symfony polyfill backporting some PHP 7.3+ features to lower PHP versions",
            "homepage": "https://symfony.com",
            "keywords": [
                "compatibility",
                "polyfill",
                "portable",
                "shim"
            ],
            "support": {
                "source": "https://github.com/symfony/polyfill-php73/tree/v1.20.0"
            },
            "funding": [
                {
                    "url": "https://symfony.com/sponsor",
                    "type": "custom"
                },
                {
                    "url": "https://github.com/fabpot",
                    "type": "github"
                },
                {
                    "url": "https://tidelift.com/funding/github/packagist/symfony/symfony",
                    "type": "tidelift"
                }
            ],
            "time": "2020-10-23T14:02:19+00:00"
        },
        {
            "name": "symfony/polyfill-php80",
            "version": "v1.20.0",
            "source": {
                "type": "git",
                "url": "https://github.com/symfony/polyfill-php80.git",
                "reference": "e70aa8b064c5b72d3df2abd5ab1e90464ad009de"
            },
            "dist": {
                "type": "zip",
                "url": "https://api.github.com/repos/symfony/polyfill-php80/zipball/e70aa8b064c5b72d3df2abd5ab1e90464ad009de",
                "reference": "e70aa8b064c5b72d3df2abd5ab1e90464ad009de",
                "shasum": ""
            },
            "require": {
                "php": ">=7.1"
            },
            "type": "library",
            "extra": {
                "branch-alias": {
                    "dev-main": "1.20-dev"
                },
                "thanks": {
                    "name": "symfony/polyfill",
                    "url": "https://github.com/symfony/polyfill"
                }
            },
            "autoload": {
                "psr-4": {
                    "Symfony\\Polyfill\\Php80\\": ""
                },
                "files": [
                    "bootstrap.php"
                ],
                "classmap": [
                    "Resources/stubs"
                ]
            },
            "notification-url": "https://packagist.org/downloads/",
            "license": [
                "MIT"
            ],
            "authors": [
                {
                    "name": "Ion Bazan",
                    "email": "ion.bazan@gmail.com"
                },
                {
                    "name": "Nicolas Grekas",
                    "email": "p@tchwork.com"
                },
                {
                    "name": "Symfony Community",
                    "homepage": "https://symfony.com/contributors"
                }
            ],
            "description": "Symfony polyfill backporting some PHP 8.0+ features to lower PHP versions",
            "homepage": "https://symfony.com",
            "keywords": [
                "compatibility",
                "polyfill",
                "portable",
                "shim"
            ],
            "support": {
                "source": "https://github.com/symfony/polyfill-php80/tree/v1.20.0"
            },
            "funding": [
                {
                    "url": "https://symfony.com/sponsor",
                    "type": "custom"
                },
                {
                    "url": "https://github.com/fabpot",
                    "type": "github"
                },
                {
                    "url": "https://tidelift.com/funding/github/packagist/symfony/symfony",
                    "type": "tidelift"
                }
            ],
            "time": "2020-10-23T14:02:19+00:00"
        },
        {
            "name": "symfony/service-contracts",
            "version": "v2.2.0",
            "source": {
                "type": "git",
                "url": "https://github.com/symfony/service-contracts.git",
                "reference": "d15da7ba4957ffb8f1747218be9e1a121fd298a1"
            },
            "dist": {
                "type": "zip",
                "url": "https://api.github.com/repos/symfony/service-contracts/zipball/d15da7ba4957ffb8f1747218be9e1a121fd298a1",
                "reference": "d15da7ba4957ffb8f1747218be9e1a121fd298a1",
                "shasum": ""
            },
            "require": {
                "php": ">=7.2.5",
                "psr/container": "^1.0"
            },
            "suggest": {
                "symfony/service-implementation": ""
            },
            "type": "library",
            "extra": {
                "branch-alias": {
                    "dev-master": "2.2-dev"
                },
                "thanks": {
                    "name": "symfony/contracts",
                    "url": "https://github.com/symfony/contracts"
                }
            },
            "autoload": {
                "psr-4": {
                    "Symfony\\Contracts\\Service\\": ""
                }
            },
            "notification-url": "https://packagist.org/downloads/",
            "license": [
                "MIT"
            ],
            "authors": [
                {
                    "name": "Nicolas Grekas",
                    "email": "p@tchwork.com"
                },
                {
                    "name": "Symfony Community",
                    "homepage": "https://symfony.com/contributors"
                }
            ],
            "description": "Generic abstractions related to writing services",
            "homepage": "https://symfony.com",
            "keywords": [
                "abstractions",
                "contracts",
                "decoupling",
                "interfaces",
                "interoperability",
                "standards"
            ],
            "support": {
                "source": "https://github.com/symfony/service-contracts/tree/master"
            },
            "funding": [
                {
                    "url": "https://symfony.com/sponsor",
                    "type": "custom"
                },
                {
                    "url": "https://github.com/fabpot",
                    "type": "github"
                },
                {
                    "url": "https://tidelift.com/funding/github/packagist/symfony/symfony",
                    "type": "tidelift"
                }
            ],
            "time": "2020-09-07T11:33:47+00:00"
        },
        {
            "name": "symfony/yaml",
            "version": "v4.2.8",
            "source": {
                "type": "git",
                "url": "https://github.com/symfony/yaml.git",
                "reference": "6712daf03ee25b53abb14e7e8e0ede1a770efdb1"
            },
            "dist": {
                "type": "zip",
                "url": "https://api.github.com/repos/symfony/yaml/zipball/6712daf03ee25b53abb14e7e8e0ede1a770efdb1",
                "reference": "6712daf03ee25b53abb14e7e8e0ede1a770efdb1",
                "shasum": ""
            },
            "require": {
                "php": "^7.1.3",
                "symfony/polyfill-ctype": "~1.8"
            },
            "conflict": {
                "symfony/console": "<3.4"
            },
            "require-dev": {
                "symfony/console": "~3.4|~4.0"
            },
            "suggest": {
                "symfony/console": "For validating YAML files using the lint command"
            },
            "type": "library",
            "extra": {
                "branch-alias": {
                    "dev-master": "4.2-dev"
                }
            },
            "autoload": {
                "psr-4": {
                    "Symfony\\Component\\Yaml\\": ""
                },
                "exclude-from-classmap": [
                    "/Tests/"
                ]
            },
            "notification-url": "https://packagist.org/downloads/",
            "license": [
                "MIT"
            ],
            "authors": [
                {
                    "name": "Fabien Potencier",
                    "email": "fabien@symfony.com"
                },
                {
                    "name": "Symfony Community",
                    "homepage": "https://symfony.com/contributors"
                }
            ],
            "description": "Symfony Yaml Component",
            "homepage": "https://symfony.com",
            "support": {
                "source": "https://github.com/symfony/yaml/tree/4.2"
            },
            "time": "2019-03-30T15:58:42+00:00"
        },
        {
            "name": "webmozart/assert",
            "version": "1.4.0",
            "source": {
                "type": "git",
                "url": "https://github.com/webmozarts/assert.git",
                "reference": "83e253c8e0be5b0257b881e1827274667c5c17a9"
            },
            "dist": {
                "type": "zip",
                "url": "https://api.github.com/repos/webmozarts/assert/zipball/83e253c8e0be5b0257b881e1827274667c5c17a9",
                "reference": "83e253c8e0be5b0257b881e1827274667c5c17a9",
                "shasum": ""
            },
            "require": {
                "php": "^5.3.3 || ^7.0",
                "symfony/polyfill-ctype": "^1.8"
            },
            "require-dev": {
                "phpunit/phpunit": "^4.6",
                "sebastian/version": "^1.0.1"
            },
            "type": "library",
            "extra": {
                "branch-alias": {
                    "dev-master": "1.3-dev"
                }
            },
            "autoload": {
                "psr-4": {
                    "Webmozart\\Assert\\": "src/"
                }
            },
            "notification-url": "https://packagist.org/downloads/",
            "license": [
                "MIT"
            ],
            "authors": [
                {
                    "name": "Bernhard Schussek",
                    "email": "bschussek@gmail.com"
                }
            ],
            "description": "Assertions to validate method input/output with nice error messages.",
            "keywords": [
                "assert",
                "check",
                "validate"
            ],
            "support": {
                "issues": "https://github.com/webmozarts/assert/issues",
                "source": "https://github.com/webmozarts/assert/tree/1.4.0"
            },
            "time": "2018-12-25T11:19:39+00:00"
        },
        {
            "name": "wp-coding-standards/wpcs",
            "version": "2.3.0",
            "source": {
                "type": "git",
                "url": "https://github.com/WordPress/WordPress-Coding-Standards.git",
                "reference": "7da1894633f168fe244afc6de00d141f27517b62"
            },
            "dist": {
                "type": "zip",
                "url": "https://api.github.com/repos/WordPress/WordPress-Coding-Standards/zipball/7da1894633f168fe244afc6de00d141f27517b62",
                "reference": "7da1894633f168fe244afc6de00d141f27517b62",
                "shasum": ""
            },
            "require": {
                "php": ">=5.4",
                "squizlabs/php_codesniffer": "^3.3.1"
            },
            "require-dev": {
                "dealerdirect/phpcodesniffer-composer-installer": "^0.5 || ^0.6",
                "phpcompatibility/php-compatibility": "^9.0",
                "phpcsstandards/phpcsdevtools": "^1.0",
                "phpunit/phpunit": "^4.0 || ^5.0 || ^6.0 || ^7.0"
            },
            "suggest": {
                "dealerdirect/phpcodesniffer-composer-installer": "^0.6 || This Composer plugin will sort out the PHPCS 'installed_paths' automatically."
            },
            "type": "phpcodesniffer-standard",
            "notification-url": "https://packagist.org/downloads/",
            "license": [
                "MIT"
            ],
            "authors": [
                {
                    "name": "Contributors",
                    "homepage": "https://github.com/WordPress/WordPress-Coding-Standards/graphs/contributors"
                }
            ],
            "description": "PHP_CodeSniffer rules (sniffs) to enforce WordPress coding conventions",
            "keywords": [
                "phpcs",
                "standards",
                "wordpress"
            ],
            "support": {
                "issues": "https://github.com/WordPress/WordPress-Coding-Standards/issues",
                "source": "https://github.com/WordPress/WordPress-Coding-Standards",
                "wiki": "https://github.com/WordPress/WordPress-Coding-Standards/wiki"
            },
            "time": "2020-05-13T23:57:56+00:00"
        },
        {
            "name": "yoast/php-development-environment",
            "version": "1.0.1",
            "source": {
                "type": "git",
                "url": "https://github.com/Yoast/php-development-environment.git",
                "reference": "d53b054d96b688a96e47d4c2e4306983375efd75"
            },
            "dist": {
                "type": "zip",
                "url": "https://api.github.com/repos/Yoast/php-development-environment/zipball/d53b054d96b688a96e47d4c2e4306983375efd75",
                "reference": "d53b054d96b688a96e47d4c2e4306983375efd75",
                "shasum": ""
            },
            "type": "library",
            "autoload": {
                "files": [
                    "define.php"
                ]
            },
            "notification-url": "https://packagist.org/downloads/",
            "license": [
                "GPL-2.0+"
            ],
            "authors": [
                {
                    "name": "Team Yoast",
                    "email": "support@yoast.com",
                    "homepage": "https://yoast.com"
                }
            ],
            "description": "Yoast PHP development environment.",
            "homepage": "https://github.com/Yoast/php-development-environment",
            "keywords": [
                "wordpress"
            ],
            "support": {
                "issues": "https://github.com/Yoast/php-development-environment/issues",
                "source": "https://github.com/Yoast/php-development-environment/tree/1.0.1"
            },
            "time": "2016-06-16T10:12:26+00:00"
        },
        {
            "name": "yoast/phpunit-polyfills",
            "version": "0.2.0",
            "source": {
                "type": "git",
                "url": "https://github.com/Yoast/PHPUnit-Polyfills.git",
                "reference": "c48e4cf0c44b2d892540846aff19fb0468627bab"
            },
            "dist": {
                "type": "zip",
                "url": "https://api.github.com/repos/Yoast/PHPUnit-Polyfills/zipball/c48e4cf0c44b2d892540846aff19fb0468627bab",
                "reference": "c48e4cf0c44b2d892540846aff19fb0468627bab",
                "shasum": ""
            },
            "require": {
                "php": ">=5.5",
                "phpunit/phpunit": "^4.8.36 || ^5.7.21 || ^6.0 || ^7.0 || ^8.0 || ^9.0"
            },
            "require-dev": {
                "php-parallel-lint/php-console-highlighter": "^0.5",
                "php-parallel-lint/php-parallel-lint": "^1.2.0",
                "yoast/yoastcs": "^2.1.0"
            },
            "type": "library",
            "extra": {
                "branch-alias": {
                    "dev-main": "1.x-dev",
                    "dev-develop": "1.x-dev"
                }
            },
            "autoload": {
                "files": [
                    "phpunitpolyfills-autoload.php"
                ]
            },
            "notification-url": "https://packagist.org/downloads/",
            "license": [
                "BSD-3-Clause"
            ],
            "authors": [
                {
                    "name": "Team Yoast",
                    "email": "support@yoast.com",
                    "homepage": "https://yoast.com"
                },
                {
                    "name": "Contributors",
                    "homepage": "https://github.com/Yoast/PHPUnit-Polyfills/graphs/contributors"
                }
            ],
            "description": "Set of polyfills for changed PHPUnit functionality to allow for creating PHPUnit cross-version compatible tests",
            "homepage": "https://github.com/Yoast/PHPUnit-Polyfills",
            "keywords": [
                "phpunit",
                "polyfill",
                "testing"
            ],
            "support": {
                "issues": "https://github.com/Yoast/PHPUnit-Polyfills/issues",
                "source": "https://github.com/Yoast/PHPUnit-Polyfills"
            },
            "time": "2020-11-25T02:59:57+00:00"
        },
        {
            "name": "yoast/wp-test-utils",
            "version": "0.2.1",
            "source": {
                "type": "git",
                "url": "https://github.com/Yoast/wp-test-utils.git",
                "reference": "c5cdabd58f2aa6f2a93f734cf48125f880c90101"
            },
            "dist": {
                "type": "zip",
                "url": "https://api.github.com/repos/Yoast/wp-test-utils/zipball/c5cdabd58f2aa6f2a93f734cf48125f880c90101",
                "reference": "c5cdabd58f2aa6f2a93f734cf48125f880c90101",
                "shasum": ""
            },
            "require": {
                "brain/monkey": "^2.6.0",
                "php": ">=5.6",
                "yoast/phpunit-polyfills": "^0.2.0"
            },
            "require-dev": {
                "php-parallel-lint/php-console-highlighter": "^0.5",
                "php-parallel-lint/php-parallel-lint": "^1.2.0",
                "yoast/yoastcs": "^2.1.0"
            },
            "type": "library",
            "extra": {
                "branch-alias": {
                    "dev-main": "1.x-dev",
                    "dev-develop": "1.x-dev"
                }
            },
            "autoload": {
                "classmap": [
                    "src/"
                ]
            },
            "notification-url": "https://packagist.org/downloads/",
            "license": [
                "BSD-3-Clause"
            ],
            "authors": [
                {
                    "name": "Team Yoast",
                    "email": "support@yoast.com",
                    "homepage": "https://yoast.com"
                },
                {
                    "name": "Contributors",
                    "homepage": "https://github.com/Yoast/wp-test-utils/graphs/contributors"
                }
            ],
            "description": "PHPUnit cross-version compatibility layer for testing plugins and themes build for WordPress",
            "homepage": "https://github.com/Yoast/wp-test-utils/",
            "keywords": [
                "brainmonkey",
                "integration-testing",
                "phpunit",
                "unit-testing",
                "wordpress"
            ],
            "support": {
                "issues": "https://github.com/Yoast/wp-test-utils/issues",
                "source": "https://github.com/Yoast/wp-test-utils"
            },
            "time": "2020-12-09T15:26:02+00:00"
        },
        {
            "name": "yoast/yoastcs",
            "version": "2.1.0",
            "source": {
                "type": "git",
                "url": "https://github.com/Yoast/yoastcs.git",
                "reference": "8cc5cb79b950588f05a45d68c3849ccfcfef6298"
            },
            "dist": {
                "type": "zip",
                "url": "https://api.github.com/repos/Yoast/yoastcs/zipball/8cc5cb79b950588f05a45d68c3849ccfcfef6298",
                "reference": "8cc5cb79b950588f05a45d68c3849ccfcfef6298",
                "shasum": ""
            },
            "require": {
                "dealerdirect/phpcodesniffer-composer-installer": "^0.5 || ^0.6.2 || ^0.7",
                "php": ">=5.4",
                "phpcompatibility/phpcompatibility-wp": "^2.1.0",
                "squizlabs/php_codesniffer": "^3.5.0",
                "wp-coding-standards/wpcs": "^2.2.0"
            },
            "require-dev": {
                "php-parallel-lint/php-console-highlighter": "^0.5",
                "php-parallel-lint/php-parallel-lint": "^1.2",
                "phpcompatibility/php-compatibility": "^9.2.0",
                "phpcsstandards/phpcsdevtools": "^1.0",
                "phpunit/phpunit": "^4.0 || ^5.0 || ^6.0 || ^7.0",
                "roave/security-advisories": "dev-master"
            },
            "type": "phpcodesniffer-standard",
            "notification-url": "https://packagist.org/downloads/",
            "license": [
                "MIT"
            ],
            "authors": [
                {
                    "name": "Team Yoast",
                    "email": "support@yoast.com",
                    "homepage": "https://yoast.com"
                }
            ],
            "description": "PHP_CodeSniffer rules for Yoast projects",
            "homepage": "https://github.com/Yoast/yoastcs",
            "keywords": [
                "phpcs",
                "standards",
                "wordpress",
                "yoast"
            ],
            "support": {
                "issues": "https://github.com/Yoast/yoastcs/issues",
                "source": "https://github.com/Yoast/yoastcs"
            },
            "time": "2020-10-27T09:51:49+00:00"
        }
    ],
    "aliases": [],
    "minimum-stability": "dev",
    "stability-flags": [],
    "prefer-stable": true,
    "prefer-lowest": false,
    "platform": {
        "php": "^5.6.20||^7.0"
    },
    "platform-dev": [],
    "plugin-api-version": "2.0.0"
}<|MERGE_RESOLUTION|>--- conflicted
+++ resolved
@@ -4,11 +4,7 @@
         "Read more about it at https://getcomposer.org/doc/01-basic-usage.md#installing-dependencies",
         "This file is @generated automatically"
     ],
-<<<<<<< HEAD
     "content-hash": "c831058ee6417c3a7a1438096f4bd152",
-=======
-    "content-hash": "a5afd81bdff6eb8de75631b11950e3cd",
->>>>>>> 89e63603
     "packages": [
         {
             "name": "composer/installers",
@@ -164,217 +160,6 @@
                 "url": "https://api.github.com/repos/php-fig/container/zipball/b7ce3b176482dbbc1245ebf52b181af44c2cf55f",
                 "reference": "b7ce3b176482dbbc1245ebf52b181af44c2cf55f",
                 "shasum": ""
-<<<<<<< HEAD
-=======
-            },
-            "require": {
-                "php": ">=5.3.0"
-            },
-            "type": "library",
-            "extra": {
-                "branch-alias": {
-                    "dev-master": "1.0.x-dev"
-                }
-            },
-            "autoload": {
-                "psr-4": {
-                    "Psr\\Container\\": "src/"
-                }
-            },
-            "notification-url": "https://packagist.org/downloads/",
-            "license": [
-                "MIT"
-            ],
-            "authors": [
-                {
-                    "name": "PHP-FIG",
-                    "homepage": "http://www.php-fig.org/"
-                }
-            ],
-            "description": "Common Container Interface (PHP FIG PSR-11)",
-            "homepage": "https://github.com/php-fig/container",
-            "keywords": [
-                "PSR-11",
-                "container",
-                "container-interface",
-                "container-interop",
-                "psr"
-            ],
-            "support": {
-                "issues": "https://github.com/php-fig/container/issues",
-                "source": "https://github.com/php-fig/container/tree/master"
-            },
-            "time": "2017-02-14T16:28:37+00:00"
-        },
-        {
-            "name": "psr/http-message",
-            "version": "1.0.1",
-            "source": {
-                "type": "git",
-                "url": "https://github.com/php-fig/http-message.git",
-                "reference": "f6561bf28d520154e4b0ec72be95418abe6d9363"
-            },
-            "dist": {
-                "type": "zip",
-                "url": "https://api.github.com/repos/php-fig/http-message/zipball/f6561bf28d520154e4b0ec72be95418abe6d9363",
-                "reference": "f6561bf28d520154e4b0ec72be95418abe6d9363",
-                "shasum": ""
-            },
-            "require": {
-                "php": ">=5.3.0"
-            },
-            "type": "library",
-            "extra": {
-                "branch-alias": {
-                    "dev-master": "1.0.x-dev"
-                }
-            },
-            "autoload": {
-                "psr-4": {
-                    "Psr\\Http\\Message\\": "src/"
-                }
-            },
-            "notification-url": "https://packagist.org/downloads/",
-            "license": [
-                "MIT"
-            ],
-            "authors": [
-                {
-                    "name": "PHP-FIG",
-                    "homepage": "http://www.php-fig.org/"
-                }
-            ],
-            "description": "Common interface for HTTP messages",
-            "homepage": "https://github.com/php-fig/http-message",
-            "keywords": [
-                "http",
-                "http-message",
-                "psr",
-                "psr-7",
-                "request",
-                "response"
-            ],
-            "time": "2016-08-06T14:39:51+00:00"
-        },
-        {
-            "name": "psr/log",
-            "version": "1.1.0",
-            "source": {
-                "type": "git",
-                "url": "https://github.com/php-fig/log.git",
-                "reference": "6c001f1daafa3a3ac1d8ff69ee4db8e799a654dd"
-            },
-            "dist": {
-                "type": "zip",
-                "url": "https://api.github.com/repos/php-fig/log/zipball/6c001f1daafa3a3ac1d8ff69ee4db8e799a654dd",
-                "reference": "6c001f1daafa3a3ac1d8ff69ee4db8e799a654dd",
-                "shasum": ""
-            },
-            "require": {
-                "php": ">=5.3.0"
-            },
-            "type": "library",
-            "extra": {
-                "branch-alias": {
-                    "dev-master": "1.0.x-dev"
-                }
-            },
-            "autoload": {
-                "psr-4": {
-                    "Psr\\Log\\": "Psr/Log/"
-                }
-            },
-            "notification-url": "https://packagist.org/downloads/",
-            "license": [
-                "MIT"
-            ],
-            "authors": [
-                {
-                    "name": "PHP-FIG",
-                    "homepage": "http://www.php-fig.org/"
-                }
-            ],
-            "description": "Common interface for logging libraries",
-            "homepage": "https://github.com/php-fig/log",
-            "keywords": [
-                "log",
-                "psr",
-                "psr-3"
-            ],
-            "time": "2018-11-20T15:27:04+00:00"
-        },
-        {
-            "name": "ralouphie/getallheaders",
-            "version": "2.0.5",
-            "source": {
-                "type": "git",
-                "url": "https://github.com/ralouphie/getallheaders.git",
-                "reference": "5601c8a83fbba7ef674a7369456d12f1e0d0eafa"
-            },
-            "dist": {
-                "type": "zip",
-                "url": "https://api.github.com/repos/ralouphie/getallheaders/zipball/5601c8a83fbba7ef674a7369456d12f1e0d0eafa",
-                "reference": "5601c8a83fbba7ef674a7369456d12f1e0d0eafa",
-                "shasum": ""
-            },
-            "require": {
-                "php": ">=5.3"
-            },
-            "require-dev": {
-                "phpunit/phpunit": "~3.7.0",
-                "satooshi/php-coveralls": ">=1.0"
-            },
-            "type": "library",
-            "autoload": {
-                "files": [
-                    "src/getallheaders.php"
-                ]
-            },
-            "notification-url": "https://packagist.org/downloads/",
-            "license": [
-                "MIT"
-            ],
-            "authors": [
-                {
-                    "name": "Ralph Khattar",
-                    "email": "ralph.khattar@gmail.com"
-                }
-            ],
-            "description": "A polyfill for getallheaders.",
-            "time": "2016-02-11T07:05:27+00:00"
-        },
-        {
-            "name": "symfony/dependency-injection",
-            "version": "v3.4.28",
-            "source": {
-                "type": "git",
-                "url": "https://github.com/symfony/dependency-injection.git",
-                "reference": "8f2a0452f086a66f6d6cf53a432867b575887768"
-            },
-            "dist": {
-                "type": "zip",
-                "url": "https://api.github.com/repos/symfony/dependency-injection/zipball/8f2a0452f086a66f6d6cf53a432867b575887768",
-                "reference": "8f2a0452f086a66f6d6cf53a432867b575887768",
-                "shasum": ""
-            },
-            "require": {
-                "php": "^5.5.9|>=7.0.8",
-                "psr/container": "^1.0"
-            },
-            "conflict": {
-                "symfony/config": "<3.3.7",
-                "symfony/finder": "<3.3",
-                "symfony/proxy-manager-bridge": "<3.4",
-                "symfony/yaml": "<3.4"
-            },
-            "provide": {
-                "psr/container-implementation": "1.0"
-            },
-            "require-dev": {
-                "symfony/config": "~3.3|~4.0",
-                "symfony/expression-language": "~2.8|~3.0|~4.0",
-                "symfony/yaml": "~3.4|~4.0"
->>>>>>> 89e63603
             },
             "require": {
                 "php": ">=5.3.0"
@@ -1131,6 +916,7 @@
                 "shasum": ""
             },
             "require-dev": {
+                "friendsofphp/php-cs-fixer": "@stable",
                 "nikic/php-parser": "@stable",
                 "php": "^8.0",
                 "phpdocumentor/reflection-docblock": "@stable",
@@ -1162,7 +948,7 @@
             "support": {
                 "source": "https://github.com/JetBrains/phpstorm-stubs/tree/master"
             },
-            "time": "2021-02-19T12:50:54+00:00"
+            "time": "2021-03-10T17:24:24+00:00"
         },
         {
             "name": "league/oauth2-client",
