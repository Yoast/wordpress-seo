{
    "_readme": [
        "This file locks the dependencies of your project to a known state",
        "Read more about it at https://getcomposer.org/doc/01-basic-usage.md#composer-lock-the-lock-file",
        "This file is @generated automatically"
    ],
<<<<<<< HEAD
    "content-hash": "690d09bc7d6adc820344845ae1e0197a",
=======
    "content-hash": "d0a09436882657f5b1e8faeb36577647",
>>>>>>> 70899c43
    "packages": [
        {
            "name": "composer/installers",
            "version": "v1.3.0",
            "source": {
                "type": "git",
                "url": "https://github.com/composer/installers.git",
                "reference": "79ad876c7498c0bbfe7eed065b8651c93bfd6045"
            },
            "dist": {
                "type": "zip",
                "url": "https://api.github.com/repos/composer/installers/zipball/79ad876c7498c0bbfe7eed065b8651c93bfd6045",
                "reference": "79ad876c7498c0bbfe7eed065b8651c93bfd6045",
                "shasum": ""
            },
            "require": {
                "composer-plugin-api": "^1.0"
            },
            "replace": {
                "roundcube/plugin-installer": "*",
                "shama/baton": "*"
            },
            "require-dev": {
                "composer/composer": "1.0.*@dev",
                "phpunit/phpunit": "4.1.*"
            },
            "type": "composer-plugin",
            "extra": {
                "class": "Composer\\Installers\\Plugin",
                "branch-alias": {
                    "dev-master": "1.0-dev"
                }
            },
            "autoload": {
                "psr-4": {
                    "Composer\\Installers\\": "src/Composer/Installers"
                }
            },
            "notification-url": "https://packagist.org/downloads/",
            "license": [
                "MIT"
            ],
            "authors": [
                {
                    "name": "Kyle Robinson Young",
                    "email": "kyle@dontkry.com",
                    "homepage": "https://github.com/shama"
                }
            ],
            "description": "A multi-framework Composer library installer",
            "homepage": "https://composer.github.io/installers/",
            "keywords": [
                "Craft",
                "Dolibarr",
                "Eliasis",
                "Hurad",
                "ImageCMS",
                "Kanboard",
                "MODX Evo",
                "Mautic",
                "Maya",
                "OXID",
                "Plentymarkets",
                "Porto",
                "RadPHP",
                "SMF",
                "Thelia",
                "WolfCMS",
                "agl",
                "aimeos",
                "annotatecms",
                "attogram",
                "bitrix",
                "cakephp",
                "chef",
                "cockpit",
                "codeigniter",
                "concrete5",
                "croogo",
                "dokuwiki",
                "drupal",
                "elgg",
                "expressionengine",
                "fuelphp",
                "grav",
                "installer",
                "itop",
                "joomla",
                "kohana",
                "laravel",
                "lavalite",
                "lithium",
                "magento",
                "mako",
                "mediawiki",
                "modulework",
                "moodle",
                "phpbb",
                "piwik",
                "ppi",
                "puppet",
                "reindex",
                "roundcube",
                "shopware",
                "silverstripe",
                "sydes",
                "symfony",
                "typo3",
                "wordpress",
                "yawik",
                "zend",
                "zikula"
            ],
            "time": "2017-04-24T06:37:16+00:00"
        },
        {
            "name": "xrstf/composer-php52",
            "version": "v1.0.20",
            "source": {
                "type": "git",
                "url": "https://github.com/composer-php52/composer-php52.git",
                "reference": "bd41459d5e27df8d33057842b32377c39e97a5a8"
            },
            "dist": {
                "type": "zip",
                "url": "https://api.github.com/repos/composer-php52/composer-php52/zipball/bd41459d5e27df8d33057842b32377c39e97a5a8",
                "reference": "bd41459d5e27df8d33057842b32377c39e97a5a8",
                "shasum": ""
            },
            "type": "library",
            "extra": {
                "branch-alias": {
                    "dev-default": "1.x-dev"
                }
            },
            "autoload": {
                "psr-0": {
                    "xrstf\\Composer52": "lib/"
                }
            },
            "notification-url": "https://packagist.org/downloads/",
            "license": [
                "MIT"
            ],
            "time": "2016-04-16T21:52:24+00:00"
        },
        {
            "name": "yoast/api-libs",
            "version": "2.0",
            "source": {
                "type": "git",
                "url": "https://github.com/Yoast/api-libs.git",
                "reference": "e7361081a1d6ae79c0b96c8363379435ea736ef8"
            },
            "dist": {
                "type": "zip",
                "url": "https://api.github.com/repos/Yoast/api-libs/zipball/e7361081a1d6ae79c0b96c8363379435ea736ef8",
                "reference": "e7361081a1d6ae79c0b96c8363379435ea736ef8",
                "shasum": ""
            },
            "type": "library",
            "autoload": {
                "classmap": [
                    "class-api-libs.php"
                ]
            },
            "notification-url": "https://packagist.org/downloads/",
            "license": [
                "GPL-3.0"
            ],
            "authors": [
                {
                    "name": "Team Yoast",
                    "email": "support@yoast.com",
                    "homepage": "https://yoast.com"
                }
            ],
            "description": "Shared API libraries for Yoast projects.",
            "homepage": "https://github.com/Yoast/api-libs",
            "keywords": [
                "wordpress"
            ],
            "time": "2015-07-14T10:25:59+00:00"
        },
        {
            "name": "yoast/i18n-module",
            "version": "2.0.1",
            "source": {
                "type": "git",
                "url": "https://github.com/Yoast/i18n-module.git",
                "reference": "c08da78bba4747dff960e31dda2be46aae6b30e8"
            },
            "dist": {
                "type": "zip",
                "url": "https://api.github.com/repos/Yoast/i18n-module/zipball/c08da78bba4747dff960e31dda2be46aae6b30e8",
                "reference": "c08da78bba4747dff960e31dda2be46aae6b30e8",
                "shasum": ""
            },
            "type": "library",
            "autoload": {
                "classmap": [
                    "src/"
                ]
            },
            "notification-url": "https://packagist.org/downloads/",
            "license": [
                "GPL-2.0+"
            ],
            "authors": [
                {
                    "name": "Team Yoast",
                    "email": "support@yoast.com",
                    "homepage": "https://yoast.com"
                }
            ],
            "description": "Handle i18n for WordPress plugins.",
            "homepage": "https://github.com/Yoast/i18n-module",
            "keywords": [
                "wordpress"
            ],
            "time": "2017-02-02T11:32:53+00:00"
        },
        {
            "name": "yoast/license-manager",
            "version": "1.6.0-RC1",
            "source": {
                "type": "git",
                "url": "https://github.com/Yoast/License-Manager.git",
                "reference": "9497adc825185e905f2b4b1842919364ffca2b01"
            },
            "dist": {
                "type": "zip",
                "url": "https://api.github.com/repos/Yoast/License-Manager/zipball/9497adc825185e905f2b4b1842919364ffca2b01",
                "reference": "9497adc825185e905f2b4b1842919364ffca2b01",
                "shasum": ""
            },
            "type": "library",
            "autoload": {
                "classmap": [
                    "class-api-request.php",
                    "class-license-manager.php",
                    "class-plugin-license-manager.php",
                    "class-plugin-update-manager.php",
                    "class-product.php",
                    "class-theme-license-manager.php",
                    "class-theme-update-manager.php",
                    "class-update-manager.php"
                ]
            },
            "notification-url": "https://packagist.org/downloads/",
            "license": [
                "GPL-2.0+"
            ],
            "authors": [
                {
                    "name": "Team Yoast",
                    "email": "support@yoast.com",
                    "homepage": "https://yoast.com"
                }
            ],
            "description": "Yoast License Manager.",
            "homepage": "https://github.com/Yoast/License-Manager",
            "keywords": [
                "wordpress"
            ],
            "time": "2017-08-15T06:33:35+00:00"
        },
        {
            "name": "yoast/whip",
            "version": "1.1.0",
            "source": {
                "type": "git",
                "url": "https://github.com/Yoast/whip.git",
                "reference": "f66106f5030a8f426ea2f0314bae814862336db1"
            },
            "dist": {
                "type": "zip",
                "url": "https://api.github.com/repos/Yoast/whip/zipball/f66106f5030a8f426ea2f0314bae814862336db1",
                "reference": "f66106f5030a8f426ea2f0314bae814862336db1",
                "shasum": ""
            },
            "require": {
                "xrstf/composer-php52": "^1.0"
            },
            "require-dev": {
                "phpunit/phpunit": "^3.6.12"
            },
            "type": "library",
            "autoload": {
                "files": [
                    "src/facades/wordpress.php"
                ],
                "classmap": [
                    "src/"
                ]
            },
            "notification-url": "https://packagist.org/downloads/",
            "license": [
                "GPL-3.0+"
            ],
            "authors": [
                {
                    "name": "Team Yoast",
                    "email": "support@yoast.com"
                }
            ],
            "description": "A WordPress package to nudge users to upgrade their software versions (starting with PHP)",
            "time": "2017-08-04T10:00:35+00:00"
        },
        {
            "name": "yoast/wp-helpscout",
            "version": "2.0.3",
            "source": {
                "type": "git",
                "url": "https://github.com/Yoast/wp-helpscout.git",
                "reference": "00c6d777497c935af76ba1b4962823165139bbbc"
            },
            "dist": {
                "type": "zip",
                "url": "https://api.github.com/repos/Yoast/wp-helpscout/zipball/00c6d777497c935af76ba1b4962823165139bbbc",
                "reference": "00c6d777497c935af76ba1b4962823165139bbbc",
                "shasum": ""
            },
            "type": "library",
            "autoload": {
                "classmap": [
                    "src/"
                ],
                "files": [
                    "src/functions.php"
                ]
            },
            "notification-url": "https://packagist.org/downloads/",
            "license": [
                "GPL-3.0+"
            ],
            "authors": [
                {
                    "name": "Team Yoast",
                    "email": "support@yoast.com",
                    "homepage": "https://yoast.com"
                }
            ],
            "description": "A package to integrate the helpscout beacon into WordPress",
            "time": "2017-08-03T07:48:33+00:00"
        }
    ],
    "packages-dev": [
        {
            "name": "codeclimate/php-test-reporter",
            "version": "dev-master",
            "source": {
                "type": "git",
                "url": "https://github.com/codeclimate/php-test-reporter.git",
                "reference": "8093f0e532f1ba36d9cbebd30d58c85869b13a0a"
            },
            "dist": {
                "type": "zip",
                "url": "https://api.github.com/repos/codeclimate/php-test-reporter/zipball/8093f0e532f1ba36d9cbebd30d58c85869b13a0a",
                "reference": "8093f0e532f1ba36d9cbebd30d58c85869b13a0a",
                "shasum": ""
            },
            "require": {
                "ext-curl": "*",
                "padraic/phar-updater": "^1.0",
                "php": "^5.3 || ^7.0",
                "psr/log": "^1.0",
                "satooshi/php-coveralls": "^1.0",
                "symfony/console": "^2.0 || ^3.0"
            },
            "require-dev": {
                "friendsofphp/php-cs-fixer": "^2.0.0",
                "phpunit/phpunit": "^4.8.35 || ^5.7.0 || ^6.0.0"
            },
            "bin": [
                "composer/bin/test-reporter"
            ],
            "type": "library",
            "extra": {
                "branch-alias": {
                    "dev-master": "0.3.x-dev"
                }
            },
            "autoload": {
                "psr-4": {
                    "CodeClimate\\PhpTestReporter\\": "src/"
                }
            },
            "notification-url": "https://packagist.org/downloads/",
            "license": [
                "MIT"
            ],
            "authors": [
                {
                    "name": "Code Climate",
                    "email": "hello@codeclimate.com",
                    "homepage": "https://codeclimate.com"
                }
            ],
            "description": "PHP client for reporting test coverage to Code Climate",
            "homepage": "https://github.com/codeclimate/php-test-reporter",
            "keywords": [
                "codeclimate",
                "coverage"
            ],
            "time": "2017-06-01T13:19:55+00:00"
        },
        {
            "name": "guzzle/guzzle",
            "version": "v3.9.3",
            "source": {
                "type": "git",
                "url": "https://github.com/guzzle/guzzle3.git",
                "reference": "0645b70d953bc1c067bbc8d5bc53194706b628d9"
            },
            "dist": {
                "type": "zip",
                "url": "https://api.github.com/repos/guzzle/guzzle3/zipball/0645b70d953bc1c067bbc8d5bc53194706b628d9",
                "reference": "0645b70d953bc1c067bbc8d5bc53194706b628d9",
                "shasum": ""
            },
            "require": {
                "ext-curl": "*",
                "php": ">=5.3.3",
                "symfony/event-dispatcher": "~2.1"
            },
            "replace": {
                "guzzle/batch": "self.version",
                "guzzle/cache": "self.version",
                "guzzle/common": "self.version",
                "guzzle/http": "self.version",
                "guzzle/inflection": "self.version",
                "guzzle/iterator": "self.version",
                "guzzle/log": "self.version",
                "guzzle/parser": "self.version",
                "guzzle/plugin": "self.version",
                "guzzle/plugin-async": "self.version",
                "guzzle/plugin-backoff": "self.version",
                "guzzle/plugin-cache": "self.version",
                "guzzle/plugin-cookie": "self.version",
                "guzzle/plugin-curlauth": "self.version",
                "guzzle/plugin-error-response": "self.version",
                "guzzle/plugin-history": "self.version",
                "guzzle/plugin-log": "self.version",
                "guzzle/plugin-md5": "self.version",
                "guzzle/plugin-mock": "self.version",
                "guzzle/plugin-oauth": "self.version",
                "guzzle/service": "self.version",
                "guzzle/stream": "self.version"
            },
            "require-dev": {
                "doctrine/cache": "~1.3",
                "monolog/monolog": "~1.0",
                "phpunit/phpunit": "3.7.*",
                "psr/log": "~1.0",
                "symfony/class-loader": "~2.1",
                "zendframework/zend-cache": "2.*,<2.3",
                "zendframework/zend-log": "2.*,<2.3"
            },
            "suggest": {
                "guzzlehttp/guzzle": "Guzzle 5 has moved to a new package name. The package you have installed, Guzzle 3, is deprecated."
            },
            "type": "library",
            "extra": {
                "branch-alias": {
                    "dev-master": "3.9-dev"
                }
            },
            "autoload": {
                "psr-0": {
                    "Guzzle": "src/",
                    "Guzzle\\Tests": "tests/"
                }
            },
            "notification-url": "https://packagist.org/downloads/",
            "license": [
                "MIT"
            ],
            "authors": [
                {
                    "name": "Michael Dowling",
                    "email": "mtdowling@gmail.com",
                    "homepage": "https://github.com/mtdowling"
                },
                {
                    "name": "Guzzle Community",
                    "homepage": "https://github.com/guzzle/guzzle/contributors"
                }
            ],
            "description": "PHP HTTP client. This library is deprecated in favor of https://packagist.org/packages/guzzlehttp/guzzle",
            "homepage": "http://guzzlephp.org/",
            "keywords": [
                "client",
                "curl",
                "framework",
                "http",
                "http client",
                "rest",
                "web service"
            ],
            "abandoned": "guzzlehttp/guzzle",
            "time": "2015-03-18T18:23:50+00:00"
        },
        {
            "name": "padraic/humbug_get_contents",
            "version": "1.0.4",
            "source": {
                "type": "git",
                "url": "https://github.com/humbug/file_get_contents.git",
                "reference": "66797199019d0cb4529cb8d29c6f0b4c5085b53a"
            },
            "dist": {
                "type": "zip",
                "url": "https://api.github.com/repos/humbug/file_get_contents/zipball/66797199019d0cb4529cb8d29c6f0b4c5085b53a",
                "reference": "66797199019d0cb4529cb8d29c6f0b4c5085b53a",
                "shasum": ""
            },
            "require": {
                "php": ">=5.3"
            },
            "require-dev": {
                "phpunit/phpunit": "~4.0"
            },
            "type": "library",
            "extra": {
                "branch-alias": {
                    "dev-master": "1.0-dev"
                }
            },
            "autoload": {
                "psr-4": {
                    "Humbug\\": "src/Humbug/"
                },
                "files": [
                    "src/function.php"
                ]
            },
            "notification-url": "https://packagist.org/downloads/",
            "license": [
                "BSD-3-Clause"
            ],
            "authors": [
                {
                    "name": "Pádraic Brady",
                    "email": "padraic.brady@gmail.com",
                    "homepage": "http://blog.astrumfutura.com"
                }
            ],
            "description": "Secure wrapper for accessing HTTPS resources with file_get_contents for PHP 5.3+",
            "homepage": "https://github.com/padraic/file_get_contents",
            "keywords": [
                "download",
                "file_get_contents",
                "http",
                "https",
                "ssl",
                "tls"
            ],
            "time": "2015-04-22T18:45:00+00:00"
        },
        {
            "name": "padraic/phar-updater",
            "version": "1.0.4",
            "source": {
                "type": "git",
                "url": "https://github.com/humbug/phar-updater.git",
                "reference": "ac8802df2d1d03b7092b6f044a914f8d21592aae"
            },
            "dist": {
                "type": "zip",
                "url": "https://api.github.com/repos/humbug/phar-updater/zipball/ac8802df2d1d03b7092b6f044a914f8d21592aae",
                "reference": "ac8802df2d1d03b7092b6f044a914f8d21592aae",
                "shasum": ""
            },
            "require": {
                "padraic/humbug_get_contents": "1.0.4",
                "php": ">=5.3.3"
            },
            "require-dev": {
                "phpunit/phpunit": "~4.0"
            },
            "type": "library",
            "extra": {
                "branch-alias": {
                    "dev-master": "1.0-dev"
                }
            },
            "autoload": {
                "psr-4": {
                    "Humbug\\SelfUpdate\\": "src/"
                }
            },
            "notification-url": "https://packagist.org/downloads/",
            "license": [
                "BSD-3-Clause"
            ],
            "authors": [
                {
                    "name": "Padraic Brady",
                    "email": "padraic.brady@gmail.com",
                    "homepage": "http://blog.astrumfutura.com"
                }
            ],
            "description": "A thing to make PHAR self-updating easy and secure.",
            "keywords": [
                "humbug",
                "phar",
                "self-update",
                "update"
            ],
            "time": "2017-07-12T22:42:45+00:00"
        },
        {
            "name": "pdepend/pdepend",
            "version": "2.5.0",
            "source": {
                "type": "git",
                "url": "https://github.com/pdepend/pdepend.git",
                "reference": "0c50874333149c0dad5a2877801aed148f2767ff"
            },
            "dist": {
                "type": "zip",
                "url": "https://api.github.com/repos/pdepend/pdepend/zipball/0c50874333149c0dad5a2877801aed148f2767ff",
                "reference": "0c50874333149c0dad5a2877801aed148f2767ff",
                "shasum": ""
            },
            "require": {
                "php": ">=5.3.7",
                "symfony/config": "^2.3.0|^3",
                "symfony/dependency-injection": "^2.3.0|^3",
                "symfony/filesystem": "^2.3.0|^3"
            },
            "require-dev": {
                "phpunit/phpunit": "^4.4.0,<4.8",
                "squizlabs/php_codesniffer": "^2.0.0"
            },
            "bin": [
                "src/bin/pdepend"
            ],
            "type": "library",
            "autoload": {
                "psr-4": {
                    "PDepend\\": "src/main/php/PDepend"
                }
            },
            "notification-url": "https://packagist.org/downloads/",
            "license": [
                "BSD-3-Clause"
            ],
            "description": "Official version of pdepend to be handled with Composer",
            "time": "2017-01-19T14:23:36+00:00"
        },
        {
            "name": "phpmd/phpmd",
            "version": "2.6.0",
            "source": {
                "type": "git",
                "url": "https://github.com/phpmd/phpmd.git",
                "reference": "4e9924b2c157a3eb64395460fcf56b31badc8374"
            },
            "dist": {
                "type": "zip",
                "url": "https://api.github.com/repos/phpmd/phpmd/zipball/4e9924b2c157a3eb64395460fcf56b31badc8374",
                "reference": "4e9924b2c157a3eb64395460fcf56b31badc8374",
                "shasum": ""
            },
            "require": {
                "ext-xml": "*",
                "pdepend/pdepend": "^2.5",
                "php": ">=5.3.9"
            },
            "require-dev": {
                "phpunit/phpunit": "^4.0",
                "squizlabs/php_codesniffer": "^2.0"
            },
            "bin": [
                "src/bin/phpmd"
            ],
            "type": "project",
            "autoload": {
                "psr-0": {
                    "PHPMD\\": "src/main/php"
                }
            },
            "notification-url": "https://packagist.org/downloads/",
            "license": [
                "BSD-3-Clause"
            ],
            "authors": [
                {
                    "name": "Manuel Pichler",
                    "email": "github@manuel-pichler.de",
                    "homepage": "https://github.com/manuelpichler",
                    "role": "Project Founder"
                },
                {
                    "name": "Other contributors",
                    "homepage": "https://github.com/phpmd/phpmd/graphs/contributors",
                    "role": "Contributors"
                },
                {
                    "name": "Marc Würth",
                    "email": "ravage@bluewin.ch",
                    "homepage": "https://github.com/ravage84",
                    "role": "Project Maintainer"
                }
            ],
            "description": "PHPMD is a spin-off project of PHP Depend and aims to be a PHP equivalent of the well known Java tool PMD.",
            "homepage": "http://phpmd.org/",
            "keywords": [
                "mess detection",
                "mess detector",
                "pdepend",
                "phpmd",
                "pmd"
            ],
            "time": "2017-01-20T14:41:10+00:00"
        },
        {
            "name": "psr/container",
            "version": "1.0.0",
            "source": {
                "type": "git",
                "url": "https://github.com/php-fig/container.git",
                "reference": "b7ce3b176482dbbc1245ebf52b181af44c2cf55f"
            },
            "dist": {
                "type": "zip",
                "url": "https://api.github.com/repos/php-fig/container/zipball/b7ce3b176482dbbc1245ebf52b181af44c2cf55f",
                "reference": "b7ce3b176482dbbc1245ebf52b181af44c2cf55f",
                "shasum": ""
            },
            "require": {
                "php": ">=5.3.0"
            },
            "type": "library",
            "extra": {
                "branch-alias": {
                    "dev-master": "1.0.x-dev"
                }
            },
            "autoload": {
                "psr-4": {
                    "Psr\\Container\\": "src/"
                }
            },
            "notification-url": "https://packagist.org/downloads/",
            "license": [
                "MIT"
            ],
            "authors": [
                {
                    "name": "PHP-FIG",
                    "homepage": "http://www.php-fig.org/"
                }
            ],
            "description": "Common Container Interface (PHP FIG PSR-11)",
            "homepage": "https://github.com/php-fig/container",
            "keywords": [
                "PSR-11",
                "container",
                "container-interface",
                "container-interop",
                "psr"
            ],
            "time": "2017-02-14T16:28:37+00:00"
        },
        {
            "name": "psr/log",
            "version": "1.0.2",
            "source": {
                "type": "git",
                "url": "https://github.com/php-fig/log.git",
                "reference": "4ebe3a8bf773a19edfe0a84b6585ba3d401b724d"
            },
            "dist": {
                "type": "zip",
                "url": "https://api.github.com/repos/php-fig/log/zipball/4ebe3a8bf773a19edfe0a84b6585ba3d401b724d",
                "reference": "4ebe3a8bf773a19edfe0a84b6585ba3d401b724d",
                "shasum": ""
            },
            "require": {
                "php": ">=5.3.0"
            },
            "type": "library",
            "extra": {
                "branch-alias": {
                    "dev-master": "1.0.x-dev"
                }
            },
            "autoload": {
                "psr-4": {
                    "Psr\\Log\\": "Psr/Log/"
                }
            },
            "notification-url": "https://packagist.org/downloads/",
            "license": [
                "MIT"
            ],
            "authors": [
                {
                    "name": "PHP-FIG",
                    "homepage": "http://www.php-fig.org/"
                }
            ],
            "description": "Common interface for logging libraries",
            "homepage": "https://github.com/php-fig/log",
            "keywords": [
                "log",
                "psr",
                "psr-3"
            ],
            "time": "2016-10-10T12:19:37+00:00"
        },
        {
            "name": "satooshi/php-coveralls",
            "version": "v1.0.1",
            "source": {
                "type": "git",
                "url": "https://github.com/satooshi/php-coveralls.git",
                "reference": "da51d304fe8622bf9a6da39a8446e7afd432115c"
            },
            "dist": {
                "type": "zip",
                "url": "https://api.github.com/repos/satooshi/php-coveralls/zipball/da51d304fe8622bf9a6da39a8446e7afd432115c",
                "reference": "da51d304fe8622bf9a6da39a8446e7afd432115c",
                "shasum": ""
            },
            "require": {
                "ext-json": "*",
                "ext-simplexml": "*",
                "guzzle/guzzle": "^2.8|^3.0",
                "php": ">=5.3.3",
                "psr/log": "^1.0",
                "symfony/config": "^2.1|^3.0",
                "symfony/console": "^2.1|^3.0",
                "symfony/stopwatch": "^2.0|^3.0",
                "symfony/yaml": "^2.0|^3.0"
            },
            "suggest": {
                "symfony/http-kernel": "Allows Symfony integration"
            },
            "bin": [
                "bin/coveralls"
            ],
            "type": "library",
            "autoload": {
                "psr-4": {
                    "Satooshi\\": "src/Satooshi/"
                }
            },
            "notification-url": "https://packagist.org/downloads/",
            "license": [
                "MIT"
            ],
            "authors": [
                {
                    "name": "Kitamura Satoshi",
                    "email": "with.no.parachute@gmail.com",
                    "homepage": "https://www.facebook.com/satooshi.jp"
                }
            ],
            "description": "PHP client library for Coveralls API",
            "homepage": "https://github.com/satooshi/php-coveralls",
            "keywords": [
                "ci",
                "coverage",
                "github",
                "test"
            ],
            "time": "2016-01-20T17:35:46+00:00"
        },
        {
            "name": "squizlabs/php_codesniffer",
            "version": "2.5.1",
            "source": {
                "type": "git",
                "url": "https://github.com/squizlabs/PHP_CodeSniffer.git",
                "reference": "6731851d6aaf1d0d6c58feff1065227b7fda3ba8"
            },
            "dist": {
                "type": "zip",
                "url": "https://api.github.com/repos/squizlabs/PHP_CodeSniffer/zipball/6731851d6aaf1d0d6c58feff1065227b7fda3ba8",
                "reference": "6731851d6aaf1d0d6c58feff1065227b7fda3ba8",
                "shasum": ""
            },
            "require": {
                "ext-tokenizer": "*",
                "ext-xmlwriter": "*",
                "php": ">=5.1.2"
            },
            "require-dev": {
                "phpunit/phpunit": "~4.0"
            },
            "bin": [
                "scripts/phpcs",
                "scripts/phpcbf"
            ],
            "type": "library",
            "extra": {
                "branch-alias": {
                    "dev-master": "2.x-dev"
                }
            },
            "autoload": {
                "classmap": [
                    "CodeSniffer.php",
                    "CodeSniffer/CLI.php",
                    "CodeSniffer/Exception.php",
                    "CodeSniffer/File.php",
                    "CodeSniffer/Fixer.php",
                    "CodeSniffer/Report.php",
                    "CodeSniffer/Reporting.php",
                    "CodeSniffer/Sniff.php",
                    "CodeSniffer/Tokens.php",
                    "CodeSniffer/Reports/",
                    "CodeSniffer/Tokenizers/",
                    "CodeSniffer/DocGenerators/",
                    "CodeSniffer/Standards/AbstractPatternSniff.php",
                    "CodeSniffer/Standards/AbstractScopeSniff.php",
                    "CodeSniffer/Standards/AbstractVariableSniff.php",
                    "CodeSniffer/Standards/IncorrectPatternException.php",
                    "CodeSniffer/Standards/Generic/Sniffs/",
                    "CodeSniffer/Standards/MySource/Sniffs/",
                    "CodeSniffer/Standards/PEAR/Sniffs/",
                    "CodeSniffer/Standards/PSR1/Sniffs/",
                    "CodeSniffer/Standards/PSR2/Sniffs/",
                    "CodeSniffer/Standards/Squiz/Sniffs/",
                    "CodeSniffer/Standards/Zend/Sniffs/"
                ]
            },
            "notification-url": "https://packagist.org/downloads/",
            "license": [
                "BSD-3-Clause"
            ],
            "authors": [
                {
                    "name": "Greg Sherwood",
                    "role": "lead"
                }
            ],
            "description": "PHP_CodeSniffer tokenizes PHP, JavaScript and CSS files and detects violations of a defined set of coding standards.",
            "homepage": "http://www.squizlabs.com/php-codesniffer",
            "keywords": [
                "phpcs",
                "standards"
            ],
            "time": "2016-01-19T23:39:10+00:00"
        },
        {
            "name": "symfony/config",
            "version": "v3.3.6",
            "source": {
                "type": "git",
                "url": "https://github.com/symfony/config.git",
                "reference": "54ee12b0dd60f294132cabae6f5da9573d2e5297"
            },
            "dist": {
                "type": "zip",
                "url": "https://api.github.com/repos/symfony/config/zipball/54ee12b0dd60f294132cabae6f5da9573d2e5297",
                "reference": "54ee12b0dd60f294132cabae6f5da9573d2e5297",
                "shasum": ""
            },
            "require": {
                "php": ">=5.5.9",
                "symfony/filesystem": "~2.8|~3.0"
            },
            "conflict": {
                "symfony/dependency-injection": "<3.3",
                "symfony/finder": "<3.3"
            },
            "require-dev": {
                "symfony/dependency-injection": "~3.3",
                "symfony/finder": "~3.3",
                "symfony/yaml": "~3.0"
            },
            "suggest": {
                "symfony/yaml": "To use the yaml reference dumper"
            },
            "type": "library",
            "extra": {
                "branch-alias": {
                    "dev-master": "3.3-dev"
                }
            },
            "autoload": {
                "psr-4": {
                    "Symfony\\Component\\Config\\": ""
                },
                "exclude-from-classmap": [
                    "/Tests/"
                ]
            },
            "notification-url": "https://packagist.org/downloads/",
            "license": [
                "MIT"
            ],
            "authors": [
                {
                    "name": "Fabien Potencier",
                    "email": "fabien@symfony.com"
                },
                {
                    "name": "Symfony Community",
                    "homepage": "https://symfony.com/contributors"
                }
            ],
            "description": "Symfony Config Component",
            "homepage": "https://symfony.com",
            "time": "2017-07-19T07:37:29+00:00"
        },
        {
            "name": "symfony/console",
            "version": "v3.3.6",
            "source": {
                "type": "git",
                "url": "https://github.com/symfony/console.git",
                "reference": "b0878233cb5c4391347e5495089c7af11b8e6201"
            },
            "dist": {
                "type": "zip",
                "url": "https://api.github.com/repos/symfony/console/zipball/b0878233cb5c4391347e5495089c7af11b8e6201",
                "reference": "b0878233cb5c4391347e5495089c7af11b8e6201",
                "shasum": ""
            },
            "require": {
                "php": ">=5.5.9",
                "symfony/debug": "~2.8|~3.0",
                "symfony/polyfill-mbstring": "~1.0"
            },
            "conflict": {
                "symfony/dependency-injection": "<3.3"
            },
            "require-dev": {
                "psr/log": "~1.0",
                "symfony/config": "~3.3",
                "symfony/dependency-injection": "~3.3",
                "symfony/event-dispatcher": "~2.8|~3.0",
                "symfony/filesystem": "~2.8|~3.0",
                "symfony/http-kernel": "~2.8|~3.0",
                "symfony/process": "~2.8|~3.0"
            },
            "suggest": {
                "psr/log": "For using the console logger",
                "symfony/event-dispatcher": "",
                "symfony/filesystem": "",
                "symfony/process": ""
            },
            "type": "library",
            "extra": {
                "branch-alias": {
                    "dev-master": "3.3-dev"
                }
            },
            "autoload": {
                "psr-4": {
                    "Symfony\\Component\\Console\\": ""
                },
                "exclude-from-classmap": [
                    "/Tests/"
                ]
            },
            "notification-url": "https://packagist.org/downloads/",
            "license": [
                "MIT"
            ],
            "authors": [
                {
                    "name": "Fabien Potencier",
                    "email": "fabien@symfony.com"
                },
                {
                    "name": "Symfony Community",
                    "homepage": "https://symfony.com/contributors"
                }
            ],
            "description": "Symfony Console Component",
            "homepage": "https://symfony.com",
            "time": "2017-07-29T21:27:59+00:00"
        },
        {
            "name": "symfony/debug",
            "version": "v3.3.6",
            "source": {
                "type": "git",
                "url": "https://github.com/symfony/debug.git",
                "reference": "7c13ae8ce1e2adbbd574fc39de7be498e1284e13"
            },
            "dist": {
                "type": "zip",
                "url": "https://api.github.com/repos/symfony/debug/zipball/7c13ae8ce1e2adbbd574fc39de7be498e1284e13",
                "reference": "7c13ae8ce1e2adbbd574fc39de7be498e1284e13",
                "shasum": ""
            },
            "require": {
                "php": ">=5.5.9",
                "psr/log": "~1.0"
            },
            "conflict": {
                "symfony/http-kernel": ">=2.3,<2.3.24|~2.4.0|>=2.5,<2.5.9|>=2.6,<2.6.2"
            },
            "require-dev": {
                "symfony/http-kernel": "~2.8|~3.0"
            },
            "type": "library",
            "extra": {
                "branch-alias": {
                    "dev-master": "3.3-dev"
                }
            },
            "autoload": {
                "psr-4": {
                    "Symfony\\Component\\Debug\\": ""
                },
                "exclude-from-classmap": [
                    "/Tests/"
                ]
            },
            "notification-url": "https://packagist.org/downloads/",
            "license": [
                "MIT"
            ],
            "authors": [
                {
                    "name": "Fabien Potencier",
                    "email": "fabien@symfony.com"
                },
                {
                    "name": "Symfony Community",
                    "homepage": "https://symfony.com/contributors"
                }
            ],
            "description": "Symfony Debug Component",
            "homepage": "https://symfony.com",
            "time": "2017-07-28T15:27:31+00:00"
        },
        {
            "name": "symfony/dependency-injection",
            "version": "v3.3.6",
            "source": {
                "type": "git",
                "url": "https://github.com/symfony/dependency-injection.git",
                "reference": "8d70987f991481e809c63681ffe8ce3f3fde68a0"
            },
            "dist": {
                "type": "zip",
                "url": "https://api.github.com/repos/symfony/dependency-injection/zipball/8d70987f991481e809c63681ffe8ce3f3fde68a0",
                "reference": "8d70987f991481e809c63681ffe8ce3f3fde68a0",
                "shasum": ""
            },
            "require": {
                "php": ">=5.5.9",
                "psr/container": "^1.0"
            },
            "conflict": {
                "symfony/config": "<3.3.1",
                "symfony/finder": "<3.3",
                "symfony/yaml": "<3.3"
            },
            "provide": {
                "psr/container-implementation": "1.0"
            },
            "require-dev": {
                "symfony/config": "~3.3",
                "symfony/expression-language": "~2.8|~3.0",
                "symfony/yaml": "~3.3"
            },
            "suggest": {
                "symfony/config": "",
                "symfony/expression-language": "For using expressions in service container configuration",
                "symfony/finder": "For using double-star glob patterns or when GLOB_BRACE portability is required",
                "symfony/proxy-manager-bridge": "Generate service proxies to lazy load them",
                "symfony/yaml": ""
            },
            "type": "library",
            "extra": {
                "branch-alias": {
                    "dev-master": "3.3-dev"
                }
            },
            "autoload": {
                "psr-4": {
                    "Symfony\\Component\\DependencyInjection\\": ""
                },
                "exclude-from-classmap": [
                    "/Tests/"
                ]
            },
            "notification-url": "https://packagist.org/downloads/",
            "license": [
                "MIT"
            ],
            "authors": [
                {
                    "name": "Fabien Potencier",
                    "email": "fabien@symfony.com"
                },
                {
                    "name": "Symfony Community",
                    "homepage": "https://symfony.com/contributors"
                }
            ],
            "description": "Symfony DependencyInjection Component",
            "homepage": "https://symfony.com",
            "time": "2017-07-28T15:27:31+00:00"
        },
        {
            "name": "symfony/event-dispatcher",
            "version": "v2.8.26",
            "source": {
                "type": "git",
                "url": "https://github.com/symfony/event-dispatcher.git",
                "reference": "1377400fd641d7d1935981546aaef780ecd5bf6d"
            },
            "dist": {
                "type": "zip",
                "url": "https://api.github.com/repos/symfony/event-dispatcher/zipball/1377400fd641d7d1935981546aaef780ecd5bf6d",
                "reference": "1377400fd641d7d1935981546aaef780ecd5bf6d",
                "shasum": ""
            },
            "require": {
                "php": ">=5.3.9"
            },
            "require-dev": {
                "psr/log": "~1.0",
                "symfony/config": "^2.0.5|~3.0.0",
                "symfony/dependency-injection": "~2.6|~3.0.0",
                "symfony/expression-language": "~2.6|~3.0.0",
                "symfony/stopwatch": "~2.3|~3.0.0"
            },
            "suggest": {
                "symfony/dependency-injection": "",
                "symfony/http-kernel": ""
            },
            "type": "library",
            "extra": {
                "branch-alias": {
                    "dev-master": "2.8-dev"
                }
            },
            "autoload": {
                "psr-4": {
                    "Symfony\\Component\\EventDispatcher\\": ""
                },
                "exclude-from-classmap": [
                    "/Tests/"
                ]
            },
            "notification-url": "https://packagist.org/downloads/",
            "license": [
                "MIT"
            ],
            "authors": [
                {
                    "name": "Fabien Potencier",
                    "email": "fabien@symfony.com"
                },
                {
                    "name": "Symfony Community",
                    "homepage": "https://symfony.com/contributors"
                }
            ],
            "description": "Symfony EventDispatcher Component",
            "homepage": "https://symfony.com",
            "time": "2017-06-02T07:47:27+00:00"
        },
        {
            "name": "symfony/filesystem",
            "version": "v3.3.6",
            "source": {
                "type": "git",
                "url": "https://github.com/symfony/filesystem.git",
                "reference": "427987eb4eed764c3b6e38d52a0f87989e010676"
            },
            "dist": {
                "type": "zip",
                "url": "https://api.github.com/repos/symfony/filesystem/zipball/427987eb4eed764c3b6e38d52a0f87989e010676",
                "reference": "427987eb4eed764c3b6e38d52a0f87989e010676",
                "shasum": ""
            },
            "require": {
                "php": ">=5.5.9"
            },
            "type": "library",
            "extra": {
                "branch-alias": {
                    "dev-master": "3.3-dev"
                }
            },
            "autoload": {
                "psr-4": {
                    "Symfony\\Component\\Filesystem\\": ""
                },
                "exclude-from-classmap": [
                    "/Tests/"
                ]
            },
            "notification-url": "https://packagist.org/downloads/",
            "license": [
                "MIT"
            ],
            "authors": [
                {
                    "name": "Fabien Potencier",
                    "email": "fabien@symfony.com"
                },
                {
                    "name": "Symfony Community",
                    "homepage": "https://symfony.com/contributors"
                }
            ],
            "description": "Symfony Filesystem Component",
            "homepage": "https://symfony.com",
            "time": "2017-07-11T07:17:58+00:00"
        },
        {
            "name": "symfony/polyfill-mbstring",
            "version": "v1.4.0",
            "source": {
                "type": "git",
                "url": "https://github.com/symfony/polyfill-mbstring.git",
                "reference": "f29dca382a6485c3cbe6379f0c61230167681937"
            },
            "dist": {
                "type": "zip",
                "url": "https://api.github.com/repos/symfony/polyfill-mbstring/zipball/f29dca382a6485c3cbe6379f0c61230167681937",
                "reference": "f29dca382a6485c3cbe6379f0c61230167681937",
                "shasum": ""
            },
            "require": {
                "php": ">=5.3.3"
            },
            "suggest": {
                "ext-mbstring": "For best performance"
            },
            "type": "library",
            "extra": {
                "branch-alias": {
                    "dev-master": "1.4-dev"
                }
            },
            "autoload": {
                "psr-4": {
                    "Symfony\\Polyfill\\Mbstring\\": ""
                },
                "files": [
                    "bootstrap.php"
                ]
            },
            "notification-url": "https://packagist.org/downloads/",
            "license": [
                "MIT"
            ],
            "authors": [
                {
                    "name": "Nicolas Grekas",
                    "email": "p@tchwork.com"
                },
                {
                    "name": "Symfony Community",
                    "homepage": "https://symfony.com/contributors"
                }
            ],
            "description": "Symfony polyfill for the Mbstring extension",
            "homepage": "https://symfony.com",
            "keywords": [
                "compatibility",
                "mbstring",
                "polyfill",
                "portable",
                "shim"
            ],
            "time": "2017-06-09T14:24:12+00:00"
        },
        {
            "name": "symfony/stopwatch",
            "version": "v3.3.6",
            "source": {
                "type": "git",
                "url": "https://github.com/symfony/stopwatch.git",
                "reference": "602a15299dc01556013b07167d4f5d3a60e90d15"
            },
            "dist": {
                "type": "zip",
                "url": "https://api.github.com/repos/symfony/stopwatch/zipball/602a15299dc01556013b07167d4f5d3a60e90d15",
                "reference": "602a15299dc01556013b07167d4f5d3a60e90d15",
                "shasum": ""
            },
            "require": {
                "php": ">=5.5.9"
            },
            "type": "library",
            "extra": {
                "branch-alias": {
                    "dev-master": "3.3-dev"
                }
            },
            "autoload": {
                "psr-4": {
                    "Symfony\\Component\\Stopwatch\\": ""
                },
                "exclude-from-classmap": [
                    "/Tests/"
                ]
            },
            "notification-url": "https://packagist.org/downloads/",
            "license": [
                "MIT"
            ],
            "authors": [
                {
                    "name": "Fabien Potencier",
                    "email": "fabien@symfony.com"
                },
                {
                    "name": "Symfony Community",
                    "homepage": "https://symfony.com/contributors"
                }
            ],
            "description": "Symfony Stopwatch Component",
            "homepage": "https://symfony.com",
            "time": "2017-04-12T14:14:56+00:00"
        },
        {
            "name": "symfony/yaml",
            "version": "v3.3.6",
            "source": {
                "type": "git",
                "url": "https://github.com/symfony/yaml.git",
                "reference": "ddc23324e6cfe066f3dd34a37ff494fa80b617ed"
            },
            "dist": {
                "type": "zip",
                "url": "https://api.github.com/repos/symfony/yaml/zipball/ddc23324e6cfe066f3dd34a37ff494fa80b617ed",
                "reference": "ddc23324e6cfe066f3dd34a37ff494fa80b617ed",
                "shasum": ""
            },
            "require": {
                "php": ">=5.5.9"
            },
            "require-dev": {
                "symfony/console": "~2.8|~3.0"
            },
            "suggest": {
                "symfony/console": "For validating YAML files using the lint command"
            },
            "type": "library",
            "extra": {
                "branch-alias": {
                    "dev-master": "3.3-dev"
                }
            },
            "autoload": {
                "psr-4": {
                    "Symfony\\Component\\Yaml\\": ""
                },
                "exclude-from-classmap": [
                    "/Tests/"
                ]
            },
            "notification-url": "https://packagist.org/downloads/",
            "license": [
                "MIT"
            ],
            "authors": [
                {
                    "name": "Fabien Potencier",
                    "email": "fabien@symfony.com"
                },
                {
                    "name": "Symfony Community",
                    "homepage": "https://symfony.com/contributors"
                }
            ],
            "description": "Symfony Yaml Component",
            "homepage": "https://symfony.com",
            "time": "2017-07-23T12:43:26+00:00"
        },
        {
            "name": "wp-coding-standards/wpcs",
            "version": "0.9.0",
            "source": {
                "type": "git",
                "url": "https://github.com/WordPress-Coding-Standards/WordPress-Coding-Standards.git",
                "reference": "b415094aa5fd24da6eba2295323bcff840902dd3"
            },
            "dist": {
                "type": "zip",
                "url": "https://api.github.com/repos/WordPress-Coding-Standards/WordPress-Coding-Standards/zipball/b415094aa5fd24da6eba2295323bcff840902dd3",
                "reference": "b415094aa5fd24da6eba2295323bcff840902dd3",
                "shasum": ""
            },
            "require": {
                "squizlabs/php_codesniffer": "~2.2"
            },
            "type": "library",
            "notification-url": "https://packagist.org/downloads/",
            "license": [
                "MIT"
            ],
            "authors": [
                {
                    "name": "Contributors",
                    "homepage": "https://github.com/WordPress-Coding-Standards/WordPress-Coding-Standards/graphs/contributors"
                }
            ],
            "description": "PHP_CodeSniffer rules (sniffs) to enforce WordPress coding conventions",
            "keywords": [
                "phpcs",
                "standards",
                "wordpress"
            ],
            "time": "2016-02-01T16:14:59+00:00"
        },
        {
            "name": "yoast/php-development-environment",
            "version": "1.0.1",
            "source": {
                "type": "git",
                "url": "https://github.com/Yoast/php-development-environment.git",
                "reference": "d53b054d96b688a96e47d4c2e4306983375efd75"
            },
            "dist": {
                "type": "zip",
                "url": "https://api.github.com/repos/Yoast/php-development-environment/zipball/d53b054d96b688a96e47d4c2e4306983375efd75",
                "reference": "d53b054d96b688a96e47d4c2e4306983375efd75",
                "shasum": ""
            },
            "type": "library",
            "autoload": {
                "files": [
                    "define.php"
                ]
            },
            "notification-url": "https://packagist.org/downloads/",
            "license": [
                "GPL-2.0+"
            ],
            "authors": [
                {
                    "name": "Team Yoast",
                    "email": "support@yoast.com",
                    "homepage": "https://yoast.com"
                }
            ],
            "description": "Yoast PHP development environment.",
            "homepage": "https://github.com/Yoast/php-development-environment",
            "keywords": [
                "wordpress"
            ],
            "time": "2016-06-16T10:12:26+00:00"
        },
        {
            "name": "yoast/yoastcs",
            "version": "0.3",
            "source": {
                "type": "git",
                "url": "https://github.com/Yoast/yoastcs.git",
                "reference": "f568cc6fc1194c5ef67ccc24b7cfd24259e92a16"
            },
            "dist": {
                "type": "zip",
                "url": "https://api.github.com/repos/Yoast/yoastcs/zipball/f568cc6fc1194c5ef67ccc24b7cfd24259e92a16",
                "reference": "f568cc6fc1194c5ef67ccc24b7cfd24259e92a16",
                "shasum": ""
            },
            "require": {
                "phpmd/phpmd": "^2.2.3",
                "squizlabs/php_codesniffer": "2.5.1",
                "wp-coding-standards/wpcs": "0.9"
            },
            "conflict": {
                "squizlabs/php_codesniffer": "2.3.1"
            },
            "type": "library",
            "notification-url": "https://packagist.org/downloads/",
            "license": [
                "MIT"
            ],
            "authors": [
                {
                    "name": "Team Yoast",
                    "email": "support@yoast.com",
                    "homepage": "https://yoast.com"
                }
            ],
            "description": "PHP_CodeSniffer rules for Yoast projects",
            "keywords": [
                "phpcs",
                "standards",
                "wordpress"
            ],
            "time": "2016-05-03T09:58:54+00:00"
        }
    ],
    "aliases": [],
    "minimum-stability": "dev",
    "stability-flags": {
        "codeclimate/php-test-reporter": 20
    },
    "prefer-stable": true,
    "prefer-lowest": false,
    "platform": [],
    "platform-dev": []
}<|MERGE_RESOLUTION|>--- conflicted
+++ resolved
@@ -4,11 +4,7 @@
         "Read more about it at https://getcomposer.org/doc/01-basic-usage.md#composer-lock-the-lock-file",
         "This file is @generated automatically"
     ],
-<<<<<<< HEAD
-    "content-hash": "690d09bc7d6adc820344845ae1e0197a",
-=======
     "content-hash": "d0a09436882657f5b1e8faeb36577647",
->>>>>>> 70899c43
     "packages": [
         {
             "name": "composer/installers",
