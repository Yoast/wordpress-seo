--- conflicted
+++ resolved
@@ -4,11 +4,7 @@
         "Read more about it at https://getcomposer.org/doc/01-basic-usage.md#composer-lock-the-lock-file",
         "This file is @generated automatically"
     ],
-<<<<<<< HEAD
-    "content-hash": "b18def78ac4aefb6bb264df5f8f1047d",
-=======
-    "content-hash": "493eef44e37e8caa765c5ef69a2c98b8",
->>>>>>> c120b296
+    "content-hash": "05d8808126e12f939f8e85f0ad5d7b79",
     "packages": [
         {
             "name": "composer/installers",
