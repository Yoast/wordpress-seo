--- conflicted
+++ resolved
@@ -4,11 +4,7 @@
         "Read more about it at https://getcomposer.org/doc/01-basic-usage.md#composer-lock-the-lock-file",
         "This file is @generated automatically"
     ],
-<<<<<<< HEAD
-    "content-hash": "7fb684c17b2d0792888f3486273d5b8c",
-=======
-    "content-hash": "d4239af421723b4ffc900003046e69e8",
->>>>>>> 64805050
+    "content-hash": "8a3cd76eb5fd79b9eec2550220c24a3e",
     "packages": [
         {
             "name": "composer/installers",
@@ -316,8 +312,7 @@
                 }
             ],
             "description": "A WordPress package to nudge users to upgrade their software versions (starting with PHP)",
-<<<<<<< HEAD
-            "time": "2017-08-01T06:55:13+00:00"
+            "time": "2017-08-04T08:45:13+00:00"
         },
         {
             "name": "yoast/wp-helpscout",
@@ -355,9 +350,6 @@
             ],
             "description": "A package to integrate the helpscout beacon into WordPress",
             "time": "2016-07-14T09:16:23+00:00"
-=======
-            "time": "2017-08-04T08:45:13+00:00"
->>>>>>> 64805050
         }
     ],
     "packages-dev": [
