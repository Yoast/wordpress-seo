--- conflicted
+++ resolved
@@ -1030,18 +1030,6 @@
         },
         {
             "name": "brain/monkey",
-<<<<<<< HEAD
-            "version": "2.3.1",
-            "source": {
-                "type": "git",
-                "url": "https://github.com/Brain-WP/BrainMonkey.git",
-                "reference": "74cdccad5dbb7edc59f59e1ad6ef392f83a34776"
-            },
-            "dist": {
-                "type": "zip",
-                "url": "https://api.github.com/repos/Brain-WP/BrainMonkey/zipball/74cdccad5dbb7edc59f59e1ad6ef392f83a34776",
-                "reference": "74cdccad5dbb7edc59f59e1ad6ef392f83a34776",
-=======
             "version": "2.4.0",
             "source": {
                 "type": "git",
@@ -1052,7 +1040,6 @@
                 "type": "zip",
                 "url": "https://api.github.com/repos/Brain-WP/BrainMonkey/zipball/b3ce8b619c26db6abd01b9dcfd6a2c0254060956",
                 "reference": "b3ce8b619c26db6abd01b9dcfd6a2c0254060956",
->>>>>>> f5f38121
                 "shasum": ""
             },
             "require": {
@@ -1105,11 +1092,7 @@
                 "test",
                 "testing"
             ],
-<<<<<<< HEAD
-            "time": "2019-07-26T19:00:28+00:00"
-=======
             "time": "2019-11-24T16:03:21+00:00"
->>>>>>> f5f38121
         },
         {
             "name": "doctrine/instantiator",
