--- conflicted
+++ resolved
@@ -4,12 +4,7 @@
         "Read more about it at https://getcomposer.org/doc/01-basic-usage.md#composer-lock-the-lock-file",
         "This file is @generated automatically"
     ],
-<<<<<<< HEAD
-    "hash": "533ff1b6b2088facf8fb16e53480f608",
-    "content-hash": "56c00acd354bcd85ed1654db3dacd65b",
-=======
-    "content-hash": "e91ca4631c3d196d0a968d0dd3547a2f",
->>>>>>> 4d7fb597
+    "content-hash": "01552ac8783135e20eefc44026cae6f7",
     "packages": [
         {
             "name": "composer/installers",
@@ -116,7 +111,7 @@
                 "zend",
                 "zikula"
             ],
-            "time": "2016-08-13 20:53:52"
+            "time": "2016-08-13T20:53:52+00:00"
         },
         {
             "name": "xrstf/composer-php52",
@@ -147,7 +142,7 @@
             "license": [
                 "MIT"
             ],
-            "time": "2016-04-16 21:52:24"
+            "time": "2016-04-16T21:52:24+00:00"
         },
         {
             "name": "yoast/api-libs",
@@ -185,7 +180,7 @@
             "keywords": [
                 "wordpress"
             ],
-            "time": "2015-07-14 10:25:59"
+            "time": "2015-07-14T10:25:59+00:00"
         },
         {
             "name": "yoast/i18n-module",
@@ -193,12 +188,12 @@
             "source": {
                 "type": "git",
                 "url": "https://github.com/Yoast/i18n-module.git",
-                "reference": "d070527d915b5acf5f4550d038ed184ac42122cc"
-            },
-            "dist": {
-                "type": "zip",
-                "url": "https://api.github.com/repos/Yoast/i18n-module/zipball/d070527d915b5acf5f4550d038ed184ac42122cc",
-                "reference": "d070527d915b5acf5f4550d038ed184ac42122cc",
+                "reference": "4f7cb02b0a754f8ebbe3122390142c288b87c916"
+            },
+            "dist": {
+                "type": "zip",
+                "url": "https://api.github.com/repos/Yoast/i18n-module/zipball/4f7cb02b0a754f8ebbe3122390142c288b87c916",
+                "reference": "4f7cb02b0a754f8ebbe3122390142c288b87c916",
                 "shasum": ""
             },
             "type": "library",
@@ -223,11 +218,7 @@
             "keywords": [
                 "wordpress"
             ],
-<<<<<<< HEAD
-            "time": "2017-01-23 13:39:06"
-=======
-            "time": "2017-02-02T09:46:41+00:00"
->>>>>>> 4d7fb597
+            "time": "2017-02-02T09:54:25+00:00"
         },
         {
             "name": "yoast/license-manager",
@@ -272,20 +263,20 @@
             "keywords": [
                 "wordpress"
             ],
-            "time": "2016-11-11 11:18:13"
+            "time": "2016-11-11T11:18:13+00:00"
         },
         {
             "name": "yoast/wp-helpscout",
-            "version": "2.0.1",
+            "version": "2.0.2",
             "source": {
                 "type": "git",
                 "url": "https://github.com/Yoast/wp-helpscout.git",
-                "reference": "8fef86385aba0dd2066125d9c7999d59036f2c9e"
-            },
-            "dist": {
-                "type": "zip",
-                "url": "https://api.github.com/repos/Yoast/wp-helpscout/zipball/8fef86385aba0dd2066125d9c7999d59036f2c9e",
-                "reference": "8fef86385aba0dd2066125d9c7999d59036f2c9e",
+                "reference": "6df28e99330039c205ceba3aafec77ada5cd9417"
+            },
+            "dist": {
+                "type": "zip",
+                "url": "https://api.github.com/repos/Yoast/wp-helpscout/zipball/6df28e99330039c205ceba3aafec77ada5cd9417",
+                "reference": "6df28e99330039c205ceba3aafec77ada5cd9417",
                 "shasum": ""
             },
             "type": "library",
@@ -309,7 +300,7 @@
                 }
             ],
             "description": "A package to integrate the helpscout beacon into WordPress",
-            "time": "2016-06-14 09:21:49"
+            "time": "2016-07-14T09:16:23+00:00"
         }
     ],
     "packages-dev": [
@@ -465,7 +456,7 @@
                 "web service"
             ],
             "abandoned": "guzzlehttp/guzzle",
-            "time": "2015-03-18 18:23:50"
+            "time": "2015-03-18T18:23:50+00:00"
         },
         {
             "name": "padraic/humbug_get_contents",
@@ -522,7 +513,7 @@
                 "ssl",
                 "tls"
             ],
-            "time": "2015-04-22 18:45:00"
+            "time": "2015-04-22T18:45:00+00:00"
         },
         {
             "name": "padraic/phar-updater",
@@ -574,7 +565,7 @@
                 "self-update",
                 "update"
             ],
-            "time": "2016-01-05 23:08:01"
+            "time": "2016-01-05T23:08:01+00:00"
         },
         {
             "name": "pdepend/pdepend",
@@ -614,7 +605,7 @@
                 "BSD-3-Clause"
             ],
             "description": "Official version of pdepend to be handled with Composer",
-            "time": "2016-03-10 15:15:04"
+            "time": "2016-03-10T15:15:04+00:00"
         },
         {
             "name": "phpmd/phpmd",
@@ -679,7 +670,7 @@
                 "phpmd",
                 "pmd"
             ],
-            "time": "2016-04-04 11:52:04"
+            "time": "2016-04-04T11:52:04+00:00"
         },
         {
             "name": "psr/log",
@@ -717,7 +708,7 @@
                 "psr",
                 "psr-3"
             ],
-            "time": "2012-12-21 11:40:51"
+            "time": "2012-12-21T11:40:51+00:00"
         },
         {
             "name": "satooshi/php-coveralls",
@@ -775,7 +766,7 @@
                 "github",
                 "test"
             ],
-            "time": "2016-01-20 17:35:46"
+            "time": "2016-01-20T17:35:46+00:00"
         },
         {
             "name": "squizlabs/php_codesniffer",
@@ -852,7 +843,7 @@
                 "phpcs",
                 "standards"
             ],
-            "time": "2016-01-19 23:39:10"
+            "time": "2016-01-19T23:39:10+00:00"
         },
         {
             "name": "symfony/config",
@@ -905,7 +896,7 @@
             ],
             "description": "Symfony Config Component",
             "homepage": "https://symfony.com",
-            "time": "2016-04-20 18:53:54"
+            "time": "2016-04-20T18:53:54+00:00"
         },
         {
             "name": "symfony/console",
@@ -965,7 +956,7 @@
             ],
             "description": "Symfony Console Component",
             "homepage": "https://symfony.com",
-            "time": "2016-04-28 09:48:42"
+            "time": "2016-04-28T09:48:42+00:00"
         },
         {
             "name": "symfony/dependency-injection",
@@ -1025,7 +1016,7 @@
             ],
             "description": "Symfony DependencyInjection Component",
             "homepage": "https://symfony.com",
-            "time": "2016-05-09 18:14:44"
+            "time": "2016-05-09T18:14:44+00:00"
         },
         {
             "name": "symfony/event-dispatcher",
@@ -1085,7 +1076,7 @@
             ],
             "description": "Symfony EventDispatcher Component",
             "homepage": "https://symfony.com",
-            "time": "2016-05-03 18:59:18"
+            "time": "2016-05-03T18:59:18+00:00"
         },
         {
             "name": "symfony/filesystem",
@@ -1134,7 +1125,7 @@
             ],
             "description": "Symfony Filesystem Component",
             "homepage": "https://symfony.com",
-            "time": "2016-04-12 18:09:53"
+            "time": "2016-04-12T18:09:53+00:00"
         },
         {
             "name": "symfony/polyfill-mbstring",
@@ -1193,7 +1184,7 @@
                 "portable",
                 "shim"
             ],
-            "time": "2016-05-18 14:26:46"
+            "time": "2016-05-18T14:26:46+00:00"
         },
         {
             "name": "symfony/stopwatch",
@@ -1242,7 +1233,7 @@
             ],
             "description": "Symfony Stopwatch Component",
             "homepage": "https://symfony.com",
-            "time": "2016-03-04 07:55:57"
+            "time": "2016-03-04T07:55:57+00:00"
         },
         {
             "name": "symfony/yaml",
@@ -1291,7 +1282,7 @@
             ],
             "description": "Symfony Yaml Component",
             "homepage": "https://symfony.com",
-            "time": "2016-03-04 07:55:57"
+            "time": "2016-03-04T07:55:57+00:00"
         },
         {
             "name": "wp-coding-standards/wpcs",
@@ -1327,7 +1318,7 @@
                 "standards",
                 "wordpress"
             ],
-            "time": "2016-02-01 16:14:59"
+            "time": "2016-02-01T16:14:59+00:00"
         },
         {
             "name": "yoast/php-development-environment",
@@ -1365,7 +1356,7 @@
             "keywords": [
                 "wordpress"
             ],
-            "time": "2016-06-16 10:12:26"
+            "time": "2016-06-16T10:12:26+00:00"
         },
         {
             "name": "yoast/yoastcs",
@@ -1407,7 +1398,7 @@
                 "standards",
                 "wordpress"
             ],
-            "time": "2016-05-03 09:58:54"
+            "time": "2016-05-03T09:58:54+00:00"
         }
     ],
     "aliases": [],
