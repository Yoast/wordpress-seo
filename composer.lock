--- conflicted
+++ resolved
@@ -4,11 +4,7 @@
         "Read more about it at https://getcomposer.org/doc/01-basic-usage.md#composer-lock-the-lock-file",
         "This file is @generated automatically"
     ],
-<<<<<<< HEAD
-    "content-hash": "a342a85a47c1ea127078aa8094a073fb",
-=======
     "content-hash": "24bb2eafe9b04eb3e34068c11e44d005",
->>>>>>> b75c42f4
     "packages": [
         {
             "name": "composer/installers",
