{
    "_readme": [
        "This file locks the dependencies of your project to a known state",
        "Read more about it at https://getcomposer.org/doc/01-basic-usage.md#composer-lock-the-lock-file",
        "This file is @generated automatically"
    ],
<<<<<<< HEAD
    "content-hash": "b109b5f126a3036b7b754349bab9e009",
=======
    "content-hash": "ce0126b6301af65463048d23a8435456",
>>>>>>> 7ea93ffd
    "packages": [
        {
            "name": "composer/installers",
            "version": "v1.2.0",
            "source": {
                "type": "git",
                "url": "https://github.com/composer/installers.git",
                "reference": "d78064c68299743e0161004f2de3a0204e33b804"
            },
            "dist": {
                "type": "zip",
                "url": "https://api.github.com/repos/composer/installers/zipball/d78064c68299743e0161004f2de3a0204e33b804",
                "reference": "d78064c68299743e0161004f2de3a0204e33b804",
                "shasum": ""
            },
            "require": {
                "composer-plugin-api": "^1.0"
            },
            "replace": {
                "roundcube/plugin-installer": "*",
                "shama/baton": "*"
            },
            "require-dev": {
                "composer/composer": "1.0.*@dev",
                "phpunit/phpunit": "4.1.*"
            },
            "type": "composer-plugin",
            "extra": {
                "class": "Composer\\Installers\\Plugin",
                "branch-alias": {
                    "dev-master": "1.0-dev"
                }
            },
            "autoload": {
                "psr-4": {
                    "Composer\\Installers\\": "src/Composer/Installers"
                }
            },
            "notification-url": "https://packagist.org/downloads/",
            "license": [
                "MIT"
            ],
            "authors": [
                {
                    "name": "Kyle Robinson Young",
                    "email": "kyle@dontkry.com",
                    "homepage": "https://github.com/shama"
                }
            ],
            "description": "A multi-framework Composer library installer",
            "homepage": "https://composer.github.io/installers/",
            "keywords": [
                "Craft",
                "Dolibarr",
                "Hurad",
                "ImageCMS",
                "MODX Evo",
                "Mautic",
                "OXID",
                "Plentymarkets",
                "RadPHP",
                "SMF",
                "Thelia",
                "WolfCMS",
                "agl",
                "aimeos",
                "annotatecms",
                "attogram",
                "bitrix",
                "cakephp",
                "chef",
                "cockpit",
                "codeigniter",
                "concrete5",
                "croogo",
                "dokuwiki",
                "drupal",
                "elgg",
                "expressionengine",
                "fuelphp",
                "grav",
                "installer",
                "joomla",
                "kohana",
                "laravel",
                "lithium",
                "magento",
                "mako",
                "mediawiki",
                "modulework",
                "moodle",
                "phpbb",
                "piwik",
                "ppi",
                "puppet",
                "reindex",
                "roundcube",
                "shopware",
                "silverstripe",
                "symfony",
                "typo3",
                "wordpress",
                "yawik",
                "zend",
                "zikula"
            ],
            "time": "2016-08-13T20:53:52+00:00"
        },
        {
            "name": "xrstf/composer-php52",
            "version": "v1.0.20",
            "source": {
                "type": "git",
                "url": "https://github.com/composer-php52/composer-php52.git",
                "reference": "bd41459d5e27df8d33057842b32377c39e97a5a8"
            },
            "dist": {
                "type": "zip",
                "url": "https://api.github.com/repos/composer-php52/composer-php52/zipball/bd41459d5e27df8d33057842b32377c39e97a5a8",
                "reference": "bd41459d5e27df8d33057842b32377c39e97a5a8",
                "shasum": ""
            },
            "type": "library",
            "extra": {
                "branch-alias": {
                    "dev-default": "1.x-dev"
                }
            },
            "autoload": {
                "psr-0": {
                    "xrstf\\Composer52": "lib/"
                }
            },
            "notification-url": "https://packagist.org/downloads/",
            "license": [
                "MIT"
            ],
            "time": "2016-04-16T21:52:24+00:00"
        },
        {
            "name": "yoast/api-libs",
            "version": "2.0",
            "source": {
                "type": "git",
                "url": "https://github.com/Yoast/api-libs.git",
                "reference": "e7361081a1d6ae79c0b96c8363379435ea736ef8"
            },
            "dist": {
                "type": "zip",
                "url": "https://api.github.com/repos/Yoast/api-libs/zipball/e7361081a1d6ae79c0b96c8363379435ea736ef8",
                "reference": "e7361081a1d6ae79c0b96c8363379435ea736ef8",
                "shasum": ""
            },
            "type": "library",
            "autoload": {
                "classmap": [
                    "class-api-libs.php"
                ]
            },
            "notification-url": "https://packagist.org/downloads/",
            "license": [
                "GPL-3.0"
            ],
            "authors": [
                {
                    "name": "Team Yoast",
                    "email": "support@yoast.com",
                    "homepage": "https://yoast.com"
                }
            ],
            "description": "Shared API libraries for Yoast projects.",
            "homepage": "https://github.com/Yoast/api-libs",
            "keywords": [
                "wordpress"
            ],
            "time": "2015-07-14T10:25:59+00:00"
        },
        {
            "name": "yoast/i18n-module",
            "version": "2.0.1",
            "source": {
                "type": "git",
                "url": "https://github.com/Yoast/i18n-module.git",
                "reference": "c08da78bba4747dff960e31dda2be46aae6b30e8"
            },
            "dist": {
                "type": "zip",
                "url": "https://api.github.com/repos/Yoast/i18n-module/zipball/c08da78bba4747dff960e31dda2be46aae6b30e8",
                "reference": "c08da78bba4747dff960e31dda2be46aae6b30e8",
                "shasum": ""
            },
            "type": "library",
            "autoload": {
                "classmap": [
                    "src/"
                ]
            },
            "notification-url": "https://packagist.org/downloads/",
            "license": [
                "GPL-2.0+"
            ],
            "authors": [
                {
                    "name": "Team Yoast",
                    "email": "support@yoast.com",
                    "homepage": "https://yoast.com"
                }
            ],
            "description": "Handle i18n for WordPress plugins.",
            "homepage": "https://github.com/Yoast/i18n-module",
            "keywords": [
                "wordpress"
            ],
            "time": "2017-02-02T11:32:53+00:00"
        },
        {
            "name": "yoast/license-manager",
            "version": "1.5.0",
            "source": {
                "type": "git",
                "url": "https://github.com/Yoast/License-Manager.git",
                "reference": "bbd295b63a693d58ecb501b59b60a506a74aa225"
            },
            "dist": {
                "type": "zip",
                "url": "https://api.github.com/repos/Yoast/License-Manager/zipball/bbd295b63a693d58ecb501b59b60a506a74aa225",
                "reference": "bbd295b63a693d58ecb501b59b60a506a74aa225",
                "shasum": ""
            },
            "type": "library",
            "autoload": {
                "classmap": [
                    "class-api-request.php",
                    "class-license-manager.php",
                    "class-plugin-license-manager.php",
                    "class-plugin-update-manager.php",
                    "class-product.php",
                    "class-theme-license-manager.php",
                    "class-theme-update-manager.php",
                    "class-update-manager.php"
                ]
            },
            "notification-url": "https://packagist.org/downloads/",
            "license": [
                "GPL-2.0+"
            ],
            "authors": [
                {
                    "name": "Team Yoast",
                    "email": "support@yoast.com",
                    "homepage": "https://yoast.com"
                }
            ],
            "description": "Yoast License Manager.",
            "homepage": "https://github.com/Yoast/License-Manager",
            "keywords": [
                "wordpress"
            ],
            "time": "2017-02-28T09:22:38+00:00"
        },
        {
            "name": "yoast/whip",
            "version": "1.0.2",
            "source": {
                "type": "git",
                "url": "https://github.com/Yoast/whip.git",
                "reference": "e9df81e3360c81e28a2cae4469ec6aa54f7fd434"
            },
            "dist": {
                "type": "zip",
                "url": "https://api.github.com/repos/Yoast/whip/zipball/e9df81e3360c81e28a2cae4469ec6aa54f7fd434",
                "reference": "e9df81e3360c81e28a2cae4469ec6aa54f7fd434",
                "shasum": ""
            },
            "require": {
                "xrstf/composer-php52": "^1.0"
            },
            "require-dev": {
                "phpunit/phpunit": "^3.6.12"
            },
            "type": "library",
            "autoload": {
                "files": [
                    "src/facades/wordpress.php"
                ],
                "classmap": [
                    "src/"
                ]
            },
            "notification-url": "https://packagist.org/downloads/",
            "license": [
                "GPL-3.0+"
            ],
            "authors": [
                {
                    "name": "Team Yoast",
                    "email": "support@yoast.com"
                }
            ],
            "description": "A WordPress package to nudge users to upgrade their software versions (starting with PHP)",
<<<<<<< HEAD
            "time": "2017-03-21T10:28:35+00:00"
        },
        {
            "name": "yoast/wp-helpscout",
            "version": "2.0.2",
            "source": {
                "type": "git",
                "url": "https://github.com/Yoast/wp-helpscout.git",
                "reference": "6df28e99330039c205ceba3aafec77ada5cd9417"
            },
            "dist": {
                "type": "zip",
                "url": "https://api.github.com/repos/Yoast/wp-helpscout/zipball/6df28e99330039c205ceba3aafec77ada5cd9417",
                "reference": "6df28e99330039c205ceba3aafec77ada5cd9417",
                "shasum": ""
            },
            "type": "library",
            "autoload": {
                "classmap": [
                    "src/"
                ],
                "files": [
                    "src/functions.php"
                ]
            },
            "notification-url": "https://packagist.org/downloads/",
            "license": [
                "GPL-3.0+"
            ],
            "authors": [
                {
                    "name": "Team Yoast",
                    "email": "support@yoast.com",
                    "homepage": "https://yoast.com"
                }
            ],
            "description": "A package to integrate the helpscout beacon into WordPress",
            "time": "2016-07-14T09:16:23+00:00"
=======
            "time": "2017-06-27T13:36:33+00:00"
>>>>>>> 7ea93ffd
        }
    ],
    "packages-dev": [
        {
            "name": "codeclimate/php-test-reporter",
            "version": "dev-master",
            "source": {
                "type": "git",
                "url": "https://github.com/codeclimate/php-test-reporter.git",
                "reference": "8c6e6b9331252029b15135830231f6141651863d"
            },
            "dist": {
                "type": "zip",
                "url": "https://api.github.com/repos/codeclimate/php-test-reporter/zipball/8c6e6b9331252029b15135830231f6141651863d",
                "reference": "8c6e6b9331252029b15135830231f6141651863d",
                "shasum": ""
            },
            "require": {
                "ext-curl": "*",
                "php": ">=5.3",
                "satooshi/php-coveralls": "1.0.*",
                "symfony/console": ">=2.0"
            },
            "require-dev": {
                "ext-xdebug": "*",
                "phpunit/phpunit": "3.7.*@stable"
            },
            "bin": [
                "composer/bin/test-reporter"
            ],
            "type": "library",
            "extra": {
                "branch-alias": {
                    "dev-master": "0.3.x-dev"
                }
            },
            "autoload": {
                "psr-0": {
                    "CodeClimate\\Component": "src/",
                    "CodeClimate\\Bundle": "src/"
                }
            },
            "notification-url": "https://packagist.org/downloads/",
            "license": [
                "MIT"
            ],
            "authors": [
                {
                    "name": "Code Climate",
                    "email": "hello@codeclimate.com",
                    "homepage": "https://codeclimate.com"
                }
            ],
            "description": "PHP client for reporting test coverage to Code Climate",
            "homepage": "https://github.com/codeclimate/php-test-reporter",
            "keywords": [
                "codeclimate",
                "coverage"
            ],
            "time": "2017-01-19 23:19:56"
        },
        {
            "name": "guzzle/guzzle",
            "version": "v3.9.3",
            "source": {
                "type": "git",
                "url": "https://github.com/guzzle/guzzle3.git",
                "reference": "0645b70d953bc1c067bbc8d5bc53194706b628d9"
            },
            "dist": {
                "type": "zip",
                "url": "https://api.github.com/repos/guzzle/guzzle3/zipball/0645b70d953bc1c067bbc8d5bc53194706b628d9",
                "reference": "0645b70d953bc1c067bbc8d5bc53194706b628d9",
                "shasum": ""
            },
            "require": {
                "ext-curl": "*",
                "php": ">=5.3.3",
                "symfony/event-dispatcher": "~2.1"
            },
            "replace": {
                "guzzle/batch": "self.version",
                "guzzle/cache": "self.version",
                "guzzle/common": "self.version",
                "guzzle/http": "self.version",
                "guzzle/inflection": "self.version",
                "guzzle/iterator": "self.version",
                "guzzle/log": "self.version",
                "guzzle/parser": "self.version",
                "guzzle/plugin": "self.version",
                "guzzle/plugin-async": "self.version",
                "guzzle/plugin-backoff": "self.version",
                "guzzle/plugin-cache": "self.version",
                "guzzle/plugin-cookie": "self.version",
                "guzzle/plugin-curlauth": "self.version",
                "guzzle/plugin-error-response": "self.version",
                "guzzle/plugin-history": "self.version",
                "guzzle/plugin-log": "self.version",
                "guzzle/plugin-md5": "self.version",
                "guzzle/plugin-mock": "self.version",
                "guzzle/plugin-oauth": "self.version",
                "guzzle/service": "self.version",
                "guzzle/stream": "self.version"
            },
            "require-dev": {
                "doctrine/cache": "~1.3",
                "monolog/monolog": "~1.0",
                "phpunit/phpunit": "3.7.*",
                "psr/log": "~1.0",
                "symfony/class-loader": "~2.1",
                "zendframework/zend-cache": "2.*,<2.3",
                "zendframework/zend-log": "2.*,<2.3"
            },
            "suggest": {
                "guzzlehttp/guzzle": "Guzzle 5 has moved to a new package name. The package you have installed, Guzzle 3, is deprecated."
            },
            "type": "library",
            "extra": {
                "branch-alias": {
                    "dev-master": "3.9-dev"
                }
            },
            "autoload": {
                "psr-0": {
                    "Guzzle": "src/",
                    "Guzzle\\Tests": "tests/"
                }
            },
            "notification-url": "https://packagist.org/downloads/",
            "license": [
                "MIT"
            ],
            "authors": [
                {
                    "name": "Michael Dowling",
                    "email": "mtdowling@gmail.com",
                    "homepage": "https://github.com/mtdowling"
                },
                {
                    "name": "Guzzle Community",
                    "homepage": "https://github.com/guzzle/guzzle/contributors"
                }
            ],
            "description": "PHP HTTP client. This library is deprecated in favor of https://packagist.org/packages/guzzlehttp/guzzle",
            "homepage": "http://guzzlephp.org/",
            "keywords": [
                "client",
                "curl",
                "framework",
                "http",
                "http client",
                "rest",
                "web service"
            ],
            "abandoned": "guzzlehttp/guzzle",
            "time": "2015-03-18T18:23:50+00:00"
        },
        {
            "name": "padraic/humbug_get_contents",
            "version": "1.0.4",
            "source": {
                "type": "git",
                "url": "https://github.com/humbug/file_get_contents.git",
                "reference": "66797199019d0cb4529cb8d29c6f0b4c5085b53a"
            },
            "dist": {
                "type": "zip",
                "url": "https://api.github.com/repos/humbug/file_get_contents/zipball/66797199019d0cb4529cb8d29c6f0b4c5085b53a",
                "reference": "66797199019d0cb4529cb8d29c6f0b4c5085b53a",
                "shasum": ""
            },
            "require": {
                "php": ">=5.3"
            },
            "require-dev": {
                "phpunit/phpunit": "~4.0"
            },
            "type": "library",
            "extra": {
                "branch-alias": {
                    "dev-master": "1.0-dev"
                }
            },
            "autoload": {
                "psr-4": {
                    "Humbug\\": "src/Humbug/"
                },
                "files": [
                    "src/function.php"
                ]
            },
            "notification-url": "https://packagist.org/downloads/",
            "license": [
                "BSD-3-Clause"
            ],
            "authors": [
                {
                    "name": "Pádraic Brady",
                    "email": "padraic.brady@gmail.com",
                    "homepage": "http://blog.astrumfutura.com"
                }
            ],
            "description": "Secure wrapper for accessing HTTPS resources with file_get_contents for PHP 5.3+",
            "homepage": "https://github.com/padraic/file_get_contents",
            "keywords": [
                "download",
                "file_get_contents",
                "http",
                "https",
                "ssl",
                "tls"
            ],
            "time": "2015-04-22T18:45:00+00:00"
        },
        {
            "name": "padraic/phar-updater",
            "version": "1.0.3",
            "source": {
                "type": "git",
                "url": "https://github.com/humbug/phar-updater.git",
                "reference": "c17eeb3887dc4269d1b4837dc875d39e9f8149a8"
            },
            "dist": {
                "type": "zip",
                "url": "https://api.github.com/repos/humbug/phar-updater/zipball/c17eeb3887dc4269d1b4837dc875d39e9f8149a8",
                "reference": "c17eeb3887dc4269d1b4837dc875d39e9f8149a8",
                "shasum": ""
            },
            "require": {
                "padraic/humbug_get_contents": "^1.0",
                "php": ">=5.3.3"
            },
            "require-dev": {
                "phpunit/phpunit": "~4.0"
            },
            "type": "library",
            "extra": {
                "branch-alias": {
                    "dev-master": "1.0-dev"
                }
            },
            "autoload": {
                "psr-4": {
                    "Humbug\\SelfUpdate\\": "src/"
                }
            },
            "notification-url": "https://packagist.org/downloads/",
            "license": [
                "BSD-3-Clause"
            ],
            "authors": [
                {
                    "name": "Pádraic Brady",
                    "email": "padraic.brady@gmail.com",
                    "homepage": "http://blog.astrumfutura.com"
                }
            ],
            "description": "A thing to make PHAR self-updating easy and secure.",
            "keywords": [
                "humbug",
                "phar",
                "self-update",
                "update"
            ],
            "time": "2016-01-05T23:08:01+00:00"
        },
        {
            "name": "pdepend/pdepend",
            "version": "2.2.4",
            "source": {
                "type": "git",
                "url": "https://github.com/pdepend/pdepend.git",
                "reference": "b086687f3a01dc6bb92d633aef071d2c5dd0db06"
            },
            "dist": {
                "type": "zip",
                "url": "https://api.github.com/repos/pdepend/pdepend/zipball/b086687f3a01dc6bb92d633aef071d2c5dd0db06",
                "reference": "b086687f3a01dc6bb92d633aef071d2c5dd0db06",
                "shasum": ""
            },
            "require": {
                "php": ">=5.3.7",
                "symfony/config": "^2.3.0|^3",
                "symfony/dependency-injection": "^2.3.0|^3",
                "symfony/filesystem": "^2.3.0|^3"
            },
            "require-dev": {
                "phpunit/phpunit": "^4.4.0,<4.8",
                "squizlabs/php_codesniffer": "^2.0.0"
            },
            "bin": [
                "src/bin/pdepend"
            ],
            "type": "library",
            "autoload": {
                "psr-4": {
                    "PDepend\\": "src/main/php/PDepend"
                }
            },
            "notification-url": "https://packagist.org/downloads/",
            "license": [
                "BSD-3-Clause"
            ],
            "description": "Official version of pdepend to be handled with Composer",
            "time": "2016-03-10T15:15:04+00:00"
        },
        {
            "name": "phpmd/phpmd",
            "version": "2.4.3",
            "source": {
                "type": "git",
                "url": "https://github.com/phpmd/phpmd.git",
                "reference": "2b9c2417a18696dfb578b38c116cd0ddc19b256e"
            },
            "dist": {
                "type": "zip",
                "url": "https://api.github.com/repos/phpmd/phpmd/zipball/2b9c2417a18696dfb578b38c116cd0ddc19b256e",
                "reference": "2b9c2417a18696dfb578b38c116cd0ddc19b256e",
                "shasum": ""
            },
            "require": {
                "pdepend/pdepend": "^2.0.4",
                "php": ">=5.3.0"
            },
            "require-dev": {
                "phpunit/phpunit": "^4.0",
                "squizlabs/php_codesniffer": "^2.0"
            },
            "bin": [
                "src/bin/phpmd"
            ],
            "type": "project",
            "autoload": {
                "psr-0": {
                    "PHPMD\\": "src/main/php"
                }
            },
            "notification-url": "https://packagist.org/downloads/",
            "license": [
                "BSD-3-Clause"
            ],
            "authors": [
                {
                    "name": "Manuel Pichler",
                    "email": "github@manuel-pichler.de",
                    "homepage": "https://github.com/manuelpichler",
                    "role": "Project Founder"
                },
                {
                    "name": "Other contributors",
                    "homepage": "https://github.com/phpmd/phpmd/graphs/contributors",
                    "role": "Contributors"
                },
                {
                    "name": "Marc Würth",
                    "email": "ravage@bluewin.ch",
                    "homepage": "https://github.com/ravage84",
                    "role": "Project Maintainer"
                }
            ],
            "description": "PHPMD is a spin-off project of PHP Depend and aims to be a PHP equivalent of the well known Java tool PMD.",
            "homepage": "http://phpmd.org/",
            "keywords": [
                "mess detection",
                "mess detector",
                "pdepend",
                "phpmd",
                "pmd"
            ],
            "time": "2016-04-04T11:52:04+00:00"
        },
        {
            "name": "psr/log",
            "version": "1.0.0",
            "source": {
                "type": "git",
                "url": "https://github.com/php-fig/log.git",
                "reference": "fe0936ee26643249e916849d48e3a51d5f5e278b"
            },
            "dist": {
                "type": "zip",
                "url": "https://api.github.com/repos/php-fig/log/zipball/fe0936ee26643249e916849d48e3a51d5f5e278b",
                "reference": "fe0936ee26643249e916849d48e3a51d5f5e278b",
                "shasum": ""
            },
            "type": "library",
            "autoload": {
                "psr-0": {
                    "Psr\\Log\\": ""
                }
            },
            "notification-url": "https://packagist.org/downloads/",
            "license": [
                "MIT"
            ],
            "authors": [
                {
                    "name": "PHP-FIG",
                    "homepage": "http://www.php-fig.org/"
                }
            ],
            "description": "Common interface for logging libraries",
            "keywords": [
                "log",
                "psr",
                "psr-3"
            ],
            "time": "2012-12-21T11:40:51+00:00"
        },
        {
            "name": "satooshi/php-coveralls",
            "version": "v1.0.1",
            "source": {
                "type": "git",
                "url": "https://github.com/satooshi/php-coveralls.git",
                "reference": "da51d304fe8622bf9a6da39a8446e7afd432115c"
            },
            "dist": {
                "type": "zip",
                "url": "https://api.github.com/repos/satooshi/php-coveralls/zipball/da51d304fe8622bf9a6da39a8446e7afd432115c",
                "reference": "da51d304fe8622bf9a6da39a8446e7afd432115c",
                "shasum": ""
            },
            "require": {
                "ext-json": "*",
                "ext-simplexml": "*",
                "guzzle/guzzle": "^2.8|^3.0",
                "php": ">=5.3.3",
                "psr/log": "^1.0",
                "symfony/config": "^2.1|^3.0",
                "symfony/console": "^2.1|^3.0",
                "symfony/stopwatch": "^2.0|^3.0",
                "symfony/yaml": "^2.0|^3.0"
            },
            "suggest": {
                "symfony/http-kernel": "Allows Symfony integration"
            },
            "bin": [
                "bin/coveralls"
            ],
            "type": "library",
            "autoload": {
                "psr-4": {
                    "Satooshi\\": "src/Satooshi/"
                }
            },
            "notification-url": "https://packagist.org/downloads/",
            "license": [
                "MIT"
            ],
            "authors": [
                {
                    "name": "Kitamura Satoshi",
                    "email": "with.no.parachute@gmail.com",
                    "homepage": "https://www.facebook.com/satooshi.jp"
                }
            ],
            "description": "PHP client library for Coveralls API",
            "homepage": "https://github.com/satooshi/php-coveralls",
            "keywords": [
                "ci",
                "coverage",
                "github",
                "test"
            ],
            "time": "2016-01-20T17:35:46+00:00"
        },
        {
            "name": "squizlabs/php_codesniffer",
            "version": "2.5.1",
            "source": {
                "type": "git",
                "url": "https://github.com/squizlabs/PHP_CodeSniffer.git",
                "reference": "6731851d6aaf1d0d6c58feff1065227b7fda3ba8"
            },
            "dist": {
                "type": "zip",
                "url": "https://api.github.com/repos/squizlabs/PHP_CodeSniffer/zipball/6731851d6aaf1d0d6c58feff1065227b7fda3ba8",
                "reference": "6731851d6aaf1d0d6c58feff1065227b7fda3ba8",
                "shasum": ""
            },
            "require": {
                "ext-tokenizer": "*",
                "ext-xmlwriter": "*",
                "php": ">=5.1.2"
            },
            "require-dev": {
                "phpunit/phpunit": "~4.0"
            },
            "bin": [
                "scripts/phpcs",
                "scripts/phpcbf"
            ],
            "type": "library",
            "extra": {
                "branch-alias": {
                    "dev-master": "2.x-dev"
                }
            },
            "autoload": {
                "classmap": [
                    "CodeSniffer.php",
                    "CodeSniffer/CLI.php",
                    "CodeSniffer/Exception.php",
                    "CodeSniffer/File.php",
                    "CodeSniffer/Fixer.php",
                    "CodeSniffer/Report.php",
                    "CodeSniffer/Reporting.php",
                    "CodeSniffer/Sniff.php",
                    "CodeSniffer/Tokens.php",
                    "CodeSniffer/Reports/",
                    "CodeSniffer/Tokenizers/",
                    "CodeSniffer/DocGenerators/",
                    "CodeSniffer/Standards/AbstractPatternSniff.php",
                    "CodeSniffer/Standards/AbstractScopeSniff.php",
                    "CodeSniffer/Standards/AbstractVariableSniff.php",
                    "CodeSniffer/Standards/IncorrectPatternException.php",
                    "CodeSniffer/Standards/Generic/Sniffs/",
                    "CodeSniffer/Standards/MySource/Sniffs/",
                    "CodeSniffer/Standards/PEAR/Sniffs/",
                    "CodeSniffer/Standards/PSR1/Sniffs/",
                    "CodeSniffer/Standards/PSR2/Sniffs/",
                    "CodeSniffer/Standards/Squiz/Sniffs/",
                    "CodeSniffer/Standards/Zend/Sniffs/"
                ]
            },
            "notification-url": "https://packagist.org/downloads/",
            "license": [
                "BSD-3-Clause"
            ],
            "authors": [
                {
                    "name": "Greg Sherwood",
                    "role": "lead"
                }
            ],
            "description": "PHP_CodeSniffer tokenizes PHP, JavaScript and CSS files and detects violations of a defined set of coding standards.",
            "homepage": "http://www.squizlabs.com/php-codesniffer",
            "keywords": [
                "phpcs",
                "standards"
            ],
            "time": "2016-01-19T23:39:10+00:00"
        },
        {
            "name": "symfony/config",
            "version": "v3.0.6",
            "source": {
                "type": "git",
                "url": "https://github.com/symfony/config.git",
                "reference": "24f155da1ff180df8e15e34a8f6e2f8a0eadefa8"
            },
            "dist": {
                "type": "zip",
                "url": "https://api.github.com/repos/symfony/config/zipball/24f155da1ff180df8e15e34a8f6e2f8a0eadefa8",
                "reference": "24f155da1ff180df8e15e34a8f6e2f8a0eadefa8",
                "shasum": ""
            },
            "require": {
                "php": ">=5.5.9",
                "symfony/filesystem": "~2.8|~3.0"
            },
            "suggest": {
                "symfony/yaml": "To use the yaml reference dumper"
            },
            "type": "library",
            "extra": {
                "branch-alias": {
                    "dev-master": "3.0-dev"
                }
            },
            "autoload": {
                "psr-4": {
                    "Symfony\\Component\\Config\\": ""
                },
                "exclude-from-classmap": [
                    "/Tests/"
                ]
            },
            "notification-url": "https://packagist.org/downloads/",
            "license": [
                "MIT"
            ],
            "authors": [
                {
                    "name": "Fabien Potencier",
                    "email": "fabien@symfony.com"
                },
                {
                    "name": "Symfony Community",
                    "homepage": "https://symfony.com/contributors"
                }
            ],
            "description": "Symfony Config Component",
            "homepage": "https://symfony.com",
            "time": "2016-04-20T18:53:54+00:00"
        },
        {
            "name": "symfony/console",
            "version": "v3.0.6",
            "source": {
                "type": "git",
                "url": "https://github.com/symfony/console.git",
                "reference": "34a214710e0714b6efcf40ba3cd1e31373a97820"
            },
            "dist": {
                "type": "zip",
                "url": "https://api.github.com/repos/symfony/console/zipball/34a214710e0714b6efcf40ba3cd1e31373a97820",
                "reference": "34a214710e0714b6efcf40ba3cd1e31373a97820",
                "shasum": ""
            },
            "require": {
                "php": ">=5.5.9",
                "symfony/polyfill-mbstring": "~1.0"
            },
            "require-dev": {
                "psr/log": "~1.0",
                "symfony/event-dispatcher": "~2.8|~3.0",
                "symfony/process": "~2.8|~3.0"
            },
            "suggest": {
                "psr/log": "For using the console logger",
                "symfony/event-dispatcher": "",
                "symfony/process": ""
            },
            "type": "library",
            "extra": {
                "branch-alias": {
                    "dev-master": "3.0-dev"
                }
            },
            "autoload": {
                "psr-4": {
                    "Symfony\\Component\\Console\\": ""
                },
                "exclude-from-classmap": [
                    "/Tests/"
                ]
            },
            "notification-url": "https://packagist.org/downloads/",
            "license": [
                "MIT"
            ],
            "authors": [
                {
                    "name": "Fabien Potencier",
                    "email": "fabien@symfony.com"
                },
                {
                    "name": "Symfony Community",
                    "homepage": "https://symfony.com/contributors"
                }
            ],
            "description": "Symfony Console Component",
            "homepage": "https://symfony.com",
            "time": "2016-04-28T09:48:42+00:00"
        },
        {
            "name": "symfony/dependency-injection",
            "version": "v3.0.6",
            "source": {
                "type": "git",
                "url": "https://github.com/symfony/dependency-injection.git",
                "reference": "b2f4d40a6ed0f6ace59aa3c88d08a94eb9aef811"
            },
            "dist": {
                "type": "zip",
                "url": "https://api.github.com/repos/symfony/dependency-injection/zipball/b2f4d40a6ed0f6ace59aa3c88d08a94eb9aef811",
                "reference": "b2f4d40a6ed0f6ace59aa3c88d08a94eb9aef811",
                "shasum": ""
            },
            "require": {
                "php": ">=5.5.9"
            },
            "require-dev": {
                "symfony/config": "~2.8|~3.0",
                "symfony/expression-language": "~2.8|~3.0",
                "symfony/yaml": "~2.8|~3.0"
            },
            "suggest": {
                "symfony/config": "",
                "symfony/expression-language": "For using expressions in service container configuration",
                "symfony/proxy-manager-bridge": "Generate service proxies to lazy load them",
                "symfony/yaml": ""
            },
            "type": "library",
            "extra": {
                "branch-alias": {
                    "dev-master": "3.0-dev"
                }
            },
            "autoload": {
                "psr-4": {
                    "Symfony\\Component\\DependencyInjection\\": ""
                },
                "exclude-from-classmap": [
                    "/Tests/"
                ]
            },
            "notification-url": "https://packagist.org/downloads/",
            "license": [
                "MIT"
            ],
            "authors": [
                {
                    "name": "Fabien Potencier",
                    "email": "fabien@symfony.com"
                },
                {
                    "name": "Symfony Community",
                    "homepage": "https://symfony.com/contributors"
                }
            ],
            "description": "Symfony DependencyInjection Component",
            "homepage": "https://symfony.com",
            "time": "2016-05-09T18:14:44+00:00"
        },
        {
            "name": "symfony/event-dispatcher",
            "version": "v2.8.6",
            "source": {
                "type": "git",
                "url": "https://github.com/symfony/event-dispatcher.git",
                "reference": "a158f13992a3147d466af7a23b564ac719a4ddd8"
            },
            "dist": {
                "type": "zip",
                "url": "https://api.github.com/repos/symfony/event-dispatcher/zipball/a158f13992a3147d466af7a23b564ac719a4ddd8",
                "reference": "a158f13992a3147d466af7a23b564ac719a4ddd8",
                "shasum": ""
            },
            "require": {
                "php": ">=5.3.9"
            },
            "require-dev": {
                "psr/log": "~1.0",
                "symfony/config": "~2.0,>=2.0.5|~3.0.0",
                "symfony/dependency-injection": "~2.6|~3.0.0",
                "symfony/expression-language": "~2.6|~3.0.0",
                "symfony/stopwatch": "~2.3|~3.0.0"
            },
            "suggest": {
                "symfony/dependency-injection": "",
                "symfony/http-kernel": ""
            },
            "type": "library",
            "extra": {
                "branch-alias": {
                    "dev-master": "2.8-dev"
                }
            },
            "autoload": {
                "psr-4": {
                    "Symfony\\Component\\EventDispatcher\\": ""
                },
                "exclude-from-classmap": [
                    "/Tests/"
                ]
            },
            "notification-url": "https://packagist.org/downloads/",
            "license": [
                "MIT"
            ],
            "authors": [
                {
                    "name": "Fabien Potencier",
                    "email": "fabien@symfony.com"
                },
                {
                    "name": "Symfony Community",
                    "homepage": "https://symfony.com/contributors"
                }
            ],
            "description": "Symfony EventDispatcher Component",
            "homepage": "https://symfony.com",
            "time": "2016-05-03T18:59:18+00:00"
        },
        {
            "name": "symfony/filesystem",
            "version": "v3.0.6",
            "source": {
                "type": "git",
                "url": "https://github.com/symfony/filesystem.git",
                "reference": "74fec3511b62cb934b64bce1d96f06fffa4beafd"
            },
            "dist": {
                "type": "zip",
                "url": "https://api.github.com/repos/symfony/filesystem/zipball/74fec3511b62cb934b64bce1d96f06fffa4beafd",
                "reference": "74fec3511b62cb934b64bce1d96f06fffa4beafd",
                "shasum": ""
            },
            "require": {
                "php": ">=5.5.9"
            },
            "type": "library",
            "extra": {
                "branch-alias": {
                    "dev-master": "3.0-dev"
                }
            },
            "autoload": {
                "psr-4": {
                    "Symfony\\Component\\Filesystem\\": ""
                },
                "exclude-from-classmap": [
                    "/Tests/"
                ]
            },
            "notification-url": "https://packagist.org/downloads/",
            "license": [
                "MIT"
            ],
            "authors": [
                {
                    "name": "Fabien Potencier",
                    "email": "fabien@symfony.com"
                },
                {
                    "name": "Symfony Community",
                    "homepage": "https://symfony.com/contributors"
                }
            ],
            "description": "Symfony Filesystem Component",
            "homepage": "https://symfony.com",
            "time": "2016-04-12T18:09:53+00:00"
        },
        {
            "name": "symfony/polyfill-mbstring",
            "version": "v1.2.0",
            "source": {
                "type": "git",
                "url": "https://github.com/symfony/polyfill-mbstring.git",
                "reference": "dff51f72b0706335131b00a7f49606168c582594"
            },
            "dist": {
                "type": "zip",
                "url": "https://api.github.com/repos/symfony/polyfill-mbstring/zipball/dff51f72b0706335131b00a7f49606168c582594",
                "reference": "dff51f72b0706335131b00a7f49606168c582594",
                "shasum": ""
            },
            "require": {
                "php": ">=5.3.3"
            },
            "suggest": {
                "ext-mbstring": "For best performance"
            },
            "type": "library",
            "extra": {
                "branch-alias": {
                    "dev-master": "1.2-dev"
                }
            },
            "autoload": {
                "psr-4": {
                    "Symfony\\Polyfill\\Mbstring\\": ""
                },
                "files": [
                    "bootstrap.php"
                ]
            },
            "notification-url": "https://packagist.org/downloads/",
            "license": [
                "MIT"
            ],
            "authors": [
                {
                    "name": "Nicolas Grekas",
                    "email": "p@tchwork.com"
                },
                {
                    "name": "Symfony Community",
                    "homepage": "https://symfony.com/contributors"
                }
            ],
            "description": "Symfony polyfill for the Mbstring extension",
            "homepage": "https://symfony.com",
            "keywords": [
                "compatibility",
                "mbstring",
                "polyfill",
                "portable",
                "shim"
            ],
            "time": "2016-05-18T14:26:46+00:00"
        },
        {
            "name": "symfony/stopwatch",
            "version": "v3.0.6",
            "source": {
                "type": "git",
                "url": "https://github.com/symfony/stopwatch.git",
                "reference": "6015187088421e9499d8f8316bdb396f8b806c06"
            },
            "dist": {
                "type": "zip",
                "url": "https://api.github.com/repos/symfony/stopwatch/zipball/6015187088421e9499d8f8316bdb396f8b806c06",
                "reference": "6015187088421e9499d8f8316bdb396f8b806c06",
                "shasum": ""
            },
            "require": {
                "php": ">=5.5.9"
            },
            "type": "library",
            "extra": {
                "branch-alias": {
                    "dev-master": "3.0-dev"
                }
            },
            "autoload": {
                "psr-4": {
                    "Symfony\\Component\\Stopwatch\\": ""
                },
                "exclude-from-classmap": [
                    "/Tests/"
                ]
            },
            "notification-url": "https://packagist.org/downloads/",
            "license": [
                "MIT"
            ],
            "authors": [
                {
                    "name": "Fabien Potencier",
                    "email": "fabien@symfony.com"
                },
                {
                    "name": "Symfony Community",
                    "homepage": "https://symfony.com/contributors"
                }
            ],
            "description": "Symfony Stopwatch Component",
            "homepage": "https://symfony.com",
            "time": "2016-03-04T07:55:57+00:00"
        },
        {
            "name": "symfony/yaml",
            "version": "v3.0.6",
            "source": {
                "type": "git",
                "url": "https://github.com/symfony/yaml.git",
                "reference": "0047c8366744a16de7516622c5b7355336afae96"
            },
            "dist": {
                "type": "zip",
                "url": "https://api.github.com/repos/symfony/yaml/zipball/0047c8366744a16de7516622c5b7355336afae96",
                "reference": "0047c8366744a16de7516622c5b7355336afae96",
                "shasum": ""
            },
            "require": {
                "php": ">=5.5.9"
            },
            "type": "library",
            "extra": {
                "branch-alias": {
                    "dev-master": "3.0-dev"
                }
            },
            "autoload": {
                "psr-4": {
                    "Symfony\\Component\\Yaml\\": ""
                },
                "exclude-from-classmap": [
                    "/Tests/"
                ]
            },
            "notification-url": "https://packagist.org/downloads/",
            "license": [
                "MIT"
            ],
            "authors": [
                {
                    "name": "Fabien Potencier",
                    "email": "fabien@symfony.com"
                },
                {
                    "name": "Symfony Community",
                    "homepage": "https://symfony.com/contributors"
                }
            ],
            "description": "Symfony Yaml Component",
            "homepage": "https://symfony.com",
            "time": "2016-03-04T07:55:57+00:00"
        },
        {
            "name": "wp-coding-standards/wpcs",
            "version": "0.9.0",
            "source": {
                "type": "git",
                "url": "https://github.com/WordPress-Coding-Standards/WordPress-Coding-Standards.git",
                "reference": "b415094aa5fd24da6eba2295323bcff840902dd3"
            },
            "dist": {
                "type": "zip",
                "url": "https://api.github.com/repos/WordPress-Coding-Standards/WordPress-Coding-Standards/zipball/b415094aa5fd24da6eba2295323bcff840902dd3",
                "reference": "b415094aa5fd24da6eba2295323bcff840902dd3",
                "shasum": ""
            },
            "require": {
                "squizlabs/php_codesniffer": "~2.2"
            },
            "type": "library",
            "notification-url": "https://packagist.org/downloads/",
            "license": [
                "MIT"
            ],
            "authors": [
                {
                    "name": "Contributors",
                    "homepage": "https://github.com/WordPress-Coding-Standards/WordPress-Coding-Standards/graphs/contributors"
                }
            ],
            "description": "PHP_CodeSniffer rules (sniffs) to enforce WordPress coding conventions",
            "keywords": [
                "phpcs",
                "standards",
                "wordpress"
            ],
            "time": "2016-02-01T16:14:59+00:00"
        },
        {
            "name": "yoast/php-development-environment",
            "version": "1.0.1",
            "source": {
                "type": "git",
                "url": "https://github.com/Yoast/php-development-environment.git",
                "reference": "d53b054d96b688a96e47d4c2e4306983375efd75"
            },
            "dist": {
                "type": "zip",
                "url": "https://api.github.com/repos/Yoast/php-development-environment/zipball/d53b054d96b688a96e47d4c2e4306983375efd75",
                "reference": "d53b054d96b688a96e47d4c2e4306983375efd75",
                "shasum": ""
            },
            "type": "library",
            "autoload": {
                "files": [
                    "define.php"
                ]
            },
            "notification-url": "https://packagist.org/downloads/",
            "license": [
                "GPL-2.0+"
            ],
            "authors": [
                {
                    "name": "Team Yoast",
                    "email": "support@yoast.com",
                    "homepage": "https://yoast.com"
                }
            ],
            "description": "Yoast PHP development environment.",
            "homepage": "https://github.com/Yoast/php-development-environment",
            "keywords": [
                "wordpress"
            ],
            "time": "2016-06-16T10:12:26+00:00"
        },
        {
            "name": "yoast/yoastcs",
            "version": "0.3",
            "source": {
                "type": "git",
                "url": "https://github.com/Yoast/yoastcs.git",
                "reference": "f568cc6fc1194c5ef67ccc24b7cfd24259e92a16"
            },
            "dist": {
                "type": "zip",
                "url": "https://api.github.com/repos/Yoast/yoastcs/zipball/f568cc6fc1194c5ef67ccc24b7cfd24259e92a16",
                "reference": "f568cc6fc1194c5ef67ccc24b7cfd24259e92a16",
                "shasum": ""
            },
            "require": {
                "phpmd/phpmd": "^2.2.3",
                "squizlabs/php_codesniffer": "2.5.1",
                "wp-coding-standards/wpcs": "0.9"
            },
            "conflict": {
                "squizlabs/php_codesniffer": "2.3.1"
            },
            "type": "library",
            "notification-url": "https://packagist.org/downloads/",
            "license": [
                "MIT"
            ],
            "authors": [
                {
                    "name": "Team Yoast",
                    "email": "support@yoast.com",
                    "homepage": "https://yoast.com"
                }
            ],
            "description": "PHP_CodeSniffer rules for Yoast projects",
            "keywords": [
                "phpcs",
                "standards",
                "wordpress"
            ],
            "time": "2016-05-03T09:58:54+00:00"
        }
    ],
    "aliases": [],
    "minimum-stability": "dev",
    "stability-flags": {
        "codeclimate/php-test-reporter": 20
    },
    "prefer-stable": true,
    "prefer-lowest": false,
    "platform": [],
    "platform-dev": []
}<|MERGE_RESOLUTION|>--- conflicted
+++ resolved
@@ -4,28 +4,21 @@
         "Read more about it at https://getcomposer.org/doc/01-basic-usage.md#composer-lock-the-lock-file",
         "This file is @generated automatically"
     ],
-<<<<<<< HEAD
-    "content-hash": "b109b5f126a3036b7b754349bab9e009",
-=======
     "content-hash": "ce0126b6301af65463048d23a8435456",
->>>>>>> 7ea93ffd
     "packages": [
         {
             "name": "composer/installers",
-            "version": "v1.2.0",
+            "version": "v1.0.21",
             "source": {
                 "type": "git",
                 "url": "https://github.com/composer/installers.git",
-                "reference": "d78064c68299743e0161004f2de3a0204e33b804"
-            },
-            "dist": {
-                "type": "zip",
-                "url": "https://api.github.com/repos/composer/installers/zipball/d78064c68299743e0161004f2de3a0204e33b804",
-                "reference": "d78064c68299743e0161004f2de3a0204e33b804",
-                "shasum": ""
-            },
-            "require": {
-                "composer-plugin-api": "^1.0"
+                "reference": "d64e23fce42a4063d63262b19b8e7c0f3b5e4c45"
+            },
+            "dist": {
+                "type": "zip",
+                "url": "https://api.github.com/repos/composer/installers/zipball/d64e23fce42a4063d63262b19b8e7c0f3b5e4c45",
+                "reference": "d64e23fce42a4063d63262b19b8e7c0f3b5e4c45",
+                "shasum": ""
             },
             "replace": {
                 "roundcube/plugin-installer": "*",
@@ -35,16 +28,16 @@
                 "composer/composer": "1.0.*@dev",
                 "phpunit/phpunit": "4.1.*"
             },
-            "type": "composer-plugin",
+            "type": "composer-installer",
             "extra": {
-                "class": "Composer\\Installers\\Plugin",
+                "class": "Composer\\Installers\\Installer",
                 "branch-alias": {
                     "dev-master": "1.0-dev"
                 }
             },
             "autoload": {
-                "psr-4": {
-                    "Composer\\Installers\\": "src/Composer/Installers"
+                "psr-0": {
+                    "Composer\\Installers\\": "src/"
                 }
             },
             "notification-url": "https://packagist.org/downloads/",
@@ -59,35 +52,28 @@
                 }
             ],
             "description": "A multi-framework Composer library installer",
-            "homepage": "https://composer.github.io/installers/",
+            "homepage": "http://composer.github.com/installers/",
             "keywords": [
                 "Craft",
                 "Dolibarr",
                 "Hurad",
-                "ImageCMS",
                 "MODX Evo",
-                "Mautic",
                 "OXID",
-                "Plentymarkets",
-                "RadPHP",
                 "SMF",
                 "Thelia",
                 "WolfCMS",
                 "agl",
                 "aimeos",
                 "annotatecms",
-                "attogram",
                 "bitrix",
                 "cakephp",
                 "chef",
-                "cockpit",
                 "codeigniter",
                 "concrete5",
                 "croogo",
                 "dokuwiki",
                 "drupal",
                 "elgg",
-                "expressionengine",
                 "fuelphp",
                 "grav",
                 "installer",
@@ -104,18 +90,16 @@
                 "piwik",
                 "ppi",
                 "puppet",
-                "reindex",
                 "roundcube",
                 "shopware",
                 "silverstripe",
                 "symfony",
                 "typo3",
                 "wordpress",
-                "yawik",
                 "zend",
                 "zikula"
             ],
-            "time": "2016-08-13T20:53:52+00:00"
+            "time": "2015-02-18T17:17:01+00:00"
         },
         {
             "name": "xrstf/composer-php52",
@@ -309,48 +293,7 @@
                 }
             ],
             "description": "A WordPress package to nudge users to upgrade their software versions (starting with PHP)",
-<<<<<<< HEAD
-            "time": "2017-03-21T10:28:35+00:00"
-        },
-        {
-            "name": "yoast/wp-helpscout",
-            "version": "2.0.2",
-            "source": {
-                "type": "git",
-                "url": "https://github.com/Yoast/wp-helpscout.git",
-                "reference": "6df28e99330039c205ceba3aafec77ada5cd9417"
-            },
-            "dist": {
-                "type": "zip",
-                "url": "https://api.github.com/repos/Yoast/wp-helpscout/zipball/6df28e99330039c205ceba3aafec77ada5cd9417",
-                "reference": "6df28e99330039c205ceba3aafec77ada5cd9417",
-                "shasum": ""
-            },
-            "type": "library",
-            "autoload": {
-                "classmap": [
-                    "src/"
-                ],
-                "files": [
-                    "src/functions.php"
-                ]
-            },
-            "notification-url": "https://packagist.org/downloads/",
-            "license": [
-                "GPL-3.0+"
-            ],
-            "authors": [
-                {
-                    "name": "Team Yoast",
-                    "email": "support@yoast.com",
-                    "homepage": "https://yoast.com"
-                }
-            ],
-            "description": "A package to integrate the helpscout beacon into WordPress",
-            "time": "2016-07-14T09:16:23+00:00"
-=======
             "time": "2017-06-27T13:36:33+00:00"
->>>>>>> 7ea93ffd
         }
     ],
     "packages-dev": [
@@ -360,23 +303,26 @@
             "source": {
                 "type": "git",
                 "url": "https://github.com/codeclimate/php-test-reporter.git",
-                "reference": "8c6e6b9331252029b15135830231f6141651863d"
-            },
-            "dist": {
-                "type": "zip",
-                "url": "https://api.github.com/repos/codeclimate/php-test-reporter/zipball/8c6e6b9331252029b15135830231f6141651863d",
-                "reference": "8c6e6b9331252029b15135830231f6141651863d",
+                "reference": "7ef0a54706361d95392a90626cc8a8acab622329"
+            },
+            "dist": {
+                "type": "zip",
+                "url": "https://api.github.com/repos/codeclimate/php-test-reporter/zipball/7ef0a54706361d95392a90626cc8a8acab622329",
+                "reference": "7ef0a54706361d95392a90626cc8a8acab622329",
                 "shasum": ""
             },
             "require": {
                 "ext-curl": "*",
+                "padraic/phar-updater": "^1.0",
                 "php": ">=5.3",
-                "satooshi/php-coveralls": "1.0.*",
-                "symfony/console": ">=2.0"
+                "psr/log": "^1.0",
+                "satooshi/php-coveralls": "^1.0",
+                "symfony/console": "^2.0|^3.0"
             },
             "require-dev": {
                 "ext-xdebug": "*",
-                "phpunit/phpunit": "3.7.*@stable"
+                "phpunit/phpunit": "3.7.*@stable",
+                "tm/tooly-composer-script": "^1.0"
             },
             "bin": [
                 "composer/bin/test-reporter"
@@ -385,12 +331,17 @@
             "extra": {
                 "branch-alias": {
                     "dev-master": "0.3.x-dev"
-                }
-            },
-            "autoload": {
-                "psr-0": {
-                    "CodeClimate\\Component": "src/",
-                    "CodeClimate\\Bundle": "src/"
+                },
+                "tools": {
+                    "box": {
+                        "url": "https://github.com/box-project/box2/releases/download/2.7.2/box-2.7.2.phar",
+                        "only-dev": true
+                    }
+                }
+            },
+            "autoload": {
+                "psr-4": {
+                    "CodeClimate\\PhpTestReporter\\": "src/"
                 }
             },
             "notification-url": "https://packagist.org/downloads/",
@@ -410,7 +361,7 @@
                 "codeclimate",
                 "coverage"
             ],
-            "time": "2017-01-19 23:19:56"
+            "time": "2016-08-15 17:21:16"
         },
         {
             "name": "guzzle/guzzle",
@@ -619,35 +570,34 @@
         },
         {
             "name": "pdepend/pdepend",
-            "version": "2.2.4",
+            "version": "2.1.0",
             "source": {
                 "type": "git",
                 "url": "https://github.com/pdepend/pdepend.git",
-                "reference": "b086687f3a01dc6bb92d633aef071d2c5dd0db06"
-            },
-            "dist": {
-                "type": "zip",
-                "url": "https://api.github.com/repos/pdepend/pdepend/zipball/b086687f3a01dc6bb92d633aef071d2c5dd0db06",
-                "reference": "b086687f3a01dc6bb92d633aef071d2c5dd0db06",
-                "shasum": ""
-            },
-            "require": {
-                "php": ">=5.3.7",
-                "symfony/config": "^2.3.0|^3",
-                "symfony/dependency-injection": "^2.3.0|^3",
-                "symfony/filesystem": "^2.3.0|^3"
+                "reference": "f58902a774449f73f1a1d9cd1a07aeac8fbee367"
+            },
+            "dist": {
+                "type": "zip",
+                "url": "https://api.github.com/repos/pdepend/pdepend/zipball/f58902a774449f73f1a1d9cd1a07aeac8fbee367",
+                "reference": "f58902a774449f73f1a1d9cd1a07aeac8fbee367",
+                "shasum": ""
+            },
+            "require": {
+                "symfony/config": ">=2.4",
+                "symfony/dependency-injection": ">=2.4",
+                "symfony/filesystem": ">=2.4"
             },
             "require-dev": {
-                "phpunit/phpunit": "^4.4.0,<4.8",
-                "squizlabs/php_codesniffer": "^2.0.0"
+                "phpunit/phpunit": "4.*@stable",
+                "squizlabs/php_codesniffer": "@stable"
             },
             "bin": [
                 "src/bin/pdepend"
             ],
             "type": "library",
             "autoload": {
-                "psr-4": {
-                    "PDepend\\": "src/main/php/PDepend"
+                "psr-0": {
+                    "PDepend\\": "src/main/php/"
                 }
             },
             "notification-url": "https://packagist.org/downloads/",
@@ -655,29 +605,32 @@
                 "BSD-3-Clause"
             ],
             "description": "Official version of pdepend to be handled with Composer",
-            "time": "2016-03-10T15:15:04+00:00"
+            "time": "2015-05-21T18:09:06+00:00"
         },
         {
             "name": "phpmd/phpmd",
-            "version": "2.4.3",
+            "version": "2.2.3",
             "source": {
                 "type": "git",
                 "url": "https://github.com/phpmd/phpmd.git",
-                "reference": "2b9c2417a18696dfb578b38c116cd0ddc19b256e"
-            },
-            "dist": {
-                "type": "zip",
-                "url": "https://api.github.com/repos/phpmd/phpmd/zipball/2b9c2417a18696dfb578b38c116cd0ddc19b256e",
-                "reference": "2b9c2417a18696dfb578b38c116cd0ddc19b256e",
-                "shasum": ""
-            },
-            "require": {
-                "pdepend/pdepend": "^2.0.4",
-                "php": ">=5.3.0"
+                "reference": "5eeb5a4d39c8304910b33ae49f8813905346cc35"
+            },
+            "dist": {
+                "type": "zip",
+                "url": "https://api.github.com/repos/phpmd/phpmd/zipball/5eeb5a4d39c8304910b33ae49f8813905346cc35",
+                "reference": "5eeb5a4d39c8304910b33ae49f8813905346cc35",
+                "shasum": ""
+            },
+            "require": {
+                "pdepend/pdepend": "~2.0",
+                "php": ">=5.3.0",
+                "symfony/config": ">=2.4",
+                "symfony/dependency-injection": ">=2.4",
+                "symfony/filesystem": ">=2.4"
             },
             "require-dev": {
-                "phpunit/phpunit": "^4.0",
-                "squizlabs/php_codesniffer": "^2.0"
+                "phpunit/phpunit": "*",
+                "squizlabs/php_codesniffer": "*"
             },
             "bin": [
                 "src/bin/phpmd"
@@ -697,18 +650,12 @@
                     "name": "Manuel Pichler",
                     "email": "github@manuel-pichler.de",
                     "homepage": "https://github.com/manuelpichler",
-                    "role": "Project Founder"
+                    "role": "Project founder"
                 },
                 {
                     "name": "Other contributors",
                     "homepage": "https://github.com/phpmd/phpmd/graphs/contributors",
                     "role": "Contributors"
-                },
-                {
-                    "name": "Marc Würth",
-                    "email": "ravage@bluewin.ch",
-                    "homepage": "https://github.com/ravage84",
-                    "role": "Project Maintainer"
                 }
             ],
             "description": "PHPMD is a spin-off project of PHP Depend and aims to be a PHP equivalent of the well known Java tool PMD.",
@@ -720,7 +667,7 @@
                 "phpmd",
                 "pmd"
             ],
-            "time": "2016-04-04T11:52:04+00:00"
+            "time": "2015-05-27T18:16:57+00:00"
         },
         {
             "name": "psr/log",
@@ -897,38 +844,35 @@
         },
         {
             "name": "symfony/config",
-            "version": "v3.0.6",
+            "version": "v2.7.1",
             "source": {
                 "type": "git",
                 "url": "https://github.com/symfony/config.git",
-                "reference": "24f155da1ff180df8e15e34a8f6e2f8a0eadefa8"
-            },
-            "dist": {
-                "type": "zip",
-                "url": "https://api.github.com/repos/symfony/config/zipball/24f155da1ff180df8e15e34a8f6e2f8a0eadefa8",
-                "reference": "24f155da1ff180df8e15e34a8f6e2f8a0eadefa8",
-                "shasum": ""
-            },
-            "require": {
-                "php": ">=5.5.9",
-                "symfony/filesystem": "~2.8|~3.0"
-            },
-            "suggest": {
-                "symfony/yaml": "To use the yaml reference dumper"
+                "reference": "58ded81f1f582a87c528ef3dae9a859f78b5f374"
+            },
+            "dist": {
+                "type": "zip",
+                "url": "https://api.github.com/repos/symfony/config/zipball/58ded81f1f582a87c528ef3dae9a859f78b5f374",
+                "reference": "58ded81f1f582a87c528ef3dae9a859f78b5f374",
+                "shasum": ""
+            },
+            "require": {
+                "php": ">=5.3.9",
+                "symfony/filesystem": "~2.3"
+            },
+            "require-dev": {
+                "symfony/phpunit-bridge": "~2.7"
             },
             "type": "library",
             "extra": {
                 "branch-alias": {
-                    "dev-master": "3.0-dev"
+                    "dev-master": "2.7-dev"
                 }
             },
             "autoload": {
                 "psr-4": {
                     "Symfony\\Component\\Config\\": ""
-                },
-                "exclude-from-classmap": [
-                    "/Tests/"
-                ]
+                }
             },
             "notification-url": "https://packagist.org/downloads/",
             "license": [
@@ -946,30 +890,29 @@
             ],
             "description": "Symfony Config Component",
             "homepage": "https://symfony.com",
-            "time": "2016-04-20T18:53:54+00:00"
+            "time": "2015-06-11T14:06:56+00:00"
         },
         {
             "name": "symfony/console",
-            "version": "v3.0.6",
+            "version": "v2.7.6",
             "source": {
                 "type": "git",
                 "url": "https://github.com/symfony/console.git",
-                "reference": "34a214710e0714b6efcf40ba3cd1e31373a97820"
-            },
-            "dist": {
-                "type": "zip",
-                "url": "https://api.github.com/repos/symfony/console/zipball/34a214710e0714b6efcf40ba3cd1e31373a97820",
-                "reference": "34a214710e0714b6efcf40ba3cd1e31373a97820",
-                "shasum": ""
-            },
-            "require": {
-                "php": ">=5.5.9",
-                "symfony/polyfill-mbstring": "~1.0"
+                "reference": "5efd632294c8320ea52492db22292ff853a43766"
+            },
+            "dist": {
+                "type": "zip",
+                "url": "https://api.github.com/repos/symfony/console/zipball/5efd632294c8320ea52492db22292ff853a43766",
+                "reference": "5efd632294c8320ea52492db22292ff853a43766",
+                "shasum": ""
+            },
+            "require": {
+                "php": ">=5.3.9"
             },
             "require-dev": {
                 "psr/log": "~1.0",
-                "symfony/event-dispatcher": "~2.8|~3.0",
-                "symfony/process": "~2.8|~3.0"
+                "symfony/event-dispatcher": "~2.1",
+                "symfony/process": "~2.1"
             },
             "suggest": {
                 "psr/log": "For using the console logger",
@@ -979,16 +922,13 @@
             "type": "library",
             "extra": {
                 "branch-alias": {
-                    "dev-master": "3.0-dev"
+                    "dev-master": "2.7-dev"
                 }
             },
             "autoload": {
                 "psr-4": {
                     "Symfony\\Component\\Console\\": ""
-                },
-                "exclude-from-classmap": [
-                    "/Tests/"
-                ]
+                }
             },
             "notification-url": "https://packagist.org/downloads/",
             "license": [
@@ -1006,49 +946,49 @@
             ],
             "description": "Symfony Console Component",
             "homepage": "https://symfony.com",
-            "time": "2016-04-28T09:48:42+00:00"
+            "time": "2015-10-20T14:38:46+00:00"
         },
         {
             "name": "symfony/dependency-injection",
-            "version": "v3.0.6",
+            "version": "v2.7.1",
             "source": {
                 "type": "git",
                 "url": "https://github.com/symfony/dependency-injection.git",
-                "reference": "b2f4d40a6ed0f6ace59aa3c88d08a94eb9aef811"
-            },
-            "dist": {
-                "type": "zip",
-                "url": "https://api.github.com/repos/symfony/dependency-injection/zipball/b2f4d40a6ed0f6ace59aa3c88d08a94eb9aef811",
-                "reference": "b2f4d40a6ed0f6ace59aa3c88d08a94eb9aef811",
-                "shasum": ""
-            },
-            "require": {
-                "php": ">=5.5.9"
+                "reference": "1a409e52a38ec891de0a7a61a191d1c62080b69d"
+            },
+            "dist": {
+                "type": "zip",
+                "url": "https://api.github.com/repos/symfony/dependency-injection/zipball/1a409e52a38ec891de0a7a61a191d1c62080b69d",
+                "reference": "1a409e52a38ec891de0a7a61a191d1c62080b69d",
+                "shasum": ""
+            },
+            "require": {
+                "php": ">=5.3.9"
+            },
+            "conflict": {
+                "symfony/expression-language": "<2.6"
             },
             "require-dev": {
-                "symfony/config": "~2.8|~3.0",
-                "symfony/expression-language": "~2.8|~3.0",
-                "symfony/yaml": "~2.8|~3.0"
+                "symfony/config": "~2.2",
+                "symfony/expression-language": "~2.6",
+                "symfony/phpunit-bridge": "~2.7",
+                "symfony/yaml": "~2.1"
             },
             "suggest": {
                 "symfony/config": "",
-                "symfony/expression-language": "For using expressions in service container configuration",
                 "symfony/proxy-manager-bridge": "Generate service proxies to lazy load them",
                 "symfony/yaml": ""
             },
             "type": "library",
             "extra": {
                 "branch-alias": {
-                    "dev-master": "3.0-dev"
+                    "dev-master": "2.7-dev"
                 }
             },
             "autoload": {
                 "psr-4": {
                     "Symfony\\Component\\DependencyInjection\\": ""
-                },
-                "exclude-from-classmap": [
-                    "/Tests/"
-                ]
+                }
             },
             "notification-url": "https://packagist.org/downloads/",
             "license": [
@@ -1066,20 +1006,20 @@
             ],
             "description": "Symfony DependencyInjection Component",
             "homepage": "https://symfony.com",
-            "time": "2016-05-09T18:14:44+00:00"
+            "time": "2015-06-11T19:13:11+00:00"
         },
         {
             "name": "symfony/event-dispatcher",
-            "version": "v2.8.6",
+            "version": "v2.7.6",
             "source": {
                 "type": "git",
                 "url": "https://github.com/symfony/event-dispatcher.git",
-                "reference": "a158f13992a3147d466af7a23b564ac719a4ddd8"
-            },
-            "dist": {
-                "type": "zip",
-                "url": "https://api.github.com/repos/symfony/event-dispatcher/zipball/a158f13992a3147d466af7a23b564ac719a4ddd8",
-                "reference": "a158f13992a3147d466af7a23b564ac719a4ddd8",
+                "reference": "87a5db5ea887763fa3a31a5471b512ff1596d9b8"
+            },
+            "dist": {
+                "type": "zip",
+                "url": "https://api.github.com/repos/symfony/event-dispatcher/zipball/87a5db5ea887763fa3a31a5471b512ff1596d9b8",
+                "reference": "87a5db5ea887763fa3a31a5471b512ff1596d9b8",
                 "shasum": ""
             },
             "require": {
@@ -1087,10 +1027,10 @@
             },
             "require-dev": {
                 "psr/log": "~1.0",
-                "symfony/config": "~2.0,>=2.0.5|~3.0.0",
-                "symfony/dependency-injection": "~2.6|~3.0.0",
-                "symfony/expression-language": "~2.6|~3.0.0",
-                "symfony/stopwatch": "~2.3|~3.0.0"
+                "symfony/config": "~2.0,>=2.0.5",
+                "symfony/dependency-injection": "~2.6",
+                "symfony/expression-language": "~2.6",
+                "symfony/stopwatch": "~2.3"
             },
             "suggest": {
                 "symfony/dependency-injection": "",
@@ -1099,16 +1039,13 @@
             "type": "library",
             "extra": {
                 "branch-alias": {
-                    "dev-master": "2.8-dev"
+                    "dev-master": "2.7-dev"
                 }
             },
             "autoload": {
                 "psr-4": {
                     "Symfony\\Component\\EventDispatcher\\": ""
-                },
-                "exclude-from-classmap": [
-                    "/Tests/"
-                ]
+                }
             },
             "notification-url": "https://packagist.org/downloads/",
             "license": [
@@ -1126,38 +1063,38 @@
             ],
             "description": "Symfony EventDispatcher Component",
             "homepage": "https://symfony.com",
-            "time": "2016-05-03T18:59:18+00:00"
+            "time": "2015-10-11T09:39:48+00:00"
         },
         {
             "name": "symfony/filesystem",
-            "version": "v3.0.6",
+            "version": "v2.7.1",
             "source": {
                 "type": "git",
                 "url": "https://github.com/symfony/filesystem.git",
-                "reference": "74fec3511b62cb934b64bce1d96f06fffa4beafd"
-            },
-            "dist": {
-                "type": "zip",
-                "url": "https://api.github.com/repos/symfony/filesystem/zipball/74fec3511b62cb934b64bce1d96f06fffa4beafd",
-                "reference": "74fec3511b62cb934b64bce1d96f06fffa4beafd",
-                "shasum": ""
-            },
-            "require": {
-                "php": ">=5.5.9"
+                "reference": "a0d43eb3e17d4f4c6990289805a488a0482a07f3"
+            },
+            "dist": {
+                "type": "zip",
+                "url": "https://api.github.com/repos/symfony/filesystem/zipball/a0d43eb3e17d4f4c6990289805a488a0482a07f3",
+                "reference": "a0d43eb3e17d4f4c6990289805a488a0482a07f3",
+                "shasum": ""
+            },
+            "require": {
+                "php": ">=5.3.9"
+            },
+            "require-dev": {
+                "symfony/phpunit-bridge": "~2.7"
             },
             "type": "library",
             "extra": {
                 "branch-alias": {
-                    "dev-master": "3.0-dev"
+                    "dev-master": "2.7-dev"
                 }
             },
             "autoload": {
                 "psr-4": {
                     "Symfony\\Component\\Filesystem\\": ""
-                },
-                "exclude-from-classmap": [
-                    "/Tests/"
-                ]
+                }
             },
             "notification-url": "https://packagist.org/downloads/",
             "license": [
@@ -1175,97 +1112,35 @@
             ],
             "description": "Symfony Filesystem Component",
             "homepage": "https://symfony.com",
-            "time": "2016-04-12T18:09:53+00:00"
-        },
-        {
-            "name": "symfony/polyfill-mbstring",
-            "version": "v1.2.0",
-            "source": {
-                "type": "git",
-                "url": "https://github.com/symfony/polyfill-mbstring.git",
-                "reference": "dff51f72b0706335131b00a7f49606168c582594"
-            },
-            "dist": {
-                "type": "zip",
-                "url": "https://api.github.com/repos/symfony/polyfill-mbstring/zipball/dff51f72b0706335131b00a7f49606168c582594",
-                "reference": "dff51f72b0706335131b00a7f49606168c582594",
-                "shasum": ""
-            },
-            "require": {
-                "php": ">=5.3.3"
-            },
-            "suggest": {
-                "ext-mbstring": "For best performance"
+            "time": "2015-06-08T09:37:21+00:00"
+        },
+        {
+            "name": "symfony/stopwatch",
+            "version": "v2.7.6",
+            "source": {
+                "type": "git",
+                "url": "https://github.com/symfony/stopwatch.git",
+                "reference": "f8ab957c17e4b85a73c4df03bdf94ee597f2bd55"
+            },
+            "dist": {
+                "type": "zip",
+                "url": "https://api.github.com/repos/symfony/stopwatch/zipball/f8ab957c17e4b85a73c4df03bdf94ee597f2bd55",
+                "reference": "f8ab957c17e4b85a73c4df03bdf94ee597f2bd55",
+                "shasum": ""
+            },
+            "require": {
+                "php": ">=5.3.9"
             },
             "type": "library",
             "extra": {
                 "branch-alias": {
-                    "dev-master": "1.2-dev"
-                }
-            },
-            "autoload": {
-                "psr-4": {
-                    "Symfony\\Polyfill\\Mbstring\\": ""
-                },
-                "files": [
-                    "bootstrap.php"
-                ]
-            },
-            "notification-url": "https://packagist.org/downloads/",
-            "license": [
-                "MIT"
-            ],
-            "authors": [
-                {
-                    "name": "Nicolas Grekas",
-                    "email": "p@tchwork.com"
-                },
-                {
-                    "name": "Symfony Community",
-                    "homepage": "https://symfony.com/contributors"
-                }
-            ],
-            "description": "Symfony polyfill for the Mbstring extension",
-            "homepage": "https://symfony.com",
-            "keywords": [
-                "compatibility",
-                "mbstring",
-                "polyfill",
-                "portable",
-                "shim"
-            ],
-            "time": "2016-05-18T14:26:46+00:00"
-        },
-        {
-            "name": "symfony/stopwatch",
-            "version": "v3.0.6",
-            "source": {
-                "type": "git",
-                "url": "https://github.com/symfony/stopwatch.git",
-                "reference": "6015187088421e9499d8f8316bdb396f8b806c06"
-            },
-            "dist": {
-                "type": "zip",
-                "url": "https://api.github.com/repos/symfony/stopwatch/zipball/6015187088421e9499d8f8316bdb396f8b806c06",
-                "reference": "6015187088421e9499d8f8316bdb396f8b806c06",
-                "shasum": ""
-            },
-            "require": {
-                "php": ">=5.5.9"
-            },
-            "type": "library",
-            "extra": {
-                "branch-alias": {
-                    "dev-master": "3.0-dev"
+                    "dev-master": "2.7-dev"
                 }
             },
             "autoload": {
                 "psr-4": {
                     "Symfony\\Component\\Stopwatch\\": ""
-                },
-                "exclude-from-classmap": [
-                    "/Tests/"
-                ]
+                }
             },
             "notification-url": "https://packagist.org/downloads/",
             "license": [
@@ -1283,38 +1158,35 @@
             ],
             "description": "Symfony Stopwatch Component",
             "homepage": "https://symfony.com",
-            "time": "2016-03-04T07:55:57+00:00"
+            "time": "2015-10-12T12:42:24+00:00"
         },
         {
             "name": "symfony/yaml",
-            "version": "v3.0.6",
+            "version": "v2.7.6",
             "source": {
                 "type": "git",
                 "url": "https://github.com/symfony/yaml.git",
-                "reference": "0047c8366744a16de7516622c5b7355336afae96"
-            },
-            "dist": {
-                "type": "zip",
-                "url": "https://api.github.com/repos/symfony/yaml/zipball/0047c8366744a16de7516622c5b7355336afae96",
-                "reference": "0047c8366744a16de7516622c5b7355336afae96",
-                "shasum": ""
-            },
-            "require": {
-                "php": ">=5.5.9"
+                "reference": "eca9019c88fbe250164affd107bc8057771f3f4d"
+            },
+            "dist": {
+                "type": "zip",
+                "url": "https://api.github.com/repos/symfony/yaml/zipball/eca9019c88fbe250164affd107bc8057771f3f4d",
+                "reference": "eca9019c88fbe250164affd107bc8057771f3f4d",
+                "shasum": ""
+            },
+            "require": {
+                "php": ">=5.3.9"
             },
             "type": "library",
             "extra": {
                 "branch-alias": {
-                    "dev-master": "3.0-dev"
+                    "dev-master": "2.7-dev"
                 }
             },
             "autoload": {
                 "psr-4": {
                     "Symfony\\Component\\Yaml\\": ""
-                },
-                "exclude-from-classmap": [
-                    "/Tests/"
-                ]
+                }
             },
             "notification-url": "https://packagist.org/downloads/",
             "license": [
@@ -1332,7 +1204,7 @@
             ],
             "description": "Symfony Yaml Component",
             "homepage": "https://symfony.com",
-            "time": "2016-03-04T07:55:57+00:00"
+            "time": "2015-10-11T09:39:48+00:00"
         },
         {
             "name": "wp-coding-standards/wpcs",
