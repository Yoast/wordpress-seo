{
    "_readme": [
        "This file locks the dependencies of your project to a known state",
        "Read more about it at https://getcomposer.org/doc/01-basic-usage.md#installing-dependencies",
        "This file is @generated automatically"
    ],
<<<<<<< HEAD
    "content-hash": "d90edadf941288d8b0453549205d9fab",
=======
    "content-hash": "957a81cfc64a13b39a64a092f542b631",
>>>>>>> 5aacf980
    "packages": [
        {
            "name": "composer/installers",
            "version": "v2.3.0",
            "source": {
                "type": "git",
                "url": "https://github.com/composer/installers.git",
                "reference": "12fb2dfe5e16183de69e784a7b84046c43d97e8e"
            },
            "dist": {
                "type": "zip",
                "url": "https://api.github.com/repos/composer/installers/zipball/12fb2dfe5e16183de69e784a7b84046c43d97e8e",
                "reference": "12fb2dfe5e16183de69e784a7b84046c43d97e8e",
                "shasum": ""
            },
            "require": {
                "composer-plugin-api": "^1.0 || ^2.0",
                "php": "^7.2 || ^8.0"
            },
            "require-dev": {
                "composer/composer": "^1.10.27 || ^2.7",
                "composer/semver": "^1.7.2 || ^3.4.0",
                "phpstan/phpstan": "^1.11",
                "phpstan/phpstan-phpunit": "^1",
                "symfony/phpunit-bridge": "^7.1.1",
                "symfony/process": "^5 || ^6 || ^7"
            },
            "type": "composer-plugin",
            "extra": {
                "class": "Composer\\Installers\\Plugin",
                "branch-alias": {
                    "dev-main": "2.x-dev"
                },
                "plugin-modifies-install-path": true
            },
            "autoload": {
                "psr-4": {
                    "Composer\\Installers\\": "src/Composer/Installers"
                }
            },
            "notification-url": "https://packagist.org/downloads/",
            "license": [
                "MIT"
            ],
            "authors": [
                {
                    "name": "Kyle Robinson Young",
                    "email": "kyle@dontkry.com",
                    "homepage": "https://github.com/shama"
                }
            ],
            "description": "A multi-framework Composer library installer",
            "homepage": "https://composer.github.io/installers/",
            "keywords": [
                "Dolibarr",
                "Eliasis",
                "Hurad",
                "ImageCMS",
                "Kanboard",
                "Lan Management System",
                "MODX Evo",
                "MantisBT",
                "Mautic",
                "Maya",
                "OXID",
                "Plentymarkets",
                "Porto",
                "RadPHP",
                "SMF",
                "Starbug",
                "Thelia",
                "Whmcs",
                "WolfCMS",
                "agl",
                "annotatecms",
                "attogram",
                "bitrix",
                "cakephp",
                "chef",
                "cockpit",
                "codeigniter",
                "concrete5",
                "concreteCMS",
                "croogo",
                "dokuwiki",
                "drupal",
                "eZ Platform",
                "elgg",
                "expressionengine",
                "fuelphp",
                "grav",
                "installer",
                "itop",
                "known",
                "kohana",
                "laravel",
                "lavalite",
                "lithium",
                "magento",
                "majima",
                "mako",
                "matomo",
                "mediawiki",
                "miaoxing",
                "modulework",
                "modx",
                "moodle",
                "osclass",
                "pantheon",
                "phpbb",
                "piwik",
                "ppi",
                "processwire",
                "puppet",
                "pxcms",
                "reindex",
                "roundcube",
                "shopware",
                "silverstripe",
                "sydes",
                "sylius",
                "tastyigniter",
                "wordpress",
                "yawik",
                "zend",
                "zikula"
            ],
            "support": {
                "issues": "https://github.com/composer/installers/issues",
                "source": "https://github.com/composer/installers/tree/v2.3.0"
            },
            "funding": [
                {
                    "url": "https://packagist.com",
                    "type": "custom"
                },
                {
                    "url": "https://github.com/composer",
                    "type": "github"
                },
                {
                    "url": "https://tidelift.com/funding/github/packagist/composer/composer",
                    "type": "tidelift"
                }
            ],
            "time": "2024-06-24T20:46:46+00:00"
        },
        {
            "name": "yoast/whip",
            "version": "2.0.0",
            "source": {
                "type": "git",
                "url": "https://github.com/Yoast/whip.git",
                "reference": "5cfd9c3b433774548ec231fe896d5e85d17ed0d1"
            },
            "dist": {
                "type": "zip",
                "url": "https://api.github.com/repos/Yoast/whip/zipball/5cfd9c3b433774548ec231fe896d5e85d17ed0d1",
                "reference": "5cfd9c3b433774548ec231fe896d5e85d17ed0d1",
                "shasum": ""
            },
            "require": {
                "php": ">=5.3"
            },
            "require-dev": {
                "php-parallel-lint/php-console-highlighter": "^1.0.0",
                "php-parallel-lint/php-parallel-lint": "^1.3.2",
                "phpunit/phpunit": "^4.8.36 || ^5.7.21 || ^6.0 || ^7.0 || ^8.0 || ^9.0",
                "roave/security-advisories": "dev-master",
                "yoast/yoastcs": "^3.0"
            },
            "type": "library",
            "autoload": {
                "files": [
                    "src/Facades/wordpress.php"
                ],
                "psr-4": {
                    "Yoast\\WHIPv2\\": "src/"
                }
            },
            "notification-url": "https://packagist.org/downloads/",
            "license": [
                "GPL-3.0-or-later"
            ],
            "authors": [
                {
                    "name": "Team Yoast",
                    "email": "support@yoast.com"
                }
            ],
            "description": "A WordPress package to nudge users to upgrade their software versions (starting with PHP)",
            "homepage": "https://github.com/Yoast/whip",
            "support": {
                "issues": "https://github.com/Yoast/whip/issues",
                "security": "https://yoast.com/security-program/",
                "source": "https://github.com/Yoast/whip"
            },
            "time": "2023-12-27T11:39:30+00:00"
        }
    ],
    "packages-dev": [
        {
            "name": "antecedent/patchwork",
            "version": "2.2.1",
            "source": {
                "type": "git",
                "url": "https://github.com/antecedent/patchwork.git",
                "reference": "1bf183a3e1bd094f231a2128b9ecc5363c269245"
            },
            "dist": {
                "type": "zip",
                "url": "https://api.github.com/repos/antecedent/patchwork/zipball/1bf183a3e1bd094f231a2128b9ecc5363c269245",
                "reference": "1bf183a3e1bd094f231a2128b9ecc5363c269245",
                "shasum": ""
            },
            "require": {
                "php": ">=7.1.0"
            },
            "require-dev": {
                "phpunit/phpunit": ">=4"
            },
            "type": "library",
            "notification-url": "https://packagist.org/downloads/",
            "license": [
                "MIT"
            ],
            "authors": [
                {
                    "name": "Ignas Rudaitis",
                    "email": "ignas.rudaitis@gmail.com"
                }
            ],
            "description": "Method redefinition (monkey-patching) functionality for PHP.",
            "homepage": "https://antecedent.github.io/patchwork/",
            "keywords": [
                "aop",
                "aspect",
                "interception",
                "monkeypatching",
                "redefinition",
                "runkit",
                "testing"
            ],
            "support": {
                "issues": "https://github.com/antecedent/patchwork/issues",
                "source": "https://github.com/antecedent/patchwork/tree/2.2.1"
            },
            "time": "2024-12-11T10:19:54+00:00"
        },
        {
            "name": "automattic/vipwpcs",
            "version": "3.0.0",
            "source": {
                "type": "git",
                "url": "https://github.com/Automattic/VIP-Coding-Standards.git",
                "reference": "1b8960ebff9ea3eb482258a906ece4d1ee1e25fd"
            },
            "dist": {
                "type": "zip",
                "url": "https://api.github.com/repos/Automattic/VIP-Coding-Standards/zipball/1b8960ebff9ea3eb482258a906ece4d1ee1e25fd",
                "reference": "1b8960ebff9ea3eb482258a906ece4d1ee1e25fd",
                "shasum": ""
            },
            "require": {
                "php": ">=5.4",
                "phpcsstandards/phpcsextra": "^1.1.0",
                "phpcsstandards/phpcsutils": "^1.0.8",
                "sirbrillig/phpcs-variable-analysis": "^2.11.17",
                "squizlabs/php_codesniffer": "^3.7.2",
                "wp-coding-standards/wpcs": "^3.0"
            },
            "require-dev": {
                "php-parallel-lint/php-console-highlighter": "^1.0.0",
                "php-parallel-lint/php-parallel-lint": "^1.3.2",
                "phpcompatibility/php-compatibility": "^9",
                "phpcsstandards/phpcsdevtools": "^1.0",
                "phpunit/phpunit": "^4 || ^5 || ^6 || ^7"
            },
            "type": "phpcodesniffer-standard",
            "notification-url": "https://packagist.org/downloads/",
            "license": [
                "MIT"
            ],
            "authors": [
                {
                    "name": "Contributors",
                    "homepage": "https://github.com/Automattic/VIP-Coding-Standards/graphs/contributors"
                }
            ],
            "description": "PHP_CodeSniffer rules (sniffs) to enforce WordPress VIP minimum coding conventions",
            "keywords": [
                "phpcs",
                "standards",
                "static analysis",
                "wordpress"
            ],
            "support": {
                "issues": "https://github.com/Automattic/VIP-Coding-Standards/issues",
                "source": "https://github.com/Automattic/VIP-Coding-Standards",
                "wiki": "https://github.com/Automattic/VIP-Coding-Standards/wiki"
            },
            "time": "2023-09-05T11:01:05+00:00"
        },
        {
            "name": "brain/monkey",
            "version": "2.6.2",
            "source": {
                "type": "git",
                "url": "https://github.com/Brain-WP/BrainMonkey.git",
                "reference": "d95a9d895352c30f47604ad1b825ab8fa9d1a373"
            },
            "dist": {
                "type": "zip",
                "url": "https://api.github.com/repos/Brain-WP/BrainMonkey/zipball/d95a9d895352c30f47604ad1b825ab8fa9d1a373",
                "reference": "d95a9d895352c30f47604ad1b825ab8fa9d1a373",
                "shasum": ""
            },
            "require": {
                "antecedent/patchwork": "^2.1.17",
                "mockery/mockery": "^1.3.5 || ^1.4.4",
                "php": ">=5.6.0"
            },
            "require-dev": {
                "dealerdirect/phpcodesniffer-composer-installer": "^0.7.1",
                "phpcompatibility/php-compatibility": "^9.3.0",
                "phpunit/phpunit": "^5.7.26 || ^6.0 || ^7.0 || >=8.0 <8.5.12 || ^8.5.14 || ^9.0"
            },
            "type": "library",
            "extra": {
                "branch-alias": {
                    "dev-master": "2.x-dev",
                    "dev-version/1": "1.x-dev"
                }
            },
            "autoload": {
                "files": [
                    "inc/api.php"
                ],
                "psr-4": {
                    "Brain\\Monkey\\": "src/"
                }
            },
            "notification-url": "https://packagist.org/downloads/",
            "license": [
                "MIT"
            ],
            "authors": [
                {
                    "name": "Giuseppe Mazzapica",
                    "email": "giuseppe.mazzapica@gmail.com",
                    "homepage": "https://gmazzap.me",
                    "role": "Developer"
                }
            ],
            "description": "Mocking utility for PHP functions and WordPress plugin API",
            "keywords": [
                "Monkey Patching",
                "interception",
                "mock",
                "mock functions",
                "mockery",
                "patchwork",
                "redefinition",
                "runkit",
                "test",
                "testing"
            ],
            "support": {
                "issues": "https://github.com/Brain-WP/BrainMonkey/issues",
                "source": "https://github.com/Brain-WP/BrainMonkey"
            },
            "time": "2024-08-29T20:15:04+00:00"
        },
        {
            "name": "composer/package-versions-deprecated",
            "version": "1.11.99",
            "source": {
                "type": "git",
                "url": "https://github.com/composer/package-versions-deprecated.git",
                "reference": "c8c9aa8a14cc3d3bec86d0a8c3fa52ea79936855"
            },
            "dist": {
                "type": "zip",
                "url": "https://api.github.com/repos/composer/package-versions-deprecated/zipball/c8c9aa8a14cc3d3bec86d0a8c3fa52ea79936855",
                "reference": "c8c9aa8a14cc3d3bec86d0a8c3fa52ea79936855",
                "shasum": ""
            },
            "require": {
                "composer-plugin-api": "^1.1.0 || ^2.0",
                "php": "^7 || ^8"
            },
            "replace": {
                "ocramius/package-versions": "1.11.99"
            },
            "require-dev": {
                "composer/composer": "^1.9.3 || ^2.0@dev",
                "ext-zip": "^1.13",
                "phpunit/phpunit": "^6.5 || ^7"
            },
            "type": "composer-plugin",
            "extra": {
                "class": "PackageVersions\\Installer",
                "branch-alias": {
                    "dev-master": "1.x-dev"
                }
            },
            "autoload": {
                "psr-4": {
                    "PackageVersions\\": "src/PackageVersions"
                }
            },
            "notification-url": "https://packagist.org/downloads/",
            "license": [
                "MIT"
            ],
            "authors": [
                {
                    "name": "Marco Pivetta",
                    "email": "ocramius@gmail.com"
                },
                {
                    "name": "Jordi Boggiano",
                    "email": "j.boggiano@seld.be"
                }
            ],
            "description": "Composer plugin that provides efficient querying for installed package versions (no runtime IO)",
            "support": {
                "issues": "https://github.com/composer/package-versions-deprecated/issues",
                "source": "https://github.com/composer/package-versions-deprecated/tree/master"
            },
            "funding": [
                {
                    "url": "https://packagist.com",
                    "type": "custom"
                },
                {
                    "url": "https://github.com/composer",
                    "type": "github"
                },
                {
                    "url": "https://tidelift.com/funding/github/packagist/composer/composer",
                    "type": "tidelift"
                }
            ],
            "time": "2020-08-25T05:50:16+00:00"
        },
        {
            "name": "dealerdirect/phpcodesniffer-composer-installer",
            "version": "v1.0.0",
            "source": {
                "type": "git",
                "url": "https://github.com/PHPCSStandards/composer-installer.git",
                "reference": "4be43904336affa5c2f70744a348312336afd0da"
            },
            "dist": {
                "type": "zip",
                "url": "https://api.github.com/repos/PHPCSStandards/composer-installer/zipball/4be43904336affa5c2f70744a348312336afd0da",
                "reference": "4be43904336affa5c2f70744a348312336afd0da",
                "shasum": ""
            },
            "require": {
                "composer-plugin-api": "^1.0 || ^2.0",
                "php": ">=5.4",
                "squizlabs/php_codesniffer": "^2.0 || ^3.1.0 || ^4.0"
            },
            "require-dev": {
                "composer/composer": "*",
                "ext-json": "*",
                "ext-zip": "*",
                "php-parallel-lint/php-parallel-lint": "^1.3.1",
                "phpcompatibility/php-compatibility": "^9.0",
                "yoast/phpunit-polyfills": "^1.0"
            },
            "type": "composer-plugin",
            "extra": {
                "class": "PHPCSStandards\\Composer\\Plugin\\Installers\\PHPCodeSniffer\\Plugin"
            },
            "autoload": {
                "psr-4": {
                    "PHPCSStandards\\Composer\\Plugin\\Installers\\PHPCodeSniffer\\": "src/"
                }
            },
            "notification-url": "https://packagist.org/downloads/",
            "license": [
                "MIT"
            ],
            "authors": [
                {
                    "name": "Franck Nijhof",
                    "email": "franck.nijhof@dealerdirect.com",
                    "homepage": "http://www.frenck.nl",
                    "role": "Developer / IT Manager"
                },
                {
                    "name": "Contributors",
                    "homepage": "https://github.com/PHPCSStandards/composer-installer/graphs/contributors"
                }
            ],
            "description": "PHP_CodeSniffer Standards Composer Installer Plugin",
            "homepage": "http://www.dealerdirect.com",
            "keywords": [
                "PHPCodeSniffer",
                "PHP_CodeSniffer",
                "code quality",
                "codesniffer",
                "composer",
                "installer",
                "phpcbf",
                "phpcs",
                "plugin",
                "qa",
                "quality",
                "standard",
                "standards",
                "style guide",
                "stylecheck",
                "tests"
            ],
            "support": {
                "issues": "https://github.com/PHPCSStandards/composer-installer/issues",
                "source": "https://github.com/PHPCSStandards/composer-installer"
            },
            "time": "2023-01-05T11:28:13+00:00"
        },
        {
            "name": "doctrine/instantiator",
            "version": "1.5.0",
            "source": {
                "type": "git",
                "url": "https://github.com/doctrine/instantiator.git",
                "reference": "0a0fa9780f5d4e507415a065172d26a98d02047b"
            },
            "dist": {
                "type": "zip",
                "url": "https://api.github.com/repos/doctrine/instantiator/zipball/0a0fa9780f5d4e507415a065172d26a98d02047b",
                "reference": "0a0fa9780f5d4e507415a065172d26a98d02047b",
                "shasum": ""
            },
            "require": {
                "php": "^7.1 || ^8.0"
            },
            "require-dev": {
                "doctrine/coding-standard": "^9 || ^11",
                "ext-pdo": "*",
                "ext-phar": "*",
                "phpbench/phpbench": "^0.16 || ^1",
                "phpstan/phpstan": "^1.4",
                "phpstan/phpstan-phpunit": "^1",
                "phpunit/phpunit": "^7.5 || ^8.5 || ^9.5",
                "vimeo/psalm": "^4.30 || ^5.4"
            },
            "type": "library",
            "autoload": {
                "psr-4": {
                    "Doctrine\\Instantiator\\": "src/Doctrine/Instantiator/"
                }
            },
            "notification-url": "https://packagist.org/downloads/",
            "license": [
                "MIT"
            ],
            "authors": [
                {
                    "name": "Marco Pivetta",
                    "email": "ocramius@gmail.com",
                    "homepage": "https://ocramius.github.io/"
                }
            ],
            "description": "A small, lightweight utility to instantiate objects in PHP without invoking their constructors",
            "homepage": "https://www.doctrine-project.org/projects/instantiator.html",
            "keywords": [
                "constructor",
                "instantiate"
            ],
            "support": {
                "issues": "https://github.com/doctrine/instantiator/issues",
                "source": "https://github.com/doctrine/instantiator/tree/1.5.0"
            },
            "funding": [
                {
                    "url": "https://www.doctrine-project.org/sponsorship.html",
                    "type": "custom"
                },
                {
                    "url": "https://www.patreon.com/phpdoctrine",
                    "type": "patreon"
                },
                {
                    "url": "https://tidelift.com/funding/github/packagist/doctrine%2Finstantiator",
                    "type": "tidelift"
                }
            ],
            "time": "2022-12-30T00:15:36+00:00"
        },
        {
            "name": "guzzlehttp/guzzle",
            "version": "7.8.1",
            "source": {
                "type": "git",
                "url": "https://github.com/guzzle/guzzle.git",
                "reference": "41042bc7ab002487b876a0683fc8dce04ddce104"
            },
            "dist": {
                "type": "zip",
                "url": "https://api.github.com/repos/guzzle/guzzle/zipball/41042bc7ab002487b876a0683fc8dce04ddce104",
                "reference": "41042bc7ab002487b876a0683fc8dce04ddce104",
                "shasum": ""
            },
            "require": {
                "ext-json": "*",
                "guzzlehttp/promises": "^1.5.3 || ^2.0.1",
                "guzzlehttp/psr7": "^1.9.1 || ^2.5.1",
                "php": "^7.2.5 || ^8.0",
                "psr/http-client": "^1.0",
                "symfony/deprecation-contracts": "^2.2 || ^3.0"
            },
            "provide": {
                "psr/http-client-implementation": "1.0"
            },
            "require-dev": {
                "bamarni/composer-bin-plugin": "^1.8.2",
                "ext-curl": "*",
                "php-http/client-integration-tests": "dev-master#2c025848417c1135031fdf9c728ee53d0a7ceaee as 3.0.999",
                "php-http/message-factory": "^1.1",
                "phpunit/phpunit": "^8.5.36 || ^9.6.15",
                "psr/log": "^1.1 || ^2.0 || ^3.0"
            },
            "suggest": {
                "ext-curl": "Required for CURL handler support",
                "ext-intl": "Required for Internationalized Domain Name (IDN) support",
                "psr/log": "Required for using the Log middleware"
            },
            "type": "library",
            "extra": {
                "bamarni-bin": {
                    "bin-links": true,
                    "forward-command": false
                }
            },
            "autoload": {
                "files": [
                    "src/functions_include.php"
                ],
                "psr-4": {
                    "GuzzleHttp\\": "src/"
                }
            },
            "notification-url": "https://packagist.org/downloads/",
            "license": [
                "MIT"
            ],
            "authors": [
                {
                    "name": "Graham Campbell",
                    "email": "hello@gjcampbell.co.uk",
                    "homepage": "https://github.com/GrahamCampbell"
                },
                {
                    "name": "Michael Dowling",
                    "email": "mtdowling@gmail.com",
                    "homepage": "https://github.com/mtdowling"
                },
                {
                    "name": "Jeremy Lindblom",
                    "email": "jeremeamia@gmail.com",
                    "homepage": "https://github.com/jeremeamia"
                },
                {
                    "name": "George Mponos",
                    "email": "gmponos@gmail.com",
                    "homepage": "https://github.com/gmponos"
                },
                {
                    "name": "Tobias Nyholm",
                    "email": "tobias.nyholm@gmail.com",
                    "homepage": "https://github.com/Nyholm"
                },
                {
                    "name": "Márk Sági-Kazár",
                    "email": "mark.sagikazar@gmail.com",
                    "homepage": "https://github.com/sagikazarmark"
                },
                {
                    "name": "Tobias Schultze",
                    "email": "webmaster@tubo-world.de",
                    "homepage": "https://github.com/Tobion"
                }
            ],
            "description": "Guzzle is a PHP HTTP client library",
            "keywords": [
                "client",
                "curl",
                "framework",
                "http",
                "http client",
                "psr-18",
                "psr-7",
                "rest",
                "web service"
            ],
            "support": {
                "issues": "https://github.com/guzzle/guzzle/issues",
                "source": "https://github.com/guzzle/guzzle/tree/7.8.1"
            },
            "funding": [
                {
                    "url": "https://github.com/GrahamCampbell",
                    "type": "github"
                },
                {
                    "url": "https://github.com/Nyholm",
                    "type": "github"
                },
                {
                    "url": "https://tidelift.com/funding/github/packagist/guzzlehttp/guzzle",
                    "type": "tidelift"
                }
            ],
            "time": "2023-12-03T20:35:24+00:00"
        },
        {
            "name": "guzzlehttp/promises",
            "version": "2.0.2",
            "source": {
                "type": "git",
                "url": "https://github.com/guzzle/promises.git",
                "reference": "bbff78d96034045e58e13dedd6ad91b5d1253223"
            },
            "dist": {
                "type": "zip",
                "url": "https://api.github.com/repos/guzzle/promises/zipball/bbff78d96034045e58e13dedd6ad91b5d1253223",
                "reference": "bbff78d96034045e58e13dedd6ad91b5d1253223",
                "shasum": ""
            },
            "require": {
                "php": "^7.2.5 || ^8.0"
            },
            "require-dev": {
                "bamarni/composer-bin-plugin": "^1.8.2",
                "phpunit/phpunit": "^8.5.36 || ^9.6.15"
            },
            "type": "library",
            "extra": {
                "bamarni-bin": {
                    "bin-links": true,
                    "forward-command": false
                }
            },
            "autoload": {
                "psr-4": {
                    "GuzzleHttp\\Promise\\": "src/"
                }
            },
            "notification-url": "https://packagist.org/downloads/",
            "license": [
                "MIT"
            ],
            "authors": [
                {
                    "name": "Graham Campbell",
                    "email": "hello@gjcampbell.co.uk",
                    "homepage": "https://github.com/GrahamCampbell"
                },
                {
                    "name": "Michael Dowling",
                    "email": "mtdowling@gmail.com",
                    "homepage": "https://github.com/mtdowling"
                },
                {
                    "name": "Tobias Nyholm",
                    "email": "tobias.nyholm@gmail.com",
                    "homepage": "https://github.com/Nyholm"
                },
                {
                    "name": "Tobias Schultze",
                    "email": "webmaster@tubo-world.de",
                    "homepage": "https://github.com/Tobion"
                }
            ],
            "description": "Guzzle promises library",
            "keywords": [
                "promise"
            ],
            "support": {
                "issues": "https://github.com/guzzle/promises/issues",
                "source": "https://github.com/guzzle/promises/tree/2.0.2"
            },
            "funding": [
                {
                    "url": "https://github.com/GrahamCampbell",
                    "type": "github"
                },
                {
                    "url": "https://github.com/Nyholm",
                    "type": "github"
                },
                {
                    "url": "https://tidelift.com/funding/github/packagist/guzzlehttp/promises",
                    "type": "tidelift"
                }
            ],
            "time": "2023-12-03T20:19:20+00:00"
        },
        {
            "name": "guzzlehttp/psr7",
            "version": "2.6.2",
            "source": {
                "type": "git",
                "url": "https://github.com/guzzle/psr7.git",
                "reference": "45b30f99ac27b5ca93cb4831afe16285f57b8221"
            },
            "dist": {
                "type": "zip",
                "url": "https://api.github.com/repos/guzzle/psr7/zipball/45b30f99ac27b5ca93cb4831afe16285f57b8221",
                "reference": "45b30f99ac27b5ca93cb4831afe16285f57b8221",
                "shasum": ""
            },
            "require": {
                "php": "^7.2.5 || ^8.0",
                "psr/http-factory": "^1.0",
                "psr/http-message": "^1.1 || ^2.0",
                "ralouphie/getallheaders": "^3.0"
            },
            "provide": {
                "psr/http-factory-implementation": "1.0",
                "psr/http-message-implementation": "1.0"
            },
            "require-dev": {
                "bamarni/composer-bin-plugin": "^1.8.2",
                "http-interop/http-factory-tests": "^0.9",
                "phpunit/phpunit": "^8.5.36 || ^9.6.15"
            },
            "suggest": {
                "laminas/laminas-httphandlerrunner": "Emit PSR-7 responses"
            },
            "type": "library",
            "extra": {
                "bamarni-bin": {
                    "bin-links": true,
                    "forward-command": false
                }
            },
            "autoload": {
                "psr-4": {
                    "GuzzleHttp\\Psr7\\": "src/"
                }
            },
            "notification-url": "https://packagist.org/downloads/",
            "license": [
                "MIT"
            ],
            "authors": [
                {
                    "name": "Graham Campbell",
                    "email": "hello@gjcampbell.co.uk",
                    "homepage": "https://github.com/GrahamCampbell"
                },
                {
                    "name": "Michael Dowling",
                    "email": "mtdowling@gmail.com",
                    "homepage": "https://github.com/mtdowling"
                },
                {
                    "name": "George Mponos",
                    "email": "gmponos@gmail.com",
                    "homepage": "https://github.com/gmponos"
                },
                {
                    "name": "Tobias Nyholm",
                    "email": "tobias.nyholm@gmail.com",
                    "homepage": "https://github.com/Nyholm"
                },
                {
                    "name": "Márk Sági-Kazár",
                    "email": "mark.sagikazar@gmail.com",
                    "homepage": "https://github.com/sagikazarmark"
                },
                {
                    "name": "Tobias Schultze",
                    "email": "webmaster@tubo-world.de",
                    "homepage": "https://github.com/Tobion"
                },
                {
                    "name": "Márk Sági-Kazár",
                    "email": "mark.sagikazar@gmail.com",
                    "homepage": "https://sagikazarmark.hu"
                }
            ],
            "description": "PSR-7 message implementation that also provides common utility methods",
            "keywords": [
                "http",
                "message",
                "psr-7",
                "request",
                "response",
                "stream",
                "uri",
                "url"
            ],
            "support": {
                "issues": "https://github.com/guzzle/psr7/issues",
                "source": "https://github.com/guzzle/psr7/tree/2.6.2"
            },
            "funding": [
                {
                    "url": "https://github.com/GrahamCampbell",
                    "type": "github"
                },
                {
                    "url": "https://github.com/Nyholm",
                    "type": "github"
                },
                {
                    "url": "https://tidelift.com/funding/github/packagist/guzzlehttp/psr7",
                    "type": "tidelift"
                }
            ],
            "time": "2023-12-03T20:05:35+00:00"
        },
        {
            "name": "hamcrest/hamcrest-php",
            "version": "v2.0.1",
            "source": {
                "type": "git",
                "url": "https://github.com/hamcrest/hamcrest-php.git",
                "reference": "8c3d0a3f6af734494ad8f6fbbee0ba92422859f3"
            },
            "dist": {
                "type": "zip",
                "url": "https://api.github.com/repos/hamcrest/hamcrest-php/zipball/8c3d0a3f6af734494ad8f6fbbee0ba92422859f3",
                "reference": "8c3d0a3f6af734494ad8f6fbbee0ba92422859f3",
                "shasum": ""
            },
            "require": {
                "php": "^5.3|^7.0|^8.0"
            },
            "replace": {
                "cordoval/hamcrest-php": "*",
                "davedevelopment/hamcrest-php": "*",
                "kodova/hamcrest-php": "*"
            },
            "require-dev": {
                "phpunit/php-file-iterator": "^1.4 || ^2.0",
                "phpunit/phpunit": "^4.8.36 || ^5.7 || ^6.5 || ^7.0"
            },
            "type": "library",
            "extra": {
                "branch-alias": {
                    "dev-master": "2.1-dev"
                }
            },
            "autoload": {
                "classmap": [
                    "hamcrest"
                ]
            },
            "notification-url": "https://packagist.org/downloads/",
            "license": [
                "BSD-3-Clause"
            ],
            "description": "This is the PHP port of Hamcrest Matchers",
            "keywords": [
                "test"
            ],
            "support": {
                "issues": "https://github.com/hamcrest/hamcrest-php/issues",
                "source": "https://github.com/hamcrest/hamcrest-php/tree/v2.0.1"
            },
            "time": "2020-07-09T08:09:16+00:00"
        },
        {
            "name": "humbug/php-scoper",
            "version": "0.13.8",
            "source": {
                "type": "git",
                "url": "https://github.com/humbug/php-scoper.git",
                "reference": "e4a8d139a7baec975daea24e7f903f74f510ab2a"
            },
            "dist": {
                "type": "zip",
                "url": "https://api.github.com/repos/humbug/php-scoper/zipball/e4a8d139a7baec975daea24e7f903f74f510ab2a",
                "reference": "e4a8d139a7baec975daea24e7f903f74f510ab2a",
                "shasum": ""
            },
            "require": {
                "composer/package-versions-deprecated": "^1.8",
                "jetbrains/phpstorm-stubs": "dev-master",
                "nikic/php-parser": "^4.0",
                "php": "^7.2",
                "symfony/console": "^3.2 || ^4.0",
                "symfony/filesystem": "^3.2 || ^4.0",
                "symfony/finder": "^3.2 || ^4.0"
            },
            "require-dev": {
                "bamarni/composer-bin-plugin": "^1.1",
                "humbug/box": "^3.8",
                "phpunit/phpunit": "^8.0"
            },
            "bin": [
                "bin/php-scoper"
            ],
            "type": "library",
            "extra": {
                "bamarni-bin": {
                    "bin-links": false
                },
                "branch-alias": {
                    "dev-master": "1.0-dev"
                }
            },
            "autoload": {
                "files": [
                    "src/functions.php",
                    "src/json.php"
                ],
                "psr-4": {
                    "Humbug\\PhpScoper\\": "src/"
                }
            },
            "notification-url": "https://packagist.org/downloads/",
            "license": [
                "MIT"
            ],
            "authors": [
                {
                    "name": "Bernhard Schussek",
                    "email": "bschussek@gmail.com"
                },
                {
                    "name": "Théo Fidry",
                    "email": "theo.fidry@gmail.com"
                },
                {
                    "name": "Pádraic Brady",
                    "email": "padraic.brady@gmail.com"
                }
            ],
            "description": "Prefixes all PHP namespaces in a file or directory.",
            "support": {
                "issues": "https://github.com/humbug/php-scoper/issues",
                "source": "https://github.com/humbug/php-scoper/tree/0.13.8"
            },
            "funding": [
                {
                    "url": "https://github.com/theofidry",
                    "type": "github"
                }
            ],
            "time": "2020-10-29T16:16:22+00:00"
        },
        {
            "name": "jetbrains/phpstorm-stubs",
            "version": "dev-master",
            "source": {
                "type": "git",
                "url": "https://github.com/JetBrains/phpstorm-stubs.git",
                "reference": "90ceda38662a41a42d820e218dbaed5ad6670e84"
            },
            "dist": {
                "type": "zip",
                "url": "https://api.github.com/repos/JetBrains/phpstorm-stubs/zipball/90ceda38662a41a42d820e218dbaed5ad6670e84",
                "reference": "90ceda38662a41a42d820e218dbaed5ad6670e84",
                "shasum": ""
            },
            "require-dev": {
                "friendsofphp/php-cs-fixer": "v3.46.0",
                "nikic/php-parser": "v5.0.0",
                "phpdocumentor/reflection-docblock": "5.3.0",
                "phpunit/phpunit": "10.5.5"
            },
            "default-branch": true,
            "type": "library",
            "autoload": {
                "files": [
                    "PhpStormStubsMap.php"
                ]
            },
            "notification-url": "https://packagist.org/downloads/",
            "license": [
                "Apache-2.0"
            ],
            "description": "PHP runtime & extensions header files for PhpStorm",
            "homepage": "https://www.jetbrains.com/phpstorm",
            "keywords": [
                "autocomplete",
                "code",
                "inference",
                "inspection",
                "jetbrains",
                "phpstorm",
                "stubs",
                "type"
            ],
            "support": {
                "source": "https://github.com/JetBrains/phpstorm-stubs/tree/master"
            },
            "time": "2021-02-19T12:50:54+00:00"
        },
        {
            "name": "league/oauth2-client",
            "version": "2.7.0",
            "source": {
                "type": "git",
                "url": "https://github.com/thephpleague/oauth2-client.git",
                "reference": "160d6274b03562ebeb55ed18399281d8118b76c8"
            },
            "dist": {
                "type": "zip",
                "url": "https://api.github.com/repos/thephpleague/oauth2-client/zipball/160d6274b03562ebeb55ed18399281d8118b76c8",
                "reference": "160d6274b03562ebeb55ed18399281d8118b76c8",
                "shasum": ""
            },
            "require": {
                "guzzlehttp/guzzle": "^6.0 || ^7.0",
                "paragonie/random_compat": "^1 || ^2 || ^9.99",
                "php": "^5.6 || ^7.0 || ^8.0"
            },
            "require-dev": {
                "mockery/mockery": "^1.3.5",
                "php-parallel-lint/php-parallel-lint": "^1.3.1",
                "phpunit/phpunit": "^5.7 || ^6.0 || ^9.5",
                "squizlabs/php_codesniffer": "^2.3 || ^3.0"
            },
            "type": "library",
            "extra": {
                "branch-alias": {
                    "dev-2.x": "2.0.x-dev"
                }
            },
            "autoload": {
                "psr-4": {
                    "League\\OAuth2\\Client\\": "src/"
                }
            },
            "notification-url": "https://packagist.org/downloads/",
            "license": [
                "MIT"
            ],
            "authors": [
                {
                    "name": "Alex Bilbie",
                    "email": "hello@alexbilbie.com",
                    "homepage": "http://www.alexbilbie.com",
                    "role": "Developer"
                },
                {
                    "name": "Woody Gilk",
                    "homepage": "https://github.com/shadowhand",
                    "role": "Contributor"
                }
            ],
            "description": "OAuth 2.0 Client Library",
            "keywords": [
                "Authentication",
                "SSO",
                "authorization",
                "identity",
                "idp",
                "oauth",
                "oauth2",
                "single sign on"
            ],
            "support": {
                "issues": "https://github.com/thephpleague/oauth2-client/issues",
                "source": "https://github.com/thephpleague/oauth2-client/tree/2.7.0"
            },
            "time": "2023-04-16T18:19:15+00:00"
        },
        {
            "name": "mockery/mockery",
            "version": "1.3.6",
            "source": {
                "type": "git",
                "url": "https://github.com/mockery/mockery.git",
                "reference": "dc206df4fa314a50bbb81cf72239a305c5bbd5c0"
            },
            "dist": {
                "type": "zip",
                "url": "https://api.github.com/repos/mockery/mockery/zipball/dc206df4fa314a50bbb81cf72239a305c5bbd5c0",
                "reference": "dc206df4fa314a50bbb81cf72239a305c5bbd5c0",
                "shasum": ""
            },
            "require": {
                "hamcrest/hamcrest-php": "^2.0.1",
                "lib-pcre": ">=7.0",
                "php": ">=5.6.0"
            },
            "require-dev": {
                "phpunit/phpunit": "^5.7.10|^6.5|^7.5|^8.5|^9.3"
            },
            "type": "library",
            "extra": {
                "branch-alias": {
                    "dev-master": "1.3.x-dev"
                }
            },
            "autoload": {
                "psr-0": {
                    "Mockery": "library/"
                }
            },
            "notification-url": "https://packagist.org/downloads/",
            "license": [
                "BSD-3-Clause"
            ],
            "authors": [
                {
                    "name": "Pádraic Brady",
                    "email": "padraic.brady@gmail.com",
                    "homepage": "http://blog.astrumfutura.com"
                },
                {
                    "name": "Dave Marshall",
                    "email": "dave.marshall@atstsolutions.co.uk",
                    "homepage": "http://davedevelopment.co.uk"
                }
            ],
            "description": "Mockery is a simple yet flexible PHP mock object framework",
            "homepage": "https://github.com/mockery/mockery",
            "keywords": [
                "BDD",
                "TDD",
                "library",
                "mock",
                "mock objects",
                "mockery",
                "stub",
                "test",
                "test double",
                "testing"
            ],
            "support": {
                "issues": "https://github.com/mockery/mockery/issues",
                "source": "https://github.com/mockery/mockery/tree/1.3.6"
            },
            "time": "2022-09-07T15:05:49+00:00"
        },
        {
            "name": "myclabs/deep-copy",
            "version": "1.12.1",
            "source": {
                "type": "git",
                "url": "https://github.com/myclabs/DeepCopy.git",
                "reference": "123267b2c49fbf30d78a7b2d333f6be754b94845"
            },
            "dist": {
                "type": "zip",
                "url": "https://api.github.com/repos/myclabs/DeepCopy/zipball/123267b2c49fbf30d78a7b2d333f6be754b94845",
                "reference": "123267b2c49fbf30d78a7b2d333f6be754b94845",
                "shasum": ""
            },
            "require": {
                "php": "^7.1 || ^8.0"
            },
            "conflict": {
                "doctrine/collections": "<1.6.8",
                "doctrine/common": "<2.13.3 || >=3 <3.2.2"
            },
            "require-dev": {
                "doctrine/collections": "^1.6.8",
                "doctrine/common": "^2.13.3 || ^3.2.2",
                "phpspec/prophecy": "^1.10",
                "phpunit/phpunit": "^7.5.20 || ^8.5.23 || ^9.5.13"
            },
            "type": "library",
            "autoload": {
                "files": [
                    "src/DeepCopy/deep_copy.php"
                ],
                "psr-4": {
                    "DeepCopy\\": "src/DeepCopy/"
                }
            },
            "notification-url": "https://packagist.org/downloads/",
            "license": [
                "MIT"
            ],
            "description": "Create deep copies (clones) of your objects",
            "keywords": [
                "clone",
                "copy",
                "duplicate",
                "object",
                "object graph"
            ],
            "support": {
                "issues": "https://github.com/myclabs/DeepCopy/issues",
                "source": "https://github.com/myclabs/DeepCopy/tree/1.12.1"
            },
            "funding": [
                {
                    "url": "https://tidelift.com/funding/github/packagist/myclabs/deep-copy",
                    "type": "tidelift"
                }
            ],
            "time": "2024-11-08T17:47:46+00:00"
        },
        {
            "name": "nikic/php-parser",
            "version": "v4.19.4",
            "source": {
                "type": "git",
                "url": "https://github.com/nikic/PHP-Parser.git",
                "reference": "715f4d25e225bc47b293a8b997fe6ce99bf987d2"
            },
            "dist": {
                "type": "zip",
                "url": "https://api.github.com/repos/nikic/PHP-Parser/zipball/715f4d25e225bc47b293a8b997fe6ce99bf987d2",
                "reference": "715f4d25e225bc47b293a8b997fe6ce99bf987d2",
                "shasum": ""
            },
            "require": {
                "ext-tokenizer": "*",
                "php": ">=7.1"
            },
            "require-dev": {
                "ircmaxell/php-yacc": "^0.0.7",
                "phpunit/phpunit": "^7.0 || ^8.0 || ^9.0"
            },
            "bin": [
                "bin/php-parse"
            ],
            "type": "library",
            "extra": {
                "branch-alias": {
                    "dev-master": "4.9-dev"
                }
            },
            "autoload": {
                "psr-4": {
                    "PhpParser\\": "lib/PhpParser"
                }
            },
            "notification-url": "https://packagist.org/downloads/",
            "license": [
                "BSD-3-Clause"
            ],
            "authors": [
                {
                    "name": "Nikita Popov"
                }
            ],
            "description": "A PHP parser written in PHP",
            "keywords": [
                "parser",
                "php"
            ],
            "support": {
                "issues": "https://github.com/nikic/PHP-Parser/issues",
                "source": "https://github.com/nikic/PHP-Parser/tree/v4.19.4"
            },
            "time": "2024-09-29T15:01:53+00:00"
        },
        {
            "name": "paragonie/random_compat",
            "version": "v9.99.100",
            "source": {
                "type": "git",
                "url": "https://github.com/paragonie/random_compat.git",
                "reference": "996434e5492cb4c3edcb9168db6fbb1359ef965a"
            },
            "dist": {
                "type": "zip",
                "url": "https://api.github.com/repos/paragonie/random_compat/zipball/996434e5492cb4c3edcb9168db6fbb1359ef965a",
                "reference": "996434e5492cb4c3edcb9168db6fbb1359ef965a",
                "shasum": ""
            },
            "require": {
                "php": ">= 7"
            },
            "require-dev": {
                "phpunit/phpunit": "4.*|5.*",
                "vimeo/psalm": "^1"
            },
            "suggest": {
                "ext-libsodium": "Provides a modern crypto API that can be used to generate random bytes."
            },
            "type": "library",
            "notification-url": "https://packagist.org/downloads/",
            "license": [
                "MIT"
            ],
            "authors": [
                {
                    "name": "Paragon Initiative Enterprises",
                    "email": "security@paragonie.com",
                    "homepage": "https://paragonie.com"
                }
            ],
            "description": "PHP 5.x polyfill for random_bytes() and random_int() from PHP 7",
            "keywords": [
                "csprng",
                "polyfill",
                "pseudorandom",
                "random"
            ],
            "support": {
                "email": "info@paragonie.com",
                "issues": "https://github.com/paragonie/random_compat/issues",
                "source": "https://github.com/paragonie/random_compat"
            },
            "time": "2020-10-15T08:29:30+00:00"
        },
        {
            "name": "phar-io/manifest",
            "version": "2.0.4",
            "source": {
                "type": "git",
                "url": "https://github.com/phar-io/manifest.git",
                "reference": "54750ef60c58e43759730615a392c31c80e23176"
            },
            "dist": {
                "type": "zip",
                "url": "https://api.github.com/repos/phar-io/manifest/zipball/54750ef60c58e43759730615a392c31c80e23176",
                "reference": "54750ef60c58e43759730615a392c31c80e23176",
                "shasum": ""
            },
            "require": {
                "ext-dom": "*",
                "ext-libxml": "*",
                "ext-phar": "*",
                "ext-xmlwriter": "*",
                "phar-io/version": "^3.0.1",
                "php": "^7.2 || ^8.0"
            },
            "type": "library",
            "extra": {
                "branch-alias": {
                    "dev-master": "2.0.x-dev"
                }
            },
            "autoload": {
                "classmap": [
                    "src/"
                ]
            },
            "notification-url": "https://packagist.org/downloads/",
            "license": [
                "BSD-3-Clause"
            ],
            "authors": [
                {
                    "name": "Arne Blankerts",
                    "email": "arne@blankerts.de",
                    "role": "Developer"
                },
                {
                    "name": "Sebastian Heuer",
                    "email": "sebastian@phpeople.de",
                    "role": "Developer"
                },
                {
                    "name": "Sebastian Bergmann",
                    "email": "sebastian@phpunit.de",
                    "role": "Developer"
                }
            ],
            "description": "Component for reading phar.io manifest information from a PHP Archive (PHAR)",
            "support": {
                "issues": "https://github.com/phar-io/manifest/issues",
                "source": "https://github.com/phar-io/manifest/tree/2.0.4"
            },
            "funding": [
                {
                    "url": "https://github.com/theseer",
                    "type": "github"
                }
            ],
            "time": "2024-03-03T12:33:53+00:00"
        },
        {
            "name": "phar-io/version",
            "version": "3.2.1",
            "source": {
                "type": "git",
                "url": "https://github.com/phar-io/version.git",
                "reference": "4f7fd7836c6f332bb2933569e566a0d6c4cbed74"
            },
            "dist": {
                "type": "zip",
                "url": "https://api.github.com/repos/phar-io/version/zipball/4f7fd7836c6f332bb2933569e566a0d6c4cbed74",
                "reference": "4f7fd7836c6f332bb2933569e566a0d6c4cbed74",
                "shasum": ""
            },
            "require": {
                "php": "^7.2 || ^8.0"
            },
            "type": "library",
            "autoload": {
                "classmap": [
                    "src/"
                ]
            },
            "notification-url": "https://packagist.org/downloads/",
            "license": [
                "BSD-3-Clause"
            ],
            "authors": [
                {
                    "name": "Arne Blankerts",
                    "email": "arne@blankerts.de",
                    "role": "Developer"
                },
                {
                    "name": "Sebastian Heuer",
                    "email": "sebastian@phpeople.de",
                    "role": "Developer"
                },
                {
                    "name": "Sebastian Bergmann",
                    "email": "sebastian@phpunit.de",
                    "role": "Developer"
                }
            ],
            "description": "Library for handling version information and constraints",
            "support": {
                "issues": "https://github.com/phar-io/version/issues",
                "source": "https://github.com/phar-io/version/tree/3.2.1"
            },
            "time": "2022-02-21T01:04:05+00:00"
        },
        {
            "name": "php-parallel-lint/php-console-color",
            "version": "v1.0.1",
            "source": {
                "type": "git",
                "url": "https://github.com/php-parallel-lint/PHP-Console-Color.git",
                "reference": "7adfefd530aa2d7570ba87100a99e2483a543b88"
            },
            "dist": {
                "type": "zip",
                "url": "https://api.github.com/repos/php-parallel-lint/PHP-Console-Color/zipball/7adfefd530aa2d7570ba87100a99e2483a543b88",
                "reference": "7adfefd530aa2d7570ba87100a99e2483a543b88",
                "shasum": ""
            },
            "require": {
                "php": ">=5.3.2"
            },
            "replace": {
                "jakub-onderka/php-console-color": "*"
            },
            "require-dev": {
                "php-parallel-lint/php-code-style": "^2.0",
                "php-parallel-lint/php-parallel-lint": "^1.0",
                "php-parallel-lint/php-var-dump-check": "0.*",
                "phpunit/phpunit": "^4.8.36 || ^5.7.21 || ^6.0 || ^7.0 || ^8.0 || ^9.0"
            },
            "type": "library",
            "autoload": {
                "psr-4": {
                    "PHP_Parallel_Lint\\PhpConsoleColor\\": "src/"
                }
            },
            "notification-url": "https://packagist.org/downloads/",
            "license": [
                "BSD-2-Clause"
            ],
            "authors": [
                {
                    "name": "Jakub Onderka",
                    "email": "jakub.onderka@gmail.com"
                }
            ],
            "description": "Simple library for creating colored console ouput.",
            "support": {
                "issues": "https://github.com/php-parallel-lint/PHP-Console-Color/issues",
                "source": "https://github.com/php-parallel-lint/PHP-Console-Color/tree/v1.0.1"
            },
            "time": "2021-12-25T06:49:29+00:00"
        },
        {
            "name": "php-parallel-lint/php-console-highlighter",
            "version": "v1.0.0",
            "source": {
                "type": "git",
                "url": "https://github.com/php-parallel-lint/PHP-Console-Highlighter.git",
                "reference": "5b4803384d3303cf8e84141039ef56c8a123138d"
            },
            "dist": {
                "type": "zip",
                "url": "https://api.github.com/repos/php-parallel-lint/PHP-Console-Highlighter/zipball/5b4803384d3303cf8e84141039ef56c8a123138d",
                "reference": "5b4803384d3303cf8e84141039ef56c8a123138d",
                "shasum": ""
            },
            "require": {
                "ext-tokenizer": "*",
                "php": ">=5.3.2",
                "php-parallel-lint/php-console-color": "^1.0.1"
            },
            "replace": {
                "jakub-onderka/php-console-highlighter": "*"
            },
            "require-dev": {
                "php-parallel-lint/php-code-style": "^2.0",
                "php-parallel-lint/php-parallel-lint": "^1.0",
                "php-parallel-lint/php-var-dump-check": "0.*",
                "phpunit/phpunit": "^4.8.36 || ^5.7.21 || ^6.0 || ^7.0 || ^8.0 || ^9.0"
            },
            "type": "library",
            "autoload": {
                "psr-4": {
                    "PHP_Parallel_Lint\\PhpConsoleHighlighter\\": "src/"
                }
            },
            "notification-url": "https://packagist.org/downloads/",
            "license": [
                "MIT"
            ],
            "authors": [
                {
                    "name": "Jakub Onderka",
                    "email": "acci@acci.cz",
                    "homepage": "http://www.acci.cz/"
                }
            ],
            "description": "Highlight PHP code in terminal",
            "support": {
                "issues": "https://github.com/php-parallel-lint/PHP-Console-Highlighter/issues",
                "source": "https://github.com/php-parallel-lint/PHP-Console-Highlighter/tree/v1.0.0"
            },
            "time": "2022-02-18T08:23:19+00:00"
        },
        {
            "name": "php-parallel-lint/php-parallel-lint",
            "version": "v1.4.0",
            "source": {
                "type": "git",
                "url": "https://github.com/php-parallel-lint/PHP-Parallel-Lint.git",
                "reference": "6db563514f27e19595a19f45a4bf757b6401194e"
            },
            "dist": {
                "type": "zip",
                "url": "https://api.github.com/repos/php-parallel-lint/PHP-Parallel-Lint/zipball/6db563514f27e19595a19f45a4bf757b6401194e",
                "reference": "6db563514f27e19595a19f45a4bf757b6401194e",
                "shasum": ""
            },
            "require": {
                "ext-json": "*",
                "php": ">=5.3.0"
            },
            "replace": {
                "grogy/php-parallel-lint": "*",
                "jakub-onderka/php-parallel-lint": "*"
            },
            "require-dev": {
                "nette/tester": "^1.3 || ^2.0",
                "php-parallel-lint/php-console-highlighter": "0.* || ^1.0",
                "squizlabs/php_codesniffer": "^3.6"
            },
            "suggest": {
                "php-parallel-lint/php-console-highlighter": "Highlight syntax in code snippet"
            },
            "bin": [
                "parallel-lint"
            ],
            "type": "library",
            "autoload": {
                "classmap": [
                    "./src/"
                ]
            },
            "notification-url": "https://packagist.org/downloads/",
            "license": [
                "BSD-2-Clause"
            ],
            "authors": [
                {
                    "name": "Jakub Onderka",
                    "email": "ahoj@jakubonderka.cz"
                }
            ],
            "description": "This tool checks the syntax of PHP files about 20x faster than serial check.",
            "homepage": "https://github.com/php-parallel-lint/PHP-Parallel-Lint",
            "keywords": [
                "lint",
                "static analysis"
            ],
            "support": {
                "issues": "https://github.com/php-parallel-lint/PHP-Parallel-Lint/issues",
                "source": "https://github.com/php-parallel-lint/PHP-Parallel-Lint/tree/v1.4.0"
            },
            "time": "2024-03-27T12:14:49+00:00"
        },
        {
            "name": "phpcompatibility/php-compatibility",
            "version": "9.3.5",
            "source": {
                "type": "git",
                "url": "https://github.com/PHPCompatibility/PHPCompatibility.git",
                "reference": "9fb324479acf6f39452e0655d2429cc0d3914243"
            },
            "dist": {
                "type": "zip",
                "url": "https://api.github.com/repos/PHPCompatibility/PHPCompatibility/zipball/9fb324479acf6f39452e0655d2429cc0d3914243",
                "reference": "9fb324479acf6f39452e0655d2429cc0d3914243",
                "shasum": ""
            },
            "require": {
                "php": ">=5.3",
                "squizlabs/php_codesniffer": "^2.3 || ^3.0.2"
            },
            "conflict": {
                "squizlabs/php_codesniffer": "2.6.2"
            },
            "require-dev": {
                "phpunit/phpunit": "~4.5 || ^5.0 || ^6.0 || ^7.0"
            },
            "suggest": {
                "dealerdirect/phpcodesniffer-composer-installer": "^0.5 || This Composer plugin will sort out the PHPCS 'installed_paths' automatically.",
                "roave/security-advisories": "dev-master || Helps prevent installing dependencies with known security issues."
            },
            "type": "phpcodesniffer-standard",
            "notification-url": "https://packagist.org/downloads/",
            "license": [
                "LGPL-3.0-or-later"
            ],
            "authors": [
                {
                    "name": "Wim Godden",
                    "homepage": "https://github.com/wimg",
                    "role": "lead"
                },
                {
                    "name": "Juliette Reinders Folmer",
                    "homepage": "https://github.com/jrfnl",
                    "role": "lead"
                },
                {
                    "name": "Contributors",
                    "homepage": "https://github.com/PHPCompatibility/PHPCompatibility/graphs/contributors"
                }
            ],
            "description": "A set of sniffs for PHP_CodeSniffer that checks for PHP cross-version compatibility.",
            "homepage": "http://techblog.wimgodden.be/tag/codesniffer/",
            "keywords": [
                "compatibility",
                "phpcs",
                "standards"
            ],
            "support": {
                "issues": "https://github.com/PHPCompatibility/PHPCompatibility/issues",
                "source": "https://github.com/PHPCompatibility/PHPCompatibility"
            },
            "time": "2019-12-27T09:44:58+00:00"
        },
        {
            "name": "phpcompatibility/phpcompatibility-paragonie",
            "version": "1.3.2",
            "source": {
                "type": "git",
                "url": "https://github.com/PHPCompatibility/PHPCompatibilityParagonie.git",
                "reference": "bba5a9dfec7fcfbd679cfaf611d86b4d3759da26"
            },
            "dist": {
                "type": "zip",
                "url": "https://api.github.com/repos/PHPCompatibility/PHPCompatibilityParagonie/zipball/bba5a9dfec7fcfbd679cfaf611d86b4d3759da26",
                "reference": "bba5a9dfec7fcfbd679cfaf611d86b4d3759da26",
                "shasum": ""
            },
            "require": {
                "phpcompatibility/php-compatibility": "^9.0"
            },
            "require-dev": {
                "dealerdirect/phpcodesniffer-composer-installer": "^0.7",
                "paragonie/random_compat": "dev-master",
                "paragonie/sodium_compat": "dev-master"
            },
            "suggest": {
                "dealerdirect/phpcodesniffer-composer-installer": "^0.7 || This Composer plugin will sort out the PHP_CodeSniffer 'installed_paths' automatically.",
                "roave/security-advisories": "dev-master || Helps prevent installing dependencies with known security issues."
            },
            "type": "phpcodesniffer-standard",
            "notification-url": "https://packagist.org/downloads/",
            "license": [
                "LGPL-3.0-or-later"
            ],
            "authors": [
                {
                    "name": "Wim Godden",
                    "role": "lead"
                },
                {
                    "name": "Juliette Reinders Folmer",
                    "role": "lead"
                }
            ],
            "description": "A set of rulesets for PHP_CodeSniffer to check for PHP cross-version compatibility issues in projects, while accounting for polyfills provided by the Paragonie polyfill libraries.",
            "homepage": "http://phpcompatibility.com/",
            "keywords": [
                "compatibility",
                "paragonie",
                "phpcs",
                "polyfill",
                "standards",
                "static analysis"
            ],
            "support": {
                "issues": "https://github.com/PHPCompatibility/PHPCompatibilityParagonie/issues",
                "source": "https://github.com/PHPCompatibility/PHPCompatibilityParagonie"
            },
            "time": "2022-10-25T01:46:02+00:00"
        },
        {
            "name": "phpcompatibility/phpcompatibility-wp",
            "version": "2.1.4",
            "source": {
                "type": "git",
                "url": "https://github.com/PHPCompatibility/PHPCompatibilityWP.git",
                "reference": "b6c1e3ee1c35de6c41a511d5eb9bd03e447480a5"
            },
            "dist": {
                "type": "zip",
                "url": "https://api.github.com/repos/PHPCompatibility/PHPCompatibilityWP/zipball/b6c1e3ee1c35de6c41a511d5eb9bd03e447480a5",
                "reference": "b6c1e3ee1c35de6c41a511d5eb9bd03e447480a5",
                "shasum": ""
            },
            "require": {
                "phpcompatibility/php-compatibility": "^9.0",
                "phpcompatibility/phpcompatibility-paragonie": "^1.0"
            },
            "require-dev": {
                "dealerdirect/phpcodesniffer-composer-installer": "^0.7"
            },
            "suggest": {
                "dealerdirect/phpcodesniffer-composer-installer": "^0.7 || This Composer plugin will sort out the PHP_CodeSniffer 'installed_paths' automatically.",
                "roave/security-advisories": "dev-master || Helps prevent installing dependencies with known security issues."
            },
            "type": "phpcodesniffer-standard",
            "notification-url": "https://packagist.org/downloads/",
            "license": [
                "LGPL-3.0-or-later"
            ],
            "authors": [
                {
                    "name": "Wim Godden",
                    "role": "lead"
                },
                {
                    "name": "Juliette Reinders Folmer",
                    "role": "lead"
                }
            ],
            "description": "A ruleset for PHP_CodeSniffer to check for PHP cross-version compatibility issues in projects, while accounting for polyfills provided by WordPress.",
            "homepage": "http://phpcompatibility.com/",
            "keywords": [
                "compatibility",
                "phpcs",
                "standards",
                "static analysis",
                "wordpress"
            ],
            "support": {
                "issues": "https://github.com/PHPCompatibility/PHPCompatibilityWP/issues",
                "source": "https://github.com/PHPCompatibility/PHPCompatibilityWP"
            },
            "time": "2022-10-24T09:00:36+00:00"
        },
        {
            "name": "phpcsstandards/phpcsextra",
            "version": "1.2.1",
            "source": {
                "type": "git",
                "url": "https://github.com/PHPCSStandards/PHPCSExtra.git",
                "reference": "11d387c6642b6e4acaf0bd9bf5203b8cca1ec489"
            },
            "dist": {
                "type": "zip",
                "url": "https://api.github.com/repos/PHPCSStandards/PHPCSExtra/zipball/11d387c6642b6e4acaf0bd9bf5203b8cca1ec489",
                "reference": "11d387c6642b6e4acaf0bd9bf5203b8cca1ec489",
                "shasum": ""
            },
            "require": {
                "php": ">=5.4",
                "phpcsstandards/phpcsutils": "^1.0.9",
                "squizlabs/php_codesniffer": "^3.8.0"
            },
            "require-dev": {
                "php-parallel-lint/php-console-highlighter": "^1.0",
                "php-parallel-lint/php-parallel-lint": "^1.3.2",
                "phpcsstandards/phpcsdevcs": "^1.1.6",
                "phpcsstandards/phpcsdevtools": "^1.2.1",
                "phpunit/phpunit": "^4.5 || ^5.0 || ^6.0 || ^7.0 || ^8.0 || ^9.0"
            },
            "type": "phpcodesniffer-standard",
            "extra": {
                "branch-alias": {
                    "dev-stable": "1.x-dev",
                    "dev-develop": "1.x-dev"
                }
            },
            "notification-url": "https://packagist.org/downloads/",
            "license": [
                "LGPL-3.0-or-later"
            ],
            "authors": [
                {
                    "name": "Juliette Reinders Folmer",
                    "homepage": "https://github.com/jrfnl",
                    "role": "lead"
                },
                {
                    "name": "Contributors",
                    "homepage": "https://github.com/PHPCSStandards/PHPCSExtra/graphs/contributors"
                }
            ],
            "description": "A collection of sniffs and standards for use with PHP_CodeSniffer.",
            "keywords": [
                "PHP_CodeSniffer",
                "phpcbf",
                "phpcodesniffer-standard",
                "phpcs",
                "standards",
                "static analysis"
            ],
            "support": {
                "issues": "https://github.com/PHPCSStandards/PHPCSExtra/issues",
                "security": "https://github.com/PHPCSStandards/PHPCSExtra/security/policy",
                "source": "https://github.com/PHPCSStandards/PHPCSExtra"
            },
            "funding": [
                {
                    "url": "https://github.com/PHPCSStandards",
                    "type": "github"
                },
                {
                    "url": "https://github.com/jrfnl",
                    "type": "github"
                },
                {
                    "url": "https://opencollective.com/php_codesniffer",
                    "type": "open_collective"
                }
            ],
            "time": "2023-12-08T16:49:07+00:00"
        },
        {
            "name": "phpcsstandards/phpcsutils",
            "version": "1.0.10",
            "source": {
                "type": "git",
                "url": "https://github.com/PHPCSStandards/PHPCSUtils.git",
                "reference": "51609a5b89f928e0c463d6df80eb38eff1eaf544"
            },
            "dist": {
                "type": "zip",
                "url": "https://api.github.com/repos/PHPCSStandards/PHPCSUtils/zipball/51609a5b89f928e0c463d6df80eb38eff1eaf544",
                "reference": "51609a5b89f928e0c463d6df80eb38eff1eaf544",
                "shasum": ""
            },
            "require": {
                "dealerdirect/phpcodesniffer-composer-installer": "^0.4.1 || ^0.5 || ^0.6.2 || ^0.7 || ^1.0",
                "php": ">=5.4",
                "squizlabs/php_codesniffer": "^3.9.0 || 4.0.x-dev@dev"
            },
            "require-dev": {
                "ext-filter": "*",
                "php-parallel-lint/php-console-highlighter": "^1.0",
                "php-parallel-lint/php-parallel-lint": "^1.3.2",
                "phpcsstandards/phpcsdevcs": "^1.1.6",
                "yoast/phpunit-polyfills": "^1.1.0 || ^2.0.0"
            },
            "type": "phpcodesniffer-standard",
            "extra": {
                "branch-alias": {
                    "dev-stable": "1.x-dev",
                    "dev-develop": "1.x-dev"
                }
            },
            "autoload": {
                "classmap": [
                    "PHPCSUtils/"
                ]
            },
            "notification-url": "https://packagist.org/downloads/",
            "license": [
                "LGPL-3.0-or-later"
            ],
            "authors": [
                {
                    "name": "Juliette Reinders Folmer",
                    "homepage": "https://github.com/jrfnl",
                    "role": "lead"
                },
                {
                    "name": "Contributors",
                    "homepage": "https://github.com/PHPCSStandards/PHPCSUtils/graphs/contributors"
                }
            ],
            "description": "A suite of utility functions for use with PHP_CodeSniffer",
            "homepage": "https://phpcsutils.com/",
            "keywords": [
                "PHP_CodeSniffer",
                "phpcbf",
                "phpcodesniffer-standard",
                "phpcs",
                "phpcs3",
                "standards",
                "static analysis",
                "tokens",
                "utility"
            ],
            "support": {
                "docs": "https://phpcsutils.com/",
                "issues": "https://github.com/PHPCSStandards/PHPCSUtils/issues",
                "security": "https://github.com/PHPCSStandards/PHPCSUtils/security/policy",
                "source": "https://github.com/PHPCSStandards/PHPCSUtils"
            },
            "funding": [
                {
                    "url": "https://github.com/PHPCSStandards",
                    "type": "github"
                },
                {
                    "url": "https://github.com/jrfnl",
                    "type": "github"
                },
                {
                    "url": "https://opencollective.com/php_codesniffer",
                    "type": "open_collective"
                }
            ],
            "time": "2024-03-17T23:44:50+00:00"
        },
        {
            "name": "phpstan/phpdoc-parser",
            "version": "1.33.0",
            "source": {
                "type": "git",
                "url": "https://github.com/phpstan/phpdoc-parser.git",
                "reference": "82a311fd3690fb2bf7b64d5c98f912b3dd746140"
            },
            "dist": {
                "type": "zip",
                "url": "https://api.github.com/repos/phpstan/phpdoc-parser/zipball/82a311fd3690fb2bf7b64d5c98f912b3dd746140",
                "reference": "82a311fd3690fb2bf7b64d5c98f912b3dd746140",
                "shasum": ""
            },
            "require": {
                "php": "^7.2 || ^8.0"
            },
            "require-dev": {
                "doctrine/annotations": "^2.0",
                "nikic/php-parser": "^4.15",
                "php-parallel-lint/php-parallel-lint": "^1.2",
                "phpstan/extension-installer": "^1.0",
                "phpstan/phpstan": "^1.5",
                "phpstan/phpstan-phpunit": "^1.1",
                "phpstan/phpstan-strict-rules": "^1.0",
                "phpunit/phpunit": "^9.5",
                "symfony/process": "^5.2"
            },
            "type": "library",
            "autoload": {
                "psr-4": {
                    "PHPStan\\PhpDocParser\\": [
                        "src/"
                    ]
                }
            },
            "notification-url": "https://packagist.org/downloads/",
            "license": [
                "MIT"
            ],
            "description": "PHPDoc parser with support for nullable, intersection and generic types",
            "support": {
                "issues": "https://github.com/phpstan/phpdoc-parser/issues",
                "source": "https://github.com/phpstan/phpdoc-parser/tree/1.33.0"
            },
            "time": "2024-10-13T11:25:22+00:00"
        },
        {
            "name": "phpunit/php-code-coverage",
            "version": "7.0.17",
            "source": {
                "type": "git",
                "url": "https://github.com/sebastianbergmann/php-code-coverage.git",
                "reference": "40a4ed114a4aea5afd6df8d0f0c9cd3033097f66"
            },
            "dist": {
                "type": "zip",
                "url": "https://api.github.com/repos/sebastianbergmann/php-code-coverage/zipball/40a4ed114a4aea5afd6df8d0f0c9cd3033097f66",
                "reference": "40a4ed114a4aea5afd6df8d0f0c9cd3033097f66",
                "shasum": ""
            },
            "require": {
                "ext-dom": "*",
                "ext-xmlwriter": "*",
                "php": ">=7.2",
                "phpunit/php-file-iterator": "^2.0.2",
                "phpunit/php-text-template": "^1.2.1",
                "phpunit/php-token-stream": "^3.1.3 || ^4.0",
                "sebastian/code-unit-reverse-lookup": "^1.0.1",
                "sebastian/environment": "^4.2.2",
                "sebastian/version": "^2.0.1",
                "theseer/tokenizer": "^1.1.3"
            },
            "require-dev": {
                "phpunit/phpunit": "^8.2.2"
            },
            "suggest": {
                "ext-xdebug": "^2.7.2"
            },
            "type": "library",
            "extra": {
                "branch-alias": {
                    "dev-master": "7.0-dev"
                }
            },
            "autoload": {
                "classmap": [
                    "src/"
                ]
            },
            "notification-url": "https://packagist.org/downloads/",
            "license": [
                "BSD-3-Clause"
            ],
            "authors": [
                {
                    "name": "Sebastian Bergmann",
                    "email": "sebastian@phpunit.de",
                    "role": "lead"
                }
            ],
            "description": "Library that provides collection, processing, and rendering functionality for PHP code coverage information.",
            "homepage": "https://github.com/sebastianbergmann/php-code-coverage",
            "keywords": [
                "coverage",
                "testing",
                "xunit"
            ],
            "support": {
                "issues": "https://github.com/sebastianbergmann/php-code-coverage/issues",
                "source": "https://github.com/sebastianbergmann/php-code-coverage/tree/7.0.17"
            },
            "funding": [
                {
                    "url": "https://github.com/sebastianbergmann",
                    "type": "github"
                }
            ],
            "time": "2024-03-02T06:09:37+00:00"
        },
        {
            "name": "phpunit/php-file-iterator",
            "version": "2.0.6",
            "source": {
                "type": "git",
                "url": "https://github.com/sebastianbergmann/php-file-iterator.git",
                "reference": "69deeb8664f611f156a924154985fbd4911eb36b"
            },
            "dist": {
                "type": "zip",
                "url": "https://api.github.com/repos/sebastianbergmann/php-file-iterator/zipball/69deeb8664f611f156a924154985fbd4911eb36b",
                "reference": "69deeb8664f611f156a924154985fbd4911eb36b",
                "shasum": ""
            },
            "require": {
                "php": ">=7.1"
            },
            "require-dev": {
                "phpunit/phpunit": "^8.5"
            },
            "type": "library",
            "extra": {
                "branch-alias": {
                    "dev-master": "2.0.x-dev"
                }
            },
            "autoload": {
                "classmap": [
                    "src/"
                ]
            },
            "notification-url": "https://packagist.org/downloads/",
            "license": [
                "BSD-3-Clause"
            ],
            "authors": [
                {
                    "name": "Sebastian Bergmann",
                    "email": "sebastian@phpunit.de",
                    "role": "lead"
                }
            ],
            "description": "FilterIterator implementation that filters files based on a list of suffixes.",
            "homepage": "https://github.com/sebastianbergmann/php-file-iterator/",
            "keywords": [
                "filesystem",
                "iterator"
            ],
            "support": {
                "issues": "https://github.com/sebastianbergmann/php-file-iterator/issues",
                "source": "https://github.com/sebastianbergmann/php-file-iterator/tree/2.0.6"
            },
            "funding": [
                {
                    "url": "https://github.com/sebastianbergmann",
                    "type": "github"
                }
            ],
            "time": "2024-03-01T13:39:50+00:00"
        },
        {
            "name": "phpunit/php-text-template",
            "version": "1.2.1",
            "source": {
                "type": "git",
                "url": "https://github.com/sebastianbergmann/php-text-template.git",
                "reference": "31f8b717e51d9a2afca6c9f046f5d69fc27c8686"
            },
            "dist": {
                "type": "zip",
                "url": "https://api.github.com/repos/sebastianbergmann/php-text-template/zipball/31f8b717e51d9a2afca6c9f046f5d69fc27c8686",
                "reference": "31f8b717e51d9a2afca6c9f046f5d69fc27c8686",
                "shasum": ""
            },
            "require": {
                "php": ">=5.3.3"
            },
            "type": "library",
            "autoload": {
                "classmap": [
                    "src/"
                ]
            },
            "notification-url": "https://packagist.org/downloads/",
            "license": [
                "BSD-3-Clause"
            ],
            "authors": [
                {
                    "name": "Sebastian Bergmann",
                    "email": "sebastian@phpunit.de",
                    "role": "lead"
                }
            ],
            "description": "Simple template engine.",
            "homepage": "https://github.com/sebastianbergmann/php-text-template/",
            "keywords": [
                "template"
            ],
            "support": {
                "issues": "https://github.com/sebastianbergmann/php-text-template/issues",
                "source": "https://github.com/sebastianbergmann/php-text-template/tree/1.2.1"
            },
            "time": "2015-06-21T13:50:34+00:00"
        },
        {
            "name": "phpunit/php-timer",
            "version": "2.1.4",
            "source": {
                "type": "git",
                "url": "https://github.com/sebastianbergmann/php-timer.git",
                "reference": "a691211e94ff39a34811abd521c31bd5b305b0bb"
            },
            "dist": {
                "type": "zip",
                "url": "https://api.github.com/repos/sebastianbergmann/php-timer/zipball/a691211e94ff39a34811abd521c31bd5b305b0bb",
                "reference": "a691211e94ff39a34811abd521c31bd5b305b0bb",
                "shasum": ""
            },
            "require": {
                "php": ">=7.1"
            },
            "require-dev": {
                "phpunit/phpunit": "^8.5"
            },
            "type": "library",
            "extra": {
                "branch-alias": {
                    "dev-master": "2.1-dev"
                }
            },
            "autoload": {
                "classmap": [
                    "src/"
                ]
            },
            "notification-url": "https://packagist.org/downloads/",
            "license": [
                "BSD-3-Clause"
            ],
            "authors": [
                {
                    "name": "Sebastian Bergmann",
                    "email": "sebastian@phpunit.de",
                    "role": "lead"
                }
            ],
            "description": "Utility class for timing",
            "homepage": "https://github.com/sebastianbergmann/php-timer/",
            "keywords": [
                "timer"
            ],
            "support": {
                "issues": "https://github.com/sebastianbergmann/php-timer/issues",
                "source": "https://github.com/sebastianbergmann/php-timer/tree/2.1.4"
            },
            "funding": [
                {
                    "url": "https://github.com/sebastianbergmann",
                    "type": "github"
                }
            ],
            "time": "2024-03-01T13:42:41+00:00"
        },
        {
            "name": "phpunit/php-token-stream",
            "version": "3.1.3",
            "source": {
                "type": "git",
                "url": "https://github.com/sebastianbergmann/php-token-stream.git",
                "reference": "9c1da83261628cb24b6a6df371b6e312b3954768"
            },
            "dist": {
                "type": "zip",
                "url": "https://api.github.com/repos/sebastianbergmann/php-token-stream/zipball/9c1da83261628cb24b6a6df371b6e312b3954768",
                "reference": "9c1da83261628cb24b6a6df371b6e312b3954768",
                "shasum": ""
            },
            "require": {
                "ext-tokenizer": "*",
                "php": ">=7.1"
            },
            "require-dev": {
                "phpunit/phpunit": "^7.0"
            },
            "type": "library",
            "extra": {
                "branch-alias": {
                    "dev-master": "3.1-dev"
                }
            },
            "autoload": {
                "classmap": [
                    "src/"
                ]
            },
            "notification-url": "https://packagist.org/downloads/",
            "license": [
                "BSD-3-Clause"
            ],
            "authors": [
                {
                    "name": "Sebastian Bergmann",
                    "email": "sebastian@phpunit.de"
                }
            ],
            "description": "Wrapper around PHP's tokenizer extension.",
            "homepage": "https://github.com/sebastianbergmann/php-token-stream/",
            "keywords": [
                "tokenizer"
            ],
            "support": {
                "issues": "https://github.com/sebastianbergmann/php-token-stream/issues",
                "source": "https://github.com/sebastianbergmann/php-token-stream/tree/3.1.3"
            },
            "funding": [
                {
                    "url": "https://github.com/sebastianbergmann",
                    "type": "github"
                }
            ],
            "abandoned": true,
            "time": "2021-07-26T12:15:06+00:00"
        },
        {
            "name": "phpunit/phpunit",
            "version": "8.5.41",
            "source": {
                "type": "git",
                "url": "https://github.com/sebastianbergmann/phpunit.git",
                "reference": "d843cb5bcf0bf9ae3484016444fe0c5b6ec7e4fa"
            },
            "dist": {
                "type": "zip",
                "url": "https://api.github.com/repos/sebastianbergmann/phpunit/zipball/d843cb5bcf0bf9ae3484016444fe0c5b6ec7e4fa",
                "reference": "d843cb5bcf0bf9ae3484016444fe0c5b6ec7e4fa",
                "shasum": ""
            },
            "require": {
                "doctrine/instantiator": "^1.5.0",
                "ext-dom": "*",
                "ext-json": "*",
                "ext-libxml": "*",
                "ext-mbstring": "*",
                "ext-xml": "*",
                "ext-xmlwriter": "*",
                "myclabs/deep-copy": "^1.12.1",
                "phar-io/manifest": "^2.0.4",
                "phar-io/version": "^3.2.1",
                "php": ">=7.2",
                "phpunit/php-code-coverage": "^7.0.17",
                "phpunit/php-file-iterator": "^2.0.6",
                "phpunit/php-text-template": "^1.2.1",
                "phpunit/php-timer": "^2.1.4",
                "sebastian/comparator": "^3.0.5",
                "sebastian/diff": "^3.0.6",
                "sebastian/environment": "^4.2.5",
                "sebastian/exporter": "^3.1.6",
                "sebastian/global-state": "^3.0.5",
                "sebastian/object-enumerator": "^3.0.5",
                "sebastian/resource-operations": "^2.0.3",
                "sebastian/type": "^1.1.5",
                "sebastian/version": "^2.0.1"
            },
            "suggest": {
                "ext-soap": "To be able to generate mocks based on WSDL files",
                "ext-xdebug": "PHP extension that provides line coverage as well as branch and path coverage",
                "phpunit/php-invoker": "To allow enforcing time limits"
            },
            "bin": [
                "phpunit"
            ],
            "type": "library",
            "extra": {
                "branch-alias": {
                    "dev-master": "8.5-dev"
                }
            },
            "autoload": {
                "classmap": [
                    "src/"
                ]
            },
            "notification-url": "https://packagist.org/downloads/",
            "license": [
                "BSD-3-Clause"
            ],
            "authors": [
                {
                    "name": "Sebastian Bergmann",
                    "email": "sebastian@phpunit.de",
                    "role": "lead"
                }
            ],
            "description": "The PHP Unit Testing framework.",
            "homepage": "https://phpunit.de/",
            "keywords": [
                "phpunit",
                "testing",
                "xunit"
            ],
            "support": {
                "issues": "https://github.com/sebastianbergmann/phpunit/issues",
                "security": "https://github.com/sebastianbergmann/phpunit/security/policy",
                "source": "https://github.com/sebastianbergmann/phpunit/tree/8.5.41"
            },
            "funding": [
                {
                    "url": "https://phpunit.de/sponsors.html",
                    "type": "custom"
                },
                {
                    "url": "https://github.com/sebastianbergmann",
                    "type": "github"
                },
                {
                    "url": "https://tidelift.com/funding/github/packagist/phpunit/phpunit",
                    "type": "tidelift"
                }
            ],
            "time": "2024-12-05T13:44:26+00:00"
        },
        {
            "name": "psr/container",
            "version": "1.1.1",
            "source": {
                "type": "git",
                "url": "https://github.com/php-fig/container.git",
                "reference": "8622567409010282b7aeebe4bb841fe98b58dcaf"
            },
            "dist": {
                "type": "zip",
                "url": "https://api.github.com/repos/php-fig/container/zipball/8622567409010282b7aeebe4bb841fe98b58dcaf",
                "reference": "8622567409010282b7aeebe4bb841fe98b58dcaf",
                "shasum": ""
            },
            "require": {
                "php": ">=7.2.0"
            },
            "type": "library",
            "autoload": {
                "psr-4": {
                    "Psr\\Container\\": "src/"
                }
            },
            "notification-url": "https://packagist.org/downloads/",
            "license": [
                "MIT"
            ],
            "authors": [
                {
                    "name": "PHP-FIG",
                    "homepage": "https://www.php-fig.org/"
                }
            ],
            "description": "Common Container Interface (PHP FIG PSR-11)",
            "homepage": "https://github.com/php-fig/container",
            "keywords": [
                "PSR-11",
                "container",
                "container-interface",
                "container-interop",
                "psr"
            ],
            "support": {
                "issues": "https://github.com/php-fig/container/issues",
                "source": "https://github.com/php-fig/container/tree/1.1.1"
            },
            "time": "2021-03-05T17:36:06+00:00"
        },
        {
            "name": "psr/http-client",
            "version": "1.0.3",
            "source": {
                "type": "git",
                "url": "https://github.com/php-fig/http-client.git",
                "reference": "bb5906edc1c324c9a05aa0873d40117941e5fa90"
            },
            "dist": {
                "type": "zip",
                "url": "https://api.github.com/repos/php-fig/http-client/zipball/bb5906edc1c324c9a05aa0873d40117941e5fa90",
                "reference": "bb5906edc1c324c9a05aa0873d40117941e5fa90",
                "shasum": ""
            },
            "require": {
                "php": "^7.0 || ^8.0",
                "psr/http-message": "^1.0 || ^2.0"
            },
            "type": "library",
            "extra": {
                "branch-alias": {
                    "dev-master": "1.0.x-dev"
                }
            },
            "autoload": {
                "psr-4": {
                    "Psr\\Http\\Client\\": "src/"
                }
            },
            "notification-url": "https://packagist.org/downloads/",
            "license": [
                "MIT"
            ],
            "authors": [
                {
                    "name": "PHP-FIG",
                    "homepage": "https://www.php-fig.org/"
                }
            ],
            "description": "Common interface for HTTP clients",
            "homepage": "https://github.com/php-fig/http-client",
            "keywords": [
                "http",
                "http-client",
                "psr",
                "psr-18"
            ],
            "support": {
                "source": "https://github.com/php-fig/http-client"
            },
            "time": "2023-09-23T14:17:50+00:00"
        },
        {
            "name": "psr/http-factory",
            "version": "1.0.2",
            "source": {
                "type": "git",
                "url": "https://github.com/php-fig/http-factory.git",
                "reference": "e616d01114759c4c489f93b099585439f795fe35"
            },
            "dist": {
                "type": "zip",
                "url": "https://api.github.com/repos/php-fig/http-factory/zipball/e616d01114759c4c489f93b099585439f795fe35",
                "reference": "e616d01114759c4c489f93b099585439f795fe35",
                "shasum": ""
            },
            "require": {
                "php": ">=7.0.0",
                "psr/http-message": "^1.0 || ^2.0"
            },
            "type": "library",
            "extra": {
                "branch-alias": {
                    "dev-master": "1.0.x-dev"
                }
            },
            "autoload": {
                "psr-4": {
                    "Psr\\Http\\Message\\": "src/"
                }
            },
            "notification-url": "https://packagist.org/downloads/",
            "license": [
                "MIT"
            ],
            "authors": [
                {
                    "name": "PHP-FIG",
                    "homepage": "https://www.php-fig.org/"
                }
            ],
            "description": "Common interfaces for PSR-7 HTTP message factories",
            "keywords": [
                "factory",
                "http",
                "message",
                "psr",
                "psr-17",
                "psr-7",
                "request",
                "response"
            ],
            "support": {
                "source": "https://github.com/php-fig/http-factory/tree/1.0.2"
            },
            "time": "2023-04-10T20:10:41+00:00"
        },
        {
            "name": "psr/http-message",
            "version": "2.0",
            "source": {
                "type": "git",
                "url": "https://github.com/php-fig/http-message.git",
                "reference": "402d35bcb92c70c026d1a6a9883f06b2ead23d71"
            },
            "dist": {
                "type": "zip",
                "url": "https://api.github.com/repos/php-fig/http-message/zipball/402d35bcb92c70c026d1a6a9883f06b2ead23d71",
                "reference": "402d35bcb92c70c026d1a6a9883f06b2ead23d71",
                "shasum": ""
            },
            "require": {
                "php": "^7.2 || ^8.0"
            },
            "type": "library",
            "extra": {
                "branch-alias": {
                    "dev-master": "2.0.x-dev"
                }
            },
            "autoload": {
                "psr-4": {
                    "Psr\\Http\\Message\\": "src/"
                }
            },
            "notification-url": "https://packagist.org/downloads/",
            "license": [
                "MIT"
            ],
            "authors": [
                {
                    "name": "PHP-FIG",
                    "homepage": "https://www.php-fig.org/"
                }
            ],
            "description": "Common interface for HTTP messages",
            "homepage": "https://github.com/php-fig/http-message",
            "keywords": [
                "http",
                "http-message",
                "psr",
                "psr-7",
                "request",
                "response"
            ],
            "support": {
                "source": "https://github.com/php-fig/http-message/tree/2.0"
            },
            "time": "2023-04-04T09:54:51+00:00"
        },
        {
            "name": "psr/log",
            "version": "1.1.4",
            "source": {
                "type": "git",
                "url": "https://github.com/php-fig/log.git",
                "reference": "d49695b909c3b7628b6289db5479a1c204601f11"
            },
            "dist": {
                "type": "zip",
                "url": "https://api.github.com/repos/php-fig/log/zipball/d49695b909c3b7628b6289db5479a1c204601f11",
                "reference": "d49695b909c3b7628b6289db5479a1c204601f11",
                "shasum": ""
            },
            "require": {
                "php": ">=5.3.0"
            },
            "type": "library",
            "extra": {
                "branch-alias": {
                    "dev-master": "1.1.x-dev"
                }
            },
            "autoload": {
                "psr-4": {
                    "Psr\\Log\\": "Psr/Log/"
                }
            },
            "notification-url": "https://packagist.org/downloads/",
            "license": [
                "MIT"
            ],
            "authors": [
                {
                    "name": "PHP-FIG",
                    "homepage": "https://www.php-fig.org/"
                }
            ],
            "description": "Common interface for logging libraries",
            "homepage": "https://github.com/php-fig/log",
            "keywords": [
                "log",
                "psr",
                "psr-3"
            ],
            "support": {
                "source": "https://github.com/php-fig/log/tree/1.1.4"
            },
            "time": "2021-05-03T11:20:27+00:00"
        },
        {
            "name": "ralouphie/getallheaders",
            "version": "3.0.3",
            "source": {
                "type": "git",
                "url": "https://github.com/ralouphie/getallheaders.git",
                "reference": "120b605dfeb996808c31b6477290a714d356e822"
            },
            "dist": {
                "type": "zip",
                "url": "https://api.github.com/repos/ralouphie/getallheaders/zipball/120b605dfeb996808c31b6477290a714d356e822",
                "reference": "120b605dfeb996808c31b6477290a714d356e822",
                "shasum": ""
            },
            "require": {
                "php": ">=5.6"
            },
            "require-dev": {
                "php-coveralls/php-coveralls": "^2.1",
                "phpunit/phpunit": "^5 || ^6.5"
            },
            "type": "library",
            "autoload": {
                "files": [
                    "src/getallheaders.php"
                ]
            },
            "notification-url": "https://packagist.org/downloads/",
            "license": [
                "MIT"
            ],
            "authors": [
                {
                    "name": "Ralph Khattar",
                    "email": "ralph.khattar@gmail.com"
                }
            ],
            "description": "A polyfill for getallheaders.",
            "support": {
                "issues": "https://github.com/ralouphie/getallheaders/issues",
                "source": "https://github.com/ralouphie/getallheaders/tree/develop"
            },
            "time": "2019-03-08T08:55:37+00:00"
        },
        {
            "name": "sebastian/code-unit-reverse-lookup",
            "version": "1.0.3",
            "source": {
                "type": "git",
                "url": "https://github.com/sebastianbergmann/code-unit-reverse-lookup.git",
                "reference": "92a1a52e86d34cde6caa54f1b5ffa9fda18e5d54"
            },
            "dist": {
                "type": "zip",
                "url": "https://api.github.com/repos/sebastianbergmann/code-unit-reverse-lookup/zipball/92a1a52e86d34cde6caa54f1b5ffa9fda18e5d54",
                "reference": "92a1a52e86d34cde6caa54f1b5ffa9fda18e5d54",
                "shasum": ""
            },
            "require": {
                "php": ">=5.6"
            },
            "require-dev": {
                "phpunit/phpunit": "^8.5"
            },
            "type": "library",
            "extra": {
                "branch-alias": {
                    "dev-master": "1.0.x-dev"
                }
            },
            "autoload": {
                "classmap": [
                    "src/"
                ]
            },
            "notification-url": "https://packagist.org/downloads/",
            "license": [
                "BSD-3-Clause"
            ],
            "authors": [
                {
                    "name": "Sebastian Bergmann",
                    "email": "sebastian@phpunit.de"
                }
            ],
            "description": "Looks up which function or method a line of code belongs to",
            "homepage": "https://github.com/sebastianbergmann/code-unit-reverse-lookup/",
            "support": {
                "issues": "https://github.com/sebastianbergmann/code-unit-reverse-lookup/issues",
                "source": "https://github.com/sebastianbergmann/code-unit-reverse-lookup/tree/1.0.3"
            },
            "funding": [
                {
                    "url": "https://github.com/sebastianbergmann",
                    "type": "github"
                }
            ],
            "time": "2024-03-01T13:45:45+00:00"
        },
        {
            "name": "sebastian/comparator",
            "version": "3.0.5",
            "source": {
                "type": "git",
                "url": "https://github.com/sebastianbergmann/comparator.git",
                "reference": "1dc7ceb4a24aede938c7af2a9ed1de09609ca770"
            },
            "dist": {
                "type": "zip",
                "url": "https://api.github.com/repos/sebastianbergmann/comparator/zipball/1dc7ceb4a24aede938c7af2a9ed1de09609ca770",
                "reference": "1dc7ceb4a24aede938c7af2a9ed1de09609ca770",
                "shasum": ""
            },
            "require": {
                "php": ">=7.1",
                "sebastian/diff": "^3.0",
                "sebastian/exporter": "^3.1"
            },
            "require-dev": {
                "phpunit/phpunit": "^8.5"
            },
            "type": "library",
            "extra": {
                "branch-alias": {
                    "dev-master": "3.0-dev"
                }
            },
            "autoload": {
                "classmap": [
                    "src/"
                ]
            },
            "notification-url": "https://packagist.org/downloads/",
            "license": [
                "BSD-3-Clause"
            ],
            "authors": [
                {
                    "name": "Sebastian Bergmann",
                    "email": "sebastian@phpunit.de"
                },
                {
                    "name": "Jeff Welch",
                    "email": "whatthejeff@gmail.com"
                },
                {
                    "name": "Volker Dusch",
                    "email": "github@wallbash.com"
                },
                {
                    "name": "Bernhard Schussek",
                    "email": "bschussek@2bepublished.at"
                }
            ],
            "description": "Provides the functionality to compare PHP values for equality",
            "homepage": "https://github.com/sebastianbergmann/comparator",
            "keywords": [
                "comparator",
                "compare",
                "equality"
            ],
            "support": {
                "issues": "https://github.com/sebastianbergmann/comparator/issues",
                "source": "https://github.com/sebastianbergmann/comparator/tree/3.0.5"
            },
            "funding": [
                {
                    "url": "https://github.com/sebastianbergmann",
                    "type": "github"
                }
            ],
            "time": "2022-09-14T12:31:48+00:00"
        },
        {
            "name": "sebastian/diff",
            "version": "3.0.6",
            "source": {
                "type": "git",
                "url": "https://github.com/sebastianbergmann/diff.git",
                "reference": "98ff311ca519c3aa73ccd3de053bdb377171d7b6"
            },
            "dist": {
                "type": "zip",
                "url": "https://api.github.com/repos/sebastianbergmann/diff/zipball/98ff311ca519c3aa73ccd3de053bdb377171d7b6",
                "reference": "98ff311ca519c3aa73ccd3de053bdb377171d7b6",
                "shasum": ""
            },
            "require": {
                "php": ">=7.1"
            },
            "require-dev": {
                "phpunit/phpunit": "^7.5 || ^8.0",
                "symfony/process": "^2 || ^3.3 || ^4"
            },
            "type": "library",
            "extra": {
                "branch-alias": {
                    "dev-master": "3.0-dev"
                }
            },
            "autoload": {
                "classmap": [
                    "src/"
                ]
            },
            "notification-url": "https://packagist.org/downloads/",
            "license": [
                "BSD-3-Clause"
            ],
            "authors": [
                {
                    "name": "Sebastian Bergmann",
                    "email": "sebastian@phpunit.de"
                },
                {
                    "name": "Kore Nordmann",
                    "email": "mail@kore-nordmann.de"
                }
            ],
            "description": "Diff implementation",
            "homepage": "https://github.com/sebastianbergmann/diff",
            "keywords": [
                "diff",
                "udiff",
                "unidiff",
                "unified diff"
            ],
            "support": {
                "issues": "https://github.com/sebastianbergmann/diff/issues",
                "source": "https://github.com/sebastianbergmann/diff/tree/3.0.6"
            },
            "funding": [
                {
                    "url": "https://github.com/sebastianbergmann",
                    "type": "github"
                }
            ],
            "time": "2024-03-02T06:16:36+00:00"
        },
        {
            "name": "sebastian/environment",
            "version": "4.2.5",
            "source": {
                "type": "git",
                "url": "https://github.com/sebastianbergmann/environment.git",
                "reference": "56932f6049a0482853056ffd617c91ffcc754205"
            },
            "dist": {
                "type": "zip",
                "url": "https://api.github.com/repos/sebastianbergmann/environment/zipball/56932f6049a0482853056ffd617c91ffcc754205",
                "reference": "56932f6049a0482853056ffd617c91ffcc754205",
                "shasum": ""
            },
            "require": {
                "php": ">=7.1"
            },
            "require-dev": {
                "phpunit/phpunit": "^7.5"
            },
            "suggest": {
                "ext-posix": "*"
            },
            "type": "library",
            "extra": {
                "branch-alias": {
                    "dev-master": "4.2-dev"
                }
            },
            "autoload": {
                "classmap": [
                    "src/"
                ]
            },
            "notification-url": "https://packagist.org/downloads/",
            "license": [
                "BSD-3-Clause"
            ],
            "authors": [
                {
                    "name": "Sebastian Bergmann",
                    "email": "sebastian@phpunit.de"
                }
            ],
            "description": "Provides functionality to handle HHVM/PHP environments",
            "homepage": "http://www.github.com/sebastianbergmann/environment",
            "keywords": [
                "Xdebug",
                "environment",
                "hhvm"
            ],
            "support": {
                "issues": "https://github.com/sebastianbergmann/environment/issues",
                "source": "https://github.com/sebastianbergmann/environment/tree/4.2.5"
            },
            "funding": [
                {
                    "url": "https://github.com/sebastianbergmann",
                    "type": "github"
                }
            ],
            "time": "2024-03-01T13:49:59+00:00"
        },
        {
            "name": "sebastian/exporter",
            "version": "3.1.6",
            "source": {
                "type": "git",
                "url": "https://github.com/sebastianbergmann/exporter.git",
                "reference": "1939bc8fd1d39adcfa88c5b35335910869214c56"
            },
            "dist": {
                "type": "zip",
                "url": "https://api.github.com/repos/sebastianbergmann/exporter/zipball/1939bc8fd1d39adcfa88c5b35335910869214c56",
                "reference": "1939bc8fd1d39adcfa88c5b35335910869214c56",
                "shasum": ""
            },
            "require": {
                "php": ">=7.2",
                "sebastian/recursion-context": "^3.0"
            },
            "require-dev": {
                "ext-mbstring": "*",
                "phpunit/phpunit": "^8.5"
            },
            "type": "library",
            "extra": {
                "branch-alias": {
                    "dev-master": "3.1.x-dev"
                }
            },
            "autoload": {
                "classmap": [
                    "src/"
                ]
            },
            "notification-url": "https://packagist.org/downloads/",
            "license": [
                "BSD-3-Clause"
            ],
            "authors": [
                {
                    "name": "Sebastian Bergmann",
                    "email": "sebastian@phpunit.de"
                },
                {
                    "name": "Jeff Welch",
                    "email": "whatthejeff@gmail.com"
                },
                {
                    "name": "Volker Dusch",
                    "email": "github@wallbash.com"
                },
                {
                    "name": "Adam Harvey",
                    "email": "aharvey@php.net"
                },
                {
                    "name": "Bernhard Schussek",
                    "email": "bschussek@gmail.com"
                }
            ],
            "description": "Provides the functionality to export PHP variables for visualization",
            "homepage": "http://www.github.com/sebastianbergmann/exporter",
            "keywords": [
                "export",
                "exporter"
            ],
            "support": {
                "issues": "https://github.com/sebastianbergmann/exporter/issues",
                "source": "https://github.com/sebastianbergmann/exporter/tree/3.1.6"
            },
            "funding": [
                {
                    "url": "https://github.com/sebastianbergmann",
                    "type": "github"
                }
            ],
            "time": "2024-03-02T06:21:38+00:00"
        },
        {
            "name": "sebastian/global-state",
            "version": "3.0.5",
            "source": {
                "type": "git",
                "url": "https://github.com/sebastianbergmann/global-state.git",
                "reference": "91c7c47047a971f02de57ed6f040087ef110c5d9"
            },
            "dist": {
                "type": "zip",
                "url": "https://api.github.com/repos/sebastianbergmann/global-state/zipball/91c7c47047a971f02de57ed6f040087ef110c5d9",
                "reference": "91c7c47047a971f02de57ed6f040087ef110c5d9",
                "shasum": ""
            },
            "require": {
                "php": ">=7.2",
                "sebastian/object-reflector": "^1.1.1",
                "sebastian/recursion-context": "^3.0"
            },
            "require-dev": {
                "ext-dom": "*",
                "phpunit/phpunit": "^8.0"
            },
            "suggest": {
                "ext-uopz": "*"
            },
            "type": "library",
            "extra": {
                "branch-alias": {
                    "dev-master": "3.0-dev"
                }
            },
            "autoload": {
                "classmap": [
                    "src/"
                ]
            },
            "notification-url": "https://packagist.org/downloads/",
            "license": [
                "BSD-3-Clause"
            ],
            "authors": [
                {
                    "name": "Sebastian Bergmann",
                    "email": "sebastian@phpunit.de"
                }
            ],
            "description": "Snapshotting of global state",
            "homepage": "http://www.github.com/sebastianbergmann/global-state",
            "keywords": [
                "global state"
            ],
            "support": {
                "issues": "https://github.com/sebastianbergmann/global-state/issues",
                "source": "https://github.com/sebastianbergmann/global-state/tree/3.0.5"
            },
            "funding": [
                {
                    "url": "https://github.com/sebastianbergmann",
                    "type": "github"
                }
            ],
            "time": "2024-03-02T06:13:16+00:00"
        },
        {
            "name": "sebastian/object-enumerator",
            "version": "3.0.5",
            "source": {
                "type": "git",
                "url": "https://github.com/sebastianbergmann/object-enumerator.git",
                "reference": "ac5b293dba925751b808e02923399fb44ff0d541"
            },
            "dist": {
                "type": "zip",
                "url": "https://api.github.com/repos/sebastianbergmann/object-enumerator/zipball/ac5b293dba925751b808e02923399fb44ff0d541",
                "reference": "ac5b293dba925751b808e02923399fb44ff0d541",
                "shasum": ""
            },
            "require": {
                "php": ">=7.0",
                "sebastian/object-reflector": "^1.1.1",
                "sebastian/recursion-context": "^3.0"
            },
            "require-dev": {
                "phpunit/phpunit": "^6.0"
            },
            "type": "library",
            "extra": {
                "branch-alias": {
                    "dev-master": "3.0.x-dev"
                }
            },
            "autoload": {
                "classmap": [
                    "src/"
                ]
            },
            "notification-url": "https://packagist.org/downloads/",
            "license": [
                "BSD-3-Clause"
            ],
            "authors": [
                {
                    "name": "Sebastian Bergmann",
                    "email": "sebastian@phpunit.de"
                }
            ],
            "description": "Traverses array structures and object graphs to enumerate all referenced objects",
            "homepage": "https://github.com/sebastianbergmann/object-enumerator/",
            "support": {
                "issues": "https://github.com/sebastianbergmann/object-enumerator/issues",
                "source": "https://github.com/sebastianbergmann/object-enumerator/tree/3.0.5"
            },
            "funding": [
                {
                    "url": "https://github.com/sebastianbergmann",
                    "type": "github"
                }
            ],
            "time": "2024-03-01T13:54:02+00:00"
        },
        {
            "name": "sebastian/object-reflector",
            "version": "1.1.3",
            "source": {
                "type": "git",
                "url": "https://github.com/sebastianbergmann/object-reflector.git",
                "reference": "1d439c229e61f244ff1f211e5c99737f90c67def"
            },
            "dist": {
                "type": "zip",
                "url": "https://api.github.com/repos/sebastianbergmann/object-reflector/zipball/1d439c229e61f244ff1f211e5c99737f90c67def",
                "reference": "1d439c229e61f244ff1f211e5c99737f90c67def",
                "shasum": ""
            },
            "require": {
                "php": ">=7.0"
            },
            "require-dev": {
                "phpunit/phpunit": "^6.0"
            },
            "type": "library",
            "extra": {
                "branch-alias": {
                    "dev-master": "1.1-dev"
                }
            },
            "autoload": {
                "classmap": [
                    "src/"
                ]
            },
            "notification-url": "https://packagist.org/downloads/",
            "license": [
                "BSD-3-Clause"
            ],
            "authors": [
                {
                    "name": "Sebastian Bergmann",
                    "email": "sebastian@phpunit.de"
                }
            ],
            "description": "Allows reflection of object attributes, including inherited and non-public ones",
            "homepage": "https://github.com/sebastianbergmann/object-reflector/",
            "support": {
                "issues": "https://github.com/sebastianbergmann/object-reflector/issues",
                "source": "https://github.com/sebastianbergmann/object-reflector/tree/1.1.3"
            },
            "funding": [
                {
                    "url": "https://github.com/sebastianbergmann",
                    "type": "github"
                }
            ],
            "time": "2024-03-01T13:56:04+00:00"
        },
        {
            "name": "sebastian/recursion-context",
            "version": "3.0.2",
            "source": {
                "type": "git",
                "url": "https://github.com/sebastianbergmann/recursion-context.git",
                "reference": "9bfd3c6f1f08c026f542032dfb42813544f7d64c"
            },
            "dist": {
                "type": "zip",
                "url": "https://api.github.com/repos/sebastianbergmann/recursion-context/zipball/9bfd3c6f1f08c026f542032dfb42813544f7d64c",
                "reference": "9bfd3c6f1f08c026f542032dfb42813544f7d64c",
                "shasum": ""
            },
            "require": {
                "php": ">=7.0"
            },
            "require-dev": {
                "phpunit/phpunit": "^6.0"
            },
            "type": "library",
            "extra": {
                "branch-alias": {
                    "dev-master": "3.0.x-dev"
                }
            },
            "autoload": {
                "classmap": [
                    "src/"
                ]
            },
            "notification-url": "https://packagist.org/downloads/",
            "license": [
                "BSD-3-Clause"
            ],
            "authors": [
                {
                    "name": "Sebastian Bergmann",
                    "email": "sebastian@phpunit.de"
                },
                {
                    "name": "Jeff Welch",
                    "email": "whatthejeff@gmail.com"
                },
                {
                    "name": "Adam Harvey",
                    "email": "aharvey@php.net"
                }
            ],
            "description": "Provides functionality to recursively process PHP variables",
            "homepage": "http://www.github.com/sebastianbergmann/recursion-context",
            "support": {
                "issues": "https://github.com/sebastianbergmann/recursion-context/issues",
                "source": "https://github.com/sebastianbergmann/recursion-context/tree/3.0.2"
            },
            "funding": [
                {
                    "url": "https://github.com/sebastianbergmann",
                    "type": "github"
                }
            ],
            "time": "2024-03-01T14:07:30+00:00"
        },
        {
            "name": "sebastian/resource-operations",
            "version": "2.0.3",
            "source": {
                "type": "git",
                "url": "https://github.com/sebastianbergmann/resource-operations.git",
                "reference": "72a7f7674d053d548003b16ff5a106e7e0e06eee"
            },
            "dist": {
                "type": "zip",
                "url": "https://api.github.com/repos/sebastianbergmann/resource-operations/zipball/72a7f7674d053d548003b16ff5a106e7e0e06eee",
                "reference": "72a7f7674d053d548003b16ff5a106e7e0e06eee",
                "shasum": ""
            },
            "require": {
                "php": ">=7.1"
            },
            "type": "library",
            "extra": {
                "branch-alias": {
                    "dev-master": "2.0-dev"
                }
            },
            "autoload": {
                "classmap": [
                    "src/"
                ]
            },
            "notification-url": "https://packagist.org/downloads/",
            "license": [
                "BSD-3-Clause"
            ],
            "authors": [
                {
                    "name": "Sebastian Bergmann",
                    "email": "sebastian@phpunit.de"
                }
            ],
            "description": "Provides a list of PHP built-in functions that operate on resources",
            "homepage": "https://www.github.com/sebastianbergmann/resource-operations",
            "support": {
                "source": "https://github.com/sebastianbergmann/resource-operations/tree/2.0.3"
            },
            "funding": [
                {
                    "url": "https://github.com/sebastianbergmann",
                    "type": "github"
                }
            ],
            "time": "2024-03-01T13:59:09+00:00"
        },
        {
            "name": "sebastian/type",
            "version": "1.1.5",
            "source": {
                "type": "git",
                "url": "https://github.com/sebastianbergmann/type.git",
                "reference": "18f071c3a29892b037d35e6b20ddf3ea39b42874"
            },
            "dist": {
                "type": "zip",
                "url": "https://api.github.com/repos/sebastianbergmann/type/zipball/18f071c3a29892b037d35e6b20ddf3ea39b42874",
                "reference": "18f071c3a29892b037d35e6b20ddf3ea39b42874",
                "shasum": ""
            },
            "require": {
                "php": ">=7.2"
            },
            "require-dev": {
                "phpunit/phpunit": "^8.2"
            },
            "type": "library",
            "extra": {
                "branch-alias": {
                    "dev-master": "1.1-dev"
                }
            },
            "autoload": {
                "classmap": [
                    "src/"
                ]
            },
            "notification-url": "https://packagist.org/downloads/",
            "license": [
                "BSD-3-Clause"
            ],
            "authors": [
                {
                    "name": "Sebastian Bergmann",
                    "email": "sebastian@phpunit.de",
                    "role": "lead"
                }
            ],
            "description": "Collection of value objects that represent the types of the PHP type system",
            "homepage": "https://github.com/sebastianbergmann/type",
            "support": {
                "issues": "https://github.com/sebastianbergmann/type/issues",
                "source": "https://github.com/sebastianbergmann/type/tree/1.1.5"
            },
            "funding": [
                {
                    "url": "https://github.com/sebastianbergmann",
                    "type": "github"
                }
            ],
            "time": "2024-03-01T14:04:07+00:00"
        },
        {
            "name": "sebastian/version",
            "version": "2.0.1",
            "source": {
                "type": "git",
                "url": "https://github.com/sebastianbergmann/version.git",
                "reference": "99732be0ddb3361e16ad77b68ba41efc8e979019"
            },
            "dist": {
                "type": "zip",
                "url": "https://api.github.com/repos/sebastianbergmann/version/zipball/99732be0ddb3361e16ad77b68ba41efc8e979019",
                "reference": "99732be0ddb3361e16ad77b68ba41efc8e979019",
                "shasum": ""
            },
            "require": {
                "php": ">=5.6"
            },
            "type": "library",
            "extra": {
                "branch-alias": {
                    "dev-master": "2.0.x-dev"
                }
            },
            "autoload": {
                "classmap": [
                    "src/"
                ]
            },
            "notification-url": "https://packagist.org/downloads/",
            "license": [
                "BSD-3-Clause"
            ],
            "authors": [
                {
                    "name": "Sebastian Bergmann",
                    "email": "sebastian@phpunit.de",
                    "role": "lead"
                }
            ],
            "description": "Library that helps with managing the version number of Git-hosted PHP projects",
            "homepage": "https://github.com/sebastianbergmann/version",
            "support": {
                "issues": "https://github.com/sebastianbergmann/version/issues",
                "source": "https://github.com/sebastianbergmann/version/tree/master"
            },
            "time": "2016-10-03T07:35:21+00:00"
        },
        {
            "name": "sirbrillig/phpcs-variable-analysis",
            "version": "v2.11.17",
            "source": {
                "type": "git",
                "url": "https://github.com/sirbrillig/phpcs-variable-analysis.git",
                "reference": "3b71162a6bf0cde2bff1752e40a1788d8273d049"
            },
            "dist": {
                "type": "zip",
                "url": "https://api.github.com/repos/sirbrillig/phpcs-variable-analysis/zipball/3b71162a6bf0cde2bff1752e40a1788d8273d049",
                "reference": "3b71162a6bf0cde2bff1752e40a1788d8273d049",
                "shasum": ""
            },
            "require": {
                "php": ">=5.4.0",
                "squizlabs/php_codesniffer": "^3.5.6"
            },
            "require-dev": {
                "dealerdirect/phpcodesniffer-composer-installer": "^0.7 || ^1.0",
                "phpcsstandards/phpcsdevcs": "^1.1",
                "phpstan/phpstan": "^1.7",
                "phpunit/phpunit": "^4.8.36 || ^5.7.21 || ^6.5 || ^7.0 || ^8.0 || ^9.0",
                "sirbrillig/phpcs-import-detection": "^1.1",
                "vimeo/psalm": "^0.2 || ^0.3 || ^1.1 || ^4.24 || ^5.0@beta"
            },
            "type": "phpcodesniffer-standard",
            "autoload": {
                "psr-4": {
                    "VariableAnalysis\\": "VariableAnalysis/"
                }
            },
            "notification-url": "https://packagist.org/downloads/",
            "license": [
                "BSD-2-Clause"
            ],
            "authors": [
                {
                    "name": "Sam Graham",
                    "email": "php-codesniffer-variableanalysis@illusori.co.uk"
                },
                {
                    "name": "Payton Swick",
                    "email": "payton@foolord.com"
                }
            ],
            "description": "A PHPCS sniff to detect problems with variables.",
            "keywords": [
                "phpcs",
                "static analysis"
            ],
            "support": {
                "issues": "https://github.com/sirbrillig/phpcs-variable-analysis/issues",
                "source": "https://github.com/sirbrillig/phpcs-variable-analysis",
                "wiki": "https://github.com/sirbrillig/phpcs-variable-analysis/wiki"
            },
            "time": "2023-08-05T23:46:11+00:00"
        },
        {
            "name": "slevomat/coding-standard",
            "version": "8.15.0",
            "source": {
                "type": "git",
                "url": "https://github.com/slevomat/coding-standard.git",
                "reference": "7d1d957421618a3803b593ec31ace470177d7817"
            },
            "dist": {
                "type": "zip",
                "url": "https://api.github.com/repos/slevomat/coding-standard/zipball/7d1d957421618a3803b593ec31ace470177d7817",
                "reference": "7d1d957421618a3803b593ec31ace470177d7817",
                "shasum": ""
            },
            "require": {
                "dealerdirect/phpcodesniffer-composer-installer": "^0.6.2 || ^0.7 || ^1.0",
                "php": "^7.2 || ^8.0",
                "phpstan/phpdoc-parser": "^1.23.1",
                "squizlabs/php_codesniffer": "^3.9.0"
            },
            "require-dev": {
                "phing/phing": "2.17.4",
                "php-parallel-lint/php-parallel-lint": "1.3.2",
                "phpstan/phpstan": "1.10.60",
                "phpstan/phpstan-deprecation-rules": "1.1.4",
                "phpstan/phpstan-phpunit": "1.3.16",
                "phpstan/phpstan-strict-rules": "1.5.2",
                "phpunit/phpunit": "8.5.21|9.6.8|10.5.11"
            },
            "type": "phpcodesniffer-standard",
            "extra": {
                "branch-alias": {
                    "dev-master": "8.x-dev"
                }
            },
            "autoload": {
                "psr-4": {
                    "SlevomatCodingStandard\\": "SlevomatCodingStandard/"
                }
            },
            "notification-url": "https://packagist.org/downloads/",
            "license": [
                "MIT"
            ],
            "description": "Slevomat Coding Standard for PHP_CodeSniffer complements Consistence Coding Standard by providing sniffs with additional checks.",
            "keywords": [
                "dev",
                "phpcs"
            ],
            "support": {
                "issues": "https://github.com/slevomat/coding-standard/issues",
                "source": "https://github.com/slevomat/coding-standard/tree/8.15.0"
            },
            "funding": [
                {
                    "url": "https://github.com/kukulich",
                    "type": "github"
                },
                {
                    "url": "https://tidelift.com/funding/github/packagist/slevomat/coding-standard",
                    "type": "tidelift"
                }
            ],
            "time": "2024-03-09T15:20:58+00:00"
        },
        {
            "name": "squizlabs/php_codesniffer",
            "version": "3.9.1",
            "source": {
                "type": "git",
                "url": "https://github.com/PHPCSStandards/PHP_CodeSniffer.git",
                "reference": "267a4405fff1d9c847134db3a3c92f1ab7f77909"
            },
            "dist": {
                "type": "zip",
                "url": "https://api.github.com/repos/PHPCSStandards/PHP_CodeSniffer/zipball/267a4405fff1d9c847134db3a3c92f1ab7f77909",
                "reference": "267a4405fff1d9c847134db3a3c92f1ab7f77909",
                "shasum": ""
            },
            "require": {
                "ext-simplexml": "*",
                "ext-tokenizer": "*",
                "ext-xmlwriter": "*",
                "php": ">=5.4.0"
            },
            "require-dev": {
                "phpunit/phpunit": "^4.0 || ^5.0 || ^6.0 || ^7.0 || ^8.0 || ^9.3.4"
            },
            "bin": [
                "bin/phpcbf",
                "bin/phpcs"
            ],
            "type": "library",
            "extra": {
                "branch-alias": {
                    "dev-master": "3.x-dev"
                }
            },
            "notification-url": "https://packagist.org/downloads/",
            "license": [
                "BSD-3-Clause"
            ],
            "authors": [
                {
                    "name": "Greg Sherwood",
                    "role": "Former lead"
                },
                {
                    "name": "Juliette Reinders Folmer",
                    "role": "Current lead"
                },
                {
                    "name": "Contributors",
                    "homepage": "https://github.com/PHPCSStandards/PHP_CodeSniffer/graphs/contributors"
                }
            ],
            "description": "PHP_CodeSniffer tokenizes PHP, JavaScript and CSS files and detects violations of a defined set of coding standards.",
            "homepage": "https://github.com/PHPCSStandards/PHP_CodeSniffer",
            "keywords": [
                "phpcs",
                "standards",
                "static analysis"
            ],
            "support": {
                "issues": "https://github.com/PHPCSStandards/PHP_CodeSniffer/issues",
                "security": "https://github.com/PHPCSStandards/PHP_CodeSniffer/security/policy",
                "source": "https://github.com/PHPCSStandards/PHP_CodeSniffer",
                "wiki": "https://github.com/PHPCSStandards/PHP_CodeSniffer/wiki"
            },
            "funding": [
                {
                    "url": "https://github.com/PHPCSStandards",
                    "type": "github"
                },
                {
                    "url": "https://github.com/jrfnl",
                    "type": "github"
                },
                {
                    "url": "https://opencollective.com/php_codesniffer",
                    "type": "open_collective"
                }
            ],
            "time": "2024-03-31T21:03:09+00:00"
        },
        {
            "name": "symfony/config",
            "version": "v5.4.40",
            "source": {
                "type": "git",
                "url": "https://github.com/symfony/config.git",
                "reference": "d4e1db78421163b98dd9971d247fd0df4a57ee5e"
            },
            "dist": {
                "type": "zip",
                "url": "https://api.github.com/repos/symfony/config/zipball/d4e1db78421163b98dd9971d247fd0df4a57ee5e",
                "reference": "d4e1db78421163b98dd9971d247fd0df4a57ee5e",
                "shasum": ""
            },
            "require": {
                "php": ">=7.2.5",
                "symfony/deprecation-contracts": "^2.1|^3",
                "symfony/filesystem": "^4.4|^5.0|^6.0",
                "symfony/polyfill-ctype": "~1.8",
                "symfony/polyfill-php80": "^1.16",
                "symfony/polyfill-php81": "^1.22"
            },
            "conflict": {
                "symfony/finder": "<4.4"
            },
            "require-dev": {
                "symfony/event-dispatcher": "^4.4|^5.0|^6.0",
                "symfony/finder": "^4.4|^5.0|^6.0",
                "symfony/messenger": "^4.4|^5.0|^6.0",
                "symfony/service-contracts": "^1.1|^2|^3",
                "symfony/yaml": "^4.4|^5.0|^6.0"
            },
            "suggest": {
                "symfony/yaml": "To use the yaml reference dumper"
            },
            "type": "library",
            "autoload": {
                "psr-4": {
                    "Symfony\\Component\\Config\\": ""
                },
                "exclude-from-classmap": [
                    "/Tests/"
                ]
            },
            "notification-url": "https://packagist.org/downloads/",
            "license": [
                "MIT"
            ],
            "authors": [
                {
                    "name": "Fabien Potencier",
                    "email": "fabien@symfony.com"
                },
                {
                    "name": "Symfony Community",
                    "homepage": "https://symfony.com/contributors"
                }
            ],
            "description": "Helps you find, load, combine, autofill and validate configuration values of any kind",
            "homepage": "https://symfony.com",
            "support": {
                "source": "https://github.com/symfony/config/tree/v5.4.40"
            },
            "funding": [
                {
                    "url": "https://symfony.com/sponsor",
                    "type": "custom"
                },
                {
                    "url": "https://github.com/fabpot",
                    "type": "github"
                },
                {
                    "url": "https://tidelift.com/funding/github/packagist/symfony/symfony",
                    "type": "tidelift"
                }
            ],
            "time": "2024-05-31T14:33:22+00:00"
        },
        {
            "name": "symfony/console",
            "version": "v4.4.16",
            "source": {
                "type": "git",
                "url": "https://github.com/symfony/console.git",
                "reference": "20f73dd143a5815d475e0838ff867bce1eebd9d5"
            },
            "dist": {
                "type": "zip",
                "url": "https://api.github.com/repos/symfony/console/zipball/20f73dd143a5815d475e0838ff867bce1eebd9d5",
                "reference": "20f73dd143a5815d475e0838ff867bce1eebd9d5",
                "shasum": ""
            },
            "require": {
                "php": ">=7.1.3",
                "symfony/polyfill-mbstring": "~1.0",
                "symfony/polyfill-php73": "^1.8",
                "symfony/polyfill-php80": "^1.15",
                "symfony/service-contracts": "^1.1|^2"
            },
            "conflict": {
                "symfony/dependency-injection": "<3.4",
                "symfony/event-dispatcher": "<4.3|>=5",
                "symfony/lock": "<4.4",
                "symfony/process": "<3.3"
            },
            "provide": {
                "psr/log-implementation": "1.0"
            },
            "require-dev": {
                "psr/log": "~1.0",
                "symfony/config": "^3.4|^4.0|^5.0",
                "symfony/dependency-injection": "^3.4|^4.0|^5.0",
                "symfony/event-dispatcher": "^4.3",
                "symfony/lock": "^4.4|^5.0",
                "symfony/process": "^3.4|^4.0|^5.0",
                "symfony/var-dumper": "^4.3|^5.0"
            },
            "suggest": {
                "psr/log": "For using the console logger",
                "symfony/event-dispatcher": "",
                "symfony/lock": "",
                "symfony/process": ""
            },
            "type": "library",
            "autoload": {
                "psr-4": {
                    "Symfony\\Component\\Console\\": ""
                },
                "exclude-from-classmap": [
                    "/Tests/"
                ]
            },
            "notification-url": "https://packagist.org/downloads/",
            "license": [
                "MIT"
            ],
            "authors": [
                {
                    "name": "Fabien Potencier",
                    "email": "fabien@symfony.com"
                },
                {
                    "name": "Symfony Community",
                    "homepage": "https://symfony.com/contributors"
                }
            ],
            "description": "Symfony Console Component",
            "homepage": "https://symfony.com",
            "support": {
                "source": "https://github.com/symfony/console/tree/v4.4.16"
            },
            "funding": [
                {
                    "url": "https://symfony.com/sponsor",
                    "type": "custom"
                },
                {
                    "url": "https://github.com/fabpot",
                    "type": "github"
                },
                {
                    "url": "https://tidelift.com/funding/github/packagist/symfony/symfony",
                    "type": "tidelift"
                }
            ],
            "time": "2020-10-24T11:50:19+00:00"
        },
        {
            "name": "symfony/dependency-injection",
            "version": "v5.4.44",
            "source": {
                "type": "git",
                "url": "https://github.com/symfony/dependency-injection.git",
                "reference": "23eb9f3803a931aef16a65f362a9aeb0640a1374"
            },
            "dist": {
                "type": "zip",
                "url": "https://api.github.com/repos/symfony/dependency-injection/zipball/23eb9f3803a931aef16a65f362a9aeb0640a1374",
                "reference": "23eb9f3803a931aef16a65f362a9aeb0640a1374",
                "shasum": ""
            },
            "require": {
                "php": ">=7.2.5",
                "psr/container": "^1.1.1",
                "symfony/deprecation-contracts": "^2.1|^3",
                "symfony/polyfill-php80": "^1.16",
                "symfony/polyfill-php81": "^1.22",
                "symfony/service-contracts": "^1.1.6|^2"
            },
            "conflict": {
                "ext-psr": "<1.1|>=2",
                "symfony/config": "<5.3",
                "symfony/finder": "<4.4",
                "symfony/proxy-manager-bridge": "<4.4",
                "symfony/yaml": "<4.4.26"
            },
            "provide": {
                "psr/container-implementation": "1.0",
                "symfony/service-implementation": "1.0|2.0"
            },
            "require-dev": {
                "symfony/config": "^5.3|^6.0",
                "symfony/expression-language": "^4.4|^5.0|^6.0",
                "symfony/yaml": "^4.4.26|^5.0|^6.0"
            },
            "suggest": {
                "symfony/config": "",
                "symfony/expression-language": "For using expressions in service container configuration",
                "symfony/finder": "For using double-star glob patterns or when GLOB_BRACE portability is required",
                "symfony/proxy-manager-bridge": "Generate service proxies to lazy load them",
                "symfony/yaml": ""
            },
            "type": "library",
            "autoload": {
                "psr-4": {
                    "Symfony\\Component\\DependencyInjection\\": ""
                },
                "exclude-from-classmap": [
                    "/Tests/"
                ]
            },
            "notification-url": "https://packagist.org/downloads/",
            "license": [
                "MIT"
            ],
            "authors": [
                {
                    "name": "Fabien Potencier",
                    "email": "fabien@symfony.com"
                },
                {
                    "name": "Symfony Community",
                    "homepage": "https://symfony.com/contributors"
                }
            ],
            "description": "Allows you to standardize and centralize the way objects are constructed in your application",
            "homepage": "https://symfony.com",
            "support": {
                "source": "https://github.com/symfony/dependency-injection/tree/v5.4.44"
            },
            "funding": [
                {
                    "url": "https://symfony.com/sponsor",
                    "type": "custom"
                },
                {
                    "url": "https://github.com/fabpot",
                    "type": "github"
                },
                {
                    "url": "https://tidelift.com/funding/github/packagist/symfony/symfony",
                    "type": "tidelift"
                }
            ],
            "time": "2024-09-12T20:01:35+00:00"
        },
        {
            "name": "symfony/deprecation-contracts",
            "version": "v2.5.3",
            "source": {
                "type": "git",
                "url": "https://github.com/symfony/deprecation-contracts.git",
                "reference": "80d075412b557d41002320b96a096ca65aa2c98d"
            },
            "dist": {
                "type": "zip",
                "url": "https://api.github.com/repos/symfony/deprecation-contracts/zipball/80d075412b557d41002320b96a096ca65aa2c98d",
                "reference": "80d075412b557d41002320b96a096ca65aa2c98d",
                "shasum": ""
            },
            "require": {
                "php": ">=7.1"
            },
            "type": "library",
            "extra": {
                "branch-alias": {
                    "dev-main": "2.5-dev"
                },
                "thanks": {
                    "name": "symfony/contracts",
                    "url": "https://github.com/symfony/contracts"
                }
            },
            "autoload": {
                "files": [
                    "function.php"
                ]
            },
            "notification-url": "https://packagist.org/downloads/",
            "license": [
                "MIT"
            ],
            "authors": [
                {
                    "name": "Nicolas Grekas",
                    "email": "p@tchwork.com"
                },
                {
                    "name": "Symfony Community",
                    "homepage": "https://symfony.com/contributors"
                }
            ],
            "description": "A generic function and convention to trigger deprecation notices",
            "homepage": "https://symfony.com",
            "support": {
                "source": "https://github.com/symfony/deprecation-contracts/tree/v2.5.3"
            },
            "funding": [
                {
                    "url": "https://symfony.com/sponsor",
                    "type": "custom"
                },
                {
                    "url": "https://github.com/fabpot",
                    "type": "github"
                },
                {
                    "url": "https://tidelift.com/funding/github/packagist/symfony/symfony",
                    "type": "tidelift"
                }
            ],
            "time": "2023-01-24T14:02:46+00:00"
        },
        {
            "name": "symfony/filesystem",
            "version": "v4.4.42",
            "source": {
                "type": "git",
                "url": "https://github.com/symfony/filesystem.git",
                "reference": "815412ee8971209bd4c1eecd5f4f481eacd44bf5"
            },
            "dist": {
                "type": "zip",
                "url": "https://api.github.com/repos/symfony/filesystem/zipball/815412ee8971209bd4c1eecd5f4f481eacd44bf5",
                "reference": "815412ee8971209bd4c1eecd5f4f481eacd44bf5",
                "shasum": ""
            },
            "require": {
                "php": ">=7.1.3",
                "symfony/polyfill-ctype": "~1.8",
                "symfony/polyfill-php80": "^1.16"
            },
            "type": "library",
            "autoload": {
                "psr-4": {
                    "Symfony\\Component\\Filesystem\\": ""
                },
                "exclude-from-classmap": [
                    "/Tests/"
                ]
            },
            "notification-url": "https://packagist.org/downloads/",
            "license": [
                "MIT"
            ],
            "authors": [
                {
                    "name": "Fabien Potencier",
                    "email": "fabien@symfony.com"
                },
                {
                    "name": "Symfony Community",
                    "homepage": "https://symfony.com/contributors"
                }
            ],
            "description": "Provides basic utilities for the filesystem",
            "homepage": "https://symfony.com",
            "support": {
                "source": "https://github.com/symfony/filesystem/tree/v4.4.42"
            },
            "funding": [
                {
                    "url": "https://symfony.com/sponsor",
                    "type": "custom"
                },
                {
                    "url": "https://github.com/fabpot",
                    "type": "github"
                },
                {
                    "url": "https://tidelift.com/funding/github/packagist/symfony/symfony",
                    "type": "tidelift"
                }
            ],
            "time": "2022-05-20T08:49:14+00:00"
        },
        {
            "name": "symfony/finder",
            "version": "v4.4.16",
            "source": {
                "type": "git",
                "url": "https://github.com/symfony/finder.git",
                "reference": "26f63b8d4e92f2eecd90f6791a563ebb001abe31"
            },
            "dist": {
                "type": "zip",
                "url": "https://api.github.com/repos/symfony/finder/zipball/26f63b8d4e92f2eecd90f6791a563ebb001abe31",
                "reference": "26f63b8d4e92f2eecd90f6791a563ebb001abe31",
                "shasum": ""
            },
            "require": {
                "php": ">=7.1.3"
            },
            "type": "library",
            "autoload": {
                "psr-4": {
                    "Symfony\\Component\\Finder\\": ""
                },
                "exclude-from-classmap": [
                    "/Tests/"
                ]
            },
            "notification-url": "https://packagist.org/downloads/",
            "license": [
                "MIT"
            ],
            "authors": [
                {
                    "name": "Fabien Potencier",
                    "email": "fabien@symfony.com"
                },
                {
                    "name": "Symfony Community",
                    "homepage": "https://symfony.com/contributors"
                }
            ],
            "description": "Symfony Finder Component",
            "homepage": "https://symfony.com",
            "support": {
                "source": "https://github.com/symfony/finder/tree/v4.4.16"
            },
            "funding": [
                {
                    "url": "https://symfony.com/sponsor",
                    "type": "custom"
                },
                {
                    "url": "https://github.com/fabpot",
                    "type": "github"
                },
                {
                    "url": "https://tidelift.com/funding/github/packagist/symfony/symfony",
                    "type": "tidelift"
                }
            ],
            "time": "2020-10-24T11:50:19+00:00"
        },
        {
            "name": "symfony/polyfill-ctype",
            "version": "v1.31.0",
            "source": {
                "type": "git",
                "url": "https://github.com/symfony/polyfill-ctype.git",
                "reference": "a3cc8b044a6ea513310cbd48ef7333b384945638"
            },
            "dist": {
                "type": "zip",
                "url": "https://api.github.com/repos/symfony/polyfill-ctype/zipball/a3cc8b044a6ea513310cbd48ef7333b384945638",
                "reference": "a3cc8b044a6ea513310cbd48ef7333b384945638",
                "shasum": ""
            },
            "require": {
                "php": ">=7.2"
            },
            "provide": {
                "ext-ctype": "*"
            },
            "suggest": {
                "ext-ctype": "For best performance"
            },
            "type": "library",
            "extra": {
                "thanks": {
                    "url": "https://github.com/symfony/polyfill",
                    "name": "symfony/polyfill"
                }
            },
            "autoload": {
                "files": [
                    "bootstrap.php"
                ],
                "psr-4": {
                    "Symfony\\Polyfill\\Ctype\\": ""
                }
            },
            "notification-url": "https://packagist.org/downloads/",
            "license": [
                "MIT"
            ],
            "authors": [
                {
                    "name": "Gert de Pagter",
                    "email": "BackEndTea@gmail.com"
                },
                {
                    "name": "Symfony Community",
                    "homepage": "https://symfony.com/contributors"
                }
            ],
            "description": "Symfony polyfill for ctype functions",
            "homepage": "https://symfony.com",
            "keywords": [
                "compatibility",
                "ctype",
                "polyfill",
                "portable"
            ],
            "support": {
                "source": "https://github.com/symfony/polyfill-ctype/tree/v1.31.0"
            },
            "funding": [
                {
                    "url": "https://symfony.com/sponsor",
                    "type": "custom"
                },
                {
                    "url": "https://github.com/fabpot",
                    "type": "github"
                },
                {
                    "url": "https://tidelift.com/funding/github/packagist/symfony/symfony",
                    "type": "tidelift"
                }
            ],
            "time": "2024-09-09T11:45:10+00:00"
        },
        {
            "name": "symfony/polyfill-mbstring",
            "version": "v1.31.0",
            "source": {
                "type": "git",
                "url": "https://github.com/symfony/polyfill-mbstring.git",
                "reference": "85181ba99b2345b0ef10ce42ecac37612d9fd341"
            },
            "dist": {
                "type": "zip",
                "url": "https://api.github.com/repos/symfony/polyfill-mbstring/zipball/85181ba99b2345b0ef10ce42ecac37612d9fd341",
                "reference": "85181ba99b2345b0ef10ce42ecac37612d9fd341",
                "shasum": ""
            },
            "require": {
                "php": ">=7.2"
            },
            "provide": {
                "ext-mbstring": "*"
            },
            "suggest": {
                "ext-mbstring": "For best performance"
            },
            "type": "library",
            "extra": {
                "thanks": {
                    "name": "symfony/polyfill",
                    "url": "https://github.com/symfony/polyfill"
                }
            },
            "autoload": {
                "files": [
                    "bootstrap.php"
                ],
                "psr-4": {
                    "Symfony\\Polyfill\\Mbstring\\": ""
                }
            },
            "notification-url": "https://packagist.org/downloads/",
            "license": [
                "MIT"
            ],
            "authors": [
                {
                    "name": "Nicolas Grekas",
                    "email": "p@tchwork.com"
                },
                {
                    "name": "Symfony Community",
                    "homepage": "https://symfony.com/contributors"
                }
            ],
            "description": "Symfony polyfill for the Mbstring extension",
            "homepage": "https://symfony.com",
            "keywords": [
                "compatibility",
                "mbstring",
                "polyfill",
                "portable",
                "shim"
            ],
            "support": {
                "source": "https://github.com/symfony/polyfill-mbstring/tree/v1.31.0"
            },
            "funding": [
                {
                    "url": "https://symfony.com/sponsor",
                    "type": "custom"
                },
                {
                    "url": "https://github.com/fabpot",
                    "type": "github"
                },
                {
                    "url": "https://tidelift.com/funding/github/packagist/symfony/symfony",
                    "type": "tidelift"
                }
            ],
            "time": "2024-09-09T11:45:10+00:00"
        },
        {
            "name": "symfony/polyfill-php73",
            "version": "v1.27.0",
            "source": {
                "type": "git",
                "url": "https://github.com/symfony/polyfill-php73.git",
                "reference": "9e8ecb5f92152187c4799efd3c96b78ccab18ff9"
            },
            "dist": {
                "type": "zip",
                "url": "https://api.github.com/repos/symfony/polyfill-php73/zipball/9e8ecb5f92152187c4799efd3c96b78ccab18ff9",
                "reference": "9e8ecb5f92152187c4799efd3c96b78ccab18ff9",
                "shasum": ""
            },
            "require": {
                "php": ">=7.1"
            },
            "type": "library",
            "extra": {
                "branch-alias": {
                    "dev-main": "1.27-dev"
                },
                "thanks": {
                    "name": "symfony/polyfill",
                    "url": "https://github.com/symfony/polyfill"
                }
            },
            "autoload": {
                "files": [
                    "bootstrap.php"
                ],
                "psr-4": {
                    "Symfony\\Polyfill\\Php73\\": ""
                },
                "classmap": [
                    "Resources/stubs"
                ]
            },
            "notification-url": "https://packagist.org/downloads/",
            "license": [
                "MIT"
            ],
            "authors": [
                {
                    "name": "Nicolas Grekas",
                    "email": "p@tchwork.com"
                },
                {
                    "name": "Symfony Community",
                    "homepage": "https://symfony.com/contributors"
                }
            ],
            "description": "Symfony polyfill backporting some PHP 7.3+ features to lower PHP versions",
            "homepage": "https://symfony.com",
            "keywords": [
                "compatibility",
                "polyfill",
                "portable",
                "shim"
            ],
            "support": {
                "source": "https://github.com/symfony/polyfill-php73/tree/v1.27.0"
            },
            "funding": [
                {
                    "url": "https://symfony.com/sponsor",
                    "type": "custom"
                },
                {
                    "url": "https://github.com/fabpot",
                    "type": "github"
                },
                {
                    "url": "https://tidelift.com/funding/github/packagist/symfony/symfony",
                    "type": "tidelift"
                }
            ],
            "time": "2022-11-03T14:55:06+00:00"
        },
        {
            "name": "symfony/polyfill-php80",
            "version": "v1.31.0",
            "source": {
                "type": "git",
                "url": "https://github.com/symfony/polyfill-php80.git",
                "reference": "60328e362d4c2c802a54fcbf04f9d3fb892b4cf8"
            },
            "dist": {
                "type": "zip",
                "url": "https://api.github.com/repos/symfony/polyfill-php80/zipball/60328e362d4c2c802a54fcbf04f9d3fb892b4cf8",
                "reference": "60328e362d4c2c802a54fcbf04f9d3fb892b4cf8",
                "shasum": ""
            },
            "require": {
                "php": ">=7.2"
            },
            "type": "library",
            "extra": {
                "thanks": {
                    "url": "https://github.com/symfony/polyfill",
                    "name": "symfony/polyfill"
                }
            },
            "autoload": {
                "files": [
                    "bootstrap.php"
                ],
                "psr-4": {
                    "Symfony\\Polyfill\\Php80\\": ""
                },
                "classmap": [
                    "Resources/stubs"
                ]
            },
            "notification-url": "https://packagist.org/downloads/",
            "license": [
                "MIT"
            ],
            "authors": [
                {
                    "name": "Ion Bazan",
                    "email": "ion.bazan@gmail.com"
                },
                {
                    "name": "Nicolas Grekas",
                    "email": "p@tchwork.com"
                },
                {
                    "name": "Symfony Community",
                    "homepage": "https://symfony.com/contributors"
                }
            ],
            "description": "Symfony polyfill backporting some PHP 8.0+ features to lower PHP versions",
            "homepage": "https://symfony.com",
            "keywords": [
                "compatibility",
                "polyfill",
                "portable",
                "shim"
            ],
            "support": {
                "source": "https://github.com/symfony/polyfill-php80/tree/v1.31.0"
<<<<<<< HEAD
            },
            "funding": [
                {
                    "url": "https://symfony.com/sponsor",
                    "type": "custom"
                },
                {
                    "url": "https://github.com/fabpot",
                    "type": "github"
                },
                {
                    "url": "https://tidelift.com/funding/github/packagist/symfony/symfony",
                    "type": "tidelift"
                }
            ],
            "time": "2024-09-09T11:45:10+00:00"
        },
        {
            "name": "symfony/polyfill-php81",
            "version": "v1.31.0",
            "source": {
                "type": "git",
                "url": "https://github.com/symfony/polyfill-php81.git",
                "reference": "4a4cfc2d253c21a5ad0e53071df248ed48c6ce5c"
            },
            "dist": {
                "type": "zip",
                "url": "https://api.github.com/repos/symfony/polyfill-php81/zipball/4a4cfc2d253c21a5ad0e53071df248ed48c6ce5c",
                "reference": "4a4cfc2d253c21a5ad0e53071df248ed48c6ce5c",
                "shasum": ""
            },
            "require": {
                "php": ">=7.2"
            },
            "type": "library",
            "extra": {
                "thanks": {
                    "name": "symfony/polyfill",
                    "url": "https://github.com/symfony/polyfill"
                }
            },
            "autoload": {
                "files": [
                    "bootstrap.php"
                ],
                "psr-4": {
                    "Symfony\\Polyfill\\Php81\\": ""
                },
                "classmap": [
                    "Resources/stubs"
                ]
            },
            "notification-url": "https://packagist.org/downloads/",
            "license": [
                "MIT"
            ],
            "authors": [
                {
                    "name": "Nicolas Grekas",
                    "email": "p@tchwork.com"
                },
                {
                    "name": "Symfony Community",
                    "homepage": "https://symfony.com/contributors"
                }
            ],
            "description": "Symfony polyfill backporting some PHP 8.1+ features to lower PHP versions",
            "homepage": "https://symfony.com",
            "keywords": [
                "compatibility",
                "polyfill",
                "portable",
                "shim"
            ],
            "support": {
                "source": "https://github.com/symfony/polyfill-php81/tree/v1.31.0"
=======
>>>>>>> 5aacf980
            },
            "funding": [
                {
                    "url": "https://symfony.com/sponsor",
                    "type": "custom"
                },
                {
                    "url": "https://github.com/fabpot",
                    "type": "github"
                },
                {
                    "url": "https://tidelift.com/funding/github/packagist/symfony/symfony",
                    "type": "tidelift"
                }
            ],
            "time": "2024-09-09T11:45:10+00:00"
        },
        {
            "name": "symfony/service-contracts",
            "version": "v2.5.3",
            "source": {
                "type": "git",
                "url": "https://github.com/symfony/service-contracts.git",
                "reference": "a2329596ddc8fd568900e3fc76cba42489ecc7f3"
            },
            "dist": {
                "type": "zip",
                "url": "https://api.github.com/repos/symfony/service-contracts/zipball/a2329596ddc8fd568900e3fc76cba42489ecc7f3",
                "reference": "a2329596ddc8fd568900e3fc76cba42489ecc7f3",
                "shasum": ""
            },
            "require": {
                "php": ">=7.2.5",
                "psr/container": "^1.1",
                "symfony/deprecation-contracts": "^2.1|^3"
            },
            "conflict": {
                "ext-psr": "<1.1|>=2"
            },
            "suggest": {
                "symfony/service-implementation": ""
            },
            "type": "library",
            "extra": {
                "branch-alias": {
                    "dev-main": "2.5-dev"
                },
                "thanks": {
                    "name": "symfony/contracts",
                    "url": "https://github.com/symfony/contracts"
                }
            },
            "autoload": {
                "psr-4": {
                    "Symfony\\Contracts\\Service\\": ""
                }
            },
            "notification-url": "https://packagist.org/downloads/",
            "license": [
                "MIT"
            ],
            "authors": [
                {
                    "name": "Nicolas Grekas",
                    "email": "p@tchwork.com"
                },
                {
                    "name": "Symfony Community",
                    "homepage": "https://symfony.com/contributors"
                }
            ],
            "description": "Generic abstractions related to writing services",
            "homepage": "https://symfony.com",
            "keywords": [
                "abstractions",
                "contracts",
                "decoupling",
                "interfaces",
                "interoperability",
                "standards"
            ],
            "support": {
                "source": "https://github.com/symfony/service-contracts/tree/v2.5.3"
            },
            "funding": [
                {
                    "url": "https://symfony.com/sponsor",
                    "type": "custom"
                },
                {
                    "url": "https://github.com/fabpot",
                    "type": "github"
                },
                {
                    "url": "https://tidelift.com/funding/github/packagist/symfony/symfony",
                    "type": "tidelift"
                }
            ],
            "time": "2023-04-21T15:04:16+00:00"
        },
        {
            "name": "theseer/tokenizer",
            "version": "1.2.3",
            "source": {
                "type": "git",
                "url": "https://github.com/theseer/tokenizer.git",
                "reference": "737eda637ed5e28c3413cb1ebe8bb52cbf1ca7a2"
            },
            "dist": {
                "type": "zip",
                "url": "https://api.github.com/repos/theseer/tokenizer/zipball/737eda637ed5e28c3413cb1ebe8bb52cbf1ca7a2",
                "reference": "737eda637ed5e28c3413cb1ebe8bb52cbf1ca7a2",
                "shasum": ""
            },
            "require": {
                "ext-dom": "*",
                "ext-tokenizer": "*",
                "ext-xmlwriter": "*",
                "php": "^7.2 || ^8.0"
            },
            "type": "library",
            "autoload": {
                "classmap": [
                    "src/"
                ]
            },
            "notification-url": "https://packagist.org/downloads/",
            "license": [
                "BSD-3-Clause"
            ],
            "authors": [
                {
                    "name": "Arne Blankerts",
                    "email": "arne@blankerts.de",
                    "role": "Developer"
                }
            ],
            "description": "A small library for converting tokenized PHP source code into XML and potentially other formats",
            "support": {
                "issues": "https://github.com/theseer/tokenizer/issues",
                "source": "https://github.com/theseer/tokenizer/tree/1.2.3"
            },
            "funding": [
                {
                    "url": "https://github.com/theseer",
                    "type": "github"
                }
            ],
            "time": "2024-03-03T12:36:25+00:00"
        },
        {
            "name": "wp-coding-standards/wpcs",
            "version": "3.1.0",
            "source": {
                "type": "git",
                "url": "https://github.com/WordPress/WordPress-Coding-Standards.git",
                "reference": "9333efcbff231f10dfd9c56bb7b65818b4733ca7"
            },
            "dist": {
                "type": "zip",
                "url": "https://api.github.com/repos/WordPress/WordPress-Coding-Standards/zipball/9333efcbff231f10dfd9c56bb7b65818b4733ca7",
                "reference": "9333efcbff231f10dfd9c56bb7b65818b4733ca7",
                "shasum": ""
            },
            "require": {
                "ext-filter": "*",
                "ext-libxml": "*",
                "ext-tokenizer": "*",
                "ext-xmlreader": "*",
                "php": ">=5.4",
                "phpcsstandards/phpcsextra": "^1.2.1",
                "phpcsstandards/phpcsutils": "^1.0.10",
                "squizlabs/php_codesniffer": "^3.9.0"
            },
            "require-dev": {
                "php-parallel-lint/php-console-highlighter": "^1.0.0",
                "php-parallel-lint/php-parallel-lint": "^1.3.2",
                "phpcompatibility/php-compatibility": "^9.0",
                "phpcsstandards/phpcsdevtools": "^1.2.0",
                "phpunit/phpunit": "^4.0 || ^5.0 || ^6.0 || ^7.0 || ^8.0 || ^9.0"
            },
            "suggest": {
                "ext-iconv": "For improved results",
                "ext-mbstring": "For improved results"
            },
            "type": "phpcodesniffer-standard",
            "notification-url": "https://packagist.org/downloads/",
            "license": [
                "MIT"
            ],
            "authors": [
                {
                    "name": "Contributors",
                    "homepage": "https://github.com/WordPress/WordPress-Coding-Standards/graphs/contributors"
                }
            ],
            "description": "PHP_CodeSniffer rules (sniffs) to enforce WordPress coding conventions",
            "keywords": [
                "phpcs",
                "standards",
                "static analysis",
                "wordpress"
            ],
            "support": {
                "issues": "https://github.com/WordPress/WordPress-Coding-Standards/issues",
                "source": "https://github.com/WordPress/WordPress-Coding-Standards",
                "wiki": "https://github.com/WordPress/WordPress-Coding-Standards/wiki"
            },
            "funding": [
                {
                    "url": "https://opencollective.com/php_codesniffer",
                    "type": "custom"
                }
            ],
            "time": "2024-03-25T16:39:00+00:00"
        },
        {
            "name": "wpackagist-plugin/google-site-kit",
            "version": "dev-trunk",
            "source": {
                "type": "svn",
                "url": "https://plugins.svn.wordpress.org/google-site-kit/",
                "reference": "trunk"
            },
            "dist": {
                "type": "zip",
                "url": "https://downloads.wordpress.org/plugin/google-site-kit.zip?timestamp=1740495659"
            },
            "require": {
                "composer/installers": "^1.0 || ^2.0"
            },
            "type": "wordpress-plugin",
            "homepage": "https://wordpress.org/plugins/google-site-kit/",
            "time": "2025-02-25T15:00:59+00:00"
        },
        {
            "name": "yoast/phpunit-polyfills",
            "version": "1.1.2",
            "source": {
                "type": "git",
                "url": "https://github.com/Yoast/PHPUnit-Polyfills.git",
                "reference": "e9c8413de4c8ae03d2923a44f17d0d7dad1b96be"
            },
            "dist": {
                "type": "zip",
                "url": "https://api.github.com/repos/Yoast/PHPUnit-Polyfills/zipball/e9c8413de4c8ae03d2923a44f17d0d7dad1b96be",
                "reference": "e9c8413de4c8ae03d2923a44f17d0d7dad1b96be",
                "shasum": ""
            },
            "require": {
                "php": ">=5.4",
                "phpunit/phpunit": "^4.8.36 || ^5.7.21 || ^6.0 || ^7.0 || ^8.0 || ^9.0"
            },
            "require-dev": {
                "php-parallel-lint/php-console-highlighter": "^1.0.0",
                "php-parallel-lint/php-parallel-lint": "^1.4.0",
                "yoast/yoastcs": "^3.1.0"
            },
            "type": "library",
            "extra": {
                "branch-alias": {
                    "dev-main": "3.x-dev"
                }
            },
            "autoload": {
                "files": [
                    "phpunitpolyfills-autoload.php"
                ]
            },
            "notification-url": "https://packagist.org/downloads/",
            "license": [
                "BSD-3-Clause"
            ],
            "authors": [
                {
                    "name": "Team Yoast",
                    "email": "support@yoast.com",
                    "homepage": "https://yoast.com"
                },
                {
                    "name": "Contributors",
                    "homepage": "https://github.com/Yoast/PHPUnit-Polyfills/graphs/contributors"
                }
            ],
            "description": "Set of polyfills for changed PHPUnit functionality to allow for creating PHPUnit cross-version compatible tests",
            "homepage": "https://github.com/Yoast/PHPUnit-Polyfills",
            "keywords": [
                "phpunit",
                "polyfill",
                "testing"
            ],
            "support": {
                "issues": "https://github.com/Yoast/PHPUnit-Polyfills/issues",
                "security": "https://github.com/Yoast/PHPUnit-Polyfills/security/policy",
                "source": "https://github.com/Yoast/PHPUnit-Polyfills"
            },
            "time": "2024-09-06T22:03:10+00:00"
        },
        {
            "name": "yoast/wp-test-utils",
            "version": "1.2.0",
            "source": {
                "type": "git",
                "url": "https://github.com/Yoast/wp-test-utils.git",
                "reference": "2e0f62e0281e4859707c5f13b7da1422aa1c8f7b"
            },
            "dist": {
                "type": "zip",
                "url": "https://api.github.com/repos/Yoast/wp-test-utils/zipball/2e0f62e0281e4859707c5f13b7da1422aa1c8f7b",
                "reference": "2e0f62e0281e4859707c5f13b7da1422aa1c8f7b",
                "shasum": ""
            },
            "require": {
                "brain/monkey": "^2.6.1",
                "php": ">=5.6",
                "yoast/phpunit-polyfills": "^1.1.0"
            },
            "require-dev": {
                "yoast/yoastcs": "^2.3.1"
            },
            "type": "library",
            "extra": {
                "branch-alias": {
                    "dev-main": "1.x-dev",
                    "dev-develop": "1.x-dev"
                }
            },
            "autoload": {
                "classmap": [
                    "src/"
                ],
                "exclude-from-classmap": [
                    "/src/WPIntegration/TestCase.php",
                    "/src/WPIntegration/TestCaseNoPolyfills.php"
                ]
            },
            "notification-url": "https://packagist.org/downloads/",
            "license": [
                "BSD-3-Clause"
            ],
            "authors": [
                {
                    "name": "Team Yoast",
                    "email": "support@yoast.com",
                    "homepage": "https://yoast.com"
                },
                {
                    "name": "Contributors",
                    "homepage": "https://github.com/Yoast/wp-test-utils/graphs/contributors"
                }
            ],
            "description": "PHPUnit cross-version compatibility layer for testing plugins and themes build for WordPress",
            "homepage": "https://github.com/Yoast/wp-test-utils/",
            "keywords": [
                "brainmonkey",
                "integration-testing",
                "phpunit",
                "testing",
                "unit-testing",
                "wordpress"
            ],
            "support": {
                "issues": "https://github.com/Yoast/wp-test-utils/issues",
                "source": "https://github.com/Yoast/wp-test-utils"
            },
            "time": "2023-09-27T10:25:08+00:00"
        },
        {
            "name": "yoast/yoastcs",
            "version": "3.1.0",
            "source": {
                "type": "git",
                "url": "https://github.com/Yoast/yoastcs.git",
                "reference": "533b74e4ce234fb6ff1b02c87f84f227b5a95554"
            },
            "dist": {
                "type": "zip",
                "url": "https://api.github.com/repos/Yoast/yoastcs/zipball/533b74e4ce234fb6ff1b02c87f84f227b5a95554",
                "reference": "533b74e4ce234fb6ff1b02c87f84f227b5a95554",
                "shasum": ""
            },
            "require": {
                "automattic/vipwpcs": "^3.0.0",
                "ext-tokenizer": "*",
                "php": ">=7.2",
                "php-parallel-lint/php-console-highlighter": "^1.0.0",
                "php-parallel-lint/php-parallel-lint": "^1.4.0",
                "phpcompatibility/phpcompatibility-wp": "^2.1.4",
                "phpcsstandards/phpcsextra": "^1.2.1",
                "phpcsstandards/phpcsutils": "^1.0.10",
                "sirbrillig/phpcs-variable-analysis": "^2.11.17",
                "slevomat/coding-standard": "^8.15.0",
                "squizlabs/php_codesniffer": "^3.9.1",
                "wp-coding-standards/wpcs": "^3.1.0"
            },
            "require-dev": {
                "phpcompatibility/php-compatibility": "^9.3.5",
                "phpcsstandards/phpcsdevtools": "^1.2.1",
                "phpunit/phpunit": "^8.0 || ^9.0",
                "roave/security-advisories": "dev-master"
            },
            "type": "phpcodesniffer-standard",
            "notification-url": "https://packagist.org/downloads/",
            "license": [
                "MIT"
            ],
            "authors": [
                {
                    "name": "Team Yoast",
                    "email": "support@yoast.com",
                    "homepage": "https://yoast.com"
                }
            ],
            "description": "PHP_CodeSniffer rules for Yoast projects",
            "homepage": "https://github.com/Yoast/yoastcs",
            "keywords": [
                "phpcs",
                "standards",
                "static analysis",
                "wordpress",
                "yoast"
            ],
            "support": {
                "issues": "https://github.com/Yoast/yoastcs/issues",
                "security": "https://github.com/Yoast/yoastcs/security/policy",
                "source": "https://github.com/Yoast/yoastcs"
            },
            "time": "2024-04-05T08:45:55+00:00"
        }
    ],
    "aliases": [],
    "minimum-stability": "dev",
    "stability-flags": {
        "wpackagist-plugin/google-site-kit": 20
    },
    "prefer-stable": true,
    "prefer-lowest": false,
    "platform": {
        "php": "^7.2.5 || ^8.0",
        "ext-filter": "*"
    },
    "platform-dev": [],
    "platform-overrides": {
        "php": "7.2.5"
    },
    "plugin-api-version": "2.6.0"
}<|MERGE_RESOLUTION|>--- conflicted
+++ resolved
@@ -4,11 +4,7 @@
         "Read more about it at https://getcomposer.org/doc/01-basic-usage.md#installing-dependencies",
         "This file is @generated automatically"
     ],
-<<<<<<< HEAD
-    "content-hash": "d90edadf941288d8b0453549205d9fab",
-=======
-    "content-hash": "957a81cfc64a13b39a64a092f542b631",
->>>>>>> 5aacf980
+    "content-hash": "8f172118272a44c4280a4a0c96e1a162",
     "packages": [
         {
             "name": "composer/installers",
@@ -4456,7 +4452,6 @@
             ],
             "support": {
                 "source": "https://github.com/symfony/polyfill-php80/tree/v1.31.0"
-<<<<<<< HEAD
             },
             "funding": [
                 {
@@ -4533,8 +4528,6 @@
             ],
             "support": {
                 "source": "https://github.com/symfony/polyfill-php81/tree/v1.31.0"
-=======
->>>>>>> 5aacf980
             },
             "funding": [
                 {
