--- conflicted
+++ resolved
@@ -4,11 +4,7 @@
         "Read more about it at https://getcomposer.org/doc/01-basic-usage.md#installing-dependencies",
         "This file is @generated automatically"
     ],
-<<<<<<< HEAD
-    "content-hash": "09d489bf46463c9ba71724c9d5fcdca0",
-=======
     "content-hash": "93834b794ad80b70be37944d9f05ac22",
->>>>>>> cd9c287a
     "packages": [
         {
             "name": "composer/installers",
