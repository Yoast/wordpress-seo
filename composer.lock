{
    "_readme": [
        "This file locks the dependencies of your project to a known state",
        "Read more about it at https://getcomposer.org/doc/01-basic-usage.md#composer-lock-the-lock-file",
        "This file is @generated automatically"
    ],
<<<<<<< HEAD
    "content-hash": "628bb94bebca13e6d3840266019bed8d",
=======
    "content-hash": "8d1224f16ccee47ceb6be900b94abec9",
>>>>>>> ba25bfda
    "packages": [
        {
            "name": "composer/installers",
            "version": "v1.4.0",
            "source": {
                "type": "git",
                "url": "https://github.com/composer/installers.git",
                "reference": "9ce17fb70e9a38dd8acff0636a29f5cf4d575c1b"
            },
            "dist": {
                "type": "zip",
                "url": "https://api.github.com/repos/composer/installers/zipball/9ce17fb70e9a38dd8acff0636a29f5cf4d575c1b",
                "reference": "9ce17fb70e9a38dd8acff0636a29f5cf4d575c1b",
                "shasum": ""
            },
            "require": {
                "composer-plugin-api": "^1.0"
            },
            "replace": {
                "roundcube/plugin-installer": "*",
                "shama/baton": "*"
            },
            "require-dev": {
                "composer/composer": "1.0.*@dev",
                "phpunit/phpunit": "4.1.*"
            },
            "type": "composer-plugin",
            "extra": {
                "class": "Composer\\Installers\\Plugin",
                "branch-alias": {
                    "dev-master": "1.0-dev"
                }
            },
            "autoload": {
                "psr-4": {
                    "Composer\\Installers\\": "src/Composer/Installers"
                }
            },
            "notification-url": "https://packagist.org/downloads/",
            "license": [
                "MIT"
            ],
            "authors": [
                {
                    "name": "Kyle Robinson Young",
                    "email": "kyle@dontkry.com",
                    "homepage": "https://github.com/shama"
                }
            ],
            "description": "A multi-framework Composer library installer",
            "homepage": "https://composer.github.io/installers/",
            "keywords": [
                "Craft",
                "Dolibarr",
                "Eliasis",
                "Hurad",
                "ImageCMS",
                "Kanboard",
                "Lan Management System",
                "MODX Evo",
                "Mautic",
                "Maya",
                "OXID",
                "Plentymarkets",
                "Porto",
                "RadPHP",
                "SMF",
                "Thelia",
                "WolfCMS",
                "agl",
                "aimeos",
                "annotatecms",
                "attogram",
                "bitrix",
                "cakephp",
                "chef",
                "cockpit",
                "codeigniter",
                "concrete5",
                "croogo",
                "dokuwiki",
                "drupal",
                "eZ Platform",
                "elgg",
                "expressionengine",
                "fuelphp",
                "grav",
                "installer",
                "itop",
                "joomla",
                "kohana",
                "laravel",
                "lavalite",
                "lithium",
                "magento",
                "mako",
                "mediawiki",
                "modulework",
                "moodle",
                "osclass",
                "phpbb",
                "piwik",
                "ppi",
                "puppet",
                "reindex",
                "roundcube",
                "shopware",
                "silverstripe",
                "sydes",
                "symfony",
                "typo3",
                "wordpress",
                "yawik",
                "zend",
                "zikula"
            ],
            "time": "2017-08-09T07:53:48+00:00"
        },
        {
            "name": "xrstf/composer-php52",
            "version": "v1.0.20",
            "source": {
                "type": "git",
                "url": "https://github.com/composer-php52/composer-php52.git",
                "reference": "bd41459d5e27df8d33057842b32377c39e97a5a8"
            },
            "dist": {
                "type": "zip",
                "url": "https://api.github.com/repos/composer-php52/composer-php52/zipball/bd41459d5e27df8d33057842b32377c39e97a5a8",
                "reference": "bd41459d5e27df8d33057842b32377c39e97a5a8",
                "shasum": ""
            },
            "type": "library",
            "extra": {
                "branch-alias": {
                    "dev-default": "1.x-dev"
                }
            },
            "autoload": {
                "psr-0": {
                    "xrstf\\Composer52": "lib/"
                }
            },
            "notification-url": "https://packagist.org/downloads/",
            "license": [
                "MIT"
            ],
            "time": "2016-04-16T21:52:24+00:00"
        },
        {
            "name": "yoast/api-libs",
            "version": "2.0",
            "source": {
                "type": "git",
                "url": "https://github.com/Yoast/api-libs.git",
                "reference": "e7361081a1d6ae79c0b96c8363379435ea736ef8"
            },
            "dist": {
                "type": "zip",
                "url": "https://api.github.com/repos/Yoast/api-libs/zipball/e7361081a1d6ae79c0b96c8363379435ea736ef8",
                "reference": "e7361081a1d6ae79c0b96c8363379435ea736ef8",
                "shasum": ""
            },
            "type": "library",
            "autoload": {
                "classmap": [
                    "class-api-libs.php"
                ]
            },
            "notification-url": "https://packagist.org/downloads/",
            "license": [
                "GPL-3.0"
            ],
            "authors": [
                {
                    "name": "Team Yoast",
                    "email": "support@yoast.com",
                    "homepage": "https://yoast.com"
                }
            ],
            "description": "Shared API libraries for Yoast projects.",
            "homepage": "https://github.com/Yoast/api-libs",
            "keywords": [
                "wordpress"
            ],
            "time": "2015-07-14T10:25:59+00:00"
        },
        {
            "name": "yoast/i18n-module",
            "version": "3.0.0",
            "source": {
                "type": "git",
                "url": "https://github.com/Yoast/i18n-module.git",
                "reference": "76b1645aaf8cf9a07dc06ec0bbe2a6838feeed4c"
            },
            "dist": {
                "type": "zip",
                "url": "https://api.github.com/repos/Yoast/i18n-module/zipball/76b1645aaf8cf9a07dc06ec0bbe2a6838feeed4c",
                "reference": "76b1645aaf8cf9a07dc06ec0bbe2a6838feeed4c",
                "shasum": ""
            },
            "type": "library",
            "autoload": {
                "classmap": [
                    "src/"
                ]
            },
            "notification-url": "https://packagist.org/downloads/",
            "license": [
                "GPL-2.0+"
            ],
            "authors": [
                {
                    "name": "Team Yoast",
                    "email": "support@yoast.com",
                    "homepage": "https://yoast.com"
                }
            ],
            "description": "Handle i18n for WordPress plugins.",
            "homepage": "https://github.com/Yoast/i18n-module",
            "keywords": [
                "wordpress"
            ],
            "time": "2017-09-06T07:17:52+00:00"
        },
        {
            "name": "yoast/license-manager",
            "version": "1.6.0",
            "source": {
                "type": "git",
                "url": "https://github.com/Yoast/License-Manager.git",
                "reference": "fbacabb06d788912fead4f32d0d1d8b9a2d883c9"
            },
            "dist": {
                "type": "zip",
                "url": "https://api.github.com/repos/Yoast/License-Manager/zipball/fbacabb06d788912fead4f32d0d1d8b9a2d883c9",
                "reference": "fbacabb06d788912fead4f32d0d1d8b9a2d883c9",
                "shasum": ""
            },
            "type": "library",
            "autoload": {
                "classmap": [
                    "class-api-request.php",
                    "class-license-manager.php",
                    "class-plugin-license-manager.php",
                    "class-plugin-update-manager.php",
                    "class-product.php",
                    "class-theme-license-manager.php",
                    "class-theme-update-manager.php",
                    "class-update-manager.php"
                ]
            },
            "notification-url": "https://packagist.org/downloads/",
            "license": [
                "GPL-2.0+"
            ],
            "authors": [
                {
                    "name": "Team Yoast",
                    "email": "support@yoast.com",
                    "homepage": "https://yoast.com"
                }
            ],
            "description": "Yoast License Manager.",
            "homepage": "https://github.com/Yoast/License-Manager",
            "keywords": [
                "wordpress"
            ],
            "time": "2017-08-22T07:59:16+00:00"
        },
        {
            "name": "yoast/whip",
            "version": "1.1.0",
            "source": {
                "type": "git",
                "url": "https://github.com/Yoast/whip.git",
                "reference": "f66106f5030a8f426ea2f0314bae814862336db1"
            },
            "dist": {
                "type": "zip",
                "url": "https://api.github.com/repos/Yoast/whip/zipball/f66106f5030a8f426ea2f0314bae814862336db1",
                "reference": "f66106f5030a8f426ea2f0314bae814862336db1",
                "shasum": ""
            },
            "require": {
                "xrstf/composer-php52": "^1.0"
            },
            "require-dev": {
                "phpunit/phpunit": "^3.6.12"
            },
            "type": "library",
            "autoload": {
                "files": [
                    "src/facades/wordpress.php"
                ],
                "classmap": [
                    "src/"
                ]
            },
            "notification-url": "https://packagist.org/downloads/",
            "license": [
                "GPL-3.0+"
            ],
            "authors": [
                {
                    "name": "Team Yoast",
                    "email": "support@yoast.com"
                }
            ],
            "description": "A WordPress package to nudge users to upgrade their software versions (starting with PHP)",
            "time": "2017-08-04T10:00:35+00:00"
        },
        {
            "name": "yoast/wp-helpscout",
            "version": "2.0.3",
            "source": {
                "type": "git",
                "url": "https://github.com/Yoast/wp-helpscout.git",
                "reference": "00c6d777497c935af76ba1b4962823165139bbbc"
            },
            "dist": {
                "type": "zip",
                "url": "https://api.github.com/repos/Yoast/wp-helpscout/zipball/00c6d777497c935af76ba1b4962823165139bbbc",
                "reference": "00c6d777497c935af76ba1b4962823165139bbbc",
                "shasum": ""
            },
            "type": "library",
            "autoload": {
                "classmap": [
                    "src/"
                ],
                "files": [
                    "src/functions.php"
                ]
            },
            "notification-url": "https://packagist.org/downloads/",
            "license": [
                "GPL-3.0+"
            ],
            "authors": [
                {
                    "name": "Team Yoast",
                    "email": "support@yoast.com",
                    "homepage": "https://yoast.com"
                }
            ],
            "description": "A package to integrate the helpscout beacon into WordPress",
            "time": "2017-08-03T07:48:33+00:00"
        }
    ],
    "packages-dev": [
        {
            "name": "pdepend/pdepend",
            "version": "2.5.0",
            "source": {
                "type": "git",
                "url": "https://github.com/pdepend/pdepend.git",
                "reference": "0c50874333149c0dad5a2877801aed148f2767ff"
            },
            "dist": {
                "type": "zip",
                "url": "https://api.github.com/repos/pdepend/pdepend/zipball/0c50874333149c0dad5a2877801aed148f2767ff",
                "reference": "0c50874333149c0dad5a2877801aed148f2767ff",
                "shasum": ""
            },
            "require": {
                "php": ">=5.3.7",
                "symfony/config": "^2.3.0|^3",
                "symfony/dependency-injection": "^2.3.0|^3",
                "symfony/filesystem": "^2.3.0|^3"
            },
            "require-dev": {
                "phpunit/phpunit": "^4.4.0,<4.8",
                "squizlabs/php_codesniffer": "^2.0.0"
            },
            "bin": [
                "src/bin/pdepend"
            ],
            "type": "library",
            "autoload": {
                "psr-4": {
                    "PDepend\\": "src/main/php/PDepend"
                }
            },
            "notification-url": "https://packagist.org/downloads/",
            "license": [
                "BSD-3-Clause"
            ],
            "description": "Official version of pdepend to be handled with Composer",
            "time": "2017-01-19T14:23:36+00:00"
        },
        {
            "name": "phpmd/phpmd",
            "version": "2.6.0",
            "source": {
                "type": "git",
                "url": "https://github.com/phpmd/phpmd.git",
                "reference": "4e9924b2c157a3eb64395460fcf56b31badc8374"
            },
            "dist": {
                "type": "zip",
                "url": "https://api.github.com/repos/phpmd/phpmd/zipball/4e9924b2c157a3eb64395460fcf56b31badc8374",
                "reference": "4e9924b2c157a3eb64395460fcf56b31badc8374",
                "shasum": ""
            },
            "require": {
                "ext-xml": "*",
                "pdepend/pdepend": "^2.5",
                "php": ">=5.3.9"
            },
            "require-dev": {
                "phpunit/phpunit": "^4.0",
                "squizlabs/php_codesniffer": "^2.0"
            },
            "bin": [
                "src/bin/phpmd"
            ],
            "type": "project",
            "autoload": {
                "psr-0": {
                    "PHPMD\\": "src/main/php"
                }
            },
            "notification-url": "https://packagist.org/downloads/",
            "license": [
                "BSD-3-Clause"
            ],
            "authors": [
                {
                    "name": "Manuel Pichler",
                    "email": "github@manuel-pichler.de",
                    "homepage": "https://github.com/manuelpichler",
                    "role": "Project Founder"
                },
                {
                    "name": "Other contributors",
                    "homepage": "https://github.com/phpmd/phpmd/graphs/contributors",
                    "role": "Contributors"
                },
                {
                    "name": "Marc Würth",
                    "email": "ravage@bluewin.ch",
                    "homepage": "https://github.com/ravage84",
                    "role": "Project Maintainer"
                }
            ],
            "description": "PHPMD is a spin-off project of PHP Depend and aims to be a PHP equivalent of the well known Java tool PMD.",
            "homepage": "http://phpmd.org/",
            "keywords": [
                "mess detection",
                "mess detector",
                "pdepend",
                "phpmd",
                "pmd"
            ],
            "time": "2017-01-20T14:41:10+00:00"
        },
        {
            "name": "psr/container",
            "version": "1.0.0",
            "source": {
                "type": "git",
                "url": "https://github.com/php-fig/container.git",
                "reference": "b7ce3b176482dbbc1245ebf52b181af44c2cf55f"
            },
            "dist": {
                "type": "zip",
                "url": "https://api.github.com/repos/php-fig/container/zipball/b7ce3b176482dbbc1245ebf52b181af44c2cf55f",
                "reference": "b7ce3b176482dbbc1245ebf52b181af44c2cf55f",
                "shasum": ""
            },
            "require": {
                "php": ">=5.3.0"
            },
            "type": "library",
            "extra": {
                "branch-alias": {
                    "dev-master": "1.0.x-dev"
                }
            },
            "autoload": {
                "psr-4": {
                    "Psr\\Container\\": "src/"
                }
            },
            "notification-url": "https://packagist.org/downloads/",
            "license": [
                "MIT"
            ],
            "authors": [
                {
                    "name": "PHP-FIG",
                    "homepage": "http://www.php-fig.org/"
                }
            ],
            "description": "Common Container Interface (PHP FIG PSR-11)",
            "homepage": "https://github.com/php-fig/container",
            "keywords": [
                "PSR-11",
                "container",
                "container-interface",
                "container-interop",
                "psr"
            ],
            "time": "2017-02-14T16:28:37+00:00"
        },
        {
            "name": "roave/security-advisories",
            "version": "dev-master",
            "source": {
                "type": "git",
                "url": "https://github.com/Roave/SecurityAdvisories.git",
                "reference": "1b2f1f59ff8fc933e4d61ee45214ff3228e20c75"
            },
            "dist": {
                "type": "zip",
                "url": "https://api.github.com/repos/Roave/SecurityAdvisories/zipball/1b2f1f59ff8fc933e4d61ee45214ff3228e20c75",
                "reference": "1b2f1f59ff8fc933e4d61ee45214ff3228e20c75",
                "shasum": ""
            },
            "conflict": {
                "3f/pygmentize": "<1.2",
                "adodb/adodb-php": "<5.20.6",
                "amphp/artax": "<1.0.6|>=2,<2.0.6",
                "amphp/http": "<1.0.1",
                "asymmetricrypt/asymmetricrypt": ">=0,<9.9.99",
                "aws/aws-sdk-php": ">=3,<3.2.1",
                "bugsnag/bugsnag-laravel": ">=2,<2.0.2",
                "cakephp/cakephp": ">=1.3,<1.3.18|>=2,<2.4.99|>=2.5,<2.5.99|>=2.6,<2.6.12|>=2.7,<2.7.6|>=3,<3.0.15|>=3.1,<3.1.4",
                "cart2quote/module-quotation": ">=4.1.6,<=4.4.5|>=5,<5.4.4",
                "cartalyst/sentry": "<=2.1.6",
                "codeigniter/framework": "<=3.0.6",
                "composer/composer": "<=1.0.0-alpha11",
                "contao-components/mediaelement": ">=2.14.2,<2.21.1",
                "contao/core": ">=2,<3.5.32",
                "contao/core-bundle": ">=4,<4.4.8",
                "contao/listing-bundle": ">=4,<4.4.8",
                "contao/newsletter-bundle": ">=4,<4.1",
                "doctrine/annotations": ">=1,<1.2.7",
                "doctrine/cache": ">=1,<1.3.2|>=1.4,<1.4.2",
                "doctrine/common": ">=2,<2.4.3|>=2.5,<2.5.1",
                "doctrine/dbal": ">=2,<2.0.8|>=2.1,<2.1.2",
                "doctrine/doctrine-bundle": "<1.5.2",
                "doctrine/doctrine-module": "<=0.7.1",
                "doctrine/mongodb-odm": ">=1,<1.0.2",
                "doctrine/mongodb-odm-bundle": ">=2,<3.0.1",
                "doctrine/orm": ">=2,<2.4.8|>=2.5,<2.5.1",
                "dompdf/dompdf": ">=0.6,<0.6.2",
                "drupal/core": ">=8,<8.4.5",
                "drupal/drupal": ">=8,<8.4.5",
                "erusev/parsedown": "<1.7",
                "ezsystems/ezpublish-legacy": ">=5.3,<5.3.12.3|>=5.4,<5.4.11.3|>=2017.8,<2017.8.1.1|>=2017.12,<2017.12.2.1",
                "firebase/php-jwt": "<2",
                "friendsofsymfony/rest-bundle": ">=1.2,<1.2.2",
                "friendsofsymfony/user-bundle": ">=1.2,<1.3.5",
                "gree/jose": "<=2.2",
                "gregwar/rst": "<1.0.3",
                "guzzlehttp/guzzle": ">=6,<6.2.1|>=4.0.0-rc2,<4.2.4|>=5,<5.3.1",
                "illuminate/auth": ">=4,<4.0.99|>=4.1,<4.1.26",
                "illuminate/database": ">=4,<4.0.99|>=4.1,<4.1.29",
                "joomla/session": "<1.3.1",
                "laravel/framework": ">=4,<4.0.99|>=4.1,<4.1.29",
                "laravel/socialite": ">=1,<1.0.99|>=2,<2.0.10",
                "magento/magento1ce": ">=1.5.0.1,<1.9.3.2",
                "magento/magento1ee": ">=1.9,<1.14.3.2",
                "magento/magento2ce": ">=2,<2.2",
                "monolog/monolog": ">=1.8,<1.12",
                "namshi/jose": "<2.2",
                "onelogin/php-saml": "<2.10.4",
                "oro/crm": ">=1.7,<1.7.4",
                "oro/platform": ">=1.7,<1.7.4",
                "padraic/humbug_get_contents": "<1.1.2",
                "pagarme/pagarme-php": ">=0,<3",
                "paragonie/random_compat": "<2",
                "phpmailer/phpmailer": ">=5,<5.2.24",
                "phpunit/phpunit": ">=4.8.19,<4.8.28|>=5.0.10,<5.6.3",
                "phpxmlrpc/extras": "<0.6.1",
                "propel/propel": ">=2.0.0-alpha1,<=2.0.0-alpha7",
                "propel/propel1": ">=1,<=1.7.1",
                "pusher/pusher-php-server": "<2.2.1",
                "sabre/dav": ">=1.6,<1.6.99|>=1.7,<1.7.11|>=1.8,<1.8.9",
                "shopware/shopware": "<5.3.7",
                "silverstripe/cms": ">=3,<=3.0.11|>=3.1,<3.1.11",
                "silverstripe/forum": "<=0.6.1|>=0.7,<=0.7.3",
                "silverstripe/framework": ">=3,<3.3",
                "silverstripe/userforms": "<3",
                "simplesamlphp/saml2": "<1.10.6|>=2,<2.3.8|>=3,<3.1.4",
                "simplesamlphp/simplesamlphp": "<1.15.2",
                "simplesamlphp/simplesamlphp-module-infocard": "<1.0.1",
                "socalnick/scn-social-auth": "<1.15.2",
                "squizlabs/php_codesniffer": ">=1,<2.8.1",
                "stormpath/sdk": ">=0,<9.9.99",
                "swiftmailer/swiftmailer": ">=4,<5.4.5",
                "symfony/dependency-injection": ">=2,<2.0.17",
                "symfony/form": ">=2.3,<2.3.35|>=2.4,<2.6.12|>=2.7,<2.7.38|>=2.8,<2.8.31|>=3,<3.2.14|>=3.3,<3.3.13",
                "symfony/framework-bundle": ">=2,<2.3.18|>=2.4,<2.4.8|>=2.5,<2.5.2",
                "symfony/http-foundation": ">=2,<2.3.27|>=2.4,<2.5.11|>=2.6,<2.6.6",
                "symfony/http-kernel": ">=2,<2.3.29|>=2.4,<2.5.12|>=2.6,<2.6.8",
                "symfony/intl": ">=2.7,<2.7.38|>=2.8,<2.8.31|>=3,<3.2.14|>=3.3,<3.3.13",
                "symfony/routing": ">=2,<2.0.19",
                "symfony/security": ">=2,<2.0.25|>=2.1,<2.1.13|>=2.2,<2.2.9|>=2.3,<2.3.37|>=2.4,<2.6.13|>=2.7,<2.7.9|>=2.7.30,<2.7.32|>=2.8.23,<2.8.25|>=3.2.10,<3.2.12|>=3.3.3,<3.3.5",
                "symfony/security-core": ">=2.4,<2.6.13|>=2.7,<2.7.9|>=2.7.30,<2.7.32|>=2.8,<2.8.6|>=2.8.23,<2.8.25|>=3,<3.0.6|>=3.2.10,<3.2.12|>=3.3.3,<3.3.5",
                "symfony/security-csrf": ">=2.7,<2.7.38|>=2.8,<2.8.31|>=3,<3.2.14|>=3.3,<3.3.13",
                "symfony/security-http": ">=2.3,<2.3.41|>=2.4,<2.7.38|>=2.8,<2.8.31|>=3,<3.2.14|>=3.3,<3.3.13",
                "symfony/serializer": ">=2,<2.0.11",
                "symfony/symfony": ">=2,<2.3.41|>=2.4,<2.7.38|>=2.8,<2.8.31|>=3,<3.2.14|>=3.3,<3.3.13",
                "symfony/translation": ">=2,<2.0.17",
                "symfony/validator": ">=2,<2.0.24|>=2.1,<2.1.12|>=2.2,<2.2.5|>=2.3,<2.3.3",
                "symfony/web-profiler-bundle": ">=2,<2.3.19|>=2.4,<2.4.9|>=2.5,<2.5.4",
                "symfony/yaml": ">=2,<2.0.22|>=2.1,<2.1.7",
                "thelia/backoffice-default-template": ">=2.1,<2.1.2",
                "thelia/thelia": ">=2.1.0-beta1,<2.1.3|>=2.1,<2.1.2",
                "titon/framework": ">=0,<9.9.99",
                "twig/twig": "<1.20",
                "typo3/cms": ">=6.2,<6.2.30|>=7,<7.6.22|>=8,<8.7.5",
                "typo3/flow": ">=1,<1.0.4|>=1.1,<1.1.1|>=2,<2.0.1|>=2.3,<2.3.16|>=3,<3.0.10|>=3.1,<3.1.7|>=3.2,<3.2.7|>=3.3,<3.3.5",
                "typo3/neos": ">=1.1,<1.1.3|>=1.2,<1.2.13|>=2,<2.0.4",
                "willdurand/js-translation-bundle": "<2.1.1",
                "yiisoft/yii": ">=1.1.14,<1.1.15",
                "yiisoft/yii2": "<2.0.14",
                "yiisoft/yii2-bootstrap": "<2.0.4",
                "yiisoft/yii2-dev": "<2.0.14",
                "yiisoft/yii2-gii": "<2.0.4",
                "yiisoft/yii2-jui": "<2.0.4",
                "zendframework/zend-cache": ">=2.4,<2.4.8|>=2.5,<2.5.3",
                "zendframework/zend-captcha": ">=2,<2.4.9|>=2.5,<2.5.2",
                "zendframework/zend-crypt": ">=2,<2.4.9|>=2.5,<2.5.2",
                "zendframework/zend-db": ">=2,<2.0.99|>=2.1,<2.1.99|>=2.2,<2.2.10|>=2.3,<2.3.5",
                "zendframework/zend-diactoros": ">=1,<1.0.4",
                "zendframework/zend-form": ">=2,<2.2.7|>=2.3,<2.3.1",
                "zendframework/zend-http": ">=2,<2.0.99|>=2.1,<2.1.99|>=2.3,<2.3.8|>=2.4,<2.4.1",
                "zendframework/zend-json": ">=2.1,<2.1.6|>=2.2,<2.2.6",
                "zendframework/zend-ldap": ">=2,<2.0.99|>=2.1,<2.1.99|>=2.2,<2.2.8|>=2.3,<2.3.3",
                "zendframework/zend-mail": ">=2,<2.4.11|>=2.5,<2.7.2",
                "zendframework/zend-navigation": ">=2,<2.2.7|>=2.3,<2.3.1",
                "zendframework/zend-session": ">=2,<2.0.99|>=2.1,<2.1.99|>=2.2,<2.2.9|>=2.3,<2.3.4",
                "zendframework/zend-validator": ">=2.3,<2.3.6",
                "zendframework/zend-view": ">=2,<2.2.7|>=2.3,<2.3.1",
                "zendframework/zend-xmlrpc": ">=2.1,<2.1.6|>=2.2,<2.2.6",
                "zendframework/zendframework": ">=2,<2.4.11|>=2.5,<2.5.1",
                "zendframework/zendframework1": "<1.12.20",
                "zendframework/zendopenid": ">=2,<2.0.2",
                "zendframework/zendxml": ">=1,<1.0.1",
                "zetacomponents/mail": "<1.8.2",
                "zf-commons/zfc-user": "<1.2.2",
                "zfcampus/zf-apigility-doctrine": ">=1,<1.0.3",
                "zfr/zfr-oauth2-server-module": "<0.1.2"
            },
            "type": "metapackage",
            "notification-url": "https://packagist.org/downloads/",
            "license": [
                "MIT"
            ],
            "authors": [
                {
                    "name": "Marco Pivetta",
                    "email": "ocramius@gmail.com",
                    "role": "maintainer"
                }
            ],
            "description": "Prevents installation of composer packages with known security vulnerabilities: no API, simply require it",
            "time": "2018-03-15T17:53:05+00:00"
        },
        {
            "name": "squizlabs/php_codesniffer",
            "version": "2.8.1",
            "source": {
                "type": "git",
                "url": "https://github.com/squizlabs/PHP_CodeSniffer.git",
                "reference": "d7cf0d894e8aa4c73712ee4a331cc1eaa37cdc7d"
            },
            "dist": {
                "type": "zip",
                "url": "https://api.github.com/repos/squizlabs/PHP_CodeSniffer/zipball/d7cf0d894e8aa4c73712ee4a331cc1eaa37cdc7d",
                "reference": "d7cf0d894e8aa4c73712ee4a331cc1eaa37cdc7d",
                "shasum": ""
            },
            "require": {
                "ext-simplexml": "*",
                "ext-tokenizer": "*",
                "ext-xmlwriter": "*",
                "php": ">=5.1.2"
            },
            "require-dev": {
                "phpunit/phpunit": "~4.0"
            },
            "bin": [
                "scripts/phpcs",
                "scripts/phpcbf"
            ],
            "type": "library",
            "extra": {
                "branch-alias": {
                    "dev-master": "2.x-dev"
                }
            },
            "autoload": {
                "classmap": [
                    "CodeSniffer.php",
                    "CodeSniffer/CLI.php",
                    "CodeSniffer/Exception.php",
                    "CodeSniffer/File.php",
                    "CodeSniffer/Fixer.php",
                    "CodeSniffer/Report.php",
                    "CodeSniffer/Reporting.php",
                    "CodeSniffer/Sniff.php",
                    "CodeSniffer/Tokens.php",
                    "CodeSniffer/Reports/",
                    "CodeSniffer/Tokenizers/",
                    "CodeSniffer/DocGenerators/",
                    "CodeSniffer/Standards/AbstractPatternSniff.php",
                    "CodeSniffer/Standards/AbstractScopeSniff.php",
                    "CodeSniffer/Standards/AbstractVariableSniff.php",
                    "CodeSniffer/Standards/IncorrectPatternException.php",
                    "CodeSniffer/Standards/Generic/Sniffs/",
                    "CodeSniffer/Standards/MySource/Sniffs/",
                    "CodeSniffer/Standards/PEAR/Sniffs/",
                    "CodeSniffer/Standards/PSR1/Sniffs/",
                    "CodeSniffer/Standards/PSR2/Sniffs/",
                    "CodeSniffer/Standards/Squiz/Sniffs/",
                    "CodeSniffer/Standards/Zend/Sniffs/"
                ]
            },
            "notification-url": "https://packagist.org/downloads/",
            "license": [
                "BSD-3-Clause"
            ],
            "authors": [
                {
                    "name": "Greg Sherwood",
                    "role": "lead"
                }
            ],
            "description": "PHP_CodeSniffer tokenizes PHP, JavaScript and CSS files and detects violations of a defined set of coding standards.",
            "homepage": "http://www.squizlabs.com/php-codesniffer",
            "keywords": [
                "phpcs",
                "standards"
            ],
            "time": "2017-03-01T22:17:45+00:00"
        },
        {
            "name": "symfony/config",
            "version": "v3.4.4",
            "source": {
                "type": "git",
                "url": "https://github.com/symfony/config.git",
                "reference": "72689b934d6c6ecf73eca874e98933bf055313c9"
            },
            "dist": {
                "type": "zip",
                "url": "https://api.github.com/repos/symfony/config/zipball/72689b934d6c6ecf73eca874e98933bf055313c9",
                "reference": "72689b934d6c6ecf73eca874e98933bf055313c9",
                "shasum": ""
            },
            "require": {
                "php": "^5.5.9|>=7.0.8",
                "symfony/filesystem": "~2.8|~3.0|~4.0"
            },
            "conflict": {
                "symfony/dependency-injection": "<3.3",
                "symfony/finder": "<3.3"
            },
            "require-dev": {
                "symfony/dependency-injection": "~3.3|~4.0",
                "symfony/finder": "~3.3|~4.0",
                "symfony/yaml": "~3.0|~4.0"
            },
            "suggest": {
                "symfony/yaml": "To use the yaml reference dumper"
            },
            "type": "library",
            "extra": {
                "branch-alias": {
                    "dev-master": "3.4-dev"
                }
            },
            "autoload": {
                "psr-4": {
                    "Symfony\\Component\\Config\\": ""
                },
                "exclude-from-classmap": [
                    "/Tests/"
                ]
            },
            "notification-url": "https://packagist.org/downloads/",
            "license": [
                "MIT"
            ],
            "authors": [
                {
                    "name": "Fabien Potencier",
                    "email": "fabien@symfony.com"
                },
                {
                    "name": "Symfony Community",
                    "homepage": "https://symfony.com/contributors"
                }
            ],
            "description": "Symfony Config Component",
            "homepage": "https://symfony.com",
            "time": "2018-01-21T19:05:02+00:00"
        },
        {
            "name": "symfony/dependency-injection",
            "version": "v3.4.1",
            "source": {
                "type": "git",
                "url": "https://github.com/symfony/dependency-injection.git",
                "reference": "27810742895ad89e706ba5028e4f8fe425792b50"
            },
            "dist": {
                "type": "zip",
                "url": "https://api.github.com/repos/symfony/dependency-injection/zipball/27810742895ad89e706ba5028e4f8fe425792b50",
                "reference": "27810742895ad89e706ba5028e4f8fe425792b50",
                "shasum": ""
            },
            "require": {
                "php": "^5.5.9|>=7.0.8",
                "psr/container": "^1.0"
            },
            "conflict": {
                "symfony/config": "<3.3.1",
                "symfony/finder": "<3.3",
                "symfony/proxy-manager-bridge": "<3.4",
                "symfony/yaml": "<3.4"
            },
            "provide": {
                "psr/container-implementation": "1.0"
            },
            "require-dev": {
                "symfony/config": "~3.3|~4.0",
                "symfony/expression-language": "~2.8|~3.0|~4.0",
                "symfony/yaml": "~3.4|~4.0"
            },
            "suggest": {
                "symfony/config": "",
                "symfony/expression-language": "For using expressions in service container configuration",
                "symfony/finder": "For using double-star glob patterns or when GLOB_BRACE portability is required",
                "symfony/proxy-manager-bridge": "Generate service proxies to lazy load them",
                "symfony/yaml": ""
            },
            "type": "library",
            "extra": {
                "branch-alias": {
                    "dev-master": "3.4-dev"
                }
            },
            "autoload": {
                "psr-4": {
                    "Symfony\\Component\\DependencyInjection\\": ""
                },
                "exclude-from-classmap": [
                    "/Tests/"
                ]
            },
            "notification-url": "https://packagist.org/downloads/",
            "license": [
                "MIT"
            ],
            "authors": [
                {
                    "name": "Fabien Potencier",
                    "email": "fabien@symfony.com"
                },
                {
                    "name": "Symfony Community",
                    "homepage": "https://symfony.com/contributors"
                }
            ],
            "description": "Symfony DependencyInjection Component",
            "homepage": "https://symfony.com",
            "time": "2017-12-04T19:20:32+00:00"
        },
        {
            "name": "symfony/filesystem",
            "version": "v3.4.4",
            "source": {
                "type": "git",
                "url": "https://github.com/symfony/filesystem.git",
                "reference": "e078773ad6354af38169faf31c21df0f18ace03d"
            },
            "dist": {
                "type": "zip",
                "url": "https://api.github.com/repos/symfony/filesystem/zipball/e078773ad6354af38169faf31c21df0f18ace03d",
                "reference": "e078773ad6354af38169faf31c21df0f18ace03d",
                "shasum": ""
            },
            "require": {
                "php": "^5.5.9|>=7.0.8"
            },
            "type": "library",
            "extra": {
                "branch-alias": {
                    "dev-master": "3.4-dev"
                }
            },
            "autoload": {
                "psr-4": {
                    "Symfony\\Component\\Filesystem\\": ""
                },
                "exclude-from-classmap": [
                    "/Tests/"
                ]
            },
            "notification-url": "https://packagist.org/downloads/",
            "license": [
                "MIT"
            ],
            "authors": [
                {
                    "name": "Fabien Potencier",
                    "email": "fabien@symfony.com"
                },
                {
                    "name": "Symfony Community",
                    "homepage": "https://symfony.com/contributors"
                }
            ],
            "description": "Symfony Filesystem Component",
            "homepage": "https://symfony.com",
            "time": "2018-01-03T07:37:34+00:00"
        },
        {
            "name": "wp-coding-standards/wpcs",
            "version": "0.10.0",
            "source": {
                "type": "git",
                "url": "https://github.com/WordPress-Coding-Standards/WordPress-Coding-Standards.git",
                "reference": "b39490465f6fd7375743a395019cd597e12119c9"
            },
            "dist": {
                "type": "zip",
                "url": "https://api.github.com/repos/WordPress-Coding-Standards/WordPress-Coding-Standards/zipball/b39490465f6fd7375743a395019cd597e12119c9",
                "reference": "b39490465f6fd7375743a395019cd597e12119c9",
                "shasum": ""
            },
            "require": {
                "squizlabs/php_codesniffer": "^2.6"
            },
            "type": "library",
            "notification-url": "https://packagist.org/downloads/",
            "license": [
                "MIT"
            ],
            "authors": [
                {
                    "name": "Contributors",
                    "homepage": "https://github.com/WordPress-Coding-Standards/WordPress-Coding-Standards/graphs/contributors"
                }
            ],
            "description": "PHP_CodeSniffer rules (sniffs) to enforce WordPress coding conventions",
            "keywords": [
                "phpcs",
                "standards",
                "wordpress"
            ],
            "time": "2016-08-29T20:04:47+00:00"
        },
        {
            "name": "yoast/php-development-environment",
            "version": "1.0.1",
            "source": {
                "type": "git",
                "url": "https://github.com/Yoast/php-development-environment.git",
                "reference": "d53b054d96b688a96e47d4c2e4306983375efd75"
            },
            "dist": {
                "type": "zip",
                "url": "https://api.github.com/repos/Yoast/php-development-environment/zipball/d53b054d96b688a96e47d4c2e4306983375efd75",
                "reference": "d53b054d96b688a96e47d4c2e4306983375efd75",
                "shasum": ""
            },
            "type": "library",
            "autoload": {
                "files": [
                    "define.php"
                ]
            },
            "notification-url": "https://packagist.org/downloads/",
            "license": [
                "GPL-2.0+"
            ],
            "authors": [
                {
                    "name": "Team Yoast",
                    "email": "support@yoast.com",
                    "homepage": "https://yoast.com"
                }
            ],
            "description": "Yoast PHP development environment.",
            "homepage": "https://github.com/Yoast/php-development-environment",
            "keywords": [
                "wordpress"
            ],
            "time": "2016-06-16T10:12:26+00:00"
        },
        {
            "name": "yoast/yoastcs",
            "version": "0.4.3",
            "source": {
                "type": "git",
                "url": "https://github.com/Yoast/yoastcs.git",
                "reference": "0573753b5e8b939e83894bb6a9830ab1bd296cfe"
            },
            "dist": {
                "type": "zip",
                "url": "https://api.github.com/repos/Yoast/yoastcs/zipball/0573753b5e8b939e83894bb6a9830ab1bd296cfe",
                "reference": "0573753b5e8b939e83894bb6a9830ab1bd296cfe",
                "shasum": ""
            },
            "require": {
                "phpmd/phpmd": "^2.2.3",
                "squizlabs/php_codesniffer": "~2.8.1",
                "wp-coding-standards/wpcs": "~0.10.0"
            },
            "conflict": {
                "squizlabs/php_codesniffer": "2.3.1"
            },
            "type": "library",
            "notification-url": "https://packagist.org/downloads/",
            "license": [
                "MIT"
            ],
            "authors": [
                {
                    "name": "Team Yoast",
                    "email": "support@yoast.com",
                    "homepage": "https://yoast.com"
                }
            ],
            "description": "PHP_CodeSniffer rules for Yoast projects",
            "keywords": [
                "phpcs",
                "standards",
                "wordpress"
            ],
            "time": "2017-08-02T07:45:07+00:00"
        }
    ],
    "aliases": [],
    "minimum-stability": "dev",
    "stability-flags": {
        "roave/security-advisories": 20
    },
    "prefer-stable": true,
    "prefer-lowest": false,
    "platform": [],
    "platform-dev": []
}<|MERGE_RESOLUTION|>--- conflicted
+++ resolved
@@ -4,11 +4,7 @@
         "Read more about it at https://getcomposer.org/doc/01-basic-usage.md#composer-lock-the-lock-file",
         "This file is @generated automatically"
     ],
-<<<<<<< HEAD
-    "content-hash": "628bb94bebca13e6d3840266019bed8d",
-=======
     "content-hash": "8d1224f16ccee47ceb6be900b94abec9",
->>>>>>> ba25bfda
     "packages": [
         {
             "name": "composer/installers",
@@ -320,43 +316,6 @@
             ],
             "description": "A WordPress package to nudge users to upgrade their software versions (starting with PHP)",
             "time": "2017-08-04T10:00:35+00:00"
-        },
-        {
-            "name": "yoast/wp-helpscout",
-            "version": "2.0.3",
-            "source": {
-                "type": "git",
-                "url": "https://github.com/Yoast/wp-helpscout.git",
-                "reference": "00c6d777497c935af76ba1b4962823165139bbbc"
-            },
-            "dist": {
-                "type": "zip",
-                "url": "https://api.github.com/repos/Yoast/wp-helpscout/zipball/00c6d777497c935af76ba1b4962823165139bbbc",
-                "reference": "00c6d777497c935af76ba1b4962823165139bbbc",
-                "shasum": ""
-            },
-            "type": "library",
-            "autoload": {
-                "classmap": [
-                    "src/"
-                ],
-                "files": [
-                    "src/functions.php"
-                ]
-            },
-            "notification-url": "https://packagist.org/downloads/",
-            "license": [
-                "GPL-3.0+"
-            ],
-            "authors": [
-                {
-                    "name": "Team Yoast",
-                    "email": "support@yoast.com",
-                    "homepage": "https://yoast.com"
-                }
-            ],
-            "description": "A package to integrate the helpscout beacon into WordPress",
-            "time": "2017-08-03T07:48:33+00:00"
         }
     ],
     "packages-dev": [
