{
    "_readme": [
        "This file locks the dependencies of your project to a known state",
        "Read more about it at https://getcomposer.org/doc/01-basic-usage.md#composer-lock-the-lock-file",
        "This file is @generated automatically"
    ],
<<<<<<< HEAD
    "content-hash": "8be0296868cc31f08acfd61652f5a7ce",
=======
    "content-hash": "23077cd67105e0b38b840fb77a5c7a5f",
>>>>>>> f103074c
    "packages": [
        {
            "name": "composer/installers",
            "version": "v1.2.0",
            "source": {
                "type": "git",
                "url": "https://github.com/composer/installers.git",
                "reference": "d78064c68299743e0161004f2de3a0204e33b804"
            },
            "dist": {
                "type": "zip",
                "url": "https://api.github.com/repos/composer/installers/zipball/d78064c68299743e0161004f2de3a0204e33b804",
                "reference": "d78064c68299743e0161004f2de3a0204e33b804",
                "shasum": ""
            },
            "require": {
                "composer-plugin-api": "^1.0"
            },
            "replace": {
                "roundcube/plugin-installer": "*",
                "shama/baton": "*"
            },
            "require-dev": {
                "composer/composer": "1.0.*@dev",
                "phpunit/phpunit": "4.1.*"
            },
            "type": "composer-plugin",
            "extra": {
                "class": "Composer\\Installers\\Plugin",
                "branch-alias": {
                    "dev-master": "1.0-dev"
                }
            },
            "autoload": {
                "psr-4": {
                    "Composer\\Installers\\": "src/Composer/Installers"
                }
            },
            "notification-url": "https://packagist.org/downloads/",
            "license": [
                "MIT"
            ],
            "authors": [
                {
                    "name": "Kyle Robinson Young",
                    "email": "kyle@dontkry.com",
                    "homepage": "https://github.com/shama"
                }
            ],
            "description": "A multi-framework Composer library installer",
            "homepage": "https://composer.github.io/installers/",
            "keywords": [
                "Craft",
                "Dolibarr",
                "Hurad",
                "ImageCMS",
                "MODX Evo",
                "Mautic",
                "OXID",
                "Plentymarkets",
                "RadPHP",
                "SMF",
                "Thelia",
                "WolfCMS",
                "agl",
                "aimeos",
                "annotatecms",
                "attogram",
                "bitrix",
                "cakephp",
                "chef",
                "cockpit",
                "codeigniter",
                "concrete5",
                "croogo",
                "dokuwiki",
                "drupal",
                "elgg",
                "expressionengine",
                "fuelphp",
                "grav",
                "installer",
                "joomla",
                "kohana",
                "laravel",
                "lithium",
                "magento",
                "mako",
                "mediawiki",
                "modulework",
                "moodle",
                "phpbb",
                "piwik",
                "ppi",
                "puppet",
                "reindex",
                "roundcube",
                "shopware",
                "silverstripe",
                "symfony",
                "typo3",
                "wordpress",
                "yawik",
                "zend",
                "zikula"
            ],
            "time": "2016-08-13T20:53:52+00:00"
        },
        {
            "name": "xrstf/composer-php52",
            "version": "v1.0.20",
            "source": {
                "type": "git",
                "url": "https://github.com/composer-php52/composer-php52.git",
                "reference": "bd41459d5e27df8d33057842b32377c39e97a5a8"
            },
            "dist": {
                "type": "zip",
                "url": "https://api.github.com/repos/composer-php52/composer-php52/zipball/bd41459d5e27df8d33057842b32377c39e97a5a8",
                "reference": "bd41459d5e27df8d33057842b32377c39e97a5a8",
                "shasum": ""
            },
            "type": "library",
            "extra": {
                "branch-alias": {
                    "dev-default": "1.x-dev"
                }
            },
            "autoload": {
                "psr-0": {
                    "xrstf\\Composer52": "lib/"
                }
            },
            "notification-url": "https://packagist.org/downloads/",
            "license": [
                "MIT"
            ],
            "time": "2016-04-16T21:52:24+00:00"
        },
        {
            "name": "yoast/api-libs",
            "version": "2.0",
            "source": {
                "type": "git",
                "url": "https://github.com/Yoast/api-libs.git",
                "reference": "e7361081a1d6ae79c0b96c8363379435ea736ef8"
            },
            "dist": {
                "type": "zip",
                "url": "https://api.github.com/repos/Yoast/api-libs/zipball/e7361081a1d6ae79c0b96c8363379435ea736ef8",
                "reference": "e7361081a1d6ae79c0b96c8363379435ea736ef8",
                "shasum": ""
            },
            "type": "library",
            "autoload": {
                "classmap": [
                    "class-api-libs.php"
                ]
            },
            "notification-url": "https://packagist.org/downloads/",
            "license": [
                "GPL-3.0"
            ],
            "authors": [
                {
                    "name": "Team Yoast",
                    "email": "support@yoast.com",
                    "homepage": "https://yoast.com"
                }
            ],
            "description": "Shared API libraries for Yoast projects.",
            "homepage": "https://github.com/Yoast/api-libs",
            "keywords": [
                "wordpress"
            ],
            "time": "2015-07-14T10:25:59+00:00"
        },
        {
            "name": "yoast/i18n-module",
            "version": "2.0.1",
            "source": {
                "type": "git",
                "url": "https://github.com/Yoast/i18n-module.git",
                "reference": "c08da78bba4747dff960e31dda2be46aae6b30e8"
            },
            "dist": {
                "type": "zip",
                "url": "https://api.github.com/repos/Yoast/i18n-module/zipball/c08da78bba4747dff960e31dda2be46aae6b30e8",
                "reference": "c08da78bba4747dff960e31dda2be46aae6b30e8",
                "shasum": ""
            },
            "type": "library",
            "autoload": {
                "classmap": [
                    "src/"
                ]
            },
            "notification-url": "https://packagist.org/downloads/",
            "license": [
                "GPL-2.0+"
            ],
            "authors": [
                {
                    "name": "Team Yoast",
                    "email": "support@yoast.com",
                    "homepage": "https://yoast.com"
                }
            ],
            "description": "Handle i18n for WordPress plugins.",
            "homepage": "https://github.com/Yoast/i18n-module",
            "keywords": [
                "wordpress"
            ],
            "time": "2017-02-02T11:32:53+00:00"
        },
        {
            "name": "yoast/license-manager",
            "version": "1.5.0",
            "source": {
                "type": "git",
                "url": "https://github.com/Yoast/License-Manager.git",
                "reference": "bbd295b63a693d58ecb501b59b60a506a74aa225"
            },
            "dist": {
                "type": "zip",
                "url": "https://api.github.com/repos/Yoast/License-Manager/zipball/bbd295b63a693d58ecb501b59b60a506a74aa225",
                "reference": "bbd295b63a693d58ecb501b59b60a506a74aa225",
                "shasum": ""
            },
            "type": "library",
            "autoload": {
                "classmap": [
                    "class-api-request.php",
                    "class-license-manager.php",
                    "class-plugin-license-manager.php",
                    "class-plugin-update-manager.php",
                    "class-product.php",
                    "class-theme-license-manager.php",
                    "class-theme-update-manager.php",
                    "class-update-manager.php"
                ]
            },
            "notification-url": "https://packagist.org/downloads/",
            "license": [
                "GPL-2.0+"
            ],
            "authors": [
                {
                    "name": "Team Yoast",
                    "email": "support@yoast.com",
                    "homepage": "https://yoast.com"
                }
            ],
            "description": "Yoast License Manager.",
            "homepage": "https://github.com/Yoast/License-Manager",
            "keywords": [
                "wordpress"
            ],
            "time": "2017-02-28T09:22:38+00:00"
        },
        {
            "name": "yoast/whip",
            "version": "1.0.1",
            "source": {
                "type": "git",
                "url": "https://github.com/Yoast/whip.git",
                "reference": "192a294cd62d861aeecf19112bee0a83072de830"
            },
            "dist": {
                "type": "zip",
                "url": "https://api.github.com/repos/Yoast/whip/zipball/192a294cd62d861aeecf19112bee0a83072de830",
                "reference": "192a294cd62d861aeecf19112bee0a83072de830",
                "shasum": ""
            },
            "require": {
                "xrstf/composer-php52": "^1.0"
            },
            "require-dev": {
                "phpunit/phpunit": "^3.6.12"
            },
            "type": "library",
            "autoload": {
                "files": [
                    "src/facades/wordpress.php"
                ],
                "classmap": [
                    "src/"
                ]
            },
            "notification-url": "https://packagist.org/downloads/",
            "license": [
                "GPL-3.0+"
            ],
            "authors": [
                {
                    "name": "Team Yoast",
                    "email": "support@yoast.com"
                }
            ],
            "description": "A WordPress package to nudge users to upgrade their software versions (starting with PHP)",
<<<<<<< HEAD
            "time": "2017-03-11T11:34:13+00:00"
        },
        {
            "name": "yoast/wp-helpscout",
            "version": "2.0.2",
            "source": {
                "type": "git",
                "url": "https://github.com/Yoast/wp-helpscout.git",
                "reference": "6df28e99330039c205ceba3aafec77ada5cd9417"
            },
            "dist": {
                "type": "zip",
                "url": "https://api.github.com/repos/Yoast/wp-helpscout/zipball/6df28e99330039c205ceba3aafec77ada5cd9417",
                "reference": "6df28e99330039c205ceba3aafec77ada5cd9417",
                "shasum": ""
            },
            "type": "library",
            "autoload": {
                "classmap": [
                    "src/"
                ],
                "files": [
                    "src/functions.php"
                ]
            },
            "notification-url": "https://packagist.org/downloads/",
            "license": [
                "GPL-3.0+"
            ],
            "authors": [
                {
                    "name": "Team Yoast",
                    "email": "support@yoast.com",
                    "homepage": "https://yoast.com"
                }
            ],
            "description": "A package to integrate the helpscout beacon into WordPress",
            "time": "2016-07-14T09:16:23+00:00"
=======
            "time": "2017-03-21T10:28:35+00:00"
>>>>>>> f103074c
        }
    ],
    "packages-dev": [
        {
            "name": "codeclimate/php-test-reporter",
            "version": "dev-master",
            "source": {
                "type": "git",
                "url": "https://github.com/codeclimate/php-test-reporter.git",
                "reference": "8c6e6b9331252029b15135830231f6141651863d"
            },
            "dist": {
                "type": "zip",
                "url": "https://api.github.com/repos/codeclimate/php-test-reporter/zipball/8c6e6b9331252029b15135830231f6141651863d",
                "reference": "8c6e6b9331252029b15135830231f6141651863d",
                "shasum": ""
            },
            "require": {
                "ext-curl": "*",
                "php": ">=5.3",
                "satooshi/php-coveralls": "1.0.*",
                "symfony/console": ">=2.0"
            },
            "require-dev": {
                "ext-xdebug": "*",
                "phpunit/phpunit": "3.7.*@stable"
            },
            "bin": [
                "composer/bin/test-reporter"
            ],
            "type": "library",
            "extra": {
                "branch-alias": {
                    "dev-master": "0.3.x-dev"
                }
            },
            "autoload": {
                "psr-0": {
                    "CodeClimate\\Component": "src/",
                    "CodeClimate\\Bundle": "src/"
                }
            },
            "notification-url": "https://packagist.org/downloads/",
            "license": [
                "MIT"
            ],
            "authors": [
                {
                    "name": "Code Climate",
                    "email": "hello@codeclimate.com",
                    "homepage": "https://codeclimate.com"
                }
            ],
            "description": "PHP client for reporting test coverage to Code Climate",
            "homepage": "https://github.com/codeclimate/php-test-reporter",
            "keywords": [
                "codeclimate",
                "coverage"
            ],
            "time": "2017-01-19 23:19:56"
        },
        {
            "name": "guzzle/guzzle",
            "version": "v3.9.3",
            "source": {
                "type": "git",
                "url": "https://github.com/guzzle/guzzle3.git",
                "reference": "0645b70d953bc1c067bbc8d5bc53194706b628d9"
            },
            "dist": {
                "type": "zip",
                "url": "https://api.github.com/repos/guzzle/guzzle3/zipball/0645b70d953bc1c067bbc8d5bc53194706b628d9",
                "reference": "0645b70d953bc1c067bbc8d5bc53194706b628d9",
                "shasum": ""
            },
            "require": {
                "ext-curl": "*",
                "php": ">=5.3.3",
                "symfony/event-dispatcher": "~2.1"
            },
            "replace": {
                "guzzle/batch": "self.version",
                "guzzle/cache": "self.version",
                "guzzle/common": "self.version",
                "guzzle/http": "self.version",
                "guzzle/inflection": "self.version",
                "guzzle/iterator": "self.version",
                "guzzle/log": "self.version",
                "guzzle/parser": "self.version",
                "guzzle/plugin": "self.version",
                "guzzle/plugin-async": "self.version",
                "guzzle/plugin-backoff": "self.version",
                "guzzle/plugin-cache": "self.version",
                "guzzle/plugin-cookie": "self.version",
                "guzzle/plugin-curlauth": "self.version",
                "guzzle/plugin-error-response": "self.version",
                "guzzle/plugin-history": "self.version",
                "guzzle/plugin-log": "self.version",
                "guzzle/plugin-md5": "self.version",
                "guzzle/plugin-mock": "self.version",
                "guzzle/plugin-oauth": "self.version",
                "guzzle/service": "self.version",
                "guzzle/stream": "self.version"
            },
            "require-dev": {
                "doctrine/cache": "~1.3",
                "monolog/monolog": "~1.0",
                "phpunit/phpunit": "3.7.*",
                "psr/log": "~1.0",
                "symfony/class-loader": "~2.1",
                "zendframework/zend-cache": "2.*,<2.3",
                "zendframework/zend-log": "2.*,<2.3"
            },
            "suggest": {
                "guzzlehttp/guzzle": "Guzzle 5 has moved to a new package name. The package you have installed, Guzzle 3, is deprecated."
            },
            "type": "library",
            "extra": {
                "branch-alias": {
                    "dev-master": "3.9-dev"
                }
            },
            "autoload": {
                "psr-0": {
                    "Guzzle": "src/",
                    "Guzzle\\Tests": "tests/"
                }
            },
            "notification-url": "https://packagist.org/downloads/",
            "license": [
                "MIT"
            ],
            "authors": [
                {
                    "name": "Michael Dowling",
                    "email": "mtdowling@gmail.com",
                    "homepage": "https://github.com/mtdowling"
                },
                {
                    "name": "Guzzle Community",
                    "homepage": "https://github.com/guzzle/guzzle/contributors"
                }
            ],
            "description": "PHP HTTP client. This library is deprecated in favor of https://packagist.org/packages/guzzlehttp/guzzle",
            "homepage": "http://guzzlephp.org/",
            "keywords": [
                "client",
                "curl",
                "framework",
                "http",
                "http client",
                "rest",
                "web service"
            ],
            "abandoned": "guzzlehttp/guzzle",
            "time": "2015-03-18T18:23:50+00:00"
        },
        {
            "name": "padraic/humbug_get_contents",
            "version": "1.0.4",
            "source": {
                "type": "git",
                "url": "https://github.com/padraic/file_get_contents.git",
                "reference": "66797199019d0cb4529cb8d29c6f0b4c5085b53a"
            },
            "dist": {
                "type": "zip",
                "url": "https://api.github.com/repos/padraic/file_get_contents/zipball/66797199019d0cb4529cb8d29c6f0b4c5085b53a",
                "reference": "66797199019d0cb4529cb8d29c6f0b4c5085b53a",
                "shasum": ""
            },
            "require": {
                "php": ">=5.3"
            },
            "require-dev": {
                "phpunit/phpunit": "~4.0"
            },
            "type": "library",
            "extra": {
                "branch-alias": {
                    "dev-master": "1.0-dev"
                }
            },
            "autoload": {
                "psr-4": {
                    "Humbug\\": "src/Humbug/"
                },
                "files": [
                    "src/function.php"
                ]
            },
            "notification-url": "https://packagist.org/downloads/",
            "license": [
                "BSD-3-Clause"
            ],
            "authors": [
                {
                    "name": "Pádraic Brady",
                    "email": "padraic.brady@gmail.com",
                    "homepage": "http://blog.astrumfutura.com"
                }
            ],
            "description": "Secure wrapper for accessing HTTPS resources with file_get_contents for PHP 5.3+",
            "homepage": "https://github.com/padraic/file_get_contents",
            "keywords": [
                "download",
                "file_get_contents",
                "http",
                "https",
                "ssl",
                "tls"
            ],
            "time": "2015-04-22T18:45:00+00:00"
        },
        {
            "name": "padraic/phar-updater",
            "version": "1.0.3",
            "source": {
                "type": "git",
                "url": "https://github.com/padraic/phar-updater.git",
                "reference": "c17eeb3887dc4269d1b4837dc875d39e9f8149a8"
            },
            "dist": {
                "type": "zip",
                "url": "https://api.github.com/repos/padraic/phar-updater/zipball/c17eeb3887dc4269d1b4837dc875d39e9f8149a8",
                "reference": "c17eeb3887dc4269d1b4837dc875d39e9f8149a8",
                "shasum": ""
            },
            "require": {
                "padraic/humbug_get_contents": "^1.0",
                "php": ">=5.3.3"
            },
            "require-dev": {
                "phpunit/phpunit": "~4.0"
            },
            "type": "library",
            "extra": {
                "branch-alias": {
                    "dev-master": "1.0-dev"
                }
            },
            "autoload": {
                "psr-4": {
                    "Humbug\\SelfUpdate\\": "src/"
                }
            },
            "notification-url": "https://packagist.org/downloads/",
            "license": [
                "BSD-3-Clause"
            ],
            "authors": [
                {
                    "name": "Pádraic Brady",
                    "email": "padraic.brady@gmail.com",
                    "homepage": "http://blog.astrumfutura.com"
                }
            ],
            "description": "A thing to make PHAR self-updating easy and secure.",
            "keywords": [
                "humbug",
                "phar",
                "self-update",
                "update"
            ],
            "time": "2016-01-05T23:08:01+00:00"
        },
        {
            "name": "pdepend/pdepend",
            "version": "2.2.4",
            "source": {
                "type": "git",
                "url": "https://github.com/pdepend/pdepend.git",
                "reference": "b086687f3a01dc6bb92d633aef071d2c5dd0db06"
            },
            "dist": {
                "type": "zip",
                "url": "https://api.github.com/repos/pdepend/pdepend/zipball/b086687f3a01dc6bb92d633aef071d2c5dd0db06",
                "reference": "b086687f3a01dc6bb92d633aef071d2c5dd0db06",
                "shasum": ""
            },
            "require": {
                "php": ">=5.3.7",
                "symfony/config": "^2.3.0|^3",
                "symfony/dependency-injection": "^2.3.0|^3",
                "symfony/filesystem": "^2.3.0|^3"
            },
            "require-dev": {
                "phpunit/phpunit": "^4.4.0,<4.8",
                "squizlabs/php_codesniffer": "^2.0.0"
            },
            "bin": [
                "src/bin/pdepend"
            ],
            "type": "library",
            "autoload": {
                "psr-4": {
                    "PDepend\\": "src/main/php/PDepend"
                }
            },
            "notification-url": "https://packagist.org/downloads/",
            "license": [
                "BSD-3-Clause"
            ],
            "description": "Official version of pdepend to be handled with Composer",
            "time": "2016-03-10T15:15:04+00:00"
        },
        {
            "name": "phpmd/phpmd",
            "version": "2.4.3",
            "source": {
                "type": "git",
                "url": "https://github.com/phpmd/phpmd.git",
                "reference": "2b9c2417a18696dfb578b38c116cd0ddc19b256e"
            },
            "dist": {
                "type": "zip",
                "url": "https://api.github.com/repos/phpmd/phpmd/zipball/2b9c2417a18696dfb578b38c116cd0ddc19b256e",
                "reference": "2b9c2417a18696dfb578b38c116cd0ddc19b256e",
                "shasum": ""
            },
            "require": {
                "pdepend/pdepend": "^2.0.4",
                "php": ">=5.3.0"
            },
            "require-dev": {
                "phpunit/phpunit": "^4.0",
                "squizlabs/php_codesniffer": "^2.0"
            },
            "bin": [
                "src/bin/phpmd"
            ],
            "type": "project",
            "autoload": {
                "psr-0": {
                    "PHPMD\\": "src/main/php"
                }
            },
            "notification-url": "https://packagist.org/downloads/",
            "license": [
                "BSD-3-Clause"
            ],
            "authors": [
                {
                    "name": "Manuel Pichler",
                    "email": "github@manuel-pichler.de",
                    "homepage": "https://github.com/manuelpichler",
                    "role": "Project Founder"
                },
                {
                    "name": "Other contributors",
                    "homepage": "https://github.com/phpmd/phpmd/graphs/contributors",
                    "role": "Contributors"
                },
                {
                    "name": "Marc Würth",
                    "email": "ravage@bluewin.ch",
                    "homepage": "https://github.com/ravage84",
                    "role": "Project Maintainer"
                }
            ],
            "description": "PHPMD is a spin-off project of PHP Depend and aims to be a PHP equivalent of the well known Java tool PMD.",
            "homepage": "http://phpmd.org/",
            "keywords": [
                "mess detection",
                "mess detector",
                "pdepend",
                "phpmd",
                "pmd"
            ],
            "time": "2016-04-04T11:52:04+00:00"
        },
        {
            "name": "psr/log",
            "version": "1.0.0",
            "source": {
                "type": "git",
                "url": "https://github.com/php-fig/log.git",
                "reference": "fe0936ee26643249e916849d48e3a51d5f5e278b"
            },
            "dist": {
                "type": "zip",
                "url": "https://api.github.com/repos/php-fig/log/zipball/fe0936ee26643249e916849d48e3a51d5f5e278b",
                "reference": "fe0936ee26643249e916849d48e3a51d5f5e278b",
                "shasum": ""
            },
            "type": "library",
            "autoload": {
                "psr-0": {
                    "Psr\\Log\\": ""
                }
            },
            "notification-url": "https://packagist.org/downloads/",
            "license": [
                "MIT"
            ],
            "authors": [
                {
                    "name": "PHP-FIG",
                    "homepage": "http://www.php-fig.org/"
                }
            ],
            "description": "Common interface for logging libraries",
            "keywords": [
                "log",
                "psr",
                "psr-3"
            ],
            "time": "2012-12-21T11:40:51+00:00"
        },
        {
            "name": "satooshi/php-coveralls",
            "version": "v1.0.1",
            "source": {
                "type": "git",
                "url": "https://github.com/satooshi/php-coveralls.git",
                "reference": "da51d304fe8622bf9a6da39a8446e7afd432115c"
            },
            "dist": {
                "type": "zip",
                "url": "https://api.github.com/repos/satooshi/php-coveralls/zipball/da51d304fe8622bf9a6da39a8446e7afd432115c",
                "reference": "da51d304fe8622bf9a6da39a8446e7afd432115c",
                "shasum": ""
            },
            "require": {
                "ext-json": "*",
                "ext-simplexml": "*",
                "guzzle/guzzle": "^2.8|^3.0",
                "php": ">=5.3.3",
                "psr/log": "^1.0",
                "symfony/config": "^2.1|^3.0",
                "symfony/console": "^2.1|^3.0",
                "symfony/stopwatch": "^2.0|^3.0",
                "symfony/yaml": "^2.0|^3.0"
            },
            "suggest": {
                "symfony/http-kernel": "Allows Symfony integration"
            },
            "bin": [
                "bin/coveralls"
            ],
            "type": "library",
            "autoload": {
                "psr-4": {
                    "Satooshi\\": "src/Satooshi/"
                }
            },
            "notification-url": "https://packagist.org/downloads/",
            "license": [
                "MIT"
            ],
            "authors": [
                {
                    "name": "Kitamura Satoshi",
                    "email": "with.no.parachute@gmail.com",
                    "homepage": "https://www.facebook.com/satooshi.jp"
                }
            ],
            "description": "PHP client library for Coveralls API",
            "homepage": "https://github.com/satooshi/php-coveralls",
            "keywords": [
                "ci",
                "coverage",
                "github",
                "test"
            ],
            "time": "2016-01-20T17:35:46+00:00"
        },
        {
            "name": "squizlabs/php_codesniffer",
            "version": "2.5.1",
            "source": {
                "type": "git",
                "url": "https://github.com/squizlabs/PHP_CodeSniffer.git",
                "reference": "6731851d6aaf1d0d6c58feff1065227b7fda3ba8"
            },
            "dist": {
                "type": "zip",
                "url": "https://api.github.com/repos/squizlabs/PHP_CodeSniffer/zipball/6731851d6aaf1d0d6c58feff1065227b7fda3ba8",
                "reference": "6731851d6aaf1d0d6c58feff1065227b7fda3ba8",
                "shasum": ""
            },
            "require": {
                "ext-tokenizer": "*",
                "ext-xmlwriter": "*",
                "php": ">=5.1.2"
            },
            "require-dev": {
                "phpunit/phpunit": "~4.0"
            },
            "bin": [
                "scripts/phpcs",
                "scripts/phpcbf"
            ],
            "type": "library",
            "extra": {
                "branch-alias": {
                    "dev-master": "2.x-dev"
                }
            },
            "autoload": {
                "classmap": [
                    "CodeSniffer.php",
                    "CodeSniffer/CLI.php",
                    "CodeSniffer/Exception.php",
                    "CodeSniffer/File.php",
                    "CodeSniffer/Fixer.php",
                    "CodeSniffer/Report.php",
                    "CodeSniffer/Reporting.php",
                    "CodeSniffer/Sniff.php",
                    "CodeSniffer/Tokens.php",
                    "CodeSniffer/Reports/",
                    "CodeSniffer/Tokenizers/",
                    "CodeSniffer/DocGenerators/",
                    "CodeSniffer/Standards/AbstractPatternSniff.php",
                    "CodeSniffer/Standards/AbstractScopeSniff.php",
                    "CodeSniffer/Standards/AbstractVariableSniff.php",
                    "CodeSniffer/Standards/IncorrectPatternException.php",
                    "CodeSniffer/Standards/Generic/Sniffs/",
                    "CodeSniffer/Standards/MySource/Sniffs/",
                    "CodeSniffer/Standards/PEAR/Sniffs/",
                    "CodeSniffer/Standards/PSR1/Sniffs/",
                    "CodeSniffer/Standards/PSR2/Sniffs/",
                    "CodeSniffer/Standards/Squiz/Sniffs/",
                    "CodeSniffer/Standards/Zend/Sniffs/"
                ]
            },
            "notification-url": "https://packagist.org/downloads/",
            "license": [
                "BSD-3-Clause"
            ],
            "authors": [
                {
                    "name": "Greg Sherwood",
                    "role": "lead"
                }
            ],
            "description": "PHP_CodeSniffer tokenizes PHP, JavaScript and CSS files and detects violations of a defined set of coding standards.",
            "homepage": "http://www.squizlabs.com/php-codesniffer",
            "keywords": [
                "phpcs",
                "standards"
            ],
            "time": "2016-01-19T23:39:10+00:00"
        },
        {
            "name": "symfony/config",
            "version": "v3.0.6",
            "source": {
                "type": "git",
                "url": "https://github.com/symfony/config.git",
                "reference": "24f155da1ff180df8e15e34a8f6e2f8a0eadefa8"
            },
            "dist": {
                "type": "zip",
                "url": "https://api.github.com/repos/symfony/config/zipball/24f155da1ff180df8e15e34a8f6e2f8a0eadefa8",
                "reference": "24f155da1ff180df8e15e34a8f6e2f8a0eadefa8",
                "shasum": ""
            },
            "require": {
                "php": ">=5.5.9",
                "symfony/filesystem": "~2.8|~3.0"
            },
            "suggest": {
                "symfony/yaml": "To use the yaml reference dumper"
            },
            "type": "library",
            "extra": {
                "branch-alias": {
                    "dev-master": "3.0-dev"
                }
            },
            "autoload": {
                "psr-4": {
                    "Symfony\\Component\\Config\\": ""
                },
                "exclude-from-classmap": [
                    "/Tests/"
                ]
            },
            "notification-url": "https://packagist.org/downloads/",
            "license": [
                "MIT"
            ],
            "authors": [
                {
                    "name": "Fabien Potencier",
                    "email": "fabien@symfony.com"
                },
                {
                    "name": "Symfony Community",
                    "homepage": "https://symfony.com/contributors"
                }
            ],
            "description": "Symfony Config Component",
            "homepage": "https://symfony.com",
            "time": "2016-04-20T18:53:54+00:00"
        },
        {
            "name": "symfony/console",
            "version": "v3.0.6",
            "source": {
                "type": "git",
                "url": "https://github.com/symfony/console.git",
                "reference": "34a214710e0714b6efcf40ba3cd1e31373a97820"
            },
            "dist": {
                "type": "zip",
                "url": "https://api.github.com/repos/symfony/console/zipball/34a214710e0714b6efcf40ba3cd1e31373a97820",
                "reference": "34a214710e0714b6efcf40ba3cd1e31373a97820",
                "shasum": ""
            },
            "require": {
                "php": ">=5.5.9",
                "symfony/polyfill-mbstring": "~1.0"
            },
            "require-dev": {
                "psr/log": "~1.0",
                "symfony/event-dispatcher": "~2.8|~3.0",
                "symfony/process": "~2.8|~3.0"
            },
            "suggest": {
                "psr/log": "For using the console logger",
                "symfony/event-dispatcher": "",
                "symfony/process": ""
            },
            "type": "library",
            "extra": {
                "branch-alias": {
                    "dev-master": "3.0-dev"
                }
            },
            "autoload": {
                "psr-4": {
                    "Symfony\\Component\\Console\\": ""
                },
                "exclude-from-classmap": [
                    "/Tests/"
                ]
            },
            "notification-url": "https://packagist.org/downloads/",
            "license": [
                "MIT"
            ],
            "authors": [
                {
                    "name": "Fabien Potencier",
                    "email": "fabien@symfony.com"
                },
                {
                    "name": "Symfony Community",
                    "homepage": "https://symfony.com/contributors"
                }
            ],
            "description": "Symfony Console Component",
            "homepage": "https://symfony.com",
            "time": "2016-04-28T09:48:42+00:00"
        },
        {
            "name": "symfony/dependency-injection",
            "version": "v3.0.6",
            "source": {
                "type": "git",
                "url": "https://github.com/symfony/dependency-injection.git",
                "reference": "b2f4d40a6ed0f6ace59aa3c88d08a94eb9aef811"
            },
            "dist": {
                "type": "zip",
                "url": "https://api.github.com/repos/symfony/dependency-injection/zipball/b2f4d40a6ed0f6ace59aa3c88d08a94eb9aef811",
                "reference": "b2f4d40a6ed0f6ace59aa3c88d08a94eb9aef811",
                "shasum": ""
            },
            "require": {
                "php": ">=5.5.9"
            },
            "require-dev": {
                "symfony/config": "~2.8|~3.0",
                "symfony/expression-language": "~2.8|~3.0",
                "symfony/yaml": "~2.8|~3.0"
            },
            "suggest": {
                "symfony/config": "",
                "symfony/expression-language": "For using expressions in service container configuration",
                "symfony/proxy-manager-bridge": "Generate service proxies to lazy load them",
                "symfony/yaml": ""
            },
            "type": "library",
            "extra": {
                "branch-alias": {
                    "dev-master": "3.0-dev"
                }
            },
            "autoload": {
                "psr-4": {
                    "Symfony\\Component\\DependencyInjection\\": ""
                },
                "exclude-from-classmap": [
                    "/Tests/"
                ]
            },
            "notification-url": "https://packagist.org/downloads/",
            "license": [
                "MIT"
            ],
            "authors": [
                {
                    "name": "Fabien Potencier",
                    "email": "fabien@symfony.com"
                },
                {
                    "name": "Symfony Community",
                    "homepage": "https://symfony.com/contributors"
                }
            ],
            "description": "Symfony DependencyInjection Component",
            "homepage": "https://symfony.com",
            "time": "2016-05-09T18:14:44+00:00"
        },
        {
            "name": "symfony/event-dispatcher",
            "version": "v2.8.6",
            "source": {
                "type": "git",
                "url": "https://github.com/symfony/event-dispatcher.git",
                "reference": "a158f13992a3147d466af7a23b564ac719a4ddd8"
            },
            "dist": {
                "type": "zip",
                "url": "https://api.github.com/repos/symfony/event-dispatcher/zipball/a158f13992a3147d466af7a23b564ac719a4ddd8",
                "reference": "a158f13992a3147d466af7a23b564ac719a4ddd8",
                "shasum": ""
            },
            "require": {
                "php": ">=5.3.9"
            },
            "require-dev": {
                "psr/log": "~1.0",
                "symfony/config": "~2.0,>=2.0.5|~3.0.0",
                "symfony/dependency-injection": "~2.6|~3.0.0",
                "symfony/expression-language": "~2.6|~3.0.0",
                "symfony/stopwatch": "~2.3|~3.0.0"
            },
            "suggest": {
                "symfony/dependency-injection": "",
                "symfony/http-kernel": ""
            },
            "type": "library",
            "extra": {
                "branch-alias": {
                    "dev-master": "2.8-dev"
                }
            },
            "autoload": {
                "psr-4": {
                    "Symfony\\Component\\EventDispatcher\\": ""
                },
                "exclude-from-classmap": [
                    "/Tests/"
                ]
            },
            "notification-url": "https://packagist.org/downloads/",
            "license": [
                "MIT"
            ],
            "authors": [
                {
                    "name": "Fabien Potencier",
                    "email": "fabien@symfony.com"
                },
                {
                    "name": "Symfony Community",
                    "homepage": "https://symfony.com/contributors"
                }
            ],
            "description": "Symfony EventDispatcher Component",
            "homepage": "https://symfony.com",
            "time": "2016-05-03T18:59:18+00:00"
        },
        {
            "name": "symfony/filesystem",
            "version": "v3.0.6",
            "source": {
                "type": "git",
                "url": "https://github.com/symfony/filesystem.git",
                "reference": "74fec3511b62cb934b64bce1d96f06fffa4beafd"
            },
            "dist": {
                "type": "zip",
                "url": "https://api.github.com/repos/symfony/filesystem/zipball/74fec3511b62cb934b64bce1d96f06fffa4beafd",
                "reference": "74fec3511b62cb934b64bce1d96f06fffa4beafd",
                "shasum": ""
            },
            "require": {
                "php": ">=5.5.9"
            },
            "type": "library",
            "extra": {
                "branch-alias": {
                    "dev-master": "3.0-dev"
                }
            },
            "autoload": {
                "psr-4": {
                    "Symfony\\Component\\Filesystem\\": ""
                },
                "exclude-from-classmap": [
                    "/Tests/"
                ]
            },
            "notification-url": "https://packagist.org/downloads/",
            "license": [
                "MIT"
            ],
            "authors": [
                {
                    "name": "Fabien Potencier",
                    "email": "fabien@symfony.com"
                },
                {
                    "name": "Symfony Community",
                    "homepage": "https://symfony.com/contributors"
                }
            ],
            "description": "Symfony Filesystem Component",
            "homepage": "https://symfony.com",
            "time": "2016-04-12T18:09:53+00:00"
        },
        {
            "name": "symfony/polyfill-mbstring",
            "version": "v1.2.0",
            "source": {
                "type": "git",
                "url": "https://github.com/symfony/polyfill-mbstring.git",
                "reference": "dff51f72b0706335131b00a7f49606168c582594"
            },
            "dist": {
                "type": "zip",
                "url": "https://api.github.com/repos/symfony/polyfill-mbstring/zipball/dff51f72b0706335131b00a7f49606168c582594",
                "reference": "dff51f72b0706335131b00a7f49606168c582594",
                "shasum": ""
            },
            "require": {
                "php": ">=5.3.3"
            },
            "suggest": {
                "ext-mbstring": "For best performance"
            },
            "type": "library",
            "extra": {
                "branch-alias": {
                    "dev-master": "1.2-dev"
                }
            },
            "autoload": {
                "psr-4": {
                    "Symfony\\Polyfill\\Mbstring\\": ""
                },
                "files": [
                    "bootstrap.php"
                ]
            },
            "notification-url": "https://packagist.org/downloads/",
            "license": [
                "MIT"
            ],
            "authors": [
                {
                    "name": "Nicolas Grekas",
                    "email": "p@tchwork.com"
                },
                {
                    "name": "Symfony Community",
                    "homepage": "https://symfony.com/contributors"
                }
            ],
            "description": "Symfony polyfill for the Mbstring extension",
            "homepage": "https://symfony.com",
            "keywords": [
                "compatibility",
                "mbstring",
                "polyfill",
                "portable",
                "shim"
            ],
            "time": "2016-05-18T14:26:46+00:00"
        },
        {
            "name": "symfony/stopwatch",
            "version": "v3.0.6",
            "source": {
                "type": "git",
                "url": "https://github.com/symfony/stopwatch.git",
                "reference": "6015187088421e9499d8f8316bdb396f8b806c06"
            },
            "dist": {
                "type": "zip",
                "url": "https://api.github.com/repos/symfony/stopwatch/zipball/6015187088421e9499d8f8316bdb396f8b806c06",
                "reference": "6015187088421e9499d8f8316bdb396f8b806c06",
                "shasum": ""
            },
            "require": {
                "php": ">=5.5.9"
            },
            "type": "library",
            "extra": {
                "branch-alias": {
                    "dev-master": "3.0-dev"
                }
            },
            "autoload": {
                "psr-4": {
                    "Symfony\\Component\\Stopwatch\\": ""
                },
                "exclude-from-classmap": [
                    "/Tests/"
                ]
            },
            "notification-url": "https://packagist.org/downloads/",
            "license": [
                "MIT"
            ],
            "authors": [
                {
                    "name": "Fabien Potencier",
                    "email": "fabien@symfony.com"
                },
                {
                    "name": "Symfony Community",
                    "homepage": "https://symfony.com/contributors"
                }
            ],
            "description": "Symfony Stopwatch Component",
            "homepage": "https://symfony.com",
            "time": "2016-03-04T07:55:57+00:00"
        },
        {
            "name": "symfony/yaml",
            "version": "v3.0.6",
            "source": {
                "type": "git",
                "url": "https://github.com/symfony/yaml.git",
                "reference": "0047c8366744a16de7516622c5b7355336afae96"
            },
            "dist": {
                "type": "zip",
                "url": "https://api.github.com/repos/symfony/yaml/zipball/0047c8366744a16de7516622c5b7355336afae96",
                "reference": "0047c8366744a16de7516622c5b7355336afae96",
                "shasum": ""
            },
            "require": {
                "php": ">=5.5.9"
            },
            "type": "library",
            "extra": {
                "branch-alias": {
                    "dev-master": "3.0-dev"
                }
            },
            "autoload": {
                "psr-4": {
                    "Symfony\\Component\\Yaml\\": ""
                },
                "exclude-from-classmap": [
                    "/Tests/"
                ]
            },
            "notification-url": "https://packagist.org/downloads/",
            "license": [
                "MIT"
            ],
            "authors": [
                {
                    "name": "Fabien Potencier",
                    "email": "fabien@symfony.com"
                },
                {
                    "name": "Symfony Community",
                    "homepage": "https://symfony.com/contributors"
                }
            ],
            "description": "Symfony Yaml Component",
            "homepage": "https://symfony.com",
            "time": "2016-03-04T07:55:57+00:00"
        },
        {
            "name": "wp-coding-standards/wpcs",
            "version": "0.9.0",
            "source": {
                "type": "git",
                "url": "https://github.com/WordPress-Coding-Standards/WordPress-Coding-Standards.git",
                "reference": "b415094aa5fd24da6eba2295323bcff840902dd3"
            },
            "dist": {
                "type": "zip",
                "url": "https://api.github.com/repos/WordPress-Coding-Standards/WordPress-Coding-Standards/zipball/b415094aa5fd24da6eba2295323bcff840902dd3",
                "reference": "b415094aa5fd24da6eba2295323bcff840902dd3",
                "shasum": ""
            },
            "require": {
                "squizlabs/php_codesniffer": "~2.2"
            },
            "type": "library",
            "notification-url": "https://packagist.org/downloads/",
            "license": [
                "MIT"
            ],
            "authors": [
                {
                    "name": "Contributors",
                    "homepage": "https://github.com/WordPress-Coding-Standards/WordPress-Coding-Standards/graphs/contributors"
                }
            ],
            "description": "PHP_CodeSniffer rules (sniffs) to enforce WordPress coding conventions",
            "keywords": [
                "phpcs",
                "standards",
                "wordpress"
            ],
            "time": "2016-02-01T16:14:59+00:00"
        },
        {
            "name": "yoast/php-development-environment",
            "version": "1.0.1",
            "source": {
                "type": "git",
                "url": "https://github.com/Yoast/php-development-environment.git",
                "reference": "d53b054d96b688a96e47d4c2e4306983375efd75"
            },
            "dist": {
                "type": "zip",
                "url": "https://api.github.com/repos/Yoast/php-development-environment/zipball/d53b054d96b688a96e47d4c2e4306983375efd75",
                "reference": "d53b054d96b688a96e47d4c2e4306983375efd75",
                "shasum": ""
            },
            "type": "library",
            "autoload": {
                "files": [
                    "define.php"
                ]
            },
            "notification-url": "https://packagist.org/downloads/",
            "license": [
                "GPL-2.0+"
            ],
            "authors": [
                {
                    "name": "Team Yoast",
                    "email": "support@yoast.com",
                    "homepage": "https://yoast.com"
                }
            ],
            "description": "Yoast PHP development environment.",
            "homepage": "https://github.com/Yoast/php-development-environment",
            "keywords": [
                "wordpress"
            ],
            "time": "2016-06-16T10:12:26+00:00"
        },
        {
            "name": "yoast/yoastcs",
            "version": "0.3",
            "source": {
                "type": "git",
                "url": "https://github.com/Yoast/yoastcs.git",
                "reference": "f568cc6fc1194c5ef67ccc24b7cfd24259e92a16"
            },
            "dist": {
                "type": "zip",
                "url": "https://api.github.com/repos/Yoast/yoastcs/zipball/f568cc6fc1194c5ef67ccc24b7cfd24259e92a16",
                "reference": "f568cc6fc1194c5ef67ccc24b7cfd24259e92a16",
                "shasum": ""
            },
            "require": {
                "phpmd/phpmd": "^2.2.3",
                "squizlabs/php_codesniffer": "2.5.1",
                "wp-coding-standards/wpcs": "0.9"
            },
            "conflict": {
                "squizlabs/php_codesniffer": "2.3.1"
            },
            "type": "library",
            "notification-url": "https://packagist.org/downloads/",
            "license": [
                "MIT"
            ],
            "authors": [
                {
                    "name": "Team Yoast",
                    "email": "support@yoast.com",
                    "homepage": "https://yoast.com"
                }
            ],
            "description": "PHP_CodeSniffer rules for Yoast projects",
            "keywords": [
                "phpcs",
                "standards",
                "wordpress"
            ],
            "time": "2016-05-03T09:58:54+00:00"
        }
    ],
    "aliases": [],
    "minimum-stability": "dev",
    "stability-flags": {
        "codeclimate/php-test-reporter": 20
    },
    "prefer-stable": true,
    "prefer-lowest": false,
    "platform": [],
    "platform-dev": []
}<|MERGE_RESOLUTION|>--- conflicted
+++ resolved
@@ -4,11 +4,7 @@
         "Read more about it at https://getcomposer.org/doc/01-basic-usage.md#composer-lock-the-lock-file",
         "This file is @generated automatically"
     ],
-<<<<<<< HEAD
-    "content-hash": "8be0296868cc31f08acfd61652f5a7ce",
-=======
-    "content-hash": "23077cd67105e0b38b840fb77a5c7a5f",
->>>>>>> f103074c
+    "content-hash": "b109b5f126a3036b7b754349bab9e009",
     "packages": [
         {
             "name": "composer/installers",
@@ -309,8 +305,7 @@
                 }
             ],
             "description": "A WordPress package to nudge users to upgrade their software versions (starting with PHP)",
-<<<<<<< HEAD
-            "time": "2017-03-11T11:34:13+00:00"
+            "time": "2017-03-21T10:28:35+00:00"
         },
         {
             "name": "yoast/wp-helpscout",
@@ -348,9 +343,6 @@
             ],
             "description": "A package to integrate the helpscout beacon into WordPress",
             "time": "2016-07-14T09:16:23+00:00"
-=======
-            "time": "2017-03-21T10:28:35+00:00"
->>>>>>> f103074c
         }
     ],
     "packages-dev": [
