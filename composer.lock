{
    "_readme": [
        "This file locks the dependencies of your project to a known state",
        "Read more about it at https://getcomposer.org/doc/01-basic-usage.md#composer-lock-the-lock-file",
        "This file is @generated automatically"
    ],
<<<<<<< HEAD
    "content-hash": "a342a85a47c1ea127078aa8094a073fb",
=======
    "content-hash": "12e961bd204f7e4ea95f6cb9d9c1e719",
>>>>>>> 1392ea1d
    "packages": [
        {
            "name": "composer/installers",
            "version": "v1.5.0",
            "source": {
                "type": "git",
                "url": "https://github.com/composer/installers.git",
                "reference": "049797d727261bf27f2690430d935067710049c2"
            },
            "dist": {
                "type": "zip",
                "url": "https://api.github.com/repos/composer/installers/zipball/049797d727261bf27f2690430d935067710049c2",
                "reference": "049797d727261bf27f2690430d935067710049c2",
                "shasum": ""
            },
            "require": {
                "composer-plugin-api": "^1.0"
            },
            "replace": {
                "roundcube/plugin-installer": "*",
                "shama/baton": "*"
            },
            "require-dev": {
                "composer/composer": "1.0.*@dev",
                "phpunit/phpunit": "^4.8.36"
            },
            "type": "composer-plugin",
            "extra": {
                "class": "Composer\\Installers\\Plugin",
                "branch-alias": {
                    "dev-master": "1.0-dev"
                }
            },
            "autoload": {
                "psr-4": {
                    "Composer\\Installers\\": "src/Composer/Installers"
                }
            },
            "notification-url": "https://packagist.org/downloads/",
            "license": [
                "MIT"
            ],
            "authors": [
                {
                    "name": "Kyle Robinson Young",
                    "email": "kyle@dontkry.com",
                    "homepage": "https://github.com/shama"
                }
            ],
            "description": "A multi-framework Composer library installer",
            "homepage": "https://composer.github.io/installers/",
            "keywords": [
                "Craft",
                "Dolibarr",
                "Eliasis",
                "Hurad",
                "ImageCMS",
                "Kanboard",
                "Lan Management System",
                "MODX Evo",
                "Mautic",
                "Maya",
                "OXID",
                "Plentymarkets",
                "Porto",
                "RadPHP",
                "SMF",
                "Thelia",
                "WolfCMS",
                "agl",
                "aimeos",
                "annotatecms",
                "attogram",
                "bitrix",
                "cakephp",
                "chef",
                "cockpit",
                "codeigniter",
                "concrete5",
                "croogo",
                "dokuwiki",
                "drupal",
                "eZ Platform",
                "elgg",
                "expressionengine",
                "fuelphp",
                "grav",
                "installer",
                "itop",
                "joomla",
                "kohana",
                "laravel",
                "lavalite",
                "lithium",
                "magento",
                "majima",
                "mako",
                "mediawiki",
                "modulework",
                "modx",
                "moodle",
                "osclass",
                "phpbb",
                "piwik",
                "ppi",
                "puppet",
                "pxcms",
                "reindex",
                "roundcube",
                "shopware",
                "silverstripe",
                "sydes",
                "symfony",
                "typo3",
                "wordpress",
                "yawik",
                "zend",
                "zikula"
            ],
            "time": "2017-12-29T09:13:20+00:00"
        },
        {
            "name": "xrstf/composer-php52",
            "version": "v1.0.20",
            "source": {
                "type": "git",
                "url": "https://github.com/composer-php52/composer-php52.git",
                "reference": "bd41459d5e27df8d33057842b32377c39e97a5a8"
            },
            "dist": {
                "type": "zip",
                "url": "https://api.github.com/repos/composer-php52/composer-php52/zipball/bd41459d5e27df8d33057842b32377c39e97a5a8",
                "reference": "bd41459d5e27df8d33057842b32377c39e97a5a8",
                "shasum": ""
            },
            "type": "library",
            "extra": {
                "branch-alias": {
                    "dev-default": "1.x-dev"
                }
            },
            "autoload": {
                "psr-0": {
                    "xrstf\\Composer52": "lib/"
                }
            },
            "notification-url": "https://packagist.org/downloads/",
            "license": [
                "MIT"
            ],
            "time": "2016-04-16T21:52:24+00:00"
        },
        {
            "name": "yoast/api-libs",
            "version": "2.0",
            "source": {
                "type": "git",
                "url": "https://github.com/Yoast/api-libs.git",
                "reference": "e7361081a1d6ae79c0b96c8363379435ea736ef8"
            },
            "dist": {
                "type": "zip",
                "url": "https://api.github.com/repos/Yoast/api-libs/zipball/e7361081a1d6ae79c0b96c8363379435ea736ef8",
                "reference": "e7361081a1d6ae79c0b96c8363379435ea736ef8",
                "shasum": ""
            },
            "type": "library",
            "autoload": {
                "classmap": [
                    "class-api-libs.php"
                ]
            },
            "notification-url": "https://packagist.org/downloads/",
            "license": [
                "GPL-3.0"
            ],
            "authors": [
                {
                    "name": "Team Yoast",
                    "email": "support@yoast.com",
                    "homepage": "https://yoast.com"
                }
            ],
            "description": "Shared API libraries for Yoast projects.",
            "homepage": "https://github.com/Yoast/api-libs",
            "keywords": [
                "wordpress"
            ],
            "time": "2015-07-14T10:25:59+00:00"
        },
        {
            "name": "yoast/i18n-module",
            "version": "3.0.0",
            "source": {
                "type": "git",
                "url": "https://github.com/Yoast/i18n-module.git",
                "reference": "76b1645aaf8cf9a07dc06ec0bbe2a6838feeed4c"
            },
            "dist": {
                "type": "zip",
                "url": "https://api.github.com/repos/Yoast/i18n-module/zipball/76b1645aaf8cf9a07dc06ec0bbe2a6838feeed4c",
                "reference": "76b1645aaf8cf9a07dc06ec0bbe2a6838feeed4c",
                "shasum": ""
            },
            "type": "library",
            "autoload": {
                "classmap": [
                    "src/"
                ]
            },
            "notification-url": "https://packagist.org/downloads/",
            "license": [
                "GPL-2.0+"
            ],
            "authors": [
                {
                    "name": "Team Yoast",
                    "email": "support@yoast.com",
                    "homepage": "https://yoast.com"
                }
            ],
            "description": "Handle i18n for WordPress plugins.",
            "homepage": "https://github.com/Yoast/i18n-module",
            "keywords": [
                "wordpress"
            ],
            "time": "2017-09-06T07:17:52+00:00"
        },
        {
            "name": "yoast/license-manager",
            "version": "1.6.0",
            "source": {
                "type": "git",
                "url": "https://github.com/Yoast/License-Manager.git",
                "reference": "fbacabb06d788912fead4f32d0d1d8b9a2d883c9"
            },
            "dist": {
                "type": "zip",
                "url": "https://api.github.com/repos/Yoast/License-Manager/zipball/fbacabb06d788912fead4f32d0d1d8b9a2d883c9",
                "reference": "fbacabb06d788912fead4f32d0d1d8b9a2d883c9",
                "shasum": ""
            },
            "type": "library",
            "autoload": {
                "classmap": [
                    "class-api-request.php",
                    "class-license-manager.php",
                    "class-plugin-license-manager.php",
                    "class-plugin-update-manager.php",
                    "class-product.php",
                    "class-theme-license-manager.php",
                    "class-theme-update-manager.php",
                    "class-update-manager.php"
                ]
            },
            "notification-url": "https://packagist.org/downloads/",
            "license": [
                "GPL-2.0+"
            ],
            "authors": [
                {
                    "name": "Team Yoast",
                    "email": "support@yoast.com",
                    "homepage": "https://yoast.com"
                }
            ],
            "description": "Yoast License Manager.",
            "homepage": "https://github.com/Yoast/License-Manager",
            "keywords": [
                "wordpress"
            ],
            "time": "2017-08-22T07:59:16+00:00"
        },
        {
            "name": "yoast/whip",
            "version": "1.1.0",
            "source": {
                "type": "git",
                "url": "https://github.com/Yoast/whip.git",
                "reference": "f66106f5030a8f426ea2f0314bae814862336db1"
            },
            "dist": {
                "type": "zip",
                "url": "https://api.github.com/repos/Yoast/whip/zipball/f66106f5030a8f426ea2f0314bae814862336db1",
                "reference": "f66106f5030a8f426ea2f0314bae814862336db1",
                "shasum": ""
            },
            "require": {
                "xrstf/composer-php52": "^1.0"
            },
            "require-dev": {
                "phpunit/phpunit": "^3.6.12"
            },
            "type": "library",
            "autoload": {
                "files": [
                    "src/facades/wordpress.php"
                ],
                "classmap": [
                    "src/"
                ]
            },
            "notification-url": "https://packagist.org/downloads/",
            "license": [
                "GPL-3.0+"
            ],
            "authors": [
                {
                    "name": "Team Yoast",
                    "email": "support@yoast.com"
                }
            ],
            "description": "A WordPress package to nudge users to upgrade their software versions (starting with PHP)",
            "time": "2017-08-04T10:00:35+00:00"
<<<<<<< HEAD
        },
        {
            "name": "yoast/wp-helpscout",
            "version": "2.0.3",
            "source": {
                "type": "git",
                "url": "https://github.com/Yoast/wp-helpscout.git",
                "reference": "00c6d777497c935af76ba1b4962823165139bbbc"
            },
            "dist": {
                "type": "zip",
                "url": "https://api.github.com/repos/Yoast/wp-helpscout/zipball/00c6d777497c935af76ba1b4962823165139bbbc",
                "reference": "00c6d777497c935af76ba1b4962823165139bbbc",
                "shasum": ""
            },
            "type": "library",
            "autoload": {
                "classmap": [
                    "src/"
                ],
                "files": [
                    "src/functions.php"
                ]
            },
            "notification-url": "https://packagist.org/downloads/",
            "license": [
                "GPL-3.0+"
            ],
            "authors": [
                {
                    "name": "Team Yoast",
                    "email": "support@yoast.com",
                    "homepage": "https://yoast.com"
                }
            ],
            "description": "A package to integrate the helpscout beacon into WordPress",
            "time": "2017-08-03T07:48:33+00:00"
        }
    ],
    "packages-dev": [
        {
            "name": "codeclimate/php-test-reporter",
            "version": "dev-master",
            "source": {
                "type": "git",
                "url": "https://github.com/codeclimate/php-test-reporter.git",
                "reference": "22b07b85a996d2e173fac6838033a0e0cc2b465d"
            },
            "dist": {
                "type": "zip",
                "url": "https://api.github.com/repos/codeclimate/php-test-reporter/zipball/22b07b85a996d2e173fac6838033a0e0cc2b465d",
                "reference": "22b07b85a996d2e173fac6838033a0e0cc2b465d",
                "shasum": ""
            },
            "require": {
                "ext-curl": "*",
                "padraic/phar-updater": "^1.0",
                "php": "^5.3 || ^7.0",
                "psr/log": "^1.0",
                "satooshi/php-coveralls": "^1.0",
                "symfony/console": "^2.0 || ^3.0 || ^4.0"
            },
            "require-dev": {
                "friendsofphp/php-cs-fixer": "^2.0.0",
                "phpunit/phpunit": "^4.8.35 || ^5.7.0 || ^6.0.0"
            },
            "bin": [
                "composer/bin/test-reporter"
            ],
            "type": "library",
            "extra": {
                "branch-alias": {
                    "dev-master": "0.3.x-dev"
                }
            },
            "autoload": {
                "psr-4": {
                    "CodeClimate\\PhpTestReporter\\": "src/"
                }
            },
            "notification-url": "https://packagist.org/downloads/",
            "license": [
                "MIT"
            ],
            "authors": [
                {
                    "name": "Code Climate",
                    "email": "hello@codeclimate.com",
                    "homepage": "https://codeclimate.com"
                }
            ],
            "description": "PHP client for reporting test coverage to Code Climate",
            "homepage": "https://github.com/codeclimate/php-test-reporter",
            "keywords": [
                "codeclimate",
                "coverage"
            ],
            "time": "2017-12-03T20:50:46+00:00"
        },
        {
            "name": "guzzle/guzzle",
            "version": "v3.9.3",
            "source": {
                "type": "git",
                "url": "https://github.com/guzzle/guzzle3.git",
                "reference": "0645b70d953bc1c067bbc8d5bc53194706b628d9"
            },
            "dist": {
                "type": "zip",
                "url": "https://api.github.com/repos/guzzle/guzzle3/zipball/0645b70d953bc1c067bbc8d5bc53194706b628d9",
                "reference": "0645b70d953bc1c067bbc8d5bc53194706b628d9",
                "shasum": ""
            },
            "require": {
                "ext-curl": "*",
                "php": ">=5.3.3",
                "symfony/event-dispatcher": "~2.1"
            },
            "replace": {
                "guzzle/batch": "self.version",
                "guzzle/cache": "self.version",
                "guzzle/common": "self.version",
                "guzzle/http": "self.version",
                "guzzle/inflection": "self.version",
                "guzzle/iterator": "self.version",
                "guzzle/log": "self.version",
                "guzzle/parser": "self.version",
                "guzzle/plugin": "self.version",
                "guzzle/plugin-async": "self.version",
                "guzzle/plugin-backoff": "self.version",
                "guzzle/plugin-cache": "self.version",
                "guzzle/plugin-cookie": "self.version",
                "guzzle/plugin-curlauth": "self.version",
                "guzzle/plugin-error-response": "self.version",
                "guzzle/plugin-history": "self.version",
                "guzzle/plugin-log": "self.version",
                "guzzle/plugin-md5": "self.version",
                "guzzle/plugin-mock": "self.version",
                "guzzle/plugin-oauth": "self.version",
                "guzzle/service": "self.version",
                "guzzle/stream": "self.version"
            },
            "require-dev": {
                "doctrine/cache": "~1.3",
                "monolog/monolog": "~1.0",
                "phpunit/phpunit": "3.7.*",
                "psr/log": "~1.0",
                "symfony/class-loader": "~2.1",
                "zendframework/zend-cache": "2.*,<2.3",
                "zendframework/zend-log": "2.*,<2.3"
            },
            "suggest": {
                "guzzlehttp/guzzle": "Guzzle 5 has moved to a new package name. The package you have installed, Guzzle 3, is deprecated."
            },
            "type": "library",
            "extra": {
                "branch-alias": {
                    "dev-master": "3.9-dev"
                }
            },
            "autoload": {
                "psr-0": {
                    "Guzzle": "src/",
                    "Guzzle\\Tests": "tests/"
                }
            },
            "notification-url": "https://packagist.org/downloads/",
            "license": [
                "MIT"
            ],
            "authors": [
                {
                    "name": "Michael Dowling",
                    "email": "mtdowling@gmail.com",
                    "homepage": "https://github.com/mtdowling"
                },
                {
                    "name": "Guzzle Community",
                    "homepage": "https://github.com/guzzle/guzzle/contributors"
                }
            ],
            "description": "PHP HTTP client. This library is deprecated in favor of https://packagist.org/packages/guzzlehttp/guzzle",
            "homepage": "http://guzzlephp.org/",
            "keywords": [
                "client",
                "curl",
                "framework",
                "http",
                "http client",
                "rest",
                "web service"
            ],
            "abandoned": "guzzlehttp/guzzle",
            "time": "2015-03-18T18:23:50+00:00"
=======
>>>>>>> 1392ea1d
        },
        {
            "name": "yoast/wp-helpscout",
            "version": "2.0.3",
            "source": {
                "type": "git",
                "url": "https://github.com/Yoast/wp-helpscout.git",
                "reference": "00c6d777497c935af76ba1b4962823165139bbbc"
            },
            "dist": {
                "type": "zip",
                "url": "https://api.github.com/repos/Yoast/wp-helpscout/zipball/00c6d777497c935af76ba1b4962823165139bbbc",
                "reference": "00c6d777497c935af76ba1b4962823165139bbbc",
                "shasum": ""
            },
            "type": "library",
            "autoload": {
                "classmap": [
                    "src/"
                ],
                "files": [
                    "src/functions.php"
                ]
            },
            "notification-url": "https://packagist.org/downloads/",
            "license": [
                "GPL-3.0+"
            ],
            "authors": [
                {
                    "name": "Team Yoast",
                    "email": "support@yoast.com",
                    "homepage": "https://yoast.com"
                }
            ],
            "description": "A package to integrate the helpscout beacon into WordPress",
            "time": "2017-08-03T07:48:33+00:00"
        }
    ],
    "packages-dev": [
        {
            "name": "pdepend/pdepend",
            "version": "2.5.2",
            "source": {
                "type": "git",
                "url": "https://github.com/pdepend/pdepend.git",
                "reference": "9daf26d0368d4a12bed1cacae1a9f3a6f0adf239"
            },
            "dist": {
                "type": "zip",
                "url": "https://api.github.com/repos/pdepend/pdepend/zipball/9daf26d0368d4a12bed1cacae1a9f3a6f0adf239",
                "reference": "9daf26d0368d4a12bed1cacae1a9f3a6f0adf239",
                "shasum": ""
            },
            "require": {
                "php": ">=5.3.7",
                "symfony/config": "^2.3.0|^3|^4",
                "symfony/dependency-injection": "^2.3.0|^3|^4",
                "symfony/filesystem": "^2.3.0|^3|^4"
            },
            "require-dev": {
                "phpunit/phpunit": "^4.8|^5.7",
                "squizlabs/php_codesniffer": "^2.0.0"
            },
            "bin": [
                "src/bin/pdepend"
            ],
            "type": "library",
            "autoload": {
                "psr-4": {
                    "PDepend\\": "src/main/php/PDepend"
                }
            },
            "notification-url": "https://packagist.org/downloads/",
            "license": [
                "BSD-3-Clause"
            ],
            "description": "Official version of pdepend to be handled with Composer",
            "time": "2017-12-13T13:21:38+00:00"
        },
        {
            "name": "phpmd/phpmd",
            "version": "2.6.0",
            "source": {
                "type": "git",
                "url": "https://github.com/phpmd/phpmd.git",
                "reference": "4e9924b2c157a3eb64395460fcf56b31badc8374"
            },
            "dist": {
                "type": "zip",
                "url": "https://api.github.com/repos/phpmd/phpmd/zipball/4e9924b2c157a3eb64395460fcf56b31badc8374",
                "reference": "4e9924b2c157a3eb64395460fcf56b31badc8374",
                "shasum": ""
            },
            "require": {
                "ext-xml": "*",
                "pdepend/pdepend": "^2.5",
                "php": ">=5.3.9"
            },
            "require-dev": {
                "phpunit/phpunit": "^4.0",
                "squizlabs/php_codesniffer": "^2.0"
            },
            "bin": [
                "src/bin/phpmd"
            ],
            "type": "project",
            "autoload": {
                "psr-0": {
                    "PHPMD\\": "src/main/php"
                }
            },
            "notification-url": "https://packagist.org/downloads/",
            "license": [
                "BSD-3-Clause"
            ],
            "authors": [
                {
                    "name": "Manuel Pichler",
                    "email": "github@manuel-pichler.de",
                    "homepage": "https://github.com/manuelpichler",
                    "role": "Project Founder"
                },
                {
                    "name": "Other contributors",
                    "homepage": "https://github.com/phpmd/phpmd/graphs/contributors",
                    "role": "Contributors"
                },
                {
                    "name": "Marc Würth",
                    "email": "ravage@bluewin.ch",
                    "homepage": "https://github.com/ravage84",
                    "role": "Project Maintainer"
                }
            ],
            "description": "PHPMD is a spin-off project of PHP Depend and aims to be a PHP equivalent of the well known Java tool PMD.",
            "homepage": "http://phpmd.org/",
            "keywords": [
                "mess detection",
                "mess detector",
                "pdepend",
                "phpmd",
                "pmd"
            ],
            "time": "2017-01-20T14:41:10+00:00"
        },
        {
            "name": "psr/container",
            "version": "1.0.0",
            "source": {
                "type": "git",
                "url": "https://github.com/php-fig/container.git",
                "reference": "b7ce3b176482dbbc1245ebf52b181af44c2cf55f"
            },
            "dist": {
                "type": "zip",
                "url": "https://api.github.com/repos/php-fig/container/zipball/b7ce3b176482dbbc1245ebf52b181af44c2cf55f",
                "reference": "b7ce3b176482dbbc1245ebf52b181af44c2cf55f",
                "shasum": ""
            },
            "require": {
                "php": ">=5.3.0"
            },
            "type": "library",
            "extra": {
                "branch-alias": {
                    "dev-master": "1.0.x-dev"
                }
            },
            "autoload": {
                "psr-4": {
                    "Psr\\Container\\": "src/"
                }
            },
            "notification-url": "https://packagist.org/downloads/",
            "license": [
                "MIT"
            ],
            "authors": [
                {
                    "name": "PHP-FIG",
                    "homepage": "http://www.php-fig.org/"
                }
            ],
            "description": "Common Container Interface (PHP FIG PSR-11)",
            "homepage": "https://github.com/php-fig/container",
            "keywords": [
                "PSR-11",
                "container",
                "container-interface",
                "container-interop",
                "psr"
            ],
            "time": "2017-02-14T16:28:37+00:00"
        },
        {
            "name": "roave/security-advisories",
            "version": "dev-master",
            "source": {
                "type": "git",
                "url": "https://github.com/Roave/SecurityAdvisories.git",
                "reference": "c83f6aa0ed08f680c012656d411d1b7c94003012"
            },
            "dist": {
                "type": "zip",
                "url": "https://api.github.com/repos/Roave/SecurityAdvisories/zipball/c83f6aa0ed08f680c012656d411d1b7c94003012",
                "reference": "c83f6aa0ed08f680c012656d411d1b7c94003012",
                "shasum": ""
            },
            "conflict": {
                "3f/pygmentize": "<1.2",
                "adodb/adodb-php": "<5.20.6",
                "amphp/artax": "<1.0.6|>=2,<2.0.6",
                "amphp/http": "<1.0.1",
                "asymmetricrypt/asymmetricrypt": ">=0,<9.9.99",
                "aws/aws-sdk-php": ">=3,<3.2.1",
                "bugsnag/bugsnag-laravel": ">=2,<2.0.2",
                "cakephp/cakephp": ">=1.3,<1.3.18|>=2,<2.4.99|>=2.5,<2.5.99|>=2.6,<2.6.12|>=2.7,<2.7.6|>=3,<3.0.15|>=3.1,<3.1.4",
                "cart2quote/module-quotation": ">=4.1.6,<=4.4.5|>=5,<5.4.4",
                "cartalyst/sentry": "<=2.1.6",
                "codeigniter/framework": "<=3.0.6",
                "composer/composer": "<=1.0.0-alpha11",
                "contao-components/mediaelement": ">=2.14.2,<2.21.1",
                "contao/core": ">=2,<3.5.32",
                "contao/core-bundle": ">=4,<4.4.8",
                "contao/listing-bundle": ">=4,<4.4.8",
                "contao/newsletter-bundle": ">=4,<4.1",
                "doctrine/annotations": ">=1,<1.2.7",
                "doctrine/cache": ">=1,<1.3.2|>=1.4,<1.4.2",
                "doctrine/common": ">=2,<2.4.3|>=2.5,<2.5.1",
                "doctrine/dbal": ">=2,<2.0.8|>=2.1,<2.1.2",
                "doctrine/doctrine-bundle": "<1.5.2",
                "doctrine/doctrine-module": "<=0.7.1",
                "doctrine/mongodb-odm": ">=1,<1.0.2",
                "doctrine/mongodb-odm-bundle": ">=2,<3.0.1",
                "doctrine/orm": ">=2,<2.4.8|>=2.5,<2.5.1",
                "dompdf/dompdf": ">=0.6,<0.6.2",
                "drupal/core": ">=7,<7.58|>=8,<8.4.6|>=8.5,<8.5.1",
                "drupal/drupal": ">=7,<7.58|>=8,<8.4.6|>=8.5,<8.5.1",
                "erusev/parsedown": "<1.7",
                "ezsystems/ezpublish-legacy": ">=5.3,<5.3.12.3|>=5.4,<5.4.11.3|>=2017.8,<2017.8.1.1|>=2017.12,<2017.12.2.1",
                "firebase/php-jwt": "<2",
                "friendsofsymfony/rest-bundle": ">=1.2,<1.2.2",
                "friendsofsymfony/user-bundle": ">=1.2,<1.3.5",
                "gree/jose": "<=2.2",
                "gregwar/rst": "<1.0.3",
                "guzzlehttp/guzzle": ">=6,<6.2.1|>=4.0.0-rc2,<4.2.4|>=5,<5.3.1",
                "illuminate/auth": ">=4,<4.0.99|>=4.1,<=4.1.31|>=4.2,<=4.2.22|>=5,<=5.0.35|>=5.1,<=5.1.46|>=5.2,<=5.2.45|>=5.3,<=5.3.31|>=5.4,<=5.4.36|>=5.5,<5.5.10",
                "illuminate/database": ">=4,<4.0.99|>=4.1,<4.1.29",
                "illuminate/encryption": ">=4,<=4.0.11|>=4.1,<=4.1.31|>=4.2,<=4.2.22|>=5,<=5.0.35|>=5.1,<=5.1.46|>=5.2,<=5.2.45|>=5.3,<=5.3.31|>=5.4,<=5.4.36|>=5.5,<5.5.40|>=5.6,<5.6.15",
                "joomla/session": "<1.3.1",
                "laravel/framework": ">=4,<4.0.99|>=4.1,<=4.1.31|>=4.2,<=4.2.22|>=5,<=5.0.35|>=5.1,<=5.1.46|>=5.2,<=5.2.45|>=5.3,<=5.3.31|>=5.4,<=5.4.36|>=5.5,<5.5.40|>=5.6,<5.6.15",
                "laravel/socialite": ">=1,<1.0.99|>=2,<2.0.10",
                "magento/magento1ce": ">=1.5.0.1,<1.9.3.2",
                "magento/magento1ee": ">=1.9,<1.14.3.2",
                "magento/magento2ce": ">=2,<2.2",
                "monolog/monolog": ">=1.8,<1.12",
                "namshi/jose": "<2.2",
                "onelogin/php-saml": "<2.10.4",
                "oro/crm": ">=1.7,<1.7.4",
                "oro/platform": ">=1.7,<1.7.4",
                "padraic/humbug_get_contents": "<1.1.2",
                "pagarme/pagarme-php": ">=0,<3",
                "paragonie/random_compat": "<2",
                "phpmailer/phpmailer": ">=5,<5.2.24",
                "phpunit/phpunit": ">=4.8.19,<4.8.28|>=5.0.10,<5.6.3",
                "phpxmlrpc/extras": "<0.6.1",
                "propel/propel": ">=2.0.0-alpha1,<=2.0.0-alpha7",
                "propel/propel1": ">=1,<=1.7.1",
                "pusher/pusher-php-server": "<2.2.1",
                "sabre/dav": ">=1.6,<1.6.99|>=1.7,<1.7.11|>=1.8,<1.8.9",
                "shopware/shopware": "<5.3.7",
                "silverstripe/cms": ">=3,<=3.0.11|>=3.1,<3.1.11",
                "silverstripe/forum": "<=0.6.1|>=0.7,<=0.7.3",
                "silverstripe/framework": ">=3,<3.3",
                "silverstripe/userforms": "<3",
                "simplesamlphp/saml2": "<1.10.6|>=2,<2.3.8|>=3,<3.1.4",
                "simplesamlphp/simplesamlphp": "<1.15.2",
                "simplesamlphp/simplesamlphp-module-infocard": "<1.0.1",
                "socalnick/scn-social-auth": "<1.15.2",
                "squizlabs/php_codesniffer": ">=1,<2.8.1|>=3,<3.0.1",
                "stormpath/sdk": ">=0,<9.9.99",
                "swiftmailer/swiftmailer": ">=4,<5.4.5",
                "symfony/dependency-injection": ">=2,<2.0.17",
                "symfony/form": ">=2.3,<2.3.35|>=2.4,<2.6.12|>=2.7,<2.7.38|>=2.8,<2.8.31|>=3,<3.2.14|>=3.3,<3.3.13",
                "symfony/framework-bundle": ">=2,<2.3.18|>=2.4,<2.4.8|>=2.5,<2.5.2",
                "symfony/http-foundation": ">=2,<2.3.27|>=2.4,<2.5.11|>=2.6,<2.6.6",
                "symfony/http-kernel": ">=2,<2.3.29|>=2.4,<2.5.12|>=2.6,<2.6.8",
                "symfony/intl": ">=2.7,<2.7.38|>=2.8,<2.8.31|>=3,<3.2.14|>=3.3,<3.3.13",
                "symfony/routing": ">=2,<2.0.19",
                "symfony/security": ">=2,<2.0.25|>=2.1,<2.1.13|>=2.2,<2.2.9|>=2.3,<2.3.37|>=2.4,<2.6.13|>=2.7,<2.7.9|>=2.7.30,<2.7.32|>=2.8.23,<2.8.25|>=3.2.10,<3.2.12|>=3.3.3,<3.3.5",
                "symfony/security-core": ">=2.4,<2.6.13|>=2.7,<2.7.9|>=2.7.30,<2.7.32|>=2.8,<2.8.6|>=2.8.23,<2.8.25|>=3,<3.0.6|>=3.2.10,<3.2.12|>=3.3.3,<3.3.5",
                "symfony/security-csrf": ">=2.7,<2.7.38|>=2.8,<2.8.31|>=3,<3.2.14|>=3.3,<3.3.13",
                "symfony/security-http": ">=2.3,<2.3.41|>=2.4,<2.7.38|>=2.8,<2.8.31|>=3,<3.2.14|>=3.3,<3.3.13",
                "symfony/serializer": ">=2,<2.0.11",
                "symfony/symfony": ">=2,<2.3.41|>=2.4,<2.7.38|>=2.8,<2.8.31|>=3,<3.2.14|>=3.3,<3.3.13",
                "symfony/translation": ">=2,<2.0.17",
                "symfony/validator": ">=2,<2.0.24|>=2.1,<2.1.12|>=2.2,<2.2.5|>=2.3,<2.3.3",
                "symfony/web-profiler-bundle": ">=2,<2.3.19|>=2.4,<2.4.9|>=2.5,<2.5.4",
                "symfony/yaml": ">=2,<2.0.22|>=2.1,<2.1.7",
                "thelia/backoffice-default-template": ">=2.1,<2.1.2",
                "thelia/thelia": ">=2.1.0-beta1,<2.1.3|>=2.1,<2.1.2",
                "titon/framework": ">=0,<9.9.99",
                "twig/twig": "<1.20",
                "typo3/cms": ">=6.2,<6.2.30|>=7,<7.6.22|>=8,<8.7.5",
                "typo3/flow": ">=1,<1.0.4|>=1.1,<1.1.1|>=2,<2.0.1|>=2.3,<2.3.16|>=3,<3.0.10|>=3.1,<3.1.7|>=3.2,<3.2.7|>=3.3,<3.3.5",
                "typo3/neos": ">=1.1,<1.1.3|>=1.2,<1.2.13|>=2,<2.0.4",
                "willdurand/js-translation-bundle": "<2.1.1",
                "yiisoft/yii": ">=1.1.14,<1.1.15",
                "yiisoft/yii2": "<2.0.15",
                "yiisoft/yii2-bootstrap": "<2.0.4",
                "yiisoft/yii2-dev": "<2.0.15",
                "yiisoft/yii2-elasticsearch": "<2.0.5",
                "yiisoft/yii2-gii": "<2.0.4",
                "yiisoft/yii2-jui": "<2.0.4",
                "yiisoft/yii2-redis": "<2.0.8",
                "zendframework/zend-cache": ">=2.4,<2.4.8|>=2.5,<2.5.3",
                "zendframework/zend-captcha": ">=2,<2.4.9|>=2.5,<2.5.2",
                "zendframework/zend-crypt": ">=2,<2.4.9|>=2.5,<2.5.2",
                "zendframework/zend-db": ">=2,<2.0.99|>=2.1,<2.1.99|>=2.2,<2.2.10|>=2.3,<2.3.5",
                "zendframework/zend-diactoros": ">=1,<1.0.4",
                "zendframework/zend-form": ">=2,<2.2.7|>=2.3,<2.3.1",
                "zendframework/zend-http": ">=2,<2.0.99|>=2.1,<2.1.99|>=2.3,<2.3.8|>=2.4,<2.4.1",
                "zendframework/zend-json": ">=2.1,<2.1.6|>=2.2,<2.2.6",
                "zendframework/zend-ldap": ">=2,<2.0.99|>=2.1,<2.1.99|>=2.2,<2.2.8|>=2.3,<2.3.3",
                "zendframework/zend-mail": ">=2,<2.4.11|>=2.5,<2.7.2",
                "zendframework/zend-navigation": ">=2,<2.2.7|>=2.3,<2.3.1",
                "zendframework/zend-session": ">=2,<2.0.99|>=2.1,<2.1.99|>=2.2,<2.2.9|>=2.3,<2.3.4",
                "zendframework/zend-validator": ">=2.3,<2.3.6",
                "zendframework/zend-view": ">=2,<2.2.7|>=2.3,<2.3.1",
                "zendframework/zend-xmlrpc": ">=2.1,<2.1.6|>=2.2,<2.2.6",
                "zendframework/zendframework": ">=2,<2.4.11|>=2.5,<2.5.1",
                "zendframework/zendframework1": "<1.12.20",
                "zendframework/zendopenid": ">=2,<2.0.2",
                "zendframework/zendxml": ">=1,<1.0.1",
                "zetacomponents/mail": "<1.8.2",
                "zf-commons/zfc-user": "<1.2.2",
                "zfcampus/zf-apigility-doctrine": ">=1,<1.0.3",
                "zfr/zfr-oauth2-server-module": "<0.1.2"
            },
            "type": "metapackage",
            "notification-url": "https://packagist.org/downloads/",
            "license": [
                "MIT"
            ],
            "authors": [
                {
                    "name": "Marco Pivetta",
                    "email": "ocramius@gmail.com",
                    "role": "maintainer"
                }
            ],
            "description": "Prevents installation of composer packages with known security vulnerabilities: no API, simply require it",
            "time": "2018-04-02T06:47:13+00:00"
        },
        {
            "name": "squizlabs/php_codesniffer",
            "version": "2.8.1",
            "source": {
                "type": "git",
                "url": "https://github.com/squizlabs/PHP_CodeSniffer.git",
                "reference": "d7cf0d894e8aa4c73712ee4a331cc1eaa37cdc7d"
            },
            "dist": {
                "type": "zip",
                "url": "https://api.github.com/repos/squizlabs/PHP_CodeSniffer/zipball/d7cf0d894e8aa4c73712ee4a331cc1eaa37cdc7d",
                "reference": "d7cf0d894e8aa4c73712ee4a331cc1eaa37cdc7d",
                "shasum": ""
            },
            "require": {
                "ext-simplexml": "*",
                "ext-tokenizer": "*",
                "ext-xmlwriter": "*",
                "php": ">=5.1.2"
            },
            "require-dev": {
                "phpunit/phpunit": "~4.0"
            },
            "bin": [
                "scripts/phpcs",
                "scripts/phpcbf"
            ],
            "type": "library",
            "extra": {
                "branch-alias": {
                    "dev-master": "2.x-dev"
                }
            },
            "autoload": {
                "classmap": [
                    "CodeSniffer.php",
                    "CodeSniffer/CLI.php",
                    "CodeSniffer/Exception.php",
                    "CodeSniffer/File.php",
                    "CodeSniffer/Fixer.php",
                    "CodeSniffer/Report.php",
                    "CodeSniffer/Reporting.php",
                    "CodeSniffer/Sniff.php",
                    "CodeSniffer/Tokens.php",
                    "CodeSniffer/Reports/",
                    "CodeSniffer/Tokenizers/",
                    "CodeSniffer/DocGenerators/",
                    "CodeSniffer/Standards/AbstractPatternSniff.php",
                    "CodeSniffer/Standards/AbstractScopeSniff.php",
                    "CodeSniffer/Standards/AbstractVariableSniff.php",
                    "CodeSniffer/Standards/IncorrectPatternException.php",
                    "CodeSniffer/Standards/Generic/Sniffs/",
                    "CodeSniffer/Standards/MySource/Sniffs/",
                    "CodeSniffer/Standards/PEAR/Sniffs/",
                    "CodeSniffer/Standards/PSR1/Sniffs/",
                    "CodeSniffer/Standards/PSR2/Sniffs/",
                    "CodeSniffer/Standards/Squiz/Sniffs/",
                    "CodeSniffer/Standards/Zend/Sniffs/"
                ]
            },
            "notification-url": "https://packagist.org/downloads/",
            "license": [
                "BSD-3-Clause"
            ],
            "authors": [
                {
                    "name": "Greg Sherwood",
                    "role": "lead"
                }
            ],
            "description": "PHP_CodeSniffer tokenizes PHP, JavaScript and CSS files and detects violations of a defined set of coding standards.",
            "homepage": "http://www.squizlabs.com/php-codesniffer",
            "keywords": [
                "phpcs",
                "standards"
            ],
            "time": "2017-03-01T22:17:45+00:00"
        },
        {
            "name": "symfony/config",
            "version": "v4.0.7",
            "source": {
                "type": "git",
                "url": "https://github.com/symfony/config.git",
                "reference": "7c19370ab04e9ac05b74a504198e165f5ccf6dd8"
            },
            "dist": {
                "type": "zip",
                "url": "https://api.github.com/repos/symfony/config/zipball/7c19370ab04e9ac05b74a504198e165f5ccf6dd8",
                "reference": "7c19370ab04e9ac05b74a504198e165f5ccf6dd8",
                "shasum": ""
            },
            "require": {
                "php": "^7.1.3",
                "symfony/filesystem": "~3.4|~4.0"
            },
            "conflict": {
                "symfony/finder": "<3.4"
            },
            "require-dev": {
                "symfony/dependency-injection": "~3.4|~4.0",
                "symfony/event-dispatcher": "~3.4|~4.0",
                "symfony/finder": "~3.4|~4.0",
                "symfony/yaml": "~3.4|~4.0"
            },
            "suggest": {
                "symfony/yaml": "To use the yaml reference dumper"
            },
            "type": "library",
            "extra": {
                "branch-alias": {
                    "dev-master": "4.0-dev"
                }
            },
            "autoload": {
                "psr-4": {
                    "Symfony\\Component\\Config\\": ""
                },
                "exclude-from-classmap": [
                    "/Tests/"
                ]
            },
            "notification-url": "https://packagist.org/downloads/",
            "license": [
                "MIT"
            ],
            "authors": [
                {
                    "name": "Fabien Potencier",
                    "email": "fabien@symfony.com"
                },
                {
                    "name": "Symfony Community",
                    "homepage": "https://symfony.com/contributors"
                }
            ],
            "description": "Symfony Config Component",
            "homepage": "https://symfony.com",
            "time": "2018-03-19T22:35:49+00:00"
        },
        {
            "name": "symfony/dependency-injection",
            "version": "v4.0.7",
            "source": {
                "type": "git",
                "url": "https://github.com/symfony/dependency-injection.git",
                "reference": "9f1cea656afc5512c6f5e58d61fcea12acee113e"
            },
            "dist": {
                "type": "zip",
                "url": "https://api.github.com/repos/symfony/dependency-injection/zipball/9f1cea656afc5512c6f5e58d61fcea12acee113e",
                "reference": "9f1cea656afc5512c6f5e58d61fcea12acee113e",
                "shasum": ""
            },
            "require": {
                "php": "^7.1.3",
                "psr/container": "^1.0"
            },
            "conflict": {
                "symfony/config": "<3.4",
                "symfony/finder": "<3.4",
                "symfony/proxy-manager-bridge": "<3.4",
                "symfony/yaml": "<3.4"
            },
            "provide": {
                "psr/container-implementation": "1.0"
            },
            "require-dev": {
                "symfony/config": "~3.4|~4.0",
                "symfony/expression-language": "~3.4|~4.0",
                "symfony/yaml": "~3.4|~4.0"
            },
            "suggest": {
                "symfony/config": "",
                "symfony/expression-language": "For using expressions in service container configuration",
                "symfony/finder": "For using double-star glob patterns or when GLOB_BRACE portability is required",
                "symfony/proxy-manager-bridge": "Generate service proxies to lazy load them",
                "symfony/yaml": ""
            },
            "type": "library",
            "extra": {
                "branch-alias": {
                    "dev-master": "4.0-dev"
                }
            },
            "autoload": {
                "psr-4": {
                    "Symfony\\Component\\DependencyInjection\\": ""
                },
                "exclude-from-classmap": [
                    "/Tests/"
                ]
            },
            "notification-url": "https://packagist.org/downloads/",
            "license": [
                "MIT"
            ],
            "authors": [
                {
                    "name": "Fabien Potencier",
                    "email": "fabien@symfony.com"
                },
                {
                    "name": "Symfony Community",
                    "homepage": "https://symfony.com/contributors"
                }
            ],
            "description": "Symfony DependencyInjection Component",
            "homepage": "https://symfony.com",
            "time": "2018-04-02T09:52:41+00:00"
        },
        {
            "name": "symfony/filesystem",
            "version": "v4.0.7",
            "source": {
                "type": "git",
                "url": "https://github.com/symfony/filesystem.git",
                "reference": "5d2d655b2c72fc4d9bf7e9bf14f72a447b940f21"
            },
            "dist": {
                "type": "zip",
                "url": "https://api.github.com/repos/symfony/filesystem/zipball/5d2d655b2c72fc4d9bf7e9bf14f72a447b940f21",
                "reference": "5d2d655b2c72fc4d9bf7e9bf14f72a447b940f21",
                "shasum": ""
            },
            "require": {
                "php": "^7.1.3"
            },
            "type": "library",
            "extra": {
                "branch-alias": {
                    "dev-master": "4.0-dev"
                }
            },
            "autoload": {
                "psr-4": {
                    "Symfony\\Component\\Filesystem\\": ""
                },
                "exclude-from-classmap": [
                    "/Tests/"
                ]
            },
            "notification-url": "https://packagist.org/downloads/",
            "license": [
                "MIT"
            ],
            "authors": [
                {
                    "name": "Fabien Potencier",
                    "email": "fabien@symfony.com"
                },
                {
                    "name": "Symfony Community",
                    "homepage": "https://symfony.com/contributors"
                }
            ],
            "description": "Symfony Filesystem Component",
            "homepage": "https://symfony.com",
            "time": "2018-02-22T10:50:29+00:00"
        },
        {
            "name": "wp-coding-standards/wpcs",
            "version": "0.10.0",
            "source": {
                "type": "git",
                "url": "https://github.com/WordPress-Coding-Standards/WordPress-Coding-Standards.git",
                "reference": "b39490465f6fd7375743a395019cd597e12119c9"
            },
            "dist": {
                "type": "zip",
                "url": "https://api.github.com/repos/WordPress-Coding-Standards/WordPress-Coding-Standards/zipball/b39490465f6fd7375743a395019cd597e12119c9",
                "reference": "b39490465f6fd7375743a395019cd597e12119c9",
                "shasum": ""
            },
            "require": {
                "squizlabs/php_codesniffer": "^2.6"
            },
            "type": "library",
            "notification-url": "https://packagist.org/downloads/",
            "license": [
                "MIT"
            ],
            "authors": [
                {
                    "name": "Contributors",
                    "homepage": "https://github.com/WordPress-Coding-Standards/WordPress-Coding-Standards/graphs/contributors"
                }
            ],
            "description": "PHP_CodeSniffer rules (sniffs) to enforce WordPress coding conventions",
            "keywords": [
                "phpcs",
                "standards",
                "wordpress"
            ],
            "time": "2016-08-29T20:04:47+00:00"
        },
        {
            "name": "yoast/php-development-environment",
            "version": "1.0.1",
            "source": {
                "type": "git",
                "url": "https://github.com/Yoast/php-development-environment.git",
                "reference": "d53b054d96b688a96e47d4c2e4306983375efd75"
            },
            "dist": {
                "type": "zip",
                "url": "https://api.github.com/repos/Yoast/php-development-environment/zipball/d53b054d96b688a96e47d4c2e4306983375efd75",
                "reference": "d53b054d96b688a96e47d4c2e4306983375efd75",
                "shasum": ""
            },
            "type": "library",
            "autoload": {
                "files": [
                    "define.php"
                ]
            },
            "notification-url": "https://packagist.org/downloads/",
            "license": [
                "GPL-2.0+"
            ],
            "authors": [
                {
                    "name": "Team Yoast",
                    "email": "support@yoast.com",
                    "homepage": "https://yoast.com"
                }
            ],
            "description": "Yoast PHP development environment.",
            "homepage": "https://github.com/Yoast/php-development-environment",
            "keywords": [
                "wordpress"
            ],
            "time": "2016-06-16T10:12:26+00:00"
        },
        {
            "name": "yoast/yoastcs",
            "version": "0.4.3",
            "source": {
                "type": "git",
                "url": "https://github.com/Yoast/yoastcs.git",
                "reference": "0573753b5e8b939e83894bb6a9830ab1bd296cfe"
            },
            "dist": {
                "type": "zip",
                "url": "https://api.github.com/repos/Yoast/yoastcs/zipball/0573753b5e8b939e83894bb6a9830ab1bd296cfe",
                "reference": "0573753b5e8b939e83894bb6a9830ab1bd296cfe",
                "shasum": ""
            },
            "require": {
                "phpmd/phpmd": "^2.2.3",
                "squizlabs/php_codesniffer": "~2.8.1",
                "wp-coding-standards/wpcs": "~0.10.0"
            },
            "conflict": {
                "squizlabs/php_codesniffer": "2.3.1"
            },
            "type": "library",
            "notification-url": "https://packagist.org/downloads/",
            "license": [
                "MIT"
            ],
            "authors": [
                {
                    "name": "Team Yoast",
                    "email": "support@yoast.com",
                    "homepage": "https://yoast.com"
                }
            ],
            "description": "PHP_CodeSniffer rules for Yoast projects",
            "keywords": [
                "phpcs",
                "standards",
                "wordpress"
            ],
            "time": "2017-08-02T07:45:07+00:00"
        }
    ],
    "aliases": [],
    "minimum-stability": "dev",
    "stability-flags": {
        "roave/security-advisories": 20
    },
    "prefer-stable": true,
    "prefer-lowest": false,
    "platform": [],
    "platform-dev": []
}<|MERGE_RESOLUTION|>--- conflicted
+++ resolved
@@ -4,11 +4,7 @@
         "Read more about it at https://getcomposer.org/doc/01-basic-usage.md#composer-lock-the-lock-file",
         "This file is @generated automatically"
     ],
-<<<<<<< HEAD
-    "content-hash": "a342a85a47c1ea127078aa8094a073fb",
-=======
     "content-hash": "12e961bd204f7e4ea95f6cb9d9c1e719",
->>>>>>> 1392ea1d
     "packages": [
         {
             "name": "composer/installers",
@@ -323,203 +319,6 @@
             ],
             "description": "A WordPress package to nudge users to upgrade their software versions (starting with PHP)",
             "time": "2017-08-04T10:00:35+00:00"
-<<<<<<< HEAD
-        },
-        {
-            "name": "yoast/wp-helpscout",
-            "version": "2.0.3",
-            "source": {
-                "type": "git",
-                "url": "https://github.com/Yoast/wp-helpscout.git",
-                "reference": "00c6d777497c935af76ba1b4962823165139bbbc"
-            },
-            "dist": {
-                "type": "zip",
-                "url": "https://api.github.com/repos/Yoast/wp-helpscout/zipball/00c6d777497c935af76ba1b4962823165139bbbc",
-                "reference": "00c6d777497c935af76ba1b4962823165139bbbc",
-                "shasum": ""
-            },
-            "type": "library",
-            "autoload": {
-                "classmap": [
-                    "src/"
-                ],
-                "files": [
-                    "src/functions.php"
-                ]
-            },
-            "notification-url": "https://packagist.org/downloads/",
-            "license": [
-                "GPL-3.0+"
-            ],
-            "authors": [
-                {
-                    "name": "Team Yoast",
-                    "email": "support@yoast.com",
-                    "homepage": "https://yoast.com"
-                }
-            ],
-            "description": "A package to integrate the helpscout beacon into WordPress",
-            "time": "2017-08-03T07:48:33+00:00"
-        }
-    ],
-    "packages-dev": [
-        {
-            "name": "codeclimate/php-test-reporter",
-            "version": "dev-master",
-            "source": {
-                "type": "git",
-                "url": "https://github.com/codeclimate/php-test-reporter.git",
-                "reference": "22b07b85a996d2e173fac6838033a0e0cc2b465d"
-            },
-            "dist": {
-                "type": "zip",
-                "url": "https://api.github.com/repos/codeclimate/php-test-reporter/zipball/22b07b85a996d2e173fac6838033a0e0cc2b465d",
-                "reference": "22b07b85a996d2e173fac6838033a0e0cc2b465d",
-                "shasum": ""
-            },
-            "require": {
-                "ext-curl": "*",
-                "padraic/phar-updater": "^1.0",
-                "php": "^5.3 || ^7.0",
-                "psr/log": "^1.0",
-                "satooshi/php-coveralls": "^1.0",
-                "symfony/console": "^2.0 || ^3.0 || ^4.0"
-            },
-            "require-dev": {
-                "friendsofphp/php-cs-fixer": "^2.0.0",
-                "phpunit/phpunit": "^4.8.35 || ^5.7.0 || ^6.0.0"
-            },
-            "bin": [
-                "composer/bin/test-reporter"
-            ],
-            "type": "library",
-            "extra": {
-                "branch-alias": {
-                    "dev-master": "0.3.x-dev"
-                }
-            },
-            "autoload": {
-                "psr-4": {
-                    "CodeClimate\\PhpTestReporter\\": "src/"
-                }
-            },
-            "notification-url": "https://packagist.org/downloads/",
-            "license": [
-                "MIT"
-            ],
-            "authors": [
-                {
-                    "name": "Code Climate",
-                    "email": "hello@codeclimate.com",
-                    "homepage": "https://codeclimate.com"
-                }
-            ],
-            "description": "PHP client for reporting test coverage to Code Climate",
-            "homepage": "https://github.com/codeclimate/php-test-reporter",
-            "keywords": [
-                "codeclimate",
-                "coverage"
-            ],
-            "time": "2017-12-03T20:50:46+00:00"
-        },
-        {
-            "name": "guzzle/guzzle",
-            "version": "v3.9.3",
-            "source": {
-                "type": "git",
-                "url": "https://github.com/guzzle/guzzle3.git",
-                "reference": "0645b70d953bc1c067bbc8d5bc53194706b628d9"
-            },
-            "dist": {
-                "type": "zip",
-                "url": "https://api.github.com/repos/guzzle/guzzle3/zipball/0645b70d953bc1c067bbc8d5bc53194706b628d9",
-                "reference": "0645b70d953bc1c067bbc8d5bc53194706b628d9",
-                "shasum": ""
-            },
-            "require": {
-                "ext-curl": "*",
-                "php": ">=5.3.3",
-                "symfony/event-dispatcher": "~2.1"
-            },
-            "replace": {
-                "guzzle/batch": "self.version",
-                "guzzle/cache": "self.version",
-                "guzzle/common": "self.version",
-                "guzzle/http": "self.version",
-                "guzzle/inflection": "self.version",
-                "guzzle/iterator": "self.version",
-                "guzzle/log": "self.version",
-                "guzzle/parser": "self.version",
-                "guzzle/plugin": "self.version",
-                "guzzle/plugin-async": "self.version",
-                "guzzle/plugin-backoff": "self.version",
-                "guzzle/plugin-cache": "self.version",
-                "guzzle/plugin-cookie": "self.version",
-                "guzzle/plugin-curlauth": "self.version",
-                "guzzle/plugin-error-response": "self.version",
-                "guzzle/plugin-history": "self.version",
-                "guzzle/plugin-log": "self.version",
-                "guzzle/plugin-md5": "self.version",
-                "guzzle/plugin-mock": "self.version",
-                "guzzle/plugin-oauth": "self.version",
-                "guzzle/service": "self.version",
-                "guzzle/stream": "self.version"
-            },
-            "require-dev": {
-                "doctrine/cache": "~1.3",
-                "monolog/monolog": "~1.0",
-                "phpunit/phpunit": "3.7.*",
-                "psr/log": "~1.0",
-                "symfony/class-loader": "~2.1",
-                "zendframework/zend-cache": "2.*,<2.3",
-                "zendframework/zend-log": "2.*,<2.3"
-            },
-            "suggest": {
-                "guzzlehttp/guzzle": "Guzzle 5 has moved to a new package name. The package you have installed, Guzzle 3, is deprecated."
-            },
-            "type": "library",
-            "extra": {
-                "branch-alias": {
-                    "dev-master": "3.9-dev"
-                }
-            },
-            "autoload": {
-                "psr-0": {
-                    "Guzzle": "src/",
-                    "Guzzle\\Tests": "tests/"
-                }
-            },
-            "notification-url": "https://packagist.org/downloads/",
-            "license": [
-                "MIT"
-            ],
-            "authors": [
-                {
-                    "name": "Michael Dowling",
-                    "email": "mtdowling@gmail.com",
-                    "homepage": "https://github.com/mtdowling"
-                },
-                {
-                    "name": "Guzzle Community",
-                    "homepage": "https://github.com/guzzle/guzzle/contributors"
-                }
-            ],
-            "description": "PHP HTTP client. This library is deprecated in favor of https://packagist.org/packages/guzzlehttp/guzzle",
-            "homepage": "http://guzzlephp.org/",
-            "keywords": [
-                "client",
-                "curl",
-                "framework",
-                "http",
-                "http client",
-                "rest",
-                "web service"
-            ],
-            "abandoned": "guzzlehttp/guzzle",
-            "time": "2015-03-18T18:23:50+00:00"
-=======
->>>>>>> 1392ea1d
         },
         {
             "name": "yoast/wp-helpscout",
