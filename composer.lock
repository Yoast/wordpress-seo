{
    "_readme": [
        "This file locks the dependencies of your project to a known state",
        "Read more about it at https://getcomposer.org/doc/01-basic-usage.md#installing-dependencies",
        "This file is @generated automatically"
    ],
<<<<<<< HEAD
    "content-hash": "d976bff5d2e998b7e74b55e86c0bad05",
=======
    "content-hash": "55fea29ef00b17062f3eced4ebdaaa6e",
>>>>>>> 90a1ddb6
    "packages": [
        {
            "name": "composer/installers",
            "version": "v1.6.0",
            "source": {
                "type": "git",
                "url": "https://github.com/composer/installers.git",
                "reference": "cfcca6b1b60bc4974324efb5783c13dca6932b5b"
            },
            "dist": {
                "type": "zip",
                "url": "https://api.github.com/repos/composer/installers/zipball/cfcca6b1b60bc4974324efb5783c13dca6932b5b",
                "reference": "cfcca6b1b60bc4974324efb5783c13dca6932b5b",
                "shasum": ""
            },
            "require": {
                "composer-plugin-api": "^1.0"
            },
            "replace": {
                "roundcube/plugin-installer": "*",
                "shama/baton": "*"
            },
            "require-dev": {
                "composer/composer": "1.0.*@dev",
                "phpunit/phpunit": "^4.8.36"
            },
            "type": "composer-plugin",
            "extra": {
                "class": "Composer\\Installers\\Plugin",
                "branch-alias": {
                    "dev-master": "1.0-dev"
                }
            },
            "autoload": {
                "psr-4": {
                    "Composer\\Installers\\": "src/Composer/Installers"
                }
            },
            "notification-url": "https://packagist.org/downloads/",
            "license": [
                "MIT"
            ],
            "authors": [
                {
                    "name": "Kyle Robinson Young",
                    "email": "kyle@dontkry.com",
                    "homepage": "https://github.com/shama"
                }
            ],
            "description": "A multi-framework Composer library installer",
            "homepage": "https://composer.github.io/installers/",
            "keywords": [
                "Craft",
                "Dolibarr",
                "Eliasis",
                "Hurad",
                "ImageCMS",
                "Kanboard",
                "Lan Management System",
                "MODX Evo",
                "Mautic",
                "Maya",
                "OXID",
                "Plentymarkets",
                "Porto",
                "RadPHP",
                "SMF",
                "Thelia",
                "WolfCMS",
                "agl",
                "aimeos",
                "annotatecms",
                "attogram",
                "bitrix",
                "cakephp",
                "chef",
                "cockpit",
                "codeigniter",
                "concrete5",
                "croogo",
                "dokuwiki",
                "drupal",
                "eZ Platform",
                "elgg",
                "expressionengine",
                "fuelphp",
                "grav",
                "installer",
                "itop",
                "joomla",
                "kohana",
                "laravel",
                "lavalite",
                "lithium",
                "magento",
                "majima",
                "mako",
                "mediawiki",
                "modulework",
                "modx",
                "moodle",
                "osclass",
                "phpbb",
                "piwik",
                "ppi",
                "puppet",
                "pxcms",
                "reindex",
                "roundcube",
                "shopware",
                "silverstripe",
                "sydes",
                "symfony",
                "typo3",
                "wordpress",
                "yawik",
                "zend",
                "zikula"
            ],
            "time": "2018-08-27T06:10:37+00:00"
        },
        {
            "name": "guzzlehttp/guzzle",
            "version": "6.3.3",
            "source": {
                "type": "git",
                "url": "https://github.com/guzzle/guzzle.git",
                "reference": "407b0cb880ace85c9b63c5f9551db498cb2d50ba"
            },
            "dist": {
                "type": "zip",
                "url": "https://api.github.com/repos/guzzle/guzzle/zipball/407b0cb880ace85c9b63c5f9551db498cb2d50ba",
                "reference": "407b0cb880ace85c9b63c5f9551db498cb2d50ba",
                "shasum": ""
            },
            "require": {
                "guzzlehttp/promises": "^1.0",
                "guzzlehttp/psr7": "^1.4",
                "php": ">=5.5"
            },
            "require-dev": {
                "ext-curl": "*",
                "phpunit/phpunit": "^4.8.35 || ^5.7 || ^6.4 || ^7.0",
                "psr/log": "^1.0"
            },
            "suggest": {
                "psr/log": "Required for using the Log middleware"
            },
            "type": "library",
            "extra": {
                "branch-alias": {
                    "dev-master": "6.3-dev"
                }
            },
            "autoload": {
                "files": [
                    "src/functions_include.php"
                ],
                "psr-4": {
                    "GuzzleHttp\\": "src/"
                }
            },
            "notification-url": "https://packagist.org/downloads/",
            "license": [
                "MIT"
            ],
            "authors": [
                {
                    "name": "Michael Dowling",
                    "email": "mtdowling@gmail.com",
                    "homepage": "https://github.com/mtdowling"
                }
            ],
            "description": "Guzzle is a PHP HTTP client library",
            "homepage": "http://guzzlephp.org/",
            "keywords": [
                "client",
                "curl",
                "framework",
                "http",
                "http client",
                "rest",
                "web service"
            ],
            "time": "2018-04-22T15:46:56+00:00"
        },
        {
            "name": "guzzlehttp/promises",
            "version": "v1.3.1",
            "source": {
                "type": "git",
                "url": "https://github.com/guzzle/promises.git",
                "reference": "a59da6cf61d80060647ff4d3eb2c03a2bc694646"
            },
            "dist": {
                "type": "zip",
                "url": "https://api.github.com/repos/guzzle/promises/zipball/a59da6cf61d80060647ff4d3eb2c03a2bc694646",
                "reference": "a59da6cf61d80060647ff4d3eb2c03a2bc694646",
                "shasum": ""
            },
            "require": {
                "php": ">=5.5.0"
            },
            "require-dev": {
                "phpunit/phpunit": "^4.0"
            },
            "type": "library",
            "extra": {
                "branch-alias": {
                    "dev-master": "1.4-dev"
                }
            },
            "autoload": {
                "psr-4": {
                    "GuzzleHttp\\Promise\\": "src/"
                },
                "files": [
                    "src/functions_include.php"
                ]
            },
            "notification-url": "https://packagist.org/downloads/",
            "license": [
                "MIT"
            ],
            "authors": [
                {
                    "name": "Michael Dowling",
                    "email": "mtdowling@gmail.com",
                    "homepage": "https://github.com/mtdowling"
                }
            ],
            "description": "Guzzle promises library",
            "keywords": [
                "promise"
            ],
            "time": "2016-12-20T10:07:11+00:00"
        },
        {
            "name": "guzzlehttp/psr7",
            "version": "1.5.2",
            "source": {
                "type": "git",
                "url": "https://github.com/guzzle/psr7.git",
                "reference": "9f83dded91781a01c63574e387eaa769be769115"
            },
            "dist": {
                "type": "zip",
                "url": "https://api.github.com/repos/guzzle/psr7/zipball/9f83dded91781a01c63574e387eaa769be769115",
                "reference": "9f83dded91781a01c63574e387eaa769be769115",
                "shasum": ""
            },
            "require": {
                "php": ">=5.4.0",
                "psr/http-message": "~1.0",
                "ralouphie/getallheaders": "^2.0.5"
            },
            "provide": {
                "psr/http-message-implementation": "1.0"
            },
            "require-dev": {
                "phpunit/phpunit": "~4.8.36 || ^5.7.27 || ^6.5.8"
            },
            "type": "library",
            "extra": {
                "branch-alias": {
                    "dev-master": "1.5-dev"
                }
            },
            "autoload": {
                "psr-4": {
                    "GuzzleHttp\\Psr7\\": "src/"
                },
                "files": [
                    "src/functions_include.php"
                ]
            },
            "notification-url": "https://packagist.org/downloads/",
            "license": [
                "MIT"
            ],
            "authors": [
                {
                    "name": "Michael Dowling",
                    "email": "mtdowling@gmail.com",
                    "homepage": "https://github.com/mtdowling"
                },
                {
                    "name": "Tobias Schultze",
                    "homepage": "https://github.com/Tobion"
                }
            ],
            "description": "PSR-7 message implementation that also provides common utility methods",
            "keywords": [
                "http",
                "message",
                "psr-7",
                "request",
                "response",
                "stream",
                "uri",
                "url"
            ],
            "time": "2018-12-04T20:46:45+00:00"
        },
        {
            "name": "league/oauth2-client",
            "version": "2.4.1",
            "source": {
                "type": "git",
                "url": "https://github.com/thephpleague/oauth2-client.git",
                "reference": "cc114abc622a53af969e8664722e84ca36257530"
            },
            "dist": {
                "type": "zip",
                "url": "https://api.github.com/repos/thephpleague/oauth2-client/zipball/cc114abc622a53af969e8664722e84ca36257530",
                "reference": "cc114abc622a53af969e8664722e84ca36257530",
                "shasum": ""
            },
            "require": {
                "guzzlehttp/guzzle": "^6.0",
                "paragonie/random_compat": "^1|^2|^9.99",
                "php": "^5.6|^7.0"
            },
            "require-dev": {
                "eloquent/liberator": "^2.0",
                "eloquent/phony-phpunit": "^1.0|^3.0",
                "jakub-onderka/php-parallel-lint": "^0.9.2",
                "phpunit/phpunit": "^5.7|^6.0",
                "squizlabs/php_codesniffer": "^2.3|^3.0"
            },
            "type": "library",
            "extra": {
                "branch-alias": {
                    "dev-2.x": "2.0.x-dev"
                }
            },
            "autoload": {
                "psr-4": {
                    "League\\OAuth2\\Client\\": "src/"
                }
            },
            "notification-url": "https://packagist.org/downloads/",
            "license": [
                "MIT"
            ],
            "authors": [
                {
                    "name": "Alex Bilbie",
                    "email": "hello@alexbilbie.com",
                    "homepage": "http://www.alexbilbie.com",
                    "role": "Developer"
                },
                {
                    "name": "Woody Gilk",
                    "homepage": "https://github.com/shadowhand",
                    "role": "Contributor"
                }
            ],
            "description": "OAuth 2.0 Client Library",
            "keywords": [
                "Authentication",
                "SSO",
                "authorization",
                "identity",
                "idp",
                "oauth",
                "oauth2",
                "single sign on"
            ],
            "time": "2018-11-22T18:33:57+00:00"
        },
        {
            "name": "paragonie/random_compat",
            "version": "v9.99.99",
            "source": {
                "type": "git",
                "url": "https://github.com/paragonie/random_compat.git",
                "reference": "84b4dfb120c6f9b4ff7b3685f9b8f1aa365a0c95"
            },
            "dist": {
                "type": "zip",
                "url": "https://api.github.com/repos/paragonie/random_compat/zipball/84b4dfb120c6f9b4ff7b3685f9b8f1aa365a0c95",
                "reference": "84b4dfb120c6f9b4ff7b3685f9b8f1aa365a0c95",
                "shasum": ""
            },
            "require": {
                "php": "^7"
            },
            "require-dev": {
                "phpunit/phpunit": "4.*|5.*",
                "vimeo/psalm": "^1"
            },
            "suggest": {
                "ext-libsodium": "Provides a modern crypto API that can be used to generate random bytes."
            },
            "type": "library",
            "notification-url": "https://packagist.org/downloads/",
            "license": [
                "MIT"
            ],
            "authors": [
                {
                    "name": "Paragon Initiative Enterprises",
                    "email": "security@paragonie.com",
                    "homepage": "https://paragonie.com"
                }
            ],
            "description": "PHP 5.x polyfill for random_bytes() and random_int() from PHP 7",
            "keywords": [
                "csprng",
                "polyfill",
                "pseudorandom",
                "random"
            ],
            "time": "2018-07-02T15:55:56+00:00"
        },
        {
            "name": "pimple/pimple",
            "version": "v3.2.3",
            "source": {
                "type": "git",
                "url": "https://github.com/silexphp/Pimple.git",
                "reference": "9e403941ef9d65d20cba7d54e29fe906db42cf32"
            },
            "dist": {
                "type": "zip",
                "url": "https://api.github.com/repos/silexphp/Pimple/zipball/9e403941ef9d65d20cba7d54e29fe906db42cf32",
                "reference": "9e403941ef9d65d20cba7d54e29fe906db42cf32",
                "shasum": ""
            },
            "require": {
                "php": ">=5.3.0",
                "psr/container": "^1.0"
            },
            "require-dev": {
                "symfony/phpunit-bridge": "^3.2"
            },
            "type": "library",
            "extra": {
                "branch-alias": {
                    "dev-master": "3.2.x-dev"
                }
            },
            "autoload": {
                "psr-0": {
                    "Pimple": "src/"
                }
            },
            "notification-url": "https://packagist.org/downloads/",
            "license": [
                "MIT"
            ],
            "authors": [
                {
                    "name": "Fabien Potencier",
                    "email": "fabien@symfony.com"
                }
            ],
            "description": "Pimple, a simple Dependency Injection Container",
            "homepage": "http://pimple.sensiolabs.org",
            "keywords": [
                "container",
                "dependency injection"
            ],
            "time": "2018-01-21T07:42:36+00:00"
        },
        {
            "name": "psr/container",
            "version": "1.0.0",
            "source": {
                "type": "git",
                "url": "https://github.com/php-fig/container.git",
                "reference": "b7ce3b176482dbbc1245ebf52b181af44c2cf55f"
            },
            "dist": {
                "type": "zip",
                "url": "https://api.github.com/repos/php-fig/container/zipball/b7ce3b176482dbbc1245ebf52b181af44c2cf55f",
                "reference": "b7ce3b176482dbbc1245ebf52b181af44c2cf55f",
                "shasum": ""
            },
            "require": {
                "php": ">=5.3.0"
            },
            "type": "library",
            "extra": {
                "branch-alias": {
                    "dev-master": "1.0.x-dev"
                }
            },
            "autoload": {
                "psr-4": {
                    "Psr\\Container\\": "src/"
                }
            },
            "notification-url": "https://packagist.org/downloads/",
            "license": [
                "MIT"
            ],
            "authors": [
                {
                    "name": "PHP-FIG",
                    "homepage": "http://www.php-fig.org/"
                }
            ],
            "description": "Common Container Interface (PHP FIG PSR-11)",
            "homepage": "https://github.com/php-fig/container",
            "keywords": [
                "PSR-11",
                "container",
                "container-interface",
                "container-interop",
                "psr"
            ],
            "time": "2017-02-14T16:28:37+00:00"
        },
        {
            "name": "psr/http-message",
            "version": "1.0.1",
            "source": {
                "type": "git",
                "url": "https://github.com/php-fig/http-message.git",
                "reference": "f6561bf28d520154e4b0ec72be95418abe6d9363"
            },
            "dist": {
                "type": "zip",
                "url": "https://api.github.com/repos/php-fig/http-message/zipball/f6561bf28d520154e4b0ec72be95418abe6d9363",
                "reference": "f6561bf28d520154e4b0ec72be95418abe6d9363",
                "shasum": ""
            },
            "require": {
                "php": ">=5.3.0"
            },
            "type": "library",
            "extra": {
                "branch-alias": {
                    "dev-master": "1.0.x-dev"
                }
            },
            "autoload": {
                "psr-4": {
                    "Psr\\Http\\Message\\": "src/"
                }
            },
            "notification-url": "https://packagist.org/downloads/",
            "license": [
                "MIT"
            ],
            "authors": [
                {
                    "name": "PHP-FIG",
                    "homepage": "http://www.php-fig.org/"
                }
            ],
            "description": "Common interface for HTTP messages",
            "homepage": "https://github.com/php-fig/http-message",
            "keywords": [
                "http",
                "http-message",
                "psr",
                "psr-7",
                "request",
                "response"
            ],
            "time": "2016-08-06T14:39:51+00:00"
        },
        {
            "name": "psr/log",
            "version": "1.1.0",
            "source": {
                "type": "git",
                "url": "https://github.com/php-fig/log.git",
                "reference": "6c001f1daafa3a3ac1d8ff69ee4db8e799a654dd"
            },
            "dist": {
                "type": "zip",
                "url": "https://api.github.com/repos/php-fig/log/zipball/6c001f1daafa3a3ac1d8ff69ee4db8e799a654dd",
                "reference": "6c001f1daafa3a3ac1d8ff69ee4db8e799a654dd",
                "shasum": ""
            },
            "require": {
                "php": ">=5.3.0"
            },
            "type": "library",
            "extra": {
                "branch-alias": {
                    "dev-master": "1.0.x-dev"
                }
            },
            "autoload": {
                "psr-4": {
                    "Psr\\Log\\": "Psr/Log/"
                }
            },
            "notification-url": "https://packagist.org/downloads/",
            "license": [
                "MIT"
            ],
            "authors": [
                {
                    "name": "PHP-FIG",
                    "homepage": "http://www.php-fig.org/"
                }
            ],
            "description": "Common interface for logging libraries",
            "homepage": "https://github.com/php-fig/log",
            "keywords": [
                "log",
                "psr",
                "psr-3"
            ],
            "time": "2018-11-20T15:27:04+00:00"
        },
        {
            "name": "ralouphie/getallheaders",
            "version": "2.0.5",
            "source": {
                "type": "git",
                "url": "https://github.com/ralouphie/getallheaders.git",
                "reference": "5601c8a83fbba7ef674a7369456d12f1e0d0eafa"
            },
            "dist": {
                "type": "zip",
                "url": "https://api.github.com/repos/ralouphie/getallheaders/zipball/5601c8a83fbba7ef674a7369456d12f1e0d0eafa",
                "reference": "5601c8a83fbba7ef674a7369456d12f1e0d0eafa",
                "shasum": ""
            },
            "require": {
                "php": ">=5.3"
            },
            "require-dev": {
                "phpunit/phpunit": "~3.7.0",
                "satooshi/php-coveralls": ">=1.0"
            },
            "type": "library",
            "autoload": {
                "files": [
                    "src/getallheaders.php"
                ]
            },
            "notification-url": "https://packagist.org/downloads/",
            "license": [
                "MIT"
            ],
            "authors": [
                {
                    "name": "Ralph Khattar",
                    "email": "ralph.khattar@gmail.com"
                }
            ],
            "description": "A polyfill for getallheaders.",
            "time": "2016-02-11T07:05:27+00:00"
        },
        {
            "name": "symfony/dependency-injection",
            "version": "v3.4.28",
            "source": {
                "type": "git",
                "url": "https://github.com/symfony/dependency-injection.git",
                "reference": "8f2a0452f086a66f6d6cf53a432867b575887768"
            },
            "dist": {
                "type": "zip",
                "url": "https://api.github.com/repos/symfony/dependency-injection/zipball/8f2a0452f086a66f6d6cf53a432867b575887768",
                "reference": "8f2a0452f086a66f6d6cf53a432867b575887768",
                "shasum": ""
            },
            "require": {
                "php": "^5.5.9|>=7.0.8",
                "psr/container": "^1.0"
            },
            "conflict": {
                "symfony/config": "<3.3.7",
                "symfony/finder": "<3.3",
                "symfony/proxy-manager-bridge": "<3.4",
                "symfony/yaml": "<3.4"
            },
            "provide": {
                "psr/container-implementation": "1.0"
            },
            "require-dev": {
                "symfony/config": "~3.3|~4.0",
                "symfony/expression-language": "~2.8|~3.0|~4.0",
                "symfony/yaml": "~3.4|~4.0"
            },
            "suggest": {
                "symfony/config": "",
                "symfony/expression-language": "For using expressions in service container configuration",
                "symfony/finder": "For using double-star glob patterns or when GLOB_BRACE portability is required",
                "symfony/proxy-manager-bridge": "Generate service proxies to lazy load them",
                "symfony/yaml": ""
            },
            "type": "library",
            "extra": {
                "branch-alias": {
                    "dev-master": "3.4-dev"
                }
            },
            "autoload": {
                "psr-4": {
                    "Symfony\\Component\\DependencyInjection\\": ""
                },
                "exclude-from-classmap": [
                    "/Tests/"
                ]
            },
            "notification-url": "https://packagist.org/downloads/",
            "license": [
                "MIT"
            ],
            "authors": [
                {
                    "name": "Fabien Potencier",
                    "email": "fabien@symfony.com"
                },
                {
                    "name": "Symfony Community",
                    "homepage": "https://symfony.com/contributors"
                }
            ],
            "description": "Symfony DependencyInjection Component",
            "homepage": "https://symfony.com",
            "time": "2019-05-19T14:11:39+00:00"
        },
        {
            "name": "yoast/i18n-module",
            "version": "3.1.1",
            "source": {
                "type": "git",
                "url": "https://github.com/Yoast/i18n-module.git",
                "reference": "9d0a2f6daea6fb42376b023e7778294d19edd85d"
            },
            "dist": {
                "type": "zip",
                "url": "https://api.github.com/repos/Yoast/i18n-module/zipball/9d0a2f6daea6fb42376b023e7778294d19edd85d",
                "reference": "9d0a2f6daea6fb42376b023e7778294d19edd85d",
                "shasum": ""
            },
            "require": {
                "php": ">=5.2"
            },
            "require-dev": {
                "roave/security-advisories": "dev-master",
                "yoast/yoastcs": "^1.2.2"
            },
            "type": "library",
            "autoload": {
                "classmap": [
                    "src/"
                ]
            },
            "notification-url": "https://packagist.org/downloads/",
            "license": [
                "GPL-2.0-or-later"
            ],
            "authors": [
                {
                    "name": "Team Yoast",
                    "email": "support@yoast.com",
                    "homepage": "https://yoast.com"
                }
            ],
            "description": "Handle i18n for WordPress plugins.",
            "homepage": "https://github.com/Yoast/i18n-module",
            "keywords": [
                "wordpress"
            ],
            "time": "2019-05-07T06:45:05+00:00"
        }
    ],
    "packages-dev": [
        {
            "name": "antecedent/patchwork",
            "version": "2.1.11",
            "source": {
                "type": "git",
                "url": "https://github.com/antecedent/patchwork.git",
                "reference": "ff7aae02f1c5492716fe13d59de4cfc389b8c4b0"
            },
            "dist": {
                "type": "zip",
                "url": "https://api.github.com/repos/antecedent/patchwork/zipball/ff7aae02f1c5492716fe13d59de4cfc389b8c4b0",
                "reference": "ff7aae02f1c5492716fe13d59de4cfc389b8c4b0",
                "shasum": ""
            },
            "require": {
                "php": ">=5.4.0"
            },
            "require-dev": {
                "phpunit/phpunit": ">=4"
            },
            "type": "library",
            "notification-url": "https://packagist.org/downloads/",
            "license": [
                "MIT"
            ],
            "authors": [
                {
                    "name": "Ignas Rudaitis",
                    "email": "ignas.rudaitis@gmail.com"
                }
            ],
            "description": "Method redefinition (monkey-patching) functionality for PHP.",
            "homepage": "http://patchwork2.org/",
            "keywords": [
                "aop",
                "aspect",
                "interception",
                "monkeypatching",
                "redefinition",
                "runkit",
                "testing"
            ],
            "time": "2019-10-26T07:10:56+00:00"
        },
        {
            "name": "atanamo/php-codeshift",
            "version": "v1.0.3",
            "source": {
                "type": "git",
                "url": "https://github.com/Atanamo/PHP-Codeshift.git",
                "reference": "65f3cc1ed9ffdddbc487440d0223e096c9a0f7f4"
            },
            "dist": {
                "type": "zip",
                "url": "https://api.github.com/repos/Atanamo/PHP-Codeshift/zipball/65f3cc1ed9ffdddbc487440d0223e096c9a0f7f4",
                "reference": "65f3cc1ed9ffdddbc487440d0223e096c9a0f7f4",
                "shasum": ""
            },
            "require": {
                "nikic/php-parser": "^4.0",
                "php": ">=7.0"
            },
            "bin": [
                "bin/codeshift"
            ],
            "type": "library",
            "autoload": {
                "psr-4": {
                    "Codeshift\\": "src/"
                }
            },
            "notification-url": "https://packagist.org/downloads/",
            "license": [
                "BSD-3-Clause"
            ],
            "authors": [
                {
                    "name": "Atanamo",
                    "homepage": "https://gitlab.com/atanamo"
                }
            ],
            "description": "A PHP code transformation toolkit based on 'PHP-Parser'",
            "keywords": [
                "ast",
                "codemod",
                "parser",
                "php",
                "transform"
            ],
            "time": "2018-07-17T22:01:54+00:00"
        },
        {
            "name": "brain/monkey",
            "version": "2.4.0",
            "source": {
                "type": "git",
                "url": "https://github.com/Brain-WP/BrainMonkey.git",
                "reference": "b3ce8b619c26db6abd01b9dcfd6a2c0254060956"
            },
            "dist": {
                "type": "zip",
                "url": "https://api.github.com/repos/Brain-WP/BrainMonkey/zipball/b3ce8b619c26db6abd01b9dcfd6a2c0254060956",
                "reference": "b3ce8b619c26db6abd01b9dcfd6a2c0254060956",
                "shasum": ""
            },
            "require": {
                "antecedent/patchwork": "^2.0",
                "mockery/mockery": ">=0.9 <2",
                "php": ">=5.6.0"
            },
            "require-dev": {
                "dealerdirect/phpcodesniffer-composer-installer": "^0.4",
                "phpcompatibility/php-compatibility": "^9.3.0",
                "phpunit/phpunit": "^5.7.9 || ^6.0 || ^7.0"
            },
            "type": "library",
            "extra": {
                "branch-alias": {
                    "dev-version/1": "1.x-dev",
                    "dev-master": "2.0.x-dev"
                }
            },
            "autoload": {
                "psr-4": {
                    "Brain\\Monkey\\": "src/"
                },
                "files": [
                    "inc/api.php"
                ]
            },
            "notification-url": "https://packagist.org/downloads/",
            "license": [
                "MIT"
            ],
            "authors": [
                {
                    "name": "Giuseppe Mazzapica",
                    "email": "giuseppe.mazzapica@gmail.com",
                    "homepage": "https://gmazzap.me",
                    "role": "Developer"
                }
            ],
            "description": "Mocking utility for PHP functions and WordPress plugin API",
            "keywords": [
                "Monkey Patching",
                "interception",
                "mock",
                "mock functions",
                "mockery",
                "patchwork",
                "redefinition",
                "runkit",
                "test",
                "testing"
            ],
            "time": "2019-11-24T16:03:21+00:00"
        },
        {
            "name": "dealerdirect/phpcodesniffer-composer-installer",
            "version": "v0.6.2",
            "source": {
                "type": "git",
                "url": "https://github.com/Dealerdirect/phpcodesniffer-composer-installer.git",
                "reference": "8001af8eb107fbfcedc31a8b51e20b07d85b457a"
            },
            "dist": {
                "type": "zip",
                "url": "https://api.github.com/repos/Dealerdirect/phpcodesniffer-composer-installer/zipball/8001af8eb107fbfcedc31a8b51e20b07d85b457a",
                "reference": "8001af8eb107fbfcedc31a8b51e20b07d85b457a",
                "shasum": ""
            },
            "require": {
                "composer-plugin-api": "^1.0",
                "php": "^5.3|^7",
                "squizlabs/php_codesniffer": "^2|^3"
            },
            "require-dev": {
                "composer/composer": "*",
                "phpcompatibility/php-compatibility": "^9.0",
                "sensiolabs/security-checker": "^4.1.0"
            },
            "type": "composer-plugin",
            "extra": {
                "class": "Dealerdirect\\Composer\\Plugin\\Installers\\PHPCodeSniffer\\Plugin"
            },
            "autoload": {
                "psr-4": {
                    "Dealerdirect\\Composer\\Plugin\\Installers\\PHPCodeSniffer\\": "src/"
                }
            },
            "notification-url": "https://packagist.org/downloads/",
            "license": [
                "MIT"
            ],
            "authors": [
                {
                    "name": "Franck Nijhof",
                    "email": "franck.nijhof@dealerdirect.com",
                    "homepage": "http://www.frenck.nl",
                    "role": "Developer / IT Manager"
                }
            ],
            "description": "PHP_CodeSniffer Standards Composer Installer Plugin",
            "homepage": "http://www.dealerdirect.com",
            "keywords": [
                "PHPCodeSniffer",
                "PHP_CodeSniffer",
                "code quality",
                "codesniffer",
                "composer",
                "installer",
                "phpcs",
                "plugin",
                "qa",
                "quality",
                "standard",
                "standards",
                "style guide",
                "stylecheck",
                "tests"
            ],
            "time": "2020-01-29T20:22:20+00:00"
        },
        {
            "name": "doctrine/instantiator",
            "version": "1.2.0",
            "source": {
                "type": "git",
                "url": "https://github.com/doctrine/instantiator.git",
                "reference": "a2c590166b2133a4633738648b6b064edae0814a"
            },
            "dist": {
                "type": "zip",
                "url": "https://api.github.com/repos/doctrine/instantiator/zipball/a2c590166b2133a4633738648b6b064edae0814a",
                "reference": "a2c590166b2133a4633738648b6b064edae0814a",
                "shasum": ""
            },
            "require": {
                "php": "^7.1"
            },
            "require-dev": {
                "doctrine/coding-standard": "^6.0",
                "ext-pdo": "*",
                "ext-phar": "*",
                "phpbench/phpbench": "^0.13",
                "phpstan/phpstan-phpunit": "^0.11",
                "phpstan/phpstan-shim": "^0.11",
                "phpunit/phpunit": "^7.0"
            },
            "type": "library",
            "extra": {
                "branch-alias": {
                    "dev-master": "1.2.x-dev"
                }
            },
            "autoload": {
                "psr-4": {
                    "Doctrine\\Instantiator\\": "src/Doctrine/Instantiator/"
                }
            },
            "notification-url": "https://packagist.org/downloads/",
            "license": [
                "MIT"
            ],
            "authors": [
                {
                    "name": "Marco Pivetta",
                    "email": "ocramius@gmail.com",
                    "homepage": "http://ocramius.github.com/"
                }
            ],
            "description": "A small, lightweight utility to instantiate objects in PHP without invoking their constructors",
            "homepage": "https://www.doctrine-project.org/projects/instantiator.html",
            "keywords": [
                "constructor",
                "instantiate"
            ],
            "time": "2019-03-17T17:37:11+00:00"
        },
        {
            "name": "hamcrest/hamcrest-php",
            "version": "v2.0.0",
            "source": {
                "type": "git",
                "url": "https://github.com/hamcrest/hamcrest-php.git",
                "reference": "776503d3a8e85d4f9a1148614f95b7a608b046ad"
            },
            "dist": {
                "type": "zip",
                "url": "https://api.github.com/repos/hamcrest/hamcrest-php/zipball/776503d3a8e85d4f9a1148614f95b7a608b046ad",
                "reference": "776503d3a8e85d4f9a1148614f95b7a608b046ad",
                "shasum": ""
            },
            "require": {
                "php": "^5.3|^7.0"
            },
            "replace": {
                "cordoval/hamcrest-php": "*",
                "davedevelopment/hamcrest-php": "*",
                "kodova/hamcrest-php": "*"
            },
            "require-dev": {
                "phpunit/php-file-iterator": "1.3.3",
                "phpunit/phpunit": "~4.0",
                "satooshi/php-coveralls": "^1.0"
            },
            "type": "library",
            "extra": {
                "branch-alias": {
                    "dev-master": "2.0-dev"
                }
            },
            "autoload": {
                "classmap": [
                    "hamcrest"
                ]
            },
            "notification-url": "https://packagist.org/downloads/",
            "license": [
                "BSD"
            ],
            "description": "This is the PHP port of Hamcrest Matchers",
            "keywords": [
                "test"
            ],
            "time": "2016-01-20T08:20:44+00:00"
        },
        {
            "name": "humbug/php-scoper",
            "version": "0.12.4",
            "source": {
                "type": "git",
                "url": "https://github.com/humbug/php-scoper.git",
                "reference": "50c84a4d4feaeb22ce41854fd3c525cfcd6d5903"
            },
            "dist": {
                "type": "zip",
                "url": "https://api.github.com/repos/humbug/php-scoper/zipball/50c84a4d4feaeb22ce41854fd3c525cfcd6d5903",
                "reference": "50c84a4d4feaeb22ce41854fd3c525cfcd6d5903",
                "shasum": ""
            },
            "require": {
                "jetbrains/phpstorm-stubs": "dev-master",
                "nikic/php-parser": "^4.0",
                "ocramius/package-versions": "^1.1",
                "php": "^7.2",
                "symfony/console": "^3.2 || ^4.0",
                "symfony/filesystem": "^3.2 || ^4.0",
                "symfony/finder": "^3.2 || ^4.0"
            },
            "replace": {
                "humbug/php-scoper": "self.version"
            },
            "require-dev": {
                "bamarni/composer-bin-plugin": "^1.1",
                "humbug/box": "^3.8",
                "phpunit/phpunit": "^8.0"
            },
            "bin": [
                "bin/php-scoper"
            ],
            "type": "library",
            "extra": {
                "bamarni-bin": {
                    "bin-links": false
                },
                "branch-alias": {
                    "dev-master": "1.0-dev"
                }
            },
            "autoload": {
                "files": [
                    "src/functions.php",
                    "src/json.php"
                ],
                "psr-4": {
                    "Humbug\\PhpScoper\\": "src/"
                }
            },
            "notification-url": "https://packagist.org/downloads/",
            "license": [
                "MIT"
            ],
            "authors": [
                {
                    "name": "Bernhard Schussek",
                    "email": "bschussek@gmail.com"
                },
                {
                    "name": "Théo Fidry",
                    "email": "theo.fidry@gmail.com"
                },
                {
                    "name": "Pádraic Brady",
                    "email": "padraic.brady@gmail.com"
                }
            ],
            "description": "Prefixes all PHP namespaces in a file or directory.",
            "time": "2019-06-26T11:34:47+00:00"
        },
        {
            "name": "jetbrains/phpstorm-stubs",
            "version": "dev-master",
            "source": {
                "type": "git",
                "url": "https://github.com/JetBrains/phpstorm-stubs.git",
                "reference": "3f4e4949dc39aa8e28d5565366a24fea47116bc7"
            },
            "dist": {
                "type": "zip",
                "url": "https://api.github.com/repos/JetBrains/phpstorm-stubs/zipball/3f4e4949dc39aa8e28d5565366a24fea47116bc7",
                "reference": "3f4e4949dc39aa8e28d5565366a24fea47116bc7",
                "shasum": ""
            },
            "require-dev": {
                "nikic/php-parser": "v4.0.1",
                "php": "^7.1",
                "phpdocumentor/reflection-docblock": "^4.3",
                "phpunit/phpunit": "7.1.4"
            },
            "type": "library",
            "autoload": {
                "files": [
                    "PhpStormStubsMap.php"
                ]
            },
            "notification-url": "https://packagist.org/downloads/",
            "license": [
                "Apache-2.0"
            ],
            "description": "PHP runtime & extensions header files for PhpStorm",
            "homepage": "https://www.jetbrains.com/phpstorm",
            "keywords": [
                "autocomplete",
                "code",
                "inference",
                "inspection",
                "jetbrains",
                "phpstorm",
                "stubs",
                "type"
            ],
            "time": "2019-08-28T15:48:22+00:00"
        },
        {
            "name": "mockery/mockery",
            "version": "1.3.0",
            "source": {
                "type": "git",
                "url": "https://github.com/mockery/mockery.git",
                "reference": "5571962a4f733fbb57bede39778f71647fae8e66"
            },
            "dist": {
                "type": "zip",
                "url": "https://api.github.com/repos/mockery/mockery/zipball/5571962a4f733fbb57bede39778f71647fae8e66",
                "reference": "5571962a4f733fbb57bede39778f71647fae8e66",
                "shasum": ""
            },
            "require": {
                "hamcrest/hamcrest-php": "~2.0",
                "lib-pcre": ">=7.0",
                "php": ">=5.6.0",
                "sebastian/comparator": "^1.2.4|^3.0"
            },
            "require-dev": {
                "phpunit/phpunit": "~5.7.10|~6.5|~7.0|~8.0"
            },
            "type": "library",
            "extra": {
                "branch-alias": {
                    "dev-master": "1.2.x-dev"
                }
            },
            "autoload": {
                "psr-0": {
                    "Mockery": "library/"
                }
            },
            "notification-url": "https://packagist.org/downloads/",
            "license": [
                "BSD-3-Clause"
            ],
            "authors": [
                {
                    "name": "Pádraic Brady",
                    "email": "padraic.brady@gmail.com",
                    "homepage": "http://blog.astrumfutura.com"
                },
                {
                    "name": "Dave Marshall",
                    "email": "dave.marshall@atstsolutions.co.uk",
                    "homepage": "http://davedevelopment.co.uk"
                }
            ],
            "description": "Mockery is a simple yet flexible PHP mock object framework",
            "homepage": "https://github.com/mockery/mockery",
            "keywords": [
                "BDD",
                "TDD",
                "library",
                "mock",
                "mock objects",
                "mockery",
                "stub",
                "test",
                "test double",
                "testing"
            ],
            "time": "2019-11-24T07:54:50+00:00"
        },
        {
            "name": "myclabs/deep-copy",
            "version": "1.9.1",
            "source": {
                "type": "git",
                "url": "https://github.com/myclabs/DeepCopy.git",
                "reference": "e6828efaba2c9b79f4499dae1d66ef8bfa7b2b72"
            },
            "dist": {
                "type": "zip",
                "url": "https://api.github.com/repos/myclabs/DeepCopy/zipball/e6828efaba2c9b79f4499dae1d66ef8bfa7b2b72",
                "reference": "e6828efaba2c9b79f4499dae1d66ef8bfa7b2b72",
                "shasum": ""
            },
            "require": {
                "php": "^7.1"
            },
            "replace": {
                "myclabs/deep-copy": "self.version"
            },
            "require-dev": {
                "doctrine/collections": "^1.0",
                "doctrine/common": "^2.6",
                "phpunit/phpunit": "^7.1"
            },
            "type": "library",
            "autoload": {
                "psr-4": {
                    "DeepCopy\\": "src/DeepCopy/"
                },
                "files": [
                    "src/DeepCopy/deep_copy.php"
                ]
            },
            "notification-url": "https://packagist.org/downloads/",
            "license": [
                "MIT"
            ],
            "description": "Create deep copies (clones) of your objects",
            "keywords": [
                "clone",
                "copy",
                "duplicate",
                "object",
                "object graph"
            ],
            "time": "2019-04-07T13:18:21+00:00"
        },
        {
            "name": "nikic/php-parser",
            "version": "v4.2.2",
            "source": {
                "type": "git",
                "url": "https://github.com/nikic/PHP-Parser.git",
                "reference": "1bd73cc04c3843ad8d6b0bfc0956026a151fc420"
            },
            "dist": {
                "type": "zip",
                "url": "https://api.github.com/repos/nikic/PHP-Parser/zipball/1bd73cc04c3843ad8d6b0bfc0956026a151fc420",
                "reference": "1bd73cc04c3843ad8d6b0bfc0956026a151fc420",
                "shasum": ""
            },
            "require": {
                "ext-tokenizer": "*",
                "php": ">=7.0"
            },
            "require-dev": {
                "phpunit/phpunit": "^6.5 || ^7.0"
            },
            "bin": [
                "bin/php-parse"
            ],
            "type": "library",
            "extra": {
                "branch-alias": {
                    "dev-master": "4.2-dev"
                }
            },
            "autoload": {
                "psr-4": {
                    "PhpParser\\": "lib/PhpParser"
                }
            },
            "notification-url": "https://packagist.org/downloads/",
            "license": [
                "BSD-3-Clause"
            ],
            "authors": [
                {
                    "name": "Nikita Popov"
                }
            ],
            "description": "A PHP parser written in PHP",
            "keywords": [
                "parser",
                "php"
            ],
            "time": "2019-05-25T20:07:01+00:00"
        },
        {
            "name": "ocramius/package-versions",
            "version": "1.4.0",
            "source": {
                "type": "git",
                "url": "https://github.com/Ocramius/PackageVersions.git",
                "reference": "a4d4b60d0e60da2487bd21a2c6ac089f85570dbb"
            },
            "dist": {
                "type": "zip",
                "url": "https://api.github.com/repos/Ocramius/PackageVersions/zipball/a4d4b60d0e60da2487bd21a2c6ac089f85570dbb",
                "reference": "a4d4b60d0e60da2487bd21a2c6ac089f85570dbb",
                "shasum": ""
            },
            "require": {
                "composer-plugin-api": "^1.0.0",
                "php": "^7.1.0"
            },
            "require-dev": {
                "composer/composer": "^1.6.3",
                "doctrine/coding-standard": "^5.0.1",
                "ext-zip": "*",
                "infection/infection": "^0.7.1",
                "phpunit/phpunit": "^7.0.0"
            },
            "type": "composer-plugin",
            "extra": {
                "class": "PackageVersions\\Installer",
                "branch-alias": {
                    "dev-master": "2.0.x-dev"
                }
            },
            "autoload": {
                "psr-4": {
                    "PackageVersions\\": "src/PackageVersions"
                }
            },
            "notification-url": "https://packagist.org/downloads/",
            "license": [
                "MIT"
            ],
            "authors": [
                {
                    "name": "Marco Pivetta",
                    "email": "ocramius@gmail.com"
                }
            ],
            "description": "Composer plugin that provides efficient querying for installed package versions (no runtime IO)",
            "time": "2019-02-21T12:16:21+00:00"
        },
        {
            "name": "php-parallel-lint/php-console-color",
            "version": "v0.3",
            "source": {
                "type": "git",
                "url": "https://github.com/php-parallel-lint/PHP-Console-Color.git",
                "reference": "b6af326b2088f1ad3b264696c9fd590ec395b49e"
            },
            "dist": {
                "type": "zip",
                "url": "https://api.github.com/repos/php-parallel-lint/PHP-Console-Color/zipball/b6af326b2088f1ad3b264696c9fd590ec395b49e",
                "reference": "b6af326b2088f1ad3b264696c9fd590ec395b49e",
                "shasum": ""
            },
            "require": {
                "php": ">=5.4.0"
            },
            "replace": {
                "jakub-onderka/php-console-color": "*"
            },
            "require-dev": {
                "php-parallel-lint/php-code-style": "1.0",
                "php-parallel-lint/php-parallel-lint": "1.0",
                "php-parallel-lint/php-var-dump-check": "0.*",
                "phpunit/phpunit": "~4.3",
                "squizlabs/php_codesniffer": "1.*"
            },
            "type": "library",
            "autoload": {
                "psr-4": {
                    "JakubOnderka\\PhpConsoleColor\\": "src/"
                }
            },
            "notification-url": "https://packagist.org/downloads/",
            "license": [
                "BSD-2-Clause"
            ],
            "authors": [
                {
                    "name": "Jakub Onderka",
                    "email": "jakub.onderka@gmail.com"
                }
            ],
            "time": "2020-05-14T05:47:14+00:00"
        },
        {
            "name": "php-parallel-lint/php-console-highlighter",
            "version": "v0.5",
            "source": {
                "type": "git",
                "url": "https://github.com/php-parallel-lint/PHP-Console-Highlighter.git",
                "reference": "21bf002f077b177f056d8cb455c5ed573adfdbb8"
            },
            "dist": {
                "type": "zip",
                "url": "https://api.github.com/repos/php-parallel-lint/PHP-Console-Highlighter/zipball/21bf002f077b177f056d8cb455c5ed573adfdbb8",
                "reference": "21bf002f077b177f056d8cb455c5ed573adfdbb8",
                "shasum": ""
            },
            "require": {
                "ext-tokenizer": "*",
                "php": ">=5.4.0",
                "php-parallel-lint/php-console-color": "~0.2"
            },
            "replace": {
                "jakub-onderka/php-console-highlighter": "*"
            },
            "require-dev": {
                "php-parallel-lint/php-code-style": "~1.0",
                "php-parallel-lint/php-parallel-lint": "~1.0",
                "php-parallel-lint/php-var-dump-check": "~0.1",
                "phpunit/phpunit": "~4.0",
                "squizlabs/php_codesniffer": "~1.5"
            },
            "type": "library",
            "autoload": {
                "psr-4": {
                    "JakubOnderka\\PhpConsoleHighlighter\\": "src/"
                }
            },
            "notification-url": "https://packagist.org/downloads/",
            "license": [
                "MIT"
            ],
            "authors": [
                {
                    "name": "Jakub Onderka",
                    "email": "acci@acci.cz",
                    "homepage": "http://www.acci.cz/"
                }
            ],
            "description": "Highlight PHP code in terminal",
            "time": "2020-05-13T07:37:49+00:00"
        },
        {
            "name": "php-parallel-lint/php-parallel-lint",
            "version": "v1.2.0",
            "source": {
                "type": "git",
                "url": "https://github.com/php-parallel-lint/PHP-Parallel-Lint.git",
                "reference": "474f18bc6cc6aca61ca40bfab55139de614e51ca"
            },
            "dist": {
                "type": "zip",
                "url": "https://api.github.com/repos/php-parallel-lint/PHP-Parallel-Lint/zipball/474f18bc6cc6aca61ca40bfab55139de614e51ca",
                "reference": "474f18bc6cc6aca61ca40bfab55139de614e51ca",
                "shasum": ""
            },
            "require": {
                "ext-json": "*",
                "php": ">=5.4.0"
            },
            "replace": {
                "grogy/php-parallel-lint": "*",
                "jakub-onderka/php-parallel-lint": "*"
            },
            "require-dev": {
                "nette/tester": "^1.3 || ^2.0",
                "php-parallel-lint/php-console-highlighter": "~0.3",
                "squizlabs/php_codesniffer": "~3.0"
            },
            "suggest": {
                "php-parallel-lint/php-console-highlighter": "Highlight syntax in code snippet"
            },
            "bin": [
                "parallel-lint"
            ],
            "type": "library",
            "autoload": {
                "classmap": [
                    "./"
                ]
            },
            "notification-url": "https://packagist.org/downloads/",
            "license": [
                "BSD-2-Clause"
            ],
            "authors": [
                {
                    "name": "Jakub Onderka",
                    "email": "ahoj@jakubonderka.cz"
                }
            ],
            "description": "This tool check syntax of PHP files about 20x faster than serial check.",
            "homepage": "https://github.com/php-parallel-lint/PHP-Parallel-Lint",
            "time": "2020-04-04T12:18:32+00:00"
        },
        {
            "name": "phpcompatibility/php-compatibility",
            "version": "9.3.5",
            "source": {
                "type": "git",
                "url": "https://github.com/PHPCompatibility/PHPCompatibility.git",
                "reference": "9fb324479acf6f39452e0655d2429cc0d3914243"
            },
            "dist": {
                "type": "zip",
                "url": "https://api.github.com/repos/PHPCompatibility/PHPCompatibility/zipball/9fb324479acf6f39452e0655d2429cc0d3914243",
                "reference": "9fb324479acf6f39452e0655d2429cc0d3914243",
                "shasum": ""
            },
            "require": {
                "php": ">=5.3",
                "squizlabs/php_codesniffer": "^2.3 || ^3.0.2"
            },
            "conflict": {
                "squizlabs/php_codesniffer": "2.6.2"
            },
            "require-dev": {
                "phpunit/phpunit": "~4.5 || ^5.0 || ^6.0 || ^7.0"
            },
            "suggest": {
                "dealerdirect/phpcodesniffer-composer-installer": "^0.5 || This Composer plugin will sort out the PHPCS 'installed_paths' automatically.",
                "roave/security-advisories": "dev-master || Helps prevent installing dependencies with known security issues."
            },
            "type": "phpcodesniffer-standard",
            "notification-url": "https://packagist.org/downloads/",
            "license": [
                "LGPL-3.0-or-later"
            ],
            "authors": [
                {
                    "name": "Wim Godden",
                    "homepage": "https://github.com/wimg",
                    "role": "lead"
                },
                {
                    "name": "Juliette Reinders Folmer",
                    "homepage": "https://github.com/jrfnl",
                    "role": "lead"
                },
                {
                    "name": "Contributors",
                    "homepage": "https://github.com/PHPCompatibility/PHPCompatibility/graphs/contributors"
                }
            ],
            "description": "A set of sniffs for PHP_CodeSniffer that checks for PHP cross-version compatibility.",
            "homepage": "http://techblog.wimgodden.be/tag/codesniffer/",
            "keywords": [
                "compatibility",
                "phpcs",
                "standards"
            ],
            "time": "2019-12-27T09:44:58+00:00"
        },
        {
            "name": "phpcompatibility/phpcompatibility-paragonie",
            "version": "1.3.0",
            "source": {
                "type": "git",
                "url": "https://github.com/PHPCompatibility/PHPCompatibilityParagonie.git",
                "reference": "b862bc32f7e860d0b164b199bd995e690b4b191c"
            },
            "dist": {
                "type": "zip",
                "url": "https://api.github.com/repos/PHPCompatibility/PHPCompatibilityParagonie/zipball/b862bc32f7e860d0b164b199bd995e690b4b191c",
                "reference": "b862bc32f7e860d0b164b199bd995e690b4b191c",
                "shasum": ""
            },
            "require": {
                "phpcompatibility/php-compatibility": "^9.0"
            },
            "require-dev": {
                "dealerdirect/phpcodesniffer-composer-installer": "^0.5",
                "paragonie/random_compat": "dev-master",
                "paragonie/sodium_compat": "dev-master"
            },
            "suggest": {
                "dealerdirect/phpcodesniffer-composer-installer": "^0.5 || This Composer plugin will sort out the PHP_CodeSniffer 'installed_paths' automatically.",
                "roave/security-advisories": "dev-master || Helps prevent installing dependencies with known security issues."
            },
            "type": "phpcodesniffer-standard",
            "notification-url": "https://packagist.org/downloads/",
            "license": [
                "LGPL-3.0-or-later"
            ],
            "authors": [
                {
                    "name": "Wim Godden",
                    "role": "lead"
                },
                {
                    "name": "Juliette Reinders Folmer",
                    "role": "lead"
                }
            ],
            "description": "A set of rulesets for PHP_CodeSniffer to check for PHP cross-version compatibility issues in projects, while accounting for polyfills provided by the Paragonie polyfill libraries.",
            "homepage": "http://phpcompatibility.com/",
            "keywords": [
                "compatibility",
                "paragonie",
                "phpcs",
                "polyfill",
                "standards"
            ],
            "time": "2019-11-04T15:17:54+00:00"
        },
        {
            "name": "phpcompatibility/phpcompatibility-wp",
            "version": "2.1.0",
            "source": {
                "type": "git",
                "url": "https://github.com/PHPCompatibility/PHPCompatibilityWP.git",
                "reference": "41bef18ba688af638b7310666db28e1ea9158b2f"
            },
            "dist": {
                "type": "zip",
                "url": "https://api.github.com/repos/PHPCompatibility/PHPCompatibilityWP/zipball/41bef18ba688af638b7310666db28e1ea9158b2f",
                "reference": "41bef18ba688af638b7310666db28e1ea9158b2f",
                "shasum": ""
            },
            "require": {
                "phpcompatibility/php-compatibility": "^9.0",
                "phpcompatibility/phpcompatibility-paragonie": "^1.0"
            },
            "require-dev": {
                "dealerdirect/phpcodesniffer-composer-installer": "^0.5"
            },
            "suggest": {
                "dealerdirect/phpcodesniffer-composer-installer": "^0.5 || This Composer plugin will sort out the PHP_CodeSniffer 'installed_paths' automatically.",
                "roave/security-advisories": "dev-master || Helps prevent installing dependencies with known security issues."
            },
            "type": "phpcodesniffer-standard",
            "notification-url": "https://packagist.org/downloads/",
            "license": [
                "LGPL-3.0-or-later"
            ],
            "authors": [
                {
                    "name": "Wim Godden",
                    "role": "lead"
                },
                {
                    "name": "Juliette Reinders Folmer",
                    "role": "lead"
                }
            ],
            "description": "A ruleset for PHP_CodeSniffer to check for PHP cross-version compatibility issues in projects, while accounting for polyfills provided by WordPress.",
            "homepage": "http://phpcompatibility.com/",
            "keywords": [
                "compatibility",
                "phpcs",
                "standards",
                "wordpress"
            ],
            "time": "2019-08-28T14:22:28+00:00"
        },
        {
            "name": "phpdocumentor/reflection-common",
            "version": "1.0.1",
            "source": {
                "type": "git",
                "url": "https://github.com/phpDocumentor/ReflectionCommon.git",
                "reference": "21bdeb5f65d7ebf9f43b1b25d404f87deab5bfb6"
            },
            "dist": {
                "type": "zip",
                "url": "https://api.github.com/repos/phpDocumentor/ReflectionCommon/zipball/21bdeb5f65d7ebf9f43b1b25d404f87deab5bfb6",
                "reference": "21bdeb5f65d7ebf9f43b1b25d404f87deab5bfb6",
                "shasum": ""
            },
            "require": {
                "php": ">=5.5"
            },
            "require-dev": {
                "phpunit/phpunit": "^4.6"
            },
            "type": "library",
            "extra": {
                "branch-alias": {
                    "dev-master": "1.0.x-dev"
                }
            },
            "autoload": {
                "psr-4": {
                    "phpDocumentor\\Reflection\\": [
                        "src"
                    ]
                }
            },
            "notification-url": "https://packagist.org/downloads/",
            "license": [
                "MIT"
            ],
            "authors": [
                {
                    "name": "Jaap van Otterdijk",
                    "email": "opensource@ijaap.nl"
                }
            ],
            "description": "Common reflection classes used by phpdocumentor to reflect the code structure",
            "homepage": "http://www.phpdoc.org",
            "keywords": [
                "FQSEN",
                "phpDocumentor",
                "phpdoc",
                "reflection",
                "static analysis"
            ],
            "time": "2017-09-11T18:02:19+00:00"
        },
        {
            "name": "phpdocumentor/reflection-docblock",
            "version": "4.3.1",
            "source": {
                "type": "git",
                "url": "https://github.com/phpDocumentor/ReflectionDocBlock.git",
                "reference": "bdd9f737ebc2a01c06ea7ff4308ec6697db9b53c"
            },
            "dist": {
                "type": "zip",
                "url": "https://api.github.com/repos/phpDocumentor/ReflectionDocBlock/zipball/bdd9f737ebc2a01c06ea7ff4308ec6697db9b53c",
                "reference": "bdd9f737ebc2a01c06ea7ff4308ec6697db9b53c",
                "shasum": ""
            },
            "require": {
                "php": "^7.0",
                "phpdocumentor/reflection-common": "^1.0.0",
                "phpdocumentor/type-resolver": "^0.4.0",
                "webmozart/assert": "^1.0"
            },
            "require-dev": {
                "doctrine/instantiator": "~1.0.5",
                "mockery/mockery": "^1.0",
                "phpunit/phpunit": "^6.4"
            },
            "type": "library",
            "extra": {
                "branch-alias": {
                    "dev-master": "4.x-dev"
                }
            },
            "autoload": {
                "psr-4": {
                    "phpDocumentor\\Reflection\\": [
                        "src/"
                    ]
                }
            },
            "notification-url": "https://packagist.org/downloads/",
            "license": [
                "MIT"
            ],
            "authors": [
                {
                    "name": "Mike van Riel",
                    "email": "me@mikevanriel.com"
                }
            ],
            "description": "With this component, a library can provide support for annotations via DocBlocks or otherwise retrieve information that is embedded in a DocBlock.",
            "time": "2019-04-30T17:48:53+00:00"
        },
        {
            "name": "phpdocumentor/type-resolver",
            "version": "0.4.0",
            "source": {
                "type": "git",
                "url": "https://github.com/phpDocumentor/TypeResolver.git",
                "reference": "9c977708995954784726e25d0cd1dddf4e65b0f7"
            },
            "dist": {
                "type": "zip",
                "url": "https://api.github.com/repos/phpDocumentor/TypeResolver/zipball/9c977708995954784726e25d0cd1dddf4e65b0f7",
                "reference": "9c977708995954784726e25d0cd1dddf4e65b0f7",
                "shasum": ""
            },
            "require": {
                "php": "^5.5 || ^7.0",
                "phpdocumentor/reflection-common": "^1.0"
            },
            "require-dev": {
                "mockery/mockery": "^0.9.4",
                "phpunit/phpunit": "^5.2||^4.8.24"
            },
            "type": "library",
            "extra": {
                "branch-alias": {
                    "dev-master": "1.0.x-dev"
                }
            },
            "autoload": {
                "psr-4": {
                    "phpDocumentor\\Reflection\\": [
                        "src/"
                    ]
                }
            },
            "notification-url": "https://packagist.org/downloads/",
            "license": [
                "MIT"
            ],
            "authors": [
                {
                    "name": "Mike van Riel",
                    "email": "me@mikevanriel.com"
                }
            ],
            "time": "2017-07-14T14:27:02+00:00"
        },
        {
            "name": "phpspec/prophecy",
            "version": "1.8.0",
            "source": {
                "type": "git",
                "url": "https://github.com/phpspec/prophecy.git",
                "reference": "4ba436b55987b4bf311cb7c6ba82aa528aac0a06"
            },
            "dist": {
                "type": "zip",
                "url": "https://api.github.com/repos/phpspec/prophecy/zipball/4ba436b55987b4bf311cb7c6ba82aa528aac0a06",
                "reference": "4ba436b55987b4bf311cb7c6ba82aa528aac0a06",
                "shasum": ""
            },
            "require": {
                "doctrine/instantiator": "^1.0.2",
                "php": "^5.3|^7.0",
                "phpdocumentor/reflection-docblock": "^2.0|^3.0.2|^4.0",
                "sebastian/comparator": "^1.1|^2.0|^3.0",
                "sebastian/recursion-context": "^1.0|^2.0|^3.0"
            },
            "require-dev": {
                "phpspec/phpspec": "^2.5|^3.2",
                "phpunit/phpunit": "^4.8.35 || ^5.7 || ^6.5 || ^7.1"
            },
            "type": "library",
            "extra": {
                "branch-alias": {
                    "dev-master": "1.8.x-dev"
                }
            },
            "autoload": {
                "psr-0": {
                    "Prophecy\\": "src/"
                }
            },
            "notification-url": "https://packagist.org/downloads/",
            "license": [
                "MIT"
            ],
            "authors": [
                {
                    "name": "Konstantin Kudryashov",
                    "email": "ever.zet@gmail.com",
                    "homepage": "http://everzet.com"
                },
                {
                    "name": "Marcello Duarte",
                    "email": "marcello.duarte@gmail.com"
                }
            ],
            "description": "Highly opinionated mocking framework for PHP 5.3+",
            "homepage": "https://github.com/phpspec/prophecy",
            "keywords": [
                "Double",
                "Dummy",
                "fake",
                "mock",
                "spy",
                "stub"
            ],
            "time": "2018-08-05T17:53:17+00:00"
        },
        {
            "name": "phpunit/php-code-coverage",
            "version": "4.0.8",
            "source": {
                "type": "git",
                "url": "https://github.com/sebastianbergmann/php-code-coverage.git",
                "reference": "ef7b2f56815df854e66ceaee8ebe9393ae36a40d"
            },
            "dist": {
                "type": "zip",
                "url": "https://api.github.com/repos/sebastianbergmann/php-code-coverage/zipball/ef7b2f56815df854e66ceaee8ebe9393ae36a40d",
                "reference": "ef7b2f56815df854e66ceaee8ebe9393ae36a40d",
                "shasum": ""
            },
            "require": {
                "ext-dom": "*",
                "ext-xmlwriter": "*",
                "php": "^5.6 || ^7.0",
                "phpunit/php-file-iterator": "^1.3",
                "phpunit/php-text-template": "^1.2",
                "phpunit/php-token-stream": "^1.4.2 || ^2.0",
                "sebastian/code-unit-reverse-lookup": "^1.0",
                "sebastian/environment": "^1.3.2 || ^2.0",
                "sebastian/version": "^1.0 || ^2.0"
            },
            "require-dev": {
                "ext-xdebug": "^2.1.4",
                "phpunit/phpunit": "^5.7"
            },
            "suggest": {
                "ext-xdebug": "^2.5.1"
            },
            "type": "library",
            "extra": {
                "branch-alias": {
                    "dev-master": "4.0.x-dev"
                }
            },
            "autoload": {
                "classmap": [
                    "src/"
                ]
            },
            "notification-url": "https://packagist.org/downloads/",
            "license": [
                "BSD-3-Clause"
            ],
            "authors": [
                {
                    "name": "Sebastian Bergmann",
                    "email": "sb@sebastian-bergmann.de",
                    "role": "lead"
                }
            ],
            "description": "Library that provides collection, processing, and rendering functionality for PHP code coverage information.",
            "homepage": "https://github.com/sebastianbergmann/php-code-coverage",
            "keywords": [
                "coverage",
                "testing",
                "xunit"
            ],
            "time": "2017-04-02T07:44:40+00:00"
        },
        {
            "name": "phpunit/php-file-iterator",
            "version": "1.4.5",
            "source": {
                "type": "git",
                "url": "https://github.com/sebastianbergmann/php-file-iterator.git",
                "reference": "730b01bc3e867237eaac355e06a36b85dd93a8b4"
            },
            "dist": {
                "type": "zip",
                "url": "https://api.github.com/repos/sebastianbergmann/php-file-iterator/zipball/730b01bc3e867237eaac355e06a36b85dd93a8b4",
                "reference": "730b01bc3e867237eaac355e06a36b85dd93a8b4",
                "shasum": ""
            },
            "require": {
                "php": ">=5.3.3"
            },
            "type": "library",
            "extra": {
                "branch-alias": {
                    "dev-master": "1.4.x-dev"
                }
            },
            "autoload": {
                "classmap": [
                    "src/"
                ]
            },
            "notification-url": "https://packagist.org/downloads/",
            "license": [
                "BSD-3-Clause"
            ],
            "authors": [
                {
                    "name": "Sebastian Bergmann",
                    "email": "sb@sebastian-bergmann.de",
                    "role": "lead"
                }
            ],
            "description": "FilterIterator implementation that filters files based on a list of suffixes.",
            "homepage": "https://github.com/sebastianbergmann/php-file-iterator/",
            "keywords": [
                "filesystem",
                "iterator"
            ],
            "time": "2017-11-27T13:52:08+00:00"
        },
        {
            "name": "phpunit/php-text-template",
            "version": "1.2.1",
            "source": {
                "type": "git",
                "url": "https://github.com/sebastianbergmann/php-text-template.git",
                "reference": "31f8b717e51d9a2afca6c9f046f5d69fc27c8686"
            },
            "dist": {
                "type": "zip",
                "url": "https://api.github.com/repos/sebastianbergmann/php-text-template/zipball/31f8b717e51d9a2afca6c9f046f5d69fc27c8686",
                "reference": "31f8b717e51d9a2afca6c9f046f5d69fc27c8686",
                "shasum": ""
            },
            "require": {
                "php": ">=5.3.3"
            },
            "type": "library",
            "autoload": {
                "classmap": [
                    "src/"
                ]
            },
            "notification-url": "https://packagist.org/downloads/",
            "license": [
                "BSD-3-Clause"
            ],
            "authors": [
                {
                    "name": "Sebastian Bergmann",
                    "email": "sebastian@phpunit.de",
                    "role": "lead"
                }
            ],
            "description": "Simple template engine.",
            "homepage": "https://github.com/sebastianbergmann/php-text-template/",
            "keywords": [
                "template"
            ],
            "time": "2015-06-21T13:50:34+00:00"
        },
        {
            "name": "phpunit/php-timer",
            "version": "1.0.9",
            "source": {
                "type": "git",
                "url": "https://github.com/sebastianbergmann/php-timer.git",
                "reference": "3dcf38ca72b158baf0bc245e9184d3fdffa9c46f"
            },
            "dist": {
                "type": "zip",
                "url": "https://api.github.com/repos/sebastianbergmann/php-timer/zipball/3dcf38ca72b158baf0bc245e9184d3fdffa9c46f",
                "reference": "3dcf38ca72b158baf0bc245e9184d3fdffa9c46f",
                "shasum": ""
            },
            "require": {
                "php": "^5.3.3 || ^7.0"
            },
            "require-dev": {
                "phpunit/phpunit": "^4.8.35 || ^5.7 || ^6.0"
            },
            "type": "library",
            "extra": {
                "branch-alias": {
                    "dev-master": "1.0-dev"
                }
            },
            "autoload": {
                "classmap": [
                    "src/"
                ]
            },
            "notification-url": "https://packagist.org/downloads/",
            "license": [
                "BSD-3-Clause"
            ],
            "authors": [
                {
                    "name": "Sebastian Bergmann",
                    "email": "sb@sebastian-bergmann.de",
                    "role": "lead"
                }
            ],
            "description": "Utility class for timing",
            "homepage": "https://github.com/sebastianbergmann/php-timer/",
            "keywords": [
                "timer"
            ],
            "time": "2017-02-26T11:10:40+00:00"
        },
        {
            "name": "phpunit/php-token-stream",
            "version": "2.0.2",
            "source": {
                "type": "git",
                "url": "https://github.com/sebastianbergmann/php-token-stream.git",
                "reference": "791198a2c6254db10131eecfe8c06670700904db"
            },
            "dist": {
                "type": "zip",
                "url": "https://api.github.com/repos/sebastianbergmann/php-token-stream/zipball/791198a2c6254db10131eecfe8c06670700904db",
                "reference": "791198a2c6254db10131eecfe8c06670700904db",
                "shasum": ""
            },
            "require": {
                "ext-tokenizer": "*",
                "php": "^7.0"
            },
            "require-dev": {
                "phpunit/phpunit": "^6.2.4"
            },
            "type": "library",
            "extra": {
                "branch-alias": {
                    "dev-master": "2.0-dev"
                }
            },
            "autoload": {
                "classmap": [
                    "src/"
                ]
            },
            "notification-url": "https://packagist.org/downloads/",
            "license": [
                "BSD-3-Clause"
            ],
            "authors": [
                {
                    "name": "Sebastian Bergmann",
                    "email": "sebastian@phpunit.de"
                }
            ],
            "description": "Wrapper around PHP's tokenizer extension.",
            "homepage": "https://github.com/sebastianbergmann/php-token-stream/",
            "keywords": [
                "tokenizer"
            ],
            "abandoned": true,
            "time": "2017-11-27T05:48:46+00:00"
        },
        {
            "name": "phpunit/phpunit",
            "version": "5.7.27",
            "source": {
                "type": "git",
                "url": "https://github.com/sebastianbergmann/phpunit.git",
                "reference": "b7803aeca3ccb99ad0a506fa80b64cd6a56bbc0c"
            },
            "dist": {
                "type": "zip",
                "url": "https://api.github.com/repos/sebastianbergmann/phpunit/zipball/b7803aeca3ccb99ad0a506fa80b64cd6a56bbc0c",
                "reference": "b7803aeca3ccb99ad0a506fa80b64cd6a56bbc0c",
                "shasum": ""
            },
            "require": {
                "ext-dom": "*",
                "ext-json": "*",
                "ext-libxml": "*",
                "ext-mbstring": "*",
                "ext-xml": "*",
                "myclabs/deep-copy": "~1.3",
                "php": "^5.6 || ^7.0",
                "phpspec/prophecy": "^1.6.2",
                "phpunit/php-code-coverage": "^4.0.4",
                "phpunit/php-file-iterator": "~1.4",
                "phpunit/php-text-template": "~1.2",
                "phpunit/php-timer": "^1.0.6",
                "phpunit/phpunit-mock-objects": "^3.2",
                "sebastian/comparator": "^1.2.4",
                "sebastian/diff": "^1.4.3",
                "sebastian/environment": "^1.3.4 || ^2.0",
                "sebastian/exporter": "~2.0",
                "sebastian/global-state": "^1.1",
                "sebastian/object-enumerator": "~2.0",
                "sebastian/resource-operations": "~1.0",
                "sebastian/version": "^1.0.6|^2.0.1",
                "symfony/yaml": "~2.1|~3.0|~4.0"
            },
            "conflict": {
                "phpdocumentor/reflection-docblock": "3.0.2"
            },
            "require-dev": {
                "ext-pdo": "*"
            },
            "suggest": {
                "ext-xdebug": "*",
                "phpunit/php-invoker": "~1.1"
            },
            "bin": [
                "phpunit"
            ],
            "type": "library",
            "extra": {
                "branch-alias": {
                    "dev-master": "5.7.x-dev"
                }
            },
            "autoload": {
                "classmap": [
                    "src/"
                ]
            },
            "notification-url": "https://packagist.org/downloads/",
            "license": [
                "BSD-3-Clause"
            ],
            "authors": [
                {
                    "name": "Sebastian Bergmann",
                    "email": "sebastian@phpunit.de",
                    "role": "lead"
                }
            ],
            "description": "The PHP Unit Testing framework.",
            "homepage": "https://phpunit.de/",
            "keywords": [
                "phpunit",
                "testing",
                "xunit"
            ],
            "time": "2018-02-01T05:50:59+00:00"
        },
        {
            "name": "phpunit/phpunit-mock-objects",
            "version": "3.4.4",
            "source": {
                "type": "git",
                "url": "https://github.com/sebastianbergmann/phpunit-mock-objects.git",
                "reference": "a23b761686d50a560cc56233b9ecf49597cc9118"
            },
            "dist": {
                "type": "zip",
                "url": "https://api.github.com/repos/sebastianbergmann/phpunit-mock-objects/zipball/a23b761686d50a560cc56233b9ecf49597cc9118",
                "reference": "a23b761686d50a560cc56233b9ecf49597cc9118",
                "shasum": ""
            },
            "require": {
                "doctrine/instantiator": "^1.0.2",
                "php": "^5.6 || ^7.0",
                "phpunit/php-text-template": "^1.2",
                "sebastian/exporter": "^1.2 || ^2.0"
            },
            "conflict": {
                "phpunit/phpunit": "<5.4.0"
            },
            "require-dev": {
                "phpunit/phpunit": "^5.4"
            },
            "suggest": {
                "ext-soap": "*"
            },
            "type": "library",
            "extra": {
                "branch-alias": {
                    "dev-master": "3.2.x-dev"
                }
            },
            "autoload": {
                "classmap": [
                    "src/"
                ]
            },
            "notification-url": "https://packagist.org/downloads/",
            "license": [
                "BSD-3-Clause"
            ],
            "authors": [
                {
                    "name": "Sebastian Bergmann",
                    "email": "sb@sebastian-bergmann.de",
                    "role": "lead"
                }
            ],
            "description": "Mock Object library for PHPUnit",
            "homepage": "https://github.com/sebastianbergmann/phpunit-mock-objects/",
            "keywords": [
                "mock",
                "xunit"
            ],
            "abandoned": true,
            "time": "2017-06-30T09:13:00+00:00"
        },
        {
            "name": "sebastian/code-unit-reverse-lookup",
            "version": "1.0.1",
            "source": {
                "type": "git",
                "url": "https://github.com/sebastianbergmann/code-unit-reverse-lookup.git",
                "reference": "4419fcdb5eabb9caa61a27c7a1db532a6b55dd18"
            },
            "dist": {
                "type": "zip",
                "url": "https://api.github.com/repos/sebastianbergmann/code-unit-reverse-lookup/zipball/4419fcdb5eabb9caa61a27c7a1db532a6b55dd18",
                "reference": "4419fcdb5eabb9caa61a27c7a1db532a6b55dd18",
                "shasum": ""
            },
            "require": {
                "php": "^5.6 || ^7.0"
            },
            "require-dev": {
                "phpunit/phpunit": "^5.7 || ^6.0"
            },
            "type": "library",
            "extra": {
                "branch-alias": {
                    "dev-master": "1.0.x-dev"
                }
            },
            "autoload": {
                "classmap": [
                    "src/"
                ]
            },
            "notification-url": "https://packagist.org/downloads/",
            "license": [
                "BSD-3-Clause"
            ],
            "authors": [
                {
                    "name": "Sebastian Bergmann",
                    "email": "sebastian@phpunit.de"
                }
            ],
            "description": "Looks up which function or method a line of code belongs to",
            "homepage": "https://github.com/sebastianbergmann/code-unit-reverse-lookup/",
            "time": "2017-03-04T06:30:41+00:00"
        },
        {
            "name": "sebastian/comparator",
            "version": "1.2.4",
            "source": {
                "type": "git",
                "url": "https://github.com/sebastianbergmann/comparator.git",
                "reference": "2b7424b55f5047b47ac6e5ccb20b2aea4011d9be"
            },
            "dist": {
                "type": "zip",
                "url": "https://api.github.com/repos/sebastianbergmann/comparator/zipball/2b7424b55f5047b47ac6e5ccb20b2aea4011d9be",
                "reference": "2b7424b55f5047b47ac6e5ccb20b2aea4011d9be",
                "shasum": ""
            },
            "require": {
                "php": ">=5.3.3",
                "sebastian/diff": "~1.2",
                "sebastian/exporter": "~1.2 || ~2.0"
            },
            "require-dev": {
                "phpunit/phpunit": "~4.4"
            },
            "type": "library",
            "extra": {
                "branch-alias": {
                    "dev-master": "1.2.x-dev"
                }
            },
            "autoload": {
                "classmap": [
                    "src/"
                ]
            },
            "notification-url": "https://packagist.org/downloads/",
            "license": [
                "BSD-3-Clause"
            ],
            "authors": [
                {
                    "name": "Jeff Welch",
                    "email": "whatthejeff@gmail.com"
                },
                {
                    "name": "Volker Dusch",
                    "email": "github@wallbash.com"
                },
                {
                    "name": "Bernhard Schussek",
                    "email": "bschussek@2bepublished.at"
                },
                {
                    "name": "Sebastian Bergmann",
                    "email": "sebastian@phpunit.de"
                }
            ],
            "description": "Provides the functionality to compare PHP values for equality",
            "homepage": "http://www.github.com/sebastianbergmann/comparator",
            "keywords": [
                "comparator",
                "compare",
                "equality"
            ],
            "time": "2017-01-29T09:50:25+00:00"
        },
        {
            "name": "sebastian/diff",
            "version": "1.4.3",
            "source": {
                "type": "git",
                "url": "https://github.com/sebastianbergmann/diff.git",
                "reference": "7f066a26a962dbe58ddea9f72a4e82874a3975a4"
            },
            "dist": {
                "type": "zip",
                "url": "https://api.github.com/repos/sebastianbergmann/diff/zipball/7f066a26a962dbe58ddea9f72a4e82874a3975a4",
                "reference": "7f066a26a962dbe58ddea9f72a4e82874a3975a4",
                "shasum": ""
            },
            "require": {
                "php": "^5.3.3 || ^7.0"
            },
            "require-dev": {
                "phpunit/phpunit": "^4.8.35 || ^5.7 || ^6.0"
            },
            "type": "library",
            "extra": {
                "branch-alias": {
                    "dev-master": "1.4-dev"
                }
            },
            "autoload": {
                "classmap": [
                    "src/"
                ]
            },
            "notification-url": "https://packagist.org/downloads/",
            "license": [
                "BSD-3-Clause"
            ],
            "authors": [
                {
                    "name": "Kore Nordmann",
                    "email": "mail@kore-nordmann.de"
                },
                {
                    "name": "Sebastian Bergmann",
                    "email": "sebastian@phpunit.de"
                }
            ],
            "description": "Diff implementation",
            "homepage": "https://github.com/sebastianbergmann/diff",
            "keywords": [
                "diff"
            ],
            "time": "2017-05-22T07:24:03+00:00"
        },
        {
            "name": "sebastian/environment",
            "version": "2.0.0",
            "source": {
                "type": "git",
                "url": "https://github.com/sebastianbergmann/environment.git",
                "reference": "5795ffe5dc5b02460c3e34222fee8cbe245d8fac"
            },
            "dist": {
                "type": "zip",
                "url": "https://api.github.com/repos/sebastianbergmann/environment/zipball/5795ffe5dc5b02460c3e34222fee8cbe245d8fac",
                "reference": "5795ffe5dc5b02460c3e34222fee8cbe245d8fac",
                "shasum": ""
            },
            "require": {
                "php": "^5.6 || ^7.0"
            },
            "require-dev": {
                "phpunit/phpunit": "^5.0"
            },
            "type": "library",
            "extra": {
                "branch-alias": {
                    "dev-master": "2.0.x-dev"
                }
            },
            "autoload": {
                "classmap": [
                    "src/"
                ]
            },
            "notification-url": "https://packagist.org/downloads/",
            "license": [
                "BSD-3-Clause"
            ],
            "authors": [
                {
                    "name": "Sebastian Bergmann",
                    "email": "sebastian@phpunit.de"
                }
            ],
            "description": "Provides functionality to handle HHVM/PHP environments",
            "homepage": "http://www.github.com/sebastianbergmann/environment",
            "keywords": [
                "Xdebug",
                "environment",
                "hhvm"
            ],
            "time": "2016-11-26T07:53:53+00:00"
        },
        {
            "name": "sebastian/exporter",
            "version": "2.0.0",
            "source": {
                "type": "git",
                "url": "https://github.com/sebastianbergmann/exporter.git",
                "reference": "ce474bdd1a34744d7ac5d6aad3a46d48d9bac4c4"
            },
            "dist": {
                "type": "zip",
                "url": "https://api.github.com/repos/sebastianbergmann/exporter/zipball/ce474bdd1a34744d7ac5d6aad3a46d48d9bac4c4",
                "reference": "ce474bdd1a34744d7ac5d6aad3a46d48d9bac4c4",
                "shasum": ""
            },
            "require": {
                "php": ">=5.3.3",
                "sebastian/recursion-context": "~2.0"
            },
            "require-dev": {
                "ext-mbstring": "*",
                "phpunit/phpunit": "~4.4"
            },
            "type": "library",
            "extra": {
                "branch-alias": {
                    "dev-master": "2.0.x-dev"
                }
            },
            "autoload": {
                "classmap": [
                    "src/"
                ]
            },
            "notification-url": "https://packagist.org/downloads/",
            "license": [
                "BSD-3-Clause"
            ],
            "authors": [
                {
                    "name": "Jeff Welch",
                    "email": "whatthejeff@gmail.com"
                },
                {
                    "name": "Volker Dusch",
                    "email": "github@wallbash.com"
                },
                {
                    "name": "Bernhard Schussek",
                    "email": "bschussek@2bepublished.at"
                },
                {
                    "name": "Sebastian Bergmann",
                    "email": "sebastian@phpunit.de"
                },
                {
                    "name": "Adam Harvey",
                    "email": "aharvey@php.net"
                }
            ],
            "description": "Provides the functionality to export PHP variables for visualization",
            "homepage": "http://www.github.com/sebastianbergmann/exporter",
            "keywords": [
                "export",
                "exporter"
            ],
            "time": "2016-11-19T08:54:04+00:00"
        },
        {
            "name": "sebastian/global-state",
            "version": "1.1.1",
            "source": {
                "type": "git",
                "url": "https://github.com/sebastianbergmann/global-state.git",
                "reference": "bc37d50fea7d017d3d340f230811c9f1d7280af4"
            },
            "dist": {
                "type": "zip",
                "url": "https://api.github.com/repos/sebastianbergmann/global-state/zipball/bc37d50fea7d017d3d340f230811c9f1d7280af4",
                "reference": "bc37d50fea7d017d3d340f230811c9f1d7280af4",
                "shasum": ""
            },
            "require": {
                "php": ">=5.3.3"
            },
            "require-dev": {
                "phpunit/phpunit": "~4.2"
            },
            "suggest": {
                "ext-uopz": "*"
            },
            "type": "library",
            "extra": {
                "branch-alias": {
                    "dev-master": "1.0-dev"
                }
            },
            "autoload": {
                "classmap": [
                    "src/"
                ]
            },
            "notification-url": "https://packagist.org/downloads/",
            "license": [
                "BSD-3-Clause"
            ],
            "authors": [
                {
                    "name": "Sebastian Bergmann",
                    "email": "sebastian@phpunit.de"
                }
            ],
            "description": "Snapshotting of global state",
            "homepage": "http://www.github.com/sebastianbergmann/global-state",
            "keywords": [
                "global state"
            ],
            "time": "2015-10-12T03:26:01+00:00"
        },
        {
            "name": "sebastian/object-enumerator",
            "version": "2.0.1",
            "source": {
                "type": "git",
                "url": "https://github.com/sebastianbergmann/object-enumerator.git",
                "reference": "1311872ac850040a79c3c058bea3e22d0f09cbb7"
            },
            "dist": {
                "type": "zip",
                "url": "https://api.github.com/repos/sebastianbergmann/object-enumerator/zipball/1311872ac850040a79c3c058bea3e22d0f09cbb7",
                "reference": "1311872ac850040a79c3c058bea3e22d0f09cbb7",
                "shasum": ""
            },
            "require": {
                "php": ">=5.6",
                "sebastian/recursion-context": "~2.0"
            },
            "require-dev": {
                "phpunit/phpunit": "~5"
            },
            "type": "library",
            "extra": {
                "branch-alias": {
                    "dev-master": "2.0.x-dev"
                }
            },
            "autoload": {
                "classmap": [
                    "src/"
                ]
            },
            "notification-url": "https://packagist.org/downloads/",
            "license": [
                "BSD-3-Clause"
            ],
            "authors": [
                {
                    "name": "Sebastian Bergmann",
                    "email": "sebastian@phpunit.de"
                }
            ],
            "description": "Traverses array structures and object graphs to enumerate all referenced objects",
            "homepage": "https://github.com/sebastianbergmann/object-enumerator/",
            "time": "2017-02-18T15:18:39+00:00"
        },
        {
            "name": "sebastian/recursion-context",
            "version": "2.0.0",
            "source": {
                "type": "git",
                "url": "https://github.com/sebastianbergmann/recursion-context.git",
                "reference": "2c3ba150cbec723aa057506e73a8d33bdb286c9a"
            },
            "dist": {
                "type": "zip",
                "url": "https://api.github.com/repos/sebastianbergmann/recursion-context/zipball/2c3ba150cbec723aa057506e73a8d33bdb286c9a",
                "reference": "2c3ba150cbec723aa057506e73a8d33bdb286c9a",
                "shasum": ""
            },
            "require": {
                "php": ">=5.3.3"
            },
            "require-dev": {
                "phpunit/phpunit": "~4.4"
            },
            "type": "library",
            "extra": {
                "branch-alias": {
                    "dev-master": "2.0.x-dev"
                }
            },
            "autoload": {
                "classmap": [
                    "src/"
                ]
            },
            "notification-url": "https://packagist.org/downloads/",
            "license": [
                "BSD-3-Clause"
            ],
            "authors": [
                {
                    "name": "Jeff Welch",
                    "email": "whatthejeff@gmail.com"
                },
                {
                    "name": "Sebastian Bergmann",
                    "email": "sebastian@phpunit.de"
                },
                {
                    "name": "Adam Harvey",
                    "email": "aharvey@php.net"
                }
            ],
            "description": "Provides functionality to recursively process PHP variables",
            "homepage": "http://www.github.com/sebastianbergmann/recursion-context",
            "time": "2016-11-19T07:33:16+00:00"
        },
        {
            "name": "sebastian/resource-operations",
            "version": "1.0.0",
            "source": {
                "type": "git",
                "url": "https://github.com/sebastianbergmann/resource-operations.git",
                "reference": "ce990bb21759f94aeafd30209e8cfcdfa8bc3f52"
            },
            "dist": {
                "type": "zip",
                "url": "https://api.github.com/repos/sebastianbergmann/resource-operations/zipball/ce990bb21759f94aeafd30209e8cfcdfa8bc3f52",
                "reference": "ce990bb21759f94aeafd30209e8cfcdfa8bc3f52",
                "shasum": ""
            },
            "require": {
                "php": ">=5.6.0"
            },
            "type": "library",
            "extra": {
                "branch-alias": {
                    "dev-master": "1.0.x-dev"
                }
            },
            "autoload": {
                "classmap": [
                    "src/"
                ]
            },
            "notification-url": "https://packagist.org/downloads/",
            "license": [
                "BSD-3-Clause"
            ],
            "authors": [
                {
                    "name": "Sebastian Bergmann",
                    "email": "sebastian@phpunit.de"
                }
            ],
            "description": "Provides a list of PHP built-in functions that operate on resources",
            "homepage": "https://www.github.com/sebastianbergmann/resource-operations",
            "time": "2015-07-28T20:34:47+00:00"
        },
        {
            "name": "sebastian/version",
            "version": "2.0.1",
            "source": {
                "type": "git",
                "url": "https://github.com/sebastianbergmann/version.git",
                "reference": "99732be0ddb3361e16ad77b68ba41efc8e979019"
            },
            "dist": {
                "type": "zip",
                "url": "https://api.github.com/repos/sebastianbergmann/version/zipball/99732be0ddb3361e16ad77b68ba41efc8e979019",
                "reference": "99732be0ddb3361e16ad77b68ba41efc8e979019",
                "shasum": ""
            },
            "require": {
                "php": ">=5.6"
            },
            "type": "library",
            "extra": {
                "branch-alias": {
                    "dev-master": "2.0.x-dev"
                }
            },
            "autoload": {
                "classmap": [
                    "src/"
                ]
            },
            "notification-url": "https://packagist.org/downloads/",
            "license": [
                "BSD-3-Clause"
            ],
            "authors": [
                {
                    "name": "Sebastian Bergmann",
                    "email": "sebastian@phpunit.de",
                    "role": "lead"
                }
            ],
            "description": "Library that helps with managing the version number of Git-hosted PHP projects",
            "homepage": "https://github.com/sebastianbergmann/version",
            "time": "2016-10-03T07:35:21+00:00"
        },
        {
            "name": "squizlabs/php_codesniffer",
            "version": "3.5.6",
            "source": {
                "type": "git",
                "url": "https://github.com/squizlabs/PHP_CodeSniffer.git",
                "reference": "e97627871a7eab2f70e59166072a6b767d5834e0"
            },
            "dist": {
                "type": "zip",
                "url": "https://api.github.com/repos/squizlabs/PHP_CodeSniffer/zipball/e97627871a7eab2f70e59166072a6b767d5834e0",
                "reference": "e97627871a7eab2f70e59166072a6b767d5834e0",
                "shasum": ""
            },
            "require": {
                "ext-simplexml": "*",
                "ext-tokenizer": "*",
                "ext-xmlwriter": "*",
                "php": ">=5.4.0"
            },
            "require-dev": {
                "phpunit/phpunit": "^4.0 || ^5.0 || ^6.0 || ^7.0"
            },
            "bin": [
                "bin/phpcs",
                "bin/phpcbf"
            ],
            "type": "library",
            "extra": {
                "branch-alias": {
                    "dev-master": "3.x-dev"
                }
            },
            "notification-url": "https://packagist.org/downloads/",
            "license": [
                "BSD-3-Clause"
            ],
            "authors": [
                {
                    "name": "Greg Sherwood",
                    "role": "lead"
                }
            ],
            "description": "PHP_CodeSniffer tokenizes PHP, JavaScript and CSS files and detects violations of a defined set of coding standards.",
            "homepage": "https://github.com/squizlabs/PHP_CodeSniffer",
            "keywords": [
                "phpcs",
                "standards"
            ],
            "time": "2020-08-10T04:50:15+00:00"
        },
        {
            "name": "symfony/config",
            "version": "v3.4.32",
            "source": {
                "type": "git",
                "url": "https://github.com/symfony/config.git",
                "reference": "717ad66b5257e9752ae3c5722b5810bb4c40b236"
            },
            "dist": {
                "type": "zip",
                "url": "https://api.github.com/repos/symfony/config/zipball/717ad66b5257e9752ae3c5722b5810bb4c40b236",
                "reference": "717ad66b5257e9752ae3c5722b5810bb4c40b236",
                "shasum": ""
            },
            "require": {
                "php": "^5.5.9|>=7.0.8",
                "symfony/filesystem": "~2.8|~3.0|~4.0",
                "symfony/polyfill-ctype": "~1.8"
            },
            "conflict": {
                "symfony/dependency-injection": "<3.3",
                "symfony/finder": "<3.3"
            },
            "require-dev": {
                "symfony/dependency-injection": "~3.3|~4.0",
                "symfony/event-dispatcher": "~3.3|~4.0",
                "symfony/finder": "~3.3|~4.0",
                "symfony/yaml": "~3.0|~4.0"
            },
            "suggest": {
                "symfony/yaml": "To use the yaml reference dumper"
            },
            "type": "library",
            "extra": {
                "branch-alias": {
                    "dev-master": "3.4-dev"
                }
            },
            "autoload": {
                "psr-4": {
                    "Symfony\\Component\\Config\\": ""
                },
                "exclude-from-classmap": [
                    "/Tests/"
                ]
            },
            "notification-url": "https://packagist.org/downloads/",
            "license": [
                "MIT"
            ],
            "authors": [
                {
                    "name": "Fabien Potencier",
                    "email": "fabien@symfony.com"
                },
                {
                    "name": "Symfony Community",
                    "homepage": "https://symfony.com/contributors"
                }
            ],
            "description": "Symfony Config Component",
            "homepage": "https://symfony.com",
            "time": "2019-09-19T15:32:51+00:00"
        },
        {
            "name": "symfony/console",
            "version": "v4.3.3",
            "source": {
                "type": "git",
                "url": "https://github.com/symfony/console.git",
                "reference": "8b0ae5742ce9aaa8b0075665862c1ca397d1c1d9"
            },
            "dist": {
                "type": "zip",
                "url": "https://api.github.com/repos/symfony/console/zipball/8b0ae5742ce9aaa8b0075665862c1ca397d1c1d9",
                "reference": "8b0ae5742ce9aaa8b0075665862c1ca397d1c1d9",
                "shasum": ""
            },
            "require": {
                "php": "^7.1.3",
                "symfony/polyfill-mbstring": "~1.0",
                "symfony/polyfill-php73": "^1.8",
                "symfony/service-contracts": "^1.1"
            },
            "conflict": {
                "symfony/dependency-injection": "<3.4",
                "symfony/event-dispatcher": "<4.3",
                "symfony/process": "<3.3"
            },
            "provide": {
                "psr/log-implementation": "1.0"
            },
            "require-dev": {
                "psr/log": "~1.0",
                "symfony/config": "~3.4|~4.0",
                "symfony/dependency-injection": "~3.4|~4.0",
                "symfony/event-dispatcher": "^4.3",
                "symfony/lock": "~3.4|~4.0",
                "symfony/process": "~3.4|~4.0",
                "symfony/var-dumper": "^4.3"
            },
            "suggest": {
                "psr/log": "For using the console logger",
                "symfony/event-dispatcher": "",
                "symfony/lock": "",
                "symfony/process": ""
            },
            "type": "library",
            "extra": {
                "branch-alias": {
                    "dev-master": "4.3-dev"
                }
            },
            "autoload": {
                "psr-4": {
                    "Symfony\\Component\\Console\\": ""
                },
                "exclude-from-classmap": [
                    "/Tests/"
                ]
            },
            "notification-url": "https://packagist.org/downloads/",
            "license": [
                "MIT"
            ],
            "authors": [
                {
                    "name": "Fabien Potencier",
                    "email": "fabien@symfony.com"
                },
                {
                    "name": "Symfony Community",
                    "homepage": "https://symfony.com/contributors"
                }
            ],
            "description": "Symfony Console Component",
            "homepage": "https://symfony.com",
            "time": "2019-07-24T17:13:59+00:00"
        },
        {
            "name": "symfony/filesystem",
            "version": "v4.4.11",
            "source": {
                "type": "git",
                "url": "https://github.com/symfony/filesystem.git",
                "reference": "b27f491309db5757816db672b256ea2e03677d30"
            },
            "dist": {
                "type": "zip",
                "url": "https://api.github.com/repos/symfony/filesystem/zipball/b27f491309db5757816db672b256ea2e03677d30",
                "reference": "b27f491309db5757816db672b256ea2e03677d30",
                "shasum": ""
            },
            "require": {
                "php": ">=7.1.3",
                "symfony/polyfill-ctype": "~1.8"
            },
            "type": "library",
            "extra": {
                "branch-alias": {
                    "dev-master": "4.4-dev"
                }
            },
            "autoload": {
                "psr-4": {
                    "Symfony\\Component\\Filesystem\\": ""
                },
                "exclude-from-classmap": [
                    "/Tests/"
                ]
            },
            "notification-url": "https://packagist.org/downloads/",
            "license": [
                "MIT"
            ],
            "authors": [
                {
                    "name": "Fabien Potencier",
                    "email": "fabien@symfony.com"
                },
                {
                    "name": "Symfony Community",
                    "homepage": "https://symfony.com/contributors"
                }
            ],
            "description": "Symfony Filesystem Component",
            "homepage": "https://symfony.com",
            "funding": [
                {
                    "url": "https://symfony.com/sponsor",
                    "type": "custom"
                },
                {
                    "url": "https://github.com/fabpot",
                    "type": "github"
                },
                {
                    "url": "https://tidelift.com/funding/github/packagist/symfony/symfony",
                    "type": "tidelift"
                }
            ],
            "time": "2020-05-30T18:50:54+00:00"
        },
        {
            "name": "symfony/finder",
            "version": "v4.3.3",
            "source": {
                "type": "git",
                "url": "https://github.com/symfony/finder.git",
                "reference": "9638d41e3729459860bb96f6247ccb61faaa45f2"
            },
            "dist": {
                "type": "zip",
                "url": "https://api.github.com/repos/symfony/finder/zipball/9638d41e3729459860bb96f6247ccb61faaa45f2",
                "reference": "9638d41e3729459860bb96f6247ccb61faaa45f2",
                "shasum": ""
            },
            "require": {
                "php": "^7.1.3"
            },
            "type": "library",
            "extra": {
                "branch-alias": {
                    "dev-master": "4.3-dev"
                }
            },
            "autoload": {
                "psr-4": {
                    "Symfony\\Component\\Finder\\": ""
                },
                "exclude-from-classmap": [
                    "/Tests/"
                ]
            },
            "notification-url": "https://packagist.org/downloads/",
            "license": [
                "MIT"
            ],
            "authors": [
                {
                    "name": "Fabien Potencier",
                    "email": "fabien@symfony.com"
                },
                {
                    "name": "Symfony Community",
                    "homepage": "https://symfony.com/contributors"
                }
            ],
            "description": "Symfony Finder Component",
            "homepage": "https://symfony.com",
            "time": "2019-06-28T13:16:30+00:00"
        },
        {
            "name": "symfony/polyfill-ctype",
            "version": "v1.18.1",
            "source": {
                "type": "git",
                "url": "https://github.com/symfony/polyfill-ctype.git",
                "reference": "1c302646f6efc070cd46856e600e5e0684d6b454"
            },
            "dist": {
                "type": "zip",
                "url": "https://api.github.com/repos/symfony/polyfill-ctype/zipball/1c302646f6efc070cd46856e600e5e0684d6b454",
                "reference": "1c302646f6efc070cd46856e600e5e0684d6b454",
                "shasum": ""
            },
            "require": {
                "php": ">=5.3.3"
            },
            "suggest": {
                "ext-ctype": "For best performance"
            },
            "type": "library",
            "extra": {
                "branch-alias": {
                    "dev-master": "1.18-dev"
                },
                "thanks": {
                    "name": "symfony/polyfill",
                    "url": "https://github.com/symfony/polyfill"
                }
            },
            "autoload": {
                "psr-4": {
                    "Symfony\\Polyfill\\Ctype\\": ""
                },
                "files": [
                    "bootstrap.php"
                ]
            },
            "notification-url": "https://packagist.org/downloads/",
            "license": [
                "MIT"
            ],
            "authors": [
                {
                    "name": "Gert de Pagter",
                    "email": "BackEndTea@gmail.com"
                },
                {
                    "name": "Symfony Community",
                    "homepage": "https://symfony.com/contributors"
                }
            ],
            "description": "Symfony polyfill for ctype functions",
            "homepage": "https://symfony.com",
            "keywords": [
                "compatibility",
                "ctype",
                "polyfill",
                "portable"
            ],
            "funding": [
                {
                    "url": "https://symfony.com/sponsor",
                    "type": "custom"
                },
                {
                    "url": "https://github.com/fabpot",
                    "type": "github"
                },
                {
                    "url": "https://tidelift.com/funding/github/packagist/symfony/symfony",
                    "type": "tidelift"
                }
            ],
            "time": "2020-07-14T12:35:20+00:00"
        },
        {
            "name": "symfony/polyfill-mbstring",
            "version": "v1.12.0",
            "source": {
                "type": "git",
                "url": "https://github.com/symfony/polyfill-mbstring.git",
                "reference": "b42a2f66e8f1b15ccf25652c3424265923eb4f17"
            },
            "dist": {
                "type": "zip",
                "url": "https://api.github.com/repos/symfony/polyfill-mbstring/zipball/b42a2f66e8f1b15ccf25652c3424265923eb4f17",
                "reference": "b42a2f66e8f1b15ccf25652c3424265923eb4f17",
                "shasum": ""
            },
            "require": {
                "php": ">=5.3.3"
            },
            "suggest": {
                "ext-mbstring": "For best performance"
            },
            "type": "library",
            "extra": {
                "branch-alias": {
                    "dev-master": "1.12-dev"
                }
            },
            "autoload": {
                "psr-4": {
                    "Symfony\\Polyfill\\Mbstring\\": ""
                },
                "files": [
                    "bootstrap.php"
                ]
            },
            "notification-url": "https://packagist.org/downloads/",
            "license": [
                "MIT"
            ],
            "authors": [
                {
                    "name": "Nicolas Grekas",
                    "email": "p@tchwork.com"
                },
                {
                    "name": "Symfony Community",
                    "homepage": "https://symfony.com/contributors"
                }
            ],
            "description": "Symfony polyfill for the Mbstring extension",
            "homepage": "https://symfony.com",
            "keywords": [
                "compatibility",
                "mbstring",
                "polyfill",
                "portable",
                "shim"
            ],
            "time": "2019-08-06T08:03:45+00:00"
        },
        {
            "name": "symfony/polyfill-php73",
            "version": "v1.12.0",
            "source": {
                "type": "git",
                "url": "https://github.com/symfony/polyfill-php73.git",
                "reference": "2ceb49eaccb9352bff54d22570276bb75ba4a188"
            },
            "dist": {
                "type": "zip",
                "url": "https://api.github.com/repos/symfony/polyfill-php73/zipball/2ceb49eaccb9352bff54d22570276bb75ba4a188",
                "reference": "2ceb49eaccb9352bff54d22570276bb75ba4a188",
                "shasum": ""
            },
            "require": {
                "php": ">=5.3.3"
            },
            "type": "library",
            "extra": {
                "branch-alias": {
                    "dev-master": "1.12-dev"
                }
            },
            "autoload": {
                "psr-4": {
                    "Symfony\\Polyfill\\Php73\\": ""
                },
                "files": [
                    "bootstrap.php"
                ],
                "classmap": [
                    "Resources/stubs"
                ]
            },
            "notification-url": "https://packagist.org/downloads/",
            "license": [
                "MIT"
            ],
            "authors": [
                {
                    "name": "Nicolas Grekas",
                    "email": "p@tchwork.com"
                },
                {
                    "name": "Symfony Community",
                    "homepage": "https://symfony.com/contributors"
                }
            ],
            "description": "Symfony polyfill backporting some PHP 7.3+ features to lower PHP versions",
            "homepage": "https://symfony.com",
            "keywords": [
                "compatibility",
                "polyfill",
                "portable",
                "shim"
            ],
            "time": "2019-08-06T08:03:45+00:00"
        },
        {
            "name": "symfony/service-contracts",
            "version": "v1.1.5",
            "source": {
                "type": "git",
                "url": "https://github.com/symfony/service-contracts.git",
                "reference": "f391a00de78ec7ec8cf5cdcdae59ec7b883edb8d"
            },
            "dist": {
                "type": "zip",
                "url": "https://api.github.com/repos/symfony/service-contracts/zipball/f391a00de78ec7ec8cf5cdcdae59ec7b883edb8d",
                "reference": "f391a00de78ec7ec8cf5cdcdae59ec7b883edb8d",
                "shasum": ""
            },
            "require": {
                "php": "^7.1.3",
                "psr/container": "^1.0"
            },
            "suggest": {
                "symfony/service-implementation": ""
            },
            "type": "library",
            "extra": {
                "branch-alias": {
                    "dev-master": "1.1-dev"
                }
            },
            "autoload": {
                "psr-4": {
                    "Symfony\\Contracts\\Service\\": ""
                }
            },
            "notification-url": "https://packagist.org/downloads/",
            "license": [
                "MIT"
            ],
            "authors": [
                {
                    "name": "Nicolas Grekas",
                    "email": "p@tchwork.com"
                },
                {
                    "name": "Symfony Community",
                    "homepage": "https://symfony.com/contributors"
                }
            ],
            "description": "Generic abstractions related to writing services",
            "homepage": "https://symfony.com",
            "keywords": [
                "abstractions",
                "contracts",
                "decoupling",
                "interfaces",
                "interoperability",
                "standards"
            ],
            "time": "2019-06-13T11:15:36+00:00"
        },
        {
            "name": "symfony/yaml",
            "version": "v4.2.8",
            "source": {
                "type": "git",
                "url": "https://github.com/symfony/yaml.git",
                "reference": "6712daf03ee25b53abb14e7e8e0ede1a770efdb1"
            },
            "dist": {
                "type": "zip",
                "url": "https://api.github.com/repos/symfony/yaml/zipball/6712daf03ee25b53abb14e7e8e0ede1a770efdb1",
                "reference": "6712daf03ee25b53abb14e7e8e0ede1a770efdb1",
                "shasum": ""
            },
            "require": {
                "php": "^7.1.3",
                "symfony/polyfill-ctype": "~1.8"
            },
            "conflict": {
                "symfony/console": "<3.4"
            },
            "require-dev": {
                "symfony/console": "~3.4|~4.0"
            },
            "suggest": {
                "symfony/console": "For validating YAML files using the lint command"
            },
            "type": "library",
            "extra": {
                "branch-alias": {
                    "dev-master": "4.2-dev"
                }
            },
            "autoload": {
                "psr-4": {
                    "Symfony\\Component\\Yaml\\": ""
                },
                "exclude-from-classmap": [
                    "/Tests/"
                ]
            },
            "notification-url": "https://packagist.org/downloads/",
            "license": [
                "MIT"
            ],
            "authors": [
                {
                    "name": "Fabien Potencier",
                    "email": "fabien@symfony.com"
                },
                {
                    "name": "Symfony Community",
                    "homepage": "https://symfony.com/contributors"
                }
            ],
            "description": "Symfony Yaml Component",
            "homepage": "https://symfony.com",
            "time": "2019-03-30T15:58:42+00:00"
        },
        {
            "name": "webmozart/assert",
            "version": "1.4.0",
            "source": {
                "type": "git",
                "url": "https://github.com/webmozart/assert.git",
                "reference": "83e253c8e0be5b0257b881e1827274667c5c17a9"
            },
            "dist": {
                "type": "zip",
                "url": "https://api.github.com/repos/webmozart/assert/zipball/83e253c8e0be5b0257b881e1827274667c5c17a9",
                "reference": "83e253c8e0be5b0257b881e1827274667c5c17a9",
                "shasum": ""
            },
            "require": {
                "php": "^5.3.3 || ^7.0",
                "symfony/polyfill-ctype": "^1.8"
            },
            "require-dev": {
                "phpunit/phpunit": "^4.6",
                "sebastian/version": "^1.0.1"
            },
            "type": "library",
            "extra": {
                "branch-alias": {
                    "dev-master": "1.3-dev"
                }
            },
            "autoload": {
                "psr-4": {
                    "Webmozart\\Assert\\": "src/"
                }
            },
            "notification-url": "https://packagist.org/downloads/",
            "license": [
                "MIT"
            ],
            "authors": [
                {
                    "name": "Bernhard Schussek",
                    "email": "bschussek@gmail.com"
                }
            ],
            "description": "Assertions to validate method input/output with nice error messages.",
            "keywords": [
                "assert",
                "check",
                "validate"
            ],
            "time": "2018-12-25T11:19:39+00:00"
        },
        {
            "name": "wp-coding-standards/wpcs",
            "version": "2.3.0",
            "source": {
                "type": "git",
                "url": "https://github.com/WordPress/WordPress-Coding-Standards.git",
                "reference": "7da1894633f168fe244afc6de00d141f27517b62"
            },
            "dist": {
                "type": "zip",
                "url": "https://api.github.com/repos/WordPress/WordPress-Coding-Standards/zipball/7da1894633f168fe244afc6de00d141f27517b62",
                "reference": "7da1894633f168fe244afc6de00d141f27517b62",
                "shasum": ""
            },
            "require": {
                "php": ">=5.4",
                "squizlabs/php_codesniffer": "^3.3.1"
            },
            "require-dev": {
                "dealerdirect/phpcodesniffer-composer-installer": "^0.5 || ^0.6",
                "phpcompatibility/php-compatibility": "^9.0",
                "phpcsstandards/phpcsdevtools": "^1.0",
                "phpunit/phpunit": "^4.0 || ^5.0 || ^6.0 || ^7.0"
            },
            "suggest": {
                "dealerdirect/phpcodesniffer-composer-installer": "^0.6 || This Composer plugin will sort out the PHPCS 'installed_paths' automatically."
            },
            "type": "phpcodesniffer-standard",
            "notification-url": "https://packagist.org/downloads/",
            "license": [
                "MIT"
            ],
            "authors": [
                {
                    "name": "Contributors",
                    "homepage": "https://github.com/WordPress/WordPress-Coding-Standards/graphs/contributors"
                }
            ],
            "description": "PHP_CodeSniffer rules (sniffs) to enforce WordPress coding conventions",
            "keywords": [
                "phpcs",
                "standards",
                "wordpress"
            ],
            "time": "2020-05-13T23:57:56+00:00"
        },
        {
            "name": "yoast/php-development-environment",
            "version": "1.0.1",
            "source": {
                "type": "git",
                "url": "https://github.com/Yoast/php-development-environment.git",
                "reference": "d53b054d96b688a96e47d4c2e4306983375efd75"
            },
            "dist": {
                "type": "zip",
                "url": "https://api.github.com/repos/Yoast/php-development-environment/zipball/d53b054d96b688a96e47d4c2e4306983375efd75",
                "reference": "d53b054d96b688a96e47d4c2e4306983375efd75",
                "shasum": ""
            },
            "type": "library",
            "autoload": {
                "files": [
                    "define.php"
                ]
            },
            "notification-url": "https://packagist.org/downloads/",
            "license": [
                "GPL-2.0+"
            ],
            "authors": [
                {
                    "name": "Team Yoast",
                    "email": "support@yoast.com",
                    "homepage": "https://yoast.com"
                }
            ],
            "description": "Yoast PHP development environment.",
            "homepage": "https://github.com/Yoast/php-development-environment",
            "keywords": [
                "wordpress"
            ],
            "time": "2016-06-16T10:12:26+00:00"
        },
        {
            "name": "yoast/yoastcs",
            "version": "2.0.2",
            "source": {
                "type": "git",
                "url": "https://github.com/Yoast/yoastcs.git",
                "reference": "0f6d2a18545e4b0751d7966a61f0cfc95a9f8d72"
            },
            "dist": {
                "type": "zip",
                "url": "https://api.github.com/repos/Yoast/yoastcs/zipball/0f6d2a18545e4b0751d7966a61f0cfc95a9f8d72",
                "reference": "0f6d2a18545e4b0751d7966a61f0cfc95a9f8d72",
                "shasum": ""
            },
            "require": {
                "dealerdirect/phpcodesniffer-composer-installer": "^0.5 || ^0.6",
                "php": ">=5.4",
                "phpcompatibility/phpcompatibility-wp": "^2.1.0",
                "squizlabs/php_codesniffer": "^3.5.0",
                "wp-coding-standards/wpcs": "^2.2.0"
            },
            "require-dev": {
                "jakub-onderka/php-console-highlighter": "^0.4",
                "jakub-onderka/php-parallel-lint": "^1.0",
                "phpcompatibility/php-compatibility": "^9.2.0",
                "phpcsstandards/phpcsdevtools": "^1.0",
                "phpunit/phpunit": "^4.0 || ^5.0 || ^6.0 || ^7.0",
                "roave/security-advisories": "dev-master"
            },
            "type": "phpcodesniffer-standard",
            "notification-url": "https://packagist.org/downloads/",
            "license": [
                "MIT"
            ],
            "authors": [
                {
                    "name": "Team Yoast",
                    "email": "support@yoast.com",
                    "homepage": "https://yoast.com"
                }
            ],
            "description": "PHP_CodeSniffer rules for Yoast projects",
            "homepage": "https://github.com/Yoast/yoastcs",
            "keywords": [
                "phpcs",
                "standards",
                "wordpress",
                "yoast"
            ],
            "time": "2020-04-02T17:16:18+00:00"
        }
    ],
    "aliases": [],
    "minimum-stability": "dev",
    "stability-flags": [],
    "prefer-stable": true,
    "prefer-lowest": false,
    "platform": {
        "php": "^5.6.20||^7.0"
    },
    "platform-dev": [],
    "plugin-api-version": "1.1.0"
}<|MERGE_RESOLUTION|>--- conflicted
+++ resolved
@@ -4,11 +4,7 @@
         "Read more about it at https://getcomposer.org/doc/01-basic-usage.md#installing-dependencies",
         "This file is @generated automatically"
     ],
-<<<<<<< HEAD
-    "content-hash": "d976bff5d2e998b7e74b55e86c0bad05",
-=======
-    "content-hash": "55fea29ef00b17062f3eced4ebdaaa6e",
->>>>>>> 90a1ddb6
+    "content-hash": "b1177529eda603084e4cd921bbede0da",
     "packages": [
         {
             "name": "composer/installers",
