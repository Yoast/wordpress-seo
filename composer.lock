--- conflicted
+++ resolved
@@ -4,26 +4,21 @@
         "Read more about it at https://getcomposer.org/doc/01-basic-usage.md#composer-lock-the-lock-file",
         "This file is @generated automatically"
     ],
-<<<<<<< HEAD
-    "hash": "2e4f332a71f16850f19601c36dfcdcb9",
-    "content-hash": "90efef271a44c21dc6f3df63fba03fce",
-=======
-    "hash": "3fc20e5eafa8ad35fef01a5e57322aa5",
-    "content-hash": "e1951d393a852b97e4d86f8a072928c7",
->>>>>>> fdcc27ec
+    "hash": "64edfcf7efcf42f7e276515634aab208",
+    "content-hash": "224fe7598943e974427e41b87b031685",
     "packages": [
         {
             "name": "composer/installers",
-            "version": "v1.0.23",
+            "version": "v1.0.25",
             "source": {
                 "type": "git",
                 "url": "https://github.com/composer/installers.git",
-                "reference": "6213d900e92647831f7a406d5c530ea1f3d4360e"
-            },
-            "dist": {
-                "type": "zip",
-                "url": "https://api.github.com/repos/composer/installers/zipball/6213d900e92647831f7a406d5c530ea1f3d4360e",
-                "reference": "6213d900e92647831f7a406d5c530ea1f3d4360e",
+                "reference": "36e5b5843203d7f1cf6ffb0305a97e014387bd8e"
+            },
+            "dist": {
+                "type": "zip",
+                "url": "https://api.github.com/repos/composer/installers/zipball/36e5b5843203d7f1cf6ffb0305a97e014387bd8e",
+                "reference": "36e5b5843203d7f1cf6ffb0305a97e014387bd8e",
                 "shasum": ""
             },
             "require": {
@@ -45,8 +40,8 @@
                 }
             },
             "autoload": {
-                "psr-0": {
-                    "Composer\\Installers\\": "src/"
+                "psr-4": {
+                    "Composer\\Installers\\": "src/Composer/Installers"
                 }
             },
             "notification-url": "https://packagist.org/downloads/",
@@ -61,12 +56,14 @@
                 }
             ],
             "description": "A multi-framework Composer library installer",
-            "homepage": "http://composer.github.com/installers/",
+            "homepage": "https://composer.github.io/installers/",
             "keywords": [
                 "Craft",
                 "Dolibarr",
                 "Hurad",
+                "ImageCMS",
                 "MODX Evo",
+                "Mautic",
                 "OXID",
                 "SMF",
                 "Thelia",
@@ -108,7 +105,7 @@
                 "zend",
                 "zikula"
             ],
-            "time": "2016-01-27 12:54:22"
+            "time": "2016-04-13 19:46:30"
         },
         {
             "name": "xrstf/composer-php52",
@@ -219,16 +216,16 @@
         },
         {
             "name": "yoast/license-manager",
-            "version": "1.2",
+            "version": "1.2.1",
             "source": {
                 "type": "git",
                 "url": "https://github.com/Yoast/License-Manager.git",
-                "reference": "8caf52202bf51011686e31c9a43b18731047f1be"
-            },
-            "dist": {
-                "type": "zip",
-                "url": "https://api.github.com/repos/Yoast/License-Manager/zipball/8caf52202bf51011686e31c9a43b18731047f1be",
-                "reference": "8caf52202bf51011686e31c9a43b18731047f1be",
+                "reference": "f81420bd6a0d8fee2a6c3a82ae5f4c2fbfce66e0"
+            },
+            "dist": {
+                "type": "zip",
+                "url": "https://api.github.com/repos/Yoast/License-Manager/zipball/f81420bd6a0d8fee2a6c3a82ae5f4c2fbfce66e0",
+                "reference": "f81420bd6a0d8fee2a6c3a82ae5f4c2fbfce66e0",
                 "shasum": ""
             },
             "type": "library",
@@ -260,20 +257,20 @@
             "keywords": [
                 "wordpress"
             ],
-            "time": "2015-03-16 11:51:33"
+            "time": "2016-04-19 09:38:26"
         },
         {
             "name": "yoast/wp-helpscout",
-            "version": "1.0.0",
+            "version": "1.0.1",
             "source": {
                 "type": "git",
                 "url": "https://github.com/Yoast/wp-helpscout.git",
-                "reference": "61d402a7f89ea4d55bbb477c739151d69840e5ee"
-            },
-            "dist": {
-                "type": "zip",
-                "url": "https://api.github.com/repos/Yoast/wp-helpscout/zipball/61d402a7f89ea4d55bbb477c739151d69840e5ee",
-                "reference": "61d402a7f89ea4d55bbb477c739151d69840e5ee",
+                "reference": "a9f7d19180dd2d53699c528646c2595a3112b4a7"
+            },
+            "dist": {
+                "type": "zip",
+                "url": "https://api.github.com/repos/Yoast/wp-helpscout/zipball/a9f7d19180dd2d53699c528646c2595a3112b4a7",
+                "reference": "a9f7d19180dd2d53699c528646c2595a3112b4a7",
                 "shasum": ""
             },
             "type": "library",
@@ -297,163 +294,10 @@
                 }
             ],
             "description": "A package to integrate the helpscout beacon into WordPress",
-            "time": "2016-02-26 13:11:02"
+            "time": "2016-04-14 11:59:20"
         }
     ],
     "packages-dev": [
-        {
-            "name": "codeclimate/php-test-reporter",
-            "version": "dev-master",
-            "source": {
-                "type": "git",
-                "url": "https://github.com/codeclimate/php-test-reporter.git",
-                "reference": "a026a4bc86867129e760b95dca44b8cd10819333"
-            },
-            "dist": {
-                "type": "zip",
-                "url": "https://api.github.com/repos/codeclimate/php-test-reporter/zipball/a026a4bc86867129e760b95dca44b8cd10819333",
-                "reference": "a026a4bc86867129e760b95dca44b8cd10819333",
-                "shasum": ""
-            },
-            "require": {
-                "ext-curl": "*",
-                "php": ">=5.3",
-                "satooshi/php-coveralls": "1.0.*",
-                "symfony/console": ">=2.0"
-            },
-            "require-dev": {
-                "ext-xdebug": "*",
-                "phpunit/phpunit": "3.7.*@stable"
-            },
-            "bin": [
-                "composer/bin/test-reporter"
-            ],
-            "type": "library",
-            "extra": {
-                "branch-alias": {
-                    "dev-master": "0.3.x-dev"
-                }
-            },
-            "autoload": {
-                "psr-0": {
-                    "CodeClimate\\Component": "src/",
-                    "CodeClimate\\Bundle": "src/"
-                }
-            },
-            "notification-url": "https://packagist.org/downloads/",
-            "license": [
-                "MIT"
-            ],
-            "authors": [
-                {
-                    "name": "Code Climate",
-                    "email": "hello@codeclimate.com",
-                    "homepage": "https://codeclimate.com"
-                }
-            ],
-            "description": "PHP client for reporting test coverage to Code Climate",
-            "homepage": "https://github.com/codeclimate/php-test-reporter",
-            "keywords": [
-                "codeclimate",
-                "coverage"
-            ],
-            "time": "2016-03-11 15:58:25"
-        },
-        {
-            "name": "guzzle/guzzle",
-            "version": "v3.9.3",
-            "source": {
-                "type": "git",
-                "url": "https://github.com/guzzle/guzzle3.git",
-                "reference": "0645b70d953bc1c067bbc8d5bc53194706b628d9"
-            },
-            "dist": {
-                "type": "zip",
-                "url": "https://api.github.com/repos/guzzle/guzzle3/zipball/0645b70d953bc1c067bbc8d5bc53194706b628d9",
-                "reference": "0645b70d953bc1c067bbc8d5bc53194706b628d9",
-                "shasum": ""
-            },
-            "require": {
-                "ext-curl": "*",
-                "php": ">=5.3.3",
-                "symfony/event-dispatcher": "~2.1"
-            },
-            "replace": {
-                "guzzle/batch": "self.version",
-                "guzzle/cache": "self.version",
-                "guzzle/common": "self.version",
-                "guzzle/http": "self.version",
-                "guzzle/inflection": "self.version",
-                "guzzle/iterator": "self.version",
-                "guzzle/log": "self.version",
-                "guzzle/parser": "self.version",
-                "guzzle/plugin": "self.version",
-                "guzzle/plugin-async": "self.version",
-                "guzzle/plugin-backoff": "self.version",
-                "guzzle/plugin-cache": "self.version",
-                "guzzle/plugin-cookie": "self.version",
-                "guzzle/plugin-curlauth": "self.version",
-                "guzzle/plugin-error-response": "self.version",
-                "guzzle/plugin-history": "self.version",
-                "guzzle/plugin-log": "self.version",
-                "guzzle/plugin-md5": "self.version",
-                "guzzle/plugin-mock": "self.version",
-                "guzzle/plugin-oauth": "self.version",
-                "guzzle/service": "self.version",
-                "guzzle/stream": "self.version"
-            },
-            "require-dev": {
-                "doctrine/cache": "~1.3",
-                "monolog/monolog": "~1.0",
-                "phpunit/phpunit": "3.7.*",
-                "psr/log": "~1.0",
-                "symfony/class-loader": "~2.1",
-                "zendframework/zend-cache": "2.*,<2.3",
-                "zendframework/zend-log": "2.*,<2.3"
-            },
-            "suggest": {
-                "guzzlehttp/guzzle": "Guzzle 5 has moved to a new package name. The package you have installed, Guzzle 3, is deprecated."
-            },
-            "type": "library",
-            "extra": {
-                "branch-alias": {
-                    "dev-master": "3.9-dev"
-                }
-            },
-            "autoload": {
-                "psr-0": {
-                    "Guzzle": "src/",
-                    "Guzzle\\Tests": "tests/"
-                }
-            },
-            "notification-url": "https://packagist.org/downloads/",
-            "license": [
-                "MIT"
-            ],
-            "authors": [
-                {
-                    "name": "Michael Dowling",
-                    "email": "mtdowling@gmail.com",
-                    "homepage": "https://github.com/mtdowling"
-                },
-                {
-                    "name": "Guzzle Community",
-                    "homepage": "https://github.com/guzzle/guzzle/contributors"
-                }
-            ],
-            "description": "PHP HTTP client. This library is deprecated in favor of https://packagist.org/packages/guzzlehttp/guzzle",
-            "homepage": "http://guzzlephp.org/",
-            "keywords": [
-                "client",
-                "curl",
-                "framework",
-                "http",
-                "http client",
-                "rest",
-                "web service"
-            ],
-            "time": "2015-03-18 18:23:50"
-        },
         {
             "name": "pdepend/pdepend",
             "version": "2.2.4",
@@ -558,102 +402,6 @@
                 "pmd"
             ],
             "time": "2016-03-10 17:17:44"
-        },
-        {
-            "name": "psr/log",
-            "version": "1.0.0",
-            "source": {
-                "type": "git",
-                "url": "https://github.com/php-fig/log.git",
-                "reference": "fe0936ee26643249e916849d48e3a51d5f5e278b"
-            },
-            "dist": {
-                "type": "zip",
-                "url": "https://api.github.com/repos/php-fig/log/zipball/fe0936ee26643249e916849d48e3a51d5f5e278b",
-                "reference": "fe0936ee26643249e916849d48e3a51d5f5e278b",
-                "shasum": ""
-            },
-            "type": "library",
-            "autoload": {
-                "psr-0": {
-                    "Psr\\Log\\": ""
-                }
-            },
-            "notification-url": "https://packagist.org/downloads/",
-            "license": [
-                "MIT"
-            ],
-            "authors": [
-                {
-                    "name": "PHP-FIG",
-                    "homepage": "http://www.php-fig.org/"
-                }
-            ],
-            "description": "Common interface for logging libraries",
-            "keywords": [
-                "log",
-                "psr",
-                "psr-3"
-            ],
-            "time": "2012-12-21 11:40:51"
-        },
-        {
-            "name": "satooshi/php-coveralls",
-            "version": "v1.0.1",
-            "source": {
-                "type": "git",
-                "url": "https://github.com/satooshi/php-coveralls.git",
-                "reference": "da51d304fe8622bf9a6da39a8446e7afd432115c"
-            },
-            "dist": {
-                "type": "zip",
-                "url": "https://api.github.com/repos/satooshi/php-coveralls/zipball/da51d304fe8622bf9a6da39a8446e7afd432115c",
-                "reference": "da51d304fe8622bf9a6da39a8446e7afd432115c",
-                "shasum": ""
-            },
-            "require": {
-                "ext-json": "*",
-                "ext-simplexml": "*",
-                "guzzle/guzzle": "^2.8|^3.0",
-                "php": ">=5.3.3",
-                "psr/log": "^1.0",
-                "symfony/config": "^2.1|^3.0",
-                "symfony/console": "^2.1|^3.0",
-                "symfony/stopwatch": "^2.0|^3.0",
-                "symfony/yaml": "^2.0|^3.0"
-            },
-            "suggest": {
-                "symfony/http-kernel": "Allows Symfony integration"
-            },
-            "bin": [
-                "bin/coveralls"
-            ],
-            "type": "library",
-            "autoload": {
-                "psr-4": {
-                    "Satooshi\\": "src/Satooshi/"
-                }
-            },
-            "notification-url": "https://packagist.org/downloads/",
-            "license": [
-                "MIT"
-            ],
-            "authors": [
-                {
-                    "name": "Kitamura Satoshi",
-                    "email": "with.no.parachute@gmail.com",
-                    "homepage": "https://www.facebook.com/satooshi.jp"
-                }
-            ],
-            "description": "PHP client library for Coveralls API",
-            "homepage": "https://github.com/satooshi/php-coveralls",
-            "keywords": [
-                "ci",
-                "coverage",
-                "github",
-                "test"
-            ],
-            "time": "2016-01-20 17:35:46"
         },
         {
             "name": "squizlabs/php_codesniffer",
@@ -786,66 +534,6 @@
             "time": "2016-03-04 07:55:57"
         },
         {
-            "name": "symfony/console",
-            "version": "v3.0.4",
-            "source": {
-                "type": "git",
-                "url": "https://github.com/symfony/console.git",
-                "reference": "6b1175135bc2a74c08a28d89761272de8beed8cd"
-            },
-            "dist": {
-                "type": "zip",
-                "url": "https://api.github.com/repos/symfony/console/zipball/6b1175135bc2a74c08a28d89761272de8beed8cd",
-                "reference": "6b1175135bc2a74c08a28d89761272de8beed8cd",
-                "shasum": ""
-            },
-            "require": {
-                "php": ">=5.5.9",
-                "symfony/polyfill-mbstring": "~1.0"
-            },
-            "require-dev": {
-                "psr/log": "~1.0",
-                "symfony/event-dispatcher": "~2.8|~3.0",
-                "symfony/process": "~2.8|~3.0"
-            },
-            "suggest": {
-                "psr/log": "For using the console logger",
-                "symfony/event-dispatcher": "",
-                "symfony/process": ""
-            },
-            "type": "library",
-            "extra": {
-                "branch-alias": {
-                    "dev-master": "3.0-dev"
-                }
-            },
-            "autoload": {
-                "psr-4": {
-                    "Symfony\\Component\\Console\\": ""
-                },
-                "exclude-from-classmap": [
-                    "/Tests/"
-                ]
-            },
-            "notification-url": "https://packagist.org/downloads/",
-            "license": [
-                "MIT"
-            ],
-            "authors": [
-                {
-                    "name": "Fabien Potencier",
-                    "email": "fabien@symfony.com"
-                },
-                {
-                    "name": "Symfony Community",
-                    "homepage": "https://symfony.com/contributors"
-                }
-            ],
-            "description": "Symfony Console Component",
-            "homepage": "https://symfony.com",
-            "time": "2016-03-16 17:00:50"
-        },
-        {
             "name": "symfony/dependency-injection",
             "version": "v3.0.4",
             "source": {
@@ -905,66 +593,6 @@
             "time": "2016-03-30 10:41:14"
         },
         {
-            "name": "symfony/event-dispatcher",
-            "version": "v2.8.4",
-            "source": {
-                "type": "git",
-                "url": "https://github.com/symfony/event-dispatcher.git",
-                "reference": "47d2d8cade9b1c3987573d2943bb9352536cdb87"
-            },
-            "dist": {
-                "type": "zip",
-                "url": "https://api.github.com/repos/symfony/event-dispatcher/zipball/47d2d8cade9b1c3987573d2943bb9352536cdb87",
-                "reference": "47d2d8cade9b1c3987573d2943bb9352536cdb87",
-                "shasum": ""
-            },
-            "require": {
-                "php": ">=5.3.9"
-            },
-            "require-dev": {
-                "psr/log": "~1.0",
-                "symfony/config": "~2.0,>=2.0.5|~3.0.0",
-                "symfony/dependency-injection": "~2.6|~3.0.0",
-                "symfony/expression-language": "~2.6|~3.0.0",
-                "symfony/stopwatch": "~2.3|~3.0.0"
-            },
-            "suggest": {
-                "symfony/dependency-injection": "",
-                "symfony/http-kernel": ""
-            },
-            "type": "library",
-            "extra": {
-                "branch-alias": {
-                    "dev-master": "2.8-dev"
-                }
-            },
-            "autoload": {
-                "psr-4": {
-                    "Symfony\\Component\\EventDispatcher\\": ""
-                },
-                "exclude-from-classmap": [
-                    "/Tests/"
-                ]
-            },
-            "notification-url": "https://packagist.org/downloads/",
-            "license": [
-                "MIT"
-            ],
-            "authors": [
-                {
-                    "name": "Fabien Potencier",
-                    "email": "fabien@symfony.com"
-                },
-                {
-                    "name": "Symfony Community",
-                    "homepage": "https://symfony.com/contributors"
-                }
-            ],
-            "description": "Symfony EventDispatcher Component",
-            "homepage": "https://symfony.com",
-            "time": "2016-03-07 14:04:32"
-        },
-        {
             "name": "symfony/filesystem",
             "version": "v3.0.4",
             "source": {
@@ -1014,163 +642,6 @@
             "time": "2016-03-27 10:24:39"
         },
         {
-            "name": "symfony/polyfill-mbstring",
-            "version": "v1.1.1",
-            "source": {
-                "type": "git",
-                "url": "https://github.com/symfony/polyfill-mbstring.git",
-                "reference": "1289d16209491b584839022f29257ad859b8532d"
-            },
-            "dist": {
-                "type": "zip",
-                "url": "https://api.github.com/repos/symfony/polyfill-mbstring/zipball/1289d16209491b584839022f29257ad859b8532d",
-                "reference": "1289d16209491b584839022f29257ad859b8532d",
-                "shasum": ""
-            },
-            "require": {
-                "php": ">=5.3.3"
-            },
-            "suggest": {
-                "ext-mbstring": "For best performance"
-            },
-            "type": "library",
-            "extra": {
-                "branch-alias": {
-                    "dev-master": "1.1-dev"
-                }
-            },
-            "autoload": {
-                "psr-4": {
-                    "Symfony\\Polyfill\\Mbstring\\": ""
-                },
-                "files": [
-                    "bootstrap.php"
-                ]
-            },
-            "notification-url": "https://packagist.org/downloads/",
-            "license": [
-                "MIT"
-            ],
-            "authors": [
-                {
-                    "name": "Nicolas Grekas",
-                    "email": "p@tchwork.com"
-                },
-                {
-                    "name": "Symfony Community",
-                    "homepage": "https://symfony.com/contributors"
-                }
-            ],
-            "description": "Symfony polyfill for the Mbstring extension",
-            "homepage": "https://symfony.com",
-            "keywords": [
-                "compatibility",
-                "mbstring",
-                "polyfill",
-                "portable",
-                "shim"
-            ],
-            "time": "2016-01-20 09:13:37"
-        },
-        {
-            "name": "symfony/stopwatch",
-            "version": "v3.0.4",
-            "source": {
-                "type": "git",
-                "url": "https://github.com/symfony/stopwatch.git",
-                "reference": "6015187088421e9499d8f8316bdb396f8b806c06"
-            },
-            "dist": {
-                "type": "zip",
-                "url": "https://api.github.com/repos/symfony/stopwatch/zipball/6015187088421e9499d8f8316bdb396f8b806c06",
-                "reference": "6015187088421e9499d8f8316bdb396f8b806c06",
-                "shasum": ""
-            },
-            "require": {
-                "php": ">=5.5.9"
-            },
-            "type": "library",
-            "extra": {
-                "branch-alias": {
-                    "dev-master": "3.0-dev"
-                }
-            },
-            "autoload": {
-                "psr-4": {
-                    "Symfony\\Component\\Stopwatch\\": ""
-                },
-                "exclude-from-classmap": [
-                    "/Tests/"
-                ]
-            },
-            "notification-url": "https://packagist.org/downloads/",
-            "license": [
-                "MIT"
-            ],
-            "authors": [
-                {
-                    "name": "Fabien Potencier",
-                    "email": "fabien@symfony.com"
-                },
-                {
-                    "name": "Symfony Community",
-                    "homepage": "https://symfony.com/contributors"
-                }
-            ],
-            "description": "Symfony Stopwatch Component",
-            "homepage": "https://symfony.com",
-            "time": "2016-03-04 07:55:57"
-        },
-        {
-            "name": "symfony/yaml",
-            "version": "v3.0.4",
-            "source": {
-                "type": "git",
-                "url": "https://github.com/symfony/yaml.git",
-                "reference": "0047c8366744a16de7516622c5b7355336afae96"
-            },
-            "dist": {
-                "type": "zip",
-                "url": "https://api.github.com/repos/symfony/yaml/zipball/0047c8366744a16de7516622c5b7355336afae96",
-                "reference": "0047c8366744a16de7516622c5b7355336afae96",
-                "shasum": ""
-            },
-            "require": {
-                "php": ">=5.5.9"
-            },
-            "type": "library",
-            "extra": {
-                "branch-alias": {
-                    "dev-master": "3.0-dev"
-                }
-            },
-            "autoload": {
-                "psr-4": {
-                    "Symfony\\Component\\Yaml\\": ""
-                },
-                "exclude-from-classmap": [
-                    "/Tests/"
-                ]
-            },
-            "notification-url": "https://packagist.org/downloads/",
-            "license": [
-                "MIT"
-            ],
-            "authors": [
-                {
-                    "name": "Fabien Potencier",
-                    "email": "fabien@symfony.com"
-                },
-                {
-                    "name": "Symfony Community",
-                    "homepage": "https://symfony.com/contributors"
-                }
-            ],
-            "description": "Symfony Yaml Component",
-            "homepage": "https://symfony.com",
-            "time": "2016-03-04 07:55:57"
-        },
-        {
             "name": "wp-coding-standards/wpcs",
             "version": "0.9.0",
             "source": {
@@ -1251,9 +722,7 @@
     ],
     "aliases": [],
     "minimum-stability": "dev",
-    "stability-flags": {
-        "codeclimate/php-test-reporter": 20
-    },
+    "stability-flags": [],
     "prefer-stable": true,
     "prefer-lowest": false,
     "platform": [],
