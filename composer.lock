--- conflicted
+++ resolved
@@ -4,11 +4,7 @@
         "Read more about it at https://getcomposer.org/doc/01-basic-usage.md#composer-lock-the-lock-file",
         "This file is @generated automatically"
     ],
-<<<<<<< HEAD
-    "content-hash": "3105d30d87b503856dfe5f44f30e45a9",
-=======
-    "content-hash": "24bb2eafe9b04eb3e34068c11e44d005",
->>>>>>> 5e9d4018
+    "content-hash": "628bb94bebca13e6d3840266019bed8d",
     "packages": [
         {
             "name": "composer/installers",
