--- conflicted
+++ resolved
@@ -4,11 +4,7 @@
         "Read more about it at https://getcomposer.org/doc/01-basic-usage.md#installing-dependencies",
         "This file is @generated automatically"
     ],
-<<<<<<< HEAD
-    "content-hash": "28088ed35fe456ea23b7c7b1a2e04537",
-=======
-    "content-hash": "bef5bd50d596cf10d365f367db53ef86",
->>>>>>> d967b7f6
+    "content-hash": "41fc8d04a3f1f7733ef882c7863d0889",
     "packages": [
         {
             "name": "composer/installers",
@@ -844,16 +840,16 @@
         },
         {
             "name": "composer/package-versions-deprecated",
-            "version": "1.11.99.4",
+            "version": "1.11.99.5",
             "source": {
                 "type": "git",
                 "url": "https://github.com/composer/package-versions-deprecated.git",
-                "reference": "b174585d1fe49ceed21928a945138948cb394600"
-            },
-            "dist": {
-                "type": "zip",
-                "url": "https://api.github.com/repos/composer/package-versions-deprecated/zipball/b174585d1fe49ceed21928a945138948cb394600",
-                "reference": "b174585d1fe49ceed21928a945138948cb394600",
+                "reference": "b4f54f74ef3453349c24a845d22392cd31e65f1d"
+            },
+            "dist": {
+                "type": "zip",
+                "url": "https://api.github.com/repos/composer/package-versions-deprecated/zipball/b4f54f74ef3453349c24a845d22392cd31e65f1d",
+                "reference": "b4f54f74ef3453349c24a845d22392cd31e65f1d",
                 "shasum": ""
             },
             "require": {
@@ -897,7 +893,7 @@
             "description": "Composer plugin that provides efficient querying for installed package versions (no runtime IO)",
             "support": {
                 "issues": "https://github.com/composer/package-versions-deprecated/issues",
-                "source": "https://github.com/composer/package-versions-deprecated/tree/1.11.99.4"
+                "source": "https://github.com/composer/package-versions-deprecated/tree/1.11.99.5"
             },
             "funding": [
                 {
@@ -913,7 +909,7 @@
                     "type": "tidelift"
                 }
             ],
-            "time": "2021-09-13T08:41:34+00:00"
+            "time": "2022-01-17T14:14:24+00:00"
         },
         {
             "name": "dealerdirect/phpcodesniffer-composer-installer",
@@ -1056,55 +1052,45 @@
         },
         {
             "name": "guzzlehttp/guzzle",
-<<<<<<< HEAD
-            "version": "6.5.5",
+            "version": "7.4.1",
             "source": {
                 "type": "git",
                 "url": "https://github.com/guzzle/guzzle.git",
-                "reference": "9d4290de1cfd701f38099ef7e183b64b4b7b0c5e"
-            },
-            "dist": {
-                "type": "zip",
-                "url": "https://api.github.com/repos/guzzle/guzzle/zipball/9d4290de1cfd701f38099ef7e183b64b4b7b0c5e",
-                "reference": "9d4290de1cfd701f38099ef7e183b64b4b7b0c5e",
-=======
-            "version": "6.5.2",
-            "source": {
-                "type": "git",
-                "url": "https://github.com/guzzle/guzzle.git",
-                "reference": "43ece0e75098b7ecd8d13918293029e555a50f82"
-            },
-            "dist": {
-                "type": "zip",
-                "url": "https://api.github.com/repos/guzzle/guzzle/zipball/43ece0e75098b7ecd8d13918293029e555a50f82",
-                "reference": "43ece0e75098b7ecd8d13918293029e555a50f82",
->>>>>>> d967b7f6
+                "reference": "ee0a041b1760e6a53d2a39c8c34115adc2af2c79"
+            },
+            "dist": {
+                "type": "zip",
+                "url": "https://api.github.com/repos/guzzle/guzzle/zipball/ee0a041b1760e6a53d2a39c8c34115adc2af2c79",
+                "reference": "ee0a041b1760e6a53d2a39c8c34115adc2af2c79",
                 "shasum": ""
             },
             "require": {
                 "ext-json": "*",
-                "guzzlehttp/promises": "^1.0",
-                "guzzlehttp/psr7": "^1.6.1",
-<<<<<<< HEAD
-                "php": ">=5.5",
-                "symfony/polyfill-intl-idn": "^1.17.0"
-=======
-                "php": ">=5.5"
->>>>>>> d967b7f6
-            },
-            "require-dev": {
+                "guzzlehttp/promises": "^1.5",
+                "guzzlehttp/psr7": "^1.8.3 || ^2.1",
+                "php": "^7.2.5 || ^8.0",
+                "psr/http-client": "^1.0",
+                "symfony/deprecation-contracts": "^2.2 || ^3.0"
+            },
+            "provide": {
+                "psr/http-client-implementation": "1.0"
+            },
+            "require-dev": {
+                "bamarni/composer-bin-plugin": "^1.4.1",
                 "ext-curl": "*",
-                "phpunit/phpunit": "^4.8.35 || ^5.7 || ^6.4 || ^7.0",
-                "psr/log": "^1.1"
+                "php-http/client-integration-tests": "^3.0",
+                "phpunit/phpunit": "^8.5.5 || ^9.3.5",
+                "psr/log": "^1.1 || ^2.0 || ^3.0"
             },
             "suggest": {
+                "ext-curl": "Required for CURL handler support",
                 "ext-intl": "Required for Internationalized Domain Name (IDN) support",
                 "psr/log": "Required for using the Log middleware"
             },
             "type": "library",
             "extra": {
                 "branch-alias": {
-                    "dev-master": "6.5-dev"
+                    "dev-master": "7.4-dev"
                 }
             },
             "autoload": {
@@ -1121,31 +1107,72 @@
             ],
             "authors": [
                 {
+                    "name": "Graham Campbell",
+                    "email": "hello@gjcampbell.co.uk",
+                    "homepage": "https://github.com/GrahamCampbell"
+                },
+                {
                     "name": "Michael Dowling",
                     "email": "mtdowling@gmail.com",
                     "homepage": "https://github.com/mtdowling"
+                },
+                {
+                    "name": "Jeremy Lindblom",
+                    "email": "jeremeamia@gmail.com",
+                    "homepage": "https://github.com/jeremeamia"
+                },
+                {
+                    "name": "George Mponos",
+                    "email": "gmponos@gmail.com",
+                    "homepage": "https://github.com/gmponos"
+                },
+                {
+                    "name": "Tobias Nyholm",
+                    "email": "tobias.nyholm@gmail.com",
+                    "homepage": "https://github.com/Nyholm"
+                },
+                {
+                    "name": "Márk Sági-Kazár",
+                    "email": "mark.sagikazar@gmail.com",
+                    "homepage": "https://github.com/sagikazarmark"
+                },
+                {
+                    "name": "Tobias Schultze",
+                    "email": "webmaster@tubo-world.de",
+                    "homepage": "https://github.com/Tobion"
                 }
             ],
             "description": "Guzzle is a PHP HTTP client library",
-            "homepage": "http://guzzlephp.org/",
             "keywords": [
                 "client",
                 "curl",
                 "framework",
                 "http",
                 "http client",
+                "psr-18",
+                "psr-7",
                 "rest",
                 "web service"
             ],
             "support": {
                 "issues": "https://github.com/guzzle/guzzle/issues",
-                "source": "https://github.com/guzzle/guzzle/tree/6.5"
-            },
-<<<<<<< HEAD
-            "time": "2020-06-16T21:01:06+00:00"
-=======
-            "time": "2019-12-23T11:57:10+00:00"
->>>>>>> d967b7f6
+                "source": "https://github.com/guzzle/guzzle/tree/7.4.1"
+            },
+            "funding": [
+                {
+                    "url": "https://github.com/GrahamCampbell",
+                    "type": "github"
+                },
+                {
+                    "url": "https://github.com/Nyholm",
+                    "type": "github"
+                },
+                {
+                    "url": "https://tidelift.com/funding/github/packagist/guzzlehttp/guzzle",
+                    "type": "tidelift"
+                }
+            ],
+            "time": "2021-12-06T18:43:05+00:00"
         },
         {
             "name": "guzzlehttp/promises",
@@ -1233,29 +1260,32 @@
         },
         {
             "name": "guzzlehttp/psr7",
-            "version": "1.8.3",
+            "version": "2.1.0",
             "source": {
                 "type": "git",
                 "url": "https://github.com/guzzle/psr7.git",
-                "reference": "1afdd860a2566ed3c2b0b4a3de6e23434a79ec85"
-            },
-            "dist": {
-                "type": "zip",
-                "url": "https://api.github.com/repos/guzzle/psr7/zipball/1afdd860a2566ed3c2b0b4a3de6e23434a79ec85",
-                "reference": "1afdd860a2566ed3c2b0b4a3de6e23434a79ec85",
-                "shasum": ""
-            },
-            "require": {
-                "php": ">=5.4.0",
-                "psr/http-message": "~1.0",
-                "ralouphie/getallheaders": "^2.0.5 || ^3.0.0"
+                "reference": "089edd38f5b8abba6cb01567c2a8aaa47cec4c72"
+            },
+            "dist": {
+                "type": "zip",
+                "url": "https://api.github.com/repos/guzzle/psr7/zipball/089edd38f5b8abba6cb01567c2a8aaa47cec4c72",
+                "reference": "089edd38f5b8abba6cb01567c2a8aaa47cec4c72",
+                "shasum": ""
+            },
+            "require": {
+                "php": "^7.2.5 || ^8.0",
+                "psr/http-factory": "^1.0",
+                "psr/http-message": "^1.0",
+                "ralouphie/getallheaders": "^3.0"
             },
             "provide": {
+                "psr/http-factory-implementation": "1.0",
                 "psr/http-message-implementation": "1.0"
             },
             "require-dev": {
-                "ext-zlib": "*",
-                "phpunit/phpunit": "~4.8.36 || ^5.7.27 || ^6.5.14 || ^7.5.20 || ^8.5.8 || ^9.3.10"
+                "bamarni/composer-bin-plugin": "^1.4.1",
+                "http-interop/http-factory-tests": "^0.9",
+                "phpunit/phpunit": "^8.5.8 || ^9.3.10"
             },
             "suggest": {
                 "laminas/laminas-httphandlerrunner": "Emit PSR-7 responses"
@@ -1263,16 +1293,13 @@
             "type": "library",
             "extra": {
                 "branch-alias": {
-                    "dev-master": "1.7-dev"
+                    "dev-master": "2.1-dev"
                 }
             },
             "autoload": {
                 "psr-4": {
                     "GuzzleHttp\\Psr7\\": "src/"
-                },
-                "files": [
-                    "src/functions_include.php"
-                ]
+                }
             },
             "notification-url": "https://packagist.org/downloads/",
             "license": [
@@ -1308,6 +1335,11 @@
                     "name": "Tobias Schultze",
                     "email": "webmaster@tubo-world.de",
                     "homepage": "https://github.com/Tobion"
+                },
+                {
+                    "name": "Márk Sági-Kazár",
+                    "email": "mark.sagikazar@gmail.com",
+                    "homepage": "https://sagikazarmark.hu"
                 }
             ],
             "description": "PSR-7 message implementation that also provides common utility methods",
@@ -1323,7 +1355,7 @@
             ],
             "support": {
                 "issues": "https://github.com/guzzle/psr7/issues",
-                "source": "https://github.com/guzzle/psr7/tree/1.8.3"
+                "source": "https://github.com/guzzle/psr7/tree/2.1.0"
             },
             "funding": [
                 {
@@ -1339,7 +1371,7 @@
                     "type": "tidelift"
                 }
             ],
-            "time": "2021-10-05T13:56:00+00:00"
+            "time": "2021-10-06T17:43:30+00:00"
         },
         {
             "name": "hamcrest/hamcrest-php",
@@ -1482,12 +1514,12 @@
             "source": {
                 "type": "git",
                 "url": "https://github.com/JetBrains/phpstorm-stubs.git",
-                "reference": "79d98cfda93f5c03d345d4b91fd9075509442338"
-            },
-            "dist": {
-                "type": "zip",
-                "url": "https://api.github.com/repos/JetBrains/phpstorm-stubs/zipball/79d98cfda93f5c03d345d4b91fd9075509442338",
-                "reference": "79d98cfda93f5c03d345d4b91fd9075509442338",
+                "reference": "02ac77ad6ce2d04dad33540333286cd4a75a78b8"
+            },
+            "dist": {
+                "type": "zip",
+                "url": "https://api.github.com/repos/JetBrains/phpstorm-stubs/zipball/02ac77ad6ce2d04dad33540333286cd4a75a78b8",
+                "reference": "02ac77ad6ce2d04dad33540333286cd4a75a78b8",
                 "shasum": ""
             },
             "require-dev": {
@@ -1523,7 +1555,7 @@
             "support": {
                 "source": "https://github.com/JetBrains/phpstorm-stubs/tree/master"
             },
-            "time": "2022-01-11T16:12:52+00:00"
+            "time": "2022-01-18T07:06:11+00:00"
         },
         {
             "name": "league/oauth2-client",
@@ -3821,6 +3853,73 @@
             "time": "2020-10-24T10:57:07+00:00"
         },
         {
+            "name": "symfony/deprecation-contracts",
+            "version": "v2.5.0",
+            "source": {
+                "type": "git",
+                "url": "https://github.com/symfony/deprecation-contracts.git",
+                "reference": "6f981ee24cf69ee7ce9736146d1c57c2780598a8"
+            },
+            "dist": {
+                "type": "zip",
+                "url": "https://api.github.com/repos/symfony/deprecation-contracts/zipball/6f981ee24cf69ee7ce9736146d1c57c2780598a8",
+                "reference": "6f981ee24cf69ee7ce9736146d1c57c2780598a8",
+                "shasum": ""
+            },
+            "require": {
+                "php": ">=7.1"
+            },
+            "type": "library",
+            "extra": {
+                "branch-alias": {
+                    "dev-main": "2.5-dev"
+                },
+                "thanks": {
+                    "name": "symfony/contracts",
+                    "url": "https://github.com/symfony/contracts"
+                }
+            },
+            "autoload": {
+                "files": [
+                    "function.php"
+                ]
+            },
+            "notification-url": "https://packagist.org/downloads/",
+            "license": [
+                "MIT"
+            ],
+            "authors": [
+                {
+                    "name": "Nicolas Grekas",
+                    "email": "p@tchwork.com"
+                },
+                {
+                    "name": "Symfony Community",
+                    "homepage": "https://symfony.com/contributors"
+                }
+            ],
+            "description": "A generic function and convention to trigger deprecation notices",
+            "homepage": "https://symfony.com",
+            "support": {
+                "source": "https://github.com/symfony/deprecation-contracts/tree/v2.5.0"
+            },
+            "funding": [
+                {
+                    "url": "https://symfony.com/sponsor",
+                    "type": "custom"
+                },
+                {
+                    "url": "https://github.com/fabpot",
+                    "type": "github"
+                },
+                {
+                    "url": "https://tidelift.com/funding/github/packagist/symfony/symfony",
+                    "type": "tidelift"
+                }
+            ],
+            "time": "2021-07-12T14:48:14+00:00"
+        },
+        {
             "name": "symfony/filesystem",
             "version": "v4.4.27",
             "source": {
@@ -4026,177 +4125,6 @@
                 }
             ],
             "time": "2021-10-20T20:35:02+00:00"
-        },
-        {
-            "name": "symfony/polyfill-intl-idn",
-            "version": "v1.24.0",
-            "source": {
-                "type": "git",
-                "url": "https://github.com/symfony/polyfill-intl-idn.git",
-                "reference": "749045c69efb97c70d25d7463abba812e91f3a44"
-            },
-            "dist": {
-                "type": "zip",
-                "url": "https://api.github.com/repos/symfony/polyfill-intl-idn/zipball/749045c69efb97c70d25d7463abba812e91f3a44",
-                "reference": "749045c69efb97c70d25d7463abba812e91f3a44",
-                "shasum": ""
-            },
-            "require": {
-                "php": ">=7.1",
-                "symfony/polyfill-intl-normalizer": "^1.10",
-                "symfony/polyfill-php72": "^1.10"
-            },
-            "suggest": {
-                "ext-intl": "For best performance"
-            },
-            "type": "library",
-            "extra": {
-                "branch-alias": {
-                    "dev-main": "1.23-dev"
-                },
-                "thanks": {
-                    "name": "symfony/polyfill",
-                    "url": "https://github.com/symfony/polyfill"
-                }
-            },
-            "autoload": {
-                "psr-4": {
-                    "Symfony\\Polyfill\\Intl\\Idn\\": ""
-                },
-                "files": [
-                    "bootstrap.php"
-                ]
-            },
-            "notification-url": "https://packagist.org/downloads/",
-            "license": [
-                "MIT"
-            ],
-            "authors": [
-                {
-                    "name": "Laurent Bassin",
-                    "email": "laurent@bassin.info"
-                },
-                {
-                    "name": "Trevor Rowbotham",
-                    "email": "trevor.rowbotham@pm.me"
-                },
-                {
-                    "name": "Symfony Community",
-                    "homepage": "https://symfony.com/contributors"
-                }
-            ],
-            "description": "Symfony polyfill for intl's idn_to_ascii and idn_to_utf8 functions",
-            "homepage": "https://symfony.com",
-            "keywords": [
-                "compatibility",
-                "idn",
-                "intl",
-                "polyfill",
-                "portable",
-                "shim"
-            ],
-            "support": {
-                "source": "https://github.com/symfony/polyfill-intl-idn/tree/v1.24.0"
-            },
-            "funding": [
-                {
-                    "url": "https://symfony.com/sponsor",
-                    "type": "custom"
-                },
-                {
-                    "url": "https://github.com/fabpot",
-                    "type": "github"
-                },
-                {
-                    "url": "https://tidelift.com/funding/github/packagist/symfony/symfony",
-                    "type": "tidelift"
-                }
-            ],
-            "time": "2021-09-14T14:02:44+00:00"
-        },
-        {
-            "name": "symfony/polyfill-intl-normalizer",
-            "version": "v1.24.0",
-            "source": {
-                "type": "git",
-                "url": "https://github.com/symfony/polyfill-intl-normalizer.git",
-                "reference": "8590a5f561694770bdcd3f9b5c69dde6945028e8"
-            },
-            "dist": {
-                "type": "zip",
-                "url": "https://api.github.com/repos/symfony/polyfill-intl-normalizer/zipball/8590a5f561694770bdcd3f9b5c69dde6945028e8",
-                "reference": "8590a5f561694770bdcd3f9b5c69dde6945028e8",
-                "shasum": ""
-            },
-            "require": {
-                "php": ">=7.1"
-            },
-            "suggest": {
-                "ext-intl": "For best performance"
-            },
-            "type": "library",
-            "extra": {
-                "branch-alias": {
-                    "dev-main": "1.23-dev"
-                },
-                "thanks": {
-                    "name": "symfony/polyfill",
-                    "url": "https://github.com/symfony/polyfill"
-                }
-            },
-            "autoload": {
-                "psr-4": {
-                    "Symfony\\Polyfill\\Intl\\Normalizer\\": ""
-                },
-                "files": [
-                    "bootstrap.php"
-                ],
-                "classmap": [
-                    "Resources/stubs"
-                ]
-            },
-            "notification-url": "https://packagist.org/downloads/",
-            "license": [
-                "MIT"
-            ],
-            "authors": [
-                {
-                    "name": "Nicolas Grekas",
-                    "email": "p@tchwork.com"
-                },
-                {
-                    "name": "Symfony Community",
-                    "homepage": "https://symfony.com/contributors"
-                }
-            ],
-            "description": "Symfony polyfill for intl's Normalizer class and related functions",
-            "homepage": "https://symfony.com",
-            "keywords": [
-                "compatibility",
-                "intl",
-                "normalizer",
-                "polyfill",
-                "portable",
-                "shim"
-            ],
-            "support": {
-                "source": "https://github.com/symfony/polyfill-intl-normalizer/tree/v1.24.0"
-            },
-            "funding": [
-                {
-                    "url": "https://symfony.com/sponsor",
-                    "type": "custom"
-                },
-                {
-                    "url": "https://github.com/fabpot",
-                    "type": "github"
-                },
-                {
-                    "url": "https://tidelift.com/funding/github/packagist/symfony/symfony",
-                    "type": "tidelift"
-                }
-            ],
-            "time": "2021-02-19T12:13:01+00:00"
         },
         {
             "name": "symfony/polyfill-mbstring",
@@ -4280,82 +4208,6 @@
                 }
             ],
             "time": "2021-11-30T18:21:41+00:00"
-        },
-        {
-            "name": "symfony/polyfill-php72",
-            "version": "v1.24.0",
-            "source": {
-                "type": "git",
-                "url": "https://github.com/symfony/polyfill-php72.git",
-                "reference": "9a142215a36a3888e30d0a9eeea9766764e96976"
-            },
-            "dist": {
-                "type": "zip",
-                "url": "https://api.github.com/repos/symfony/polyfill-php72/zipball/9a142215a36a3888e30d0a9eeea9766764e96976",
-                "reference": "9a142215a36a3888e30d0a9eeea9766764e96976",
-                "shasum": ""
-            },
-            "require": {
-                "php": ">=7.1"
-            },
-            "type": "library",
-            "extra": {
-                "branch-alias": {
-                    "dev-main": "1.23-dev"
-                },
-                "thanks": {
-                    "name": "symfony/polyfill",
-                    "url": "https://github.com/symfony/polyfill"
-                }
-            },
-            "autoload": {
-                "psr-4": {
-                    "Symfony\\Polyfill\\Php72\\": ""
-                },
-                "files": [
-                    "bootstrap.php"
-                ]
-            },
-            "notification-url": "https://packagist.org/downloads/",
-            "license": [
-                "MIT"
-            ],
-            "authors": [
-                {
-                    "name": "Nicolas Grekas",
-                    "email": "p@tchwork.com"
-                },
-                {
-                    "name": "Symfony Community",
-                    "homepage": "https://symfony.com/contributors"
-                }
-            ],
-            "description": "Symfony polyfill backporting some PHP 7.2+ features to lower PHP versions",
-            "homepage": "https://symfony.com",
-            "keywords": [
-                "compatibility",
-                "polyfill",
-                "portable",
-                "shim"
-            ],
-            "support": {
-                "source": "https://github.com/symfony/polyfill-php72/tree/v1.24.0"
-            },
-            "funding": [
-                {
-                    "url": "https://symfony.com/sponsor",
-                    "type": "custom"
-                },
-                {
-                    "url": "https://github.com/fabpot",
-                    "type": "github"
-                },
-                {
-                    "url": "https://tidelift.com/funding/github/packagist/symfony/symfony",
-                    "type": "tidelift"
-                }
-            ],
-            "time": "2021-05-27T09:17:38+00:00"
         },
         {
             "name": "symfony/polyfill-php73",
