import React from "react";
import styled from "styled-components";

import { YoastButton } from "../composites/Plugin/Shared/components/YoastButton";
import { YoastLinkButton } from "../composites/Plugin/Shared/components/YoastLinkButton";
import { BaseButton, Button, IconButton, IconsButton } from "../composites/Plugin/Shared/components/Button";
import IconButtonToggle from "../composites/Plugin/Shared/components/IconButtonToggle";
import { BaseLinkButton, LinkButton } from "../composites/Plugin/Shared/components/LinkButton";
import FormButton from "../forms/Button";
<<<<<<< HEAD
import Toggle from "../composites/Plugin/Shared/components/Toggle.js"
=======
import IconLabelledButton from "../composites/Plugin/Shared/components/IconLabelledButton";
>>>>>>> 32893f1d

const ButtonsContainer = styled.div`
	max-width: 800px;
	margin: 0 auto;
	padding: 24px;
	box-sizing: border-box;

	.with-max-width {
		max-width: 120px;
	}

	.test-large-button {
		min-width: 240px;
	}
`;

const Separator = styled.hr`
	margin: 1em 0;
`;

/**
 * Renders all the yoast-component Buttons.
 *
 * @returns {ReactElement} The Buttons container component.
 */
export default class ButtonsList extends React.Component {
	/**
	 * Constructs the Buttons container.
	 *
	 * @returns {void}
	 */
	constructor() {
		super();

		this.state = {
			iconButtonTogglePressed: false,
		};

		this.updateIconButtonTogglePressed = this.updateIconButtonTogglePressed.bind( this );
	}

	/**
	 * Updates the IconButtonToggle pressed state.
	 *
	 * @returns {void}
	 */
	updateIconButtonTogglePressed() {
		this.setState( {
			iconButtonTogglePressed: ! this.state.iconButtonTogglePressed,
		} );
	}

	/**
	 * Renders all the buttons.
	 *
	 * @returns {ReactElement} The rendered list of buttons.
	 */
	render() {
		return (
			<ButtonsContainer>
				<BaseButton>BaseButton</BaseButton>{ ' ' }
				<Button>Button</Button>{ ' ' }
				<IconButton icon="edit">IconButton</IconButton>{ ' ' }
				<IconButton icon="edit" iconColor="#c00" aria-label="IconButton with icon only" />{ ' ' }
				<IconsButton prefixIcon="search" suffixIcon="plus">IconsButton</IconsButton>
				<Separator />
				<BaseLinkButton href="#someresource">BaseLinkButton</BaseLinkButton>{ ' ' }
				<LinkButton href="#someresource">LinkButton</LinkButton>
				<Separator />
				<IconButtonToggle
					name="group1"
					id="some-id"
					ariaLabel="important toggle"
					icon="eye"
					pressed={ this.state.iconButtonTogglePressed }
					onClick={ this.updateIconButtonTogglePressed }
				/> (IconButtonToggle: needs a tooltip to make its aria-label visible)
				<Separator />
				<YoastButton>YoastButton</YoastButton>
				<Separator />
<<<<<<< HEAD
				<Toggle ariaLabel="Test the Toggle"/>
=======
				<IconLabelledButton icon="question-circle">Need help?</IconLabelledButton>
				<IconLabelledButton	icon="gear">Settings</IconLabelledButton>
				<IconLabelledButton
					hoverBackgroundColor="#a4286a"
					hoverColor="white"
					icon="eye"
				>
					Custom Hover
				</IconLabelledButton>
				<IconLabelledButton
					focusBackgroundColor="#e1bee7"
					focusBorderColor="#a4286a"
					focusColor="#a4286a"
					icon="key"
				>
					Custom Focus
				</IconLabelledButton>
				<IconLabelledButton
					activeBackgroundColor="yellow"
					activeBorderColor="black"
					activeColor="black"
					icon="list"
				>
					Custom Active
				</IconLabelledButton>
				<IconLabelledButton	icon="plus" textFontSize="13px">Custom Font Size</IconLabelledButton>
>>>>>>> 32893f1d
				<Separator />
				<FormButton text="FormButton" onClick={ () => {
					console.log( "hello FormButton clicked" );
				} } />
				<Separator />
				<h2>Special cases</h2>
				<IconButton icon="edit" iconColor="#c00" aria-label="IconButton with icon only" />{ ' ' }
				<IconButton icon="edit" iconColor="#c00" className="with-max-width">With max-width and long text</IconButton>{ ' ' }
				<YoastButton backgroundColor="lightblue" textColor="#333" withTextShadow={ false }>Color</YoastButton>{ ' ' }
				<YoastButton className="test-large-button">Min width</YoastButton>{ ' ' }

				<h2>Test min-height bugs</h2>
				<p>Increase the `settings.minHeight` value in the components to check the Safari and IE11 bugs,
					see <a href="https://github.com/Yoast/yoast-components/pull/262">https://github.com/Yoast/yoast-components/pull/262</a> and <a href="https://github.com/Yoast/yoast-components/pull/284">https://github.com/Yoast/yoast-components/pull/284</a>
				</p>
				<h3>Buttons</h3>
				<BaseButton>Base</BaseButton>{ ' ' }
				<Button>Button</Button>{ ' ' }
				<YoastButton backgroundColor="lightblue" textColor="#333" withTextShadow={ false }>Color</YoastButton>{ ' ' }
				<YoastButton className="test-large-button">Min width</YoastButton>{ ' ' }
				<IconButton icon="edit" iconColor="#c00" aria-label="IconButton with icon only" />{ ' ' }
				<IconButton icon="edit" iconColor="#c00" className="with-max-width">With max-width and long text</IconButton>{ ' ' }
				<h3>Links</h3>
				<BaseLinkButton href="#somewhere1">Base</BaseLinkButton>{ ' ' }
				<LinkButton href="#somewhere2">Button</LinkButton>{ ' ' }
				<YoastLinkButton href="#somewhere4" backgroundColor="lightblue" textColor="#333" withTextShadow={ false }>Color</YoastLinkButton>{ ' ' }
				<YoastLinkButton className="test-large-button" href="#somewhere3">Min width</YoastLinkButton>
			</ButtonsContainer>
		);
	}
}<|MERGE_RESOLUTION|>--- conflicted
+++ resolved
@@ -7,11 +7,8 @@
 import IconButtonToggle from "../composites/Plugin/Shared/components/IconButtonToggle";
 import { BaseLinkButton, LinkButton } from "../composites/Plugin/Shared/components/LinkButton";
 import FormButton from "../forms/Button";
-<<<<<<< HEAD
 import Toggle from "../composites/Plugin/Shared/components/Toggle.js"
-=======
 import IconLabelledButton from "../composites/Plugin/Shared/components/IconLabelledButton";
->>>>>>> 32893f1d
 
 const ButtonsContainer = styled.div`
 	max-width: 800px;
@@ -92,9 +89,8 @@
 				<Separator />
 				<YoastButton>YoastButton</YoastButton>
 				<Separator />
-<<<<<<< HEAD
 				<Toggle ariaLabel="Test the Toggle"/>
-=======
+				<Separator />
 				<IconLabelledButton icon="question-circle">Need help?</IconLabelledButton>
 				<IconLabelledButton	icon="gear">Settings</IconLabelledButton>
 				<IconLabelledButton
@@ -121,7 +117,6 @@
 					Custom Active
 				</IconLabelledButton>
 				<IconLabelledButton	icon="plus" textFontSize="13px">Custom Font Size</IconLabelledButton>
->>>>>>> 32893f1d
 				<Separator />
 				<FormButton text="FormButton" onClick={ () => {
 					console.log( "hello FormButton clicked" );
