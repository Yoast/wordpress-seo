--- conflicted
+++ resolved
@@ -1,120 +1,125 @@
 .yoast-alert {
-  padding: 0 12px;
-  border-left: 4px solid #fff;
-  background: #fff;
-  box-shadow: 0 1px 1px 0 rgba(0, 0, 0, 0.1); }
+	padding: 0 12px;
+	border-left: 4px solid #fff;
+	background: #fff;
+	box-shadow: 0 1px 1px 0 rgba(0, 0, 0, 0.1);
+}
 
 .yoast-alerts .yoast-alert-holder {
-  margin-bottom: 0.8em; }
+	margin-bottom: 0.8em;
+}
 
 .yoast-alerts .yoast-alert {
-  width: 100%; }
+	width: 100%;
+}
 
 .yoast-container__alert .yoast-alert {
-  border-left-color: #dc3232; }
+	border-left-color: #dc3232;
+}
 
 #yoast-alerts-dismissed .yoast-alert {
-  border-left-color: #d93f69; }
+	border-left-color: #d93f69;
+}
 
 .yoast-container__warning .yoast-alert {
-  border-left-color: #5d237a; }
+	border-left-color: #5d237a;
+}
 
 #yoast-warnings-dismissed .yoast-alert {
-  border-left-color: #0075b3; }
+	border-left-color: #0075b3;
+}
 
 .yoast-container {
-  position: relative;
-  max-width: 1280px;
-  margin-bottom: 2em;
-  padding: 20px 20px 0;
-  border: 1px solid #bbb;
-  background-color: #f1f1f1;
-  box-shadow: 0 2px 8px rgba(0, 0, 0, 0.1); }
+	position: relative;
+	max-width: 1280px;
+	margin-bottom: 2em;
+	padding: 20px 20px 0;
+	border: 1px solid #bbb;
+	background-color: #f1f1f1;
+	box-shadow: 0 2px 8px rgba(0, 0, 0, 0.1);
+}
 
 .yoast-alerts > h2:first-child {
-  margin-bottom: 1em; }
+	margin-bottom: 1em;
+}
 
 .yoast-alerts .yoast-container h3 {
-  margin: -20px -20px 0;
-  padding: 1em;
-  border-bottom: 1px solid #ccc;
-  background-color: #dfdfdf;
-  text-shadow: 1px 1px 0 #eee;
-  font-size: 1.6em; }
+	margin: -20px -20px 0;
+	padding: 1em;
+	border-bottom: 1px solid #ccc;
+	background-color: #dfdfdf;
+	text-shadow: 1px 1px 0 #eee;
+	font-size: 1.6em;
+}
 
 h3 .dashicons-warning {
-  color: #dc3232; }
+	color: #dc3232;
+}
 
 .yoast-container .container {
-  max-width: 980px; }
+	max-width: 980px;
+}
 
 .yoast-container .yoast-alert-holder {
-<<<<<<< HEAD
-  display: -ms-flexbox;
-  display: -webkit-flex;
-  display: flex; }
-=======
 	display: -ms-flexbox;
-	display: -webkit-flex;
 	display: flex;
 }
->>>>>>> f4a18512
 
 .restore .dashicons,
 .dismiss .dashicons {
-  font-size: 24px;
-  width: 24px;
-  height: 24px; }
+	width: 24px;
+	height: 24px;
+	font-size: 24px;
+}
 
 .yoast-bottom-spacing {
-  margin-bottom: 20px; }
+	margin-bottom: 20px;
+}
 
 /* These selectors need a higher specificity than .wp-core-ui .button */
 .yoast-alerts .button.restore,
 .yoast-alerts .button.dismiss {
-<<<<<<< HEAD
-  flex: 0 0 40px;
-  width: 40px;
-  height: 40px;
-  line-height: inherit; }
-=======
 	width: 40px;
 	height: 40px;
 	line-height: inherit;
 
-	-webkit-flex: 0 0 40px;
 	-ms-flex: 0 0 40px;
 	flex: 0 0 40px;
 }
->>>>>>> f4a18512
 
 .yoast-alerts .button.restore:hover,
 .yoast-alerts .button.dismiss:hover,
 .yoast-alerts .button.restore:focus,
 .yoast-alerts .button.dismiss:focus {
-  background: transparent; }
+	background: transparent;
+}
 
 .yoast-container .separator {
-  margin-top: 1em;
-  margin-bottom: 1em;
-  border-top: 1px solid #ddd; }
+	margin-top: 1em;
+	margin-bottom: 1em;
+	border-top: 1px solid #ddd;
+}
 
 .yoast-container .dashicons-yes {
-  color: #77b227; }
+	color: #77b227;
+}
 
 .yoast-container__warning .dashicons-flag {
-  color: #5d237a; }
+	color: #5d237a;
+}
 
 .yoast-container-disabled {
-  display: table-cell;
-  position: absolute;
-  top: 0;
-  right: 0;
-  bottom: 0;
-  left: 0;
-  border-radius: 4px;
-  background-color: rgba(232, 232, 232, 0.7); }
+	display: table-cell;
+	position: absolute;
+	top: 0;
+	right: 0;
+	bottom: 0;
+	left: 0;
+	border-radius: 4px;
+	background-color: rgba(232, 232, 232, 0.7);
+}
 
 .yoast-no-issues {
-  padding: 1em 1em 1em 16px;
-  color: #666; }+	padding: 1em 1em 1em 16px;
+	color: #666;
+}