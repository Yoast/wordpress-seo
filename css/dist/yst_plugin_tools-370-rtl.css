h4 {
	clear: both;
	margin: 1.2em 0 0.5em 0;
}

p.desc {
	margin: 6px 0 10px 0;
	padding: 0 25px 8px 0;
}

p.desc.label {
	margin: 0 0 20px;
	padding: 0 200px 10px 0;
}

tr.yst_row {
	margin: 5px 0 0 0;
	padding: 5px 0 0 0;
}

tr.yst_row.even {
	background-color: #f6f6f6;
}

div.yoastbox ul {
	margin-right: 20px;
}

.postbox {
	margin: 10px 0 0 10px;
}

label {
	float: right;
	margin-right: 6px;
}

.yoast-inline-label {
	float: none;
	margin: 0;
}

label.radio {
	float: none;
	margin-left: 20px;
}

input.textinput,
textarea,
select {
	width: 400px;
}

input.checkbox + label.checkbox {
	width: auto;
}

input.textinput,
textarea.textinput,
select.select {
	float: right;
	margin: 0 0 15px 3px;
	padding: 5px;
}

textarea.textinput {
	padding: 3px 6px;
}

select.select {
	padding: 3px;
}

input.checkbox,
input.checkbox.double {
	float: right;
	margin: 6px 0 6px 10px;
}

.textinput.metadesc {
	height: 50px;
}

textarea.import {
	width: 500px;
	height: 100px;
}

label.textinput,
label.select,
label.checkbox {
	width: 200px;
	margin: 5px 0 5px 0;
	background-color: transparent;
}

.wpseo-gsc-reload-crawl-issues-form {
	position: relative;
	top: 9px;
}

.wp-core-ui .button.wpseo-gsc-save-profile {
	margin-right: 200px;
}

table.wpseo th {
	text-align: right;
}

.wpseo_content_wrapper {
	display: table;
	width: 100%;
}

.wpseo_content_wrapper p,
.wpseo_content_wrapper li {
	max-width: 600px;
}

.wpseo_content_wrapper .notice p {
	max-width: none;
}

/* Notices below Settings pages tabs. */
#wpseo-tabs + .notice {
	margin-top: 1.5em;
}

.wpseo_content_cell {
	display: table-cell;
	height: 500px;
	margin: 0;
	padding: 0;
	vertical-align: top;
}

.wpseo-remove-ads {
	margin-top: 0;
	padding: 12px;
	border: 1px solid #0075b3;
	border-radius: 20px;
	border-bottom-left-radius: 0;
	background-color: #fff;
}

#wpseo_content_top {
	min-width: 800px;
}

.wpseo-variable-warning-element {
	border: 1px solid #c62d2d !important;
}

.wpseo-variable-warning {
	clear: both;
	margin: 5px 0 0 0;
	padding: 5px;
	color: #c62d2d;
}

.wpseo-variable-warning code {
	color: #b02828;
}

.wpseo-variable-warning a {
	color: #c62d2d;
}

.wpseo_content_wrapper h3 {
	margin: 1em 0 0.5em 0;
}

.wpseo_content_wrapper h1.wpseo-redirect-url-title {
	margin: 1em 0 0.5em 0;
	font-size: 1.3em;
}

#sidebar-container {
	width: 261px;
	padding: 0 20px 0 0;
}

@media (max-width: 1020px) {
	#wpseo_content_top {
		margin-right: 0;
		padding-right: 0;
	}
}

.wpseo-admin-page .form-table tr,
.wpseo-admin-page .form-table th,
.wpseo-admin-page .form-table td {
	vertical-align: top;
}

.postbox form {
	line-height: 150%;
}

div.yoastbox ul li {
	list-style: square;
}

.text {
	width: 250px;
}

div.yoastbox .button:hover,
div.yoastbox .button-primary:hover {
	text-decoration: none;
}

/*.button, .button-primary {*/
/*margin-top: 10px;*/
/*}*/
table.yoast_help,
table.yoast_help th,
table.yoast_help td {
	border: 1px solid #ddd;
	border-collapse: collapse;
	color: #444;
	font-size: 12px;
}

table.yoast_help th,
table.yoast_help td {
	padding: 5px 10px;
	text-align: right;
	vertical-align: text-top;
}

table.yoast_help tr {
	background-color: #f1f1f1;
}

table.yoast_help tr:nth-child(2n) {
	background-color: #fbfbfe;
}

table.yoast_help tr:hover {
	background-color: #ddd;
}

.correct {
	padding: 5px;
	color: white;
	background-color: green;
}

.wrong {
	padding: 5px;
	color: white;
	background-color: #dc3232;
}

.wrong code {
	padding: 3px 8px;
	color: #000;
}

.yoast-notice-blocking-files code {
	color: #000;
	line-height: 2;
}

.yoast-notice-blocking-files .button {
	margin: 0.5em 0;
}

.wpseo_content_wrapper .yoast-blocking-files-error p {
	max-width: none;
}

.button.fixit {
	float: left;
	margin: 0 5px;
}

.button.checkit {
	float: left;
	margin: 0 5px;
	padding: 5px 8px;
}

.fb-buttons .button-primary,
.fb-buttons .button {
	margin-left: 8px;
}

.postbox#donate {
	border: 2px green;
}

.wpseotab {
	display: none;
	margin-top: 15px;
}

.wpseotab.active {
	display: block;
}

.wpseotab p.expl {
	margin-right: 6px;
}

.wpseotab p.expl strong {
	font-size: 115%;
}

#sidebar .yoastbox {
	margin: 0 0 10px 0;
	padding: 10px 15px;
	border: 1px solid #ccc;
	border-radius: 25px 5px;
}

#sidebar .yoastbox h2 {
	font-size: 16px;
}

#sidebar .promo {
	color: #000;
}

#donate.yoastbox,
#sitereview.yoastbox {
	border-color: green;
	background-color: #cfc;
}

h2 {
	margin-bottom: 20px;
}

h2 code {
	font-size: 23px;
}

#pointer-primary {
	margin: 0 0 0 5px;
}

#wpseo-debug-info {
	clear: both;
}

#wpseo-debug-info .hndle {
	cursor: auto;
}

#wpseo-debug-info .wpseo-debug-heading {
	font-size: 1em;
}

#wpseo-debug-info .wpseo-debug {
	display: inline-block;
	padding-right: 20px;
	color: #c00;
}

input.wpseo-new-title,
textarea.wpseo-new-metadesc {
	width: 100%;
	max-width: 100%;
}

.wpseotab .extension {
	float: right;
	box-sizing: border-box;
	width: 300px;
	height: 230px;
	margin: 10px 0 10px 20px;
	border: 1px solid #ccc;
}

.wpseotab .extension p {
	margin: 0;
	padding: 10px;
}

.wpseotab .extension h3 {
	box-sizing: border-box;
	height: 110px;
	margin: 0;
	padding: 20px 120px 0 10px;
	border-bottom: 1px solid #ccc;
	background: #fff no-repeat left 10px;
	background-size: 130px 100px;
}

.wpseotab .extension a {
	text-decoration: none;
}

.wpseotab .extension button.installed {
	border-color: #00a000;
	background-color: #00a000;
	cursor: default;
}

#separator {
	margin: 1.5em 0 1em;
}

#separator input.radio {
	/* visually hide the radio buttons but keep them accessible */
	position: absolute;
	right: -9999em;
	width: 1px;
	height: 1px;
}

#separator input.radio + label {
	float: right;
	width: 30px !important;
	margin: 0 0 0 5px !important;
	padding: 9px 6px;
	border: 1px solid #ccc;
	/* Don't change: these mimic Google's font and font size for titles */
	font-family: Arial, Helvetica, sans-serif !important;
	font-size: 18px !important;
	line-height: 24px;
	text-align: center;
	cursor: pointer;
}

#separator input.radio:checked + label {
	border: 1px solid #a4286a;
	background-color: #fff;
	box-shadow: inset 0 0 0 2px #a4286a;
}

#separator input.radio:focus + label {
	border-radius: 10px;
	border-bottom-left-radius: 0;
}

.svg-container {
	text-align: center;
}

.svg-container .dashicons {
	width: 200px;
	height: 100px;
	font-size: 100px;
}

body.toplevel_page_wpseo_dashboard .wp-badge {
	border: none;
	background: url(../images/Yoast_SEO_Icon.svg);
	background-size: 150px 160px;
	box-shadow: none;
}

.nav-tab .dashicons {
	width: 18px;
	height: 18px;
	font-size: 18px;
	line-height: 24px;
}

.nav-tab .pinteresticon {
	width: 12px;
	height: 24px;
	margin-left: 2px;
	background-image: url(../images/pinterest-23x30.png);
	background-repeat: no-repeat;
	background-position: center center;
	background-size: contain;
}

#wpseo_progressbar {
	height: 25px;
	border: 1px solid #006691;
}

#wpseo_progressbar .ui-progressbar-value {
	height: 25px;
	background: #006691;
}

.wpseo-add-fb-admin-form-wrap .notice span {
	margin-right: 10px;
}

.archives-titles-metas-content {
	padding-top: 1em;
}

<<<<<<< HEAD
.yoast-sidebar__title {
	box-sizing: border-box;
	width: 100%;
	margin: 46px 0 20px;
	padding: 10px;
	border: none;
	border-bottom: 1px solid #a4286a;
	outline: none;
	color: #a4286a;
	background: none;
	line-height: 19px;
	text-align: right;
}

.yoast-sidebar__spot {
	padding: 10px 0;
	border-bottom: 1px solid #ddd;
}

.yoast-sidebar__spot a {
	color: #a4286a;
=======
@media screen and (max-width: 782px) {
	.wpseo-gsc-reload-crawl-issues-form {
		top: 0;
		margin: 1em 0;
	}

	.wpseo-gsc-reload-crawl-issues-form .alignright {
		float: none;
	}
}

@media screen and (max-width: 600px) {
	.wpseo-gsc-reload-crawl-issues-form {
		margin-bottom: 0;
	}
>>>>>>> b28a32b5
}<|MERGE_RESOLUTION|>--- conflicted
+++ resolved
@@ -1,3 +1,906 @@
+@charset "UTF-8";
+
+
+/*------------------------------------*    #SETTINGS
+\*------------------------------------*/
+
+/**
+ * Pull in all the settings we require for this project.
+ */
+/**
+ * Create vendor-prefixed CSS in one go, e.g.
+ * 
+   `@include vendor(border-radius, 4px);`
+ * 
+ */
+.yoast-list--usp {
+	margin-bottom: 1em;
+	padding: 0;
+	font-family: "Open Sans", Arial, sans-serif;
+}
+
+.yoast-list--usp li {
+	position: relative;
+	padding-right: 1.2533333333rem;
+	list-style: none !important;
+}
+
+.yoast-list--usp li::before {
+	position: absolute;
+	top: 0;
+	right: 0;
+	color: #77b227;
+	font-family: "FontAwesome", "Open Sans", Arial, sans-serif;
+	content: "\f00c\0020";
+}
+
+.yoast h1,
+.yoast h2,
+.yoast h3,
+.yoast h4,
+.yoast h5,
+.yoast h6,
+.yoast .h1,
+.yoast .h2,
+.yoast .h3,
+.yoast .h4,
+.yoast .h5,
+.yoast .h6 {
+	display: block;
+	margin-top: 0;
+	font-family: "Open Sans", Arial, sans-serif;
+	font-weight: 300;
+}
+
+.yoast h1,
+.yoast .h1 {
+	margin-bottom: 1.35rem;
+	font-size: 2.5em;
+	line-height: 3.68rem;
+	letter-spacing: normal;
+}
+
+@media only screen and (min-width: 30rem) {
+	.yoast h1,
+	.yoast .h1 {
+		font-size: 2.75em;
+	}
+}
+
+.yoast h2,
+.yoast .h2 {
+	margin-bottom: 1.2rem;
+	font-size: 1.88em;
+	line-height: 2.5rem;
+}
+
+.yoast h2.tight,
+.yoast .h2.tight {
+	margin-bottom: 0.6rem;
+}
+
+.yoast h3,
+.yoast .h3 {
+	margin-bottom: 0.8rem;
+	font-size: 1.25em;
+	line-height: 1.88rem;
+}
+
+.yoast h3.tight,
+.yoast .h3.tight {
+	margin-bottom: 0.4rem;
+}
+
+@media only screen and (min-width: 30rem) {
+	.yoast h3,
+	.yoast .h3 {
+		font-size: 1.375em;
+	}
+}
+
+@media only screen and (min-width: 50rem) {
+	.yoast h3,
+	.yoast .h3 {
+		font-size: 1.5em;
+	}
+}
+
+.yoast h4,
+.yoast .h4,
+.yoast h5,
+.yoast .h5,
+.yoast h6,
+.yoast .h6 {
+	margin-bottom: 0.2rem;
+	font-size: 1.13em;
+	font-weight: 400;
+	line-height: 1.88rem;
+}
+
+.yoast-button {
+	display: inline-block;
+	position: relative;
+	width: 100%;
+	padding: 0.345em 1em 0.345em 1.5em;
+	border: 0;
+	color: #dc5c04;
+	background-color: transparent;
+	background-color: #dc5c04;
+	font-family: "Open Sans", Arial, sans-serif;
+	font-size: 1.1em;
+	text-decoration: none;
+	cursor: pointer;
+}
+
+@media only screen and (min-width: 30rem) {
+	.yoast-button {
+		width: auto;
+		max-height: 2.86rem;
+		margin-left: 1.36rem;
+	}
+
+	.yoast-button::after {
+		position: absolute;
+		top: 0;
+		left: -1.36rem;
+		width: 0;
+		height: 0;
+		border-top: 1.43rem solid transparent;
+		border-left: 0;
+		border-bottom: 1.44rem solid transparent;
+		border-right: 1.43rem solid #dc5c04;
+		content: "";
+	}
+
+	.yoast-button.left {
+		margin-left: 0;
+		margin-right: 1.36rem;
+	}
+
+	.yoast-button.left::after {
+		content: none;
+	}
+
+	.yoast-button.left::before {
+		position: absolute;
+		top: 0;
+		right: -1.36rem;
+		width: 0;
+		height: 0;
+		border-top: 1.43rem solid transparent;
+		border-left: 1.43rem solid #dc5c04;
+		border-bottom: 1.44rem solid transparent;
+		border-right: 0;
+		content: "";
+	}
+}
+
+.yoast-button.alignleft {
+	margin: 1rem 0 0 2.5rem !important;
+}
+
+.yoast-button .arrow {
+	display: none;
+}
+
+.yoast-button + .yoast-button {
+	margin-top: 1em;
+	margin-right: 1.88rem;
+}
+
+.yoast-button--full {
+	width: 100%;
+}
+
+.yoast-button--full::after {
+	content: none;
+}
+
+.yoast-button.default {
+	color: #fff;
+	background-color: #dc5c04;
+}
+
+.yoast-button.default::after {
+	border-right-color: #dc5c04;
+}
+
+.yoast-button.default::before {
+	border-left-color: #dc5c04;
+}
+
+.yoast-button:hover,
+.yoast-button a:focus {
+	color: #fff;
+	background-color: #f58223;
+	text-decoration: underline;
+}
+
+.yoast-button:hover::after,
+.yoast-button a:focus::after {
+	border-right-color: #f58223;
+}
+
+.yoast-button:hover::before,
+.yoast-button a:focus::before {
+	border-left-color: #f58223;
+}
+
+.yoast-button.academy {
+	color: #fff;
+	background-color: #5d237a;
+}
+
+.yoast-button.academy::after {
+	border-right-color: #5d237a;
+}
+
+.yoast-button.academy::before {
+	border-left-color: #5d237a;
+}
+
+@media only screen and (max-width: 20rem) {
+	.yoast-button.academy {
+		background-color: #5d237a;
+	}
+}
+
+.yoast-button.academy--secondary {
+	color: #fff;
+	background-color: #a4286a;
+}
+
+.yoast-button.academy--secondary::after {
+	border-right-color: #a4286a;
+}
+
+.yoast-button.academy--secondary::before {
+	border-left-color: #a4286a;
+}
+
+@media only screen and (max-width: 20rem) {
+	.yoast-button.academy--secondary {
+		background-color: #a4286a;
+	}
+}
+
+.yoast-button.software {
+	color: #fff;
+	background-color: #0075b3;
+}
+
+.yoast-button.software::after {
+	border-right-color: #0075b3;
+}
+
+.yoast-button.software::before {
+	border-left-color: #0075b3;
+}
+
+.yoast-button.review {
+	color: #fff;
+	background-color: #009288;
+}
+
+.yoast-button.review::after {
+	border-right-color: #009288;
+}
+
+.yoast-button.review::before {
+	border-left-color: #009288;
+}
+
+.yoast-button.about {
+	color: #fff;
+	background-color: #d93f69;
+}
+
+.yoast-button.about::after {
+	border-right-color: #d93f69;
+}
+
+.yoast-button.about::before {
+	border-left-color: #d93f69;
+}
+
+.yoast_academy .yoast-button {
+	color: #fff;
+	background-color: #d93f69;
+}
+
+.yoast_academy .yoast-button::after {
+	border-right-color: #d93f69;
+}
+
+.yoast_academy .yoast-button::before {
+	border-left-color: #d93f69;
+}
+
+.yoast_academy .yoast-button:hover,
+.yoast_academy .yoast-button a:focus {
+	color: #fff;
+	background-color: #d42a59;
+	text-decoration: underline;
+}
+
+.yoast_academy .yoast-button:hover::after,
+.yoast_academy .yoast-button a:focus::after {
+	border-right-color: #d42a59;
+}
+
+.yoast_academy .yoast-button:hover::before,
+.yoast_academy .yoast-button a:focus::before {
+	border-left-color: #d42a59;
+}
+
+body .yoast-button.dimmed,
+.yoast_academy .yoast-button.dimmed {
+	color: #646464;
+	background-color: #dcdcdc;
+}
+
+body .yoast-button.dimmed::after,
+.yoast_academy .yoast-button.dimmed::after {
+	border-right-color: #dcdcdc;
+}
+
+body .yoast-button.dimmed::before,
+.yoast_academy .yoast-button.dimmed::before {
+	border-left-color: #dcdcdc;
+}
+
+body .yoast-button.dimmed:hover,
+body .yoast-button.dimmed a:focus,
+.yoast_academy .yoast-button.dimmed:hover,
+.yoast_academy .yoast-button.dimmed a:focus {
+	color: #646464;
+	background-color: #cdcdcd;
+	text-decoration: underline;
+}
+
+body .yoast-button.dimmed:hover::after,
+body .yoast-button.dimmed a:focus::after,
+.yoast_academy .yoast-button.dimmed:hover::after,
+.yoast_academy .yoast-button.dimmed a:focus::after {
+	border-right-color: #cdcdcd;
+}
+
+body .yoast-button.dimmed:hover:before,
+body .yoast-button.dimmed a:focus:before,
+.yoast_academy .yoast-button.dimmed:hover:before,
+.yoast_academy .yoast-button.dimmed a:focus:before {
+	border-left-color: #cdcdcd;
+}
+
+.yoast-button--noarrow::after {
+	content: none;
+}
+
+.yoast-button--naked {
+	padding: 0;
+	border: none;
+	background-color: transparent;
+}
+
+.yoast-button--naked::after {
+	content: none;
+}
+
+.yoast-button i.fa {
+	margin: 4px 0 0 10px;
+	font-size: 140%;
+}
+
+.yoast-promoblock {
+	border: 1px solid #e6e6e6;
+	/* Explicit theming */
+}
+
+.theme-academy .yoast-promoblock {
+	border-color: #5d237a;
+}
+
+.theme-academy--secondary .yoast-promoblock {
+	border-color: #a4286a;
+}
+
+.theme-software .yoast-promoblock {
+	border-color: #0075b3;
+}
+
+.theme-review .yoast-promoblock {
+	border-color: #009288;
+}
+
+.theme-about .yoast-promoblock {
+	border-color: #d93f69;
+}
+
+.theme-home .yoast-promoblock {
+	border-color: #d93f69;
+}
+
+.theme-academy.yoast-promoblock {
+	border-color: #5d237a;
+}
+
+.theme-academy--secondary.yoast-promoblock {
+	border-color: #a4286a;
+}
+
+.theme-software.yoast-promoblock {
+	border-color: #0075b3;
+}
+
+.theme-software--secondary.yoast-promoblock {
+	border-color: #009288;
+}
+
+.theme-review.yoast-promoblock {
+	border-color: #009288;
+}
+
+.theme-review--secondary.yoast-promoblock {
+	border-color: #77b227;
+}
+
+.theme-about.yoast-promoblock {
+	border-color: #d93f69;
+}
+
+.theme-about--secondary.yoast-promoblock {
+	border-color: #a4286a;
+}
+
+.link.yoast-promoblock {
+	border-color: #dc5c04;
+}
+
+.link.yoast-promoblock::after {
+	-webkit-filter: drop-shadow(1px 0 0 #dc5c04);
+	-moz-filter: drop-shadow(1px 0 0 #dc5c04);
+	-ms-filter: drop-shadow(1px 0 0 #dc5c04);
+	-o-filter: drop-shadow(1px 0 0 #dc5c04);
+	filter: drop-shadow(1px 0 0 #dc5c04);
+}
+
+.cta.yoast-promoblock {
+	border-color: #dc5c04;
+}
+
+.cta.yoast-promoblock::after {
+	-webkit-filter: drop-shadow(1px 0 0 #dc5c04);
+	-moz-filter: drop-shadow(1px 0 0 #dc5c04);
+	-ms-filter: drop-shadow(1px 0 0 #dc5c04);
+	-o-filter: drop-shadow(1px 0 0 #dc5c04);
+	filter: drop-shadow(1px 0 0 #dc5c04);
+}
+
+.yoast-promoblock {
+	display: block;
+	position: relative;
+	margin-bottom: 1.88rem;
+	padding: 20px;
+	border: 1px solid;
+	border-radius: 30px;
+	border-bottom-left-radius: 0;
+	background-color: #fff;
+	font-family: "Merriweather", Georgia, serif;
+}
+
+.yoast-promoblock p {
+	color: #000;
+}
+
+.yoast-promoblock p:last-of-type {
+	margin-bottom: 0;
+}
+
+.yoast-promoblock i.blockicon {
+	position: absolute;
+	left: 10px;
+	bottom: 10px;
+	padding: 0 0.5em 0 0;
+	font-size: 2.25em;
+}
+
+.yoast-promoblock a img {
+	border: 1px solid #dcdcdc;
+}
+
+.yoast-promoblock p a {
+	font-weight: 600 !important;
+	text-decoration: underline;
+}
+
+.yoast-promoblock form a {
+	font-family: "Open Sans", Arial, sans-serif;
+	font-weight: 400 !important;
+	text-decoration: none;
+}
+
+.yoast-promoblock h4,
+.yoast-promoblock .h4 {
+	margin-bottom: 0.7rem;
+}
+
+.yoast-promoblock.link {
+	border-color: #dc5c04;
+}
+
+.yoast-promoblock.link a,
+.yoast-promoblock.link a:hover {
+	color: #dc5c04;
+}
+
+.yoast-promoblock--white {
+	border-color: #fff !important;
+}
+
+.yoast-promoblock.theme-academy a {
+	color: #5d237a !important;
+}
+
+.yoast-promoblock.theme-academy.secondary a {
+	color: #a4286a !important;
+}
+
+.yoast-promoblock.theme-software a {
+	color: #0075b3 !important;
+}
+
+.yoast-promoblock.theme-review a {
+	color: #009288 !important;
+}
+
+.yoast-promoblock.theme-review.secondary a {
+	color: #77b227 !important;
+}
+
+.yoast-promoblock.theme-about a {
+	color: #d93f69 !important;
+}
+
+.product .yoast-promoblock {
+	overflow: hidden;
+}
+
+.yoast-promoblock--hometitle {
+	/* OLD - iOS 6-, Safari 3.1-6 */
+	/* OLD - Firefox 19- (buggy but mostly works) */
+	display: -ms-flexbox;
+	/* TWEENER - IE 10 */
+	/* NEW - Chrome */
+	display: flex;
+	max-width: 16em;
+	height: 11em;
+	margin: 16px auto 32px;
+	margin: 1rem auto 2rem;
+	border-color: #fff !important;
+	background-color: rgba(217, 63, 105, 0.25);
+	font-size: 16px;
+	font-size: 1rem;
+	line-height: 1;
+
+	-webkit-box-pack: center;
+	-ms-flex-align: center;
+	-ms-flex-line-pack: center;
+	/* NEW, Spec - Opera 12.1, Firefox 20+ */
+	-ms-flex-pack: justify;
+}
+
+.old-ie .yoast-promoblock--hometitle {
+	text-align: justify;
+}
+
+.old-ie .yoast-promoblock--hometitle::after {
+	display: inline-block;
+	width: 100%;
+	content: "";
+}
+
+.old-ie .yoast-promoblock--hometitle > * {
+	display: inline-block;
+	text-align: right;
+}
+
+@media only screen and (max-width: 30rem) {
+	.yoast-promoblock--hometitle::after {
+		content: none !important;
+	}
+}
+
+.yoast-promoblock--imageholder {
+	margin-bottom: 0;
+	padding: 0;
+}
+
+.yoast-promoblock--imageholdersmall {
+	position: absolute;
+}
+
+.yoast-promoblock--imageholdersmall:first-child {
+	right: 4rem;
+}
+
+.yoast-promoblock--imageholdersmall:last-child {
+	top: 4rem;
+}
+
+@media only screen and (max-width: 50rem) {
+	.yoast-promoblock h2 {
+		margin-bottom: 0;
+	}
+}
+
+a.promoblock {
+	color: #000;
+	text-decoration: none;
+}
+
+a.promoblock:hover {
+	text-decoration: none;
+}
+
+.promoblockimage__holder {
+	position: relative;
+	width: 240px;
+	height: 295px;
+}
+
+@media only screen and (min-width: 50rem) {
+	[class*="promoblock--icon"]::before {
+		position: absolute;
+		left: 0.47rem;
+		bottom: 0.47rem;
+		font-family: "FontAwesome", "Open Sans", Arial, sans-serif;
+		font-size: 2.2rem;
+		line-height: 1;
+	}
+
+	body.theme-about [class*="promoblock--icon"]::before {
+		color: #d93f69;
+	}
+
+	body.theme-about .promoblock a.color-cta {
+		color: #009288 !important;
+	}
+
+	body.theme-academy [class*="promoblock--icon"]::before {
+		color: #5d237a;
+	}
+
+	body.theme-software [class*="promoblock--icon"]::before {
+		color: #0075b3;
+	}
+
+	.promoblock--icon-academy::before {
+		content: "\f19d";
+	}
+
+	.promoblock--icon-blog::before {
+		content: "\f1ea";
+	}
+
+	.promoblock--icon-book::before {
+		content: "\f02d";
+	}
+
+	.promoblock--icon-calendar::before {
+		content: "\f073";
+	}
+
+	.promoblock--icon-check::before {
+		content: "\f046";
+	}
+
+	.promoblock--icon-drupal::before {
+		content: "\f1a9";
+	}
+
+	.promoblock--icon-gears::before {
+		content: "\f085";
+	}
+
+	.promoblock--icon-pencil::before {
+		content: "\f040";
+	}
+
+	.promoblock--icon-plug::before {
+		content: "\f1e6";
+	}
+
+	.promoblock--icon-video::before {
+		content: "\f008";
+	}
+
+	.promoblock--icon-wordpress::before {
+		content: "\f19a";
+	}
+}
+
+.yoast {
+	color: #000;
+	font-family: "Open Sans",Arial,sans-serif;
+	font-size: 1rem;
+	line-height: 1.88;
+	letter-spacing: 0.01em;
+}
+
+.yoast *,
+.yoast *:before,
+.yoast *:after {
+	box-sizing: border-box;
+}
+
+.yoast-hr {
+	position: relative;
+	margin: 0;
+	padding-bottom: 1.88rem;
+	border: 0;
+	border-top: 1px solid #a4286a;
+}
+
+.yoast-hr:after {
+	position: absolute;
+	z-index: 1;
+	top: -2px;
+	right: 50%;
+	height: 0;
+	border: none;
+	border-top: 20px solid #f1f1f1;
+	border-left: 40px solid transparent;
+	border-right: 40px solid transparent;
+	line-height: 0;
+	content: "";
+	-ms-transform: translateX(50%);
+	transform: translateX(50%);
+
+	-webkit-filter: drop-shadow(0 1px 0 #a4286a);
+	-moz-filter: drop-shadow(0 1px 0 #a4286a);
+	-ms-filter: drop-shadow(0 1px 0 #a4286a);
+	-o-filter: drop-shadow(0 1px 0 #a4286a);
+	filter: drop-shadow(0 1px 0 #a4286a);
+}
+
+.yoast-list--usp li:before {
+	width: 1em;
+	height: 100%;
+	background: url("data:image/svg+xml;charset=utf8,%3Csvg%20width%3D%221792%22%20height%3D%221792%22%20viewBox%3D%220%200%201792%201792%22%20xmlns%3D%22http%3A%2F%2Fwww%2Ew3%2Eorg%2F2000%2Fsvg%22%3E%3Cpath%20fill%3D%22%2377B227%22%20d%3D%22M1671%20566q0%2040%2D28%2068l%2D724%20724%2D136%20136q%2D28%2028%2D68%2028t%2D68%2D28l%2D136%2D136%2D362%2D362q%2D28%2D28%2D28%2D68t28%2D68l136%2D136q28%2D28%2068%2D28t68%2028l294%20295%20656%2D657q28%2D28%2068%2D28t68%2028l136%20136q28%2028%2028%2068z%22%2F%3E%3C%2Fsvg%3E") no-repeat;
+	background-position: right 0.4em;
+	background-size: contain;
+	content: "";
+}
+
+.yoast-button--purple {
+	background-color: #5d237a;
+}
+
+.yoast-button-go-to:after {
+	position: static;
+	top: auto;
+	left: auto;
+	width: auto;
+	height: auto;
+	border: none;
+	content: " \00BB";
+}
+
+.yoast-button--installed {
+	color: #fff;
+	background-color: #77b227;
+	cursor: default;
+}
+
+.yoast-button--installed:hover {
+	background-color: #77b227;
+	text-decoration: none;
+}
+
+.yoast-promo-extensions {
+	display: -ms-flexbox;
+	display: flex;
+	margin-right: -50px;
+
+	-ms-flex-wrap: wrap;
+	flex-wrap: wrap;
+}
+
+.yoast-promo-extensions > h2 {
+	width: 100%;
+	margin-right: 50px;
+}
+
+.yoast-promo-extension {
+	max-width: 330px;
+	margin-right: 50px;
+	border-color: #a4286a;
+	background-color: transparent;
+}
+
+.yoast-promo-extension:first-child {
+	margin-right: 0;
+}
+
+.yoast-promo-extension img {
+	width: 100%;
+	height: auto;
+	margin-bottom: 0.8rem;
+}
+
+@media screen and (max-width: 900px) {
+	.yoast-promo-extension img {
+		display: none;
+	}
+}
+
+.yoast-promo-extension .yoast-button {
+	width: 100%;
+	max-height: none;
+}
+
+.yoast-promo-extension .yoast-button--installed {
+	width: auto;
+}
+
+.yoast-promo-extension h3 {
+	color: #a4286a;
+}
+
+@media screen and (max-width: 900px) {
+	.yoast-promo-extension {
+		width: 100%;
+		max-width: none;
+	}
+}
+
+.yoast-seo-premium-extension:before,
+.yoast-seo-premium-extension:after {
+	display: table;
+	content: "";
+}
+
+.yoast-seo-premium-extension:after {
+	clear: both;
+}
+
+.yoast-seo-premium-benefits__title {
+	font-weight: 600;
+}
+
+.yoast-seo-premium-benefits__description:before {
+	content: "– ";
+}
+
+.yoast-link--more-info {
+	padding-right: calc( 1em + 5px);
+	color: #646464;
+	background: url("data:image/svg+xml;charset=utf8,%3Csvg%20width%3D%221792%22%20height%3D%221792%22%20viewBox%3D%220%200%201792%201792%22%20xmlns%3D%22http%3A%2F%2Fwww%2Ew3%2Eorg%2F2000%2Fsvg%22%3E%3Cpath%20fill%3D%22%23646464%22%20d%3D%22M1152%201376v%2D160q0%2D14%2D9%2D23t%2D23%2D9h%2D96v%2D512q0%2D14%2D9%2D23t%2D23%2D9h%2D320q%2D14%200%2D23%209t%2D9%2023v160q0%2014%209%2023t23%209h96v320h%2D96q%2D14%200%2D23%209t%2D9%2023v160q0%2014%209%2023t23%209h448q14%200%2023%2D9t9%2D23zm%2D128%2D896v%2D160q0%2D14%2D9%2D23t%2D23%2D9h%2D192q%2D14%200%2D23%209t%2D9%2023v160q0%2014%209%2023t23%209h192q14%200%2023%2D9t9%2D23zm640%20416q0%20209%2D103%20385%2E5t%2D279%2E5%20279%2E5%2D385%2E5%20103%2D385%2E5%2D103%2D279%2E5%2D279%2E5%2D103%2D385%2E5%20103%2D385%2E5%20279%2E5%2D279%2E5%20385%2E5%2D103%20385%2E5%20103%20279%2E5%20279%2E5%20103%20385%2E5z%22%2F%3E%3C%2Fsvg%3E");
+	background-repeat: no-repeat;
+	background-position: right 0.2em;
+	background-size: 1em;
+}
+
+.yoast-link--more-info:after {
+	content: " \00BB";
+}
+
+.yoast-promo-extension .yoast-link--more-info {
+	display: block;
+	margin: 1em 0 0 0;
+	background-position: right 0.4em;
+}
+
+.yoast-heading-highlight {
+	color: #a4286a;
+	font-weight: 600;
+}
+
+.yoast-money-back-guarantee {
+	font-size: 1.1em;
+	font-style: italic;
+}
+
 h4 {
 	clear: both;
 	margin: 1.2em 0 0.5em 0;
@@ -488,7 +1391,23 @@
 	padding-top: 1em;
 }
 
-<<<<<<< HEAD
+@media screen and (max-width: 782px) {
+	.wpseo-gsc-reload-crawl-issues-form {
+		top: 0;
+		margin: 1em 0;
+	}
+
+	.wpseo-gsc-reload-crawl-issues-form .alignright {
+		float: none;
+	}
+}
+
+@media screen and (max-width: 600px) {
+	.wpseo-gsc-reload-crawl-issues-form {
+		margin-bottom: 0;
+	}
+}
+
 .yoast-sidebar__title {
 	box-sizing: border-box;
 	width: 100%;
@@ -510,21 +1429,4 @@
 
 .yoast-sidebar__spot a {
 	color: #a4286a;
-=======
-@media screen and (max-width: 782px) {
-	.wpseo-gsc-reload-crawl-issues-form {
-		top: 0;
-		margin: 1em 0;
-	}
-
-	.wpseo-gsc-reload-crawl-issues-form .alignright {
-		float: none;
-	}
-}
-
-@media screen and (max-width: 600px) {
-	.wpseo-gsc-reload-crawl-issues-form {
-		margin-bottom: 0;
-	}
->>>>>>> b28a32b5
 }