--- conflicted
+++ resolved
@@ -490,120 +490,4 @@
 	margin: 0 10px 0 0;
 	font-size: 14px;
 	font-weight: bold;
-<<<<<<< HEAD
-}
-
-.wpseo-tab-video-container {
-	overflow: hidden;
-	margin-bottom: 1em;
-	border-radius: 10px;
-	border-bottom-right-radius: 0;
-	background-color: #a4286a;
-}
-
-.wpseo-tab-video-slideout {
-	display: none;
-	height: 600px;
-	padding: 0.5em 0.5em 0.5em;
-	border: 1px solid #a4286a;
-	border-bottom-left-radius: 10px;
-	background-color: white;
-}
-
-.wpseo-tab-video-container__handle {
-	width: 100%;
-	margin: 0;
-	padding: 0.5em;
-	border: none;
-	outline: none;
-	color: white;
-	background-color: #a4286a;
-	text-align: left;
-	cursor: pointer;
-}
-
-.wpseo-tab-video-container__handle .toggle__arrow {
-	text-decoration: none;
-}
-
-.wpseo-tab-video-container__handle:hover,
-.wpseo-tab-video-container__handle:focus {
-	text-decoration: underline;
-}
-
-.wpseo-tab-video-container__handle .dashicons-before:before {
-	margin-right: 5px;
-}
-
-.wpseo-tab-video-slideout .wpseo-tab-video__panel__textarea {
-	float: left;
-	width: 260px;
-	margin: 0.5em 1em 0 0;
-	padding: 15px;
-	border: 1px solid;
-	border-color: white;
-	border-radius: 30px;
-	border-bottom-right-radius: 0;
-	color: white;
-}
-
-.wpseo-tab-video-slideout .wpseo-tab-video__panel__textarea h3 {
-	margin: 0;
-	color: white;
-}
-
-.wpseo-tab-video-slideout .yoast-help-center-tabs {
-	overflow: auto;
-	width: 180px;
-	margin: -0.5em;
-	padding-left: 0.5em;
-	color: white;
-	background-color: #a4286a;
-}
-
-.wpseo-help-center-item a {
-	display: block;
-	padding: 0.5em;
-	color: white;
-}
-
-.wpseo-help-center-item.active a {
-	border: 1px solid white;
-	border-right-width: 0;
-	border-left: 2px solid rgb(97, 5, 54);
-	color: #a4286a;
-	background-color: white;
-}
-
-.wpseo-tab-video-slideout .help-tab-content {
-	overflow: auto;
-	margin: 0;
-}
-
-.wpseo-tab-video__panel__textarea {
-	background-color: #a4286a;
-}
-
-.wpseo-tab-video__panel__textarea a,
-.wpseo-tab-video__panel__textarea a:hover,
-.wpseo-tab-video__panel__textarea a:focus {
-	color: white;
-	font-weight: bold;
-}
-
-.wpseo-tab-video-slideout .wpseo-tab-video__panel {
-	clear: both;
-	margin-right: 1em;
-}
-
-.wpseo-tab-video__panel.wpseo-tab-video__panel--video {
-	-ms-flex: 0 0 auto;
-	flex: 0 0 auto;
-}
-
-.contextual-help-tabs-wrap {
-	width: 100%;
-	padding-left: 20px;
-=======
->>>>>>> dff59450
 }