--- conflicted
+++ resolved
@@ -492,10 +492,10 @@
 	font-weight: bold;
 }
 
-<<<<<<< HEAD
 .wpseo-redirect-clear {
 	clear: both;
-=======
+}
+
 .wpseo-tab-video-container {
 	overflow: hidden;
 	margin-bottom: 1em;
@@ -565,5 +565,4 @@
 .wpseo-tab-video-slideout .wpseo-tab-video__panel {
 	float: left;
 	margin-right: 1em;
->>>>>>> 8ec36734
 }