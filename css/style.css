html {
    font-family: sans-serif;
}

#overallScore #score_circle {
    fill: #999;
}

#overallScore #score_circle_shadow {
    fill: #777;
}

#overallScore.good #score_circle {
    fill: #9fda4f;
}

#overallScore.good #score_circle_shadow {
    fill: #77b227;
}

#overallScore.ok #score_circle {
    fill: #ffdc42;
}

#overallScore.ok #score_circle_shadow {
    fill: #ffc82e;
}

#overallScore.poor #score_circle {
    fill: #ffb81e;
}

#overallScore.poor #score_circle_shadow {
    fill: #f49a00;
}

#overallScore.bad #score_circle {
    fill: #ff4e47;
}

#overallScore.bad #score_circle_shadow {
    fill: #ed261f;
}

.inputForm label {
    width: 250px;
    float: left;
    color: #777;
    line-height: 20px;
    text-transform: capitalize;
}


.inputForm input {
    width: 300px;
    line-height: 20px;
    margin: 5px 0;
    float: left;
}

.inputForm textArea {
    width: 100%;
    height: 400px;
    margin: 5px 0;
    float: left;
}

li .score{
    list-style-type: none;
}

.wpseoanalysis td {
    vertical-align: middle;
}
.wpseo-score-text {
    display: inline-block;
    width: 90%;
}
.wpseo-score-icon {
    display: inline-block;
    width: 12px;
    height: 12px;
    margin: 3px 10px 0 3px;
    border-radius: 50%;
    background: #888;
    vertical-align: top;
}



.wpseo-score-icon.good {
    background-color: #7ad03a;
}

.wpseo-score-icon.ok {
    background-color: #ffba00;
}

.wpseo-score-icon.poor {
    background-color: #ee7c1b;
}

.wpseo-score-icon.bad {
    background-color: #dd3d36;
}

.wpseo-score-icon.na {
    background-color: #999;
}

.wpseo-score-icon.noindex {
    background-color: #1e8cbe;
}

.wpseo_msg {
    margin: 5px 0 10px 0;
    padding: 0 5px;
    border: 1px solid #e6db55;
    background-color: #FFFFE0;
}

#snippet_preview {
    border: 1px solid #ddd;
    padding: 20px;
    width: 512px;
    font-family: Arial, sans-serif;
}

.title {
    color: #1e0fbe;
    display: block;
    overflow: hidden;
    text-overflow: ellipsis;
    text-decoration: none;
    white-space: nowrap;
    width: 512px;
    font-size: 18px;
    line-height: 1.2;
    font-weight: normal;
    margin: 0;
}

.title:visited {
    color: #609
}

.url, .desc {
    font-size: 13px;
    line-height: 1.4;
    display: block;

}

.url {
    font-size: 14px;
    line-height: 16px;
    color: #006621;
    font-style: normal;
}

.urlBase{
    float: left;
}

.desc {
    color: #545454;
}

input, textarea {
    width: 540px;
    padding: 5px;
    margin: 5px 5px 5px 0;
    font-size: 14px;
    display: block
}

textarea {
    height: 60px
}

label {
    display: block;
    width: 200px;
    font-size: 14px;
    padding-top: 10px;
    font-weight: bold;
    vertical-align: text-bottom
}

<<<<<<< HEAD
#snippet_preview{
    border: 1px solid #ddd;
    padding: 20px;
    width:512px;
    font-family: Arial, sans-serif;
=======

.screen-reader-text {
    clip: rect(1px, 1px, 1px, 1px);
    position: absolute !important;
    height: 1px;
    width: 1px;
    overflow: hidden;
>>>>>>> a60c4c41
}<|MERGE_RESOLUTION|>--- conflicted
+++ resolved
@@ -187,13 +187,12 @@
     vertical-align: text-bottom
 }
 
-<<<<<<< HEAD
 #snippet_preview{
     border: 1px solid #ddd;
     padding: 20px;
     width:512px;
     font-family: Arial, sans-serif;
-=======
+}
 
 .screen-reader-text {
     clip: rect(1px, 1px, 1px, 1px);
@@ -201,5 +200,4 @@
     height: 1px;
     width: 1px;
     overflow: hidden;
->>>>>>> a60c4c41
 }