#snippet_preview {
	margin: 0 0 10px;
	font-family: Arial, Helvetica, sans-serif;
	font-style: normal;
}

.form-table td .snippet-editor__label {
	font-size: 1rem;
	line-height: 1;
}

.form-table td textarea {
	margin-top: 5px;
}

.wp-core-ui .button.snippet-editor__submit {
	margin-top: 1em;
}

<<<<<<< HEAD
/* In the snippet editor reset the margin that throws of the layout */
.inside .wpseotab .form-table td input.snippet-editor__input {
	margin-top: 5px;
=======
input[type="text"].snippet-editor__field--invalid {
	color: #f00;
>>>>>>> 3da5f390
}<|MERGE_RESOLUTION|>--- conflicted
+++ resolved
@@ -17,12 +17,11 @@
 	margin-top: 1em;
 }
 
-<<<<<<< HEAD
 /* In the snippet editor reset the margin that throws of the layout */
 .inside .wpseotab .form-table td input.snippet-editor__input {
 	margin-top: 5px;
-=======
+}
+
 input[type="text"].snippet-editor__field--invalid {
 	color: #f00;
->>>>>>> 3da5f390
 }