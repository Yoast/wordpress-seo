.wpseo-kb-search-search-bar {
	padding-bottom: 15px;
	border-bottom: 1px solid #ccc;
}

.wpseo-kb-search-search-bar input[type="text"] {
<<<<<<< HEAD
=======
	min-width: 50%;
>>>>>>> ebe2fc8e
	height: 28px;
	margin-right: 3px;
}

.wpseo-kb-search-results {
	overflow: auto;
	height: 500px;
}

.wpseo-kb-search-no-results {
	margin-top: 10px;
}

.wpseo-kb-search-result {
	display: block;
	margin: 0;
	padding-left: 5px;
	border-bottom: 1px solid #efefef;
	color: #000;
	text-decoration: none;
}

.wpseo-kb-search-result-link {
	display: block;
	text-decoration: none;
	cursor: pointer;
}

.wpseo-kb-search-result-link:hover,
.wpseo-kb-search-result-link:focus {
	background-color: rgba(93, 12, 55, 0.5);
	text-decoration: underline;
}

.wpseo-kb-search-result .wpseo-kb-search-result-title {
	margin: 0;
	padding-top: 15px;
}

.wpseo-kb-search-ext-link {
	float: right;
}

.wpseo-kb-search-back-button:before {
	content: "\f141";
}

.wpseo-kb-search-ext-link:before {
	content: "\f504";
}

.dashicon-button:before {
	font-family: "dashicons";
	font-size: 20px;
	line-height: 1.35em;
	vertical-align: middle;
}

.wpseo-kb-search-navigation {
	z-index: 10;
	padding: 1em 0;
}

.kb-search-content-frame {
	width: 100%;
	height: 543px;
}

.kb-search-content-frame {
	background: url("data:image/svg+xml;charset=utf-8,<svg xmlns=\"http://www.w3.org/2000/svg\" width=\"100%\" height=\"100%\" viewBox=\"0 0 100% 100%\"><text fill=\"%23ffffff\" x=\"50%\" y=\"50%\" font-family=\"'Lucida Grande', sans-serif\" font-size=\"24\" text-anchor=\"middle\">Loading article...</text></svg>") 0 0 no-repeat;
}

.wpseo-kb-loader:before,
.wpseo-kb-loader:after,
.wpseo-kb-loader {
	width: 2.5em;
	height: 2.5em;
	border-radius: 50%;
	-webkit-animation: load7 1.8s infinite ease-in-out;
	animation: load7 1.8s infinite ease-in-out;

	-webkit-animation-fill-mode: both;
	animation-fill-mode: both;
}

.wpseo-kb-loader {
	position: relative;
	margin: 80px auto;
	color: #a4286a;
	font-size: 10px;
	text-indent: -9999em;
	-webkit-transform: translateZ(0);
	-ms-transform: translateZ(0);
	transform: translateZ(0);
	-webkit-animation-delay: -0.16s;
	animation-delay: -0.16s;
}

.wpseo-kb-loader:before {
	left: -3.5em;
	-webkit-animation-delay: -0.32s;
	animation-delay: -0.32s;
}

.wpseo-kb-loader:after {
	left: 3.5em;
}

.wpseo-kb-loader:before,
.wpseo-kb-loader:after {
	position: absolute;
	top: 0;
	content: "";
}

.dashicons {
	text-decoration: none;
}

@-webkit-keyframes load7 {
	0%,
	80%,
	100% {
		box-shadow: 0 2.5em 0 -1.3em;
	}

	40% {
		box-shadow: 0 2.5em 0 0;
	}
}

@keyframes load7 {
	0%,
	80%,
	100% {
		box-shadow: 0 2.5em 0 -1.3em;
	}

	40% {
		box-shadow: 0 2.5em 0 0;
	}
}<|MERGE_RESOLUTION|>--- conflicted
+++ resolved
@@ -4,10 +4,7 @@
 }
 
 .wpseo-kb-search-search-bar input[type="text"] {
-<<<<<<< HEAD
-=======
 	min-width: 50%;
->>>>>>> ebe2fc8e
 	height: 28px;
 	margin-right: 3px;
 }
