--- conflicted
+++ resolved
@@ -738,25 +738,6 @@
 
 /* Floated to reset white space between list items */
 ul.wpseo-metabox-tabs li {
-<<<<<<< HEAD
-	display: inline-block;
-	margin-right: 5px;
-	margin-bottom: -5px;
-	padding: 0;
-	border-width: 1px 1px 0;
-	border-style: solid solid none;
-	border-color: #dfdfdf;
-	vertical-align: top;
-}
-
-ul.wpseo-metabox-tabs li,
-ul.wpseo-metabox-tabs li a {
-	overflow: hidden;
-	max-width: 250px;
-	white-space: nowrap;
-	text-overflow: ellipsis;
-}
-=======
   float: left;
   margin-right: 5px;
   margin-bottom: -1px;
@@ -772,7 +753,6 @@
     overflow: hidden;
     white-space: nowrap;
     text-overflow: ellipsis; }
->>>>>>> 41914dd7
 
 .wpseotab.active {
   display: block;
@@ -782,13 +762,6 @@
   background-color: #fdfdfd; }
 
 .wpseo-metabox-tabs a {
-<<<<<<< HEAD
-	display: block;
-	float: left;
-	padding: 5px 6px;
-	text-decoration: none;
-}
-=======
   display: inline-block;
   vertical-align: top;
   padding: 5px 4px 6px 12px;
@@ -801,7 +774,6 @@
 
 .wpseo-metabox-tabs .wpseo-score-icon {
   margin-left: 0; }
->>>>>>> 41914dd7
 
 #wpseo-meta-section-social .wpseo-metabox-tabs a {
   padding: 5px 7px; }
