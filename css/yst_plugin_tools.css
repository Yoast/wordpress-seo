--- conflicted
+++ resolved
@@ -215,21 +215,20 @@
 	margin: 0 5px 0 0; 
 }
 
-<<<<<<< HEAD
-#wpseo-debug-info {
-	clear: both;
-}
-
-#wpseo-debug-info .hndle {
-    cursor: auto;
-}
-
-#wpseo-debug-info h3 span:last-child {
-    padding-left: 16px;
-=======
 /* Add our icon to the Admin pages */
 #icon-wpseo_dashboard.icon32 {
 	background-image: url("../images/wordpress-SEO-32x32.png");
 	background-position: 0 0;
->>>>>>> 53f16748
+}
+
+#wpseo-debug-info {
+	clear: both;
+}
+
+#wpseo-debug-info .hndle {
+    cursor: auto;
+}
+
+#wpseo-debug-info h3 span:last-child {
+    padding-left: 16px;
 }