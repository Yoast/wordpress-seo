--- conflicted
+++ resolved
@@ -258,16 +258,6 @@
 		float: left;
 		box-sizing: border-box;
 		min-width: 200px;
-<<<<<<< HEAD
-		margin-top: 10px;
-		padding-right: 1em;
-		line-height: 2em;
-		vertical-align: middle;
-	}
-
-	.switch-light.switch-yoast-seo > strong {
-		font-weight: 600;
-=======
 		margin: 8px 0;
 		padding-right: 16px;
 		line-height: 2;
@@ -283,7 +273,6 @@
 
 	.switch-container__has-help .yoast_help.yoast-help-button {
 		margin: 8px 0 0 4px;
->>>>>>> 2bd99984
 	}
 
 	.switch-toggle.switch-yoast-seo,
