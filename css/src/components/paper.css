--- conflicted
+++ resolved
@@ -9,7 +9,6 @@
 	box-sizing: border-box;
 }
 
-<<<<<<< HEAD
 .yoast #wpcontent p.submit {
 	padding-top: 8px;
 }
@@ -28,7 +27,8 @@
 
 .yoast #wpcontent .yoast-paper h2 {
 	margin-bottom: 32px;
-=======
+}
+
 .yoast-paper--small {
 	padding: 16px;
 }
@@ -53,7 +53,6 @@
 	padding-bottom: 0;
 	border: 0;
 	margin-bottom: 0;
->>>>>>> 6a808bfc
 }
 
 .yoast-paper .toggleable-container-trigger {
@@ -70,7 +69,6 @@
 	border-bottom: var(--yoast-border-default);
 	margin-bottom: 24px;
 }
-
 
 .yoast-paper__item .yoast-notification {
 	position: relative;
