@import "yoastseo";
@import "help-center-metabox";
@import "../../node_modules/yoast-components/forms/StyledSection/StyledSection";

@function svg-icon-list($color) {
	@return inline-svg('<svg width="1792" height="1792" viewBox="0 0 1792 1792" xmlns="http://www.w3.org/2000/svg"><path fill="#{$color}" d="M384 1408q0 80-56 136t-136 56-136-56-56-136 56-136 136-56 136 56 56 136zm0-512q0 80-56 136t-136 56-136-56-56-136 56-136 136-56 136 56 56 136zm1408 416v192q0 13-9.5 22.5t-22.5 9.5h-1216q-13 0-22.5-9.5t-9.5-22.5v-192q0-13 9.5-22.5t22.5-9.5h1216q13 0 22.5 9.5t9.5 22.5zm-1408-928q0 80-56 136t-136 56-136-56-56-136 56-136 136-56 136 56 56 136zm1408 416v192q0 13-9.5 22.5t-22.5 9.5h-1216q-13 0-22.5-9.5t-9.5-22.5v-192q0-13 9.5-22.5t22.5-9.5h1216q13 0 22.5 9.5t9.5 22.5zm0-512v192q0 13-9.5 22.5t-22.5 9.5h-1216q-13 0-22.5-9.5t-9.5-22.5v-192q0-13 9.5-22.5t22.5-9.5h1216q13 0 22.5 9.5t9.5 22.5z"/></svg>');
}

@function svg-icon-key($color) {
	@return inline-svg('<svg width="1792" height="1792" viewBox="0 0 1792 1792" xmlns="http://www.w3.org/2000/svg"><path fill="#{$color}" d="M832 512q0-80-56-136t-136-56-136 56-56 136q0 42 19 83-41-19-83-19-80 0-136 56t-56 136 56 136 136 56 136-56 56-136q0-42-19-83 41 19 83 19 80 0 136-56t56-136zm851 704q0 17-49 66t-66 49q-9 0-28.5-16t-36.5-33-38.5-40-24.5-26l-96 96 220 220q28 28 28 68 0 42-39 81t-81 39q-40 0-68-28l-671-671q-176 131-365 131-163 0-265.5-102.5t-102.5-265.5q0-160 95-313t248-248 313-95q163 0 265.5 102.5t102.5 265.5q0 189-131 365l355 355 96-96q-3-3-26-24.5t-40-38.5-33-36.5-16-28.5q0-17 49-66t66-49q13 0 23 10 6 6 46 44.5t82 79.5 86.5 86 73 78 28.5 41z"/></svg>');
}

@function svg-icon-edit($color) {
	@return inline-svg('<svg width="1792" height="1792" viewBox="0 0 1792 1792" xmlns="http://www.w3.org/2000/svg"><path fill="#{$color}" d="M491 1536l91-91-235-235-91 91v107h128v128h107zm523-928q0-22-22-22-10 0-17 7l-542 542q-7 7-7 17 0 22 22 22 10 0 17-7l542-542q7-7 7-17zm-54-192l416 416-832 832h-416v-416zm683 96q0 53-37 90l-166 166-416-416 166-165q36-38 90-38 53 0 91 38l235 234q37 39 37 91z" /></svg>');
}

/* Hide the taxonomy metabox rich editor when it's first inserted in the form. */
#edittag > #wp-description-wrap {
	display: none;
}

#wp-description-wrap .wp-editor-area {
	border: 0;
}

/* Give the original textarea enough height to mitigate content flash. */
.term-description-wrap td > textarea#description {
	min-height: 530px;
}

/**
 * Lines below came from metabox-tabs.css
 *
 * Metabox Tabs
 */
ul.wpseo-metabox-tabs {
	display: none;
	margin-top: 6px;
	margin-bottom: 0;
}

/* Contain floated list items and have overflow visible for the active tab */
ul.wpseo-metabox-tabs:after {
	content: "";
	display: table;
	clear: both;
}

.wpseo-metabox-tabs-div ul {
	list-style: none;
}

ul.wpseo-metabox-tabs li.active {
	background-color: #fdfdfd;
}

.wpseo-meta-section {
	display: none;
	width: 100%;
	max-width: calc( 100% - 50px );
	vertical-align: top;
}

.wpseo-meta-section.active {
	display: inline-block;
}

.wpseo-metabox-sidebar {
	float: left;
	width: 50px;
	padding: 0;
	background-color: #fff;
}

.wpseo-metabox-sidebar ul {
	margin: 0;
}

.wpseo-metabox-sidebar li {
	display: inline-block; /* Microsoft Edge 38. */
	margin-bottom: 0;
	padding: 5px;
}

.wpseo-metabox-sidebar a {
	display: inline-block;
	width: 35px;
	height: 35px;
	font-size: 20px;
	line-height: 30px;
	text-decoration: none;
}

.wpseo-metabox-sidebar li span {
	margin: 3px 0 0 -5px;
	padding: 0 2px 0 5px;
	border: 0 solid transparent;
	border-left-width: 3px;
	border-radius: 3px;

	&.wpseo-buy-premium {
		color: #a4286a;

		&:hover {
			color: #832055;
		}
	}
}

.wpseo-metabox-sidebar li.active span {
	border-color: #333;
	color: #333;

	&.wpseo-buy-premium {
		color: #a4286a;
		border-color: #a4286a;

		&:hover {
			color: #832055;
			border-color: #832055;
		}
	}
}

/* Floated to reset white space between list items */
ul.wpseo-metabox-tabs li {
	float: left;
	margin-right: 5px;
	margin-bottom: -1px;
	padding: 0;
	border: 1px solid #dfdfdf;
	border-bottom: 0 none;

	.wpseo-keyword {
		display: inline-block;
		vertical-align: top;
		max-width: 8em;
		max-width: 8rem;
		overflow: hidden;
		white-space: nowrap;
		text-overflow: ellipsis;
	}
}

.wpseotab {
	display: none;
	padding: 20px 35px;
	border: 1px solid #ddd;
	background-color: #fdfdfd;

	.wpseo-cornerstone-checkbox {
		margin-right: 0.5em;
	}
}

.wpseotab.content {
	padding: 20px 15px;
}

.wpseotab.active {
	display: block;
}

/* Content tab. */
#wpseosnippet,
#wpseofocuskeyword,
<<<<<<< HEAD
#wpseometakeywords,
#pageanalysis{
=======
#pageanalysis {
>>>>>>> e40a84eb
	margin-bottom: 2em;
}

/* Tab links. */
.wpseo-metabox-tabs .wpseo_tablink {
	display: inline-block;
	vertical-align: top;
	padding: 5px 12px 6px 12px;
	text-decoration: none;
}

/* Bigger right padding only for the content tab and the main keyword tabs */
.wpseo-metabox-tabs .wpseo_content_tab a,
.wpseo-metabox-tabs .wpseo_content_tab + .wpseo_keyword_tab a {
	padding-right: 12px;
}

.wpseo-metabox-tabs .wpseo-score-icon {
	margin-left: 0;
}

#wpseo-meta-section-social .wpseo-metabox-tabs .wpseo_tablink {
	padding: 5px 7px;
}

.wpseo-metabox-tabs .wpseo_tablink .dashicons {
	width: 16px;
	height: 16px;
	font-size: 16px;
}

.wpseo-metabox-sidebar .dashicons {
	width: 30px;
	height: 30px;
	font-size: 30px;
}

.wpseo-metabox-tabs-div div.wpseo-tabs-panel {
	overflow: auto;
	padding: 0.5em 0.9em;
	border: 1px solid;
}

#wpseo_meta .inside {
	margin: 0;

	&::after {
		content: "";
		display: table;
		clear: both;
	}
}

#wpseo_meta .postbox .inside .wpseotab {
	font-size: 13px !important;
}

/* Basic styling for social, advanced, and add-ons tabs content. */
.wpseotab input,
.wpseotab label,
.wpseotab textarea,
.wpseotab .select2-container,
.yoast-metabox__description,
.wpseotab p.error-message {
	max-width: 600px;
}

.wpseotab fieldset {
	padding-top: 5px;
}

.wpseotab legend {
	font-weight: 600;
}

/* By default, labels are set to display block. */
.wpseotab label {
	display: block;
	font-weight: 600;
}

/* Radio buttons and checkboxes labels are set to display inline-block. */
.wpseotab input[type="radio"] + label,
.wpseotab input[type="checkbox"] + label {
	display: inline-block;
	font-weight: 400;
}

/* Default vertical spacing between blocks of controls. */
.wpseotab label,
.wpseotab fieldset {
	margin-top: 2em;
	margin-bottom: 0.5em;
}

.wpseotab input[type="checkbox"],
.wpseotab input[type="checkbox"] + label {
	margin-top: 2em;
	margin-bottom: 0;
	font-size: 1em; /* 1em = 13px. Necessary for proper calculation of margins in em. */
}

/* First form controls in a tab need a smaller top margin. */
.wpseotab label:first-child,
.wpseotab fieldset:first-child,
.wpseotab input[type="checkbox"]:first-child,
.wpseotab input[type="checkbox"]:first-child + label {
	margin-top: 10px;
}

/* Radio buttons. */
.wpseotab input[type="radio"] {
	margin-top: 0;
}

.wpseotab input[type="radio"] + label {
	margin: 0 1em 0 0;
}

/* Descriptions and error messages below the fields. */
.yoast-metabox__description,
.wpseotab p.error-message {
	margin: 0.5em 0;
}

.wpseotab #yoast_wpseo_focuskw_text_input,
.wpseotab select[multiple] {
	margin-top: 0;
}

.wpseotab .wpseo_image_upload_button {
	margin-left: 3px;
}

.good,
.warn,
.wrong {
	font-weight: 600;
}

.good {
	color: green;
}

.warn {
	color: maroon;
}

.wrong {
	color: #dc3232;
}

#current_seo_title span {
	padding: 2px 5px;
	background-color: lightyellow;
}

#focuskwresults ul {
	margin: 0;
}

#focuskwresults p,
#focuskwresults li {
	font-size: 13px;
}

#focuskwresults li {
	margin: 0 0 0 20px;
	list-style-type: disc;
}

.wpseo_hidden {
	display: none;
}

.wpseo_msg {
	margin: 5px 0 10px 0;
	padding: 0 5px;
	border: 1px solid #e6db55;
	background-color: lightYellow;
}

ul.wpseo-metabox-tabs li.wpseo-tab-add-keyword {
	border: 1px dashed #dfdfdf;
	border-bottom: none;
}

.wpseo-tab-add-keyword .wpseo-add-keyword.button {
	height: auto;
	padding: 5px 12px 5px 10px;
	vertical-align: top;
	font-size: inherit;
	line-height: inherit;
	font-weight: bold;
	box-shadow: none;
	background: none;
	text-decoration: none;
}

.wpseo-tab-add-keyword .wpseo-add-keyword.button:focus {
	box-shadow: 0 0 0 1px #5b9dd9, 0 0 2px 1px rgba(30, 140, 190, .8)
}

.wpseo-tab-add-keyword .wpseo-add-keyword.button:active {
	transform: none;
}

.wpseo-add-keyword-plus {
	display: inline-block;
	vertical-align: top;
	margin: -1px 3px 0 0;
	font-size: 20px;
}

#wpseo-add-keyword-popup-title {
	margin: 1em 0;
	font-size: 1.3em;
}

/**
 * Edit Snippet Button focus style.
 *
 * This should be abstracted and applied to all buttons.
 * Or, maybe, take advantage of the `.button` CSS class in WordPress.
 */
.snippet-editor__button.snippet-editor__edit-button:focus {
	border-color: #5b9dd9;
	outline: none;
	color: #23282d;
	background-color: #fafafa;
	box-shadow: 0 0 3px rgba(0, 115, 170, 0.8);
}

.yoast_help.yoast-help-button {
	overflow: visible;
	position: relative;
	width: 20px;
	height: 20px;
	margin: 0;
	padding: 0;
	border: 0;
	outline: none;
	color: #72777c;
	background: transparent;
	box-shadow: none;
	vertical-align: top;
	/* IE 11 */
	cursor: pointer;
}

.wpseotab .yoast_help.yoast-help-button {
	float: right;
}

.wpseotab.content .yoast_help.yoast-help-button {
	margin-top: -47px;
}

.wpseo-admin-page .yoast_help.yoast-help-button {
	margin-right: 6px;
}

.yoast_help.yoast-help-button:before {
	position: absolute;
	top: 0;
	left: 0;
	padding: 4px;
	content: "\f223";
}

.yoast_help.yoast-help-button:hover,
.yoast_help.yoast-help-button:focus {
	color: #0073aa;
}

.yoast_help.yoast-help-button:focus:before,
.assessment-results__mark:focus {
	border-radius: 100%;
	box-shadow: 0 0 0 1px #5b9dd9,
	0 0 2px 1px rgba(30, 140, 190, 0.8);
}

.yoast-help-panel {
	display: none;
	max-width: 30em !important;
	padding: 0 0 1em;
	font-weight: normal;
	white-space: normal;
}

.wpseo-admin-page .subsubsub li {
	display: inline;
	max-width: none;
}

.yoast-seo-help-container {
	float: left;
	width: 100%;
	max-width: none;
}

.yoast-seo-help-container .yoast-help-panel {
	margin: 0.5em 0 !important;
}

.wpseo_content_wrapper p.search-box {
	margin: 10px 0 5px 0;
}

.wpseo-metabox-tabs .active a {
	color: #333;
}

#wpseotab .ui-widget-content .ui-state-hover {
	border: 1px solid #dfdfdf;
	color: #333;
	background: #f1f1f1;
}

/**
 * Lines below came from taxonomy-meta.css
 */
.yst-traffic-light-container {
	display: block;
	height: 30px;
}

.yst-traffic-light {
	width: 19px;
	height: 30px;
	margin: 0 0 0 5px;
}

.yst-traffic-light .traffic-light-color {
	display: none;
}

.yst-traffic-light.init .traffic-light-init {
	display: inline;
}

.yst-traffic-light.bad .traffic-light-red {
	display: inline;
}

.yst-traffic-light.ok .traffic-light-orange {
	display: inline;
}

.yst-traffic-light.good .traffic-light-green {
	display: inline;
}

.yst-traffic-light.na .traffic-light-empty {
	display: inline;
}

/**
 * Traffic light in publish box
 */
#wpseo-score {
	float: left;
	margin: 0 5px 0 -5px;
}

@function inline-svg($svg) {
	@return 'data:image/svg+xml;charset=utf8,#{_encode( $svg )}';
}

@function svg-icon-yoast($color) {
	@return inline-svg('<svg width="1792" height="1792" viewBox="0 0 1792 1792" xmlns="http://www.w3.org/2000/svg"><path fill="#{$color}" d="M403 218h691l-26 72h-665q-110 0-188.5 79t-78.5 189v771q0 95 60.5 169.5t153.5 93.5q23 5 98 5v72h-45q-140 0-239.5-100t-99.5-240v-771q0-140 99.5-240t239.5-100zm851-218h247l-482 1294q-23 61-40.5 103.5t-45 98-54 93.5-64.5 78.5-79.5 65-95.5 41-116 18.5v-195q163-26 220-182 20-52 20-105 0-54-20-106l-285-733h228l187 585zm474 558v1111h-795q37-55 45-73h678v-1038q0-85-49.5-155t-129.5-99l25-67q101 34 163.5 123.5t62.5 197.5z"/></svg>');
}

/**
* Content and SEO score in publish bar
*/
.yoast-seo-score .yoast-logo.svg {
	float: left;
	width: 18px;
	margin-right: 5px;
	height: 18px;
	background: url(svg-icon-yoast(#999)) no-repeat;
	background-size: 18px;
}

.yoast-seo-score .yoast-logo.svg.good {
	$color: #7ad03a;
	background-image: url(svg-icon-yoast($color));
}

.yoast-seo-score .yoast-logo.svg.ok {
	$color: #ee7c1b;
	background-image: url(svg-icon-yoast($color));
}

.yoast-seo-score .yoast-logo.svg.bad {
	$color: #dc3232;
	background-image: url(svg-icon-yoast($color));
}

.yoast-seo-score .yoast-logo.svg.na {
	$color: #999;
	background-image: url(svg-icon-yoast($color));
}

.yoast-seo-score .yoast-logo.svg.noindex {
	$color: #1e8cbe;
	background-image: url(svg-icon-yoast($color));
}

// Fix for the Taxonomy metabox heading: get just the first level h2.
.term-php .wpseo-taxonomy-metabox-postbox > h2 {
	margin: 0;
	padding: 8px 12px;
	border-bottom: 1px solid #eee;
	font-size: 14px;
	line-height: 1.4;
}

.wpseo-buy-premium {
	color: #A4286A;
	padding-right: 5px;
}

.wpseo-metabox-go-to {
	&::after {
		content: " \00BB";
		position: static;
		top: auto;
		right: auto;
		width: auto;
		height: auto;
		border: none;
	}
}

#wpseo-buy-premium-popup-button.button-buy-premium {
	background: #A4286A;
	border-color: #A4286A;
	color: #fff;
}

.wpseo-metabox-buy-premium {
	position: absolute;
	right: 12px;
	top: 0;
	padding: 8px 0; /* To have the same height of the `.yoast-help-center__button` button. */
}

.wpseo-metabox-buy-premium .dashicons {
	text-decoration: none;
}

/* Ensure the snippet preview section has always the proper width whatever the default yoast-section width is. */
.wpseosnippet .yoast-section {
	width: auto;
	max-width: 640px;
	/* The inner .snippet-editor__preview already has padding so we need to reset the .yoast-section default padding. */
	padding: 0;
}

#TB_window {
	#TB_ajaxContent {
		p {
			padding: 5px 0 0 0;
			margin: 5px 0 0 0;
		}

		ul {
			margin: 5px 0 10px 0;
		}

		li {
			list-style: none;
			margin: 5px 0 0 0;

			&::before {
				content: '+';
				margin: 0 10px 0 0;
				font-weight: bold;
			}
		}
	}
}

// TODO: Move this to the yoast-components repository
.yoast-section {
	&__heading {
		&-icon-list {
			background-image: url(svg-icon-list($color_headings));
		}

		&-icon-key {
			background-image: url(svg-icon-key($color_headings));
		}

		&-icon-edit {
			background-image: url(svg-icon-edit($color_headings));
		}
	}
}

.yoast-tooltip.yoast-tooltip-hidden::before,
.yoast-tooltip.yoast-tooltip-hidden::after {
	display: none;
}

/* Workaround for VoiceOver bug see issue #5857 */
.screen-reader-text.wpseo-generic-tab-textual-score,
.screen-reader-text.wpseo-keyword-tab-textual-score {
	display: block;
}

.yoast-notice-go-premium {
	border-left-color: #a4286a;
	background: #f1f1f1;
}

@media screen and ( max-width: 782px ) {
	.wpseo-metabox-sidebar {
		float: none;
		display: inline-block; /* Contain floated children, don't use overflow hidden to avoid cutting-off content. */
		width: auto;
		margin: 0 0 10px -5px;
		padding: 0;
		vertical-align: top;
	}

	.wpseo-meta-section.active {
		display: block;
		max-width: none;
		clear: both;
	}

	.wpseo-metabox-sidebar ul {
		display: inline-block; /* Contain floated children. */
	}

	.wpseo-metabox-sidebar li {
		float: left;
		text-align: center;
	}

	.wpseo-metabox-sidebar .wpseo-meta-section-link {
		width: 40px;
		height: 40px;
	}

	.wpseo-meta-section-link .dashicons,
	.wpseo-meta-section-link .yst-traffic-light-container {
		display: block;
		width: 40px;
		height: 35px; /* 35+5+2+3=45 must be 5px taller than the container to show the border outside of the contaiiner. */
		margin: 0;
		padding: 5px 0 2px;
		border-left-width: 0;
		border-bottom-width: 3px;
	}

	/* Traffic light svg and CSS generated dashicons. */
	.wpseo-meta-section-link .yst-traffic-light,
	.wpseo-meta-section-link .dashicons:before {
		margin: 0;
	}

	/* The "advanced" dashicon (the gear) is not perfectly centered and needs to be adjusted. */
	.wpseo-meta-section-link .dashicons-admin-generic:before {
		position: relative;
		left: 1px;
	}

	/* The Go Premium dashicon must stay unchanged in the responsive view. */
	.wpseo-metabox-buy-premium .wpseo-buy-premium {
		display: inline-block;
		width: 20px;
		height: 20px;
		padding: 0 5px 0;
	}

	.yoast-help-panel {
		max-width: none !important;
	}

	#wpseo-crawl-issues-table-form .subsubsub {
		float: none;
		max-width: calc( 100vw - 20px );
	}

	#wpseo-crawl-issues-table-form .yoast-help-button {
		margin-top: 3px;
	}

	/* Necessary to override a WP rule. */
	.wpseotab select[multiple] {
		height: auto !important;
	}
}

@media screen and ( max-width: 600px ) {
	/* Reduce the tabs padding on smaller screens. */
	.wpseotab {
		padding: 20px 20px;
	}

	.wpseotab.content {
		padding: 20px 0;
	}
}<|MERGE_RESOLUTION|>--- conflicted
+++ resolved
@@ -164,12 +164,7 @@
 /* Content tab. */
 #wpseosnippet,
 #wpseofocuskeyword,
-<<<<<<< HEAD
-#wpseometakeywords,
-#pageanalysis{
-=======
 #pageanalysis {
->>>>>>> e40a84eb
 	margin-bottom: 2em;
 }
 
