@import "yoastseo";
@import "help-center-metabox";

@function svg-icon-list($color) {
	@return inline-svg('<svg width="1792" height="1792" viewBox="0 0 1792 1792" xmlns="http://www.w3.org/2000/svg" role="img" aria-hidden="true" focusable="false"><path fill="#{$color}" d="M384 1408q0 80-56 136t-136 56-136-56-56-136 56-136 136-56 136 56 56 136zm0-512q0 80-56 136t-136 56-136-56-56-136 56-136 136-56 136 56 56 136zm1408 416v192q0 13-9.5 22.5t-22.5 9.5h-1216q-13 0-22.5-9.5t-9.5-22.5v-192q0-13 9.5-22.5t22.5-9.5h1216q13 0 22.5 9.5t9.5 22.5zm-1408-928q0 80-56 136t-136 56-136-56-56-136 56-136 136-56 136 56 56 136zm1408 416v192q0 13-9.5 22.5t-22.5 9.5h-1216q-13 0-22.5-9.5t-9.5-22.5v-192q0-13 9.5-22.5t22.5-9.5h1216q13 0 22.5 9.5t9.5 22.5zm0-512v192q0 13-9.5 22.5t-22.5 9.5h-1216q-13 0-22.5-9.5t-9.5-22.5v-192q0-13 9.5-22.5t22.5-9.5h1216q13 0 22.5 9.5t9.5 22.5z"/></svg>');
}

@function svg-icon-key($color) {
	@return inline-svg('<svg width="1792" height="1792" viewBox="0 0 1792 1792" xmlns="http://www.w3.org/2000/svg" role="img" aria-hidden="true" focusable="false"><path fill="#{$color}" d="M832 512q0-80-56-136t-136-56-136 56-56 136q0 42 19 83-41-19-83-19-80 0-136 56t-56 136 56 136 136 56 136-56 56-136q0-42-19-83 41 19 83 19 80 0 136-56t56-136zm851 704q0 17-49 66t-66 49q-9 0-28.5-16t-36.5-33-38.5-40-24.5-26l-96 96 220 220q28 28 28 68 0 42-39 81t-81 39q-40 0-68-28l-671-671q-176 131-365 131-163 0-265.5-102.5t-102.5-265.5q0-160 95-313t248-248 313-95q163 0 265.5 102.5t102.5 265.5q0 189-131 365l355 355 96-96q-3-3-26-24.5t-40-38.5-33-36.5-16-28.5q0-17 49-66t66-49q13 0 23 10 6 6 46 44.5t82 79.5 86.5 86 73 78 28.5 41z"/></svg>');
}

@function svg-icon-edit($color) {
	@return inline-svg('<svg width="1792" height="1792" viewBox="0 0 1792 1792" xmlns="http://www.w3.org/2000/svg" role="img" aria-hidden="true" focusable="false"><path fill="#{$color}" d="M491 1536l91-91-235-235-91 91v107h128v128h107zm523-928q0-22-22-22-10 0-17 7l-542 542q-7 7-7 17 0 22 22 22 10 0 17-7l542-542q7-7 7-17zm-54-192l416 416-832 832h-416v-416zm683 96q0 53-37 90l-166 166-416-416 166-165q36-38 90-38 53 0 91 38l235 234q37 39 37 91z" /></svg>');
}

#wpseo_meta {
	box-sizing: border-box;

	*, *:before, *:after {
		box-sizing: inherit;
	}
}

/* Hide the taxonomy metabox rich editor when it's first inserted in the form. */
#edittag > #wp-description-wrap {
	display: none;
}

#wp-description-wrap .wp-editor-area {
	border: 0;
}

/* Give the original textarea enough height to mitigate content flash. */
.term-description-wrap td > textarea#description {
	min-height: 530px;
}

/**
 * Lines below came from metabox-tabs.css
 *
 * Metabox Tabs
 */
ul.wpseo-metabox-tabs {
	display: none;
	margin-top: 6px;
	margin-bottom: 0;
}

/* Contain floated list items and have overflow visible for the active tab */
ul.wpseo-metabox-tabs:after {
	content: "";
	display: table;
	clear: both;
}

.wpseo-metabox-tabs-div ul {
	list-style: none;
}

ul.wpseo-metabox-tabs li.active {
	background-color: #fdfdfd;
}

.wpseo-meta-section {
	display: none;
	width: 100%;
	max-width: calc( 100% - 50px );
	vertical-align: top;
}

.wpseo-meta-section.active {
	display: inline-block;
}

.wpseo-metabox-sidebar {
	float: left;
	width: 50px;
	padding: 0;
	background-color: #fff;
}

.wpseo-metabox-sidebar ul {
	margin: 0;
}

.wpseo-metabox-sidebar li {
	display: inline-block; /* Microsoft Edge 38. */
	margin-bottom: 0;
	padding: 5px;
}

.wpseo-metabox-sidebar a {
	display: inline-block;
	width: 35px;
	height: 35px;
	font-size: 20px;
	line-height: 30px;
	text-decoration: none;
}

.wpseo-metabox-sidebar li span {
	margin: 3px 0 0 -5px;
	padding: 0 2px 0 5px;
	border: 0 solid transparent;
	border-left-width: 3px;
	border-radius: 3px;

	&.wpseo-buy-premium {
		color: #a4286a;

		&:hover {
			color: #832055;
		}
	}
}

.wpseo-metabox-sidebar li.active span {
	border-color: #333;
	color: #333;

	&.wpseo-buy-premium {
		color: #a4286a;
		border-color: #a4286a;

		&:hover {
			color: #832055;
			border-color: #832055;
		}
	}
}

/* Floated to reset white space between list items */
ul.wpseo-metabox-tabs li {
	float: left;
	margin-right: 5px;
	margin-bottom: -1px;
	padding: 0;
	border: 1px solid #dfdfdf;
	border-bottom: 0 none;

	.wpseo-keyword {
		display: inline-block;
		vertical-align: top;
		max-width: 8em;
		max-width: 8rem;
		overflow: hidden;
		white-space: nowrap;
		text-overflow: ellipsis;
	}
}

.wpseotab {
	display: none;
	padding: 20px 35px;
	border: 1px solid #ddd;
	background-color: #fdfdfd;

	.wpseo-cornerstone-checkbox {
		margin-right: 0.5em;
	}
}

.wpseotab.content {
	padding: 20px 15px;
}

.wpseotab.active {
	display: block;
}

/* Content tab. */
#wpseosnippet,
#wpseofocuskeyword {
	margin-bottom: 2em;
}

/* Tab links. */
.wpseo-metabox-tabs .wpseo_tablink {
	display: inline-block;
	vertical-align: top;
	padding: 5px 12px 6px 12px;
	text-decoration: none;
}

/* Bigger right padding only for the content tab and the main keyword tabs */
.wpseo-metabox-tabs .wpseo_content_tab a,
.wpseo-metabox-tabs .wpseo_content_tab + .wpseo_keyword_tab a {
	padding-right: 12px;
}

.wpseo-metabox-tabs .wpseo-score-icon {
	margin-left: 0;
}

#wpseo-meta-section-social .wpseo-metabox-tabs .wpseo_tablink {
	padding: 5px 7px;
}

.wpseo-metabox-tabs .wpseo_tablink .dashicons {
	width: 16px;
	height: 16px;
	font-size: 16px;
}

.wpseo-metabox-sidebar .dashicons {
	width: 30px;
	height: 30px;
	font-size: 30px;
}

.wpseo-metabox-tabs-div div.wpseo-tabs-panel {
	overflow: auto;
	padding: 0.5em 0.9em;
	border: 1px solid;
}

#wpseo_meta .inside {
	margin: 0;

	&::after {
		content: "";
		display: table;
		clear: both;
	}
}

#wpseo_meta .postbox .inside .wpseotab {
	font-size: 13px !important;
}

/* Basic styling for social, advanced, and add-ons tabs content. */
.wpseotab input,
.wpseotab label,
.wpseotab textarea,
.wpseotab .select2-container,
.yoast-metabox__description,
.wpseotab p.error-message {
	max-width: 600px;
}

.wpseotab fieldset {
	padding-top: 5px;
}

.wpseotab legend {
	font-weight: 600;
}

/* By default, labels are set to display block. */
.wpseotab label {
	display: block;
	font-weight: 600;
}

/* Radio buttons and checkboxes labels are set to display inline-block. */
.wpseotab input[type="radio"] + label,
.wpseotab input[type="checkbox"] + label {
	display: inline-block;
	font-weight: 400;
}

/* Default vertical spacing between blocks of controls. */
.wpseotab label,
.wpseotab fieldset {
	margin-top: 2em;
	margin-bottom: 0.5em;
}

.wpseotab input[type="checkbox"],
.wpseotab input[type="checkbox"] + label {
	margin-top: 2em;
	margin-bottom: 0;
	font-size: 1em; /* 1em = 13px. Necessary for proper calculation of margins in em. */
}

/* First form controls in a tab need a smaller top margin. */
.wpseotab label:first-child,
.wpseotab fieldset:first-child,
.wpseotab input[type="checkbox"]:first-child,
.wpseotab input[type="checkbox"]:first-child + label {
	margin-top: 10px;
}

/* Radio buttons. */
.wpseotab input[type="radio"] {
	margin-top: 0;
}

.wpseotab input[type="radio"] + label {
	margin: 0 1em 0 0;
}

/* Descriptions and error messages below the fields. */
.yoast-metabox__description,
.wpseotab p.error-message {
	margin: 0.5em 0;
}

.wpseotab #yoast_wpseo_focuskw_text_input,
.wpseotab select[multiple] {
	margin-top: 0;
}

.wpseotab .wpseo_image_upload_button {
	margin-left: 3px;
}

.good,
.warn,
.wrong {
	font-weight: 600;
}

.good {
	color: green;
}

.warn {
	color: maroon;
}

.wrong {
	color: #dc3232;
}

#current_seo_title span {
	padding: 2px 5px;
	background-color: lightyellow;
}

#focuskwresults ul {
	margin: 0;
}

#focuskwresults p,
#focuskwresults li {
	font-size: 13px;
}

#focuskwresults li {
	margin: 0 0 0 20px;
	list-style-type: disc;
}

.wpseo_hidden {
	display: none;
}

.wpseo_msg {
	margin: 5px 0 10px 0;
	padding: 0 5px;
	border: 1px solid #e6db55;
	background-color: lightYellow;
}

ul.wpseo-metabox-tabs li.wpseo-tab-add-keyword {
	border: 1px dashed #dfdfdf;
	border-bottom: none;
}

.wpseo-tab-add-keyword .wpseo-add-keyword.button {
	height: auto;
	padding: 5px 12px 5px 10px;
	vertical-align: top;
	font-size: inherit;
	line-height: inherit;
	font-weight: bold;
	box-shadow: none;
	background: none;
	text-decoration: none;
}

.wpseo-tab-add-keyword .wpseo-add-keyword.button:focus {
	box-shadow: 0 0 0 1px #5b9dd9, 0 0 2px 1px rgba(30, 140, 190, .8)
}

.wpseo-tab-add-keyword .wpseo-add-keyword.button:active {
	transform: none;
}

.wpseo-add-keyword-plus {
	display: inline-block;
	vertical-align: top;
	margin: -1px 3px 0 0;
	font-size: 20px;
}

#wpseo-add-keyword-popup-title {
	margin: 1em 0;
	font-size: 1.3em;
}

/**
 * Edit Snippet Button focus style.
 *
 * This should be abstracted and applied to all buttons.
 * Or, maybe, take advantage of the `.button` CSS class in WordPress.
 */
.snippet-editor__button.snippet-editor__edit-button:focus {
	border-color: #5b9dd9;
	outline: none;
	color: #23282d;
	background-color: #fafafa;
	box-shadow: 0 0 3px rgba(0, 115, 170, 0.8);
}

.wpseo-admin-page .subsubsub li {
	display: inline;
	max-width: none;
}

.yoast-seo-help-container {
	float: left;
	width: 100%;
	max-width: none;
}

.yoast-seo-help-container .yoast-help-panel {
	margin: 0.5em 0 !important;
}

.wpseo_content_wrapper p.search-box {
	margin: 10px 0 5px 0;
}

.wpseo-metabox-tabs .active a {
	color: #333;
}

#wpseotab .ui-widget-content .ui-state-hover {
	border: 1px solid #dfdfdf;
	color: #333;
	background: #f1f1f1;
}

/**
 * Lines below came from taxonomy-meta.css
 */
.yst-traffic-light-container {
	display: block;
	height: 30px;
}

.yst-traffic-light {
	width: 19px;
	height: 30px;
	margin: 0 0 0 5px;
}

.yst-traffic-light .traffic-light-color {
	display: none;
}

.yst-traffic-light.init .traffic-light-init {
	display: inline;
}

.yst-traffic-light.bad .traffic-light-red {
	display: inline;
}

.yst-traffic-light.ok .traffic-light-orange {
	display: inline;
}

.yst-traffic-light.good .traffic-light-green {
	display: inline;
}

.yst-traffic-light.na .traffic-light-empty {
	display: inline;
}

/**
 * Traffic light in publish box
 */
#wpseo-score {
	float: left;
	margin: 0 5px 0 -5px;
}

@function inline-svg($svg) {
	@return 'data:image/svg+xml;charset=utf8,#{_encode( $svg )}';
}

@function svg-icon-yoast($color) {
	@return inline-svg('<svg width="1792" height="1792" viewBox="0 0 1792 1792" xmlns="http://www.w3.org/2000/svg" role="img" aria-hidden="true" focusable="false"><path fill="#{$color}" d="M403 218h691l-26 72h-665q-110 0-188.5 79t-78.5 189v771q0 95 60.5 169.5t153.5 93.5q23 5 98 5v72h-45q-140 0-239.5-100t-99.5-240v-771q0-140 99.5-240t239.5-100zm851-218h247l-482 1294q-23 61-40.5 103.5t-45 98-54 93.5-64.5 78.5-79.5 65-95.5 41-116 18.5v-195q163-26 220-182 20-52 20-105 0-54-20-106l-285-733h228l187 585zm474 558v1111h-795q37-55 45-73h678v-1038q0-85-49.5-155t-129.5-99l25-67q101 34 163.5 123.5t62.5 197.5z"/></svg>');
}

/**
* Content and SEO score in publish bar
*/
.yoast-seo-score .yoast-logo.svg {
	float: left;
	width: 18px;
	margin-right: 5px;
	height: 18px;
	background: url(svg-icon-yoast(#999)) no-repeat;
	background-size: 18px;
}

.yoast-seo-score .yoast-logo.svg.good {
	$color: #7ad03a;
	background-image: url(svg-icon-yoast($color));
}

.yoast-seo-score .yoast-logo.svg.ok {
	$color: #ee7c1b;
	background-image: url(svg-icon-yoast($color));
}

.yoast-seo-score .yoast-logo.svg.bad {
	$color: #dc3232;
	background-image: url(svg-icon-yoast($color));
}

.yoast-seo-score .yoast-logo.svg.na {
	$color: #999;
	background-image: url(svg-icon-yoast($color));
}

.yoast-seo-score .yoast-logo.svg.noindex {
	$color: #1e8cbe;
	background-image: url(svg-icon-yoast($color));
}

// Fix for the Taxonomy metabox heading: get just the first level h2.
.term-php .wpseo-taxonomy-metabox-postbox > h2 {
	margin: 0;
	padding: 8px 12px;
	border-bottom: 1px solid #eee;
	font-size: 14px;
	line-height: 1.4;
}

.wpseo-buy-premium {
	color: #A4286A;
	margin-right: 5px;
}

.wpseo-metabox-go-to {
	&::after {
		content: " \00BB";
		position: static;
		top: auto;
		right: auto;
		width: auto;
		height: auto;
		border: none;
	}
}

#wpseo-buy-premium-popup-button.button-buy-premium {
	background: #A4286A;
	border-color: #A4286A;
	color: #fff;
}

.wpseo-metabox-buy-premium {
	position: absolute;
	right: 12px;
	top: 0;
	padding: 8px 0; /* To have the same height of the `.yoast-help-center__button` button. */
}

.wpseo-metabox-buy-premium .dashicons {
	text-decoration: none;
}

/* Ensure the snippet preview section has always the proper width whatever the default yoast-section width is. */
.wpseosnippet .yoast-section {
	width: auto;
	max-width: 640px;
	/* The inner .snippet-editor__preview already has padding so we need to reset the .yoast-section default padding. */
	padding: 0;
}

#TB_window {
	#TB_ajaxContent {
		p {
			padding: 5px 0 0 0;
			margin: 5px 0 0 0;
		}

		ul {
			margin: 5px 0 10px 0;
		}

		li {
			list-style: none;
			margin: 5px 0 0 0;

			&::before {
				content: '+';
				margin: 0 10px 0 0;
				font-weight: bold;
			}
		}
	}
}

// TODO: Move this to the yoast-components repository
// The variable $color_headings comes from YoastSEO.js and is #555555.
.yoast-section {
	&__heading {
		&-icon-list {
			background-image: url(svg-icon-list($color_headings));
		}

		&-icon-key {
			background-image: url(svg-icon-key($color_headings));
		}

		&-icon-edit {
			background-image: url(svg-icon-edit($color_headings));
		}
	}
}

// TODO: To be removed when the styled section will use the StyledSection component.
.yoast-section {
	box-shadow: 0 1px 2px rgba( 0, 0, 0, .2 );
	position: relative;
	background-color: #fff;
	padding: 0 20px 15px;

	&__heading {
		padding: 8px 20px;
		font-size: 0.9rem;
		margin: 0 -20px 15px;
		font-family: "Open Sans", sans-serif;
		font-weight: 300;
		color: #555;

		&-icon {
			padding-left: 44px; // 44 - 20 (icon width) = 24 for the 8px grid
			background-repeat: no-repeat;
			background-position: left 20px top 0.6em;
			background-size: 16px;
		}
	}

	*, & {
		box-sizing: border-box;

		&:before, &:after {
			box-sizing: border-box;
		}
	}
}


.yoast-tooltip.yoast-tooltip-hidden::before,
.yoast-tooltip.yoast-tooltip-hidden::after {
	display: none;
}

/* Workaround for VoiceOver bug see issue #5857 */
.screen-reader-text.wpseo-generic-tab-textual-score,
.screen-reader-text.wpseo-keyword-tab-textual-score {
	display: block;
}

.yoast-notice-go-premium {
	border-left-color: #a4286a;
	background: #f1f1f1;
	margin: 0;
}

@media screen and ( max-width: 782px ) {
	.wpseo-metabox-sidebar {
		float: none;
		display: inline-block; /* Contain floated children, don't use overflow hidden to avoid cutting-off content. */
		width: auto;
		margin: 0 0 10px -5px;
		padding: 0;
		vertical-align: top;
	}

	.wpseo-meta-section.active {
		display: block;
		max-width: none;
		clear: both;
	}

	.wpseo-metabox-sidebar ul {
		display: inline-block; /* Contain floated children. */
	}

	.wpseo-metabox-sidebar li {
		float: left;
		text-align: center;
	}

	.wpseo-metabox-sidebar .wpseo-meta-section-link {
		width: 40px;
		height: 40px;
	}

	.wpseo-meta-section-link .dashicons,
	.wpseo-meta-section-link .yst-traffic-light-container {
		display: block;
		width: 40px;
		height: 45px;
		margin: 0;
		padding: 5px 0 0;
		border-left-width: 0;
		border-bottom-width: 3px;
	}

	/* Traffic light svg and CSS generated dashicons. */
	.wpseo-meta-section-link .yst-traffic-light,
	.wpseo-meta-section-link .dashicons:before {
		margin: 0;
	}

	/* The "advanced" dashicon (the gear) is not perfectly centered and needs to be adjusted. */
	.wpseo-meta-section-link .dashicons-admin-generic:before {
		position: relative;
		left: 1px;
	}

	/* The Go Premium dashicon must stay unchanged in the responsive view. */
	.wpseo-metabox-buy-premium .wpseo-buy-premium {
		display: inline-block;
		width: 20px;
		height: 20px;
<<<<<<< HEAD
=======
		margin-right: 5px;
		padding: 0;
>>>>>>> 5d404840
	}

	.yoast-help-panel {
		max-width: none !important;
	}

	#wpseo-crawl-issues-table-form .subsubsub {
		float: none;
		max-width: calc( 100vw - 20px );
	}

	#wpseo-crawl-issues-table-form .yoast-help-button {
		margin-top: 3px;
	}

	/* Necessary to override a WP rule. */
	.wpseotab select[multiple] {
		height: auto !important;
	}
}

@media screen and ( max-width: 600px ) {
	/* Reduce the tabs padding on smaller screens. */
	.wpseotab {
		padding: 20px 20px;
	}

	.wpseotab.content {
		padding: 20px 0;
	}
}<|MERGE_RESOLUTION|>--- conflicted
+++ resolved
@@ -725,11 +725,8 @@
 		display: inline-block;
 		width: 20px;
 		height: 20px;
-<<<<<<< HEAD
-=======
 		margin-right: 5px;
 		padding: 0;
->>>>>>> 5d404840
 	}
 
 	.yoast-help-panel {
