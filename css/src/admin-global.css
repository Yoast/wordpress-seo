--- conflicted
+++ resolved
@@ -856,12 +856,6 @@
 	color: #dba617;
 }
 
-<<<<<<< HEAD
-.yoast-menu-bf-sale-badge {
-	margin-left: 5px;
-	border-radius: 8px;
-	border: 1px solid #FCD34D;
-=======
 #black-friday-2023-promotion-sidebar.notice-yoast {
 	border-color: #fcd34d;
 	border-width: 2px;
@@ -915,7 +909,6 @@
 	border-radius: 8px;
 	top: -10px;
 	left: 12px;
->>>>>>> eb78924a
 	background-color: #1F2937;
 	color: #FCD34D;
 	padding: 2px 8px;
@@ -923,4 +916,16 @@
 	font-weight: 600;
 	line-height: normal;
 }
+
+.yoast-menu-bf-sale-badge {
+	margin-left: 5px;
+	border-radius: 8px;
+	border: 1px solid #FCD34D;
+	background-color: #1F2937;
+	color: #FCD34D;
+	padding: 2px 8px;
+	font-size: 10px;
+	font-weight: 600;
+	line-height: normal;
+}
 /*# sourceMappingURL=admin-global.css.map */