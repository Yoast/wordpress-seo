--- conflicted
+++ resolved
@@ -588,8 +588,6 @@
 		padding: 0;
 		color: $color-green-medium;
 	}
-<<<<<<< HEAD
-=======
 }
 
 .yoast_bf_sale {
@@ -624,5 +622,4 @@
 			cursor: url('../../images/crosshair.svg'), pointer;
 		}
 	}
->>>>>>> 0d7aaea4
 }