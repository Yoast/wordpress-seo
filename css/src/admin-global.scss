@import "menu";
@import "../../node_modules/yoastseo/css/tooltips";

/* General typography */
.yoast-measure {
	max-width: 600px;
}

/* Thickbox */
#TB_window .wpseo_content_wrapper p {
	font-size: 14px;
	font-style: normal;
}

#TB_window .wpseo_content_wrapper label {
	margin: 0 10px 0 0;
	font-size: 14px;
	font-weight: 600;
}

.wpseo-premium-popup-title {
	// Using !important to override WP styles.
	margin: 1em 0 !important;
	padding: 0 !important;
	font-size: 1.3em !important;
	font-weight: 600 !important;
}

.wpseo-premium-popup-icon {
	margin: 10px;
}

.edit-tags-php .column-description img {
	max-width: 100%;
	height: auto;
}

/* Select2 specific fixes for WordPress */
.select2-search__field {
	margin: 0;
}

.select2-results__option,
.select2-selection__choice,
.select2-search--inline {
	margin-bottom: 0;
}

.select2-container .select2-search--inline .select2-search__field {
	margin-top: 6px !important;
	line-height: inherit;
}

.yoast-label-strong {
	font-weight: 600;
}

// Responsive videos.
// Other common aspect ratios: 75% = 4:3, 66.66% = 3:2, 62.5% = 8:5.
.yoast-video-container-max-width {
	max-width: 560px;
}

.yoast-video-container {
	position: relative;
	padding-bottom: 56.25%; // 16:9.
	height: 0;
	overflow: hidden;
}

.yoast-video-container iframe {
	position: absolute;
	top: 0;
	left: 0;
	width: 100%;
	height: 100%;
}

// Forms.
.yoast-settings {
	margin-bottom: 2em;
	// Mimic the WordPress table layout.
	padding-left: 220px;
}

.yoast-settings h2 {
	margin-bottom: 0;
	margin-left: -220px;
}

// By default, labels are left aligned to mimic the WordPress table layout.
.yoast-settings label {
	display: inline-block;
	width: 200px;
	padding-top: 4px;
	padding-right: 10px;
	margin-right: 6px;
	margin-left: -220px;
	font-size: 14px;
	line-height: 1.3;
	font-weight: 600;
	color: #23282d;
	vertical-align: top;
}

// Default vertical spacing between blocks of controls.
.yoast-settings label,
.yoast-settings fieldset,
.yoast-settings input[type="text"],
.yoast .yoast-settings__checkbox, // Needs higher specificity.
.yoast .yoast-settings__radio, // Needs higher specificity.
.yoast-settings textarea,
.yoast-settings select {
	margin-top: 2em;
	margin-bottom: 0.5em;
}

// Max-width for some elements.
.yoast-settings__textarea--medium {
	width: 100%;
	max-width: 600px;
}

// Checkboxes and radio buttons need selectors with higher specificity.
.yoast .yoast-settings__checkbox,
.yoast .yoast-settings__radio {
	vertical-align: top;
	// Ideally, checkboxes and radio buttons should have the same height of a
	// line of text. We fix the vertical alignment by other means.
	position: relative;
	top: 1px;
}

// Fieldsets for checkboxes and radio buttons.
.yoast-settings__group--checkbox,
.yoast-settings__group--radio {
	padding-top: 1em;
}

// Checkboxes and radio buttons within a fieldset need smaller vertical margins.
.yoast-settings__group--checkbox .yoast-settings__checkbox,
.yoast-settings__group--radio .yoast-settings__radio {
	margin: 0 4px 10px 0;
}

// Labels for checkboxes and radio buttons.
.yoast-settings__checkbox + label,
.yoast-settings__radio + label {
	width: auto;
	margin-left: 0;
	margin-right: 0;
	padding: 0;
	max-width: calc( 100% - 25px );
}

// Labels for checkboxes and radio buttons within a fieldset.
.yoast-settings__group--checkbox .yoast-settings__checkbox + label,
.yoast-settings__group--radio .yoast-settings__radio + label {
	margin-top: 0;
	margin-bottom: 10px;
	font-weight: 400;
}

// Other form elements.
.yoast-settings legend {
	font-size: 14px;
	font-weight: 600;
	color: #23282d;
}

.yoast-settings .description {
	margin-top: 0;
	font-size: 14px;
}

/* Icons in the posts and taxonomies table cells. */
td .wpseo-score-icon {
	display: inline-block;
	width: 12px;
	height: 12px;
	margin-left: 5px;
	border-radius: 50%;
	background: #888;
	line-height: 16px;
}

/* Adjust vertical alignment of the icons in the table cells. */
td .wpseo-score-icon {
	margin-top: 3px;
}

/* Table internal links, SEO, and Readability columns tooltips. */
.fixed th.column-wpseo-score,
.fixed th.column-wpseo-score-readability,
.fixed th.column-wpseo-links,
.fixed th.column-wpseo-linked {
	/* 42px */
	width: 3em;
	padding: 0;
}

/* Don't use selectors related to classes added with JavaScript to avoid flickering. */
th.column-wpseo-links a,
th.column-wpseo-linked a,
th.column-wpseo-score .yoast-tooltip,
th.column-wpseo-score-readability .yoast-tooltip {
	overflow: visible; /* Override WP property to make tooltips visible. */
	display: inline-block; /* To contain floats instead of using overflow. */
	vertical-align: middle;
	padding: 8px 0;
}

th.column-wpseo-score .yoast-tooltip,
th.column-wpseo-score-readability .yoast-tooltip {
	/* 11+20+11=42px */
	padding: 8px 11px;
}

.column-wpseo-links .yoast-tooltip-multiline::after {
	/* Edge doesn't support width: max-content; */
	width: 999px;
	max-width: 160px;
}

.column-wpseo-linked .yoast-tooltip-multiline::after {
	/* Edge doesn't support width: max-content; */
	width: 999px;
	max-width: 170px;
}

.yoast-column-header-has-tooltip {
	position: relative;
}

/* Generate the icons in the table columns, exclude Screen Options. */
.manage-column .yoast-column-header-has-tooltip:before {
	content: "";
	display: inline-block;
	width: 20px;
	height: 20px;
	padding: 0;
	vertical-align: top;
	text-decoration: none !important;
	color: #444;
}

.manage-column .yoast-linked-to:before {
	background: transparent url( "../../images/link-out-icon.svg" ) no-repeat 0 0;
	background-size: 20px;
}

.manage-column .yoast-linked-from:before {
	background: transparent url( "../../images/link-in-icon.svg" ) no-repeat 0 0;
	background-size: 20px;
}

.manage-column .yoast-column-seo-score:before {
	background: transparent url( "../../images/Yoast_SEO_negative_icon.svg" ) no-repeat 0 0;
	background-size: 20px;
}

.manage-column .yoast-column-readability:before {
	background: transparent url( "../../images/readability-icon.svg" ) no-repeat 0 0;
	background-size: 20px;
}

/* Do not allow link numbers to break in the table cells. */
td.column-wpseo-links,
td.column-wpseo-linked {
	word-wrap: normal;
}

/* Make the checkboxes lable in the Screen Options visible. */
#screen-meta .yoast-column-header-has-tooltip .screen-reader-text {
	position: static;
	width: auto;
	height: auto;
	visibility: visible;
}

@media screen and ( max-width: 782px ) {
	.yoast-settings {
		padding-left: 0;
	}

	.yoast-settings h2 {
		margin-left: 0;
	}

	.yoast-settings label {
		width: auto;
		padding: 0;
		margin-right: 0;
		margin-left: 0;
	}

	.yoast .yoast-settings__radio,
	.yoast-settings__radio + label {
		margin-bottom: 1em;
	}

	.yoast-settings__checkbox + label,
	.yoast-settings__radio + label {
		max-width: calc( 100% - 35px );
		padding-top: 8px;
	}

	.yoast-settings__group--checkbox .yoast-settings__checkbox + label,
	.yoast-settings__group--radio .yoast-settings__radio + label {
		padding-top: 4px;
	}

	.yoast-settings input[type="text"],
	.yoast-settings textarea,
	.yoast-settings select {
		display: block;
		width: 100%;
		margin-top: 0;
		margin-bottom: 0;
		padding: 7px 10px;
		max-width: none;
		line-height: 1.5;
		box-sizing: border-box;
	}
}

/* Help Center */
#yoast-help-center-container {
	margin: 16px 0 24px;
}

.react-tabs__tab-panel {
	max-width: 900px;
	margin: 0 auto;

	li {
		max-width: none !important;
	}
}

.yoast-help-center-open #sidebar-container {
	display: none;
}

.contact-premium-support {
 	text-align: center;

	&__content {
		margin: 0 auto 1.5em;
		font-size: 0.9375rem;
		line-height: 1.4;

		&:nth-child( 2 ) {
			max-width: 610px;
		}

		&:nth-child( 3 ) {
			max-width: 560px;
		}
	}

	// Higher specificity.
	& &__button {
		margin-bottom: 48px;
	}
}

.wpseo-premium-description {
	margin-top: 0.5em;
}

.wpseo-premium-advantages-list {
	list-style: disc;
	padding-left: 1.5em;
}

.yoast_help.yoast-help-button {
	overflow: visible;
	position: relative;
	width: 20px;
	height: 20px;
	margin: 0;
	padding: 0;
	border: 0;
	outline: none;
	color: #72777c;
	background: transparent;
	box-shadow: none;
	vertical-align: top;
	/* IE 11 */
	cursor: pointer;
}

.yoast-section .yoast_help.yoast-help-button {
	float: right;
}

.help-button-inline .yoast_help.yoast-help-button {
	margin-top: -4px;
}

.yoast-section .yoast_help.yoast-help-button {
	margin-top: -44px;
}

.wpseo-admin-page .yoast_help.yoast-help-button {
	margin-right: 6px;
}

.yoast_help .yoast-help-icon::before {
	position: absolute;
	top: 0;
	left: 0;
	padding: 4px;
	content: "\f223";
}

.yoast_help.yoast-help-button:hover,
.yoast_help.yoast-help-button:focus {
	color: #0073aa;
}

.yoast_help.yoast-help-button:focus .yoast-help-icon::before,
.assessment-results__mark:focus {
	border-radius: 100%;
	box-shadow: 0 0 0 1px #5b9dd9,
	0 0 2px 1px rgba(30, 140, 190, 0.8);
}

.yoast-help-panel {
	display: none;
<<<<<<< HEAD
=======
	clear: both;
>>>>>>> 4f693608
	max-width: 30em !important;
	padding: 0 0 1em;
	font-weight: normal;
	white-space: normal;
}

.wpseo-admin-page .yoast-help-panel {
	max-width: 600px !important;
<<<<<<< HEAD
=======
}

.copy-home-meta-description .yoast-help-panel {
	max-width: 400px !important;
>>>>>>> 4f693608
}<|MERGE_RESOLUTION|>--- conflicted
+++ resolved
@@ -429,10 +429,7 @@
 
 .yoast-help-panel {
 	display: none;
-<<<<<<< HEAD
-=======
 	clear: both;
->>>>>>> 4f693608
 	max-width: 30em !important;
 	padding: 0 0 1em;
 	font-weight: normal;
@@ -441,11 +438,8 @@
 
 .wpseo-admin-page .yoast-help-panel {
 	max-width: 600px !important;
-<<<<<<< HEAD
-=======
 }
 
 .copy-home-meta-description .yoast-help-panel {
 	max-width: 400px !important;
->>>>>>> 4f693608
 }