@import "menu";
@import "../../node_modules/yoastseo/css/tooltips";
@import "yoastcom/0-settings/color";
@import "icons";
@import "yoastcom/0-settings/_type";

/* General typography */
.yoast-measure {
	max-width: 600px;
}

/* Thickbox */
#TB_window .wpseo_content_wrapper p {
	font-size: 14px;
	font-style: normal;
}

#TB_window .wpseo_content_wrapper label {
	margin: 0 10px 0 0;
	font-size: 14px;
	font-weight: 600;
}

.wpseo-premium-popup-title {
	// Using !important to override WP styles.
	margin: 1em 0 !important;
	padding: 0 !important;
	font-size: 1.3em !important;
	font-weight: 600 !important;
}

.wpseo-premium-popup-icon {
	margin: 10px;
}

.edit-tags-php .column-description img {
	max-width: 100%;
	height: auto;
}

/* Select2 specific fixes for WordPress: they generally need high specificity */
.select2-container .select2-search--dropdown .select2-search__field {
	margin: 0;
	padding: 0 8px;
	min-height: 30px;
}

.select2-results__option,
.select2-selection__choice,
.select2-search--inline {
	margin-bottom: 0;
}

.select2-container .select2-search--inline .select2-search__field {
	margin-top: 6px !important;
	line-height: inherit;
	min-height: 0;
}

/* Turn off select2 fixed height */
.wpseo-metabox,
.wpseo-admin-page {
	.select2-container {
		.select2-selection--single {
			height: auto;

			.select2-selection__arrow {
				height: 100%;
			}
		}
	}
}

.yoast-label-strong {
	font-weight: 600;
}

// Responsive videos.
// Other common aspect ratios: 75% = 4:3, 66.66% = 3:2, 62.5% = 8:5.
.yoast-video-container-max-width {
	max-width: 560px;
}

.yoast-video-container {
	position: relative;
	padding-bottom: 56.25%; // 16:9.
	height: 0;
	overflow: hidden;
}

.yoast-video-container iframe {
	position: absolute;
	top: 0;
	left: 0;
	width: 100%;
	height: 100%;
}

// Forms.
.yoast-settings {
	margin-bottom: 2em;
	// Mimic the WordPress table layout.
	padding-left: 220px;
}

.yoast-settings h2 {
	margin-bottom: 0;
	margin-left: -220px;
}

// By default, labels are left aligned to mimic the WordPress table layout.
.yoast-settings label {
	display: inline-block;
	width: 200px;
	padding-top: 4px;
	padding-right: 10px;
	margin-right: 6px;
	margin-left: -220px;
	font-size: 14px;
	line-height: 1.3;
	font-weight: 600;
	color: #23282d;
	vertical-align: top;
}

// Default vertical spacing between blocks of controls.
.yoast-settings label,
.yoast-settings fieldset,
.yoast-settings input[type="text"],
.yoast .yoast-settings__checkbox, // Needs higher specificity.
.yoast .yoast-settings__radio, // Needs higher specificity.
.yoast-settings textarea,
.yoast-settings select {
	margin-top: 2em;
	margin-bottom: 0.5em;
}

// Max-width for some elements.
.yoast-settings__textarea--medium {
	width: 100%;
	max-width: 600px;
}

// Checkboxes and radio buttons need selectors with higher specificity.
.yoast .yoast-settings__checkbox,
.yoast .yoast-settings__radio {
	vertical-align: top;
	// Ideally, checkboxes and radio buttons should have the same height of a
	// line of text. We fix the vertical alignment by other means.
	position: relative;
	top: 1px;
}

// Fieldsets for checkboxes and radio buttons.
.yoast-settings__group--checkbox,
.yoast-settings__group--radio {
	padding-top: 1em;
}

// Checkboxes and radio buttons within a fieldset need smaller vertical margins.
.yoast-settings__group--checkbox .yoast-settings__checkbox,
.yoast-settings__group--radio .yoast-settings__radio {
	margin: 0 4px 10px 0;
}

// Labels for checkboxes and radio buttons.
.yoast-settings__checkbox + label,
.yoast-settings__radio + label {
	width: auto;
	margin-left: 0;
	margin-right: 0;
	padding: 0;
	max-width: calc( 100% - 25px );
}

// Labels for checkboxes and radio buttons within a fieldset.
.yoast-settings__group--checkbox .yoast-settings__checkbox + label,
.yoast-settings__group--radio .yoast-settings__radio + label {
	margin-top: 0;
	margin-bottom: 10px;
	font-weight: 400;
}

// Other form elements.
.yoast-settings legend {
	font-size: 14px;
	font-weight: 600;
	color: #23282d;
}

.yoast-settings .description {
	margin-top: 0;
	font-size: 14px;
}

/* Icons in the posts and taxonomies table cells. */
td .wpseo-score-icon {
	display: inline-block;
	width: 12px;
	height: 12px;
	margin-left: 5px;
	border-radius: 50%;
	background: #888;
	line-height: 16px;
}

/* Adjust vertical alignment of the icons in the table cells. */
td .wpseo-score-icon {
	margin-top: 3px;
}

/* Table internal links, SEO, and Readability columns tooltips. */
.fixed th.column-wpseo-score,
.fixed th.column-wpseo-score-readability,
.fixed th.column-wpseo-links,
.fixed th.column-wpseo-linked {
	/* 42px */
	width: 3em;
	padding: 0;
}

/* Don't use selectors related to classes added with JavaScript to avoid flickering. */
th.column-wpseo-links a,
th.column-wpseo-linked a,
th.column-wpseo-score .yoast-tooltip,
th.column-wpseo-score-readability .yoast-tooltip {
	overflow: visible; /* Override WP property to make tooltips visible. */
	display: inline-block; /* To contain floats instead of using overflow. */
	vertical-align: middle;
	padding: 8px 0;
}

th.column-wpseo-score .yoast-tooltip,
th.column-wpseo-score-readability .yoast-tooltip {
	/* 11+20+11=42px */
	padding: 8px 11px;
}

.column-wpseo-links .yoast-tooltip-multiline::after {
	max-width: 160px;
}

.column-wpseo-linked .yoast-tooltip-multiline::after {
	max-width: 170px;
}

.yoast-column-header-has-tooltip {
	position: relative;
}

/* Generate the icons in the table columns, exclude Screen Options. */
.manage-column .yoast-column-header-has-tooltip:before {
	content: "";
	display: inline-block;
	width: 20px;
	height: 20px;
	padding: 0;
	vertical-align: top;
	text-decoration: none !important;
	color: #444;
}

.manage-column .yoast-linked-to:before {
	background: transparent url( "../../images/link-out-icon.svg" ) no-repeat 0 0;
	background-size: 20px;
}

.manage-column .yoast-linked-from:before {
	background: transparent url( "../../images/link-in-icon.svg" ) no-repeat 0 0;
	background-size: 20px;
}

.manage-column .yoast-column-seo-score:before {
	background: transparent url( "../../images/Yoast_SEO_negative_icon.svg" ) no-repeat 0 0;
	background-size: 20px;
}

.manage-column .yoast-column-readability:before {
	background: transparent url( "../../images/readability-icon.svg" ) no-repeat 0 0;
	background-size: 20px;
}

/* Do not allow link numbers to break in the table cells. */
td.column-wpseo-links,
td.column-wpseo-linked {
	word-wrap: normal;
}

<<<<<<< HEAD
// Temporary adjustments for form controls styling changed in WordPress 5.3.
.yoast {
	// Reset 1px margin inherited from WordPress.
	input {
		margin: 0;
	}

	// Make inputs same height as buttons and selects.
	input[type="text"],
	input[type="password"],
	input[type="date"],
	input[type="datetime"],
	input[type="datetime-local"],
	input[type="email"],
	input[type="month"],
	input[type="number"],
	input[type="search"],
	input[type="tel"],
	input[type="time"],
	input[type="url"],
	input[type="week"] {
		padding: 0 8px;
		vertical-align: top;
		/* inherits font size 14px */
		line-height: 1.85714285; /* 26px vs. 28px from core */
		min-height: 28px; /* 28px vs. 30px from core */
	}
}

=======
>>>>>>> c42662b2
@media screen and ( max-width: 782px ) {
	.yoast-settings {
		padding-left: 0;
	}

	.yoast-settings h2 {
		margin-left: 0;
	}

	.yoast-settings label {
		width: auto;
		padding: 0;
		margin-right: 0;
		margin-left: 0;
	}

	.yoast .yoast-settings__radio,
	.yoast-settings__radio + label {
		margin-bottom: 1em;
	}

	.yoast-settings__checkbox + label,
	.yoast-settings__radio + label {
		max-width: calc( 100% - 35px );
		padding-top: 8px;
	}

	.yoast-settings__group--checkbox .yoast-settings__checkbox + label,
	.yoast-settings__group--radio .yoast-settings__radio + label {
		padding-top: 4px;
	}

<<<<<<< HEAD
	// Temporary adjustments for form controls styling changed in WordPress 5.3.
	.yoast {
		// Make inputs same height as buttons and selects.
		input[type="text"],
		input[type="password"],
		input[type="date"],
		input[type="datetime"],
		input[type="datetime-local"],
		input[type="email"],
		input[type="month"],
		input[type="number"],
		input[type="search"],
		input[type="tel"],
		input[type="time"],
		input[type="url"],
		input[type="week"] {
			padding: 0 10px;
			vertical-align: top;
			/* inherits font size 16px */
			line-height: 1.875; /* 30px */
			min-height: 32px;
		}
	}

=======
>>>>>>> c42662b2
	.yoast-settings input[type="text"],
	.yoast-settings textarea,
	.yoast-settings select {
		display: block;
		width: 100%;
		margin-top: 0;
		margin-bottom: 0;
		padding: 7px 10px;
		max-width: none;
		line-height: 1.5;
		box-sizing: border-box;
	}

	// Show score text on mobile.
	.screen-reader-text.wpseo-score-text {
		position: static !important;
		clip-path: none;
		width: auto;
		height: auto;
		margin: 0;
	}
}

/* Help Center */

.react-tabs__tab-panel {
	max-width: 900px;
	margin: 0 auto;

	li {
		max-width: none !important;
	}
}

.contact-premium-support {
 	text-align: center;

	&__content {
		margin: 0 auto 1.5em;
		font-size: 0.9375rem;
		line-height: 1.4;

		&:nth-child( 2 ) {
			max-width: 610px;
		}

		&:nth-child( 3 ) {
			max-width: 560px;
		}
	}

	// Higher specificity.
	& &__button {
		margin-bottom: 48px;
	}
}

.wpseo-premium-description {
	margin-top: 0.5em;
}

.wpseo-premium-advantages-list {
	list-style: disc;
	padding-left: 1.5em;
}

.yoast_help.yoast-help-button {
	position: relative;
	width: 20px;
	height: 20px;
	margin: 0;
	padding: 0;
	border: 0;
	outline: none;
	color: #72777c;
	background: transparent;
	box-shadow: none;
	vertical-align: top;
	cursor: pointer;
}

.yoast-section .yoast_help.yoast-help-button {
	float: right;
}

.help-button-inline .yoast_help.yoast-help-button {
	margin-top: -4px;
}

.yoast-section .yoast_help.yoast-help-button {
	margin-top: -44px;
}

.wpseo-admin-page .yoast_help.yoast-help-button {
	margin-right: 6px;
}

.yoast_help .yoast-help-icon::before {
	position: absolute;
	top: 0;
	left: 0;
	padding: 4px;
	content: "\f223";
}

.yoast_help.yoast-help-button:hover,
.yoast_help.yoast-help-button:focus {
	color: #0073aa;
}

.yoast_help.yoast-help-button:focus .yoast-help-icon::before,
.assessment-results__mark:focus {
	border-radius: 100%;
	box-shadow: 0 0 0 1px #5b9dd9,
	0 0 2px 1px rgba(30, 140, 190, 0.8);
}

.yoast-help-panel {
	display: none;
	clear: both;
	max-width: 30em !important;
	padding: 0 0 1em;
	font-weight: normal;
	white-space: normal;
}

.wpseo-admin-page .yoast-help-panel {
	max-width: 600px !important;
}

.copy-home-meta-description .yoast-help-panel {
	max-width: 400px !important;
}

.yoast-modal_is-open {
	overflow: hidden;
}

.yoast-alert .yoast-seo-icon {
	float: left;
	margin: 20px 10px;
}

.yoast-alert .yoast-seo-icon-wrap {
	margin: 0 0 0 85px;
}

.yoast-button-upsell {
	display: inline-flex;
	align-items: center;
	justify-content: center;
	box-sizing: border-box;
	min-height: 48px;
	padding: 8px 1em;
	font-size: 16px;
	line-height: 1.5;
	font-family: Arial, sans-serif;
	color: $color-black;
	border-radius: 4px;
	box-shadow: inset 0 -4px 0 rgba(0, 0, 0, 0.2);
	filter: drop-shadow(0 2px 4px rgba(0, 0, 0, 0.2));
	text-decoration: none;
	background-color: $color-button-upsell;

	&:hover,
	&:focus,
	&:active {
		color: $color-black;
		background-color: $color-button-upsell-hover;
	}

	// Keep grey inset and add blue focus style.
	&:focus {
		box-shadow: inset 0 -4px 0 rgba(0, 0, 0, 0.2), 0 0 0 1px #5b9dd9, 0 0 2px 1px rgba(30, 140, 190, .8);
	}

	&:active {
		transform: translateY( 1px );
		box-shadow: none;
		filter: none;
	}

	&#wpseo-premium-button {
		color: $color-black;
	}

	&__caret {
		flex-shrink: 0;
		width: 8px;
		height: 16px;
		// Negative margin to compensate the icon white space within its viewbox.
		margin: 0 -2px 0 6px;
		background: transparent url(svg-icon-caret-right()) center no-repeat;

		.rtl & {
			background-image: url(svg-icon-caret-left());
		}
	}
}

body.folded {
	.wpseo-admin-submit-fixed {
		left: 36px;

		@media screen and (max-width: 782px) {
			left: 0;
		}
	}
}

.wpseo-admin-submit {
	z-index: 5;
	display: flex;
	padding: 16px 0;
	justify-content: flex-start;
	align-items: baseline;
	margin: 0;

	&.wpseo-admin-submit-fixed {
		padding: 16px;
		position: fixed;
		bottom: 0;
		left: 160px;
		right: 281px;
		background-color: white;
		max-width: 800px;
		box-shadow: 0 1px 8px 1px rgba(0,0,0,0.5);
		margin: 0 16px;

		@media screen and (max-width: 1024px) {
			right: 0;
		}
		@media only screen and (max-width: 960px) {
			left: 36px;
		}
		@media screen and (max-width: 782px) {
			left: 0;
			margin: 0;
		}
	}

	p.submit {
		padding: 0;
		margin: 0;
	}

	p.wpseo-message {
		margin: 0 16px 0 0;
		padding: 0;
		color: $color-green-medium;
	}
}

.yoast-alert-box {
	display: flex;
	align-items: baseline;
	position: relative;
	padding: 16px;
	border: 1px solid rgba(0, 0, 0, 0.2);
	font-size: 14px;
	font-weight: 400;
	line-height: 1.5;
	margin: 16px 0;

	span.icon {
		display: block;
		margin-right: 8px;
	}

	a {
		color: #004973;
		text-decoration: underline;
	}

	&__warning {
		color: #674E00;
		background: #FFF3CD;
	}
}<|MERGE_RESOLUTION|>--- conflicted
+++ resolved
@@ -286,38 +286,6 @@
 	word-wrap: normal;
 }
 
-<<<<<<< HEAD
-// Temporary adjustments for form controls styling changed in WordPress 5.3.
-.yoast {
-	// Reset 1px margin inherited from WordPress.
-	input {
-		margin: 0;
-	}
-
-	// Make inputs same height as buttons and selects.
-	input[type="text"],
-	input[type="password"],
-	input[type="date"],
-	input[type="datetime"],
-	input[type="datetime-local"],
-	input[type="email"],
-	input[type="month"],
-	input[type="number"],
-	input[type="search"],
-	input[type="tel"],
-	input[type="time"],
-	input[type="url"],
-	input[type="week"] {
-		padding: 0 8px;
-		vertical-align: top;
-		/* inherits font size 14px */
-		line-height: 1.85714285; /* 26px vs. 28px from core */
-		min-height: 28px; /* 28px vs. 30px from core */
-	}
-}
-
-=======
->>>>>>> c42662b2
 @media screen and ( max-width: 782px ) {
 	.yoast-settings {
 		padding-left: 0;
@@ -350,33 +318,6 @@
 		padding-top: 4px;
 	}
 
-<<<<<<< HEAD
-	// Temporary adjustments for form controls styling changed in WordPress 5.3.
-	.yoast {
-		// Make inputs same height as buttons and selects.
-		input[type="text"],
-		input[type="password"],
-		input[type="date"],
-		input[type="datetime"],
-		input[type="datetime-local"],
-		input[type="email"],
-		input[type="month"],
-		input[type="number"],
-		input[type="search"],
-		input[type="tel"],
-		input[type="time"],
-		input[type="url"],
-		input[type="week"] {
-			padding: 0 10px;
-			vertical-align: top;
-			/* inherits font size 16px */
-			line-height: 1.875; /* 30px */
-			min-height: 32px;
-		}
-	}
-
-=======
->>>>>>> c42662b2
 	.yoast-settings input[type="text"],
 	.yoast-settings textarea,
 	.yoast-settings select {
