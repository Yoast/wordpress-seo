@import "menu";
@import "../../node_modules/yoastseo/css/tooltips";

/* General typography */
.yoast-measure {
	max-width: 600px;
}

/* Thickbox */
#TB_window .wpseo_content_wrapper p {
	font-size: 14px;
	font-style: normal;
}

#TB_window .wpseo_content_wrapper label {
	margin: 0 10px 0 0;
	font-size: 14px;
	font-weight: 600;
}

.wpseo-premium-popup-title {
	// Using !important to override WP styles.
	margin: 1em 0 !important;
	padding: 0 !important;
	font-size: 1.3em !important;
	font-weight: 600 !important;
}

.wpseo-premium-popup-icon {
	margin: 10px;
}

.edit-tags-php .column-description img {
	max-width: 100%;
	height: auto;
}

/* Select2 specific fixes for WordPress */
.select2-search__field {
	margin: 0;
}

.select2-results__option,
.select2-selection__choice,
.select2-search--inline {
	margin-bottom: 0;
}

.select2-container .select2-search--inline .select2-search__field {
	margin-top: 6px !important;
	line-height: inherit;
}

.yoast-label-strong {
	font-weight: 600;
}

// Responsive videos.
// Other common aspect ratios: 75% = 4:3, 66.66% = 3:2, 62.5% = 8:5.
.yoast-video-container-max-width {
	max-width: 560px;
}

.yoast-video-container {
	position: relative;
	padding-bottom: 56.25%; // 16:9.
	height: 0;
	overflow: hidden;
}

.yoast-video-container iframe {
	position: absolute;
	top: 0;
	left: 0;
	width: 100%;
	height: 100%;
}

// Forms.
.yoast-settings {
	margin-bottom: 2em;
	// Mimic the WordPress table layout.
	padding-left: 220px;
}

.yoast-settings h2 {
	margin-bottom: 0;
	margin-left: -220px;
}

// By default, labels are left aligned to mimic the WordPress table layout.
.yoast-settings label {
	display: inline-block;
	width: 200px;
	padding-top: 4px;
	padding-right: 10px;
	margin-right: 6px;
	margin-left: -220px;
	font-size: 14px;
	line-height: 1.3;
	font-weight: 600;
	color: #23282d;
	vertical-align: top;
}

// Default vertical spacing between blocks of controls.
.yoast-settings label,
.yoast-settings fieldset,
.yoast-settings input[type="text"],
.yoast .yoast-settings__checkbox, // Needs higher specificity.
.yoast .yoast-settings__radio, // Needs higher specificity.
.yoast-settings textarea,
.yoast-settings select {
	margin-top: 2em;
	margin-bottom: 0.5em;
}

// Max-width for some elements.
.yoast-settings__textarea--medium {
	width: 100%;
	max-width: 600px;
}

// Checkboxes and radio buttons need selectors with higher specificity.
.yoast .yoast-settings__checkbox,
.yoast .yoast-settings__radio {
	vertical-align: top;
	// Ideally, checkboxes and radio buttons should have the same height of a
	// line of text. We fix the vertical alignment by other means.
	position: relative;
	top: 1px;
}

// Fieldsets for checkboxes and radio buttons.
.yoast-settings__group--checkbox,
.yoast-settings__group--radio {
	padding-top: 1em;
}

// Checkboxes and radio buttons within a fieldset need smaller vertical margins.
.yoast-settings__group--checkbox .yoast-settings__checkbox,
.yoast-settings__group--radio .yoast-settings__radio {
	margin: 0 4px 10px 0;
}

// Labels for checkboxes and radio buttons.
.yoast-settings__checkbox + label,
.yoast-settings__radio + label {
	width: auto;
	margin-left: 0;
	margin-right: 0;
	padding: 0;
	max-width: calc( 100% - 25px );
}

// Labels for checkboxes and radio buttons within a fieldset.
.yoast-settings__group--checkbox .yoast-settings__checkbox + label,
.yoast-settings__group--radio .yoast-settings__radio + label {
	margin-top: 0;
	margin-bottom: 10px;
	font-weight: 400;
}

// Other form elements.
.yoast-settings legend {
	font-size: 14px;
	font-weight: 600;
	color: #23282d;
}

.yoast-settings .description {
	margin-top: 0;
	font-size: 14px;
}

/* Icons in the posts and taxonomies table cells. */
td .wpseo-score-icon {
	display: inline-block;
	width: 12px;
	height: 12px;
	margin-left: 5px;
	border-radius: 50%;
	background: #888;
	line-height: 16px;
}

/* Adjust vertical alignment of the icons in the table cells. */
td .wpseo-score-icon {
	margin-top: 3px;
}

/* Table internal links, SEO, and Readability columns tooltips. */
.fixed th.column-wpseo-score,
.fixed th.column-wpseo-score-readability,
.fixed th.column-wpseo-links,
.fixed th.column-wpseo-linked {
	/* 42px */
	width: 3em;
	padding: 0;
}

/* Don't use selectors related to classes added with JavaScript to avoid flickering. */
th.column-wpseo-links a,
th.column-wpseo-linked a,
th.column-wpseo-score .yoast-tooltip,
th.column-wpseo-score-readability .yoast-tooltip {
	overflow: visible; /* Override WP property to make tooltips visible. */
	display: inline-block; /* To contain floats instead of using overflow. */
	vertical-align: middle;
	padding: 8px 0;
}

th.column-wpseo-score .yoast-tooltip,
th.column-wpseo-score-readability .yoast-tooltip {
	/* 11+20+11=42px */
	padding: 8px 11px;
}

.column-wpseo-links .yoast-tooltip-multiline::after {
	/* Edge doesn't support width: max-content; */
	width: 999px;
	max-width: 160px;
}

.column-wpseo-linked .yoast-tooltip-multiline::after {
	/* Edge doesn't support width: max-content; */
	width: 999px;
	max-width: 170px;
}

.yoast-column-header-has-tooltip {
	position: relative;
}

/* Generate the icons in the table columns, exclude Screen Options. */
.manage-column .yoast-column-header-has-tooltip:before {
	content: "";
	display: inline-block;
	width: 20px;
	height: 20px;
	padding: 0;
	vertical-align: top;
	text-decoration: none !important;
	color: #444;
}

.manage-column .yoast-linked-to:before {
	background: transparent url( "../../images/link-out-icon.svg" ) no-repeat 0 0;
	background-size: 20px;
}

.manage-column .yoast-linked-from:before {
	background: transparent url( "../../images/link-in-icon.svg" ) no-repeat 0 0;
	background-size: 20px;
}

.manage-column .yoast-column-seo-score:before {
	background: transparent url( "../../images/Yoast_SEO_negative_icon.svg" ) no-repeat 0 0;
	background-size: 20px;
}

.manage-column .yoast-column-readability:before {
	background: transparent url( "../../images/readability-icon.svg" ) no-repeat 0 0;
	background-size: 20px;
}

/* Do not allow link numbers to break in the table cells. */
td.column-wpseo-links,
td.column-wpseo-linked {
	word-wrap: normal;
}

/* Make the checkboxes lable in the Screen Options visible. */
#screen-meta .yoast-column-header-has-tooltip .screen-reader-text {
	position: static;
	width: auto;
	height: auto;
	visibility: visible;
}

@media screen and ( max-width: 782px ) {
	.yoast-settings {
		padding-left: 0;
	}

	.yoast-settings h2 {
		margin-left: 0;
	}

	.yoast-settings label {
		width: auto;
		padding: 0;
		margin-right: 0;
		margin-left: 0;
	}

	.yoast .yoast-settings__radio,
	.yoast-settings__radio + label {
		margin-bottom: 1em;
	}

	.yoast-settings__checkbox + label,
	.yoast-settings__radio + label {
		max-width: calc( 100% - 35px );
		padding-top: 8px;
	}

	.yoast-settings__group--checkbox .yoast-settings__checkbox + label,
	.yoast-settings__group--radio .yoast-settings__radio + label {
		padding-top: 4px;
	}

	.yoast-settings input[type="text"],
	.yoast-settings textarea,
	.yoast-settings select {
		display: block;
		width: 100%;
		margin-top: 0;
		margin-bottom: 0;
		padding: 7px 10px;
		max-width: none;
		line-height: 1.5;
		box-sizing: border-box;
	}
}

/* Help Center */
#yoast-help-center-container {
	margin: 16px 0 24px;
}

.react-tabs__tab-panel {
	max-width: 900px;
	margin: 0 auto;

	li {
		max-width: none !important;
	}
}

.yoast-help-center-open #sidebar-container {
	display: none;
}

.contact-premium-support {
 	text-align: center;

	&__content {
		margin: 0 auto 1.5em;
		font-size: 0.9375rem;
		line-height: 1.4;

		&:nth-child( 2 ) {
			max-width: 610px;
		}

		&:nth-child( 3 ) {
			max-width: 560px;
		}
	}

	// Higher specificity.
	& &__button {
		margin-bottom: 48px;
	}
}

.wpseo-premium-description {
	margin-top: 0.5em;
}

.wpseo-premium-advantages-list {
	list-style: disc;
	padding-left: 1.5em;
}

.yoast_help.yoast-help-button {
	overflow: visible;
	position: relative;
	width: 20px;
	height: 20px;
	margin: 0;
	padding: 0;
	border: 0;
	outline: none;
	color: #72777c;
	background: transparent;
	box-shadow: none;
	vertical-align: top;
	/* IE 11 */
	cursor: pointer;
}

.yoast-section .yoast_help.yoast-help-button {
	float: right;
}

.help-button-inline .yoast_help.yoast-help-button {
	margin-top: -4px;
}

.yoast-section .yoast_help.yoast-help-button {
	margin-top: -44px;
}

.wpseo-admin-page .yoast_help.yoast-help-button {
	margin-right: 6px;
}

.yoast_help .yoast-help-icon::before {
	position: absolute;
	top: 0;
	left: 0;
	padding: 4px;
	content: "\f223";
}

.yoast_help.yoast-help-button:hover,
.yoast_help.yoast-help-button:focus {
	color: #0073aa;
}

.yoast_help.yoast-help-button:focus .yoast-help-icon::before,
.assessment-results__mark:focus {
	border-radius: 100%;
	box-shadow: 0 0 0 1px #5b9dd9,
	0 0 2px 1px rgba(30, 140, 190, 0.8);
}

.yoast-help-panel {
	display: none;
	clear: both;
	max-width: 30em !important;
	padding: 0 0 1em;
	font-weight: normal;
	white-space: normal;
}

.wpseo-admin-page .yoast-help-panel {
	max-width: 600px !important;
}

<<<<<<< HEAD
.ReactModal__Body--open {
	overflow: hidden;
=======
.copy-home-meta-description .yoast-help-panel {
	max-width: 400px !important;
>>>>>>> 1d5b1fee
}<|MERGE_RESOLUTION|>--- conflicted
+++ resolved
@@ -440,11 +440,10 @@
 	max-width: 600px !important;
 }
 
-<<<<<<< HEAD
+.copy-home-meta-description .yoast-help-panel {
+	max-width: 400px !important;
+}
+
 .ReactModal__Body--open {
 	overflow: hidden;
-=======
-.copy-home-meta-description .yoast-help-panel {
-	max-width: 400px !important;
->>>>>>> 1d5b1fee
 }