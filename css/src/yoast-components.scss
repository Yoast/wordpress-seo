--- conflicted
+++ resolved
@@ -1,17 +1,11 @@
 @import "../../node_modules/sassdash/scss/sassdash";
 @import "../../node_modules/yoast-components/css/all.scss";
 
-<<<<<<< HEAD
-#yoast-wizard-return-link {
-  color: #646d78; /* lighter #555d66 */
-  margin: 1em 0;
-  display: block;
-  text-align: center;
-=======
 .yoast-wizard {
 
   &-return-link {
-    color: #b5b5b5;
+	/* lighter #555d66 */
+	color: #646d78;
     margin: 1em 0;
     display: block;
     text-align: center;
@@ -27,5 +21,4 @@
       }
     }
   }
->>>>>>> 4960c926
 }