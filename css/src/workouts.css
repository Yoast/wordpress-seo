#wpseo-workouts-container-free h1,
#wpseo-workouts-container-free h3 {
	color: #a4286a;
	font-weight: 500;
}

#wpseo-workouts-container-free h3 {
	font-size: 18px;
	line-height: 24px;
}

#wpseo-workouts-container-free h2 {
	font-size: 12px;
	text-transform: uppercase;
}

.workflow tr.cornerstone {
	font-weight: 700;
}

#wpseo-workouts-container-free hr {
	margin-bottom: 24px;
}

#wpseo-workouts-container-free progress {
	margin: 16px 0 8px 0;
}

#wpseo-workouts-container-free div.card {
	max-width: 720px;
	width: 100%;
	padding: 24px;
	border-radius: 8px;
	box-shadow: 0 1px 3px 0 rgba(0, 0, 0, 0.1), 0 1px 2px 0 rgba(0, 0, 0, 0.06);
	border-width: 1px;
	border-color: rgba(0, 0, 0, .2);
}

#wpseo-workouts-container-free div.card>h2 {
	margin: 0;
}

#wpseo-workouts-container-free div.card.card-small {
	max-width: 320px;
	display: flex;
	flex-direction: column;
}

#wpseo-workouts-container-free div.card.card-small svg {
	width: 204px;
	height: 146px;
}

#wpseo-workouts-container-free div.card.card-small svg *{
	width: 100%;
	height: 100%;
}

#wpseo-workouts-container-free div.card.card-small>span {
	margin-top: auto;
}

#wpseo-workouts-container-free table button {
	margin: 2px;
}

.workflow {
	list-style: none;
	counter-reset: line-number;
	margin-left:48px;
}

/* Override premium 17.6 workout styles */
.workflow li li {
	counter-increment: none;
	padding-bottom: 0;
}

.workflow li.step {
	position: relative;
	counter-increment: line-number;
	padding-bottom: 16px;
}

.workflow .finish-button-section {
	display: inline-grid;
	grid-template-columns: 1fr 1fr 1fr;
	width: 100%;
	align-items: center;
}

.workflow .finish-button-section .yoast-button {
	width: fit-content;
	justify-self: center;
	grid-column-start: 2;
	grid-column-end: 2;
}

.workflow .finish-workout-button-section .yoast-button {
	width: fit-content;
	margin: 0 auto;
}

.workflow .yoast-button.yoast-button--finished {
	opacity: 0.5;
}

.workflow .finish-button-section .finish-button-saved {
	grid-column-start: 3;
	grid-column-end: 3;
	position: relative;
	color: #6EA029;
	margin-left: 10px;
}

.workflow .finish-button-section .finish-button-saved::before {
	position: absolute;
	content: "";
	background: var(--yoast-svg-icon-check);
	background-size: 18px 13px;
	width: 18px;
	height: 13px;
	left: -18px;
	top: 2px;
}

.workflow li.step > .yoast-button.orphaned-summary {
	margin: 0;
	display: initial;
}

.yoast .yoast-button--arrow-down {
	flex-shrink: 0;
	display: inline-block;
	width: 16px;
	height: 16px;
	/*Negative margin to compensate the icon white space within its viewbox.*/
	margin: 0 -2px 0 6px;
}

.workflow > li.step::before {
	content: "";
	position: absolute;
	width: 2px;
	background: #a4286a;
	left: -33px;
	top: 0;
	bottom: -20px;
}

.workflow .extra-list-content {
	position: relative;
}

.workflow .indexation-container {
	padding: 8px 0;
	margin-bottom: 8px;
}

.workflow .indexation-container > .yoast-button {
	align-self: flex-start;
}

.workflow .extra-list-content::before {
	content: "";
	position: absolute;
	width: 2px;
	background: #a4286a;
	left: -33px;
	top: 0;
	bottom: -20px;
}

.workflow > li.step:last-of-type::before {
	display: none;
}
.workflow > li.step::after {
	content: counter(line-number);
	width: 28px;
	height: 28px;
	text-align: center;
	border: solid 2px #a4286a;
	color: #a4286a;
	background: #fff;
	position: absolute;
	display:block;
	border-radius: 100%;
	line-height: 28px;
	top:-8px;
	left: -48px;
}
.workflow li.step.finished::after {
	content: "";
	background: url("data:image/svg+xml,<svg width='24' fill='none' stroke='%23FFFFFF' height='24' viewBox='0 0 24 24' xmlns='http://www.w3.org/2000/svg' role='img' aria-hidden='true' focusable='false'><path stroke-linecap='round' stroke-linejoin='round' stroke-width='2' d='M5 13l4 4L19 7'></path></svg>") #a4286a;
	background-size: 20px 20px;
	background-repeat: no-repeat;
	background-position: center center;
}

<<<<<<< HEAD
=======
.workflow li.step p.disabled {
	opacity: 0.5;
}

.workflow li.step.finished p,
.workflow li.step.finished ul,
.workflow li.step.finished .yoast-field-group__title,
.workflow li.finished table {
	opacity: 0.5;
}

.workflow li.step.finished .tracking-radiobuttons {
	opacity: 0.5;
}

>>>>>>> 223de4d7
.workflow li.step img {
	max-width: 100%;
}

.workflow li.step img.workflow__image{
	max-height: 100px;
	max-width: 100px;
}

.workflow li.step.yoast-fadeout::before {
	background: linear-gradient(180deg, rgba(164,40,106,1) 0%, rgba(255,255,255,1) 75%);
	display: block;
}

.workflow li.step #react-select-2-input {
	box-shadow: none !important;
}

.workflow .yoast-field-group {
	font-size: 13px;
	color: rgb(60, 67, 74);
}

.workflows__index {
	display: flex;
	gap: 16px;
}

.workflows__index .yoast-button {
	width: 100%;
}

table.yoast_help.yoast_link_suggestions thead td {
	padding: 16px 8px;
}

table.yoast_help.yoast_link_suggestions td {
	vertical-align: middle;
}

table.yoast_help th.divider {
	text-align: center;
}

.workflow table.yoast_help td {
	vertical-align: middle;
}

.workflow table.yoast_help.yoast_link_suggestions td div {
	display: inline-block;
}

.workflow table.yoast_help.yoast_link_suggestions td strong {
	display: inline-block;
	margin-right: 8px;
}

.components-modal__header {
	height: 72px;
	padding: 0 24px;
}

.components-modal__header .components-modal__header-heading {
	font-size: 20px;
	font-weight: 400;
	color: #a4286a;
	line-height: 1.2;
	margin: 0;
}

.components-modal__header .yoast-icon {
	background-color: var(--yoast-color-primary);
	mask-image: var(--yoast-svg-icon-yoast);
	-webkit-mask-image: var(--yoast-svg-icon-yoast);
	mask-size: 100% 100%;
	-webkit-mask-size: 100% 100%;
	display: inline-block;
	width: 20px;
	height: 20px;
	margin-right: 8px;
}

.components-modal__content {
	padding: 0 24px 24px;
}

.components-modal__content input[type=text] {
	width: 100%;
	max-width: 400px;
}

.components-modal__frame.yoast__workout {
	max-width: 720px;
}

.yoast__redirect-suggestions {
	line-height: 2;
}

/* Duplicated from style.css?ver=5.8.1 (from the block editor) in order to apply styling to the WorkoutUpsell modal. */
.components-modal__screen-overlay {
	position: fixed;
	top: 0;
	right: 0;
	bottom: 0;
	left: 0;
	background-color: rgba(0, 0, 0, 0.35);
	z-index: 100000;
	animation: edit-post__fade-in-animation 0.2s ease-out 0s;
	animation-fill-mode: forwards;
}
@media (prefers-reduced-motion: reduce) {
	.components-modal__screen-overlay {
		animation-duration: 1ms;
		animation-delay: 0s;
	}
}

.components-modal__frame {
	position: absolute;
	top: 0;
	right: 0;
	bottom: 0;
	left: 0;
	box-sizing: border-box;
	margin: 0;
	background: #fff;
	box-shadow: 0 10px 10px rgba(0, 0, 0, 0.25);
	border-radius: 2px;
	overflow: auto;
}
@media (min-width: 600px) {
	.components-modal__frame {
		top: 50%;
		right: auto;
		bottom: auto;
		left: 50%;
		min-width: 360px;
		max-width: calc(100% - 16px - 16px);
		max-height: 90%;
		transform: translate(-50%, -50%);
		animation: components-modal__appear-animation 0.1s ease-out;
		animation-fill-mode: forwards;
	}
}
@media (min-width: 600px) and (prefers-reduced-motion: reduce) {
	.components-modal__frame {
		animation-duration: 1ms;
		animation-delay: 0s;
	}
}

@keyframes components-modal__appear-animation {
	from {
		margin-top: 32px;
	}
	to {
		margin-top: 0;
	}
}
.components-modal__header {
	box-sizing: border-box;
	border-bottom: 1px solid #ddd;
	padding: 0 32px;
	display: flex;
	flex-direction: row;
	justify-content: space-between;
	background: #fff;
	align-items: center;
	height: 60px;
	z-index: 10;
	position: relative;
	position: sticky;
	top: 0;
	margin: 0 -32px 24px;
}
@supports (-ms-ime-align: auto) {
	.components-modal__header {
		position: fixed;
		width: 100%;
	}
}
.components-modal__header .components-modal__header-heading {
	font-size: 1rem;
	font-weight: 600;
}
.components-modal__header h1 {
	line-height: 1;
	margin: 0;
}
.components-modal__header .components-button {
	position: relative;
	left: 8px;
}

.components-modal__header-heading-container {
	align-items: center;
	flex-grow: 1;
	display: flex;
	flex-direction: row;
	justify-content: left;
}

.components-modal__header-icon-container {
	display: inline-block;
}
.components-modal__header-icon-container svg {
	max-width: 36px;
	max-height: 36px;
	padding: 8px;
}

.components-modal__content {
	box-sizing: border-box;
	height: 100%;
	padding: 0 32px 24px;
}
@supports (-ms-ime-align: auto) {
	.components-modal__content {
		padding-top: 60px;
	}
}

.workflow li.step h4 {
	font-size: 14px;
	font-weight: 600;
}

.workflow .yoast-field-group {
	font-size: 13px;
	color: rgb(60, 67, 74);
}

.workflow .yoast-social-profiles-input-fields {
	margin: 30px 0 20px 0;
}

.workflow .yoast-tracking {
	list-style-type: disc;
	list-style-position: inside;
	padding: inherit;
}

.workflow .yoast-field-group b {
	font-size: 13px;
	color: rgb(60, 67, 74);
}

.workflow .yoast-field-group label {
	font-size: 13px;
	color: rgb(60, 67, 74);
}

.yoast-list--usp {
	padding-left: 24px;
}

.yoast-list--usp li {
	position: relative;
	margin-bottom: 16px;
}

.yoast-list--usp li::before {
	position: absolute;
	content: "";
	background: var(--yoast-svg-icon-check);
	background-size: 18px 13px;
	width: 18px;
	height: 13px;
	left: -24px;
	top: 3px;
}

.workflow .yoast-validated-text-input {
	flex-grow: 1;
}

.yoast-validated-text-input--explanation {
	font-size: 10px;
}

.yoast-validated-text-input--feedback::before {
	display: inline-block;
	content: "";
	width: 18px;
	height: 13px;
}

.yoast-validated-text-input--feedback.success::before {
	background: var(--yoast-svg-icon-check);
	background-size: 18px 13px;
}

.yoast-validated-text-input--feedback.success {
	position: relative;
	color: rgb(110, 160, 41);
}

.yoast-validated-text-input--feedback.error::before {
	background: url( "../../images/error-icon.svg" );
	background-size: 18px 16px;
}

.yoast-validated-text-input--feedback.error {
	position: relative;
	color: rgb(204, 0, 0);
}

.workflow .yoast-newsletter-signup {
	display: flex;
	justify-content: space-between;
	gap: 10px;
	margin-bottom: 10px;
}

.workflow .yoast-newsletter-signup .yoast-field-group {
	flex-grow: 0;
	margin: 0;
}

.workflow .yoast-newsletter-signup button {
	margin-top: 1.8rem;
	align-self: flex-start;
	flex-grow: 0;
	flex-shrink: 0;
}

.workflow .yoast-privacy-policy {
	font-size: 10px;
}

.workout-card-content-flex {
	display: flex;
}

.card.card-small .yoast-button-upsell {
	box-shadow: inset 0 -2px 0 rgb(0 0 0 / 20%);
	filter: none;
	min-height: 40px;
	font-family: inherit;
}

.card.card-small button {
	box-shadow: inset 0 -2px 0 rgb(0 0 0 / 30%);
	filter: none;
	min-height: 40px;
}

.workout-card-content-flex ul {
	margin-right: 8px;
}

.workout-card-content-flex img {
	max-width: 120px;
}

.workout-card-upsell-button {
	opacity: 1;
}

#wpseo-workouts-container-free div.card.card-small.card-disabled {
	background-color: rgba(255,255,255,0.5);
}

#wpseo-workouts-container-free div.card.card-small.card-disabled h2 {
	opacity: 0.5;
}

#wpseo-workouts-container-free div.card.card-small.card-disabled h3 {
	opacity: 0.5;
}

#wpseo-workouts-container-free div.card.card-small.card-disabled .workout-card-content-flex {
	opacity: 0.5;
}

#wpseo-workouts-container-free div.card.card-small.card-disabled .workout-card-progress {
	opacity: 0.5;
}

.workflow__grid {
	display: grid;
	grid-template-columns: auto 100px;
	gap: 8px;
}

.workflow__grid > div:last-of-type {
	display: flex;
	flex-wrap: wrap;
	justify-content: flex-end;
}<|MERGE_RESOLUTION|>--- conflicted
+++ resolved
@@ -197,24 +197,6 @@
 	background-position: center center;
 }
 
-<<<<<<< HEAD
-=======
-.workflow li.step p.disabled {
-	opacity: 0.5;
-}
-
-.workflow li.step.finished p,
-.workflow li.step.finished ul,
-.workflow li.step.finished .yoast-field-group__title,
-.workflow li.finished table {
-	opacity: 0.5;
-}
-
-.workflow li.step.finished .tracking-radiobuttons {
-	opacity: 0.5;
-}
-
->>>>>>> 223de4d7
 .workflow li.step img {
 	max-width: 100%;
 }
