--- conflicted
+++ resolved
@@ -386,7 +386,6 @@
 	}
 }
 
-<<<<<<< HEAD
 .workflow li.step h4 {
 	font-size: 14px;
 	font-weight: 600;
@@ -413,8 +412,6 @@
 }
 
 /* duplicate */
-=======
->>>>>>> bba4ac97
 .yoast-list--usp {
 	padding-left: 24px;
 }
@@ -435,7 +432,6 @@
 	top: 3px;
 }
 
-<<<<<<< HEAD
 .workflow .yoast-newsletter-signup {
 	display: flex;
 	justify-content: space-between;
@@ -455,7 +451,8 @@
 
 .workflow .yoast-privacy-policy {
 	font-size: 10px;
-=======
+}
+
 .workout-card-content-flex {
 	display: flex;
 }
@@ -503,5 +500,4 @@
 
 #wpseo-workouts-container-free div.card.card-small.card-disabled .workout-card-progress {
 	opacity: 0.5;
->>>>>>> bba4ac97
 }