@tailwind base;

/* the base layer, with html and body assigned to  "* {}" */
@layer base {
	.yst-root {
		/*
		1. Prevent padding and border from affecting element width. (https://github.com/mozdevs/cssremedy/issues/4)
		2. Allow adding a border to an element by just adding a border-width. (https://github.com/tailwindcss/tailwindcss/pull/116)
		*/

<<<<<<< HEAD
	.yst-card {
		@apply
			yst-max-w-[715px]
			yst-mt-6
			yst-p-8
			yst-rounded-lg
			yst-bg-white
			yst-shadow;
	}
}
=======
		*,
		::before,
		::after {
			box-sizing: border-box; /* 1 */
			border-width: 0; /* 2 */
			border-style: solid; /* 2 */
			border-color: theme('borderColor.DEFAULT', currentColor); /* 2 */
		}
>>>>>>> a61361f7

		::before,
		::after {
			--tw-content: '';
		}

		/*
		1. Use a consistent sensible line-height in all browsers.
		2. Prevent adjustments of font size after orientation changes in iOS.
		3. Use a more readable tab size.
		4. Use the user's configured `sans` font-family by default.
		*/
		line-height: 1.5; /* 1 */
		-webkit-text-size-adjust: 100%; /* 2 */
		-moz-tab-size: 4; /* 3 */
		tab-size: 4; /* 3 */
		font-family: theme('fontFamily.sans', ui-sans-serif, system-ui, -apple-system, BlinkMacSystemFont, "Segoe UI", Roboto, "Helvetica Neue", Arial, "Noto Sans", sans-serif, "Apple Color Emoji", "Segoe UI Emoji", "Segoe UI Symbol", "Noto Color Emoji"); /* 4 */
			
		/*
		1. Remove the margin in all browsers.
		2. Inherit line-height from `html` so users can set them as a class directly on the `html` element.
		*/
		margin: 0; /* 1 */


		/*
		1. Add the correct height in Firefox.
		2. Correct the inheritance of border color in Firefox. (https://bugzilla.mozilla.org/show_bug.cgi?id=190655)
		3. Ensure horizontal rules are visible by default.
		*/

		hr {
		height: 0; /* 1 */
		color: inherit; /* 2 */
		border-top-width: 1px; /* 3 */
		}

		/*
		Add the correct text decoration in Chrome, Edge, and Safari.
		*/

		abbr:where([title]) {
		text-decoration: underline dotted;
		}

		/*
		Remove the default font size and weight for headings.
		*/

		h1,
		h2,
		h3,
		h4,
		h5,
		h6 {
		font-size: inherit;
		font-weight: inherit;
		}

		/*
		Reset links to optimize for opt-in styling instead of opt-out.
		*/

		a {
		color: inherit;
		text-decoration: inherit;
		}

		/*
		Add the correct font weight in Edge and Safari.
		*/

		b,
		strong {
		font-weight: bolder;
		}

		/*
		1. Use the user's configured `mono` font family by default.
		2. Correct the odd `em` font sizing in all browsers.
		*/

		code,
		kbd,
		samp,
		pre {
		font-family: theme('fontFamily.mono', ui-monospace, SFMono-Regular, Menlo, Monaco, Consolas, "Liberation Mono", "Courier New", monospace); /* 1 */
		font-size: 1em; /* 2 */
		}

		/*
		Add the correct font size in all browsers.
		*/

		small {
		font-size: 80%;
		}

		/*
		Prevent `sub` and `sup` elements from affecting the line height in all browsers.
		*/

		sub,
		sup {
		font-size: 75%;
		line-height: 0;
		position: relative;
		vertical-align: baseline;
		}

		sub {
		bottom: -0.25em;
		}

		sup {
		top: -0.5em;
		}

		/*
		1. Remove text indentation from table contents in Chrome and Safari. (https://bugs.chromium.org/p/chromium/issues/detail?id=999088, https://bugs.webkit.org/show_bug.cgi?id=201297)
		2. Correct table border color inheritance in all Chrome and Safari. (https://bugs.chromium.org/p/chromium/issues/detail?id=935729, https://bugs.webkit.org/show_bug.cgi?id=195016)
		3. Remove gaps between table borders by default.
		*/

		table {
		text-indent: 0; /* 1 */
		border-color: inherit; /* 2 */
		border-collapse: collapse; /* 3 */
		}

		/*
		1. Change the font styles in all browsers.
		2. Remove the margin in Firefox and Safari.
		3. Remove default padding in all browsers.
		*/

		button,
		input,
		optgroup,
		select,
		textarea {
		font-family: inherit; /* 1 */
		font-size: 100%; /* 1 */
		line-height: inherit; /* 1 */
		color: inherit; /* 1 */
		margin: 0; /* 2 */
		padding: 0; /* 3 */
		}

		/*
		Remove the inheritance of text transform in Edge and Firefox.
		*/

		button,
		select {
		text-transform: none;
		}

		/*
		1. Correct the inability to style clickable types in iOS and Safari.
		2. Remove default button styles.
		*/

		button,
		[type='button'],
		[type='reset'],
		[type='submit'] {
		-webkit-appearance: button; /* 1 */
		background-color: transparent; /* 2 */
		background-image: none; /* 2 */
		}

		/*
		Use the modern Firefox focus style for all focusable elements.
		*/

		:-moz-focusring {
		outline: auto;
		}

		/*
		Remove the additional `:invalid` styles in Firefox. (https://github.com/mozilla/gecko-dev/blob/2f9eacd9d3d995c937b4251a5557d95d494c9be1/layout/style/res/forms.css#L728-L737)
		*/

		:-moz-ui-invalid {
		box-shadow: none;
		}

		/*
		Add the correct vertical alignment in Chrome and Firefox.
		*/

		progress {
		vertical-align: baseline;
		}

		/*
		Correct the cursor style of increment and decrement buttons in Safari.
		*/

		::-webkit-inner-spin-button,
		::-webkit-outer-spin-button {
		height: auto;
		}

		/*
		1. Correct the odd appearance in Chrome and Safari.
		2. Correct the outline style in Safari.
		*/

		[type='search'] {
		-webkit-appearance: textfield; /* 1 */
		outline-offset: -2px; /* 2 */
		}

		/*
		Remove the inner padding in Chrome and Safari on macOS.
		*/

		::-webkit-search-decoration {
		-webkit-appearance: none;
		}

		/*
		1. Correct the inability to style clickable types in iOS and Safari.
		2. Change font properties to `inherit` in Safari.
		*/

		::-webkit-file-upload-button {
		-webkit-appearance: button; /* 1 */
		font: inherit; /* 2 */
		}

		/*
		Add the correct display in Chrome and Safari.
		*/

		summary {
		display: list-item;
		}

		/*
		Removes the default spacing and border for appropriate elements.
		*/

		blockquote,
		dl,
		dd,
		h1,
		h2,
		h3,
		h4,
		h5,
		h6,
		hr,
		figure,
		p,
		pre {
		margin: 0;
		}

		fieldset {
		margin: 0;
		padding: 0;
		}

		legend {
		padding: 0;
		}

		ol,
		ul,
		menu {
		list-style: none;
		margin: 0;
		padding: 0;
		}

		/*
		Prevent resizing textareas horizontally by default.
		*/

		textarea {
		resize: vertical;
		}

		/*
		1. Reset the default placeholder opacity in Firefox. (https://github.com/tailwindlabs/tailwindcss/issues/3300)
		2. Set the default placeholder color to the user's configured gray 400 color.
		*/

		input::placeholder,
		textarea::placeholder {
		opacity: 1; /* 1 */
		color: theme('colors.gray.400', #9ca3af); /* 2 */
		}

		/*
		Set the default cursor for buttons.
		*/

		button,
		[role="button"] {
		cursor: pointer;
		}

		/*
		Make sure disabled buttons don't get the pointer cursor.
		*/
		:disabled {
		cursor: default;
		}

		/*
		1. Make replaced elements `display: block` by default. (https://github.com/mozdevs/cssremedy/issues/14)
		2. Add `vertical-align: middle` to align replaced elements more sensibly by default. (https://github.com/jensimmons/cssremedy/issues/14#issuecomment-634934210)
		This can trigger a poorly considered lint error in some tools but is included by design.
		*/

		img,
		svg,
		video,
		canvas,
		audio,
		iframe,
		embed,
		object {
		display: block; /* 1 */
		vertical-align: middle; /* 2 */
		}

		/*
		Constrain images and videos to the parent width and preserve their intrinsic aspect ratio. (https://github.com/mozdevs/cssremedy/issues/14)
		*/

		img,
		video {
		max-width: 100%;
		height: auto;
		}

		/*
		Ensure the default browser behavior of the `hidden` attribute.
		*/

		[hidden] {
		display: none;
		}
	}
}

/* non-tailwind-preflight custom base styles: */
@layer base {
	.yst-root {
		a {
			text-decoration: underline;
			color: #1D4ED8;
		}
			
		a:visited {
			color: #a4286a;
		}
	}
}


@tailwind components;
@tailwind utilities;

@layer components {
	.yst-root {
		/* Custom button classes because we're not using a Button component. This will ensure all buttons being exactly the same. */
		.yst-button {
			@apply
				yst-inline-flex
				yst-justify-center
				yst-py-2 yst-px-3
				yst-border
				yst-shadow-sm
				yst-rounded-md
				yst-text-sm
				yst-font-medium
				yst-leading-4
				yst-no-underline
	
				focus:yst-outline-none
				focus:yst-ring-2
				focus:yst-ring-offset-2
				focus:yst-ring-primary-500;
		}
		
		.yst-button--primary {
			@apply yst-text-white yst-bg-primary-500 yst-border-transparent hover:yst-bg-primary-700 disabled:yst-bg-primary-700
		}
		
		.yst-button--secondary {
			@apply yst-text-gray-700 yst-bg-white yst-border-gray-300 hover:yst-bg-gray-50;
		}
		
		.yst-button--danger {
			@apply yst-text-white yst-bg-red-600 yst-border-transparent hover:yst-bg-red-700;
		}
		
		.yst-button--remove {
			@apply yst-text-red-600 yst-underline yst-rounded-md yst-px-1.5 yst-py-1 focus:yst-outline-none;
		}
		
		.yst-button--small {
			@apply yst-text-[12px] yst-px-2.5 yst-py-1.5;
		}
		
		/* Override aggressive WordPress inputs styling */
		.yst-input {
			@apply yst-py-2 yst-px-3 yst-border yst-bg-white yst-rounded-md yst-shadow-sm yst-text-sm yst-placeholder-gray-500 !important;
		}
	
		.yst-card {
			@apply
				yst-w-[715px]
				yst-mt-6
				yst-p-8
				yst-rounded-lg
				yst-bg-white
				yst-shadow;
		}
		
		#yoast-configuration-workout p {
			@apply yst-leading-normal yst-text-gray-500;
		}
		
		.yst-radio {
			@apply
				yst-flex
				yst-items-center
				!important;
		}
		
		.yst-radio__input {
			@apply
				yst-w-4
				yst-h-4
				yst-m-0
				yst-border
				yst-transition-none
				yst-rounded-full
				yst-appearance-none
				yst-shadow-none
				yst-text-primary-500
				yst-border-gray-300
		
				focus:yst-outline-none
				focus:yst-ring-2
				focus:yst-ring-offset-2
				focus:yst-ring-offset-white
				focus:yst-ring-primary-500
				checked:yst-border-[5px]
				checked:yst-border-primary-500
				before:yst-hidden
				!important;
		}
		
		.yst-radio__label {
			@apply yst-ml-3 yst-font-medium !important;
		}
		
		.yst-radio-group__label {
			@apply yst-mb-1 !important;
		}
		
		.yst-radio-group__options {
			@apply
				yst-flex
				yst-flex-col
				yst-gap-2
				!important;
		}
		
		.yst-radio-group__description {
			@apply yst-mb-4 !important;
		}
	}
}<|MERGE_RESOLUTION|>--- conflicted
+++ resolved
@@ -8,18 +8,6 @@
 		2. Allow adding a border to an element by just adding a border-width. (https://github.com/tailwindcss/tailwindcss/pull/116)
 		*/
 
-<<<<<<< HEAD
-	.yst-card {
-		@apply
-			yst-max-w-[715px]
-			yst-mt-6
-			yst-p-8
-			yst-rounded-lg
-			yst-bg-white
-			yst-shadow;
-	}
-}
-=======
 		*,
 		::before,
 		::after {
@@ -28,7 +16,6 @@
 			border-style: solid; /* 2 */
 			border-color: theme('borderColor.DEFAULT', currentColor); /* 2 */
 		}
->>>>>>> a61361f7
 
 		::before,
 		::after {
@@ -447,7 +434,7 @@
 	
 		.yst-card {
 			@apply
-				yst-w-[715px]
+				yst-max-w-[715px]
 				yst-mt-6
 				yst-p-8
 				yst-rounded-lg
