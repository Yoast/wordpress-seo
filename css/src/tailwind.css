<<<<<<< HEAD
/* Import main CSS including all components. */
@import "@yoast/ui-library";

@tailwind base;

/* the base layer, with html and body assigned to  "* {}" */
@layer base {
	.yst-root {
		/*
		1. Prevent padding and border from affecting element width. (https://github.com/mozdevs/cssremedy/issues/4)
		2. Allow adding a border to an element by just adding a border-width. (https://github.com/tailwindcss/tailwindcss/pull/116)
		*/

		*,
		::before,
		::after {
			box-sizing: border-box; /* 1 */
			border-width: 0; /* 2 */
			border-style: solid; /* 2 */
			border-color: theme('borderColor.DEFAULT', currentColor); /* 2 */
		}

		::before,
		::after {
			--tw-content: '';
		}

		/*
		1. Use a consistent sensible line-height in all browsers.
		2. Prevent adjustments of font size after orientation changes in iOS.
		3. Use a more readable tab size.
		4. Use the user's configured `sans` font-family by default.
		*/
		line-height: 1.5; /* 1 */
		-webkit-text-size-adjust: 100%; /* 2 */
		-moz-tab-size: 4; /* 3 */
		tab-size: 4; /* 3 */
		font-family: theme('fontFamily.sans', ui-sans-serif, system-ui, -apple-system, BlinkMacSystemFont, "Segoe UI", Roboto, "Helvetica Neue", Arial, "Noto Sans", sans-serif, "Apple Color Emoji", "Segoe UI Emoji", "Segoe UI Symbol", "Noto Color Emoji"); /* 4 */

		/*
		1. Remove the margin in all browsers.
		2. Inherit line-height from `html` so users can set them as a class directly on the `html` element.
		*/
		margin: 0; /* 1 */


		/*
		1. Add the correct height in Firefox.
		2. Correct the inheritance of border color in Firefox. (https://bugzilla.mozilla.org/show_bug.cgi?id=190655)
		3. Ensure horizontal rules are visible by default.
		*/

		hr {
		height: 0; /* 1 */
		color: inherit; /* 2 */
		border-top-width: 1px; /* 3 */
		}

		/*
		Add the correct text decoration in Chrome, Edge, and Safari.
		*/

		abbr:where([title]) {
		text-decoration: underline dotted;
		}

		/*
		Remove the default font size and weight for headings.
		*/

		h1,
		h2,
		h3,
		h4,
		h5,
		h6 {
		font-size: inherit;
		font-weight: inherit;
		}

		/*
		Reset links to optimize for opt-in styling instead of opt-out.
		*/

		a {
		color: inherit;
		text-decoration: inherit;
		}

		/*
		Add the correct font weight in Edge and Safari.
		*/

		b,
		strong {
		font-weight: bolder;
		}

		/*
		1. Use the user's configured `mono` font family by default.
		2. Correct the odd `em` font sizing in all browsers.
		*/

		code,
		kbd,
		samp,
		pre {
		font-family: theme('fontFamily.mono', ui-monospace, SFMono-Regular, Menlo, Monaco, Consolas, "Liberation Mono", "Courier New", monospace); /* 1 */
		font-size: 1em; /* 2 */
		}

		/*
		Add the correct font size in all browsers.
		*/

		small {
		font-size: 80%;
		}

		/*
		Prevent `sub` and `sup` elements from affecting the line height in all browsers.
		*/

		sub,
		sup {
		font-size: 75%;
		line-height: 0;
		position: relative;
		vertical-align: baseline;
		}

		sub {
		bottom: -0.25em;
		}

		sup {
		top: -0.5em;
		}

		/*
		1. Remove text indentation from table contents in Chrome and Safari. (https://bugs.chromium.org/p/chromium/issues/detail?id=999088, https://bugs.webkit.org/show_bug.cgi?id=201297)
		2. Correct table border color inheritance in all Chrome and Safari. (https://bugs.chromium.org/p/chromium/issues/detail?id=935729, https://bugs.webkit.org/show_bug.cgi?id=195016)
		3. Remove gaps between table borders by default.
		*/

		table {
		text-indent: 0; /* 1 */
		border-color: inherit; /* 2 */
		border-collapse: collapse; /* 3 */
		}

		/*
		1. Change the font styles in all browsers.
		2. Remove the margin in Firefox and Safari.
		3. Remove default padding in all browsers.
		*/

		button,
		input,
		optgroup,
		select,
		textarea {
		font-family: inherit; /* 1 */
		font-size: 100%; /* 1 */
		line-height: inherit; /* 1 */
		color: inherit; /* 1 */
		margin: 0; /* 2 */
		padding: 0; /* 3 */
		}

		/*
		Remove the inheritance of text transform in Edge and Firefox.
		*/

		button,
		select {
		text-transform: none;
		}

		/*
		1. Correct the inability to style clickable types in iOS and Safari.
		2. Remove default button styles.
		*/

		button,
		[type='button'],
		[type='reset'],
		[type='submit'] {
		-webkit-appearance: button; /* 1 */
		background-color: transparent; /* 2 */
		background-image: none; /* 2 */
		}

		/*
		Use the modern Firefox focus style for all focusable elements.
		*/

		:-moz-focusring {
		outline: auto;
		}

		/*
		Remove the additional `:invalid` styles in Firefox. (https://github.com/mozilla/gecko-dev/blob/2f9eacd9d3d995c937b4251a5557d95d494c9be1/layout/style/res/forms.css#L728-L737)
		*/

		:-moz-ui-invalid {
		box-shadow: none;
		}

		/*
		Add the correct vertical alignment in Chrome and Firefox.
		*/

		progress {
		vertical-align: baseline;
		}

		/*
		Correct the cursor style of increment and decrement buttons in Safari.
		*/

		::-webkit-inner-spin-button,
		::-webkit-outer-spin-button {
		height: auto;
		}

		/*
		1. Correct the odd appearance in Chrome and Safari.
		2. Correct the outline style in Safari.
		*/
=======
@import "@yoast/ui-library";
>>>>>>> 93332d47

@tailwind base;
@tailwind components;
@tailwind utilities;

/* non-tailwind-preflight custom base styles: */
@layer base {
	.yst-root {
		a {
			text-decoration: underline;
			color: #1D4ED8;
		}

		a:visited {
			color: #a4286a;
		}
	}
}

@layer components {
	.yst-root {
		/* Custom button classes because we're not using a Button component. This will ensure all buttons being exactly the same. */
		.yst-button {
			@apply
				yst-inline-flex yst-justify-center yst-py-2 yst-px-3 yst-border yst-shadow-sm yst-rounded-md yst-text-sm yst-font-medium yst-leading-4 yst-no-underline focus:yst-outline-none focus:yst-ring-2 focus:yst-ring-offset-2 focus:yst-ring-primary-500;
		}

		.yst-button--primary {
			@apply yst-text-white yst-bg-primary-500 yst-border-transparent hover:yst-bg-primary-700 disabled:yst-bg-primary-700
		}

		.yst-button--secondary {
			@apply yst-text-gray-700 yst-bg-white yst-border-gray-300 hover:yst-bg-gray-50;
		}

		.yst-button--danger {
			@apply yst-text-white yst-bg-red-600 yst-border-transparent hover:yst-bg-red-700;
		}

		.yst-button--remove {
			@apply yst-text-red-600 yst-underline yst-rounded-md yst-px-1.5 yst-py-1 focus:yst-outline-none;
		}

		.yst-button--small {
			@apply yst-text-[12px] yst-px-2.5 yst-py-1.5;
		}

		.yst-button--disabled {
			@apply
				yst-opacity-50 yst-cursor-not-allowed yst-pointer-events-none focus:yst-ring-0;
		}

		/* Override aggressive WordPress inputs styling */
		.yst-input {
			@apply yst-py-2 yst-px-3 yst-border yst-bg-white yst-rounded-md yst-shadow-sm yst-text-sm yst-placeholder-gray-400 !important;
		}

		.yst-card {
			@apply
				yst-max-w-[715px]
				yst-mt-6
				yst-p-8
				yst-rounded-lg
				yst-bg-white
				yst-shadow;
		}

		.yst-radio {
			@apply
				yst-flex
				yst-items-center
				!important;
		}

		.yst-radio__input {
			@apply
				yst-w-4
				yst-h-4
				yst-m-0
				yst-border
				yst-transition-none
				yst-rounded-full
				yst-appearance-none
				yst-shadow-none
				yst-text-primary-500
				yst-border-gray-300

				focus:yst-outline-none
				focus:yst-ring-2
				focus:yst-ring-offset-2
				focus:yst-ring-offset-white
				focus:yst-ring-primary-500
				checked:yst-border-[5px]
				checked:yst-border-primary-500
				before:yst-hidden
				!important;
		}

		.yst-radio__label {
			@apply yst-ml-3 yst-font-medium yst-text-gray-700 !important;
		}

		.yst-radio-group__label {
			@apply yst-mb-1 !important;
		}

		.yst-radio-group__options {
			@apply
				yst-flex
				yst-flex-col
				yst-gap-2
				!important;
		}

		.yst-radio-group__description {
			@apply yst-mb-4 !important;
		}
	}
}<|MERGE_RESOLUTION|>--- conflicted
+++ resolved
@@ -1,237 +1,4 @@
-<<<<<<< HEAD
-/* Import main CSS including all components. */
 @import "@yoast/ui-library";
-
-@tailwind base;
-
-/* the base layer, with html and body assigned to  "* {}" */
-@layer base {
-	.yst-root {
-		/*
-		1. Prevent padding and border from affecting element width. (https://github.com/mozdevs/cssremedy/issues/4)
-		2. Allow adding a border to an element by just adding a border-width. (https://github.com/tailwindcss/tailwindcss/pull/116)
-		*/
-
-		*,
-		::before,
-		::after {
-			box-sizing: border-box; /* 1 */
-			border-width: 0; /* 2 */
-			border-style: solid; /* 2 */
-			border-color: theme('borderColor.DEFAULT', currentColor); /* 2 */
-		}
-
-		::before,
-		::after {
-			--tw-content: '';
-		}
-
-		/*
-		1. Use a consistent sensible line-height in all browsers.
-		2. Prevent adjustments of font size after orientation changes in iOS.
-		3. Use a more readable tab size.
-		4. Use the user's configured `sans` font-family by default.
-		*/
-		line-height: 1.5; /* 1 */
-		-webkit-text-size-adjust: 100%; /* 2 */
-		-moz-tab-size: 4; /* 3 */
-		tab-size: 4; /* 3 */
-		font-family: theme('fontFamily.sans', ui-sans-serif, system-ui, -apple-system, BlinkMacSystemFont, "Segoe UI", Roboto, "Helvetica Neue", Arial, "Noto Sans", sans-serif, "Apple Color Emoji", "Segoe UI Emoji", "Segoe UI Symbol", "Noto Color Emoji"); /* 4 */
-
-		/*
-		1. Remove the margin in all browsers.
-		2. Inherit line-height from `html` so users can set them as a class directly on the `html` element.
-		*/
-		margin: 0; /* 1 */
-
-
-		/*
-		1. Add the correct height in Firefox.
-		2. Correct the inheritance of border color in Firefox. (https://bugzilla.mozilla.org/show_bug.cgi?id=190655)
-		3. Ensure horizontal rules are visible by default.
-		*/
-
-		hr {
-		height: 0; /* 1 */
-		color: inherit; /* 2 */
-		border-top-width: 1px; /* 3 */
-		}
-
-		/*
-		Add the correct text decoration in Chrome, Edge, and Safari.
-		*/
-
-		abbr:where([title]) {
-		text-decoration: underline dotted;
-		}
-
-		/*
-		Remove the default font size and weight for headings.
-		*/
-
-		h1,
-		h2,
-		h3,
-		h4,
-		h5,
-		h6 {
-		font-size: inherit;
-		font-weight: inherit;
-		}
-
-		/*
-		Reset links to optimize for opt-in styling instead of opt-out.
-		*/
-
-		a {
-		color: inherit;
-		text-decoration: inherit;
-		}
-
-		/*
-		Add the correct font weight in Edge and Safari.
-		*/
-
-		b,
-		strong {
-		font-weight: bolder;
-		}
-
-		/*
-		1. Use the user's configured `mono` font family by default.
-		2. Correct the odd `em` font sizing in all browsers.
-		*/
-
-		code,
-		kbd,
-		samp,
-		pre {
-		font-family: theme('fontFamily.mono', ui-monospace, SFMono-Regular, Menlo, Monaco, Consolas, "Liberation Mono", "Courier New", monospace); /* 1 */
-		font-size: 1em; /* 2 */
-		}
-
-		/*
-		Add the correct font size in all browsers.
-		*/
-
-		small {
-		font-size: 80%;
-		}
-
-		/*
-		Prevent `sub` and `sup` elements from affecting the line height in all browsers.
-		*/
-
-		sub,
-		sup {
-		font-size: 75%;
-		line-height: 0;
-		position: relative;
-		vertical-align: baseline;
-		}
-
-		sub {
-		bottom: -0.25em;
-		}
-
-		sup {
-		top: -0.5em;
-		}
-
-		/*
-		1. Remove text indentation from table contents in Chrome and Safari. (https://bugs.chromium.org/p/chromium/issues/detail?id=999088, https://bugs.webkit.org/show_bug.cgi?id=201297)
-		2. Correct table border color inheritance in all Chrome and Safari. (https://bugs.chromium.org/p/chromium/issues/detail?id=935729, https://bugs.webkit.org/show_bug.cgi?id=195016)
-		3. Remove gaps between table borders by default.
-		*/
-
-		table {
-		text-indent: 0; /* 1 */
-		border-color: inherit; /* 2 */
-		border-collapse: collapse; /* 3 */
-		}
-
-		/*
-		1. Change the font styles in all browsers.
-		2. Remove the margin in Firefox and Safari.
-		3. Remove default padding in all browsers.
-		*/
-
-		button,
-		input,
-		optgroup,
-		select,
-		textarea {
-		font-family: inherit; /* 1 */
-		font-size: 100%; /* 1 */
-		line-height: inherit; /* 1 */
-		color: inherit; /* 1 */
-		margin: 0; /* 2 */
-		padding: 0; /* 3 */
-		}
-
-		/*
-		Remove the inheritance of text transform in Edge and Firefox.
-		*/
-
-		button,
-		select {
-		text-transform: none;
-		}
-
-		/*
-		1. Correct the inability to style clickable types in iOS and Safari.
-		2. Remove default button styles.
-		*/
-
-		button,
-		[type='button'],
-		[type='reset'],
-		[type='submit'] {
-		-webkit-appearance: button; /* 1 */
-		background-color: transparent; /* 2 */
-		background-image: none; /* 2 */
-		}
-
-		/*
-		Use the modern Firefox focus style for all focusable elements.
-		*/
-
-		:-moz-focusring {
-		outline: auto;
-		}
-
-		/*
-		Remove the additional `:invalid` styles in Firefox. (https://github.com/mozilla/gecko-dev/blob/2f9eacd9d3d995c937b4251a5557d95d494c9be1/layout/style/res/forms.css#L728-L737)
-		*/
-
-		:-moz-ui-invalid {
-		box-shadow: none;
-		}
-
-		/*
-		Add the correct vertical alignment in Chrome and Firefox.
-		*/
-
-		progress {
-		vertical-align: baseline;
-		}
-
-		/*
-		Correct the cursor style of increment and decrement buttons in Safari.
-		*/
-
-		::-webkit-inner-spin-button,
-		::-webkit-outer-spin-button {
-		height: auto;
-		}
-
-		/*
-		1. Correct the odd appearance in Chrome and Safari.
-		2. Correct the outline style in Safari.
-		*/
-=======
-@import "@yoast/ui-library";
->>>>>>> 93332d47
 
 @tailwind base;
 @tailwind components;
