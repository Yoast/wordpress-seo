--- conflicted
+++ resolved
@@ -194,23 +194,4 @@
     color: #a4286a;
     background-color: white;
   }
-<<<<<<< HEAD
-}
-
-.wpseo-tab-video__panel__textarea {
-  background-color: #a4286a;
-
-  a,
-  a:hover,
-  a:focus {
-	font-weight: 500;
-  }
-}
-
-.wpseo-tab-video__panel.wpseo-tab-video__panel--video {
-  -webkit-flex: 0 0 auto;
-  -ms-flex: 0 0 auto;
-  flex: 0 0 auto;
-=======
->>>>>>> 001bfbfd
 }