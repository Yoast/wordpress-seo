@import "icons";

/* Settings pages layout based on CSS table model. */
.wpseo_content_wrapper {
	display: table;
	width: 100%;
	// IE11 and Edge need this for the Help Center responsiveness.
	table-layout: fixed;
}

.wpseo_content_cell {
	display: table-cell;
	height: 500px;
	margin: 0;
	padding: 0;
	vertical-align: top;
}

#wpseo_content_top {
	width: 100%;
}

#sidebar-container {
	/* For historical reasons banner images have a 261px width. */
	width: 261px;
	padding: 0 0 0 19px;
}

/* @todo: check this. */
tr.yst_row {
	margin: 5px 0 0 0;
	padding: 5px 0 0 0;
}

/* @todo: check this. */
tr.yst_row.even {
	background-color: #f6f6f6;
}

/* @todo: check this. */
.postbox {
	margin: 10px 10px 0 0;
}

/* Forms. */
label.textinput,
label.select {
	float: left;
	width: 200px;
	margin: 5px 0;
}

.yoast-inline-label {
	float: none;
	margin: 0;
}

input.textinput,
textarea,
select {
	width: 400px;
}

input.textinput,
textarea.textinput,
select.select {
	margin: 0 0 15px 0;
}

/* @todo: check if the .double class is still used. */
input.radio,
input.checkbox,
input.checkbox.double {
	margin: 6px 10px 6px 0;
}

/* @todo: check this. */
.textinput.metadesc {
	height: 50px;
}

/* @todo: check this. Couldn't find any textarea with class 'import'. */
textarea.import {
	width: 500px;
	height: 100px;
}

p.desc {
	margin: 6px 0 10px 0;
	padding: 0 0 8px 25px;
}

p.desc.label {
	margin: 0 0 20px;
	padding: 0 0 10px 200px;
}

/* Google Search Console: Reload crawl issues form. */
.wpseo-gsc-reload-crawl-issues-form {
	position: relative;
	top: 9px;
}

.wp-core-ui .button.wpseo-gsc-save-profile {
	margin-left: 200px;
}

/* Styles for Yoast specific content. @todo: check this. */
.wpseo_content_wrapper h3 {
	margin: 1em 0 0.5em 0;
}

h4 {
	clear: both;
	margin: 1.2em 0 0.5em 0;
}

.wpseo_content_wrapper p,
.wpseo_content_wrapper li {
	max-width: 600px;
}

.yoast .search-box,
.wpseo_content_wrapper .notice p,
.yoast-container .container,
.yoast-alert p {
	max-width: none;
}

/* @todo: check this. */
table.wpseo th {
	text-align: left;
}

/* Notices below Settings pages tabs. */
#wpseo-tabs + .notice {
	margin-top: 1.5em;
}

/* Template variables error. */
.wpseo-variable-warning-element {
	border: 1px solid #c62d2d !important;
}

.wpseo-variable-warning {
	clear: both;
	margin: 5px 0 0 0;
	padding: 5px;
	color: #c62d2d;
}

.wpseo-variable-warning code {
	color: #b02828;
}

.wpseo-variable-warning a {
	color: #c62d2d;
}

/* Create redirect popup. */
.wpseo_content_wrapper h1.wpseo-redirect-url-title {
	margin: 1em 0 0.5em 0;
	font-size: 1.3em;
}

/* @todo: check this. */
.postbox form {
	line-height: 150%;
}

/* @todo: check this. */
.text {
	width: 250px;
}

/* Template variables table. */
table.yoast_help {
	border-collapse: collapse;
	width: 100%;
}

table.yoast_help,
table.yoast_help th,
table.yoast_help td {
	border: 1px solid #ddd;
	color: #444;
}

table.yoast_help th,
table.yoast_help td {
	padding: 5px 10px;
	text-align: left;
	vertical-align: top;
}

table.yoast_help tr {
	background-color: #f1f1f1;
}

table.yoast_help tr:nth-child(2n) {
	background-color: #fbfbfe;
}

table.yoast_help tr:hover {
	background-color: #ddd;
}

table.yoast_help thead tr,
table.yoast_help thead tr:hover {
	background-color: #fff;
}

table.yoast_help .yoast-variable-name {
	font-weight: 600;
	white-space: nowrap;
}

table.yoast_help .yoast-variable-desc {
	min-width: 300px;
}

/* @todo: check this. */
.correct {
	padding: 5px;
	color: white;
	background-color: green;
}

/* @todo: check this. */
.wrong {
	padding: 5px;
	color: white;
	background-color: #dc3232;
}

/* @todo: check this. */
.wrong code {
	padding: 3px 8px;
	color: #000;
}

.yoast-notice-blocking-files code {
	line-height: 2;
	color: #000;
}

.yoast-notice-blocking-files .button {
	margin: 0.5em 0;
}

.wpseo_content_wrapper .yoast-blocking-files-error p {
	max-width: none;
}

/* @todo: check this. */
.button.fixit {
	float: right;
	margin: 0 5px;
}

/* @todo: check this. */
.button.checkit {
	float: right;
	margin: 0 5px;
	padding: 5px 8px;
}

/* Add Facebook admins buttons. @todo: remove this. */
.fb-buttons .button-primary,
.fb-buttons .button {
	margin-right: 8px;
}

/* Tabs. */
.wpseotab {
	display: none;
}

.wpseotab.active {
	display: block;
}

.wpseotab p.expl {
	margin-left: 6px;
}

.wpseotab p.expl strong {
	font-size: 115%;
}

/* Debug Information meta box. */
#wpseo-debug-info {
	clear: both;
	margin: 20px 0 0;
	padding: 20px 20px 0;
	border: 1px solid #e5e5e5;
	background-color: #fff;
	box-shadow: 0 1px 1px rgba(0, 0, 0,.04);
}

#wpseo-debug-info h2 {
	margin: 0;
	cursor: auto;
}

#wpseo-debug-info .wpseo-debug-heading {
	font-size: 1em;
}

#wpseo-debug-info .wpseo-debug {
	display: inline-block;
	padding-left: 20px;
	color: #c00;
}

/* Bulk editor. */
input.wpseo-new-title,
textarea.wpseo-new-metadesc {
	width: 100%;
	max-width: 100%;
}

<<<<<<< HEAD
.wpseotab .extension {
	float: left;
	box-sizing: border-box;
	width: 300px;
	height: 230px;
	margin: 10px 20px 10px 0;
	border: 1px solid #ccc;
}

.wpseotab .extension p {
	margin: 0;
	padding: 10px;
}

.wpseotab .extension h3 {
	box-sizing: border-box;
	height: 110px;
	margin: 0;
	padding: 20px 10px 0 120px;
	border-bottom: 1px solid #ccc;
	background: #fff no-repeat left 10px;
	background-size: 130px 100px;
}

.wpseotab .extension a {
	text-decoration: none;
}

.wpseotab .extension button.installed {
	border-color: #00a000;
	background-color: #00a000;
	cursor: default;
}

/* For the Premium "Site wide analysis" tab. */
#site-analysis.active ~ .submit {
	display: none;
}

/* Titles & Metas: title separator. */
=======
/* Search Appearance: title separator. */
>>>>>>> f35bdac6
#separator {
	margin: 1.5em 0 0.5em;
}

#separator input.radio {
	/* visually hide the radio buttons but keep them accessible */
	position: absolute;
	left: -9999em;
	width: 1px;
	height: 1px;
}

#separator input.radio + label {
	float: left;
	width: 30px !important;
	margin: 0 5px 0.5em 0 !important;
	padding: 9px 6px;
	border: 1px solid #ccc;
	/* Don't change: these mimic Google's font and font size for titles */
	font-family: Arial, Helvetica, sans-serif !important;
	font-size: 18px !important;
	line-height: 24px;
	text-align: center;
	cursor: pointer;
}

#separator input.radio:checked + label {
	border: 1px solid #a4286a;
	background-color: #fff;
	box-shadow: inset 0 0 0 2px #a4286a;
}

#separator input.radio:focus + label {
	border-radius: 10px;
	border-bottom-right-radius: 0;
}

/* @todo: check this. */
.svg-container {
	text-align: center;
}

/* @todo: check this. */
.svg-container .dashicons {
	width: 200px;
	height: 100px;
	font-size: 100px;
}

/* Yoast SEO credits page. */
body.toplevel_page_wpseo_dashboard .wp-badge {
	background: transparent url(../../images/Yoast_SEO_Icon.svg) no-repeat 50% 10px;
	background-size: 140px 140px;
	box-shadow: none;
}

/* @todo: remove this, see #6380. */
.nav-tab .dashicons {
	width: 18px;
	height: 18px;
	font-size: 18px;
	line-height: 24px;
}

/* @todo: remove this, see #6380. */
.nav-tab .pinteresticon {
	width: 12px;
	height: 24px;
	margin-right: 2px;
	background-image: url(../../images/pinterest-23x30.png);
	background-repeat: no-repeat;
	background-position: center center;
	background-size: contain;
}

/* Recalculate score progress bar. Note: currently not used. */
#wpseo_progressbar {
	height: 25px;
	border: 1px solid #006691;
}

#wpseo_progressbar .ui-progressbar-value {
	height: 25px;
	background: #006691;
}

.wpseo-progressbar-wrapper {
	display: inline;
	width: 100%;
}

.wpseo-progressbar {
	display: block;
	width: 100%;
	height: 25px;
	border: 1px solid #006691;
}

.wpseo-progressbar .ui-progressbar-value {
	height: 25px;
	background: #006691;
}

/* Add Facebook admin popup: notification when submitting empty form. */
.wpseo-add-fb-admin-form-wrap .notice span {
	margin-left: 10px;
}

.archives-titles-metas-content {
	padding-top: 1em;
}

/* Banners sidebar. */
.yoast-sidebar {

	&__title {
		width: 100%;
		margin: 46px 0 20px;
		padding: 10px 0;
		color: #a4286a;
		text-align: left;
		box-sizing: border-box;
		line-height: 19px;
		border-bottom: 1px solid #a4286a;
	}

	&__spot {
		padding: 10px 0;
		border-bottom: 1px solid #ddd;

		h2, a {
			color: #a4286a;
		}

		h2 {
			margin-top: 0;
		}

		ul {
			position: relative;
		}

		li {
			list-style: none;
			margin-left: 20px;

			&::before {
				content: '+';
				position: absolute;
				left: 0;
				font-weight: bold;
			}
		}

	}
}

.wpseo-banner {
	&__link {
		display: inline-block;
	}

	&__image {
		vertical-align: top;
	}
}

/* Premium Upsell Admin Block
 * @since 5.1
 */
.yoast_premium_upsell_admin_block {
	border: 1px solid #ccc;
	background-color: #fff;
	padding: 10px;
	max-width: 650px;
	overflow: hidden;
	margin-top: 2em;

	&--close {
		color: #333;
		text-decoration: none;
		font-weight: bold;
		font-size: 16px;
		border: 1px solid #ccc;
		padding: 1px 4px;
	}

	&--header {
		margin-top: 0.3em;
		font-size: 1.7em;
		font-weight: bold;
	}

	&--motivation {
		display: flex;
		flex-wrap: wrap;

		& li {
			flex: 0 0 50%;
			list-style: none;
		}
	}

	&--argument {
		padding: 0 8px 0 20px;

		&::before {
			position: relative;
			left: -16px;
			margin-right: -10px;
			font-weight: bold;
			content: "+";
			top: -1px;
		}
	}

	@media screen and (max-width: 480px) {
		&--motivation {
			display: block;
		}
	}
}

// Scrollable tables.
//
// The scrollable tables can be used in three different ways.
//
// 1. Full-width and always scrollable.
// Just set the table width to a value higher than `100%`. The columns width can
// be set to percentage values (recommended) or other values, as necessary.
//
// 2. Full-width responsive tables.
// Set the initial table width to `100%`. Then, use media queries breakpoints to
// increase the width to values higher than `100%` and make the table scrollable
// on smaller screens. Columns width: same as above.
//
// 3. Tables width based on their content (non-full-width).
// Don't set a CSS width on the table. Instead, set a `min-width` on one or more
// table columns or use `white-space: nowrap` depending on the desired behavior.
// The `min-width` should be set to what's a reasonably good value for a
// comfortable readability of the column's cells content and at the same time
// allow the table to shrink. The table cells use `box-sizing: border-box` to
// make setting the `min-width` easier.

// Variables table in the Advanced > RSS page.
.yoast-variable-desc {
	min-width: 300px;
}

.yoast-table-scrollable {
	// Webkit uses `content-box`. Switch everything to `border-box` to have
	// consistent results when setting/getting the table and cells width.
	box-sizing: border-box;

	& th,
	& td {
		box-sizing: border-box;
	}

	&__container {
		&.yoast-has-scroll {
			position: relative;
			overflow: hidden;

			&:after {
				content: '';
				position: absolute;
				top: 0;
				left: 100%;
				width: 50px;
				height: calc( 100% - 16px );
				border-radius: 10px 0 0 10px / 50% 0 0 50%;
				box-shadow: -5px 0 10px rgba(0, 0, 0, 0.25);
			}
		}

		&.yoast-has-scroll .yoast-table-scrollable__inner {
			overflow-x: scroll;
			// Ensure the horizontal scrollbar doesn't overlap the table content.
			padding-bottom: 16px;
		}
	}

	&__hintwrapper {
		display: none;

		&.yoast-has-scroll {
			display: block;
			margin: 1em 0;
			text-align: center;
		}
	}

	.yoast-has-scroll &__hint {
		display: inline-block;

		&:before {
			content: "\21c4";
			display: inline-block;
			margin-right: 10px;
			font-size: 20px;
			line-height: inherit;
			vertical-align: text-top;
		}
	}
}

/* Responsive layout. */
@media screen and ( max-width: 1024px ) {
	.wpseo_content_wrapper,
	.wpseo_content_cell {
		display: block;
		height: auto;
	}

	#wpseo_content_top {
		width: auto;
	}

	#sidebar-container {
		width: auto;
		padding: 0;
	}

	/* Banners sidebar. */
	.yoast-sidebar {

		&__spot {
			float: left;
			width: 50%;
			border: none;
			text-align: center;

			& > strong:first-child {
				display: block;
				max-width: 261px;
				margin: 0 auto;
				text-align: left;
			}

			ul, p {
				max-width: 261px;
				text-align: left;
				margin: 1em auto;
			}
		}
	}
}

@media screen and ( max-width: 782px ) {
	/* Forms. */
	label.textinput,
	label.select {
		display: inline-block;
		float: none;
		width: auto;
	}

	input.textinput,
	textarea,
	textarea.textinput {
		display: block;
		width: 100%;
	}

	select,
	select.select,
	.select2-container {
		display: block;
		max-width: 100%;
	}

	p.desc.label {
		padding-left: 0;
	}

	.wp-core-ui .button.wpseo-gsc-save-profile {
		margin-left: 0;
	}

	/* Google Search Console: Reload crawl issues form. */
	.wpseo-gsc-reload-crawl-issues-form {
		top: 0;
		margin: 1em 0;
	}

	.wpseo-gsc-reload-crawl-issues-form .alignright {
		float: none;
	}
}

@media screen and ( max-width: 600px ) {
	/* Google Search Console: Reload crawl issues form. */
	.wpseo-gsc-reload-crawl-issues-form {
		margin-bottom: 0;
	}

	/* Banners sidebar. */
	.yoast-sidebar {

		&__spot {
			float: none;
			width: 261px;
			margin: 0 auto;
			border-bottom: 1px solid #ddd;
		}
	}
}

@media screen and ( max-width: 500px ) {
	body.toplevel_page_wpseo_dashboard .wp-badge {
		padding-top: 80px;
		background-size: 100px 100px;
		background-color: #a4286a;
		box-shadow: 0 1px 3px rgba(0, 0, 0, 0.2);
	}
}

.wpseo-checkmark-ok-icon {
	float: left;
	width: 18px;
	margin-right: 5px;
	height: 18px;
	background: url(svg-icon-check-ok()) no-repeat;
	background-size: 18px;
	vertical-align: top;
}<|MERGE_RESOLUTION|>--- conflicted
+++ resolved
@@ -320,7 +320,6 @@
 	max-width: 100%;
 }
 
-<<<<<<< HEAD
 .wpseotab .extension {
 	float: left;
 	box-sizing: border-box;
@@ -360,10 +359,7 @@
 	display: none;
 }
 
-/* Titles & Metas: title separator. */
-=======
 /* Search Appearance: title separator. */
->>>>>>> f35bdac6
 #separator {
 	margin: 1.5em 0 0.5em;
 }
