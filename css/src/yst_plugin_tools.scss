--- conflicted
+++ resolved
@@ -360,11 +360,7 @@
 	display: none;
 }
 
-<<<<<<< HEAD
-/* Titles & Metas: title separator. */
-=======
 /* Search Appearance: title separator. */
->>>>>>> 1392ea1d
 #separator {
 	margin: 1.5em 0 0.5em;
 }
