.wpseo-kb-search-search-bar {
  padding-bottom: 15px;
  border-bottom: 1px solid #ccc;
}

.wpseo-kb-search-results {
  overflow: auto;
}

.wpseo-kb-search-no-results {
  margin-top: 10px;
}

.wpseo-kb-search-result {
  border-bottom: 1px solid #efefef;
  text-decoration: none;
  color: #000;
  margin: 0;
  display: block;
  padding-left: 5px;
}

.wpseo-kb-search-result-link {
  cursor: pointer;
  display: block;
}

.wpseo-kb-search-result-link:hover, .wpseo-kb-search-result-link:focus {
  background-color: rgba(164, 40, 106, 0.1);
}

.wpseo-kb-search-result-title {
  margin: 0 !important;
  padding-top: 15px;
}

.wpseo-kb-search-ext-link {
  float: right
}

.wpseo-kb-search-back-button:before {
  content: "\f141";
}

.wpseo-kb-search-ext-link:before {
  content: "\f504";
}

.dashicon-button:before {
  font-family: "dashicons";
  vertical-align: middle;
  font-size: 20px;
  line-height: 1.35em;
}

<<<<<<< HEAD
// LOADING SPINNER - Created by @lukehaas (https://github.com/lukehaas/css-loaders)
//The MIT License (MIT)
//
//Copyright (c) 2014 Luke Haas
//
//Permission is hereby granted, free of charge, to any person obtaining a copy of
//this software and associated documentation files (the "Software"), to deal in
//the Software without restriction, including without limitation the rights to
//use, copy, modify, merge, publish, distribute, sublicense, and/or sell copies of
//the Software, and to permit persons to whom the Software is furnished to do so,
//subject to the following conditions:
//
//The above copyright notice and this permission notice shall be included in all
//copies or substantial portions of the Software.
//
//THE SOFTWARE IS PROVIDED "AS IS", WITHOUT WARRANTY OF ANY KIND, EXPRESS OR
//IMPLIED, INCLUDING BUT NOT LIMITED TO THE WARRANTIES OF MERCHANTABILITY, FITNESS
//FOR A PARTICULAR PURPOSE AND NONINFRINGEMENT. IN NO EVENT SHALL THE AUTHORS OR
//COPYRIGHT HOLDERS BE LIABLE FOR ANY CLAIM, DAMAGES OR OTHER LIABILITY, WHETHER
//IN AN ACTION OF CONTRACT, TORT OR OTHERWISE, ARISING FROM, OUT OF OR IN
//CONNECTION WITH THE SOFTWARE OR THE USE OR OTHER DEALINGS IN THE SOFTWARE. */
=======
.wpseo-kb-search-detail {
  padding-top: 1.5em;
}

// LOADING SPINNER - Created by @lukehaas (http://projects.lukehaas.me/css-loaders/)
>>>>>>> c3a056a5
.wpseo-kb-loader:before,
.wpseo-kb-loader:after,
.wpseo-kb-loader {
  border-radius: 30px 30px 0;
  width: 2.5em;
  height: 2.5em;
  -webkit-animation-fill-mode: both;
  animation-fill-mode: both;
  -webkit-animation: load7 1.8s infinite ease-in-out;
  animation: load7 1.8s infinite ease-in-out;
}

.wpseo-kb-loader {
  color: #a4286a;
  font-size: 10px;
  margin: 0px auto;
  position: relative;
  text-indent: -9999em;
  -webkit-transform: translateZ(0);
  -ms-transform: translateZ(0);
  transform: translateZ(0);
  -webkit-animation-delay: -0.16s;
  animation-delay: -0.16s;
}

.wpseo-kb-loader:before {
  left: -1.5em;
  top: -1em;
  -webkit-animation-delay: -0.32s;
  animation-delay: -0.32s;
}

.wpseo-kb-loader:after {
  left: 3.5em;
}

.wpseo-kb-loader:before,
.wpseo-kb-loader:after {
  content: '';
  position: absolute;
  top: 0;
}

.dashicons {
  text-decoration: none;
}

@-webkit-keyframes load7 {
  0%,
  80%,
  100% {
    box-shadow: 0 2.5em 0 -1.3em;
  }
  40% {
    box-shadow: 0 2.5em 0 0;
  }
}

@keyframes load7 {
  0%,
  80%,
  100% {
    box-shadow: 0 2.5em 0 -1.3em;
  }
  40% {
    box-shadow: 0 2.5em 0 0;
  }
}

// END LOADING SPINNER<|MERGE_RESOLUTION|>--- conflicted
+++ resolved
@@ -53,7 +53,10 @@
   line-height: 1.35em;
 }
 
-<<<<<<< HEAD
+.wpseo-kb-search-detail {
+  padding-top: 1.5em;
+}
+
 // LOADING SPINNER - Created by @lukehaas (https://github.com/lukehaas/css-loaders)
 //The MIT License (MIT)
 //
@@ -75,13 +78,6 @@
 //COPYRIGHT HOLDERS BE LIABLE FOR ANY CLAIM, DAMAGES OR OTHER LIABILITY, WHETHER
 //IN AN ACTION OF CONTRACT, TORT OR OTHERWISE, ARISING FROM, OUT OF OR IN
 //CONNECTION WITH THE SOFTWARE OR THE USE OR OTHER DEALINGS IN THE SOFTWARE. */
-=======
-.wpseo-kb-search-detail {
-  padding-top: 1.5em;
-}
-
-// LOADING SPINNER - Created by @lukehaas (http://projects.lukehaas.me/css-loaders/)
->>>>>>> c3a056a5
 .wpseo-kb-loader:before,
 .wpseo-kb-loader:after,
 .wpseo-kb-loader {
