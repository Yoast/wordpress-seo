--- conflicted
+++ resolved
@@ -10,19 +10,13 @@
 	--color-sale: #fec228;
 	--color-sale-darker: #feb601;
 	--color-border: rgba(0,0,0, 0.2);
-<<<<<<< HEAD
 	--color-active: #6EA029;
 	--color-inactive: #DC3232;
 	--color-link: #006DAC;
-=======
->>>>>>> b789e3b9
-
+  
 	--font-size-default: 14px;
 
 	--border-default: 1px solid var(--color-border);
-<<<<<<< HEAD
 
 	--shadow-default: 0px 3px 6px rgba(0, 0, 0, 0.15);
-=======
->>>>>>> b789e3b9
 }