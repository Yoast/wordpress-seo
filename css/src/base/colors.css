/** CSS selectors instead of SASS. */
:root {
	--yoast-color-default: #404040;
<<<<<<< HEAD
	--color-default-darker: #303030;
	--yoast-color-primary: #a4286a;
	--color-secondary: #f7f7f7;
	--color-white: #ffffff;
	--color-primary-darker: #7b1e50;
	--color-secondary-darker: #d9d9d9;
	--color-dark: #303030;
	--color-sale: #fec228;
	--color-sale-darker: #feb601;
	--color-border: rgba(0,0,0, 0.2);
	--color-active: #6EA029;
	--color-inactive: #DC3232;
	--color-link: #006DAC;
	--color-inactive-text: #707070;
	--color-inactive-grey: #9E9E9E;
	--color-inactive-grey-light: #f1f1f1;
	--color-active-light: #B6CF94;
=======
	--yoast-color-default-darker: #303030;
	--yoast-color-primary: #a4286a;
	--yoast-color-secondary: #f7f7f7;
	--yoast-color-white: #ffffff;
	--yoast-color-primary-darker: #7b1e50;
	--yoast-color-secondary-darker: #d9d9d9;
	--yoast-color-dark: #303030;
	--yoast-color-sale: #fec228;
	--yoast-color-sale-darker: #feb601;
	--yoast-color-border: rgba(0,0,0, 0.2);
	--yoast-color-active: #6EA029;
	--yoast-color-inactive: #DC3232;
	--yoast-color-link: #006DAC;
	--yoast-color-inactive-text: #707070;
	--yoast-color-inactive-grey: #9E9E9E;
	--yoast-color-inactive-grey-light: #f1f1f1;
	--yoast-color-active-light: #B6CF94;
>>>>>>> 1f3d8e7b

	--yoast-font-size-default: 14px;

<<<<<<< HEAD
	--yoast-border-default: 1px solid var(--color-border);
=======
	--yoast-border-default: 1px solid var(--yoast-color-border);
>>>>>>> 1f3d8e7b

	--yoast-shadow-default: 0px 3px 6px rgba(0, 0, 0, 0.15);

	--yoast-transition-default: all 150ms ease-out;
}<|MERGE_RESOLUTION|>--- conflicted
+++ resolved
@@ -1,25 +1,6 @@
 /** CSS selectors instead of SASS. */
 :root {
 	--yoast-color-default: #404040;
-<<<<<<< HEAD
-	--color-default-darker: #303030;
-	--yoast-color-primary: #a4286a;
-	--color-secondary: #f7f7f7;
-	--color-white: #ffffff;
-	--color-primary-darker: #7b1e50;
-	--color-secondary-darker: #d9d9d9;
-	--color-dark: #303030;
-	--color-sale: #fec228;
-	--color-sale-darker: #feb601;
-	--color-border: rgba(0,0,0, 0.2);
-	--color-active: #6EA029;
-	--color-inactive: #DC3232;
-	--color-link: #006DAC;
-	--color-inactive-text: #707070;
-	--color-inactive-grey: #9E9E9E;
-	--color-inactive-grey-light: #f1f1f1;
-	--color-active-light: #B6CF94;
-=======
 	--yoast-color-default-darker: #303030;
 	--yoast-color-primary: #a4286a;
 	--yoast-color-secondary: #f7f7f7;
@@ -37,16 +18,11 @@
 	--yoast-color-inactive-grey: #9E9E9E;
 	--yoast-color-inactive-grey-light: #f1f1f1;
 	--yoast-color-active-light: #B6CF94;
->>>>>>> 1f3d8e7b
-
+  
 	--yoast-font-size-default: 14px;
-
-<<<<<<< HEAD
-	--yoast-border-default: 1px solid var(--color-border);
-=======
+  
 	--yoast-border-default: 1px solid var(--yoast-color-border);
->>>>>>> 1f3d8e7b
-
+  
 	--yoast-shadow-default: 0px 3px 6px rgba(0, 0, 0, 0.15);
 
 	--yoast-transition-default: all 150ms ease-out;
