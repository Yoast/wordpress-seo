/*
 * Style adaptions for the Elementor integration
 * Mostly fills in the gaps for pieces that normally receive their styles through the block-editor
*/

:root {
	--yoast-elementor-color-paragraph: #555D66;
}

.yoast, .yoast h2, .yoast h3 {
	font-family: var(--yoast-font-family) !important;
}

.yoast h2 {
	color: var(--yoast-color-dark);
	font-size: 1.3em;
	font-weight: var(--yoast-font-weight-bold);
	margin-bottom: 1em;
}

<<<<<<< HEAD
.yoast label, .yoast input, .yoast select:not(:focus), .yoast input:focus, .yoast select:focus {
	color: var(--yoast-color-font-default);
	background-color: rgba(0,0,0,0);
	border-color: var(--yoast-color-secondary-darker);
}

.yoast label {
	color: var(--yoast-color-label-help);
}

label[for="focus-keyword-input-sidebar"], .yoast-field-group__title > label {
	color: var(--yoast-color-font-default);
}

.yoast input[disabled] {
	background-color: var(--yoast-color-inactive-grey-light);
=======
.yoast.components-panel__body .yoast-title {
	font-weight: 500;
}

.yoast h3 span > span {
	font-weight: 400;
>>>>>>> d59af83d
}

.elementor-panel .elementor-tab-control-yoast-tab a:before, .yoast-element-menu-icon:before {
	mask-image: var(--yoast-svg-icon-yoast);
	-webkit-mask-image: var(--yoast-svg-icon-yoast);
	mask-size: 100% 100%;
	-webkit-mask-size: 100% 100%;
	height: 16px;
	width: 16px;
	margin: 0 auto;

	/*
	Content should contain some text, because that's how Elementor spaces their nav.
	Set color to transparent because we don't wan't to see the before's text.
	*/
	content: ".";
	color: transparent;
	background-color: #6d7882;
}

.yoast-element-menu-icon {
	display: inline-flex;
}

.yoast-element-menu-icon:before {
	height: 19px;
	width: 19px;
	background-color: #a4afb7;
}

.yoast-elementor-panel__fills {
	margin-top: 10px;
	padding: 5px 5px 0 5px;
	color: var(--yoast-color-font-default);
	background-color: var(--yoast-color-white);
	-webkit-font-smoothing: subpixel-antialiased;
}

.yoast li, .yoast p, .yoast small {
	margin-bottom: 6px;
	line-height: 1.5;
}

.yoast ul[role='list'] li, .yoast p, .yoast small {
	color: var(--yoast-elementor-color-paragraph);
}

.yoast-elementor-panel__fills p a, .button-link, .yoast a, .yoast a p {
	color: var(--yoast-color-link);
	text-decoration: underline;
}

.yoast a.dashicons {
	color: var(--yoast-color-inactive-text);
	height: 24px;
	width: 24px;
	vertical-align: text-bottom;
}

.button-link {
	border: none;
	background: none;
	cursor: pointer;
	font-size: 1em;
	line-height: 1.5;
}

.yoast-elementor-panel__fills .UpsellLinkButton, .yoast .yoast-button-upsell {
	line-height: 1.4em;
	color: var(--yoast-color-label);
	text-decoration: none;
}

.yoast-elementor-panel__fills h3 > button {
	border: none;
	box-shadow: none;
	background: none;
}

.yoast-gutenberg-modal .yoast-notice-container > hr {
	border-top-color: #ddd;
	border-top-style: solid;
}

.yoast-gutenberg-modal input[type="radio"] {
	-webkit-appearance: none;
	-moz-appearance: none;
	width: 18px;
	height: 18px;
	padding: 2px;
	margin: 0 8px 0 0;
	vertical-align: text-bottom;
	border-radius: 50%;
	transition: all 150ms ease-out 0s;
	border: var(--yoast-border-default);
	box-shadow: inset 0 2px 4px rgba(0, 0, 0, 0.1);
	position: relative;
	overflow: hidden;
	cursor: pointer;
}

.yoast-gutenberg-modal input[type="radio"]:checked {
	border-color: var(--yoast-color-primary);
	background-color: inherit;
}

.yoast-gutenberg-modal input[type='radio']:checked:after {
	background: var(--yoast-color-primary);
	width: 10px;
	height: 10px;
	background: var(--yoast-color-primary);
	position: absolute;
	left: 3px;
	top: 3px;
	content: "";
	display: block;
	border-radius: 50%;
}

.yoast-post-settings-modal .yoast-notice-container {
	bottom: auto;
}

.yoast-gutenberg-modal .components-popover.components-tooltip {
	position: relative;
	left: unset !important;
	top: 15px !important;
	right: 40px;
}

/* Tab-focus styling */
.yoast div:focus, div.yoast:focus {
	outline: 0;
}

.yoast a:focus, .yoast .button-link:focus {
	color: #124964;
	box-shadow: 0 0 0 1px #5b9dd9, 0 0 2px 1px rgba(30, 140, 190, 0.8);
	outline: 1px solid transparent;
}

.yoast a.dashicons:focus {
	color: #1e8cbe;
}

.yoast input[type="radio"]:checked:focus {
	box-shadow: var(--yoast-color-focus);
	border-color: #fff;
}

.yoast .yoast-button-upsell:focus {
	color: #000;
	box-shadow: inset 0 -4px 0 rgba(0, 0, 0, 0.2), 0 0 0 1px #5b9dd9, 0 0 2px 1px rgba(30, 140, 190, 0.8);
}

/* Introduction message */
#yoast-introduction {
	z-index: 1;
	top: 5px!important;
	left: 41px!important;
	box-shadow: var(--yoast-shadow-default);
	text-align: left;
	padding: 20px;
}

#yoast-introduction::before {
	left: -12px;
	top: 8px;
	transform: rotate(-90deg);
}

#yoast-introduction > div {
	color: var(--yoast-color-default);
}

#yoast-introduction > .dialog-header {
	font-weight: var(--yoast-font-weight-bold);
	line-height: 1.3;
}

#yoast-introduction > .dialog-buttons-wrapper {
	justify-content: flex-end;
	margin-top: 12px;
}

/* All hover effects */
@media(hover:hover) {
	
	.yoast a:hover, .yoast a:hover p, .yoast-elementor-panel__fills p a:hover, .button-link:hover {
		color: var(--yoast-color-primary-darker);
	}

	.yoast a.dashicons:hover {
		color: var(--yoast-color-link);
	}

	.yoast-elementor-panel__fills .UpsellLinkButton:hover, .yoast .yoast-button-upsell:hover {
		color: var(--yoast-color-label);
	}
}


/*# sourceMappingURL=elementor.css.map */<|MERGE_RESOLUTION|>--- conflicted
+++ resolved
@@ -18,7 +18,6 @@
 	margin-bottom: 1em;
 }
 
-<<<<<<< HEAD
 .yoast label, .yoast input, .yoast select:not(:focus), .yoast input:focus, .yoast select:focus {
 	color: var(--yoast-color-font-default);
 	background-color: rgba(0,0,0,0);
@@ -35,14 +34,14 @@
 
 .yoast input[disabled] {
 	background-color: var(--yoast-color-inactive-grey-light);
-=======
+}
+
 .yoast.components-panel__body .yoast-title {
 	font-weight: 500;
 }
 
 .yoast h3 span > span {
 	font-weight: 400;
->>>>>>> d59af83d
 }
 
 .elementor-panel .elementor-tab-control-yoast-tab a:before, .yoast-element-menu-icon:before {
