--- conflicted
+++ resolved
@@ -402,10 +402,6 @@
 	display: inline;
 }
 
-<<<<<<< HEAD
-body.edit-tags-php .postbox h3 {
-	margin-left: 20px;
-=======
 /**
  * Traffic light in publish box
  */
@@ -417,5 +413,8 @@
 body.rtl #wpseo-score {
 	float: right;
 	margin: 0 -5px 0 5px;
->>>>>>> b44617b7
+}
+
+body.edit-tags-php .postbox h3 {
+	margin-left: 20px;
 }