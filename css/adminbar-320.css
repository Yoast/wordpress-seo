--- conflicted
+++ resolved
@@ -51,11 +51,6 @@
 	display: inline;
 	padding: 1px 7px 1px 6px !important;
 	border-radius: 50%;
-<<<<<<< HEAD
-=======
-	color: white;
-	background-color: #d54e21;
->>>>>>> cc0002a0
 }
 
 #wpadminbar .yoast-logo.svg {
