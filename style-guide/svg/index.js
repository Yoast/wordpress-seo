export { default as edit } from "./edit.svg";
export { default as search } from "./search.svg";
export { default as angleLeft } from "./angle-left.svg";
export { default as angleRight } from "./angle-right.svg";
export { default as angleUp } from "./angle-up.svg";
export { default as angleDown } from "./angle-down.svg";
export { default as questionCircle } from "./question-circle.svg";
<<<<<<< HEAD
export { default as eye } from "./eye.svg";
export { default as circle } from "./circle.svg";
=======
export { default as times } from "./times.svg";
export { default as eye } from "./eye.svg";
>>>>>>> 066e97cd
<|MERGE_RESOLUTION|>--- conflicted
+++ resolved
@@ -5,10 +5,6 @@
 export { default as angleUp } from "./angle-up.svg";
 export { default as angleDown } from "./angle-down.svg";
 export { default as questionCircle } from "./question-circle.svg";
-<<<<<<< HEAD
-export { default as eye } from "./eye.svg";
-export { default as circle } from "./circle.svg";
-=======
 export { default as times } from "./times.svg";
 export { default as eye } from "./eye.svg";
->>>>>>> 066e97cd
+export { default as circle } from "./circle.svg";