language: php
dist: trusty
sudo: false

addons:
  apt:
    sources:
      - ubuntu-toolchain-r-test
    packages:
      - g++-4.8

jobs:
  fast_finish: true
  include:
    - php: 7.0
      env: WP_VERSION=4.8 WP_MULTISITE=1 PHPLINT=1 PHPCS=1 CHECKJS=1 COVERAGE=1 TRAVIS_NODE_VERSION=node CXX=g++-4.8
    - php: 5.2
      # As 'trusty' is not supporting PHP 5.2/5.3 anymore, we need to force using 'precise'.
      dist: precise
      env: WP_VERSION=4.7 WP_MULTISITE=1 PHPLINT=1
    - php: 5.3
      # As 'trusty' is not supporting PHP 5.2/5.3 anymore, we need to force using 'precise'.
      dist: precise
      env: WP_VERSION=4.6
    - php: 5.6
      env: WP_VERSION=4.6
    # WP >= 4.8 is needed for PHP 7.1
    - php: 7.1
      env: WP_VERSION=4.8
    - php: 5.2
      # As 'trusty' is not supporting PHP 5.2/5.3 anymore, we need to force using 'precise'.
      dist: precise
      env: WP_VERSION=master
    - php: nightly
      env: WP_VERSION=master
    - stage: 🚀 deployment
      before_script: skip
      script: grunt artifact
      before_install: skip
      install:
        - yarn global add grunt-cli
        - yarn install
      deploy:
        skip_cleanup: true
        provider: s3
        access_key_id: AKIAJRNLQAPRL5UKDJKQ
        secret_access_key:
          secure: TE13B5MDyw16DxEIRpbXPtxb1LZAzi8jdCU4FZuTzNsdVaowlAXUEFFB+g8uapoQhJKqvZrwvrpqifRPhH0tcRlJ5Z0A+qWp8WhiFGmipp3gJBblacviAIvswGzKFN8+DgQVwHSKpzk3ZjEkDkH/KYq6OTYPL/g5oRwsjI0Ug9w=
        bucket: yoast-seo-builds
        region: us-east-1
        local-dir: artifact
        upload-dir: $TRAVIS_BRANCH
        on:
          repo: Yoast/wordpress-seo
          all_branches: true
  allow_failures:
    # Allow failures for unstable builds.
    - php: nightly
    - env: WP_VERSION=master

cache:
  yarn: true
  directories:
    - vendor
    - $HOME/.composer/cache
<<<<<<< HEAD
    - node_modules
    - premium/node_modules
=======
>>>>>>> 70899c43

before_install:
- if [[ "$CHECKJS" == "1" ]]; then nvm install $TRAVIS_NODE_VERSION; fi
- if [[ "$CHECKJS" == "1" ]]; then curl -o- -L https://yarnpkg.com/install.sh | bash; fi
- if [[ "$CHECKJS" == "1" ]]; then export PATH=$HOME/.yarn/bin:$PATH; fi

install:
- phpenv local 5.6
- composer selfupdate 1.0.0 --no-interaction
- if [[ ${TRAVIS_PHP_VERSION:0:1} == "7" || $TRAVIS_PHP_VERSION == "nightly" ]]; then composer require --dev phpunit/phpunit ^5.7; fi
- composer install --no-interaction
- composer config-yoastcs
- phpenv local --unset
- if [[ "$CHECKJS" == "1" ]]; then yarn global add grunt-cli; fi
- if [[ "$CHECKJS" == "1" ]]; then yarn install --ignore-optional; fi
- if [[ "$CHECKJS" == "1" ]]; then cd premium && yarn install --ignore-optional && cd ..; fi

before_script:
- PLUGIN_SLUG=$(basename $(pwd))
- export WP_DEVELOP_DIR=/tmp/wordpress/
- git clone --depth=50 --branch="$WP_VERSION" git://develop.git.wordpress.org/ /tmp/wordpress
- cd ..
- cp -r "$PLUGIN_SLUG" "/tmp/wordpress/src/wp-content/plugins/$PLUGIN_SLUG"
- cd /tmp/wordpress/
- cp wp-tests-config-sample.php wp-tests-config.php
- sed -i "s/youremptytestdbnamehere/wordpress_tests/" wp-tests-config.php
- sed -i "s/yourusernamehere/travis/" wp-tests-config.php
- sed -i "s/yourpasswordhere//" wp-tests-config.php
- mysql -e "CREATE DATABASE wordpress_tests;" -uroot
- cd "/tmp/wordpress/src/wp-content/plugins/$PLUGIN_SLUG"
- phpenv rehash

script:
- if [[ "$PHPLINT" == "1" ]]; then find -L .  -path ./vendor -prune -o -name '*.php' -print0 | xargs -0 -n 1 -P 4 php -l; fi
<<<<<<< HEAD
- if [[ "$PHPCS" == "1" ]]; then vendor/bin/phpcs -v; fi
- if [[ "$CHECKJS" == "1" ]]; then cd premium && grunt check; fi
- if [[ "$CHECKJS" == "1" ]]; then cd ..; fi
=======
- if [[ "$PHPCS" == "1" ]]; then vendor/bin/phpcs -v --runtime-set ignore_warnings_on_exit 1; fi
- if [[ "$CHECKJS" == "1" ]]; then grunt check:js; fi
>>>>>>> 70899c43
- if [[ -z "$CODECLIMATE_REPO_TOKEN" ]]; then COVERAGE="0"; fi
- if [[ "$COVERAGE" != "1" ]] && [[ ${TRAVIS_PHP_VERSION:0:1} == "5" || $TRAVIS_PHP_VERSION == hhv* ]]; then phpunit -c phpunit.xml; fi
- if [[ "$COVERAGE" != "1" ]] && [[ ${TRAVIS_PHP_VERSION:0:1} == "7" || $TRAVIS_PHP_VERSION == "nightly" ]]; then phpunit -c phpunit.xml; fi
# Coverage environment variable is only set on the PHP 7 build, so we can safely
# assume that PHPUnit is in the vendor directory.
- if [[ "$COVERAGE" == "1" ]]; then vendor/bin/phpunit -c phpunit.xml --coverage-clover build/logs/clover.xml; fi
- if [[ "$CHECKJS" == "1" ]]; then yarn test; fi

after_success:
- if [[ "$COVERAGE" == "1" ]]; then vendor/bin/test-reporter; fi

notifications:
  slack:
    secure: W3StABr+AdcdQawTObK4nbsnn5nLrTTtZfVpD/GEN6gvSOQcykbGEC5+ceYg0jn5b4StDyCiTo5blEsrpVICFpYKc44+ogah+qaGRUfVRS/rpOvn4AueXTWn4JxhZzuxqKMiTmyW+MQG0uYM7sk7Q5S+15jj6ilkj4QATaBVNbY=
  email: false<|MERGE_RESOLUTION|>--- conflicted
+++ resolved
@@ -63,11 +63,8 @@
   directories:
     - vendor
     - $HOME/.composer/cache
-<<<<<<< HEAD
     - node_modules
     - premium/node_modules
-=======
->>>>>>> 70899c43
 
 before_install:
 - if [[ "$CHECKJS" == "1" ]]; then nvm install $TRAVIS_NODE_VERSION; fi
@@ -102,14 +99,9 @@
 
 script:
 - if [[ "$PHPLINT" == "1" ]]; then find -L .  -path ./vendor -prune -o -name '*.php' -print0 | xargs -0 -n 1 -P 4 php -l; fi
-<<<<<<< HEAD
-- if [[ "$PHPCS" == "1" ]]; then vendor/bin/phpcs -v; fi
+- if [[ "$PHPCS" == "1" ]]; then vendor/bin/phpcs -v --runtime-set ignore_warnings_on_exit 1; fi
 - if [[ "$CHECKJS" == "1" ]]; then cd premium && grunt check; fi
 - if [[ "$CHECKJS" == "1" ]]; then cd ..; fi
-=======
-- if [[ "$PHPCS" == "1" ]]; then vendor/bin/phpcs -v --runtime-set ignore_warnings_on_exit 1; fi
-- if [[ "$CHECKJS" == "1" ]]; then grunt check:js; fi
->>>>>>> 70899c43
 - if [[ -z "$CODECLIMATE_REPO_TOKEN" ]]; then COVERAGE="0"; fi
 - if [[ "$COVERAGE" != "1" ]] && [[ ${TRAVIS_PHP_VERSION:0:1} == "5" || $TRAVIS_PHP_VERSION == hhv* ]]; then phpunit -c phpunit.xml; fi
 - if [[ "$COVERAGE" != "1" ]] && [[ ${TRAVIS_PHP_VERSION:0:1} == "7" || $TRAVIS_PHP_VERSION == "nightly" ]]; then phpunit -c phpunit.xml; fi
