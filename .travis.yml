language: php
dist: trusty
sudo: false

branches:
  only:
    - master
    - trunk

addons:
  apt:
    sources:
      - ubuntu-toolchain-r-test
    packages:
      - g++-4.8

jobs:
  fast_finish: true
  include:
    - php: 7.0
      env: WP_VERSION=4.8 WP_MULTISITE=1 PHPLINT=1 PHPCS=1 CHECKJS=1 COVERAGE=1 TRAVIS_NODE_VERSION=node CXX=g++-4.8
    - php: 5.2
      # As 'trusty' is not supporting PHP 5.2/5.3 anymore, we need to force using 'precise'.
      dist: precise
      env: WP_VERSION=4.7 WP_MULTISITE=1 PHPLINT=1
    - php: 5.3
      # As 'trusty' is not supporting PHP 5.2/5.3 anymore, we need to force using 'precise'.
      dist: precise
      env: WP_VERSION=4.6
    - php: 5.6
      env: WP_VERSION=4.6
    # WP >= 4.8 is needed for PHP 7.1
    - php: 7.1
      env: WP_VERSION=4.8
    - php: 5.2
      # As 'trusty' is not supporting PHP 5.2/5.3 anymore, we need to force using 'precise'.
      dist: precise
      env: WP_VERSION=master
    - php: nightly
      env: WP_VERSION=master
    - stage: 🚀 deployment
      before_script: skip
      script: grunt artifact
      before_install: skip
      install:
        - yarn global add grunt-cli
        - yarn install
      deploy:
        skip_cleanup: true
        provider: s3
        access_key_id: AKIAJRNLQAPRL5UKDJKQ
        secret_access_key:
          secure: TE13B5MDyw16DxEIRpbXPtxb1LZAzi8jdCU4FZuTzNsdVaowlAXUEFFB+g8uapoQhJKqvZrwvrpqifRPhH0tcRlJ5Z0A+qWp8WhiFGmipp3gJBblacviAIvswGzKFN8+DgQVwHSKpzk3ZjEkDkH/KYq6OTYPL/g5oRwsjI0Ug9w=
        bucket: yoast-seo-builds
        region: us-east-1
        local-dir: artifact
        upload-dir: $TRAVIS_BRANCH
        on:
          repo: Yoast/wordpress-seo
          all_branches: true
  allow_failures:
    # Allow failures for unstable builds.
    - php: nightly
    - env: WP_VERSION=master

cache:
  yarn: true
  directories:
    - vendor
    - $HOME/.composer/cache
    - premium/node_modules

before_install:
- if [[ "$CHECKJS" == "1" ]]; then nvm install $TRAVIS_NODE_VERSION; fi
- if [[ "$CHECKJS" == "1" ]]; then curl -o- -L https://yarnpkg.com/install.sh | bash; fi
- if [[ "$CHECKJS" == "1" ]]; then export PATH=$HOME/.yarn/bin:$PATH; fi

install:
- if [[ $TRAVIS_PHP_VERSION == "5.2" || $TRAVIS_PHP_VERSION == "5.3" ]]; then phpenv local 5.6.13; fi
- composer selfupdate 1.0.0 --no-interaction
- if [[ ${TRAVIS_PHP_VERSION:0:1} == "7" || $TRAVIS_PHP_VERSION == "nightly" ]]; then composer require --dev phpunit/phpunit ^5.7; fi
- composer install --no-interaction
- composer config-yoastcs
- if [[ $TRAVIS_PHP_VERSION == "5.2" || $TRAVIS_PHP_VERSION == "5.3" ]]; then phpenv local --unset; fi
- if [[ "$CHECKJS" == "1" ]]; then yarn global add grunt-cli; fi
- if [[ "$CHECKJS" == "1" ]]; then yarn install; fi
<<<<<<< HEAD
- if [[ "$CHECKJS" == "1" ]]; then cd premium && yarn install && cd ..; fi
=======
>>>>>>> 5410dd1f

before_script:
- PLUGIN_SLUG=$(basename $(pwd))
- export WP_DEVELOP_DIR=/tmp/wordpress/
- git clone --depth=50 --branch="$WP_VERSION" git://develop.git.wordpress.org/ /tmp/wordpress
- cd ..
- cp -r "$PLUGIN_SLUG" "/tmp/wordpress/src/wp-content/plugins/$PLUGIN_SLUG"
- cd /tmp/wordpress/
- cp wp-tests-config-sample.php wp-tests-config.php
- sed -i "s/youremptytestdbnamehere/wordpress_tests/" wp-tests-config.php
- sed -i "s/yourusernamehere/travis/" wp-tests-config.php
- sed -i "s/yourpasswordhere//" wp-tests-config.php
- mysql -e "CREATE DATABASE wordpress_tests;" -uroot
- cd "/tmp/wordpress/src/wp-content/plugins/$PLUGIN_SLUG"
- phpenv rehash

script:
- if [[ "$PHPLINT" == "1" ]]; then find -L .  -path ./vendor -prune -o -name '*.php' -print0 | xargs -0 -n 1 -P 4 php -l; fi
- if [[ "$PHPCS" == "1" ]]; then vendor/bin/phpcs -v --runtime-set ignore_warnings_on_exit 1; fi
- if [[ "$CHECKJS" == "1" ]]; then cd premium && grunt check; fi
- if [[ "$CHECKJS" == "1" ]]; then cd ..; fi
- if [[ -z "$CODECLIMATE_REPO_TOKEN" ]]; then COVERAGE="0"; fi
- if [[ "$COVERAGE" != "1" ]] && [[ ${TRAVIS_PHP_VERSION:0:1} == "5" || $TRAVIS_PHP_VERSION == hhv* ]]; then phpunit -c phpunit.xml; fi
- if [[ "$COVERAGE" != "1" ]] && [[ ${TRAVIS_PHP_VERSION:0:1} == "7" || $TRAVIS_PHP_VERSION == "nightly" ]]; then phpunit -c phpunit.xml; fi
# Coverage environment variable is only set on the PHP 7 build, so we can safely
# assume that PHPUnit is in the vendor directory.
- if [[ "$COVERAGE" == "1" ]]; then vendor/bin/phpunit -c phpunit.xml --coverage-clover build/logs/clover.xml; fi
- if [[ "$CHECKJS" == "1" ]]; then yarn test; fi

after_success:
- if [[ "$COVERAGE" == "1" ]]; then vendor/bin/test-reporter; fi

notifications:
  slack:
    secure: W3StABr+AdcdQawTObK4nbsnn5nLrTTtZfVpD/GEN6gvSOQcykbGEC5+ceYg0jn5b4StDyCiTo5blEsrpVICFpYKc44+ogah+qaGRUfVRS/rpOvn4AueXTWn4JxhZzuxqKMiTmyW+MQG0uYM7sk7Q5S+15jj6ilkj4QATaBVNbY=
  email: false<|MERGE_RESOLUTION|>--- conflicted
+++ resolved
@@ -84,10 +84,7 @@
 - if [[ $TRAVIS_PHP_VERSION == "5.2" || $TRAVIS_PHP_VERSION == "5.3" ]]; then phpenv local --unset; fi
 - if [[ "$CHECKJS" == "1" ]]; then yarn global add grunt-cli; fi
 - if [[ "$CHECKJS" == "1" ]]; then yarn install; fi
-<<<<<<< HEAD
 - if [[ "$CHECKJS" == "1" ]]; then cd premium && yarn install && cd ..; fi
-=======
->>>>>>> 5410dd1f
 
 before_script:
 - PLUGIN_SLUG=$(basename $(pwd))
