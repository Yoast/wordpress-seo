--- conflicted
+++ resolved
@@ -67,15 +67,10 @@
 - if [[ "$PHPCS" == "1" ]]; then vendor/bin/phpcs -v; fi
 - if [[ "$CHECKJS" == "1" ]]; then grunt check:js; fi
 - if [[ -z "$CODECLIMATE_REPO_TOKEN" ]]; then COVERAGE="0"; fi
-<<<<<<< HEAD
-#- if [[ "$COVERAGE" == "1" ]]; then phpunit -c phpunit.xml --coverage-clover build/logs/clover.xml; else phpunit -c phpunit.xml; fi
-#- if [[ "$COVERAGE" == "1" ]]; then vendor/bin/test-reporter; fi
-=======
 - if [[ "$COVERAGE" == "1" ]]; then phpunit -c phpunit.xml --coverage-clover build/logs/clover.xml; else phpunit -c phpunit.xml; fi
 
 after_success:
 - if [[ "$COVERAGE" == "1" ]]; then vendor/bin/test-reporter; fi
->>>>>>> b37b5446
 
 notifications:
   slack:
