language: php
dist: trusty
sudo: false

branches:
  only:
    - master
    - trunk
    - /^release\/\d+\.\d+(\.\d+)?(-\S*)?$/
    - /^hotfix\/\d+\.\d+(\.\d+)?(-\S*)?$/

jobs:
  fast_finish: true
  include:
    - php: 7.2
      env: WP_VERSION=4.9 WP_MULTISITE=1 PHPLINT=1 PHPCS=1 CHECKJS=1 TRAVIS_NODE_VERSION=node
    - php: 7.2
      env: WP_VERSION=4.9 WP_MULTISITE=1 COVERAGE=1
    - php: 5.2
      # As 'trusty' is not supporting PHP 5.2/5.3 anymore, we need to force using 'precise'.
      dist: precise
      env: WP_VERSION=4.8 WP_MULTISITE=1 PHPLINT=1
    - php: 5.3
      # As 'trusty' is not supporting PHP 5.2/5.3 anymore, we need to force using 'precise'.
      dist: precise
      env: WP_VERSION=4.9
    - php: 5.6
      env: WP_VERSION=4.9
    # WP >= 4.8 is needed for PHP 7.1
    - php: 7.0
      env: WP_VERSION=4.9
    - php: 5.2
      # As 'trusty' is not supporting PHP 5.2/5.3 anymore, we need to force using 'precise'.
      dist: precise
      env: WP_VERSION=master
    - php: nightly
      env: WP_VERSION=master
    - stage: 🚀 deployment
      if: branch = deploy # Only build when on the `deploy` branch, this functionality is not used yet and is taking a long time to complete.
      before_script: skip
      script: grunt artifact
      before_install: skip
      install:
        - yarn global add grunt-cli
        - yarn install
      deploy:
        skip_cleanup: true
        provider: s3
        access_key_id: AKIAJRNLQAPRL5UKDJKQ
        secret_access_key:
          secure: TE13B5MDyw16DxEIRpbXPtxb1LZAzi8jdCU4FZuTzNsdVaowlAXUEFFB+g8uapoQhJKqvZrwvrpqifRPhH0tcRlJ5Z0A+qWp8WhiFGmipp3gJBblacviAIvswGzKFN8+DgQVwHSKpzk3ZjEkDkH/KYq6OTYPL/g5oRwsjI0Ug9w=
        bucket: yoast-seo-builds
        region: us-east-1
        local-dir: artifact
        upload-dir: $TRAVIS_BRANCH
        on:
          repo: Yoast/wordpress-seo
          all_branches: true
  allow_failures:
    # Allow failures for unstable builds.
    - php: nightly
    - env: WP_VERSION=master

cache:
  yarn: true
  directories:
    - vendor
    - $HOME/.composer/cache
<<<<<<< HEAD
=======
    - node_modules
>>>>>>> 1392ea1d
    - premium/node_modules

before_install:
- PHPUNIT_BIN="phpunit"
- if [[ ${TRAVIS_PHP_VERSION:0:1} == "7" || $TRAVIS_PHP_VERSION == "nightly" ]]; then PHPUNIT_BIN="vendor/bin/phpunit"; fi
- if [[ -z "$CC_TEST_REPORTER_ID" ]]; then COVERAGE="0"; fi
- if [[ "$COVERAGE" != "1" ]]; then phpenv config-rm xdebug.ini || echo 'No xdebug config.'; fi
- |
  if [[ "$CHECKJS" == "1" ]]; then
    nvm install $TRAVIS_NODE_VERSION
    curl -o- -L https://yarnpkg.com/install.sh | bash
    export PATH=$HOME/.yarn/bin:$PATH
  fi

install:
- if [[ $TRAVIS_PHP_VERSION == "5.2" || $TRAVIS_PHP_VERSION == "5.3" ]]; then phpenv local 5.6.13; fi
- if [[ ${TRAVIS_PHP_VERSION:0:1} == "7" || $TRAVIS_PHP_VERSION == "nightly" ]]; then composer require --dev phpunit/phpunit ^5.7; fi
- composer install --no-interaction
- composer config-yoastcs
- if [[ $TRAVIS_PHP_VERSION == "5.2" || $TRAVIS_PHP_VERSION == "5.3" ]]; then phpenv local --unset; fi
<<<<<<< HEAD
- if [[ "$CHECKJS" == "1" ]]; then yarn global add grunt-cli; fi
- if [[ "$CHECKJS" == "1" ]]; then yarn install; fi
- if [[ "$CHECKJS" == "1" ]]; then cd premium && yarn install && cd ..; fi
=======
- |
  if [[ "$CHECKJS" == "1" ]]; then
    yarn global add grunt-cli
    yarn install
    cd premium && yarn install
    cd -
  fi
>>>>>>> 1392ea1d

before_script:
- PLUGIN_SLUG=$(basename $(pwd))
- export WP_DEVELOP_DIR=/tmp/wordpress/
- git clone --depth=50 --branch="$WP_VERSION" git://develop.git.wordpress.org/ /tmp/wordpress
- cd ..
- cp -r "$PLUGIN_SLUG" "/tmp/wordpress/src/wp-content/plugins/$PLUGIN_SLUG"
- cd /tmp/wordpress/
- cp wp-tests-config-sample.php wp-tests-config.php
- sed -i "s/youremptytestdbnamehere/wordpress_tests/" wp-tests-config.php
- sed -i "s/yourusernamehere/travis/" wp-tests-config.php
- sed -i "s/yourpasswordhere//" wp-tests-config.php
- mysql -e "CREATE DATABASE wordpress_tests;" -uroot
- cd "/tmp/wordpress/src/wp-content/plugins/$PLUGIN_SLUG"
- phpenv rehash
- |
  if [[ "$COVERAGE" == "1" ]]; then
    curl -L https://codeclimate.com/downloads/test-reporter/test-reporter-latest-linux-amd64 > ./cc-test-reporter
    chmod +x ./cc-test-reporter
    ./cc-test-reporter before-build
  fi
- export -f travis_fold
- export -f travis_time_start
- export -f travis_time_finish
- mysql --version
- phpenv versions
- php --version
- php -m
- $PHPUNIT_BIN --version
- curl --version
- git --version
- svn --version
- |
  if [[ "$CHECKJS" == "1" ]]; then
    npm --version
    node --version
    yarn --version
    grunt --version
  fi
- locale -a

script:
<<<<<<< HEAD
- if [[ "$PHPLINT" == "1" ]]; then find -L . -path ./vendor -prune -o -path ./node_modules -prune -o -path ./premium/node_modules -prune -o -name '*.php' -print0 | xargs -0 -n 1 -P 4 php -l; fi
- if [[ "$PHPCS" == "1" ]]; then vendor/bin/phpcs -v --runtime-set ignore_warnings_on_exit 1; fi
- if [[ "$CHECKJS" == "1" ]]; then cd premium && grunt check; fi
- if [[ "$CHECKJS" == "1" ]]; then cd ..; fi
- if [[ -z "$CODECLIMATE_REPO_TOKEN" ]]; then COVERAGE="0"; fi
- if [[ "$COVERAGE" != "1" ]] && [[ ${TRAVIS_PHP_VERSION:0:1} == "5" || $TRAVIS_PHP_VERSION == hhv* ]]; then phpunit -c phpunit.xml; fi
- if [[ "$COVERAGE" != "1" ]] && [[ ${TRAVIS_PHP_VERSION:0:1} == "7" || $TRAVIS_PHP_VERSION == "nightly" ]]; then phpunit -c phpunit.xml; fi
=======
# JavaScript checks
- |
  if [[ "$CHECKJS" == "1" ]]; then
    travis_fold start "JavaScript.check" && travis_time_start
    grunt check:js
    cd premium && grunt check:eslint
    cd -
    travis_time_finish && travis_fold end "JavaScript.check"
  fi
# JavaScript tests
- |
  if [[ "$CHECKJS" == "1" ]]; then
    travis_fold start "JavaScript.tests" && travis_time_start
    yarn test
    travis_time_finish && travis_fold end "JavaScript.tests"
  fi
# PHP Linting
- |
  if [[ "$PHPLINT" == "1" ]]; then
    travis_fold start "PHP.check" && travis_time_start
    find -L . -path ./vendor -prune -o -path ./node_modules -prune -o -path ./premium/node_modules -prune -o -name '*.php' -print0 | xargs -0 -n 1 -P 4 php -l
    travis_time_finish && travis_fold end "PHP.check"
  fi
# PHP CS
- |
  if [[ "$PHPCS" == "1" ]]; then
    travis_fold start "PHP.code-style" && travis_time_start
    vendor/bin/phpcs -q --runtime-set ignore_warnings_on_exit 1
    travis_time_finish && travis_fold end "PHP.code-style"
  fi
# PHP Unit
- |
  if [[ "$COVERAGE" != "1" ]]; then
    travis_fold start "PHP.tests" && travis_time_start
    $PHPUNIT_BIN -c phpunit.xml
    travis_time_finish && travis_fold end "PHP.tests"
  fi;

>>>>>>> 1392ea1d
# Coverage environment variable is only set on the PHP 7 build, so we can safely
# assume that PHPUnit is in the vendor directory.
- |
  if [[ "$COVERAGE" == "1" ]]; then
    travis_fold start "PHP.coverage" && travis_time_start
    $PHPUNIT_BIN -c phpunit.xml --coverage-clover build/logs/clover.xml
    travis_time_finish && travis_fold end "PHP.coverage"
  fi
# Validate the composer.json file.
# @link https://getcomposer.org/doc/03-cli.md#validate
- if [[ $TRAVIS_PHP_VERSION == "5.3" || $TRAVIS_PHP_VERSION == "7.2" ]]; then composer validate --no-check-all; fi

after_script:
- if [[ "$COVERAGE" == "1" ]]; then ./cc-test-reporter after-build --exit-code $TRAVIS_TEST_RESULT; fi

notifications:
  slack:
    secure: W3StABr+AdcdQawTObK4nbsnn5nLrTTtZfVpD/GEN6gvSOQcykbGEC5+ceYg0jn5b4StDyCiTo5blEsrpVICFpYKc44+ogah+qaGRUfVRS/rpOvn4AueXTWn4JxhZzuxqKMiTmyW+MQG0uYM7sk7Q5S+15jj6ilkj4QATaBVNbY=
  email: false<|MERGE_RESOLUTION|>--- conflicted
+++ resolved
@@ -66,10 +66,7 @@
   directories:
     - vendor
     - $HOME/.composer/cache
-<<<<<<< HEAD
-=======
     - node_modules
->>>>>>> 1392ea1d
     - premium/node_modules
 
 before_install:
@@ -90,11 +87,6 @@
 - composer install --no-interaction
 - composer config-yoastcs
 - if [[ $TRAVIS_PHP_VERSION == "5.2" || $TRAVIS_PHP_VERSION == "5.3" ]]; then phpenv local --unset; fi
-<<<<<<< HEAD
-- if [[ "$CHECKJS" == "1" ]]; then yarn global add grunt-cli; fi
-- if [[ "$CHECKJS" == "1" ]]; then yarn install; fi
-- if [[ "$CHECKJS" == "1" ]]; then cd premium && yarn install && cd ..; fi
-=======
 - |
   if [[ "$CHECKJS" == "1" ]]; then
     yarn global add grunt-cli
@@ -102,7 +94,6 @@
     cd premium && yarn install
     cd -
   fi
->>>>>>> 1392ea1d
 
 before_script:
 - PLUGIN_SLUG=$(basename $(pwd))
@@ -145,15 +136,6 @@
 - locale -a
 
 script:
-<<<<<<< HEAD
-- if [[ "$PHPLINT" == "1" ]]; then find -L . -path ./vendor -prune -o -path ./node_modules -prune -o -path ./premium/node_modules -prune -o -name '*.php' -print0 | xargs -0 -n 1 -P 4 php -l; fi
-- if [[ "$PHPCS" == "1" ]]; then vendor/bin/phpcs -v --runtime-set ignore_warnings_on_exit 1; fi
-- if [[ "$CHECKJS" == "1" ]]; then cd premium && grunt check; fi
-- if [[ "$CHECKJS" == "1" ]]; then cd ..; fi
-- if [[ -z "$CODECLIMATE_REPO_TOKEN" ]]; then COVERAGE="0"; fi
-- if [[ "$COVERAGE" != "1" ]] && [[ ${TRAVIS_PHP_VERSION:0:1} == "5" || $TRAVIS_PHP_VERSION == hhv* ]]; then phpunit -c phpunit.xml; fi
-- if [[ "$COVERAGE" != "1" ]] && [[ ${TRAVIS_PHP_VERSION:0:1} == "7" || $TRAVIS_PHP_VERSION == "nightly" ]]; then phpunit -c phpunit.xml; fi
-=======
 # JavaScript checks
 - |
   if [[ "$CHECKJS" == "1" ]]; then
@@ -192,7 +174,6 @@
     travis_time_finish && travis_fold end "PHP.tests"
   fi;
 
->>>>>>> 1392ea1d
 # Coverage environment variable is only set on the PHP 7 build, so we can safely
 # assume that PHPUnit is in the vendor directory.
 - |
