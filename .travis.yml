language: php
dist: trusty
sudo: false

branches:
  only:
    - master
    - trunk
    - /^release\/\d+\.\d+(\.\d+)?(-\S*)?$/
    - /^hotfix\/\d+\.\d+(\.\d+)?(-\S*)?$/

jobs:
  fast_finish: true
  include:
    - php: 7.0
      env: WP_VERSION=4.8 WP_MULTISITE=1 PHPLINT=1 PHPCS=1 CHECKJS=1 COVERAGE=1 TRAVIS_NODE_VERSION=node
    - php: 5.2
      # As 'trusty' is not supporting PHP 5.2/5.3 anymore, we need to force using 'precise'.
      dist: precise
      env: WP_VERSION=4.7 WP_MULTISITE=1 PHPLINT=1
    - php: 5.3
      # As 'trusty' is not supporting PHP 5.2/5.3 anymore, we need to force using 'precise'.
      dist: precise
      env: WP_VERSION=4.6
    - php: 5.6
      env: WP_VERSION=4.6
    # WP >= 4.8 is needed for PHP 7.1
    - php: 7.1
      env: WP_VERSION=4.8
    - php: 5.2
      # As 'trusty' is not supporting PHP 5.2/5.3 anymore, we need to force using 'precise'.
      dist: precise
      env: WP_VERSION=master
    - php: nightly
      env: WP_VERSION=master
    - stage: 🚀 deployment
      if: branch = deploy # Only build when on the `deploy` branch, this functionality is not used yet and is taking a long time to complete.
      before_script: skip
      script: grunt artifact
      before_install: skip
      install:
        - yarn global add grunt-cli
        - yarn install
      deploy:
        skip_cleanup: true
        provider: s3
        access_key_id: AKIAJRNLQAPRL5UKDJKQ
        secret_access_key:
          secure: TE13B5MDyw16DxEIRpbXPtxb1LZAzi8jdCU4FZuTzNsdVaowlAXUEFFB+g8uapoQhJKqvZrwvrpqifRPhH0tcRlJ5Z0A+qWp8WhiFGmipp3gJBblacviAIvswGzKFN8+DgQVwHSKpzk3ZjEkDkH/KYq6OTYPL/g5oRwsjI0Ug9w=
        bucket: yoast-seo-builds
        region: us-east-1
        local-dir: artifact
        upload-dir: $TRAVIS_BRANCH
        on:
          repo: Yoast/wordpress-seo
          all_branches: true
  allow_failures:
    # Allow failures for unstable builds.
    - php: nightly
    - env: WP_VERSION=master

cache:
  yarn: true
  directories:
    - vendor
    - $HOME/.composer/cache
    - premium/node_modules

before_install:
- if [[ "$CHECKJS" == "1" ]]; then nvm install $TRAVIS_NODE_VERSION; fi
- if [[ "$CHECKJS" == "1" ]]; then curl -o- -L https://yarnpkg.com/install.sh | bash; fi
- if [[ "$CHECKJS" == "1" ]]; then export PATH=$HOME/.yarn/bin:$PATH; fi

install:
- if [[ $TRAVIS_PHP_VERSION == "5.2" || $TRAVIS_PHP_VERSION == "5.3" ]]; then phpenv local 5.6.13; fi
- composer selfupdate 1.0.0 --no-interaction
- if [[ ${TRAVIS_PHP_VERSION:0:1} == "7" || $TRAVIS_PHP_VERSION == "nightly" ]]; then composer require --dev phpunit/phpunit 5.7.23; fi
- composer install --no-interaction
- composer config-yoastcs
- if [[ $TRAVIS_PHP_VERSION == "5.2" || $TRAVIS_PHP_VERSION == "5.3" ]]; then phpenv local --unset; fi
- if [[ "$CHECKJS" == "1" ]]; then yarn global add grunt-cli; fi
- if [[ "$CHECKJS" == "1" ]]; then yarn install; fi
- if [[ "$CHECKJS" == "1" ]]; then cd premium && yarn install && cd ..; fi

before_script:
- PLUGIN_SLUG=$(basename $(pwd))
- export WP_DEVELOP_DIR=/tmp/wordpress/
- git clone --depth=50 --branch="$WP_VERSION" git://develop.git.wordpress.org/ /tmp/wordpress
- cd ..
- cp -r "$PLUGIN_SLUG" "/tmp/wordpress/src/wp-content/plugins/$PLUGIN_SLUG"
- cd /tmp/wordpress/
- cp wp-tests-config-sample.php wp-tests-config.php
- sed -i "s/youremptytestdbnamehere/wordpress_tests/" wp-tests-config.php
- sed -i "s/yourusernamehere/travis/" wp-tests-config.php
- sed -i "s/yourpasswordhere//" wp-tests-config.php
- mysql -e "CREATE DATABASE wordpress_tests;" -uroot
- cd "/tmp/wordpress/src/wp-content/plugins/$PLUGIN_SLUG"
- phpenv rehash

script:
<<<<<<< HEAD
- if [[ "$PHPLINT" == "1" ]]; then find -L . -path ./vendor -prune -o -path ./node_modules -prune -o -path ./premium/node_modules -prune -o -name '*.php' -print0 | xargs -0 -n 1 -P 4 php -l; fi
=======
- if [[ "$PHPLINT" == "1" ]]; then find -L . -path ./vendor -prune -o -path ./node_modules -prune -o -name '*.php' -print0 | xargs -0 -n 1 -P 4 php -l; fi
>>>>>>> c34b8c55
- if [[ "$PHPCS" == "1" ]]; then vendor/bin/phpcs -v --runtime-set ignore_warnings_on_exit 1; fi
- if [[ "$CHECKJS" == "1" ]]; then cd premium && grunt check; fi
- if [[ "$CHECKJS" == "1" ]]; then cd ..; fi
- if [[ -z "$CODECLIMATE_REPO_TOKEN" ]]; then COVERAGE="0"; fi
- if [[ "$COVERAGE" != "1" ]] && [[ ${TRAVIS_PHP_VERSION:0:1} == "5" || $TRAVIS_PHP_VERSION == hhv* ]]; then phpunit -c phpunit.xml; fi
- if [[ "$COVERAGE" != "1" ]] && [[ ${TRAVIS_PHP_VERSION:0:1} == "7" || $TRAVIS_PHP_VERSION == "nightly" ]]; then phpunit -c phpunit.xml; fi
# Coverage environment variable is only set on the PHP 7 build, so we can safely
# assume that PHPUnit is in the vendor directory.
- if [[ "$COVERAGE" == "1" ]]; then vendor/bin/phpunit -c phpunit.xml --coverage-clover build/logs/clover.xml; fi
- if [[ "$CHECKJS" == "1" ]]; then yarn test; fi

after_success:
- if [[ "$COVERAGE" == "1" ]]; then vendor/bin/test-reporter; fi

notifications:
  slack:
    secure: W3StABr+AdcdQawTObK4nbsnn5nLrTTtZfVpD/GEN6gvSOQcykbGEC5+ceYg0jn5b4StDyCiTo5blEsrpVICFpYKc44+ogah+qaGRUfVRS/rpOvn4AueXTWn4JxhZzuxqKMiTmyW+MQG0uYM7sk7Q5S+15jj6ilkj4QATaBVNbY=
  email: false<|MERGE_RESOLUTION|>--- conflicted
+++ resolved
@@ -98,11 +98,7 @@
 - phpenv rehash
 
 script:
-<<<<<<< HEAD
 - if [[ "$PHPLINT" == "1" ]]; then find -L . -path ./vendor -prune -o -path ./node_modules -prune -o -path ./premium/node_modules -prune -o -name '*.php' -print0 | xargs -0 -n 1 -P 4 php -l; fi
-=======
-- if [[ "$PHPLINT" == "1" ]]; then find -L . -path ./vendor -prune -o -path ./node_modules -prune -o -name '*.php' -print0 | xargs -0 -n 1 -P 4 php -l; fi
->>>>>>> c34b8c55
 - if [[ "$PHPCS" == "1" ]]; then vendor/bin/phpcs -v --runtime-set ignore_warnings_on_exit 1; fi
 - if [[ "$CHECKJS" == "1" ]]; then cd premium && grunt check; fi
 - if [[ "$CHECKJS" == "1" ]]; then cd ..; fi
