--- conflicted
+++ resolved
@@ -117,7 +117,6 @@
     fi
 
 install:
-<<<<<<< HEAD
 - |
   if [[ "$PHPCS" == "1" || "$PHPUNIT" == "1" || "$COVERAGE" == "1" || "$TRAVIS_BUILD_STAGE_NAME" == "🚀 deployment" ]]; then
     # The prefix-dependencies task only works on PHP 7.1 and we need to prefix our dependencies to accurately test them.
@@ -159,48 +158,6 @@
     yarn install
   fi
 - if [[ "$SECURITY" == "1" ]]; then wget -P $SECURITYCHECK_DIR https://get.sensiolabs.org/security-checker.phar && chmod +x $SECURITYCHECK_DIR/security-checker.phar;fi
-=======
-  - |
-    if [[ "$PHPUNIT" == "1" || "$COVERAGE" == "1" || "$TRAVIS_BUILD_STAGE_NAME" == "🚀 deployment" ]]; then
-      # The prefix-dependencies task only works on PHP 7.1 and we need to prefix our dependencies to accurately test them.
-      # So we temporarily switch PHP versions, do a full install and then remove the package.
-      # Then switch back to the PHP version we want to test and delete the vendor directory.
-      phpenv local 7.1
-      composer install --no-interaction --no-scripts --ignore-platform-reqs
-      composer prefix-dependencies
-      composer compile-di
-      composer remove humbug/php-scoper --dev --ignore-platform-reqs
-      composer remove atanamo/php-codeshift --dev --ignore-platform-reqs
-      phpenv local --unset
-      rm -rf vendor/*
-    fi
-  - |
-    if [[ "$COVERAGE" == "1" ]]; then
-      # Install phpcov so we can combine the coverage results of unit and integration tests.
-      composer require phpunit/phpcov ^3.1
-    fi
-  - |
-    if [[ "$PHPCS" == "1" || "$PHPUNIT" == "1" || "$COVERAGE" == "1" ]]; then
-      # Run composer update as we have dev dependencies locked at PHP ^7.0 versions.
-      composer update
-      composer install --no-scripts --no-interaction
-      composer du
-    elif [[ "$TRAVIS_BUILD_STAGE_NAME" == "🚀 deployment" ]]; then
-      composer update
-      composer install --no-dev --no-interaction
-      composer du
-    fi
-  - |
-    if [[ "$PHPCS" == "1" ]]; then
-      composer config-yoastcs
-    fi
-  - |
-    if [[ "$CHECKJS" == "1" ]]; then
-      yarn global add grunt-cli
-      yarn install
-    fi
-  - if [[ "$SECURITY" == "1" ]]; then wget -P $SECURITYCHECK_DIR https://get.sensiolabs.org/security-checker.phar && chmod +x $SECURITYCHECK_DIR/security-checker.phar;fi
->>>>>>> f25b1066
 
 before_script:
   # Careful: The HTTPS version of the following URL is different, therefore we need to use HTTP.
