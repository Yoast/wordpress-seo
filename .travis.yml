language: php
dist: trusty
sudo: false

branches:
  only:
    - master
    - trunk
    - /^release\/\d+\.\d+(\.\d+)?(-\S*)?$/
    - /^hotfix\/\d+\.\d+(\.\d+)?(-\S*)?$/

jobs:
  fast_finish: true
  include:
    - php: 7.2
      env: WP_VERSION=4.9 WP_MULTISITE=1 PHPLINT=1 PHPCS=1 CHECKJS=1 COVERAGE=1 TRAVIS_NODE_VERSION=node
    - php: 5.2
      # As 'trusty' is not supporting PHP 5.2/5.3 anymore, we need to force using 'precise'.
      dist: precise
      env: WP_VERSION=4.8 WP_MULTISITE=1 PHPLINT=1
    - php: 5.3
      # As 'trusty' is not supporting PHP 5.2/5.3 anymore, we need to force using 'precise'.
      dist: precise
      env: WP_VERSION=4.9
    - php: 5.6
      env: WP_VERSION=4.9
    # WP >= 4.8 is needed for PHP 7.1
    - php: 7.0
      env: WP_VERSION=4.9
    - php: 5.2
      # As 'trusty' is not supporting PHP 5.2/5.3 anymore, we need to force using 'precise'.
      dist: precise
      env: WP_VERSION=master
    - php: nightly
      env: WP_VERSION=master
    - stage: 🚀 deployment
      if: branch = deploy # Only build when on the `deploy` branch, this functionality is not used yet and is taking a long time to complete.
      before_script: skip
      script: grunt artifact
      before_install: skip
      install:
        - yarn global add grunt-cli
        - yarn install
      deploy:
        skip_cleanup: true
        provider: s3
        access_key_id: AKIAJRNLQAPRL5UKDJKQ
        secret_access_key:
          secure: TE13B5MDyw16DxEIRpbXPtxb1LZAzi8jdCU4FZuTzNsdVaowlAXUEFFB+g8uapoQhJKqvZrwvrpqifRPhH0tcRlJ5Z0A+qWp8WhiFGmipp3gJBblacviAIvswGzKFN8+DgQVwHSKpzk3ZjEkDkH/KYq6OTYPL/g5oRwsjI0Ug9w=
        bucket: yoast-seo-builds
        region: us-east-1
        local-dir: artifact
        upload-dir: $TRAVIS_BRANCH
        on:
          repo: Yoast/wordpress-seo
          all_branches: true
  allow_failures:
    # Allow failures for unstable builds.
    - php: nightly
    - env: WP_VERSION=master

cache:
  yarn: true
  directories:
    - vendor
    - $HOME/.composer/cache
    - premium/node_modules

before_install:
- if [[ -z "$CC_TEST_REPORTER_ID" ]]; then COVERAGE="0"; fi
- if [[ "$COVERAGE" != "1" ]]; then phpenv config-rm xdebug.ini || echo 'No xdebug config.'; fi
- |
  if [[ "$CHECKJS" == "1" ]]; then
    nvm install $TRAVIS_NODE_VERSION
    curl -o- -L https://yarnpkg.com/install.sh | bash
    export PATH=$HOME/.yarn/bin:$PATH
  fi

install:
- if [[ $TRAVIS_PHP_VERSION == "5.2" || $TRAVIS_PHP_VERSION == "5.3" ]]; then phpenv local 5.6.13; fi
- if [[ ${TRAVIS_PHP_VERSION:0:1} == "7" || $TRAVIS_PHP_VERSION == "nightly" ]]; then composer require --dev phpunit/phpunit ^5.7; fi
- composer install --no-interaction
- composer config-yoastcs
- if [[ $TRAVIS_PHP_VERSION == "5.2" || $TRAVIS_PHP_VERSION == "5.3" ]]; then phpenv local --unset; fi
<<<<<<< HEAD
- if [[ "$CHECKJS" == "1" ]]; then yarn global add grunt-cli; fi
- if [[ "$CHECKJS" == "1" ]]; then yarn install; fi
- if [[ "$CHECKJS" == "1" ]]; then cd premium && yarn install && cd ..; fi
=======
- |
  if [[ "$CHECKJS" == "1" ]]; then
    yarn global add grunt-cli
    yarn install
  fi
>>>>>>> a8f6f29e

before_script:
- PLUGIN_SLUG=$(basename $(pwd))
- export WP_DEVELOP_DIR=/tmp/wordpress/
- git clone --depth=50 --branch="$WP_VERSION" git://develop.git.wordpress.org/ /tmp/wordpress
- cd ..
- cp -r "$PLUGIN_SLUG" "/tmp/wordpress/src/wp-content/plugins/$PLUGIN_SLUG"
- cd /tmp/wordpress/
- cp wp-tests-config-sample.php wp-tests-config.php
- sed -i "s/youremptytestdbnamehere/wordpress_tests/" wp-tests-config.php
- sed -i "s/yourusernamehere/travis/" wp-tests-config.php
- sed -i "s/yourpasswordhere//" wp-tests-config.php
- mysql -e "CREATE DATABASE wordpress_tests;" -uroot
- cd "/tmp/wordpress/src/wp-content/plugins/$PLUGIN_SLUG"
- phpenv rehash
- |
  if [[ "$COVERAGE" == "1" ]]; then
    curl -L https://codeclimate.com/downloads/test-reporter/test-reporter-latest-linux-amd64 > ./cc-test-reporter
    chmod +x ./cc-test-reporter
    ./cc-test-reporter before-build
  fi

script:
- if [[ "$PHPLINT" == "1" ]]; then find -L . -path ./vendor -prune -o -path ./node_modules -prune -o -path ./premium/node_modules -prune -o -name '*.php' -print0 | xargs -0 -n 1 -P 4 php -l; fi
- if [[ "$PHPCS" == "1" ]]; then vendor/bin/phpcs -v --runtime-set ignore_warnings_on_exit 1; fi
<<<<<<< HEAD
- if [[ "$CHECKJS" == "1" ]]; then cd premium && grunt check; fi
- if [[ "$CHECKJS" == "1" ]]; then cd ..; fi
- if [[ -z "$CODECLIMATE_REPO_TOKEN" ]]; then COVERAGE="0"; fi
=======
- if [[ "$CHECKJS" == "1" ]]; then grunt check:js; fi
>>>>>>> a8f6f29e
- if [[ "$COVERAGE" != "1" ]] && [[ ${TRAVIS_PHP_VERSION:0:1} == "5" || $TRAVIS_PHP_VERSION == hhv* ]]; then phpunit -c phpunit.xml; fi
- if [[ "$COVERAGE" != "1" ]] && [[ ${TRAVIS_PHP_VERSION:0:1} == "7" || $TRAVIS_PHP_VERSION == "nightly" ]]; then phpunit -c phpunit.xml; fi
# Coverage environment variable is only set on the PHP 7 build, so we can safely
# assume that PHPUnit is in the vendor directory.
- if [[ "$COVERAGE" == "1" ]]; then vendor/bin/phpunit -c phpunit.xml --coverage-clover build/logs/clover.xml; fi
- if [[ "$CHECKJS" == "1" ]]; then yarn test; fi
# Validate the composer.json file.
# @link https://getcomposer.org/doc/03-cli.md#validate
- if [[ $TRAVIS_PHP_VERSION == "5.3" || $TRAVIS_PHP_VERSION == "7.2" ]]; then composer validate --no-check-all; fi

after_script:
  - if [[ "$COVERAGE" == "1" ]]; then ./cc-test-reporter after-build --exit-code $TRAVIS_TEST_RESULT; fi

notifications:
  slack:
    secure: W3StABr+AdcdQawTObK4nbsnn5nLrTTtZfVpD/GEN6gvSOQcykbGEC5+ceYg0jn5b4StDyCiTo5blEsrpVICFpYKc44+ogah+qaGRUfVRS/rpOvn4AueXTWn4JxhZzuxqKMiTmyW+MQG0uYM7sk7Q5S+15jj6ilkj4QATaBVNbY=
  email: false<|MERGE_RESOLUTION|>--- conflicted
+++ resolved
@@ -82,17 +82,12 @@
 - composer install --no-interaction
 - composer config-yoastcs
 - if [[ $TRAVIS_PHP_VERSION == "5.2" || $TRAVIS_PHP_VERSION == "5.3" ]]; then phpenv local --unset; fi
-<<<<<<< HEAD
-- if [[ "$CHECKJS" == "1" ]]; then yarn global add grunt-cli; fi
-- if [[ "$CHECKJS" == "1" ]]; then yarn install; fi
-- if [[ "$CHECKJS" == "1" ]]; then cd premium && yarn install && cd ..; fi
-=======
 - |
   if [[ "$CHECKJS" == "1" ]]; then
     yarn global add grunt-cli
     yarn install
+    cd premium && yarn install && cd -
   fi
->>>>>>> a8f6f29e
 
 before_script:
 - PLUGIN_SLUG=$(basename $(pwd))
@@ -118,13 +113,11 @@
 script:
 - if [[ "$PHPLINT" == "1" ]]; then find -L . -path ./vendor -prune -o -path ./node_modules -prune -o -path ./premium/node_modules -prune -o -name '*.php' -print0 | xargs -0 -n 1 -P 4 php -l; fi
 - if [[ "$PHPCS" == "1" ]]; then vendor/bin/phpcs -v --runtime-set ignore_warnings_on_exit 1; fi
-<<<<<<< HEAD
-- if [[ "$CHECKJS" == "1" ]]; then cd premium && grunt check; fi
-- if [[ "$CHECKJS" == "1" ]]; then cd ..; fi
-- if [[ -z "$CODECLIMATE_REPO_TOKEN" ]]; then COVERAGE="0"; fi
-=======
-- if [[ "$CHECKJS" == "1" ]]; then grunt check:js; fi
->>>>>>> a8f6f29e
+- |
+  if [[ "$CHECKJS" == "1" ]]; then
+    cd premium && grunt check
+    cd -
+  fi
 - if [[ "$COVERAGE" != "1" ]] && [[ ${TRAVIS_PHP_VERSION:0:1} == "5" || $TRAVIS_PHP_VERSION == hhv* ]]; then phpunit -c phpunit.xml; fi
 - if [[ "$COVERAGE" != "1" ]] && [[ ${TRAVIS_PHP_VERSION:0:1} == "7" || $TRAVIS_PHP_VERSION == "nightly" ]]; then phpunit -c phpunit.xml; fi
 # Coverage environment variable is only set on the PHP 7 build, so we can safely
