import React from "react";
import { IntlProvider } from "react-intl";

import SearchResultsEditor from "./composites/SearchResultEditor/SearchResultEditor";
import SnippetPreviewExample from "./composites/Plugin/SnippetPreview/components/SnippetPreviewExample";
import ContentAnalysis from "./app/ContentAnalysisWrapper";
import Wizard from "./app/WizardWrapper";
import DashboardWidget from "./app/DashboardWidgetWrapper";
import Loader from "./composites/basic/Loader";
import HelpCenterWrapper from "./app/HelpCenterWrapper";
import SidebarCollapsibleWrapper from "./app/SidebarCollapsibleWrapper";

// Required to make Material UI work with touch screens.
import injectTapEventPlugin from "react-tap-event-plugin";
import Checkbox from "./composites/Plugin/Shared/components/Checkbox";

const components = [
	{
		id: "search-results-editor",
		name: "Search results editor",
		component: <SearchResultsEditor />,
	},
	{
		id: "snippet-preview",
		name: "Snippet preview",
		component: <SnippetPreviewExample />,
	},
	{
		id: "wizard",
		name: "Wizard",
		component: <Wizard />,
	},
	{
		id: "loader",
		name: "Loader",
		component: <Loader />,
	},
	{
		id: "content-analysis",
		name: "Content analysis",
		component: <ContentAnalysis />,
	},
	{
		id: "dashboard-widget",
		name: "Dashboard Widget",
		component: <DashboardWidget />,
	},
	{
		id: "help-center",
		name: "Help center",
		component: <HelpCenterWrapper />,
	},
	{
<<<<<<< HEAD
		id: "sidebar-collapsible",
		name: "Sidebar Collapsible",
		component: <SidebarCollapsibleWrapper />,
=======
		id: "checkbox",
		name: "Checkbox",
		component: <Checkbox
			id="example-checkbox"
			label={ [
				"This is a label that also accepts arrays, so you can pass links such as ",
				<a key="1" href="https://yoa.st/metabox-help-cornerstone?utm_content=7.0.3" target="_blank">cornerstone content</a>,
				", for example.",
			] }
			onChange={ event => console.log( event ) }
		/>,
>>>>>>> db310b32
	},
];

class App extends React.Component {

	constructor() {
		super();

		injectTapEventPlugin();

		this.state = {
			activeComponent: "snippet-preview",
		};
	}

	getContent() {
		const activeComponent = this.state.activeComponent;
		for( var i = 0; i < components.length; i++ )  {
			if( activeComponent === components[ i ].id ) {
				return components[ i ].component;
			}
		}
	}

	navigate( activeComponent ) {
		this.setState( {
			activeComponent: activeComponent,
		} );
	}

	renderButton( id, title ) {
		const isActive = this.state.activeComponent === id;
		const style = {};
		if( isActive ) {
			style.backgroundColor = "#006671";
			style.color = "#FFF";
			style.borderRadius = "5px";
			style.border = "1px solid white";
			style.outline = "none";
		}
		return (
			<button style={ style } key={ id } type="button" onClick={ this.navigate.bind( this, id ) }>
				{ title }
			</button>
		);
	}

	getMenu() {
		return (
			<nav style={ { textAlign: "center" } }>
				{
					components.map( config => {
						return this.renderButton( config.id, config.name );
					} )
				}
				<p style={ { fontSize: "0.8em", margin: "5px 0" } }>
					For redux devtools press <strong>Ctrl + H</strong>,
					to change position press <strong>Ctrl + Q</strong>.
				</p>
			</nav>
		);
	}

	render() {
		return (
			<IntlProvider locale="en">
				<div>
					{ this.getMenu() }
					{ this.getContent() }
				</div>
			</IntlProvider>
		);
	}
}

export default App;<|MERGE_RESOLUTION|>--- conflicted
+++ resolved
@@ -51,11 +51,6 @@
 		component: <HelpCenterWrapper />,
 	},
 	{
-<<<<<<< HEAD
-		id: "sidebar-collapsible",
-		name: "Sidebar Collapsible",
-		component: <SidebarCollapsibleWrapper />,
-=======
 		id: "checkbox",
 		name: "Checkbox",
 		component: <Checkbox
@@ -67,7 +62,11 @@
 			] }
 			onChange={ event => console.log( event ) }
 		/>,
->>>>>>> db310b32
+	},
+	{
+		id: "sidebar-collapsible",
+		name: "Sidebar Collapsible",
+		component: <SidebarCollapsibleWrapper />,
 	},
 ];
 
