--- conflicted
+++ resolved
@@ -1,11 +1,6 @@
 import React from 'react';
-import ReactDOM from 'react-dom';
 
-<<<<<<< HEAD
 import SearchResultEditor from "./composites/SearchResultEditor/SearchResultEditor";
-=======
-import Input from  './forms/Input';
->>>>>>> 5a476618
 
 class App extends React.Component {
 	constructor() {
