--- conflicted
+++ resolved
@@ -75,15 +75,14 @@
 		component: <SidebarCollapsibleWrapper />,
 	},
 	{
-<<<<<<< HEAD
 		id: "keyword-suggestions",
 		name: "Keyword suggestions",
 		component: <KeywordSuggestionsWrapper />,
-=======
+  },
+  {
 		id: "buttons",
 		name: "Buttons",
 		component: <ButtonsWrapper />,
->>>>>>> 1cc65f95
 	},
 ];
 
