import React from "react";
import ReactDOM from "react-dom";

<<<<<<< HEAD
import SearchResultEditor from "./composites/SearchResultEditor/SearchResultEditor";

class App extends React.Component {
	constructor() {
		super();

		this.state = {};
	}

	render() {
		return ( <SearchResultEditor />	);
=======
import Wizard from "./onboarding-wizard/wizard";
import Config from "./onboarding-wizard/config/config";

class App extends React.Component {

	render() {
		return (
			<Wizard {...Config} />
		);
>>>>>>> 38bb1efa
	}
}

ReactDOM.render( <App />, document.getElementById( 'container' ) );

export default App;<|MERGE_RESOLUTION|>--- conflicted
+++ resolved
@@ -1,7 +1,6 @@
 import React from "react";
 import ReactDOM from "react-dom";
 
-<<<<<<< HEAD
 import SearchResultEditor from "./composites/SearchResultEditor/SearchResultEditor";
 
 class App extends React.Component {
@@ -13,17 +12,6 @@
 
 	render() {
 		return ( <SearchResultEditor />	);
-=======
-import Wizard from "./onboarding-wizard/wizard";
-import Config from "./onboarding-wizard/config/config";
-
-class App extends React.Component {
-
-	render() {
-		return (
-			<Wizard {...Config} />
-		);
->>>>>>> 38bb1efa
 	}
 }
 
