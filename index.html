<!DOCTYPE html>
<html lang="en">
<head>
    <meta charset="UTF-8">
    <link rel="stylesheet" type="text/css" href="./dist/yoast-components.min.css">
    <title>Title</title>
    <link rel="stylesheet" href="dist/yoast-components.min.css" />
</head>
<<<<<<< HEAD
<body  style="background-color: #f0f0f0;">
=======
<body style="background-color: #f0f0f0;">
>>>>>>> 803ee58f
    <div id="container"></div>
    <script src="index.js"></script>
</body>
</html><|MERGE_RESOLUTION|>--- conflicted
+++ resolved
@@ -2,15 +2,10 @@
 <html lang="en">
 <head>
     <meta charset="UTF-8">
-    <link rel="stylesheet" type="text/css" href="./dist/yoast-components.min.css">
     <title>Title</title>
     <link rel="stylesheet" href="dist/yoast-components.min.css" />
 </head>
-<<<<<<< HEAD
-<body  style="background-color: #f0f0f0;">
-=======
 <body style="background-color: #f0f0f0;">
->>>>>>> 803ee58f
     <div id="container"></div>
     <script src="index.js"></script>
 </body>
