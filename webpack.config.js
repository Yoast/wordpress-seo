--- conflicted
+++ resolved
@@ -54,11 +54,8 @@
 							development: {
 								plugins: [
 									"react-hot-loader/babel",
-<<<<<<< HEAD
 									"babel-plugin-transform-object-rest-spread",
-=======
 									"babel-plugin-styled-components",
->>>>>>> 76624bcf
 								],
 							},
 
