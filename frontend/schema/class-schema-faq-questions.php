--- conflicted
+++ resolved
@@ -75,13 +75,9 @@
 	 * @return array Schema.org Question piece.
 	 */
 	protected function generate_question_block( $question ) {
-<<<<<<< HEAD
 		$url = $this->context->canonical . '#' . esc_attr( $question['id'] );
 
-		return array(
-=======
 		return [
->>>>>>> fd122e1f
 			'@type'          => 'Question',
 			'@id'            => $url,
 			'position'       => $this->position ++,
