<?php
/**
 * WPSEO plugin file.
 *
 * @package WPSEO\Frontend\Schema
 */

/**
 * Returns schema FAQ data.
 *
 * @since 11.5
 */
class WPSEO_Schema_HowTo implements WPSEO_Graph_Piece {

	/**
	 * Determine whether this graph piece is needed or not.
	 *
	 * Always false, because this graph piece adds itself using the filter API.
	 *
	 * @var bool
	 */
	private $is_needed = false;

	/**
	 * The FAQ blocks count on the current page.
	 *
	 * @var int
	 */
	private $counter;

	/**
	 * A value object with context variables.
	 *
	 * @var WPSEO_Schema_Context
	 */
	private $context;

	/**
	 * Holds the allowed HTML tags for the jsonText.
	 *
	 * @var string
	 */
	private $allowed_json_text_tags = '<h1><h2><h3><h4><h5><h6><br><ol><ul><li><a><p><b><strong><i><em>';

	/**
	 * WPSEO_Schema_FAQ constructor.
	 *
	 * @param WPSEO_Schema_Context $context A value object with context variables.
	 *
	 * @codeCoverageIgnore
	 */
	public function __construct( WPSEO_Schema_Context $context ) {
		$this->counter = 0;
		$this->context = $context;

		add_filter( 'wpseo_schema_block_yoast/how-to-block', array( $this, 'render' ), 10, 2 );
	}

	/**
	 * Renders a list of questions, referencing them by ID.
	 *
	 * @return array $data Our Schema graph.
	 */
	public function generate() {
		return array();
	}

	/**
	 * Renders the How-To block into our graph.
	 *
	 * @param array $graph Our Schema data.
	 * @param array $block The How-To block content.
	 *
	 * @return mixed
	 */
	public function render( $graph, $block ) {
		$this->counter++;
		$data = array(
			'@type'            => 'HowTo',
			'@id'              => $this->context->canonical . '#howto-' . $this->counter,
			'name'             => $this->context->title,
			'mainEntityOfPage' => array( '@id' => $this->get_main_schema_id() ),
			'description'      => '',
		);

		$json_description = strip_tags( $block['attrs']['jsonDescription'], '<h1><h2><h3><h4><h5><h6><br><ol><ul><li><a><p><b><strong><i><em>' );

		if ( isset( $json_description ) ) {
			$data['description'] = $json_description;
		}

		$this->add_duration( $data, $block['attrs'] );
		$this->add_steps( $data, $block['attrs']['steps'] );

		$graph[] = $data;

		return $graph;
	}

	/**
	 * Adds the duration of the task to the Schema.
	 *
	 * @param array $data       Our How-To schema data.
	 * @param array $attributes The block data attributes.
	 *
	 * @return array $data Our schema data.
	 */
	private function add_duration( &$data, $attributes ) {
		if ( ! empty( $attributes['hasDuration'] ) && $attributes['hasDuration'] ) {
			$days    = empty( $attributes['days'] ) ? 0 : $attributes['days'];
			$hours   = empty( $attributes['hours'] ) ? 0 : $attributes['hours'];
			$minutes = empty( $attributes['minutes'] ) ? 0 : $attributes['minutes'];

			if ( ( $days + $hours + $minutes ) > 0 ) {
				$data['totalTime'] = 'P' . $days . 'DT' . $hours . 'H' . $minutes . 'M';
			}
		}

		return $data;
	}

	/**
	 * Determines whether we're part of an article or a webpage.
	 *
	 * @return string A reference URL.
	 */
	protected function get_main_schema_id() {
		if ( $this->context->site_represents !== false && WPSEO_Schema_Article::is_article_post_type() ) {
			return $this->context->canonical . WPSEO_Schema_IDs::ARTICLE_HASH;
		}

		return $this->context->canonical . WPSEO_Schema_IDs::WEBPAGE_HASH;
	}

	/**
	 * Determines whether or not a piece should be added to the graph.
	 *
	 * @return bool
	 */
	public function is_needed() {
		return $this->is_needed;
	}

	/**
	 * Adds the steps to our How-To output.
	 *
	 * @param array $data  Our How-To schema data.
	 * @param array $steps Our How-To block's steps.
	 */
	private function add_steps( &$data, $steps ) {
		foreach ( $steps as $step ) {
			$schema_id   = $this->context->canonical . '#' . $step['id'];
			$schema_step = array(
				'@type' => 'HowToStep',
				'url'   => $schema_id,
			);

			$json_text = strip_tags( $step['jsonText'], $this->allowed_json_text_tags );
			$json_name = strip_tags( $step['jsonName'] );

			if ( empty( $json_name ) ) {
				if ( empty( $step['text'] ) ) {
					continue;
				}

				$schema_step['text'] = '';

				$this->add_step_image( $schema_step, $step );

				// If there is no text and no image, don't output the step.
				if ( empty( $json_text ) && empty( $schema_step['image'] ) ) {
					continue;
				}

				if ( ! empty( $json_text ) ) {
					$schema_step['text'] = $json_text;
				}
			}
<<<<<<< HEAD
			elseif ( empty( $step['jsonText'] ) ) {
				$schema_step['text'] = $step['jsonName'];
=======
			elseif ( empty( $json_text ) ) {
				$schema_step['text'] = $json_name;
>>>>>>> d7752391
			}
			else {
				$schema_step['name'] = $json_name;

				$this->add_step_description( $schema_step, $step );
				$this->add_step_image( $schema_step, $step );
			}

			$data['step'][] = $schema_step;
		}
	}

	/**
	 * Checks if we have a step description, if we do, add it.
	 *
	 * @param array $schema_step Our Schema output for the Step.
	 * @param array $step        The step block data.
	 */
	private function add_step_description( &$schema_step, $step ) {
		$json_text = strip_tags( $step['jsonText'], $this->allowed_json_text_tags );

		if ( empty( $json_text ) ) {
			return;
		}

		$schema_step['itemListElement'] = array();

		$schema_step['itemListElement'][] = array(
			'@type' => 'HowToDirection',
			'text'  => $json_text,
		);
	}

	/**
	 * Checks if we have a step image, if we do, add it.
	 *
	 * @param array $schema_step Our Schema output for the Step.
	 * @param array $step        The step block data.
	 */
	private function add_step_image( &$schema_step, $step ) {
		foreach ( $step['text'] as $line ) {
			if ( is_array( $line ) && isset( $line['type'] ) && $line['type'] === 'img' ) {
				$schema_step['image'] = $this->get_image_schema( $line['props']['src'] );
			}
		}
	}

	/**
	 * Generates the image schema from the attachment $url.
	 *
	 * @param string $url Attachment url.
	 *
	 * @return array Image schema.
	 *
	 * @codeCoverageIgnore
	 */
	protected function get_image_schema( $url ) {
		$image = new WPSEO_Schema_Image( $this->context->canonical . '#schema-image-' . md5( $url ) );

		return $image->generate_from_url( $url );
	}
}<|MERGE_RESOLUTION|>--- conflicted
+++ resolved
@@ -176,13 +176,9 @@
 					$schema_step['text'] = $json_text;
 				}
 			}
-<<<<<<< HEAD
-			elseif ( empty( $step['jsonText'] ) ) {
-				$schema_step['text'] = $step['jsonName'];
-=======
+
 			elseif ( empty( $json_text ) ) {
 				$schema_step['text'] = $json_name;
->>>>>>> d7752391
 			}
 			else {
 				$schema_step['name'] = $json_name;
