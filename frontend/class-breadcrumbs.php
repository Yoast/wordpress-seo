<?php
/**
 * @package    WPSEO
 * @subpackage Frontend
 */

/**
 * This class handles the Breadcrumbs generation and display
 */
class WPSEO_Breadcrumbs {

	/**
	 * @var    object    Instance of this class
	 */
	public static $instance;

	/**
	 * @var string    Last used 'before' string
	 */
	public static $before = '';

	/**
	 * @var string    Last used 'after' string
	 */
	public static $after = '';


	/**
	 * @var    string    Blog's show on front setting, 'page' or 'posts'
	 */
	private $show_on_front;

	/**
	 * @var    mixed    Blog's page for posts setting, page id or false
	 */
	private $page_for_posts;

	/**
	 * @var mixed    Current post object
	 */
	private $post;

	/**
	 * @var    array    WPSEO options array from get_all()
	 */
	private $options;


	/**
	 * @var string    HTML wrapper element for a single breadcrumb element
	 */
	private $element = 'span';

	/**
	 * @var string    WP SEO breadcrumb separator
	 */
	private $separator = '';

	/**
	 * @var string    HTML wrapper element for the WP SEO breadcrumbs output
	 */
	private $wrapper = 'span';


	/**
	 * @var    array    Array of crumbs
	 *
	 * Each element of the crumbs array can either have one of these keys:
	 *    "id"         for post types;
	 *    "ptarchive"  for a post type archive;
	 *    "term"       for a taxonomy term.
	 * OR it consists of a predefined set of 'text', 'url' and 'allow_html'
	 */
	private $crumbs = array();

	/**
	 * @var array    Count of the elements in the $crumbs property
	 */
	private $crumb_count = 0;

	/**
	 * @var array    Array of individual (linked) html strings created from crumbs
	 */
	private $links = array();

	/**
	 * @var    string    Breadcrumb html string
	 */
	private $output;


	/**
	 * Create the breadcrumb
	 */
	private function __construct() {
		$this->options        = WPSEO_Options::get_all();
		$this->post           = ( isset( $GLOBALS['post'] ) ? $GLOBALS['post'] : null );
		$this->show_on_front  = get_option( 'show_on_front' );
		$this->page_for_posts = get_option( 'page_for_posts' );

		$this->filter_element();
		$this->filter_separator();
		$this->filter_wrapper();

		$this->set_crumbs();
		$this->prepare_links();
		$this->links_to_string();
		$this->wrap_breadcrumb();
	}

	/**
	 * Get breadcrumb string using the singleton instance of this class
	 *
	 * @param string $before
	 * @param string $after
	 * @param bool   $display Echo or return ?
	 *
	 * @return object
	 */
	public static function breadcrumb( $before = '', $after = '', $display = true ) {
		if ( ! ( self::$instance instanceof self ) ) {
			self::$instance = new self();
		}
		// Remember the last used before/after for use in case the object goes __toString()
		self::$before = $before;
		self::$after  = $after;

		$output = $before . self::$instance->output . $after;

		if ( $display === true ) {
			echo $output;

			return true;
		}
		else {
			return $output;
		}
	}

	/**
	 * Magic method to use in case the class would be send to string
	 *
	 * @return string
	 */
	public function __toString() {
		return self::$before . $this->output . self::$after;
	}


	/**
	 * Filter: 'wpseo_breadcrumb_single_link_wrapper' - Allows developer to change or wrap each breadcrumb element
	 *
	 * @api string $element
	 */
	private function filter_element() {
		$this->element = esc_attr( apply_filters( 'wpseo_breadcrumb_single_link_wrapper', $this->element ) );
	}

	/**
	 * Filter: 'wpseo_breadcrumb_separator' - Allow (theme) developer to change the WP SEO breadcrumb separator.
	 *
	 * @api string $breadcrumbs_sep Breadcrumbs separator
	 */
	private function filter_separator() {
		$separator       = apply_filters( 'wpseo_breadcrumb_separator', $this->options['breadcrumbs-sep'] );
		$this->separator = ' ' . $separator . ' ';
	}

	/**
	 * Filter: 'wpseo_breadcrumb_output_wrapper' - Allow changing the HTML wrapper element for the WP SEO breadcrumbs output
	 *
	 * @api string $wrapper The wrapper element
	 */
	private function filter_wrapper() {
		$wrapper = apply_filters( 'wpseo_breadcrumb_output_wrapper', $this->wrapper );
		$wrapper = tag_escape( $wrapper );
		if ( is_string( $wrapper ) && '' !== $wrapper ) {
			$this->wrapper = $wrapper;
		}
	}


	/**
	 * Get a term's parents.
	 *
	 * @param    object $term Term to get the parents for
	 *
	 * @return    array
	 */
	private function get_term_parents( $term ) {
		$tax     = $term->taxonomy;
		$parents = array();
		while ( $term->parent != 0 ) {
			$term      = get_term( $term->parent, $tax );
			$parents[] = $term;
		}

		return array_reverse( $parents );
	}

	/**
	 * Find the deepest term in an array of term objects
	 *
	 * @param  array $terms
	 *
	 * @return object
	 */
	private function find_deepest_term( $terms ) {
		/* Let's find the deepest term in this array, by looping through and then
		   unsetting every term that is used as a parent by another one in the array. */
		$terms_by_id = array();
		foreach ( $terms as $term ) {
			$terms_by_id[ $term->term_id ] = $term;
		}
		foreach ( $terms as $term ) {
			unset( $terms_by_id[ $term->parent ] );
		}
		unset( $term );

		/* As we could still have two subcategories, from different parent categories,
		   let's pick the one with the lowest ordered ancestor. */
		$parents_count = 0;
		$term_order    = 9999; // because ASC
		reset( $terms_by_id );
		$deepest_term = current( $terms_by_id );
		foreach ( $terms_by_id as $term ) {
			$parents = $this->get_term_parents( $term );

			if ( count( $parents ) >= $parents_count ) {
				$parents_count = count( $parents );

				// if higher count
				if ( count( $parents ) > $parents_count ) {
					// reset order
					$term_order = 9999;
				}

				$parent_order = 9999; // set default order
				foreach ( $parents as $parent ) {
					if ( $parent->parent == 0 && isset( $parent->term_order ) ) {
						$parent_order = $parent->term_order;
					}
				}
				unset( $parent );

				// check if parent has lowest order
				if ( $parent_order < $term_order ) {
					$term_order   = $parent_order;
					$deepest_term = $term;
				}
			}
		}

		return $deepest_term;
	}

	/**
	 * Retrieve the hierachical ancestors for the current 'post'
	 *
	 * @return array
	 */
	private function get_post_ancestors() {
		$ancestors = array();

		if ( isset( $this->post->ancestors ) ) {
			if ( is_array( $this->post->ancestors ) ) {
				$ancestors = array_values( $this->post->ancestors );
			}
			else {
				$ancestors = array( $this->post->ancestors );
			}
		}
		elseif ( isset( $this->post->post_parent ) ) {
			$ancestors = array( $this->post->post_parent );
		}

		/**
		 * Filter: Allow changing the ancestors for the WP SEO breadcrumbs output
		 *
		 * @api array $ancestors Ancestors
		 */
		$ancestors = apply_filters( 'wp_seo_get_bc_ancestors', $ancestors );

		if ( ! is_array( $ancestors ) ) {
			trigger_error( 'The return value for the "wp_seo_get_bc_ancestors" filter should be an array.', E_USER_WARNING );
			$ancestors = (array) $ancestors;
		}

		// Reverse the order so it's oldest to newest
		$ancestors = array_reverse( $ancestors );

		return $ancestors;
	}

	/**
	 * Determine the crumbs which should form the breadcrumb.
	 */
	private function set_crumbs() {
		global $wp_query;

		$this->add_home_crumb();
		$this->maybe_add_blog_crumb();

		if ( ( $this->show_on_front === 'page' && is_front_page() ) || ( $this->show_on_front === 'posts' && is_home() ) ) {
			// do nothing
		}
		elseif ( $this->show_on_front == 'page' && is_home() ) {
			$this->add_blog_crumb();
		}
		elseif ( is_singular() ) {
			$this->maybe_add_pt_archive_crumb_for_post();

			if ( isset( $this->post->post_parent ) && 0 == $this->post->post_parent ) {
				$this->maybe_add_taxonomy_crumbs_for_post();
			}
			else {
				$this->add_post_ancestor_crumbs();
			}

			if ( isset( $this->post->ID ) ) {
				$this->add_single_post_crumb( $this->post->ID );
			}
		}
		else {
			if ( is_post_type_archive() ) {
				$this->add_ptarchive_crumb( $wp_query->query['post_type'] );
			}
			elseif ( is_tax() || is_tag() || is_category() ) {
				$this->add_crumbs_for_taxonomy();
			}
			elseif ( is_date() ) {
				if ( is_day() ) {
					$this->add_linked_month_year_crumb();
					$this->add_date_crumb();
				}
				elseif ( is_month() ) {
					$this->add_month_crumb();
				}
				elseif ( is_year() ) {
					$this->add_year_crumb();
				}
			}
			elseif ( is_author() ) {
				$user = $wp_query->get_queried_object();
				$this->add_predefined_crumb(
					$this->options['breadcrumbs-archiveprefix'] . ' ' . $user->display_name,
					null,
					true
				);
			}
			elseif ( is_search() ) {
				$this->add_predefined_crumb(
					$this->options['breadcrumbs-searchprefix'] . ' "' . esc_html( get_search_query() ) . '"',
					null,
					true
				);
			}
			elseif ( is_404() ) {

				if ( 0 !== get_query_var( 'year' ) || ( 0 !== get_query_var( 'monthnum' ) || 0 !== get_query_var( 'day' ) ) ) {
					if ( 'page' == $this->show_on_front && ! is_home() ) {
						if ( $this->page_for_posts && $this->options['breadcrumbs-blog-remove'] === false ) {
							$this->add_blog_crumb();
						}
					}

					if ( 0 !== get_query_var( 'day' ) ) {
						$this->add_linked_month_year_crumb();

						$date = sprintf( '%04d-%02d-%02d 00:00:00', get_query_var( 'year' ), get_query_var( 'monthnum' ), get_query_var( 'day' ) );
						$this->add_date_crumb( $date );
					}
					elseif ( 0 !== get_query_var( 'monthnum' ) ) {
						$this->add_month_crumb();
					}
					elseif ( 0 !== get_query_var( 'year' ) ) {
						$this->add_year_crumb();
					}
				}
				else {
					$this->add_predefined_crumb(
						$this->options['breadcrumbs-404crumb'],
						null,
						true
					);
				}
			}
		}

		/**
		 * Filter: 'wpseo_breadcrumb_links' - Allow the developer to filter the WP SEO breadcrumb links, add to them, change order, etc.
		 *
		 * @api array $crumbs The crumbs array
		 */
		$this->crumbs = apply_filters( 'wpseo_breadcrumb_links', $this->crumbs );

		$this->crumb_count = count( $this->crumbs );
	}


	/**
	 * Add a single id based crumb to the crumbs property
	 *
	 * @param int $id
	 */
	private function add_single_post_crumb( $id ) {
		$this->crumbs[] = array(
			'id' => $id,
		);
	}

	/**
	 * Add a term based crumb to the crumbs property
	 *
	 * @param object $term
	 */
	private function add_term_crumb( $term ) {
		$this->crumbs[] = array(
			'term' => $term,
		);
	}

	/**
	 * Add a ptarchive based crumb to the crumbs property
	 *
	 * @param string $pt Post type
	 */
	private function add_ptarchive_crumb( $pt ) {
		$this->crumbs[] = array(
			'ptarchive' => $pt,
		);
	}

	/**
	 * Add a predefined crumb to the crumbs property
	 *
	 * @param string $text
	 * @param string $url
	 * @param bool   $allow_html
	 */
	private function add_predefined_crumb( $text, $url = '', $allow_html = false ) {
		$this->crumbs[] = array(
			'text'       => $text,
			'url'        => $url,
			'allow_html' => $allow_html,
		);
	}

	/**
	 * Add Homepage crumb to the crumbs property
	 */
	private function add_home_crumb() {
		$this->add_predefined_crumb(
			$this->options['breadcrumbs-home'],
			get_home_url(),
			true
		);
	}

	/**
	 * Add Blog crumb to the crumbs property
	 */
	private function add_blog_crumb() {
		$this->add_single_post_crumb( $this->page_for_posts );
	}

	/**
	 * Add Blog crumb to the crumbs property for single posts where Home != blogpage
	 */
	private function maybe_add_blog_crumb() {
		if ( ( 'page' === $this->show_on_front && 'post' === get_post_type() ) && ( ! is_home() && ! is_search() ) ) {
			if ( $this->page_for_posts && $this->options['breadcrumbs-blog-remove'] === false ) {
				$this->add_blog_crumb();
			}
		}
	}

	/**
	 * Add ptarchive crumb to the crumbs property if it can be linked to, for a single post
	 */
	private function maybe_add_pt_archive_crumb_for_post() {
		if ( isset( $this->post->post_type ) && get_post_type_archive_link( $this->post->post_type ) ) {
			$this->add_ptarchive_crumb( $this->post->post_type );
		}
	}

	/**
	 * Add taxonomy crumbs to the crumbs property for a single post
	 */
	private function maybe_add_taxonomy_crumbs_for_post() {
		if ( isset( $this->options[ 'post_types-' . $this->post->post_type . '-maintax' ] ) && $this->options[ 'post_types-' . $this->post->post_type . '-maintax' ] != '0' ) {
			$main_tax = $this->options[ 'post_types-' . $this->post->post_type . '-maintax' ];
			if ( isset( $this->post->ID ) ) {
				$terms = wp_get_object_terms( $this->post->ID, $main_tax );

				if ( is_array( $terms ) && $terms !== array() ) {

					$deepest_term = $this->find_deepest_term( $terms );

					if ( is_taxonomy_hierarchical( $main_tax ) && $deepest_term->parent != 0 ) {
						$parent_terms = $this->get_term_parents( $deepest_term );
						foreach ( $parent_terms as $parent_term ) {
							$this->add_term_crumb( $parent_term );
						}
					}

					$this->add_term_crumb( $deepest_term );
				}
			}
		}
	}

	/**
	 * Add hierarchical ancestor crumbs to the crumbs property for a single post
	 */
	private function add_post_ancestor_crumbs() {
		$ancestors = $this->get_post_ancestors();
		if ( is_array( $ancestors ) && $ancestors !== array() ) {
			foreach ( $ancestors as $ancestor ) {
				$this->add_single_post_crumb( $ancestor );
			}
		}
	}

	/**
	 * Add taxonomy parent crumbs to the crumbs property for a taxonomy
	 */
	private function add_crumbs_for_taxonomy() {
		$term = $GLOBALS['wp_query']->get_queried_object();

		// @todo adjust function name!!
		$this->maybe_add_preferred_term_parent_crumb( $term );

		$this->maybe_add_term_parent_crumbs( $term );

		$this->add_term_crumb( $term );
	}

	/**
	 * Add parent taxonomy crumb based on user defined preference
	 *
	 * @param object $term
	 */
	private function maybe_add_preferred_term_parent_crumb( $term ) {
		if ( isset( $this->options[ 'taxonomy-' . $term->taxonomy . '-ptparent' ] ) && $this->options[ 'taxonomy-' . $term->taxonomy . '-ptparent' ] != '0' ) {
			if ( 'post' == $this->options[ 'taxonomy-' . $term->taxonomy . '-ptparent' ] && $this->show_on_front == 'page' ) {
				if ( $this->page_for_posts ) {
					$this->add_blog_crumb();
				}
			}
			else {
				$this->add_ptarchive_crumb( $this->options[ 'taxonomy-' . $term->taxonomy . '-ptparent' ] );
			}
		}
	}

	/**
	 * Add parent taxonomy crumbs to the crumb property for hierachical taxonomy
	 *
	 * @param object $term
	 */
	private function maybe_add_term_parent_crumbs( $term ) {
		if ( is_taxonomy_hierarchical( $term->taxonomy ) && $term->parent != 0 ) {
			foreach ( $this->get_term_parents( $term ) as $parent_term ) {
				$this->add_term_crumb( $parent_term );
			}
		}
	}

	/**
	 * Add month-year crumb to crumbs property
	 */
	private function add_linked_month_year_crumb() {
		$this->add_predefined_crumb(
			$GLOBALS['wp_locale']->get_month( get_query_var( 'monthnum' ) ) . ' ' . get_query_var( 'year' ),
			get_month_link( get_query_var( 'year' ), get_query_var( 'monthnum' ) )
		);
	}

	/**
	 * Add (non-link) month crumb to crumbs property
	 */
	private function add_month_crumb() {
		$this->add_predefined_crumb(
			$this->options['breadcrumbs-archiveprefix'] . ' ' . esc_html( single_month_title( ' ', false ) ),
			null,
			true
		);
	}

	/**
	 * Add (non-link) year crumb to crumbs property
	 */
	private function add_year_crumb() {
		$this->add_predefined_crumb(
			$this->options['breadcrumbs-archiveprefix'] . ' ' . esc_html( get_query_var( 'year' ) ),
			null,
			true
		);
	}

	/**
	 * Add (non-link) date crumb to crumbs property
	 *
	 * @param string $date
	 */
	private function add_date_crumb( $date = null ) {
		if ( is_null( $date ) ) {
			$date = get_the_date();
		}
		else {
			$date = mysql2date( get_option( 'date_format' ), $date, true );
			$date = apply_filters( 'get_the_date', $date, '' );
		}

		$this->add_predefined_crumb(
			$this->options['breadcrumbs-archiveprefix'] . ' ' . esc_html( $date ),
			null,
			true
		);
	}


	/**
	 * Take the crumbs array and convert each crumb to a single breadcrumb string.
	 *
	 * @link http://support.google.com/webmasters/bin/answer.py?hl=en&answer=185417 Google documentation on RDFA
	 */
	private function prepare_links() {
		if ( ! is_array( $this->crumbs ) || $this->crumbs === array() ) {
			return;
		}

		foreach ( $this->crumbs as $i => $crumb ) {
			$link_info = $crumb; // Keep pre-set url/text combis

			if ( isset( $crumb['id'] ) ) {
				$link_info = $this->get_link_info_for_id( $crumb['id'] );
			}
			if ( isset( $crumb['term'] ) ) {
				$link_info = $this->get_link_info_for_term( $crumb['term'] );
			}
			if ( isset( $crumb['ptarchive'] ) ) {
				$link_info = $this->get_link_info_for_ptarchive( $crumb['ptarchive'] );
			}

			$this->links[] = $this->crumb_to_link( $link_info, $i );
		}
	}

	/**
	 * Retrieve link url and text based on post id
	 *
	 * @param int $id Post id
	 *
	 * @return array Array of link text and url
	 */
	private function get_link_info_for_id( $id ) {
		$link = array();

		$link['url']  = get_permalink( $id );
		$link['text'] = WPSEO_Meta::get_value( 'bctitle', $id );
		if ( $link['text'] === '' ) {
			$link['text'] = strip_tags( get_the_title( $id ) );
		}

		/**
		 * Filter: 'wp_seo_get_bc_title' - Allow developer to filter the WP SEO Breadcrumb title.
		 *
		 * @api string $link_text The Breadcrumb title text
		 *
		 * @param int $link_id The post ID
		 */
		$link['text'] = apply_filters( 'wp_seo_get_bc_title', $link['text'], $id );

		return $link;
	}

	/**
	 * Retrieve link url and text based on term object
	 *
	 * @param object $term Term object
	 *
	 * @return array Array of link text and url
	 */
	private function get_link_info_for_term( $term ) {
		$link = array();

		$bctitle = WPSEO_Taxonomy_Meta::get_term_meta( $term, $term->taxonomy, 'bctitle' );
		if ( ! is_string( $bctitle ) || $bctitle === '' ) {
			$bctitle = $term->name;
		}

		$link['url']  = get_term_link( $term );
		$link['text'] = $bctitle;

		return $link;
	}

	/**
	 * Retrieve link url and text based on post type
	 *
	 * @param string $pt Post type
	 *
	 * @return array Array of link text and url
	 */
	private function get_link_info_for_ptarchive( $pt ) {
		$link          = array();
		$archive_title = '';

		if ( isset( $this->options[ 'bctitle-ptarchive-' . $pt ] ) && $this->options[ 'bctitle-ptarchive-' . $pt ] !== '' ) {

			$archive_title = $this->options[ 'bctitle-ptarchive-' . $pt ];
		}
		else {
			$post_type_obj = get_post_type_object( $pt );
			if ( is_object( $post_type_obj ) ) {
				if ( isset( $post_type_obj->label ) && $post_type_obj->label !== '' ) {
					$archive_title = $post_type_obj->label;
				}
				elseif ( isset( $post_type_obj->labels->menu_name ) && $post_type_obj->labels->menu_name !== '' ) {
					$archive_title = $post_type_obj->labels->menu_name;
				}
				else {
					$archive_title = $post_type_obj->name;
				}
			}
		}

		$link['url']  = get_post_type_archive_link( $pt );
		$link['text'] = $archive_title;

		return $link;
	}


	/**
	 * Create a breadcrumb element string
	 *
	 * @todo The `$paged` variable only works for archives, not for paged articles, so this does not work
	 * for paged article at this moment
	 *
	 * @param  array $link Link info array containing the keys:
	 *                     'text'    => (string) link text
	 *                     'url'    => (string) link url
	 *                     (optional) 'allow_html'    => (bool) whether to (not) escape html in the link text
	 *                     This prevents html stripping from the text strings set in the
	 *                     WPSEO -> Internal Links options page
	 * @param  int   $i    Index for the current breadcrumb
	 *
	 * @return string
	 */
	private function crumb_to_link( $link, $i ) {
		$link_output = '';

		if ( isset( $link['text'] ) && ( is_string( $link['text'] ) && $link['text'] !== '' ) ) {

			$link['text'] = trim( $link['text'] );
			if ( ! isset( $link['allow_html'] ) || $link['allow_html'] !== true ) {
				$link['text'] = esc_html( $link['text'] );
			}

			$inner_elm = 'span';
			if ( $this->options['breadcrumbs-boldlast'] === true && $i === ( $this->crumb_count - 1 ) ) {
				$inner_elm = 'strong';
			}

			$class = '';
			if ( $i === ( $this->crumb_count - 1 ) ) {
				$class = ' class="breadcrumb_last"';
			}


			$link_output = '<' . $this->element . ' typeof="v:Breadcrumb">';

			if ( ( isset( $link['url'] ) && ( is_string( $link['url'] ) && $link['url'] !== '' ) ) &&
<<<<<<< HEAD
				( $i < ( $this->crumb_count - 1 ) || $GLOBALS['paged'] )
=======
			     ( $i < ( $this->crumb_count - 1 ) || $paged )
>>>>>>> 20647df1
			) {
				$link_output .= '<a href="' . esc_url( $link['url'] ) . '"' . $class . ' rel="v:url" property="v:title">' . $link['text'] . '</a>';
			}
			else {
				$link_output .= '<' . $inner_elm . $class . ' property="v:title">' . $link['text'] . '</' . $inner_elm . '>';
			}

			$link_output .= '</' . $this->element . '>';

		}

		/**
		 * Filter: 'wpseo_breadcrumb_single_link' - Allow changing of each link being put out by the WP SEO breadcrumbs class
		 *
		 * @api string $link_output The output string
		 *
		 * @param array $link The link array
		 */

		return apply_filters( 'wpseo_breadcrumb_single_link', $link_output, $link );
	}


	/**
	 * Create a complete breadcrumb string from an array of breadcrumb element strings
	 */
	private function links_to_string() {
		if ( is_array( $this->links ) && $this->links !== array() ) {
			// Remove any effectively empty links
			$links = array_map( 'trim', $this->links );
			$links = array_filter( $links );

			$this->output = implode( $this->separator, $links );
		}
	}

	/**
	 * Wrap a complete breadcrumb string in a Breadcrumb RDFA wrapper
	 */
	private function wrap_breadcrumb() {
		if ( is_string( $this->output ) && $this->output !== '' ) {
			$output = '
		<' . $this->wrapper . $this->get_output_id() . $this->get_output_class() . ' prefix="v: http://rdf.data-vocabulary.org/#">
			' . $this->output . '
		</' . $this->wrapper . '>';

			/**
			 * Filter: 'wpseo_breadcrumb_output' - Allow changing the HTML output of the WP SEO breadcrumbs class
			 *
			 * @api string $unsigned HTML output
			 */
			$output = apply_filters( 'wpseo_breadcrumb_output', $output );

			if ( $this->options['breadcrumbs-prefix'] !== '' ) {
				$output = "\t" . $this->options['breadcrumbs-prefix'] . "\n" . $output;
			}

			$this->output = $output;
		}
	}


	/**
	 * Filter: 'wpseo_breadcrumb_output_id' - Allow changing the HTML ID on the WP SEO breadcrumbs wrapper element
	 *
	 * @api string $unsigned ID to add to the wrapper element
	 */
	private function get_output_id() {
		$id = apply_filters( 'wpseo_breadcrumb_output_id', '' );
		if ( is_string( $id ) && '' !== $id ) {
			$id = ' id="' . esc_attr( $id ) . '"';
		}

		return $id;
	}

	/**
	 * Filter: 'wpseo_breadcrumb_output_class' - Allow changing the HTML class on the WP SEO breadcrumbs wrapper element
	 *
	 * @api string $unsigned class to add to the wrapper element
	 */
	private function get_output_class() {
		$class = apply_filters( 'wpseo_breadcrumb_output_class', '' );
		if ( is_string( $class ) && '' !== $class ) {
			$class = ' class="' . esc_attr( $class ) . '"';
		}

		return $class;
	}


	/********************** DEPRECATED METHODS **********************/

	/**
	 * Wrapper function for the breadcrumb so it can be output for the supported themes.
	 *
	 * @deprecated 1.5.0
	 */
	public function breadcrumb_output() {
		_deprecated_function( __METHOD__, '1.5.0', 'yoast_breadcrumb' );
		self::breadcrumb( '<div id="wpseobreadcrumb">', '</div>' );
	}

	/**
	 * Take the links array and return a full breadcrumb string.
	 *
	 * @deprecated 1.5.2.3
	 *
	 * @param string $links
	 * @param string $wrapper
	 * @param string $element
	 *
	 * @return void
	 */
	public function create_breadcrumbs_string( $links, $wrapper = 'span', $element = 'span' ) {
		_deprecated_function( __METHOD__, 'WPSEO 1.5.2.3', 'yoast_breadcrumbs' );
	}


} /* End of class */<|MERGE_RESOLUTION|>--- conflicted
+++ resolved
@@ -774,11 +774,7 @@
 			$link_output = '<' . $this->element . ' typeof="v:Breadcrumb">';
 
 			if ( ( isset( $link['url'] ) && ( is_string( $link['url'] ) && $link['url'] !== '' ) ) &&
-<<<<<<< HEAD
-				( $i < ( $this->crumb_count - 1 ) || $GLOBALS['paged'] )
-=======
 			     ( $i < ( $this->crumb_count - 1 ) || $paged )
->>>>>>> 20647df1
 			) {
 				$link_output .= '<a href="' . esc_url( $link['url'] ) . '"' . $class . ' rel="v:url" property="v:title">' . $link['text'] . '</a>';
 			}
