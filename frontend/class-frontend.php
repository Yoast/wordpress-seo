--- conflicted
+++ resolved
@@ -1813,11 +1813,7 @@
 	 *
 	 * @param string $desc String to add shortcodes in.
 	 *
-<<<<<<< HEAD
-	 * @return string
-=======
 	 * @return string Content with shortcodes filtered out.
->>>>>>> 896ed2ac
 	 */
 	public function custom_category_descriptions_add_shortcode_support( $desc ) {
 		// Wrap in output buffering to prevent shortcodes that echo stuff instead of return from breaking things.
