<?php
/**
 * @package WPSEO\Frontend
 */

/**
 * Main frontend class for Yoast SEO, responsible for the SEO output as well as removing
 * default WordPress output.
 */
class WPSEO_Frontend {

	/**
	 * @var    object    Instance of this class.
	 */
	public static $instance;

	/**
	 * @var array Holds the plugins options.
	 */
	public $options = array();

	/**
	 * @var boolean Boolean indicating wether output buffering has been started.
	 */
	private $ob_started = false;

	/**
	 * Holds the canonical URL for the current page.
	 *
	 * @var string
	 */
	private $canonical = null;

	/**
	 * Holds the canonical URL for the current page that cannot be overriden by a manual canonical input.
	 *
	 * @var string
	 */
	private $canonical_no_override = null;

	/**
	 * Holds the canonical URL for the current page without pagination.
	 *
	 * @var string
	 */
	private $canonical_unpaged = null;

	/**
	 * Holds the pages meta description.
	 *
	 * @var string
	 */
	private $metadesc = null;

	/**
	 * Holds the generated title for the page.
	 *
	 * @var string
	 */
	private $title = null;

	/**
	 * Holds the names of the required options.
	 *
	 * @var array
	 */
	private $required_options = array( 'wpseo', 'wpseo_rss', 'wpseo_social', 'wpseo_permalinks', 'wpseo_titles' );

	/**
	 * @var array
	 */
	private $hooks;

	/**
	 * Class constructor
	 *
	 * Adds and removes a lot of filters.
	 */
	protected function __construct() {

		$this->options = WPSEO_Options::get_options( $this->required_options );

		add_action( 'wp_head', array( $this, 'front_page_specific_init' ), 0 );
		add_action( 'wp_head', array( $this, 'head' ), 1 );

		// The head function here calls action wpseo_head, to which we hook all our functionality.
		add_action( 'wpseo_head', array( $this, 'debug_mark' ), 2 );
		add_action( 'wpseo_head', array( $this, 'metadesc' ), 6 );
		add_action( 'wpseo_head', array( $this, 'robots' ), 10 );
		add_action( 'wpseo_head', array( $this, 'metakeywords' ), 11 );
		add_action( 'wpseo_head', array( $this, 'canonical' ), 20 );
		add_action( 'wpseo_head', array( $this, 'adjacent_rel_links' ), 21 );
		add_action( 'wpseo_head', array( $this, 'publisher' ), 22 );

		// Remove actions that we will handle through our wpseo_head call, and probably change the output of.
		remove_action( 'wp_head', 'rel_canonical' );
		remove_action( 'wp_head', 'index_rel_link' );
		remove_action( 'wp_head', 'start_post_rel_link' );
		remove_action( 'wp_head', 'adjacent_posts_rel_link_wp_head' );
		remove_action( 'wp_head', 'noindex', 1 );

		// When using WP 4.4, just use the new hook.
		add_filter( 'pre_get_document_title', array( $this, 'title' ), 15 );
		add_filter( 'wp_title', array( $this, 'title' ), 15, 3 );

		add_filter( 'thematic_doctitle', array( $this, 'title' ), 15 );

		add_action( 'wp', array( $this, 'page_redirect' ), 99 );

		add_action( 'template_redirect', array( $this, 'noindex_feed' ) );

		add_filter( 'loginout', array( $this, 'nofollow_link' ) );
		add_filter( 'register', array( $this, 'nofollow_link' ) );

		// Fix the WooThemes woo_title() output.
		add_filter( 'woo_title', array( $this, 'fix_woo_title' ), 99 );

		if ( $this->options['disable-date'] === true
			|| $this->options['disable-author'] === true
			|| $this->options['disable-post_format'] === true
		) {
			add_action( 'wp', array( $this, 'archive_redirect' ) );
		}
		if ( $this->options['redirectattachment'] === true ) {
			add_action( 'template_redirect', array( $this, 'attachment_redirect' ), 1 );
		}

		/*
		 * The setting to get here has been deprecated, but don't remove the code as that would break
		 * the functionality for those that still have it!
		 */
		if ( $this->options['trailingslash'] === true ) {
			add_filter( 'user_trailingslashit', array( $this, 'add_trailingslash' ), 10, 2 );
		}
		if ( $this->options['cleanpermalinks'] === true ) {
			add_action( 'template_redirect', array( $this, 'clean_permalink' ), 1 );
		}
		if ( $this->options['cleanreplytocom'] === true ) {
			add_filter( 'comment_reply_link', array( $this, 'remove_reply_to_com' ) );
			add_action( 'template_redirect', array( $this, 'replytocom_redirect' ), 1 );
		}
		add_filter( 'the_content_feed', array( $this, 'embed_rssfooter' ) );
		add_filter( 'the_excerpt_rss', array( $this, 'embed_rssfooter_excerpt' ) );

		// For WordPress functions below 4.4.
		if ( ! current_theme_supports( 'title-tag' ) && $this->options['forcerewritetitle'] === true ) {
			add_action( 'template_redirect', array( $this, 'force_rewrite_output_buffer' ), 99999 );
			add_action( 'wp_footer', array( $this, 'flush_cache' ), - 1 );
		}

		if ( $this->options['title_test'] > 0 ) {
			add_filter( 'wpseo_title', array( $this, 'title_test_helper' ) );
		}

		$primary_category = new WPSEO_Frontend_Primary_Category();
		$primary_category->register_hooks();

<<<<<<< HEAD
		$this->hooks = array( $primary_category );

		if ( 'genesis' == get_template() ) {
			$this->genesis_compat();
		}
=======
		$json_ld = new WPSEO_JSON_LD();
		$json_ld->register_hooks();

		$this->hooks = array( $primary_category, $json_ld );
>>>>>>> 40ab3f28
	}

	/**
	 * Initialize the functions that only need to run on the frontpage
	 */
	public function front_page_specific_init() {
		if ( ! is_front_page() ) {
			return;
		}

		add_action( 'wpseo_head', array( $this, 'webmaster_tools_authentication' ), 90 );
	}

	/**
	 * Resets the entire class so canonicals, titles etc can be regenerated.
	 */
	public function reset() {
		foreach ( get_class_vars( __CLASS__ ) as $name => $default ) {
			if ( $name == 'instance' ) {
				self::$instance = null;
			}
			else {
				$this->$name = $default;
			}
		}
		$this->options = WPSEO_Options::get_options( $this->required_options );
	}

	/**
	 * Get the singleton instance of this class
	 *
	 * @return WPSEO_Frontend
	 */
	public static function get_instance() {
		if ( ! ( self::$instance instanceof self ) ) {
			self::$instance = new self();
		}

		return self::$instance;
	}

	/**
	 * Override Woo's title with our own.
	 *
	 * @param string $title Title string.
	 *
	 * @return string
	 */
	public function fix_woo_title( $title ) {
		return $this->title( $title );
	}

	/**
	 * Determine whether this is the homepage and shows posts.
	 *
	 * @return bool
	 */
	public function is_home_posts_page() {
		return ( is_home() && 'posts' == get_option( 'show_on_front' ) );
	}

	/**
	 * Determine whether the this is the static frontpage.
	 *
	 * @return bool
	 */
	public function is_home_static_page() {
		return ( is_front_page() && 'page' == get_option( 'show_on_front' ) && is_page( get_option( 'page_on_front' ) ) );
	}

	/**
	 * Determine whether this is the posts page, when it's not the frontpage.
	 *
	 * @return bool
	 */
	public function is_posts_page() {
		return ( is_home() && 'page' == get_option( 'show_on_front' ) );
	}

	/**
	 * Used for static home and posts pages as well as singular titles.
	 *
	 * @param object|null $object If filled, object to get the title for.
	 *
	 * @return string
	 */
	public function get_content_title( $object = null ) {
		if ( is_null( $object ) ) {
			$object = $GLOBALS['wp_query']->get_queried_object();
		}

		if ( is_object( $object ) ) {
			$title = WPSEO_Meta::get_value( 'title', $object->ID );

			if ( $title !== '' ) {
				return wpseo_replace_vars( $title, $object );
			}

			$post_type = ( isset( $object->post_type ) ? $object->post_type : $object->query_var );

			return $this->get_title_from_options( 'title-' . $post_type, $object );
		}

		return $this->get_title_from_options( 'title-404-wpseo' );
	}

	/**
	 * Used for category, tag, and tax titles.
	 *
	 * @return string
	 */
	public function get_taxonomy_title() {
		$object = $GLOBALS['wp_query']->get_queried_object();

		$title = WPSEO_Taxonomy_Meta::get_term_meta( $object, $object->taxonomy, 'title' );

		if ( is_string( $title ) && $title !== '' ) {
			return wpseo_replace_vars( $title, $object );
		}
		else {
			return $this->get_title_from_options( 'title-tax-' . $object->taxonomy, $object );
		}
	}

	/**
	 * Used for author titles.
	 *
	 * @return string
	 */
	public function get_author_title() {
		$author_id = get_query_var( 'author' );
		$title     = trim( get_the_author_meta( 'wpseo_title', $author_id ) );

		if ( $title !== '' ) {
			return wpseo_replace_vars( $title, array() );
		}

		return $this->get_title_from_options( 'title-author-wpseo' );
	}

	/**
	 * Simple function to use to pull data from $options.
	 *
	 * All titles pulled from options will be run through the wpseo_replace_vars function.
	 *
	 * @param string       $index      name of the page to get the title from the settings for.
	 * @param object|array $var_source possible object to pull variables from.
	 *
	 * @return string
	 */
	public function get_title_from_options( $index, $var_source = array() ) {
		if ( ! isset( $this->options[ $index ] ) || $this->options[ $index ] === '' ) {
			if ( is_singular() ) {
				return wpseo_replace_vars( '%%title%% %%sep%% %%sitename%%', $var_source );
			}
			else {
				return '';
			}
		}
		else {
			return wpseo_replace_vars( $this->options[ $index ], $var_source );
		}
	}

	/**
	 * Get the default title for the current page.
	 *
	 * This is the fallback title generator used when a title hasn't been set for the specific content, taxonomy, author
	 * details, or in the options. It scrubs off any present prefix before or after the title (based on $seplocation) in
	 * order to prevent duplicate seperations from appearing in the title (this happens when a prefix is supplied to the
	 * wp_title call on singular pages).
	 *
	 * @param string $sep         The separator used between variables.
	 * @param string $seplocation Whether the separator should be left or right.
	 * @param string $title       Possible title that's already set.
	 *
	 * @return string
	 */
	public function get_default_title( $sep, $seplocation, $title = '' ) {
		if ( 'right' == $seplocation ) {
			$regex = '`\s*' . preg_quote( trim( $sep ), '`' ) . '\s*`u';
		}
		else {
			$regex = '`^\s*' . preg_quote( trim( $sep ), '`' ) . '\s*`u';
		}
		$title = preg_replace( $regex, '', $title );

		if ( ! is_string( $title ) || ( is_string( $title ) && $title === '' ) ) {
			$title = get_bloginfo( 'name' );
			$title = $this->add_paging_to_title( $sep, $seplocation, $title );
			$title = $this->add_to_title( $sep, $seplocation, $title, strip_tags( get_bloginfo( 'description' ) ) );

			return $title;
		}

		$title = $this->add_paging_to_title( $sep, $seplocation, $title );
		$title = $this->add_to_title( $sep, $seplocation, $title, strip_tags( get_bloginfo( 'name' ) ) );

		return $title;
	}

	/**
	 * This function adds paging details to the title.
	 *
	 * @param string $sep         Separator used in the title.
	 * @param string $seplocation Whether the separator should be left or right.
	 * @param string $title       The title to append the paging info to.
	 *
	 * @return string
	 */
	public function add_paging_to_title( $sep, $seplocation, $title ) {
		global $wp_query;

		if ( ! empty( $wp_query->query_vars['paged'] ) && $wp_query->query_vars['paged'] > 1 ) {
			return $this->add_to_title( $sep, $seplocation, $title, $wp_query->query_vars['paged'] . '/' . $wp_query->max_num_pages );
		}

		return $title;
	}

	/**
	 * Add part to title, while ensuring that the $seplocation variable is respected.
	 *
	 * @param string $sep         Separator used in the title.
	 * @param string $seplocation Whether the separator should be left or right.
	 * @param string $title       The title to append the title_part to.
	 * @param string $title_part  The part to append to the title.
	 *
	 * @return string
	 */
	public function add_to_title( $sep, $seplocation, $title, $title_part ) {
		if ( 'right' === $seplocation ) {
			return $title . $sep . $title_part;
		}

		return $title_part . $sep . $title;
	}

	/**
	 * Main title function.
	 *
	 * @param string $title              Title that might have already been set.
	 * @param string $separator          Separator determined in theme (unused).
	 * @param string $separator_location Whether the separator should be left or right.
	 *
	 * @return string
	 */
	public function title( $title, $separator = '', $separator_location = '' ) {
		if ( is_null( $this->title ) ) {
			$this->title = $this->generate_title( $title, $separator_location );
		}

		return $this->title;
	}

	/**
	 * Main title generation function.
	 *
	 * @param string $title              Title that might have already been set.
	 * @param string $separator_location Whether the separator should be left or right.
	 *
	 * @return string
	 */
	private function generate_title( $title, $separator_location ) {

		if ( is_feed() ) {
			return $title;
		}

		$separator = wpseo_replace_vars( '%%sep%%', array() );
		$separator = ' ' . trim( $separator ) . ' ';

		if ( '' === trim( $separator_location ) ) {
			$separator_location = ( is_rtl() ) ? 'left' : 'right';
		}

		// This needs to be kept track of in order to generate
		// default titles for singular pages.
		$original_title = $title;

		// This flag is used to determine if any additional
		// processing should be done to the title after the
		// main section of title generation completes.
		$modified_title = true;

		// This variable holds the page-specific title part
		// that is used to generate default titles.
		$title_part = '';

		if ( $this->is_home_static_page() ) {
			$title = $this->get_content_title();
		}
		elseif ( $this->is_home_posts_page() ) {
			$title = $this->get_title_from_options( 'title-home-wpseo' );
		}
		elseif ( $this->is_posts_page() ) {
			$title = $this->get_content_title( get_post( get_option( 'page_for_posts' ) ) );
		}
		elseif ( is_singular() ) {
			$title = $this->get_content_title();

			if ( ! is_string( $title ) || '' === $title ) {
				$title_part = $original_title;
			}
		}
		elseif ( is_search() ) {
			$title = $this->get_title_from_options( 'title-search-wpseo' );

			if ( ! is_string( $title ) || '' === $title ) {
				$title_part = sprintf( __( 'Search for "%s"', 'wordpress-seo' ), esc_html( get_search_query() ) );
			}
		}
		elseif ( is_category() || is_tag() || is_tax() ) {
			$title = $this->get_taxonomy_title();

			if ( ! is_string( $title ) || '' === $title ) {
				if ( is_category() ) {
					$title_part = single_cat_title( '', false );
				}
				elseif ( is_tag() ) {
					$title_part = single_tag_title( '', false );
				}
				else {
					$title_part = single_term_title( '', false );
					if ( $title_part === '' ) {
						$term       = $GLOBALS['wp_query']->get_queried_object();
						$title_part = $term->name;
					}
				}
			}
		}
		elseif ( is_author() ) {
			$title = $this->get_author_title();

			if ( ! is_string( $title ) || '' === $title ) {
				$title_part = get_the_author_meta( 'display_name', get_query_var( 'author' ) );
			}
		}
		elseif ( is_post_type_archive() ) {
			$post_type = get_query_var( 'post_type' );

			if ( is_array( $post_type ) ) {
				$post_type = reset( $post_type );
			}

			$title = $this->get_title_from_options( 'title-ptarchive-' . $post_type );

			if ( ! is_string( $title ) || '' === $title ) {
				$post_type_obj = get_post_type_object( $post_type );
				if ( isset( $post_type_obj->labels->menu_name ) ) {
					$title_part = $post_type_obj->labels->menu_name;
				}
				elseif ( isset( $post_type_obj->name ) ) {
					$title_part = $post_type_obj->name;
				}
				else {
					$title_part = ''; // To be determined what this should be.
				}
			}
		}
		elseif ( is_archive() ) {
			$title = $this->get_title_from_options( 'title-archive-wpseo' );

			// @todo [JRF => Yoast] Should these not use the archive default if no title found ?
			// WPSEO_Options::get_default( 'wpseo_titles', 'title-archive-wpseo' )
			// Replacement would be needed!
			if ( empty( $title ) ) {
				if ( is_month() ) {
					$title_part = sprintf( __( '%s Archives', 'wordpress-seo' ), single_month_title( ' ', false ) );
				}
				elseif ( is_year() ) {
					$title_part = sprintf( __( '%s Archives', 'wordpress-seo' ), get_query_var( 'year' ) );
				}
				elseif ( is_day() ) {
					$title_part = sprintf( __( '%s Archives', 'wordpress-seo' ), get_the_date() );
				}
				else {
					$title_part = __( 'Archives', 'wordpress-seo' );
				}
			}
		}
		elseif ( is_404() ) {

			$title = $this->get_title_from_options( 'title-404-wpseo' );

			// @todo [JRF => Yoast] Should these not use the 404 default if no title found ?
			// WPSEO_Options::get_default( 'wpseo_titles', 'title-404-wpseo' )
			// Replacement would be needed!
			if ( empty( $title ) ) {
				$title_part = __( 'Page not found', 'wordpress-seo' );
			}
		}
		else {
			// In case the page type is unknown, leave the title alone.
			$modified_title = false;

			// If you would like to generate a default title instead,
			// the following code could be used
			// $title_part = $title;
			// instead of the line above.
		}

		if ( ( $modified_title && empty( $title ) ) || ! empty( $title_part ) ) {
			$title = $this->get_default_title( $separator, $separator_location, $title_part );
		}

		if ( defined( 'ICL_LANGUAGE_CODE' ) && false !== strpos( $title, ICL_LANGUAGE_CODE ) ) {
			$title = str_replace( ' @' . ICL_LANGUAGE_CODE, '', $title );
		}

		/**
		 * Filter: 'wpseo_title' - Allow changing the Yoast SEO <title> output
		 *
		 * @api string $title The page title being put out.
		 */

		return esc_html( strip_tags( stripslashes( apply_filters( 'wpseo_title', $title ) ) ) );
	}

	/**
	 * Function used when title needs to be force overridden.
	 *
	 * @return string
	 */
	public function force_wp_title() {
		global $wp_query;
		$old_wp_query = null;

		if ( ! $wp_query->is_main_query() ) {
			$old_wp_query = $wp_query;
			wp_reset_query();
		}

		$title = $this->title( '' );

		if ( ! empty( $old_wp_query ) ) {
			$GLOBALS['wp_query'] = $old_wp_query;
			unset( $old_wp_query );
		}

		return $title;
	}

	/**
	 * Outputs or returns the debug marker, which is also used for title replacement when force rewrite is active.
	 *
	 * @param bool $echo Whether or not to echo the debug marker.
	 *
	 * @return string
	 */
	public function debug_mark( $echo = true ) {
		$marker = sprintf(
			'<!-- This site is optimized with the ' . $this->head_product_name() . '%1$s - https://yoast.com/wordpress/plugins/seo/ -->',
			/**
			 * Filter: 'wpseo_hide_version' - can be used to hide the Yoast SEO version in the debug marker (only available in Yoast SEO Premium)
			 *
			 * @api bool
			 */
			( ( apply_filters( 'wpseo_hide_version', false ) && $this->is_premium() ) ? '' : ' v' . WPSEO_VERSION )
		);

		if ( $echo === false ) {
			return $marker;
		}
		else {
			echo "\n${marker}\n";
		}
	}

	/**
	 * Output Webmaster Tools authentication strings
	 */
	public function webmaster_tools_authentication() {
		// Bing.
		if ( $this->options['msverify'] !== '' ) {
			echo '<meta name="msvalidate.01" content="' . esc_attr( $this->options['msverify'] ) . "\" />\n";
		}

		// Google.
		if ( $this->options['googleverify'] !== '' ) {
			echo '<meta name="google-site-verification" content="' . esc_attr( $this->options['googleverify'] ) . "\" />\n";
		}

		// Pinterest.
		if ( $this->options['pinterestverify'] !== '' ) {
			echo '<meta name="p:domain_verify" content="' . esc_attr( $this->options['pinterestverify'] ) . "\" />\n";
		}

		// Yandex.
		if ( $this->options['yandexverify'] !== '' ) {
			echo '<meta name="yandex-verification" content="' . esc_attr( $this->options['yandexverify'] ) . "\" />\n";
		}
	}

	/**
	 * Main wrapper function attached to wp_head. This combines all the output on the frontend of the Yoast SEO plugin.
	 */
	public function head() {
		global $wp_query;

		$old_wp_query = null;

		if ( ! $wp_query->is_main_query() ) {
			$old_wp_query = $wp_query;
			wp_reset_query();
		}

		/**
		 * Action: 'wpseo_head' - Allow other plugins to output inside the Yoast SEO section of the head section.
		 */
		do_action( 'wpseo_head' );

		echo '<!-- / ', $this->head_product_name(), ". -->\n\n";

		if ( ! empty( $old_wp_query ) ) {
			$GLOBALS['wp_query'] = $old_wp_query;
			unset( $old_wp_query );
		}

		return;
	}


	/**
	 * Output the meta robots value.
	 *
	 * @return string
	 */
	public function robots() {
		global $wp_query, $post;

		$robots           = array();
		$robots['index']  = 'index';
		$robots['follow'] = 'follow';
		$robots['other']  = array();

		if ( is_singular() && is_object( $post ) ) {

			$option_name = 'noindex-' . $post->post_type;
			$noindex     = isset( $this->options[ $option_name ] ) && $this->options[ $option_name ] === true;
			$private     = 'private' === $post->post_status;

			if ( $noindex || $private ) {
				$robots['index'] = 'noindex';
			}

			$robots = $this->robots_for_single_post( $robots );

		}
		else {
			if ( is_search() || is_404() ) {
				$robots['index'] = 'noindex';
			}
			elseif ( is_tax() || is_tag() || is_category() ) {
				$term = $wp_query->get_queried_object();
				if ( is_object( $term ) && ( isset( $this->options[ 'noindex-tax-' . $term->taxonomy ] ) && $this->options[ 'noindex-tax-' . $term->taxonomy ] === true ) ) {
					$robots['index'] = 'noindex';
				}

				// Three possible values, index, noindex and default, do nothing for default.
				$term_meta = WPSEO_Taxonomy_Meta::get_term_meta( $term, $term->taxonomy, 'noindex' );
				if ( is_string( $term_meta ) && 'default' !== $term_meta ) {
					$robots['index'] = $term_meta;
				}

				if ( $this->is_multiple_terms_query() ) {
					$robots['index'] = 'noindex';
				}
			}
			elseif (
				( is_author() && $this->options['noindex-author-wpseo'] === true ) ||
				( is_date() && $this->options['noindex-archive-wpseo'] === true )
			) {
				$robots['index'] = 'noindex';
			}
			elseif ( is_home() ) {
				if ( get_query_var( 'paged' ) > 1 && $this->options['noindex-subpages-wpseo'] === true ) {
					$robots['index'] = 'noindex';
				}

				$page_for_posts = get_option( 'page_for_posts' );
				if ( $page_for_posts ) {
					$robots = $this->robots_for_single_post( $robots, $page_for_posts );
				}
				unset( $page_for_posts );

			}
			elseif ( is_post_type_archive() ) {
				$post_type = get_query_var( 'post_type' );

				if ( is_array( $post_type ) ) {
					$post_type = reset( $post_type );
				}

				if ( isset( $this->options[ 'noindex-ptarchive-' . $post_type ] ) && $this->options[ 'noindex-ptarchive-' . $post_type ] === true ) {
					$robots['index'] = 'noindex';
				}
			}

			$is_paged         = isset( $wp_query->query_vars['paged'] ) && ( $wp_query->query_vars['paged'] && $wp_query->query_vars['paged'] > 1 );
			$noindex_subpages = $this->options['noindex-subpages-wpseo'] === true;
			if ( $is_paged && $noindex_subpages ) {
				$robots['index'] = 'noindex';
			}
			unset( $robot );
		}

		// Force override to respect the WP settings.
		if ( '0' == get_option( 'blog_public' ) || isset( $_GET['replytocom'] ) ) {
			$robots['index'] = 'noindex';
		}


		$robotsstr = $robots['index'] . ',' . $robots['follow'];

		if ( $robots['other'] !== array() ) {
			$robots['other'] = array_unique( $robots['other'] ); // @todo Most likely no longer needed, needs testing.
			$robotsstr .= ',' . implode( ',', $robots['other'] );
		}

		$robotsstr = preg_replace( '`^index,follow,?`', '', $robotsstr );
		$robotsstr = str_replace( array( 'noodp,', 'noodp' ), '', $robotsstr );

		/**
		 * Filter: 'wpseo_robots' - Allows filtering of the meta robots output of Yoast SEO
		 *
		 * @api string $robotsstr The meta robots directives to be echoed.
		 */
		$robotsstr = apply_filters( 'wpseo_robots', $robotsstr );

		if ( is_string( $robotsstr ) && $robotsstr !== '' ) {
			echo '<meta name="robots" content="', esc_attr( $robotsstr ), '"/>', "\n";
		}

		return $robotsstr;
	}

	/**
	 * Determine $robots values for a single post
	 *
	 * @param array $robots  Robots data array.
	 * @param int   $post_id The post ID for which to determine the $robots values, defaults to current post.
	 *
	 * @return    array
	 */
	public function robots_for_single_post( $robots, $post_id = 0 ) {
		$noindex = WPSEO_Meta::get_value( 'meta-robots-noindex', $post_id );
		if ( $noindex === '1' ) {
			$robots['index'] = 'noindex';
		}
		elseif ( $noindex === '2' ) {
			$robots['index'] = 'index';
		}

		if ( WPSEO_Meta::get_value( 'meta-robots-nofollow', $post_id ) === '1' ) {
			$robots['follow'] = 'nofollow';
		}

		$meta_robots_adv = WPSEO_Meta::get_value( 'meta-robots-adv', $post_id );

		if ( $meta_robots_adv !== '' && ( $meta_robots_adv !== '-' && $meta_robots_adv !== 'none' ) ) {
			$meta_robots_adv = explode( ',', $meta_robots_adv );
			foreach ( $meta_robots_adv as $robot ) {
				$robots['other'][] = $robot;
			}
			unset( $robot );
		}
		unset( $meta_robots_adv );

		return $robots;
	}

	/**
	 * This function normally outputs the canonical but is also used in other places to retrieve
	 * the canonical URL for the current page.
	 *
	 * @param bool $echo        Whether or not to output the canonical element.
	 * @param bool $un_paged    Whether or not to return the canonical with or without pagination added to the URL.
	 * @param bool $no_override Whether or not to return a manually overridden canonical.
	 *
	 * @return string $canonical
	 */
	public function canonical( $echo = true, $un_paged = false, $no_override = false ) {
		if ( is_null( $this->canonical ) ) {
			$this->generate_canonical();
		}

		$canonical = $this->canonical;

		if ( $un_paged ) {
			$canonical = $this->canonical_unpaged;
		}
		elseif ( $no_override ) {
			$canonical = $this->canonical_no_override;
		}

		if ( $echo === false ) {
			return $canonical;
		}

		if ( is_string( $canonical ) && '' !== $canonical ) {
			echo '<link rel="canonical" href="' . esc_url( $canonical, null, 'other' ) . '" />' . "\n";
		}
	}

	/**
	 * This function normally outputs the canonical but is also used in other places to retrieve
	 * the canonical URL for the current page.
	 *
	 * @return void
	 */
	private function generate_canonical() {
		$canonical          = false;
		$canonical_override = false;

		// Set decent canonicals for homepage, singulars and taxonomy pages.
		if ( is_singular() ) {
			$obj       = get_queried_object();
			$canonical = get_permalink( $obj->ID );

			$this->canonical_unpaged = $canonical;

			$canonical_override = WPSEO_Meta::get_value( 'canonical' );

			// Fix paginated pages canonical, but only if the page is truly paginated.
			if ( get_query_var( 'page' ) > 1 ) {
				$num_pages = ( substr_count( $obj->post_content, '<!--nextpage-->' ) + 1 );
				if ( $num_pages && get_query_var( 'page' ) <= $num_pages ) {
					if ( ! $GLOBALS['wp_rewrite']->using_permalinks() ) {
						$canonical = add_query_arg( 'page', get_query_var( 'page' ), $canonical );
					}
					else {
						$canonical = user_trailingslashit( trailingslashit( $canonical ) . get_query_var( 'page' ) );
					}
				}
			}
		}
		else {
			if ( is_search() ) {
				$search_query = get_search_query();

				// Regex catches case when /search/page/N without search term is itself mistaken for search term. R.
				if ( ! empty( $search_query ) && ! preg_match( '|^page/\d+$|', $search_query ) ) {
					$canonical = get_search_link();
				}
			}
			elseif ( is_front_page() ) {
				$canonical = WPSEO_Utils::home_url();
			}
			elseif ( $this->is_posts_page() ) {

				$posts_page_id = get_option( 'page_for_posts' );
				$canonical     = WPSEO_Meta::get_value( 'canonical', $posts_page_id );

				if ( empty( $canonical ) ) {
					$canonical = get_permalink( $posts_page_id );
				}
			}
			elseif ( is_tax() || is_tag() || is_category() ) {

				$term = get_queried_object();

				if ( ! empty( $term ) && ! $this->is_multiple_terms_query() ) {

					$canonical_override = WPSEO_Taxonomy_Meta::get_term_meta( $term, $term->taxonomy, 'canonical' );
					$term_link          = get_term_link( $term, $term->taxonomy );

					if ( ! is_wp_error( $term_link ) ) {
						$canonical = $term_link;
					}
				}
			}
			elseif ( is_post_type_archive() ) {
				$post_type = get_query_var( 'post_type' );
				if ( is_array( $post_type ) ) {
					$post_type = reset( $post_type );
				}
				$canonical = get_post_type_archive_link( $post_type );
			}
			elseif ( is_author() ) {
				$canonical = get_author_posts_url( get_query_var( 'author' ), get_query_var( 'author_name' ) );
			}
			elseif ( is_archive() ) {
				if ( is_date() ) {
					if ( is_day() ) {
						$canonical = get_day_link( get_query_var( 'year' ), get_query_var( 'monthnum' ), get_query_var( 'day' ) );
					}
					elseif ( is_month() ) {
						$canonical = get_month_link( get_query_var( 'year' ), get_query_var( 'monthnum' ) );
					}
					elseif ( is_year() ) {
						$canonical = get_year_link( get_query_var( 'year' ) );
					}
				}
			}

			$this->canonical_unpaged = $canonical;

			if ( $canonical && get_query_var( 'paged' ) > 1 ) {
				global $wp_rewrite;
				if ( ! $wp_rewrite->using_permalinks() ) {
					if ( is_front_page() ) {
						$canonical = trailingslashit( $canonical );
					}
					$canonical = add_query_arg( 'paged', get_query_var( 'paged' ), $canonical );
				}
				else {
					if ( is_front_page() ) {
						$canonical = WPSEO_Sitemaps_Router::get_base_url( '' );
					}
					$canonical = user_trailingslashit( trailingslashit( $canonical ) . trailingslashit( $wp_rewrite->pagination_base ) . get_query_var( 'paged' ) );
				}
			}
		}

		$this->canonical_no_override = $canonical;

		if ( is_string( $canonical ) && $canonical !== '' ) {
			// Force canonical links to be absolute, relative is NOT an option.
			if ( WPSEO_Utils::is_url_relative( $canonical ) === true ) {
				$canonical = $this->base_url( $canonical );
			}
		}

		if ( is_string( $canonical_override ) && $canonical_override !== '' ) {
			$canonical = $canonical_override;
		}

		/**
		 * Filter: 'wpseo_canonical' - Allow filtering of the canonical URL put out by Yoast SEO
		 *
		 * @api string $canonical The canonical URL
		 */
		$this->canonical = apply_filters( 'wpseo_canonical', $canonical );
	}

	/**
	 * Parse the home URL setting to find the base URL for relative URLs.
	 *
	 * @param string $path Optional path string.
	 *
	 * @return string
	 */
	private function base_url( $path = null ) {
		$url = get_option( 'home' );

		$parts = wp_parse_url( $url );

		$base_url = trailingslashit( $parts['scheme'] . '://' . $parts['host'] );

		if ( ! is_null( $path ) ) {
			$base_url .= ltrim( $path, '/' );
		}

		return $base_url;
	}

	/**
	 * Adds 'prev' and 'next' links to archives.
	 *
	 * @link  http://googlewebmastercentral.blogspot.com/2011/09/pagination-with-relnext-and-relprev.html
	 * @since 1.0.3
	 */
	public function adjacent_rel_links() {
		// Don't do this for Genesis, as the way Genesis handles homepage functionality is different and causes issues sometimes.
		/**
		 * Filter 'wpseo_genesis_force_adjacent_rel_home' - Allows devs to allow echoing rel="next" / rel="prev" by Yoast SEO on Genesis installs
		 *
		 * @api bool $unsigned Whether or not to rel=next / rel=prev
		 */
		if ( is_home() && function_exists( 'genesis' ) && apply_filters( 'wpseo_genesis_force_adjacent_rel_home', false ) === false ) {
			return;
		}

		/**
		 * Filter: 'wpseo_disable_adjacent_rel_links' - Allows disabling of Yoast adjacent links if this is being handled by other code.
		 *
		 * @api bool $links_generated Indicates if other code has handled adjacent links.
		 */
		if ( true === apply_filters( 'wpseo_disable_adjacent_rel_links', false ) ) {
			return;
		}

		global $wp_query;

		if ( ! is_singular() ) {
			$url = $this->canonical( false, true, true );

			if ( is_string( $url ) && $url !== '' ) {
				$paged = get_query_var( 'paged' );

				if ( 0 == $paged ) {
					$paged = 1;
				}

				if ( $paged == 2 ) {
					$this->adjacent_rel_link( 'prev', $url, ( $paged - 1 ), true );
				}

				// Make sure to use index.php when needed, done after paged == 2 check so the prev links to homepage will not have index.php erroneously.
				if ( is_front_page() ) {
					$url = WPSEO_Sitemaps_Router::get_base_url( '' );
				}

				if ( $paged > 2 ) {
					$this->adjacent_rel_link( 'prev', $url, ( $paged - 1 ), true );
				}

				if ( $paged < $wp_query->max_num_pages ) {
					$this->adjacent_rel_link( 'next', $url, ( $paged + 1 ), true );
				}
			}
		}
		else {
			$numpages = 0;
			if ( isset( $wp_query->post->post_content ) ) {
				$numpages = ( substr_count( $wp_query->post->post_content, '<!--nextpage-->' ) + 1 );
			}
			if ( $numpages > 1 ) {
				$page = get_query_var( 'page' );
				if ( ! $page ) {
					$page = 1;
				}

				$url = get_permalink( $wp_query->post->ID );

				// If the current page is the frontpage, pagination should use /base/.
				if ( $this->is_home_static_page() ) {
					$usebase = true;
				}
				else {
					$usebase = false;
				}

				if ( $page > 1 ) {
					$this->adjacent_rel_link( 'prev', $url, ( $page - 1 ), $usebase, 'single_paged' );
				}
				if ( $page < $numpages ) {
					$this->adjacent_rel_link( 'next', $url, ( $page + 1 ), $usebase, 'single_paged' );
				}
			}
		}
	}

	/**
	 * Get adjacent pages link for archives
	 *
	 * @since 1.0.2
	 *
	 * @param string  $rel                  Link relationship, prev or next.
	 * @param string  $url                  the un-paginated URL of the current archive.
	 * @param string  $page                 the page number to add on to $url for the $link tag.
	 * @param boolean $incl_pagination_base whether or not to include /page/ or not.
	 *
	 * @return void
	 */
	private function adjacent_rel_link( $rel, $url, $page, $incl_pagination_base ) {
		global $wp_rewrite;
		if ( ! $wp_rewrite->using_permalinks() ) {
			if ( $page > 1 ) {
				$url = add_query_arg( 'paged', $page, $url );
			}
		}
		else {
			if ( $page > 1 ) {
				$base = '';
				if ( $incl_pagination_base ) {
					$base = trailingslashit( $wp_rewrite->pagination_base );
				}
				$url = user_trailingslashit( trailingslashit( $url ) . $base . $page );
			}
		}
		/**
		 * Filter: 'wpseo_' . $rel . '_rel_link' - Allow changing link rel output by Yoast SEO
		 *
		 * @api string $unsigned The full `<link` element.
		 */
		$link = apply_filters( 'wpseo_' . $rel . '_rel_link', '<link rel="' . esc_attr( $rel ) . '" href="' . esc_url( $url ) . "\" />\n" );

		if ( is_string( $link ) && $link !== '' ) {
			echo $link;
		}
	}

	/**
	 * Output the rel=publisher code on every page of the site.
	 *
	 * @return boolean Boolean indicating whether the publisher link was printed
	 */
	public function publisher() {

		if ( $this->options['plus-publisher'] !== '' ) {
			echo '<link rel="publisher" href="', esc_url( $this->options['plus-publisher'] ), '"/>', "\n";

			return true;
		}

		return false;
	}

	/**
	 * Outputs the meta keywords element.
	 *
	 * @return void
	 */
	public function metakeywords() {
		global $wp_query, $post;

		if ( $this->options['usemetakeywords'] === false ) {
			return;
		}

		$keywords = '';

		if ( is_singular() ) {
			$keywords = WPSEO_Meta::get_value( 'metakeywords' );
			if ( $keywords === '' && ( is_object( $post ) && ( ( isset( $this->options[ 'metakey-' . $post->post_type ] ) && $this->options[ 'metakey-' . $post->post_type ] !== '' ) ) ) ) {
				$keywords = wpseo_replace_vars( $this->options[ 'metakey-' . $post->post_type ], $post );
			}
		}
		else {
			if ( $this->is_home_posts_page() && $this->options['metakey-home-wpseo'] !== '' ) {
				$keywords = wpseo_replace_vars( $this->options['metakey-home-wpseo'], array() );
			}
			elseif ( $this->is_home_static_page() ) {
				$keywords = WPSEO_Meta::get_value( 'metakeywords' );
				if ( $keywords === '' && ( is_object( $post ) && ( isset( $this->options[ 'metakey-' . $post->post_type ] ) && $this->options[ 'metakey-' . $post->post_type ] !== '' ) ) ) {
					$keywords = wpseo_replace_vars( $this->options[ 'metakey-' . $post->post_type ], $post );
				}
			}
			elseif ( $this->is_posts_page() ) {
				$keywords = $this->get_keywords( get_post( get_option( 'page_for_posts' ) ) );
			}
			elseif ( is_category() || is_tag() || is_tax() ) {
				$term = $wp_query->get_queried_object();

				if ( is_object( $term ) ) {
					$keywords = WPSEO_Taxonomy_Meta::get_term_meta( $term, $term->taxonomy, 'metakey' );
					if ( ( ! is_string( $keywords ) || $keywords === '' ) && ( isset( $this->options[ 'metakey-tax-' . $term->taxonomy ] ) && $this->options[ 'metakey-tax-' . $term->taxonomy ] !== '' ) ) {
						$keywords = wpseo_replace_vars( $this->options[ 'metakey-tax-' . $term->taxonomy ], $term );
					}
				}
			}
			elseif ( is_author() ) {
				$author_id = get_query_var( 'author' );
				$keywords  = get_the_author_meta( 'metakey', $author_id );
				if ( ! $keywords && $this->options['metakey-author-wpseo'] !== '' ) {
					$keywords = wpseo_replace_vars( $this->options['metakey-author-wpseo'], $wp_query->get_queried_object() );
				}
			}
			elseif ( is_post_type_archive() ) {
				$post_type = get_query_var( 'post_type' );
				if ( is_array( $post_type ) ) {
					$post_type = reset( $post_type );
				}
				if ( isset( $this->options[ 'metakey-ptarchive-' . $post_type ] ) && $this->options[ 'metakey-ptarchive-' . $post_type ] !== '' ) {
					$keywords = wpseo_replace_vars( $this->options[ 'metakey-ptarchive-' . $post_type ], $wp_query->get_queried_object() );
				}
			}
		}

		$keywords = apply_filters( 'wpseo_metakey', trim( $keywords ) ); // @todo Make deprecated.

		/**
		 * Filter: 'wpseo_metakeywords' - Allow changing the Yoast SEO meta keywords
		 *
		 * @api string $keywords The meta keywords to be echoed.
		 */
		$keywords = apply_filters( 'wpseo_metakeywords', trim( $keywords ) ); // More appropriately named.

		if ( is_string( $keywords ) && $keywords !== '' ) {
			echo '<meta name="keywords" content="', esc_attr( strip_tags( stripslashes( $keywords ) ) ), '"/>', "\n";
		}
	}

	/**
	 * Outputs the meta description element or returns the description text.
	 *
	 * @param bool $echo Echo or return output flag.
	 *
	 * @return string
	 */
	public function metadesc( $echo = true ) {
		if ( is_null( $this->metadesc ) ) {
			$this->generate_metadesc();
		}

		if ( $echo !== false ) {
			if ( is_string( $this->metadesc ) && $this->metadesc !== '' ) {
				echo '<meta name="description" content="', esc_attr( strip_tags( stripslashes( $this->metadesc ) ) ), '"/>', "\n";
			}
			elseif ( current_user_can( 'wpseo_manage_options' ) && is_singular() ) {
				echo '<!-- ', __( 'Admin only notice: this page doesn\'t show a meta description because it doesn\'t have one, either write it for this page specifically or go into the SEO -> Titles menu and set up a template.', 'wordpress-seo' ), ' -->', "\n";
			}
		}
		else {
			return $this->metadesc;
		}
	}

	/**
	 * Generates the meta description text.
	 */
	private function generate_metadesc() {
		global $post, $wp_query;

		$metadesc          = '';
		$metadesc_override = false;
		$post_type         = '';
		$template          = '';

		if ( is_object( $post ) && ( isset( $post->post_type ) && $post->post_type !== '' ) ) {
			$post_type = $post->post_type;
		}

		if ( is_singular() ) {
			if ( ( $metadesc === '' && $post_type !== '' ) && isset( $this->options[ 'metadesc-' . $post_type ] ) ) {
				$template = $this->options[ 'metadesc-' . $post_type ];
				$term     = $post;
			}
			$metadesc_override = WPSEO_Meta::get_value( 'metadesc' );
		}
		else {
			if ( is_search() ) {
				$metadesc = '';
			}
			elseif ( $this->is_home_posts_page() ) {
				$template = $this->options['metadesc-home-wpseo'];
				$term     = array();

				if ( empty( $template ) ) {
					$template = get_bloginfo( 'description' );
				}
			}
			elseif ( $this->is_posts_page() ) {
				$metadesc = WPSEO_Meta::get_value( 'metadesc', get_option( 'page_for_posts' ) );
				if ( ( $metadesc === '' && $post_type !== '' ) && isset( $this->options[ 'metadesc-' . $post_type ] ) ) {
					$page     = get_post( get_option( 'page_for_posts' ) );
					$template = $this->options[ 'metadesc-' . $post_type ];
					$term     = $page;
				}
			}
			elseif ( $this->is_home_static_page() ) {
				$metadesc = WPSEO_Meta::get_value( 'metadesc' );
				if ( ( $metadesc === '' && $post_type !== '' ) && isset( $this->options[ 'metadesc-' . $post_type ] ) ) {
					$template = $this->options[ 'metadesc-' . $post_type ];
				}
			}
			elseif ( is_category() || is_tag() || is_tax() ) {
				$term              = $wp_query->get_queried_object();
				$metadesc_override = WPSEO_Taxonomy_Meta::get_term_meta( $term, $term->taxonomy, 'desc' );
				if ( is_object( $term ) && isset( $term->taxonomy, $this->options[ 'metadesc-tax-' . $term->taxonomy ] ) ) {
					$template = $this->options[ 'metadesc-tax-' . $term->taxonomy ];
				}
			}
			elseif ( is_author() ) {
				$author_id = get_query_var( 'author' );
				$metadesc  = get_the_author_meta( 'wpseo_metadesc', $author_id );
				if ( ( ! is_string( $metadesc ) || $metadesc === '' ) && '' !== $this->options['metadesc-author-wpseo'] ) {
					$template = $this->options['metadesc-author-wpseo'];
				}
			}
			elseif ( is_post_type_archive() ) {
				$post_type = get_query_var( 'post_type' );
				if ( is_array( $post_type ) ) {
					$post_type = reset( $post_type );
				}
				if ( isset( $this->options[ 'metadesc-ptarchive-' . $post_type ] ) ) {
					$template = $this->options[ 'metadesc-ptarchive-' . $post_type ];
				}
			}
			elseif ( is_archive() ) {
				$template = $this->options['metadesc-archive-wpseo'];
			}

			// If we're on a paginated page, and the template doesn't change for paginated pages, bail.
			if ( ( ! is_string( $metadesc ) || $metadesc === '' ) && get_query_var( 'paged' ) && get_query_var( 'paged' ) > 1 && $template !== '' ) {
				if ( strpos( $template, '%%page' ) === false ) {
					$metadesc = '';
				}
			}
		}

		$post_data = $post;

		if ( is_string( $metadesc_override ) && '' !== $metadesc_override ) {
			$metadesc = $metadesc_override;
			if ( isset( $term ) ) {
				$post_data = $term;
			}
		}
		elseif ( ( ! is_string( $metadesc ) || '' === $metadesc ) && '' !== $template ) {
			if ( ! isset( $term ) ) {
				$term = $wp_query->get_queried_object();
			}

			$metadesc  = $template;
			$post_data = $term;
		}

		$metadesc = wpseo_replace_vars( $metadesc, $post_data );

		/**
		 * Filter: 'wpseo_metadesc' - Allow changing the Yoast SEO meta description sentence.
		 *
		 * @api string $metadesc The description sentence.
		 */
		$this->metadesc = apply_filters( 'wpseo_metadesc', trim( $metadesc ) );
	}

	/**
	 * Based on the redirect meta value, this function determines whether it should redirect the current post / page.
	 *
	 * @return boolean
	 */
	public function page_redirect() {
		if ( is_singular() ) {
			global $post;
			if ( ! isset( $post ) || ! is_object( $post ) ) {
				return false;
			}

			$redir = WPSEO_Meta::get_value( 'redirect', $post->ID );
			if ( $redir !== '' ) {
				wp_redirect( $redir, 301 );
				exit;
			}
		}

		return false;
	}

	/**
	 * Outputs noindex values for the current page.
	 */
	public function noindex_page() {
		echo '<meta name="robots" content="noindex" />', "\n";
	}

	/**
	 * Send a Robots HTTP header preventing URL from being indexed in the search results while allowing search engines
	 * to follow the links in the object at the URL.
	 *
	 * @since 1.1.7
	 * @return boolean Boolean indicating whether the noindex header was sent
	 */
	public function noindex_feed() {

		if ( ( is_feed() || is_robots() ) && headers_sent() === false ) {
			header( 'X-Robots-Tag: noindex, follow', true );

			return true;
		}

		return false;
	}

	/**
	 * Adds rel="nofollow" to a link, only used for login / registration links.
	 *
	 * @param string $input The link element as a string.
	 *
	 * @return string
	 */
	public function nofollow_link( $input ) {
		return str_replace( '<a ', '<a rel="nofollow" ', $input );
	}

	/**
	 * When certain archives are disabled, this redirects those to the homepage.
	 *
	 * @return boolean False when no redirect was triggered
	 */
	public function archive_redirect() {
		global $wp_query;

		if (
			( $this->options['disable-date'] === true && $wp_query->is_date ) ||
			( $this->options['disable-author'] === true && $wp_query->is_author ) ||
			( $this->options['disable-post_format'] === true && $wp_query->is_tax( 'post_format' ) )
		) {
			wp_safe_redirect( get_bloginfo( 'url' ), 301 );
			exit;
		}

		return false;
	}

	/**
	 * If the option to redirect attachments to their parent is checked, this performs the redirect.
	 *
	 * An extra check is done for when the attachment has no parent.
	 *
	 * @return boolean False when no redirect was triggered
	 */
	public function attachment_redirect() {
		global $post;
		if ( is_attachment() && ( ( is_object( $post ) && isset( $post->post_parent ) ) && ( is_numeric( $post->post_parent ) && $post->post_parent != 0 ) ) ) {
			wp_safe_redirect( get_permalink( $post->post_parent ), 301 );
			exit;
		}

		return false;
	}

	/**
	 * Trailing slashes for everything except is_single().
	 *
	 * Thanks to Mark Jaquith for this code.
	 *
	 * @param string $url  URL string.
	 * @param string $type Context (such as single).
	 *
	 * @return string
	 */
	public function add_trailingslash( $url, $type ) {
		if ( 'single' === $type || 'single_paged' === $type ) {
			return $url;
		}
		else {
			return trailingslashit( $url );
		}
	}

	/**
	 * Removes the ?replytocom variable from the link, replacing it with a #comment-<number> anchor.
	 *
	 * @todo Should this function also allow for relative urls ?
	 *
	 * @param string $link The comment link as a string.
	 *
	 * @return string
	 */
	public function remove_reply_to_com( $link ) {
		return preg_replace( '`href=(["\'])(?:.*(?:\?|&|&#038;)replytocom=(\d+)#respond)`', 'href=$1#comment-$2', $link );
	}

	/**
	 * Redirect out the ?replytocom variables when cleanreplytocom is enabled
	 *
	 * @since 1.4.13
	 * @return boolean
	 */
	public function replytocom_redirect() {

		if ( isset( $_GET['replytocom'] ) && is_singular() ) {
			$url          = get_permalink( $GLOBALS['post']->ID );
			$hash         = sanitize_text_field( $_GET['replytocom'] );
			$query_string = remove_query_arg( 'replytocom', sanitize_text_field( $_SERVER['QUERY_STRING'] ) );
			if ( ! empty( $query_string ) ) {
				$url .= '?' . $query_string;
			}
			$url .= '#comment-' . $hash;
			wp_safe_redirect( $url, 301 );
			exit;
		}

		return false;
	}

	/**
	 * Removes unneeded query variables from the URL.
	 *
	 * @return boolean
	 */
	public function clean_permalink() {
		if ( is_robots() || get_query_var( 'sitemap' ) || empty( $_GET ) ) {
			return false;
		}

		global $wp_query;

		// Recreate current URL.
		$cururl = 'http';
		if ( isset( $_SERVER['HTTPS'] ) && $_SERVER['HTTPS'] == 'on' ) {
			$cururl .= 's';
		}
		$cururl .= '://';

		if ( $_SERVER['SERVER_PORT'] != '80' && $_SERVER['SERVER_PORT'] != '443' ) {
			$cururl .= $_SERVER['SERVER_NAME'] . ':' . $_SERVER['SERVER_PORT'] . $_SERVER['REQUEST_URI'];
		}
		else {
			$cururl .= $_SERVER['SERVER_NAME'] . $_SERVER['REQUEST_URI'];
		}
		$properurl = '';

		if ( is_singular() ) {
			global $post;
			if ( empty( $post ) ) {
				$post = $wp_query->get_queried_object();
			}

			$properurl = get_permalink( $post->ID );

			$page = get_query_var( 'page' );
			if ( $page && $page != 1 ) {
				$post       = get_post( $post->ID );
				$page_count = substr_count( $post->post_content, '<!--nextpage-->' );
				if ( $page > ( $page_count + 1 ) ) {
					$properurl = user_trailingslashit( trailingslashit( $properurl ) . ( $page_count + 1 ) );
				}
				else {
					$properurl = user_trailingslashit( trailingslashit( $properurl ) . $page );
				}
			}

			// Fix reply to comment links, whoever decided this should be a GET variable?
			if ( preg_match( '`(\?replytocom=[^&]+)`', sanitize_text_field( $_SERVER['REQUEST_URI'] ), $matches ) ) {
				$properurl .= str_replace( '?replytocom=', '#comment-', $matches[0] );
			}
			unset( $matches );

			// Prevent cleaning out posts & page previews for people capable of viewing them.
			if ( isset( $_GET['preview'], $_GET['preview_nonce'] ) && current_user_can( 'edit_post' ) ) {
				$properurl = '';
			}
		}
		elseif ( is_front_page() ) {
			if ( $this->is_home_posts_page() ) {
				$properurl = get_bloginfo( 'url' ) . '/';
			}
			elseif ( $this->is_home_static_page() ) {
				$properurl = get_permalink( $GLOBALS['post']->ID );
			}
		}
		elseif ( is_category() || is_tag() || is_tax() ) {
			$term = $wp_query->get_queried_object();
			if ( is_feed() ) {
				$properurl = get_term_feed_link( $term->term_id, $term->taxonomy );
			}
			else {
				$properurl = get_term_link( $term, $term->taxonomy );
			}
		}
		elseif ( is_search() ) {
			$s         = urlencode( preg_replace( '`(%20|\+)`', ' ', get_search_query() ) );
			$properurl = get_bloginfo( 'url' ) . '/?s=' . $s;
		}
		elseif ( is_404() ) {
			if ( is_multisite() && ! is_subdomain_install() && is_main_site() ) {
				if ( $cururl == get_bloginfo( 'url' ) . '/blog/' || $cururl == get_bloginfo( 'url' ) . '/blog' ) {
					if ( $this->is_home_static_page() ) {
						$properurl = get_permalink( get_option( 'page_for_posts' ) );
					}
					else {
						$properurl = get_bloginfo( 'url' ) . '/';
					}
				}
			}
		}

		if ( ! empty( $properurl ) && $wp_query->query_vars['paged'] != 0 && $wp_query->post_count != 0 ) {
			if ( is_search() && ! empty( $s ) ) {
				$properurl = get_bloginfo( 'url' ) . '/page/' . $wp_query->query_vars['paged'] . '/?s=' . $s;
			}
			else {
				$properurl = user_trailingslashit( trailingslashit( $properurl ) . 'page/' . $wp_query->query_vars['paged'] );
			}
		}

		// Prevent cleaning out the WP Subscription managers interface for everyone.
		if ( isset( $_GET['wp-subscription-manager'] ) ) {
			$properurl = '';
		}

		/**
		 * Filter: 'wpseo_whitelist_permalink_vars' - Allow plugins to register their own variables not to clean
		 *
		 * @api array $unsigned Array of permalink variables _not_ to clean. Empty by default.
		 */
		$whitelisted_extravars = apply_filters( 'wpseo_whitelist_permalink_vars', array() );

		if ( $this->options['cleanpermalink-googlesitesearch'] === true ) {
			// Prevent cleaning out Google Site searches.
			$whitelisted_extravars = array_merge( $whitelisted_extravars, array(
				'q',
				'cx',
				'debug',
				'cof',
				'ie',
				'sa',
			) );
		}

		if ( $this->options['cleanpermalink-googlecampaign'] === true ) {
			// Prevent cleaning out Google Analytics campaign variables.
			$whitelisted_extravars = array_merge( $whitelisted_extravars, array(
				'utm_campaign',
				'utm_medium',
				'utm_source',
				'utm_content',
				'utm_term',
				'utm_id',
				'gclid',
			) );
		}

		if ( $this->options['cleanpermalink-extravars'] !== '' ) {
			$extravars             = explode( ',', $this->options['cleanpermalink-extravars'] );
			$extravars             = array_map( 'trim', $extravars );
			$whitelisted_extravars = array_merge( $whitelisted_extravars, $extravars );
			unset( $extravars );
		}

		foreach ( $whitelisted_extravars as $get ) {
			if ( isset( $_GET[ trim( $get ) ] ) ) {
				$properurl = '';
			}
		}
		unset( $get );

		if ( ! empty( $properurl ) && $cururl != $properurl ) {
			wp_safe_redirect( $properurl, 301 );
			exit;
		}
	}

	/**
	 * Replaces the possible RSS variables with their actual values.
	 *
	 * @param string $content The RSS content that should have the variables replaced.
	 *
	 * @return string
	 */
	public function rss_replace_vars( $content ) {
		global $post;

		/**
		 * Allow the developer to determine whether or not to follow the links in the bits Yoast SEO adds to the RSS feed, defaults to true.
		 *
		 * @api   bool $unsigned Whether or not to follow the links in RSS feed, defaults to true.
		 *
		 * @since 1.4.20
		 */
		$no_follow      = apply_filters( 'nofollow_rss_links', true );
		$no_follow_attr = '';
		if ( $no_follow === true ) {
			$no_follow_attr = 'rel="nofollow" ';
		}

		$author_link = '';
		if ( is_object( $post ) ) {
			$author_link = '<a ' . $no_follow_attr . 'href="' . esc_url( get_author_posts_url( $post->post_author ) ) . '">' . esc_html( get_the_author() ) . '</a>';
		}

		$post_link      = '<a ' . $no_follow_attr . 'href="' . esc_url( get_permalink() ) . '">' . esc_html( get_the_title() ) . '</a>';
		$blog_link      = '<a ' . $no_follow_attr . 'href="' . esc_url( get_bloginfo( 'url' ) ) . '">' . esc_html( get_bloginfo( 'name' ) ) . '</a>';
		$blog_desc_link = '<a ' . $no_follow_attr . 'href="' . esc_url( get_bloginfo( 'url' ) ) . '">' . esc_html( get_bloginfo( 'name' ) ) . ' - ' . esc_html( get_bloginfo( 'description' ) ) . '</a>';

		$content = stripslashes( trim( $content ) );
		$content = str_replace( '%%AUTHORLINK%%', $author_link, $content );
		$content = str_replace( '%%POSTLINK%%', $post_link, $content );
		$content = str_replace( '%%BLOGLINK%%', $blog_link, $content );
		$content = str_replace( '%%BLOGDESCLINK%%', $blog_desc_link, $content );

		return $content;
	}

	/**
	 * Adds the RSS footer (or header) to the full RSS feed item.
	 *
	 * @param string $content Feed item content.
	 *
	 * @return string
	 */
	public function embed_rssfooter( $content ) {
		return $this->embed_rss( $content, 'full' );
	}

	/**
	 * Adds the RSS footer (or header) to the excerpt RSS feed item.
	 *
	 * @param string $content Feed item excerpt.
	 *
	 * @return string
	 */
	public function embed_rssfooter_excerpt( $content ) {
		return $this->embed_rss( $content, 'excerpt' );
	}

	/**
	 * Adds the RSS footer and/or header to an RSS feed item.
	 *
	 * @since 1.4.14
	 *
	 * @param string $content Feed item content.
	 * @param string $context Feed item context, either 'excerpt' or 'full'.
	 *
	 * @return string
	 */
	public function embed_rss( $content, $context = 'full' ) {

		/**
		 * Filter: 'wpseo_include_rss_footer' - Allow the RSS footer to be dynamically shown/hidden.
		 *
		 * @api boolean $show_embed Indicates if the RSS footer should be shown or not
		 *
		 * @param string $context The context of the RSS content - 'full' or 'excerpt'.
		 */
		if ( ! apply_filters( 'wpseo_include_rss_footer', true, $context ) ) {
			return $content;
		}

		if ( is_feed() ) {
			$before = '';
			$after  = '';

			if ( $this->options['rssbefore'] !== '' ) {
				$before = wpautop( $this->rss_replace_vars( $this->options['rssbefore'] ) );
			}
			if ( $this->options['rssafter'] !== '' ) {
				$after = wpautop( $this->rss_replace_vars( $this->options['rssafter'] ) );
			}
			if ( $before !== '' || $after !== '' ) {
				if ( ( isset( $context ) && $context === 'excerpt' ) && trim( $content ) !== '' ) {
					$content = wpautop( $content );
				}
				$content = $before . $content . $after;
			}
		}

		return $content;
	}


	/**
	 * Used in the force rewrite functionality this retrieves the output, replaces the title with the proper SEO
	 * title and then flushes the output.
	 */
	public function flush_cache() {

		global $wp_query;

		if ( $this->ob_started !== true ) {
			return false;
		}

		$content = ob_get_clean();

		$old_wp_query = $wp_query;

		wp_reset_query();

		$title = $this->title( '' );

		// Find all titles, strip them out and add the new one in within the debug marker, so it's easily identified whether a site uses force rewrite.
		$content = preg_replace( '/<title.*?\/title>/i', '', $content );
		$content = str_replace( $this->debug_mark( false ), $this->debug_mark( false ) . "\n" . '<title>' . $title . '</title>', $content );

		$GLOBALS['wp_query'] = $old_wp_query;

		echo $content;

		return true;
	}

	/**
	 * Starts the output buffer so it can later be fixed by flush_cache()
	 */
	public function force_rewrite_output_buffer() {
		$this->ob_started = true;
		ob_start();
	}

	/**
	 * Function used in testing whether the title should be force rewritten or not.
	 *
	 * @param string $title Title string.
	 *
	 * @return string
	 */
	public function title_test_helper( $title ) {
		$wpseo_titles = get_option( 'wpseo_titles' );

		$wpseo_titles['title_test'] ++;
		update_option( 'wpseo_titles', $wpseo_titles );

		// Prevent this setting from being on forever when something breaks, as it breaks caching.
		if ( $wpseo_titles['title_test'] > 5 ) {
			$wpseo_titles['title_test'] = 0;
			update_option( 'wpseo_titles', $wpseo_titles );

			remove_filter( 'wpseo_title', array( $this, 'title_test_helper' ) );

			return $title;
		}

		if ( ! defined( 'DONOTCACHEPAGE' ) ) {
			define( 'DONOTCACHEPAGE', true );
		}
		if ( ! defined( 'DONOTCACHCEOBJECT' ) ) {
			define( 'DONOTCACHCEOBJECT', true );
		}
		if ( ! defined( 'DONOTMINIFY' ) ) {
			define( 'DONOTMINIFY', true );
		}

		if ( $_SERVER['HTTP_USER_AGENT'] === "WordPress/{$GLOBALS['wp_version']}; " . get_bloginfo( 'url' ) . ' - Yoast' ) {
			return 'This is a Yoast Test Title';
		}

		return $title;
	}

	/**
	 * Get the product name in the head section
	 *
	 * @return string
	 */
	private function head_product_name() {
		if ( $this->is_premium() ) {
			return 'Yoast SEO Premium plugin';
		}
		else {
			return 'Yoast SEO plugin';
		}
	}

	/**
	 * Check if this plugin is the premium version of WPSEO
	 *
	 * @return bool
	 */
	private function is_premium() {
		return file_exists( WPSEO_PATH . 'premium/' );
	}

	/**
	 * Getting the keywords
	 *
	 * @param WP_Post $post The post object with the values.
	 *
	 * @return string
	 */
	private function get_keywords( $post ) {
		$keywords        = WPSEO_Meta::get_value( 'metakeywords', $post->ID );
		$option_meta_key = 'metakey-' . $post->post_type;

		if ( $keywords === '' && ( is_object( $post ) && ( isset( $this->options[ $option_meta_key ] ) && $this->options[ $option_meta_key ] !== '' ) ) ) {
			$keywords = wpseo_replace_vars( $this->options[ $option_meta_key ], $post );
		}

		return $keywords;
	}

	/**
	 * Check if term archive query is for multiple terms (/term-1,term2/ or /term-1+term-2/).
	 *
	 * @return bool
	 */
	protected function is_multiple_terms_query() {

		global $wp_query;

		if ( ! is_tax() && ! is_tag() && ! is_category() ) {
			return false;
		}

		$term          = get_queried_object();
		$queried_terms = $wp_query->tax_query->queried_terms;

		if ( empty( $queried_terms[ $term->taxonomy ]['terms'] ) ) {
			return false;
		}

		return count( $queried_terms[ $term->taxonomy ]['terms'] ) > 1;
	}

<<<<<<< HEAD
	/**
	 * Compatibility initializer for Genesis hooks
	 */
	private function genesis_compat() {
		add_filter( 'genesis_site_title_wrap', array( $this, 'genesis_element_title' ) );
		add_filter( 'genesis_site_description_wrap', array( $this, 'genesis_element_description' ) );
	}

	public function genesis_element_title( $wrap ) {
		// Validate for empty because it can also be false or null
		if ( ! empty( $this->options['genesis-element-title'] ) ) {
			$wrap = (string) $this->options['genesis-element-title'];
		}
		return $wrap;
	}

	public function genesis_element_description( $wrap ) {
		// Validate for empty because it can also be false or null
		if ( ! empty( $this->options['genesis-element-description'] ) ) {
			$wrap = (string) $this->options['genesis-element-description'];
		}
		return $wrap;
	}
=======
	/** Deprecated functions */
	// @codeCoverageIgnoreStart
	/**
	 * Outputs or returns the debug marker, which is also used for title replacement when force rewrite is active.
	 *
	 * @deprecated 4.4
	 *
	 * @param bool $echo Whether or not to echo the debug marker.
	 * @return string
	 */
	public function debug_marker( $echo = false ) {
		return $this->debug_mark( $echo );
	}

	// @codeCoverageIgnoreEnd
>>>>>>> 40ab3f28
}<|MERGE_RESOLUTION|>--- conflicted
+++ resolved
@@ -155,18 +155,14 @@
 		$primary_category = new WPSEO_Frontend_Primary_Category();
 		$primary_category->register_hooks();
 
-<<<<<<< HEAD
-		$this->hooks = array( $primary_category );
+		$json_ld = new WPSEO_JSON_LD();
+		$json_ld->register_hooks();
+
+		$this->hooks = array( $primary_category, $json_ld );
 
 		if ( 'genesis' == get_template() ) {
 			$this->genesis_compat();
 		}
-=======
-		$json_ld = new WPSEO_JSON_LD();
-		$json_ld->register_hooks();
-
-		$this->hooks = array( $primary_category, $json_ld );
->>>>>>> 40ab3f28
 	}
 
 	/**
@@ -1936,7 +1932,6 @@
 		return count( $queried_terms[ $term->taxonomy ]['terms'] ) > 1;
 	}
 
-<<<<<<< HEAD
 	/**
 	 * Compatibility initializer for Genesis hooks
 	 */
@@ -1960,7 +1955,7 @@
 		}
 		return $wrap;
 	}
-=======
+
 	/** Deprecated functions */
 	// @codeCoverageIgnoreStart
 	/**
@@ -1976,5 +1971,4 @@
 	}
 
 	// @codeCoverageIgnoreEnd
->>>>>>> 40ab3f28
 }