<?php
/**
 * @package Frontend
 *
 * Main frontend code.
 */

if ( ! defined( 'WPSEO_VERSION' ) ) {
	header( 'Status: 403 Forbidden' );
	header( 'HTTP/1.1 403 Forbidden' );
	exit();
}

if ( ! class_exists( 'WPSEO_Frontend' ) ) {
	/**
	 * Main frontend class for WordPress SEO, responsible for the SEO output as well as removing
	 * default WordPress output.
	 *
	 * @package WPSEO_Frontend
	 */
	class WPSEO_Frontend {

		/**
		 * @var    object    Instance of this class
		 */
		public static $instance;

		/**
		 * @var array Holds the plugins options.
		 */
		public $options = array();

		/**
		 * @var boolean Boolean indicating wether output buffering has been started
		 */
		private $ob_started = false;

		/**
		 * Holds the canonical URL for the current page
		 *
		 * @var string
		 */
		private $canonical = null;

		/**
		 * Holds the canonical URL for the current page that cannot be overriden by a manual canonical input
		 *
		 * @var string
		 */
		private $canonical_no_override = null;

		/**
		 * Holds the canonical URL for the current page without pagination
		 *
		 * @var string
		 */
		private $canonical_unpaged = null;

		/**
		 * Holds the pages meta description
		 *
		 * @var string
		 */
		private $metadesc = null;

		/**
		 * Holds the generated title for the page
		 *
		 * @var string
		 */
		private $title = null;

		/**
		 * Class constructor
		 *
		 * Adds and removes a lot of filters.
		 */
		protected function __construct() {

			$this->options = WPSEO_Options::get_all();

			add_action( 'wp_head', array( $this, 'head' ), 1 );

			// The head function here calls action wpseo_head, to which we hook all our functionality
			add_action( 'wpseo_head', array( $this, 'debug_marker' ), 2 );
			add_action( 'wpseo_head', array( $this, 'robots' ), 6 );
			add_action( 'wpseo_head', array( $this, 'metadesc' ), 10 );
			add_action( 'wpseo_head', array( $this, 'metakeywords' ), 11 );
			add_action( 'wpseo_head', array( $this, 'canonical' ), 20 );
			add_action( 'wpseo_head', array( $this, 'adjacent_rel_links' ), 21 );
			add_action( 'wpseo_head', array( $this, 'publisher' ), 22 );
			add_action( 'wpseo_head', array( $this, 'webmaster_tools_authentication' ), 90 );
			add_action( 'wpseo_head', array( $this, 'internal_search_json_ld' ), 90 );

			// Remove actions that we will handle through our wpseo_head call, and probably change the output of
			remove_action( 'wp_head', 'rel_canonical' );
			remove_action( 'wp_head', 'index_rel_link' );
			remove_action( 'wp_head', 'start_post_rel_link' );
			remove_action( 'wp_head', 'adjacent_posts_rel_link_wp_head' );
			remove_action( 'wp_head', 'noindex', 1 );

			add_filter( 'wp_title', array( $this, 'title' ), 15, 3 );
			add_filter( 'thematic_doctitle', array( $this, 'title' ), 15 );

			add_action( 'wp', array( $this, 'page_redirect' ), 99 );

			add_action( 'template_redirect', array( $this, 'noindex_feed' ) );

			add_filter( 'loginout', array( $this, 'nofollow_link' ) );
			add_filter( 'register', array( $this, 'nofollow_link' ) );

			// Fix the WooThemes woo_title() output
			add_filter( 'woo_title', array( $this, 'fix_woo_title' ), 99 );

			if ( $this->options['hide-rsdlink'] === true ) {
				remove_action( 'wp_head', 'rsd_link' );
			}
			if ( $this->options['hide-wlwmanifest'] === true ) {
				remove_action( 'wp_head', 'wlwmanifest_link' );
			}
			if ( $this->options['hide-shortlink'] === true ) {
				remove_action( 'wp_head', 'wp_shortlink_wp_head' );
				remove_action( 'template_redirect', 'wp_shortlink_header', 11 );
			}
			if ( $this->options['hide-feedlinks'] === true ) {
				// @todo: add option to display just normal feed and hide comment feed.
				remove_action( 'wp_head', 'feed_links', 2 );
				remove_action( 'wp_head', 'feed_links_extra', 3 );
			}

			if ( ( $this->options['disable-date'] === true ||
			       $this->options['disable-author'] === true ) ||
			     ( isset( $this->options['disable-post_formats'] ) && $this->options['disable-post_formats'] )
			) {
				add_action( 'wp', array( $this, 'archive_redirect' ) );
			}
			if ( $this->options['redirectattachment'] === true ) {
				add_action( 'template_redirect', array( $this, 'attachment_redirect' ), 1 );
			}
			if ( $this->options['trailingslash'] === true ) {
				add_filter( 'user_trailingslashit', array( $this, 'add_trailingslash' ), 10, 2 );
			}
			if ( $this->options['cleanpermalinks'] === true ) {
				add_action( 'template_redirect', array( $this, 'clean_permalink' ), 1 );
			}
			if ( $this->options['cleanreplytocom'] === true ) {
				add_filter( 'comment_reply_link', array( $this, 'remove_reply_to_com' ) );
				add_action( 'template_redirect', array( $this, 'replytocom_redirect' ), 1 );
			}
			add_filter( 'the_content_feed', array( $this, 'embed_rssfooter' ) );
			add_filter( 'the_excerpt_rss', array( $this, 'embed_rssfooter_excerpt' ) );

			if ( $this->options['forcerewritetitle'] === true ) {
				add_action( 'template_redirect', array( $this, 'force_rewrite_output_buffer' ), 99999 );
				add_action( 'wp_footer', array( $this, 'flush_cache' ), - 1 );
			}

			if ( $this->options['title_test'] > 0 ) {
				add_filter( 'wpseo_title', array( $this, 'title_test_helper' ) );
			}
		}

		/**
		 * Resets the entire class so canonicals, titles etc can be regenerated.
		 */
		public function reset() {
			foreach( get_class_vars( __CLASS__ ) as $name => $default ) {
				if ( $name == 'instance' ) {
					self::$instance = null;
				} else {
					$this->$name = $default;
				}
			}
			$this->options = WPSEO_Options::get_all();
		}

		/**
		 * Get the singleton instance of this class
		 *
		 * @return object
		 */
		public static function get_instance() {
			if ( ! ( self::$instance instanceof self ) ) {
				self::$instance = new self();
			}

			return self::$instance;
		}

		/**
		 * Override Woo's title with our own.
		 *
		 * @param string $title
		 *
		 * @return string
		 */
		public function fix_woo_title( $title ) {
			return $this->title( $title );
		}

		/**
		 * Determine whether the current page is the homepage and shows posts.
		 *
		 * @return bool
		 */
		public function is_home_posts_page() {
			return ( is_home() && 'posts' == get_option( 'show_on_front' ) );
		}

		/**
		 * Determine whether the current page is a static homepage.
		 *
		 * @return bool
		 */
		public function is_home_static_page() {
			return ( is_front_page() && 'page' == get_option( 'show_on_front' ) && is_page( get_option( 'page_on_front' ) ) );
		}

		/**
		 * Determine whether this is the posts page, regardless of whether it's the frontpage or not.
		 *
		 * @return bool
		 */
		public function is_posts_page() {
			return ( is_home() && 'page' == get_option( 'show_on_front' ) );
		}

		/**
		 * Used for static home and posts pages as well as singular titles.
		 *
		 * @param object|null $object if filled, object to get the title for
		 *
		 * @return string
		 */
		public function get_content_title( $object = null ) {
			if ( is_null( $object ) ) {
				global $wp_query;
				$object = $wp_query->get_queried_object();
			}

			$title = WPSEO_Meta::get_value( 'title', $object->ID );

			if ( $title !== '' ) {
				return wpseo_replace_vars( $title, $object );
			}

			$post_type = ( isset( $object->post_type ) ? $object->post_type : $object->query_var );

			return $this->get_title_from_options( 'title-' . $post_type, $object );
		}

		/**
		 * Used for category, tag, and tax titles.
		 *
		 * @return string
		 */
		public function get_taxonomy_title() {
			global $wp_query;
			$object = $wp_query->get_queried_object();

			$title = WPSEO_Taxonomy_Meta::get_term_meta( $object, $object->taxonomy, 'title' );

			if ( is_string( $title ) && $title !== '' ) {
				return wpseo_replace_vars( $title, $object );
			} else {
				return $this->get_title_from_options( 'title-tax-' . $object->taxonomy, $object );
			}
		}

		/**
		 * Used for author titles.
		 *
		 * @return string
		 */
		public function get_author_title() {
			$author_id = get_query_var( 'author' );
			$title     = trim( get_the_author_meta( 'wpseo_title', $author_id ) );

			if ( $title !== '' ) {
				return wpseo_replace_vars( $title, array() );
			}

			return $this->get_title_from_options( 'title-author-wpseo' );
		}

		/**
		 * Simple function to use to pull data from $options.
		 *
		 * All titles pulled from options will be run through the wpseo_replace_vars function.
		 *
		 * @param string       $index      name of the page to get the title from the settings for.
		 * @param object|array $var_source possible object to pull variables from.
		 *
		 * @return string
		 */
		public function get_title_from_options( $index, $var_source = array() ) {
			if ( ! isset( $this->options[ $index ] ) || $this->options[ $index ] === '' ) {
				if ( is_singular() ) {
					return wpseo_replace_vars( '%%title%% %%sep%% %%sitename%%', $var_source );
				} else {
					return '';
				}
			} else {
				return wpseo_replace_vars( $this->options[ $index ], $var_source );
			}
		}

		/**
		 * Get the default title for the current page.
		 *
		 * This is the fallback title generator used when a title hasn't been set for the specific content, taxonomy, author
		 * details, or in the options. It scrubs off any present prefix before or after the title (based on $seplocation) in
		 * order to prevent duplicate seperations from appearing in the title (this happens when a prefix is supplied to the
		 * wp_title call on singular pages).
		 *
		 * @param string $sep         the separator used between variables
		 * @param string $seplocation Whether the separator should be left or right.
		 * @param string $title       possible title that's already set
		 *
		 * @return string
		 */
		public function get_default_title( $sep, $seplocation, $title = '' ) {
			if ( 'right' == $seplocation ) {
				$regex = '`\s*' . preg_quote( trim( $sep ), '`' ) . '\s*`u';
			} else {
				$regex = '`^\s*' . preg_quote( trim( $sep ), '`' ) . '\s*`u';
			}
			$title = preg_replace( $regex, '', $title );

			if ( ! is_string( $title ) || ( is_string( $title ) && $title === '' ) ) {
				$title = get_bloginfo( 'name' );
				$title = $this->add_paging_to_title( $sep, $seplocation, $title );
				$title = $this->add_to_title( $sep, $seplocation, $title, strip_tags( get_bloginfo( 'description' ) ) );

				return $title;
			}

			$title = $this->add_paging_to_title( $sep, $seplocation, $title );
			$title = $this->add_to_title( $sep, $seplocation, $title, strip_tags( get_bloginfo( 'name' ) ) );

			return $title;
		}

		/**
		 * This function adds paging details to the title.
		 *
		 * @param string $sep         separator used in the title
		 * @param string $seplocation Whether the separator should be left or right.
		 * @param string $title       the title to append the paging info to
		 *
		 * @return string
		 */
		public function add_paging_to_title( $sep, $seplocation, $title ) {
			global $wp_query;

			if ( ! empty( $wp_query->query_vars['paged'] ) && $wp_query->query_vars['paged'] > 1 ) {
				return $this->add_to_title( $sep, $seplocation, $title, $wp_query->query_vars['paged'] . '/' . $wp_query->max_num_pages );
			}

			return $title;
		}

		/**
		 * Add part to title, while ensuring that the $seplocation variable is respected.
		 *
		 * @param string $sep         separator used in the title
		 * @param string $seplocation Whether the separator should be left or right.
		 * @param string $title       the title to append the title_part to
		 * @param string $title_part  the part to append to the title
		 *
		 * @return string
		 */
		public function add_to_title( $sep, $seplocation, $title, $title_part ) {
			if ( 'right' === $seplocation ) {
				return $title . $sep . $title_part;
			}

			return $title_part . $sep . $title;
		}

		/**
		 * Main title function.
		 *
		 * @param string $title              Title that might have already been set.
		 * @param string $separator          Separator determined in theme (unused)
		 * @param string $separator_location Whether the separator should be left or right.
		 *
		 * @return string
		 */
		public function title( $title, $separator = '', $separator_location = '' ) {
			if ( is_null( $this->title ) ) {
				$this->title = $this->generate_title( $title, $separator_location );
			}

			return $this->title;
		}

		/**
		 * Main title generation function.
		 *
		 * @param string $title              Title that might have already been set.
		 * @param string $separator_location Whether the separator should be left or right.
		 *
		 * @return string
		 */
		private function generate_title( $title, $separator_location ) {

			if ( is_feed() ) {
				return $title;
			}

			$separator = wpseo_replace_vars( '%%sep%%', array() );
			$separator = ' ' . trim( $separator ) . ' ';

			if ( '' === trim( $separator_location ) ) {
				$separator_location = ( is_rtl() ) ? 'left' : 'right';
			}

			// This needs to be kept track of in order to generate
			// default titles for singular pages.
			$original_title = $title;

			// This flag is used to determine if any additional
			// processing should be done to the title after the
			// main section of title generation completes.
			$modified_title = true;

			// This variable holds the page-specific title part
			// that is used to generate default titles.
			$title_part = '';

			if ( $this->is_home_static_page() ) {
				$title = $this->get_content_title();
			} elseif ( $this->is_home_posts_page() ) {
				$title = $this->get_title_from_options( 'title-home-wpseo' );
			} elseif ( $this->is_posts_page() ) {
				$title = $this->get_content_title( get_post( get_option( 'page_for_posts' ) ) );
			} elseif ( is_singular() ) {
				$title = $this->get_content_title();

				if ( ! is_string( $title ) || '' === $title ) {
					$title_part = $original_title;
				}
			} elseif ( is_search() ) {
				$title = $this->get_title_from_options( 'title-search-wpseo' );

				if ( ! is_string( $title ) || '' === $title ) {
					$title_part = sprintf( __( 'Search for "%s"', 'wordpress-seo' ), esc_html( get_search_query() ) );
				}
			} elseif ( is_category() || is_tag() || is_tax() ) {
				$title = $this->get_taxonomy_title();

				if ( ! is_string( $title ) || '' === $title ) {
					if ( is_category() ) {
						$title_part = single_cat_title( '', false );
					} elseif ( is_tag() ) {
						$title_part = single_tag_title( '', false );
					} else {
						$title_part = single_term_title( '', false );
						if ( $title_part === '' ) {
							global $wp_query;
							$term       = $wp_query->get_queried_object();
							$title_part = $term->name;
						}
					}
				}
			} elseif ( is_author() ) {
				$title = $this->get_author_title();

				if ( ! is_string( $title ) || '' === $title ) {
					$title_part = get_the_author_meta( 'display_name', get_query_var( 'author' ) );
				}
			} elseif ( is_post_type_archive() ) {
				$post_type = get_query_var( 'post_type' );

				if ( is_array( $post_type ) ) {
					$post_type = reset( $post_type );
				}

				$title = $this->get_title_from_options( 'title-ptarchive-' . $post_type );

				if ( ! is_string( $title ) || '' === $title ) {
					$post_type_obj = get_post_type_object( $post_type );
					if ( isset( $post_type_obj->labels->menu_name ) ) {
						$title_part = $post_type_obj->labels->menu_name;
					} elseif ( isset( $post_type_obj->name ) ) {
						$title_part = $post_type_obj->name;
					} else {
						$title_part = ''; //To be determined what this should be
					}
				}
			} elseif ( is_archive() ) {
				$title = $this->get_title_from_options( 'title-archive-wpseo' );

				// @todo [JRF => Yoast] Should these not use the archive default if no title found ?
				// WPSEO_Options::get_default( 'wpseo_titles', 'title-archive-wpseo' )
				// Replacement would be needed!
				if ( empty( $title ) ) {
					if ( is_month() ) {
						$title_part = sprintf( __( '%s Archives', 'wordpress-seo' ), single_month_title( ' ', false ) );
					} elseif ( is_year() ) {
						$title_part = sprintf( __( '%s Archives', 'wordpress-seo' ), get_query_var( 'year' ) );
					} elseif ( is_day() ) {
						$title_part = sprintf( __( '%s Archives', 'wordpress-seo' ), get_the_date() );
					} else {
						$title_part = __( 'Archives', 'wordpress-seo' );
					}
				}
			} elseif ( is_404() ) {

				if ( 0 !== get_query_var( 'year' ) || ( 0 !== get_query_var( 'monthnum' ) || 0 !== get_query_var( 'day' ) ) ) {
					// @todo [JRF => Yoast] Should these not use the archive default if no title found ?
					if ( 0 !== get_query_var( 'day' ) ) {
						$date       = sprintf( '%04d-%02d-%02d 00:00:00', get_query_var( 'year' ), get_query_var( 'monthnum' ), get_query_var( 'day' ) );
						$date       = mysql2date( get_option( 'date_format' ), $date, true );
						$date       = apply_filters( 'get_the_date', $date, '' );
						$title_part = sprintf( __( '%s Archives', 'wordpress-seo' ), $date );
					} elseif ( 0 !== get_query_var( 'monthnum' ) ) {
						$title_part = sprintf( __( '%s Archives', 'wordpress-seo' ), single_month_title( ' ', false ) );
					} elseif ( 0 !== get_query_var( 'year' ) ) {
						$title_part = sprintf( __( '%s Archives', 'wordpress-seo' ), get_query_var( 'year' ) );
					} else {
						$title_part = __( 'Archives', 'wordpress-seo' );
					}
				} else {
					$title = $this->get_title_from_options( 'title-404-wpseo' );

					// @todo [JRF => Yoast] Should these not use the 404 default if no title found ?
					// WPSEO_Options::get_default( 'wpseo_titles', 'title-404-wpseo' )
					// Replacement would be needed!
					if ( empty( $title ) ) {
						$title_part = __( 'Page not found', 'wordpress-seo' );
					}
				}
			} else {
				// In case the page type is unknown, leave the title alone.
				$modified_title = false;

				// If you would like to generate a default title instead,
				// the following code could be used instead of the line above:
				// $title_part = $title;
			}

			if ( ( $modified_title && empty( $title ) ) || ! empty( $title_part ) ) {
				$title = $this->get_default_title( $separator, $separator_location, $title_part );
			}

			if ( defined( 'ICL_LANGUAGE_CODE' ) && false !== strpos( $title, ICL_LANGUAGE_CODE ) ) {
				$title = str_replace( ' @' . ICL_LANGUAGE_CODE, '', $title );
			}

			/**
			 * Filter: 'wpseo_title' - Allow changing the WP SEO <title> output
			 *
			 * @api string $title The page title being put out.
			 */

			return esc_html( strip_tags( stripslashes( apply_filters( 'wpseo_title', $title ) ) ) );
		}

		/**
		 * Function used when title needs to be force overridden.
		 *
		 * @return string
		 */
		function force_wp_title() {
			global $wp_query;
			$old_wp_query = null;

			if ( ! $wp_query->is_main_query() ) {
				$old_wp_query = $wp_query;
				wp_reset_query();
			}

			$title = $this->title( '' );

			if ( ! empty( $old_wp_query ) ) {
				$GLOBALS['wp_query'] = $old_wp_query;
				unset( $old_wp_query );
			}

			return $title;
		}

		/**
		 * Outputs or returns the debug marker, which is also used for title replacement when force rewrite is active.
		 *
		 * @param bool $echo Whether or not to echo the debug marker.
		 *
		 * @return string
		 */
		public function debug_marker( $echo = true ) {
			$marker = '<!-- This site is optimized with the ' . $this->head_product_name() . ' v' . WPSEO_VERSION . ' - https://yoast.com/wordpress/plugins/seo/ -->';
			if ( $echo === false ) {
				return $marker;
			} else {
				echo "\n${marker}\n";
			}
		}

		/**
		 * Output Webmaster Tools authentication strings
		 */
		public function webmaster_tools_authentication() {
			if ( is_front_page() ) {
				// Alexa
				if ( $this->options['alexaverify'] !== '' ) {
					echo '<meta name="alexaVerifyID" content="' . esc_attr( $this->options['alexaverify'] ) . "\" />\n";
				}

				// Bing
				if ( $this->options['msverify'] !== '' ) {
					echo '<meta name="msvalidate.01" content="' . esc_attr( $this->options['msverify'] ) . "\" />\n";
				}

				// Google
				if ( $this->options['googleverify'] !== '' ) {
					echo '<meta name="google-site-verification" content="' . esc_attr( $this->options['googleverify'] ) . "\" />\n";
				}

				// Pinterest
				if ( $this->options['pinterestverify'] !== '' ) {
					echo '<meta name="p:domain_verify" content="' . esc_attr( $this->options['pinterestverify'] ) . "\" />\n";
				}

				// Yandex
				if ( $this->options['yandexverify'] !== '' ) {
					echo '<meta name="yandex-verification" content="' . esc_attr( $this->options['yandexverify'] ) . "\" />\n";
				}
			}
		}

		/**
		 * Outputs JSON+LD code to allow recognition of the internal search engine
		 *
		 * @since 1.5.7
		 *
		 * @link  https://developers.google.com/webmasters/richsnippets/sitelinkssearch
		 */
		public function internal_search_json_ld() {
			if ( ! is_front_page() ) {
				return;
			}

			/**
			 * Filter: 'disable_wpseo_json_ld_search' - Allow disabling of the json+ld output
			 *
			 * @api bool $display_search Whether or not to display json+ld search on the frontend
			 */
			if ( apply_filters( 'disable_wpseo_json_ld_search', false ) === true ) {
				return;
			}

			$home_url = trailingslashit( home_url() );

			/**
			 * Filter: 'wpseo_json_ld_search_url' - Allows filtering of the search URL for WP SEO
			 *
			 * @api string $search_url The search URL for this site with a `{search_term}` variable.
			 */
			$search_url = apply_filters( 'wpseo_json_ld_search_url', $home_url . '?s={search_term}' );

			/**
			 * Filter: 'wpseo_json_ld_search_output' - Allows filtering of the entire output of the function
			 *
			 * @api string $output The output of the function.
			 */
			echo apply_filters( 'wpseo_json_ld_search_output', '<script type="application/ld+json">{ "@context": "http://schema.org", "@type": "WebSite", "url": "' . $home_url . '", "potentialAction": { "@type": "SearchAction", "target": "' . $search_url . '", "query-input": "required name=search_term" } }</script>' . "\n" );
		}

		/**
		 * Main wrapper function attached to wp_head. This combines all the output on the frontend of the WP SEO plugin.
		 */
		public function head() {
			global $wp_query;

			$old_wp_query = null;

			if ( ! $wp_query->is_main_query() ) {
				$old_wp_query = $wp_query;
				wp_reset_query();
			}

			/**
			 * Action: 'wpseo_head' - Allow other plugins to output inside the WP SEO section of the head section.
			 */
			do_action( 'wpseo_head' );

			echo '<!-- / ' . $this->head_product_name() . ". -->\n\n";

			if ( ! empty( $old_wp_query ) ) {
				$GLOBALS['wp_query'] = $old_wp_query;
				unset( $old_wp_query );
			}

			return;
		}


		/**
		 * Output the meta robots value.
		 *
		 * @return string
		 */
		public function robots() {
			global $wp_query;

			$robots           = array();
			$robots['index']  = 'index';
			$robots['follow'] = 'follow';
			$robots['other']  = array();

			if ( is_singular() ) {
				global $post;

				if ( is_object( $post ) && ( isset( $this->options[ 'noindex-' . $post->post_type ] ) && $this->options[ 'noindex-' . $post->post_type ] === true ) ) {
					$robots['index'] = 'noindex';
				}

				if ( 'private' == $post->post_status ) {
					$robots['index'] = 'noindex';
				}

				$robots = $this->robots_for_single_post( $robots );

			} else {
				if ( is_search() ) {
					$robots['index'] = 'noindex';
				} elseif ( is_tax() || is_tag() || is_category() ) {
					$term = $wp_query->get_queried_object();
					if ( is_object( $term ) && ( isset( $this->options[ 'noindex-tax-' . $term->taxonomy ] ) && $this->options[ 'noindex-tax-' . $term->taxonomy ] === true ) ) {
						$robots['index'] = 'noindex';
					}

					// Three possible values, index, noindex and default, do nothing for default
					$term_meta = WPSEO_Taxonomy_Meta::get_term_meta( $term, $term->taxonomy, 'noindex' );
					if ( is_string( $term_meta ) && 'default' !== $term_meta ) {
						$robots['index'] = $term_meta;
					}
				} elseif (
					( is_author() && $this->options['noindex-author-wpseo'] === true ) ||
					( is_date() && $this->options['noindex-archive-wpseo'] === true )
				) {
					$robots['index'] = 'noindex';
				} elseif ( is_home() ) {
					if ( get_query_var( 'paged' ) > 1 && $this->options['noindex-subpages-wpseo'] === true ) {
						$robots['index'] = 'noindex';
					}

					$page_for_posts = get_option( 'page_for_posts' );
					if ( $page_for_posts ) {
						$robots = $this->robots_for_single_post( $robots, $page_for_posts );
					}
					unset( $page_for_posts );

				} elseif ( is_post_type_archive() ) {
					$post_type = get_query_var( 'post_type' );

					if ( is_array( $post_type ) ) {
						$post_type = reset( $post_type );
					}

					if ( isset( $this->options[ 'noindex-ptarchive-' . $post_type ] ) && $this->options[ 'noindex-ptarchive-' . $post_type ] === true ) {
						$robots['index'] = 'noindex';
					}
				}

				if ( isset( $wp_query->query_vars['paged'] ) && ( $wp_query->query_vars['paged'] && $wp_query->query_vars['paged'] > 1 ) && ( $this->options['noindex-subpages-wpseo'] === true ) ) {
					$robots['index']  = 'noindex';
					$robots['follow'] = 'follow';
				}

				foreach ( array( 'noodp', 'noydir' ) as $robot ) {
					if ( $this->options[ $robot ] === true ) {
						$robots['other'][] = $robot;
					}
				}
				unset( $robot );
			}

			// Force override to respect the WP settings
			if ( '0' == get_option( 'blog_public' ) || isset( $_GET['replytocom'] ) ) {
				$robots['index'] = 'noindex';
			}


			$robotsstr = $robots['index'] . ',' . $robots['follow'];

			if ( $robots['other'] !== array() ) {
				$robots['other'] = array_unique( $robots['other'] ); // most likely no longer needed, needs testing
				$robotsstr .= ',' . implode( ',', $robots['other'] );
			}

			$robotsstr = preg_replace( '`^index,follow,?`', '', $robotsstr );

			/**
			 * Filter: 'wpseo_robots' - Allows filtering of the meta robots output of WP SEO
			 *
			 * @api string $robotsstr The meta robots directives to be echoed.
			 */
			$robotsstr = apply_filters( 'wpseo_robots', $robotsstr );

			if ( is_string( $robotsstr ) && $robotsstr !== '' ) {
				echo '<meta name="robots" content="' . esc_attr( $robotsstr ) . '"/>' . "\n";
			}

			return $robotsstr;
		}

		/**
		 * Determine $robots values for a single post
		 *
		 * @param array      $robots
		 * @param int|string $post_id The post ID for which to determine the $robots values, defaults to current post
		 *
		 * @return    array
		 */
		public function robots_for_single_post( $robots, $post_id = 0 ) {
			$noindex = WPSEO_Meta::get_value( 'meta-robots-noindex', $post_id );
			if ( $noindex === '1' ) {
				$robots['index'] = 'noindex';
			} elseif ( $noindex === '2' ) {
				$robots['index'] = 'index';
			}

			if ( WPSEO_Meta::get_value( 'meta-robots-nofollow', $post_id ) === '1' ) {
				$robots['follow'] = 'nofollow';
			}

			$meta_robots_adv = WPSEO_Meta::get_value( 'meta-robots-adv', $post_id );

			if ( $meta_robots_adv !== '' && ( $meta_robots_adv !== '-' && $meta_robots_adv !== 'none' ) ) {
				$meta_robots_adv = explode( ',', $meta_robots_adv );
				foreach ( $meta_robots_adv as $robot ) {
					$robots['other'][] = $robot;
				}
				unset( $robot );
			} elseif ( $meta_robots_adv === '' || $meta_robots_adv === '-' ) {
				foreach ( array( 'noodp', 'noydir' ) as $robot ) {
					if ( $this->options[ $robot ] === true ) {
						$robots['other'][] = $robot;
					}
				}
				unset( $robot );
			}
			unset( $meta_robots_adv );

			return $robots;
		}

		/**
		 * This function normally outputs the canonical but is also used in other places to retrieve
		 * the canonical URL for the current page.
		 *
		 * @param bool $echo        Whether or not to output the canonical element.
		 * @param bool $un_paged    Whether or not to return the canonical with or without pagination added to the URL.
		 * @param bool $no_override Whether or not to return a manually overridden canonical
		 *
		 * @return string $canonical
		 */
		public function canonical( $echo = true, $un_paged = false, $no_override = false ) {
			if ( is_null( $this->canonical ) ) {
				$this->generate_canonical();
			}

			$canonical = $this->canonical;

			if ( $un_paged ) {
				$canonical = $this->canonical_unpaged;
			}

			if ( $no_override ) {
				$canonical = $this->canonical_no_override;
			}

			if ( $echo !== false ) {
				echo '<link rel="canonical" href="' . esc_url( $canonical, null, 'other' ) . '" />' . "\n";
			} else {
				return $canonical;
			}
		}

		/**
		 * This function normally outputs the canonical but is also used in other places to retrieve
		 * the canonical URL for the current page.
		 *
		 * @return string $canonical
		 */
		private function generate_canonical() {
			$canonical          = false;
			$canonical_override = false;

			// Set decent canonicals for homepage, singulars and taxonomy pages
			if ( is_singular() ) {
				$obj       = get_queried_object();
				$canonical = get_permalink( $obj->ID );

				$this->canonical_unpaged = $canonical;

				$canonical_override = WPSEO_Meta::get_value( 'canonical' );

				// Fix paginated pages canonical, but only if the page is truly paginated.
				if ( get_query_var( 'page' ) > 1 ) {
					$num_pages = substr_count( $obj->post_content, '<!--nextpage-->' ) + 1;
					if ( $num_pages && get_query_var( 'page' ) <= $num_pages ) {
						if ( ! $GLOBALS['wp_rewrite']->using_permalinks() ) {
							$canonical = add_query_arg( 'page', get_query_var( 'page' ), $canonical );
						} else {
							$canonical = user_trailingslashit( trailingslashit( $canonical ) . get_query_var( 'page' ) );
						}
					}
				}
			} else {
				if ( is_search() ) {
					$canonical = get_search_link();
				} elseif ( is_front_page() ) {
					$canonical = home_url();
				} elseif ( $this->is_posts_page() ) {
					$canonical = get_permalink( get_option( 'page_for_posts' ) );
				} elseif ( is_tax() || is_tag() || is_category() ) {
					$term = get_queried_object();

					$canonical_override = WPSEO_Taxonomy_Meta::get_term_meta( $term, $term->taxonomy, 'canonical' );

					$canonical = get_term_link( $term, $term->taxonomy );
				} elseif ( is_post_type_archive() ) {
					$post_type = get_query_var( 'post_type' );
					if ( is_array( $post_type ) ) {
						$post_type = reset( $post_type );
					}
					$canonical = get_post_type_archive_link( $post_type );
				} elseif ( is_author() ) {
					$canonical = get_author_posts_url( get_query_var( 'author' ), get_query_var( 'author_name' ) );
				} elseif ( is_archive() ) {
					if ( is_date() ) {
						if ( is_day() ) {
							$canonical = get_day_link( get_query_var( 'year' ), get_query_var( 'monthnum' ), get_query_var( 'day' ) );
						} elseif ( is_month() ) {
							$canonical = get_month_link( get_query_var( 'year' ), get_query_var( 'monthnum' ) );
						} elseif ( is_year() ) {
							$canonical = get_year_link( get_query_var( 'year' ) );
						}
					}
				}

				$this->canonical_unpaged = $canonical;

				if ( $canonical && get_query_var( 'paged' ) > 1 ) {
					global $wp_rewrite;
					if ( ! $wp_rewrite->using_permalinks() ) {
						$canonical = add_query_arg( 'paged', get_query_var( 'paged' ), $canonical );
					} else {
						if ( is_front_page() ) {
							$canonical = wpseo_xml_sitemaps_base_url( '' );
						}
						$canonical = user_trailingslashit( trailingslashit( $canonical ) . trailingslashit( $wp_rewrite->pagination_base ) . get_query_var( 'paged' ) );
					}
				}
			}

			if ( $canonical && 'default' !== $this->options['force_transport'] ) {
				$canonical = preg_replace( '`^http[s]?`', $this->options['force_transport'], $canonical );
			}

			$this->canonical_no_override = $canonical;

			if ( is_string( $canonical ) && $canonical !== '' ) {
				// Force canonical links to be absolute, relative is NOT an option.
				if ( WPSEO_Utils::is_url_relative( $canonical ) === true ) {
					$canonical = $this->base_url( $canonical );
				}
			}

			/**
			 * Filter: 'wpseo_canonical' - Allow filtering of the canonical URL put out by WP SEO
			 *
			 * @api string $canonical The canonical URL
			 */
			$canonical = apply_filters( 'wpseo_canonical', $canonical );

			if ( is_string( $canonical_override ) && $canonical_override !== '' ) {
				$this->canonical = $canonical_override;
			} else {
				$this->canonical = $canonical;
			}
		}

		/**
		 * Parse the home URL setting to find the base URL for relative URLs.
		 *
		 * @param string $path
		 *
		 * @return string
		 */
		private function base_url( $path = null ) {
			$url = get_option( 'home' );

			$parts = parse_url( $url );

			$base_url = trailingslashit( $parts['scheme'] . '://' . $parts['host'] );

			if ( ! is_null( $path ) ) {
				$base_url .= ltrim( $path, '/' );
			}

			return $base_url;
		}

		/**
		 * Adds 'prev' and 'next' links to archives.
		 *
		 * @link  http://googlewebmastercentral.blogspot.com/2011/09/pagination-with-relnext-and-relprev.html
		 * @since 1.0.3
		 */
		public function adjacent_rel_links() {
			// Don't do this for Genesis, as the way Genesis handles homepage functionality is different and causes issues sometimes.
			/**
			 * Filter 'wpseo_genesis_force_adjacent_rel_home' - Allows devs to allow echoing rel="next" / rel="prev" by WP SEO on Genesis installs
			 *
			 * @api bool $unsigned Whether or not to rel=next / rel=prev
			 */
			if ( is_home() && function_exists( 'genesis' ) && apply_filters( 'wpseo_genesis_force_adjacent_rel_home', false ) === false ) {
				return;
			}

			global $wp_query;

			if ( ! is_singular() ) {
				$url = $this->canonical( false, true, true );

				if ( is_string( $url ) && $url !== '' ) {
					$paged = get_query_var( 'paged' );

					if ( 0 == $paged ) {
						$paged = 1;
					}

					if ( $paged == 2 ) {
						$this->adjacent_rel_link( 'prev', $url, $paged - 1, true );
					}

					// Make sure to use index.php when needed, done after paged == 2 check so the prev links to homepage will not have index.php erroneously.
					if ( is_front_page() ) {
						$url = wpseo_xml_sitemaps_base_url( '' );
					}

					if ( $paged > 2 ) {
						$this->adjacent_rel_link( 'prev', $url, $paged - 1, true );
					}

					if ( $paged < $wp_query->max_num_pages ) {
						$this->adjacent_rel_link( 'next', $url, $paged + 1, true );
					}
				}
			} else {
				$numpages = 0;
				if ( isset( $wp_query->post->post_content ) ) {
					$numpages = substr_count( $wp_query->post->post_content, '<!--nextpage-->' ) + 1;
				}
				if ( $numpages > 1 ) {
					$page = get_query_var( 'page' );
					if ( ! $page ) {
						$page = 1;
					}

					$url = get_permalink( $wp_query->post->ID );

					// If the current page is the frontpage, pagination should use /base/
					if ( $this->is_home_static_page() ) {
						$usebase = true;
					} else {
						$usebase = false;
					}

					if ( $page > 1 ) {
						$this->adjacent_rel_link( 'prev', $url, $page - 1, $usebase, 'single_paged' );
					}
					if ( $page < $numpages ) {
						$this->adjacent_rel_link( 'next', $url, $page + 1, $usebase, 'single_paged' );
					}
				}
			}
		}

		/**
		 * Get adjacent pages link for archives
		 *
		 * @param string  $rel                  Link relationship, prev or next.
		 * @param string  $url                  the un-paginated URL of the current archive.
		 * @param string  $page                 the page number to add on to $url for the $link tag.
		 * @param boolean $incl_pagination_base whether or not to include /page/ or not.
		 *
		 * @return string $link link element
		 *
		 * @since 1.0.2
		 */
		private function adjacent_rel_link( $rel, $url, $page, $incl_pagination_base ) {
			global $wp_rewrite;
			if ( ! $wp_rewrite->using_permalinks() ) {
				if ( $page > 1 ) {
					$url = add_query_arg( 'paged', $page, $url );
				}
			} else {
				if ( $page > 1 ) {
					$base = '';
					if ( $incl_pagination_base ) {
						$base = trailingslashit( $wp_rewrite->pagination_base );
					}
					$url = user_trailingslashit( trailingslashit( $url ) . $base . $page );
				}
			}
			/**
			 * Filter: 'wpseo_' . $rel . '_rel_link' - Allow changing link rel output by WP SEO
			 *
			 * @api string $unsigned The full `<link` element.
			 */
			$link = apply_filters( 'wpseo_' . $rel . '_rel_link', '<link rel="' . $rel . '" href="' . esc_url( $url ) . "\" />\n" );

			if ( is_string( $link ) && $link !== '' ) {
				echo $link;
			}
		}

		/**
		 * Output the rel=publisher code on every page of the site.
		 * @return boolean Boolean indicating whether the publisher link was printed
		 */
		public function publisher() {

			if ( $this->options['plus-publisher'] !== '' ) {
				echo '<link rel="publisher" href="' . esc_url( $this->options['plus-publisher'] ) . '"/>' . "\n";

				return true;
			}

			return false;
		}

		/**
		 * Outputs the meta keywords element.
		 *
		 * @return string
		 */
		public function metakeywords() {
			global $wp_query, $post;

			if ( $this->options['usemetakeywords'] === false ) {
				return;
			}

			$keywords = '';

			if ( is_singular() ) {
				$keywords = WPSEO_Meta::get_value( 'metakeywords' );
				if ( $keywords === '' && ( is_object( $post ) && ( ( isset( $this->options[ 'metakey-' . $post->post_type ] ) && $this->options[ 'metakey-' . $post->post_type ] !== '' ) ) ) ) {
					$keywords = wpseo_replace_vars( $this->options[ 'metakey-' . $post->post_type ], $post );
				}
			} else {
				if ( $this->is_home_posts_page() && $this->options['metakey-home-wpseo'] !== '' ) {
					$keywords = wpseo_replace_vars( $this->options['metakey-home-wpseo'], array() );
				} elseif ( $this->is_home_static_page() ) {
					$keywords = WPSEO_Meta::get_value( 'metakeywords' );
					if ( $keywords === '' && ( is_object( $post ) && ( isset( $this->options[ 'metakey-' . $post->post_type ] ) && $this->options[ 'metakey-' . $post->post_type ] !== '' ) ) ) {
						$keywords = wpseo_replace_vars( $this->options[ 'metakey-' . $post->post_type ], $post );
					}
				} elseif ( is_category() || is_tag() || is_tax() ) {
					$term = $wp_query->get_queried_object();

					if ( is_object( $term ) ) {
						$keywords = WPSEO_Taxonomy_Meta::get_term_meta( $term, $term->taxonomy, 'metakey' );
						if ( ( ! is_string( $keywords ) || $keywords === '' ) && ( isset( $this->options[ 'metakey-tax-' . $term->taxonomy ] ) && $this->options[ 'metakey-tax-' . $term->taxonomy ] !== '' ) ) {
							$keywords = wpseo_replace_vars( $this->options[ 'metakey-tax-' . $term->taxonomy ], $term );
						}
					}
				} elseif ( is_author() ) {
					$author_id = get_query_var( 'author' );
					$keywords  = get_the_author_meta( 'metakey', $author_id );
					if ( ! $keywords && $this->options['metakey-author-wpseo'] !== '' ) {
						$keywords = wpseo_replace_vars( $this->options['metakey-author-wpseo'], $wp_query->get_queried_object() );
					}
				} elseif ( is_post_type_archive() ) {
					$post_type = get_query_var( 'post_type' );
					if ( is_array( $post_type ) ) {
						$post_type = reset( $post_type );
					}
					if ( isset( $this->options[ 'metakey-ptarchive-' . $post_type ] ) && $this->options[ 'metakey-ptarchive-' . $post_type ] !== '' ) {
						$keywords = wpseo_replace_vars( $this->options[ 'metakey-ptarchive-' . $post_type ], $wp_query->get_queried_object() );
					}
				}
			}

			$keywords = apply_filters( 'wpseo_metakey', trim( $keywords ) ); // make deprecated

			/**
			 * Filter: 'wpseo_metakeywords' - Allow changing the WP SEO meta keywords
			 *
			 * @api string $keywords The meta keywords to be echoed.
			 */
			$keywords = apply_filters( 'wpseo_metakeywords', trim( $keywords ) ); // more appropriately named

			if ( is_string( $keywords ) && $keywords !== '' ) {
				echo '<meta name="keywords" content="' . esc_attr( strip_tags( stripslashes( $keywords ) ) ) . '"/>' . "\n";
			}
		}

		/**
		 * Outputs the meta description element or returns the description text.
		 *
		 * @param bool $echo
		 *
		 * @return string
		 */
		public function metadesc( $echo = true ) {
			if ( is_null( $this->metadesc ) ) {
				$this->generate_metadesc();
			}

			if ( $echo !== false ) {
				if ( is_string( $this->metadesc ) && $this->metadesc !== '' ) {
					echo '<meta name="description" content="' . esc_attr( strip_tags( stripslashes( $this->metadesc ) ) ) . '"/>' . "\n";
				} elseif ( current_user_can( 'manage_options' ) && is_singular() ) {
					echo '<!-- ' . __( 'Admin only notice: this page doesn\'t show a meta description because it doesn\'t have one, either write it for this page specifically or go into the SEO -> Titles menu and set up a template.', 'wordpress-seo' ) . ' -->' . "\n";
				}
			} else {
				return $this->metadesc;
			}
		}

		/**
		 * Generates the meta description text.
		 */
		private function generate_metadesc() {
			global $post, $wp_query;

			$metadesc          = '';
			$metadesc_override = false;
			$post_type         = '';
			$template          = '';

			if ( is_object( $post ) && ( isset( $post->post_type ) && $post->post_type !== '' ) ) {
				$post_type = $post->post_type;
			}

			if ( is_singular() ) {
				if ( ( $metadesc === '' && $post_type !== '' ) && isset( $this->options[ 'metadesc-' . $post_type ] ) ) {
					$template = $this->options[ 'metadesc-' . $post_type ];
					$term     = $post;
				}
				$metadesc_override = WPSEO_Meta::get_value( 'metadesc' );
			} else {
				if ( is_search() ) {
					$metadesc = '';
				} elseif ( $this->is_home_posts_page() ) {
					$template = $this->options['metadesc-home-wpseo'];
					$term     = array();
				} elseif ( $this->is_posts_page() ) {
					$metadesc = WPSEO_Meta::get_value( 'metadesc', get_option( 'page_for_posts' ) );
					if ( ( $metadesc === '' && $post_type !== '' ) && isset( $this->options[ 'metadesc-' . $post_type ] ) ) {
						$page     = get_post( get_option( 'page_for_posts' ) );
						$template = $this->options[ 'metadesc-' . $post_type ];
						$term     = $page;
					}
				} elseif ( $this->is_home_static_page() ) {
					$metadesc = WPSEO_Meta::get_value( 'metadesc' );
					if ( ( $metadesc === '' && $post_type !== '' ) && isset( $this->options[ 'metadesc-' . $post_type ] ) ) {
						$template = $this->options[ 'metadesc-' . $post_type ];
					}
				} elseif ( is_category() || is_tag() || is_tax() ) {
					$term     = $wp_query->get_queried_object();
					$metadesc_override = WPSEO_Taxonomy_Meta::get_term_meta( $term, $term->taxonomy, 'desc' );
					if ( ( is_object( $term ) && isset( $term->taxonomy ) ) && isset( $this->options[ 'metadesc-tax-' . $term->taxonomy ] ) ) {
						$template = $this->options[ 'metadesc-tax-' . $term->taxonomy ];
					}
				} elseif ( is_author() ) {
					$author_id = get_query_var( 'author' );
					$metadesc  = get_the_author_meta( 'wpseo_metadesc', $author_id );
					if ( ( ! is_string( $metadesc ) || $metadesc === '' ) && '' !== $this->options['metadesc-author-wpseo'] ) {
						$template = $this->options['metadesc-author-wpseo'];
					}
				} elseif ( is_post_type_archive() ) {
					$post_type = get_query_var( 'post_type' );
					if ( is_array( $post_type ) ) {
						$post_type = reset( $post_type );
					}
					if ( isset( $this->options[ 'metadesc-ptarchive-' . $post_type ] ) ) {
						$template = $this->options[ 'metadesc-ptarchive-' . $post_type ];
					}
				} elseif ( is_archive() ) {
					$template = $this->options['metadesc-archive-wpseo'];
				}

				// If we're on a paginated page, and the template doesn't change for paginated pages, bail.
				if ( ( ! is_string( $metadesc ) || $metadesc === '' ) && get_query_var( 'paged' ) && get_query_var( 'paged' ) > 1 && $template !== '' ) {
					if ( strpos( $template, '%%page' ) === false ) {
						$metadesc = '';
					}
				}
			}

			if ( ( ! is_string( $metadesc ) || '' === $metadesc ) && '' !== $template ) {
				if ( ! isset( $term ) ) {
					$term = $wp_query->get_queried_object();
				}

				$metadesc = $template;
				$post     = $term;
			}

<<<<<<< HEAD
			if ( is_string( $metadesc_override ) && '' !== $metadesc_override ) {
				$metadesc = $metadesc_override;
			}
=======
			$metadesc = wpseo_replace_vars( $metadesc, $post );
>>>>>>> 04ea655a

			/**
			 * Filter: 'wpseo_metadesc' - Allow changing the WP SEO meta description sentence.
			 *
			 * @api string $metadesc The description sentence.
			 */
			$this->metadesc = apply_filters( 'wpseo_metadesc', trim( $metadesc ) );
		}

		/**
		 * Based on the redirect meta value, this function determines whether it should redirect the current post / page.
		 *
		 * @return boolean
		 */
		function page_redirect() {
			if ( is_singular() ) {
				global $post;
				if ( ! isset( $post ) || ! is_object( $post ) ) {
					return false;
				}

				$redir = WPSEO_Meta::get_value( 'redirect', $post->ID );
				if ( $redir !== '' ) {
					wp_redirect( $redir, 301 );
					exit;
				}
			}

			return false;
		}

		/**
		 * Outputs noindex values for the current page.
		 */
		public function noindex_page() {
			echo '<meta name="robots" content="noindex" />' . "\n";
		}

		/**
		 * Send a Robots HTTP header preventing URL from being indexed in the search results while allowing search engines
		 * to follow the links in the object at the URL.
		 *
		 * @since 1.1.7
		 * @return boolean Boolean indicating whether the noindex header was sent
		 */
		public function noindex_feed() {

			if ( ( is_feed() || is_robots() ) && headers_sent() === false ) {
				header( 'X-Robots-Tag: noindex,follow', true );

				return true;
			}

			return false;
		}

		/**
		 * Adds rel="nofollow" to a link, only used for login / registration links.
		 *
		 * @param string $input The link element as a string.
		 *
		 * @return string
		 */
		public function nofollow_link( $input ) {
			return str_replace( '<a ', '<a rel="nofollow" ', $input );
		}

		/**
		 * When certain archives are disabled, this redirects those to the homepage.
		 * @return boolean False when no redirect was triggered
		 */
		function archive_redirect() {
			global $wp_query;

			if (
				( $this->options['disable-date'] === true && $wp_query->is_date ) ||
				( $this->options['disable-author'] === true && $wp_query->is_author ) ||
				( isset( $this->options['disable-post_formats'] ) && $this->options['disable-post_formats'] && $wp_query->is_tax( 'post_format' ) )
			) {
				wp_safe_redirect( get_bloginfo( 'url' ), 301 );
				exit;
			}

			return false;
		}

		/**
		 * If the option to redirect attachments to their parent is checked, this performs the redirect.
		 *
		 * An extra check is done for when the attachment has no parent.
		 * @return boolean False when no redirect was triggered
		 */
		function attachment_redirect() {
			global $post;
			if ( is_attachment() && ( ( is_object( $post ) && isset( $post->post_parent ) ) && ( is_numeric( $post->post_parent ) && $post->post_parent != 0 ) ) ) {
				wp_safe_redirect( get_permalink( $post->post_parent ), 301 );
				exit;
			}

			return false;
		}

		/**
		 * Trailing slashes for everything except is_single().
		 *
		 * Thanks to Mark Jaquith for this code.
		 *
		 * @param string $url
		 * @param string $type
		 *
		 * @return string
		 */
		function add_trailingslash( $url, $type ) {
			if ( 'single' === $type || 'single_paged' === $type ) {
				return $url;
			} else {
				return trailingslashit( $url );
			}
		}

		/**
		 * Removes the ?replytocom variable from the link, replacing it with a #comment-<number> anchor.
		 *
		 * @todo Should this function also allow for relative urls ?
		 *
		 * @param string $link The comment link as a string.
		 *
		 * @return string
		 */
		public function remove_reply_to_com( $link ) {
			return preg_replace( '`href=(["\'])(?:.*(?:\?|&|&#038;)replytocom=(\d+)#respond)`', 'href=$1#comment-$2', $link );
		}

		/**
		 * Redirect out the ?replytocom variables when cleanreplytocom is enabled
		 *
		 * @since 1.4.13
		 * @return boolean
		 */
		function replytocom_redirect() {

			if ( isset( $_GET['replytocom'] ) && is_singular() ) {
				global $post;
				$url          = get_permalink( $post->ID );
				$hash         = sanitize_text_field( $_GET['replytocom'] );
				$query_string = remove_query_arg( 'replytocom', sanitize_text_field( $_SERVER['QUERY_STRING'] ) );
				if ( ! empty( $query_string ) ) {
					$url .= '?' . $query_string;
				}
				$url .= '#comment-' . $hash;
				wp_safe_redirect( $url, 301 );
				exit;
			}

			return false;
		}

		/**
		 * Removes unneeded query variables from the URL.
		 * @return boolean
		 */
		public function clean_permalink() {
			if ( is_robots() || get_query_var( 'sitemap' ) ) {
				return false;
			}

			global $wp_query;

			// Recreate current URL
			$cururl = 'http';
			if ( isset( $_SERVER['HTTPS'] ) && $_SERVER['HTTPS'] == 'on' ) {
				$cururl .= 's';
			}
			$cururl .= '://';

			if ( $_SERVER['SERVER_PORT'] != '80' && $_SERVER['SERVER_PORT'] != '443' ) {
				$cururl .= $_SERVER['SERVER_NAME'] . ':' . $_SERVER['SERVER_PORT'] . $_SERVER['REQUEST_URI'];
			} else {
				$cururl .= $_SERVER['SERVER_NAME'] . $_SERVER['REQUEST_URI'];
			}
			$properurl = '';

			if ( is_singular() ) {
				global $post;
				if ( empty( $post ) ) {
					$post = $wp_query->get_queried_object();
				}

				$properurl = get_permalink( $post->ID );

				$page = get_query_var( 'page' );
				if ( $page && $page != 1 ) {
					$post       = get_post( $post->ID );
					$page_count = substr_count( $post->post_content, '<!--nextpage-->' );
					if ( $page > ( $page_count + 1 ) ) {
						$properurl = user_trailingslashit( trailingslashit( $properurl ) . ( $page_count + 1 ) );
					} else {
						$properurl = user_trailingslashit( trailingslashit( $properurl ) . $page );
					}
				}

				// Fix reply to comment links, whoever decided this should be a GET variable?
				$result = preg_match( '`(\?replytocom=[^&]+)`', sanitize_text_field( $_SERVER['REQUEST_URI'] ), $matches );
				if ( $result ) {
					$properurl .= str_replace( '?replytocom=', '#comment-', $matches[0] );
				}

				// Prevent cleaning out posts & page previews for people capable of viewing them
				if ( isset( $_GET['preview'] ) && isset( $_GET['preview_nonce'] ) && current_user_can( 'edit_post' ) ) {
					$properurl = '';
				}
			} elseif ( is_front_page() ) {
				if ( $this->is_home_posts_page() ) {
					$properurl = get_bloginfo( 'url' ) . '/';
				} elseif ( $this->is_home_static_page() ) {
					global $post;
					$properurl = get_permalink( $post->ID );
				}
			} elseif ( is_category() || is_tag() || is_tax() ) {
				$term = $wp_query->get_queried_object();
				if ( is_feed() ) {
					$properurl = get_term_feed_link( $term->term_id, $term->taxonomy );
				} else {
					$properurl = get_term_link( $term, $term->taxonomy );
				}
			} elseif ( is_search() ) {
				$s         = urlencode( preg_replace( '`(%20|\+)`', ' ', get_search_query() ) );
				$properurl = get_bloginfo( 'url' ) . '/?s=' . $s;
			} elseif ( is_404() ) {
				if ( is_multisite() && ! is_subdomain_install() && is_main_site() ) {
					if ( $cururl == get_bloginfo( 'url' ) . '/blog/' || $cururl == get_bloginfo( 'url' ) . '/blog' ) {
						if ( $this->is_home_static_page() ) {
							$properurl = get_permalink( get_option( 'page_for_posts' ) );
						} else {
							$properurl = get_bloginfo( 'url' ) . '/';
						}
					}
				}
			}

			if ( ! empty( $properurl ) && $wp_query->query_vars['paged'] != 0 && $wp_query->post_count != 0 ) {
				if ( is_search() && ! empty( $s ) ) {
					$properurl = get_bloginfo( 'url' ) . '/page/' . $wp_query->query_vars['paged'] . '/?s=' . $s;
				} else {
					$properurl = user_trailingslashit( trailingslashit( $properurl ) . 'page/' . $wp_query->query_vars['paged'] );
				}
			}

			// Prevent cleaning out the WP Subscription managers interface for everyone
			if ( isset( $_GET['wp-subscription-manager'] ) ) {
				$properurl = '';
			}

			/**
			 * Filter: 'wpseo_whitelist_permalink_vars' - Allow plugins to register their own variables not to clean
			 *
			 * @api array $unsigned Array of permalink variables _not_ to clean. Empty by default.
			 */
			$whitelisted_extravars = apply_filters( 'wpseo_whitelist_permalink_vars', array() );

			if ( $this->options['cleanpermalink-googlesitesearch'] === true ) {
				// Prevent cleaning out Google Site searches
				$whitelisted_extravars = array_merge( $whitelisted_extravars, array(
					'q',
					'cx',
					'debug',
					'cof',
					'ie',
					'sa'
				) );
			}

			if ( $this->options['cleanpermalink-googlecampaign'] === true ) {
				// Prevent cleaning out Google Analytics campaign variables
				$whitelisted_extravars = array_merge( $whitelisted_extravars, array(
					'utm_campaign',
					'utm_medium',
					'utm_source',
					'utm_content',
					'utm_term',
					'utm_id',
					'gclid'
				) );
			}

			if ( $this->options['cleanpermalink-extravars'] !== '' ) {
				$extravars             = explode( ',', $this->options['cleanpermalink-extravars'] );
				$extravars             = array_map( 'trim', $extravars );
				$whitelisted_extravars = array_merge( $whitelisted_extravars, $extravars );
				unset( $extravars );
			}

			foreach ( $whitelisted_extravars as $get ) {
				if ( isset( $_GET[ trim( $get ) ] ) ) {
					$properurl = '';
				}
			}

			if ( ! empty( $properurl ) && $cururl != $properurl ) {
				wp_safe_redirect( $properurl, 301 );
				exit;
			}
		}

		/**
		 * Replaces the possible RSS variables with their actual values.
		 *
		 * @param string $content The RSS content that should have the variables replaced.
		 *
		 * @return string
		 */
		function rss_replace_vars( $content ) {
			global $post;

			/**
			 * Allow the developer to determine whether or not to follow the links in the bits WP SEO adds to the RSS feed, defaults to true.
			 *
			 * @api   bool $unsigned Whether or not to follow the links in RSS feed, defaults to true.
			 *
			 * @since 1.4.20
			 */
			$no_follow      = apply_filters( 'nofollow_rss_links', true );
			$no_follow_attr = '';
			if ( $no_follow === true ) {
				$no_follow_attr = 'rel="nofollow" ';
			}

			$author_link = '';
			if ( is_object( $post ) ) {
				$author_link = '<a ' . $no_follow_attr . 'href="' . esc_url( get_author_posts_url( $post->post_author ) ) . '">' . get_the_author() . '</a>';
			}

			$post_link      = '<a ' . $no_follow_attr . 'href="' . esc_url( get_permalink() ) . '">' . get_the_title() . '</a>';
			$blog_link      = '<a ' . $no_follow_attr . 'href="' . esc_url( get_bloginfo( 'url' ) ) . '">' . get_bloginfo( 'name' ) . '</a>';
			$blog_desc_link = '<a ' . $no_follow_attr . 'href="' . esc_url( get_bloginfo( 'url' ) ) . '">' . get_bloginfo( 'name' ) . ' - ' . strip_tags( get_bloginfo( 'description' ) ) . '</a>';

			$content = stripslashes( trim( $content ) );
			$content = str_replace( '%%AUTHORLINK%%', $author_link, $content );
			$content = str_replace( '%%POSTLINK%%', $post_link, $content );
			$content = str_replace( '%%BLOGLINK%%', $blog_link, $content );
			$content = str_replace( '%%BLOGDESCLINK%%', $blog_desc_link, $content );

			return $content;
		}

		/**
		 * Adds the RSS footer (or header) to the full RSS feed item.
		 *
		 * @param string $content Feed item content.
		 *
		 * @return string
		 */
		function embed_rssfooter( $content ) {
			return $this->embed_rss( $content, 'full' );
		}

		/**
		 * Adds the RSS footer (or header) to the excerpt RSS feed item.
		 *
		 * @param string $content Feed item excerpt.
		 *
		 * @return string
		 */
		function embed_rssfooter_excerpt( $content ) {
			return $this->embed_rss( $content, 'excerpt' );
		}

		/**
		 * Adds the RSS footer and/or header to an RSS feed item.
		 *
		 * @since 1.4.14
		 *
		 * @param string $content Feed item content.
		 * @param string $context Feed item context, either 'excerpt' or 'full'.
		 *
		 * @return string
		 */
		function embed_rss( $content, $context = 'full' ) {
			if ( is_feed() ) {

				$before = '';
				$after  = '';

				if ( $this->options['rssbefore'] !== '' ) {
					$before = wpautop( $this->rss_replace_vars( $this->options['rssbefore'] ) );
				}
				if ( $this->options['rssafter'] !== '' ) {
					$after = wpautop( $this->rss_replace_vars( $this->options['rssafter'] ) );
				}
				if ( $before !== '' || $after !== '' ) {
					if ( ( isset( $context ) && $context === 'excerpt' ) && trim( $content ) !== '' ) {
						$content = wpautop( $content );
					}
					$content = $before . $content . $after;
				}
			}

			return $content;
		}


		/**
		 * Used in the force rewrite functionality this retrieves the output, replaces the title with the proper SEO
		 * title and then flushes the output.
		 */
		function flush_cache() {

			global $wp_query;

			if ( $this->ob_started !== true ) {
				return false;
			}

			$content = ob_get_contents();
			ob_end_clean();

			$old_wp_query = $wp_query;

			wp_reset_query();

			$title = $this->title( '' );

			// Find all titles, strip them out and add the new one in within the debug marker, so it's easily identified whether a site uses force rewrite.
			$content = preg_replace( '/<title.*?\/title>/i', '', $content );
			$content = str_replace( $this->debug_marker( false ), $this->debug_marker( false ) . "\n" . '<title>' . $title . '</title>', $content );

			$GLOBALS['wp_query'] = $old_wp_query;

			echo $content;

			return true;
		}

		/**
		 * Starts the output buffer so it can later be fixed by flush_cache()
		 */
		function force_rewrite_output_buffer() {
			$this->ob_started = true;
			ob_start();
		}

		/**
		 * Function used in testing whether the title should be force rewritten or not.
		 *
		 * @param string $title
		 *
		 * @return string
		 */
		function title_test_helper( $title ) {
			$wpseo_titles = get_option( 'wpseo_titles' );

			$wpseo_titles['title_test'] ++;
			update_option( 'wpseo_titles', $wpseo_titles );

			// Prevent this setting from being on forever when something breaks, as it breaks caching.
			if ( $wpseo_titles['title_test'] > 5 ) {
				$wpseo_titles['title_test'] = 0;
				update_option( 'wpseo_titles', $wpseo_titles );

				remove_filter( 'wpseo_title', array( $this, 'title_test_helper' ) );

				return $title;
			}

			if ( ! defined( 'DONOTCACHEPAGE' ) ) {
				define( 'DONOTCACHEPAGE', true );
			}
			if ( ! defined( 'DONOTCACHCEOBJECT' ) ) {
				define( 'DONOTCACHCEOBJECT', true );
			}
			if ( ! defined( 'DONOTMINIFY' ) ) {
				define( 'DONOTMINIFY', true );
			}

			global $wp_version;
			if ( $_SERVER['HTTP_USER_AGENT'] == "WordPress/${wp_version}; " . get_bloginfo( 'url' ) . ' - Yoast' ) {
				return 'This is a Yoast Test Title';
			}

			return $title;
		}

		/**
		 * Get the product name in the head section
		 *
		 * @return string
		 */
		private function head_product_name() {
			if ( file_exists( WPSEO_PATH . 'premium/' ) ) {
				return 'Yoast WordPress SEO Premium plugin';
			} else {
				return 'Yoast WordPress SEO plugin';
			}
		}

	} /* End of class */

} /* End of class-exists wrapper */<|MERGE_RESOLUTION|>--- conflicted
+++ resolved
@@ -1306,13 +1306,10 @@
 				$post     = $term;
 			}
 
-<<<<<<< HEAD
 			if ( is_string( $metadesc_override ) && '' !== $metadesc_override ) {
 				$metadesc = $metadesc_override;
 			}
-=======
 			$metadesc = wpseo_replace_vars( $metadesc, $post );
->>>>>>> 04ea655a
 
 			/**
 			 * Filter: 'wpseo_metadesc' - Allow changing the WP SEO meta description sentence.
