<?php
/**
 * WPSEO plugin file.
 *
 * @package WPSEO\Frontend
 */

/**
 * Main frontend class for Yoast SEO, responsible for the SEO output as well as removing
 * default WordPress output.
 */
class WPSEO_Frontend {

	/**
	 * Instance of this class.
	 *
	 * @var object
	 */
	public static $instance;

	/**
	 * Toggle indicating whether output buffering has been started.
	 *
	 * @var boolean
	 */
	private $ob_started = false;

	/**
	 * An instance of the WPSEO_WooCommerce_Shop_Page class.
	 *
	 * @var WPSEO_WooCommerce_Shop_Page
	 */
	protected $woocommerce_shop_page;

	/**
	 * Class constructor.
	 *
	 * Adds and removes a lot of filters.
	 */
	protected function __construct() {
		// Remove actions that we will handle through our wpseo_head call, and probably change the output of.
		remove_action( 'wp_head', 'rel_canonical' );
		remove_action( 'wp_head', 'index_rel_link' );
		remove_action( 'wp_head', 'start_post_rel_link' );
		remove_action( 'wp_head', 'adjacent_posts_rel_link_wp_head' );
		remove_action( 'wp_head', 'noindex', 1 );

		add_action( 'template_redirect', array( $this, 'noindex_robots' ) );

		add_filter( 'loginout', array( $this, 'nofollow_link' ) );
		add_filter( 'register', array( $this, 'nofollow_link' ) );

		// Add support for shortcodes to category descriptions.
		add_filter( 'category_description', array( $this, 'custom_category_descriptions_add_shortcode_support' ) );

<<<<<<< HEAD
		add_filter( 'the_content_feed', array( $this, 'embed_rssfooter' ) );
		add_filter( 'the_excerpt_rss', array( $this, 'embed_rssfooter_excerpt' ) );
=======
		if ( WPSEO_Options::get( 'disable-date', false )
			|| WPSEO_Options::get( 'disable-author', false )
			|| WPSEO_Options::get( 'disable-post_format', false )
		) {
			add_action( 'wp', array( $this, 'archive_redirect' ) );
		}
		add_action( 'template_redirect', array( $this, 'attachment_redirect' ), 1 );
>>>>>>> 36c486a3

		// For WordPress functions below 4.4.
		if ( WPSEO_Options::get( 'forcerewritetitle', false ) && ! current_theme_supports( 'title-tag' ) ) {
			add_action( 'template_redirect', array( $this, 'force_rewrite_output_buffer' ), 99999 );
			add_action( 'wp_footer', array( $this, 'flush_cache' ), - 1 );
		}

		$this->woocommerce_shop_page = new WPSEO_WooCommerce_Shop_Page();

		$integrations = array(
			new WPSEO_Frontend_Primary_Category(),
			// new WPSEO_Schema(), // -- Has been moved to SRC directory.
			new WPSEO_Handle_404(),
			// new WPSEO_Remove_Reply_To_Com(), HAS BEEN MOVED TO SRC DIRECTORY!
			new WPSEO_OpenGraph_OEmbed(),
			$this->woocommerce_shop_page,
		);

		foreach ( $integrations as $integration ) {
			$integration->register_hooks();
		}
	}

	/**
	 * Resets the entire class so canonicals, titles etc can be regenerated.
	 */
	public function reset() {
		self::$instance = null;
		foreach ( get_class_vars( __CLASS__ ) as $name => $default ) {
			switch ( $name ) {
				// Clear the class instance to be re-initialized.
				case 'instance':
					self::$instance = null;
					break;

				// Exclude these properties from being reset.
				case 'woocommerce_shop_page':
				case 'default_title':
					break;

				// Reset property to the class default.
				default:
					$this->$name = $default;
					break;
			}
		}
		WPSEO_Options::ensure_options_exist();
	}

	/**
	 * Get the singleton instance of this class.
	 *
	 * @return WPSEO_Frontend
	 */
	public static function get_instance() {
		if ( ! ( self::$instance instanceof self ) ) {
			self::$instance = new self();
		}

		return self::$instance;
	}

	/**
	 * Main wrapper function attached to wp_head. This combines all the output on the frontend of the Yoast SEO plugin.
	 */
	public function head() {
		global $wp_query;

		$old_wp_query = null;

		if ( ! $wp_query->is_main_query() ) {
			$old_wp_query = $wp_query;
			wp_reset_query();
		}

		/**
		 * Action: 'wpseo_head' - Allow other plugins to output inside the Yoast SEO section of the head section.
		 */
		do_action( 'wpseo_head' );

		if ( ! empty( $old_wp_query ) ) {
			$GLOBALS['wp_query'] = $old_wp_query;
			unset( $old_wp_query );
		}
	}

	/**
	 * Send a Robots HTTP header preventing URL from being indexed in the search results while allowing search engines
	 * to follow the links in the object at the URL.
	 *
	 * @since 1.1.7
	 * @return boolean Boolean indicating whether the noindex header was sent.
	 */
	public function noindex_robots() {

		if ( ( is_robots() ) && headers_sent() === false ) {
			header( 'X-Robots-Tag: noindex, follow', true );

			return true;
		}

		return false;
	}

	/**
	 * Adds rel="nofollow" to a link, only used for login / registration links.
	 *
	 * @param string $input The link element as a string.
	 *
	 * @return string
	 */
	public function nofollow_link( $input ) {
		return str_replace( '<a ', '<a rel="nofollow" ', $input );
	}

	/**
<<<<<<< HEAD
	 * Replaces the possible RSS variables with their actual values.
	 *
	 * @param string $content The RSS content that should have the variables replaced.
	 *
	 * @return string
	 */
	public function rss_replace_vars( $content ) {
		global $post;

		/**
		 * Allow the developer to determine whether or not to follow the links in the bits Yoast SEO adds to the RSS feed, defaults to true.
		 *
		 * @api   bool $unsigned Whether or not to follow the links in RSS feed, defaults to true.
		 *
		 * @since 1.4.20
		 */
		$no_follow      = apply_filters( 'nofollow_rss_links', true );
		$no_follow_attr = '';
		if ( $no_follow === true ) {
			$no_follow_attr = 'rel="nofollow" ';
		}

		$author_link = '';
		if ( is_object( $post ) ) {
			$author_link = '<a ' . $no_follow_attr . 'href="' . esc_url( get_author_posts_url( $post->post_author ) ) . '">' . esc_html( get_the_author() ) . '</a>';
		}

		$post_link      = '<a ' . $no_follow_attr . 'href="' . esc_url( get_permalink() ) . '">' . esc_html( get_the_title() ) . '</a>';
		$blog_link      = '<a ' . $no_follow_attr . 'href="' . esc_url( get_bloginfo( 'url' ) ) . '">' . esc_html( get_bloginfo( 'name' ) ) . '</a>';
		$blog_desc_link = '<a ' . $no_follow_attr . 'href="' . esc_url( get_bloginfo( 'url' ) ) . '">' . esc_html( get_bloginfo( 'name' ) ) . ' - ' . esc_html( get_bloginfo( 'description' ) ) . '</a>';

		$content = stripslashes( trim( $content ) );
		$content = str_replace( '%%AUTHORLINK%%', $author_link, $content );
		$content = str_replace( '%%POSTLINK%%', $post_link, $content );
		$content = str_replace( '%%BLOGLINK%%', $blog_link, $content );
		$content = str_replace( '%%BLOGDESCLINK%%', $blog_desc_link, $content );

		return $content;
	}

	/**
	 * Adds the RSS footer (or header) to the full RSS feed item.
	 *
	 * @param string $content Feed item content.
	 *
	 * @return string
	 */
	public function embed_rssfooter( $content ) {
		return $this->embed_rss( $content, 'full' );
	}

	/**
	 * Adds the RSS footer (or header) to the excerpt RSS feed item.
	 *
	 * @param string $content Feed item excerpt.
	 *
	 * @return string
	 */
	public function embed_rssfooter_excerpt( $content ) {
		return $this->embed_rss( $content, 'excerpt' );
	}

	/**
	 * Adds the RSS footer and/or header to an RSS feed item.
	 *
	 * @since 1.4.14
	 *
	 * @param string $content Feed item content.
	 * @param string $context Feed item context, either 'excerpt' or 'full'.
	 *
	 * @return string
	 */
	public function embed_rss( $content, $context = 'full' ) {

		/**
		 * Filter: 'wpseo_include_rss_footer' - Allow the RSS footer to be dynamically shown/hidden.
		 *
		 * @api boolean $show_embed Indicates if the RSS footer should be shown or not.
		 *
		 * @param string $context The context of the RSS content - 'full' or 'excerpt'.
		 */
		if ( ! apply_filters( 'wpseo_include_rss_footer', true, $context ) ) {
			return $content;
		}

		if ( is_feed() ) {
			$before = '';
			$after  = '';

			if ( WPSEO_Options::get( 'rssbefore', '' ) !== '' ) {
				$before = wpautop( $this->rss_replace_vars( WPSEO_Options::get( 'rssbefore' ) ) );
			}
			if ( WPSEO_Options::get( 'rssafter', '' ) !== '' ) {
				$after = wpautop( $this->rss_replace_vars( WPSEO_Options::get( 'rssafter' ) ) );
			}
			if ( $before !== '' || $after !== '' ) {
				if ( ( isset( $context ) && $context === 'excerpt' ) && trim( $content ) !== '' ) {
					$content = wpautop( $content );
				}
				$content = $before . $content . $after;
			}
		}

		return $content;
=======
	 * When certain archives are disabled, this redirects those to the homepage.
	 *
	 * @return boolean False when no redirect was triggered.
	 */
	public function archive_redirect() {
		global $wp_query;

		if (
			( WPSEO_Options::get( 'disable-date', false ) && $wp_query->is_date ) ||
			( WPSEO_Options::get( 'disable-author', false ) && $wp_query->is_author ) ||
			( WPSEO_Options::get( 'disable-post_format', false ) && $wp_query->is_tax( 'post_format' ) )
		) {
			$this->redirect( get_bloginfo( 'url' ), 301 );

			return true;
		}

		return false;
	}

	/**
	 * If the option to disable attachment URLs is checked, this performs the redirect to the attachment.
	 *
	 * @return bool Returns succes status.
	 */
	public function attachment_redirect() {
		if ( WPSEO_Options::get( 'disable-attachment', false ) === false ) {
			return false;
		}
		if ( ! is_attachment() ) {
			return false;
		}

		/**
		 * Allow the developer to change the target redirection URL for attachments.
		 *
		 * @api   string $attachment_url The attachment URL for the queried object.
		 * @api   object $queried_object The queried object.
		 *
		 * @since 7.5.3
		 */
		$url = apply_filters( 'wpseo_attachment_redirect_url', wp_get_attachment_url( get_queried_object_id() ), get_queried_object() );


		if ( ! empty( $url ) ) {
			$this->do_attachment_redirect( $url );

			return true;
		}

		return false;
	}

	/**
	 * Performs the redirect from the attachment page to the image file itself.
	 *
	 * @param string $attachment_url The attachment image url.
	 *
	 * @return void
	 */
	public function do_attachment_redirect( $attachment_url ) {
		header( 'X-Redirect-By: Yoast SEO' );
		wp_redirect( $attachment_url, 301, 'Yoast SEO' );
		exit;
>>>>>>> 36c486a3
	}

	/**
	 * Used in the force rewrite functionality this retrieves the output, replaces the title with the proper SEO
	 * title and then flushes the output.
	 */
	public function flush_cache() {

		global $wp_query;

		if ( $this->ob_started !== true ) {
			return false;
		}

		$content = ob_get_clean();

		$old_wp_query = $wp_query;

		wp_reset_query();

		$GLOBALS['wp_query'] = $old_wp_query;

		echo $content;

		return true;
	}

	/**
	 * Starts the output buffer so it can later be fixed by flush_cache().
	 */
	public function force_rewrite_output_buffer() {
		$this->ob_started = true;
		ob_start();
	}

	/**
	 * Check if this plugin is the premium version of WPSEO.
	 *
	 * @return bool
	 */
	protected function is_premium() {
		return WPSEO_Utils::is_yoast_seo_premium();
	}

	/**
	 * Retrieves a template from the options.
	 *
	 * @param string $template The template to retrieve.
	 *
	 * @return string The set template.
	 */
	protected function get_template( $template ) {
		return WPSEO_Options::get( $template );
	}

	/**
	 * Retrieves the queried post type.
	 *
	 * @return string The queried post type.
	 */
	protected function get_queried_post_type() {
		$post_type = get_query_var( 'post_type' );
		if ( is_array( $post_type ) ) {
			$post_type = reset( $post_type );
		}

		return $post_type;
	}

	/**
	 * Retrieves the SEO Meta value for the supplied key and optional post.
	 *
	 * @param string $key     The key to retrieve.
	 * @param int    $post_id Optional. The post to retrieve the key for.
	 *
	 * @return string Meta value.
	 */
	protected function get_seo_meta_value( $key, $post_id = 0 ) {
		return WPSEO_Meta::get_value( $key, $post_id );
	}

	/**
	 * Replaces the dynamic variables in a string.
	 *
	 * @param string $string The string to replace the variables in.
	 * @param array  $args   The object some of the replacement values might come from,
	 *                       could be a post, taxonomy or term.
	 * @param array  $omit   Variables that should not be replaced by this function.
	 *
	 * @return string The replaced string.
	 */
	protected function replace_vars( $string, $args, $omit = array() ) {
		$replacer = new WPSEO_Replace_Vars();

		return $replacer->replace( $string, $args, $omit );
	}

	/**
	 * Adds shortcode support to category descriptions.
	 *
	 * @param string $desc String to add shortcodes in.
	 *
	 * @return string Content with shortcodes filtered out.
	 */
	public function custom_category_descriptions_add_shortcode_support( $desc ) {
		// Wrap in output buffering to prevent shortcodes that echo stuff instead of return from breaking things.
		ob_start();
		$desc = do_shortcode( $desc );
		ob_end_clean();
		return $desc;
	}

	/* ********************* DEPRECATED METHODS ********************* */

	/**
	 * Outputs the meta keywords element.
	 *
	 * @deprecated 6.3
	 * @codeCoverageIgnore
	 *
	 * @return void
	 */
	public function metakeywords() {
		if ( function_exists( 'wp_get_current_user' ) && current_user_can( 'manage_options' ) ) {
			_deprecated_function( 'WPSEO_Frontend::metakeywords', '6.3' );
		}
	}

	/**
	 * Removes unneeded query variables from the URL.
	 *
	 * @deprecated 7.0
	 * @codeCoverageIgnore
	 *
	 * @return void
	 */
	public function clean_permalink() {
		// As this is a frontend method, we want to make sure it is not displayed for non-logged in users.
		if ( function_exists( 'wp_get_current_user' ) && current_user_can( 'manage_options' ) ) {
			_deprecated_function( 'WPSEO_Frontend::clean_permalink', '7.0' );
		}
	}

	/**
	 * Trailing slashes for everything except is_single().
	 *
	 * @deprecated 7.0
	 * @codeCoverageIgnore
	 */
	public function add_trailingslash() {
		// As this is a frontend method, we want to make sure it is not displayed for non-logged in users.
		if ( function_exists( 'wp_get_current_user' ) && current_user_can( 'manage_options' ) ) {
			_deprecated_function( 'WPSEO_Frontend::add_trailingslash', '7.0', null );
		}
	}

	/**
	 * Removes the ?replytocom variable from the link, replacing it with a #comment-<number> anchor.
	 *
	 * @deprecated 7.0
	 * @codeCoverageIgnore
	 *
	 * @param string $link The comment link as a string.
	 *
	 * @return string The modified link.
	 */
	public function remove_reply_to_com( $link ) {
		_deprecated_function( 'WPSEO_Frontend::remove_reply_to_com', '7.0', 'WPSEO_Remove_Reply_To_Com::remove_reply_to_com' );

		return '';
	}

	/**
	 * Redirects out the ?replytocom variables.
	 *
	 * @deprecated 7.0
	 * @codeCoverageIgnore
	 *
	 * @return boolean True when redirect has been done.
	 */
	public function replytocom_redirect() {
		_deprecated_function( 'WPSEO_Frontend::replytocom_redirect', '7.0', 'WPSEO_Remove_Reply_To_Com::replytocom_redirect' );

		return false;
	}

	/**
	 * Determine whether this is the homepage and shows posts.
	 *
	 * @deprecated 7.7
	 * @codeCoverageIgnore
	 *
	 * @return bool Whether or not the current page is the homepage that displays posts.
	 */
	public function is_home_posts_page() {
		_deprecated_function( __FUNCTION__, '7.7', 'WPSEO_Frontend_Page_Type::is_home_posts_page' );

		return WPSEO_Frontend_Page_Type::is_home_posts_page();
	}

	/**
	 * Determine whether the this is the static frontpage.
	 *
	 * @deprecated 7.7
	 * @codeCoverageIgnore
	 *
	 * @return bool Whether or not the current page is a static frontpage.
	 */
	public function is_home_static_page() {
		_deprecated_function( __FUNCTION__, '7.7', 'WPSEO_Frontend_Page_Type::is_home_static_page' );

		return WPSEO_Frontend_Page_Type::is_home_static_page();
	}

	/**
	 * Determine whether this is the posts page, when it's not the frontpage.
	 *
	 * @deprecated 7.7
	 * @codeCoverageIgnore
	 *
	 * @return bool Whether or not it's a non-frontpage, posts page.
	 */
	public function is_posts_page() {
		_deprecated_function( __FUNCTION__, '7.7', 'WPSEO_Frontend_Page_Type::is_posts_page' );

		return WPSEO_Frontend_Page_Type::is_posts_page();
	}

	/**
	 * Function used in testing whether the title should be force rewritten or not.
	 *
	 * @deprecated 9.6
	 * @codeCoverageIgnore
	 *
	 * @param string $title Title string.
	 *
	 * @return string
	 */
	public function title_test_helper( $title ) {
		_deprecated_function( __METHOD__, 'WPSEO 9.6' );

		return $title;
	}

	/**
	 * Output the rel=publisher code on every page of the site.
	 *
	 * @deprecated 10.1.3
	 * @codeCoverageIgnore
	 *
	 * @return boolean Boolean indicating whether the publisher link was printed.
	 */
	public function publisher() {
		_deprecated_function( __METHOD__, 'WPSEO 10.1.3' );

		return false;
	}

	/**
	 * Main title function.
	 *
	 * @deprecated xx.x
	 *
	 * @codeCoverageIgnore
	 *
	 * @param string $title              Title that might have already been set.
	 * @param string $separator          Separator determined in theme (unused).
	 * @param string $separator_location Whether the separator should be left or right.
	 *
	 * @return string
	 */
	public function title( $title, $separator = '', $separator_location = '' ) {
		_deprecated_function( __METHOD__, 'WPSEO xx.x' );

		return '';
	}

	/**
	 * Outputs or returns the debug marker, which is also used for title replacement when force rewrite is active.
	 *
	 * @deprecated xx.x
	 *
	 * @codeCoverageIgnore
	 *
	 * @return string The marker that will be echoed.
	 */
	public function debug_mark() {
		_deprecated_function( __METHOD__, 'WPSEO xx.x' );

		return '';
	}

	/**
	 * Returns the debug marker, which is also used for title replacement when force rewrite is active.
	 *
	 * @deprecated xx.x
	 *
	 * @codeCoverageIgnore
	 *
	 * @return string The generated marker.
	 */
	public function get_debug_mark() {
		_deprecated_function( __METHOD__, 'WPSEO xx.x' );

		return '';
	}

	/**
	 * Outputs the meta robots value.
	 *
	 * @codeCoverageIgnore
	 *
	 * @deprecated xx.x
	 *
	 * @return string
	 */
	public function robots() {
		_deprecated_function( __METHOD__, 'WPSEO xx.x' );

		return '';
	}

	/**
	 * Retrieves the meta robots value.
	 *
	 * @codeCoverageIgnore
	 *
	 * @deprecated xx.x
	 *
	 * @return string
	 */
	public function get_robots() {
		_deprecated_function( __METHOD__, 'WPSEO xx.x' );

		return '';
	}

	/**
	 * Determines $robots values for a single post.
	 *
	 * @codeCoverageIgnore
	 *
	 * @deprecated xx.x
	 *
	 * @param array $robots  Robots data array.
	 * @param int   $post_id The post ID for which to determine the $robots values, defaults to current post.
	 *
	 * @return array
	 */
	public function robots_for_single_post( $robots, $post_id = 0 ) {
		_deprecated_function( __METHOD__, 'WPSEO xx.x' );

		return array();
	}

	/**
	 * Outputs noindex values for the current page.
	 *
	 * @codeCoverageIgnore
	 *
	 * @deprecated xx.x
	 */
	public function noindex_page() {
		_deprecated_function( __METHOD__, 'WPSEO xx.x' );
	}

	/**
	 * Used for static home and posts pages as well as singular titles.
	 *
	 * @codeCoverageIgnore
	 *
	 * @deprecated xx.x
	 *
	 * @param object|null $object If filled, object to get the title for.
	 *
	 * @return string
	 */
	public function get_content_title( $object = null ) {
		_deprecated_function( __METHOD__, 'WPSEO xx.x' );

		return '';
	}

	/**
	 * Retrieves the SEO title set in the SEO widget.
	 *
	 * @codeCoverageIgnore
	 *
	 * @deprecated xx.x
	 *
	 * @param null $object Object to retrieve the title from.
	 *
	 * @return string The SEO title for the specified object, or queried object if not supplied.
	 */
	public function get_seo_title( $object = null ) {
		_deprecated_function( __METHOD__, 'WPSEO xx.x' );

		return '';
	}

	/**
	 * Used for category, tag, and tax titles.
	 *
	 * @codeCoverageIgnore
	 *
	 * @deprecated xx.x
	 *
	 * @return string
	 */
	public function get_taxonomy_title() {
		_deprecated_function( __METHOD__, 'WPSEO xx.x' );

		return '';
	}

	/**
	 * Used for author titles.
	 *
	 * @codeCoverageIgnore
	 *
	 * @deprecated xx.x
	 *
	 * @return string
	 */
	public function get_author_title() {
		_deprecated_function( __METHOD__, 'WPSEO xx.x' );

		return '';
	}

	/**
	 * Simple function to use to pull data from $options.
	 *
	 * All titles pulled from options will be run through the $this->replace_vars function.
	 *
	 * @codeCoverageIgnore
	 *
	 * @deprecated xx.x
	 *
	 * @param string       $index      Name of the page to get the title from the settings for.
	 * @param object|array $var_source Possible object to pull variables from.
	 *
	 * @return string
	 */
	public function get_title_from_options( $index, $var_source = array() ) {
		_deprecated_function( __METHOD__, 'WPSEO xx.x' );

		return '';
	}

	/**
	 * Get the default title for the current page.
	 *
	 * This is the fallback title generator used when a title hasn't been set for the specific content, taxonomy, author
	 * details, or in the options. It scrubs off any present prefix before or after the title (based on $seplocation) in
	 * order to prevent duplicate seperations from appearing in the title (this happens when a prefix is supplied to the
	 * wp_title call on singular pages).
	 *
	 * @codeCoverageIgnore
	 *
	 * @deprecated xx.x
	 *
	 * @param string $sep         The separator used between variables.
	 * @param string $seplocation Whether the separator should be left or right.
	 * @param string $title       Possible title that's already set.
	 *
	 * @return string
	 */
	public function get_default_title( $sep, $seplocation, $title = '' ) {
		_deprecated_function( __METHOD__, 'WPSEO xx.x' );

		return '';
	}

	/**
	 * This function adds paging details to the title.
	 *
	 * @codeCoverageIgnore
	 *
	 * @deprecated xx.x
	 *
	 * @param string $sep         Separator used in the title.
	 * @param string $seplocation Whether the separator should be left or right.
	 * @param string $title       The title to append the paging info to.
	 *
	 * @return string
	 */
	public function add_paging_to_title( $sep, $seplocation, $title ) {
		_deprecated_function( __METHOD__, 'WPSEO xx.x' );

		return '';
	}

	/**
	 * Add part to title, while ensuring that the $seplocation variable is respected.
	 *
	 * @codeCoverageIgnore
	 *
	 * @deprecated xx.x
	 *
	 * @param string $sep         Separator used in the title.
	 * @param string $seplocation Whether the separator should be left or right.
	 * @param string $title       The title to append the title_part to.
	 * @param string $title_part  The part to append to the title.
	 *
	 * @return string
	 */
	public function add_to_title( $sep, $seplocation, $title, $title_part ) {
		_deprecated_function( __METHOD__, 'WPSEO xx.x' );

		return '';
	}

	/**
	 * Function used when title needs to be force overridden.
	 *
	 * @codeCoverageIgnore
	 *
	 * @deprecated xx.x
	 *
	 * @return string
	 */
	public function force_wp_title() {
		_deprecated_function( __METHOD__, 'WPSEO xx.x' );

		return '';
	}

	/**
	 * Outputs the meta description element or returns the description text.
	 *
	 * @codeCoverageIgnore
	 *
	 * @deprecated xx.x
	 *
	 * @param bool $echo Echo or return output flag.
	 *
	 * @return string
	 */
	public function metadesc( $echo = true ) {
		_deprecated_function( __METHOD__, 'WPSEO xx.x' );

		return '';
	}

	/**
	 * Override Woo's title with our own.
	 *
	 * @codeCoverageIgnore
	 *
	 * @deprecated xx.x
	 *
	 * @param string $title Title string.
	 *
	 * @return string
	 */
	public function fix_woo_title( $title ) {
		_deprecated_function( __METHOD__, 'WPSEO xx.x' );

		return '';
	}

	/**
	 * Adds 'prev' and 'next' links to archives.
	 *
	 * @codeCoverageIgnore
	 *
	 * @deprecated xx.x
	 *
	 * @link  http://googlewebmastercentral.blogspot.com/2011/09/pagination-with-relnext-and-relprev.html
	 * @since 1.0.3
	 */
	public function adjacent_rel_links() {
		_deprecated_function( __METHOD__, 'WPSEO xx.x' );
	}

	/**
	 * This function normally outputs the canonical but is also used in other places to retrieve
	 * the canonical URL for the current page.
	 *
	 * @codeCoverageIgnore
	 *
	 * @deprecated xx.x
	 *
	 * @param bool $echo        Whether or not to output the canonical element.
	 * @param bool $un_paged    Whether or not to return the canonical with or without pagination added to the URL.
	 * @param bool $no_override Whether or not to return a manually overridden canonical.
	 *
	 * @return string $canonical
	 */
	public function canonical( $echo = true, $un_paged = false, $no_override = false ) {
		_deprecated_function( __METHOD__, 'WPSEO xx.x' );

		return '';
	}


	/**
	 * Initialize the functions that only need to run on the frontpage.
	 *
	 * @codeCoverageIgnore
	 *
	 * @deprecated xx.x
	 */
	public function front_page_specific_init() {
		_deprecated_function( __METHOD__, 'WPSEO xx.x' );
	}

	/**
	 * Output Webmaster Tools authentication strings.
	 *
	 * @codeCoverageIgnore
	 *
	 * @deprecated xx.x
	 */
	public function webmaster_tools_authentication() {
		_deprecated_function( __METHOD__, 'WPSEO xx.x' );
	}

	/**
<<<<<<< HEAD
	 * When certain archives are disabled, this redirects those to the homepage.
=======
	 * Replaces the possible RSS variables with their actual values.
>>>>>>> 36c486a3
	 *
	 * @codeCoverageIgnore
	 *
	 * @deprecated xx.x
	 *
<<<<<<< HEAD
	 * @return boolean False when no redirect was triggered.
	 */
	public function archive_redirect() {
		_deprecated_function( __METHOD__, 'WPSEO xx.x' );

		return false;
	}

	/**
	 * Based on the redirect meta value, this function determines whether it should redirect the current post / page.
=======
	 * @param string $content The RSS content that should have the variables replaced.
	 *
	 * @return string
	 */
	public function rss_replace_vars( $content ) {
		_deprecated_function( __METHOD__, 'WPSEO xx.x' );

		return $content;
	}

	/**
	 * Adds the RSS footer (or header) to the full RSS feed item.
>>>>>>> 36c486a3
	 *
	 * @codeCoverageIgnore
	 *
	 * @deprecated xx.x
	 *
<<<<<<< HEAD
	 * @return boolean
	 */
	public function page_redirect() {
		_deprecated_function( __METHOD__, 'WPSEO xx.x' );

		return false;
	}

	/**
	 * If the option to disable attachment URLs is checked, this performs the redirect to the attachment.
=======
	 * @param string $content Feed item content.
	 *
	 * @return string
	 */
	public function embed_rssfooter( $content ) {
		_deprecated_function( __METHOD__, 'WPSEO xx.x' );

		return $content;
	}

	/**
	 * Adds the RSS footer (or header) to the excerpt RSS feed item.
>>>>>>> 36c486a3
	 *
	 * @codeCoverageIgnore
	 *
	 * @deprecated xx.x
	 *
<<<<<<< HEAD
	 * @return bool Returns success status.
	 */
	public function attachment_redirect() {
		_deprecated_function( __METHOD__, 'WPSEO xx.x' );

		return false;
	}

	/**
	 * Performs the redirect from the attachment page to the image file itself.
=======
	 * @param string $content Feed item excerpt.
	 *
	 * @return string
	 */
	public function embed_rssfooter_excerpt( $content ) {
		_deprecated_function( __METHOD__, 'WPSEO xx.x' );

		return $content;
	}

	/**
	 * Adds the RSS footer and/or header to an RSS feed item.
>>>>>>> 36c486a3
	 *
	 * @codeCoverageIgnore
	 *
	 * @deprecated xx.x
	 *
<<<<<<< HEAD
	 * @param string $attachment_url The attachment image url.
	 *
	 * @return void
	 */
	public function do_attachment_redirect( $attachment_url ) {
		_deprecated_function( __METHOD__, 'WPSEO xx.x' );
	}

	/**
	 * Wraps wp_safe_redirect to allow testing for redirects.
	 *
	 * @codeCoverageIgnore
	 *
	 * @deprecated xx.x
	 *
	 * @param string $location The path to redirect to.
	 * @param int    $status   Status code to use.
	 */
	public function redirect( $location, $status = 302 ) {
		_deprecated_function( __METHOD__, 'WPSEO xx.x' );
=======
	 * @since 1.4.14
	 *
	 * @param string $content Feed item content.
	 * @param string $context Feed item context, either 'excerpt' or 'full'.
	 *
	 * @return string
	 */
	public function embed_rss( $content, $context = 'full' ) {
		_deprecated_function( __METHOD__, 'WPSEO xx.x' );

		return $content;
>>>>>>> 36c486a3
	}
}<|MERGE_RESOLUTION|>--- conflicted
+++ resolved
@@ -52,19 +52,6 @@
 
 		// Add support for shortcodes to category descriptions.
 		add_filter( 'category_description', array( $this, 'custom_category_descriptions_add_shortcode_support' ) );
-
-<<<<<<< HEAD
-		add_filter( 'the_content_feed', array( $this, 'embed_rssfooter' ) );
-		add_filter( 'the_excerpt_rss', array( $this, 'embed_rssfooter_excerpt' ) );
-=======
-		if ( WPSEO_Options::get( 'disable-date', false )
-			|| WPSEO_Options::get( 'disable-author', false )
-			|| WPSEO_Options::get( 'disable-post_format', false )
-		) {
-			add_action( 'wp', array( $this, 'archive_redirect' ) );
-		}
-		add_action( 'template_redirect', array( $this, 'attachment_redirect' ), 1 );
->>>>>>> 36c486a3
 
 		// For WordPress functions below 4.4.
 		if ( WPSEO_Options::get( 'forcerewritetitle', false ) && ! current_theme_supports( 'title-tag' ) ) {
@@ -181,180 +168,6 @@
 	}
 
 	/**
-<<<<<<< HEAD
-	 * Replaces the possible RSS variables with their actual values.
-	 *
-	 * @param string $content The RSS content that should have the variables replaced.
-	 *
-	 * @return string
-	 */
-	public function rss_replace_vars( $content ) {
-		global $post;
-
-		/**
-		 * Allow the developer to determine whether or not to follow the links in the bits Yoast SEO adds to the RSS feed, defaults to true.
-		 *
-		 * @api   bool $unsigned Whether or not to follow the links in RSS feed, defaults to true.
-		 *
-		 * @since 1.4.20
-		 */
-		$no_follow      = apply_filters( 'nofollow_rss_links', true );
-		$no_follow_attr = '';
-		if ( $no_follow === true ) {
-			$no_follow_attr = 'rel="nofollow" ';
-		}
-
-		$author_link = '';
-		if ( is_object( $post ) ) {
-			$author_link = '<a ' . $no_follow_attr . 'href="' . esc_url( get_author_posts_url( $post->post_author ) ) . '">' . esc_html( get_the_author() ) . '</a>';
-		}
-
-		$post_link      = '<a ' . $no_follow_attr . 'href="' . esc_url( get_permalink() ) . '">' . esc_html( get_the_title() ) . '</a>';
-		$blog_link      = '<a ' . $no_follow_attr . 'href="' . esc_url( get_bloginfo( 'url' ) ) . '">' . esc_html( get_bloginfo( 'name' ) ) . '</a>';
-		$blog_desc_link = '<a ' . $no_follow_attr . 'href="' . esc_url( get_bloginfo( 'url' ) ) . '">' . esc_html( get_bloginfo( 'name' ) ) . ' - ' . esc_html( get_bloginfo( 'description' ) ) . '</a>';
-
-		$content = stripslashes( trim( $content ) );
-		$content = str_replace( '%%AUTHORLINK%%', $author_link, $content );
-		$content = str_replace( '%%POSTLINK%%', $post_link, $content );
-		$content = str_replace( '%%BLOGLINK%%', $blog_link, $content );
-		$content = str_replace( '%%BLOGDESCLINK%%', $blog_desc_link, $content );
-
-		return $content;
-	}
-
-	/**
-	 * Adds the RSS footer (or header) to the full RSS feed item.
-	 *
-	 * @param string $content Feed item content.
-	 *
-	 * @return string
-	 */
-	public function embed_rssfooter( $content ) {
-		return $this->embed_rss( $content, 'full' );
-	}
-
-	/**
-	 * Adds the RSS footer (or header) to the excerpt RSS feed item.
-	 *
-	 * @param string $content Feed item excerpt.
-	 *
-	 * @return string
-	 */
-	public function embed_rssfooter_excerpt( $content ) {
-		return $this->embed_rss( $content, 'excerpt' );
-	}
-
-	/**
-	 * Adds the RSS footer and/or header to an RSS feed item.
-	 *
-	 * @since 1.4.14
-	 *
-	 * @param string $content Feed item content.
-	 * @param string $context Feed item context, either 'excerpt' or 'full'.
-	 *
-	 * @return string
-	 */
-	public function embed_rss( $content, $context = 'full' ) {
-
-		/**
-		 * Filter: 'wpseo_include_rss_footer' - Allow the RSS footer to be dynamically shown/hidden.
-		 *
-		 * @api boolean $show_embed Indicates if the RSS footer should be shown or not.
-		 *
-		 * @param string $context The context of the RSS content - 'full' or 'excerpt'.
-		 */
-		if ( ! apply_filters( 'wpseo_include_rss_footer', true, $context ) ) {
-			return $content;
-		}
-
-		if ( is_feed() ) {
-			$before = '';
-			$after  = '';
-
-			if ( WPSEO_Options::get( 'rssbefore', '' ) !== '' ) {
-				$before = wpautop( $this->rss_replace_vars( WPSEO_Options::get( 'rssbefore' ) ) );
-			}
-			if ( WPSEO_Options::get( 'rssafter', '' ) !== '' ) {
-				$after = wpautop( $this->rss_replace_vars( WPSEO_Options::get( 'rssafter' ) ) );
-			}
-			if ( $before !== '' || $after !== '' ) {
-				if ( ( isset( $context ) && $context === 'excerpt' ) && trim( $content ) !== '' ) {
-					$content = wpautop( $content );
-				}
-				$content = $before . $content . $after;
-			}
-		}
-
-		return $content;
-=======
-	 * When certain archives are disabled, this redirects those to the homepage.
-	 *
-	 * @return boolean False when no redirect was triggered.
-	 */
-	public function archive_redirect() {
-		global $wp_query;
-
-		if (
-			( WPSEO_Options::get( 'disable-date', false ) && $wp_query->is_date ) ||
-			( WPSEO_Options::get( 'disable-author', false ) && $wp_query->is_author ) ||
-			( WPSEO_Options::get( 'disable-post_format', false ) && $wp_query->is_tax( 'post_format' ) )
-		) {
-			$this->redirect( get_bloginfo( 'url' ), 301 );
-
-			return true;
-		}
-
-		return false;
-	}
-
-	/**
-	 * If the option to disable attachment URLs is checked, this performs the redirect to the attachment.
-	 *
-	 * @return bool Returns succes status.
-	 */
-	public function attachment_redirect() {
-		if ( WPSEO_Options::get( 'disable-attachment', false ) === false ) {
-			return false;
-		}
-		if ( ! is_attachment() ) {
-			return false;
-		}
-
-		/**
-		 * Allow the developer to change the target redirection URL for attachments.
-		 *
-		 * @api   string $attachment_url The attachment URL for the queried object.
-		 * @api   object $queried_object The queried object.
-		 *
-		 * @since 7.5.3
-		 */
-		$url = apply_filters( 'wpseo_attachment_redirect_url', wp_get_attachment_url( get_queried_object_id() ), get_queried_object() );
-
-
-		if ( ! empty( $url ) ) {
-			$this->do_attachment_redirect( $url );
-
-			return true;
-		}
-
-		return false;
-	}
-
-	/**
-	 * Performs the redirect from the attachment page to the image file itself.
-	 *
-	 * @param string $attachment_url The attachment image url.
-	 *
-	 * @return void
-	 */
-	public function do_attachment_redirect( $attachment_url ) {
-		header( 'X-Redirect-By: Yoast SEO' );
-		wp_redirect( $attachment_url, 301, 'Yoast SEO' );
-		exit;
->>>>>>> 36c486a3
-	}
-
-	/**
 	 * Used in the force rewrite functionality this retrieves the output, replaces the title with the proper SEO
 	 * title and then flushes the output.
 	 */
@@ -972,17 +785,12 @@
 	}
 
 	/**
-<<<<<<< HEAD
 	 * When certain archives are disabled, this redirects those to the homepage.
-=======
-	 * Replaces the possible RSS variables with their actual values.
->>>>>>> 36c486a3
-	 *
-	 * @codeCoverageIgnore
-	 *
-	 * @deprecated xx.x
-	 *
-<<<<<<< HEAD
+	 *
+	 * @codeCoverageIgnore
+	 *
+	 * @deprecated xx.x
+	 *
 	 * @return boolean False when no redirect was triggered.
 	 */
 	public function archive_redirect() {
@@ -993,26 +801,11 @@
 
 	/**
 	 * Based on the redirect meta value, this function determines whether it should redirect the current post / page.
-=======
-	 * @param string $content The RSS content that should have the variables replaced.
-	 *
-	 * @return string
-	 */
-	public function rss_replace_vars( $content ) {
-		_deprecated_function( __METHOD__, 'WPSEO xx.x' );
-
-		return $content;
-	}
-
-	/**
-	 * Adds the RSS footer (or header) to the full RSS feed item.
->>>>>>> 36c486a3
-	 *
-	 * @codeCoverageIgnore
-	 *
-	 * @deprecated xx.x
-	 *
-<<<<<<< HEAD
+	 *
+	 * @codeCoverageIgnore
+	 *
+	 * @deprecated xx.x
+	 *
 	 * @return boolean
 	 */
 	public function page_redirect() {
@@ -1023,26 +816,11 @@
 
 	/**
 	 * If the option to disable attachment URLs is checked, this performs the redirect to the attachment.
-=======
-	 * @param string $content Feed item content.
-	 *
-	 * @return string
-	 */
-	public function embed_rssfooter( $content ) {
-		_deprecated_function( __METHOD__, 'WPSEO xx.x' );
-
-		return $content;
-	}
-
-	/**
-	 * Adds the RSS footer (or header) to the excerpt RSS feed item.
->>>>>>> 36c486a3
-	 *
-	 * @codeCoverageIgnore
-	 *
-	 * @deprecated xx.x
-	 *
-<<<<<<< HEAD
+	 *
+	 * @codeCoverageIgnore
+	 *
+	 * @deprecated xx.x
+	 *
 	 * @return bool Returns success status.
 	 */
 	public function attachment_redirect() {
@@ -1053,26 +831,11 @@
 
 	/**
 	 * Performs the redirect from the attachment page to the image file itself.
-=======
-	 * @param string $content Feed item excerpt.
-	 *
-	 * @return string
-	 */
-	public function embed_rssfooter_excerpt( $content ) {
-		_deprecated_function( __METHOD__, 'WPSEO xx.x' );
-
-		return $content;
-	}
-
-	/**
-	 * Adds the RSS footer and/or header to an RSS feed item.
->>>>>>> 36c486a3
-	 *
-	 * @codeCoverageIgnore
-	 *
-	 * @deprecated xx.x
-	 *
-<<<<<<< HEAD
+	 *
+	 * @codeCoverageIgnore
+	 *
+	 * @deprecated xx.x
+	 *
 	 * @param string $attachment_url The attachment image url.
 	 *
 	 * @return void
@@ -1093,7 +856,66 @@
 	 */
 	public function redirect( $location, $status = 302 ) {
 		_deprecated_function( __METHOD__, 'WPSEO xx.x' );
-=======
+	}
+
+	/**
+	 * Replaces the possible RSS variables with their actual values.
+	 *
+	 * @codeCoverageIgnore
+	 *
+	 * @deprecated xx.x
+	 *
+	 * @param string $content The RSS content that should have the variables replaced.
+	 *
+	 * @return string
+	 */
+	public function rss_replace_vars( $content ) {
+		_deprecated_function( __METHOD__, 'WPSEO xx.x' );
+
+		return $content;
+	}
+
+	/**
+	 * Adds the RSS footer (or header) to the full RSS feed item.
+	 *
+	 * @codeCoverageIgnore
+	 *
+	 * @deprecated xx.x
+	 *
+	 * @param string $content Feed item content.
+	 *
+	 * @return string
+	 */
+	public function embed_rssfooter( $content ) {
+		_deprecated_function( __METHOD__, 'WPSEO xx.x' );
+
+		return $content;
+	}
+
+	/**
+	 * Adds the RSS footer (or header) to the excerpt RSS feed item.
+	 *
+	 * @codeCoverageIgnore
+	 *
+	 * @deprecated xx.x
+	 *
+	 * @param string $content Feed item excerpt.
+	 *
+	 * @return string
+	 */
+	public function embed_rssfooter_excerpt( $content ) {
+		_deprecated_function( __METHOD__, 'WPSEO xx.x' );
+
+		return $content;
+	}
+
+	/**
+	 * Adds the RSS footer and/or header to an RSS feed item.
+	 *
+	 * @codeCoverageIgnore
+	 *
+	 * @deprecated xx.x
+	 *
 	 * @since 1.4.14
 	 *
 	 * @param string $content Feed item content.
@@ -1105,6 +927,5 @@
 		_deprecated_function( __METHOD__, 'WPSEO xx.x' );
 
 		return $content;
->>>>>>> 36c486a3
 	}
 }