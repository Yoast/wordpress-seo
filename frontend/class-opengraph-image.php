<?php
/**
 * WPSEO plugin file.
 *
 * @package WPSEO\Frontend
 */

/**
 * Class WPSEO_OpenGraph_Image
 */
class WPSEO_OpenGraph_Image {
	/**
	 * Holds the images that have been put out as OG image.
	 *
	 * @var array
	 */
	protected $images = array();

	/**
	 * Holds the WPSEO_OpenGraph instance, so we can call og_tag.
	 *
	 * @var WPSEO_OpenGraph
	 */
	private $opengraph;

	/**
	 * Image tags that we output for each image.
	 *
	 * @var array
	 */
	private $image_tags = array(
		'width'     => 'width',
		'height'    => 'height',
		'alt'       => 'alt',
		'mime-type' => 'type',
	);

	/**
	 * The parameters we have for Facebook images.
	 *
	 * @var array
	 */
	private $image_params = array(
		'min_width'  => 200,
		'max_width'  => 2000,
		'min_height' => 200,
		'max_height' => 2000,
		'min_ratio'  => 1,
		'max_ratio'  => 3,
	);

	/**
	 * Image types that are supported by OpenGraph.
	 *
	 * @var array
	 */
	private $valid_image_types = array( 'image/jpeg', 'image/gif', 'image/png' );

	/**
	 * Image extensions that are supported by OpenGraph.
	 *
	 * @var array
	 */
	private $valid_image_extensions = array( 'jpeg', 'jpg', 'gif', 'png' );

	/**
	 * Constructor.
	 *
	 * @param null|string     $image     Optional. The Image to use.
	 * @param WPSEO_OpenGraph $opengraph Optional. The OpenGraph object.
	 */
	public function __construct( $image = null, WPSEO_OpenGraph $opengraph = null ) {
		if ( $opengraph === null ) {
			global $wpseo_og;

			// Use the global if available.
			if ( empty( $wpseo_og ) ) {
				$wpseo_og = new WPSEO_OpenGraph();
			}

			$opengraph = $wpseo_og;
		}

		$this->opengraph = $opengraph;

		if ( ! empty( $image ) && is_string( $image ) ) {
			$this->add_image_by_url( $image );
		}

		$this->set_images();
	}

	/**
	 * Outputs the images.
	 */
	public function show() {
		foreach ( $this->get_images() as $image => $image_meta ) {
			$this->og_image_tag( $image );
			$this->show_image_meta( $image_meta );
		}
	}

	/**
	 * Output the image metadata.
	 *
	 * @param array $image_meta Image meta data to output.
	 *
	 * @return void
	 */
	private function show_image_meta( $image_meta ) {
		foreach ( $this->image_tags as $key => $value ) {
			if ( ! empty( $image_meta[ $key ] ) ) {
				$this->opengraph->og_tag( 'og:image:' . $key, $image_meta[ $key ] );
			}
		}
	}

	/**
	 * Outputs an image tag based on whether it's https or not.
	 *
	 * @param string $image_url The image URL.
	 *
	 * @return void
	 */
	private function og_image_tag( $image_url ) {
		$this->opengraph->og_tag( 'og:image', esc_url( $image_url ) );

		// Add secure URL if detected. Not all services implement this, so the regular one also needs to be rendered.
		if ( strpos( $image_url, 'https://' ) === 0 ) {
			$this->opengraph->og_tag( 'og:image:secure_url', esc_url( $image_url ) );
		}
	}

	/**
	 * Return the images array.
	 *
	 * @return array
	 */
	public function get_images() {
		return $this->images;
	}

	/**
	 * Check whether we have images or not.
	 *
	 * @return bool True if we have images, false if we don't.
	 */
	public function has_images() {
		return ! empty( $this->images );
	}

	/**
	 * Display an OpenGraph image tag.
	 *
	 * @param array $attachment Attachment array.
	 *
	 * @return void
	 */
	public function add_image( $attachment ) {
		 // In the past `add_image` accepted an image url, so leave this for backwards compatibility.
		if ( is_string( $attachment ) ) {
			$attachment = array( 'url' => $attachment );
		}

		// If the URL ends in `.svg`, we need to return.
		if ( ! $this->is_valid_image_url( $attachment['url'] ) ) {
			return;
		}

		/**
		 * Filter: 'wpseo_opengraph_image' - Allow changing the OpenGraph image.
		 *
		 * @api string - The URL of the OpenGraph image.
		 */
		$image_url = trim( apply_filters( 'wpseo_opengraph_image', $attachment['url'] ) );
		if ( empty( $image_url ) ) {
			return;
		}

		if ( WPSEO_Utils::is_url_relative( $image_url ) === true ) {
			$image_url = WPSEO_Image_Utils::get_relative_path( $image_url );
		}

		if ( array_key_exists( $image_url, $this->images ) ) {
			return;
		}

		$this->images[ $image_url ] = $attachment;
	}

	/**
	 * If the frontpage image exists, call add_image.
	 */
	private function set_front_page_image() {
		// If no frontpage image is found, don't add anything.
		if ( WPSEO_Options::get( 'og_frontpage_image', '' ) === '' ) {
			return;
		}

		$this->add_image_by_url( WPSEO_Options::get( 'og_frontpage_image' ) );
	}

	/**
	 * Get the images of the posts page.
	 *
	 * @return void
	 */
	private function set_posts_page_image() {
		$post_id = get_option( 'page_for_posts' );

		$this->set_image_post_meta( $post_id );
		if ( $this->has_images() ) {
			return;
		}

		$this->set_featured_image( $post_id );
	}

	/**
	 * Get the images of the singular post.
	 *
	 * @param null|int $post_id The post id to get the images for.
	 *
	 * @return void
	 */
	private function set_singular_image( $post_id = null ) {
		if ( $post_id === null ) {
			$post_id = get_queried_object_id();
		}

		$this->set_image_post_meta( $post_id );
		if ( $this->has_images() ) {
			return;
		}

		$this->set_featured_image( $post_id );
		if ( $this->has_images() ) {
			return;
		}

		$this->add_content_images( get_post( $post_id ) );
	}

	/**
	 * Get default image and call add_image.
	 */
	private function maybe_set_default_image() {
		if ( ! $this->has_images() && WPSEO_Options::get( 'og_default_image', '' ) !== '' ) {
			$this->add_image_by_url( WPSEO_Options::get( 'og_default_image' ) );
		}
	}

	/**
	 * If opengraph-image is set, call add_image and return true.
	 *
	 * @param int $post_id Optional post ID to use.
	 */
	private function set_image_post_meta( $post_id = 0 ) {
		$image_url = WPSEO_Meta::get_value( 'opengraph-image', $post_id );
		$this->add_image_by_url( $image_url );
	}

	/**
	 * Check if taxonomy has an image and add this image.
	 */
	private function set_taxonomy_image() {
		$image_url = WPSEO_Taxonomy_Meta::get_meta_without_term( 'opengraph-image' );
		$this->add_image_by_url( $image_url );
	}

	/**
	 * If there is a featured image, check image size. If image size is correct, call add_image and return true.
	 *
	 * @param int $post_id The post ID.
	 *
	 * @return void
	 */
	private function set_featured_image( $post_id ) {
		if ( has_post_thumbnail( $post_id ) ) {
			$attachment_id = get_post_thumbnail_id( $post_id );
			$this->add_image_by_id( $attachment_id );
		}
	}

	/**
	 * If this is an attachment page, call add_image with the attachment.
	 *
	 * @return void
	 */
	private function set_attachment_page_image() {
		$post_id = get_queried_object_id();
		if ( wp_attachment_is_image( $post_id ) ) {
			$this->add_image_by_id( $post_id );
		}
	}

	/**
	 * Retrieve images from the post content.
	 *
	 * @param object $post The post object.
	 *
	 * @return void
	 */
	private function add_content_images( $post ) {
		$image_finder = new WPSEO_Content_Images();
		$images       = $image_finder->get_images( $post->ID, $post );

		if ( ! is_array( $images ) || $images === array() ) {
			return;
		}

		foreach ( $images as $image_url => $attachment_id ) {
			if ( $attachment_id !== 0 ) {
				$this->add_image_by_id( $attachment_id );
			}

			if ( $attachment_id === 0 ) {
				$this->add_image_by_url( $image_url );
			}
		}
	}

	/**
	 * Adds an image based on a given URL, and attempts to be smart about it.
	 *
	 * @param string $url The given URL.
	 *
	 * @return void
	 */
	protected function add_image_by_url( $url ) {
		if ( empty( $url ) ) {
			return;
		}

		$attachment_id = WPSEO_Image_Utils::get_attachment_by_url( $url );
		if ( $attachment_id > 0 ) {
			$this->add_image_by_id( $attachment_id );
			return;
		}

		$this->add_image( array( 'url' => $url ) );
	}

	/**
	 * Returns the overridden image size if it has been overridden.
	 *
	 * @return null|string The overridden image size or null.
	 */
	protected function get_overridden_image_size() {
		/**
		 * Filter: 'wpseo_opengraph_image_size' - Allow overriding the image size used
		 * for OpenGraph sharing. If this filter is used, the defined size will always be
		 * used for the og:image. The image will still be rejected if it is too small.
		 *
		 * Only use this filter if you manually want to determine the best image size
		 * for the `og:image` tag.
		 *
		 * Use the `wpseo_image_sizes` filter if you want to use our logic. That filter
		 * can be used to add an image size that needs to be taken into consideration
		 * within our own logic
		 *
		 * @api string $size Size string.
		 */
		return apply_filters( 'wpseo_opengraph_image_size', null );
	}

	/**
	 * Determines if the OpenGraph image size should overridden.
	 *
	 * @return bool Whether the size should be overridden.
	 */
	protected function is_size_overridden() {
		return $this->get_overridden_image_size() !== null;
	}

	/**
	 * Adds the possibility to short-circuit all the optimal variation logic with
	 * your own size.
	 *
	 * @param int $attachment_id The attachment ID that is used.
	 *
	 * @return void
	 */
	protected function get_overridden_image( $attachment_id ) {
		$attachment = WPSEO_Image_Utils::get_image( $attachment_id, $this->get_overridden_image_size() );

		if ( $attachment ) {
			$this->add_image( $attachment );
		}
	}

	/**
	 * Adds an image to the list by attachment ID.
	 *
	 * @param int $attachment_id The attachment ID to add.
	 *
	 * @return void
	 */
	protected function add_image_by_id( $attachment_id ) {
<<<<<<< HEAD
		if ( ! $this->is_valid_attachment( $attachment_id ) ) {
=======
		if ( $this->is_size_overridden() ) {
			$this->get_overridden_image( $attachment_id );
>>>>>>> ed07f5e3
			return;
		}

		if ( ! WPSEO_Image_Utils::has_usable_dimensions( $attachment_id, $this->image_params ) ) {
			return;
		}

		$attachment = WPSEO_Image_Utils::get_optimal_variation( $attachment_id );

		if ( $attachment ) {
			$this->add_image( $attachment );
		}
	}

	/**
	 * Sets the images based on the page type.
	 */
	private function set_images() {
		/**
		 * Filter: wpseo_add_opengraph_images - Allow developers to add images to the OpenGraph tags.
		 *
		 * @api WPSEO_OpenGraph_Image The current object.
		 */
		do_action( 'wpseo_add_opengraph_images', $this );

		switch ( true ) {
			case is_front_page():
				$this->set_front_page_image();
				break;
			case is_home():
				$this->set_posts_page_image();
				break;
			case is_attachment():
				$this->set_attachment_page_image();
				break;
			case is_singular():
				$this->set_singular_image();
				break;
			case is_category():
			case is_tag():
			case is_tax():
				$this->set_taxonomy_image();
		}

		/**
		 * Filter: wpseo_add_opengraph_additional_images - Allows to add additional images to the OpenGraph tags.
		 *
		 * @api WPSEO_OpenGraph_Image The current object.
		 */
		do_action( 'wpseo_add_opengraph_additional_images', $this );

		$this->maybe_set_default_image();
	}

	/**
	 * Determines whether or not the wanted attachment is considered valid.
	 *
	 * @param int $attachment_id The attachment ID to get the attachment by.
	 *
	 * @return bool Whether or not the attachment is valid.
	 */
	protected function is_valid_attachment( $attachment_id ) {
		$attachment = get_post_mime_type( $attachment_id );

		if ( $attachment === false ) {
			return false;
		}

		return $this->is_valid_image_type( $attachment );
	}

	/**
	 * Determines whether the passed mime type is a valid image type.
	 *
	 * @param string $mime_type The detected mime type.
	 *
	 * @return bool Whether or not the attachment is a valid image type.
	 */
	protected function is_valid_image_type( $mime_type ) {
		return in_array( $mime_type, $this->valid_image_types, true );
	}

	/**
	 * Determines whether the passed URL is considered valid.
	 *
	 * @param string $url The URL to check.
	 *
	 * @return bool Whether or not the URL is a valid image.
	 */
	protected function is_valid_image_url( $url ) {
		if ( ! is_string( $url ) ) {
			return false;
		}

		$image_extension = $this->get_extension_from_url( $url );

		return in_array( $image_extension, $this->valid_image_extensions, true );
	}

	/**
	 * Gets the image path from the passed URL.
	 *
	 * @param string $url The URL to get the path from.
	 *
	 * @return string The path of the image URL. Returns an empty string if URL parsing fails.
	 */
	protected function get_image_url_path( $url ) {
		$parsed_url = wp_parse_url( $url );

		if ( $parsed_url === false ) {
			return '';
		}

		return $parsed_url['path'];
	}

	/**
	 * Determines the file extension of the passed URL.
	 *
	 * @param string $url The URL.
	 *
	 * @return string The extension.
	 */
	protected function get_extension_from_url( $url ) {
		$extension = '';
		$path = $this->get_image_url_path( $url );

		if ( $path === '' ) {
			return $extension;
		}

		$parts = explode( '.', $path );

		if ( ! empty( $parts ) ) {
			$extension = end( $parts );
		}

		return $extension;
	}
}<|MERGE_RESOLUTION|>--- conflicted
+++ resolved
@@ -397,12 +397,12 @@
 	 * @return void
 	 */
 	protected function add_image_by_id( $attachment_id ) {
-<<<<<<< HEAD
 		if ( ! $this->is_valid_attachment( $attachment_id ) ) {
-=======
+			return;
+		}
+
 		if ( $this->is_size_overridden() ) {
 			$this->get_overridden_image( $attachment_id );
->>>>>>> ed07f5e3
 			return;
 		}
 
