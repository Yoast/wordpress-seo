--- conflicted
+++ resolved
@@ -499,50 +499,6 @@
 		}
 	}
 
-<<<<<<< HEAD
-=======
-		if ( is_singular() ) {
-			$ogimg = WPSEO_Meta::get_value( 'opengraph-image' );
-			if ( $ogimg !== '' ) {
-				$this->image_output( $ogimg );
-
-				return;
-			}
-
-			if ( function_exists( 'has_post_thumbnail' ) && has_post_thumbnail( $post->ID ) ) {
-				/**
-				 * Filter: 'wpseo_opengraph_image_size' - Allow changing the image size used for OpenGraph sharing
-				 *
-				 * @api string $unsigned Size string
-				 */
-				$thumb = wp_get_attachment_image_src( get_post_thumbnail_id( $post->ID ), apply_filters( 'wpseo_opengraph_image_size', 'original' ) );
-				$this->image_output( $thumb[0] );
-
-				return;
-			}
-
-			/**
-			 * Filter: 'wpseo_pre_analysis_post_content' - Allow filtering the content before analysis
-			 *
-			 * @api string $post_content The Post content string
-			 *
-			 * @param object $post The post object.
-			 */
-			$content = apply_filters( 'wpseo_pre_analysis_post_content', $post->post_content, $post );
-
-			if ( preg_match_all( '`<img [^>]+>`', $content, $matches ) ) {
-				foreach ( $matches[0] as $img ) {
-					if ( preg_match( '`src=(["\'])(.*?)\1`', $img, $match ) ) {
-						$this->image_output( $match[2] );
-					}
-					unset( $match );
-				}
-			}
-			unset( $img, $matches );
-		}
->>>>>>> f31bdd06
-
-
 	/**
 	 * Output the OpenGraph description, specific OG description first, if not, grab the meta description.
 	 *
@@ -554,16 +510,12 @@
 		$ogdesc = '';
 
 		if ( is_front_page() ) {
-<<<<<<< HEAD
-			$ogdesc = ( isset( $this->options['og_frontpage_desc'] ) && $this->options['og_frontpage_desc'] !== '' ) ? $this->options['og_frontpage_desc'] : WPSEO_Frontend::get_instance()->metadesc( false );
-=======
-			if ( $this->options['og_frontpage_desc'] !== '' ) {
+			if ( isset( $this->options['og_frontpage_desc'] ) && $this->options['og_frontpage_desc'] !== '' ) {
 				$ogdesc = wpseo_replace_vars( $this->options['og_frontpage_desc'], null );
 			}
 			else {
 				$ogdesc = WPSEO_Frontend::get_instance()->metadesc( false );
 			}
->>>>>>> f31bdd06
 		}
 
 		if ( is_singular() ) {
