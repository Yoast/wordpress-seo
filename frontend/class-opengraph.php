--- conflicted
+++ resolved
@@ -144,13 +144,8 @@
 	 * @return string $title
 	 */
 	public function og_title( $echo = true ) {
-<<<<<<< HEAD
-		$title = $this->title( '' );
-		$title = apply_filters( 'wpseo_opengraph_title', $title );
-=======
 		$title = apply_filters( 'wpseo_opengraph_title', $this->title( '' ) );
 
->>>>>>> f0ddd6b9
 		if ( $echo !== false )
 			echo "<meta property='og:title' content='" . esc_attr( $title ) . "'/>\n";
 		else
