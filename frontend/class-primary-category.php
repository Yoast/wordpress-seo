<?php
/**
 * @package WPSEO\Frontend
 */

/**
 * Adds customizations to the front end for the primary category
 */
class WPSEO_Frontend_Primary_Category {

	/**
	 * Registers the hooks necessary for correct primary category behaviour.
	 */
	public function register_hooks() {
<<<<<<< HEAD
		add_filter( 'post_link_category', array( $this, 'post_link_category', 10, 3 ) );
=======
		add_filter( 'post_link_category', array( $this, 'post_link_category' ) , 10, 3 );
>>>>>>> efd95bd5
	}

	/**
	 * Filters post_link_category to change the category to the chosen category by the user
	 *
	 * @param stdClass $category The category that is now used for the post link.
<<<<<<< HEAD
	 * @param array    $categories This parameter is not used.
=======
	 * @param array    $categories The dummy.
>>>>>>> efd95bd5
	 * @param WP_Post  $post The post in question.
	 *
	 * @return array|null|object|WP_Error The category we want to use for the post link.
	 */
	public function post_link_category( $category, $categories, $post ) {
		$primary_category = $this->get_primary_category( $post );

		if ( false !== $primary_category && $primary_category !== $category->cat_ID ) {
			$category = $this->get_category( $primary_category );
		}

		return $category;
	}

	/**
	 * Get the id of the primary category
	 *
	 * @param WP_Post $post The post in question.
	 *
	 * @return int primary category id
	 */
	protected function get_primary_category( $post ) {
		$primary_term = new WPSEO_Primary_Term( 'category', $post->ID );

		return $primary_term->get_primary_term();
	}

	/**
	 * Wrapper for get category to make mocking easier
	 *
	 * @param int $primary_category id of primary category.
	 *
	 * @return array|null|object|WP_Error
	 */
	protected function get_category( $primary_category ) {
		$category = get_category( $primary_category );

		return $category;
	}
}<|MERGE_RESOLUTION|>--- conflicted
+++ resolved
@@ -12,22 +12,14 @@
 	 * Registers the hooks necessary for correct primary category behaviour.
 	 */
 	public function register_hooks() {
-<<<<<<< HEAD
-		add_filter( 'post_link_category', array( $this, 'post_link_category', 10, 3 ) );
-=======
 		add_filter( 'post_link_category', array( $this, 'post_link_category' ) , 10, 3 );
->>>>>>> efd95bd5
 	}
 
 	/**
 	 * Filters post_link_category to change the category to the chosen category by the user
 	 *
 	 * @param stdClass $category The category that is now used for the post link.
-<<<<<<< HEAD
 	 * @param array    $categories This parameter is not used.
-=======
-	 * @param array    $categories The dummy.
->>>>>>> efd95bd5
 	 * @param WP_Post  $post The post in question.
 	 *
 	 * @return array|null|object|WP_Error The category we want to use for the post link.
