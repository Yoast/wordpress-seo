--- conflicted
+++ resolved
@@ -6,13 +6,6 @@
 /* Internal dependencies */
 import { A11yNotice } from "../composites/Plugin/Shared/components/A11yNotice";
 
-<<<<<<< HEAD
-const messages = {
-	opensInNewTab: __( "(Opens in a new browser tab)" ),
-};
-
-=======
->>>>>>> fd297cba
 /**
  * Makes an anchor component into an outbound link that opens in a new tab.
  *
@@ -38,11 +31,7 @@
 				React.createElement(
 					A11yNotice,
 					null,
-<<<<<<< HEAD
-					messages.opensInNewTab
-=======
 					__( "(Opens in a new browser tab)", "yoast-components" ),
->>>>>>> fd297cba
 				)
 			);
 		}
@@ -53,9 +42,6 @@
 			PropTypes.node,
 		] ),
 	};
-<<<<<<< HEAD
-=======
 
->>>>>>> fd297cba
 	return OutboundLink;
 };