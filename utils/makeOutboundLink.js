--- conflicted
+++ resolved
@@ -44,11 +44,7 @@
 	OutboundLink.propTypes = {
 		children: PropTypes.oneOfType( [
 			PropTypes.string,
-<<<<<<< HEAD
-			PropTypes.node
-=======
 			PropTypes.node,
->>>>>>> bcb4fd72
 		] ),
 		intl: intlShape.isRequired,
 	};
