--- conflicted
+++ resolved
@@ -15,11 +15,7 @@
  * {@internal Nobody should be able to overrule the real version number as this can cause
  *            serious issues with the options, so no if ( ! defined() ).}}
  */
-<<<<<<< HEAD
-define( 'WPSEO_VERSION', '20.0-RC4' );
-=======
 define( 'WPSEO_VERSION', '19.14' );
->>>>>>> 0a162354
 
 
 if ( ! defined( 'WPSEO_PATH' ) ) {
