<?php
/**
 * @package WPSEO\Main
 */

if ( ! function_exists( 'add_filter' ) ) {
	header( 'Status: 403 Forbidden' );
	header( 'HTTP/1.1 403 Forbidden' );
	exit();
}

/**
 * @internal Nobody should be able to overrule the real version number as this can cause serious issues
 * with the options, so no if ( ! defined() )
 */
<<<<<<< HEAD
define( 'WPSEO_VERSION', '3.5.2' );
=======
define( 'WPSEO_VERSION', '3.6' );
>>>>>>> 4f7333e4

if ( ! defined( 'WPSEO_PATH' ) ) {
	define( 'WPSEO_PATH', plugin_dir_path( WPSEO_FILE ) );
}

if ( ! defined( 'WPSEO_BASENAME' ) ) {
	define( 'WPSEO_BASENAME', plugin_basename( WPSEO_FILE ) );
}

/* ***************************** CLASS AUTOLOADING *************************** */

/**
 * Auto load our class files
 *
 * @param string $class Class name.
 *
 * @return void
 */
function wpseo_auto_load( $class ) {
	static $classes = null;

	if ( $classes === null ) {
		$classes = array(
			'wp_list_table'   => ABSPATH . 'wp-admin/includes/class-wp-list-table.php',
			'walker_category' => ABSPATH . 'wp-includes/category-template.php',
			'pclzip'          => ABSPATH . 'wp-admin/includes/class-pclzip.php',
		);
	}

	$cn = strtolower( $class );

	if ( ! class_exists( $class ) && isset( $classes[ $cn ] ) ) {
		require_once( $classes[ $cn ] );
	}
}

if ( file_exists( WPSEO_PATH . '/vendor/autoload_52.php' ) ) {
	require WPSEO_PATH . '/vendor/autoload_52.php';
}
elseif ( ! class_exists( 'WPSEO_Options' ) ) { // Still checking since might be site-level autoload R.
	add_action( 'admin_init', 'yoast_wpseo_missing_autoload', 1 );

	return;
}

if ( function_exists( 'spl_autoload_register' ) ) {
	spl_autoload_register( 'wpseo_auto_load' );
}

/* ********************* DEFINES DEPENDING ON AUTOLOADED CODE ********************* */

/**
 * Defaults to production, for safety
 */
if ( ! defined( 'YOAST_ENVIRONMENT' ) ) {
	define( 'YOAST_ENVIRONMENT', 'production' );
}

/**
 * Only use minified assets when we are in a production environment
 */
if ( ! defined( 'WPSEO_CSSJS_SUFFIX' ) ) {
	define( 'WPSEO_CSSJS_SUFFIX', ( 'development' !== YOAST_ENVIRONMENT ) ? '.min' : '' );
}

/* ***************************** PLUGIN (DE-)ACTIVATION *************************** */

/**
 * Run single site / network-wide activation of the plugin.
 *
 * @param bool $networkwide Whether the plugin is being activated network-wide.
 */
function wpseo_activate( $networkwide = false ) {
	if ( ! is_multisite() || ! $networkwide ) {
		_wpseo_activate();
	}
	else {
		/* Multi-site network activation - activate the plugin for all blogs */
		wpseo_network_activate_deactivate( true );
	}
}

/**
 * Run single site / network-wide de-activation of the plugin.
 *
 * @param bool $networkwide Whether the plugin is being de-activated network-wide.
 */
function wpseo_deactivate( $networkwide = false ) {
	if ( ! is_multisite() || ! $networkwide ) {
		_wpseo_deactivate();
	}
	else {
		/* Multi-site network activation - de-activate the plugin for all blogs */
		wpseo_network_activate_deactivate( false );
	}
}

/**
 * Run network-wide (de-)activation of the plugin
 *
 * @param bool $activate True for plugin activation, false for de-activation.
 */
function wpseo_network_activate_deactivate( $activate = true ) {
	global $wpdb;

	$network_blogs = $wpdb->get_col( $wpdb->prepare( "SELECT blog_id FROM $wpdb->blogs WHERE site_id = %d", $wpdb->siteid ) );

	if ( is_array( $network_blogs ) && $network_blogs !== array() ) {
		foreach ( $network_blogs as $blog_id ) {
			switch_to_blog( $blog_id );

			if ( $activate === true ) {
				_wpseo_activate();
			}
			else {
				_wpseo_deactivate();
			}

			restore_current_blog();
		}
	}
}

/**
 * Runs on activation of the plugin.
 */
function _wpseo_activate() {
	require_once( WPSEO_PATH . 'inc/wpseo-functions.php' );
	require_once( WPSEO_PATH . 'inc/class-wpseo-installation.php' );

	wpseo_load_textdomain(); // Make sure we have our translations available for the defaults.

	new WPSEO_Installation();

	WPSEO_Options::get_instance();
	if ( ! is_multisite() ) {
		WPSEO_Options::initialize();
	}
	else {
		WPSEO_Options::maybe_set_multisite_defaults( true );
	}
	WPSEO_Options::ensure_options_exist();

	if ( is_multisite() && ms_is_switched() ) {
		delete_option( 'rewrite_rules' );
	}
	else {
		$wpseo_rewrite = new WPSEO_Rewrite();
		$wpseo_rewrite->schedule_flush();
	}

	wpseo_add_capabilities();

	// Clear cache so the changes are obvious.
	WPSEO_Utils::clear_cache();

	do_action( 'wpseo_activate' );
}

/**
 * On deactivation, flush the rewrite rules so XML sitemaps stop working.
 */
function _wpseo_deactivate() {
	require_once( WPSEO_PATH . 'inc/wpseo-functions.php' );

	if ( is_multisite() && ms_is_switched() ) {
		delete_option( 'rewrite_rules' );
	}
	else {
		add_action( 'shutdown', 'flush_rewrite_rules' );
	}

	wpseo_remove_capabilities();

	// Clear cache so the changes are obvious.
	WPSEO_Utils::clear_cache();

	do_action( 'wpseo_deactivate' );
}

/**
 * Run wpseo activation routine on creation / activation of a multisite blog if WPSEO is activated
 * network-wide.
 *
 * Will only be called by multisite actions.
 *
 * @internal Unfortunately will fail if the plugin is in the must-use directory
 * @see      https://core.trac.wordpress.org/ticket/24205
 *
 * @param int $blog_id Blog ID.
 */
function wpseo_on_activate_blog( $blog_id ) {
	if ( ! function_exists( 'is_plugin_active_for_network' ) ) {
		require_once( ABSPATH . '/wp-admin/includes/plugin.php' );
	}

	if ( is_plugin_active_for_network( plugin_basename( WPSEO_FILE ) ) ) {
		switch_to_blog( $blog_id );
		wpseo_activate( false );
		restore_current_blog();
	}
}


/* ***************************** PLUGIN LOADING *************************** */

/**
 * Load translations
 */
function wpseo_load_textdomain() {
	$wpseo_path = str_replace( '\\', '/', WPSEO_PATH );
	$mu_path    = str_replace( '\\', '/', WPMU_PLUGIN_DIR );

	if ( false !== stripos( $wpseo_path, $mu_path ) ) {
		load_muplugin_textdomain( 'wordpress-seo', dirname( WPSEO_BASENAME ) . '/languages/' );
	}
	else {
		load_plugin_textdomain( 'wordpress-seo', false, dirname( WPSEO_BASENAME ) . '/languages/' );
	}
}

add_action( 'plugins_loaded', 'wpseo_load_textdomain' );


/**
 * On plugins_loaded: load the minimum amount of essential files for this plugin
 */
function wpseo_init() {

	require_once( WPSEO_PATH . 'inc/wpseo-functions.php' );
	require_once( WPSEO_PATH . 'inc/wpseo-functions-deprecated.php' );

	// Make sure our option and meta value validation routines and default values are always registered and available.
	WPSEO_Options::get_instance();
	WPSEO_Meta::init();

	$options = WPSEO_Options::get_options( array( 'wpseo', 'wpseo_permalinks', 'wpseo_xml' ) );
	if ( version_compare( $options['version'], WPSEO_VERSION, '<' ) ) {
		new WPSEO_Upgrade();
		// Get a cleaned up version of the $options.
		$options = WPSEO_Options::get_options( array( 'wpseo', 'wpseo_permalinks', 'wpseo_xml' ) );
	}

	if ( $options['stripcategorybase'] === true ) {
		$GLOBALS['wpseo_rewrite'] = new WPSEO_Rewrite;
	}

	if ( $options['enablexmlsitemap'] === true ) {
		$GLOBALS['wpseo_sitemaps'] = new WPSEO_Sitemaps;
	}

	if ( ! defined( 'DOING_AJAX' ) || ! DOING_AJAX ) {
		require_once( WPSEO_PATH . 'inc/wpseo-non-ajax-functions.php' );
	}

	// Init it here because the filter must be present on the frontend as well or it won't work in the customizer.
	new WPSEO_Customizer();
}

/**
 * Loads the rest api endpoints.
 */
function wpseo_init_rest_api() {
	// We can't do anything when requirements are not met.
	if ( WPSEO_Utils::is_api_available() ) {
		// Boot up REST API endpoints.
		$configuration_service = new WPSEO_Configuration_Service();
		$configuration_service->set_default_providers();
		$configuration_service->register_hooks();
	}
}

/**
 * Used to load the required files on the plugins_loaded hook, instead of immediately.
 */
function wpseo_frontend_init() {
	add_action( 'init', 'initialize_wpseo_front' );

	$options = WPSEO_Options::get_option( 'wpseo_internallinks' );
	if ( $options['breadcrumbs-enable'] === true ) {
		/**
		 * If breadcrumbs are active (which they supposedly are if the users has enabled this settings,
		 * there's no reason to have bbPress breadcrumbs as well.
		 *
		 * @internal The class itself is only loaded when the template tag is encountered via
		 * the template tag function in the wpseo-functions.php file
		 */
		add_filter( 'bbp_get_breadcrumb', '__return_false' );
	}

	add_action( 'template_redirect', 'wpseo_frontend_head_init', 999 );
}

/**
 * Instantiate the different social classes on the frontend
 */
function wpseo_frontend_head_init() {
	$options = WPSEO_Options::get_option( 'wpseo_social' );
	if ( $options['twitter'] === true ) {
		add_action( 'wpseo_head', array( 'WPSEO_Twitter', 'get_instance' ), 40 );
	}

	if ( $options['opengraph'] === true ) {
		$GLOBALS['wpseo_og'] = new WPSEO_OpenGraph;
	}

}

/**
 * Used to load the required files on the plugins_loaded hook, instead of immediately.
 */
function wpseo_admin_init() {
	new WPSEO_Admin_Init();
}


/* ***************************** BOOTSTRAP / HOOK INTO WP *************************** */
$spl_autoload_exists = function_exists( 'spl_autoload_register' );
$filter_exists       = function_exists( 'filter_input' );

if ( ! $spl_autoload_exists ) {
	add_action( 'admin_init', 'yoast_wpseo_missing_spl', 1 );
}

if ( ! $filter_exists ) {
	add_action( 'admin_init', 'yoast_wpseo_missing_filter', 1 );
}

if ( ! function_exists( 'wp_installing' ) ) {
	/**
	 * We need to define wp_installing in WordPress versions older than 4.4
	 *
	 * @return bool
	 */
	function wp_installing() {
		return defined( 'WP_INSTALLING' );
	}
}

if ( ! wp_installing() && ( $spl_autoload_exists && $filter_exists ) ) {
	add_action( 'plugins_loaded', 'wpseo_init', 14 );
	add_action( 'init', 'wpseo_init_rest_api' );

	if ( is_admin() ) {

		new Yoast_Alerts();

		if ( defined( 'DOING_AJAX' ) && DOING_AJAX ) {
			require_once( WPSEO_PATH . 'admin/ajax.php' );

			// Plugin conflict ajax hooks.
			new Yoast_Plugin_Conflict_Ajax();

			if ( filter_input( INPUT_POST, 'action' ) === 'inline-save' ) {
				add_action( 'plugins_loaded', 'wpseo_admin_init', 15 );
			}
		}
		else {
			add_action( 'plugins_loaded', 'wpseo_admin_init', 15 );
		}
	}
	else {
		add_action( 'plugins_loaded', 'wpseo_frontend_init', 15 );
	}

	add_action( 'plugins_loaded', 'load_yoast_notifications' );
}

// Activation and deactivation hook.
register_activation_hook( WPSEO_FILE, 'wpseo_activate' );
register_deactivation_hook( WPSEO_FILE, 'wpseo_deactivate' );
add_action( 'wpmu_new_blog', 'wpseo_on_activate_blog' );
add_action( 'activate_blog', 'wpseo_on_activate_blog' );

// Loading OnPage integration.
new WPSEO_OnPage();


/**
 * Wraps for notifications center class.
 */
function load_yoast_notifications() {
	// Init Yoast_Notification_Center class.
	Yoast_Notification_Center::get();
}


/**
 * Throw an error if the PHP SPL extension is disabled (prevent white screens) and self-deactivate plugin
 *
 * @since 1.5.4
 *
 * @return void
 */
function yoast_wpseo_missing_spl() {
	if ( is_admin() ) {
		add_action( 'admin_notices', 'yoast_wpseo_missing_spl_notice' );

		yoast_wpseo_self_deactivate();
	}
}

/**
 * Returns the notice in case of missing spl extension
 */
function yoast_wpseo_missing_spl_notice() {
	$message = esc_html__( 'The Standard PHP Library (SPL) extension seem to be unavailable. Please ask your web host to enable it.', 'wordpress-seo' );
	yoast_wpseo_activation_failed_notice( $message );
}

/**
 * Throw an error if the Composer autoload is missing and self-deactivate plugin
 *
 * @return void
 */
function yoast_wpseo_missing_autoload() {
	if ( is_admin() ) {
		add_action( 'admin_notices', 'yoast_wpseo_missing_autoload_notice' );

		yoast_wpseo_self_deactivate();
	}
}

/**
 * Returns the notice in case of missing Composer autoload
 */
function yoast_wpseo_missing_autoload_notice() {
	/* translators: %1$s expands to Yoast SEO, %2$s / %3$s: links to the installation manual in the Readme for the Yoast SEO code repository on GitHub */
	$message = esc_html__( 'The %1$s plugin installation is incomplete. Please refer to %2$sinstallation instructions%3$s.', 'wordpress-seo' );
	$message = sprintf( $message, 'Yoast SEO', '<a href="https://github.com/Yoast/wordpress-seo#installation">', '</a>' );
	yoast_wpseo_activation_failed_notice( $message );
}

/**
 * Throw an error if the filter extension is disabled (prevent white screens) and self-deactivate plugin
 *
 * @since 2.0
 *
 * @return void
 */
function yoast_wpseo_missing_filter() {
	if ( is_admin() ) {
		add_action( 'admin_notices', 'yoast_wpseo_missing_filter_notice' );

		yoast_wpseo_self_deactivate();
	}
}

/**
 * Returns the notice in case of missing filter extension
 */
function yoast_wpseo_missing_filter_notice() {
	$message = esc_html__( 'The filter extension seem to be unavailable. Please ask your web host to enable it.', 'wordpress-seo' );
	yoast_wpseo_activation_failed_notice( $message );
}

/**
 * Echo's the Activation failed notice with any given message.
 *
 * @param string $message Message string.
 */
function yoast_wpseo_activation_failed_notice( $message ) {
	echo '<div class="error"><p>' . __( 'Activation failed:', 'wordpress-seo' ) . ' ' . $message . '</p></div>';
}

/**
 * The method will deactivate the plugin, but only once, done by the static $is_deactivated
 */
function yoast_wpseo_self_deactivate() {
	static $is_deactivated;

	if ( $is_deactivated === null ) {
		$is_deactivated = true;
		deactivate_plugins( plugin_basename( WPSEO_FILE ) );
		if ( isset( $_GET['activate'] ) ) {
			unset( $_GET['activate'] );
		}
	}
}<|MERGE_RESOLUTION|>--- conflicted
+++ resolved
@@ -13,11 +13,7 @@
  * @internal Nobody should be able to overrule the real version number as this can cause serious issues
  * with the options, so no if ( ! defined() )
  */
-<<<<<<< HEAD
-define( 'WPSEO_VERSION', '3.5.2' );
-=======
 define( 'WPSEO_VERSION', '3.6' );
->>>>>>> 4f7333e4
 
 if ( ! defined( 'WPSEO_PATH' ) ) {
 	define( 'WPSEO_PATH', plugin_dir_path( WPSEO_FILE ) );
