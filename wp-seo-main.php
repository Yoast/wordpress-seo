<?php
/**
 * WPSEO plugin file.
 *
 * @package WPSEO\Main
 */

if ( ! function_exists( 'add_filter' ) ) {
	header( 'Status: 403 Forbidden' );
	header( 'HTTP/1.1 403 Forbidden' );
	exit();
}

/**
 * {@internal Nobody should be able to overrule the real version number as this can cause
 *            serious issues with the options, so no if ( ! defined() ).}}
 */
<<<<<<< HEAD
define( 'WPSEO_VERSION', '14.0-indexables-RC1' );
=======
define( 'WPSEO_VERSION', '13.3-RC2' );

>>>>>>> ec8ae108

if ( ! defined( 'WPSEO_PATH' ) ) {
	define( 'WPSEO_PATH', plugin_dir_path( WPSEO_FILE ) );
}

if ( ! defined( 'WPSEO_BASENAME' ) ) {
	define( 'WPSEO_BASENAME', plugin_basename( WPSEO_FILE ) );
}

/*
 * {@internal The prefix constants are used to build prefixed versions of dependencies.
 *            These should not be changed on run-time, thus missing the ! defined() check.}}
 */
define( 'YOAST_VENDOR_NS_PREFIX', 'YoastSEO_Vendor' );
define( 'YOAST_VENDOR_DEFINE_PREFIX', 'YOASTSEO_VENDOR__' );
define( 'YOAST_VENDOR_PREFIX_DIRECTORY', 'vendor_prefixed' );

if ( ! defined( 'WPSEO_NAMESPACES' ) ) {
	define( 'WPSEO_NAMESPACES', true );
}


/* ***************************** CLASS AUTOLOADING *************************** */

/**
 * Autoload our class files.
 *
 * @param string $class Class name.
 *
 * @return void
 */
function wpseo_auto_load( $class ) {
	static $classes = null;

	if ( $classes === null ) {
		$classes = [
			'wp_list_table'   => ABSPATH . 'wp-admin/includes/class-wp-list-table.php',
			'walker_category' => ABSPATH . 'wp-includes/category-template.php',
		];
	}

	$cn = strtolower( $class );

	if ( ! class_exists( $class ) && isset( $classes[ $cn ] ) ) {
		require_once $classes[ $cn ];
	}
}

$yoast_autoload_file = WPSEO_PATH . 'vendor/autoload.php';

if ( is_readable( $yoast_autoload_file ) ) {
	require $yoast_autoload_file;
}
elseif ( ! class_exists( 'WPSEO_Options' ) ) { // Still checking since might be site-level autoload R.
	add_action( 'admin_init', 'yoast_wpseo_missing_autoload', 1 );

	return;
}

if ( function_exists( 'spl_autoload_register' ) ) {
	spl_autoload_register( 'wpseo_auto_load' );
}

/* ********************* DEFINES DEPENDING ON AUTOLOADED CODE ********************* */

/**
 * Defaults to production, for safety.
 */
if ( ! defined( 'YOAST_ENVIRONMENT' ) ) {
	define( 'YOAST_ENVIRONMENT', 'production' );
}

/**
 * Only use minified assets when we are in a production environment.
 */
if ( ! defined( 'WPSEO_CSSJS_SUFFIX' ) ) {
	define( 'WPSEO_CSSJS_SUFFIX', ( YOAST_ENVIRONMENT !== 'development' ) ? '.min' : '' );
}

/* ***************************** PLUGIN (DE-)ACTIVATION *************************** */

/**
 * Run single site / network-wide activation of the plugin.
 *
 * @param bool $networkwide Whether the plugin is being activated network-wide.
 */
function wpseo_activate( $networkwide = false ) {
	if ( ! is_multisite() || ! $networkwide ) {
		_wpseo_activate();
	}
	else {
		/* Multi-site network activation - activate the plugin for all blogs. */
		wpseo_network_activate_deactivate( true );
	}
}

/**
 * Run single site / network-wide de-activation of the plugin.
 *
 * @param bool $networkwide Whether the plugin is being de-activated network-wide.
 */
function wpseo_deactivate( $networkwide = false ) {
	if ( ! is_multisite() || ! $networkwide ) {
		_wpseo_deactivate();
	}
	else {
		/* Multi-site network activation - de-activate the plugin for all blogs. */
		wpseo_network_activate_deactivate( false );
	}
}

/**
 * Run network-wide (de-)activation of the plugin.
 *
 * @param bool $activate True for plugin activation, false for de-activation.
 */
function wpseo_network_activate_deactivate( $activate = true ) {
	global $wpdb;

	$network_blogs = $wpdb->get_col( $wpdb->prepare( "SELECT blog_id FROM $wpdb->blogs WHERE site_id = %d", $wpdb->siteid ) );

	if ( is_array( $network_blogs ) && $network_blogs !== [] ) {
		foreach ( $network_blogs as $blog_id ) {
			switch_to_blog( $blog_id );

			if ( $activate === true ) {
				_wpseo_activate();
			}
			else {
				_wpseo_deactivate();
			}

			restore_current_blog();
		}
	}
}

/**
 * Runs on activation of the plugin.
 */
function _wpseo_activate() {
	require_once WPSEO_PATH . 'inc/wpseo-functions.php';
	require_once WPSEO_PATH . 'inc/class-wpseo-installation.php';

	wpseo_load_textdomain(); // Make sure we have our translations available for the defaults.

	new WPSEO_Installation();

	WPSEO_Options::get_instance();
	if ( ! is_multisite() ) {
		WPSEO_Options::initialize();
	}
	else {
		WPSEO_Options::maybe_set_multisite_defaults( true );
	}
	WPSEO_Options::ensure_options_exist();

	if ( is_multisite() && ms_is_switched() ) {
		delete_option( 'rewrite_rules' );
	}
	else {
		$wpseo_rewrite = new WPSEO_Rewrite();
		$wpseo_rewrite->schedule_flush();
	}

	do_action( 'wpseo_register_roles' );
	WPSEO_Role_Manager_Factory::get()->add();

	do_action( 'wpseo_register_capabilities' );
	WPSEO_Capability_Manager_Factory::get()->add();

	// Clear cache so the changes are obvious.
	WPSEO_Utils::clear_cache();

	// Create the text link storage table.
	$link_installer = new WPSEO_Link_Installer();
	$link_installer->install();

	// Trigger reindex notification.
	$notifier = new WPSEO_Link_Notifier();
	$notifier->manage_notification();

	// Schedule cronjob when it doesn't exists on activation.
	$wpseo_ryte = new WPSEO_Ryte();
	$wpseo_ryte->activate_hooks();

	do_action( 'wpseo_activate' );
}
/**
 * On deactivation, flush the rewrite rules so XML sitemaps stop working.
 */
function _wpseo_deactivate() {
	require_once WPSEO_PATH . 'inc/wpseo-functions.php';

	if ( is_multisite() && ms_is_switched() ) {
		delete_option( 'rewrite_rules' );
	}
	else {
		add_action( 'shutdown', 'flush_rewrite_rules' );
	}

	// Register capabilities, to make sure they are cleaned up.
	do_action( 'wpseo_register_roles' );
	do_action( 'wpseo_register_capabilities' );

	// Clean up capabilities.
	WPSEO_Role_Manager_Factory::get()->remove();
	WPSEO_Capability_Manager_Factory::get()->remove();

	// Clear cache so the changes are obvious.
	WPSEO_Utils::clear_cache();

	do_action( 'wpseo_deactivate' );
}

/**
 * Run wpseo activation routine on creation / activation of a multisite blog if WPSEO is activated
 * network-wide.
 *
 * Will only be called by multisite actions.
 *
 * {@internal Unfortunately will fail if the plugin is in the must-use directory.
 *            {@link https://core.trac.wordpress.org/ticket/24205} }}
 *
 * @param int|WP_Site $blog_id Blog ID.
 */
function wpseo_on_activate_blog( $blog_id ) {
	if ( ! function_exists( 'is_plugin_active_for_network' ) ) {
		require_once ABSPATH . 'wp-admin/includes/plugin.php';
	}

	if ( $blog_id instanceof WP_Site ) {
		$blog_id = (int) $blog_id->blog_id;
	}

	if ( is_plugin_active_for_network( plugin_basename( WPSEO_FILE ) ) ) {
		switch_to_blog( $blog_id );
		wpseo_activate( false );
		restore_current_blog();
	}
}

/* ***************************** PLUGIN LOADING *************************** */

/**
 * Load translations.
 */
function wpseo_load_textdomain() {
	$wpseo_path = str_replace( '\\', '/', WPSEO_PATH );
	$mu_path    = str_replace( '\\', '/', WPMU_PLUGIN_DIR );

	if ( stripos( $wpseo_path, $mu_path ) !== false ) {
		load_muplugin_textdomain( 'wordpress-seo', dirname( WPSEO_BASENAME ) . '/languages/' );
	}
	else {
		load_plugin_textdomain( 'wordpress-seo', false, dirname( WPSEO_BASENAME ) . '/languages/' );
	}
}

add_action( 'plugins_loaded', 'wpseo_load_textdomain' );


/**
 * On plugins_loaded: load the minimum amount of essential files for this plugin.
 */
function wpseo_init() {
	require_once WPSEO_PATH . 'inc/wpseo-functions.php';
	require_once WPSEO_PATH . 'inc/wpseo-functions-deprecated.php';

	// Make sure our option and meta value validation routines and default values are always registered and available.
	WPSEO_Options::get_instance();
	WPSEO_Meta::init();

	if ( version_compare( WPSEO_Options::get( 'version', 1 ), WPSEO_VERSION, '<' ) ) {
		if ( function_exists( 'opcache_reset' ) ) {
			@opcache_reset();
		}

		new WPSEO_Upgrade();
		// Get a cleaned up version of the $options.
	}

	if ( WPSEO_Options::get( 'stripcategorybase' ) === true ) {
		$GLOBALS['wpseo_rewrite'] = new WPSEO_Rewrite();
	}

	if ( WPSEO_Options::get( 'enable_xml_sitemap' ) === true ) {
		$GLOBALS['wpseo_sitemaps'] = new WPSEO_Sitemaps();
	}

	if ( ! wp_doing_ajax() ) {
		require_once WPSEO_PATH . 'inc/wpseo-non-ajax-functions.php';
	}

	// Init it here because the filter must be present on the frontend as well or it won't work in the customizer.
	new WPSEO_Customizer();

	/*
	 * Initializes the link watcher for both the frontend and backend.
	 * Required to process scheduled items properly.
	 */
	$link_watcher = new WPSEO_Link_Watcher_Loader();
	$link_watcher->load();

	$integrations   = [];
	$integrations[] = new WPSEO_Slug_Change_Watcher();
	$integrations[] = new WPSEO_Structured_Data_Blocks();

	foreach ( $integrations as $integration ) {
		$integration->register_hooks();
	}

	// Loading Ryte integration.
	$wpseo_ryte = new WPSEO_Ryte();
	$wpseo_ryte->register_hooks();

	// When namespaces are not available, stop further execution.
	if ( version_compare( PHP_VERSION, '5.6.0', '>=' ) ) {
		require_once WPSEO_PATH . 'src/functions.php';

		// Initializes the Yoast indexables for the first time.
		YoastSEO();

		// require_once WPSEO_PATH . 'src/loaders/oauth.php'; Temporarily disabled.
	}
}

/**
 * Loads the rest api endpoints.
 */
function wpseo_init_rest_api() {
	// We can't do anything when requirements are not met.
	if ( ! WPSEO_Utils::is_api_available() ) {
		return;
	}

	// Boot up REST API.
	$configuration_service = new WPSEO_Configuration_Service();
	$configuration_service->initialize();

	$statistics_service    = new WPSEO_Statistics_Service( new WPSEO_Statistics() );

	$endpoints   = [];
	$endpoints[] = new WPSEO_Link_Reindex_Post_Endpoint( new WPSEO_Link_Reindex_Post_Service() );
	$endpoints[] = new WPSEO_Endpoint_Indexable( new WPSEO_Indexable_Service() );
	$endpoints[] = new WPSEO_Endpoint_File_Size( new WPSEO_File_Size_Service() );
	$endpoints[] = new WPSEO_Endpoint_Statistics( $statistics_service );
	$endpoints[] = new WPSEO_Endpoint_MyYoast_Connect();

	foreach ( $endpoints as $endpoint ) {
		$endpoint->register();
	}
}

/**
 * Used to load the required files on the plugins_loaded hook, instead of immediately.
 */
function wpseo_admin_init() {
	new WPSEO_Admin_Init();
}

/**
 * Initialize the WP-CLI integration.
 *
 * The WP-CLI integration needs PHP 5.3 support, which should be automatically
 * enforced by the check for the WP_CLI constant. As WP-CLI itself only runs
 * on PHP 5.3+, the constant should only be set when requirements are met.
 */
function wpseo_cli_init() {
	if ( WPSEO_Utils::is_yoast_seo_premium() ) {
		WP_CLI::add_command(
			'yoast redirect list',
			'WPSEO_CLI_Redirect_List_Command',
			[ 'before_invoke' => 'WPSEO_CLI_Premium_Requirement::enforce' ]
		);

		WP_CLI::add_command(
			'yoast redirect create',
			'WPSEO_CLI_Redirect_Create_Command',
			[ 'before_invoke' => 'WPSEO_CLI_Premium_Requirement::enforce' ]
		);

		WP_CLI::add_command(
			'yoast redirect update',
			'WPSEO_CLI_Redirect_Update_Command',
			[ 'before_invoke' => 'WPSEO_CLI_Premium_Requirement::enforce' ]
		);

		WP_CLI::add_command(
			'yoast redirect delete',
			'WPSEO_CLI_Redirect_Delete_Command',
			[ 'before_invoke' => 'WPSEO_CLI_Premium_Requirement::enforce' ]
		);

		WP_CLI::add_command(
			'yoast redirect has',
			'WPSEO_CLI_Redirect_Has_Command',
			[ 'before_invoke' => 'WPSEO_CLI_Premium_Requirement::enforce' ]
		);

		WP_CLI::add_command(
			'yoast redirect follow',
			'WPSEO_CLI_Redirect_Follow_Command',
			[ 'before_invoke' => 'WPSEO_CLI_Premium_Requirement::enforce' ]
		);
	}

	// Only add the namespace if the required base class exists (WP-CLI 1.5.0+).
	// This is optional and only adds the description of the root `yoast`
	// command.
	if ( class_exists( 'WP_CLI\Dispatcher\CommandNamespace' ) ) {
		WP_CLI::add_command( 'yoast', 'WPSEO_CLI_Yoast_Command_Namespace' );
		if ( WPSEO_Utils::is_yoast_seo_premium() ) {
			WP_CLI::add_command( 'yoast redirect', 'WPSEO_CLI_Redirect_Command_Namespace' );
		}
		else {
			WP_CLI::add_command( 'yoast redirect', 'WPSEO_CLI_Redirect_Upsell_Command_Namespace' );
		}
	}
}

/* ***************************** BOOTSTRAP / HOOK INTO WP *************************** */
$spl_autoload_exists = function_exists( 'spl_autoload_register' );
$filter_exists       = function_exists( 'filter_input' );

if ( ! $spl_autoload_exists ) {
	add_action( 'admin_init', 'yoast_wpseo_missing_spl', 1 );
}

if ( ! $filter_exists ) {
	add_action( 'admin_init', 'yoast_wpseo_missing_filter', 1 );
}

if ( ! wp_installing() && ( $spl_autoload_exists && $filter_exists ) ) {
	add_action( 'plugins_loaded', 'wpseo_init', 14 );
	add_action( 'rest_api_init', 'wpseo_init_rest_api' );

	if ( is_admin() ) {

		new Yoast_Alerts();

		$yoast_addon_manager = new WPSEO_Addon_Manager();
		$yoast_addon_manager->register_hooks();

		if ( wp_doing_ajax() ) {
			require_once WPSEO_PATH . 'admin/ajax.php';

			// Plugin conflict ajax hooks.
			new Yoast_Plugin_Conflict_Ajax();

			if ( filter_input( INPUT_POST, 'action' ) === 'inline-save' ) {
				add_action( 'plugins_loaded', 'wpseo_admin_init', 15 );
			}
		}
		else {
			add_action( 'plugins_loaded', 'wpseo_admin_init', 15 );
		}
	}

	add_action( 'plugins_loaded', 'load_yoast_notifications' );

	if ( defined( 'WP_CLI' ) && WP_CLI ) {
		add_action( 'plugins_loaded', 'wpseo_cli_init', 20 );
	}

	add_filter( 'phpcompat_whitelist', 'yoast_free_phpcompat_whitelist' );

	add_action( 'init', [ 'WPSEO_Replace_Vars', 'setup_statics_once' ] );
}

// Activation and deactivation hook.
register_activation_hook( WPSEO_FILE, 'wpseo_activate' );
register_deactivation_hook( WPSEO_FILE, 'wpseo_deactivate' );

// Wpmu_new_blog has been deprecated in 5.1 and replaced by wp_insert_site.
global $wp_version;
if ( version_compare( $wp_version, '5.1', '<' ) ) {
	add_action( 'wpmu_new_blog', 'wpseo_on_activate_blog' );
}
else {
	add_action( 'wp_initialize_site', 'wpseo_on_activate_blog', 99 );
}

add_action( 'activate_blog', 'wpseo_on_activate_blog' );

// Registers SEO capabilities.
$wpseo_register_capabilities = new WPSEO_Register_Capabilities();
$wpseo_register_capabilities->register_hooks();

// Registers SEO roles.
$wpseo_register_capabilities = new WPSEO_Register_Roles();
$wpseo_register_capabilities->register_hooks();

/**
 * Wraps for notifications center class.
 */
function load_yoast_notifications() {
	// Init Yoast_Notification_Center class.
	Yoast_Notification_Center::get();
}


/**
 * Throw an error if the PHP SPL extension is disabled (prevent white screens) and self-deactivate plugin.
 *
 * @since 1.5.4
 *
 * @return void
 */
function yoast_wpseo_missing_spl() {
	if ( is_admin() ) {
		add_action( 'admin_notices', 'yoast_wpseo_missing_spl_notice' );

		yoast_wpseo_self_deactivate();
	}
}

/**
 * Returns the notice in case of missing spl extension.
 */
function yoast_wpseo_missing_spl_notice() {
	$message = esc_html__( 'The Standard PHP Library (SPL) extension seem to be unavailable. Please ask your web host to enable it.', 'wordpress-seo' );
	yoast_wpseo_activation_failed_notice( $message );
}

/**
 * Throw an error if the Composer autoload is missing and self-deactivate plugin.
 *
 * @return void
 */
function yoast_wpseo_missing_autoload() {
	if ( is_admin() ) {
		add_action( 'admin_notices', 'yoast_wpseo_missing_autoload_notice' );

		yoast_wpseo_self_deactivate();
	}
}

/**
 * Returns the notice in case of missing Composer autoload.
 */
function yoast_wpseo_missing_autoload_notice() {
	/* translators: %1$s expands to Yoast SEO, %2$s / %3$s: links to the installation manual in the Readme for the Yoast SEO code repository on GitHub */
	$message = esc_html__( 'The %1$s plugin installation is incomplete. Please refer to %2$sinstallation instructions%3$s.', 'wordpress-seo' );
	$message = sprintf( $message, 'Yoast SEO', '<a href="https://github.com/Yoast/wordpress-seo#installation">', '</a>' );
	yoast_wpseo_activation_failed_notice( $message );
}

/**
 * Throw an error if the filter extension is disabled (prevent white screens) and self-deactivate plugin.
 *
 * @since 2.0
 *
 * @return void
 */
function yoast_wpseo_missing_filter() {
	if ( is_admin() ) {
		add_action( 'admin_notices', 'yoast_wpseo_missing_filter_notice' );

		yoast_wpseo_self_deactivate();
	}
}

/**
 * Returns the notice in case of missing filter extension.
 */
function yoast_wpseo_missing_filter_notice() {
	$message = esc_html__( 'The filter extension seem to be unavailable. Please ask your web host to enable it.', 'wordpress-seo' );
	yoast_wpseo_activation_failed_notice( $message );
}

/**
 * Echo's the Activation failed notice with any given message.
 *
 * @param string $message Message string.
 */
function yoast_wpseo_activation_failed_notice( $message ) {
	echo '<div class="error"><p>' . esc_html__( 'Activation failed:', 'wordpress-seo' ) . ' ' . strip_tags( $message, '<a>' ) . '</p></div>';
}

/**
 * The method will deactivate the plugin, but only once, done by the static $is_deactivated.
 */
function yoast_wpseo_self_deactivate() {
	static $is_deactivated;

	if ( $is_deactivated === null ) {
		$is_deactivated = true;
		deactivate_plugins( plugin_basename( WPSEO_FILE ) );
		if ( isset( $_GET['activate'] ) ) {
			unset( $_GET['activate'] );
		}
	}
}

/**
 * Excludes specific files from php-compatibility-checker.
 *
 * @since 9.4
 *
 * @param array $ignored Array of ignored directories/files.
 *
 * @return array Array of ignored directories/files.
 */
function yoast_free_phpcompat_whitelist( $ignored ) {
	$path = '*/' . basename( WPSEO_PATH ) . '/';

	// To prevent: (warning) File has mixed line endings; this may cause incorrect results.
	$ignored[] = $path . 'vendor/ruckusing/lib/Ruckusing/FrameworkRunner.php';
	$ignored[] = $path . 'vendor_prefixed/ruckusing/lib/Ruckusing/FrameworkRunner.php';

	/*
	 * To prevent: (error) Extension 'sqlite' is removed since PHP 5.4.
	 * Ignoring because we are not using the sqlite functionality.
	 */
	$ignored[] = $path . 'vendor/ruckusing/lib/Ruckusing/Adapter/Sqlite3/Base.php';
	$ignored[] = $path . 'vendor_prefixed/ruckusing/lib/Ruckusing/Adapter/Sqlite3/Base.php';

	return $ignored;
}

/* ********************* DEPRECATED METHODS ********************* */

/**
 * Instantiate the different social classes on the frontend.
 *
 * @deprecated xx.x
 * @codeCoverageIgnore
 */
function wpseo_frontend_head_init() {
	_deprecated_function( __METHOD__, 'WPSEO xx.x' );
}

/**
 * Used to load the required files on the plugins_loaded hook, instead of immediately.
 *
 * @deprecated xx.x
 * @codeCoverageIgnore
 */
function wpseo_frontend_init() {
	_deprecated_function( __METHOD__, 'WPSEO xx.x' );
}<|MERGE_RESOLUTION|>--- conflicted
+++ resolved
@@ -15,12 +15,7 @@
  * {@internal Nobody should be able to overrule the real version number as this can cause
  *            serious issues with the options, so no if ( ! defined() ).}}
  */
-<<<<<<< HEAD
-define( 'WPSEO_VERSION', '14.0-indexables-RC1' );
-=======
-define( 'WPSEO_VERSION', '13.3-RC2' );
-
->>>>>>> ec8ae108
+define( 'WPSEO_VERSION', '14.0-indexables-RC2' );
 
 if ( ! defined( 'WPSEO_PATH' ) ) {
 	define( 'WPSEO_PATH', plugin_dir_path( WPSEO_FILE ) );
