<?php
/**
 * WPSEO plugin file.
 *
 * @package WPSEO\Main
 */

use Yoast\WP\SEO\Helpers\Options_Helper;
use Yoast\WP\SEO\Integrations\Admin\Ryte_Integration;

if ( ! function_exists( 'add_filter' ) ) {
	header( 'Status: 403 Forbidden' );
	header( 'HTTP/1.1 403 Forbidden' );
	exit();
}

/**
 * {@internal Nobody should be able to overrule the real version number as this can cause
 *            serious issues with the options, so no if ( ! defined() ).}}
 */
<<<<<<< HEAD
define( 'WPSEO_VERSION', '18.4' );
=======
define( 'WPSEO_VERSION', '18.4.1' );
>>>>>>> a7f6bcb2


if ( ! defined( 'WPSEO_PATH' ) ) {
	define( 'WPSEO_PATH', plugin_dir_path( WPSEO_FILE ) );
}

if ( ! defined( 'WPSEO_BASENAME' ) ) {
	define( 'WPSEO_BASENAME', plugin_basename( WPSEO_FILE ) );
}

/*
 * {@internal The prefix constants are used to build prefixed versions of dependencies.
 *            These should not be changed on run-time, thus missing the ! defined() check.}}
 */
define( 'YOAST_VENDOR_NS_PREFIX', 'YoastSEO_Vendor' );
define( 'YOAST_VENDOR_DEFINE_PREFIX', 'YOASTSEO_VENDOR__' );
define( 'YOAST_VENDOR_PREFIX_DIRECTORY', 'vendor_prefixed' );

define( 'YOAST_SEO_PHP_REQUIRED', '5.6' );
define( 'YOAST_SEO_WP_TESTED', '5.9.2' );
<<<<<<< HEAD
define( 'YOAST_SEO_WP_REQUIRED', '5.8' );
=======
define( 'YOAST_SEO_WP_REQUIRED', '5.6' );
>>>>>>> a7f6bcb2

if ( ! defined( 'WPSEO_NAMESPACES' ) ) {
	define( 'WPSEO_NAMESPACES', true );
}


/* ***************************** CLASS AUTOLOADING *************************** */

/**
 * Autoload our class files.
 *
 * @param string $class_name Class name.
 *
 * @return void
 */
function wpseo_auto_load( $class_name ) {
	static $classes = null;

	if ( $classes === null ) {
		$classes = [
			'wp_list_table'   => ABSPATH . 'wp-admin/includes/class-wp-list-table.php',
			'walker_category' => ABSPATH . 'wp-includes/category-template.php',
		];
	}

	$cn = strtolower( $class_name );

	if ( ! class_exists( $class_name ) && isset( $classes[ $cn ] ) ) {
		require_once $classes[ $cn ];
	}
}

$yoast_autoload_file = WPSEO_PATH . 'vendor/autoload.php';

if ( is_readable( $yoast_autoload_file ) ) {
	$yoast_autoloader = require $yoast_autoload_file;
}
elseif ( ! class_exists( 'WPSEO_Options' ) ) { // Still checking since might be site-level autoload R.
	add_action( 'admin_init', 'yoast_wpseo_missing_autoload', 1 );

	return;
}

if ( function_exists( 'spl_autoload_register' ) ) {
	spl_autoload_register( 'wpseo_auto_load' );
}
require_once WPSEO_PATH . 'src/functions.php';

/* ********************* DEFINES DEPENDING ON AUTOLOADED CODE ********************* */

/**
 * Defaults to production, for safety.
 */
if ( ! defined( 'YOAST_ENVIRONMENT' ) ) {
	define( 'YOAST_ENVIRONMENT', 'production' );
}

if ( YOAST_ENVIRONMENT === 'development' && isset( $yoast_autoloader ) ) {
	add_action(
		'plugins_loaded',
		/**
		 * Reregisters the autoloader so that Yoast SEO is at the front.
		 * This prevents conflicts with the development versions of our addons.
		 * An anonymous function is used so we can use the autoloader variable.
		 * As this is only loaded in development removing this action is not a concern.
		 *
		 * @return void
		 */
		static function() use ( $yoast_autoloader ) {
			$yoast_autoloader->unregister();
			$yoast_autoloader->register( true );
		},
		1
	);
}

/**
 * Only use minified assets when we are in a production environment.
 */
if ( ! defined( 'WPSEO_CSSJS_SUFFIX' ) ) {
	define( 'WPSEO_CSSJS_SUFFIX', ( YOAST_ENVIRONMENT !== 'development' ) ? '.min' : '' );
}

/* ***************************** PLUGIN (DE-)ACTIVATION *************************** */

/**
 * Run single site / network-wide activation of the plugin.
 *
 * @param bool $networkwide Whether the plugin is being activated network-wide.
 */
function wpseo_activate( $networkwide = false ) {
	if ( ! is_multisite() || ! $networkwide ) {
		_wpseo_activate();
	}
	else {
		/* Multi-site network activation - activate the plugin for all blogs. */
		wpseo_network_activate_deactivate( true );
	}

	// This is done so that the 'uninstall_{$file}' is triggered.
	register_uninstall_hook( WPSEO_FILE, '__return_false' );
}

/**
 * Run single site / network-wide de-activation of the plugin.
 *
 * @param bool $networkwide Whether the plugin is being de-activated network-wide.
 */
function wpseo_deactivate( $networkwide = false ) {
	if ( ! is_multisite() || ! $networkwide ) {
		_wpseo_deactivate();
	}
	else {
		/* Multi-site network activation - de-activate the plugin for all blogs. */
		wpseo_network_activate_deactivate( false );
	}
}

/**
 * Run network-wide (de-)activation of the plugin.
 *
 * @param bool $activate True for plugin activation, false for de-activation.
 */
function wpseo_network_activate_deactivate( $activate = true ) {
	global $wpdb;

	$network_blogs = $wpdb->get_col( $wpdb->prepare( "SELECT blog_id FROM $wpdb->blogs WHERE site_id = %d", $wpdb->siteid ) );

	if ( is_array( $network_blogs ) && $network_blogs !== [] ) {
		foreach ( $network_blogs as $blog_id ) {
			switch_to_blog( $blog_id );

			if ( $activate === true ) {
				_wpseo_activate();
			}
			else {
				_wpseo_deactivate();
			}

			restore_current_blog();
		}
	}
}

/**
 * Runs on activation of the plugin.
 */
function _wpseo_activate() {
	require_once WPSEO_PATH . 'inc/wpseo-functions.php';
	require_once WPSEO_PATH . 'inc/class-wpseo-installation.php';

	wpseo_load_textdomain(); // Make sure we have our translations available for the defaults.

	new WPSEO_Installation();

	WPSEO_Options::get_instance();
	if ( ! is_multisite() ) {
		WPSEO_Options::initialize();
	}
	else {
		WPSEO_Options::maybe_set_multisite_defaults( true );
	}
	WPSEO_Options::ensure_options_exist();

	if ( is_multisite() && ms_is_switched() ) {
		delete_option( 'rewrite_rules' );
	}
	else {
		if ( WPSEO_Options::get( 'stripcategorybase' ) === true ) {
			// Constructor has side effects so this registers all hooks.
			$GLOBALS['wpseo_rewrite'] = new WPSEO_Rewrite();
		}
		add_action( 'shutdown', 'flush_rewrite_rules' );
	}

	// Reset tracking to be disabled by default.
	if ( ! YoastSEO()->helpers->product->is_premium() ) {
		WPSEO_Options::set( 'tracking', false );
	}

	WPSEO_Options::set( 'indexing_reason', 'first_install' );
	WPSEO_Options::set( 'first_time_install', true );
	if ( ! defined( 'WP_CLI' ) || ! WP_CLI ) {
		WPSEO_Options::set( 'should_redirect_after_install_free', true );
	}
	else {
		WPSEO_Options::set( 'activation_redirect_timestamp_free', \time() );
	}

	do_action( 'wpseo_register_roles' );
	WPSEO_Role_Manager_Factory::get()->add();

	do_action( 'wpseo_register_capabilities' );
	WPSEO_Capability_Manager_Factory::get()->add();

	// Clear cache so the changes are obvious.
	WPSEO_Utils::clear_cache();

	// Schedule cronjob when it doesn't exists on activation.
	$wpseo_ryte = YoastSEO()->classes->get( Ryte_Integration::class );
	$wpseo_ryte->activate_hooks();

	do_action( 'wpseo_activate' );
}

/**
 * On deactivation, flush the rewrite rules so XML sitemaps stop working.
 */
function _wpseo_deactivate() {
	require_once WPSEO_PATH . 'inc/wpseo-functions.php';

	if ( is_multisite() && ms_is_switched() ) {
		delete_option( 'rewrite_rules' );
	}
	else {
		add_action( 'shutdown', 'flush_rewrite_rules' );
	}

	// Register capabilities, to make sure they are cleaned up.
	do_action( 'wpseo_register_roles' );
	do_action( 'wpseo_register_capabilities' );

	// Clean up capabilities.
	WPSEO_Role_Manager_Factory::get()->remove();
	WPSEO_Capability_Manager_Factory::get()->remove();

	// Clear cache so the changes are obvious.
	WPSEO_Utils::clear_cache();

	do_action( 'wpseo_deactivate' );
}

/**
 * Run wpseo activation routine on creation / activation of a multisite blog if WPSEO is activated
 * network-wide.
 *
 * Will only be called by multisite actions.
 *
 * {@internal Unfortunately will fail if the plugin is in the must-use directory.
 *            {@link https://core.trac.wordpress.org/ticket/24205} }}
 *
 * @param int|WP_Site $blog_id Blog ID.
 */
function wpseo_on_activate_blog( $blog_id ) {
	if ( ! function_exists( 'is_plugin_active_for_network' ) ) {
		require_once ABSPATH . 'wp-admin/includes/plugin.php';
	}

	if ( $blog_id instanceof WP_Site ) {
		$blog_id = (int) $blog_id->blog_id;
	}

	if ( is_plugin_active_for_network( WPSEO_BASENAME ) ) {
		switch_to_blog( $blog_id );
		wpseo_activate( false );
		restore_current_blog();
	}
}

/* ***************************** PLUGIN LOADING *************************** */

/**
 * Load translations.
 */
function wpseo_load_textdomain() {
	$wpseo_path = str_replace( '\\', '/', WPSEO_PATH );
	$mu_path    = str_replace( '\\', '/', WPMU_PLUGIN_DIR );

	if ( stripos( $wpseo_path, $mu_path ) !== false ) {
		load_muplugin_textdomain( 'wordpress-seo', dirname( WPSEO_BASENAME ) . '/languages/' );
	}
	else {
		load_plugin_textdomain( 'wordpress-seo', false, dirname( WPSEO_BASENAME ) . '/languages/' );
	}
}

add_action( 'plugins_loaded', 'wpseo_load_textdomain' );


/**
 * On plugins_loaded: load the minimum amount of essential files for this plugin.
 */
function wpseo_init() {
	require_once WPSEO_PATH . 'inc/wpseo-functions.php';
	require_once WPSEO_PATH . 'inc/wpseo-functions-deprecated.php';

	// Make sure our option and meta value validation routines and default values are always registered and available.
	WPSEO_Options::get_instance();
	WPSEO_Meta::init();

	if ( version_compare( WPSEO_Options::get( 'version', 1 ), WPSEO_VERSION, '<' ) ) {
		if ( function_exists( 'opcache_reset' ) ) {
			// phpcs:ignore WordPress.PHP.NoSilencedErrors.Discouraged -- Prevent notices when opcache.restrict_api is set.
			@opcache_reset();
		}

		new WPSEO_Upgrade();
		// Get a cleaned up version of the $options.
	}

	if ( WPSEO_Options::get( 'stripcategorybase' ) === true ) {
		$GLOBALS['wpseo_rewrite'] = new WPSEO_Rewrite();
	}

	if ( WPSEO_Options::get( 'enable_xml_sitemap' ) === true ) {
		$GLOBALS['wpseo_sitemaps'] = new WPSEO_Sitemaps();
	}

	if ( ! wp_doing_ajax() ) {
		require_once WPSEO_PATH . 'inc/wpseo-non-ajax-functions.php';
	}

	// Init it here because the filter must be present on the frontend as well or it won't work in the customizer.
	new WPSEO_Customizer();

	$integrations   = [];
	$integrations[] = new WPSEO_Slug_Change_Watcher();

	foreach ( $integrations as $integration ) {
		$integration->register_hooks();
	}
}

/**
 * Loads the rest api endpoints.
 */
function wpseo_init_rest_api() {
	// We can't do anything when requirements are not met.
	if ( ! WPSEO_Utils::is_api_available() ) {
		return;
	}

	// Boot up REST API.
	$statistics_service = new WPSEO_Statistics_Service( new WPSEO_Statistics() );

	$endpoints   = [];
	$endpoints[] = new WPSEO_Endpoint_File_Size( new WPSEO_File_Size_Service() );
	$endpoints[] = new WPSEO_Endpoint_Statistics( $statistics_service );

	foreach ( $endpoints as $endpoint ) {
		$endpoint->register();
	}
}

/**
 * Used to load the required files on the plugins_loaded hook, instead of immediately.
 */
function wpseo_admin_init() {
	new WPSEO_Admin_Init();
}

/**
 * Initialize the WP-CLI integration.
 *
 * The WP-CLI integration needs PHP 5.3 support, which should be automatically
 * enforced by the check for the WP_CLI constant. As WP-CLI itself only runs
 * on PHP 5.3+, the constant should only be set when requirements are met.
 */
function wpseo_cli_init() {
	if ( YoastSEO()->helpers->product->is_premium() ) {
		WP_CLI::add_command(
			'yoast redirect list',
			'WPSEO_CLI_Redirect_List_Command',
			[ 'before_invoke' => 'WPSEO_CLI_Premium_Requirement::enforce' ]
		);

		WP_CLI::add_command(
			'yoast redirect create',
			'WPSEO_CLI_Redirect_Create_Command',
			[ 'before_invoke' => 'WPSEO_CLI_Premium_Requirement::enforce' ]
		);

		WP_CLI::add_command(
			'yoast redirect update',
			'WPSEO_CLI_Redirect_Update_Command',
			[ 'before_invoke' => 'WPSEO_CLI_Premium_Requirement::enforce' ]
		);

		WP_CLI::add_command(
			'yoast redirect delete',
			'WPSEO_CLI_Redirect_Delete_Command',
			[ 'before_invoke' => 'WPSEO_CLI_Premium_Requirement::enforce' ]
		);

		WP_CLI::add_command(
			'yoast redirect has',
			'WPSEO_CLI_Redirect_Has_Command',
			[ 'before_invoke' => 'WPSEO_CLI_Premium_Requirement::enforce' ]
		);

		WP_CLI::add_command(
			'yoast redirect follow',
			'WPSEO_CLI_Redirect_Follow_Command',
			[ 'before_invoke' => 'WPSEO_CLI_Premium_Requirement::enforce' ]
		);
	}
}

/* ***************************** BOOTSTRAP / HOOK INTO WP *************************** */
$spl_autoload_exists = function_exists( 'spl_autoload_register' );
$filter_exists       = function_exists( 'filter_input' );

if ( ! $spl_autoload_exists ) {
	add_action( 'admin_init', 'yoast_wpseo_missing_spl', 1 );
}

if ( ! $filter_exists ) {
	add_action( 'admin_init', 'yoast_wpseo_missing_filter', 1 );
}

if ( ! wp_installing() && ( $spl_autoload_exists && $filter_exists ) ) {
	add_action( 'plugins_loaded', 'wpseo_init', 14 );
	add_action( 'rest_api_init', 'wpseo_init_rest_api' );

	if ( is_admin() ) {

		new Yoast_Notifications();

		$yoast_addon_manager = new WPSEO_Addon_Manager();
		$yoast_addon_manager->register_hooks();

		if ( wp_doing_ajax() ) {
			require_once WPSEO_PATH . 'admin/ajax.php';

			// Plugin conflict ajax hooks.
			new Yoast_Plugin_Conflict_Ajax();

			if ( filter_input( INPUT_POST, 'action' ) === 'inline-save' ) {
				add_action( 'plugins_loaded', 'wpseo_admin_init', 15 );
			}
		}
		else {
			add_action( 'plugins_loaded', 'wpseo_admin_init', 15 );
		}
	}

	add_action( 'plugins_loaded', 'load_yoast_notifications' );

	if ( defined( 'WP_CLI' ) && WP_CLI ) {
		add_action( 'plugins_loaded', 'wpseo_cli_init', 20 );
	}

	add_action( 'init', [ 'WPSEO_Replace_Vars', 'setup_statics_once' ] );

	// Initializes the Yoast indexables for the first time.
	YoastSEO();

	/**
	 * Action called when the Yoast SEO plugin file has loaded.
	 */
	do_action( 'wpseo_loaded' );
}

// Activation and deactivation hook.
register_activation_hook( WPSEO_FILE, 'wpseo_activate' );
register_deactivation_hook( WPSEO_FILE, 'wpseo_deactivate' );

// Wpmu_new_blog has been deprecated in 5.1 and replaced by wp_insert_site.
global $wp_version;
if ( version_compare( $wp_version, '5.1', '<' ) ) {
	add_action( 'wpmu_new_blog', 'wpseo_on_activate_blog' );
}
else {
	add_action( 'wp_initialize_site', 'wpseo_on_activate_blog', 99 );
}

add_action( 'activate_blog', 'wpseo_on_activate_blog' );

// Registers SEO capabilities.
$wpseo_register_capabilities = new WPSEO_Register_Capabilities();
$wpseo_register_capabilities->register_hooks();

// Registers SEO roles.
$wpseo_register_capabilities = new WPSEO_Register_Roles();
$wpseo_register_capabilities->register_hooks();

/**
 * Wraps for notifications center class.
 */
function load_yoast_notifications() {
	// Init Yoast_Notification_Center class.
	Yoast_Notification_Center::get();
}


/**
 * Throw an error if the PHP SPL extension is disabled (prevent white screens) and self-deactivate plugin.
 *
 * @since 1.5.4
 *
 * @return void
 */
function yoast_wpseo_missing_spl() {
	if ( is_admin() ) {
		add_action( 'admin_notices', 'yoast_wpseo_missing_spl_notice' );

		yoast_wpseo_self_deactivate();
	}
}

/**
 * Returns the notice in case of missing spl extension.
 */
function yoast_wpseo_missing_spl_notice() {
	$message = esc_html__( 'The Standard PHP Library (SPL) extension seem to be unavailable. Please ask your web host to enable it.', 'wordpress-seo' );
	yoast_wpseo_activation_failed_notice( $message );
}

/**
 * Throw an error if the Composer autoload is missing and self-deactivate plugin.
 *
 * @return void
 */
function yoast_wpseo_missing_autoload() {
	if ( is_admin() ) {
		add_action( 'admin_notices', 'yoast_wpseo_missing_autoload_notice' );

		yoast_wpseo_self_deactivate();
	}
}

/**
 * Returns the notice in case of missing Composer autoload.
 */
function yoast_wpseo_missing_autoload_notice() {
	/* translators: %1$s expands to Yoast SEO, %2$s / %3$s: links to the installation manual in the Readme for the Yoast SEO code repository on GitHub */
	$message = esc_html__( 'The %1$s plugin installation is incomplete. Please refer to %2$sinstallation instructions%3$s.', 'wordpress-seo' );
	$message = sprintf( $message, 'Yoast SEO', '<a href="https://github.com/Yoast/wordpress-seo#installation">', '</a>' );
	yoast_wpseo_activation_failed_notice( $message );
}

/**
 * Throw an error if the filter extension is disabled (prevent white screens) and self-deactivate plugin.
 *
 * @since 2.0
 *
 * @return void
 */
function yoast_wpseo_missing_filter() {
	if ( is_admin() ) {
		add_action( 'admin_notices', 'yoast_wpseo_missing_filter_notice' );

		yoast_wpseo_self_deactivate();
	}
}

/**
 * Returns the notice in case of missing filter extension.
 */
function yoast_wpseo_missing_filter_notice() {
	$message = esc_html__( 'The filter extension seem to be unavailable. Please ask your web host to enable it.', 'wordpress-seo' );
	yoast_wpseo_activation_failed_notice( $message );
}

/**
 * Echo's the Activation failed notice with any given message.
 *
 * @param string $message Message string.
 */
function yoast_wpseo_activation_failed_notice( $message ) {
	// phpcs:ignore WordPress.Security.EscapeOutput.OutputNotEscaped -- This function is only called in 3 places that are safe.
	echo '<div class="error"><p>' . esc_html__( 'Activation failed:', 'wordpress-seo' ) . ' ' . strip_tags( $message, '<a>' ) . '</p></div>';
}

/**
 * The method will deactivate the plugin, but only once, done by the static $is_deactivated.
 */
function yoast_wpseo_self_deactivate() {
	static $is_deactivated;

	if ( $is_deactivated === null ) {
		$is_deactivated = true;
		deactivate_plugins( WPSEO_BASENAME );
		if ( isset( $_GET['activate'] ) ) {
			unset( $_GET['activate'] );
		}
	}
}

/* ********************* DEPRECATED METHODS ********************* */

/**
 * Instantiate the different social classes on the frontend.
 *
 * @deprecated 14.0
 * @codeCoverageIgnore
 */
function wpseo_frontend_head_init() {
	_deprecated_function( __METHOD__, 'WPSEO 14.0' );
}

/**
 * Used to load the required files on the plugins_loaded hook, instead of immediately.
 *
 * @deprecated 14.0
 * @codeCoverageIgnore
 */
function wpseo_frontend_init() {
	_deprecated_function( __METHOD__, 'WPSEO 14.0' );
}

/**
 * Aliasses added in order to keep compatibility with Yoast SEO: Local.
 */
class_alias( '\Yoast\WP\SEO\Initializers\Initializer_Interface', '\Yoast\WP\SEO\WordPress\Initializer' );
class_alias( '\Yoast\WP\SEO\Loadable_Interface', '\Yoast\WP\SEO\WordPress\Loadable' );
class_alias( '\Yoast\WP\SEO\Integrations\Integration_Interface', '\Yoast\WP\SEO\WordPress\Integration' );<|MERGE_RESOLUTION|>--- conflicted
+++ resolved
@@ -18,11 +18,7 @@
  * {@internal Nobody should be able to overrule the real version number as this can cause
  *            serious issues with the options, so no if ( ! defined() ).}}
  */
-<<<<<<< HEAD
-define( 'WPSEO_VERSION', '18.4' );
-=======
 define( 'WPSEO_VERSION', '18.4.1' );
->>>>>>> a7f6bcb2
 
 
 if ( ! defined( 'WPSEO_PATH' ) ) {
@@ -43,11 +39,7 @@
 
 define( 'YOAST_SEO_PHP_REQUIRED', '5.6' );
 define( 'YOAST_SEO_WP_TESTED', '5.9.2' );
-<<<<<<< HEAD
-define( 'YOAST_SEO_WP_REQUIRED', '5.8' );
-=======
 define( 'YOAST_SEO_WP_REQUIRED', '5.6' );
->>>>>>> a7f6bcb2
 
 if ( ! defined( 'WPSEO_NAMESPACES' ) ) {
 	define( 'WPSEO_NAMESPACES', true );
