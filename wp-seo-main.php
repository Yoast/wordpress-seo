--- conflicted
+++ resolved
@@ -15,11 +15,7 @@
  * {@internal Nobody should be able to overrule the real version number as this can cause
  *            serious issues with the options, so no if ( ! defined() ).}}
  */
-<<<<<<< HEAD
 define( 'WPSEO_VERSION', '12.1-RC1' );
-=======
-define( 'WPSEO_VERSION', '12.0.1' );
->>>>>>> b61c1411
 
 
 if ( ! defined( 'WPSEO_PATH' ) ) {
