--- conflicted
+++ resolved
@@ -13,11 +13,7 @@
  * @internal Nobody should be able to overrule the real version number as this can cause serious issues
  * with the options, so no if ( ! defined() )
  */
-<<<<<<< HEAD
-define( 'WPSEO_VERSION', '5.4.2' );
-=======
 define( 'WPSEO_VERSION', '5.5' );
->>>>>>> bf81897a
 
 if ( ! defined( 'WPSEO_PATH' ) ) {
 	define( 'WPSEO_PATH', plugin_dir_path( WPSEO_FILE ) );
@@ -263,7 +259,6 @@
  * On plugins_loaded: load the minimum amount of essential files for this plugin
  */
 function wpseo_init() {
-
 	require_once( WPSEO_PATH . 'inc/wpseo-functions.php' );
 	require_once( WPSEO_PATH . 'inc/wpseo-functions-deprecated.php' );
 
