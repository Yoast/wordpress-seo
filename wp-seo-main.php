--- conflicted
+++ resolved
@@ -15,11 +15,7 @@
  * {@internal Nobody should be able to overrule the real version number as this can cause
  *            serious issues with the options, so no if ( ! defined() ).}}
  */
-<<<<<<< HEAD
-define( 'WPSEO_VERSION', '7.5-RC1' );
-=======
-define( 'WPSEO_VERSION', '7.4.1' );
->>>>>>> 5893b7df
+define( 'WPSEO_VERSION', '7.5-RC2' );
 
 if ( ! defined( 'WPSEO_PATH' ) ) {
 	define( 'WPSEO_PATH', plugin_dir_path( WPSEO_FILE ) );
