--- conflicted
+++ resolved
@@ -15,11 +15,7 @@
  * {@internal Nobody should be able to overrule the real version number as this can cause
  *            serious issues with the options, so no if ( ! defined() ).}}
  */
-<<<<<<< HEAD
-define( 'WPSEO_VERSION', '20.13-RC2' );
-=======
 define( 'WPSEO_VERSION', '21.1-RC1' );
->>>>>>> a96d6d1c
 
 
 if ( ! defined( 'WPSEO_PATH' ) ) {
