--- conflicted
+++ resolved
@@ -15,11 +15,7 @@
  * {@internal Nobody should be able to overrule the real version number as this can cause
  *            serious issues with the options, so no if ( ! defined() ).}}
  */
-<<<<<<< HEAD
-define( 'WPSEO_VERSION', '11.0-RC3' );
-=======
 define( 'WPSEO_VERSION', '11.0-RC4' );
->>>>>>> e06fa6cb
 
 
 if ( ! defined( 'WPSEO_PATH' ) ) {
