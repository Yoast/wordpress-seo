<?php
/**
 * WPSEO plugin file.
 *
 * @package WPSEO\Main
 */

if ( ! function_exists( 'add_filter' ) ) {
	header( 'Status: 403 Forbidden' );
	header( 'HTTP/1.1 403 Forbidden' );
	exit();
}

/**
 * {@internal Nobody should be able to overrule the real version number as this can cause
 *            serious issues with the options, so no if ( ! defined() ).}}
 */
<<<<<<< HEAD
define( 'WPSEO_VERSION', '14.5-RC4' );
=======
define( 'WPSEO_VERSION', '14.5-RC5' );
>>>>>>> 30908158


if ( ! defined( 'WPSEO_PATH' ) ) {
	define( 'WPSEO_PATH', plugin_dir_path( WPSEO_FILE ) );
}

if ( ! defined( 'WPSEO_BASENAME' ) ) {
	define( 'WPSEO_BASENAME', plugin_basename( WPSEO_FILE ) );
}

/*
 * {@internal The prefix constants are used to build prefixed versions of dependencies.
 *            These should not be changed on run-time, thus missing the ! defined() check.}}
 */
define( 'YOAST_VENDOR_NS_PREFIX', 'YoastSEO_Vendor' );
define( 'YOAST_VENDOR_DEFINE_PREFIX', 'YOASTSEO_VENDOR__' );
define( 'YOAST_VENDOR_PREFIX_DIRECTORY', 'vendor_prefixed' );

if ( ! defined( 'WPSEO_NAMESPACES' ) ) {
	define( 'WPSEO_NAMESPACES', true );
}


/* ***************************** CLASS AUTOLOADING *************************** */

/**
 * Autoload our class files.
 *
 * @param string $class Class name.
 *
 * @return void
 */
function wpseo_auto_load( $class ) {
	static $classes = null;

	if ( $classes === null ) {
		$classes = [
			'wp_list_table'   => ABSPATH . 'wp-admin/includes/class-wp-list-table.php',
			'walker_category' => ABSPATH . 'wp-includes/category-template.php',
		];
	}

	$cn = strtolower( $class );

	if ( ! class_exists( $class ) && isset( $classes[ $cn ] ) ) {
		require_once $classes[ $cn ];
	}
}

$yoast_autoload_file = WPSEO_PATH . 'vendor/autoload.php';

if ( is_readable( $yoast_autoload_file ) ) {
	require $yoast_autoload_file;
}
elseif ( ! class_exists( 'WPSEO_Options' ) ) { // Still checking since might be site-level autoload R.
	add_action( 'admin_init', 'yoast_wpseo_missing_autoload', 1 );

	return;
}

if ( function_exists( 'spl_autoload_register' ) ) {
	spl_autoload_register( 'wpseo_auto_load' );
}

/* ********************* DEFINES DEPENDING ON AUTOLOADED CODE ********************* */

/**
 * Defaults to production, for safety.
 */
if ( ! defined( 'YOAST_ENVIRONMENT' ) ) {
	define( 'YOAST_ENVIRONMENT', 'production' );
}

/**
 * Only use minified assets when we are in a production environment.
 */
if ( ! defined( 'WPSEO_CSSJS_SUFFIX' ) ) {
	define( 'WPSEO_CSSJS_SUFFIX', ( YOAST_ENVIRONMENT !== 'development' ) ? '.min' : '' );
}

/* ***************************** PLUGIN (DE-)ACTIVATION *************************** */

/**
 * Run single site / network-wide activation of the plugin.
 *
 * @param bool $networkwide Whether the plugin is being activated network-wide.
 */
function wpseo_activate( $networkwide = false ) {
	if ( ! is_multisite() || ! $networkwide ) {
		_wpseo_activate();
	}
	else {
		/* Multi-site network activation - activate the plugin for all blogs. */
		wpseo_network_activate_deactivate( true );
	}
}

/**
 * Run single site / network-wide de-activation of the plugin.
 *
 * @param bool $networkwide Whether the plugin is being de-activated network-wide.
 */
function wpseo_deactivate( $networkwide = false ) {
	if ( ! is_multisite() || ! $networkwide ) {
		_wpseo_deactivate();
	}
	else {
		/* Multi-site network activation - de-activate the plugin for all blogs. */
		wpseo_network_activate_deactivate( false );
	}
}

/**
 * Run network-wide (de-)activation of the plugin.
 *
 * @param bool $activate True for plugin activation, false for de-activation.
 */
function wpseo_network_activate_deactivate( $activate = true ) {
	global $wpdb;

	$network_blogs = $wpdb->get_col( $wpdb->prepare( "SELECT blog_id FROM $wpdb->blogs WHERE site_id = %d", $wpdb->siteid ) );

	if ( is_array( $network_blogs ) && $network_blogs !== [] ) {
		foreach ( $network_blogs as $blog_id ) {
			switch_to_blog( $blog_id );

			if ( $activate === true ) {
				_wpseo_activate();
			}
			else {
				_wpseo_deactivate();
			}

			restore_current_blog();
		}
	}
}

/**
 * Runs on activation of the plugin.
 */
function _wpseo_activate() {
	require_once WPSEO_PATH . 'inc/wpseo-functions.php';
	require_once WPSEO_PATH . 'inc/class-wpseo-installation.php';

	wpseo_load_textdomain(); // Make sure we have our translations available for the defaults.

	new WPSEO_Installation();

	WPSEO_Options::get_instance();
	if ( ! is_multisite() ) {
		WPSEO_Options::initialize();
	}
	else {
		WPSEO_Options::maybe_set_multisite_defaults( true );
	}
	WPSEO_Options::ensure_options_exist();

	if ( is_multisite() && ms_is_switched() ) {
		delete_option( 'rewrite_rules' );
	}
	else {
		$wpseo_rewrite = new WPSEO_Rewrite();
		$wpseo_rewrite->schedule_flush();
	}

	do_action( 'wpseo_register_roles' );
	WPSEO_Role_Manager_Factory::get()->add();

	do_action( 'wpseo_register_capabilities' );
	WPSEO_Capability_Manager_Factory::get()->add();

	// Clear cache so the changes are obvious.
	WPSEO_Utils::clear_cache();

	// Create the text link storage table.
	$link_installer = new WPSEO_Link_Installer();
	$link_installer->install();

	// Trigger reindex notification.
	$notifier = new WPSEO_Link_Notifier();
	$notifier->manage_notification();

	// Schedule cronjob when it doesn't exists on activation.
	$wpseo_ryte = new WPSEO_Ryte();
	$wpseo_ryte->activate_hooks();

	do_action( 'wpseo_activate' );
}
/**
 * On deactivation, flush the rewrite rules so XML sitemaps stop working.
 */
function _wpseo_deactivate() {
	require_once WPSEO_PATH . 'inc/wpseo-functions.php';

	if ( is_multisite() && ms_is_switched() ) {
		delete_option( 'rewrite_rules' );
	}
	else {
		add_action( 'shutdown', 'flush_rewrite_rules' );
	}

	// Register capabilities, to make sure they are cleaned up.
	do_action( 'wpseo_register_roles' );
	do_action( 'wpseo_register_capabilities' );

	// Clean up capabilities.
	WPSEO_Role_Manager_Factory::get()->remove();
	WPSEO_Capability_Manager_Factory::get()->remove();

	// Clear cache so the changes are obvious.
	WPSEO_Utils::clear_cache();

	do_action( 'wpseo_deactivate' );
}

/**
 * Run wpseo activation routine on creation / activation of a multisite blog if WPSEO is activated
 * network-wide.
 *
 * Will only be called by multisite actions.
 *
 * {@internal Unfortunately will fail if the plugin is in the must-use directory.
 *            {@link https://core.trac.wordpress.org/ticket/24205} }}
 *
 * @param int|WP_Site $blog_id Blog ID.
 */
function wpseo_on_activate_blog( $blog_id ) {
	if ( ! function_exists( 'is_plugin_active_for_network' ) ) {
		require_once ABSPATH . 'wp-admin/includes/plugin.php';
	}

	if ( $blog_id instanceof WP_Site ) {
		$blog_id = (int) $blog_id->blog_id;
	}

	if ( is_plugin_active_for_network( plugin_basename( WPSEO_FILE ) ) ) {
		switch_to_blog( $blog_id );
		wpseo_activate( false );
		restore_current_blog();
	}
}

/* ***************************** PLUGIN LOADING *************************** */

/**
 * Load translations.
 */
function wpseo_load_textdomain() {
	$wpseo_path = str_replace( '\\', '/', WPSEO_PATH );
	$mu_path    = str_replace( '\\', '/', WPMU_PLUGIN_DIR );

	if ( stripos( $wpseo_path, $mu_path ) !== false ) {
		load_muplugin_textdomain( 'wordpress-seo', dirname( WPSEO_BASENAME ) . '/languages/' );
	}
	else {
		load_plugin_textdomain( 'wordpress-seo', false, dirname( WPSEO_BASENAME ) . '/languages/' );
	}
}

add_action( 'plugins_loaded', 'wpseo_load_textdomain' );


/**
 * On plugins_loaded: load the minimum amount of essential files for this plugin.
 */
function wpseo_init() {
	require_once WPSEO_PATH . 'inc/wpseo-functions.php';
	require_once WPSEO_PATH . 'inc/wpseo-functions-deprecated.php';

	// Make sure our option and meta value validation routines and default values are always registered and available.
	WPSEO_Options::get_instance();
	WPSEO_Meta::init();

	if ( version_compare( WPSEO_Options::get( 'version', 1 ), WPSEO_VERSION, '<' ) ) {
		if ( function_exists( 'opcache_reset' ) ) {
			@opcache_reset();
		}

		new WPSEO_Upgrade();
		// Get a cleaned up version of the $options.
	}

	if ( WPSEO_Options::get( 'stripcategorybase' ) === true ) {
		$GLOBALS['wpseo_rewrite'] = new WPSEO_Rewrite();
	}

	if ( WPSEO_Options::get( 'enable_xml_sitemap' ) === true ) {
		$GLOBALS['wpseo_sitemaps'] = new WPSEO_Sitemaps();
	}

	if ( ! wp_doing_ajax() ) {
		require_once WPSEO_PATH . 'inc/wpseo-non-ajax-functions.php';
	}

	// Init it here because the filter must be present on the frontend as well or it won't work in the customizer.
	new WPSEO_Customizer();

	/*
	 * Initializes the link watcher for both the frontend and backend.
	 * Required to process scheduled items properly.
	 */
	$link_watcher = new WPSEO_Link_Watcher_Loader();
	$link_watcher->load();

	$integrations   = [];
	$integrations[] = new WPSEO_Slug_Change_Watcher();
	$integrations[] = new WPSEO_Structured_Data_Blocks();

	foreach ( $integrations as $integration ) {
		$integration->register_hooks();
	}

	// Loading Ryte integration.
	$wpseo_ryte = new WPSEO_Ryte();
	$wpseo_ryte->register_hooks();

	// When namespaces are not available, stop further execution.
	if ( version_compare( PHP_VERSION, '5.6.0', '>=' ) ) {
		require_once WPSEO_PATH . 'src/functions.php';

		// Initializes the Yoast indexables for the first time.
		YoastSEO();

		// require_once WPSEO_PATH . 'src/loaders/oauth.php'; Temporarily disabled.
	}
}

/**
 * Loads the rest api endpoints.
 */
function wpseo_init_rest_api() {
	// We can't do anything when requirements are not met.
	if ( ! WPSEO_Utils::is_api_available() ) {
		return;
	}

	// Boot up REST API.
	$configuration_service = new WPSEO_Configuration_Service();
	$configuration_service->initialize();

	$statistics_service = new WPSEO_Statistics_Service( new WPSEO_Statistics() );

	$endpoints   = [];
	$endpoints[] = new WPSEO_Link_Reindex_Post_Endpoint( new WPSEO_Link_Reindex_Post_Service() );
	$endpoints[] = new WPSEO_Endpoint_Indexable( new WPSEO_Indexable_Service() );
	$endpoints[] = new WPSEO_Endpoint_File_Size( new WPSEO_File_Size_Service() );
	$endpoints[] = new WPSEO_Endpoint_Statistics( $statistics_service );
	$endpoints[] = new WPSEO_Endpoint_MyYoast_Connect();

	foreach ( $endpoints as $endpoint ) {
		$endpoint->register();
	}
}

/**
 * Used to load the required files on the plugins_loaded hook, instead of immediately.
 */
function wpseo_admin_init() {
	new WPSEO_Admin_Init();
}

/**
 * Initialize the WP-CLI integration.
 *
 * The WP-CLI integration needs PHP 5.3 support, which should be automatically
 * enforced by the check for the WP_CLI constant. As WP-CLI itself only runs
 * on PHP 5.3+, the constant should only be set when requirements are met.
 */
function wpseo_cli_init() {
	if ( WPSEO_Utils::is_yoast_seo_premium() ) {
		WP_CLI::add_command(
			'yoast redirect list',
			'WPSEO_CLI_Redirect_List_Command',
			[ 'before_invoke' => 'WPSEO_CLI_Premium_Requirement::enforce' ]
		);

		WP_CLI::add_command(
			'yoast redirect create',
			'WPSEO_CLI_Redirect_Create_Command',
			[ 'before_invoke' => 'WPSEO_CLI_Premium_Requirement::enforce' ]
		);

		WP_CLI::add_command(
			'yoast redirect update',
			'WPSEO_CLI_Redirect_Update_Command',
			[ 'before_invoke' => 'WPSEO_CLI_Premium_Requirement::enforce' ]
		);

		WP_CLI::add_command(
			'yoast redirect delete',
			'WPSEO_CLI_Redirect_Delete_Command',
			[ 'before_invoke' => 'WPSEO_CLI_Premium_Requirement::enforce' ]
		);

		WP_CLI::add_command(
			'yoast redirect has',
			'WPSEO_CLI_Redirect_Has_Command',
			[ 'before_invoke' => 'WPSEO_CLI_Premium_Requirement::enforce' ]
		);

		WP_CLI::add_command(
			'yoast redirect follow',
			'WPSEO_CLI_Redirect_Follow_Command',
			[ 'before_invoke' => 'WPSEO_CLI_Premium_Requirement::enforce' ]
		);
	}

	// Only add the namespace if the required base class exists (WP-CLI 1.5.0+).
	// This is optional and only adds the description of the root `yoast`
	// command.
	if ( class_exists( 'WP_CLI\Dispatcher\CommandNamespace' ) ) {
		WP_CLI::add_command( 'yoast', 'WPSEO_CLI_Yoast_Command_Namespace' );
		if ( WPSEO_Utils::is_yoast_seo_premium() ) {
			WP_CLI::add_command( 'yoast redirect', 'WPSEO_CLI_Redirect_Command_Namespace' );
		}
		else {
			WP_CLI::add_command( 'yoast redirect', 'WPSEO_CLI_Redirect_Upsell_Command_Namespace' );
		}
	}
}

/* ***************************** BOOTSTRAP / HOOK INTO WP *************************** */
$spl_autoload_exists = function_exists( 'spl_autoload_register' );
$filter_exists       = function_exists( 'filter_input' );

if ( ! $spl_autoload_exists ) {
	add_action( 'admin_init', 'yoast_wpseo_missing_spl', 1 );
}

if ( ! $filter_exists ) {
	add_action( 'admin_init', 'yoast_wpseo_missing_filter', 1 );
}

if ( ! wp_installing() && ( $spl_autoload_exists && $filter_exists ) ) {
	add_action( 'plugins_loaded', 'wpseo_init', 14 );
	add_action( 'rest_api_init', 'wpseo_init_rest_api' );

	if ( is_admin() ) {

		new Yoast_Notifications();

		$yoast_addon_manager = new WPSEO_Addon_Manager();
		$yoast_addon_manager->register_hooks();

		if ( wp_doing_ajax() ) {
			require_once WPSEO_PATH . 'admin/ajax.php';

			// Plugin conflict ajax hooks.
			new Yoast_Plugin_Conflict_Ajax();

			if ( filter_input( INPUT_POST, 'action' ) === 'inline-save' ) {
				add_action( 'plugins_loaded', 'wpseo_admin_init', 15 );
			}
		}
		else {
			add_action( 'plugins_loaded', 'wpseo_admin_init', 15 );
		}
	}

	add_action( 'plugins_loaded', 'load_yoast_notifications' );

	if ( defined( 'WP_CLI' ) && WP_CLI ) {
		add_action( 'plugins_loaded', 'wpseo_cli_init', 20 );
	}

	add_filter( 'phpcompat_whitelist', 'yoast_free_phpcompat_whitelist' );

	add_action( 'init', [ 'WPSEO_Replace_Vars', 'setup_statics_once' ] );
}

// Activation and deactivation hook.
register_activation_hook( WPSEO_FILE, 'wpseo_activate' );
register_deactivation_hook( WPSEO_FILE, 'wpseo_deactivate' );

// Wpmu_new_blog has been deprecated in 5.1 and replaced by wp_insert_site.
global $wp_version;
if ( version_compare( $wp_version, '5.1', '<' ) ) {
	add_action( 'wpmu_new_blog', 'wpseo_on_activate_blog' );
}
else {
	add_action( 'wp_initialize_site', 'wpseo_on_activate_blog', 99 );
}

add_action( 'activate_blog', 'wpseo_on_activate_blog' );

// Registers SEO capabilities.
$wpseo_register_capabilities = new WPSEO_Register_Capabilities();
$wpseo_register_capabilities->register_hooks();

// Registers SEO roles.
$wpseo_register_capabilities = new WPSEO_Register_Roles();
$wpseo_register_capabilities->register_hooks();

/**
 * Wraps for notifications center class.
 */
function load_yoast_notifications() {
	// Init Yoast_Notification_Center class.
	Yoast_Notification_Center::get();
}


/**
 * Throw an error if the PHP SPL extension is disabled (prevent white screens) and self-deactivate plugin.
 *
 * @since 1.5.4
 *
 * @return void
 */
function yoast_wpseo_missing_spl() {
	if ( is_admin() ) {
		add_action( 'admin_notices', 'yoast_wpseo_missing_spl_notice' );

		yoast_wpseo_self_deactivate();
	}
}

/**
 * Returns the notice in case of missing spl extension.
 */
function yoast_wpseo_missing_spl_notice() {
	$message = esc_html__( 'The Standard PHP Library (SPL) extension seem to be unavailable. Please ask your web host to enable it.', 'wordpress-seo' );
	yoast_wpseo_activation_failed_notice( $message );
}

/**
 * Throw an error if the Composer autoload is missing and self-deactivate plugin.
 *
 * @return void
 */
function yoast_wpseo_missing_autoload() {
	if ( is_admin() ) {
		add_action( 'admin_notices', 'yoast_wpseo_missing_autoload_notice' );

		yoast_wpseo_self_deactivate();
	}
}

/**
 * Returns the notice in case of missing Composer autoload.
 */
function yoast_wpseo_missing_autoload_notice() {
	/* translators: %1$s expands to Yoast SEO, %2$s / %3$s: links to the installation manual in the Readme for the Yoast SEO code repository on GitHub */
	$message = esc_html__( 'The %1$s plugin installation is incomplete. Please refer to %2$sinstallation instructions%3$s.', 'wordpress-seo' );
	$message = sprintf( $message, 'Yoast SEO', '<a href="https://github.com/Yoast/wordpress-seo#installation">', '</a>' );
	yoast_wpseo_activation_failed_notice( $message );
}

/**
 * Throw an error if the filter extension is disabled (prevent white screens) and self-deactivate plugin.
 *
 * @since 2.0
 *
 * @return void
 */
function yoast_wpseo_missing_filter() {
	if ( is_admin() ) {
		add_action( 'admin_notices', 'yoast_wpseo_missing_filter_notice' );

		yoast_wpseo_self_deactivate();
	}
}

/**
 * Returns the notice in case of missing filter extension.
 */
function yoast_wpseo_missing_filter_notice() {
	$message = esc_html__( 'The filter extension seem to be unavailable. Please ask your web host to enable it.', 'wordpress-seo' );
	yoast_wpseo_activation_failed_notice( $message );
}

/**
 * Echo's the Activation failed notice with any given message.
 *
 * @param string $message Message string.
 */
function yoast_wpseo_activation_failed_notice( $message ) {
	echo '<div class="error"><p>' . esc_html__( 'Activation failed:', 'wordpress-seo' ) . ' ' . strip_tags( $message, '<a>' ) . '</p></div>';
}

/**
 * The method will deactivate the plugin, but only once, done by the static $is_deactivated.
 */
function yoast_wpseo_self_deactivate() {
	static $is_deactivated;

	if ( $is_deactivated === null ) {
		$is_deactivated = true;
		deactivate_plugins( plugin_basename( WPSEO_FILE ) );
		if ( isset( $_GET['activate'] ) ) {
			unset( $_GET['activate'] );
		}
	}
}

/**
 * Excludes specific files from php-compatibility-checker.
 *
 * @since 9.4
 *
 * @param array $ignored Array of ignored directories/files.
 *
 * @return array Array of ignored directories/files.
 */
function yoast_free_phpcompat_whitelist( $ignored ) {
	$path = '*/' . basename( WPSEO_PATH ) . '/';

	// To prevent: (warning) File has mixed line endings; this may cause incorrect results.
	$ignored[] = $path . 'vendor/ruckusing/lib/Ruckusing/FrameworkRunner.php';
	$ignored[] = $path . 'vendor_prefixed/ruckusing/lib/Ruckusing/FrameworkRunner.php';

	/*
	 * To prevent: (error) Extension 'sqlite' is removed since PHP 5.4.
	 * Ignoring because we are not using the sqlite functionality.
	 */
	$ignored[] = $path . 'vendor/ruckusing/lib/Ruckusing/Adapter/Sqlite3/Base.php';
	$ignored[] = $path . 'vendor_prefixed/ruckusing/lib/Ruckusing/Adapter/Sqlite3/Base.php';

	return $ignored;
}

/* ********************* DEPRECATED METHODS ********************* */

/**
 * Instantiate the different social classes on the frontend.
 *
 * @deprecated 14.0
 * @codeCoverageIgnore
 */
function wpseo_frontend_head_init() {
	_deprecated_function( __METHOD__, 'WPSEO 14.0' );
}

/**
 * Used to load the required files on the plugins_loaded hook, instead of immediately.
 *
 * @deprecated 14.0
 * @codeCoverageIgnore
 */
function wpseo_frontend_init() {
	_deprecated_function( __METHOD__, 'WPSEO 14.0' );
}

/**
 * Aliasses added in order to keep compatibility with Yoast SEO: Local.
 */
class_alias( '\Yoast\WP\SEO\Initializers\Initializer_Interface', '\Yoast\WP\SEO\WordPress\Initializer' );
class_alias( '\Yoast\WP\SEO\Loadable_Interface', '\Yoast\WP\SEO\WordPress\Loadable' );
class_alias( '\Yoast\WP\SEO\Integrations\Integration_Interface', '\Yoast\WP\SEO\WordPress\Integration' );<|MERGE_RESOLUTION|>--- conflicted
+++ resolved
@@ -15,11 +15,7 @@
  * {@internal Nobody should be able to overrule the real version number as this can cause
  *            serious issues with the options, so no if ( ! defined() ).}}
  */
-<<<<<<< HEAD
-define( 'WPSEO_VERSION', '14.5-RC4' );
-=======
 define( 'WPSEO_VERSION', '14.5-RC5' );
->>>>>>> 30908158
 
 
 if ( ! defined( 'WPSEO_PATH' ) ) {
