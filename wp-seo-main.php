<?php

/**
 * @package Main
 */

if ( ! function_exists( 'add_filter' ) ) {
	header( 'Status: 403 Forbidden' );
	header( 'HTTP/1.1 403 Forbidden' );
	exit();
}


if ( version_compare( PHP_VERSION, '5.2', '<' ) ) {
	if ( is_admin() && ( ! defined( 'DOING_AJAX' ) || ! DOING_AJAX ) ) {
		require_once( ABSPATH . 'wp-admin/includes/plugin.php' );
		deactivate_plugins( __FILE__ );
		wp_die( sprintf( __( 'WordPress SEO requires PHP 5.2 or higher, as does WordPress 3.2 and higher. The plugin has now disabled itself. For more info, %s$1see this post%s$2.', 'wordpress-seo' ), '<a href="https://yoast.com/requires-php-52/">', '</a>' ) );
	}
}

if ( ! defined( 'WPSEO_PATH' ) ) {
	define( 'WPSEO_PATH', plugin_dir_path( __FILE__ ) );
}

if ( ! defined( 'WPSEO_BASENAME' ) ) {
	define( 'WPSEO_BASENAME', plugin_basename( __FILE__ ) );
}

if ( ! defined( 'WPSEO_FILE' ) ) {
	define( 'WPSEO_FILE', __FILE__ );
}

if ( ! defined( 'WPSEO_CSSJS_SUFFIX' ) ) {
	define( 'WPSEO_CSSJS_SUFFIX', ( ( defined( 'SCRIPT_DEBUG' ) && true === SCRIPT_DEBUG ) ? '' : '.min' ) );
}


/**
 * Auto load our class files
 *
 * @param   string  $class  Class name
 * @return    void
 */
function wpseo_auto_load( $class ) {
	static $classes = null;

	if ( $classes === null ) {
		$classes = array(
			'wpseo_admin'                        => WPSEO_PATH . 'admin/class-admin.php',
			'wpseo_bulk_title_editor_list_table' => WPSEO_PATH . 'admin/class-bulk-title-editor-list-table.php',
			'wpseo_bulk_description_list_table'  => WPSEO_PATH . 'admin/class-bulk-description-editor-list-table.php',
			'wpseo_admin_pages'                  => WPSEO_PATH . 'admin/class-config.php',
			'wpseo_metabox'                      => WPSEO_PATH . 'admin/class-metabox.php',
			'wpseo_social_admin'                 => WPSEO_PATH . 'admin/class-opengraph-admin.php',
			'wpseo_pointers'                     => WPSEO_PATH . 'admin/class-pointers.php',
			'wpseo_sitemaps_admin'               => WPSEO_PATH . 'admin/class-sitemaps-admin.php',
			'wpseo_taxonomy'                     => WPSEO_PATH . 'admin/class-taxonomy.php',
			'yoast_tracking'                     => WPSEO_PATH . 'admin/class-tracking.php',
			'yoast_textstatistics'               => WPSEO_PATH . 'admin/TextStatistics.php',
			'wpseo_breadcrumbs'                  => WPSEO_PATH . 'frontend/class-breadcrumbs.php',
			'wpseo_frontend'                     => WPSEO_PATH . 'frontend/class-frontend.php',
			'wpseo_opengraph'                    => WPSEO_PATH . 'frontend/class-opengraph.php',
			'wpseo_twitter'                      => WPSEO_PATH . 'frontend/class-twitter.php',
			'wpseo_googleplus'                   => WPSEO_PATH . 'frontend/class-googleplus.php',
			'wpseo_rewrite'                      => WPSEO_PATH . 'inc/class-rewrite.php',
			'wpseo_sitemaps'                     => WPSEO_PATH . 'inc/class-sitemaps.php',
			'sitemap_walker'                     => WPSEO_PATH . 'inc/class-sitemap-walker.php',
			'wpseo_options'                      => WPSEO_PATH . 'inc/class-wpseo-options.php',
			'wpseo_option'                       => WPSEO_PATH . 'inc/class-wpseo-options.php',
			'wpseo_option_wpseo'                 => WPSEO_PATH . 'inc/class-wpseo-options.php',
			'wpseo_option_permalinks'            => WPSEO_PATH . 'inc/class-wpseo-options.php',
			'wpseo_option_titles'                => WPSEO_PATH . 'inc/class-wpseo-options.php',
			'wpseo_option_social'                => WPSEO_PATH . 'inc/class-wpseo-options.php',
			'wpseo_option_rss'                   => WPSEO_PATH . 'inc/class-wpseo-options.php',
			'wpseo_option_internallinks'         => WPSEO_PATH . 'inc/class-wpseo-options.php',
			'wpseo_option_xml'                   => WPSEO_PATH . 'inc/class-wpseo-options.php',
			'wpseo_option_ms'	                 => WPSEO_PATH . 'inc/class-wpseo-options.php',
			'wpseo_taxonomy_meta'		         => WPSEO_PATH . 'inc/class-wpseo-options.php',
			'wpseo_meta'                         => WPSEO_PATH . 'inc/class-wpseo-meta.php',

			'wp_list_table'                      => ABSPATH . 'wp-admin/includes/class-wp-list-table.php',
			'walker_category'                    => ABSPATH . 'wp-includes/category-template.php',
			'pclzip'                             => ABSPATH . 'wp-admin/includes/class-pclzip.php',
		);

		if ( defined( 'W3TC_DIR' ) ) {
			$classes['w3_objectcache'] = W3TC_DIR . '/lib/W3/ObjectCache.php';
		}
	}

	$cn = strtolower( $class );

	if ( isset( $classes[$cn] ) ) {
		require_once( $classes[$cn] );
	}
}
spl_autoload_register( 'wpseo_auto_load' );



/**
 * Add the bulk edit capability to the proper default roles.
 */
function wpseo_add_capabilities() {
	$roles = array(
		"administrator",
		"editor",
		"author",
		"contributor"
	);

	$roles = apply_filters( 'wpseo_bulk_edit_roles', $roles );

	foreach( $roles as $role ) {
		$r = get_role( $role );
		if( $r ) {
			$r->add_cap( 'wpseo_bulk_edit' );
		}
	}
}

add_action( 'wpseo_activate', 'wpseo_add_capabilities' );

/**
 * Remove the bulk edit capability from the proper default roles.
 */
function wpseo_remove_capabilities() {
	$roles = array(
		"administrator",
		"editor",
		"author",
		"contributor"
	);

	$roles = apply_filters( 'wpseo_bulk_edit_roles', $roles );

	foreach( $roles as $role ) {
		$r = get_role( $role );
		if( $r ) {
			$r->remove_cap( 'wpseo_bulk_edit' );
		}	
	}
}

/**
 * Runs on activation of the plugin.
 */
function wpseo_activate() {
<<<<<<< HEAD
	require_once( WPSEO_PATH . 'inc/wpseo-functions.php' );
=======
	wpseo_init();
>>>>>>> aab5d0bf

	WPSEO_Options::initialize();

	wpseo_flush_rules();

	wpseo_add_capabilities();

	WPSEO_Options::schedule_yoast_tracking( null, get_option( 'wpseo' ) );

	// Clear cache so the changes are obvious.
	WPSEO_Options::clear_cache();

	do_action( 'wpseo_activate' );
}

/**
 * On deactivation, flush the rewrite rules so XML sitemaps stop working.
 */
function wpseo_deactivate() {
	require_once( WPSEO_PATH . 'inc/wpseo-functions.php' );

	wpseo_flush_rules();

	wpseo_remove_capabilities();

	// Force unschedule
	WPSEO_Options::schedule_yoast_tracking( null, get_option( 'wpseo' ), true );

	// Clear cache so the changes are obvious.
	WPSEO_Options::clear_cache();

	do_action( 'wpseo_deactivate' );
}


/**
 * Load translations
 */
function wpseo_load_textdomain() {
	load_plugin_textdomain( 'wordpress-seo', false, dirname( plugin_basename( __FILE__ ) ) . '/languages/' );
}
add_filter( 'init', 'wpseo_load_textdomain', 1 );



/**
 * On plugins_loaded: load the minimum amount of essential files for this plugin
 */
function wpseo_init() {
	require_once( WPSEO_PATH . 'inc/wpseo-functions.php' );

	// Make sure our option and meta value validation routines and default values are always registered and available
	WPSEO_Options::get_instance();
	WPSEO_Meta::init();

	$option_wpseo = get_option( 'wpseo' );
	if ( version_compare( $option_wpseo['version'], WPSEO_VERSION, '<' ) ) {
		wpseo_do_upgrade( $option_wpseo['version'] );
	}

	$options = WPSEO_Options::get_all();

	if ( $options['stripcategorybase'] === true ) {
		$GLOBALS['wpseo_rewrite'] = new WPSEO_Rewrite;
	}

	if ( $options['enablexmlsitemap'] === true ) {
		$GLOBALS['wpseo_sitemaps'] = new WPSEO_Sitemaps;
	}

	if ( ! defined( 'DOING_AJAX' ) || ! DOING_AJAX ) {
		require_once( WPSEO_PATH . 'inc/wpseo-non-ajax-functions.php' );
	}
}

/**
 * Used to load the required files on the plugins_loaded hook, instead of immediately.
 */
function wpseo_frontend_init() {
	add_action( 'init', 'initialize_wpseo_front' );

	$options = WPSEO_Options::get_all();
	if ( $options['breadcrumbs-enable'] === true ) {
		/**
		 * If breadcrumbs are active (which they supposedly are if the users has enabled this settings,
		 * there's no reason to have bbPress breadcrumbs as well.
		 *
		 * @internal The class itself is only loaded when the template tag is encountered via
		 * the template tag function in the wpseo-functions.php file
		 */
		add_filter( 'bbp_get_breadcrumb', '__return_false' );
	}

	add_action( 'get_header', 'wpseo_frontend_head_init' );
}

/**
 * Instantiate the different social classes on the frontend
 */
function wpseo_frontend_head_init() {
	$options = WPSEO_Options::get_all();
	if ( $options['twitter'] === true && is_singular() ) {
		add_action( 'wpseo_head', array( 'WPSEO_Twitter', 'get_instance' ), 40 );
	}

	if ( $options['opengraph'] === true ) {
		$GLOBALS['wpseo_og'] = new WPSEO_OpenGraph;
	}

	if ( $options['googleplus'] === true && is_singular() ) {
		add_action( 'wpseo_head', array( 'WPSEO_GooglePlus', 'get_instance' ), 35 );
	}
}

/**
 * Used to load the required files on the plugins_loaded hook, instead of immediately.
 */
function wpseo_admin_init() {
	global $pagenow;

	$GLOBALS['wpseo_admin'] = new WPSEO_Admin;

	$options = WPSEO_Options::get_all();
	if ( isset( $_GET['wpseo_restart_tour'] ) ) {
		$options['ignore_tour'] = false;
		update_option( 'wpseo', $options );
	}

	if ( $options['yoast_tracking'] === true ) {
		/**
		 * @internal this is not a proper lean loading implementation (method_exist will autoload the class),
		 * but it can't be helped as there are other plugins out there which also use versions
		 * of the Yoast Tracking class and we need to take that into account unfortunately
		 */
		if ( method_exists( 'Yoast_Tracking', 'get_instance' ) ) {
			add_action( 'yoast_tracking', array( 'Yoast_Tracking', 'get_instance' ) );
		}
		else {
			$GLOBALS['yoast_tracking'] = new Yoast_Tracking;
		}
	}

	if ( in_array( $pagenow, array( 'edit.php', 'post.php', 'post-new.php' ) ) ) {
		$GLOBALS['wpseo_metabox'] = new WPSEO_Metabox;
		if ( $options['opengraph'] === true ) {
			$GLOBALS['wpseo_social'] = new WPSEO_Social_Admin;
		}
	}

	if ( in_array( $pagenow, array( 'edit-tags.php' ) ) ) {
		$GLOBALS['wpseo_taxonomy'] = new WPSEO_Taxonomy;
	}

	if ( in_array( $pagenow, array( 'admin.php' ) ) ) {
		// @todo [JRF => whomever] Can we load this more selectively ? like only when $_GET['page'] is one of ours ?
		$GLOBALS['wpseo_admin_pages'] = new WPSEO_Admin_Pages;
	}

	if ( current_user_can( 'manage_options' ) && ( $options['tracking_popup_done'] === false || $options['ignore_tour'] === false ) ) {
		add_action( 'admin_enqueue_scripts', array( 'WPSEO_Pointers', 'get_instance' ) );
	}

	if ( $options['enablexmlsitemap'] === true ) {
		$GLOBALS['wpseo_sitemaps_admin'] = new WPSEO_Sitemaps_Admin;
	}
}

add_action( 'plugins_loaded', 'wpseo_init', 14 );

if ( is_admin() ) {
	if ( defined( 'DOING_AJAX' ) && DOING_AJAX ) {
		require_once( WPSEO_PATH . 'admin/ajax.php' );
	}
	else {
		add_action( 'plugins_loaded', 'wpseo_admin_init', 15 );
	}
}
else {
	add_action( 'plugins_loaded', 'wpseo_frontend_init', 15 );
}<|MERGE_RESOLUTION|>--- conflicted
+++ resolved
@@ -147,11 +147,7 @@
  * Runs on activation of the plugin.
  */
 function wpseo_activate() {
-<<<<<<< HEAD
 	require_once( WPSEO_PATH . 'inc/wpseo-functions.php' );
-=======
-	wpseo_init();
->>>>>>> aab5d0bf
 
 	WPSEO_Options::initialize();
 
