--- conflicted
+++ resolved
@@ -324,25 +324,17 @@
 	$link_reindex_endpoint = new WPSEO_Link_Reindex_Post_Endpoint( new WPSEO_Link_Reindex_Post_Service() );
 	$link_reindex_endpoint->register();
 
-<<<<<<< HEAD
-		$ryte_endpoint_service = new WPSEO_Ryte_Service( new WPSEO_OnPage_Option() );
-		$ryte_endpoint         = new WPSEO_Endpoint_Ryte( $ryte_endpoint_service );
-		$ryte_endpoint->register();
-
-		$indexable_service = new WPSEO_Indexable_Service();
-		$indexable_endpoint = new WPSEO_Endpoint_Indexable( $indexable_service );
-		$indexable_endpoint->register();
-
-	}
-=======
+	$ryte_endpoint_service = new WPSEO_Ryte_Service( new WPSEO_OnPage_Option() );
+	$ryte_endpoint         = new WPSEO_Endpoint_Ryte( $ryte_endpoint_service );
+	$ryte_endpoint->register();
+
+	$indexable_service  = new WPSEO_Indexable_Service();
+	$indexable_endpoint = new WPSEO_Endpoint_Indexable( $indexable_service );
+	$indexable_endpoint->register();
+
 	$statistics_service  = new WPSEO_Statistics_Service( new WPSEO_Statistics() );
 	$statistics_endpoint = new WPSEO_Endpoint_Statistics( $statistics_service );
 	$statistics_endpoint->register();
-
-	$ryte_endpoint_service = new WPSEO_Ryte_Service( new WPSEO_OnPage_Option() );
-	$ryte_endpoint         = new WPSEO_Endpoint_Ryte( $ryte_endpoint_service );
-	$ryte_endpoint->register();
->>>>>>> ad5d8409
 }
 
 /**
