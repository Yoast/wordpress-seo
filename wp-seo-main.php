<?php
/**
 * @package WPSEO\Main
 */

if ( ! function_exists( 'add_filter' ) ) {
	header( 'Status: 403 Forbidden' );
	header( 'HTTP/1.1 403 Forbidden' );
	exit();
}

/**
 * @internal Nobody should be able to overrule the real version number as this can cause serious issues
 * with the options, so no if ( ! defined() )
 */
<<<<<<< HEAD
define( 'WPSEO_VERSION', '3.1.3' );
=======
define( 'WPSEO_VERSION', '3.2' );
>>>>>>> fdcc27ec

if ( ! defined( 'WPSEO_PATH' ) ) {
	define( 'WPSEO_PATH', plugin_dir_path( WPSEO_FILE ) );
}

if ( ! defined( 'WPSEO_BASENAME' ) ) {
	define( 'WPSEO_BASENAME', plugin_basename( WPSEO_FILE ) );
}

if ( ! defined( 'WPSEO_CSSJS_SUFFIX' ) ) {
	define( 'WPSEO_CSSJS_SUFFIX', ( ( defined( 'SCRIPT_DEBUG' ) && true === SCRIPT_DEBUG ) ? '' : '.min' ) );
}


/* ***************************** CLASS AUTOLOADING *************************** */

/**
 * Auto load our class files
 *
 * @param string $class Class name.
 *
 * @return void
 */
function wpseo_auto_load( $class ) {
	static $classes = null;

	if ( $classes === null ) {
		$classes = array(
			'wp_list_table'   => ABSPATH . 'wp-admin/includes/class-wp-list-table.php',
			'walker_category' => ABSPATH . 'wp-includes/category-template.php',
			'pclzip'          => ABSPATH . 'wp-admin/includes/class-pclzip.php',
		);
	}

	$cn = strtolower( $class );

	if ( ! class_exists( $class ) && isset( $classes[ $cn ] ) ) {
		require_once( $classes[ $cn ] );
	}
}

if ( file_exists( WPSEO_PATH . '/vendor/autoload_52.php' ) ) {
	require WPSEO_PATH . '/vendor/autoload_52.php';
}
elseif ( ! class_exists( 'WPSEO_Options' ) ) { // Still checking since might be site-level autoload R.
	add_action( 'admin_init', 'yoast_wpseo_missing_autoload', 1 );

	return;
}

if ( function_exists( 'spl_autoload_register' ) ) {
	spl_autoload_register( 'wpseo_auto_load' );
}


/* ***************************** PLUGIN (DE-)ACTIVATION *************************** */

/**
 * Run single site / network-wide activation of the plugin.
 *
 * @param bool $networkwide Whether the plugin is being activated network-wide.
 */
function wpseo_activate( $networkwide = false ) {
	if ( ! is_multisite() || ! $networkwide ) {
		_wpseo_activate();
	}
	else {
		/* Multi-site network activation - activate the plugin for all blogs */
		wpseo_network_activate_deactivate( true );
	}
}

/**
 * Run single site / network-wide de-activation of the plugin.
 *
 * @param bool $networkwide Whether the plugin is being de-activated network-wide.
 */
function wpseo_deactivate( $networkwide = false ) {
	if ( ! is_multisite() || ! $networkwide ) {
		_wpseo_deactivate();
	}
	else {
		/* Multi-site network activation - de-activate the plugin for all blogs */
		wpseo_network_activate_deactivate( false );
	}
}

/**
 * Run network-wide (de-)activation of the plugin
 *
 * @param bool $activate True for plugin activation, false for de-activation.
 */
function wpseo_network_activate_deactivate( $activate = true ) {
	global $wpdb;

	$network_blogs = $wpdb->get_col( $wpdb->prepare( "SELECT blog_id FROM $wpdb->blogs WHERE site_id = %d", $wpdb->siteid ) );

	if ( is_array( $network_blogs ) && $network_blogs !== array() ) {
		foreach ( $network_blogs as $blog_id ) {
			switch_to_blog( $blog_id );

			if ( $activate === true ) {
				_wpseo_activate();
			}
			else {
				_wpseo_deactivate();
			}

			restore_current_blog();
		}
	}
}

/**
 * Runs on activation of the plugin.
 */
function _wpseo_activate() {
	require_once( WPSEO_PATH . 'inc/wpseo-functions.php' );

	wpseo_load_textdomain(); // Make sure we have our translations available for the defaults.
	WPSEO_Options::get_instance();
	if ( ! is_multisite() ) {
		WPSEO_Options::initialize();
	}
	else {
		WPSEO_Options::maybe_set_multisite_defaults( true );
	}
	WPSEO_Options::ensure_options_exist();

	if ( is_multisite() && ms_is_switched() ) {
		delete_option( 'rewrite_rules' );
	}
	else {
		$wpseo_rewrite = new WPSEO_Rewrite();
		$wpseo_rewrite->schedule_flush();
	}

	wpseo_add_capabilities();

	// Clear cache so the changes are obvious.
	WPSEO_Utils::clear_cache();

	do_action( 'wpseo_activate' );
}

/**
 * On deactivation, flush the rewrite rules so XML sitemaps stop working.
 */
function _wpseo_deactivate() {
	require_once( WPSEO_PATH . 'inc/wpseo-functions.php' );

	if ( is_multisite() && ms_is_switched() ) {
		delete_option( 'rewrite_rules' );
	}
	else {
		add_action( 'shutdown', 'flush_rewrite_rules' );
	}

	wpseo_remove_capabilities();

	// Clear cache so the changes are obvious.
	WPSEO_Utils::clear_cache();

	do_action( 'wpseo_deactivate' );
}

/**
 * Run wpseo activation routine on creation / activation of a multisite blog if WPSEO is activated
 * network-wide.
 *
 * Will only be called by multisite actions.
 *
 * @internal Unfortunately will fail if the plugin is in the must-use directory
 * @see      https://core.trac.wordpress.org/ticket/24205
 *
 * @param int $blog_id Blog ID.
 */
function wpseo_on_activate_blog( $blog_id ) {
	if ( ! function_exists( 'is_plugin_active_for_network' ) ) {
		require_once( ABSPATH . '/wp-admin/includes/plugin.php' );
	}

	if ( is_plugin_active_for_network( plugin_basename( WPSEO_FILE ) ) ) {
		switch_to_blog( $blog_id );
		wpseo_activate( false );
		restore_current_blog();
	}
}


/* ***************************** PLUGIN LOADING *************************** */

/**
 * Load translations
 */
function wpseo_load_textdomain() {
	$wpseo_path = str_replace( '\\', '/', WPSEO_PATH );
	$mu_path    = str_replace( '\\', '/', WPMU_PLUGIN_DIR );

	if ( false !== stripos( $wpseo_path, $mu_path ) ) {
		load_muplugin_textdomain( 'wordpress-seo', dirname( WPSEO_BASENAME ) . '/languages/' );
	}
	else {
		load_plugin_textdomain( 'wordpress-seo', false, dirname( WPSEO_BASENAME ) . '/languages/' );
	}
}

add_action( 'plugins_loaded', 'wpseo_load_textdomain' );


/**
 * On plugins_loaded: load the minimum amount of essential files for this plugin
 */
function wpseo_init() {
	require_once( WPSEO_PATH . 'inc/wpseo-functions.php' );
	require_once( WPSEO_PATH . 'inc/wpseo-functions-deprecated.php' );

	// Make sure our option and meta value validation routines and default values are always registered and available.
	WPSEO_Options::get_instance();
	WPSEO_Meta::init();

	$options = WPSEO_Options::get_options( array( 'wpseo', 'wpseo_permalinks', 'wpseo_xml' ) );
	if ( version_compare( $options['version'], WPSEO_VERSION, '<' ) ) {
		new WPSEO_Upgrade();
		// Get a cleaned up version of the $options.
		$options = WPSEO_Options::get_options( array( 'wpseo', 'wpseo_permalinks', 'wpseo_xml' ) );
	}

	if ( $options['stripcategorybase'] === true ) {
		$GLOBALS['wpseo_rewrite'] = new WPSEO_Rewrite;
	}

	if ( $options['enablexmlsitemap'] === true ) {
		$GLOBALS['wpseo_sitemaps'] = new WPSEO_Sitemaps;
	}

	if ( ! defined( 'DOING_AJAX' ) || ! DOING_AJAX ) {
		require_once( WPSEO_PATH . 'inc/wpseo-non-ajax-functions.php' );
	}

	// Init it here because the filter must be present on the frontend as well or it won't work in the customizer.
	new WPSEO_Customizer();
}

/**
 * Used to load the required files on the plugins_loaded hook, instead of immediately.
 */
function wpseo_frontend_init() {
	add_action( 'init', 'initialize_wpseo_front' );

	$options = WPSEO_Options::get_option( 'wpseo_internallinks' );
	if ( $options['breadcrumbs-enable'] === true ) {
		/**
		 * If breadcrumbs are active (which they supposedly are if the users has enabled this settings,
		 * there's no reason to have bbPress breadcrumbs as well.
		 *
		 * @internal The class itself is only loaded when the template tag is encountered via
		 * the template tag function in the wpseo-functions.php file
		 */
		add_filter( 'bbp_get_breadcrumb', '__return_false' );
	}

	add_action( 'template_redirect', 'wpseo_frontend_head_init', 999 );
}

/**
 * Instantiate the different social classes on the frontend
 */
function wpseo_frontend_head_init() {
	$options = WPSEO_Options::get_option( 'wpseo_social' );
	if ( $options['twitter'] === true ) {
		add_action( 'wpseo_head', array( 'WPSEO_Twitter', 'get_instance' ), 40 );
	}

	if ( $options['opengraph'] === true ) {
		$GLOBALS['wpseo_og'] = new WPSEO_OpenGraph;
	}

}

/**
 * Used to load the required files on the plugins_loaded hook, instead of immediately.
 */
function wpseo_admin_init() {
	new WPSEO_Admin_Init();
}


/* ***************************** BOOTSTRAP / HOOK INTO WP *************************** */
$spl_autoload_exists = function_exists( 'spl_autoload_register' );
$filter_exists       = function_exists( 'filter_input' );

if ( ! $spl_autoload_exists ) {
	add_action( 'admin_init', 'yoast_wpseo_missing_spl', 1 );
}

if ( ! $filter_exists ) {
	add_action( 'admin_init', 'yoast_wpseo_missing_filter', 1 );
}

if ( ! function_exists( 'wp_installing' ) ) {
	/**
	 * We need to define wp_installing in WordPress versions older than 4.4
	 *
	 * @return bool
	 */
	function wp_installing() {
		return defined( 'WP_INSTALLING' );
	}
}

if ( ! wp_installing() && ( $spl_autoload_exists && $filter_exists ) ) {
	add_action( 'plugins_loaded', 'wpseo_init', 14 );

	if ( is_admin() ) {

		Yoast_Notification_Center::initialize_conditions();

		if ( defined( 'DOING_AJAX' ) && DOING_AJAX ) {
			require_once( WPSEO_PATH . 'admin/ajax.php' );

			// Crawl Issue Manager AJAX hooks.
			new WPSEO_GSC_Ajax;

			// Plugin conflict ajax hooks.
			new Yoast_Plugin_Conflict_Ajax();

			if ( filter_input( INPUT_POST, 'action' ) === 'inline-save' ) {
				add_action( 'plugins_loaded', 'wpseo_admin_init', 15 );
			}
		}
		else {
			add_action( 'plugins_loaded', 'wpseo_admin_init', 15 );
		}
	}
	else {
		add_action( 'plugins_loaded', 'wpseo_frontend_init', 15 );
	}

	add_action( 'admin_init', 'load_yoast_notifications' );
}

// Activation and deactivation hook.
register_activation_hook( WPSEO_FILE, 'wpseo_activate' );
register_activation_hook( WPSEO_FILE, array( 'WPSEO_Plugin_Conflict', 'hook_check_for_plugin_conflicts' ) );
register_deactivation_hook( WPSEO_FILE, 'wpseo_deactivate' );
add_action( 'wpmu_new_blog', 'wpseo_on_activate_blog' );
add_action( 'activate_blog', 'wpseo_on_activate_blog' );

// Loading OnPage integration.
new WPSEO_OnPage();

/**
 * Wraps for notifications center class.
 */
function load_yoast_notifications() {
	// Init Yoast_Notification_Center class.
	Yoast_Notification_Center::get();
}


/**
 * Throw an error if the PHP SPL extension is disabled (prevent white screens) and self-deactivate plugin
 *
 * @since 1.5.4
 *
 * @return void
 */
function yoast_wpseo_missing_spl() {
	if ( is_admin() ) {
		add_action( 'admin_notices', 'yoast_wpseo_missing_spl_notice' );

		yoast_wpseo_self_deactivate();
	}
}

/**
 * Returns the notice in case of missing spl extension
 */
function yoast_wpseo_missing_spl_notice() {
	$message = esc_html__( 'The Standard PHP Library (SPL) extension seem to be unavailable. Please ask your web host to enable it.', 'wordpress-seo' );
	yoast_wpseo_activation_failed_notice( $message );
}

/**
 * Throw an error if the Composer autoload is missing and self-deactivate plugin
 *
 * @return void
 */
function yoast_wpseo_missing_autoload() {
	if ( is_admin() ) {
		add_action( 'admin_notices', 'yoast_wpseo_missing_autoload_notice' );

		yoast_wpseo_self_deactivate();
	}
}

/**
 * Returns the notice in case of missing Composer autoload
 */
function yoast_wpseo_missing_autoload_notice() {
	/* translators: %1$s expands to Yoast SEO, %2$s / %3$s: links to the installation manual in the Readme for the Yoast SEO code repository on GitHub */
	$message = esc_html__( 'The %1$s plugin installation is incomplete. Please refer to %2$sinstallation instructions%3$s.', 'wordpress-seo' );
	$message = sprintf( $message, 'Yoast SEO', '<a href="https://github.com/Yoast/wordpress-seo#installation">', '</a>' );
	yoast_wpseo_activation_failed_notice( $message );
}

/**
 * Throw an error if the filter extension is disabled (prevent white screens) and self-deactivate plugin
 *
 * @since 2.0
 *
 * @return void
 */
function yoast_wpseo_missing_filter() {
	if ( is_admin() ) {
		add_action( 'admin_notices', 'yoast_wpseo_missing_filter_notice' );

		yoast_wpseo_self_deactivate();
	}
}

/**
 * Returns the notice in case of missing filter extension
 */
function yoast_wpseo_missing_filter_notice() {
	$message = esc_html__( 'The filter extension seem to be unavailable. Please ask your web host to enable it.', 'wordpress-seo' );
	yoast_wpseo_activation_failed_notice( $message );
}

/**
 * Echo's the Activation failed notice with any given message.
 *
 * @param string $message Message string.
 */
function yoast_wpseo_activation_failed_notice( $message ) {
	echo '<div class="error"><p>' . __( 'Activation failed:', 'wordpress-seo' ) . ' ' . $message . '</p></div>';
}

/**
 * The method will deactivate the plugin, but only once, done by the static $is_deactivated
 */
function yoast_wpseo_self_deactivate() {
	static $is_deactivated;

	if ( $is_deactivated === null ) {
		$is_deactivated = true;
		deactivate_plugins( plugin_basename( WPSEO_FILE ) );
		if ( isset( $_GET['activate'] ) ) {
			unset( $_GET['activate'] );
		}
	}
}

<|MERGE_RESOLUTION|>--- conflicted
+++ resolved
@@ -13,11 +13,7 @@
  * @internal Nobody should be able to overrule the real version number as this can cause serious issues
  * with the options, so no if ( ! defined() )
  */
-<<<<<<< HEAD
-define( 'WPSEO_VERSION', '3.1.3' );
-=======
 define( 'WPSEO_VERSION', '3.2' );
->>>>>>> fdcc27ec
 
 if ( ! defined( 'WPSEO_PATH' ) ) {
 	define( 'WPSEO_PATH', plugin_dir_path( WPSEO_FILE ) );
