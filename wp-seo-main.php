<?php
/**
 * WPSEO plugin file.
 *
 * @package WPSEO\Main
 */

if ( ! function_exists( 'add_filter' ) ) {
	header( 'Status: 403 Forbidden' );
	header( 'HTTP/1.1 403 Forbidden' );
	exit();
}

/**
 * {@internal Nobody should be able to overrule the real version number as this can cause
 *            serious issues with the options, so no if ( ! defined() ).}}
 */
define( 'WPSEO_VERSION', '8.3-RC1' );


if ( ! defined( 'WPSEO_PATH' ) ) {
	define( 'WPSEO_PATH', plugin_dir_path( WPSEO_FILE ) );
}

if ( ! defined( 'WPSEO_BASENAME' ) ) {
	define( 'WPSEO_BASENAME', plugin_basename( WPSEO_FILE ) );
}

/*
 * {@internal The prefix constants are used to build prefixed versions of dependencies.
 *            These should not be changed on run-time, thus missing the ! defined() check.}}
 */
define( 'YOAST_VENDOR_NS_PREFIX', 'YoastSEO_Vendor' );
define( 'YOAST_VENDOR_DEFINE_PREFIX', 'YOASTSEO_VENDOR__' );
define( 'YOAST_VENDOR_PREFIX_DIRECTORY', 'vendor_prefixed' );

if ( ! defined( 'WPSEO_NAMESPACES' ) ) {
	if ( version_compare( phpversion(), '5.3', '>=' ) ) {
		define( 'WPSEO_NAMESPACES', true );
	}
	else {
		define( 'WPSEO_NAMESPACES', false );
	}
}


/* ***************************** CLASS AUTOLOADING *************************** */

/**
 * Auto load our class files
 *
 * @param string $class Class name.
 *
 * @return void
 */
function wpseo_auto_load( $class ) {
	static $classes = null;

	if ( $classes === null ) {
		$classes = array(
			'wp_list_table'   => ABSPATH . 'wp-admin/includes/class-wp-list-table.php',
			'walker_category' => ABSPATH . 'wp-includes/category-template.php',
			'pclzip'          => ABSPATH . 'wp-admin/includes/class-pclzip.php',
		);
	}

	$cn = strtolower( $class );

	if ( ! class_exists( $class ) && isset( $classes[ $cn ] ) ) {
		require_once $classes[ $cn ];
	}
}

$yoast_autoload_file = WPSEO_PATH . 'vendor/autoload_52.php';
if ( WPSEO_NAMESPACES ) {
	$yoast_autoload_file = WPSEO_PATH . 'vendor/autoload.php';
}

if ( is_readable( $yoast_autoload_file ) ) {
	require $yoast_autoload_file;
}
elseif ( ! class_exists( 'WPSEO_Options' ) ) { // Still checking since might be site-level autoload R.
	add_action( 'admin_init', 'yoast_wpseo_missing_autoload', 1 );

	return;
}

if ( function_exists( 'spl_autoload_register' ) ) {
	spl_autoload_register( 'wpseo_auto_load' );
}

/* ********************* DEFINES DEPENDING ON AUTOLOADED CODE ********************* */

/**
 * Defaults to production, for safety
 */
if ( ! defined( 'YOAST_ENVIRONMENT' ) ) {
	define( 'YOAST_ENVIRONMENT', 'production' );
}

/**
 * Only use minified assets when we are in a production environment
 */
if ( ! defined( 'WPSEO_CSSJS_SUFFIX' ) ) {
	define( 'WPSEO_CSSJS_SUFFIX', ( 'development' !== YOAST_ENVIRONMENT ) ? '.min' : '' );
}

/* ***************************** PLUGIN (DE-)ACTIVATION *************************** */

/**
 * Run single site / network-wide activation of the plugin.
 *
 * @param bool $networkwide Whether the plugin is being activated network-wide.
 */
function wpseo_activate( $networkwide = false ) {
	if ( ! is_multisite() || ! $networkwide ) {
		_wpseo_activate();
	}
	else {
		/* Multi-site network activation - activate the plugin for all blogs */
		wpseo_network_activate_deactivate( true );
	}
}

/**
 * Run single site / network-wide de-activation of the plugin.
 *
 * @param bool $networkwide Whether the plugin is being de-activated network-wide.
 */
function wpseo_deactivate( $networkwide = false ) {
	if ( ! is_multisite() || ! $networkwide ) {
		_wpseo_deactivate();
	}
	else {
		/* Multi-site network activation - de-activate the plugin for all blogs */
		wpseo_network_activate_deactivate( false );
	}
}

/**
 * Run network-wide (de-)activation of the plugin
 *
 * @param bool $activate True for plugin activation, false for de-activation.
 */
function wpseo_network_activate_deactivate( $activate = true ) {
	global $wpdb;

	$network_blogs = $wpdb->get_col( $wpdb->prepare( "SELECT blog_id FROM $wpdb->blogs WHERE site_id = %d", $wpdb->siteid ) );

	if ( is_array( $network_blogs ) && $network_blogs !== array() ) {
		foreach ( $network_blogs as $blog_id ) {
			switch_to_blog( $blog_id );

			if ( $activate === true ) {
				_wpseo_activate();
			}
			else {
				_wpseo_deactivate();
			}

			restore_current_blog();
		}
	}
}

/**
 * Runs on activation of the plugin.
 */
function _wpseo_activate() {
	require_once WPSEO_PATH . 'inc/wpseo-functions.php';
	require_once WPSEO_PATH . 'inc/class-wpseo-installation.php';

	wpseo_load_textdomain(); // Make sure we have our translations available for the defaults.

	new WPSEO_Installation();

	WPSEO_Options::get_instance();
	if ( ! is_multisite() ) {
		WPSEO_Options::initialize();
	}
	else {
		WPSEO_Options::maybe_set_multisite_defaults( true );
	}
	WPSEO_Options::ensure_options_exist();

	if ( is_multisite() && ms_is_switched() ) {
		delete_option( 'rewrite_rules' );
	}
	else {
		$wpseo_rewrite = new WPSEO_Rewrite();
		$wpseo_rewrite->schedule_flush();
	}

	do_action( 'wpseo_register_roles' );
	WPSEO_Role_Manager_Factory::get()->add();

	do_action( 'wpseo_register_capabilities' );
	WPSEO_Capability_Manager_Factory::get()->add();

	// Clear cache so the changes are obvious.
	WPSEO_Utils::clear_cache();

	// Create the text link storage table.
	$link_installer = new WPSEO_Link_Installer();
	$link_installer->install();

	// Trigger reindex notification.
	$notifier = new WPSEO_Link_Notifier();
	$notifier->manage_notification();

	// Schedule cronjob when it doesn't exists on activation.
	$wpseo_onpage = new WPSEO_OnPage();
	$wpseo_onpage->activate_hooks();

	do_action( 'wpseo_activate' );
}
/**
 * On deactivation, flush the rewrite rules so XML sitemaps stop working.
 */
function _wpseo_deactivate() {
	require_once WPSEO_PATH . 'inc/wpseo-functions.php';

	if ( is_multisite() && ms_is_switched() ) {
		delete_option( 'rewrite_rules' );
	}
	else {
		add_action( 'shutdown', 'flush_rewrite_rules' );
	}

	// Register capabilities, to make sure they are cleaned up.
	do_action( 'wpseo_register_roles' );
	do_action( 'wpseo_register_capabilities' );

	// Clean up capabilities.
	WPSEO_Role_Manager_Factory::get()->remove();
	WPSEO_Capability_Manager_Factory::get()->remove();

	// Clear cache so the changes are obvious.
	WPSEO_Utils::clear_cache();

	do_action( 'wpseo_deactivate' );
}

/**
 * Run wpseo activation routine on creation / activation of a multisite blog if WPSEO is activated
 * network-wide.
 *
 * Will only be called by multisite actions.
 *
 * {@internal Unfortunately will fail if the plugin is in the must-use directory.
 *            {@link https://core.trac.wordpress.org/ticket/24205} }}
 *
 * @param int $blog_id Blog ID.
 */
function wpseo_on_activate_blog( $blog_id ) {
	if ( ! function_exists( 'is_plugin_active_for_network' ) ) {
		require_once ABSPATH . 'wp-admin/includes/plugin.php';
	}

	if ( is_plugin_active_for_network( plugin_basename( WPSEO_FILE ) ) ) {
		switch_to_blog( $blog_id );
		wpseo_activate( false );
		restore_current_blog();
	}
}


/* ***************************** PLUGIN LOADING *************************** */

/**
 * Load translations
 */
function wpseo_load_textdomain() {
	$wpseo_path = str_replace( '\\', '/', WPSEO_PATH );
	$mu_path    = str_replace( '\\', '/', WPMU_PLUGIN_DIR );

	if ( false !== stripos( $wpseo_path, $mu_path ) ) {
		load_muplugin_textdomain( 'wordpress-seo', dirname( WPSEO_BASENAME ) . '/languages/' );
	}
	else {
		load_plugin_textdomain( 'wordpress-seo', false, dirname( WPSEO_BASENAME ) . '/languages/' );
	}
}

add_action( 'plugins_loaded', 'wpseo_load_textdomain' );


/**
 * On plugins_loaded: load the minimum amount of essential files for this plugin
 */
function wpseo_init() {
	require_once WPSEO_PATH . 'inc/wpseo-functions.php';
	require_once WPSEO_PATH . 'inc/wpseo-functions-deprecated.php';

	// Make sure our option and meta value validation routines and default values are always registered and available.
	WPSEO_Options::get_instance();
	WPSEO_Meta::init();

	if ( version_compare( WPSEO_Options::get( 'version', 1 ), WPSEO_VERSION, '<' ) ) {
		if ( function_exists( 'opcache_reset' ) ) {
			@opcache_reset();
		}

		new WPSEO_Upgrade();
		// Get a cleaned up version of the $options.
	}

	if ( WPSEO_Options::get( 'stripcategorybase' ) === true ) {
		$GLOBALS['wpseo_rewrite'] = new WPSEO_Rewrite();
	}

	if ( WPSEO_Options::get( 'enable_xml_sitemap' ) === true ) {
		$GLOBALS['wpseo_sitemaps'] = new WPSEO_Sitemaps();
	}

	if ( ! defined( 'DOING_AJAX' ) || ! DOING_AJAX ) {
		require_once WPSEO_PATH . 'inc/wpseo-non-ajax-functions.php';
	}

	// Init it here because the filter must be present on the frontend as well or it won't work in the customizer.
	new WPSEO_Customizer();

	/*
	 * Initializes the link watcher for both the frontend and backend.
	 * Required to process scheduled items properly.
	 */
	$link_watcher = new WPSEO_Link_Watcher_Loader();
	$link_watcher->load();

	$integrations   = array();
	$integrations[] = new WPSEO_Slug_Change_Watcher();
	$integrations[] = new WPSEO_Structured_Data_Blocks();

	foreach ( $integrations as $integration ) {
		$integration->register_hooks();
	}

	// Loading Ryte integration.
	$wpseo_onpage = new WPSEO_OnPage();
	$wpseo_onpage->register_hooks();

<<<<<<< HEAD
	if ( defined( 'YOAST_SEO_INDEXABLES' ) && YOAST_SEO_INDEXABLES === true && class_exists( '\Yoast\YoastSEO\Config\Plugin' ) ) {
		$bootstrap = new \Yoast\YoastSEO\Config\Plugin();
		$bootstrap->initialize();
		$bootstrap->register_hooks();
	}
=======
	$wpseo_content_images = new WPSEO_Content_Images();
	$wpseo_content_images->register_hooks();
>>>>>>> 38e0c0f7
}

/**
 * Loads the rest api endpoints.
 */
function wpseo_init_rest_api() {
	// We can't do anything when requirements are not met.
	if ( ! WPSEO_Utils::is_api_available() ) {
		return;
	}

	// Boot up REST API.
	$configuration_service = new WPSEO_Configuration_Service();
	$configuration_service->initialize();

	$link_reindex_endpoint = new WPSEO_Link_Reindex_Post_Endpoint( new WPSEO_Link_Reindex_Post_Service() );
	$link_reindex_endpoint->register();

	$ryte_endpoint_service = new WPSEO_Ryte_Service( new WPSEO_OnPage_Option() );
	$ryte_endpoint         = new WPSEO_Endpoint_Ryte( $ryte_endpoint_service );
	$ryte_endpoint->register();

	$indexable_service  = new WPSEO_Indexable_Service();
	$indexable_endpoint = new WPSEO_Endpoint_Indexable( $indexable_service );
	$indexable_endpoint->register();

	$statistics_service  = new WPSEO_Statistics_Service( new WPSEO_Statistics() );
	$statistics_endpoint = new WPSEO_Endpoint_Statistics( $statistics_service );
	$statistics_endpoint->register();
}

/**
 * Used to load the required files on the plugins_loaded hook, instead of immediately.
 */
function wpseo_frontend_init() {
	add_action( 'init', 'initialize_wpseo_front' );

	if ( WPSEO_Options::get( 'breadcrumbs-enable' ) === true ) {
		/**
		 * If breadcrumbs are active (which they supposedly are if the users has enabled this settings,
		 * there's no reason to have bbPress breadcrumbs as well.
		 *
		 * {@internal The class itself is only loaded when the template tag is encountered
		 *            via the template tag function in the wpseo-functions.php file.}}
		 */
		add_filter( 'bbp_get_breadcrumb', '__return_false' );
	}

	add_action( 'template_redirect', 'wpseo_frontend_head_init', 999 );
}

/**
 * Instantiate the different social classes on the frontend
 */
function wpseo_frontend_head_init() {
	if ( WPSEO_Options::get( 'twitter' ) === true ) {
		add_action( 'wpseo_head', array( 'WPSEO_Twitter', 'get_instance' ), 40 );
	}

	if ( WPSEO_Options::get( 'opengraph' ) === true ) {
		$GLOBALS['wpseo_og'] = new WPSEO_OpenGraph();
	}
}

/**
 * Used to load the required files on the plugins_loaded hook, instead of immediately.
 */
function wpseo_admin_init() {
	new WPSEO_Admin_Init();
}

/**
 * Initialize the WP-CLI integration.
 *
 * The WP-CLI integration needs PHP 5.3 support, which should be automatically
 * enforced by the check for the WP_CLI constant. As WP-CLI itself only runs
 * on PHP 5.3+, the constant should only be set when requirements are met.
 */
function wpseo_cli_init() {
	if ( WPSEO_Utils::is_yoast_seo_premium() ) {
		WP_CLI::add_command( 'yoast redirect list', 'WPSEO_CLI_Redirect_List_Command', array(
			'before_invoke' => 'WPSEO_CLI_Premium_Requirement::enforce',
		) );

		WP_CLI::add_command( 'yoast redirect create', 'WPSEO_CLI_Redirect_Create_Command', array(
			'before_invoke' => 'WPSEO_CLI_Premium_Requirement::enforce',
		) );

		WP_CLI::add_command( 'yoast redirect update', 'WPSEO_CLI_Redirect_Update_Command', array(
			'before_invoke' => 'WPSEO_CLI_Premium_Requirement::enforce',
		) );

		WP_CLI::add_command( 'yoast redirect delete', 'WPSEO_CLI_Redirect_Delete_Command', array(
			'before_invoke' => 'WPSEO_CLI_Premium_Requirement::enforce',
		) );

		WP_CLI::add_command( 'yoast redirect has', 'WPSEO_CLI_Redirect_Has_Command', array(
			'before_invoke' => 'WPSEO_CLI_Premium_Requirement::enforce',
		) );

		WP_CLI::add_command( 'yoast redirect follow', 'WPSEO_CLI_Redirect_Follow_Command', array(
			'before_invoke' => 'WPSEO_CLI_Premium_Requirement::enforce',
		) );
	}

	// Only add the namespace if the required base class exists (WP-CLI 1.5.0+).
	// This is optional and only adds the description of the root `yoast`
	// command.
	if ( class_exists( 'WP_CLI\Dispatcher\CommandNamespace' ) ) {
		WP_CLI::add_command( 'yoast', 'WPSEO_CLI_Yoast_Command_Namespace' );
		if ( WPSEO_Utils::is_yoast_seo_premium() ) {
			WP_CLI::add_command( 'yoast redirect', 'WPSEO_CLI_Redirect_Command_Namespace' );
		}
		else {
			WP_CLI::add_command( 'yoast redirect', 'WPSEO_CLI_Redirect_Upsell_Command_Namespace' );
		}
	}
}

/* ***************************** BOOTSTRAP / HOOK INTO WP *************************** */
$spl_autoload_exists = function_exists( 'spl_autoload_register' );
$filter_exists       = function_exists( 'filter_input' );

if ( ! $spl_autoload_exists ) {
	add_action( 'admin_init', 'yoast_wpseo_missing_spl', 1 );
}

if ( ! $filter_exists ) {
	add_action( 'admin_init', 'yoast_wpseo_missing_filter', 1 );
}

if ( ! wp_installing() && ( $spl_autoload_exists && $filter_exists ) ) {
	add_action( 'plugins_loaded', 'wpseo_init', 14 );
	add_action( 'rest_api_init', 'wpseo_init_rest_api' );

	if ( is_admin() ) {

		new Yoast_Alerts();

		if ( defined( 'DOING_AJAX' ) && DOING_AJAX ) {
			require_once WPSEO_PATH . 'admin/ajax.php';

			// Plugin conflict ajax hooks.
			new Yoast_Plugin_Conflict_Ajax();

			if ( filter_input( INPUT_POST, 'action' ) === 'inline-save' ) {
				add_action( 'plugins_loaded', 'wpseo_admin_init', 15 );
			}
		}
		else {
			add_action( 'plugins_loaded', 'wpseo_admin_init', 15 );
		}
	}
	else {
		add_action( 'plugins_loaded', 'wpseo_frontend_init', 15 );
	}

	add_action( 'plugins_loaded', 'load_yoast_notifications' );

	if ( defined( 'WP_CLI' ) && WP_CLI ) {
		add_action( 'plugins_loaded', 'wpseo_cli_init', 20 );
	}
}

// Activation and deactivation hook.
register_activation_hook( WPSEO_FILE, 'wpseo_activate' );
register_deactivation_hook( WPSEO_FILE, 'wpseo_deactivate' );
add_action( 'wpmu_new_blog', 'wpseo_on_activate_blog' );
add_action( 'activate_blog', 'wpseo_on_activate_blog' );

// Registers SEO capabilities.
$wpseo_register_capabilities = new WPSEO_Register_Capabilities();
$wpseo_register_capabilities->register_hooks();

// Registers SEO roles.
$wpseo_register_capabilities = new WPSEO_Register_Roles();
$wpseo_register_capabilities->register_hooks();

/**
 * Wraps for notifications center class.
 */
function load_yoast_notifications() {
	// Init Yoast_Notification_Center class.
	Yoast_Notification_Center::get();
}


/**
 * Throw an error if the PHP SPL extension is disabled (prevent white screens) and self-deactivate plugin
 *
 * @since 1.5.4
 *
 * @return void
 */
function yoast_wpseo_missing_spl() {
	if ( is_admin() ) {
		add_action( 'admin_notices', 'yoast_wpseo_missing_spl_notice' );

		yoast_wpseo_self_deactivate();
	}
}

/**
 * Returns the notice in case of missing spl extension
 */
function yoast_wpseo_missing_spl_notice() {
	$message = esc_html__( 'The Standard PHP Library (SPL) extension seem to be unavailable. Please ask your web host to enable it.', 'wordpress-seo' );
	yoast_wpseo_activation_failed_notice( $message );
}

/**
 * Throw an error if the Composer autoload is missing and self-deactivate plugin
 *
 * @return void
 */
function yoast_wpseo_missing_autoload() {
	if ( is_admin() ) {
		add_action( 'admin_notices', 'yoast_wpseo_missing_autoload_notice' );

		yoast_wpseo_self_deactivate();
	}
}

/**
 * Returns the notice in case of missing Composer autoload
 */
function yoast_wpseo_missing_autoload_notice() {
	/* translators: %1$s expands to Yoast SEO, %2$s / %3$s: links to the installation manual in the Readme for the Yoast SEO code repository on GitHub */
	$message = esc_html__( 'The %1$s plugin installation is incomplete. Please refer to %2$sinstallation instructions%3$s.', 'wordpress-seo' );
	$message = sprintf( $message, 'Yoast SEO', '<a href="https://github.com/Yoast/wordpress-seo#installation">', '</a>' );
	yoast_wpseo_activation_failed_notice( $message );
}

/**
 * Throw an error if the filter extension is disabled (prevent white screens) and self-deactivate plugin
 *
 * @since 2.0
 *
 * @return void
 */
function yoast_wpseo_missing_filter() {
	if ( is_admin() ) {
		add_action( 'admin_notices', 'yoast_wpseo_missing_filter_notice' );

		yoast_wpseo_self_deactivate();
	}
}

/**
 * Returns the notice in case of missing filter extension
 */
function yoast_wpseo_missing_filter_notice() {
	$message = esc_html__( 'The filter extension seem to be unavailable. Please ask your web host to enable it.', 'wordpress-seo' );
	yoast_wpseo_activation_failed_notice( $message );
}

/**
 * Echo's the Activation failed notice with any given message.
 *
 * @param string $message Message string.
 */
function yoast_wpseo_activation_failed_notice( $message ) {
	echo '<div class="error"><p>' . esc_html__( 'Activation failed:', 'wordpress-seo' ) . ' ' . $message . '</p></div>';
}

/**
 * The method will deactivate the plugin, but only once, done by the static $is_deactivated
 */
function yoast_wpseo_self_deactivate() {
	static $is_deactivated;

	if ( $is_deactivated === null ) {
		$is_deactivated = true;
		deactivate_plugins( plugin_basename( WPSEO_FILE ) );
		if ( isset( $_GET['activate'] ) ) {
			unset( $_GET['activate'] );
		}
	}
}<|MERGE_RESOLUTION|>--- conflicted
+++ resolved
@@ -339,16 +339,14 @@
 	$wpseo_onpage = new WPSEO_OnPage();
 	$wpseo_onpage->register_hooks();
 
-<<<<<<< HEAD
+	$wpseo_content_images = new WPSEO_Content_Images();
+	$wpseo_content_images->register_hooks();
+
 	if ( defined( 'YOAST_SEO_INDEXABLES' ) && YOAST_SEO_INDEXABLES === true && class_exists( '\Yoast\YoastSEO\Config\Plugin' ) ) {
 		$bootstrap = new \Yoast\YoastSEO\Config\Plugin();
 		$bootstrap->initialize();
 		$bootstrap->register_hooks();
 	}
-=======
-	$wpseo_content_images = new WPSEO_Content_Images();
-	$wpseo_content_images->register_hooks();
->>>>>>> 38e0c0f7
 }
 
 /**
