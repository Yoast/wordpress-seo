--- conflicted
+++ resolved
@@ -18,11 +18,7 @@
  * {@internal Nobody should be able to overrule the real version number as this can cause
  *            serious issues with the options, so no if ( ! defined() ).}}
  */
-<<<<<<< HEAD
-define( 'WPSEO_VERSION', '18.8-RC3' );
-=======
 define( 'WPSEO_VERSION', '18.8-RC4' );
->>>>>>> 37d7fb65
 
 
 if ( ! defined( 'WPSEO_PATH' ) ) {
