[![Build Status](https://travis-ci.org/Yoast/YoastSEO.js.svg?branch=master)](https://travis-ci.org/Yoast/js-text-analysis)
[![Code Climate](https://codeclimate.com/repos/5524f75d69568028f6000fda/badges/f503961401819f93c64c/gpa.svg)](https://codeclimate.com/repos/5524f75d69568028f6000fda/feed)
[![Test Coverage](https://codeclimate.com/repos/5524f75d69568028f6000fda/badges/f503961401819f93c64c/coverage.svg)](https://codeclimate.com/repos/5524f75d69568028f6000fda/coverage)
[![Inline docs](http://inch-ci.org/github/yoast/yoastseo.js.svg?branch=master)](http://inch-ci.org/github/yoast/yoastseo.js)

# YoastSEO.js

Text analysis and assessment library in JavaScript. This library can generate interesting metrics about a text and assess these metrics to give you an assessment which can be used to improve the text.

![Screenshot of the assessment of the given text](/images/assessment.png?raw=true)

Also included is a preview of the Google search results which can be assessed using the library.

## Installation

You can install YoastSEO.js using npm:

```bash
npm install yoastseo
```

## Usage

If you want the complete experience with UI and everything you can use the `App`. You need to have a few HTML elements to make this work: A snippet preview container, a focusKeyword input element and a content input field.

```js
var SnippetPreview = require( "yoastseo" ).SnippetPreview;
var App = require( "yoastseo" ).App;

window.onload = function() {
	var focusKeywordField = document.getElementById( "focusKeyword" );
	var contentField = document.getElementById( "content" );

	var snippetPreview = new SnippetPreview({
		targetElement: document.getElementById( "snippet" )
	});

	var app = new App({
		snippetPreview: snippetPreview,
		targets: {
			output: "output"
		},
		callbacks: {
			getData: function() {
				return {
					keyword: focusKeywordField.value,
					text: contentField.value
				};
			}
		}
	});

	app.refresh();

	focusKeywordField.addEventListener( 'change', app.refresh.bind( app ) );
	contentField.addEventListener( 'change', app.refresh.bind( app ) );
};
```

You can also invoke internal components directly to be able to work with the raw data. To get metrics about the text you can use the `Researcher`:

```js
var Researcher = require( "yoastseo" ).Researcher;
var Paper = require( "yoastseo" ).Paper;

var researcher = new Researcher( new Paper( "Text that has been written" ) );

console.log( researcher.getResearch( "wordCountInText" ) );
```

## Supported languages
|                     | English | German | Dutch | French | Spanish  | Italian | Japanese | Portuguese | Russian | Catalan |
|---------------------|---------|--------|-------|--------|---------|---------|----------|----------|----------|----------|
| Transition words    | ✅      | ✅     | ✅    | ✅      | ✅       | ✅       |          | ✅        | ✅       | ✅        |
<<<<<<< HEAD
| Flesch reading ease  | ✅      | ✅     | ✅    |        |         | ✅       | ❌<sup>2</sup>        |          | ✅        |          |
| Passive voice       | ✅      | ✅     |       | ✅     | ✅       | ✅       | ❌<sup>2</sup>        |          | ✅       |          |
=======
| Flesch reading ease  | ✅      | ✅     | ✅    | ✅      | ✅       | ✅       | ❌<sup>2</sup>        |          | ✅        |          |
| Passive voice       | ✅      | ✅     |       | ✅     | ✅       |         | ❌<sup>2</sup>        |          | ✅       |          |
>>>>>>> fb8fd63d
| Sentence beginnings | ✅      | ✅     | ✅    | ✅     | ✅       | ✅       | ❌<sup>2</sup>        |          | ✅       |          |
| Sentence length<sup>1</sup>     | ✅      | ✅     | ✅    | ✅     | ✅       | ✅       |          |          | ✅       |          |
| Function words (for Internal linking and insights)      | ✅      | ✅     | ✅    | ✅     | ✅       | ✅       |          | ✅        | ✅       |          |

<sup>1</sup> This means the default upper limit of 20 words has been verified for this language, or the upper limit has been changed.

<sup>2</sup> This means that this feature doesn't make sense for the specific language.

The following readability assessments are available for all languages: 
- sentence length (with a default upper limit of 20 words, see<sup>1</sup> above )
- paragraph length
- subheading distribution

## Change log

Please see [CHANGELOG](CHANGELOG.md) for more information what has changed recently.

## Documentation

The data that will be analyzed by YoastSEO.js can be modified by plugins. Plugins can also add new research and assessments. To find out how to do this, checkout out the [customization documentation](./docs/Customization.md).

## Testing

```bash
npm test
```

Generate coverage using the `--coverage` flag.

## Code style

To test your code style:

```bash
grunt check
```

## Testing with Yoast SEO

In the YoastSEO.js directory, run:

```bash
npm link
```

Then, in the [Yoast SEO](https://github.com/Yoast/wordpress-seo) directory, assuming you have a complete development version, run:

```bash
npm link yoastseo
grunt build:js && grunt build:css
```

From that point on you need to re-do `grunt build:js && grunt build:css` when you make changes to YoastSEO.js. If you want to unlink, simply do:

```bash
npm unlink yoastseo
```

## Contributing

Please see [CONTRIBUTING](.github/CONTRIBUTING.md) for details.

## Security

If you discover any security related issues, please email security [at] yoast.com instead of using the issue tracker.

## Credits

- [Team Yoast](https://github.com/orgs/Yoast/people)
- [All Contributors](https://github.com/Yoast/YoastSEO.js/graphs/contributors)

## License

We follow the GPL. Please see [License](LICENSE) file for more information.<|MERGE_RESOLUTION|>--- conflicted
+++ resolved
@@ -72,13 +72,10 @@
 |                     | English | German | Dutch | French | Spanish  | Italian | Japanese | Portuguese | Russian | Catalan |
 |---------------------|---------|--------|-------|--------|---------|---------|----------|----------|----------|----------|
 | Transition words    | ✅      | ✅     | ✅    | ✅      | ✅       | ✅       |          | ✅        | ✅       | ✅        |
-<<<<<<< HEAD
-| Flesch reading ease  | ✅      | ✅     | ✅    |        |         | ✅       | ❌<sup>2</sup>        |          | ✅        |          |
+| Flesch reading ease  | ✅      | ✅     | ✅    | ✅      | ✅       | ✅       | ❌<sup>2</sup>        |          | ✅        |          |
 | Passive voice       | ✅      | ✅     |       | ✅     | ✅       | ✅       | ❌<sup>2</sup>        |          | ✅       |          |
-=======
 | Flesch reading ease  | ✅      | ✅     | ✅    | ✅      | ✅       | ✅       | ❌<sup>2</sup>        |          | ✅        |          |
 | Passive voice       | ✅      | ✅     |       | ✅     | ✅       |         | ❌<sup>2</sup>        |          | ✅       |          |
->>>>>>> fb8fd63d
 | Sentence beginnings | ✅      | ✅     | ✅    | ✅     | ✅       | ✅       | ❌<sup>2</sup>        |          | ✅       |          |
 | Sentence length<sup>1</sup>     | ✅      | ✅     | ✅    | ✅     | ✅       | ✅       |          |          | ✅       |          |
 | Function words (for Internal linking and insights)      | ✅      | ✅     | ✅    | ✅     | ✅       | ✅       |          | ✅        | ✅       |          |
