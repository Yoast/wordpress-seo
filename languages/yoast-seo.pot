# SOME DESCRIPTIVE TITLE.
# Copyright (C) YEAR THE PACKAGE'S COPYRIGHT HOLDER
# This file is distributed under the same license as the yoastseo package.
# FIRST AUTHOR <EMAIL@ADDRESS>, YEAR.
#
#, fuzzy
msgid ""
msgstr ""
"Project-Id-Version: yoastseo 1.2.2\n"
"Report-Msgid-Bugs-To: \n"
<<<<<<< HEAD
"POT-Creation-Date: 2016-05-04 16:18+0200\n"
=======
"POT-Creation-Date: 2016-05-04 17:00+0200\n"
>>>>>>> 3eb12120
"PO-Revision-Date: YEAR-MO-DA HO:MI+ZONE\n"
"Last-Translator: FULL NAME <EMAIL@ADDRESS>\n"
"Language-Team: LANGUAGE <LL@li.org>\n"
"Language: \n"
"MIME-Version: 1.0\n"
"Content-Type: text/plain; charset=CHARSET\n"
"Content-Transfer-Encoding: 8bit\n"
"Plural-Forms: nplurals=INTEGER; plural=EXPRESSION;\n"

#: js/assessments/fleschReadingEaseAssessment.js:14
msgid "very easy"
msgstr ""

#: js/assessments/fleschReadingEaseAssessment.js:22
msgid "easy"
msgstr ""

#: js/assessments/fleschReadingEaseAssessment.js:30
msgid "fairly easy"
msgstr ""

#: js/assessments/fleschReadingEaseAssessment.js:38
msgid "ok"
msgstr ""

#: js/assessments/fleschReadingEaseAssessment.js:46
msgid "fairly difficult"
msgstr ""

#: js/assessments/fleschReadingEaseAssessment.js:47
msgid "Try to make shorter sentences to improve readability."
msgstr ""

#: js/assessments/fleschReadingEaseAssessment.js:54
msgid "difficult"
msgstr ""

#: js/assessments/fleschReadingEaseAssessment.js:55
#: js/assessments/fleschReadingEaseAssessment.js:63
msgid ""
"Try to make shorter sentences, using less difficult words to improve "
"readability."
msgstr ""

#: js/assessments/fleschReadingEaseAssessment.js:62
msgid "very difficult"
msgstr ""

#. translators: %1$s expands to the numeric flesch reading ease score, %2$s to a link to a Yoast.com article about Flesch ease reading score,
#. %3$s to the easyness of reading, %4$s expands to a note about the flesch reading score.
#: js/assessments/fleschReadingEaseAssessment.js:81
msgid ""
"The copy scores %1$s in the %2$s test, which is considered %3$s to read. %4$s"
msgstr ""

#. translators: %1$d expands to the recommended maximum number of characters.
#: js/assessments/getSubheadingLengthAssessment.js:25
msgid ""
"The length of all subheadings is less than the recommended maximum of %1$d "
"characters, which is great."
msgstr ""

#. translators: %1$d expands to the number of subheadings. %2$d expands to the recommended maximum number of characters.
#: js/assessments/getSubheadingLengthAssessment.js:37
msgid ""
"You have %1$d subheading containing more than the recommended maximum of "
"%2$d characters."
msgid_plural ""
"You have %1$d subheadings containing more than the recommended maximum of "
"%2$d characters."
msgstr[0] ""
msgstr[1] ""

#: js/assessments/introductionKeywordAssessment.js:14
msgid "The focus keyword appears in the first paragraph of the copy."
msgstr ""

#: js/assessments/introductionKeywordAssessment.js:20
msgid ""
"The focus keyword doesn't appear in the first paragraph of the copy. Make "
"sure the topic is clear immediately."
msgstr ""

#: js/assessments/keyphraseLengthAssessment.js:18
msgid ""
"No focus keyword was set for this page. If you do not set a focus keyword, "
"no score can be calculated."
msgstr ""

#: js/assessments/keyphraseLengthAssessment.js:22
msgid "Your keyphrase is over 10 words, a keyphrase should be shorter."
msgstr ""

#. translators: %1$s expands to the keyword density percentage, %2$d expands to the keyword count,
#. %3$s expands to the maximum keyword density percentage.
#: js/assessments/keywordDensityAssessment.js:24
msgid ""
"The keyword density is %1$s, which is way over the advised %3$s maximum; the "
"focus keyword was found %2$d times."
msgstr ""

#. translators: This is the maximum keyword density, localize the number for your language (e.g. 2,5)
#: js/assessments/keywordDensityAssessment.js:29
#: js/assessments/keywordDensityAssessment.js:44
msgid "2.5"
msgstr ""

#. translators: %1$s expands to the keyword density percentage, %2$d expands to the keyword count,
#. %3$s expands to the maximum keyword density percentage.
#: js/assessments/keywordDensityAssessment.js:39
msgid ""
"The keyword density is %1$s, which is over the advised %3$s maximum; the "
"focus keyword was found %2$d times."
msgstr ""

#. translators: %1$s expands to the keyword density percentage, %2$d expands to the keyword count.
#: js/assessments/keywordDensityAssessment.js:53
msgid ""
"The keyword density is %1$s, which is great; the focus keyword was found "
"%2$d times."
msgstr ""

#. translators: %1$s expands to the keyword density percentage, %2$d expands to the keyword count.
#: js/assessments/keywordDensityAssessment.js:63
msgid ""
"The keyword density is %1$s, which is a bit low; the focus keyword was found "
"%2$d times."
msgstr ""

#. translators: %1$s opens a link to a Yoast article about stop words, %2$s closes the link
#: js/assessments/keywordStopWordsAssessment.js:17
msgid ""
"Your focus keyword contains a stop word. This may or may not be wise "
"depending on the circumstances. Read %1$sthis article%2$s for more info."
msgid_plural ""
"Your focus keyword contains %3$d stop words. This may or may not be wise "
"depending on the circumstances. Read %1$sthis article%2$s for more info."
msgstr[0] ""
msgstr[1] ""

#: js/assessments/metaDescriptionKeywordAssessment.js:13
msgid "The meta description contains the focus keyword."
msgstr ""

#: js/assessments/metaDescriptionKeywordAssessment.js:19
msgid ""
"A meta description has been specified, but it does not contain the focus "
"keyword."
msgstr ""

#: js/assessments/metaDescriptionLengthAssessment.js:15
msgid ""
"No meta description has been specified, search engines will display copy "
"from the page instead."
msgstr ""

#: js/assessments/metaDescriptionLengthAssessment.js:22
msgid ""
"The meta description is under %1$d characters, however up to %2$d characters "
"are available."
msgstr ""

#: js/assessments/metaDescriptionLengthAssessment.js:29
msgid ""
"The specified meta description is over %1$d characters. Reducing it will "
"ensure the entire description is visible."
msgstr ""

#: js/assessments/metaDescriptionLengthAssessment.js:36
msgid ""
"In the specified meta description, consider: How does it compare to the "
"competition? Could it be made more appealing?"
msgstr ""

#: js/assessments/paragraphTooLongAssessment.js:46
msgid "None of your paragraphs are too long, which is great."
msgstr ""

#. translators: %1$d expands to the number of paragraphs, %2$d expands to the recommended value
#: js/assessments/paragraphTooLongAssessment.js:53
msgid ""
"%1$d of the paragraphs contains more than the recommended maximum of %2$d "
"words. Are you sure all information is about the same topic, and therefore "
"belongs in one single paragraph?"
msgid_plural ""
"%1$d of the paragraphs contain more than the recommended maximum of %2$d "
"words. Are you sure all information within each of these paragraphs is about "
"the same topic, and therefore belongs in a single paragraph?"
msgstr[0] ""
msgstr[1] ""

#: js/assessments/paragraphTooShortAssessment.js:48
msgid "None of your paragraphs are too short, which is great."
msgstr ""

#. translators: %1$d expands to the number of paragraphs, %2$d expands to the recommended value
#: js/assessments/paragraphTooShortAssessment.js:55
msgid ""
"%1$d of the paragraphs contains less than the recommended minimum of %2$d "
"words. Try to expand this paragraph, or connect it to the previous or next "
"paragraph."
msgid_plural ""
"%1$d of the paragraphs contain less than the recommended minimum of %2$d "
"words.  Try to expand these paragraphs, or connect each of them to the "
"previous or next paragraph."
msgstr[0] ""
msgstr[1] ""

#: js/assessments/sentenceLengthInDescriptionAssessment.js:21
msgid "The meta description contains no sentences over 20 words."
msgstr ""

#. translators: %1$d expands to number of sentences
#: js/assessments/sentenceLengthInDescriptionAssessment.js:29
msgid ""
"The meta description contains %1$d sentence over 20 words. Try to shorten "
"this sentence."
msgid_plural ""
"The meta description contains %1$d sentences over 20 words. Try to shorten "
"these sentences."
msgstr[0] ""
msgstr[1] ""

#. translators: %1$s expands to number of sentences.
#: js/assessments/sentenceLengthInTextAssessment.js:25
msgid ""
"%1$s of the sentences contain more than 20 words, which is within the "
"recommended range."
msgstr ""

#. translators: %1$s expands to number of sentences.
#: js/assessments/sentenceLengthInTextAssessment.js:33
msgid ""
"%1$s of the sentences contain more than 20 words, which is more than the "
"recommended maximum of %2$s. Try to shorten your sentences."
msgstr ""

#. translators: %1$s expands to the calculated score. %2$d expands to the recommended minimum score
#: js/assessments/sentenceVariationAssessment.js:30
msgid ""
"The sentence variation score is %1$s, which is above the recommended minimum "
"of %2$d. The text contains a nice combination of long and short sentences."
msgstr ""

#. translators: %1$s expands to the calculated score. %2$d expands to the recommended minimum score
#: js/assessments/sentenceVariationAssessment.js:43
msgid ""
"The sentence variation score is %1$s, which is less than the recommended "
"minimum of %2$d. Try to alternate more between long and short sentences."
msgstr ""

#: js/assessments/subheadingDistributionTooLongAssessment.js:51
msgid ""
"The amount of words following after each of your subheadings don't exceed "
"the recommended maximum of %1$d words, which is great."
msgstr ""

#: js/assessments/subheadingDistributionTooLongAssessment.js:62
msgid ""
"%1$d of the subheadings is followed by more than the recommended maximum of "
"%2$d words. Try to insert another subheading."
msgid_plural ""
"%1$d of the subheadings are followed by more than the recommended maximum of "
"%2$d words. Try to insert additional subheadings."
msgstr[0] ""
msgstr[1] ""

#: js/assessments/subheadingDistributionTooShortAssessment.js:51
msgid ""
"The amount of words following after each of your subheadings all exceed the "
"recommended minimum of %1$d words, which is great."
msgstr ""

#: js/assessments/subheadingDistributionTooShortAssessment.js:62
msgid ""
"%1$d of the subheadings is followed by less than the recommended minimum of "
"%2$d words. Consider deleting that particular subheading, or the following "
"subheading."
msgid_plural ""
"%1$d of the subheadings are followed by less than the recommended minimum of "
"%2$d words. Consider deleting those particular subheadings, or the "
"subheading following each of them."
msgstr[0] ""
msgstr[1] ""

#: js/assessments/subheadingPresenceAssessment.js:18
msgid "The text contains %1$d subheading, which is great."
msgid_plural "The text contains %1$d subheadings, which is great."
msgstr[0] ""
msgstr[1] ""

#: js/assessments/subheadingPresenceAssessment.js:28
msgid "The text does not contain any subheadings. Add at least one subheading."
msgstr ""

#: js/assessments/subheadingsKeywordAssessment.js:14
msgid ""
"You have not used your focus keyword in any subheading (such as an H2) in "
"your copy."
msgstr ""

#: js/assessments/subheadingsKeywordAssessment.js:20
msgid ""
"The focus keyword appears in %2$d (out of %1$d) subheadings in the copy. "
"While not a major ranking factor, this is beneficial."
msgstr ""

#. translators: %1$d expands to the number of words in the text, %2$s to the recommended minimum of words
#: js/assessments/taxonomyTextLengthAssessment.js:17
msgid ""
"The text contains %1$d word, this is more than the %2$d word recommended "
"minimum."
msgid_plural ""
"The text contains %1$d words, this is more than the %2$d word recommended "
"minimum."
msgstr[0] ""
msgstr[1] ""

#. translators: %1$d expands to the number of words in the text, %2$s to the recommended minimum of words
#: js/assessments/taxonomyTextLengthAssessment.js:30
msgid ""
"The text contains %1$d word, this is slightly below the %2$d word "
"recommended minimum. Add a bit more copy."
msgid_plural ""
"The text contains %1$d words, this is slightly below the %2$d word "
"recommended minimum. Add a bit more copy."
msgstr[0] ""
msgstr[1] ""

#. translators: %1$d expands to the number of words in the text, %2$d to the recommended minimum of words
#: js/assessments/taxonomyTextLengthAssessment.js:43
#: js/assessments/taxonomyTextLengthAssessment.js:56
msgid ""
"The text contains %1$d word, this is below the %2$d word recommended "
"minimum. Add more useful content on this topic for readers."
msgid_plural ""
"The text contains %1$d words, this is below the %2$d word recommended "
"minimum. Add more useful content on this topic for readers."
msgstr[0] ""
msgstr[1] ""

#. translators: %1$d expands to the number of words in the text
#: js/assessments/taxonomyTextLengthAssessment.js:69
msgid ""
"The text contains %1$d word, this is far too low and should be increased."
msgid_plural ""
"The text contains %1$d words, this is far too low and should be increased."
msgstr[0] ""
msgstr[1] ""

#: js/assessments/textCompetingLinksAssessment.js:14
msgid ""
"You're linking to another page with the focus keyword you want this page to "
"rank for. Consider changing that if you truly want this page to rank."
msgstr ""

#: js/assessments/textImagesAssessment.js:14
msgid "No images appear in this page, consider adding some as appropriate."
msgstr ""

#: js/assessments/textImagesAssessment.js:32
msgid "The images on this page contain alt attributes with the focus keyword."
msgstr ""

#: js/assessments/textImagesAssessment.js:40
msgid ""
"The images on this page do not have alt attributes containing your focus "
"keyword."
msgstr ""

#: js/assessments/textImagesAssessment.js:48
msgid "The images on this page contain alt attributes."
msgstr ""

#: js/assessments/textImagesAssessment.js:56
msgid "The images on this page are missing alt attributes."
msgstr ""

#. translators: %1$d expands to the number of words in the text, %2$s to the recommended minimum of words
#: js/assessments/textLengthAssessment.js:17
msgid ""
"The text contains %1$d word. This is more than the %2$d word recommended "
"minimum."
msgid_plural ""
"The text contains %1$d words. This is more than the %2$d word recommended "
"minimum."
msgstr[0] ""
msgstr[1] ""

#. translators: %1$d expands to the number of words in the text, %2$s to the recommended minimum of words
#: js/assessments/textLengthAssessment.js:30
msgid ""
"The text contains %1$d word. This is slightly below the %2$d word "
"recommended minimum. Add a bit more copy."
msgid_plural ""
"The text contains %1$d words. This is slightly below the %2$d word "
"recommended minimum. Add a bit more copy."
msgstr[0] ""
msgstr[1] ""

#. translators: %1$d expands to the number of words in the text, %2$d to the recommended minimum of words
#: js/assessments/textLengthAssessment.js:43
#: js/assessments/textLengthAssessment.js:56
msgid ""
"The text contains %1$d word. This is below the %2$d word recommended "
"minimum. Add more useful content on this topic for readers."
msgid_plural ""
"The text contains %1$d words. This is below the %2$d word recommended "
"minimum. Add more useful content on this topic for readers."
msgstr[0] ""
msgstr[1] ""

#. translators: %1$d expands to the number of words in the text
#: js/assessments/textLengthAssessment.js:69
msgid ""
"The text contains %1$d word. This is far too low and should be increased."
msgid_plural ""
"The text contains %1$d words. This is far too low and should be increased."
msgstr[0] ""
msgstr[1] ""

#: js/assessments/textLinksAssessment.js:15
msgid "No links appear in this page, consider adding some as appropriate."
msgstr ""

#. translators: %1$s expands the number of outbound links
#: js/assessments/textLinksAssessment.js:23
msgid "This page has %1$s outbound link(s), all nofollowed."
msgstr ""

#. translators: %1$s expands to the number of nofollow links, %2$s to the number of outbound links
#: js/assessments/textLinksAssessment.js:32
msgid "This page has %1$s nofollowed link(s) and %2$s normal outbound link(s)."
msgstr ""

#. translators: %1$s expands to the number of outbound links
#: js/assessments/textLinksAssessment.js:41
msgid "This page has %1$s outbound link(s)."
msgstr ""

#: js/assessments/textSubheadingsAssessment.js:14
msgid "No subheading tags (like an H2) appear in the copy."
msgstr ""

#: js/assessments/titleKeywordAssessment.js:16
msgid "The focus keyword '%1$s' does not appear in the page title."
msgstr ""

#: js/assessments/titleKeywordAssessment.js:21
msgid ""
"The page title contains the focus keyword, at the beginning which is "
"considered to improve rankings."
msgstr ""

#: js/assessments/titleKeywordAssessment.js:27
msgid ""
"The page title contains the focus keyword, but it does not appear at the "
"beginning; try and move it to the beginning."
msgstr ""

#. translators: %1$d expands to the number of characters in the page title,
#. %2$d to the minimum number of characters for the title
#: js/assessments/titleLengthAssessment.js:22
msgid ""
"The page title contains %1$d character, which is less than the recommended "
"minimum of %2$d characters. Use the space to add keyword variations or "
"create compelling call-to-action copy."
msgid_plural ""
"The page title contains %1$d characters, which is less than the recommended "
"minimum of %2$d characters. Use the space to add keyword variations or "
"create compelling call-to-action copy."
msgstr[0] ""
msgstr[1] ""

#. translators: %1$d expands to the minimum number of characters in the page title, %2$d to the maximum number of characters
#: js/assessments/titleLengthAssessment.js:38
msgid ""
"The page title is between the %1$d character minimum and the recommended "
"%2$d character maximum."
msgstr ""

#. translators: %1$d expands to the number of characters in the page title, %2$d to the maximum number
#. of characters for the title
#: js/assessments/titleLengthAssessment.js:51
msgid ""
"The page title contains %1$d character, which is more than the viewable "
"limit of %2$d characters; some words will not be visible to users in your "
"listing."
msgid_plural ""
"The page title contains %1$d characters, which is more than the viewable "
"limit of %2$d characters; some words will not be visible to users in your "
"listing."
msgstr[0] ""
msgstr[1] ""

#: js/assessments/titleLengthAssessment.js:62
msgid "Please create a page title."
msgstr ""

#: js/assessments/transitionWordsAssessment.js:27
msgid ""
"%1$s of the sentences contain a transition word or phrase, which is less "
"than the recommended minimum of %2$s."
msgstr ""

#: js/assessments/transitionWordsAssessment.js:45
msgid ""
"%1$s of the sentences contain a transition word or phrase, which is more "
"than the recommended maximum of %2$s."
msgstr ""

#: js/assessments/transitionWordsAssessment.js:57
msgid ""
"%1$s of the sentences contain a transition word or phrase, which is great."
msgstr ""

#: js/assessments/urlKeywordAssessment.js:14
msgid "The focus keyword appears in the URL for this page."
msgstr ""

#: js/assessments/urlKeywordAssessment.js:20
msgid ""
"The focus keyword does not appear in the URL for this page. If you decide to "
"rename the URL be sure to check the old URL 301 redirects to the new one!"
msgstr ""

#: js/assessments/urlLengthAssessment.js:16
msgid "The slug for this page is a bit long, consider shortening it."
msgstr ""

#. translators: %1$s opens a link to a wikipedia article about stop words, %2$s closes the link
#: js/assessments/urlStopWordsAssessment.js:17
msgid ""
"The slug for this page contains a %1$sstop word%2$s, consider removing it."
msgid_plural ""
"The slug for this page contains %1$sstop words%2$s, consider removing them."
msgstr[0] ""
msgstr[1] ""

#. translators: this link is referred to in the content analysis when a slug contains one or more stop words
#: js/assessments/urlStopWordsAssessment.js:43
msgid "http://en.wikipedia.org/wiki/Stop_words"
msgstr ""

#. translators: %1$s expands to the percentage of complex words, %2$d expands to the recommended number of syllables,
#. %3$s expands to the recommend maximum
#: js/assessments/wordComplexityAssessment.js:30
msgid ""
"%1$s of the words contain over %2$d syllables, which is less than or equal "
"to the recommended maximum of %3$s."
msgstr ""

#. translators: %1$s expands to the percentage of too complex words, %2$d expands to the recommended number of syllables
#. %3$s expands to the recommend maximum
#: js/assessments/wordComplexityAssessment.js:42
msgid ""
"%1$s of the words contain over %2$d syllables, which is more than the "
"recommended maximum of %3$s."
msgstr ""

#: js/bundledPlugins/previouslyUsedKeywords.js:65
msgid "You've never used this focus keyword before, very good."
msgstr ""

#. translators: %1$s and %2$s expand to an admin link where the focus keyword is already used
#: js/bundledPlugins/previouslyUsedKeywords.js:73
msgid ""
"You've used this focus keyword %1$sonce before%2$s, be sure to make very "
"clear which URL on your site is the most important for this keyword."
msgstr ""

#. translators: %1$s and $3$s expand to the admin search page for the focus keyword, %2$d expands to the number of times this focus
#. keyword has been used before, %4$s and %5$s expand to a link to an article on yoast.com about cornerstone content
#: js/bundledPlugins/previouslyUsedKeywords.js:83
msgid ""
"You've used this focus keyword %1$s%2$d times before%3$s, it's probably a "
"good idea to read %4$sthis post on cornerstone content%5$s and improve your "
"keyword strategy."
msgstr ""

#: js/config/presenter.js:10
msgid "Feedback"
msgstr ""

#: js/config/presenter.js:11
msgid "Content Analysis: Has feedback"
msgstr ""

#: js/config/presenter.js:15
msgid "Bad SEO score"
msgstr ""

#: js/config/presenter.js:16
msgid "Content Analysis: Bad SEO score"
msgstr ""

#: js/config/presenter.js:20
msgid "OK SEO score"
msgstr ""

#: js/config/presenter.js:21
msgid "Content Analysis: OK SEO score"
msgstr ""

#: js/config/presenter.js:25
msgid "Good SEO score"
msgstr ""

#: js/config/presenter.js:26
msgid "Content Analysis: Good SEO score"
msgstr ""

#: js/snippetPreview.js:396
msgid "Edit snippet"
msgstr ""

#: js/snippetPreview.js:397
msgid "SEO title"
msgstr ""

#: js/snippetPreview.js:398
msgid "Slug"
msgstr ""

#: js/snippetPreview.js:399
msgid "Meta description"
msgstr ""

#: js/snippetPreview.js:400
msgid "Close snippet editor"
msgstr ""

#: js/snippetPreview.js:401
msgid "Snippet preview"
msgstr ""

#: js/snippetPreview.js:402
msgid "Seo title preview:"
msgstr ""

#: js/snippetPreview.js:403
msgid "Slug preview:"
msgstr ""

#: js/snippetPreview.js:404
msgid "Meta description preview:"
msgstr ""

#: js/snippetPreview.js:407
msgid ""
"You can click on each element in the preview to jump to the Snippet Editor."
msgstr ""

#: js/snippetPreview.js:597
msgid "Please provide an SEO title by editing the snippet below."
msgstr ""

#: js/snippetPreview.js:673
msgid "Please provide a meta description by editing the snippet below."
msgstr ""<|MERGE_RESOLUTION|>--- conflicted
+++ resolved
@@ -8,11 +8,7 @@
 msgstr ""
 "Project-Id-Version: yoastseo 1.2.2\n"
 "Report-Msgid-Bugs-To: \n"
-<<<<<<< HEAD
-"POT-Creation-Date: 2016-05-04 16:18+0200\n"
-=======
-"POT-Creation-Date: 2016-05-04 17:00+0200\n"
->>>>>>> 3eb12120
+"POT-Creation-Date: 2016-05-12 11:33+0200\n"
 "PO-Revision-Date: YEAR-MO-DA HO:MI+ZONE\n"
 "Last-Translator: FULL NAME <EMAIL@ADDRESS>\n"
 "Language-Team: LANGUAGE <LL@li.org>\n"
@@ -221,6 +217,19 @@
 msgstr[0] ""
 msgstr[1] ""
 
+#. translators: %1$d expands to the number of instances where 3 or more consecutive sentences start
+#. with the same word.
+#. %2$d expands to the number of consecutive sentences starting with the same word.
+#: js/assessments/sentenceBeginningsAssessment.js:36
+msgid ""
+"Your text contains %2$d consecutive sentences starting with the same word. "
+"Try to mix things up!"
+msgid_plural ""
+"Your text contains %1$d instances where %2$d or more consecutive sentences "
+"start with the same word. Try to mix things up!"
+msgstr[0] ""
+msgstr[1] ""
+
 #: js/assessments/sentenceLengthInDescriptionAssessment.js:21
 msgid "The meta description contains no sentences over 20 words."
 msgstr ""
