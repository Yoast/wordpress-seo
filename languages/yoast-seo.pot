--- conflicted
+++ resolved
@@ -8,11 +8,7 @@
 msgstr ""
 "Project-Id-Version: yoastseo 1.2.0\n"
 "Report-Msgid-Bugs-To: \n"
-<<<<<<< HEAD
-"POT-Creation-Date: 2016-04-26 15:48+0200\n"
-=======
-"POT-Creation-Date: 2016-04-26 18:18+0200\n"
->>>>>>> bb056749
+"POT-Creation-Date: 2016-04-29 15:37+0200\n"
 "PO-Revision-Date: YEAR-MO-DA HO:MI+ZONE\n"
 "Last-Translator: FULL NAME <EMAIL@ADDRESS>\n"
 "Language-Team: LANGUAGE <LL@li.org>\n"
@@ -68,11 +64,15 @@
 "The copy scores %1$s in the %2$s test, which is considered %3$s to read. %4$s"
 msgstr ""
 
-#: js/assessments/getSubheadingLengthAssessment.js:16
-msgid "The length of all subheadings is within the recommended range."
-msgstr ""
-
-#: js/assessments/getSubheadingLengthAssessment.js:24
+#. translators: %1$d expands to the recommended maximum number of characters.
+#: js/assessments/getSubheadingLengthAssessment.js:25
+msgid ""
+"The length of all subheadings is less than the recommended maximum of %1$d "
+"characters, which is great."
+msgstr ""
+
+#. translators: %1$d expands to the number of subheadings. %2$d expands to the recommended maximum number of characters.
+#: js/assessments/getSubheadingLengthAssessment.js:37
 msgid ""
 "You have %1$d subheading containing more than the recommended maximum of "
 "%2$d characters."
@@ -170,6 +170,103 @@
 "In the specified meta description, consider: How does it compare to the "
 "competition? Could it be made more appealing?"
 msgstr ""
+
+#: js/assessments/paragraphTooLongAssessment.js:46
+msgid "None of your paragraphs are too long, which is great."
+msgstr ""
+
+#. translators: %1$d expands to the number of paragraphs, %2$d expands to the recommended value
+#: js/assessments/paragraphTooLongAssessment.js:53
+msgid ""
+"%1$d of the paragraphs contains more than the recommended maximum of %2$d "
+"words. Are you sure all information is about the same topic, and therefore "
+"belongs in one single paragraph?"
+msgid_plural ""
+"%1$d of the paragraphs contain more than the recommended maximum of %2$d "
+"words. Are you sure all information within each of these paragraphs is about "
+"the same topic, and therefore belongs in a single paragraph?"
+msgstr[0] ""
+msgstr[1] ""
+
+#: js/assessments/paragraphTooShortAssessment.js:48
+msgid "None of your paragraphs are too short, which is great."
+msgstr ""
+
+#. translators: %1$d expands to the number of paragraphs, %2$d expands to the recommended value
+#: js/assessments/paragraphTooShortAssessment.js:55
+msgid ""
+"%1$d of the paragraphs contains less than the recommended minimum of %2$d "
+"words. Try to expand this paragraph, or connect it to the previous or next "
+"paragraph."
+msgid_plural ""
+"%1$d of the paragraphs contain less than the recommended minimum of %2$d "
+"words.  Try to expand these paragraphs, or connect each of them to the "
+"previous or next paragraph."
+msgstr[0] ""
+msgstr[1] ""
+
+#: js/assessments/sentenceLengthInDescriptionAssessment.js:21
+msgid "The meta description contains no sentences over 20 words."
+msgstr ""
+
+#. translators: %1$d expands to number of sentences
+#: js/assessments/sentenceLengthInDescriptionAssessment.js:29
+msgid ""
+"The meta description contains %1$d sentence over 20 words. Try to shorten "
+"this sentence."
+msgid_plural ""
+"The meta description contains %1$d sentences over 20 words. Try to shorten "
+"these sentences."
+msgstr[0] ""
+msgstr[1] ""
+
+#. translators: %1$s expands to number of sentences.
+#: js/assessments/sentenceLengthInTextAssessment.js:25
+msgid ""
+"%1$s of the sentences contain more than 20 words, which is within the "
+"recommended range."
+msgstr ""
+
+#. translators: %1$s expands to number of sentences.
+#: js/assessments/sentenceLengthInTextAssessment.js:33
+msgid ""
+"%1$s of the sentences contain more than 20 words, which is more than the "
+"recommended maximum of %2$s. Try to shorten your sentences."
+msgstr ""
+
+#: js/assessments/subheadingDistributionTooLongAssessment.js:51
+msgid ""
+"The amount of words following after each of your subheadings don't exceed "
+"the recommended maximum of %1$d words, which is great."
+msgstr ""
+
+#: js/assessments/subheadingDistributionTooLongAssessment.js:62
+msgid ""
+"%1$d of the subheadings is followed by more than the recommended maximum of "
+"%2$d words. Try to insert another subheading."
+msgid_plural ""
+"%1$d of the subheadings are followed by more than the recommended maximum of "
+"%2$d words. Try to insert additional subheadings."
+msgstr[0] ""
+msgstr[1] ""
+
+#: js/assessments/subheadingDistributionTooShortAssessment.js:51
+msgid ""
+"The amount of words following after each of your subheadings all exceed the "
+"recommended minimum of %1$d words, which is great."
+msgstr ""
+
+#: js/assessments/subheadingDistributionTooShortAssessment.js:62
+msgid ""
+"%1$d of the subheadings is followed by less than the recommended minimum of "
+"%2$d words. Consider deleting that particular subheading, or the following "
+"subheading."
+msgid_plural ""
+"%1$d of the subheadings are followed by less than the recommended minimum of "
+"%2$d words. Consider deleting those particular subheadings, or the "
+"subheading following each of them."
+msgstr[0] ""
+msgstr[1] ""
 
 #: js/assessments/subheadingPresenceAssessment.js:18
 msgid "The text contains %1$d subheading, which is great."
@@ -442,7 +539,7 @@
 msgstr ""
 
 #: js/config/presenter.js:15
-msgid "Bad SEO scorexx"
+msgid "Bad SEO score"
 msgstr ""
 
 #: js/config/presenter.js:16
