# Copyright (C) 2018 Team Yoast
# This file is distributed under the GPL v3.
msgid ""
msgstr ""
"Project-Id-Version: Yoast SEO 7.1\n"
"Report-Msgid-Bugs-To: https://github.com/yoast/wordpress-seo/issues\n"
"POT-Creation-Date: 2018-03-20 16:03:47+00:00\n"
"MIME-Version: 1.0\n"
"Content-Type: text/plain; charset=utf-8\n"
"Content-Transfer-Encoding: 8bit\n"
"PO-Revision-Date: 2018-MO-DA HO:MI+ZONE\n"
"Last-Translator: Yoast Translate Team <translations@yoast.com>\n"
"Language-Team: Yoast Translate <translations@yoast.com>\n"
"Language: en\n"
"Plural-Forms: nplurals=2; plural=(n != 1);\n"
"X-Poedit-Country: United States\n"
"X-Poedit-SourceCharset: UTF-8\n"
"X-Poedit-KeywordsList: __;_e;_x:1,2c;_ex:1,2c;_n:1,2;_nx:1,2,4c;_n_noop:1,2;"
"_nx_noop:1,2,3c;esc_attr__;esc_html__;esc_attr_e;esc_html_e;esc_attr_x:1,2c;"
"esc_html_x:1,2c;\n"
"X-Poedit-Basepath: ../\n"
"X-Poedit-SearchPath-0: .\n"
"X-Poedit-Bookmarks: \n"
"X-Textdomain-Support: yes\n"
"X-Generator: grunt-wp-i18n1.0.1\n"

#: admin/ajax.php:172
msgid "Post doesn't exist."
msgstr ""

#. translators: %s expands to post type.
#: admin/ajax.php:183
msgid "Post has an invalid Content Type: %s."
msgstr ""

#. translators: %s expands to post type name.
#: admin/ajax.php:195
msgid "You can't edit %s."
msgstr ""

#. translators: %s expands to the name of a post type (plural).
#: admin/ajax.php:207
msgid "You can't edit %s that aren't yours."
msgstr ""

#: admin/ajax.php:217
msgid "You have used HTML in your value which is not allowed."
msgstr ""

#. translators: %1$s expands to the plugin name
#: admin/banner/class-admin-banner-sidebar.php:93
msgid "Upgrade to %1$s"
msgstr ""

#: admin/banner/class-admin-banner-sidebar.php:95
msgid "Rank for up to 5 focus keywords per page"
msgstr ""

#: admin/banner/class-admin-banner-sidebar.php:96
msgid "Preview your page in Facebook and Twitter"
msgstr ""

#: admin/banner/class-admin-banner-sidebar.php:97
msgid "Get real-time suggestions for internal links"
msgstr ""

#: admin/banner/class-admin-banner-sidebar.php:98
msgid "No more dead links a.k.a. 404 pages"
msgstr ""

#: admin/banner/class-admin-banner-sidebar.php:99
msgid "24/7 email support"
msgstr ""

#: admin/banner/class-admin-banner-sidebar.php:100
msgid "No ads"
msgstr ""

#. translators: %s expands to Yoast SEO Premium
#: admin/banner/class-admin-banner-sidebar.php:103
msgid "Get %s now"
msgstr ""

#: admin/banner/class-admin-banner-sidebar.php:115
msgid "Services"
msgstr ""

#. translators: %1$s expands to a link start tag to the Yoast Services page,
#. %2$s to Yoast, %3$s is the link closing tag.
#: admin/banner/class-admin-banner-sidebar.php:120
msgid ""
"Do you want to know how to improve your rankings? %1$sLet team %2$s help you!"
"%3$s"
msgstr ""

#. translators: %1$s expands to Yoast SEO Premium.
#: admin/banner/class-admin-banner-sidebar.php:135
msgid "Let our experts set up your %1$s plugin!"
msgstr ""

#: admin/banner/class-admin-banner-sidebar.php:166
#: admin/menu/class-network-admin-menu.php:68
#: admin/menu/class-network-admin-menu.php:69
msgid "Extensions"
msgstr ""

#. translators: %1$s expands to a link start tag to the Yoast plugin page, %2$s
#. is the link closing tag.
#: admin/banner/class-admin-banner-sidebar.php:171
msgid ""
"Take your SEO to the next level and outrank your competition with our "
"%1$sSEO plugins%2$s."
msgstr ""

#. translators: %1$s expands to Yoast Video SEO.
#: admin/banner/class-admin-banner-sidebar.php:186
msgid ""
"Buy the %1$s plugin now and optimize your videos for video search results "
"and social media!"
msgstr ""

#. translators: %1$s expands to Yoast WooCommerce SEO.
#: admin/banner/class-admin-banner-sidebar.php:202
msgid ""
"Buy the %1$s plugin now and optimize your shop today to improve your product "
"promotion!"
msgstr ""

#. translators: %1$s expands to Yoast Local SEO.
#: admin/banner/class-admin-banner-sidebar.php:217
msgid ""
"Buy the %1$s plugin now to improve your site&#8217;s Local SEO and ranking "
"in Google Maps!"
msgstr ""

#. translators: %1$s expands to Yoast News SEO.
#: admin/banner/class-admin-banner-sidebar.php:233
msgid ""
"Buy the %1$s plugin now and start optimizing to get your site featured in "
"Google News!"
msgstr ""

#: admin/banner/class-admin-banner-sidebar.php:249
msgid "Improve your SEO skills"
msgstr ""

#. translators: %1$s expands to a link start tag to the Yoast Services page,
#. %2$s is the link closing tag.
#: admin/banner/class-admin-banner-sidebar.php:254
msgid ""
"We believe SEO should be for everyone. That’s why we develop courses on any "
"topic related to SEO. %1$sDiscover our online SEO courses &raquo;%2$s"
msgstr ""

#: admin/banner/class-admin-banner-sidebar.php:266
msgid ""
"Take the online Basic SEO Training course and learn the fundamentals of SEO!"
msgstr ""

#. translators: %1$s expands to Yoast SEO for WordPress Training, %2$s to Yoast
#. SEO for WordPress.
#: admin/banner/class-admin-banner-sidebar.php:278
msgid "Take the %1$s course and become a certified %2$s expert!"
msgstr ""

#: admin/banner/class-admin-banner-sidebar.php:291
msgid ""
"Take the online SEO Copywriting Training course and learn how to write "
"awesome copy that ranks!"
msgstr ""

#: admin/banner/class-admin-banner-sidebar.php:301
msgid ""
"Take the online Site Structure Training course and learn how to structure "
"your website!"
msgstr ""

#: admin/banner/class-admin-banner-sidebar.php:311
msgid ""
"Take the online Technical SEO Training course and learn essential technical "
"SEO-concepts!"
msgstr ""

#: admin/banner/class-admin-banner-sidebar.php:321
msgid ""
"Take the online Structured Data Training course and learn how to create rich "
"snippets!"
msgstr ""

#: admin/banner/class-admin-banner-sidebar.php:336
msgid "Remove these ads?"
msgstr ""

#. translators: %1$s expands to Yoast SEO Premium
#: admin/banner/class-admin-banner-sidebar.php:342
msgid "Upgrade to %1$s &raquo;"
msgstr ""

#. Plugin Name of the plugin/theme
msgid "Yoast SEO"
msgstr ""

#. translators: %1$s resolves to https:github.com/Yoast/wordpress-seo
#: admin/class-admin-asset-seo-location.php:50
msgid ""
"You are trying to load non-minified files. These are only available in our "
"development package. Check out %1$s to see all the source files."
msgstr ""

#. translators: 1: link open tag; 2: link close tag.
#: admin/class-admin-init.php:90
msgid ""
"You still have the default WordPress tagline, even an empty one is probably "
"better. %1$sYou can fix this in the customizer%2$s."
msgstr ""

#: admin/class-admin-init.php:117
msgid "Huge SEO Issue: You're blocking access to robots."
msgstr ""

#. translators: %1$s resolves to the opening tag of the link to the reading
#. settings, %1$s resolves to the closing tag for the link
#: admin/class-admin-init.php:120
msgid ""
"You must %1$sgo to your Reading Settings%2$s and uncheck the box for Search "
"Engine Visibility."
msgstr ""

#: admin/class-admin-init.php:148
msgid ""
"Paging comments is enabled, this is not needed in 999 out of 1000 cases, we "
"recommend to disable it."
msgstr ""

#. translators: %1$s resolves to the opening tag of the link to the comment
#. setting page, %2$s resolves to the closing tag of the link
#: admin/class-admin-init.php:153
msgid ""
<<<<<<< HEAD
"To fix this uncheck the box in front of the \"Break comments into pages...\" on the "
"%1$sComment settings page%2$s."
=======
"To fix this uncheck the box in front of the \"Break comments into pages...\" "
"on the %1$sComment settings page%2$s."
>>>>>>> 78f81529
msgstr ""

#: admin/class-admin-init.php:186
msgid "Just another WordPress site"
msgstr ""

#: admin/class-admin-init.php:196
msgid ""
"You do not have your postname in the URL of your posts and pages, it is "
"highly recommended that you do. Consider setting your permalink structure to "
"<strong>/%postname%/</strong>."
msgstr ""

#. translators: %1$s resolves to the starting tag of the link to the permalink
#. settings page, %2$s resolves to the closing tag of the link
#: admin/class-admin-init.php:200
msgid "You can fix this on the %1$sPermalink settings page%2$s."
msgstr ""

#. translators: %1$s expands to Yoast SEO, %2$s expands to 5.4.3, %3$s expands
#. to Google Analytics by Yoast
#. translators: %1$s expands to Yoast SEO, %2$s expands to the plugin version,
#. %3$s expands to the plugin name
#: admin/class-admin-init.php:257 admin/class-admin-init.php:360
msgid ""
"%1$s detected you are using version %2$s of %3$s, please update to the "
"latest version to prevent compatibility issues."
msgstr ""

#. translators: %1$s expands to Yoast SEO, %2$s expands to the plugin version,
#. %3$s expands to the plugin name
#: admin/class-admin-init.php:310
msgid ""
"%1$s and %2$s can work together a lot better by adding a helper plugin. "
"Please install %3$s to make your life better."
msgstr ""

#. translators: 1: is a link to 'admin_url /
#. admin.php?page=wpseo_tools&recalculate=1' 2: closing link tag
#: admin/class-admin-init.php:400
msgid ""
"We've updated our SEO score algorithm. %1$sRecalculate the SEO scores%2$s "
"for all posts and pages."
msgstr ""

#: admin/class-admin.php:164
msgid "Posts"
msgstr ""

#: admin/class-admin.php:200
#: admin/google_search_console/class-gsc-platform-tabs.php:42
#: admin/taxonomy/class-taxonomy-metabox.php:163
#: admin/taxonomy/class-taxonomy-metabox.php:171
#: admin/taxonomy/class-taxonomy-metabox.php:174
msgid "Settings"
msgstr ""

#: admin/class-admin.php:214
msgid "Premium Support"
msgstr ""

#: admin/class-admin.php:218
msgid "FAQ"
msgstr ""

#: admin/class-admin.php:253 admin/pages/social.php:22
msgid "Google+"
msgstr ""

#: admin/class-admin.php:255
msgid "Twitter username (without @)"
msgstr ""

#: admin/class-admin.php:257
msgid "Facebook profile URL"
msgstr ""

#: admin/class-admin.php:283
msgid "Yoast SEO video tutorial"
msgstr ""

#: admin/class-admin.php:284
msgid "Scroll to see the table content."
msgstr ""

#: admin/class-admin.php:491
msgid "For more information:"
msgstr ""

#: admin/class-admin.php:492
msgid "Title optimization"
msgstr ""

#: admin/class-admin.php:493
msgid "Why Google won't display the right page title"
msgstr ""

#: admin/class-admin.php:499 admin/class-admin.php:500 admin/pages/metas.php:42
#: admin/pages/metas.php:63
msgid "Template explanation"
msgstr ""

#. translators: %1$s expands to Yoast SEO.
#: admin/class-admin.php:503
msgid ""
"The title &amp; metas settings for %1$s are made up of variables that are "
"replaced by specific values from the page when the page is displayed. The "
"tabs on the left explain the available variables."
msgstr ""

#: admin/class-admin.php:506 admin/pages/metas.php:65
msgid "Note that not all variables can be used in every template."
msgstr ""

#: admin/class-admin.php:513 admin/class-admin.php:514 admin/pages/metas.php:70
msgid "Basic Variables"
msgstr ""

#: admin/class-admin.php:521 admin/class-admin.php:522 admin/pages/metas.php:76
msgid "Advanced Variables"
msgstr ""

#: admin/class-bulk-description-editor-list-table.php:46
msgid "Existing Yoast Meta Description"
msgstr ""

#: admin/class-bulk-description-editor-list-table.php:47
msgid "New Yoast Meta Description"
msgstr ""

#: admin/class-bulk-editor-list-table.php:137
msgid "You are not allowed to access this page."
msgstr ""

#: admin/class-bulk-editor-list-table.php:409
msgid "Show All Content Types"
msgstr ""

#: admin/class-bulk-editor-list-table.php:426
msgid "Filter by content type"
msgstr ""

#: admin/class-bulk-editor-list-table.php:434
msgid "Filter"
msgstr ""

#: admin/class-bulk-editor-list-table.php:803
msgid "(no title)"
msgstr ""

#. translators: %s: post title
#: admin/class-bulk-editor-list-table.php:817
msgid "Edit &#8220;%s&#8221;"
msgstr ""

#: admin/class-bulk-editor-list-table.php:818
msgid "Edit"
msgstr ""

#. translators: %s: post title
#: admin/class-bulk-editor-list-table.php:829
msgid "Preview &#8220;%s&#8221;"
msgstr ""

#: admin/class-bulk-editor-list-table.php:830
msgid "Preview"
msgstr ""

#. translators: %s: post title
#: admin/class-bulk-editor-list-table.php:839
msgid "View &#8220;%s&#8221;"
msgstr ""

#: admin/class-bulk-editor-list-table.php:840
#: admin/google_search_console/class-gsc-table.php:209
msgid "View"
msgstr ""

#: admin/class-bulk-editor-list-table.php:896
msgid "Save"
msgstr ""

#: admin/class-bulk-editor-list-table.php:897
msgid "Save all"
msgstr ""

#: admin/class-bulk-editor-list-table.php:1008
msgid "WP Page Title"
msgstr ""

#: admin/class-bulk-editor-list-table.php:1009
msgid "Content Type"
msgstr ""

#: admin/class-bulk-editor-list-table.php:1010
msgid "Post Status"
msgstr ""

#: admin/class-bulk-editor-list-table.php:1011
msgid "Publication date"
msgstr ""

#: admin/class-bulk-editor-list-table.php:1012
msgid "Page URL/Slug"
msgstr ""

#: admin/class-bulk-editor-list-table.php:1017
msgid "Action"
msgstr ""

#. translators: %1$s expands to Yoast SEO
#: admin/class-bulk-title-editor-list-table.php:49
msgid "Existing %1$s Title"
msgstr ""

#. translators: %1$s expands to Yoast SEO
#: admin/class-bulk-title-editor-list-table.php:51
msgid "New %1$s Title"
msgstr ""

#: admin/class-config.php:109 admin/metabox/class-metabox.php:922
#: admin/taxonomy/class-taxonomy.php:113
msgid "Use Image"
msgstr ""

#. translators: 1: link open tag; 2: link close tag.
#: admin/class-cornerstone-field.php:38
msgid "This article is %1$scornerstone content%2$s"
msgstr ""

#. translators: %s is the name of the plugin
#: admin/class-customizer.php:54
msgid "%s Breadcrumbs"
msgstr ""

#: admin/class-customizer.php:86
msgid "Remove blog page from breadcrumbs"
msgstr ""

#: admin/class-customizer.php:121
msgid "Breadcrumbs separator:"
msgstr ""

#: admin/class-customizer.php:146
msgid "Anchor text for the homepage:"
msgstr ""

#: admin/class-customizer.php:171
msgid "Prefix for breadcrumbs:"
msgstr ""

#: admin/class-customizer.php:196
msgid "Prefix for archive pages:"
msgstr ""

#: admin/class-customizer.php:221
msgid "Prefix for search result pages:"
msgstr ""

#: admin/class-customizer.php:246
msgid "Breadcrumb for 404 pages:"
msgstr ""

#. translators: %1$s expands to Yoast SEO
#: admin/class-export.php:80
msgid "Error creating %1$s export: "
msgstr ""

#: admin/class-export.php:102
msgid "Could not write settings to file."
msgstr ""

#. translators: %1$s expands to Yoast SEO, %2$s expands to Yoast.com
#: admin/class-export.php:119
msgid "This is a settings export file for the %1$s plugin by %2$s"
msgstr ""

#: admin/class-export.php:125
msgid "This export includes taxonomy metadata"
msgstr ""

#: admin/class-export.php:194
msgid "No taxonomy metadata found"
msgstr ""

#: admin/class-export.php:232
msgid "Could not zip settings-file."
msgstr ""

#: admin/class-help-center.php:93
msgid "Need some help?"
msgstr ""

#: admin/class-help-center.php:94
msgid ""
"Go Premium and our experts will be there for you to answer any questions you "
"might have about the setup and use of the plugin."
msgstr ""

#: admin/class-help-center.php:96
msgid "Get Yoast SEO Premium now »"
msgstr ""

#: admin/class-help-center.php:99
msgid "Want to be a Yoast SEO Expert?"
msgstr ""

#: admin/class-help-center.php:100
msgid ""
"Follow our Yoast SEO for WordPress training and become a certified Yoast SEO "
"Expert!"
msgstr ""

#: admin/class-help-center.php:102
msgid "Enroll in the Yoast SEO for WordPress training »"
msgstr ""

#: admin/class-help-center.php:118
msgid ""
"If you have a problem that you can't solve with our video tutorials or "
"knowledge base, you can send a message to our support team. They can be "
"reached 24/7."
msgstr ""

#: admin/class-help-center.php:122
msgid ""
"Support requests you create here are sent directly into our support system, "
"which is secured with 256 bit SSL, so communication is 100% secure."
msgstr ""

#: admin/class-help-center.php:170
msgid "Loading help center."
msgstr ""

#. translators: %s: expands to 'Yoast SEO Premium'.
#: admin/class-help-center.php:178
msgid "Email support is a %s feature"
msgstr ""

#: admin/class-help-center.php:179
msgid ""
"Go Premium and our experts will be there for you to answer any questions you "
"might have about the set-up and use of the plug-in!"
msgstr ""

#. translators: %1$s: expands to 'Yoast SEO Premium'.
#: admin/class-help-center.php:181
msgid "Other benefits of %1$s for you:"
msgstr ""

#. translators: %1$s expands to a 'strong' start tag, %2$s to a 'strong' end
#. tag.
#: admin/class-help-center.php:186
#: admin/metabox/class-metabox-add-keyword-tab.php:45
msgid "%1$sNo more dead links%2$s: easy redirect manager"
msgstr ""

#: admin/class-help-center.php:188
#: admin/metabox/class-metabox-add-keyword-tab.php:47
msgid "Superfast internal links suggestions"
msgstr ""

#. translators: %1$s expands to a 'strong' start tag, %2$s to a 'strong' end
#. tag.
#: admin/class-help-center.php:192
#: admin/metabox/class-metabox-add-keyword-tab.php:50
msgid "%1$sSocial media preview%2$s: Facebook &amp; Twitter"
msgstr ""

#: admin/class-help-center.php:194
#: admin/class-premium-upsell-admin-block.php:51
#: admin/metabox/class-metabox-add-keyword-tab.php:52
msgid "24/7 support"
msgstr ""

#: admin/class-help-center.php:195
#: admin/class-premium-upsell-admin-block.php:52
#: admin/metabox/class-metabox-add-keyword-tab.php:53
msgid "No ads!"
msgstr ""

#: admin/class-help-center.php:201 admin/class-help-center.php:222
msgid "Get support"
msgstr ""

#: admin/class-help-center.php:220
msgid "Video tutorial"
msgstr ""

#: admin/class-help-center.php:221
msgid "Knowledge base"
msgstr ""

#: admin/class-help-center.php:223
msgid "Loading..."
msgstr ""

#: admin/class-help-center.php:224
msgid "Something went wrong. Please try again later."
msgstr ""

#: admin/class-help-center.php:225
msgid "Search the Yoast Knowledge Base for answers to your questions:"
msgstr ""

#: admin/class-help-center.php:226
msgid "Type here to search..."
msgstr ""

#: admin/class-help-center.php:227
#: admin/google_search_console/class-gsc.php:135
msgid "Search"
msgstr ""

#: admin/class-help-center.php:228
msgid "View in KB"
msgstr ""

#: admin/class-help-center.php:229
msgid ""
"Open the knowledge base article in a new window or read it in the iframe "
"below"
msgstr ""

#: admin/class-help-center.php:230
msgid "Go back"
msgstr ""

#: admin/class-help-center.php:231
msgid "Go back to the search results"
msgstr ""

#: admin/class-help-center.php:232
msgid "Knowledge base article"
msgstr ""

#: admin/class-help-center.php:233
msgid "Search result"
msgstr ""

#: admin/class-help-center.php:234
msgid "No results found."
msgstr ""

#. translators: %s expands to the number of results found .
#: admin/class-help-center.php:237
msgid "Number of results found: %s"
msgstr ""

#: admin/class-help-center.php:240
msgid "Search results"
msgstr ""

#: admin/class-help-center.php:241
#: admin/formatter/class-metabox-formatter.php:169
msgid "(Opens in a new browser tab)"
msgstr ""

#: admin/class-help-center.php:242
msgid "New support request"
msgstr ""

#: admin/class-help-center.php:243
msgid "Need help?"
msgstr ""

#. translators: %1$s expands to the product name. %2$s expands to a link to My
#. Yoast
#: admin/class-license-page-manager.php:202
msgid ""
"You are not receiving updates or support! Fix this problem by adding this "
"site and enabling %1$s for it in %2$s."
msgstr ""

#: admin/class-meta-columns.php:67 admin/taxonomy/class-taxonomy-columns.php:62
msgid "SEO score"
msgstr ""

#: admin/class-meta-columns.php:71 admin/taxonomy/class-taxonomy-columns.php:66
msgid "Readability score"
msgstr ""

#: admin/class-meta-columns.php:74
msgid "SEO Title"
msgstr ""

#: admin/class-meta-columns.php:75
msgid "Meta Desc."
msgstr ""

#: admin/class-meta-columns.php:78
msgid "Focus KW"
msgstr ""

#: admin/class-meta-columns.php:119
msgid "Meta description not set."
msgstr ""

#: admin/class-meta-columns.php:132 admin/class-meta-columns.php:616
msgid "Focus keyword not set."
msgstr ""

#: admin/class-meta-columns.php:202
msgid "Filter by SEO Score"
msgstr ""

#: admin/class-meta-columns.php:205
msgid "All SEO Scores"
msgstr ""

#: admin/class-meta-columns.php:228
msgid "Filter by Readability Score"
msgstr ""

#: admin/class-meta-columns.php:231
msgid "All Readability Scores"
msgstr ""

#: admin/class-meta-columns.php:607 admin/metabox/class-metabox.php:154
msgid "Post is set to noindex."
msgstr ""

#. translators: %1$s expands to Yoast SEO
#: admin/class-plugin-availability.php:36 admin/views/licenses.php:30
msgid "The premium version of %1$s with more features & support."
msgstr ""

#: admin/class-plugin-availability.php:48 admin/views/licenses.php:44
msgid ""
"Optimize your videos to show them off in search results and get more clicks!"
msgstr ""

#: admin/class-plugin-availability.php:58 admin/views/licenses.php:62
msgid ""
"Are you in Google News? Increase your traffic from Google News by optimizing "
"for it!"
msgstr ""

#: admin/class-plugin-availability.php:68 admin/views/licenses.php:81
#: admin/views/licenses.php:100
msgid "Rank better locally and in Google Maps, without breaking a sweat!"
msgstr ""

#. translators: %1$s expands to Yoast SEO
#: admin/class-plugin-availability.php:80 admin/views/licenses.php:122
msgid "Seamlessly integrate WooCommerce with %1$s and get extra features!"
msgstr ""

#. translators: %1$s expands to Yoast SEO, %2$s expands to Advanced Custom
#. Fields
#: admin/class-plugin-availability.php:99
msgid "Seamlessly integrate %2$s with %1$s for the content analysis!"
msgstr ""

#. translators: %1$s expands to Yoast SEO
#: admin/class-plugin-availability.php:118
msgid "Seamlessly integrate %1$s into your AMP pages!"
msgstr ""

#. translators: %1$s expands to Yoast SEO, %2%s: 'Facebook' plugin name of
#. possibly conflicting plugin with regard to creating OpenGraph output.
#: admin/class-plugin-conflict.php:139
msgid ""
"Both %1$s and %2$s create OpenGraph output, which might make Facebook, "
"Twitter, LinkedIn and other social networks use the wrong texts and images "
"when your pages are being shared."
msgstr ""

#. translators: %1$s expands to Yoast SEO.
#: admin/class-plugin-conflict.php:143
msgid "Configure %1$s's OpenGraph settings"
msgstr ""

#. translators: %1$s expands to Yoast SEO, %2$s: 'Google XML Sitemaps' plugin
#. name of possibly conflicting plugin with regard to the creation of sitemaps.
#: admin/class-plugin-conflict.php:150
msgid ""
"Both %1$s and %2$s can create XML sitemaps. Having two XML sitemaps is not "
"beneficial for search engines and might slow down your site."
msgstr ""

#. translators: %1$s expands to Yoast SEO.
#: admin/class-plugin-conflict.php:154
msgid "Toggle %1$s's XML Sitemap"
msgstr ""

#. translators: %2$s expands to 'RS Head Cleaner' plugin name of possibly
#. conflicting plugin with regard to differentiating output between search
#. engines and normal users.
#: admin/class-plugin-conflict.php:159
msgid ""
"The plugin %2$s changes your site's output and in doing that differentiates "
"between search engines and normal users, a process that's called cloaking. "
"We highly recommend that you disable it."
msgstr ""

#. translators: %s expands to Yoast SEO Premium
#. translators: %s expands to Yoast SEO Premium.
#. translators: %s expands to Yoast SEO Premium.
#: admin/class-premium-popup.php:80 admin/metabox/class-metabox.php:477
#: admin/taxonomy/class-taxonomy-metabox.php:297
msgid "Get %s now!"
msgstr ""

#: admin/class-premium-popup.php:85
msgid "1 year free updates and upgrades included!"
msgstr ""

#: admin/class-premium-upsell-admin-block.php:47
msgid "Multiple keywords"
msgstr ""

#: admin/class-premium-upsell-admin-block.php:47
msgid "Increase your SEO reach"
msgstr ""

#: admin/class-premium-upsell-admin-block.php:48
msgid "No more dead links"
msgstr ""

#: admin/class-premium-upsell-admin-block.php:48
msgid "Easy redirect manager"
msgstr ""

#: admin/class-premium-upsell-admin-block.php:49
msgid "Superfast internal linking suggestions"
msgstr ""

#: admin/class-premium-upsell-admin-block.php:50
msgid "Social media preview"
msgstr ""

#: admin/class-premium-upsell-admin-block.php:50
msgid "Facebook & Twitter"
msgstr ""

#. translators: %s expands to "Yoast SEO Premium".
#: admin/class-premium-upsell-admin-block.php:60
msgid "Dismiss %s upgrade motivation"
msgstr ""

#. translators: %s expands to "Yoast SEO Premium".
#: admin/class-premium-upsell-admin-block.php:62
msgid "Find out why you should upgrade to %s &raquo;"
msgstr ""

#: admin/class-premium-upsell-admin-block.php:73
msgid "Go premium!"
msgstr ""

#. translators: %1$s expands anchor to premium plugin page, %2$s expands to
#. </a>
#: admin/class-product-upsell-notice.php:120
msgid ""
"By the way, did you know we also have a %1$sPremium plugin%2$s? It offers "
"advanced features, like a redirect manager and support for multiple "
"keywords. It also comes with 24/7 personal support."
msgstr ""

#. translators: %1$s expands to Yoast SEO, %2$s is a link start tag to the
#. plugin page on WordPress.org, %3$s is the link closing tag.
#: admin/class-product-upsell-notice.php:137
msgid ""
"We've noticed you've been using %1$s for some time now; we hope you love it! "
"We'd be thrilled if you could %2$sgive us a 5 stars rating on WordPress.org"
"%3$s!"
msgstr ""

#. translators: %1$s is a link start tag to the bugreport guidelines on the
#. Yoast knowledge base, %2$s is the link closing tag.
#: admin/class-product-upsell-notice.php:145
msgid ""
"If you are experiencing issues, %1$splease file a bug report%2$s and we'll "
"do our best to help you out."
msgstr ""

#. translators: %1$s is the notification dismissal link start tag, %2$s is the
#. link closing tag.
#: admin/class-product-upsell-notice.php:154
#: vendor/yoast/i18n-module/src/i18n-module.php:253
msgid "%1$sPlease don't show me this notification anymore%2$s"
msgstr ""

#. translators: 1: expands to a <span> containing the number of posts
#. recalculated. 2: expands to a <strong> containing the total number of posts.
#: admin/class-recalculate-scores.php:40
msgid "%1$s of %2$s done."
msgstr ""

#: admin/class-recalculate-scores.php:47
msgid ""
"Recalculating SEO scores for all pieces of content with a focus keyword."
msgstr ""

#. translators: %1$s expands to the request method
#: admin/class-remote-request.php:69
msgid "Request method %1$s is not valid."
msgstr ""

#. translators: %s expands to the social network's name.
#: admin/class-social-admin.php:30
msgid ""
"If you don't want to use the post title for sharing the post on %s but "
"instead want another title there, write it here."
msgstr ""

#. translators: %s expands to the social network's name.
#: admin/class-social-admin.php:33
msgid ""
"If you don't want to use the meta description for sharing the post on %s but "
"want another description there, write it here."
msgstr ""

#. translators: %s expands to the social network's name.
#: admin/class-social-admin.php:36
msgid ""
"If you want to override the image used on %s for this post, upload / choose "
"an image or add the URL here."
msgstr ""

#. translators: %1$s expands to the social network, %2$s to the recommended
#. image size.
#. translators: %1$s expands to the social network name, %2$s expands to the
#. image size
#: admin/class-social-admin.php:39
#: admin/taxonomy/class-taxonomy-social-fields.php:67
msgid "The recommended image size for %1$s is %2$s pixels."
msgstr ""

#: admin/class-social-admin.php:42 admin/class-social-admin.php:163
#: admin/pages/social.php:19 admin/taxonomy/class-taxonomy-social-fields.php:97
msgid "Facebook"
msgstr ""

#: admin/class-social-admin.php:43 admin/class-social-admin.php:166
#: admin/pages/social.php:20
#: admin/taxonomy/class-taxonomy-social-fields.php:101
msgid "Twitter"
msgstr ""

#. translators: %1$s expands to the image recommended width, %2$s to its
#. height.
#: admin/class-social-admin.php:49 admin/class-social-admin.php:52
#: admin/taxonomy/class-taxonomy-social-fields.php:99
#: admin/taxonomy/class-taxonomy-social-fields.php:103
msgid "%1$s by %2$s"
msgstr ""

#. translators: %s expands to the name of a social network.
#. translators: %s expands to the social network name
#: admin/class-social-admin.php:58
#: admin/taxonomy/class-taxonomy-social-fields.php:48
msgid "%s Title"
msgstr ""

#. translators: %s expands to the name of a social network.
#. translators: %s expands to the social network name
#: admin/class-social-admin.php:62
#: admin/taxonomy/class-taxonomy-social-fields.php:56
msgid "%s Description"
msgstr ""

#. translators: %s expands to the name of a social network.
#. translators: %s expands to the social network name
#: admin/class-social-admin.php:66
#: admin/taxonomy/class-taxonomy-social-fields.php:63
msgid "%s Image"
msgstr ""

#: admin/class-social-admin.php:93 admin/class-social-admin.php:95
#: admin/taxonomy/class-taxonomy-metabox.php:190
msgid "Facebook / Open Graph metadata"
msgstr ""

#: admin/class-social-admin.php:106 admin/class-social-admin.php:108
#: admin/taxonomy/class-taxonomy-metabox.php:191
msgid "Twitter metadata"
msgstr ""

#: admin/class-social-admin.php:117 admin/class-social-admin.php:120
#: admin/menu/class-admin-menu.php:127
#: admin/taxonomy/class-taxonomy-metabox.php:195
#: admin/taxonomy/class-taxonomy-metabox.php:198
#: inc/wpseo-non-ajax-functions.php:283
msgid "Social"
msgstr ""

#. translators: %1$s expands to the social network's name, %2$s to Yoast SEO
#. Premium.
#: admin/class-social-admin.php:176
msgid ""
"Do you want to preview what it will look like if people share this post on "
"%1$s? You can, with %2$s."
msgstr ""

#. translators: %s expands to Yoast SEO Premium.
#: admin/class-social-admin.php:183
msgid "Find out why you should upgrade to %s"
msgstr ""

#. translators: %1$s expands to Yoast SEO, %2$s expands to the dependency name,
#. %3$s expands to the install link, %4$s expands to the more info link.
#: admin/class-suggested-plugins.php:109
msgid ""
"%1$s and %2$s can work together a lot better by adding a helper plugin. "
"Please install %3$s to make your life better. %4$s."
msgstr ""

#. translators: %1$s expands to the dependency name.
#: admin/class-suggested-plugins.php:134
msgid "More information about %1$s"
msgstr ""

#: admin/class-suggested-plugins.php:135
msgid "More information"
msgstr ""

#. translators: %1$s expands to Yoast SEO, %2$s expands to the dependency name,
#. %3$s expands to activation link.
#: admin/class-suggested-plugins.php:149
msgid ""
"%1$s and %2$s can work together a lot better by adding a helper plugin. "
"Please activate %3$s to make your life better."
msgstr ""

#. translators: %s expands to Yoast
#: admin/class-yoast-columns.php:28
msgid "%s Columns"
msgstr ""

#. translators: %1$s: Yoast SEO, %2$s: Link to article about content analysis,
#. %3$s: Anchor closing, %4$s: Link to article about text links, %5$s: Emphasis
#. open tag, %6$s: Emphasis close tag
#: admin/class-yoast-columns.php:32
msgid ""
"%1$s adds several columns to this page. We've written an article about "
"%2$show to use the SEO score and Readability score%3$s. The links columns "
"show the number of articles on this site linking %5$sto%6$s this article and "
"the number of URLs linked %5$sfrom%6$s this article. Learn more about "
"%4$show to use these features to improve your internal linking%3$s, which "
"greatly enhances your SEO."
msgstr ""

#. translators: %s is the plugin name
#: admin/class-yoast-dashboard-widget.php:59
msgid "%s Posts Overview"
msgstr ""

#. translators: %1$s resolves to Yoast.com
#: admin/class-yoast-dashboard-widget.php:118
msgid "Latest blog posts on %1$s"
msgstr ""

#: admin/class-yoast-dashboard-widget.php:121
msgid "Read more like this on our SEO blog"
msgstr ""

#. translators: %1$s expands to Ryte.
#: admin/class-yoast-dashboard-widget.php:124
msgid "Indexability check by %1$s"
msgstr ""

#: admin/class-yoast-dashboard-widget.php:127
msgid "Fetch the current status"
msgstr ""

#: admin/class-yoast-dashboard-widget.php:128
msgid "Analyze entire site"
msgstr ""

#: admin/class-yoast-form.php:138
msgid "Save changes"
msgstr ""

#: admin/class-yoast-form.php:169
msgid "Debug Information"
msgstr ""

#: admin/class-yoast-form.php:171
msgid "Current option:"
msgstr ""

#. translators: %1$s expands to "Yoast".
#: admin/class-yoast-form.php:207
msgid "%1s recommendations for you"
msgstr ""

#: admin/class-yoast-form.php:321 admin/views/tabs/metas/archives.php:49
#: admin/views/tabs/metas/archives.php:99
#: admin/views/tabs/metas/taxonomies.php:32
msgid "Disabled"
msgstr ""

#: admin/class-yoast-form.php:321 admin/views/tabs/metas/archives.php:48
#: admin/views/tabs/metas/archives.php:98
#: admin/views/tabs/metas/taxonomies.php:32
msgid "Enabled"
msgstr ""

#: admin/class-yoast-form.php:519 admin/metabox/class-metabox.php:689
#: admin/taxonomy/class-taxonomy-fields-presenter.php:134
msgid "Upload Image"
msgstr ""

#: admin/class-yoast-form.php:634
#: admin/config-ui/fields/class-field-choice-post-type.php:30
#: admin/config-ui/fields/class-field-multiple-authors.php:23
#: admin/metabox/class-metabox.php:89 admin/metabox/class-metabox.php:94
#: admin/taxonomy/class-taxonomy-settings-fields.php:66
#: admin/views/tabs/metas/media.php:33
msgid "Yes"
msgstr ""

#: admin/class-yoast-form.php:635
#: admin/config-ui/fields/class-field-choice-post-type.php:31
#: admin/config-ui/fields/class-field-multiple-authors.php:24
#: admin/metabox/class-metabox.php:90 admin/metabox/class-metabox.php:95
#: admin/taxonomy/class-taxonomy-settings-fields.php:67
#: admin/views/tabs/metas/media.php:34
msgid "No"
msgstr ""

#. translators: %s expands to an indexable object's name, like a post type or
#. taxonomy
#: admin/class-yoast-form.php:643
msgid "Show %s in search results?"
msgstr ""

#: admin/class-yoast-form.php:665
msgid "Show"
msgstr ""

#: admin/class-yoast-form.php:666
msgid "Hide"
msgstr ""

#. translators: %1$s: 'Facebook & Open Graph' plugin name(s) of possibly
#. conflicting plugin(s), %2$s to Yoast SEO
#: admin/class-yoast-plugin-conflict.php:201
msgid "The %1$s plugin might cause issues when used in conjunction with %2$s."
msgstr ""

#. translators: %s: 'Facebook' plugin name of possibly conflicting plugin
#: admin/class-yoast-plugin-conflict.php:205
msgid "Deactivate %s"
msgstr ""

#. translators: %1$s resolves to the option name passed to the lookup
#. registration
#: admin/config-ui/class-configuration-options-adapter.php:54
msgid "Yoast option %1$s not found."
msgstr ""

#. translators: %s expands to Yoast SEO.
#: admin/config-ui/class-configuration-page.php:108
msgid "%s &rsaquo; Configuration Wizard"
msgstr ""

#: admin/config-ui/class-configuration-page.php:131
msgid "Close wizard"
msgstr ""

#: admin/config-ui/class-configuration-page.php:225
msgid ""
"The configuration wizard helps you to easily configure your site to have the "
"optimal SEO settings."
msgstr ""

#. translators: %1$s resolves to Yoast SEO, %2$s resolves to the starting tag
#. of the link to the wizard, %3$s resolves to the closing link tag
#: admin/config-ui/class-configuration-page.php:229
msgid ""
"We have detected that you have not finished this wizard yet, so we recommend "
"you to %2$sstart the configuration wizard to configure %1$s%3$s."
msgstr ""

#: admin/config-ui/class-configuration-structure.php:20
msgid "Welcome!"
msgstr ""

#: admin/config-ui/class-configuration-structure.php:24
msgid "Environment"
msgstr ""

#: admin/config-ui/class-configuration-structure.php:25
msgid "Site type"
msgstr ""

#: admin/config-ui/class-configuration-structure.php:26
#: admin/views/tabs/metas/general/knowledge-graph.php:26
msgid "Company or person"
msgstr ""

#: admin/config-ui/class-configuration-structure.php:33
msgid "Social profiles"
msgstr ""

#: admin/config-ui/class-configuration-structure.php:51
msgid "Search engine visibility"
msgstr ""

#: admin/config-ui/class-configuration-structure.php:53
msgid "Multiple authors"
msgstr ""

#: admin/config-ui/class-configuration-structure.php:54
#: admin/google_search_console/views/gsc-display.php:35
msgid "Google Search Console"
msgstr ""

#: admin/config-ui/class-configuration-structure.php:58
msgid "Title settings"
msgstr ""

#: admin/config-ui/class-configuration-structure.php:64
msgid "Newsletter"
msgstr ""

#: admin/config-ui/class-configuration-structure.php:67
msgid "You might like"
msgstr ""

#: admin/config-ui/class-configuration-structure.php:70
msgid "Success!"
msgstr ""

#. translators: %s expands to 'Yoast SEO'.
#: admin/config-ui/components/class-component-configuration-choices.php:32
msgid "Please choose the %s configuration of your liking:"
msgstr ""

#. translators: %s expands to 'Yoast SEO'.
#: admin/config-ui/components/class-component-configuration-choices.php:38
msgid "Configure %s in a few steps"
msgstr ""

#. translators: %1$s expands to 'Yoast SEO'.
#: admin/config-ui/components/class-component-configuration-choices.php:43
msgid ""
"Welcome to the %1$s configuration wizard. In a few simple steps we'll help "
"you configure your SEO settings to match your website's needs! %1$s will "
"take care of all the technical optimizations your site needs."
msgstr ""

#. translators: %s expands to 'Yoast SEO'.
#: admin/config-ui/components/class-component-configuration-choices.php:50
msgid "Configure %s"
msgstr ""

#. translators: %s expands to 'Yoast SEO'.
#: admin/config-ui/components/class-component-configuration-choices.php:59
msgid "Let us set up %s for you"
msgstr ""

#. translators: %1$s expands to 'Yoast SEO', %2$s expands to 'Yoast SEO
#. Premium'.
#: admin/config-ui/components/class-component-configuration-choices.php:63
msgid ""
"While we strive to make setting up %1$s as easy as possible, we understand "
"it can still be daunting. If you would rather have us set up %1$s for you "
"(and get a copy of %2$s in the process), order a %1$s configuration service "
"and sit back while we configure your site."
msgstr ""

#: admin/config-ui/components/class-component-configuration-choices.php:69
msgid "Configuration service"
msgstr ""

#. translators: %s resolves to Yoast SEO Premium
#: admin/config-ui/components/class-component-suggestions.php:34
msgid "Outrank the competition with %s"
msgstr ""

#. translators: %1$s resolves to Yoast SEO Premium
#: admin/config-ui/components/class-component-suggestions.php:36
msgid ""
"Do you want to outrank your competition? %1$s gives you awesome additional "
"features that'll help you to set up your SEO strategy like a professional. "
"Use the multiple focus keywords functionality, the redirect manager and our "
"internal linking tool. %1$s will also give you access to premium support."
msgstr ""

#: admin/config-ui/components/class-component-suggestions.php:38
msgid "Upgrade to Premium"
msgstr ""

#: admin/config-ui/components/class-component-suggestions.php:47
msgid "Learn how to write copy that ranks"
msgstr ""

#. translators: %1$s resolves to SEO copywriting training
#: admin/config-ui/components/class-component-suggestions.php:49
msgid ""
"Do you want to learn how to write content that generates traffic? Check out "
"our %1$s. We will help you to write awesome copy that will rank in the "
"search engines. The %1$s covers all the main steps in SEO copywriting: from "
"keyword research to publishing."
msgstr ""

#. translators: %1$s resolves to Yoast SEO, %2$s resolves to Yoast SEO plugin
#. training
#: admin/config-ui/components/class-component-suggestions.php:60
msgid "Get the most out of %1$s with the %2$s"
msgstr ""

#. translators: %1$s resolves to Yoast SEO
#: admin/config-ui/components/class-component-suggestions.php:62
msgid ""
"Do you want to know all the ins and outs of the %1$s plugin? Do you want to "
"learn all about our advanced settings? Want to be able to really get the "
"most out of the %1$s plugin? Check out our %1$s plugin training and start "
"outranking the competition!"
msgstr ""

#: admin/config-ui/components/class-component-suggestions.php:74
msgid "Attract more customers near you"
msgstr ""

#. translators: %1$s resolves to Local SEO
#: admin/config-ui/components/class-component-suggestions.php:76
msgid ""
"If you want to outrank the competition in a specific town or region, check "
"out our %1$s plugin! You’ll be able to easily insert Google maps, opening "
"hours, contact information and a store locator. Besides that %1$s helps you "
"to improve the usability of your contact page."
msgstr ""

#: admin/config-ui/factories/class-factory-post-type.php:53
msgid ""
"WordPress automatically generates an URL for each media item in the library. "
"Enabling this will allow for google to index the generated URL."
msgstr ""

#. Translators: %1$s expands to the name of the post type. The options given to
#. the user are "visible" and "hidden"
#: admin/config-ui/fields/class-field-choice-post-type.php:28
msgid "Search engines should show \"%1$s\" in search results:"
msgstr ""

#: admin/config-ui/fields/class-field-company-logo.php:19
msgid "Provide an image of the company logo"
msgstr ""

#: admin/config-ui/fields/class-field-company-name.php:19
msgid "The name of the company"
msgstr ""

#: admin/config-ui/fields/class-field-company-or-person.php:19
msgid "Does your site represent a person or company?"
msgstr ""

#: admin/config-ui/fields/class-field-company-or-person.php:21
msgid ""
"This information will be used in Google's Knowledge Graph Card, the big\n"
" block of information you see on the right side of the search results."
msgstr ""

#: admin/config-ui/fields/class-field-company-or-person.php:24
#: admin/views/tabs/metas/general/knowledge-graph.php:28
#: admin/views/tabs/metas/general/knowledge-graph.php:33
msgid "Company"
msgstr ""

#: admin/config-ui/fields/class-field-company-or-person.php:25
#: admin/views/tabs/metas/general/knowledge-graph.php:29
#: admin/views/tabs/metas/general/knowledge-graph.php:40
msgid "Person"
msgstr ""

#: admin/config-ui/fields/class-field-environment.php:18
msgid "Please specify if your site is under construction or already active."
msgstr ""

#: admin/config-ui/fields/class-field-environment.php:20
msgid ""
"Choose under construction if you want to keep the site out of the index\n"
" of search engines. Don't forget to activate it once you're ready to\n"
" publish your site."
msgstr ""

#: admin/config-ui/fields/class-field-environment.php:24
msgid "Option A: My site is live and ready to be indexed"
msgstr ""

#: admin/config-ui/fields/class-field-environment.php:25
msgid "Option B: My site is under construction and should not be indexed"
msgstr ""

#. translators: %1$s is the plugin name, %2$s is a link start tag to a Yoast
#. help page, %3$s is the link closing tag.
#: admin/config-ui/fields/class-field-google-search-console-intro.php:21
msgid ""
"%1$s integrates with Google Search Console, a must-have tool for site "
"owners.\n"
" It provides you with information about the health of your site. \n"
" Don't have a Google account or is your site not activated yet?\n"
" Find out %2$show to connect Google Search Console to your site.%3$s"
msgstr ""

#: admin/config-ui/fields/class-field-google-search-console-intro.php:30
msgid ""
"Note: we don't store your data in any way and don't have full access to your "
"account. \n"
"Your privacy is safe with us."
msgstr ""

#: admin/config-ui/fields/class-field-mailchimp-signup.php:22
msgid "Stay up-to-date"
msgstr ""

#. translators: %s expands to Yoast SEO.
#: admin/config-ui/fields/class-field-mailchimp-signup.php:27
msgid ""
"Your %1$s plugin is now set up. SEO, however, is subject to constant change. "
"Sign up for our newsletter if you would like to keep up-to-date regarding "
"%1$s, other plugins by Yoast and important news in the world of SEO."
msgstr ""

#: admin/config-ui/fields/class-field-multiple-authors.php:18
msgid "Does, or will, your site have multiple authors?"
msgstr ""

#: admin/config-ui/fields/class-field-multiple-authors.php:20
msgid ""
"If you choose no, your author archives will be deactivated to prevent\n"
" duplicate content issues."
msgstr ""

#: admin/config-ui/fields/class-field-person-name.php:19
msgid "The name of the person"
msgstr ""

#: admin/config-ui/fields/class-field-post-type-visibility.php:19
msgid ""
"Please specify what content types you would like to appear in search "
"engines.\n"
" If you do not know the differences between these, it's best to choose the\n"
" default settings."
msgstr ""

#: admin/config-ui/fields/class-field-profile-url-facebook.php:19
#: admin/views/tabs/social/accounts.php:29
msgid "Facebook Page URL"
msgstr ""

#: admin/config-ui/fields/class-field-profile-url-googleplus.php:19
#: admin/views/tabs/social/accounts.php:36
msgid "Google+ URL"
msgstr ""

#: admin/config-ui/fields/class-field-profile-url-instagram.php:19
#: admin/views/tabs/social/accounts.php:31
msgid "Instagram URL"
msgstr ""

#: admin/config-ui/fields/class-field-profile-url-linkedin.php:19
#: admin/views/tabs/social/accounts.php:32
msgid "LinkedIn URL"
msgstr ""

#: admin/config-ui/fields/class-field-profile-url-myspace.php:19
#: admin/views/tabs/social/accounts.php:33
msgid "MySpace URL"
msgstr ""

#: admin/config-ui/fields/class-field-profile-url-pinterest.php:19
#: admin/views/tabs/social/accounts.php:34
msgid "Pinterest URL"
msgstr ""

#: admin/config-ui/fields/class-field-profile-url-twitter.php:19
#: admin/views/tabs/social/accounts.php:30
msgid "Twitter Username"
msgstr ""

#: admin/config-ui/fields/class-field-profile-url-youtube.php:19
#: admin/views/tabs/social/accounts.php:35
msgid "YouTube URL"
msgstr ""

#: admin/config-ui/fields/class-field-separator.php:19
#: admin/views/tabs/metas/general/title-separator.php:18
msgid "Title Separator"
msgstr ""

#: admin/config-ui/fields/class-field-separator.php:20
#: admin/views/tabs/metas/general/title-separator.php:13
msgid ""
"Choose the symbol to use as your title separator. This will display, for "
"instance, between your post title and site name. Symbols are shown in the "
"size they'll appear in the search results."
msgstr ""

#: admin/config-ui/fields/class-field-separator.php:22
msgid "Dash"
msgstr ""

#: admin/config-ui/fields/class-field-separator.php:23
msgid "En dash"
msgstr ""

#: admin/config-ui/fields/class-field-separator.php:24
msgid "Em dash"
msgstr ""

#: admin/config-ui/fields/class-field-separator.php:25
msgid "Middle dot"
msgstr ""

#: admin/config-ui/fields/class-field-separator.php:26
msgid "Bullet"
msgstr ""

#: admin/config-ui/fields/class-field-separator.php:27
msgid "Asterisk"
msgstr ""

#: admin/config-ui/fields/class-field-separator.php:28
msgid "Low asterisk"
msgstr ""

#: admin/config-ui/fields/class-field-separator.php:29
msgid "Vertical bar"
msgstr ""

#: admin/config-ui/fields/class-field-separator.php:30
msgid "Small tilde"
msgstr ""

#: admin/config-ui/fields/class-field-separator.php:31
msgid "Left angle quotation mark"
msgstr ""

#: admin/config-ui/fields/class-field-separator.php:32
msgid "Right angle quotation mark"
msgstr ""

#: admin/config-ui/fields/class-field-separator.php:33
msgid "Less than sign"
msgstr ""

#: admin/config-ui/fields/class-field-separator.php:34
msgid "Greater than sign"
msgstr ""

#: admin/config-ui/fields/class-field-site-name.php:19
msgid "Website name"
msgstr ""

#: admin/config-ui/fields/class-field-site-name.php:21
msgid ""
"Google shows your website's name in the search results, if you want to "
"change it, you can do that here."
msgstr ""

#. translators: %1$s resolves to the home_url of the blog.
#: admin/config-ui/fields/class-field-site-type.php:20
msgid "What does the site %1$s represent?"
msgstr ""

#: admin/config-ui/fields/class-field-site-type.php:22
msgid "A blog"
msgstr ""

#: admin/config-ui/fields/class-field-site-type.php:23
msgid "An online shop"
msgstr ""

#: admin/config-ui/fields/class-field-site-type.php:24
msgid "A news channel"
msgstr ""

#: admin/config-ui/fields/class-field-site-type.php:25
msgid "A small offline business"
msgstr ""

#: admin/config-ui/fields/class-field-site-type.php:26
msgid "A corporation"
msgstr ""

#: admin/config-ui/fields/class-field-site-type.php:27
msgid "A portfolio"
msgstr ""

#: admin/config-ui/fields/class-field-site-type.php:28
msgid "Something else"
msgstr ""

#. translators: %1$s is the plugin name, %2$s is a link opening tag, %3$s is a
#. link closing tag.
#: admin/config-ui/fields/class-field-social-profiles-intro.php:21
msgid ""
"%1$s can tell search engines about your social media profiles.\n"
" These will be used in Google's Knowledge Graph. There are additional\n"
" sharing options in the %1$s Social settings. %2$sRead more%3$s about these "
"options."
msgstr ""

#. translators: %1$s expands to Yoast SEO.
#: admin/config-ui/fields/class-field-success-message.php:21
msgid ""
"%1$s will now take care of all the needed technical optimization of your "
"site. To really improve your site's performance in the search results, it's "
"important to start creating content that ranks well for keywords you care "
"about. Check out this video in which we explain how to use the %1$s metabox "
"when you edit posts or pages."
msgstr ""

#: admin/config-ui/fields/class-field-success-message.php:25
msgid "You've done it!"
msgstr ""

#. translators: %1$s expands to Yoast SEO.
#: admin/config-ui/fields/class-field-success-message.php:31
msgid "%1$s video tutorial"
msgstr ""

#: admin/config-ui/fields/class-field-title-intro.php:19
msgid ""
"On this page, you can change the name of your site and choose which\n"
" separator to use. The separator will display, for instance, between your\n"
" post title and site name. Symbols are shown in the size they'll appear in\n"
" the search results. Choose the one that fits your brand best or takes up\n"
" the least space in the snippets."
msgstr ""

#. translators: %1$s expands to Yoast SEO.
#: admin/config-ui/fields/class-field-upsell-configuration-service.php:21
msgid ""
"Welcome to the %1$s configuration wizard. In a few simple steps we'll help "
"you configure your SEO settings to match your website's needs!"
msgstr ""

#. Translators: %1$s expands to Yoast SEO, %2$s expands to Yoast SEO Premium,
#. %3$s opens the link, %4$s closes the link.
#: admin/config-ui/fields/class-field-upsell-configuration-service.php:27
msgid ""
"While we strive to make setting up %1$s as easy as possible, we understand "
"it can be daunting. If you’d rather have us set up %1$s for you (and get a "
"copy of %2$s in the process), order our %3$s%1$s configuration service%4$s "
"here!"
msgstr ""

#. translators: %1$s will be a link to a review explanation page. Text between
#. %2$s and %3$s will be a link to an SEO copywriting course page.
#: admin/config-ui/fields/class-field-upsell-site-review.php:21
msgid ""
"If you want more help creating awesome content, check out our %2$sSEO "
"copywriting course%3$s. Do you want to know all about the features of the "
"plugin, consider doing our %1$s!"
msgstr ""

#: admin/filters/class-cornerstone-filter.php:48
#: admin/views/tabs/dashboard/features.php:40
msgid "Cornerstone content"
msgstr ""

#. translators: %1$s expands to the posttype label, %2$s expands anchor to blog
#. post about cornerstone content, %3$s expands to </a>
#: admin/filters/class-cornerstone-filter.php:65
msgid ""
"Mark the most important %1$s as 'cornerstone content' to improve your site "
"structure. %2$sLearn more about cornerstone content%3$s."
msgstr ""

#: admin/formatter/class-metabox-formatter.php:54
msgid "Readability"
msgstr ""

#: admin/formatter/class-metabox-formatter.php:55
msgid "Keyword:"
msgstr ""

#: admin/formatter/class-metabox-formatter.php:56
msgid "Enter your focus keyword"
msgstr ""

#: admin/formatter/class-metabox-formatter.php:57
msgid "Remove keyword"
msgstr ""

#. translators: %1$s expands to an opening strong tag, %2$s expands to a
#. closing strong tag.
#: admin/formatter/class-metabox-formatter.php:80
msgid "Readability: %1$sNot available%2$s"
msgstr ""

#. translators: %1$s expands to an opening strong tag, %2$s expands to a
#. closing strong tag.
#: admin/formatter/class-metabox-formatter.php:86
msgid "Readability: %1$sNeeds improvement%2$s"
msgstr ""

#. translators: %1$s expands to an opening strong tag, %2$s expands to a
#. closing strong tag.
#: admin/formatter/class-metabox-formatter.php:92
msgid "Readability: %1$sOK%2$s"
msgstr ""

#. translators: %1$s expands to an opening strong tag, %2$s expands to a
#. closing strong tag.
#: admin/formatter/class-metabox-formatter.php:98
msgid "Readability: %1$sGood%2$s"
msgstr ""

#. translators: %1$s expands to an opening strong tag, %2$s expands to a
#. closing strong tag.
#: admin/formatter/class-metabox-formatter.php:106
msgid "SEO: %1$sNot available%2$s"
msgstr ""

#. translators: %1$s expands to an opening strong tag, %2$s expands to a
#. closing strong tag.
#: admin/formatter/class-metabox-formatter.php:112
msgid "SEO: %1$sNeeds improvement%2$s"
msgstr ""

#. translators: %1$s expands to an opening strong tag, %2$s expands to a
#. closing strong tag.
#: admin/formatter/class-metabox-formatter.php:118
msgid "SEO: %1$sOK%2$s"
msgstr ""

#. translators: %1$s expands to an opening strong tag, %2$s expands to a
#. closing strong tag.
#: admin/formatter/class-metabox-formatter.php:124
msgid "SEO: %1$sGood%2$s"
msgstr ""

#: admin/formatter/class-metabox-formatter.php:158
msgid "Change language"
msgstr ""

#: admin/formatter/class-metabox-formatter.php:159
msgid "Errors"
msgstr ""

#: admin/formatter/class-metabox-formatter.php:160
#: admin/views/partial-alerts-errors.php:11
msgid "Problems"
msgstr ""

#: admin/formatter/class-metabox-formatter.php:161
msgid "Improvements"
msgstr ""

#: admin/formatter/class-metabox-formatter.php:162
msgid "Considerations"
msgstr ""

#: admin/formatter/class-metabox-formatter.php:163
msgid "Good results"
msgstr ""

#: admin/formatter/class-metabox-formatter.php:164
msgid "Your site language is set to {language}."
msgstr ""

#: admin/formatter/class-metabox-formatter.php:165
msgid ""
"Your site language is set to {language}. If this is not correct, contact "
"your site administrator."
msgstr ""

#: admin/formatter/class-metabox-formatter.php:166
msgid "Highlight this result in the text"
msgstr ""

#: admin/formatter/class-metabox-formatter.php:167
msgid "Remove highlight from the text"
msgstr ""

#: admin/formatter/class-metabox-formatter.php:168
msgid "Marks are disabled in current view"
msgstr ""

#: admin/google_search_console/class-gsc-category-filters.php:116
msgid "Access denied"
msgstr ""

#: admin/google_search_console/class-gsc-category-filters.php:116
msgid ""
"Server requires authentication or is blocking Googlebot from accessing the "
"site."
msgstr ""

#: admin/google_search_console/class-gsc-category-filters.php:116
msgid "Show information about errors in category 'Access Denied'"
msgstr ""

#: admin/google_search_console/class-gsc-category-filters.php:117
msgid "Faulty redirects"
msgstr ""

#: admin/google_search_console/class-gsc-category-filters.php:118
msgid "Not followed"
msgstr ""

#: admin/google_search_console/class-gsc-category-filters.php:119
msgid "Not found"
msgstr ""

#: admin/google_search_console/class-gsc-category-filters.php:119
msgid "URL points to a non-existent page."
msgstr ""

#: admin/google_search_console/class-gsc-category-filters.php:119
msgid "Show information about errors in category 'Not Found'"
msgstr ""

#: admin/google_search_console/class-gsc-category-filters.php:120
msgid "Other"
msgstr ""

#: admin/google_search_console/class-gsc-category-filters.php:120
msgid "Google was unable to crawl this URL due to an undetermined issue."
msgstr ""

#: admin/google_search_console/class-gsc-category-filters.php:120
msgid "Show information about errors in category 'Other'"
msgstr ""

#. Translators: %1$s: expands to '<code>robots.txt</code>'.
#: admin/google_search_console/class-gsc-category-filters.php:122
msgid "Blocked"
msgstr ""

#: admin/google_search_console/class-gsc-category-filters.php:122
msgid ""
"Googlebot could access your site, but certain URLs are blocked for Googlebot "
"in your %1$s file. This block could either be for all Googlebots or even "
"specifically for Googlebot-mobile."
msgstr ""

#: admin/google_search_console/class-gsc-category-filters.php:122
msgid "Show information about errors in category 'Blocked'"
msgstr ""

#: admin/google_search_console/class-gsc-category-filters.php:123
msgid "Server Error"
msgstr ""

#: admin/google_search_console/class-gsc-category-filters.php:123
msgid "Request timed out or site is blocking Google."
msgstr ""

#: admin/google_search_console/class-gsc-category-filters.php:123
msgid "Show information about errors in category 'Server'"
msgstr ""

#: admin/google_search_console/class-gsc-category-filters.php:124
msgid "Soft 404"
msgstr ""

#: admin/google_search_console/class-gsc-category-filters.php:124
msgid ""
"The target URL doesn't exist, but your server is not returning a 404 (file "
"not found) error."
msgstr ""

#: admin/google_search_console/class-gsc-category-filters.php:124
msgid "Show information about errors in category 'Soft 404'"
msgstr ""

#: admin/google_search_console/class-gsc-platform-tabs.php:45
#: admin/google_search_console/class-gsc.php:307
msgid "Desktop"
msgstr ""

#: admin/google_search_console/class-gsc-platform-tabs.php:46
#: admin/google_search_console/class-gsc.php:308
msgid "Smartphone"
msgstr ""

#: admin/google_search_console/class-gsc-platform-tabs.php:47
#: admin/google_search_console/class-gsc.php:309
msgid "Feature phone"
msgstr ""

#: admin/google_search_console/class-gsc-service.php:140
msgid ""
"Yoast plugins share some code between them to make your site faster. As a "
"result of that, we need all Yoast plugins to be up to date. We've detected "
"this isn't the case, so please update the Yoast plugins that aren't up to "
"date yet."
msgstr ""

#. translators: %1$s expands to Yoast SEO, %2$s expands to Google Analytics by
#. Yoast
#: admin/google_search_console/class-gsc-service.php:149
msgid ""
"%1$s detected you’re using a version of %2$s which is not compatible with "
"%1$s. Please update %2$s to the latest version to use this feature."
msgstr ""

#: admin/google_search_console/class-gsc-table.php:105
msgid "URL"
msgstr ""

#: admin/google_search_console/class-gsc-table.php:106
msgid "Last crawled"
msgstr ""

#: admin/google_search_console/class-gsc-table.php:107
msgid "First detected"
msgstr ""

#: admin/google_search_console/class-gsc-table.php:108
msgid "Response code"
msgstr ""

#: admin/google_search_console/class-gsc-table.php:137
#: admin/google_search_console/class-gsc-table.php:210
msgid "Mark as fixed"
msgstr ""

#: admin/google_search_console/class-gsc-table.php:165
msgid "Select redirect"
msgstr ""

#: admin/google_search_console/class-gsc-table.php:206
msgid "Create redirect"
msgstr ""

#. translators: 1: link open tag; 2: link close tag.
#: admin/google_search_console/class-gsc.php:97
msgid ""
"Don't miss your crawl errors: %1$sconnect with Google Search Console here"
"%2$s."
msgstr ""

#: admin/google_search_console/class-gsc.php:148
msgid "Crawl errors per page"
msgstr ""

#. Translators: %1$s: expands to Google Search Console.
#: admin/google_search_console/class-gsc.php:195
msgid ""
"The %1$s data has been removed. You will have to reauthenticate if you want "
"to retrieve the data again."
msgstr ""

#: admin/google_search_console/class-gsc.php:208
msgid "The issues have been successfully reloaded!"
msgstr ""

#: admin/google_search_console/class-gsc.php:249
msgid "Incorrect Google Authorization Code."
msgstr ""

#: admin/google_search_console/class-gsc.php:306
msgid "Issue categories"
msgstr ""

#: admin/google_search_console/class-gsc.php:307
msgid "Errors that occurred when your site was crawled by Googlebot."
msgstr ""

#: admin/google_search_console/class-gsc.php:308
msgid ""
"Errors that occurred only when your site was crawled by Googlebot-Mobile "
"(errors didn't appear for desktop)."
msgstr ""

#: admin/google_search_console/class-gsc.php:309
msgid ""
"Errors that only occurred when your site was crawled by Googlebot for "
"feature phones (errors didn't appear for desktop)."
msgstr ""

#: admin/google_search_console/views/gsc-display.php:17
msgid "Reload crawl issues"
msgstr ""

#. Translators: %1$s: expands to Yoast SEO, %2$s expands to Google Search
#. Console.
#: admin/google_search_console/views/gsc-display.php:48
msgid ""
"To allow %1$s to fetch your %2$s information, please enter your Google "
"Authorization Code. Clicking the button below will open a new window."
msgstr ""

#: admin/google_search_console/views/gsc-display.php:54
msgid "Get Google Authorization Code"
msgstr ""

#: admin/google_search_console/views/gsc-display.php:56
msgid "Enter your Google Authorization Code and press the Authenticate button."
msgstr ""

#: admin/google_search_console/views/gsc-display.php:60
msgid "Authenticate"
msgstr ""

#: admin/google_search_console/views/gsc-display.php:64
msgid "Reauthenticate with Google "
msgstr ""

#: admin/google_search_console/views/gsc-display.php:65
msgid "Current profile"
msgstr ""

#: admin/google_search_console/views/gsc-display.php:87
msgid "Profile"
msgstr ""

#: admin/google_search_console/views/gsc-display.php:91
msgid "There were no profiles found"
msgstr ""

#: admin/google_search_console/views/gsc-display.php:98
msgid "Save Profile"
msgstr ""

#: admin/google_search_console/views/gsc-display.php:98
msgid "or"
msgstr ""

#: admin/google_search_console/views/gsc-display.php:113
msgid "Crawl issues list navigation"
msgstr ""

#: admin/google_search_console/views/gsc-display.php:114
msgid "Crawl issues list"
msgstr ""

#. translators: %1$s expands anchor to knowledge base article, %2$s expands to
#. </a>
#: admin/google_search_console/views/gsc-display.php:137
msgid ""
"Please refer to %1$sour article about how to connect your website to Google "
"Search Console%2$s if you need assistance."
msgstr ""

#. Translators: %s: expands to Yoast SEO Premium
#: admin/google_search_console/views/gsc-redirect-nopremium.php:13
msgid "Creating redirects is a %s feature"
msgstr ""

#. Translators: %1$s: expands to 'Yoast SEO Premium', %2$s: links to Yoast SEO
#. Premium plugin page.
#: admin/google_search_console/views/gsc-redirect-nopremium.php:20
msgid ""
"To be able to create a redirect and fix this issue, you need %1$s. You can "
"buy the plugin, including one year of support and updates, on %2$s."
msgstr ""

#: admin/google_search_console/views/gsc-redirect-nopremium.php:25
msgid "Close"
msgstr ""

#: admin/import/class-import-settings.php:76
#: admin/import/class-import-settings.php:82
#: admin/import/class-import-settings.php:88
#: admin/import/class-import-settings.php:119
#: admin/import/class-import-settings.php:153
msgid "Settings could not be imported:"
msgstr ""

#: admin/import/class-import-settings.php:88
msgid "Upload failed."
msgstr ""

#. translators: %s expands to an error message.
#: admin/import/class-import-settings.php:123
msgid "Unzipping failed with error \"%s\"."
msgstr ""

#: admin/import/class-import-settings.php:130
msgid "Unzipping failed - file settings.ini not found."
msgstr ""

#: admin/import/class-import-settings.php:153
msgid "No settings found in file."
msgstr ""

#: admin/import/class-import-settings.php:200
msgid "Settings successfully imported."
msgstr ""

#. translators: %s is replaced with the name of the plugin we're trying to find
#. data from.
#: admin/import/class-import-status.php:60
msgid "%s data not found."
msgstr ""

#. translators: %s is replaced with the name of the plugin we're importing data
#. from.
#: admin/import/class-import-status.php:120
msgid "%s data successfully imported."
msgstr ""

#. translators: %s is replaced with the name of the plugin we're removing data
#. from.
#: admin/import/class-import-status.php:123
msgid "%s data successfully removed."
msgstr ""

#. translators: %s is replaced with the name of the plugin we've found data
#. from.
#: admin/import/class-import-status.php:127
msgid "%s data found."
msgstr ""

#. translators: %s is replaced with the plugin's name.
#: admin/import/plugins/class-abstract-plugin-importer.php:110
msgid "Cleanup of %s data failed."
msgstr ""

#. translators: %s is replaced with Yoast SEO.
#: admin/import/plugins/class-abstract-plugin-importer.php:227
msgid ""
"The %s importer functionality uses temporary database tables. It seems your "
"WordPress install does not have the capability to do this, please consult "
"your hosting provider."
msgstr ""

#: admin/links/class-link-columns.php:171
msgid ""
"Number of internal links in this post. See \"Yoast Columns\" text in the "
"help tab for more info."
msgstr ""

#: admin/links/class-link-columns.php:171
msgid "# links in post"
msgstr ""

#: admin/links/class-link-columns.php:174
msgid ""
"Number of internal links linking to this post. See \"Yoast Columns\" text in "
"the help tab for more info."
msgstr ""

#: admin/links/class-link-columns.php:174
msgid "# internal links to"
msgstr ""

#. translators: %1$s: Yoast SEO. %2$s: Version number of Yoast SEO. %3$s: PHP
#. version %4$s: The current PHP versione. %5$s link to knowledge base article
#. about solving PHP issue. %6$s: is anchor closing.
#: admin/links/class-link-compatibility-notifier.php:38
msgid ""
"The <strong>Text link counter</strong> feature (introduced in %1$s %2$s) is "
"currently disabled. For this feature to work %1$s requires at least PHP "
"version %3$s. We have detected PHP version %4$s on this website.\n"
"\t\t\t\t\tPlease read the following %5$sknowledge base article%6$s to find "
"out how to resolve this problem."
msgstr ""

#. translators: 1: link to yoast.com post about internal linking suggestion. 2:
#. is anchor closing. 3: button to the recalculation option. 4: closing button
#: admin/links/class-link-notifier.php:91
msgid ""
"To make sure all the links in your texts are counted, we need to analyze all "
"your texts.\n"
"\t\t\t\t\tAll you have to do is press the following button and we'll go "
"through all your texts for you.\n"
"\n"
"\t\t\t\t\t%3$sCount links%4$s\n"
"\n"
"\t\t\t\t\tThe Text link counter feature provides insights in how many links "
"are found in your text and how many links are referring to your text. This "
"is very helpful when you are improving your %1$sinternal linking%2$s."
msgstr ""

#: admin/links/class-link-reindex-dashboard.php:56
#: admin/links/class-link-reindex-dashboard.php:80
#: admin/views/tabs/dashboard/features.php:48
msgid "Text link counter"
msgstr ""

#. translators: 1: link to yoast.com post about internal linking suggestion. 4:
#. is Yoast.com 3: is anchor closing.
#: admin/links/class-link-reindex-dashboard.php:83
msgid ""
"The links in all your public texts need to be counted. This will provide "
"insights of which texts need more links to them. If you want to know more "
"about the why and how of internal linking, check out %1$sthe article about "
"internal linking on %2$s%3$s."
msgstr ""

#: admin/links/class-link-reindex-dashboard.php:119
msgid ""
"All your texts are already counted, there is no need to count them again."
msgstr ""

#. translators: 1: expands to a <span> containing the number of items
#. recalculated. 2: expands to a <strong> containing the total number of items.
#: admin/links/class-link-reindex-dashboard.php:126
msgid "Text %1$s of %2$s processed."
msgstr ""

#: admin/links/class-link-reindex-dashboard.php:136
msgid "Counting links in your texts"
msgstr ""

#: admin/links/class-link-reindex-dashboard.php:143
msgid "Stop counting"
msgstr ""

#: admin/links/class-link-reindex-dashboard.php:168
msgid "Calculation in progress..."
msgstr ""

#: admin/links/class-link-reindex-dashboard.php:169
msgid "Calculation completed."
msgstr ""

#: admin/links/class-link-reindex-dashboard.php:191
msgid "Good job! All the links in your texts have been counted."
msgstr ""

#: admin/links/class-link-reindex-dashboard.php:221
msgid "Count links in your texts"
msgstr ""

#. translators: %1$s: Yoast SEO. %2$s: Version number of Yoast SEO. %3$s: link
#. to knowledge base article about solving table issue. %4$s: is anchor
#. closing.
#: admin/links/class-link-table-accessible-notifier.php:38
msgid ""
"The <strong>Text link counter</strong> feature (introduced in %1$s %2$s) is "
"currently disabled. For this feature to work %1$s needs to create a table in "
"your database. We were unable to create this table automatically.\n"
"\t\t\t\t\tPlease read the following %3$sknowledge base article%4$s to find "
"out how to resolve this problem."
msgstr ""

#: admin/menu/class-admin-menu.php:48 admin/pages/dashboard.php:39
#: inc/wpseo-non-ajax-functions.php:265
msgid "Dashboard"
msgstr ""

#: admin/menu/class-admin-menu.php:49
#: admin/menu/class-network-admin-menu.php:48
#: inc/wpseo-non-ajax-functions.php:110
msgid "SEO"
msgstr ""

#: admin/menu/class-admin-menu.php:119 admin/menu/class-admin-menu.php:212
#: admin/pages/metas.php:20
msgid "General"
msgstr ""

#: admin/menu/class-admin-menu.php:120 inc/wpseo-non-ajax-functions.php:271
msgid "Search Appearance"
msgstr ""

#: admin/menu/class-admin-menu.php:122 inc/wpseo-non-ajax-functions.php:277
msgid "Search Console"
msgstr ""

#: admin/menu/class-admin-menu.php:128 inc/wpseo-non-ajax-functions.php:289
msgid "Tools"
msgstr ""

#. translators: %s: number of notifications
#: admin/menu/class-admin-menu.php:227 inc/wpseo-non-ajax-functions.php:88
msgid "%s notification"
msgid_plural "%s notifications"
msgstr[0] ""
msgstr[1] ""

#: admin/menu/class-admin-menu.php:267 inc/wpseo-non-ajax-functions.php:295
msgid "Premium"
msgstr ""

#: admin/menu/class-network-admin-menu.php:47 admin/pages/network.php:92
msgid "MultiSite Settings"
msgstr ""

#: admin/menu/class-network-admin-menu.php:58
#: admin/menu/class-network-admin-menu.php:59
msgid "Edit Files"
msgstr ""

#: admin/metabox/class-metabox-add-keyword-tab.php:28
msgid "Add keyword"
msgstr ""

#: admin/metabox/class-metabox-add-keyword-tab.php:33
msgid "Want to add more than one keyword?"
msgstr ""

#. translators: %1$s expands to a 'Yoast SEO Premium' text linked to the
#. yoast.com website.
#: admin/metabox/class-metabox-add-keyword-tab.php:35
msgid "Great news: you can, with %1$s!"
msgstr ""

#. translators: %s expands to 'Yoast SEO Premium'.
#: admin/metabox/class-metabox-add-keyword-tab.php:40
msgid "Other benefits of %s for you:"
msgstr ""

#: admin/metabox/class-metabox.php:62
#: admin/taxonomy/class-taxonomy-content-fields.php:21
#: tests/taxonomy/test-class-taxonomy-content-fields.php:45
msgid "Snippet editor"
msgstr ""

#. translators: 1: link open tag; 2: link close tag.
#: admin/metabox/class-metabox.php:64
#: admin/taxonomy/class-taxonomy-content-fields.php:27
msgid ""
"This is a rendering of what this post might look like in Google's search "
"results. %1$sLearn more about the Snippet Preview%2$s."
msgstr ""

#: admin/metabox/class-metabox.php:65
#: admin/taxonomy/class-taxonomy-content-fields.php:25
msgid "Show information about the snippet editor"
msgstr ""

#: admin/metabox/class-metabox.php:67 admin/metabox/class-metabox.php:577
#: admin/taxonomy/class-taxonomy-content-fields.php:41
#: admin/taxonomy/class-taxonomy-fields-presenter.php:105
msgid "Analysis"
msgstr ""

#. translators: 1: link open tag; 2: link close tag.
#: admin/metabox/class-metabox.php:69
#: admin/taxonomy/class-taxonomy-content-fields.php:47
msgid ""
"This is the content analysis, a collection of content checks that analyze "
"the content of your page. %1$sLearn more about the Content Analysis Tool%2$s."
msgstr ""

#: admin/metabox/class-metabox.php:70
#: admin/taxonomy/class-taxonomy-content-fields.php:45
msgid "Show information about the content analysis"
msgstr ""

#: admin/metabox/class-metabox.php:72
#: admin/taxonomy/class-taxonomy-content-fields.php:31
#: admin/taxonomy/class-taxonomy-fields-presenter.php:113
msgid "Focus keyword"
msgstr ""

#: admin/metabox/class-metabox.php:73
#: admin/taxonomy/class-taxonomy-fields-presenter.php:114
msgid "Enter a focus keyword"
msgstr ""

#. translators: 1: link open tag; 2: link close tag.
#: admin/metabox/class-metabox.php:75
#: admin/taxonomy/class-taxonomy-content-fields.php:37
msgid ""
"Pick the main keyword or keyphrase that this post/page is about. %1$sLearn "
"more about the Focus Keyword%2$s."
msgstr ""

#: admin/metabox/class-metabox.php:76
#: admin/taxonomy/class-taxonomy-content-fields.php:35
msgid "Show information about the focus keyword"
msgstr ""

#: admin/metabox/class-metabox.php:78
msgid "SEO title"
msgstr ""

#: admin/metabox/class-metabox.php:80
#: admin/views/tabs/metas/general/homepage.php:24
#: admin/views/tabs/metas/post-types.php:76
msgid "Meta description"
msgstr ""

#. translators: %s expands to the post type name.
#: admin/metabox/class-metabox.php:83
#: admin/taxonomy/class-taxonomy-settings-fields.php:34
msgid "Allow search engines to show this %s in search results?"
msgstr ""

#: admin/metabox/class-metabox.php:85
msgid ""
"Warning: even though you can set the meta robots setting here, the entire "
"site is set to noindex in the sitewide privacy settings, so these settings "
"won't have an effect."
msgstr ""

#. translators: %1$s expands to Yes or No,  %2$s expands to the post type name.
#: admin/metabox/class-metabox.php:88
msgid "Default for %2$s, currently: %1$s"
msgstr ""

#. translators: %1$s expands to the post type name.
#: admin/metabox/class-metabox.php:93
msgid "Should search engines follow links on this %1$s?"
msgstr ""

#: admin/metabox/class-metabox.php:97
msgid "Meta robots advanced"
msgstr ""

#: admin/metabox/class-metabox.php:98
msgid "Advanced <code>meta</code> robots settings for this page."
msgstr ""

#. translators: %s expands to the advanced robots settings default as set in
#. the site-wide settings.
#: admin/metabox/class-metabox.php:100
msgid "Site-wide default: %s"
msgstr ""

#: admin/metabox/class-metabox.php:101 admin/pages/network.php:59
#: admin/views/tabs/metas/breadcrumbs.php:57
#: admin/views/tabs/metas/breadcrumbs.php:81 inc/class-wpseo-meta.php:392
msgid "None"
msgstr ""

#: admin/metabox/class-metabox.php:102
msgid "No Image Index"
msgstr ""

#: admin/metabox/class-metabox.php:103
msgid "No Archive"
msgstr ""

#: admin/metabox/class-metabox.php:104
msgid "No Snippet"
msgstr ""

#: admin/metabox/class-metabox.php:106
#: admin/taxonomy/class-taxonomy-settings-fields.php:40
msgid "Breadcrumbs Title"
msgstr ""

#: admin/metabox/class-metabox.php:107
msgid "Title to use for this page in breadcrumb paths"
msgstr ""

#: admin/metabox/class-metabox.php:109
#: admin/taxonomy/class-taxonomy-settings-fields.php:47
msgid "Canonical URL"
msgstr ""

#. translators: 1: link open tag; 2: link close tag.
#: admin/metabox/class-metabox.php:111
msgid ""
"The canonical URL that this page should point to, leave empty to default to "
"permalink. %1$sCross domain canonical%2$s supported too."
msgstr ""

#: admin/metabox/class-metabox.php:113
msgid "301 Redirect"
msgstr ""

#: admin/metabox/class-metabox.php:114
msgid "The URL that this page should redirect to."
msgstr ""

#: admin/metabox/class-metabox.php:161
msgid "No focus keyword set."
msgstr ""

#: admin/metabox/class-metabox.php:250 admin/taxonomy/class-taxonomy.php:229
msgid "(no parent)"
msgstr ""

#: admin/metabox/class-metabox.php:305
#: admin/taxonomy/class-taxonomy-metabox.php:72
msgid "Meta box"
msgstr ""

#: admin/metabox/class-metabox.php:387 admin/metabox/class-metabox.php:390
#: admin/taxonomy/class-taxonomy-metabox.php:142
#: admin/taxonomy/class-taxonomy-metabox.php:145
msgid "Content optimization"
msgstr ""

#: admin/metabox/class-metabox.php:407 admin/metabox/class-metabox.php:415
#: admin/metabox/class-metabox.php:418
msgid "Advanced"
msgstr ""

#: admin/metabox/class-metabox.php:432
#: admin/taxonomy/class-taxonomy-metabox.php:252
msgid "Go Premium"
msgstr ""

#. translators: %1$s expands to Yoast SEO Premium.
#: admin/metabox/class-metabox.php:466
#: admin/taxonomy/class-taxonomy-metabox.php:286
msgid ""
"You're not getting the benefits of %1$s yet. If you had %1$s, you could use "
"its awesome features:"
msgstr ""

#: admin/metabox/class-metabox.php:467
#: admin/taxonomy/class-taxonomy-metabox.php:287 admin/views/licenses.php:169
msgid "Redirect manager"
msgstr ""

#: admin/metabox/class-metabox.php:468
#: admin/taxonomy/class-taxonomy-metabox.php:288
msgid "Create and manage redirects within your WordPress install."
msgstr ""

#: admin/metabox/class-metabox.php:469
#: admin/taxonomy/class-taxonomy-metabox.php:289 admin/views/licenses.php:173
msgid "Multiple focus keywords"
msgstr ""

#: admin/metabox/class-metabox.php:470
#: admin/taxonomy/class-taxonomy-metabox.php:290
msgid "Optimize a single post for up to 5 keywords."
msgstr ""

#: admin/metabox/class-metabox.php:471
#: admin/taxonomy/class-taxonomy-metabox.php:291
msgid "Social Previews"
msgstr ""

#: admin/metabox/class-metabox.php:472
#: admin/taxonomy/class-taxonomy-metabox.php:292
msgid "Check what your Facebook or Twitter post will look like."
msgstr ""

#: admin/metabox/class-metabox.php:473
#: admin/taxonomy/class-taxonomy-metabox.php:293 admin/views/licenses.php:181
msgid "Premium support"
msgstr ""

#: admin/metabox/class-metabox.php:474
#: admin/taxonomy/class-taxonomy-metabox.php:294
msgid "Gain access to our 24/7 support team."
msgstr ""

#: admin/metabox/class-metabox.php:479
#: admin/taxonomy/class-taxonomy-metabox.php:299
msgid "More info"
msgstr ""

#: admin/metabox/class-metabox.php:511 admin/metabox/class-metabox.php:514
msgid "Add-ons"
msgstr ""

#: admin/metabox/class-metabox.php:909
msgid ""
"SEO issue: The featured image should be at least 200 by 200 pixels to be "
"picked up by Facebook and other social media sites."
msgstr ""

#. translators: %1$s expands to Yoast SEO, %2$s is a link start tag to the
#. Onboarding Wizard, %3$s is the link closing tag.
#: admin/notifiers/class-configuration-notifier.php:94
msgid ""
"Want to make sure your %1$s settings are still OK? %2$sOpen the "
"configuration wizard again%3$s to validate them."
msgstr ""

#: admin/notifiers/class-configuration-notifier.php:100
msgid "Check SEO configuration"
msgstr ""

#. translators: %1$s expands to Yoast SEO, %2$s is a link start tag to the
#. Onboarding Wizard, %3$s is the link closing tag.
#: admin/notifiers/class-configuration-notifier.php:111
msgid "Get started quickly with the %1$s %2$sconfiguration wizard%3$s!"
msgstr ""

#: admin/notifiers/class-configuration-notifier.php:117
msgid "First-time SEO configuration"
msgstr ""

#: admin/notifiers/class-configuration-notifier.php:149
#: admin/views/partial-alerts-template.php:20
msgid "Dismiss this item."
msgstr ""

#: admin/onpage/class-onpage.php:98 tests/onpage/test-class-onpage.php:45
#: tests/onpage/test-class-onpage.php:51
msgid "Once Weekly"
msgstr ""

#. translators: 1: opens a link to a related knowledge base article. 2: closes
#. the link
#. translators: %1$s: opens a link to a related knowledge base article. %2$s:
#. closes the link.
#: admin/onpage/class-onpage.php:154 admin/onpage/class-ryte-service.php:64
msgid ""
"%1$sYour homepage cannot be indexed by search engines%2$s. This is very bad "
"for SEO and should be fixed."
msgstr ""

#: admin/onpage/class-ryte-service.php:54
msgid "Your homepage can be indexed by search engines."
msgstr ""

#. translators: %1$s: opens a link to a related knowledge base article, %2$s:
#. expands to Yoast SEO, %3$s: closes the link, %4$s: expands to Ryte.
#: admin/onpage/class-ryte-service.php:77
msgid ""
"%1$s%2$s has not been able to fetch your site's indexability status%3$s from "
"%4$s"
msgstr ""

#. translators: %1$s: expands to Yoast SEO, %2$s: expands to Ryte.
#: admin/onpage/class-ryte-service.php:92
msgid "%1$s has not fetched your site's indexability status yet from %2$s"
msgstr ""

#: admin/pages/dashboard.php:49 admin/views/tabs/dashboard/features.php:104
msgid "Features"
msgstr ""

#: admin/pages/dashboard.php:56
msgid "Webmaster Tools"
msgstr ""

#: admin/pages/metas.php:21
msgid "Content Types"
msgstr ""

#: admin/pages/metas.php:22
msgid "Media"
msgstr ""

#: admin/pages/metas.php:23
msgid "Taxonomies"
msgstr ""

#: admin/pages/metas.php:24 frontend/class-frontend.php:527
msgid "Archives"
msgstr ""

#: admin/pages/metas.php:25
msgid "Breadcrumbs"
msgstr ""

#: admin/pages/metas.php:26
msgid "RSS"
msgstr ""

#. translators: %1$s expands to Yoast SEO.
#: admin/pages/metas.php:57
msgid ""
"The search appearance settings for %1$s are made up of variables that are "
"replaced by specific values from the page when the page is displayed. The "
"table below contains a list of the available variables."
msgstr ""

#: admin/pages/network.php:26
msgid "Settings Updated."
msgstr ""

#. translators: %s expands to the name of a blog within a multi-site network.
#: admin/pages/network.php:38
msgid "%s restored to default SEO settings."
msgstr ""

#. translators: %s expands to the ID of a blog within a multi-site network.
#: admin/pages/network.php:42
msgid "Blog %s not found."
msgstr ""

#: admin/pages/network.php:67
msgid "public"
msgstr ""

#: admin/pages/network.php:70
msgid "archived"
msgstr ""

#: admin/pages/network.php:73
msgid "mature"
msgstr ""

#: admin/pages/network.php:76
msgid "spam"
msgstr ""

#. translators: %1$s expands to Yoast SEO
#: admin/pages/network.php:100
msgid "Who should have access to the %1$s settings"
msgstr ""

#: admin/pages/network.php:102
msgid "Site Admins (default)"
msgstr ""

#: admin/pages/network.php:103
msgid "Super Admins only"
msgstr ""

#: admin/pages/network.php:111 admin/pages/network.php:118
msgid "New sites in the network inherit their SEO settings from this site"
msgstr ""

#: admin/pages/network.php:115
msgid ""
"Choose the site whose settings you want to use as default for all sites that "
"are added to your network. If you choose 'None', the normal plugin defaults "
"will be used."
msgstr ""

#. translators: 1: link open tag; 2: link close tag.
#: admin/pages/network.php:122
msgid ""
"Enter the %1$sSite ID%2$s for the site whose settings you want to use as "
"default for all sites that are added to your network. Leave empty for none "
"(i.e. the normal plugin defaults will be used)."
msgstr ""

#: admin/pages/network.php:128
msgid "Take note:"
msgstr ""

#: admin/pages/network.php:128
msgid ""
"Privacy sensitive (FB admins and such), theme specific (title rewrite) and a "
"few very site specific settings will not be imported to new blogs."
msgstr ""

#: admin/pages/network.php:131
msgid "Save MultiSite Settings"
msgstr ""

#: admin/pages/network.php:134
msgid "Restore site to default settings"
msgstr ""

#: admin/pages/network.php:137
msgid "Using this form you can reset a site to the default SEO settings."
msgstr ""

#: admin/pages/network.php:143
msgid "Site ID"
msgstr ""

#: admin/pages/network.php:149
msgid "Blog ID"
msgstr ""

#: admin/pages/network.php:152
msgid "Restore site to defaults"
msgstr ""

#: admin/pages/social.php:18
msgid "Accounts"
msgstr ""

#: admin/pages/social.php:21
msgid "Pinterest"
msgstr ""

#: admin/pages/tools.php:24
msgid "Import and Export"
msgstr ""

#: admin/pages/tools.php:25
msgid ""
"Import settings from other SEO plugins and export your settings for re-use "
"on (another) blog."
msgstr ""

#: admin/pages/tools.php:30
msgid "File editor"
msgstr ""

#: admin/pages/tools.php:31
msgid ""
"This tool allows you to quickly change important files for your SEO, like "
"your robots.txt and, if you have one, your .htaccess file."
msgstr ""

#: admin/pages/tools.php:36 admin/views/tool-bulk-editor.php:37
#: admin/views/tool-bulk-editor.php:40 admin/views/tool-file-editor.php:99
msgid "Bulk editor"
msgstr ""

#: admin/pages/tools.php:37
msgid ""
"This tool allows you to quickly change titles and descriptions of your posts "
"and pages without having to go into the editor for each page."
msgstr ""

#. translators: %1$s expands to Yoast SEO
#: admin/pages/tools.php:43
msgid "%1$s comes with some very powerful built-in tools:"
msgstr ""

#: admin/pages/tools.php:73
msgid "&laquo; Back to Tools page"
msgstr ""

#: admin/statistics/class-statistics-service.php:61
msgid ""
"You don't have any published posts, your SEO scores will appear here once "
"you make your first post!"
msgstr ""

#: admin/statistics/class-statistics-service.php:65
msgid "Hey, your SEO is doing pretty well! Check out the stats:"
msgstr ""

#: admin/statistics/class-statistics-service.php:68
msgid ""
"Below are your published posts' SEO scores. Now is as good a time as any to "
"start improving some of your posts!"
msgstr ""

#. translators: %1$s expands to an opening strong tag, %2$s expands to a
#. closing strong tag
#: admin/statistics/class-statistics-service.php:197
msgid "Posts %1$swithout%2$s a focus keyword"
msgstr ""

#. translators: %1$s expands to an opening strong tag, %2$s expands to a
#. closing strong tag
#: admin/statistics/class-statistics-service.php:199
msgid "Posts with the SEO score: %1$sneeds improvement%2$s"
msgstr ""

#. translators: %1$s expands to an opening strong tag, %2$s expands to a
#. closing strong tag
#: admin/statistics/class-statistics-service.php:201
msgid "Posts with the SEO score: %1$sOK%2$s"
msgstr ""

#. translators: %1$s expands to an opening strong tag, %2$s expands to a
#. closing strong tag
#: admin/statistics/class-statistics-service.php:203
msgid "Posts with the SEO score: %1$sgood%2$s"
msgstr ""

#: admin/statistics/class-statistics-service.php:204
msgid "Posts that should not show up in search results"
msgstr ""

#: admin/taxonomy/class-taxonomy-columns.php:131
msgid "Term is set to noindex."
msgstr ""

#: admin/taxonomy/class-taxonomy-settings-fields.php:41
msgid ""
"The Breadcrumbs Title is used in the breadcrumbs where this taxonomy appears."
msgstr ""

#: admin/taxonomy/class-taxonomy-settings-fields.php:48
msgid "The canonical link is shown on the archive page for this term."
msgstr ""

#. translators: %1$s expands to the taxonomy name %2$s expands to the current
#. taxonomy index value
#: admin/taxonomy/class-taxonomy-settings-fields.php:65
msgid "%2$s (current default for %1$s)"
msgstr ""

#. translators: %1$s expands to the social network name
#: admin/taxonomy/class-taxonomy-social-fields.php:50
msgid ""
"If you don't want to use the title for sharing on %1$s but instead want "
"another title there, write it here."
msgstr ""

#. translators: %1$s expands to the social network name
#: admin/taxonomy/class-taxonomy-social-fields.php:58
msgid ""
"If you don't want to use the meta description for sharing on %1$s but want "
"another description there, write it here."
msgstr ""

#. translators: %1$s expands to the social network name
#: admin/taxonomy/class-taxonomy-social-fields.php:65
msgid ""
"If you want to use an image for sharing on %1$s, you can upload / choose an "
"image or add the image URL here."
msgstr ""

#. translators: 1: expands to an indexable object's name, like a post type or
#. taxonomy; 2: expands to <code>noindex</code>; 3: link open tag; 4: link
#. close tag.
#: admin/views/class-view-utils.php:39
msgid ""
"Not showing %1$s in the search results technically means those will have a "
"%2$s robots meta and will be excluded from XML sitemaps. %3$sMore info on "
"the search results settings%4$s."
msgstr ""

#. translators: 1: expands to an indexable object's name, like a post type or
#. taxonomy; 2: expands to <code>noindex</code>; 3: link open tag; 4: link
#. close tag.
#: admin/views/class-view-utils.php:43
msgid ""
"Not showing the archive for %1$s in the search results technically means "
"those will have a %2$s robots meta and will be excluded from XML sitemaps. "
"%3$sMore info on the search results settings%4$s."
msgstr ""

#: admin/views/class-view-utils.php:49
msgid "Help on this search results setting"
msgstr ""

#: admin/views/class-view-utils.php:84 admin/views/tabs/metas/archives.php:90
#: admin/views/tabs/metas/archives.php:122
#: admin/views/tabs/metas/archives.php:143
#: admin/views/tabs/metas/archives.php:146
#: admin/views/tabs/metas/taxonomies.php:47
msgid "Title template"
msgstr ""

#: admin/views/class-view-utils.php:90 admin/views/tabs/metas/archives.php:91
#: admin/views/tabs/metas/archives.php:123
#: admin/views/tabs/metas/taxonomies.php:48
msgid "Meta description template"
msgstr ""

#: admin/views/class-view-utils.php:96
msgid "Date in Snippet Preview"
msgstr ""

#. translators: %1$s expands to Yoast SEO
#: admin/views/class-view-utils.php:102
#: admin/views/tabs/metas/taxonomies.php:51
msgid "%1$s Meta Box"
msgstr ""

#. translators: accessibility text. %1$s expands to the term title, %2$s to the
#. taxonomy title.
#: admin/views/js-templates-primary-term.php:30
msgid "Make %1$s primary %2$s"
msgstr ""

#: admin/views/js-templates-primary-term.php:34
msgid "Make primary"
msgstr ""

#: admin/views/js-templates-primary-term.php:38
msgid "Primary"
msgstr ""

#. translators: %s is the taxonomy title. This will be shown to screenreaders
#: admin/views/js-templates-primary-term.php:45
msgid "Primary %s"
msgstr ""

#: admin/views/licenses.php:47
msgid "Show your videos in Google Videos"
msgstr ""

#: admin/views/licenses.php:48
msgid "Enhance the experience of sharing posts with videos"
msgstr ""

#: admin/views/licenses.php:49
msgid "Make videos responsive through enabling fitvids.js"
msgstr ""

#: admin/views/licenses.php:65
msgid "Optimize your site for Google News"
msgstr ""

#: admin/views/licenses.php:66
msgid "Immediately pings Google on the publication of a new post"
msgstr ""

#: admin/views/licenses.php:67
msgid "Creates XML News Sitemaps"
msgstr ""

#: admin/views/licenses.php:84
msgid "Get found by potential clients"
msgstr ""

#: admin/views/licenses.php:85
msgid "Easily insert Google Maps, a store locator, opening hours and more"
msgstr ""

#: admin/views/licenses.php:86
msgid "Improve the usability of your contact page"
msgstr ""

#: admin/views/licenses.php:103
msgid "Get better search results in local search"
msgstr ""

#: admin/views/licenses.php:104
msgid ""
"Enhance your contact pages with Google Maps, opening hours and a store "
"locator"
msgstr ""

#. translators: %1$s expands to WooCommerce
#: admin/views/licenses.php:106
msgid "Allow customers to pick up their %s order locally"
msgstr ""

#: admin/views/licenses.php:125
msgid "Improve sharing on Pinterest"
msgstr ""

#. translators: %1$s expands to Yoast, %2$s expands to WooCommerce
#: admin/views/licenses.php:128
msgid "Use %1$s breadcrumbs instead of %2$s ones"
msgstr ""

#. translators: %1$s expands to Yoast SEO, %2$s expands to WooCommerce
#: admin/views/licenses.php:131
msgid "A seamless integration between %1$s and %2$s"
msgstr ""

#. translators: %1$s expands to Yoast SEO.
#: admin/views/licenses.php:140
msgid "%1$s Extensions"
msgstr ""

#. translators: %1$s expands to Yoast SEO Premium
#: admin/views/licenses.php:158
msgid "%1$s, take your optimization to the next level!"
msgstr ""

#: admin/views/licenses.php:170
msgid "create and manage redirects from within your WordPress install."
msgstr ""

#: admin/views/licenses.php:174
msgid "optimize a single post for up to 5 keywords."
msgstr ""

#: admin/views/licenses.php:177
msgid "Social previews"
msgstr ""

#: admin/views/licenses.php:178
msgid "check what your Facebook or Twitter post will look like."
msgstr ""

#: admin/views/licenses.php:182
msgid "gain access to our 24/7 support team."
msgstr ""

#: admin/views/licenses.php:187 admin/views/licenses.php:246
msgid "Installed"
msgstr ""

#: admin/views/licenses.php:190 admin/views/licenses.php:249
msgid "Activated"
msgstr ""

#: admin/views/licenses.php:191 admin/views/licenses.php:250
msgid "Manage your subscription on My Yoast"
msgstr ""

#: admin/views/licenses.php:193 admin/views/licenses.php:252
msgid "Not activated"
msgstr ""

#: admin/views/licenses.php:194 admin/views/licenses.php:253
msgid "Activate your site on My Yoast"
msgstr ""

#. translators: $1$s expands to Yoast SEO Premium
#: admin/views/licenses.php:203
msgid "Buy %1$s"
msgstr ""

#. translators: Text between %1$s and %2$s will only be shown to screen
#. readers. %3$s expands to the product name.
#: admin/views/licenses.php:209 admin/views/licenses.php:264
msgid "More information %1$sabout %3$s%2$s"
msgstr ""

#: admin/views/licenses.php:216
msgid "Comes with our 30-day no questions asked money back guarantee"
msgstr ""

#. translators: %1$s expands to Yoast SEO
#: admin/views/licenses.php:225
msgid "%1$s extensions"
msgstr ""

#. translators: %1$s expands to Yoast SEO extensions
#: admin/views/licenses.php:230
msgid "%1$s to optimize your site even further"
msgstr ""

#. translators: %s expands to the product name
#: admin/views/licenses.php:258
msgid "Buy %s"
msgstr ""

#: admin/views/partial-alerts-errors.php:12
msgid "We have detected the following issues that affect the SEO of your site."
msgstr ""

#: admin/views/partial-alerts-errors.php:13
msgid "Good job! We could detect no serious SEO problems."
msgstr ""

#: admin/views/partial-alerts-errors.php:14
msgid "Muted problems:"
msgstr ""

#: admin/views/partial-alerts-template.php:24
msgid "Restore this item."
msgstr ""

#: admin/views/partial-alerts-warnings.php:11
#: inc/wpseo-non-ajax-functions.php:122
msgid "Notifications"
msgstr ""

#: admin/views/partial-alerts-warnings.php:13
msgid "No new notifications."
msgstr ""

#: admin/views/partial-alerts-warnings.php:14
msgid "Muted notifications:"
msgstr ""

#. translators: %1$s expands to Yoast SEO
#: admin/views/tabs/dashboard/dashboard.php:16
msgid "See who contributed to %1$s."
msgstr ""

#: admin/views/tabs/dashboard/dashboard.php:39
msgid "Credits"
msgstr ""

#: admin/views/tabs/dashboard/features.php:20
msgid "See the XML sitemap."
msgstr ""

#: admin/views/tabs/dashboard/features.php:24
msgid "SEO analysis"
msgstr ""

#: admin/views/tabs/dashboard/features.php:26
msgid "The SEO analysis offers suggestions to improve the SEO of your text."
msgstr ""

#: admin/views/tabs/dashboard/features.php:27
msgid "Learn how the SEO analysis can help you rank."
msgstr ""

#: admin/views/tabs/dashboard/features.php:32
msgid "Readability analysis"
msgstr ""

#: admin/views/tabs/dashboard/features.php:34
msgid ""
"The readability analysis offers suggestions to improve the structure and "
"style of your text."
msgstr ""

#: admin/views/tabs/dashboard/features.php:35
msgid "Discover why readability is important for SEO."
msgstr ""

#: admin/views/tabs/dashboard/features.php:42
msgid ""
"The cornerstone content feature lets you to mark and filter cornerstone "
"content on your website."
msgstr ""

#: admin/views/tabs/dashboard/features.php:43
msgid ""
"Find out how cornerstone content can help you improve your site structure."
msgstr ""

#: admin/views/tabs/dashboard/features.php:50
msgid "The text link counter helps you improve your site structure."
msgstr ""

#: admin/views/tabs/dashboard/features.php:51
msgid "Find out how the text link counter can enhance your SEO."
msgstr ""

#: admin/views/tabs/dashboard/features.php:56
msgid "XML sitemaps"
msgstr ""

#. translators: %s expands to Yoast SEO
#: admin/views/tabs/dashboard/features.php:59
msgid "Enable the XML sitemaps that %s generates."
msgstr ""

#: admin/views/tabs/dashboard/features.php:60
msgid "Read why XML Sitemaps are important for your site."
msgstr ""

#. translators: %s expands to Ryte.
#: admin/views/tabs/dashboard/features.php:67
msgid "%s integration"
msgstr ""

#. translators: %1$s expands to Ryte.
#: admin/views/tabs/dashboard/features.php:70
msgid ""
"%1$s can check daily if your site is still indexable by search engines and "
"will notify you when this is not the case."
msgstr ""

#. translators: %s expands to Ryte.
#: admin/views/tabs/dashboard/features.php:72
msgid "Read more about how %s works."
msgstr ""

#: admin/views/tabs/dashboard/features.php:77
msgid "Admin bar menu"
msgstr ""

#. translators: %1$s expands to Yoast SEO
#: admin/views/tabs/dashboard/features.php:80
msgid ""
"The %1$s admin bar menu contains useful links to third-party tools for "
"analyzing pages and makes it easy to see if you have new notifications."
msgstr ""

#: admin/views/tabs/dashboard/features.php:84
msgid "Security: no advanced settings for authors"
msgstr ""

#. translators: %1$s expands to Yoast SEO, %2$s expands to the translated
#. version of "Off"
#: admin/views/tabs/dashboard/features.php:88
msgid ""
"The advanced section of the %1$s meta box allows a user to remove posts from "
"the search results or change the canonical. These are things you might not "
"want any author to do. That's why, by default, only editors and "
"administrators can do this. Setting to \"%2$s\" allows all users to change "
"these settings."
msgstr ""

#: admin/views/tabs/dashboard/features.php:90
#: admin/views/tabs/dashboard/features.php:147
msgid "Off"
msgstr ""

#. translators: %1$s expands to Yoast SEO
#: admin/views/tabs/dashboard/features.php:108
msgid ""
"%1$s comes with a lot of features. You can enable / disable some of them "
"below. Clicking the question mark gives more information about the feature."
msgstr ""

#. translators: %s expands to a feature's name
#: admin/views/tabs/dashboard/features.php:139
msgid "Help on: %s"
msgstr ""

#: admin/views/tabs/dashboard/features.php:146
msgid "On"
msgstr ""

#: admin/views/tabs/dashboard/webmaster-tools.php:20
msgid "Learn more about the Webmaster Tools verification"
msgstr ""

#: admin/views/tabs/dashboard/webmaster-tools.php:21
msgid ""
"You can use the boxes below to verify with the different Webmaster Tools. "
"This feature will add a verification meta tag on your home page. Follow the "
"links to the different Webmaster Tools and look for instructions for the "
"meta tag verification method to get the verification code. If your site is "
"already verified, you can just forget about these."
msgstr ""

#: admin/views/tabs/dashboard/webmaster-tools.php:25
msgid "Webmaster Tools verification"
msgstr ""

#: admin/views/tabs/dashboard/webmaster-tools.php:41
msgid "Bing verification code"
msgstr ""

#. translators: 1: link open tag; 2: link close tag.
#: admin/views/tabs/dashboard/webmaster-tools.php:45
msgid "Get your Bing verification code in %1$sBing Webmaster Tools%2$s."
msgstr ""

#: admin/views/tabs/dashboard/webmaster-tools.php:51
msgid "Google verification code"
msgstr ""

#. translators: 1: link open tag; 2: link close tag.
#: admin/views/tabs/dashboard/webmaster-tools.php:55
msgid "Get your Google verification code in %1$sGoogle Search Console%2$s."
msgstr ""

#: admin/views/tabs/dashboard/webmaster-tools.php:61
msgid "Yandex verification code"
msgstr ""

#. translators: 1: link open tag; 2: link close tag.
#: admin/views/tabs/dashboard/webmaster-tools.php:65
msgid "Get your Yandex verification code in %1$sYandex Webmaster Tools%2$s."
msgstr ""

#. translators: %1$s / %2$s: links to an article about duplicate content on
#. yoast.com
#: admin/views/tabs/metas/archives.php:20
msgid ""
"If you're running a one author blog, the author archive will be exactly the "
"same as your homepage. This is what's called a %1$sduplicate content problem"
"%2$s."
msgstr ""

#. translators: %s expands to <code>noindex, follow</code>
#: admin/views/tabs/metas/archives.php:27
msgid ""
"If this is the case on your site, you can choose to either disable it (which "
"makes it redirect to the homepage), or to add %s to it so it doesn't show up "
"in the search results."
msgstr ""

#: admin/views/tabs/metas/archives.php:31
msgid ""
"Note that links to archives might be still output by your theme and you "
"would need to remove them separately."
msgstr ""

#: admin/views/tabs/metas/archives.php:33
msgid ""
"Date-based archives could in some cases also be seen as duplicate content."
msgstr ""

#: admin/views/tabs/metas/archives.php:37
msgid "Learn more about the archives setting"
msgstr ""

#: admin/views/tabs/metas/archives.php:42
msgid "Archives settings help"
msgstr ""

#: admin/views/tabs/metas/archives.php:46
msgid "Author archives settings"
msgstr ""

#: admin/views/tabs/metas/archives.php:50
msgid "Author archives"
msgstr ""

#: admin/views/tabs/metas/archives.php:56
msgid "Help on the author archives search results setting"
msgstr ""

#. translators: 1: expands to <code>noindex</code>; 2: link open tag; 3: link
#. close tag.
#: admin/views/tabs/metas/archives.php:59
msgid ""
"Not showing the archive for authors in the search results technically means "
"those will have a %1$s robots meta and will be excluded from XML sitemaps. "
"%2$sMore info on the search results settings%3$s."
msgstr ""

#: admin/views/tabs/metas/archives.php:68
msgid "author archives"
msgstr ""

#: admin/views/tabs/metas/archives.php:74
msgid "Help on the authors without posts archive search results setting"
msgstr ""

#. translators: 1: expands to <code>noindex</code>; 2: link open tag; 3: link
#. close tag.
#: admin/views/tabs/metas/archives.php:77
msgid ""
"Not showing the archives for authors without posts in the search results "
"technically means those will have a %1$s robots meta and will be excluded "
"from XML sitemaps. %2$sMore info on the search results settings%3$s."
msgstr ""

#: admin/views/tabs/metas/archives.php:86
msgid "archives for authors without posts"
msgstr ""

#: admin/views/tabs/metas/archives.php:96
msgid "Date archives settings"
msgstr ""

#: admin/views/tabs/metas/archives.php:100
msgid "Date archives"
msgstr ""

#: admin/views/tabs/metas/archives.php:106
msgid "Help on the date archives search results setting"
msgstr ""

#. translators: 1: expands to <code>noindex</code>; 2: link open tag; 3: link
#. close tag.
#: admin/views/tabs/metas/archives.php:109
msgid ""
"Not showing the date archives in the search results technically means those "
"will have a %1$s robots meta and will be excluded from XML sitemaps. "
"%2$sMore info on the search results settings%3$s."
msgstr ""

#: admin/views/tabs/metas/archives.php:118
msgid "date archives"
msgstr ""

#: admin/views/tabs/metas/archives.php:129
msgid "Learn more about the special pages setting"
msgstr ""

#. translators: %s expands to <code>noindex, follow</code>.
#: admin/views/tabs/metas/archives.php:132
msgid ""
"These pages will be %s by default, so they will never show up in search "
"results."
msgstr ""

#: admin/views/tabs/metas/archives.php:139
msgid "Special Pages"
msgstr ""

#: admin/views/tabs/metas/archives.php:142
msgid "Search pages"
msgstr ""

#: admin/views/tabs/metas/archives.php:145
msgid "404 pages"
msgstr ""

#: admin/views/tabs/metas/breadcrumbs.php:18
msgid "Breadcrumbs settings"
msgstr ""

#: admin/views/tabs/metas/breadcrumbs.php:21
msgid "Enable Breadcrumbs"
msgstr ""

#: admin/views/tabs/metas/breadcrumbs.php:27
msgid "Separator between breadcrumbs"
msgstr ""

#: admin/views/tabs/metas/breadcrumbs.php:28
msgid "Anchor text for the Homepage"
msgstr ""

#: admin/views/tabs/metas/breadcrumbs.php:29
msgid "Prefix for the breadcrumb path"
msgstr ""

#: admin/views/tabs/metas/breadcrumbs.php:30
msgid "Prefix for Archive breadcrumbs"
msgstr ""

#: admin/views/tabs/metas/breadcrumbs.php:31
msgid "Prefix for Search Page breadcrumbs"
msgstr ""

#: admin/views/tabs/metas/breadcrumbs.php:32
msgid "Breadcrumb for 404 Page"
msgstr ""

#: admin/views/tabs/metas/breadcrumbs.php:37
msgid "Show Blog page"
msgstr ""

#: admin/views/tabs/metas/breadcrumbs.php:41
msgid "Bold"
msgstr ""

#: admin/views/tabs/metas/breadcrumbs.php:42
msgid "Regular"
msgstr ""

#: admin/views/tabs/metas/breadcrumbs.php:43
msgid "Bold the last page"
msgstr ""

#: admin/views/tabs/metas/breadcrumbs.php:53
msgid "Taxonomy to show in breadcrumbs for content types"
msgstr ""

#: admin/views/tabs/metas/breadcrumbs.php:79
msgid "Content type archive to show in breadcrumbs for taxonomies"
msgstr ""

#: admin/views/tabs/metas/breadcrumbs.php:83
msgid "Blog"
msgstr ""

#: admin/views/tabs/metas/breadcrumbs.php:103
msgid "How to insert breadcrumbs in your theme"
msgstr ""

#. translators: %1$s / %2$s: links to the breadcrumbs implementation page on
#. the Yoast knowledgebase
#: admin/views/tabs/metas/breadcrumbs.php:108
msgid ""
"Usage of this breadcrumbs feature is explained in %1$sour knowledge-base "
"article on breadcrumbs implementation%2$s."
msgstr ""

#: admin/views/tabs/metas/general/force-rewrite-title.php:14
msgid "Force rewrite titles"
msgstr ""

#. translators: %1$s expands to Yoast SEO
#: admin/views/tabs/metas/general/force-rewrite-title.php:18
msgid ""
"%1$s has auto-detected whether it needs to force rewrite the titles for your "
"pages, if you think it's wrong and you know what you're doing, you can "
"change the setting here."
msgstr ""

#: admin/views/tabs/metas/general/homepage.php:16
msgid "Learn more about the homepage setting"
msgstr ""

#: admin/views/tabs/metas/general/homepage.php:17
msgid ""
"This is what shows in the search results when people find your homepage. "
"This means this is probably what they see when they search for your brand "
"name."
msgstr ""

#: admin/views/tabs/metas/general/homepage.php:21
msgid "Homepage"
msgstr ""

#: admin/views/tabs/metas/general/homepage.php:23
#: admin/views/tabs/metas/post-types.php:75
#: admin/views/tabs/social/facebook.php:41 admin/views/tool-bulk-editor.php:77
msgid "Title"
msgstr ""

#: admin/views/tabs/metas/general/homepage.php:27
msgid "Homepage &amp; Front page"
msgstr ""

#. translators: 1: link open tag; 2: link close tag.
#: admin/views/tabs/metas/general/homepage.php:31
msgid ""
"You can determine the title and description for the front page by "
"%1$sediting the front page itself &raquo;%2$s"
msgstr ""

#. translators: 1: link open tag; 2: link close tag.
#: admin/views/tabs/metas/general/homepage.php:40
msgid ""
"You can determine the title and description for the blog page by %1$sediting "
"the blog page itself &raquo;%2$s"
msgstr ""

#: admin/views/tabs/metas/general/knowledge-graph.php:12
msgid "Learn more about the knowledge graph setting"
msgstr ""

#. translators: %1$s opens the link to the Yoast.com article about Google's
#. Knowledge Graph, %2$s closes the link,
#: admin/views/tabs/metas/general/knowledge-graph.php:15
msgid ""
"This data is shown as metadata in your site. It is intended to appear in "
"%1$sGoogle's Knowledge Graph%2$s. You can be either a company, or a person."
msgstr ""

#: admin/views/tabs/metas/general/knowledge-graph.php:23
msgid "Knowledge Graph"
msgstr ""

#: admin/views/tabs/metas/general/knowledge-graph.php:27
msgid "Choose whether you're a company or person"
msgstr ""

#: admin/views/tabs/metas/general/knowledge-graph.php:35
msgid "Company name"
msgstr ""

#: admin/views/tabs/metas/general/knowledge-graph.php:36
msgid "Company logo"
msgstr ""

#: admin/views/tabs/metas/general/knowledge-graph.php:41
msgid "Your name"
msgstr ""

#: admin/views/tabs/metas/general/title-separator.php:12
#: admin/views/tabs/social/facebook.php:33
msgid "Learn more about the title separator setting"
msgstr ""

#: admin/views/tabs/metas/general/title-separator.php:21
msgid "Title separator symbol"
msgstr ""

#: admin/views/tabs/metas/media.php:20
msgid "Learn more about the Media and attachment URLs setting"
msgstr ""

#: admin/views/tabs/metas/media.php:21
msgid ""
"When you upload media (an image or video for example) to WordPress, it "
"doesn't just save the media, it creates an attachment URL for it. These "
"attachment pages are quite empty: they contain the media item and maybe a "
"title if you entered one. Because of that, if you never use these attachment "
"URLs, it's better to disable them, and redirect them to the media item "
"itself."
msgstr ""

#: admin/views/tabs/metas/media.php:25
msgid "Media & attachment URLs"
msgstr ""

#: admin/views/tabs/metas/media.php:27
msgid "We recommend you set this to Yes."
msgstr ""

#: admin/views/tabs/metas/media.php:36
msgid "Redirect attachment URLs to the attachment itself?"
msgstr ""

#: admin/views/tabs/metas/post-types.php:56
msgid "Custom Content Type Archives"
msgstr ""

#: admin/views/tabs/metas/post-types.php:57
msgid ""
"Note: instead of templates these are the actual titles and meta descriptions "
"for these custom content type archive pages."
msgstr ""

#. translators: %s expands to the post type's name.
#: admin/views/tabs/metas/post-types.php:69
msgid "the archive for %s"
msgstr ""

#: admin/views/tabs/metas/post-types.php:78
msgid "Breadcrumbs title"
msgstr ""

#: admin/views/tabs/metas/rss.php:20
msgid "Learn more about the RSS feed setting"
msgstr ""

#: admin/views/tabs/metas/rss.php:21
msgid ""
"This feature is used to automatically add content to your RSS, more "
"specifically, it's meant to add links back to your blog and your blog posts, "
"so dumb scrapers will automatically add these links too, helping search "
"engines identify you as the original source of the content."
msgstr ""

#: admin/views/tabs/metas/rss.php:25
msgid "RSS feed settings"
msgstr ""

#: admin/views/tabs/metas/rss.php:33
msgid "Content to put before each post in the feed"
msgstr ""

#: admin/views/tabs/metas/rss.php:34
msgid "Content to put after each post in the feed"
msgstr ""

#: admin/views/tabs/metas/rss.php:38
msgid "Learn more about the available variables"
msgstr ""

#: admin/views/tabs/metas/rss.php:39
msgid ""
"You can use the following variables within the content, they will be "
"replaced by the value on the right."
msgstr ""

#: admin/views/tabs/metas/rss.php:43
msgid "Available variables"
msgstr ""

#: admin/views/tabs/metas/rss.php:49 inc/class-wpseo-replace-vars.php:1051
msgid "Variable"
msgstr ""

#: admin/views/tabs/metas/rss.php:50 admin/views/tabs/social/facebook.php:42
#: admin/views/tool-bulk-editor.php:79 inc/class-wpseo-replace-vars.php:1052
msgid "Description"
msgstr ""

#: admin/views/tabs/metas/rss.php:56
msgid ""
"A link to the archive for the post author, with the authors name as anchor "
"text."
msgstr ""

#: admin/views/tabs/metas/rss.php:60
msgid "A link to the post, with the title as anchor text."
msgstr ""

#: admin/views/tabs/metas/rss.php:64
msgid "A link to your site, with your site's name as anchor text."
msgstr ""

#: admin/views/tabs/metas/rss.php:68
msgid ""
"A link to your site, with your site's name and description as anchor text."
msgstr ""

#: admin/views/tabs/metas/taxonomies.php:31
msgid "Format-based archives"
msgstr ""

#: admin/views/tabs/metas/taxonomies.php:67
msgid " Category URLs"
msgstr ""

#: admin/views/tabs/metas/taxonomies.php:69
msgid "Keep"
msgstr ""

#: admin/views/tabs/metas/taxonomies.php:69
msgid "Remove"
msgstr ""

#: admin/views/tabs/metas/taxonomies.php:73
msgid "Help on the category prefix setting"
msgstr ""

#. translators: %s expands to <code>/category/</code>
#: admin/views/tabs/metas/taxonomies.php:76
msgid ""
"Category URLs in WordPress contain a prefix, usually %s, this feature "
"removes that prefix, for categories only."
msgstr ""

#: admin/views/tabs/metas/taxonomies.php:83
msgid "Remove the categories prefix"
msgstr ""

#: admin/views/tabs/social/accounts.php:20
msgid "Learn more about your social profiles settings"
msgstr ""

#: admin/views/tabs/social/accounts.php:21
msgid ""
"To let search engines know which social profiles are associated to this "
"site, enter your site social profiles data below."
msgstr ""

#: admin/views/tabs/social/accounts.php:25
msgid "Your social profiles"
msgstr ""

#: admin/views/tabs/social/facebook.php:18
msgid "Facebook settings"
msgstr ""

#: admin/views/tabs/social/facebook.php:20
msgid "Add Open Graph meta data"
msgstr ""

#: admin/views/tabs/social/facebook.php:25
msgid ""
"Enable this feature if you want Facebook and other social media to display a "
"preview with images and a text excerpt when a link to your site is shared."
msgstr ""

#: admin/views/tabs/social/facebook.php:34
msgid ""
"These are the title, description and image used in the Open Graph meta tags "
"on the front page of your site."
msgstr ""

#: admin/views/tabs/social/facebook.php:37
msgid "Frontpage settings"
msgstr ""

#: admin/views/tabs/social/facebook.php:40
#: admin/views/tabs/social/facebook.php:72
msgid "Image URL"
msgstr ""

#: admin/views/tabs/social/facebook.php:44
msgid "Copy home meta description"
msgstr ""

#: admin/views/tabs/social/facebook.php:51
msgid "Help on copying the home meta description"
msgstr ""

#. translators: 1: link open tag; 2: link close tag., 3: the translated label
#. of the button
#: admin/views/tabs/social/facebook.php:54
msgid ""
"Click the \"%3$s\" button to use the meta description already set in the "
"%1$sSearch Appearance Homepage%2$s setting."
msgstr ""

#: admin/views/tabs/social/facebook.php:70
msgid "Default settings"
msgstr ""

#: admin/views/tabs/social/facebook.php:76
msgid ""
"This image is used if the post/page being shared does not contain any images."
msgstr ""

#: admin/views/tabs/social/google.php:18
msgid "Google+ settings"
msgstr ""

#: admin/views/tabs/social/google.php:22
msgid ""
"If you have a Google+ page for your business, add that URL here and link it "
"on your Google+ page's about page."
msgstr ""

#: admin/views/tabs/social/google.php:25
msgid "Google Publisher Page"
msgstr ""

#: admin/views/tabs/social/pinterest.php:18
msgid "Pinterest settings"
msgstr ""

#: admin/views/tabs/social/pinterest.php:22
msgid ""
"Pinterest uses Open Graph metadata just like Facebook, so be sure to keep "
"the Open Graph checkbox on the Facebook tab checked if you want to optimize "
"your site for Pinterest."
msgstr ""

#: admin/views/tabs/social/pinterest.php:26
msgid ""
"If you have already confirmed your website with Pinterest, you can skip the "
"step below."
msgstr ""

#. translators: %1$s / %2$s expands to a link to pinterest.com's help page.
#: admin/views/tabs/social/pinterest.php:32
msgid "To %1$sconfirm your site with Pinterest%2$s, add the meta tag here:"
msgstr ""

#: admin/views/tabs/social/pinterest.php:38
msgid "Pinterest confirmation"
msgstr ""

#: admin/views/tabs/social/twitterbox.php:18
msgid "Twitter settings"
msgstr ""

#: admin/views/tabs/social/twitterbox.php:20
msgid "Add Twitter card meta data"
msgstr ""

#: admin/views/tabs/social/twitterbox.php:23
msgid ""
"Enable this feature if you want Twitter to display a preview with images and "
"a text excerpt when a link to your site is shared."
msgstr ""

#: admin/views/tabs/social/twitterbox.php:28
msgid "The default card type to use"
msgstr ""

#. translators: %s is replaced with the name of the plugin we're importing
#. from.
#: admin/views/tabs/tool/import-seo.php:23
#: admin/views/tabs/tool/import-seo.php:50
#: admin/views/tool-import-export.php:83
msgid "Import from other SEO plugins"
msgstr ""

#: admin/views/tabs/tool/import-seo.php:25
msgid ""
"Yoast SEO did not detect any plugin data from plugins it can import from."
msgstr ""

#: admin/views/tabs/tool/import-seo.php:40
msgid "Plugin: "
msgstr ""

#: admin/views/tabs/tool/import-seo.php:52
msgid ""
"We've detected data from one or more SEO plugins on your site. Please follow "
"the following steps to import that data:"
msgstr ""

#: admin/views/tabs/tool/import-seo.php:56
msgid "Step 1: Create a backup"
msgstr ""

#: admin/views/tabs/tool/import-seo.php:58
msgid "Please make a backup of your database before starting this process."
msgstr ""

#: admin/views/tabs/tool/import-seo.php:63
msgid "Step 2: Import"
msgstr ""

#: admin/views/tabs/tool/import-seo.php:65
msgid ""
"This will import the post metadata like SEO titles and descriptions into "
"your Yoast SEO metadata. It will only do this when there is no existing "
"Yoast SEO metadata yet. The original data will remain in place."
msgstr ""

#: admin/views/tabs/tool/import-seo.php:77
msgid "Import"
msgstr ""

#: admin/views/tabs/tool/import-seo.php:82
msgid "Step 3: Check your data"
msgstr ""

#: admin/views/tabs/tool/import-seo.php:84
msgid ""
"Please check your posts and pages and see if the metadata was successfully "
"imported."
msgstr ""

#: admin/views/tabs/tool/import-seo.php:89
msgid "Step 4: Run the configuration wizard"
msgstr ""

#: admin/views/tabs/tool/import-seo.php:92
msgid ""
"You should run the configuration wizard, from the SEO &rarr; General &rarr; "
"Dashboard page, to make sure all the settings for your site are correct."
msgstr ""

#: admin/views/tabs/tool/import-seo.php:98
msgid "Step 5: Clean up"
msgstr ""

#: admin/views/tabs/tool/import-seo.php:100
msgid ""
"Once you're certain your site is OK, you can clean up. This will remove all "
"the original data."
msgstr ""

#: admin/views/tabs/tool/import-seo.php:109
msgid "Clean"
msgstr ""

#. translators: %1$s expands to Yoast SEO
#: admin/views/tabs/tool/wpseo-export.php:19
msgid "Export your %1$s settings"
msgstr ""

#. translators: %1$s expands to Yoast SEO
#: admin/views/tabs/tool/wpseo-export.php:23
msgid ""
"Export your %1$s settings here, to import them again later or to import them "
"on another site."
msgstr ""

#. translators: 1: emphasis opener; 2: emphasis closer.
#: admin/views/tabs/tool/wpseo-import.php:23
msgid ""
"Import settings by locating %1$ssettings.zip%2$s and clicking \"Import "
"settings\""
msgstr ""

#: admin/views/tabs/tool/wpseo-import.php:35
msgid "Choose your settings.zip file"
msgstr ""

#: admin/views/tabs/tool/wpseo-import.php:40
#: admin/views/tool-import-export.php:75
msgid "Import settings"
msgstr ""

#: admin/views/tool-bulk-editor.php:19
msgid "Filter posts list"
msgstr ""

#: admin/views/tool-bulk-editor.php:20
msgid "Posts list navigation"
msgstr ""

#: admin/views/tool-bulk-editor.php:21
msgid "Posts list"
msgstr ""

#. translators: %s expands to robots.txt.
#: admin/views/tool-file-editor.php:21
msgid "You cannot create a %s file."
msgstr ""

#. translators: %s expands to robots.txt.
#. translators: %s expands to ".htaccess".
#: admin/views/tool-file-editor.php:42 admin/views/tool-file-editor.php:69
msgid "You cannot edit the %s file."
msgstr ""

#. translators: %s expands to robots.txt.
#: admin/views/tool-file-editor.php:58
msgid "Updated %s"
msgstr ""

#. translators: %s expands to robots.txt.
#: admin/views/tool-file-editor.php:117
msgid "You don't have a %s file, create one here:"
msgstr ""

#. translators: %s expands to robots.txt.
#: admin/views/tool-file-editor.php:126
msgid "Create %s file"
msgstr ""

#. translators: %s expands to robots.txt.
#. translators: %s expands to ".htaccess".
#: admin/views/tool-file-editor.php:136 admin/views/tool-file-editor.php:236
msgid "If you had a %s file and it was editable, you could edit it from here."
msgstr ""

#. translators: %s expands to robots.txt.
#. translators: %s expands to ".htaccess".
#: admin/views/tool-file-editor.php:154 admin/views/tool-file-editor.php:204
msgid "If your %s were writable, you could edit it from here."
msgstr ""

#. translators: %s expands to robots.txt.
#. translators: %s expands to ".htaccess".
#: admin/views/tool-file-editor.php:166 admin/views/tool-file-editor.php:216
msgid "Edit the content of your %s:"
msgstr ""

#. translators: %s expands to robots.txt.
#. translators: %s expands to ".htaccess".
#: admin/views/tool-file-editor.php:175 admin/views/tool-file-editor.php:225
msgid "Save changes to %s"
msgstr ""

#. translators: %s expands to ".htaccess".
#: admin/views/tool-file-editor.php:187
msgid "%s file"
msgstr ""

#: admin/views/tool-import-export.php:79
msgid "Export settings"
msgstr ""

#. translators: %1$s expands to Yoast SEO
#: admin/views/user-profile.php:9
msgid "%1$s settings"
msgstr ""

#: admin/views/user-profile.php:17
msgid "Title to use for Author page"
msgstr ""

#: admin/views/user-profile.php:21
msgid "Meta description to use for Author page"
msgstr ""

#: admin/views/user-profile.php:30
msgid "Do not allow search engines to show %s in search results."
msgstr ""

#: admin/views/user-profile.php:30
msgid "this author's archives"
msgstr ""

#: admin/views/user-profile.php:37
msgid "Disable SEO analysis"
msgstr ""

#: admin/views/user-profile.php:40
msgid ""
"Removes the keyword tab from the metabox and disables all SEO-related "
"suggestions."
msgstr ""

#: admin/views/user-profile.php:49
msgid "Disable readability analysis"
msgstr ""

#: admin/views/user-profile.php:52
msgid ""
"Removes the readability tab from the metabox and disables all readability-"
"related suggestions."
msgstr ""

#. translators: %1$s expands to the translated name of the post type, %2$s
#. expands to the anchor opening tag, %3$s to the anchor closing tag.
#: admin/watchers/class-slug-change-watcher.php:107
msgid ""
"You just changed the URL of this %1$s. To ensure your visitors do not see a "
"404 on the old URL, you should create a redirect. %2$sLearn how to create "
"redirects here.%3$s"
msgstr ""

#. translators: %s expands to the search phrase.
#: frontend/class-frontend.php:475
msgid "Search for \"%s\""
msgstr ""

#. translators: %s expands to a time period, i.e. month name, year or specific
#. date.
#. translators: %s expands to the variable used for term title.
#: frontend/class-frontend.php:516 frontend/class-frontend.php:520
#: frontend/class-frontend.php:524
#: inc/options/class-wpseo-option-titles.php:265
msgid "%s Archives"
msgstr ""

#: frontend/class-frontend.php:539
#: inc/options/class-wpseo-option-titles.php:200
msgid "Page not found"
msgstr ""

#: frontend/class-frontend.php:1194
msgid ""
"Admin only notice: this page doesn't show a meta description because it "
"doesn't have one, either write it for this page specifically or go into the "
"SEO -> Search Appearance menu and set up a template."
msgstr ""

#: inc/class-wpseo-rank.php:103
msgid "Not available"
msgstr ""

#: inc/class-wpseo-rank.php:104
msgid "No index"
msgstr ""

#: inc/class-wpseo-rank.php:105
msgid "Needs improvement"
msgstr ""

#: inc/class-wpseo-rank.php:106
msgid "OK"
msgstr ""

#: inc/class-wpseo-rank.php:107
msgid "Good"
msgstr ""

#: inc/class-wpseo-rank.php:120
msgid "SEO: No Focus Keyword"
msgstr ""

#: inc/class-wpseo-rank.php:121
msgid "SEO: Needs improvement"
msgstr ""

#: inc/class-wpseo-rank.php:122
msgid "SEO: OK"
msgstr ""

#: inc/class-wpseo-rank.php:123
msgid "SEO: Good"
msgstr ""

#: inc/class-wpseo-rank.php:124
msgid "SEO: Post Noindexed"
msgstr ""

#: inc/class-wpseo-rank.php:137
msgid "Readability: Needs improvement"
msgstr ""

#: inc/class-wpseo-rank.php:138
msgid "Readability: OK"
msgstr ""

#: inc/class-wpseo-rank.php:139
msgid "Readability: Good"
msgstr ""

#: inc/class-wpseo-replace-vars.php:108
msgid ""
"A replacement variable can only contain alphanumeric characters, an "
"underscore or a dash. Try renaming your variable."
msgstr ""

#: inc/class-wpseo-replace-vars.php:111
msgid ""
"A replacement variable can not start with \"%%cf_\" or \"%%ct_\" as these "
"are reserved for the WPSEO standard variable variables for custom fields and "
"custom taxonomies. Try making your variable name unique."
msgstr ""

#: inc/class-wpseo-replace-vars.php:120
msgid ""
"A replacement variable with the same name has already been registered. Try "
"making your variable name unique."
msgstr ""

#: inc/class-wpseo-replace-vars.php:124
msgid ""
"You cannot overrule a WPSEO standard variable replacement by registering a "
"variable with the same name. Use the \"wpseo_replacements\" filter instead "
"to adjust the replacement value."
msgstr ""

#. translators: 1: current page number, 2: total number of pages.
#: inc/class-wpseo-replace-vars.php:923
msgid "Page %1$d of %2$d"
msgstr ""

#: inc/class-wpseo-replace-vars.php:1119
msgid "Replaced with the date of the post/page"
msgstr ""

#: inc/class-wpseo-replace-vars.php:1120
msgid "Replaced with the title of the post/page"
msgstr ""

#: inc/class-wpseo-replace-vars.php:1121
msgid "Replaced with the title of the parent page of the current page"
msgstr ""

#: inc/class-wpseo-replace-vars.php:1122
msgid "Replaced with the normal title for an archive generated by WordPress"
msgstr ""

#: inc/class-wpseo-replace-vars.php:1123
msgid "The site's name"
msgstr ""

#: inc/class-wpseo-replace-vars.php:1124
msgid "The site's tag line / description"
msgstr ""

#: inc/class-wpseo-replace-vars.php:1125
msgid ""
"Replaced with the post/page excerpt (or auto-generated if it does not exist)"
msgstr ""

#: inc/class-wpseo-replace-vars.php:1126
msgid "Replaced with the post/page excerpt (without auto-generation)"
msgstr ""

#: inc/class-wpseo-replace-vars.php:1127
msgid "Replaced with the current tag/tags"
msgstr ""

#: inc/class-wpseo-replace-vars.php:1128
msgid "Replaced with the post categories (comma separated)"
msgstr ""

#: inc/class-wpseo-replace-vars.php:1129
msgid "Replaced with the primary category of the post/page"
msgstr ""

#: inc/class-wpseo-replace-vars.php:1130
msgid "Replaced with the category description"
msgstr ""

#: inc/class-wpseo-replace-vars.php:1131
msgid "Replaced with the tag description"
msgstr ""

#: inc/class-wpseo-replace-vars.php:1132
msgid "Replaced with the term description"
msgstr ""

#: inc/class-wpseo-replace-vars.php:1133
msgid "Replaced with the term name"
msgstr ""

#: inc/class-wpseo-replace-vars.php:1134
msgid "Replaced with the current search phrase"
msgstr ""

#. translators: %s: wp_title() function.
#: inc/class-wpseo-replace-vars.php:1137
msgid "The separator defined in your theme's %s tag."
msgstr ""

#: inc/class-wpseo-replace-vars.php:1148
msgid "Replaced with the content type single label"
msgstr ""

#: inc/class-wpseo-replace-vars.php:1149
msgid "Replaced with the content type plural label"
msgstr ""

#: inc/class-wpseo-replace-vars.php:1150
msgid "Replaced with the post/page modified time"
msgstr ""

#: inc/class-wpseo-replace-vars.php:1151
msgid "Replaced with the post/page ID"
msgstr ""

#: inc/class-wpseo-replace-vars.php:1152
msgid "Replaced with the post/page author's 'nicename'"
msgstr ""

#: inc/class-wpseo-replace-vars.php:1153
msgid "Replaced with the post/page author's 'Biographical Info'"
msgstr ""

#: inc/class-wpseo-replace-vars.php:1154
msgid "Replaced with the post/page author's userid"
msgstr ""

#: inc/class-wpseo-replace-vars.php:1155
msgid "Replaced with the current time"
msgstr ""

#: inc/class-wpseo-replace-vars.php:1156
msgid "Replaced with the current date"
msgstr ""

#: inc/class-wpseo-replace-vars.php:1157
msgid "Replaced with the current day"
msgstr ""

#: inc/class-wpseo-replace-vars.php:1158
msgid "Replaced with the current month"
msgstr ""

#: inc/class-wpseo-replace-vars.php:1159
msgid "Replaced with the current year"
msgstr ""

#: inc/class-wpseo-replace-vars.php:1160
msgid "Replaced with the current page number with context (i.e. page 2 of 4)"
msgstr ""

#: inc/class-wpseo-replace-vars.php:1161
msgid "Replaced with the current page total"
msgstr ""

#: inc/class-wpseo-replace-vars.php:1162
msgid "Replaced with the current page number"
msgstr ""

#: inc/class-wpseo-replace-vars.php:1163
msgid "Attachment caption"
msgstr ""

#: inc/class-wpseo-replace-vars.php:1164
msgid "Replaced with the posts focus keyword"
msgstr ""

#: inc/class-wpseo-replace-vars.php:1165
msgid "Replaced with the slug which caused the 404"
msgstr ""

#: inc/class-wpseo-replace-vars.php:1166
msgid "Replaced with a posts custom field value"
msgstr ""

#: inc/class-wpseo-replace-vars.php:1167
msgid "Replaced with a posts custom taxonomies, comma separated."
msgstr ""

#: inc/class-wpseo-replace-vars.php:1168
msgid "Replaced with a custom taxonomies description"
msgstr ""

#. translators: %1$s expands to the option name and %2$sexpands to Yoast SEO
#: inc/options/class-wpseo-option-ms.php:156
msgid ""
"%1$s is not a valid choice for who should be allowed access to the %2$s "
"settings. Value reset to the default."
msgstr ""

#: inc/options/class-wpseo-option-ms.php:176
#: inc/options/class-wpseo-option-ms.php:192
msgid ""
"The default blog setting must be the numeric blog id of the blog you want to "
"use as default."
msgstr ""

#. translators: %s is the ID number of a blog.
#: inc/options/class-wpseo-option-ms.php:180
msgid ""
"This must be an existing blog. Blog %s does not exist or has been marked as "
"deleted."
msgstr ""

#: inc/options/class-wpseo-option-ms.php:192
msgid "No numeric value was received."
msgstr ""

#: inc/options/class-wpseo-option-social.php:91
msgid "Summary"
msgstr ""

#: inc/options/class-wpseo-option-social.php:92
msgid "Summary with large image"
msgstr ""

#. translators: %s expands to a twitter user name.
#: inc/options/class-wpseo-option-social.php:168
msgid "%s does not seem to be a valid Twitter user-id. Please correct."
msgstr ""

#. translators: 1: Author name; 2: Site name.
#: inc/options/class-wpseo-option-titles.php:197
msgid "%1$s, Author at %2$s"
msgstr ""

#. translators: %s expands to the search phrase.
#: inc/options/class-wpseo-option-titles.php:199
msgid "You searched for %s"
msgstr ""

#. translators: 1: link to post; 2: link to blog.
#: inc/options/class-wpseo-option-titles.php:202
msgid "The post %1$s appeared first on %2$s."
msgstr ""

#: inc/options/class-wpseo-option-titles.php:204
msgid "Error 404: Page not found"
msgstr ""

#: inc/options/class-wpseo-option-titles.php:205
msgid "Archives for"
msgstr ""

#: inc/options/class-wpseo-option-titles.php:206
msgid "Home"
msgstr ""

#: inc/options/class-wpseo-option-titles.php:207
msgid "You searched for"
msgstr ""

#. translators: %s expands to the name of a post type (plural).
#: inc/options/class-wpseo-option-titles.php:249
msgid "%s Archive"
msgstr ""

#. translators: %s expands to a post type.
#: inc/options/class-wpseo-option-titles.php:432
msgid "Please select a valid taxonomy for post type \"%s\""
msgstr ""

#. translators: %s expands to a taxonomy slug.
#: inc/options/class-wpseo-option-titles.php:469
msgid "Please select a valid post type for taxonomy \"%s\""
msgstr ""

#. translators: 1: Verification string from user input; 2: Service name.
#: inc/options/class-wpseo-option.php:275
msgid ""
"%1$s does not seem to be a valid %2$s verification string. Please correct."
msgstr ""

#. translators: %s expands to an invalid URL.
#: inc/options/class-wpseo-option.php:310
msgid "%s does not seem to be a valid url. Please correct."
msgstr ""

#: inc/sitemaps/class-sitemaps-cache-validator.php:99
msgid ""
"Trying to build the sitemap cache key, but the postfix and prefix "
"combination leaves too little room to do this. You are probably requesting a "
"page that is way out of the expected range."
msgstr ""

#: inc/sitemaps/class-sitemaps-cache-validator.php:281
msgid "Expected an integer as input."
msgstr ""

#. translators: %d resolves to the number of alerts being added.
#: inc/wpseo-non-ajax-functions.php:96
msgid "You have %d new issue concerning your SEO!"
msgid_plural "You have %d new issues concerning your SEO!"
msgstr[0] ""
msgstr[1] ""

#: inc/wpseo-non-ajax-functions.php:101
msgid "You have a new issue concerning your SEO!"
msgstr ""

#: inc/wpseo-non-ajax-functions.php:132
msgid "Configuration Wizard"
msgstr ""

#: inc/wpseo-non-ajax-functions.php:139
msgid "Keyword Research"
msgstr ""

#: inc/wpseo-non-ajax-functions.php:145
msgid "AdWords External"
msgstr ""

#: inc/wpseo-non-ajax-functions.php:152
msgid "Google Trends"
msgstr ""

#: inc/wpseo-non-ajax-functions.php:159
msgid "SEO Book"
msgstr ""

#: inc/wpseo-non-ajax-functions.php:171
msgid "Analyze this page"
msgstr ""

#: inc/wpseo-non-ajax-functions.php:177
msgid "Check Inlinks (OSE)"
msgstr ""

#: inc/wpseo-non-ajax-functions.php:184
msgid "Check Keyword Density"
msgstr ""

#: inc/wpseo-non-ajax-functions.php:192
msgid "Check Google Cache"
msgstr ""

#: inc/wpseo-non-ajax-functions.php:199
msgid "Check Headers"
msgstr ""

#: inc/wpseo-non-ajax-functions.php:206
msgid "Google Structured Data Test"
msgstr ""

#: inc/wpseo-non-ajax-functions.php:213
msgid "Facebook Debugger"
msgstr ""

#: inc/wpseo-non-ajax-functions.php:220
msgid "Pinterest Rich Pins Validator"
msgstr ""

#: inc/wpseo-non-ajax-functions.php:227
msgid "HTML Validator"
msgstr ""

#: inc/wpseo-non-ajax-functions.php:234
msgid "CSS Validator"
msgstr ""

#: inc/wpseo-non-ajax-functions.php:241
msgid "Google Page Speed Test"
msgstr ""

#: inc/wpseo-non-ajax-functions.php:248
msgid "Mobile-Friendly Test"
msgstr ""

#: inc/wpseo-non-ajax-functions.php:259
msgid "SEO Settings"
msgstr ""

#: vendor/yoast/i18n-module/src/i18n-module.php:226
msgid ""
"As you can see, there is a translation of this plugin in %1$s. This "
"translation is currently %3$d%% complete. We need your help to make it "
"complete and to fix any errors. Please register at %4$s to help complete the "
"translation to %1$s!"
msgstr ""

#: vendor/yoast/i18n-module/src/i18n-module.php:228
msgid ""
"You're using WordPress in %1$s. While %2$s has been translated to %1$s for "
"%3$d%%, it's not been shipped with the plugin yet. You can help! Register at "
"%4$s to help complete the translation to %1$s!"
msgstr ""

#: vendor/yoast/i18n-module/src/i18n-module.php:230
msgid ""
"You're using WordPress in a language we don't support yet. We'd love for "
"%2$s to be translated in that language too, but unfortunately, it isn't "
"right now. You can change that! Register at %4$s to help translate it!"
msgstr ""

#: vendor/yoast/i18n-module/src/i18n-module.php:237
msgid "Register now &raquo;"
msgstr ""

#: vendor/yoast/i18n-module/src/i18n-module.php:272
msgid "Translation of %s"
msgstr ""

#: vendor/yoast/license-manager/class-license-manager.php:134
msgid ""
"<b>Warning!</b> You didn't set your %s license key yet, which means you're "
"missing out on updates and support! <a href=\"%s\">Enter your license key</"
"a> or <a href=\"%s\" target=\"_blank\">get a license here</a>."
msgstr ""

#: vendor/yoast/license-manager/class-license-manager.php:136
msgid ""
"<b>Warning!</b> Your %s license is inactive which means you're missing out "
"on updates and support! <a href=\"%s\">Activate your license</a> or <a href="
"\"%s\" target=\"_blank\">get a license here</a>."
msgstr ""

#: vendor/yoast/license-manager/class-license-manager.php:154
msgid ""
"<b>Warning!</b> You're blocking external requests which means you won't be "
"able to get %s updates. Please add %s to %s."
msgstr ""

#: vendor/yoast/license-manager/class-license-manager.php:220
msgid "Your %s license has been deactivated."
msgstr ""

#: vendor/yoast/license-manager/class-license-manager.php:223
msgid "Failed to deactivate your %s license."
msgstr ""

#: vendor/yoast/license-manager/class-license-manager.php:305
msgid "Request error: \"%s\" (%scommon license notices%s)"
msgstr ""

#: vendor/yoast/license-manager/class-license-manager.php:459
msgid "%s: License Settings"
msgstr ""

#: vendor/yoast/license-manager/class-license-manager.php:663
msgid "Your %s license has been activated. "
msgstr ""

#: vendor/yoast/license-manager/class-license-manager.php:667
msgid "You have an unlimited license. "
msgstr ""

#: vendor/yoast/license-manager/class-license-manager.php:669
msgid "You have used %d/%d activation. "
msgid_plural "You have used %d/%d activations. "
msgstr[0] ""
msgstr[1] ""

#: vendor/yoast/license-manager/class-license-manager.php:674
msgid "<a href=\"%s\">Did you know you can upgrade your license?</a> "
msgstr ""

#: vendor/yoast/license-manager/class-license-manager.php:680
msgid ""
"<a href=\"%s\">Your license is expiring in %d day, would you like to extend "
"it?</a> "
msgid_plural ""
"<a href=\"%s\">Your license is expiring in %d days, would you like to extend "
"it?</a> "
msgstr[0] ""
msgstr[1] ""

#: vendor/yoast/license-manager/class-license-manager.php:695
msgid "Failed to activate your license, your license key seems to be invalid."
msgstr ""

#: vendor/yoast/license-manager/class-license-manager.php:701
msgid ""
"You've reached your activation limit. You must <a href=\"%s\">upgrade your "
"license</a> to use it on this site."
msgstr ""

#: vendor/yoast/license-manager/class-license-manager.php:706
msgid ""
"Your license has expired. You must <a href=\"%s\">extend your license</a> in "
"order to use it again."
msgstr ""

#: vendor/yoast/license-manager/class-plugin-license-manager.php:78
msgid ""
"%s is network activated, you can manage your license in the <a href=\"%s"
"\">network admin license page</a>."
msgstr ""

#: vendor/yoast/license-manager/class-plugin-license-manager.php:80
msgid ""
"%s is network activated, please contact your site administrator to manage "
"the license."
msgstr ""

#: vendor/yoast/license-manager/class-theme-license-manager.php:34
#: vendor/yoast/license-manager/samples/sample-plugin.php:53
msgid "%s License"
msgstr ""

#: vendor/yoast/license-manager/class-theme-license-manager.php:34
msgid "Theme License"
msgstr ""

#: vendor/yoast/license-manager/class-theme-update-manager.php:92
msgid ""
"Updating this theme will lose any customizations you have made. 'Cancel' to "
"stop, 'OK' to update."
msgstr ""

#. translators: %1$s expands to product name, %2$s expands to version, %3$s
#. expands to changelog HTML link, %4$s expands to closing HTML link tag, %5$s
#. expands to update HTML link
#: vendor/yoast/license-manager/class-theme-update-manager.php:98
msgid ""
"<strong>%1$s version %2$s</strong> is available. %3$sCheck out what's new"
"%4$s or %5$supdate now%4$s."
msgstr ""

#: vendor/yoast/license-manager/class-update-manager.php:79
msgid ""
"%s failed to check for updates because of the following error: <em>%s</em>"
msgstr ""

#: vendor/yoast/license-manager/class-update-manager.php:157
msgid ""
"This site has not been activated properly on yoast.com and thus cannot check "
"for future updates. Please activate your site with a valid license key."
msgstr ""

#: vendor/yoast/license-manager/views/form.php:15
msgid ""
"We couldn't create a connection to our API to verify your license key(s). "
"Please ask your hosting company to allow outgoing connections from your "
"server to %s."
msgstr ""

#: vendor/yoast/license-manager/views/form.php:19
msgid ""
"Your server has an outdated version of the PHP module cURL (Version: %s). "
"Please ask your hosting company to update this to a recent version of cURL. "
"You can read more about that in our %sKnowledge base%s."
msgstr ""

#: vendor/yoast/license-manager/views/form.php:31
msgid "License status"
msgstr ""

#: vendor/yoast/license-manager/views/form.php:34
msgid "ACTIVE"
msgstr ""

#: vendor/yoast/license-manager/views/form.php:34
msgid "you are receiving updates."
msgstr ""

#: vendor/yoast/license-manager/views/form.php:36
msgid "INACTIVE"
msgstr ""

#: vendor/yoast/license-manager/views/form.php:36
msgid "you are <strong>not</strong> receiving updates."
msgstr ""

#: vendor/yoast/license-manager/views/form.php:41
msgid "Toggle license status"
msgstr ""

#: vendor/yoast/license-manager/views/form.php:45
msgid "Deactivate License"
msgstr ""

#: vendor/yoast/license-manager/views/form.php:46
msgid ""
"(deactivate your license so you can activate it on another WordPress site)"
msgstr ""

#: vendor/yoast/license-manager/views/form.php:50
msgid "Activate License"
msgstr ""

#: vendor/yoast/license-manager/views/form.php:52
msgid "Please enter a license key in the field below first."
msgstr ""

#: vendor/yoast/license-manager/views/form.php:60
msgid "License Key"
msgstr ""

#: vendor/yoast/license-manager/views/form.php:62
msgid "Paste your %s license key here..."
msgstr ""

#: vendor/yoast/license-manager/views/form.php:64
msgid "You defined your license key using the %s PHP constant."
msgstr ""

#: vendor/yoast/license-manager/views/form.php:81
msgid "Your %s license will expire on %s."
msgstr ""

#: vendor/yoast/license-manager/views/form.php:84
msgid "%sRenew your license now%s."
msgstr ""

#: vendor/yoast/whip/src/facades/wordpress.php:29
msgid "Remind me again in 4 weeks."
msgstr ""

#: vendor/yoast/whip/src/messages/Whip_HostMessage.php:54
msgid "A message from %1$s"
msgstr ""

#: vendor/yoast/whip/src/messages/Whip_UpgradePhpMessage.php:31
msgid "Your site could be faster and more secure with a newer PHP version."
msgstr ""

#: vendor/yoast/whip/src/messages/Whip_UpgradePhpMessage.php:32
msgid ""
"Hey, we've noticed that you're running an outdated version of PHP. PHP is "
"the programming language that WordPress and Yoast SEO are built on. The "
"version that is currently used for your site is no longer supported. Newer "
"versions of PHP are both faster and more secure. In fact, your version of "
"PHP no longer receives security updates, which is why we're sending you to "
"this notice."
msgstr ""

#: vendor/yoast/whip/src/messages/Whip_UpgradePhpMessage.php:33
msgid ""
"Hosts have the ability to update your PHP version, but sometimes they don't "
"dare to do that because they're afraid they'll break your site."
msgstr ""

#: vendor/yoast/whip/src/messages/Whip_UpgradePhpMessage.php:34
msgid "To which version should I update?"
msgstr ""

#: vendor/yoast/whip/src/messages/Whip_UpgradePhpMessage.php:35
msgid ""
"You should update your PHP version to either 5.6 or to 7.0 or 7.1. On a "
"normal WordPress site, switching to PHP 5.6 should never cause issues. We "
"would however actually recommend you switch to PHP7. There are some plugins "
"that are not ready for PHP7 though, so do some testing first. We have an "
"article on how to test whether that's an option for you %1$shere%2$s. PHP7 "
"is much faster than PHP 5.6. It's also the only PHP version still in active "
"development and therefore the better option for your site in the long run."
msgstr ""

#: vendor/yoast/whip/src/messages/Whip_UpgradePhpMessage.php:44
msgid "Can't update? Ask your host!"
msgstr ""

#: vendor/yoast/whip/src/messages/Whip_UpgradePhpMessage.php:47
msgid ""
"If you cannot upgrade your PHP version yourself, you can send an email to "
"your host. We have %1$sexamples here%2$s. If they don't want to upgrade your "
"PHP version, we would suggest you switch hosts. Have a look at one of the "
"recommended %3$sWordPress hosting partners%4$s."
msgstr ""

#: vendor/yoast/whip/src/messages/Whip_UpgradePhpMessage.php:49
msgid ""
"If you cannot upgrade your PHP version yourself, you can send an email to "
"your host. We have %1$sexamples here%2$s. If they don't want to upgrade your "
"PHP version, we would suggest you switch hosts. Have a look at one of our "
"recommended %3$sWordPress hosting partners%4$s, they've all been vetted by "
"our Yoast support team and provide all the features a modern host should "
"provide."
msgstr ""

#: wp-seo-main.php:457
msgid ""
"The Standard PHP Library (SPL) extension seem to be unavailable. Please ask "
"your web host to enable it."
msgstr ""

#. translators: %1$s expands to Yoast SEO, %2$s / %3$s: links to the
#. installation manual in the Readme for the Yoast SEO code repository on
#. GitHub
#: wp-seo-main.php:479
msgid ""
"The %1$s plugin installation is incomplete. Please refer to %2$sinstallation "
"instructions%3$s."
msgstr ""

#: wp-seo-main.php:503
msgid ""
"The filter extension seem to be unavailable. Please ask your web host to "
"enable it."
msgstr ""

#: wp-seo-main.php:513
msgid "Activation failed:"
msgstr ""

#. Plugin URI of the plugin/theme
msgid "https://yoa.st/1uj"
msgstr ""

#. Description of the plugin/theme
msgid ""
"The first true all-in-one SEO solution for WordPress, including on-page "
"content analysis, XML sitemaps and much more."
msgstr ""

#. Author of the plugin/theme
msgid "Team Yoast"
msgstr ""

#. Author URI of the plugin/theme
msgid "https://yoa.st/1uk"
msgstr ""

#. translators: %s expands to the number of posts in localized format.
#: admin/class-bulk-editor-list-table.php:308
msgctxt "posts"
msgid "All <span class=\"count\">(%s)</span>"
msgid_plural "All <span class=\"count\">(%s)</span>"
msgstr[0] ""
msgstr[1] ""

#. translators: %s expands to the number of trashed posts in localized format.
#: admin/class-bulk-editor-list-table.php:358
msgctxt "posts"
msgid "Trash <span class=\"count\">(%s)</span>"
msgid_plural "Trash <span class=\"count\">(%s)</span>"
msgstr[0] ""
msgstr[1] ""

#: node_modules/yoastseo/js/assessments/readability/fleschReadingEaseAssessment.js:17
msgid "very easy"
msgstr ""

#: node_modules/yoastseo/js/assessments/readability/fleschReadingEaseAssessment.js:24
msgid "easy"
msgstr ""

#: node_modules/yoastseo/js/assessments/readability/fleschReadingEaseAssessment.js:31
msgid "fairly easy"
msgstr ""

#: node_modules/yoastseo/js/assessments/readability/fleschReadingEaseAssessment.js:38
msgid "ok"
msgstr ""

#: node_modules/yoastseo/js/assessments/readability/fleschReadingEaseAssessment.js:45
msgid "fairly difficult"
msgstr ""

#: node_modules/yoastseo/js/assessments/readability/fleschReadingEaseAssessment.js:46
msgid "Try to make shorter sentences to improve readability."
msgstr ""

#: node_modules/yoastseo/js/assessments/readability/fleschReadingEaseAssessment.js:52
msgid "difficult"
msgstr ""

#: node_modules/yoastseo/js/assessments/readability/fleschReadingEaseAssessment.js:53
#: node_modules/yoastseo/js/assessments/readability/fleschReadingEaseAssessment.js:60
msgid ""
"Try to make shorter sentences, using less difficult words to improve "
"readability."
msgstr ""

#: node_modules/yoastseo/js/assessments/readability/fleschReadingEaseAssessment.js:59
msgid "very difficult"
msgstr ""

#. Translators: %1$s expands to the numeric flesch reading ease score, %2$s to a link to a Yoast.com article about Flesch ease reading score,
#. %3$s to the easyness of reading, %4$s expands to a note about the flesch reading score.
#: node_modules/yoastseo/js/assessments/readability/fleschReadingEaseAssessment.js:76
#, javascript-format
msgid ""
"The copy scores %1$s in the %2$s test, which is considered %3$s to read. %4$s"
msgstr ""

#: node_modules/yoastseo/js/assessments/readability/paragraphTooLongAssessment.js:52
msgid "None of the paragraphs are too long, which is great."
msgstr ""

#. Translators: %1$d expands to the number of paragraphs, %2$d expands to the recommended value
#: node_modules/yoastseo/js/assessments/readability/paragraphTooLongAssessment.js:59
#, javascript-format
msgid ""
"%1$d of the paragraphs contains more than the recommended maximum of %2$d "
"words. Are you sure all information is about the same topic, and therefore "
"belongs in one single paragraph?"
msgid_plural ""
"%1$d of the paragraphs contain more than the recommended maximum of %2$d "
"words. Are you sure all information within each of these paragraphs is about "
"the same topic, and therefore belongs in a single paragraph?"
msgstr[0] ""
msgstr[1] ""

#. Translators: %1$s expands to the number of sentences in passive voice, %2$s expands to a link on yoast.com,
#. %3$s expands to the anchor end tag, %4$s expands to the recommended value.
#: node_modules/yoastseo/js/assessments/readability/passiveVoiceAssessment.js:48
#, javascript-format
msgid ""
"%1$s of the sentences contain %2$spassive voice%3$s, which is less than or "
"equal to the recommended maximum of %4$s."
msgstr ""

#. Translators: %1$s expands to the number of sentences in passive voice, %2$s expands to a link on yoast.com,
#. %3$s expands to the anchor end tag, %4$s expands to the recommended value.
#: node_modules/yoastseo/js/assessments/readability/passiveVoiceAssessment.js:57
#, javascript-format
msgid ""
"%1$s of the sentences contain %2$spassive voice%3$s, which is more than the "
"recommended maximum of %4$s. Try to use their active counterparts."
msgstr ""

#. Translators: %1$d expands to the number of instances where 3 or more consecutive sentences start with the same word.
#. %2$d expands to the number of consecutive sentences starting with the same word.
#: node_modules/yoastseo/js/assessments/readability/sentenceBeginningsAssessment.js:46
#, javascript-format
msgid ""
"The text contains %2$d consecutive sentences starting with the same word. "
"Try to mix things up!"
msgid_plural ""
"The text contains %1$d instances where %2$d or more consecutive sentences "
"start with the same word. Try to mix things up!"
msgstr[0] ""
msgstr[1] ""

#. Translators: %1$s expands to a link on yoast.com, %2$s expands to the recommended maximum sentence length,
#. %3$s expands to the anchor end tag.
#: node_modules/yoastseo/js/assessments/readability/sentenceLengthInDescriptionAssessment.js:40
#, javascript-format
msgid "The meta description contains no sentences %1$sover %2$s words%3$s."
msgstr ""

#. Translators: %1$d expands to number of sentences, %2$s expands to a link on yoast.com,
#. %3$s expands to the recommended maximum sentence length, %4$s expands to the anchor end tag.
#: node_modules/yoastseo/js/assessments/readability/sentenceLengthInDescriptionAssessment.js:48
#, javascript-format
msgid ""
"The meta description contains %1$d sentence %2$sover %3$s words%4$s. Try to "
"shorten this sentence."
msgid_plural ""
"The meta description contains %1$d sentences %2$sover %3$s words%4$s. Try to "
"shorten these sentences."
msgstr[0] ""
msgstr[1] ""

#. Translators: %1$d expands to percentage of sentences, %2$s expands to a link on yoast.com,
#. %3$s expands to the recommended maximum sentence length, %4$s expands to the anchor end tag,
#. %5$s expands to the recommended maximum percentage.
#: node_modules/yoastseo/js/assessments/readability/sentenceLengthInTextAssessment.js:126
#, javascript-format
msgid ""
"%1$s of the sentences contain %2$smore than %3$s words%4$s, which is less "
"than or equal to the recommended maximum of %5$s."
msgstr ""

#. Translators: %1$d expands to percentage of sentences, %2$s expands to a link on yoast.com,
#. %3$s expands to the recommended maximum sentence length, %4$s expands to the anchor end tag,
#. %5$s expands to the recommended maximum percentage.
#: node_modules/yoastseo/js/assessments/readability/sentenceLengthInTextAssessment.js:132
#, javascript-format
msgid ""
"%1$s of the sentences contain %2$smore than %3$s words%4$s, which is more "
"than the recommended maximum of %5$s. Try to shorten the sentences."
msgstr ""

#. Translators: %1$s expands to a link to https://yoa.st/headings, %2$s expands to the link closing tag.
#: node_modules/yoastseo/js/assessments/readability/subheadingDistributionTooLongAssessment.js:168
#, javascript-format
msgid ""
"The text does not contain any %1$ssubheadings%2$s. Add at least one "
"subheading."
msgstr ""

#: node_modules/yoastseo/js/assessments/readability/subheadingDistributionTooLongAssessment.js:171
#, javascript-format
msgid ""
"The amount of words following each of the subheadings doesn't exceed the "
"recommended maximum of %1$d words, which is great."
msgstr ""

#. Translators: %1$d expands to the number of subheadings, %2$d expands to the recommended value
#: node_modules/yoastseo/js/assessments/readability/subheadingDistributionTooLongAssessment.js:174
#, javascript-format
msgid ""
"%1$d subheading is followed by more than the recommended maximum of %2$d "
"words. Try to insert another subheading."
msgid_plural ""
"%1$d of the subheadings are followed by more than the recommended maximum of "
"%2$d words. Try to insert additional subheadings."
msgstr[0] ""
msgstr[1] ""

#: node_modules/yoastseo/js/assessments/readability/textPresenceAssessment.js:17
msgid ""
"You have far too little content, please add some content to enable a good "
"analysis."
msgstr ""

#. Translators: %1$s expands to the number of sentences containing transition words, %2$s expands to a link on yoast.com,
#. %3$s expands to the anchor end tag, %4$s expands to the recommended value.
#: node_modules/yoastseo/js/assessments/readability/transitionWordsAssessment.js:57
#, javascript-format
msgid ""
"%1$s of the sentences contain a %2$stransition word%3$s or phrase, which is "
"less than the recommended minimum of %4$s."
msgstr ""

#. Translators: %1$s expands to the number of sentences containing transition words, %2$s expands to a link on yoast.com,
#. %3$s expands to the anchor end tag.
#: node_modules/yoastseo/js/assessments/readability/transitionWordsAssessment.js:66
#, javascript-format
msgid ""
"%1$s of the sentences contain a %2$stransition word%3$s or phrase, which is "
"great."
msgstr ""

#. Translators: %1$s expands to the percentage of complex words, %2$s expands to a link on yoast.com,
#. %3$d expands to the recommended maximum number of syllables,
#. %4$s expands to the anchor end tag, %5$s expands to the recommended maximum number of syllables.
#: node_modules/yoastseo/js/assessments/readability/wordComplexityAssessment.js:56
#, javascript-format
msgid ""
"%1$s of the words contain %2$sover %3$s syllables%4$s, which is less than or "
"equal to the recommended maximum of %5$s."
msgstr ""

#. Translators: %1$s expands to the percentage of complex words, %2$s expands to a link on yoast.com,
#. %3$d expands to the recommended maximum number of syllables,
#. %4$s expands to the anchor end tag, %5$s expands to the recommended maximum number of syllables.
#: node_modules/yoastseo/js/assessments/readability/wordComplexityAssessment.js:66
#, javascript-format
msgid ""
"%1$s of the words contain %2$sover %3$s syllables%4$s, which is more than "
"the recommended maximum of %5$s."
msgstr ""

#: node_modules/yoastseo/js/assessments/seo/internalLinksAssessment.js:16
msgid ""
"No internal links appear in this page, consider adding some as appropriate."
msgstr ""

#. Translators: %1$s expands the number of internal links
#: node_modules/yoastseo/js/assessments/seo/internalLinksAssessment.js:23
#, javascript-format
msgid "This page has %1$s internal link(s), all nofollowed."
msgstr ""

#. Translators: %1$s expands to the number of nofollow links, %2$s to the number of internal links
#: node_modules/yoastseo/js/assessments/seo/internalLinksAssessment.js:30
#, javascript-format
msgid ""
"This page has %1$s nofollowed internal link(s) and %2$s normal internal "
"link(s)."
msgstr ""

#. Translators: %1$s expands to the number of internal links
#: node_modules/yoastseo/js/assessments/seo/internalLinksAssessment.js:37
#, javascript-format
msgid "This page has %1$s internal link(s)."
msgstr ""

#: node_modules/yoastseo/js/assessments/seo/introductionKeywordAssessment.js:15
msgid "The focus keyword appears in the first paragraph of the copy."
msgstr ""

#: node_modules/yoastseo/js/assessments/seo/introductionKeywordAssessment.js:20
msgid ""
"The focus keyword doesn't appear in the first paragraph of the copy. Make "
"sure the topic is clear immediately."
msgstr ""

#: node_modules/yoastseo/js/assessments/seo/keyphraseLengthAssessment.js:17
msgid ""
"No focus keyword was set for this page. If you do not set a focus keyword, "
"no score can be calculated."
msgstr ""

#: node_modules/yoastseo/js/assessments/seo/keyphraseLengthAssessment.js:20
msgid "The keyphrase is over 10 words, a keyphrase should be shorter."
msgstr ""

#. Translators: %1$s expands to the keyword density percentage, %2$d expands to the keyword count,
#. %3$s expands to the maximum keyword density percentage.
#: node_modules/yoastseo/js/assessments/seo/keywordDensityAssessment.js:26
#, javascript-format
msgid ""
"The keyword density is %1$s, which is way over the advised %3$s maximum; the "
"focus keyword was found %2$d times."
msgstr ""

#. Translators: %1$s expands to the keyword density percentage, %2$d expands to the keyword count,
#. %3$s expands to the maximum keyword density percentage.
#: node_modules/yoastseo/js/assessments/seo/keywordDensityAssessment.js:34
#, javascript-format
msgid ""
"The keyword density is %1$s, which is over the advised %3$s maximum; the "
"focus keyword was found %2$d times."
msgstr ""

#. Translators: %1$s expands to the keyword density percentage, %2$d expands to the keyword count.
#: node_modules/yoastseo/js/assessments/seo/keywordDensityAssessment.js:41
#, javascript-format
msgid ""
"The keyword density is %1$s, which is great; the focus keyword was found "
"%2$d times."
msgstr ""

#. Translators: %1$s expands to the keyword density percentage, %2$d expands to the keyword count.
#: node_modules/yoastseo/js/assessments/seo/keywordDensityAssessment.js:47
#, javascript-format
msgid ""
"The keyword density is %1$s, which is too low; the focus keyword was found "
"%2$d times."
msgstr ""

#. Translators: %1$s opens a link to a Yoast article about stop words, %2$s closes the link
#: node_modules/yoastseo/js/assessments/seo/keywordStopWordsAssessment.js:18
#, javascript-format
msgid ""
"The focus keyword contains a stop word. This may or may not be wise "
"depending on the circumstances. %1$sLearn more about the stop words%2$s."
msgid_plural ""
"The focus keyword contains %3$d stop words. This may or may not be wise "
"depending on the circumstances. %1$sLearn more about the stop words%2$s."
msgstr[0] ""
msgstr[1] ""

#: node_modules/yoastseo/js/assessments/seo/metaDescriptionKeywordAssessment.js:14
msgid "The meta description contains the focus keyword."
msgstr ""

#: node_modules/yoastseo/js/assessments/seo/metaDescriptionKeywordAssessment.js:20
msgid ""
"A meta description has been specified, but it does not contain the focus "
"keyword."
msgstr ""

#: node_modules/yoastseo/js/assessments/seo/metaDescriptionLengthAssessment.js:107
msgid ""
"No meta description has been specified. Search engines will display copy "
"from the page instead."
msgstr ""

#: node_modules/yoastseo/js/assessments/seo/metaDescriptionLengthAssessment.js:110
#, javascript-format
msgid ""
"The meta description is under %1$d characters long. However, up to %2$d "
"characters are available."
msgstr ""

#: node_modules/yoastseo/js/assessments/seo/metaDescriptionLengthAssessment.js:113
#, javascript-format
msgid ""
"The meta description is over %1$d characters. Reducing the length will "
"ensure the entire description will be visible."
msgstr ""

#: node_modules/yoastseo/js/assessments/seo/metaDescriptionLengthAssessment.js:116
msgid "The meta description has a nice length."
msgstr ""

#: node_modules/yoastseo/js/assessments/seo/outboundLinksAssessment.js:121
msgid ""
"No outbound links appear in this page, consider adding some as appropriate."
msgstr ""

#. Translators: %1$s expands the number of outbound links
#: node_modules/yoastseo/js/assessments/seo/outboundLinksAssessment.js:125
#, javascript-format
msgid "This page has %1$s outbound link(s), all nofollowed."
msgstr ""

#. Translators: %1$s expands to the number of nofollow links, %2$s to the number of outbound links
#: node_modules/yoastseo/js/assessments/seo/outboundLinksAssessment.js:129
#, javascript-format
msgid ""
"This page has %1$s nofollowed outbound link(s) and %2$s normal outbound "
"link(s)."
msgstr ""

#. Translators: %1$s expands to the number of outbound links
#: node_modules/yoastseo/js/assessments/seo/outboundLinksAssessment.js:133
#, javascript-format
msgid "This page has %1$s outbound link(s)."
msgstr ""

#: node_modules/yoastseo/js/assessments/seo/pageTitleWidthAssessment.js:105
msgid ""
"The SEO title is too short. Use the space to add keyword variations or "
"create compelling call-to-action copy."
msgstr ""

#: node_modules/yoastseo/js/assessments/seo/pageTitleWidthAssessment.js:108
msgid "The SEO title has a nice length."
msgstr ""

#: node_modules/yoastseo/js/assessments/seo/pageTitleWidthAssessment.js:111
msgid "The SEO title is wider than the viewable limit."
msgstr ""

#: node_modules/yoastseo/js/assessments/seo/pageTitleWidthAssessment.js:113
msgid "Please create an SEO title."
msgstr ""

#: node_modules/yoastseo/js/assessments/seo/subheadingsKeywordAssessment.js:116
#, javascript-format
msgid ""
"The focus keyword appears in %2$d (out of %1$d) subheadings in your copy."
msgstr ""

#: node_modules/yoastseo/js/assessments/seo/subheadingsKeywordAssessment.js:119
msgid ""
"You have not used the focus keyword in any subheading (such as an H2) in "
"your copy."
msgstr ""

#. Translators: %1$d expands to the number of words in the text.
#. Translators: %1$d expands to the number of words in the text
#: node_modules/yoastseo/js/assessments/seo/taxonomyTextLengthAssessment.js:18
#: node_modules/yoastseo/js/assessments/seo/taxonomyTextLengthAssessment.js:28
#: node_modules/yoastseo/js/assessments/seo/taxonomyTextLengthAssessment.js:38
#: node_modules/yoastseo/js/assessments/seo/taxonomyTextLengthAssessment.js:48
#: node_modules/yoastseo/js/assessments/seo/taxonomyTextLengthAssessment.js:58
#: node_modules/yoastseo/js/assessments/seo/textLengthAssessment.js:116
#: node_modules/yoastseo/js/assessments/seo/textLengthAssessment.js:123
#: node_modules/yoastseo/js/assessments/seo/textLengthAssessment.js:130
#: node_modules/yoastseo/js/assessments/seo/textLengthAssessment.js:137
#, javascript-format
msgid "The text contains %1$d word."
msgid_plural "The text contains %1$d words."
msgstr[0] ""
msgstr[1] ""

#. Translators: The preceding sentence is "The text contains x words.", %2$s expands to the recommended minimum of words.
#: node_modules/yoastseo/js/assessments/seo/taxonomyTextLengthAssessment.js:20
#: node_modules/yoastseo/js/assessments/seo/textLengthAssessment.js:118
#, javascript-format
msgid "This is more than or equal to the recommended minimum of %2$d word."
msgid_plural ""
"This is more than or equal to the recommended minimum of %2$d words."
msgstr[0] ""
msgstr[1] ""

#. Translators: The preceding sentence is "The text contains x words.", %2$s expands to the recommended minimum of words.
#. Translators: The preceding sentence is "The text contains x words.", %2$s expands to the recommended minimum of words
#: node_modules/yoastseo/js/assessments/seo/taxonomyTextLengthAssessment.js:30
#: node_modules/yoastseo/js/assessments/seo/textLengthAssessment.js:125
#, javascript-format
msgid ""
"This is slightly below the recommended minimum of %2$d word. Add a bit more "
"copy."
msgid_plural ""
"This is slightly below the recommended minimum of %2$d words. Add a bit more "
"copy."
msgstr[0] ""
msgstr[1] ""

#. Translators: The preceding sentence is "The text contains x words.", %2$s expands to the recommended minimum of words.
#. Translators: The preceding sentence is "The text contains x words.", %2$s expands to the recommended minimum of words
#: node_modules/yoastseo/js/assessments/seo/taxonomyTextLengthAssessment.js:40
#: node_modules/yoastseo/js/assessments/seo/taxonomyTextLengthAssessment.js:50
#: node_modules/yoastseo/js/assessments/seo/textLengthAssessment.js:132
#, javascript-format
msgid ""
"This is below the recommended minimum of %2$d word. Add more content that is "
"relevant for the topic."
msgid_plural ""
"This is below the recommended minimum of %2$d words. Add more content that "
"is relevant for the topic."
msgstr[0] ""
msgstr[1] ""

#. Translators: The preceding sentence is "The text contains x words.", %2$s expands to the recommended minimum of words.
#. Translators: The preceding sentence is "The text contains x words.", %2$s expands to the recommended minimum of words
#: node_modules/yoastseo/js/assessments/seo/taxonomyTextLengthAssessment.js:60
#: node_modules/yoastseo/js/assessments/seo/textLengthAssessment.js:139
#, javascript-format
msgid ""
"This is far below the recommended minimum of %2$d word. Add more content "
"that is relevant for the topic."
msgid_plural ""
"This is far below the recommended minimum of %2$d words. Add more content "
"that is relevant for the topic."
msgstr[0] ""
msgstr[1] ""

#: node_modules/yoastseo/js/assessments/seo/textCompetingLinksAssessment.js:19
msgid ""
"You're linking to another page with the focus keyword you want this page to "
"rank for. Consider changing that if you truly want this page to rank."
msgstr ""

#: node_modules/yoastseo/js/assessments/seo/textImagesAssessment.js:129
msgid "No images appear in this page, consider adding some as appropriate."
msgstr ""

#: node_modules/yoastseo/js/assessments/seo/textImagesAssessment.js:133
msgid "The images on this page contain alt attributes with the focus keyword."
msgstr ""

#: node_modules/yoastseo/js/assessments/seo/textImagesAssessment.js:137
msgid ""
"The images on this page do not have alt attributes containing the focus "
"keyword."
msgstr ""

#: node_modules/yoastseo/js/assessments/seo/textImagesAssessment.js:141
msgid "The images on this page contain alt attributes."
msgstr ""

#: node_modules/yoastseo/js/assessments/seo/textImagesAssessment.js:145
msgid "The images on this page are missing alt attributes."
msgstr ""

#: node_modules/yoastseo/js/assessments/seo/titleKeywordAssessment.js:17
#, javascript-format
msgid "The focus keyword '%1$s' does not appear in the SEO title."
msgstr ""

#: node_modules/yoastseo/js/assessments/seo/titleKeywordAssessment.js:21
msgid ""
"The SEO title contains the focus keyword, at the beginning which is "
"considered to improve rankings."
msgstr ""

#: node_modules/yoastseo/js/assessments/seo/titleKeywordAssessment.js:25
msgid ""
"The SEO title contains the focus keyword, but it does not appear at the "
"beginning; try and move it to the beginning."
msgstr ""

#: node_modules/yoastseo/js/assessments/seo/urlKeywordAssessment.js:106
msgid ""
"The focus keyword does not appear in the URL for this page. If you decide to "
"rename the URL be sure to check the old URL 301 redirects to the new one!"
msgstr ""

#: node_modules/yoastseo/js/assessments/seo/urlKeywordAssessment.js:108
msgid "The focus keyword appears in the URL for this page."
msgstr ""

#: node_modules/yoastseo/js/assessments/seo/urlLengthAssessment.js:106
msgid "The slug for this page is a bit long, consider shortening it."
msgstr ""

#. Translators: %1$s opens a link to a wikipedia article about stop words, %2$s closes the link
#: node_modules/yoastseo/js/assessments/seo/urlStopWordsAssessment.js:18
#, javascript-format
msgid ""
"The slug for this page contains a %1$sstop word%2$s, consider removing it."
msgid_plural ""
"The slug for this page contains %1$sstop words%2$s, consider removing them."
msgstr[0] ""
msgstr[1] ""

#. Translators: this link is referred to in the content analysis when a slug contains one or more stop words
#: node_modules/yoastseo/js/assessments/seo/urlStopWordsAssessment.js:37
msgid "http://en.wikipedia.org/wiki/Stop_words"
msgstr ""

#. Translators: %1$s expands to the name of the assessment.
#: node_modules/yoastseo/js/assessor.js:165
#, javascript-format
msgid "An error occurred in the '%1$s' assessment"
msgstr ""

#: node_modules/yoastseo/js/bundledPlugins/previouslyUsedKeywords.js:65
msgid "You've never used this focus keyword before, very good."
msgstr ""

#. Translators: %1$s and %2$s expand to an admin link where the focus keyword is already used. %3$s and %4$s
#. expand to a link to an article on yoast.com about why you should not use a keyword more than once.
#: node_modules/yoastseo/js/bundledPlugins/previouslyUsedKeywords.js:74
#, javascript-format
msgid ""
"You've used this focus keyword %1$sonce before%2$s. It’s probably a good "
"idea to read about %3$swhy you should not use your focus keyword more than "
"once%4$s."
msgstr ""

#. Translators: %1$s and $3$s expand to the admin search page for the focus keyword, %2$d expands to the number
#. of times this focus keyword has been used before, %4$s and %5$s expand to a link to an article on yoast.com
#. about why you should not use a keyword more than once.
#: node_modules/yoastseo/js/bundledPlugins/previouslyUsedKeywords.js:84
#, javascript-format
msgid ""
"You've used this focus keyword %1$s%2$d times before%3$s. It’s probably a "
"good idea to read about %4$swhy you should not use your focus keyword more "
"than once%5$s."
msgstr ""

#: node_modules/yoastseo/js/config/presenter.js:12
msgid "Feedback"
msgstr ""

#: node_modules/yoastseo/js/config/presenter.js:13
msgid "Content optimization: Has feedback"
msgstr ""

#: node_modules/yoastseo/js/config/presenter.js:18
msgid "Bad SEO score"
msgstr ""

#: node_modules/yoastseo/js/config/presenter.js:19
msgid "Content optimization: Bad SEO score"
msgstr ""

#: node_modules/yoastseo/js/config/presenter.js:24
msgid "OK SEO score"
msgstr ""

#: node_modules/yoastseo/js/config/presenter.js:25
msgid "Content optimization: OK SEO score"
msgstr ""

#: node_modules/yoastseo/js/config/presenter.js:30
msgid "Good SEO score"
msgstr ""

#: node_modules/yoastseo/js/config/presenter.js:31
msgid "Content optimization: Good SEO score"
msgstr ""

#: node_modules/yoastseo/js/renderers/AssessorPresenter.js:308
msgid "Mark this result in the text"
msgstr ""

#: node_modules/yoastseo/js/renderers/AssessorPresenter.js:309
msgid "Remove marks in the text"
msgstr ""

#: node_modules/yoastseo/js/snippetPreview.js:329
msgid "Edit snippet"
msgstr ""

#: node_modules/yoastseo/js/snippetPreview.js:331
msgid "Slug"
msgstr ""

#: node_modules/yoastseo/js/snippetPreview.js:333
msgid "Close snippet editor"
msgstr ""

#: node_modules/yoastseo/js/snippetPreview.js:334
msgid "Snippet preview"
msgstr ""

#: node_modules/yoastseo/js/snippetPreview.js:335
msgid "SEO title preview:"
msgstr ""

#: node_modules/yoastseo/js/snippetPreview.js:336
msgid "Slug preview:"
msgstr ""

#: node_modules/yoastseo/js/snippetPreview.js:337
msgid "Meta description preview:"
msgstr ""

#: node_modules/yoastseo/js/snippetPreview.js:338
msgid ""
"You can click on each element in the preview to jump to the Snippet Editor."
msgstr ""

#: node_modules/yoastseo/js/snippetPreview.js:339
msgid "Desktop preview"
msgstr ""

#: node_modules/yoastseo/js/snippetPreview.js:340
msgid "Mobile preview"
msgstr ""

#: node_modules/yoastseo/js/snippetPreview.js:341
msgid "Scroll to see the preview content."
msgstr ""

#: node_modules/yoastseo/js/snippetPreview.js:522
msgid "Please provide an SEO title by editing the snippet below."
msgstr ""

#: node_modules/yoastseo/js/snippetPreview.js:581
msgid "Please provide a meta description by editing the snippet below."
msgstr ""

#: yoast-components/composites/OnboardingWizard/OnboardingWizard.js:295
msgid "%s installation wizard"
msgstr ""

#: yoast-components/composites/OnboardingWizard/OnboardingWizard.js:282
msgid "Next step"
msgstr ""

#: yoast-components/composites/OnboardingWizard/OnboardingWizard.js:281
msgid "Next"
msgstr ""

#: yoast-components/composites/OnboardingWizard/OnboardingWizard.js:273
msgid "Previous step"
msgstr ""

#: yoast-components/composites/OnboardingWizard/OnboardingWizard.js:272
msgid "Previous"
msgstr ""

#: yoast-components/composites/OnboardingWizard/OnboardingWizard.js:242
msgid "Close the Wizard"
msgstr ""

#: yoast-components/composites/OnboardingWizard/OnboardingWizard.js:167
msgid ""
"A problem occurred when saving the current step, {{link}}please file a bug "
"report{{/link}} describing what step you are on and which changes you want "
"to make (if any)."
msgstr ""

#: yoast-components/composites/OnboardingWizard/StepIndicator.js:50
msgid "Step %1$d: %2$s"
msgstr ""

#: yoast-components/composites/SearchResultForm/SearchResultForm.js:68
msgid "Close search result form"
msgstr ""

#: yoast-components/composites/SearchResultForm/SearchResultForm.js:47
msgid "Please provide a meta description by editing it here."
msgstr ""

#: yoast-components/composites/SearchResultForm/SearchResultForm.js:46
#: yoast-components/composites/SearchResultPreview/SearchResultPreview.js:44
msgid "Meta description preview: "
msgstr ""

#: yoast-components/composites/SearchResultForm/SearchResultForm.js:45
msgid "Slug preview: "
msgstr ""

#: yoast-components/composites/SearchResultForm/SearchResultForm.js:44
#: yoast-components/composites/SearchResultPreview/SearchResultPreview.js:42
msgid "This is an example title - edit by clicking here"
msgstr ""

#: yoast-components/composites/SearchResultForm/SearchResultForm.js:43
#: yoast-components/composites/SearchResultPreview/SearchResultPreview.js:41
msgid "SEO title preview: "
msgstr ""

#: yoast-components/composites/SearchResultForm/SearchResultForm.js:41
msgid "Search Result Form"
msgstr ""

#: yoast-components/composites/SearchResultPreview/SearchResultPreview.js:43
msgid "URL preview: "
msgstr ""

#: yoast-components/composites/SearchResultPreview/SearchResultPreview.js:39
msgid "Search Result Preview"
msgstr ""

#: js/src/components/ConnectGoogleSearchConsole.js:353
msgid ""
"To allow %s to fetch your Google Search Console information, please enter "
"your Google Authorization Code. Clicking the button below will open a new "
"window."
msgstr ""

#: js/src/components/ConnectGoogleSearchConsole.js:342
msgid "Reauthenticate with Google"
msgstr ""

#: js/src/components/ConnectGoogleSearchConsole.js:313
msgid "Enter authorization code here..."
msgstr ""

#: js/src/components/ConnectGoogleSearchConsole.js:277
msgid "Choose a profile"
msgstr ""

#: js/src/components/ConnectGoogleSearchConsole.js:271
msgid "Select profile"
msgstr ""

#: js/src/components/ConnectGoogleSearchConsole.js:112
msgid "There is an error with the request."
msgstr ""

#: js/src/components/MailchimpSignup.js:229
msgid "Email"
msgstr ""

#: js/src/components/MailchimpSignup.js:215
msgid "Name"
msgstr ""

#: js/src/components/MailchimpSignup.js:197
msgid "Sign Up!"
msgstr ""

#: js/src/components/MailchimpSignup.js:112
msgid "MailChimp signup failed:"
msgstr ""

#: js/src/components/MediaUpload.js:107
msgid "Choose image"
msgstr ""

#: js/src/components/MediaUpload.js:97
msgid "company logo image preview"
msgstr ""

#: js/src/components/MediaUpload.js:90
msgid "Remove the image"
msgstr ""

#: js/src/components/MediaUpload.js:20 js/src/components/MediaUpload.js:19
msgid "Choose an image"
msgstr ""<|MERGE_RESOLUTION|>--- conflicted
+++ resolved
@@ -236,13 +236,8 @@
 #. setting page, %2$s resolves to the closing tag of the link
 #: admin/class-admin-init.php:153
 msgid ""
-<<<<<<< HEAD
-"To fix this uncheck the box in front of the \"Break comments into pages...\" on the "
-"%1$sComment settings page%2$s."
-=======
 "To fix this uncheck the box in front of the \"Break comments into pages...\" "
 "on the %1$sComment settings page%2$s."
->>>>>>> 78f81529
 msgstr ""
 
 #: admin/class-admin-init.php:186
