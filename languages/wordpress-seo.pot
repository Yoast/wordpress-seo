--- conflicted
+++ resolved
@@ -2,15 +2,9 @@
 # This file is distributed under the GPL v3.
 msgid ""
 msgstr ""
-<<<<<<< HEAD
-"Project-Id-Version: Yoast SEO Premium 7.0-RC3\n"
-"Report-Msgid-Bugs-To: https://github.com/yoast/wordpress-seo/issues\n"
-"POT-Creation-Date: 2018-02-22 11:29:49+00:00\n"
-=======
 "Project-Id-Version: Yoast SEO 7.0.1\n"
 "Report-Msgid-Bugs-To: https://github.com/yoast/wordpress-seo/issues\n"
 "POT-Creation-Date: 2018-03-06 15:53:43+00:00\n"
->>>>>>> 93692dde
 "MIME-Version: 1.0\n"
 "Content-Type: text/plain; charset=utf-8\n"
 "Content-Transfer-Encoding: 8bit\n"
@@ -234,7 +228,7 @@
 msgid "Upgrade to %1$s &raquo;"
 msgstr ""
 
-#: admin/capabilities/class-capability-manager-integration.php:66
+#. Plugin Name of the plugin/theme
 msgid "Yoast SEO"
 msgstr ""
 
@@ -770,7 +764,7 @@
 
 #: admin/class-import.php:79 admin/class-import.php:85
 #: admin/class-import.php:91 admin/class-import.php:122
-#: admin/class-import.php:158
+#: admin/class-import.php:163
 msgid "Settings could not be imported:"
 msgstr ""
 
@@ -787,16 +781,16 @@
 msgid "Unzipping failed - file settings.ini not found."
 msgstr ""
 
-#: admin/class-import.php:154
+#: admin/class-import.php:159
 msgid "Settings successfully imported."
 msgstr ""
 
-#: admin/class-import.php:158
+#: admin/class-import.php:163
 msgid "No settings found in file."
 msgstr ""
 
 #. translators: %s expands to the name of an outdated setting.
-#: admin/class-import.php:181
+#: admin/class-import.php:186
 msgid "Setting \"%s\" is no longer used and has been discarded."
 msgstr ""
 
@@ -832,7 +826,7 @@
 msgid "Meta description not set."
 msgstr ""
 
-#: admin/class-meta-columns.php:130 admin/class-meta-columns.php:581
+#: admin/class-meta-columns.php:130 admin/class-meta-columns.php:614
 msgid "Focus keyword not set."
 msgstr ""
 
@@ -852,7 +846,7 @@
 msgid "All Readability Scores"
 msgstr ""
 
-#: admin/class-meta-columns.php:572 admin/metabox/class-metabox.php:152
+#: admin/class-meta-columns.php:605 admin/metabox/class-metabox.php:152
 msgid "Post is set to noindex."
 msgstr ""
 
@@ -2368,8 +2362,8 @@
 "out how to resolve this problem."
 msgstr ""
 
-#: admin/menu/class-admin-menu.php:46 admin/menu/class-admin-menu.php:210
-#: admin/pages/dashboard.php:37 inc/wpseo-non-ajax-functions.php:270
+#: admin/menu/class-admin-menu.php:46 admin/pages/dashboard.php:37
+#: inc/wpseo-non-ajax-functions.php:270
 msgid "Dashboard"
 msgstr ""
 
@@ -2379,7 +2373,8 @@
 msgid "SEO"
 msgstr ""
 
-#: admin/menu/class-admin-menu.php:117 admin/pages/metas.php:18
+#: admin/menu/class-admin-menu.php:117 admin/menu/class-admin-menu.php:210
+#: admin/pages/metas.php:18
 msgid "General"
 msgstr ""
 
@@ -2521,7 +2516,7 @@
 
 #. translators: %1$s expands to Yes or No,  %2$s expands to the post type name.
 #: admin/metabox/class-metabox.php:86
-msgid "%1$s (default for %2$s)"
+msgid "Default for %2$s, currently: %1$s"
 msgstr ""
 
 #. translators: %1$s expands to the post type name.
@@ -4948,97 +4943,6 @@
 "provide."
 msgstr ""
 
-#: vendor/yoast/wp-helpscout/src/class-helpscout-beacon.php:92
-msgid ""
-"Please explain what you're trying to find or do. If something isn't working, "
-"please explain what you expect to happen. If you can make a screenshot, "
-"please attach it."
-msgstr ""
-
-#: vendor/yoast/wp-helpscout/src/class-helpscout-beacon.php:94
-msgid "Note: submitting this form also sends us debug info about your server."
-msgstr ""
-
-#: vendor/yoast/wp-helpscout/src/class-helpscout-beacon.php:106
-msgid "What can we help you with?"
-msgstr ""
-
-#: vendor/yoast/wp-helpscout/src/class-helpscout-beacon.php:107
-msgid ""
-"Your search timed out. Please double-check your internet connection and try "
-"again."
-msgstr ""
-
-#: vendor/yoast/wp-helpscout/src/class-helpscout-beacon.php:108
-msgid "No results found for"
-msgstr ""
-
-#: vendor/yoast/wp-helpscout/src/class-helpscout-beacon.php:109
-msgid "Send a Message"
-msgstr ""
-
-#: vendor/yoast/wp-helpscout/src/class-helpscout-beacon.php:110
-msgid "Attach a file"
-msgstr ""
-
-#: vendor/yoast/wp-helpscout/src/class-helpscout-beacon.php:111
-msgid "The maximum file size is 10 MB"
-msgstr ""
-
-#: vendor/yoast/wp-helpscout/src/class-helpscout-beacon.php:112
-msgid "Your Name"
-msgstr ""
-
-#: vendor/yoast/wp-helpscout/src/class-helpscout-beacon.php:113
-msgid "Please enter your name"
-msgstr ""
-
-#: vendor/yoast/wp-helpscout/src/class-helpscout-beacon.php:114
-msgid "Email address"
-msgstr ""
-
-#: vendor/yoast/wp-helpscout/src/class-helpscout-beacon.php:115
-msgid "Please enter a valid email address"
-msgstr ""
-
-#: vendor/yoast/wp-helpscout/src/class-helpscout-beacon.php:116
-msgid "Select a topic"
-msgstr ""
-
-#: vendor/yoast/wp-helpscout/src/class-helpscout-beacon.php:117
-msgid "Please select a topic from the list"
-msgstr ""
-
-#: vendor/yoast/wp-helpscout/src/class-helpscout-beacon.php:118
-msgid "Subject"
-msgstr ""
-
-#: vendor/yoast/wp-helpscout/src/class-helpscout-beacon.php:119
-msgid "Please enter a subject"
-msgstr ""
-
-#: vendor/yoast/wp-helpscout/src/class-helpscout-beacon.php:120
-msgid "How can we help you?"
-msgstr ""
-
-#: vendor/yoast/wp-helpscout/src/class-helpscout-beacon.php:121
-msgid "Please enter a message"
-msgstr ""
-
-#: vendor/yoast/wp-helpscout/src/class-helpscout-beacon.php:122
-msgid "Send"
-msgstr ""
-
-#: vendor/yoast/wp-helpscout/src/class-helpscout-beacon.php:123
-msgid "Message sent, thank you!"
-msgstr ""
-
-#: vendor/yoast/wp-helpscout/src/class-helpscout-beacon.php:124
-msgid ""
-"Someone from Team Yoast will get back to you soon, normally within a couple "
-"of hours."
-msgstr ""
-
 #: wp-seo-main.php:448
 msgid ""
 "The Standard PHP Library (SPL) extension seem to be unavailable. Please ask "
@@ -5064,14 +4968,8 @@
 msgid "Activation failed:"
 msgstr ""
 
-#. Plugin Name of the plugin/theme
-msgid "Yoast SEO Premium"
-msgstr ""
-
 #. Plugin URI of the plugin/theme
-msgid ""
-"https://yoast.com/wordpress/plugins/seo/"
-"#utm_source=wpadmin&utm_medium=plugin&utm_campaign=wpseoplugin"
+msgid "https://yoa.st/1uj"
 msgstr ""
 
 #. Description of the plugin/theme
@@ -5085,7 +4983,7 @@
 msgstr ""
 
 #. Author URI of the plugin/theme
-msgid "https://yoast.com/"
+msgid "https://yoa.st/1uk"
 msgstr ""
 
 #. translators: %s expands to the number of posts in localized format.
