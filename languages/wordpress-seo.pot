# Copyright (C) 2018 Team Yoast
# This file is distributed under the GPL v3.
msgid ""
msgstr ""
"Project-Id-Version: Yoast SEO 7.5\n"
"Report-Msgid-Bugs-To: https://github.com/yoast/wordpress-seo/issues\n"
<<<<<<< HEAD
"POT-Creation-Date: 2018-05-14 11:21:16+00:00\n"
=======
"POT-Creation-Date: 2018-05-15 08:37:06+00:00\n"
>>>>>>> dbba9746
"MIME-Version: 1.0\n"
"Content-Type: text/plain; charset=utf-8\n"
"Content-Transfer-Encoding: 8bit\n"
"PO-Revision-Date: 2018-MO-DA HO:MI+ZONE\n"
"Last-Translator: Yoast Translate Team <translations@yoast.com>\n"
"Language-Team: Yoast Translate <translations@yoast.com>\n"
"Language: en\n"
"Plural-Forms: nplurals=2; plural=(n != 1);\n"
"X-Poedit-Country: United States\n"
"X-Poedit-SourceCharset: UTF-8\n"
"X-Poedit-KeywordsList: __;_e;_x:1,2c;_ex:1,2c;_n:1,2;_nx:1,2,4c;_n_noop:1,2;"
"_nx_noop:1,2,3c;esc_attr__;esc_html__;esc_attr_e;esc_html_e;esc_attr_x:1,2c;"
"esc_html_x:1,2c;\n"
"X-Poedit-Basepath: ../\n"
"X-Poedit-SearchPath-0: .\n"
"X-Poedit-Bookmarks: \n"
"X-Textdomain-Support: yes\n"
"X-Generator: grunt-wp-i18n1.0.1\n"

#: admin/ajax.php:172
msgid "Post doesn't exist."
msgstr ""

#. translators: %s expands to post type.
#: admin/ajax.php:183
msgid "Post has an invalid Content Type: %s."
msgstr ""

#. translators: %s expands to post type name.
#: admin/ajax.php:195
msgid "You can't edit %s."
msgstr ""

#. translators: %s expands to the name of a post type (plural).
#: admin/ajax.php:207
msgid "You can't edit %s that aren't yours."
msgstr ""

#: admin/ajax.php:217
msgid "You have used HTML in your value which is not allowed."
msgstr ""

#. translators: %1$s expands to the plugin name
#: admin/banner/class-admin-banner-sidebar.php:93
msgid "Upgrade to %1$s"
msgstr ""

#: admin/banner/class-admin-banner-sidebar.php:95
msgid "Rank for up to 5 focus keywords per page"
msgstr ""

#: admin/banner/class-admin-banner-sidebar.php:96
msgid "Preview your page in Facebook and Twitter"
msgstr ""

#: admin/banner/class-admin-banner-sidebar.php:97
msgid "Get real-time suggestions for internal links"
msgstr ""

#: admin/banner/class-admin-banner-sidebar.php:98
msgid "No more dead links a.k.a. 404 pages"
msgstr ""

#: admin/banner/class-admin-banner-sidebar.php:99
msgid "24/7 email support"
msgstr ""

#: admin/banner/class-admin-banner-sidebar.php:100
msgid "No ads"
msgstr ""

#. translators: %s expands to Yoast SEO Premium
#: admin/banner/class-admin-banner-sidebar.php:103
msgid "Get %s now"
msgstr ""

#: admin/banner/class-admin-banner-sidebar.php:115
msgid "Services"
msgstr ""

#. translators: %1$s expands to a link start tag to the Yoast Services page,
#. %2$s to Yoast, %3$s is the link closing tag.
#: admin/banner/class-admin-banner-sidebar.php:120
msgid ""
"Do you want to know how to improve your rankings? %1$sLet team %2$s help you!"
"%3$s"
msgstr ""

#. translators: %1$s expands to Yoast SEO Premium.
#: admin/banner/class-admin-banner-sidebar.php:135
msgid "Let our experts set up your %1$s plugin!"
msgstr ""

#: admin/banner/class-admin-banner-sidebar.php:166
#: admin/menu/class-network-admin-menu.php:68
#: admin/menu/class-network-admin-menu.php:69
msgid "Extensions"
msgstr ""

#. translators: %1$s expands to a link start tag to the Yoast plugin page, %2$s
#. is the link closing tag.
#: admin/banner/class-admin-banner-sidebar.php:171
msgid ""
"Take your SEO to the next level and outrank your competition with our "
"%1$sSEO plugins%2$s."
msgstr ""

#. translators: %1$s expands to Yoast Video SEO.
#: admin/banner/class-admin-banner-sidebar.php:186
msgid ""
"Buy the %1$s plugin now and optimize your videos for video search results "
"and social media!"
msgstr ""

#. translators: %1$s expands to Yoast WooCommerce SEO.
#: admin/banner/class-admin-banner-sidebar.php:202
msgid ""
"Buy the %1$s plugin now and optimize your shop today to improve your product "
"promotion!"
msgstr ""

#. translators: %1$s expands to Yoast Local SEO.
#: admin/banner/class-admin-banner-sidebar.php:217
msgid ""
"Buy the %1$s plugin now to improve your site&#8217;s Local SEO and ranking "
"in Google Maps!"
msgstr ""

#. translators: %1$s expands to Yoast News SEO.
#: admin/banner/class-admin-banner-sidebar.php:233
msgid ""
"Buy the %1$s plugin now and start optimizing to get your site featured in "
"Google News!"
msgstr ""

#: admin/banner/class-admin-banner-sidebar.php:249
msgid "Improve your SEO skills"
msgstr ""

#. translators: %1$s expands to a link start tag to the Yoast Services page,
#. %2$s is the link closing tag.
#: admin/banner/class-admin-banner-sidebar.php:254
msgid ""
"We believe SEO should be for everyone. That’s why we develop courses on any "
"topic related to SEO. %1$sDiscover our online SEO courses &raquo;%2$s"
msgstr ""

#: admin/banner/class-admin-banner-sidebar.php:266
msgid ""
"Take the online Basic SEO Training course and learn the fundamentals of SEO!"
msgstr ""

#. translators: %1$s expands to Yoast SEO for WordPress Training, %2$s to Yoast
#. SEO for WordPress.
#: admin/banner/class-admin-banner-sidebar.php:278
msgid "Take the %1$s course and become a certified %2$s expert!"
msgstr ""

#: admin/banner/class-admin-banner-sidebar.php:291
msgid ""
"Take the online SEO Copywriting Training course and learn how to write "
"awesome copy that ranks!"
msgstr ""

#: admin/banner/class-admin-banner-sidebar.php:301
msgid ""
"Take the online Site Structure Training course and learn how to structure "
"your website!"
msgstr ""

#: admin/banner/class-admin-banner-sidebar.php:311
msgid ""
"Take the online Technical SEO Training course and learn essential technical "
"SEO-concepts!"
msgstr ""

#: admin/banner/class-admin-banner-sidebar.php:321
msgid ""
"Take the online Structured Data Training course and learn how to create rich "
"snippets!"
msgstr ""

#: admin/banner/class-admin-banner-sidebar.php:331
msgid ""
"Get the FREE SEO for beginners training course and learn the SEO basics to "
"make your site rank higher."
msgstr ""

#: admin/banner/class-admin-banner-sidebar.php:346
msgid "Remove these ads?"
msgstr ""

#. translators: %1$s expands to Yoast SEO Premium
#: admin/banner/class-admin-banner-sidebar.php:352
msgid "Upgrade to %1$s &raquo;"
msgstr ""

#. Plugin Name of the plugin/theme
msgid "Yoast SEO"
msgstr ""

#: admin/class-add-keyword-modal.php:21
msgid "Want to add more than one keyword?"
msgstr ""

#. translators: %1$s expands to a 'Yoast SEO Premium' text linked to the
#. yoast.com website.
#: admin/class-add-keyword-modal.php:24
msgid "Great news: you can, with %1$s!"
msgstr ""

#. translators: %s expands to 'Yoast SEO Premium'.
#: admin/class-add-keyword-modal.php:30
msgid "Other benefits of %s for you:"
msgstr ""

#. translators: %s expands to 'Yoast SEO Premium'.
#. translators: %s expands to Yoast SEO Premium
#. translators: %s expands to 'Yoast SEO Premium'.
#. translators: %s expands to Yoast SEO Premium.
#. translators: %s expands to Yoast SEO Premium.
#: admin/class-add-keyword-modal.php:35 admin/class-premium-popup.php:80
#: admin/metabox/class-metabox-add-keyword-tab.php:28
#: admin/metabox/class-metabox-add-keyword-tab.php:32
#: admin/metabox/class-metabox.php:477
#: admin/taxonomy/class-taxonomy-metabox.php:297
msgid "Get %s now!"
msgstr ""

#: admin/class-add-keyword-modal.php:37 admin/class-premium-popup.php:85
msgid "1 year free updates and upgrades included!"
msgstr ""

#: admin/class-add-keyword-modal.php:38 admin/class-help-center.php:257
#: admin/formatter/class-metabox-formatter.php:170
msgid "(Opens in a new browser tab)"
msgstr ""

#. translators: %1$s resolves to https:github.com/Yoast/wordpress-seo
#: admin/class-admin-asset-seo-location.php:50
msgid ""
"You are trying to load non-minified files. These are only available in our "
"development package. Check out %1$s to see all the source files."
msgstr ""

#. translators: 1: link open tag; 2: link close tag.
#: admin/class-admin-init.php:91
msgid ""
"You still have the default WordPress tagline, even an empty one is probably "
"better. %1$sYou can fix this in the customizer%2$s."
msgstr ""

#: admin/class-admin-init.php:118
msgid "Huge SEO Issue: You're blocking access to robots."
msgstr ""

#. translators: %1$s resolves to the opening tag of the link to the reading
#. settings, %1$s resolves to the closing tag for the link
#: admin/class-admin-init.php:121
msgid ""
"You must %1$sgo to your Reading Settings%2$s and uncheck the box for Search "
"Engine Visibility."
msgstr ""

#: admin/class-admin-init.php:149
msgid ""
"Paging comments is enabled, this is not needed in 999 out of 1000 cases, we "
"recommend to disable it."
msgstr ""

#. translators: %1$s resolves to the opening tag of the link to the comment
#. setting page, %2$s resolves to the closing tag of the link
#: admin/class-admin-init.php:154
msgid ""
"To fix this uncheck the box in front of the \"Break comments into pages...\" "
"on the %1$sComment settings page%2$s."
msgstr ""

#: admin/class-admin-init.php:187
msgid "Just another WordPress site"
msgstr ""

#: admin/class-admin-init.php:197
msgid ""
"You do not have your postname in the URL of your posts and pages, it is "
"highly recommended that you do. Consider setting your permalink structure to "
"<strong>/%postname%/</strong>."
msgstr ""

#. translators: %1$s resolves to the starting tag of the link to the permalink
#. settings page, %2$s resolves to the closing tag of the link
#: admin/class-admin-init.php:201
msgid "You can fix this on the %1$sPermalink settings page%2$s."
msgstr ""

#. translators: %1$s expands to Yoast SEO, %2$s expands to 5.4.3, %3$s expands
#. to Google Analytics by Yoast
#. translators: %1$s expands to Yoast SEO, %2$s expands to the plugin version,
#. %3$s expands to the plugin name
#: admin/class-admin-init.php:258 admin/class-admin-init.php:361
msgid ""
"%1$s detected you are using version %2$s of %3$s, please update to the "
"latest version to prevent compatibility issues."
msgstr ""

#. translators: %1$s expands to Yoast SEO, %2$s expands to the plugin version,
#. %3$s expands to the plugin name
#: admin/class-admin-init.php:311
msgid ""
"%1$s and %2$s can work together a lot better by adding a helper plugin. "
"Please install %3$s to make your life better."
msgstr ""

#. translators: 1: is a link to 'admin_url /
#. admin.php?page=wpseo_tools&recalculate=1' 2: closing link tag
#: admin/class-admin-init.php:401
msgid ""
"We've updated our SEO score algorithm. %1$sRecalculate the SEO scores%2$s "
"for all posts and pages."
msgstr ""

#. translators: 1: The strong opening tag; 2: The strong closing tag; 3: the
#. Yoast SEO version that is dropping support; 4: The release date of the
#. version of Yoast SEO that is dropping support; 5: The PHP version no longer
#. being supported;
#: admin/class-admin-init.php:422 admin/class-unsupported-php-message.php:25
msgid ""
"%1$sAction is needed%2$s: As of version %3$s, due to be released on %4$s, "
"Yoast SEO will no longer work with PHP %5$s. Unfortunately, your site is "
"running on PHP %5$s right now, so action is needed. Thankfully, you can "
"update your PHP yourself."
msgstr ""

#: admin/class-admin.php:166
msgid "Posts"
msgstr ""

#: admin/class-admin.php:202
#: admin/google_search_console/class-gsc-platform-tabs.php:42
#: admin/taxonomy/class-taxonomy-metabox.php:163
#: admin/taxonomy/class-taxonomy-metabox.php:171
#: admin/taxonomy/class-taxonomy-metabox.php:174
msgid "Settings"
msgstr ""

#: admin/class-admin.php:216
msgid "Premium Support"
msgstr ""

#: admin/class-admin.php:220
msgid "FAQ"
msgstr ""

#: admin/class-admin.php:255 admin/pages/social.php:22
msgid "Google+"
msgstr ""

#: admin/class-admin.php:257
msgid "Twitter username (without @)"
msgstr ""

#: admin/class-admin.php:259
msgid "Facebook profile URL"
msgstr ""

#: admin/class-admin.php:285
msgid "Yoast SEO video tutorial"
msgstr ""

#: admin/class-admin.php:286
msgid "Scroll to see the table content."
msgstr ""

#: admin/class-admin.php:362 vendor/yoast/whip/src/facades/wordpress.php:29
msgid "Remind me again in 4 weeks."
msgstr ""

#: admin/class-admin.php:529
msgid "For more information:"
msgstr ""

#: admin/class-admin.php:530
msgid "Title optimization"
msgstr ""

#: admin/class-admin.php:531
msgid "Why Google won't display the right page title"
msgstr ""

<<<<<<< HEAD
#: admin/class-admin.php:538 admin/class-admin.php:539 admin/pages/metas.php:42
=======
#: admin/class-admin.php:537 admin/class-admin.php:538 admin/pages/metas.php:42
>>>>>>> dbba9746
#: admin/pages/metas.php:63
msgid "Template explanation"
msgstr ""

#. translators: %1$s expands to Yoast SEO.
#: admin/class-admin.php:541
msgid ""
"The title &amp; metas settings for %1$s are made up of variables that are "
"replaced by specific values from the page when the page is displayed. The "
"tabs on the left explain the available variables."
msgstr ""

#: admin/class-admin.php:544 admin/pages/metas.php:65
msgid "Note that not all variables can be used in every template."
msgstr ""

<<<<<<< HEAD
#: admin/class-admin.php:552 admin/class-admin.php:553 admin/pages/metas.php:70
msgid "Basic Variables"
msgstr ""

#: admin/class-admin.php:560 admin/class-admin.php:561 admin/pages/metas.php:76
=======
#: admin/class-admin.php:551 admin/class-admin.php:552 admin/pages/metas.php:70
msgid "Basic Variables"
msgstr ""

#: admin/class-admin.php:559 admin/class-admin.php:560 admin/pages/metas.php:76
>>>>>>> dbba9746
msgid "Advanced Variables"
msgstr ""

#: admin/class-bulk-description-editor-list-table.php:46
msgid "Existing Yoast Meta Description"
msgstr ""

#: admin/class-bulk-description-editor-list-table.php:47
msgid "New Yoast Meta Description"
msgstr ""

#: admin/class-bulk-editor-list-table.php:137
msgid "You are not allowed to access this page."
msgstr ""

#: admin/class-bulk-editor-list-table.php:409
msgid "Show All Content Types"
msgstr ""

#: admin/class-bulk-editor-list-table.php:426
msgid "Filter by content type"
msgstr ""

#: admin/class-bulk-editor-list-table.php:434
msgid "Filter"
msgstr ""

#: admin/class-bulk-editor-list-table.php:803
msgid "(no title)"
msgstr ""

#. translators: %s: post title
#: admin/class-bulk-editor-list-table.php:817
msgid "Edit &#8220;%s&#8221;"
msgstr ""

#: admin/class-bulk-editor-list-table.php:818
msgid "Edit"
msgstr ""

#. translators: %s: post title
#: admin/class-bulk-editor-list-table.php:829
msgid "Preview &#8220;%s&#8221;"
msgstr ""

#: admin/class-bulk-editor-list-table.php:830
msgid "Preview"
msgstr ""

#. translators: %s: post title
#: admin/class-bulk-editor-list-table.php:839
msgid "View &#8220;%s&#8221;"
msgstr ""

#: admin/class-bulk-editor-list-table.php:840
#: admin/google_search_console/class-gsc-table.php:209
msgid "View"
msgstr ""

#: admin/class-bulk-editor-list-table.php:896
msgid "Save"
msgstr ""

#: admin/class-bulk-editor-list-table.php:897
msgid "Save all"
msgstr ""

#: admin/class-bulk-editor-list-table.php:1008
msgid "WP Page Title"
msgstr ""

#: admin/class-bulk-editor-list-table.php:1009
msgid "Content Type"
msgstr ""

#: admin/class-bulk-editor-list-table.php:1010
msgid "Post Status"
msgstr ""

#: admin/class-bulk-editor-list-table.php:1011
msgid "Publication date"
msgstr ""

#: admin/class-bulk-editor-list-table.php:1012
msgid "Page URL/Slug"
msgstr ""

#: admin/class-bulk-editor-list-table.php:1017
msgid "Action"
msgstr ""

#. translators: %1$s expands to Yoast SEO
#: admin/class-bulk-title-editor-list-table.php:49
msgid "Existing %1$s Title"
msgstr ""

#. translators: %1$s expands to Yoast SEO
#: admin/class-bulk-title-editor-list-table.php:51
msgid "New %1$s Title"
msgstr ""

#: admin/class-config.php:109 admin/metabox/class-metabox.php:916
#: admin/taxonomy/class-taxonomy.php:113
msgid "Use Image"
msgstr ""

#. translators: 1: link open tag; 2: link close tag.
#: admin/class-cornerstone-field.php:38
msgid "This article is %1$scornerstone content%2$s"
msgstr ""

#. translators: %s is the name of the plugin
#: admin/class-customizer.php:54
msgid "%s Breadcrumbs"
msgstr ""

#: admin/class-customizer.php:86
msgid "Remove blog page from breadcrumbs"
msgstr ""

#: admin/class-customizer.php:121
msgid "Breadcrumbs separator:"
msgstr ""

#: admin/class-customizer.php:146
msgid "Anchor text for the homepage:"
msgstr ""

#: admin/class-customizer.php:171
msgid "Prefix for breadcrumbs:"
msgstr ""

#: admin/class-customizer.php:196
msgid "Prefix for archive pages:"
msgstr ""

#: admin/class-customizer.php:221
msgid "Prefix for search result pages:"
msgstr ""

#: admin/class-customizer.php:246
msgid "Breadcrumb for 404 pages:"
msgstr ""

#. translators: %1$s expands to Yoast SEO
#: admin/class-export.php:80
msgid "Error creating %1$s export: "
msgstr ""

#: admin/class-export.php:102
msgid "Could not write settings to file."
msgstr ""

#. translators: %1$s expands to Yoast SEO, %2$s expands to Yoast.com
#: admin/class-export.php:119
msgid "This is a settings export file for the %1$s plugin by %2$s"
msgstr ""

#: admin/class-export.php:125
msgid "This export includes taxonomy metadata"
msgstr ""

#: admin/class-export.php:194
msgid "No taxonomy metadata found"
msgstr ""

#: admin/class-export.php:232
msgid "Could not zip settings-file."
msgstr ""

#: admin/class-help-center.php:109
msgid "Need some help?"
msgstr ""

#: admin/class-help-center.php:110
msgid ""
"Go Premium and our experts will be there for you to answer any questions you "
"might have about the setup and use of the plugin."
msgstr ""

#: admin/class-help-center.php:112
msgid "Get Yoast SEO Premium now »"
msgstr ""

#: admin/class-help-center.php:115
msgid "Want to be a Yoast SEO Expert?"
msgstr ""

#: admin/class-help-center.php:116
msgid ""
"Follow our Yoast SEO for WordPress training and become a certified Yoast SEO "
"Expert!"
msgstr ""

#: admin/class-help-center.php:118
msgid "Enroll in the Yoast SEO for WordPress training »"
msgstr ""

#: admin/class-help-center.php:134
msgid ""
"If you have a problem that you can't solve with our video tutorials or "
"knowledge base, you can send a message to our support team. They can be "
"reached 24/7."
msgstr ""

#: admin/class-help-center.php:138
msgid ""
"Support requests you create here are sent directly into our support system, "
"which is secured with 256 bit SSL, so communication is 100% secure."
msgstr ""

#: admin/class-help-center.php:186
msgid "Loading help center."
msgstr ""

#. translators: %s: expands to 'Yoast SEO Premium'.
#: admin/class-help-center.php:194
msgid "Email support is a %s feature"
msgstr ""

#: admin/class-help-center.php:195
msgid ""
"Go Premium and our experts will be there for you to answer any questions you "
"might have about the set-up and use of the plug-in!"
msgstr ""

#. translators: %1$s: expands to 'Yoast SEO Premium'.
#: admin/class-help-center.php:197
msgid "Other benefits of %1$s for you:"
msgstr ""

#. translators: %1$s expands to a 'strong' start tag, %2$s to a 'strong' end
#. tag.
#: admin/class-help-center.php:202 admin/class-premium-benefits-list.php:20
msgid "%1$sNo more dead links%2$s: easy redirect manager"
msgstr ""

#: admin/class-help-center.php:204 admin/class-premium-benefits-list.php:23
msgid "Superfast internal links suggestions"
msgstr ""

#. translators: %1$s expands to a 'strong' start tag, %2$s to a 'strong' end
#. tag.
#: admin/class-help-center.php:208
msgid "%1$sSocial media preview%2$s: Facebook &amp; Twitter"
msgstr ""

#: admin/class-help-center.php:210 admin/class-premium-benefits-list.php:29
#: admin/class-premium-upsell-admin-block.php:51
msgid "24/7 support"
msgstr ""

#: admin/class-help-center.php:211 admin/class-premium-benefits-list.php:30
#: admin/class-premium-upsell-admin-block.php:52
msgid "No ads!"
msgstr ""

#: admin/class-help-center.php:217 admin/class-help-center.php:238
msgid "Get support"
msgstr ""

#: admin/class-help-center.php:236
msgid "Video tutorial"
msgstr ""

#: admin/class-help-center.php:237
msgid "Knowledge base"
msgstr ""

#: admin/class-help-center.php:239
msgid "Loading..."
msgstr ""

#: admin/class-help-center.php:240
msgid "Something went wrong. Please try again later."
msgstr ""

#: admin/class-help-center.php:241
msgid "Search the Yoast Knowledge Base for answers to your questions:"
msgstr ""

#: admin/class-help-center.php:242
msgid "Type here to search..."
msgstr ""

#: admin/class-help-center.php:243
#: admin/google_search_console/class-gsc.php:135
msgid "Search"
msgstr ""

#: admin/class-help-center.php:244
msgid "View in KB"
msgstr ""

#: admin/class-help-center.php:245
msgid ""
"Open the knowledge base article in a new window or read it in the iframe "
"below"
msgstr ""

#: admin/class-help-center.php:246
msgid "Go back"
msgstr ""

#: admin/class-help-center.php:247
msgid "Go back to the search results"
msgstr ""

#: admin/class-help-center.php:248
msgid "Knowledge base article"
msgstr ""

#: admin/class-help-center.php:249
msgid "Search result"
msgstr ""

#: admin/class-help-center.php:250
msgid "No results found."
msgstr ""

#. translators: %s expands to the number of results found .
#: admin/class-help-center.php:253
msgid "Number of results found: %s"
msgstr ""

#: admin/class-help-center.php:256
msgid "Search results"
msgstr ""

#: admin/class-help-center.php:258
msgid "New support request"
msgstr ""

#: admin/class-help-center.php:259
msgid "Need help?"
msgstr ""

#. translators: %1$s expands to the product name. %2$s expands to a link to My
#. Yoast
#: admin/class-license-page-manager.php:202
msgid ""
"You are not receiving updates or support! Fix this problem by adding this "
"site and enabling %1$s for it in %2$s."
msgstr ""

#: admin/class-meta-columns.php:67 admin/taxonomy/class-taxonomy-columns.php:62
msgid "SEO score"
msgstr ""

#: admin/class-meta-columns.php:71 admin/taxonomy/class-taxonomy-columns.php:66
msgid "Readability score"
msgstr ""

#: admin/class-meta-columns.php:74
msgid "SEO Title"
msgstr ""

#: admin/class-meta-columns.php:75
msgid "Meta Desc."
msgstr ""

#: admin/class-meta-columns.php:78
msgid "Focus KW"
msgstr ""

#: admin/class-meta-columns.php:119
msgid "Meta description not set."
msgstr ""

#: admin/class-meta-columns.php:132 admin/class-meta-columns.php:616
msgid "Focus keyword not set."
msgstr ""

#: admin/class-meta-columns.php:202
msgid "Filter by SEO Score"
msgstr ""

#: admin/class-meta-columns.php:205
msgid "All SEO Scores"
msgstr ""

#: admin/class-meta-columns.php:228
msgid "Filter by Readability Score"
msgstr ""

#: admin/class-meta-columns.php:231
msgid "All Readability Scores"
msgstr ""

#: admin/class-meta-columns.php:607 admin/metabox/class-metabox.php:154
msgid "Post is set to noindex."
msgstr ""

#. translators: %1$s expands to Yoast SEO
#: admin/class-plugin-availability.php:36 admin/views/licenses.php:30
msgid "The premium version of %1$s with more features & support."
msgstr ""

#: admin/class-plugin-availability.php:48 admin/views/licenses.php:44
msgid ""
"Optimize your videos to show them off in search results and get more clicks!"
msgstr ""

#: admin/class-plugin-availability.php:58 admin/views/licenses.php:62
msgid ""
"Are you in Google News? Increase your traffic from Google News by optimizing "
"for it!"
msgstr ""

#: admin/class-plugin-availability.php:68 admin/views/licenses.php:81
#: admin/views/licenses.php:100
msgid "Rank better locally and in Google Maps, without breaking a sweat!"
msgstr ""

#. translators: %1$s expands to Yoast SEO
#: admin/class-plugin-availability.php:80 admin/views/licenses.php:122
msgid "Seamlessly integrate WooCommerce with %1$s and get extra features!"
msgstr ""

#. translators: %1$s expands to Yoast SEO, %2$s expands to Advanced Custom
#. Fields
#: admin/class-plugin-availability.php:99
msgid "Seamlessly integrate %2$s with %1$s for the content analysis!"
msgstr ""

#. translators: %1$s expands to Yoast SEO
#: admin/class-plugin-availability.php:118
msgid "Seamlessly integrate %1$s into your AMP pages!"
msgstr ""

#. translators: %1$s expands to Yoast SEO, %2%s: 'Facebook' plugin name of
#. possibly conflicting plugin with regard to creating OpenGraph output.
#: admin/class-plugin-conflict.php:139
msgid ""
"Both %1$s and %2$s create OpenGraph output, which might make Facebook, "
"Twitter, LinkedIn and other social networks use the wrong texts and images "
"when your pages are being shared."
msgstr ""

#. translators: %1$s expands to Yoast SEO.
#: admin/class-plugin-conflict.php:143
msgid "Configure %1$s's OpenGraph settings"
msgstr ""

#. translators: %1$s expands to Yoast SEO, %2$s: 'Google XML Sitemaps' plugin
#. name of possibly conflicting plugin with regard to the creation of sitemaps.
#: admin/class-plugin-conflict.php:150
msgid ""
"Both %1$s and %2$s can create XML sitemaps. Having two XML sitemaps is not "
"beneficial for search engines and might slow down your site."
msgstr ""

#. translators: %1$s expands to Yoast SEO.
#: admin/class-plugin-conflict.php:154
msgid "Toggle %1$s's XML Sitemap"
msgstr ""

#. translators: %2$s expands to 'RS Head Cleaner' plugin name of possibly
#. conflicting plugin with regard to differentiating output between search
#. engines and normal users.
#: admin/class-plugin-conflict.php:159
msgid ""
"The plugin %2$s changes your site's output and in doing that differentiates "
"between search engines and normal users, a process that's called cloaking. "
"We highly recommend that you disable it."
msgstr ""

#. translators: %1$s expands to a 'strong' start tag, %2$s to a 'strong' end
#. tag.
#: admin/class-premium-benefits-list.php:26
msgid "%1$sSocial media preview%2$s: Facebook & Twitter"
msgstr ""

#: admin/class-premium-upsell-admin-block.php:47
msgid "Multiple keywords"
msgstr ""

#: admin/class-premium-upsell-admin-block.php:47
msgid "Increase your SEO reach"
msgstr ""

#: admin/class-premium-upsell-admin-block.php:48
msgid "No more dead links"
msgstr ""

#: admin/class-premium-upsell-admin-block.php:48
msgid "Easy redirect manager"
msgstr ""

#: admin/class-premium-upsell-admin-block.php:49
msgid "Superfast internal linking suggestions"
msgstr ""

#: admin/class-premium-upsell-admin-block.php:50
msgid "Social media preview"
msgstr ""

#: admin/class-premium-upsell-admin-block.php:50
msgid "Facebook & Twitter"
msgstr ""

#. translators: %s expands to "Yoast SEO Premium".
#: admin/class-premium-upsell-admin-block.php:60
msgid "Dismiss %s upgrade motivation"
msgstr ""

#. translators: %s expands to "Yoast SEO Premium".
#: admin/class-premium-upsell-admin-block.php:62
msgid "Find out why you should upgrade to %s &raquo;"
msgstr ""

#: admin/class-premium-upsell-admin-block.php:73
msgid "Go premium!"
msgstr ""

#. translators: %1$s expands anchor to premium plugin page, %2$s expands to
#. </a>
#: admin/class-product-upsell-notice.php:120
msgid ""
"By the way, did you know we also have a %1$sPremium plugin%2$s? It offers "
"advanced features, like a redirect manager and support for multiple "
"keywords. It also comes with 24/7 personal support."
msgstr ""

#. translators: %1$s expands to Yoast SEO, %2$s is a link start tag to the
#. plugin page on WordPress.org, %3$s is the link closing tag.
#: admin/class-product-upsell-notice.php:137
msgid ""
"We've noticed you've been using %1$s for some time now; we hope you love it! "
"We'd be thrilled if you could %2$sgive us a 5 stars rating on WordPress.org"
"%3$s!"
msgstr ""

#. translators: %1$s is a link start tag to the bugreport guidelines on the
#. Yoast knowledge base, %2$s is the link closing tag.
#: admin/class-product-upsell-notice.php:145
msgid ""
"If you are experiencing issues, %1$splease file a bug report%2$s and we'll "
"do our best to help you out."
msgstr ""

#. translators: %1$s is the notification dismissal link start tag, %2$s is the
#. link closing tag.
#: admin/class-product-upsell-notice.php:154
#: vendor/yoast/i18n-module/src/i18n-module.php:253
msgid "%1$sPlease don't show me this notification anymore%2$s"
msgstr ""

#. translators: 1: expands to a <span> containing the number of posts
#. recalculated. 2: expands to a <strong> containing the total number of posts.
#: admin/class-recalculate-scores.php:40
msgid "%1$s of %2$s done."
msgstr ""

#: admin/class-recalculate-scores.php:47
msgid ""
"Recalculating SEO scores for all pieces of content with a focus keyword."
msgstr ""

#. translators: %1$s expands to the request method
#: admin/class-remote-request.php:69
msgid "Request method %1$s is not valid."
msgstr ""

#. translators: %s expands to the social network's name.
#: admin/class-social-admin.php:30
msgid ""
"If you don't want to use the post title for sharing the post on %s but "
"instead want another title there, write it here."
msgstr ""

#. translators: %s expands to the social network's name.
#: admin/class-social-admin.php:33
msgid ""
"If you don't want to use the meta description for sharing the post on %s but "
"want another description there, write it here."
msgstr ""

#. translators: %s expands to the social network's name.
#: admin/class-social-admin.php:36
msgid ""
"If you want to override the image used on %s for this post, upload / choose "
"an image or add the URL here."
msgstr ""

#. translators: %1$s expands to the social network, %2$s to the recommended
#. image size.
#. translators: %1$s expands to the social network name, %2$s expands to the
#. image size
#: admin/class-social-admin.php:39
#: admin/taxonomy/class-taxonomy-social-fields.php:67
msgid "The recommended image size for %1$s is %2$s pixels."
msgstr ""

#: admin/class-social-admin.php:42 admin/class-social-admin.php:163
#: admin/pages/social.php:19 admin/taxonomy/class-taxonomy-social-fields.php:97
msgid "Facebook"
msgstr ""

#: admin/class-social-admin.php:43 admin/class-social-admin.php:166
#: admin/pages/social.php:20
#: admin/taxonomy/class-taxonomy-social-fields.php:101
msgid "Twitter"
msgstr ""

#. translators: %1$s expands to the image recommended width, %2$s to its
#. height.
#: admin/class-social-admin.php:49 admin/class-social-admin.php:52
#: admin/taxonomy/class-taxonomy-social-fields.php:99
#: admin/taxonomy/class-taxonomy-social-fields.php:103
msgid "%1$s by %2$s"
msgstr ""

#. translators: %s expands to the name of a social network.
#. translators: %s expands to the social network name
#: admin/class-social-admin.php:58
#: admin/taxonomy/class-taxonomy-social-fields.php:48
msgid "%s Title"
msgstr ""

#. translators: %s expands to the name of a social network.
#. translators: %s expands to the social network name
#: admin/class-social-admin.php:62
#: admin/taxonomy/class-taxonomy-social-fields.php:56
msgid "%s Description"
msgstr ""

#. translators: %s expands to the name of a social network.
#. translators: %s expands to the social network name
#: admin/class-social-admin.php:66
#: admin/taxonomy/class-taxonomy-social-fields.php:63
msgid "%s Image"
msgstr ""

#: admin/class-social-admin.php:93 admin/class-social-admin.php:95
#: admin/taxonomy/class-taxonomy-metabox.php:190
msgid "Facebook / Open Graph metadata"
msgstr ""

#: admin/class-social-admin.php:106 admin/class-social-admin.php:108
#: admin/taxonomy/class-taxonomy-metabox.php:191
msgid "Twitter metadata"
msgstr ""

#: admin/class-social-admin.php:117 admin/class-social-admin.php:120
#: admin/menu/class-admin-menu.php:127
#: admin/taxonomy/class-taxonomy-metabox.php:195
#: admin/taxonomy/class-taxonomy-metabox.php:198
#: inc/wpseo-non-ajax-functions.php:283
msgid "Social"
msgstr ""

#. translators: %1$s expands to the social network's name, %2$s to Yoast SEO
#. Premium.
#: admin/class-social-admin.php:176
msgid ""
"Do you want to preview what it will look like if people share this post on "
"%1$s? You can, with %2$s."
msgstr ""

#. translators: %s expands to Yoast SEO Premium.
#: admin/class-social-admin.php:183
msgid "Find out why you should upgrade to %s"
msgstr ""

#. translators: %1$s expands to Yoast SEO, %2$s expands to the dependency name,
#. %3$s expands to the install link, %4$s expands to the more info link.
#: admin/class-suggested-plugins.php:109
msgid ""
"%1$s and %2$s can work together a lot better by adding a helper plugin. "
"Please install %3$s to make your life better. %4$s."
msgstr ""

#. translators: %1$s expands to the dependency name.
#: admin/class-suggested-plugins.php:134
msgid "More information about %1$s"
msgstr ""

#: admin/class-suggested-plugins.php:135
msgid "More information"
msgstr ""

#. translators: %1$s expands to Yoast SEO, %2$s expands to the dependency name,
#. %3$s expands to activation link.
#: admin/class-suggested-plugins.php:149
msgid ""
"%1$s and %2$s can work together a lot better by adding a helper plugin. "
"Please activate %3$s to make your life better."
msgstr ""

#: admin/class-unsupported-php-message.php:21
msgid "PHP update required."
msgstr ""

#: admin/class-unsupported-php-message.php:34
msgid "Why?"
msgstr ""

#. translators: 1: the PHP version that will no longer be supported; 2: The
#. year the unsupported PHP version was released; 3: The minimal PHP version
#. that will be supported; 4: The year the minimally supported version of PHP
#. was released;
#: admin/class-unsupported-php-message.php:38
msgid ""
"PHP is the programming language WordPress is developed in and your site runs "
"on. PHP %1$s was released in %2$s and was replaced by PHP %3$s in %4$s. "
"Newer versions of PHP are both faster and more secure, so updating will have "
"a positive effect on your site. Plus, it it enables our developers to use "
"the latest technologies to make Yoast SEO even better."
msgstr ""

#: admin/class-unsupported-php-message.php:46
msgid "How?"
msgstr ""

#. translators: 1: The link tag to the  WordPress instructions page for
#. upgrading to newer versions of PHP; 2: The link closing tag; 3: The
#. recommended PHP version; 4: The Yoast article about testing plugin
#. compatibility with newer PHP versions;
#: admin/class-unsupported-php-message.php:50
msgid ""
"For any questions you may have about updating your PHP version, WordPress "
"%1$shas a great page with instructions here%2$s. We recommend going up to "
"version %3$s. Not all plugins may be ready for PHP 7 though, so %4$swe wrote "
"an article on how to test them before you update here%2$s."
msgstr ""

#. translators: 1: The link tag to email examples page; 2: The link closing
#. tag; 3: The link tag for the list of recommended WordPress hosting partners;
#: admin/class-unsupported-php-message.php:61
msgid ""
"If you cannot update your PHP yourself, you can send an email to your host. "
"We have %1$sexamples%2$s here. If they don't want to upgrade your PHP "
"version, we recommend switching hosts. Take a look at our list of "
"%3$srecommended WordPress hosting partners%2$s, they've been vetted by the "
"Yoast support team and offer all the features a modern host should have."
msgstr ""

#. translators: %s expands to Yoast
#: admin/class-yoast-columns.php:28
msgid "%s Columns"
msgstr ""

#. translators: %1$s: Yoast SEO, %2$s: Link to article about content analysis,
#. %3$s: Anchor closing, %4$s: Link to article about text links, %5$s: Emphasis
#. open tag, %6$s: Emphasis close tag
#: admin/class-yoast-columns.php:32
msgid ""
"%1$s adds several columns to this page. We've written an article about "
"%2$show to use the SEO score and Readability score%3$s. The links columns "
"show the number of articles on this site linking %5$sto%6$s this article and "
"the number of URLs linked %5$sfrom%6$s this article. Learn more about "
"%4$show to use these features to improve your internal linking%3$s, which "
"greatly enhances your SEO."
msgstr ""

#. translators: %s is the plugin name
#: admin/class-yoast-dashboard-widget.php:59
msgid "%s Posts Overview"
msgstr ""

#. translators: %1$s resolves to Yoast.com
#: admin/class-yoast-dashboard-widget.php:118
msgid "Latest blog posts on %1$s"
msgstr ""

#: admin/class-yoast-dashboard-widget.php:121
msgid "Read more like this on our SEO blog"
msgstr ""

#. translators: %1$s expands to Ryte.
#: admin/class-yoast-dashboard-widget.php:124
msgid "Indexability check by %1$s"
msgstr ""

#: admin/class-yoast-dashboard-widget.php:127
msgid "Fetch the current status"
msgstr ""

#: admin/class-yoast-dashboard-widget.php:128
msgid "Analyze entire site"
msgstr ""

#: admin/class-yoast-form.php:138
msgid "Save changes"
msgstr ""

#. translators: %1$s expands to "Yoast".
#: admin/class-yoast-form.php:192
msgid "%1s recommendations for you"
msgstr ""

#: admin/class-yoast-form.php:306 admin/views/tabs/metas/archives.php:49
#: admin/views/tabs/metas/archives.php:99
#: admin/views/tabs/metas/taxonomies.php:32
msgid "Disabled"
msgstr ""

#: admin/class-yoast-form.php:306 admin/views/tabs/metas/archives.php:48
#: admin/views/tabs/metas/archives.php:98
#: admin/views/tabs/metas/taxonomies.php:32
msgid "Enabled"
msgstr ""

#: admin/class-yoast-form.php:504 admin/metabox/class-metabox.php:683
#: admin/taxonomy/class-taxonomy-fields-presenter.php:129
msgid "Upload Image"
msgstr ""

#: admin/class-yoast-form.php:619
#: admin/config-ui/fields/class-field-choice-post-type.php:30
#: admin/config-ui/fields/class-field-multiple-authors.php:23
#: admin/metabox/class-metabox.php:89 admin/metabox/class-metabox.php:94
#: admin/taxonomy/class-taxonomy-settings-fields.php:67
#: admin/views/tabs/metas/media.php:33
msgid "Yes"
msgstr ""

#: admin/class-yoast-form.php:620
#: admin/config-ui/fields/class-field-choice-post-type.php:31
#: admin/config-ui/fields/class-field-multiple-authors.php:24
#: admin/metabox/class-metabox.php:90 admin/metabox/class-metabox.php:95
#: admin/taxonomy/class-taxonomy-settings-fields.php:68
#: admin/views/tabs/metas/media.php:34
msgid "No"
msgstr ""

#. translators: %s expands to an indexable object's name, like a post type or
#. taxonomy
#: admin/class-yoast-form.php:628
msgid "Show %s in search results?"
msgstr ""

#: admin/class-yoast-form.php:650
msgid "Show"
msgstr ""

#: admin/class-yoast-form.php:651
msgid "Hide"
msgstr ""

#: admin/class-yoast-modal.php:81
msgid "Open"
msgstr ""

#: admin/class-yoast-modal.php:84
#: admin/google_search_console/views/gsc-redirect-nopremium.php:25
msgid "Close"
msgstr ""

#. translators: %1$s: 'Facebook & Open Graph' plugin name(s) of possibly
#. conflicting plugin(s), %2$s to Yoast SEO
#: admin/class-yoast-plugin-conflict.php:201
msgid "The %1$s plugin might cause issues when used in conjunction with %2$s."
msgstr ""

#. translators: %s: 'Facebook' plugin name of possibly conflicting plugin
#: admin/class-yoast-plugin-conflict.php:205
msgid "Deactivate %s"
msgstr ""

#. translators: %1$s resolves to the option name passed to the lookup
#. registration
#: admin/config-ui/class-configuration-options-adapter.php:54
msgid "Yoast option %1$s not found."
msgstr ""

#. translators: %s expands to Yoast SEO.
#: admin/config-ui/class-configuration-page.php:112
msgid "%s &rsaquo; Configuration Wizard"
msgstr ""

#: admin/config-ui/class-configuration-page.php:135
msgid "Close wizard"
msgstr ""

#: admin/config-ui/class-configuration-page.php:229
msgid ""
"The configuration wizard helps you to easily configure your site to have the "
"optimal SEO settings."
msgstr ""

#. translators: %1$s resolves to Yoast SEO, %2$s resolves to the starting tag
#. of the link to the wizard, %3$s resolves to the closing link tag
#: admin/config-ui/class-configuration-page.php:233
msgid ""
"We have detected that you have not finished this wizard yet, so we recommend "
"you to %2$sstart the configuration wizard to configure %1$s%3$s."
msgstr ""

#: admin/config-ui/class-configuration-structure.php:20
msgid "Welcome!"
msgstr ""

#: admin/config-ui/class-configuration-structure.php:24
msgid "Environment"
msgstr ""

#: admin/config-ui/class-configuration-structure.php:25
msgid "Site type"
msgstr ""

#: admin/config-ui/class-configuration-structure.php:26
#: admin/views/tabs/metas/general/knowledge-graph.php:26
msgid "Company or person"
msgstr ""

#: admin/config-ui/class-configuration-structure.php:33
msgid "Social profiles"
msgstr ""

#: admin/config-ui/class-configuration-structure.php:51
msgid "Search engine visibility"
msgstr ""

#: admin/config-ui/class-configuration-structure.php:53
msgid "Multiple authors"
msgstr ""

#: admin/config-ui/class-configuration-structure.php:54
#: admin/google_search_console/views/gsc-display.php:35
msgid "Google Search Console"
msgstr ""

#: admin/config-ui/class-configuration-structure.php:58
msgid "Title settings"
msgstr ""

#: admin/config-ui/class-configuration-structure.php:64
msgid "Newsletter"
msgstr ""

#: admin/config-ui/class-configuration-structure.php:67
msgid "You might like"
msgstr ""

#: admin/config-ui/class-configuration-structure.php:70
msgid "Success!"
msgstr ""

#. translators: %s expands to 'Yoast SEO'.
#: admin/config-ui/components/class-component-configuration-choices.php:32
msgid "Please choose the %s configuration of your liking:"
msgstr ""

#. translators: %s expands to 'Yoast SEO'.
#: admin/config-ui/components/class-component-configuration-choices.php:38
msgid "Configure %s in a few steps"
msgstr ""

#. translators: %1$s expands to 'Yoast SEO'.
#: admin/config-ui/components/class-component-configuration-choices.php:43
msgid ""
"Welcome to the %1$s configuration wizard. In a few simple steps we'll help "
"you configure your SEO settings to match your website's needs! %1$s will "
"take care of all the technical optimizations your site needs."
msgstr ""

#. translators: %s expands to 'Yoast SEO'.
#: admin/config-ui/components/class-component-configuration-choices.php:50
msgid "Configure %s"
msgstr ""

#. translators: %1$s expands to 'Yoast SEO', %2$s expands to 'Yoast SEO
#. Premium'.
#: admin/config-ui/components/class-component-configuration-choices.php:59
msgid ""
"While we strive to make setting up %1$s as easy as possible, we understand "
"it can still be daunting. If you would rather have us set up %1$s for you "
"(and get a copy of %2$s in the process), order a %1$s configuration service "
"and sit back while we configure your site."
msgstr ""

#. translators: %1$s expands to 'Yoast SEO Premium'.
#: admin/config-ui/components/class-component-configuration-choices.php:67
msgid ""
"While we strive to make setting up %1$s as easy as possible, we understand "
"it can still be daunting. If you would rather have us set up %1$s for you, "
"order a %1$s configuration service and sit back while we configure your site."
msgstr ""

#. translators: %s expands to 'Yoast SEO'.
#: admin/config-ui/components/class-component-configuration-choices.php:75
msgid "Let us set up %s for you"
msgstr ""

#: admin/config-ui/components/class-component-configuration-choices.php:80
msgid "Configuration service"
msgstr ""

#. translators: %s resolves to Yoast SEO Premium
#: admin/config-ui/components/class-component-suggestions.php:34
msgid "Outrank the competition with %s"
msgstr ""

#. translators: %1$s resolves to Yoast SEO Premium
#: admin/config-ui/components/class-component-suggestions.php:36
msgid ""
"Do you want to outrank your competition? %1$s gives you awesome additional "
"features that'll help you to set up your SEO strategy like a professional. "
"Use the multiple focus keywords functionality, the redirect manager and our "
"internal linking tool. %1$s will also give you access to premium support."
msgstr ""

#: admin/config-ui/components/class-component-suggestions.php:38
msgid "Upgrade to Premium"
msgstr ""

#: admin/config-ui/components/class-component-suggestions.php:47
msgid "Learn how to write copy that ranks"
msgstr ""

#. translators: %1$s resolves to SEO copywriting training
#: admin/config-ui/components/class-component-suggestions.php:49
msgid ""
"Do you want to learn how to write content that generates traffic? Check out "
"our %1$s. We will help you to write awesome copy that will rank in the "
"search engines. The %1$s covers all the main steps in SEO copywriting: from "
"keyword research to publishing."
msgstr ""

#. translators: %1$s resolves to Yoast SEO, %2$s resolves to Yoast SEO plugin
#. training
#: admin/config-ui/components/class-component-suggestions.php:60
msgid "Get the most out of %1$s with the %2$s"
msgstr ""

#. translators: %1$s resolves to Yoast SEO
#: admin/config-ui/components/class-component-suggestions.php:62
msgid ""
"Do you want to know all the ins and outs of the %1$s plugin? Do you want to "
"learn all about our advanced settings? Want to be able to really get the "
"most out of the %1$s plugin? Check out our %1$s plugin training and start "
"outranking the competition!"
msgstr ""

#: admin/config-ui/components/class-component-suggestions.php:74
msgid "Attract more customers near you"
msgstr ""

#. translators: %1$s resolves to Local SEO
#: admin/config-ui/components/class-component-suggestions.php:76
msgid ""
"If you want to outrank the competition in a specific town or region, check "
"out our %1$s plugin! You’ll be able to easily insert Google maps, opening "
"hours, contact information and a store locator. Besides that %1$s helps you "
"to improve the usability of your contact page."
msgstr ""

#: admin/config-ui/factories/class-factory-post-type.php:53
msgid ""
"WordPress automatically generates an URL for each media item in the library. "
"Enabling this will allow for google to index the generated URL."
msgstr ""

#. Translators: %1$s expands to the name of the post type. The options given to
#. the user are "visible" and "hidden"
#: admin/config-ui/fields/class-field-choice-post-type.php:28
msgid "Search engines should show \"%1$s\" in search results:"
msgstr ""

#: admin/config-ui/fields/class-field-company-logo.php:19
msgid "Provide an image of the company logo"
msgstr ""

#: admin/config-ui/fields/class-field-company-name.php:19
msgid "The name of the company"
msgstr ""

#: admin/config-ui/fields/class-field-company-or-person.php:19
msgid "Does your site represent a person or company?"
msgstr ""

#: admin/config-ui/fields/class-field-company-or-person.php:21
msgid ""
"This information will be used in Google's Knowledge Graph Card, the big\n"
" block of information you see on the right side of the search results."
msgstr ""

#: admin/config-ui/fields/class-field-company-or-person.php:24
#: admin/views/tabs/metas/general/knowledge-graph.php:28
#: admin/views/tabs/metas/general/knowledge-graph.php:33
msgid "Company"
msgstr ""

#: admin/config-ui/fields/class-field-company-or-person.php:25
#: admin/views/tabs/metas/general/knowledge-graph.php:29
#: admin/views/tabs/metas/general/knowledge-graph.php:40
msgid "Person"
msgstr ""

#: admin/config-ui/fields/class-field-environment.php:18
msgid "Please specify if your site is under construction or already active."
msgstr ""

#: admin/config-ui/fields/class-field-environment.php:20
msgid ""
"Choose under construction if you want to keep the site out of the index\n"
" of search engines. Don't forget to activate it once you're ready to\n"
" publish your site."
msgstr ""

#: admin/config-ui/fields/class-field-environment.php:24
msgid "Option A: My site is live and ready to be indexed"
msgstr ""

#: admin/config-ui/fields/class-field-environment.php:25
msgid "Option B: My site is under construction and should not be indexed"
msgstr ""

#. translators: %1$s is the plugin name, %2$s is a link start tag to a Yoast
#. help page, %3$s is the link closing tag.
#: admin/config-ui/fields/class-field-google-search-console-intro.php:21
msgid ""
"%1$s integrates with Google Search Console, a must-have tool for site "
"owners.\n"
" It provides you with information about the health of your site.\n"
" Don't have a Google account or is your site not activated yet?\n"
" Find out %2$show to connect Google Search Console to your site.%3$s"
msgstr ""

#: admin/config-ui/fields/class-field-google-search-console-intro.php:33
msgid ""
"Note: we don't store your data in any way and don't have full access to your "
"account. \n"
"Your privacy is safe with us."
msgstr ""

#. translators: %1$s expands to Yoast SEO for WordPress, %2$s expands to Yoast
#: admin/config-ui/fields/class-field-mailchimp-signup.php:24
msgid ""
"Sign up for our newsletter if you would like to keep up-to-date about %1$s, "
"other cool plugins by %2$s, and interesting news and tips from the world of "
"SEO."
msgstr ""

#. translators: %1$s expands Yoast, %2$s expands to an opening anchor tag, %3$s
#. expands to a closing anchor tag.
#: admin/config-ui/fields/class-field-mailchimp-signup.php:31
msgid ""
"%1$s respects the GDPR. Read our %2$sprivacy policy%3$s on what happens with "
"your personal information."
msgstr ""

#: admin/config-ui/fields/class-field-mailchimp-signup.php:41
msgid ""
"Includes a free MyYoast account which gives you access to our free SEO for "
"Beginners course!"
msgstr ""

#: admin/config-ui/fields/class-field-multiple-authors.php:18
msgid "Does, or will, your site have multiple authors?"
msgstr ""

#: admin/config-ui/fields/class-field-multiple-authors.php:20
msgid ""
"If you choose no, your author archives will be deactivated to prevent\n"
" duplicate content issues."
msgstr ""

#: admin/config-ui/fields/class-field-person-name.php:19
msgid "The name of the person"
msgstr ""

#: admin/config-ui/fields/class-field-post-type-visibility.php:19
msgid ""
"Please specify what content types you would like to appear in search "
"engines.\n"
" If you do not know the differences between these, it's best to choose the\n"
" default settings."
msgstr ""

#: admin/config-ui/fields/class-field-profile-url-facebook.php:19
#: admin/views/tabs/social/accounts.php:29
msgid "Facebook Page URL"
msgstr ""

#: admin/config-ui/fields/class-field-profile-url-googleplus.php:19
#: admin/views/tabs/social/accounts.php:36
msgid "Google+ URL"
msgstr ""

#: admin/config-ui/fields/class-field-profile-url-instagram.php:19
#: admin/views/tabs/social/accounts.php:31
msgid "Instagram URL"
msgstr ""

#: admin/config-ui/fields/class-field-profile-url-linkedin.php:19
#: admin/views/tabs/social/accounts.php:32
msgid "LinkedIn URL"
msgstr ""

#: admin/config-ui/fields/class-field-profile-url-myspace.php:19
#: admin/views/tabs/social/accounts.php:33
msgid "MySpace URL"
msgstr ""

#: admin/config-ui/fields/class-field-profile-url-pinterest.php:19
#: admin/views/tabs/social/accounts.php:34
msgid "Pinterest URL"
msgstr ""

#: admin/config-ui/fields/class-field-profile-url-twitter.php:19
#: admin/views/tabs/social/accounts.php:30
msgid "Twitter Username"
msgstr ""

#: admin/config-ui/fields/class-field-profile-url-youtube.php:19
#: admin/views/tabs/social/accounts.php:35
msgid "YouTube URL"
msgstr ""

#: admin/config-ui/fields/class-field-separator.php:19
#: admin/views/tabs/metas/general/title-separator.php:18
msgid "Title Separator"
msgstr ""

#: admin/config-ui/fields/class-field-separator.php:20
#: admin/views/tabs/metas/general/title-separator.php:13
msgid ""
"Choose the symbol to use as your title separator. This will display, for "
"instance, between your post title and site name. Symbols are shown in the "
"size they'll appear in the search results."
msgstr ""

#: admin/config-ui/fields/class-field-separator.php:22
msgid "Dash"
msgstr ""

#: admin/config-ui/fields/class-field-separator.php:23
msgid "En dash"
msgstr ""

#: admin/config-ui/fields/class-field-separator.php:24
msgid "Em dash"
msgstr ""

#: admin/config-ui/fields/class-field-separator.php:25
msgid "Middle dot"
msgstr ""

#: admin/config-ui/fields/class-field-separator.php:26
msgid "Bullet"
msgstr ""

#: admin/config-ui/fields/class-field-separator.php:27
msgid "Asterisk"
msgstr ""

#: admin/config-ui/fields/class-field-separator.php:28
msgid "Low asterisk"
msgstr ""

#: admin/config-ui/fields/class-field-separator.php:29
msgid "Vertical bar"
msgstr ""

#: admin/config-ui/fields/class-field-separator.php:30
msgid "Small tilde"
msgstr ""

#: admin/config-ui/fields/class-field-separator.php:31
msgid "Left angle quotation mark"
msgstr ""

#: admin/config-ui/fields/class-field-separator.php:32
msgid "Right angle quotation mark"
msgstr ""

#: admin/config-ui/fields/class-field-separator.php:33
msgid "Less than sign"
msgstr ""

#: admin/config-ui/fields/class-field-separator.php:34
msgid "Greater than sign"
msgstr ""

#: admin/config-ui/fields/class-field-site-name.php:19
msgid "Website name"
msgstr ""

#: admin/config-ui/fields/class-field-site-name.php:21
msgid ""
"Google shows your website's name in the search results, if you want to "
"change it, you can do that here."
msgstr ""

#. translators: %1$s resolves to the home_url of the blog.
#: admin/config-ui/fields/class-field-site-type.php:20
msgid "What does the site %1$s represent?"
msgstr ""

#: admin/config-ui/fields/class-field-site-type.php:22
msgid "A blog"
msgstr ""

#: admin/config-ui/fields/class-field-site-type.php:23
msgid "An online shop"
msgstr ""

#: admin/config-ui/fields/class-field-site-type.php:24
msgid "A news channel"
msgstr ""

#: admin/config-ui/fields/class-field-site-type.php:25
msgid "A small offline business"
msgstr ""

#: admin/config-ui/fields/class-field-site-type.php:26
msgid "A corporation"
msgstr ""

#: admin/config-ui/fields/class-field-site-type.php:27
msgid "A portfolio"
msgstr ""

#: admin/config-ui/fields/class-field-site-type.php:28
msgid "Something else"
msgstr ""

#. translators: %1$s is the plugin name, %2$s is a link opening tag, %3$s is a
#. link closing tag.
#: admin/config-ui/fields/class-field-social-profiles-intro.php:21
msgid ""
"%1$s can tell search engines about your social media profiles.\n"
" These will be used in Google's Knowledge Graph. There are additional\n"
" sharing options in the %1$s Social settings. %2$sRead more%3$s about these "
"options."
msgstr ""

#. translators: %1$s expands to Yoast SEO.
#: admin/config-ui/fields/class-field-success-message.php:21
msgid ""
"%1$s will now take care of all the needed technical optimization of your "
"site. To really improve your site's performance in the search results, it's "
"important to start creating content that ranks well for keywords you care "
"about. Check out this video in which we explain how to use the %1$s metabox "
"when you edit posts or pages."
msgstr ""

#: admin/config-ui/fields/class-field-success-message.php:25
msgid "You've done it!"
msgstr ""

#. translators: %1$s expands to Yoast SEO.
#: admin/config-ui/fields/class-field-success-message.php:31
msgid "%1$s video tutorial"
msgstr ""

#: admin/config-ui/fields/class-field-title-intro.php:19
msgid ""
"On this page, you can change the name of your site and choose which\n"
" separator to use. The separator will display, for instance, between your\n"
" post title and site name. Symbols are shown in the size they'll appear in\n"
" the search results. Choose the one that fits your brand best or takes up\n"
" the least space in the snippets."
msgstr ""

#. translators: %1$s expands to Yoast SEO.
#: admin/config-ui/fields/class-field-upsell-configuration-service.php:21
msgid ""
"Welcome to the %1$s configuration wizard. In a few simple steps we'll help "
"you configure your SEO settings to match your website's needs!"
msgstr ""

#. Translators: %1$s expands to Yoast SEO, %2$s expands to Yoast SEO Premium,
#. %3$s opens the link, %4$s closes the link.
#: admin/config-ui/fields/class-field-upsell-configuration-service.php:27
msgid ""
"While we strive to make setting up %1$s as easy as possible, we understand "
"it can be daunting. If you’d rather have us set up %1$s for you (and get a "
"copy of %2$s in the process), order our %3$s%1$s configuration service%4$s "
"here!"
msgstr ""

#. translators: %1$s will be a link to a review explanation page. Text between
#. %2$s and %3$s will be a link to an SEO copywriting course page.
#: admin/config-ui/fields/class-field-upsell-site-review.php:21
msgid ""
"If you want more help creating awesome content, check out our %2$sSEO "
"copywriting course%3$s. Do you want to know all about the features of the "
"plugin, consider doing our %1$s!"
msgstr ""

#: admin/filters/class-cornerstone-filter.php:48
#: admin/views/tabs/dashboard/features.php:41
msgid "Cornerstone content"
msgstr ""

#. translators: %1$s expands to the posttype label, %2$s expands anchor to blog
#. post about cornerstone content, %3$s expands to </a>
#: admin/filters/class-cornerstone-filter.php:65
msgid ""
"Mark the most important %1$s as 'cornerstone content' to improve your site "
"structure. %2$sLearn more about cornerstone content%3$s."
msgstr ""

#: admin/formatter/class-metabox-formatter.php:54
msgid "Readability"
msgstr ""

#: admin/formatter/class-metabox-formatter.php:55
msgid "Keyword:"
msgstr ""

#: admin/formatter/class-metabox-formatter.php:56
msgid "Enter your focus keyword"
msgstr ""

#: admin/formatter/class-metabox-formatter.php:57
msgid "Remove keyword"
msgstr ""

#. translators: %1$s expands to an opening strong tag, %2$s expands to a
#. closing strong tag.
#: admin/formatter/class-metabox-formatter.php:80
msgid "Readability: %1$sNot available%2$s"
msgstr ""

#. translators: %1$s expands to an opening strong tag, %2$s expands to a
#. closing strong tag.
#: admin/formatter/class-metabox-formatter.php:86
msgid "Readability: %1$sNeeds improvement%2$s"
msgstr ""

#. translators: %1$s expands to an opening strong tag, %2$s expands to a
#. closing strong tag.
#: admin/formatter/class-metabox-formatter.php:92
msgid "Readability: %1$sOK%2$s"
msgstr ""

#. translators: %1$s expands to an opening strong tag, %2$s expands to a
#. closing strong tag.
#: admin/formatter/class-metabox-formatter.php:98
msgid "Readability: %1$sGood%2$s"
msgstr ""

#. translators: %1$s expands to an opening strong tag, %2$s expands to a
#. closing strong tag.
#: admin/formatter/class-metabox-formatter.php:106
msgid "SEO: %1$sNot available%2$s"
msgstr ""

#. translators: %1$s expands to an opening strong tag, %2$s expands to a
#. closing strong tag.
#: admin/formatter/class-metabox-formatter.php:112
msgid "SEO: %1$sNeeds improvement%2$s"
msgstr ""

#. translators: %1$s expands to an opening strong tag, %2$s expands to a
#. closing strong tag.
#: admin/formatter/class-metabox-formatter.php:118
msgid "SEO: %1$sOK%2$s"
msgstr ""

#. translators: %1$s expands to an opening strong tag, %2$s expands to a
#. closing strong tag.
#: admin/formatter/class-metabox-formatter.php:124
msgid "SEO: %1$sGood%2$s"
msgstr ""

#: admin/formatter/class-metabox-formatter.php:132
#: admin/metabox/class-metabox.php:67
#: admin/taxonomy/class-taxonomy-content-fields.php:41
msgid "Analysis"
msgstr ""

#: admin/formatter/class-metabox-formatter.php:159
msgid "Change language"
msgstr ""

#: admin/formatter/class-metabox-formatter.php:160
msgid "Errors"
msgstr ""

#: admin/formatter/class-metabox-formatter.php:161
#: admin/views/partial-alerts-errors.php:11
msgid "Problems"
msgstr ""

#: admin/formatter/class-metabox-formatter.php:162
msgid "Improvements"
msgstr ""

#: admin/formatter/class-metabox-formatter.php:163
msgid "Considerations"
msgstr ""

#: admin/formatter/class-metabox-formatter.php:164
msgid "Good results"
msgstr ""

#: admin/formatter/class-metabox-formatter.php:165
msgid "Your site language is set to {language}."
msgstr ""

#: admin/formatter/class-metabox-formatter.php:166
msgid ""
"Your site language is set to {language}. If this is not correct, contact "
"your site administrator."
msgstr ""

#: admin/formatter/class-metabox-formatter.php:167
msgid "Highlight this result in the text"
msgstr ""

#: admin/formatter/class-metabox-formatter.php:168
msgid "Remove highlight from the text"
msgstr ""

#: admin/formatter/class-metabox-formatter.php:169
msgid "Marks are disabled in current view"
msgstr ""

#: admin/google_search_console/class-gsc-category-filters.php:116
msgid "Access denied"
msgstr ""

#: admin/google_search_console/class-gsc-category-filters.php:116
msgid ""
"Server requires authentication or is blocking Googlebot from accessing the "
"site."
msgstr ""

#: admin/google_search_console/class-gsc-category-filters.php:116
msgid "Show information about errors in category 'Access Denied'"
msgstr ""

#: admin/google_search_console/class-gsc-category-filters.php:117
msgid "Faulty redirects"
msgstr ""

#: admin/google_search_console/class-gsc-category-filters.php:118
msgid "Not followed"
msgstr ""

#: admin/google_search_console/class-gsc-category-filters.php:119
msgid "Not found"
msgstr ""

#: admin/google_search_console/class-gsc-category-filters.php:119
msgid "URL points to a non-existent page."
msgstr ""

#: admin/google_search_console/class-gsc-category-filters.php:119
msgid "Show information about errors in category 'Not Found'"
msgstr ""

#: admin/google_search_console/class-gsc-category-filters.php:120
msgid "Other"
msgstr ""

#: admin/google_search_console/class-gsc-category-filters.php:120
msgid "Google was unable to crawl this URL due to an undetermined issue."
msgstr ""

#: admin/google_search_console/class-gsc-category-filters.php:120
msgid "Show information about errors in category 'Other'"
msgstr ""

#. Translators: %1$s: expands to '<code>robots.txt</code>'.
#: admin/google_search_console/class-gsc-category-filters.php:122
msgid "Blocked"
msgstr ""

#: admin/google_search_console/class-gsc-category-filters.php:122
msgid ""
"Googlebot could access your site, but certain URLs are blocked for Googlebot "
"in your %1$s file. This block could either be for all Googlebots or even "
"specifically for Googlebot-mobile."
msgstr ""

#: admin/google_search_console/class-gsc-category-filters.php:122
msgid "Show information about errors in category 'Blocked'"
msgstr ""

#: admin/google_search_console/class-gsc-category-filters.php:123
msgid "Server Error"
msgstr ""

#: admin/google_search_console/class-gsc-category-filters.php:123
msgid "Request timed out or site is blocking Google."
msgstr ""

#: admin/google_search_console/class-gsc-category-filters.php:123
msgid "Show information about errors in category 'Server'"
msgstr ""

#: admin/google_search_console/class-gsc-category-filters.php:124
msgid "Soft 404"
msgstr ""

#: admin/google_search_console/class-gsc-category-filters.php:124
msgid ""
"The target URL doesn't exist, but your server is not returning a 404 (file "
"not found) error."
msgstr ""

#: admin/google_search_console/class-gsc-category-filters.php:124
msgid "Show information about errors in category 'Soft 404'"
msgstr ""

#: admin/google_search_console/class-gsc-platform-tabs.php:45
#: admin/google_search_console/class-gsc.php:307
msgid "Desktop"
msgstr ""

#: admin/google_search_console/class-gsc-platform-tabs.php:46
#: admin/google_search_console/class-gsc.php:308
msgid "Smartphone"
msgstr ""

#: admin/google_search_console/class-gsc-platform-tabs.php:47
#: admin/google_search_console/class-gsc.php:309
msgid "Feature phone"
msgstr ""

#: admin/google_search_console/class-gsc-service.php:140
msgid ""
"Yoast plugins share some code between them to make your site faster. As a "
"result of that, we need all Yoast plugins to be up to date. We've detected "
"this isn't the case, so please update the Yoast plugins that aren't up to "
"date yet."
msgstr ""

#. translators: %1$s expands to Yoast SEO, %2$s expands to Google Analytics by
#. Yoast
#: admin/google_search_console/class-gsc-service.php:149
msgid ""
"%1$s detected you’re using a version of %2$s which is not compatible with "
"%1$s. Please update %2$s to the latest version to use this feature."
msgstr ""

#: admin/google_search_console/class-gsc-table.php:105
msgid "URL"
msgstr ""

#: admin/google_search_console/class-gsc-table.php:106
msgid "Last crawled"
msgstr ""

#: admin/google_search_console/class-gsc-table.php:107
msgid "First detected"
msgstr ""

#: admin/google_search_console/class-gsc-table.php:108
msgid "Response code"
msgstr ""

#: admin/google_search_console/class-gsc-table.php:137
#: admin/google_search_console/class-gsc-table.php:210
msgid "Mark as fixed"
msgstr ""

#: admin/google_search_console/class-gsc-table.php:165
msgid "Select redirect"
msgstr ""

#: admin/google_search_console/class-gsc-table.php:206
msgid "Create redirect"
msgstr ""

#. translators: 1: link open tag; 2: link close tag.
#: admin/google_search_console/class-gsc.php:97
msgid ""
"Don't miss your crawl errors: %1$sconnect with Google Search Console here"
"%2$s."
msgstr ""

#: admin/google_search_console/class-gsc.php:148
msgid "Crawl errors per page"
msgstr ""

#. Translators: %1$s: expands to Google Search Console.
#: admin/google_search_console/class-gsc.php:195
msgid ""
"The %1$s data has been removed. You will have to reauthenticate if you want "
"to retrieve the data again."
msgstr ""

#: admin/google_search_console/class-gsc.php:208
msgid "The issues have been successfully reloaded!"
msgstr ""

#: admin/google_search_console/class-gsc.php:249
msgid "Incorrect Google Authorization Code."
msgstr ""

#: admin/google_search_console/class-gsc.php:306
msgid "Issue categories"
msgstr ""

#: admin/google_search_console/class-gsc.php:307
msgid "Errors that occurred when your site was crawled by Googlebot."
msgstr ""

#: admin/google_search_console/class-gsc.php:308
msgid ""
"Errors that occurred only when your site was crawled by Googlebot-Mobile "
"(errors didn't appear for desktop)."
msgstr ""

#: admin/google_search_console/class-gsc.php:309
msgid ""
"Errors that only occurred when your site was crawled by Googlebot for "
"feature phones (errors didn't appear for desktop)."
msgstr ""

#: admin/google_search_console/views/gsc-display.php:17
msgid "Reload crawl issues"
msgstr ""

#. Translators: %1$s: expands to Yoast SEO, %2$s expands to Google Search
#. Console.
#: admin/google_search_console/views/gsc-display.php:48
msgid ""
"To allow %1$s to fetch your %2$s information, please enter your Google "
"Authorization Code. Clicking the button below will open a new window."
msgstr ""

#: admin/google_search_console/views/gsc-display.php:54
msgid "Get Google Authorization Code"
msgstr ""

#: admin/google_search_console/views/gsc-display.php:56
msgid "Enter your Google Authorization Code and press the Authenticate button."
msgstr ""

#: admin/google_search_console/views/gsc-display.php:60
msgid "Authenticate"
msgstr ""

#: admin/google_search_console/views/gsc-display.php:64
msgid "Reauthenticate with Google "
msgstr ""

#: admin/google_search_console/views/gsc-display.php:65
msgid "Current profile"
msgstr ""

#: admin/google_search_console/views/gsc-display.php:87
msgid "Profile"
msgstr ""

#: admin/google_search_console/views/gsc-display.php:91
msgid "There were no profiles found"
msgstr ""

#: admin/google_search_console/views/gsc-display.php:98
msgid "Save Profile"
msgstr ""

#: admin/google_search_console/views/gsc-display.php:98
msgid "or"
msgstr ""

#: admin/google_search_console/views/gsc-display.php:113
msgid "Crawl issues list navigation"
msgstr ""

#: admin/google_search_console/views/gsc-display.php:114
msgid "Crawl issues list"
msgstr ""

#. translators: %1$s expands anchor to knowledge base article, %2$s expands to
#. </a>
#: admin/google_search_console/views/gsc-display.php:137
msgid ""
"Please refer to %1$sour article about how to connect your website to Google "
"Search Console%2$s if you need assistance."
msgstr ""

#. Translators: %s: expands to Yoast SEO Premium
#: admin/google_search_console/views/gsc-redirect-nopremium.php:13
msgid "Creating redirects is a %s feature"
msgstr ""

#. Translators: %1$s: expands to 'Yoast SEO Premium', %2$s: links to Yoast SEO
#. Premium plugin page.
#: admin/google_search_console/views/gsc-redirect-nopremium.php:20
msgid ""
"To be able to create a redirect and fix this issue, you need %1$s. You can "
"buy the plugin, including one year of support and updates, on %2$s."
msgstr ""

#: admin/import/class-import-settings.php:76
#: admin/import/class-import-settings.php:82
#: admin/import/class-import-settings.php:88
#: admin/import/class-import-settings.php:119
#: admin/import/class-import-settings.php:159
msgid "Settings could not be imported:"
msgstr ""

#: admin/import/class-import-settings.php:88
msgid "Upload failed."
msgstr ""

#. translators: %s expands to an error message.
#: admin/import/class-import-settings.php:123
msgid "Unzipping failed with error \"%s\"."
msgstr ""

#: admin/import/class-import-settings.php:130
msgid "Unzipping failed - file settings.ini not found."
msgstr ""

#: admin/import/class-import-settings.php:159
msgid "No settings found in file."
msgstr ""

#: admin/import/class-import-settings.php:206
msgid "Settings successfully imported."
msgstr ""

#. translators: %s is replaced with the name of the plugin we're trying to find
#. data from.
#: admin/import/class-import-status.php:60
msgid "%s data not found."
msgstr ""

#. translators: %s is replaced with the name of the plugin we're importing data
#. from.
#: admin/import/class-import-status.php:120
msgid "%s data successfully imported."
msgstr ""

#. translators: %s is replaced with the name of the plugin we're removing data
#. from.
#: admin/import/class-import-status.php:123
msgid "%s data successfully removed."
msgstr ""

#. translators: %s is replaced with the name of the plugin we've found data
#. from.
#: admin/import/class-import-status.php:127
msgid "%s data found."
msgstr ""

#. translators: %s is replaced with the plugin's name.
#: admin/import/plugins/class-abstract-plugin-importer.php:132
msgid "Cleanup of %s data failed."
msgstr ""

#. translators: %s is replaced with Yoast SEO.
#: admin/import/plugins/class-abstract-plugin-importer.php:250
msgid ""
"The %s importer functionality uses temporary database tables. It seems your "
"WordPress install does not have the capability to do this, please consult "
"your hosting provider."
msgstr ""

#: admin/links/class-link-columns.php:174
msgid ""
"Number of internal links in this post. See \"Yoast Columns\" text in the "
"help tab for more info."
msgstr ""

#: admin/links/class-link-columns.php:174
msgid "# links in post"
msgstr ""

#: admin/links/class-link-columns.php:177
msgid ""
"Number of internal links linking to this post. See \"Yoast Columns\" text in "
"the help tab for more info."
msgstr ""

#: admin/links/class-link-columns.php:177
msgid "# internal links to"
msgstr ""

#. translators: %1$s: Yoast SEO. %2$s: Version number of Yoast SEO. %3$s: PHP
#. version %4$s: The current PHP versione. %5$s link to knowledge base article
#. about solving PHP issue. %6$s: is anchor closing.
#: admin/links/class-link-compatibility-notifier.php:38
msgid ""
"The <strong>Text link counter</strong> feature (introduced in %1$s %2$s) is "
"currently disabled. For this feature to work %1$s requires at least PHP "
"version %3$s. We have detected PHP version %4$s on this website.\n"
"\t\t\t\t\tPlease read the following %5$sknowledge base article%6$s to find "
"out how to resolve this problem."
msgstr ""

#. translators: 1: link to yoast.com post about internal linking suggestion. 2:
#. is anchor closing. 3: button to the recalculation option. 4: closing button
#: admin/links/class-link-notifier.php:91
msgid ""
"To make sure all the links in your texts are counted, we need to analyze all "
"your texts.\n"
"\t\t\t\t\tAll you have to do is press the following button and we'll go "
"through all your texts for you.\n"
"\n"
"\t\t\t\t\t%3$sCount links%4$s\n"
"\n"
"\t\t\t\t\tThe Text link counter feature provides insights in how many links "
"are found in your text and how many links are referring to your text. This "
"is very helpful when you are improving your %1$sinternal linking%2$s."
msgstr ""

#: admin/links/class-link-reindex-dashboard.php:56
#: admin/links/class-link-reindex-dashboard.php:80
#: admin/views/tabs/dashboard/features.php:49
msgid "Text link counter"
msgstr ""

#. translators: 1: link to yoast.com post about internal linking suggestion. 4:
#. is Yoast.com 3: is anchor closing.
#: admin/links/class-link-reindex-dashboard.php:83
msgid ""
"The links in all your public texts need to be counted. This will provide "
"insights of which texts need more links to them. If you want to know more "
"about the why and how of internal linking, check out %1$sthe article about "
"internal linking on %2$s%3$s."
msgstr ""

#: admin/links/class-link-reindex-dashboard.php:119
msgid ""
"All your texts are already counted, there is no need to count them again."
msgstr ""

#. translators: 1: expands to a <span> containing the number of items
#. recalculated. 2: expands to a <strong> containing the total number of items.
#: admin/links/class-link-reindex-dashboard.php:126
msgid "Text %1$s of %2$s processed."
msgstr ""

#: admin/links/class-link-reindex-dashboard.php:136
msgid "Counting links in your texts"
msgstr ""

#: admin/links/class-link-reindex-dashboard.php:143
msgid "Stop counting"
msgstr ""

#: admin/links/class-link-reindex-dashboard.php:168
msgid "Calculation in progress..."
msgstr ""

#: admin/links/class-link-reindex-dashboard.php:169
msgid "Calculation completed."
msgstr ""

#: admin/links/class-link-reindex-dashboard.php:191
msgid "Good job! All the links in your texts have been counted."
msgstr ""

#: admin/links/class-link-reindex-dashboard.php:221
msgid "Count links in your texts"
msgstr ""

#. translators: %1$s: Yoast SEO. %2$s: Version number of Yoast SEO. %3$s: link
#. to knowledge base article about solving table issue. %4$s: is anchor
#. closing.
#: admin/links/class-link-table-accessible-notifier.php:38
msgid ""
"The <strong>Text link counter</strong> feature (introduced in %1$s %2$s) is "
"currently disabled. For this feature to work %1$s needs to create a table in "
"your database. We were unable to create this table automatically.\n"
"\t\t\t\t\tPlease read the following %3$sknowledge base article%4$s to find "
"out how to resolve this problem."
msgstr ""

#: admin/menu/class-admin-menu.php:48 admin/pages/dashboard.php:39
msgid "Dashboard"
msgstr ""

#: admin/menu/class-admin-menu.php:49
#: admin/menu/class-network-admin-menu.php:48 frontend/class-frontend.php:1206
#: inc/wpseo-non-ajax-functions.php:110
msgid "SEO"
msgstr ""

#: admin/menu/class-admin-menu.php:119 admin/menu/class-admin-menu.php:212
#: admin/pages/metas.php:20 inc/wpseo-non-ajax-functions.php:265
msgid "General"
msgstr ""

#: admin/menu/class-admin-menu.php:120 frontend/class-frontend.php:1207
#: inc/wpseo-non-ajax-functions.php:271
msgid "Search Appearance"
msgstr ""

#: admin/menu/class-admin-menu.php:122 inc/wpseo-non-ajax-functions.php:277
msgid "Search Console"
msgstr ""

#: admin/menu/class-admin-menu.php:128 inc/wpseo-non-ajax-functions.php:289
msgid "Tools"
msgstr ""

#. translators: %s: number of notifications
#: admin/menu/class-admin-menu.php:227 inc/wpseo-non-ajax-functions.php:88
msgid "%s notification"
msgid_plural "%s notifications"
msgstr[0] ""
msgstr[1] ""

#: admin/menu/class-admin-menu.php:267 inc/wpseo-non-ajax-functions.php:295
msgid "Premium"
msgstr ""

#: admin/menu/class-network-admin-menu.php:47 admin/pages/network.php:92
msgid "MultiSite Settings"
msgstr ""

#: admin/menu/class-network-admin-menu.php:58
#: admin/menu/class-network-admin-menu.php:59
msgid "Edit Files"
msgstr ""

#: admin/metabox/class-metabox-add-keyword-tab.php:25
#: admin/metabox/class-metabox-add-keyword-tab.php:54
msgid "Add keyword"
msgstr ""

#: admin/metabox/class-metabox.php:62
#: admin/taxonomy/class-taxonomy-content-fields.php:21
#: tests/taxonomy/test-class-taxonomy-content-fields.php:45
msgid "Snippet editor"
msgstr ""

#. translators: 1: link open tag; 2: link close tag.
#: admin/metabox/class-metabox.php:64
#: admin/taxonomy/class-taxonomy-content-fields.php:27
msgid ""
"This is a rendering of what this post might look like in Google's search "
"results. %1$sLearn more about the Snippet Preview%2$s."
msgstr ""

#: admin/metabox/class-metabox.php:65
#: admin/taxonomy/class-taxonomy-content-fields.php:25
msgid "Show information about the snippet editor"
msgstr ""

#. translators: 1: link open tag; 2: link close tag.
#: admin/metabox/class-metabox.php:69
#: admin/taxonomy/class-taxonomy-content-fields.php:47
msgid ""
"This is the content analysis, a collection of content checks that analyze "
"the content of your page. %1$sLearn more about the Content Analysis Tool%2$s."
msgstr ""

#: admin/metabox/class-metabox.php:70
#: admin/taxonomy/class-taxonomy-content-fields.php:45
msgid "Show information about the content analysis"
msgstr ""

#: admin/metabox/class-metabox.php:72
#: admin/taxonomy/class-taxonomy-content-fields.php:31
#: admin/taxonomy/class-taxonomy-fields-presenter.php:108
msgid "Focus keyword"
msgstr ""

#: admin/metabox/class-metabox.php:73
#: admin/taxonomy/class-taxonomy-fields-presenter.php:109
msgid "Enter a focus keyword"
msgstr ""

#. translators: 1: link open tag; 2: link close tag.
#: admin/metabox/class-metabox.php:75
#: admin/taxonomy/class-taxonomy-content-fields.php:37
msgid ""
"Pick the main keyword or keyphrase that this post/page is about. %1$sLearn "
"more about the Focus Keyword%2$s."
msgstr ""

#: admin/metabox/class-metabox.php:76
#: admin/taxonomy/class-taxonomy-content-fields.php:35
msgid "Show information about the focus keyword"
msgstr ""

#: admin/metabox/class-metabox.php:78
msgid "SEO title"
msgstr ""

#: admin/metabox/class-metabox.php:80
#: admin/views/tabs/metas/general/homepage.php:24
#: admin/views/tabs/metas/post-types.php:76
msgid "Meta description"
msgstr ""

#. translators: %s expands to the post type name.
#. translators: %s = taxonomy name.
#: admin/metabox/class-metabox.php:83
#: admin/taxonomy/class-taxonomy-settings-fields.php:35
msgid "Allow search engines to show this %s in search results?"
msgstr ""

#: admin/metabox/class-metabox.php:85
msgid ""
"Warning: even though you can set the meta robots setting here, the entire "
"site is set to noindex in the sitewide privacy settings, so these settings "
"won't have an effect."
msgstr ""

#. translators: %1$s expands to Yes or No,  %2$s expands to the post type name.
#: admin/metabox/class-metabox.php:88
msgid "Default for %2$s, currently: %1$s"
msgstr ""

#. translators: %1$s expands to the post type name.
#: admin/metabox/class-metabox.php:93
msgid "Should search engines follow links on this %1$s?"
msgstr ""

#: admin/metabox/class-metabox.php:97
msgid "Meta robots advanced"
msgstr ""

#: admin/metabox/class-metabox.php:98
msgid "Advanced <code>meta</code> robots settings for this page."
msgstr ""

#. translators: %s expands to the advanced robots settings default as set in
#. the site-wide settings.
#: admin/metabox/class-metabox.php:100
msgid "Site-wide default: %s"
msgstr ""

#: admin/metabox/class-metabox.php:101 admin/pages/network.php:59
#: admin/views/tabs/metas/breadcrumbs.php:57
#: admin/views/tabs/metas/breadcrumbs.php:86 inc/class-wpseo-meta.php:398
msgid "None"
msgstr ""

#: admin/metabox/class-metabox.php:102
msgid "No Image Index"
msgstr ""

#: admin/metabox/class-metabox.php:103
msgid "No Archive"
msgstr ""

#: admin/metabox/class-metabox.php:104
msgid "No Snippet"
msgstr ""

#: admin/metabox/class-metabox.php:106
#: admin/taxonomy/class-taxonomy-settings-fields.php:41
msgid "Breadcrumbs Title"
msgstr ""

#: admin/metabox/class-metabox.php:107
msgid "Title to use for this page in breadcrumb paths"
msgstr ""

#: admin/metabox/class-metabox.php:109
#: admin/taxonomy/class-taxonomy-settings-fields.php:48
msgid "Canonical URL"
msgstr ""

#. translators: 1: link open tag; 2: link close tag.
#: admin/metabox/class-metabox.php:111
msgid ""
"The canonical URL that this page should point to, leave empty to default to "
"permalink. %1$sCross domain canonical%2$s supported too."
msgstr ""

#: admin/metabox/class-metabox.php:113
msgid "301 Redirect"
msgstr ""

#: admin/metabox/class-metabox.php:114
msgid "The URL that this page should redirect to."
msgstr ""

#: admin/metabox/class-metabox.php:161
msgid "No focus keyword set."
msgstr ""

#: admin/metabox/class-metabox.php:250 admin/taxonomy/class-taxonomy.php:229
msgid "(no parent)"
msgstr ""

#: admin/metabox/class-metabox.php:305
#: admin/taxonomy/class-taxonomy-metabox.php:72
msgid "Meta box"
msgstr ""

#: admin/metabox/class-metabox.php:387 admin/metabox/class-metabox.php:390
#: admin/taxonomy/class-taxonomy-metabox.php:142
#: admin/taxonomy/class-taxonomy-metabox.php:145
msgid "Content optimization"
msgstr ""

#: admin/metabox/class-metabox.php:407 admin/metabox/class-metabox.php:415
#: admin/metabox/class-metabox.php:418
msgid "Advanced"
msgstr ""

#: admin/metabox/class-metabox.php:432
#: admin/taxonomy/class-taxonomy-metabox.php:252
msgid "Go Premium"
msgstr ""

#. translators: %1$s expands to Yoast SEO Premium.
#: admin/metabox/class-metabox.php:466
#: admin/taxonomy/class-taxonomy-metabox.php:286
msgid ""
"You're not getting the benefits of %1$s yet. If you had %1$s, you could use "
"its awesome features:"
msgstr ""

#: admin/metabox/class-metabox.php:467
#: admin/taxonomy/class-taxonomy-metabox.php:287 admin/views/licenses.php:169
msgid "Redirect manager"
msgstr ""

#: admin/metabox/class-metabox.php:468
#: admin/taxonomy/class-taxonomy-metabox.php:288
msgid "Create and manage redirects within your WordPress install."
msgstr ""

#: admin/metabox/class-metabox.php:469
#: admin/taxonomy/class-taxonomy-metabox.php:289 admin/views/licenses.php:173
msgid "Multiple focus keywords"
msgstr ""

#: admin/metabox/class-metabox.php:470
#: admin/taxonomy/class-taxonomy-metabox.php:290
msgid "Optimize a single post for up to 5 keywords."
msgstr ""

#: admin/metabox/class-metabox.php:471
#: admin/taxonomy/class-taxonomy-metabox.php:291
msgid "Social Previews"
msgstr ""

#: admin/metabox/class-metabox.php:472
#: admin/taxonomy/class-taxonomy-metabox.php:292
msgid "Check what your Facebook or Twitter post will look like."
msgstr ""

#: admin/metabox/class-metabox.php:473
#: admin/taxonomy/class-taxonomy-metabox.php:293 admin/views/licenses.php:181
msgid "Premium support"
msgstr ""

#: admin/metabox/class-metabox.php:474
#: admin/taxonomy/class-taxonomy-metabox.php:294
msgid "Gain access to our 24/7 support team."
msgstr ""

#: admin/metabox/class-metabox.php:479
#: admin/taxonomy/class-taxonomy-metabox.php:299
msgid "More info"
msgstr ""

#: admin/metabox/class-metabox.php:511 admin/metabox/class-metabox.php:514
msgid "Add-ons"
msgstr ""

#: admin/metabox/class-metabox.php:903
msgid ""
"SEO issue: The featured image should be at least 200 by 200 pixels to be "
"picked up by Facebook and other social media sites."
msgstr ""

#. translators: %1$s expands to Yoast SEO, %2$s is a link start tag to the
#. Onboarding Wizard, %3$s is the link closing tag.
#: admin/notifiers/class-configuration-notifier.php:94
msgid ""
"Want to make sure your %1$s settings are still OK? %2$sOpen the "
"configuration wizard again%3$s to validate them."
msgstr ""

#: admin/notifiers/class-configuration-notifier.php:100
msgid "Check SEO configuration"
msgstr ""

#. translators: %1$s expands to Yoast SEO, %2$s is a link start tag to the
#. Onboarding Wizard, %3$s is the link closing tag.
#: admin/notifiers/class-configuration-notifier.php:111
msgid "Get started quickly with the %1$s %2$sconfiguration wizard%3$s!"
msgstr ""

#: admin/notifiers/class-configuration-notifier.php:117
msgid "First-time SEO configuration"
msgstr ""

#: admin/notifiers/class-configuration-notifier.php:149
#: admin/views/partial-alerts-template.php:20
msgid "Dismiss this item."
msgstr ""

#: admin/onpage/class-onpage.php:112 tests/onpage/test-class-onpage.php:45
#: tests/onpage/test-class-onpage.php:51 tests/onpage/test-class-onpage.php:71
msgid "Once Weekly"
msgstr ""

#. translators: 1: opens a link to a related knowledge base article. 2: closes
#. the link
#. translators: %1$s: opens a link to a related knowledge base article. %2$s:
#. closes the link.
#: admin/onpage/class-onpage.php:168 admin/onpage/class-ryte-service.php:64
msgid ""
"%1$sYour homepage cannot be indexed by search engines%2$s. This is very bad "
"for SEO and should be fixed."
msgstr ""

#: admin/onpage/class-ryte-service.php:54
msgid "Your homepage can be indexed by search engines."
msgstr ""

#. translators: %1$s: opens a link to a related knowledge base article, %2$s:
#. expands to Yoast SEO, %3$s: closes the link, %4$s: expands to Ryte.
#: admin/onpage/class-ryte-service.php:77
msgid ""
"%1$s%2$s has not been able to fetch your site's indexability status%3$s from "
"%4$s"
msgstr ""

#. translators: %1$s: expands to Yoast SEO, %2$s: expands to Ryte.
#: admin/onpage/class-ryte-service.php:92
msgid "%1$s has not fetched your site's indexability status yet from %2$s"
msgstr ""

#: admin/pages/dashboard.php:49 admin/views/tabs/dashboard/features.php:105
msgid "Features"
msgstr ""

#: admin/pages/dashboard.php:56
msgid "Webmaster Tools"
msgstr ""

#: admin/pages/metas.php:21
msgid "Content Types"
msgstr ""

#: admin/pages/metas.php:22
msgid "Media"
msgstr ""

#: admin/pages/metas.php:23
msgid "Taxonomies"
msgstr ""

#: admin/pages/metas.php:24 frontend/class-frontend.php:527
msgid "Archives"
msgstr ""

#: admin/pages/metas.php:25
msgid "Breadcrumbs"
msgstr ""

#: admin/pages/metas.php:26
msgid "RSS"
msgstr ""

#. translators: %1$s expands to Yoast SEO.
#: admin/pages/metas.php:57
msgid ""
"The search appearance settings for %1$s are made up of variables that are "
"replaced by specific values from the page when the page is displayed. The "
"table below contains a list of the available variables."
msgstr ""

#: admin/pages/network.php:26
msgid "Settings Updated."
msgstr ""

#. translators: %s expands to the name of a blog within a multi-site network.
#: admin/pages/network.php:38
msgid "%s restored to default SEO settings."
msgstr ""

#. translators: %s expands to the ID of a blog within a multi-site network.
#: admin/pages/network.php:42
msgid "Blog %s not found."
msgstr ""

#: admin/pages/network.php:67
msgid "public"
msgstr ""

#: admin/pages/network.php:70
msgid "archived"
msgstr ""

#: admin/pages/network.php:73
msgid "mature"
msgstr ""

#: admin/pages/network.php:76
msgid "spam"
msgstr ""

#. translators: %1$s expands to Yoast SEO
#: admin/pages/network.php:100
msgid "Who should have access to the %1$s settings"
msgstr ""

#: admin/pages/network.php:102
msgid "Site Admins (default)"
msgstr ""

#: admin/pages/network.php:103
msgid "Super Admins only"
msgstr ""

#: admin/pages/network.php:111 admin/pages/network.php:118
msgid "New sites in the network inherit their SEO settings from this site"
msgstr ""

#: admin/pages/network.php:115
msgid ""
"Choose the site whose settings you want to use as default for all sites that "
"are added to your network. If you choose 'None', the normal plugin defaults "
"will be used."
msgstr ""

#. translators: 1: link open tag; 2: link close tag.
#: admin/pages/network.php:122
msgid ""
"Enter the %1$sSite ID%2$s for the site whose settings you want to use as "
"default for all sites that are added to your network. Leave empty for none "
"(i.e. the normal plugin defaults will be used)."
msgstr ""

#: admin/pages/network.php:128
msgid "Take note:"
msgstr ""

#: admin/pages/network.php:128
msgid ""
"Privacy sensitive (FB admins and such), theme specific (title rewrite) and a "
"few very site specific settings will not be imported to new blogs."
msgstr ""

#: admin/pages/network.php:131
msgid "Save MultiSite Settings"
msgstr ""

#: admin/pages/network.php:134
msgid "Restore site to default settings"
msgstr ""

#: admin/pages/network.php:137
msgid "Using this form you can reset a site to the default SEO settings."
msgstr ""

#: admin/pages/network.php:143
msgid "Site ID"
msgstr ""

#: admin/pages/network.php:149
msgid "Blog ID"
msgstr ""

#: admin/pages/network.php:152
msgid "Restore site to defaults"
msgstr ""

#: admin/pages/social.php:18
msgid "Accounts"
msgstr ""

#: admin/pages/social.php:21
msgid "Pinterest"
msgstr ""

#: admin/pages/tools.php:24
msgid "Import and Export"
msgstr ""

#: admin/pages/tools.php:25
msgid ""
"Import settings from other SEO plugins and export your settings for re-use "
"on (another) blog."
msgstr ""

#: admin/pages/tools.php:30
msgid "File editor"
msgstr ""

#: admin/pages/tools.php:31
msgid ""
"This tool allows you to quickly change important files for your SEO, like "
"your robots.txt and, if you have one, your .htaccess file."
msgstr ""

#: admin/pages/tools.php:36 admin/views/tool-bulk-editor.php:37
#: admin/views/tool-bulk-editor.php:40 admin/views/tool-file-editor.php:99
msgid "Bulk editor"
msgstr ""

#: admin/pages/tools.php:37
msgid ""
"This tool allows you to quickly change titles and descriptions of your posts "
"and pages without having to go into the editor for each page."
msgstr ""

#. translators: %1$s expands to Yoast SEO
#: admin/pages/tools.php:43
msgid "%1$s comes with some very powerful built-in tools:"
msgstr ""

#: admin/pages/tools.php:73
msgid "&laquo; Back to Tools page"
msgstr ""

#. translators: %1$s expands to the requested indexable type
#: admin/services/class-indexable.php:28
msgid "Unknown type %1$s"
msgstr ""

#. translators: %1$s expands to the requested indexable type. %2$s expands to
#. the request id
#: admin/services/class-indexable.php:40
msgid "Object %1$s with id %2$s not found"
msgstr ""

#: admin/statistics/class-statistics-service.php:61
msgid ""
"You don't have any published posts, your SEO scores will appear here once "
"you make your first post!"
msgstr ""

#: admin/statistics/class-statistics-service.php:65
msgid "Hey, your SEO is doing pretty well! Check out the stats:"
msgstr ""

#: admin/statistics/class-statistics-service.php:68
msgid ""
"Below are your published posts' SEO scores. Now is as good a time as any to "
"start improving some of your posts!"
msgstr ""

#. translators: %1$s expands to an opening strong tag, %2$s expands to a
#. closing strong tag
#: admin/statistics/class-statistics-service.php:197
msgid "Posts %1$swithout%2$s a focus keyword"
msgstr ""

#. translators: %1$s expands to an opening strong tag, %2$s expands to a
#. closing strong tag
#: admin/statistics/class-statistics-service.php:199
msgid "Posts with the SEO score: %1$sneeds improvement%2$s"
msgstr ""

#. translators: %1$s expands to an opening strong tag, %2$s expands to a
#. closing strong tag
#: admin/statistics/class-statistics-service.php:201
msgid "Posts with the SEO score: %1$sOK%2$s"
msgstr ""

#. translators: %1$s expands to an opening strong tag, %2$s expands to a
#. closing strong tag
#: admin/statistics/class-statistics-service.php:203
msgid "Posts with the SEO score: %1$sgood%2$s"
msgstr ""

#: admin/statistics/class-statistics-service.php:204
msgid "Posts that should not show up in search results"
msgstr ""

#: admin/taxonomy/class-taxonomy-columns.php:131
msgid "Term is set to noindex."
msgstr ""

#: admin/taxonomy/class-taxonomy-settings-fields.php:42
msgid ""
"The Breadcrumbs Title is used in the breadcrumbs where this taxonomy appears."
msgstr ""

#: admin/taxonomy/class-taxonomy-settings-fields.php:49
msgid "The canonical link is shown on the archive page for this term."
msgstr ""

#. translators: %1$s expands to the taxonomy name %2$s expands to the current
#. taxonomy index value
#: admin/taxonomy/class-taxonomy-settings-fields.php:66
msgid "%2$s (current default for %1$s)"
msgstr ""

#. translators: %1$s expands to the social network name
#: admin/taxonomy/class-taxonomy-social-fields.php:50
msgid ""
"If you don't want to use the title for sharing on %1$s but instead want "
"another title there, write it here."
msgstr ""

#. translators: %1$s expands to the social network name
#: admin/taxonomy/class-taxonomy-social-fields.php:58
msgid ""
"If you don't want to use the meta description for sharing on %1$s but want "
"another description there, write it here."
msgstr ""

#. translators: %1$s expands to the social network name
#: admin/taxonomy/class-taxonomy-social-fields.php:65
msgid ""
"If you want to use an image for sharing on %1$s, you can upload / choose an "
"image or add the image URL here."
msgstr ""

#. translators: 1: expands to an indexable object's name, like a post type or
#. taxonomy; 2: expands to <code>noindex</code>; 3: link open tag; 4: link
#. close tag.
#: admin/views/class-view-utils.php:39
msgid ""
"Not showing %1$s in the search results technically means those will have a "
"%2$s robots meta and will be excluded from XML sitemaps. %3$sMore info on "
"the search results settings%4$s."
msgstr ""

#. translators: 1: expands to an indexable object's name, like a post type or
#. taxonomy; 2: expands to <code>noindex</code>; 3: link open tag; 4: link
#. close tag.
#: admin/views/class-view-utils.php:43
msgid ""
"Not showing the archive for %1$s in the search results technically means "
"those will have a %2$s robots meta and will be excluded from XML sitemaps. "
"%3$sMore info on the search results settings%4$s."
msgstr ""

#: admin/views/class-view-utils.php:49
msgid "Help on this search results setting"
msgstr ""

#: admin/views/class-view-utils.php:84 admin/views/tabs/metas/archives.php:90
#: admin/views/tabs/metas/archives.php:122
#: admin/views/tabs/metas/archives.php:143
#: admin/views/tabs/metas/archives.php:146
#: admin/views/tabs/metas/taxonomies.php:47
msgid "Title template"
msgstr ""

#: admin/views/class-view-utils.php:90 admin/views/tabs/metas/archives.php:91
#: admin/views/tabs/metas/archives.php:123
#: admin/views/tabs/metas/taxonomies.php:48
msgid "Meta description template"
msgstr ""

#: admin/views/class-view-utils.php:96
msgid "Date in Snippet Preview"
msgstr ""

#. translators: %1$s expands to Yoast SEO
#: admin/views/class-view-utils.php:102
#: admin/views/tabs/metas/taxonomies.php:51
msgid "%1$s Meta Box"
msgstr ""

#. translators: accessibility text. %1$s expands to the term title, %2$s to the
#. taxonomy title.
#: admin/views/js-templates-primary-term.php:30
msgid "Make %1$s primary %2$s"
msgstr ""

#: admin/views/js-templates-primary-term.php:34
msgid "Make primary"
msgstr ""

#: admin/views/js-templates-primary-term.php:38
msgid "Primary"
msgstr ""

#. translators: %s is the taxonomy title. This will be shown to screenreaders
#: admin/views/js-templates-primary-term.php:45
msgid "Primary %s"
msgstr ""

#: admin/views/licenses.php:47
msgid "Show your videos in Google Videos"
msgstr ""

#: admin/views/licenses.php:48
msgid "Enhance the experience of sharing posts with videos"
msgstr ""

#: admin/views/licenses.php:49
msgid "Make videos responsive through enabling fitvids.js"
msgstr ""

#: admin/views/licenses.php:65
msgid "Optimize your site for Google News"
msgstr ""

#: admin/views/licenses.php:66
msgid "Immediately pings Google on the publication of a new post"
msgstr ""

#: admin/views/licenses.php:67
msgid "Creates XML News Sitemaps"
msgstr ""

#: admin/views/licenses.php:84
msgid "Get found by potential clients"
msgstr ""

#: admin/views/licenses.php:85
msgid "Easily insert Google Maps, a store locator, opening hours and more"
msgstr ""

#: admin/views/licenses.php:86
msgid "Improve the usability of your contact page"
msgstr ""

#: admin/views/licenses.php:103
msgid "Get better search results in local search"
msgstr ""

#: admin/views/licenses.php:104
msgid ""
"Enhance your contact pages with Google Maps, opening hours and a store "
"locator"
msgstr ""

#. translators: %1$s expands to WooCommerce
#: admin/views/licenses.php:106
msgid "Allow customers to pick up their %s order locally"
msgstr ""

#: admin/views/licenses.php:125
msgid "Improve sharing on Pinterest"
msgstr ""

#. translators: %1$s expands to Yoast, %2$s expands to WooCommerce
#: admin/views/licenses.php:128
msgid "Use %1$s breadcrumbs instead of %2$s ones"
msgstr ""

#. translators: %1$s expands to Yoast SEO, %2$s expands to WooCommerce
#: admin/views/licenses.php:131
msgid "A seamless integration between %1$s and %2$s"
msgstr ""

#. translators: %1$s expands to Yoast SEO.
#: admin/views/licenses.php:140
msgid "%1$s Extensions"
msgstr ""

#. translators: %1$s expands to Yoast SEO Premium
#: admin/views/licenses.php:158
msgid "%1$s, take your optimization to the next level!"
msgstr ""

#: admin/views/licenses.php:170
msgid "create and manage redirects from within your WordPress install."
msgstr ""

#: admin/views/licenses.php:174
msgid "optimize a single post for up to 5 keywords."
msgstr ""

#: admin/views/licenses.php:177
msgid "Social previews"
msgstr ""

#: admin/views/licenses.php:178
msgid "check what your Facebook or Twitter post will look like."
msgstr ""

#: admin/views/licenses.php:182
msgid "gain access to our 24/7 support team."
msgstr ""

#: admin/views/licenses.php:187 admin/views/licenses.php:245
msgid "Installed"
msgstr ""

#: admin/views/licenses.php:190 admin/views/licenses.php:248
msgid "Activated"
msgstr ""

#: admin/views/licenses.php:191 admin/views/licenses.php:249
msgid "Manage your subscription on My Yoast"
msgstr ""

#: admin/views/licenses.php:193 admin/views/licenses.php:251
msgid "Not activated"
msgstr ""

#: admin/views/licenses.php:194 admin/views/licenses.php:252
msgid "Activate your site on My Yoast"
msgstr ""

#. translators: $1$s expands to Yoast SEO Premium
#: admin/views/licenses.php:203
msgid "Buy %1$s"
msgstr ""

#. translators: Text between %1$s and %2$s will only be shown to screen
#. readers. %3$s expands to the product name.
#: admin/views/licenses.php:209 admin/views/licenses.php:263
msgid "More information %1$sabout %3$s%2$s"
msgstr ""

#: admin/views/licenses.php:216
msgid "Comes with our 30-day no questions asked money back guarantee"
msgstr ""

#. translators: %1$s expands to Yoast SEO
#: admin/views/licenses.php:225
msgid "%1$s extensions"
msgstr ""

#. translators: %1$s expands to Yoast SEO extensions
#: admin/views/licenses.php:229
msgid "%1$s to optimize your site even further"
msgstr ""

#. translators: %s expands to the product name
#: admin/views/licenses.php:257
msgid "Buy %s"
msgstr ""

#: admin/views/partial-alerts-errors.php:12
msgid "We have detected the following issues that affect the SEO of your site."
msgstr ""

#: admin/views/partial-alerts-errors.php:13
msgid "Good job! We could detect no serious SEO problems."
msgstr ""

#: admin/views/partial-alerts-errors.php:14
msgid "Muted problems:"
msgstr ""

#: admin/views/partial-alerts-template.php:24
msgid "Restore this item."
msgstr ""

#: admin/views/partial-alerts-warnings.php:11
#: inc/wpseo-non-ajax-functions.php:122
msgid "Notifications"
msgstr ""

#: admin/views/partial-alerts-warnings.php:13
msgid "No new notifications."
msgstr ""

#: admin/views/partial-alerts-warnings.php:14
msgid "Muted notifications:"
msgstr ""

#. translators: %1$s expands to Yoast SEO
#: admin/views/tabs/dashboard/dashboard.php:16
msgid "See who contributed to %1$s."
msgstr ""

#: admin/views/tabs/dashboard/dashboard.php:39
msgid "Credits"
msgstr ""

#: admin/views/tabs/dashboard/features.php:21
msgid "See the XML sitemap."
msgstr ""

#: admin/views/tabs/dashboard/features.php:25
msgid "SEO analysis"
msgstr ""

#: admin/views/tabs/dashboard/features.php:27
msgid "The SEO analysis offers suggestions to improve the SEO of your text."
msgstr ""

#: admin/views/tabs/dashboard/features.php:28
msgid "Learn how the SEO analysis can help you rank."
msgstr ""

#: admin/views/tabs/dashboard/features.php:33
msgid "Readability analysis"
msgstr ""

#: admin/views/tabs/dashboard/features.php:35
msgid ""
"The readability analysis offers suggestions to improve the structure and "
"style of your text."
msgstr ""

#: admin/views/tabs/dashboard/features.php:36
msgid "Discover why readability is important for SEO."
msgstr ""

#: admin/views/tabs/dashboard/features.php:43
msgid ""
"The cornerstone content feature lets you to mark and filter cornerstone "
"content on your website."
msgstr ""

#: admin/views/tabs/dashboard/features.php:44
msgid ""
"Find out how cornerstone content can help you improve your site structure."
msgstr ""

#: admin/views/tabs/dashboard/features.php:51
msgid "The text link counter helps you improve your site structure."
msgstr ""

#: admin/views/tabs/dashboard/features.php:52
msgid "Find out how the text link counter can enhance your SEO."
msgstr ""

#: admin/views/tabs/dashboard/features.php:57
msgid "XML sitemaps"
msgstr ""

#. translators: %s expands to Yoast SEO
#: admin/views/tabs/dashboard/features.php:60
msgid "Enable the XML sitemaps that %s generates."
msgstr ""

#: admin/views/tabs/dashboard/features.php:61
msgid "Read why XML Sitemaps are important for your site."
msgstr ""

#. translators: %s expands to Ryte.
#: admin/views/tabs/dashboard/features.php:68
msgid "%s integration"
msgstr ""

#. translators: %1$s expands to Ryte.
#: admin/views/tabs/dashboard/features.php:71
msgid ""
"%1$s will check weekly if your site is still indexable by search engines and "
"Yoast SEO will notify you when this is not the case."
msgstr ""

#. translators: %s expands to Ryte.
#: admin/views/tabs/dashboard/features.php:73
msgid "Read more about how %s works."
msgstr ""

#: admin/views/tabs/dashboard/features.php:78
msgid "Admin bar menu"
msgstr ""

#. translators: %1$s expands to Yoast SEO
#: admin/views/tabs/dashboard/features.php:81
msgid ""
"The %1$s admin bar menu contains useful links to third-party tools for "
"analyzing pages and makes it easy to see if you have new notifications."
msgstr ""

#: admin/views/tabs/dashboard/features.php:85
msgid "Security: no advanced settings for authors"
msgstr ""

#. translators: %1$s expands to Yoast SEO, %2$s expands to the translated
#. version of "Off"
#: admin/views/tabs/dashboard/features.php:89
msgid ""
"The advanced section of the %1$s meta box allows a user to remove posts from "
"the search results or change the canonical. These are things you might not "
"want any author to do. That's why, by default, only editors and "
"administrators can do this. Setting to \"%2$s\" allows all users to change "
"these settings."
msgstr ""

#: admin/views/tabs/dashboard/features.php:91
#: admin/views/tabs/dashboard/features.php:153
msgid "Off"
msgstr ""

#. translators: %1$s expands to Yoast SEO
#: admin/views/tabs/dashboard/features.php:110
msgid ""
"%1$s comes with a lot of features. You can enable / disable some of them "
"below. Clicking the question mark gives more information about the feature."
msgstr ""

#. translators: %s expands to a feature's name
#: admin/views/tabs/dashboard/features.php:145
msgid "Help on: %s"
msgstr ""

#: admin/views/tabs/dashboard/features.php:152
msgid "On"
msgstr ""

#: admin/views/tabs/dashboard/webmaster-tools.php:20
msgid "Learn more about the Webmaster Tools verification"
msgstr ""

#: admin/views/tabs/dashboard/webmaster-tools.php:21
msgid ""
"You can use the boxes below to verify with the different Webmaster Tools. "
"This feature will add a verification meta tag on your home page. Follow the "
"links to the different Webmaster Tools and look for instructions for the "
"meta tag verification method to get the verification code. If your site is "
"already verified, you can just forget about these."
msgstr ""

#: admin/views/tabs/dashboard/webmaster-tools.php:25
msgid "Webmaster Tools verification"
msgstr ""

#: admin/views/tabs/dashboard/webmaster-tools.php:40
msgid "Baidu verification code"
msgstr ""

#. translators: %1$s expands to a link start tag to the Baidu Webmaster Tools
#. site add page, %2$s is the link closing tag.
#: admin/views/tabs/dashboard/webmaster-tools.php:44
msgid "Get your Baidu verification code in %1$sBaidu Webmaster Tools%2$s."
msgstr ""

#: admin/views/tabs/dashboard/webmaster-tools.php:55
msgid "Bing verification code"
msgstr ""

#. translators: 1: link open tag; 2: link close tag.
#: admin/views/tabs/dashboard/webmaster-tools.php:59
msgid "Get your Bing verification code in %1$sBing Webmaster Tools%2$s."
msgstr ""

#: admin/views/tabs/dashboard/webmaster-tools.php:65
msgid "Google verification code"
msgstr ""

#. translators: 1: link open tag; 2: link close tag.
#: admin/views/tabs/dashboard/webmaster-tools.php:69
msgid "Get your Google verification code in %1$sGoogle Search Console%2$s."
msgstr ""

#: admin/views/tabs/dashboard/webmaster-tools.php:75
msgid "Yandex verification code"
msgstr ""

#. translators: 1: link open tag; 2: link close tag.
#: admin/views/tabs/dashboard/webmaster-tools.php:79
msgid "Get your Yandex verification code in %1$sYandex Webmaster Tools%2$s."
msgstr ""

#. translators: %1$s / %2$s: links to an article about duplicate content on
#. yoast.com
#: admin/views/tabs/metas/archives.php:20
msgid ""
"If you're running a one author blog, the author archive will be exactly the "
"same as your homepage. This is what's called a %1$sduplicate content problem"
"%2$s."
msgstr ""

#. translators: %s expands to <code>noindex, follow</code>
#: admin/views/tabs/metas/archives.php:27
msgid ""
"If this is the case on your site, you can choose to either disable it (which "
"makes it redirect to the homepage), or to add %s to it so it doesn't show up "
"in the search results."
msgstr ""

#: admin/views/tabs/metas/archives.php:31
msgid ""
"Note that links to archives might be still output by your theme and you "
"would need to remove them separately."
msgstr ""

#: admin/views/tabs/metas/archives.php:33
msgid ""
"Date-based archives could in some cases also be seen as duplicate content."
msgstr ""

#: admin/views/tabs/metas/archives.php:37
msgid "Learn more about the archives setting"
msgstr ""

#: admin/views/tabs/metas/archives.php:42
msgid "Archives settings help"
msgstr ""

#: admin/views/tabs/metas/archives.php:46
msgid "Author archives settings"
msgstr ""

#: admin/views/tabs/metas/archives.php:50
msgid "Author archives"
msgstr ""

#: admin/views/tabs/metas/archives.php:56
msgid "Help on the author archives search results setting"
msgstr ""

#. translators: 1: expands to <code>noindex</code>; 2: link open tag; 3: link
#. close tag.
#: admin/views/tabs/metas/archives.php:59
msgid ""
"Not showing the archive for authors in the search results technically means "
"those will have a %1$s robots meta and will be excluded from XML sitemaps. "
"%2$sMore info on the search results settings%3$s."
msgstr ""

#: admin/views/tabs/metas/archives.php:68
msgid "author archives"
msgstr ""

#: admin/views/tabs/metas/archives.php:74
msgid "Help on the authors without posts archive search results setting"
msgstr ""

#. translators: 1: expands to <code>noindex</code>; 2: link open tag; 3: link
#. close tag.
#: admin/views/tabs/metas/archives.php:77
msgid ""
"Not showing the archives for authors without posts in the search results "
"technically means those will have a %1$s robots meta and will be excluded "
"from XML sitemaps. %2$sMore info on the search results settings%3$s."
msgstr ""

#: admin/views/tabs/metas/archives.php:86
msgid "archives for authors without posts"
msgstr ""

#: admin/views/tabs/metas/archives.php:96
msgid "Date archives settings"
msgstr ""

#: admin/views/tabs/metas/archives.php:100
msgid "Date archives"
msgstr ""

#: admin/views/tabs/metas/archives.php:106
msgid "Help on the date archives search results setting"
msgstr ""

#. translators: 1: expands to <code>noindex</code>; 2: link open tag; 3: link
#. close tag.
#: admin/views/tabs/metas/archives.php:109
msgid ""
"Not showing the date archives in the search results technically means those "
"will have a %1$s robots meta and will be excluded from XML sitemaps. "
"%2$sMore info on the search results settings%3$s."
msgstr ""

#: admin/views/tabs/metas/archives.php:118
msgid "date archives"
msgstr ""

#: admin/views/tabs/metas/archives.php:129
msgid "Learn more about the special pages setting"
msgstr ""

#. translators: %s expands to <code>noindex, follow</code>.
#: admin/views/tabs/metas/archives.php:132
msgid ""
"These pages will be %s by default, so they will never show up in search "
"results."
msgstr ""

#: admin/views/tabs/metas/archives.php:139
msgid "Special Pages"
msgstr ""

#: admin/views/tabs/metas/archives.php:142
msgid "Search pages"
msgstr ""

#: admin/views/tabs/metas/archives.php:145
msgid "404 pages"
msgstr ""

#: admin/views/tabs/metas/breadcrumbs.php:18
msgid "Breadcrumbs settings"
msgstr ""

#: admin/views/tabs/metas/breadcrumbs.php:21
msgid "Enable Breadcrumbs"
msgstr ""

#: admin/views/tabs/metas/breadcrumbs.php:27
msgid "Separator between breadcrumbs"
msgstr ""

#: admin/views/tabs/metas/breadcrumbs.php:28
msgid "Anchor text for the Homepage"
msgstr ""

#: admin/views/tabs/metas/breadcrumbs.php:29
msgid "Prefix for the breadcrumb path"
msgstr ""

#: admin/views/tabs/metas/breadcrumbs.php:30
msgid "Prefix for Archive breadcrumbs"
msgstr ""

#: admin/views/tabs/metas/breadcrumbs.php:31
msgid "Prefix for Search Page breadcrumbs"
msgstr ""

#: admin/views/tabs/metas/breadcrumbs.php:32
msgid "Breadcrumb for 404 Page"
msgstr ""

#: admin/views/tabs/metas/breadcrumbs.php:37
msgid "Show Blog page"
msgstr ""

#: admin/views/tabs/metas/breadcrumbs.php:41
msgid "Bold"
msgstr ""

#: admin/views/tabs/metas/breadcrumbs.php:42
msgid "Regular"
msgstr ""

#: admin/views/tabs/metas/breadcrumbs.php:43
msgid "Bold the last page"
msgstr ""

#: admin/views/tabs/metas/breadcrumbs.php:53
msgid "Taxonomy to show in breadcrumbs for content types"
msgstr ""

#: admin/views/tabs/metas/breadcrumbs.php:84
msgid "Content type archive to show in breadcrumbs for taxonomies"
msgstr ""

#: admin/views/tabs/metas/breadcrumbs.php:88
msgid "Blog"
msgstr ""

#: admin/views/tabs/metas/breadcrumbs.php:109
msgid "How to insert breadcrumbs in your theme"
msgstr ""

#. translators: %1$s / %2$s: links to the breadcrumbs implementation page on
#. the Yoast knowledgebase
#: admin/views/tabs/metas/breadcrumbs.php:114
msgid ""
"Usage of this breadcrumbs feature is explained in %1$sour knowledge-base "
"article on breadcrumbs implementation%2$s."
msgstr ""

#: admin/views/tabs/metas/general/force-rewrite-title.php:14
msgid "Force rewrite titles"
msgstr ""

#. translators: %1$s expands to Yoast SEO
#: admin/views/tabs/metas/general/force-rewrite-title.php:18
msgid ""
"%1$s has auto-detected whether it needs to force rewrite the titles for your "
"pages, if you think it's wrong and you know what you're doing, you can "
"change the setting here."
msgstr ""

#: admin/views/tabs/metas/general/homepage.php:16
msgid "Learn more about the homepage setting"
msgstr ""

#: admin/views/tabs/metas/general/homepage.php:17
msgid ""
"This is what shows in the search results when people find your homepage. "
"This means this is probably what they see when they search for your brand "
"name."
msgstr ""

#: admin/views/tabs/metas/general/homepage.php:21
msgid "Homepage"
msgstr ""

#: admin/views/tabs/metas/general/homepage.php:23
#: admin/views/tabs/metas/post-types.php:75
#: admin/views/tabs/social/facebook.php:44 admin/views/tool-bulk-editor.php:77
msgid "Title"
msgstr ""

#: admin/views/tabs/metas/general/homepage.php:27
msgid "Homepage &amp; Front page"
msgstr ""

#. translators: 1: link open tag; 2: link close tag.
#: admin/views/tabs/metas/general/homepage.php:31
msgid ""
"You can determine the title and description for the front page by "
"%1$sediting the front page itself &raquo;%2$s"
msgstr ""

#. translators: 1: link open tag; 2: link close tag.
#: admin/views/tabs/metas/general/homepage.php:40
msgid ""
"You can determine the title and description for the blog page by %1$sediting "
"the blog page itself &raquo;%2$s"
msgstr ""

#: admin/views/tabs/metas/general/knowledge-graph.php:12
msgid "Learn more about the knowledge graph setting"
msgstr ""

#. translators: %1$s opens the link to the Yoast.com article about Google's
#. Knowledge Graph, %2$s closes the link,
#: admin/views/tabs/metas/general/knowledge-graph.php:15
msgid ""
"This data is shown as metadata in your site. It is intended to appear in "
"%1$sGoogle's Knowledge Graph%2$s. You can be either a company, or a person."
msgstr ""

#: admin/views/tabs/metas/general/knowledge-graph.php:23
msgid "Knowledge Graph"
msgstr ""

#: admin/views/tabs/metas/general/knowledge-graph.php:27
msgid "Choose whether you're a company or person"
msgstr ""

#: admin/views/tabs/metas/general/knowledge-graph.php:35
msgid "Company name"
msgstr ""

#: admin/views/tabs/metas/general/knowledge-graph.php:36
msgid "Company logo"
msgstr ""

#: admin/views/tabs/metas/general/knowledge-graph.php:41
msgid "Your name"
msgstr ""

#: admin/views/tabs/metas/general/title-separator.php:12
#: admin/views/tabs/social/facebook.php:36
msgid "Learn more about the title separator setting"
msgstr ""

#: admin/views/tabs/metas/general/title-separator.php:21
msgid "Title separator symbol"
msgstr ""

#: admin/views/tabs/metas/media.php:20
msgid "Learn more about the Media and attachment URLs setting"
msgstr ""

#: admin/views/tabs/metas/media.php:21
msgid ""
"When you upload media (an image or video for example) to WordPress, it "
"doesn't just save the media, it creates an attachment URL for it. These "
"attachment pages are quite empty: they contain the media item and maybe a "
"title if you entered one. Because of that, if you never use these attachment "
"URLs, it's better to disable them, and redirect them to the media item "
"itself."
msgstr ""

#: admin/views/tabs/metas/media.php:25
msgid "Media & attachment URLs"
msgstr ""

#: admin/views/tabs/metas/media.php:27
msgid "We recommend you set this to Yes."
msgstr ""

#: admin/views/tabs/metas/media.php:36
msgid "Redirect attachment URLs to the attachment itself?"
msgstr ""

#: admin/views/tabs/metas/post-types.php:56
msgid "Custom Content Type Archives"
msgstr ""

#: admin/views/tabs/metas/post-types.php:57
msgid ""
"Note: instead of templates these are the actual titles and meta descriptions "
"for these custom content type archive pages."
msgstr ""

#. translators: %s expands to the post type's name.
#: admin/views/tabs/metas/post-types.php:69
msgid "the archive for %s"
msgstr ""

#: admin/views/tabs/metas/post-types.php:78
msgid "Breadcrumbs title"
msgstr ""

#: admin/views/tabs/metas/rss.php:20
msgid "Learn more about the RSS feed setting"
msgstr ""

#: admin/views/tabs/metas/rss.php:21
msgid ""
"This feature is used to automatically add content to your RSS, more "
"specifically, it's meant to add links back to your blog and your blog posts, "
"so dumb scrapers will automatically add these links too, helping search "
"engines identify you as the original source of the content."
msgstr ""

#: admin/views/tabs/metas/rss.php:25
msgid "RSS feed settings"
msgstr ""

#: admin/views/tabs/metas/rss.php:33
msgid "Content to put before each post in the feed"
msgstr ""

#: admin/views/tabs/metas/rss.php:34
msgid "Content to put after each post in the feed"
msgstr ""

#: admin/views/tabs/metas/rss.php:38
msgid "Learn more about the available variables"
msgstr ""

#: admin/views/tabs/metas/rss.php:39
msgid ""
"You can use the following variables within the content, they will be "
"replaced by the value on the right."
msgstr ""

#: admin/views/tabs/metas/rss.php:43
msgid "Available variables"
msgstr ""

#: admin/views/tabs/metas/rss.php:49 inc/class-wpseo-replace-vars.php:1051
msgid "Variable"
msgstr ""

#: admin/views/tabs/metas/rss.php:50 admin/views/tabs/social/facebook.php:45
#: admin/views/tool-bulk-editor.php:79 inc/class-wpseo-replace-vars.php:1052
msgid "Description"
msgstr ""

#: admin/views/tabs/metas/rss.php:56
msgid ""
"A link to the archive for the post author, with the authors name as anchor "
"text."
msgstr ""

#: admin/views/tabs/metas/rss.php:60
msgid "A link to the post, with the title as anchor text."
msgstr ""

#: admin/views/tabs/metas/rss.php:64
msgid "A link to your site, with your site's name as anchor text."
msgstr ""

#: admin/views/tabs/metas/rss.php:68
msgid ""
"A link to your site, with your site's name and description as anchor text."
msgstr ""

#: admin/views/tabs/metas/taxonomies.php:31
msgid "Format-based archives"
msgstr ""

#: admin/views/tabs/metas/taxonomies.php:67
msgid " Category URLs"
msgstr ""

#: admin/views/tabs/metas/taxonomies.php:69
msgid "Keep"
msgstr ""

#: admin/views/tabs/metas/taxonomies.php:69
msgid "Remove"
msgstr ""

#: admin/views/tabs/metas/taxonomies.php:73
msgid "Help on the category prefix setting"
msgstr ""

#. translators: %s expands to <code>/category/</code>
#: admin/views/tabs/metas/taxonomies.php:76
msgid ""
"Category URLs in WordPress contain a prefix, usually %s, this feature "
"removes that prefix, for categories only."
msgstr ""

#: admin/views/tabs/metas/taxonomies.php:83
msgid "Remove the categories prefix"
msgstr ""

#: admin/views/tabs/social/accounts.php:20
msgid "Learn more about your social profiles settings"
msgstr ""

#: admin/views/tabs/social/accounts.php:21
msgid ""
"To let search engines know which social profiles are associated to this "
"site, enter your site social profiles data below."
msgstr ""

#: admin/views/tabs/social/accounts.php:25
msgid "Your social profiles"
msgstr ""

#: admin/views/tabs/social/facebook.php:18
msgid "Facebook settings"
msgstr ""

#: admin/views/tabs/social/facebook.php:20
msgid "Add Open Graph meta data"
msgstr ""

#: admin/views/tabs/social/facebook.php:25
msgid ""
"Enable this feature if you want Facebook and other social media to display a "
"preview with images and a text excerpt when a link to your site is shared."
msgstr ""

#: admin/views/tabs/social/facebook.php:31
msgid "Facebook App ID"
msgstr ""

#: admin/views/tabs/social/facebook.php:37
msgid ""
"These are the title, description and image used in the Open Graph meta tags "
"on the front page of your site."
msgstr ""

#: admin/views/tabs/social/facebook.php:40
msgid "Frontpage settings"
msgstr ""

#: admin/views/tabs/social/facebook.php:43
#: admin/views/tabs/social/facebook.php:75
msgid "Image URL"
msgstr ""

#: admin/views/tabs/social/facebook.php:47
msgid "Copy home meta description"
msgstr ""

#: admin/views/tabs/social/facebook.php:54
msgid "Help on copying the home meta description"
msgstr ""

#. translators: 1: link open tag; 2: link close tag., 3: the translated label
#. of the button
#: admin/views/tabs/social/facebook.php:57
msgid ""
"Click the \"%3$s\" button to use the meta description already set in the "
"%1$sSearch Appearance Homepage%2$s setting."
msgstr ""

#: admin/views/tabs/social/facebook.php:73
msgid "Default settings"
msgstr ""

#: admin/views/tabs/social/facebook.php:79
msgid ""
"This image is used if the post/page being shared does not contain any images."
msgstr ""

#: admin/views/tabs/social/google.php:18
msgid "Google+ settings"
msgstr ""

#: admin/views/tabs/social/google.php:22
msgid ""
"If you have a Google+ page for your business, add that URL here and link it "
"on your Google+ page's about page."
msgstr ""

#: admin/views/tabs/social/google.php:25
msgid "Google Publisher Page"
msgstr ""

#: admin/views/tabs/social/pinterest.php:18
msgid "Pinterest settings"
msgstr ""

#: admin/views/tabs/social/pinterest.php:22
msgid ""
"Pinterest uses Open Graph metadata just like Facebook, so be sure to keep "
"the Open Graph checkbox on the Facebook tab checked if you want to optimize "
"your site for Pinterest."
msgstr ""

#: admin/views/tabs/social/pinterest.php:26
msgid ""
"If you have already confirmed your website with Pinterest, you can skip the "
"step below."
msgstr ""

#. translators: %1$s / %2$s expands to a link to pinterest.com's help page.
#: admin/views/tabs/social/pinterest.php:32
msgid "To %1$sconfirm your site with Pinterest%2$s, add the meta tag here:"
msgstr ""

#: admin/views/tabs/social/pinterest.php:38
msgid "Pinterest confirmation"
msgstr ""

#: admin/views/tabs/social/twitterbox.php:18
msgid "Twitter settings"
msgstr ""

#: admin/views/tabs/social/twitterbox.php:20
msgid "Add Twitter card meta data"
msgstr ""

#: admin/views/tabs/social/twitterbox.php:23
msgid ""
"Enable this feature if you want Twitter to display a preview with images and "
"a text excerpt when a link to your site is shared."
msgstr ""

#: admin/views/tabs/social/twitterbox.php:28
msgid "The default card type to use"
msgstr ""

#. translators: %s is replaced with the name of the plugin we're importing
#. from.
#: admin/views/tabs/tool/import-seo.php:23
#: admin/views/tabs/tool/import-seo.php:50
#: admin/views/tool-import-export.php:92
msgid "Import from other SEO plugins"
msgstr ""

#: admin/views/tabs/tool/import-seo.php:25
msgid ""
"Yoast SEO did not detect any plugin data from plugins it can import from."
msgstr ""

#: admin/views/tabs/tool/import-seo.php:40
msgid "Plugin: "
msgstr ""

#: admin/views/tabs/tool/import-seo.php:52
msgid ""
"We've detected data from one or more SEO plugins on your site. Please follow "
"the following steps to import that data:"
msgstr ""

#: admin/views/tabs/tool/import-seo.php:56
msgid "Step 1: Create a backup"
msgstr ""

#: admin/views/tabs/tool/import-seo.php:58
msgid "Please make a backup of your database before starting this process."
msgstr ""

#: admin/views/tabs/tool/import-seo.php:63
msgid "Step 2: Import"
msgstr ""

#: admin/views/tabs/tool/import-seo.php:65
msgid ""
"This will import the post metadata like SEO titles and descriptions into "
"your Yoast SEO metadata. It will only do this when there is no existing "
"Yoast SEO metadata yet. The original data will remain in place."
msgstr ""

#: admin/views/tabs/tool/import-seo.php:77
msgid "Import"
msgstr ""

#: admin/views/tabs/tool/import-seo.php:82
msgid "Step 3: Check your data"
msgstr ""

#: admin/views/tabs/tool/import-seo.php:84
msgid ""
"Please check your posts and pages and see if the metadata was successfully "
"imported."
msgstr ""

#: admin/views/tabs/tool/import-seo.php:89
msgid "Step 4: Run the configuration wizard"
msgstr ""

#: admin/views/tabs/tool/import-seo.php:93
msgid ""
"You should run the configuration wizard, from the SEO &rarr; General &rarr; "
"Dashboard page, to make sure all the settings for your site are correct."
msgstr ""

#: admin/views/tabs/tool/import-seo.php:102
msgid "Step 5: Clean up"
msgstr ""

#: admin/views/tabs/tool/import-seo.php:104
msgid ""
"Once you're certain your site is OK, you can clean up. This will remove all "
"the original data."
msgstr ""

#: admin/views/tabs/tool/import-seo.php:113
msgid "Clean"
msgstr ""

#. translators: %1$s expands to Yoast SEO
#: admin/views/tabs/tool/wpseo-export.php:19
msgid "Export your %1$s settings"
msgstr ""

#. translators: %1$s expands to Yoast SEO
#: admin/views/tabs/tool/wpseo-export.php:23
msgid ""
"Export your %1$s settings here, to import them again later or to import them "
"on another site."
msgstr ""

#. translators: 1: emphasis opener; 2: emphasis closer.
#: admin/views/tabs/tool/wpseo-import.php:23
msgid ""
"Import settings by locating %1$ssettings.zip%2$s and clicking \"Import "
"settings\""
msgstr ""

#: admin/views/tabs/tool/wpseo-import.php:35
msgid "Choose your settings.zip file"
msgstr ""

#: admin/views/tabs/tool/wpseo-import.php:40
#: admin/views/tool-import-export.php:84
msgid "Import settings"
msgstr ""

#: admin/views/tool-bulk-editor.php:19
msgid "Filter posts list"
msgstr ""

#: admin/views/tool-bulk-editor.php:20
msgid "Posts list navigation"
msgstr ""

#: admin/views/tool-bulk-editor.php:21
msgid "Posts list"
msgstr ""

#. translators: %s expands to robots.txt.
#: admin/views/tool-file-editor.php:21
msgid "You cannot create a %s file."
msgstr ""

#. translators: %s expands to robots.txt.
#. translators: %s expands to ".htaccess".
#: admin/views/tool-file-editor.php:42 admin/views/tool-file-editor.php:69
msgid "You cannot edit the %s file."
msgstr ""

#. translators: %s expands to robots.txt.
#: admin/views/tool-file-editor.php:58
msgid "Updated %s"
msgstr ""

#. translators: %s expands to robots.txt.
#: admin/views/tool-file-editor.php:117
msgid "You don't have a %s file, create one here:"
msgstr ""

#. translators: %s expands to robots.txt.
#: admin/views/tool-file-editor.php:126
msgid "Create %s file"
msgstr ""

#. translators: %s expands to robots.txt.
#. translators: %s expands to ".htaccess".
#: admin/views/tool-file-editor.php:136 admin/views/tool-file-editor.php:236
msgid "If you had a %s file and it was editable, you could edit it from here."
msgstr ""

#. translators: %s expands to robots.txt.
#. translators: %s expands to ".htaccess".
#: admin/views/tool-file-editor.php:154 admin/views/tool-file-editor.php:204
msgid "If your %s were writable, you could edit it from here."
msgstr ""

#. translators: %s expands to robots.txt.
#. translators: %s expands to ".htaccess".
#: admin/views/tool-file-editor.php:166 admin/views/tool-file-editor.php:216
msgid "Edit the content of your %s:"
msgstr ""

#. translators: %s expands to robots.txt.
#. translators: %s expands to ".htaccess".
#: admin/views/tool-file-editor.php:175 admin/views/tool-file-editor.php:225
msgid "Save changes to %s"
msgstr ""

#. translators: %s expands to ".htaccess".
#: admin/views/tool-file-editor.php:187
msgid "%s file"
msgstr ""

#: admin/views/tool-import-export.php:88
msgid "Export settings"
msgstr ""

#. translators: %1$s expands to Yoast SEO
#: admin/views/user-profile.php:9
msgid "%1$s settings"
msgstr ""

#. translators: %s expands to "this author's archives".
#: admin/views/user-profile.php:12
msgid "Do not allow search engines to show %s in search results."
msgstr ""

#: admin/views/user-profile.php:13
msgid "this author's archives"
msgstr ""

#: admin/views/user-profile.php:21
msgid "Title to use for Author page"
msgstr ""

#: admin/views/user-profile.php:25
msgid "Meta description to use for Author page"
msgstr ""

#: admin/views/user-profile.php:41
msgid "Disable SEO analysis"
msgstr ""

#: admin/views/user-profile.php:44
msgid ""
"Removes the keyword tab from the metabox and disables all SEO-related "
"suggestions."
msgstr ""

#: admin/views/user-profile.php:53
msgid "Disable readability analysis"
msgstr ""

#: admin/views/user-profile.php:56
msgid ""
"Removes the readability tab from the metabox and disables all readability-"
"related suggestions."
msgstr ""

#. translators: %1$s expands to the translated name of the post type, %2$s
#. expands to the anchor opening tag, %3$s to the anchor closing tag.
#: admin/watchers/class-slug-change-watcher.php:107
msgid ""
"You just changed the URL of this %1$s. To ensure your visitors do not see a "
"404 on the old URL, you should create a redirect. %2$sLearn how to create "
"redirects here.%3$s"
msgstr ""

#. translators: %s expands to the search phrase.
#: frontend/class-frontend.php:475
msgid "Search for \"%s\""
msgstr ""

#. translators: %s expands to a time period, i.e. month name, year or specific
#. date.
#. translators: %s expands to the variable used for term title.
#: frontend/class-frontend.php:516 frontend/class-frontend.php:520
#: frontend/class-frontend.php:524
#: inc/options/class-wpseo-option-titles.php:265
msgid "%s Archives"
msgstr ""

#: frontend/class-frontend.php:539
#: inc/options/class-wpseo-option-titles.php:200
msgid "Page not found"
msgstr ""

#. Translators: %1$s resolves to the SEO menu item, %2$s resolves to the Search
#. Appearance submenu item.
#: frontend/class-frontend.php:1205
msgid ""
"Admin only notice: this page does not show a meta description because it "
"does not have one, either write it for this page specifically or go into the "
"[%1$s - %2$s] menu and set up a template."
msgstr ""

#: inc/class-wpseo-rank.php:103
msgid "Not available"
msgstr ""

#: inc/class-wpseo-rank.php:104
msgid "No index"
msgstr ""

#: inc/class-wpseo-rank.php:105
msgid "Needs improvement"
msgstr ""

#: inc/class-wpseo-rank.php:106
msgid "OK"
msgstr ""

#: inc/class-wpseo-rank.php:107
msgid "Good"
msgstr ""

#: inc/class-wpseo-rank.php:120
msgid "SEO: No Focus Keyword"
msgstr ""

#: inc/class-wpseo-rank.php:121
msgid "SEO: Needs improvement"
msgstr ""

#: inc/class-wpseo-rank.php:122
msgid "SEO: OK"
msgstr ""

#: inc/class-wpseo-rank.php:123
msgid "SEO: Good"
msgstr ""

#: inc/class-wpseo-rank.php:124
msgid "SEO: Post Noindexed"
msgstr ""

#: inc/class-wpseo-rank.php:137
msgid "Readability: Needs improvement"
msgstr ""

#: inc/class-wpseo-rank.php:138
msgid "Readability: OK"
msgstr ""

#: inc/class-wpseo-rank.php:139
msgid "Readability: Good"
msgstr ""

#: inc/class-wpseo-replace-vars.php:108
msgid ""
"A replacement variable can only contain alphanumeric characters, an "
"underscore or a dash. Try renaming your variable."
msgstr ""

#: inc/class-wpseo-replace-vars.php:111
msgid ""
"A replacement variable can not start with \"%%cf_\" or \"%%ct_\" as these "
"are reserved for the WPSEO standard variable variables for custom fields and "
"custom taxonomies. Try making your variable name unique."
msgstr ""

#: inc/class-wpseo-replace-vars.php:120
msgid ""
"A replacement variable with the same name has already been registered. Try "
"making your variable name unique."
msgstr ""

#: inc/class-wpseo-replace-vars.php:124
msgid ""
"You cannot overrule a WPSEO standard variable replacement by registering a "
"variable with the same name. Use the \"wpseo_replacements\" filter instead "
"to adjust the replacement value."
msgstr ""

#. translators: 1: current page number, 2: total number of pages.
#: inc/class-wpseo-replace-vars.php:923
msgid "Page %1$d of %2$d"
msgstr ""

#: inc/class-wpseo-replace-vars.php:1119
msgid "Replaced with the date of the post/page"
msgstr ""

#: inc/class-wpseo-replace-vars.php:1120
msgid "Replaced with the title of the post/page"
msgstr ""

#: inc/class-wpseo-replace-vars.php:1121
msgid "Replaced with the title of the parent page of the current page"
msgstr ""

#: inc/class-wpseo-replace-vars.php:1122
msgid "Replaced with the normal title for an archive generated by WordPress"
msgstr ""

#: inc/class-wpseo-replace-vars.php:1123
msgid "The site's name"
msgstr ""

#: inc/class-wpseo-replace-vars.php:1124
msgid "The site's tag line / description"
msgstr ""

#: inc/class-wpseo-replace-vars.php:1125
msgid ""
"Replaced with the post/page excerpt (or auto-generated if it does not exist)"
msgstr ""

#: inc/class-wpseo-replace-vars.php:1126
msgid "Replaced with the post/page excerpt (without auto-generation)"
msgstr ""

#: inc/class-wpseo-replace-vars.php:1127
msgid "Replaced with the current tag/tags"
msgstr ""

#: inc/class-wpseo-replace-vars.php:1128
msgid "Replaced with the post categories (comma separated)"
msgstr ""

#: inc/class-wpseo-replace-vars.php:1129
msgid "Replaced with the primary category of the post/page"
msgstr ""

#: inc/class-wpseo-replace-vars.php:1130
msgid "Replaced with the category description"
msgstr ""

#: inc/class-wpseo-replace-vars.php:1131
msgid "Replaced with the tag description"
msgstr ""

#: inc/class-wpseo-replace-vars.php:1132
msgid "Replaced with the term description"
msgstr ""

#: inc/class-wpseo-replace-vars.php:1133
msgid "Replaced with the term name"
msgstr ""

#: inc/class-wpseo-replace-vars.php:1134
msgid "Replaced with the current search phrase"
msgstr ""

#. translators: %s: wp_title() function.
#: inc/class-wpseo-replace-vars.php:1137
msgid "The separator defined in your theme's %s tag."
msgstr ""

#: inc/class-wpseo-replace-vars.php:1148
msgid "Replaced with the content type single label"
msgstr ""

#: inc/class-wpseo-replace-vars.php:1149
msgid "Replaced with the content type plural label"
msgstr ""

#: inc/class-wpseo-replace-vars.php:1150
msgid "Replaced with the post/page modified time"
msgstr ""

#: inc/class-wpseo-replace-vars.php:1151
msgid "Replaced with the post/page ID"
msgstr ""

#: inc/class-wpseo-replace-vars.php:1152
msgid "Replaced with the post/page author's 'nicename'"
msgstr ""

#: inc/class-wpseo-replace-vars.php:1153
msgid "Replaced with the post/page author's 'Biographical Info'"
msgstr ""

#: inc/class-wpseo-replace-vars.php:1154
msgid "Replaced with the post/page author's userid"
msgstr ""

#: inc/class-wpseo-replace-vars.php:1155
msgid "Replaced with the current time"
msgstr ""

#: inc/class-wpseo-replace-vars.php:1156
msgid "Replaced with the current date"
msgstr ""

#: inc/class-wpseo-replace-vars.php:1157
msgid "Replaced with the current day"
msgstr ""

#: inc/class-wpseo-replace-vars.php:1158
msgid "Replaced with the current month"
msgstr ""

#: inc/class-wpseo-replace-vars.php:1159
msgid "Replaced with the current year"
msgstr ""

#: inc/class-wpseo-replace-vars.php:1160
msgid "Replaced with the current page number with context (i.e. page 2 of 4)"
msgstr ""

#: inc/class-wpseo-replace-vars.php:1161
msgid "Replaced with the current page total"
msgstr ""

#: inc/class-wpseo-replace-vars.php:1162
msgid "Replaced with the current page number"
msgstr ""

#: inc/class-wpseo-replace-vars.php:1163
msgid "Attachment caption"
msgstr ""

#: inc/class-wpseo-replace-vars.php:1164
msgid "Replaced with the posts focus keyword"
msgstr ""

#: inc/class-wpseo-replace-vars.php:1165
msgid "Replaced with the slug which caused the 404"
msgstr ""

#: inc/class-wpseo-replace-vars.php:1166
msgid "Replaced with a posts custom field value"
msgstr ""

#: inc/class-wpseo-replace-vars.php:1167
msgid "Replaced with a posts custom taxonomies, comma separated."
msgstr ""

#: inc/class-wpseo-replace-vars.php:1168
msgid "Replaced with a custom taxonomies description"
msgstr ""

#. translators: %1$s expands to the option name and %2$sexpands to Yoast SEO
#: inc/options/class-wpseo-option-ms.php:156
msgid ""
"%1$s is not a valid choice for who should be allowed access to the %2$s "
"settings. Value reset to the default."
msgstr ""

#: inc/options/class-wpseo-option-ms.php:176
#: inc/options/class-wpseo-option-ms.php:192
msgid ""
"The default blog setting must be the numeric blog id of the blog you want to "
"use as default."
msgstr ""

#. translators: %s is the ID number of a blog.
#: inc/options/class-wpseo-option-ms.php:180
msgid ""
"This must be an existing blog. Blog %s does not exist or has been marked as "
"deleted."
msgstr ""

#: inc/options/class-wpseo-option-ms.php:192
msgid "No numeric value was received."
msgstr ""

#: inc/options/class-wpseo-option-social.php:93
msgid "Summary"
msgstr ""

#: inc/options/class-wpseo-option-social.php:94
msgid "Summary with large image"
msgstr ""

#. translators: %s expands to a twitter user name.
#: inc/options/class-wpseo-option-social.php:170
msgid "%s does not seem to be a valid Twitter user-id. Please correct."
msgstr ""

#. translators: 1: Author name; 2: Site name.
#: inc/options/class-wpseo-option-titles.php:197
msgid "%1$s, Author at %2$s"
msgstr ""

#. translators: %s expands to the search phrase.
#: inc/options/class-wpseo-option-titles.php:199
msgid "You searched for %s"
msgstr ""

#. translators: 1: link to post; 2: link to blog.
#: inc/options/class-wpseo-option-titles.php:202
msgid "The post %1$s appeared first on %2$s."
msgstr ""

#: inc/options/class-wpseo-option-titles.php:204
msgid "Error 404: Page not found"
msgstr ""

#: inc/options/class-wpseo-option-titles.php:205
msgid "Archives for"
msgstr ""

#: inc/options/class-wpseo-option-titles.php:206
msgid "Home"
msgstr ""

#: inc/options/class-wpseo-option-titles.php:207
msgid "You searched for"
msgstr ""

#. translators: %s expands to the name of a post type (plural).
#: inc/options/class-wpseo-option-titles.php:249
msgid "%s Archive"
msgstr ""

#. translators: %s expands to a post type.
#: inc/options/class-wpseo-option-titles.php:430
msgid "Please select a valid taxonomy for post type \"%s\""
msgstr ""

#. translators: %s expands to a taxonomy slug.
#: inc/options/class-wpseo-option-titles.php:467
msgid "Please select a valid post type for taxonomy \"%s\""
msgstr ""

#. translators: 1: Verification string from user input; 2: Service name.
#: inc/options/class-wpseo-option.php:280
msgid ""
"%1$s does not seem to be a valid %2$s verification string. Please correct."
msgstr ""

#. translators: %s expands to an invalid URL.
#: inc/options/class-wpseo-option.php:315
msgid "%s does not seem to be a valid url. Please correct."
msgstr ""

#: inc/sitemaps/class-sitemaps-cache-validator.php:99
msgid ""
"Trying to build the sitemap cache key, but the postfix and prefix "
"combination leaves too little room to do this. You are probably requesting a "
"page that is way out of the expected range."
msgstr ""

#: inc/sitemaps/class-sitemaps-cache-validator.php:281
msgid "Expected an integer as input."
msgstr ""

#. translators: %d resolves to the number of alerts being added.
#: inc/wpseo-non-ajax-functions.php:96
msgid "You have %d new issue concerning your SEO!"
msgid_plural "You have %d new issues concerning your SEO!"
msgstr[0] ""
msgstr[1] ""

#: inc/wpseo-non-ajax-functions.php:101
msgid "You have a new issue concerning your SEO!"
msgstr ""

#: inc/wpseo-non-ajax-functions.php:132
msgid "Configuration Wizard"
msgstr ""

#: inc/wpseo-non-ajax-functions.php:139
msgid "Keyword Research"
msgstr ""

#: inc/wpseo-non-ajax-functions.php:145
msgid "AdWords External"
msgstr ""

#: inc/wpseo-non-ajax-functions.php:152
msgid "Google Trends"
msgstr ""

#: inc/wpseo-non-ajax-functions.php:159
msgid "SEO Book"
msgstr ""

#: inc/wpseo-non-ajax-functions.php:171
msgid "Analyze this page"
msgstr ""

#: inc/wpseo-non-ajax-functions.php:177
msgid "Check Inlinks (OSE)"
msgstr ""

#: inc/wpseo-non-ajax-functions.php:184
msgid "Check Keyword Density"
msgstr ""

#: inc/wpseo-non-ajax-functions.php:192
msgid "Check Google Cache"
msgstr ""

#: inc/wpseo-non-ajax-functions.php:199
msgid "Check Headers"
msgstr ""

#: inc/wpseo-non-ajax-functions.php:206
msgid "Google Structured Data Test"
msgstr ""

#: inc/wpseo-non-ajax-functions.php:213
msgid "Facebook Debugger"
msgstr ""

#: inc/wpseo-non-ajax-functions.php:220
msgid "Pinterest Rich Pins Validator"
msgstr ""

#: inc/wpseo-non-ajax-functions.php:227
msgid "HTML Validator"
msgstr ""

#: inc/wpseo-non-ajax-functions.php:234
msgid "CSS Validator"
msgstr ""

#: inc/wpseo-non-ajax-functions.php:241
msgid "Google Page Speed Test"
msgstr ""

#: inc/wpseo-non-ajax-functions.php:248
msgid "Mobile-Friendly Test"
msgstr ""

#: inc/wpseo-non-ajax-functions.php:259
msgid "SEO Settings"
msgstr ""

#: vendor/yoast/i18n-module/src/i18n-module.php:226
msgid ""
"As you can see, there is a translation of this plugin in %1$s. This "
"translation is currently %3$d%% complete. We need your help to make it "
"complete and to fix any errors. Please register at %4$s to help complete the "
"translation to %1$s!"
msgstr ""

#: vendor/yoast/i18n-module/src/i18n-module.php:228
msgid ""
"You're using WordPress in %1$s. While %2$s has been translated to %1$s for "
"%3$d%%, it's not been shipped with the plugin yet. You can help! Register at "
"%4$s to help complete the translation to %1$s!"
msgstr ""

#: vendor/yoast/i18n-module/src/i18n-module.php:230
msgid ""
"You're using WordPress in a language we don't support yet. We'd love for "
"%2$s to be translated in that language too, but unfortunately, it isn't "
"right now. You can change that! Register at %4$s to help translate it!"
msgstr ""

#: vendor/yoast/i18n-module/src/i18n-module.php:237
msgid "Register now &raquo;"
msgstr ""

#: vendor/yoast/i18n-module/src/i18n-module.php:272
msgid "Translation of %s"
msgstr ""

#: vendor/yoast/license-manager/class-license-manager.php:134
msgid ""
"<b>Warning!</b> You didn't set your %s license key yet, which means you're "
"missing out on updates and support! <a href=\"%s\">Enter your license key</"
"a> or <a href=\"%s\" target=\"_blank\">get a license here</a>."
msgstr ""

#: vendor/yoast/license-manager/class-license-manager.php:136
msgid ""
"<b>Warning!</b> Your %s license is inactive which means you're missing out "
"on updates and support! <a href=\"%s\">Activate your license</a> or <a href="
"\"%s\" target=\"_blank\">get a license here</a>."
msgstr ""

#: vendor/yoast/license-manager/class-license-manager.php:154
msgid ""
"<b>Warning!</b> You're blocking external requests which means you won't be "
"able to get %s updates. Please add %s to %s."
msgstr ""

#: vendor/yoast/license-manager/class-license-manager.php:220
msgid "Your %s license has been deactivated."
msgstr ""

#: vendor/yoast/license-manager/class-license-manager.php:223
msgid "Failed to deactivate your %s license."
msgstr ""

#: vendor/yoast/license-manager/class-license-manager.php:305
msgid "Request error: \"%s\" (%scommon license notices%s)"
msgstr ""

#: vendor/yoast/license-manager/class-license-manager.php:459
msgid "%s: License Settings"
msgstr ""

#: vendor/yoast/license-manager/class-license-manager.php:663
msgid "Your %s license has been activated. "
msgstr ""

#: vendor/yoast/license-manager/class-license-manager.php:667
msgid "You have an unlimited license. "
msgstr ""

#: vendor/yoast/license-manager/class-license-manager.php:669
msgid "You have used %d/%d activation. "
msgid_plural "You have used %d/%d activations. "
msgstr[0] ""
msgstr[1] ""

#: vendor/yoast/license-manager/class-license-manager.php:674
msgid "<a href=\"%s\">Did you know you can upgrade your license?</a> "
msgstr ""

#: vendor/yoast/license-manager/class-license-manager.php:680
msgid ""
"<a href=\"%s\">Your license is expiring in %d day, would you like to extend "
"it?</a> "
msgid_plural ""
"<a href=\"%s\">Your license is expiring in %d days, would you like to extend "
"it?</a> "
msgstr[0] ""
msgstr[1] ""

#: vendor/yoast/license-manager/class-license-manager.php:695
msgid "Failed to activate your license, your license key seems to be invalid."
msgstr ""

#: vendor/yoast/license-manager/class-license-manager.php:701
msgid ""
"You've reached your activation limit. You must <a href=\"%s\">upgrade your "
"license</a> to use it on this site."
msgstr ""

#: vendor/yoast/license-manager/class-license-manager.php:706
msgid ""
"Your license has expired. You must <a href=\"%s\">extend your license</a> in "
"order to use it again."
msgstr ""

#: vendor/yoast/license-manager/class-plugin-license-manager.php:78
msgid ""
"%s is network activated, you can manage your license in the <a href=\"%s"
"\">network admin license page</a>."
msgstr ""

#: vendor/yoast/license-manager/class-plugin-license-manager.php:80
msgid ""
"%s is network activated, please contact your site administrator to manage "
"the license."
msgstr ""

#: vendor/yoast/license-manager/class-theme-license-manager.php:34
#: vendor/yoast/license-manager/samples/sample-plugin.php:53
msgid "%s License"
msgstr ""

#: vendor/yoast/license-manager/class-theme-license-manager.php:34
msgid "Theme License"
msgstr ""

#: vendor/yoast/license-manager/class-theme-update-manager.php:92
msgid ""
"Updating this theme will lose any customizations you have made. 'Cancel' to "
"stop, 'OK' to update."
msgstr ""

#. translators: %1$s expands to product name, %2$s expands to version, %3$s
#. expands to changelog HTML link, %4$s expands to closing HTML link tag, %5$s
#. expands to update HTML link
#: vendor/yoast/license-manager/class-theme-update-manager.php:98
msgid ""
"<strong>%1$s version %2$s</strong> is available. %3$sCheck out what's new"
"%4$s or %5$supdate now%4$s."
msgstr ""

#: vendor/yoast/license-manager/class-update-manager.php:79
msgid ""
"%s failed to check for updates because of the following error: <em>%s</em>"
msgstr ""

#: vendor/yoast/license-manager/class-update-manager.php:157
msgid ""
"This site has not been activated properly on yoast.com and thus cannot check "
"for future updates. Please activate your site with a valid license key."
msgstr ""

#: vendor/yoast/license-manager/views/form.php:15
msgid ""
"We couldn't create a connection to our API to verify your license key(s). "
"Please ask your hosting company to allow outgoing connections from your "
"server to %s."
msgstr ""

#: vendor/yoast/license-manager/views/form.php:19
msgid ""
"Your server has an outdated version of the PHP module cURL (Version: %s). "
"Please ask your hosting company to update this to a recent version of cURL. "
"You can read more about that in our %sKnowledge base%s."
msgstr ""

#: vendor/yoast/license-manager/views/form.php:31
msgid "License status"
msgstr ""

#: vendor/yoast/license-manager/views/form.php:34
msgid "ACTIVE"
msgstr ""

#: vendor/yoast/license-manager/views/form.php:34
msgid "you are receiving updates."
msgstr ""

#: vendor/yoast/license-manager/views/form.php:36
msgid "INACTIVE"
msgstr ""

#: vendor/yoast/license-manager/views/form.php:36
msgid "you are <strong>not</strong> receiving updates."
msgstr ""

#: vendor/yoast/license-manager/views/form.php:41
msgid "Toggle license status"
msgstr ""

#: vendor/yoast/license-manager/views/form.php:45
msgid "Deactivate License"
msgstr ""

#: vendor/yoast/license-manager/views/form.php:46
msgid ""
"(deactivate your license so you can activate it on another WordPress site)"
msgstr ""

#: vendor/yoast/license-manager/views/form.php:50
msgid "Activate License"
msgstr ""

#: vendor/yoast/license-manager/views/form.php:52
msgid "Please enter a license key in the field below first."
msgstr ""

#: vendor/yoast/license-manager/views/form.php:60
msgid "License Key"
msgstr ""

#: vendor/yoast/license-manager/views/form.php:62
msgid "Paste your %s license key here..."
msgstr ""

#: vendor/yoast/license-manager/views/form.php:64
msgid "You defined your license key using the %s PHP constant."
msgstr ""

#: vendor/yoast/license-manager/views/form.php:81
msgid "Your %s license will expire on %s."
msgstr ""

#: vendor/yoast/license-manager/views/form.php:84
msgid "%sRenew your license now%s."
msgstr ""

#: vendor/yoast/whip/src/messages/Whip_HostMessage.php:54
msgid "A message from %1$s"
msgstr ""

#: vendor/yoast/whip/src/messages/Whip_UpgradePhpMessage.php:31
msgid "Your site could be faster and more secure with a newer PHP version."
msgstr ""

#: vendor/yoast/whip/src/messages/Whip_UpgradePhpMessage.php:32
msgid ""
"Hey, we've noticed that you're running an outdated version of PHP. PHP is "
"the programming language that WordPress and Yoast SEO are built on. The "
"version that is currently used for your site is no longer supported. Newer "
"versions of PHP are both faster and more secure. In fact, your version of "
"PHP no longer receives security updates, which is why we're sending you to "
"this notice."
msgstr ""

#: vendor/yoast/whip/src/messages/Whip_UpgradePhpMessage.php:33
msgid ""
"Hosts have the ability to update your PHP version, but sometimes they don't "
"dare to do that because they're afraid they'll break your site."
msgstr ""

#: vendor/yoast/whip/src/messages/Whip_UpgradePhpMessage.php:34
msgid "To which version should I update?"
msgstr ""

#: vendor/yoast/whip/src/messages/Whip_UpgradePhpMessage.php:35
msgid ""
"You should update your PHP version to either 5.6 or to 7.0 or 7.1. On a "
"normal WordPress site, switching to PHP 5.6 should never cause issues. We "
"would however actually recommend you switch to PHP7. There are some plugins "
"that are not ready for PHP7 though, so do some testing first. We have an "
"article on how to test whether that's an option for you %1$shere%2$s. PHP7 "
"is much faster than PHP 5.6. It's also the only PHP version still in active "
"development and therefore the better option for your site in the long run."
msgstr ""

#: vendor/yoast/whip/src/messages/Whip_UpgradePhpMessage.php:44
msgid "Can't update? Ask your host!"
msgstr ""

#: vendor/yoast/whip/src/messages/Whip_UpgradePhpMessage.php:47
msgid ""
"If you cannot upgrade your PHP version yourself, you can send an email to "
"your host. We have %1$sexamples here%2$s. If they don't want to upgrade your "
"PHP version, we would suggest you switch hosts. Have a look at one of the "
"recommended %3$sWordPress hosting partners%4$s."
msgstr ""

#: vendor/yoast/whip/src/messages/Whip_UpgradePhpMessage.php:49
msgid ""
"If you cannot upgrade your PHP version yourself, you can send an email to "
"your host. We have %1$sexamples here%2$s. If they don't want to upgrade your "
"PHP version, we would suggest you switch hosts. Have a look at one of our "
"recommended %3$sWordPress hosting partners%4$s, they've all been vetted by "
"our Yoast support team and provide all the features a modern host should "
"provide."
msgstr ""

#: wp-seo-main.php:468
msgid ""
"The Standard PHP Library (SPL) extension seem to be unavailable. Please ask "
"your web host to enable it."
msgstr ""

#. translators: %1$s expands to Yoast SEO, %2$s / %3$s: links to the
#. installation manual in the Readme for the Yoast SEO code repository on
#. GitHub
#: wp-seo-main.php:490
msgid ""
"The %1$s plugin installation is incomplete. Please refer to %2$sinstallation "
"instructions%3$s."
msgstr ""

#: wp-seo-main.php:514
msgid ""
"The filter extension seem to be unavailable. Please ask your web host to "
"enable it."
msgstr ""

<<<<<<< HEAD
#: wp-seo-main.php:468
msgid ""
"The Standard PHP Library (SPL) extension seem to be unavailable. Please ask "
"your web host to enable it."
msgstr ""

#. translators: %1$s expands to Yoast SEO, %2$s / %3$s: links to the
#. installation manual in the Readme for the Yoast SEO code repository on
#. GitHub
#: wp-seo-main.php:490
msgid ""
"The %1$s plugin installation is incomplete. Please refer to %2$sinstallation "
"instructions%3$s."
msgstr ""

#: wp-seo-main.php:514
msgid ""
"The filter extension seem to be unavailable. Please ask your web host to "
"enable it."
msgstr ""

#: wp-seo-main.php:524
msgid "Activation failed:"
msgstr ""

#. Plugin Name of the plugin/theme
msgid "Yoast SEO Premium"
=======
#: wp-seo-main.php:524
msgid "Activation failed:"
>>>>>>> dbba9746
msgstr ""

#. Plugin URI of the plugin/theme
msgid "https://yoa.st/1uj"
msgstr ""

#. Description of the plugin/theme
msgid ""
"The first true all-in-one SEO solution for WordPress, including on-page "
"content analysis, XML sitemaps and much more."
msgstr ""

#. Author of the plugin/theme
msgid "Team Yoast"
msgstr ""

#. Author URI of the plugin/theme
msgid "https://yoa.st/1uk"
msgstr ""

#. translators: %s expands to the number of posts in localized format.
#: admin/class-bulk-editor-list-table.php:308
msgctxt "posts"
msgid "All <span class=\"count\">(%s)</span>"
msgid_plural "All <span class=\"count\">(%s)</span>"
msgstr[0] ""
msgstr[1] ""

#. translators: %s expands to the number of trashed posts in localized format.
#: admin/class-bulk-editor-list-table.php:358
msgctxt "posts"
msgid "Trash <span class=\"count\">(%s)</span>"
msgid_plural "Trash <span class=\"count\">(%s)</span>"
msgstr[0] ""
msgstr[1] ""

#: node_modules/yoastseo/js/assessments/readability/fleschReadingEaseAssessment.js:17
msgid "very easy"
msgstr ""

#: node_modules/yoastseo/js/assessments/readability/fleschReadingEaseAssessment.js:24
msgid "easy"
msgstr ""

#: node_modules/yoastseo/js/assessments/readability/fleschReadingEaseAssessment.js:31
msgid "fairly easy"
msgstr ""

#: node_modules/yoastseo/js/assessments/readability/fleschReadingEaseAssessment.js:38
msgid "ok"
msgstr ""

#: node_modules/yoastseo/js/assessments/readability/fleschReadingEaseAssessment.js:45
msgid "fairly difficult"
msgstr ""

#: node_modules/yoastseo/js/assessments/readability/fleschReadingEaseAssessment.js:46
msgid "Try to make shorter sentences to improve readability."
msgstr ""

#: node_modules/yoastseo/js/assessments/readability/fleschReadingEaseAssessment.js:52
msgid "difficult"
msgstr ""

#: node_modules/yoastseo/js/assessments/readability/fleschReadingEaseAssessment.js:53
#: node_modules/yoastseo/js/assessments/readability/fleschReadingEaseAssessment.js:60
msgid ""
"Try to make shorter sentences, using less difficult words to improve "
"readability."
msgstr ""

#: node_modules/yoastseo/js/assessments/readability/fleschReadingEaseAssessment.js:59
msgid "very difficult"
msgstr ""

#. Translators: %1$s expands to the numeric flesch reading ease score, %2$s to a link to a Yoast.com article about Flesch ease reading score,
#. %3$s to the easyness of reading, %4$s expands to a note about the flesch reading score.
#: node_modules/yoastseo/js/assessments/readability/fleschReadingEaseAssessment.js:76
#, javascript-format
msgid ""
"The copy scores %1$s in the %2$s test, which is considered %3$s to read. %4$s"
msgstr ""

#: node_modules/yoastseo/js/assessments/readability/paragraphTooLongAssessment.js:52
msgid "None of the paragraphs are too long, which is great."
msgstr ""

#. Translators: %1$d expands to the number of paragraphs, %2$d expands to the recommended value
#: node_modules/yoastseo/js/assessments/readability/paragraphTooLongAssessment.js:59
#, javascript-format
msgid ""
"%1$d of the paragraphs contains more than the recommended maximum of %2$d "
"words. Are you sure all information is about the same topic, and therefore "
"belongs in one single paragraph?"
msgid_plural ""
"%1$d of the paragraphs contain more than the recommended maximum of %2$d "
"words. Are you sure all information within each of these paragraphs is about "
"the same topic, and therefore belongs in a single paragraph?"
msgstr[0] ""
msgstr[1] ""

#. Translators: %1$s expands to the number of sentences in passive voice, %2$s expands to a link on yoast.com,
#. %3$s expands to the anchor end tag, %4$s expands to the recommended value.
#: node_modules/yoastseo/js/assessments/readability/passiveVoiceAssessment.js:48
#, javascript-format
msgid ""
"%1$s of the sentences contain %2$spassive voice%3$s, which is less than or "
"equal to the recommended maximum of %4$s."
msgstr ""

#. Translators: %1$s expands to the number of sentences in passive voice, %2$s expands to a link on yoast.com,
#. %3$s expands to the anchor end tag, %4$s expands to the recommended value.
#: node_modules/yoastseo/js/assessments/readability/passiveVoiceAssessment.js:57
#, javascript-format
msgid ""
"%1$s of the sentences contain %2$spassive voice%3$s, which is more than the "
"recommended maximum of %4$s. Try to use their active counterparts."
msgstr ""

#. Translators: %1$d expands to the number of instances where 3 or more consecutive sentences start with the same word.
#. %2$d expands to the number of consecutive sentences starting with the same word.
#: node_modules/yoastseo/js/assessments/readability/sentenceBeginningsAssessment.js:46
#, javascript-format
msgid ""
"The text contains %2$d consecutive sentences starting with the same word. "
"Try to mix things up!"
msgid_plural ""
"The text contains %1$d instances where %2$d or more consecutive sentences "
"start with the same word. Try to mix things up!"
msgstr[0] ""
msgstr[1] ""

#. Translators: %1$s expands to a link on yoast.com, %2$s expands to the recommended maximum sentence length,
#. %3$s expands to the anchor end tag.
#: node_modules/yoastseo/js/assessments/readability/sentenceLengthInDescriptionAssessment.js:40
#, javascript-format
msgid "The meta description contains no sentences %1$sover %2$s words%3$s."
msgstr ""

#. Translators: %1$d expands to number of sentences, %2$s expands to a link on yoast.com,
#. %3$s expands to the recommended maximum sentence length, %4$s expands to the anchor end tag.
#: node_modules/yoastseo/js/assessments/readability/sentenceLengthInDescriptionAssessment.js:48
#, javascript-format
msgid ""
"The meta description contains %1$d sentence %2$sover %3$s words%4$s. Try to "
"shorten this sentence."
msgid_plural ""
"The meta description contains %1$d sentences %2$sover %3$s words%4$s. Try to "
"shorten these sentences."
msgstr[0] ""
msgstr[1] ""

#. Translators: %1$d expands to percentage of sentences, %2$s expands to a link on yoast.com,
#. %3$s expands to the recommended maximum sentence length, %4$s expands to the anchor end tag,
#. %5$s expands to the recommended maximum percentage.
#: node_modules/yoastseo/js/assessments/readability/sentenceLengthInTextAssessment.js:126
#, javascript-format
msgid ""
"%1$s of the sentences contain %2$smore than %3$s words%4$s, which is less "
"than or equal to the recommended maximum of %5$s."
msgstr ""

#. Translators: %1$d expands to percentage of sentences, %2$s expands to a link on yoast.com,
#. %3$s expands to the recommended maximum sentence length, %4$s expands to the anchor end tag,
#. %5$s expands to the recommended maximum percentage.
#: node_modules/yoastseo/js/assessments/readability/sentenceLengthInTextAssessment.js:132
#, javascript-format
msgid ""
"%1$s of the sentences contain %2$smore than %3$s words%4$s, which is more "
"than the recommended maximum of %5$s. Try to shorten the sentences."
msgstr ""

#. Translators: %1$s expands to a link to https://yoa.st/headings, %2$s expands to the link closing tag.
#: node_modules/yoastseo/js/assessments/readability/subheadingDistributionTooLongAssessment.js:168
#, javascript-format
msgid ""
"The text does not contain any %1$ssubheadings%2$s. Add at least one "
"subheading."
msgstr ""

#: node_modules/yoastseo/js/assessments/readability/subheadingDistributionTooLongAssessment.js:171
#, javascript-format
msgid ""
"The amount of words following each of the subheadings doesn't exceed the "
"recommended maximum of %1$d words, which is great."
msgstr ""

#. Translators: %1$d expands to the number of subheadings, %2$d expands to the recommended value
#: node_modules/yoastseo/js/assessments/readability/subheadingDistributionTooLongAssessment.js:174
#, javascript-format
msgid ""
"%1$d subheading is followed by more than the recommended maximum of %2$d "
"words. Try to insert another subheading."
msgid_plural ""
"%1$d of the subheadings are followed by more than the recommended maximum of "
"%2$d words. Try to insert additional subheadings."
msgstr[0] ""
msgstr[1] ""

#: node_modules/yoastseo/js/assessments/readability/textPresenceAssessment.js:17
msgid ""
"You have far too little content, please add some content to enable a good "
"analysis."
msgstr ""

#. Translators: %1$s expands to the number of sentences containing transition words, %2$s expands to a link on yoast.com,
#. %3$s expands to the anchor end tag, %4$s expands to the recommended value.
#: node_modules/yoastseo/js/assessments/readability/transitionWordsAssessment.js:57
#, javascript-format
msgid ""
"%1$s of the sentences contain a %2$stransition word%3$s or phrase, which is "
"less than the recommended minimum of %4$s."
msgstr ""

#. Translators: %1$s expands to the number of sentences containing transition words, %2$s expands to a link on yoast.com,
#. %3$s expands to the anchor end tag.
#: node_modules/yoastseo/js/assessments/readability/transitionWordsAssessment.js:66
#, javascript-format
msgid ""
"%1$s of the sentences contain a %2$stransition word%3$s or phrase, which is "
"great."
msgstr ""

#. Translators: %1$s expands to the percentage of complex words, %2$s expands to a link on yoast.com,
#. %3$d expands to the recommended maximum number of syllables,
#. %4$s expands to the anchor end tag, %5$s expands to the recommended maximum number of syllables.
#: node_modules/yoastseo/js/assessments/readability/wordComplexityAssessment.js:56
#, javascript-format
msgid ""
"%1$s of the words contain %2$sover %3$s syllables%4$s, which is less than or "
"equal to the recommended maximum of %5$s."
msgstr ""

#. Translators: %1$s expands to the percentage of complex words, %2$s expands to a link on yoast.com,
#. %3$d expands to the recommended maximum number of syllables,
#. %4$s expands to the anchor end tag, %5$s expands to the recommended maximum number of syllables.
#: node_modules/yoastseo/js/assessments/readability/wordComplexityAssessment.js:66
#, javascript-format
msgid ""
"%1$s of the words contain %2$sover %3$s syllables%4$s, which is more than "
"the recommended maximum of %5$s."
msgstr ""

#: node_modules/yoastseo/js/assessments/seo/internalLinksAssessment.js:16
msgid ""
"No internal links appear in this page, consider adding some as appropriate."
msgstr ""

#. Translators: %1$s expands the number of internal links
#: node_modules/yoastseo/js/assessments/seo/internalLinksAssessment.js:23
#, javascript-format
msgid "This page has %1$s internal link(s), all nofollowed."
msgstr ""

#. Translators: %1$s expands to the number of nofollow links, %2$s to the number of internal links
#: node_modules/yoastseo/js/assessments/seo/internalLinksAssessment.js:30
#, javascript-format
msgid ""
"This page has %1$s nofollowed internal link(s) and %2$s normal internal "
"link(s)."
msgstr ""

#. Translators: %1$s expands to the number of internal links
#: node_modules/yoastseo/js/assessments/seo/internalLinksAssessment.js:37
#, javascript-format
msgid "This page has %1$s internal link(s)."
msgstr ""

#: node_modules/yoastseo/js/assessments/seo/introductionKeywordAssessment.js:15
msgid "The focus keyword appears in the first paragraph of the copy."
msgstr ""

#: node_modules/yoastseo/js/assessments/seo/introductionKeywordAssessment.js:20
msgid ""
"The focus keyword doesn't appear in the first paragraph of the copy. Make "
"sure the topic is clear immediately."
msgstr ""

#: node_modules/yoastseo/js/assessments/seo/keyphraseLengthAssessment.js:17
msgid ""
"No focus keyword was set for this page. If you do not set a focus keyword, "
"no score can be calculated."
msgstr ""

#: node_modules/yoastseo/js/assessments/seo/keyphraseLengthAssessment.js:20
msgid "The keyphrase is over 10 words, a keyphrase should be shorter."
msgstr ""

#. Translators: %1$s expands to the keyword density percentage, %2$d expands to the keyword count,
#. %3$s expands to the maximum keyword density percentage.
#: node_modules/yoastseo/js/assessments/seo/keywordDensityAssessment.js:26
#, javascript-format
msgid ""
"The keyword density is %1$s, which is way over the advised %3$s maximum; the "
"focus keyword was found %2$d times."
msgstr ""

#. Translators: %1$s expands to the keyword density percentage, %2$d expands to the keyword count,
#. %3$s expands to the maximum keyword density percentage.
#: node_modules/yoastseo/js/assessments/seo/keywordDensityAssessment.js:34
#, javascript-format
msgid ""
"The keyword density is %1$s, which is over the advised %3$s maximum; the "
"focus keyword was found %2$d times."
msgstr ""

#. Translators: %1$s expands to the keyword density percentage, %2$d expands to the keyword count.
#: node_modules/yoastseo/js/assessments/seo/keywordDensityAssessment.js:41
#, javascript-format
msgid ""
"The keyword density is %1$s, which is great; the focus keyword was found "
"%2$d times."
msgstr ""

#. Translators: %1$s expands to the keyword density percentage, %2$d expands to the keyword count.
#: node_modules/yoastseo/js/assessments/seo/keywordDensityAssessment.js:47
#, javascript-format
msgid ""
"The keyword density is %1$s, which is too low; the focus keyword was found "
"%2$d times."
msgstr ""

#. Translators: %1$s opens a link to a Yoast article about stop words, %2$s closes the link
#: node_modules/yoastseo/js/assessments/seo/keywordStopWordsAssessment.js:18
#, javascript-format
msgid ""
"The focus keyword contains a stop word. This may or may not be wise "
"depending on the circumstances. %1$sLearn more about the stop words%2$s."
msgid_plural ""
"The focus keyword contains %3$d stop words. This may or may not be wise "
"depending on the circumstances. %1$sLearn more about the stop words%2$s."
msgstr[0] ""
msgstr[1] ""

#: node_modules/yoastseo/js/assessments/seo/metaDescriptionKeywordAssessment.js:14
msgid "The meta description contains the focus keyword."
msgstr ""

#: node_modules/yoastseo/js/assessments/seo/metaDescriptionKeywordAssessment.js:20
msgid ""
"A meta description has been specified, but it does not contain the focus "
"keyword."
msgstr ""

#: node_modules/yoastseo/js/assessments/seo/metaDescriptionLengthAssessment.js:107
msgid ""
"No meta description has been specified. Search engines will display copy "
"from the page instead."
msgstr ""

#: node_modules/yoastseo/js/assessments/seo/metaDescriptionLengthAssessment.js:110
#, javascript-format
msgid ""
"The meta description is under %1$d characters long. However, up to %2$d "
"characters are available."
msgstr ""

#: node_modules/yoastseo/js/assessments/seo/metaDescriptionLengthAssessment.js:113
#, javascript-format
msgid ""
"The meta description is over %1$d characters. Reducing the length will "
"ensure the entire description will be visible."
msgstr ""

#: node_modules/yoastseo/js/assessments/seo/metaDescriptionLengthAssessment.js:116
msgid "The meta description has a nice length."
msgstr ""

#: node_modules/yoastseo/js/assessments/seo/outboundLinksAssessment.js:121
msgid ""
"No outbound links appear in this page, consider adding some as appropriate."
msgstr ""

#. Translators: %1$s expands the number of outbound links
#: node_modules/yoastseo/js/assessments/seo/outboundLinksAssessment.js:125
#, javascript-format
msgid "This page has %1$s outbound link(s), all nofollowed."
msgstr ""

#. Translators: %1$s expands to the number of nofollow links, %2$s to the number of outbound links
#: node_modules/yoastseo/js/assessments/seo/outboundLinksAssessment.js:129
#, javascript-format
msgid ""
"This page has %1$s nofollowed outbound link(s) and %2$s normal outbound "
"link(s)."
msgstr ""

#. Translators: %1$s expands to the number of outbound links
#: node_modules/yoastseo/js/assessments/seo/outboundLinksAssessment.js:133
#, javascript-format
msgid "This page has %1$s outbound link(s)."
msgstr ""

#: node_modules/yoastseo/js/assessments/seo/pageTitleWidthAssessment.js:105
msgid ""
"The SEO title is too short. Use the space to add keyword variations or "
"create compelling call-to-action copy."
msgstr ""

#: node_modules/yoastseo/js/assessments/seo/pageTitleWidthAssessment.js:108
msgid "The SEO title has a nice length."
msgstr ""

#: node_modules/yoastseo/js/assessments/seo/pageTitleWidthAssessment.js:111
msgid "The SEO title is wider than the viewable limit."
msgstr ""

#: node_modules/yoastseo/js/assessments/seo/pageTitleWidthAssessment.js:113
msgid "Please create an SEO title."
msgstr ""

#: node_modules/yoastseo/js/assessments/seo/subheadingsKeywordAssessment.js:116
#, javascript-format
msgid ""
"The focus keyword appears in %2$d (out of %1$d) subheadings in your copy."
msgstr ""

#: node_modules/yoastseo/js/assessments/seo/subheadingsKeywordAssessment.js:119
msgid ""
"You have not used the focus keyword in any subheading (such as an H2) in "
"your copy."
msgstr ""

#. Translators: %1$d expands to the number of words in the text.
#. Translators: %1$d expands to the number of words in the text
#: node_modules/yoastseo/js/assessments/seo/taxonomyTextLengthAssessment.js:18
#: node_modules/yoastseo/js/assessments/seo/taxonomyTextLengthAssessment.js:28
#: node_modules/yoastseo/js/assessments/seo/taxonomyTextLengthAssessment.js:38
#: node_modules/yoastseo/js/assessments/seo/taxonomyTextLengthAssessment.js:48
#: node_modules/yoastseo/js/assessments/seo/taxonomyTextLengthAssessment.js:58
#: node_modules/yoastseo/js/assessments/seo/textLengthAssessment.js:116
#: node_modules/yoastseo/js/assessments/seo/textLengthAssessment.js:123
#: node_modules/yoastseo/js/assessments/seo/textLengthAssessment.js:130
#: node_modules/yoastseo/js/assessments/seo/textLengthAssessment.js:137
#, javascript-format
msgid "The text contains %1$d word."
msgid_plural "The text contains %1$d words."
msgstr[0] ""
msgstr[1] ""

#. Translators: The preceding sentence is "The text contains x words.", %2$s expands to the recommended minimum of words.
#: node_modules/yoastseo/js/assessments/seo/taxonomyTextLengthAssessment.js:20
#: node_modules/yoastseo/js/assessments/seo/textLengthAssessment.js:118
#, javascript-format
msgid "This is more than or equal to the recommended minimum of %2$d word."
msgid_plural ""
"This is more than or equal to the recommended minimum of %2$d words."
msgstr[0] ""
msgstr[1] ""

#. Translators: The preceding sentence is "The text contains x words.", %2$s expands to the recommended minimum of words.
#. Translators: The preceding sentence is "The text contains x words.", %2$s expands to the recommended minimum of words
#: node_modules/yoastseo/js/assessments/seo/taxonomyTextLengthAssessment.js:30
#: node_modules/yoastseo/js/assessments/seo/textLengthAssessment.js:125
#, javascript-format
msgid ""
"This is slightly below the recommended minimum of %2$d word. Add a bit more "
"copy."
msgid_plural ""
"This is slightly below the recommended minimum of %2$d words. Add a bit more "
"copy."
msgstr[0] ""
msgstr[1] ""

#. Translators: The preceding sentence is "The text contains x words.", %2$s expands to the recommended minimum of words.
#. Translators: The preceding sentence is "The text contains x words.", %2$s expands to the recommended minimum of words
#: node_modules/yoastseo/js/assessments/seo/taxonomyTextLengthAssessment.js:40
#: node_modules/yoastseo/js/assessments/seo/taxonomyTextLengthAssessment.js:50
#: node_modules/yoastseo/js/assessments/seo/textLengthAssessment.js:132
#, javascript-format
msgid ""
"This is below the recommended minimum of %2$d word. Add more content that is "
"relevant for the topic."
msgid_plural ""
"This is below the recommended minimum of %2$d words. Add more content that "
"is relevant for the topic."
msgstr[0] ""
msgstr[1] ""

#. Translators: The preceding sentence is "The text contains x words.", %2$s expands to the recommended minimum of words.
#. Translators: The preceding sentence is "The text contains x words.", %2$s expands to the recommended minimum of words
#: node_modules/yoastseo/js/assessments/seo/taxonomyTextLengthAssessment.js:60
#: node_modules/yoastseo/js/assessments/seo/textLengthAssessment.js:139
#, javascript-format
msgid ""
"This is far below the recommended minimum of %2$d word. Add more content "
"that is relevant for the topic."
msgid_plural ""
"This is far below the recommended minimum of %2$d words. Add more content "
"that is relevant for the topic."
msgstr[0] ""
msgstr[1] ""

#: node_modules/yoastseo/js/assessments/seo/textCompetingLinksAssessment.js:19
msgid ""
"You're linking to another page with the focus keyword you want this page to "
"rank for. Consider changing that if you truly want this page to rank."
msgstr ""

#: node_modules/yoastseo/js/assessments/seo/textImagesAssessment.js:129
msgid "No images appear in this page, consider adding some as appropriate."
msgstr ""

#: node_modules/yoastseo/js/assessments/seo/textImagesAssessment.js:133
msgid "The images on this page contain alt attributes with the focus keyword."
msgstr ""

#: node_modules/yoastseo/js/assessments/seo/textImagesAssessment.js:137
msgid ""
"The images on this page do not have alt attributes containing the focus "
"keyword."
msgstr ""

#: node_modules/yoastseo/js/assessments/seo/textImagesAssessment.js:141
msgid "The images on this page contain alt attributes."
msgstr ""

#: node_modules/yoastseo/js/assessments/seo/textImagesAssessment.js:145
msgid "The images on this page are missing alt attributes."
msgstr ""

#: node_modules/yoastseo/js/assessments/seo/titleKeywordAssessment.js:17
#, javascript-format
msgid "The focus keyword '%1$s' does not appear in the SEO title."
msgstr ""

#: node_modules/yoastseo/js/assessments/seo/titleKeywordAssessment.js:21
msgid ""
"The SEO title contains the focus keyword, at the beginning which is "
"considered to improve rankings."
msgstr ""

#: node_modules/yoastseo/js/assessments/seo/titleKeywordAssessment.js:25
msgid ""
"The SEO title contains the focus keyword, but it does not appear at the "
"beginning; try and move it to the beginning."
msgstr ""

#: node_modules/yoastseo/js/assessments/seo/urlKeywordAssessment.js:106
msgid ""
"The focus keyword does not appear in the URL for this page. If you decide to "
"rename the URL be sure to check the old URL 301 redirects to the new one!"
msgstr ""

#: node_modules/yoastseo/js/assessments/seo/urlKeywordAssessment.js:108
msgid "The focus keyword appears in the URL for this page."
msgstr ""

#: node_modules/yoastseo/js/assessments/seo/urlLengthAssessment.js:106
msgid "The slug for this page is a bit long, consider shortening it."
msgstr ""

#. Translators: %1$s opens a link to a wikipedia article about stop words, %2$s closes the link
#: node_modules/yoastseo/js/assessments/seo/urlStopWordsAssessment.js:18
#, javascript-format
msgid ""
"The slug for this page contains a %1$sstop word%2$s, consider removing it."
msgid_plural ""
"The slug for this page contains %1$sstop words%2$s, consider removing them."
msgstr[0] ""
msgstr[1] ""

#. Translators: this link is referred to in the content analysis when a slug contains one or more stop words
#: node_modules/yoastseo/js/assessments/seo/urlStopWordsAssessment.js:37
msgid "http://en.wikipedia.org/wiki/Stop_words"
msgstr ""

#. Translators: %1$s expands to the name of the assessment.
#: node_modules/yoastseo/js/assessor.js:165
#, javascript-format
msgid "An error occurred in the '%1$s' assessment"
msgstr ""

#: node_modules/yoastseo/js/bundledPlugins/previouslyUsedKeywords.js:65
msgid "You've never used this focus keyword before, very good."
msgstr ""

#. Translators: %1$s and %2$s expand to an admin link where the focus keyword is already used. %3$s and %4$s
#. expand to a link to an article on yoast.com about why you should not use a keyword more than once.
#: node_modules/yoastseo/js/bundledPlugins/previouslyUsedKeywords.js:74
#, javascript-format
msgid ""
"You've used this focus keyword %1$sonce before%2$s. It’s probably a good "
"idea to read about %3$swhy you should not use your focus keyword more than "
"once%4$s."
msgstr ""

#. Translators: %1$s and $3$s expand to the admin search page for the focus keyword, %2$d expands to the number
#. of times this focus keyword has been used before, %4$s and %5$s expand to a link to an article on yoast.com
#. about why you should not use a keyword more than once.
#: node_modules/yoastseo/js/bundledPlugins/previouslyUsedKeywords.js:84
#, javascript-format
msgid ""
"You've used this focus keyword %1$s%2$d times before%3$s. It’s probably a "
"good idea to read about %4$swhy you should not use your focus keyword more "
"than once%5$s."
msgstr ""

#: node_modules/yoastseo/js/config/presenter.js:12
msgid "Feedback"
msgstr ""

#: node_modules/yoastseo/js/config/presenter.js:13
msgid "Content optimization: Has feedback"
msgstr ""

#: node_modules/yoastseo/js/config/presenter.js:18
msgid "Bad SEO score"
msgstr ""

#: node_modules/yoastseo/js/config/presenter.js:19
msgid "Content optimization: Bad SEO score"
msgstr ""

#: node_modules/yoastseo/js/config/presenter.js:24
msgid "OK SEO score"
msgstr ""

#: node_modules/yoastseo/js/config/presenter.js:25
msgid "Content optimization: OK SEO score"
msgstr ""

#: node_modules/yoastseo/js/config/presenter.js:30
msgid "Good SEO score"
msgstr ""

#: node_modules/yoastseo/js/config/presenter.js:31
msgid "Content optimization: Good SEO score"
msgstr ""

#: node_modules/yoastseo/js/renderers/AssessorPresenter.js:308
msgid "Mark this result in the text"
msgstr ""

#: node_modules/yoastseo/js/renderers/AssessorPresenter.js:309
msgid "Remove marks in the text"
msgstr ""

#: node_modules/yoastseo/js/snippetPreview.js:329
msgid "Edit snippet"
msgstr ""

#: node_modules/yoastseo/js/snippetPreview.js:331
msgid "Slug"
msgstr ""

#: node_modules/yoastseo/js/snippetPreview.js:333
msgid "Close snippet editor"
msgstr ""

#: node_modules/yoastseo/js/snippetPreview.js:334
msgid "Snippet preview"
msgstr ""

#: node_modules/yoastseo/js/snippetPreview.js:335
msgid "SEO title preview:"
msgstr ""

#: node_modules/yoastseo/js/snippetPreview.js:336
msgid "Slug preview:"
msgstr ""

#: node_modules/yoastseo/js/snippetPreview.js:337
msgid "Meta description preview:"
msgstr ""

#: node_modules/yoastseo/js/snippetPreview.js:338
msgid ""
"You can click on each element in the preview to jump to the Snippet Editor."
msgstr ""

#: node_modules/yoastseo/js/snippetPreview.js:339
msgid "Desktop preview"
msgstr ""

#: node_modules/yoastseo/js/snippetPreview.js:340
msgid "Mobile preview"
msgstr ""

#: node_modules/yoastseo/js/snippetPreview.js:341
msgid "Scroll to see the preview content."
msgstr ""

#: node_modules/yoastseo/js/snippetPreview.js:522
msgid "Please provide an SEO title by editing the snippet below."
msgstr ""

#: node_modules/yoastseo/js/snippetPreview.js:581
msgid "Please provide a meta description by editing the snippet below."
msgstr ""

#: yoast-components/composites/OnboardingWizard/OnboardingWizard.js:297
msgid "%s installation wizard"
msgstr ""

#: yoast-components/composites/OnboardingWizard/OnboardingWizard.js:284
msgid "Next step"
msgstr ""

#: yoast-components/composites/OnboardingWizard/OnboardingWizard.js:283
msgid "Next"
msgstr ""

#: yoast-components/composites/OnboardingWizard/OnboardingWizard.js:275
msgid "Previous step"
msgstr ""

#: yoast-components/composites/OnboardingWizard/OnboardingWizard.js:274
msgid "Previous"
msgstr ""

#: yoast-components/composites/OnboardingWizard/OnboardingWizard.js:244
msgid "Close the Wizard"
msgstr ""

#: yoast-components/composites/OnboardingWizard/OnboardingWizard.js:167
msgid ""
"A problem occurred when saving the current step, {{link}}please file a bug "
"report{{/link}} describing what step you are on and which changes you want "
"to make (if any)."
msgstr ""

#: yoast-components/composites/OnboardingWizard/StepIndicator.js:50
msgid "Step %1$d: %2$s"
msgstr ""

#: js/src/components/ConnectGoogleSearchConsole.js:353
msgid ""
"To allow %s to fetch your Google Search Console information, please enter "
"your Google Authorization Code. Clicking the button below will open a new "
"window."
msgstr ""

#: js/src/components/ConnectGoogleSearchConsole.js:342
msgid "Reauthenticate with Google"
msgstr ""

#: js/src/components/ConnectGoogleSearchConsole.js:313
msgid "Enter authorization code here..."
msgstr ""

#: js/src/components/ConnectGoogleSearchConsole.js:277
msgid "Choose a profile"
msgstr ""

#: js/src/components/ConnectGoogleSearchConsole.js:271
msgid "Select profile"
msgstr ""

#: js/src/components/ConnectGoogleSearchConsole.js:112
msgid "There is an error with the request."
msgstr ""

#: js/src/components/MailchimpSignup.js:239
msgid "Email"
msgstr ""

#: js/src/components/MailchimpSignup.js:221
msgid "Sign Up!"
msgstr ""

#: js/src/components/MailchimpSignup.js:114
msgid "MailChimp signup failed:"
msgstr ""

#: js/src/components/MediaUpload.js:107
msgid "Choose image"
msgstr ""

#: js/src/components/MediaUpload.js:97
msgid "company logo image preview"
msgstr ""

#: js/src/components/MediaUpload.js:90
msgid "Remove the image"
msgstr ""

#: js/src/components/MediaUpload.js:20 js/src/components/MediaUpload.js:19
msgid "Choose an image"
msgstr ""<|MERGE_RESOLUTION|>--- conflicted
+++ resolved
@@ -4,11 +4,7 @@
 msgstr ""
 "Project-Id-Version: Yoast SEO 7.5\n"
 "Report-Msgid-Bugs-To: https://github.com/yoast/wordpress-seo/issues\n"
-<<<<<<< HEAD
-"POT-Creation-Date: 2018-05-14 11:21:16+00:00\n"
-=======
 "POT-Creation-Date: 2018-05-15 08:37:06+00:00\n"
->>>>>>> dbba9746
 "MIME-Version: 1.0\n"
 "Content-Type: text/plain; charset=utf-8\n"
 "Content-Transfer-Encoding: 8bit\n"
@@ -398,11 +394,7 @@
 msgid "Why Google won't display the right page title"
 msgstr ""
 
-<<<<<<< HEAD
-#: admin/class-admin.php:538 admin/class-admin.php:539 admin/pages/metas.php:42
-=======
 #: admin/class-admin.php:537 admin/class-admin.php:538 admin/pages/metas.php:42
->>>>>>> dbba9746
 #: admin/pages/metas.php:63
 msgid "Template explanation"
 msgstr ""
@@ -419,19 +411,11 @@
 msgid "Note that not all variables can be used in every template."
 msgstr ""
 
-<<<<<<< HEAD
-#: admin/class-admin.php:552 admin/class-admin.php:553 admin/pages/metas.php:70
-msgid "Basic Variables"
-msgstr ""
-
-#: admin/class-admin.php:560 admin/class-admin.php:561 admin/pages/metas.php:76
-=======
 #: admin/class-admin.php:551 admin/class-admin.php:552 admin/pages/metas.php:70
 msgid "Basic Variables"
 msgstr ""
 
 #: admin/class-admin.php:559 admin/class-admin.php:560 admin/pages/metas.php:76
->>>>>>> dbba9746
 msgid "Advanced Variables"
 msgstr ""
 
@@ -1161,7 +1145,7 @@
 
 #. translators: 1: The link tag to email examples page; 2: The link closing
 #. tag; 3: The link tag for the list of recommended WordPress hosting partners;
-#: admin/class-unsupported-php-message.php:61
+#: admin/class-unsupported-php-message.php:60
 msgid ""
 "If you cannot update your PHP yourself, you can send an email to your host. "
 "We have %1$sexamples%2$s here. If they don't want to upgrade your PHP "
@@ -1273,11 +1257,11 @@
 msgid "Hide"
 msgstr ""
 
-#: admin/class-yoast-modal.php:81
+#: admin/class-yoast-modal.php:82
 msgid "Open"
 msgstr ""
 
-#: admin/class-yoast-modal.php:84
+#: admin/class-yoast-modal.php:85
 #: admin/google_search_console/views/gsc-redirect-nopremium.php:25
 msgid "Close"
 msgstr ""
@@ -5018,38 +5002,8 @@
 "enable it."
 msgstr ""
 
-<<<<<<< HEAD
-#: wp-seo-main.php:468
-msgid ""
-"The Standard PHP Library (SPL) extension seem to be unavailable. Please ask "
-"your web host to enable it."
-msgstr ""
-
-#. translators: %1$s expands to Yoast SEO, %2$s / %3$s: links to the
-#. installation manual in the Readme for the Yoast SEO code repository on
-#. GitHub
-#: wp-seo-main.php:490
-msgid ""
-"The %1$s plugin installation is incomplete. Please refer to %2$sinstallation "
-"instructions%3$s."
-msgstr ""
-
-#: wp-seo-main.php:514
-msgid ""
-"The filter extension seem to be unavailable. Please ask your web host to "
-"enable it."
-msgstr ""
-
 #: wp-seo-main.php:524
 msgid "Activation failed:"
-msgstr ""
-
-#. Plugin Name of the plugin/theme
-msgid "Yoast SEO Premium"
-=======
-#: wp-seo-main.php:524
-msgid "Activation failed:"
->>>>>>> dbba9746
 msgstr ""
 
 #. Plugin URI of the plugin/theme
