--- conflicted
+++ resolved
@@ -4,11 +4,7 @@
 msgstr ""
 "Project-Id-Version: Yoast SEO 4.1\n"
 "Report-Msgid-Bugs-To: https://github.com/yoast/wordpress-seo/issues\n"
-<<<<<<< HEAD
-"POT-Creation-Date: 2017-01-30 19:47:23+00:00\n"
-=======
-"POT-Creation-Date: 2017-01-24 12:55:39+00:00\n"
->>>>>>> 35c73f11
+"POT-Creation-Date: 2017-01-31 09:11:39+00:00\n"
 "MIME-Version: 1.0\n"
 "Content-Type: text/plain; charset=utf-8\n"
 "Content-Transfer-Encoding: 8bit\n"
@@ -270,11 +266,7 @@
 msgstr ""
 
 #. translators: %s expands to the actual filter/action that has been used.
-<<<<<<< HEAD
-#: admin/class-admin-init.php:503
-=======
 #: admin/class-admin-init.php:501
->>>>>>> 35c73f11
 msgid "%s filter/action"
 msgstr ""
 
@@ -4248,11 +4240,7 @@
 msgid "SEO Settings"
 msgstr ""
 
-<<<<<<< HEAD
 #: vendor/yoast/i18n-module/src/i18n-module.php:196
-=======
-#: vendor/yoast/i18n-module/i18n-module.php:170
->>>>>>> 35c73f11
 msgid ""
 "As you can see, there is a translation of this plugin in %1$s. This "
 "translation is currently %3$d%% complete. We need your help to make it "
@@ -4260,41 +4248,25 @@
 "translation to %1$s!"
 msgstr ""
 
-<<<<<<< HEAD
 #: vendor/yoast/i18n-module/src/i18n-module.php:198
-=======
-#: vendor/yoast/i18n-module/i18n-module.php:172
->>>>>>> 35c73f11
 msgid ""
 "You're using WordPress in %1$s. While %2$s has been translated to %1$s for "
 "%3$d%%, it's not been shipped with the plugin yet. You can help! Register at "
 "%4$s to help complete the translation to %1$s!"
 msgstr ""
 
-<<<<<<< HEAD
 #: vendor/yoast/i18n-module/src/i18n-module.php:200
-=======
-#: vendor/yoast/i18n-module/i18n-module.php:174
->>>>>>> 35c73f11
 msgid ""
 "You're using WordPress in a language we don't support yet. We'd love for "
 "%2$s to be translated in that language too, but unfortunately, it isn't "
 "right now. You can change that! Register at %4$s to help translate it!"
 msgstr ""
 
-<<<<<<< HEAD
 #: vendor/yoast/i18n-module/src/i18n-module.php:222
 msgid "Translation of %s"
 msgstr ""
 
 #: vendor/yoast/i18n-module/src/i18n-module.php:227
-=======
-#: vendor/yoast/i18n-module/i18n-module.php:194
-msgid "Translation of %s"
-msgstr ""
-
-#: vendor/yoast/i18n-module/i18n-module.php:199
->>>>>>> 35c73f11
 msgid "Register now &raquo;"
 msgstr ""
 
