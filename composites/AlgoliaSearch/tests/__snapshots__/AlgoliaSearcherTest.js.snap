--- conflicted
+++ resolved
@@ -5,11 +5,7 @@
   className="sc-kgoBCf ijaDUj"
 >
   <div
-<<<<<<< HEAD
-    className="sc-bwzfXH ksBSeE"
-=======
     className="sc-htpNat jvMZdx"
->>>>>>> 38819925
     role="search"
   >
     <h2
