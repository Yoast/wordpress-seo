// Jest Snapshot v1, https://goo.gl/fbAQLP

exports[`the SearchBar component with headingText matches the snapshot 1`] = `
<div
<<<<<<< HEAD
  className="sc-bwzfXH ksBSeE"
=======
  className="sc-htpNat jvMZdx"
>>>>>>> 38819925
  role="search"
>
  <h2
    className="sc-bxivhb fBtvqs"
  >
    Search the Yoast knowledge base
  </h2>
  <form
    onSubmit={[Function]}
  >
    <label
      className="sc-ifAKCX XUhcY"
      htmlFor="kb-search-input"
    >
      <svg
        aria-hidden="true"
        className="sc-bZQynM fNWYPv"
        focusable="false"
        role="img"
      />
      <span
        className="screen-reader-text"
      >
        Search the Yoast knowledge base
      </span>
    </label>
    <input
      autoCapitalize="off"
      autoComplete="off"
      autoCorrect="off"
      className="sc-EHOje bPRVQk"
      defaultValue=""
      id="kb-search-input"
      name="search-input"
      onChange={[Function]}
      placeholder="Search the knowledge base"
      spellCheck="false"
      type="text"
    />
    <button
      aria-expanded={undefined}
      className="sc-bwzfXH gvXjpH sc-bdVaJa bsIiYo"
      onClick={undefined}
      type="submit"
    >
      <span>
        Search
      </span>
    </button>
  </form>
</div>
`;

exports[`the SearchBar component without headingText matches the snapshot 1`] = `
<div
<<<<<<< HEAD
  className="sc-bwzfXH ksBSeE"
=======
  className="sc-htpNat jvMZdx"
>>>>>>> 38819925
  role="search"
>
  <h2
    className="sc-bxivhb fBtvqs"
  >
    Search the Yoast knowledge base
  </h2>
  <form
    onSubmit={[Function]}
  >
    <label
      className="sc-ifAKCX XUhcY"
      htmlFor="kb-search-input"
    >
      <svg
        aria-hidden="true"
        className="sc-gzVnrw kpyDKH"
        focusable="false"
        role="img"
      />
      <span
        className="screen-reader-text"
      >
        Search the Yoast knowledge base
      </span>
    </label>
    <input
      autoCapitalize="off"
      autoComplete="off"
      autoCorrect="off"
      className="sc-EHOje bPRVQk"
      defaultValue=""
      id="kb-search-input"
      name="search-input"
      onChange={[Function]}
      placeholder="Search the knowledge base"
      spellCheck="false"
      type="text"
    />
    <button
      aria-expanded={undefined}
      className="sc-bwzfXH gvXjpH sc-bdVaJa bsIiYo"
      onClick={undefined}
      type="submit"
    >
      <span>
        Search
      </span>
    </button>
  </form>
</div>
`;<|MERGE_RESOLUTION|>--- conflicted
+++ resolved
@@ -2,11 +2,7 @@
 
 exports[`the SearchBar component with headingText matches the snapshot 1`] = `
 <div
-<<<<<<< HEAD
-  className="sc-bwzfXH ksBSeE"
-=======
   className="sc-htpNat jvMZdx"
->>>>>>> 38819925
   role="search"
 >
   <h2
@@ -62,11 +58,7 @@
 
 exports[`the SearchBar component without headingText matches the snapshot 1`] = `
 <div
-<<<<<<< HEAD
-  className="sc-bwzfXH ksBSeE"
-=======
   className="sc-htpNat jvMZdx"
->>>>>>> 38819925
   role="search"
 >
   <h2
