// Jest Snapshot v1, https://goo.gl/fbAQLP

exports[`the SearchResultDetail component matches the snapshot 1`] = `
.c8 {
  width: 100%;
  height: 600px;
  border: none;
}

.c3 {
  color: #fff;
  background: #64a60a;
  min-width: 152px;
  text-shadow: 0 0 2px #000;
  overflow: visible;
  cursor: pointer;
}

.c3::-moz-focus-inner {
  border-width: 0;
}

.c3 span {
  display: inherit;
  -webkit-align-items: inherit;
  -webkit-box-align: inherit;
  -ms-flex-align: inherit;
  align-items: inherit;
  -webkit-box-pack: inherit;
  -webkit-justify-content: inherit;
  -ms-flex-pack: inherit;
  justify-content: inherit;
  width: 100%;
}

.c2 {
  display: -webkit-inline-box;
  display: -webkit-inline-flex;
  display: -ms-inline-flexbox;
  display: inline-flex;
  -webkit-align-items: center;
  -webkit-box-align: center;
  -ms-flex-align: center;
  align-items: center;
  -webkit-box-pack: center;
  -webkit-justify-content: center;
  -ms-flex-pack: center;
  justify-content: center;
  vertical-align: middle;
  min-height: 48px;
  margin: 0;
  padding: 0 16px;
  padding: 0px 16px;
  border: 0;
  border-radius: 4px;
  box-sizing: border-box;
  font: 400 14px/24px "Open Sans",sans-serif;
  text-transform: uppercase;
  box-shadow: 0 2px 8px 0 rgba( 0,0,0,0.3 );
  -webkit-transition: box-shadow 150ms ease-out;
  transition: box-shadow 150ms ease-out;
}

.c2:hover,
.c2:focus,
.c2:active {
  box-shadow: 0 4px 10px 0 rgba( 0,0,0,0.2 ), inset 0 0 0 100px rgba( 0,0,0,0.1 );
  color: #fff;
}

.c2:active {
  -webkit-transform: translateY( 1px );
  -ms-transform: translateY( 1px );
  transform: translateY( 1px );
  box-shadow: none;
}

.c6 {
  text-decoration: none;
  color: #fff;
  background: #64a60a;
  min-width: 152px;
  text-shadow: 0 0 2px #000;
}

.c5 {
  display: -webkit-inline-box;
  display: -webkit-inline-flex;
  display: -ms-inline-flexbox;
  display: inline-flex;
  -webkit-align-items: center;
  -webkit-box-align: center;
  -ms-flex-align: center;
  align-items: center;
  -webkit-box-pack: center;
  -webkit-justify-content: center;
  -ms-flex-pack: center;
  justify-content: center;
  vertical-align: middle;
  min-height: 48px;
  margin: 0;
  padding: 0 16px;
  padding: 0px 16px;
  border: 0;
  border-radius: 4px;
  box-sizing: border-box;
  font: 400 14px/24px "Open Sans",sans-serif;
  text-transform: uppercase;
  box-shadow: 0 2px 8px 0 rgba( 0,0,0,0.3 );
  -webkit-transition: box-shadow 150ms ease-out;
  transition: box-shadow 150ms ease-out;
}

<<<<<<< HEAD
.c5:hover,
.c5:focus,
.c5:active {
  box-shadow: 0 4px 10px 0 rgba( 0, 0, 0, 0.2 ),inset 0 0 0 100px rgba( 0, 0, 0, 0.1 );
=======
.c6:hover,
.c6:focus,
.c6:active {
  box-shadow: 0 4px 10px 0 rgba( 0,0,0,0.2 ), inset 0 0 0 100px rgba( 0,0,0,0.1 );
>>>>>>> fa6ef6e2
  color: #fff;
}

.c5:active {
  -webkit-transform: translateY( 1px );
  -ms-transform: translateY( 1px );
  transform: translateY( 1px );
  box-shadow: none;
}

.c7 {
  border: 0;
  -webkit-clip: rect(1px,1px,1px,1px);
  clip: rect(1px,1px,1px,1px);
  -webkit-clip-path: inset(50%);
  clip-path: inset(50%);
  height: 1px;
  margin: -1px;
  overflow: hidden;
  padding: 0;
  position: absolute !important;
  width: 1px;
  word-wrap: normal !important;
  -webkit-transform: translateY(1em);
  -ms-transform: translateY(1em);
  transform: translateY(1em);
}

.c0 {
  outline: none;
}

.c1 {
  padding: 0 16px 16px;
}

.c4 {
  float: right;
}

@media all and (-ms-high-contrast:none),(-ms-high-contrast:active) {
  .c2::after {
    display: inline-block;
    content: "";
    min-height: 48px;
  }
}

<<<<<<< HEAD
@media all and (-ms-high-contrast: none), (-ms-high-contrast: active) {
  .c5::after {
=======
@media all and (-ms-high-contrast:none),(-ms-high-contrast:active) {
  .c6::after {
>>>>>>> fa6ef6e2
    display: inline-block;
    content: "";
    min-height: 48px;
  }
}

@media screen and ( max-width:768px ) {
  .c0 {
    margin: 0 -16px;
  }
}

<section
  aria-label="Search result"
  className="c0"
  tabIndex="-1"
>
  <nav
    className="c1"
  >
    <button
      aria-expanded={undefined}
      className="c2 c3"
      onClick={[Function]}
      type="button"
    >
      <span>
        <svg
          aria-hidden={true}
          className="yoast-svg-icon yoast-svg-icon-angle-left"
          fill="#fff"
          focusable="false"
          height="24px"
          role="img"
          viewBox="0 0 1792 1792"
          width="24px"
          xmlns="http://www.w3.org/2000/svg"
        >
          <path
            d="M1203 544q0 13-10 23l-393 393 393 393q10 10 10 23t-10 23l-50 50q-10 10-23 10t-23-10l-466-466q-10-10-10-23t10-23l466-466q10-10 23-10t23 10l50 50q10 10 10 23z"
          />
        </svg>
        Go back
      </span>
    </button>
    <a
      aria-label="Open the knowledge base article in a new window or read it in the iframe below"
      className="c4 c5 c6"
      href="https://kb.yoast.com/kb/passive-voice/"
      rel="noopener noreferrer"
      target="_blank"
    >
      View in KB
      <svg
        aria-hidden={true}
        className="yoast-svg-icon yoast-svg-icon-angle-right"
        fill="#fff"
        focusable="false"
        height="24px"
        role="img"
        viewBox="0 0 1792 1792"
        width="24px"
        xmlns="http://www.w3.org/2000/svg"
      >
        <path
          d="M1171 960q0 13-10 23l-466 466q-10 10-23 10t-23-10l-50-50q-10-10-10-23t10-23l393-393-393-393q-10-10-10-23t10-23l50-50q10-10 23-10t23 10l466 466q10 10 10 23z"
        />
      </svg>
      <span
        className="c7"
      >
        (Opens in a new browser tab)
      </span>
    </a>
  </nav>
  <iframe
    className="kb-search-content-frame c8"
    src="https://kb.yoast.com/kb/passive-voice/amp/?source=wpseo-kb-search"
    title="Knowledge base article"
  />
</section>
`;<|MERGE_RESOLUTION|>--- conflicted
+++ resolved
@@ -111,17 +111,10 @@
   transition: box-shadow 150ms ease-out;
 }
 
-<<<<<<< HEAD
 .c5:hover,
 .c5:focus,
 .c5:active {
-  box-shadow: 0 4px 10px 0 rgba( 0, 0, 0, 0.2 ),inset 0 0 0 100px rgba( 0, 0, 0, 0.1 );
-=======
-.c6:hover,
-.c6:focus,
-.c6:active {
   box-shadow: 0 4px 10px 0 rgba( 0,0,0,0.2 ), inset 0 0 0 100px rgba( 0,0,0,0.1 );
->>>>>>> fa6ef6e2
   color: #fff;
 }
 
@@ -170,13 +163,8 @@
   }
 }
 
-<<<<<<< HEAD
-@media all and (-ms-high-contrast: none), (-ms-high-contrast: active) {
+@media all and (-ms-high-contrast:none),(-ms-high-contrast:active) {
   .c5::after {
-=======
-@media all and (-ms-high-contrast:none),(-ms-high-contrast:active) {
-  .c6::after {
->>>>>>> fa6ef6e2
     display: inline-block;
     content: "";
     min-height: 48px;
