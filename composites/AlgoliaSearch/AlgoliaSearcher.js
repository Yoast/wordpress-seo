--- conflicted
+++ resolved
@@ -306,15 +306,10 @@
 	 */
 	getSearchView() {
 		return (
-<<<<<<< HEAD
 			<AlgoliaSearchWrapper
 				innerRef={ ( el ) => {
 					this.searchViewWrapper = el;
-				} }
-				maxWidth={ this.props.maxWidth }>
-=======
-			<AlgoliaSearchWrapper>
->>>>>>> 5b455a5b
+				} }>
 				{ this.createSearchBar() }
 				{ this.determineSearchResultsView() }
 			</AlgoliaSearchWrapper>
