--- conflicted
+++ resolved
@@ -231,25 +231,17 @@
 		let previousButton = this.getNavigationbutton("previous", {
 			label: "Previous",
 			onClick: this.setPreviousStep.bind( this ),
-<<<<<<< HEAD
 			disableFocusRipple: true,
 			disableTouchRipple: true,
-		}, step);
-=======
 		}, step, "yoast-wizard--button yoast-wizard--button__previous");
->>>>>>> a035e9d3
 
 		let nextButton = this.getNavigationbutton("next", {
 			label: "Next",
 			primary: true,
 			onClick: this.setNextStep.bind( this ),
-<<<<<<< HEAD
 			disableFocusRipple: true,
 			disableTouchRipple: true,
-		}, step);
-=======
 		}, step, "yoast-wizard--button yoast-wizard--button__next");
->>>>>>> a035e9d3
 
 		return (
 			<MuiThemeProvider muiTheme={muiTheme}>
