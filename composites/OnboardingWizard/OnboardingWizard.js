--- conflicted
+++ resolved
@@ -3,12 +3,8 @@
 import StepIndicator from "./StepIndicator";
 import LoadingIndicator from "./LoadingIndicator";
 import postJSON from "./helpers/postJSON";
-<<<<<<< HEAD
-import Paper from 'material-ui/Paper';
 import RaisedButton from 'material-ui/RaisedButton';
 import YoastLogo from './YoastLogo';
-=======
->>>>>>> 1a05ef29
 
 /**
  * The OnboardingWizard class.
@@ -50,22 +46,14 @@
 
 		// Loop through the steps to set each next and/or previous step.
 		for ( let stepIndex = 0; stepIndex < stepKeyNamesLength; stepIndex ++ ) {
-<<<<<<< HEAD
-			let stepKeyName = stepKeyNames[stepIndex];
-=======
 			let stepKeyName = stepKeyNames[ stepIndex ];
->>>>>>> 1a05ef29
 
 			if ( stepIndex > 0 ) {
 				steps[stepKeyName].previous = stepKeyNames[stepIndex - 1];
 			}
 
 			if ( stepIndex > - 1 && stepIndex < stepKeyNamesLength - 1 ) {
-<<<<<<< HEAD
-				steps[stepKeyName].next = stepKeyNames[stepIndex + 1];
-=======
 				steps[ stepKeyName ].next = stepKeyNames[ stepIndex + 1 ];
->>>>>>> 1a05ef29
 			}
 
 			steps[stepKeyName].fields = this.getFields( steps[stepKeyName].fields );
@@ -85,13 +73,8 @@
 		let fields = {};
 
 		fieldsToGet.forEach( ( fieldName ) => {
-<<<<<<< HEAD
-				if ( this.props.fields[fieldName] ) {
-					fields[fieldName] = this.props.fields[fieldName];
-=======
 				if ( this.props.fields[ fieldName ] ) {
 					fields[ fieldName ] = this.props.fields[ fieldName ];
->>>>>>> 1a05ef29
 				}
 			}
 		);
@@ -233,7 +216,6 @@
 		let hidePreviousButton = ! step.previous;
 
 		return (
-<<<<<<< HEAD
 			<div className="yoast-wizard-body">
 				<YoastLogo/>
 				<StepIndicator steps={this.props.steps} stepIndex={this.getCurrentStepNumber() - 1}
@@ -255,36 +237,15 @@
 							: ""}
 						</div>
 
-=======
-				<div className="yoast-wizard-container">
-					<div className="yoast-wizard">
-						<StepIndicator steps={this.props.steps} stepIndex={this.getCurrentStepNumber() - 1}
-						               onClick={( stepNumber ) => this.setCurrentStep( stepNumber )}/>
-						<Step ref="step" currentStep={this.state.currentStepId} title={step.title}
-						      fields={step.fields}/>
-						{(
-							! hidePreviousButton
-						) ? <button className="yoast-wizard-button" onClick={this.setPreviousStep.bind( this )}>
-							Previous</button> : ""}
-						{(
-							! hideNextButton
-						) ? <button className="yoast-wizard-button" onClick={this.setNextStep.bind( this )}>
-							Next</button> : ""}
->>>>>>> 1a05ef29
 					</div>
 					{(
 						this.state.isLoading
 					) ? <div className="yoast-wizard-overlay"><LoadingIndicator/></div> : ""}
-<<<<<<< HEAD
 				</Paper>
 			</div>
-=======
-				</div>
->>>>>>> 1a05ef29
 		);
 	}
 }
-
 
 OnboardingWizard.propTypes = {
 	endpoint: React.PropTypes.string.isRequired,
