import React from "react";
import Step from "./Step";
import StepIndicator from "./StepIndicator";
import LoadingIndicator from "./LoadingIndicator";
import sendStep from "./helpers/postJSON";
import RaisedButton from 'material-ui/RaisedButton';
import YoastLogo from '../basic/YoastLogo';
import MuiThemeProvider from 'material-ui/styles/MuiThemeProvider';


/**
 * The OnboardingWizard class.
 */
class OnboardingWizard extends React.Component {

	/**
	 * Initialize the steps and set the current stepId to the first step in the array
	 *
	 * @param {Object} props The values to work with.
	 */
	constructor( props ) {
		super( props );

		this.stepCount = Object.keys( this.props.steps ).length;
		this.state = {
			isLoading: false,
			steps: this.parseSteps( this.props.steps ),
			currentStepId: this.getFirstStep( props.steps ),
		};
	}

	/**
	 * Sets the previous and next stepId for each step.
	 *
	 * @param {Object} steps The object containing the steps.
	 *
	 * @returns {Object} The steps with added previous and next step.
	 */
	parseSteps( steps ) {
		let stepKeyNames = Object.keys( steps );

		// Only add previous and next if there is more than one step.
		if ( stepKeyNames.length < 2 ) {
			return steps;
		}

		let stepKeyNamesLength = stepKeyNames.length;

		// Loop through the steps to set each next and/or previous step.
		for ( let stepIndex = 0; stepIndex < stepKeyNamesLength; stepIndex++ ) {
			let stepKeyName = stepKeyNames[ stepIndex ];

			if ( stepIndex > 0 ) {
				steps[ stepKeyName ].previous = stepKeyNames[ stepIndex - 1 ];
			}

			if ( stepIndex > -1 && stepIndex < stepKeyNamesLength - 1 ) {
				steps[ stepKeyName ].next = stepKeyNames[ stepIndex + 1 ];
			}

			steps[ stepKeyName ].fields = this.getFields( steps[ stepKeyName ].fields );
		}

		return steps;
	}

	/**
	 * Gets fields from the properties.
	 *
	 * @param {Array} fieldsToGet The array with the fields to get from the properties.
	 *
	 * @returns {Object} The fields from the properties, based on the array passed in the arguments.
	 */
	getFields( fieldsToGet = [] ) {
		let fields = {};

		fieldsToGet.forEach(
			( fieldName ) => {
				if ( this.props.fields[ fieldName ] ) {
					fields[ fieldName ] = this.props.fields[ fieldName ];
				}
			}
		);

		return fields;
	}

	/**
	 * Sends the options for the current step via POST request to the back-end
	 * and sets the state to the target step when successful.
	 *
	 * @param {step} step The step to render after the current state is stored.
	 *
	 * @returns {void}
	 */
	postStep( step ) {
		if ( ! step ) {
			return;
		}

		this.setState( { isLoading: true } );

<<<<<<< HEAD
		postJSON(
			this.props.endpoint,
			this.refs.step.state.fieldValues[ this.state.currentStepId ]
=======
		sendStep(
			this.props.endpoint.url,
			// The stored data for the steps.
			this.refs.step.state.fieldValues[ this.state.currentStepId ],
			this.props.endpoint.headers
>>>>>>> 337c8e9b
		)
		.then( this.handleSuccessful.bind( this, step ) )
		.catch( this.handleFailure.bind( this ) );
	}

	/**
	 * Gets the first step from the step object.
	 *
	 * @param {Object} steps The object containing the steps.
	 *
	 * @returns {Object}  The first step object
	 */
	getFirstStep( steps ) {
		return Object.getOwnPropertyNames( steps )[0];
	}

	/**
	 * When the request is handled successfully.
	 *
	 * @param {string} step The next step to render.
	 *
	 * @returns {void}
	 */
	handleSuccessful( step ) {
		this.setState( {
			isLoading: false,
			currentStepId: step,
		} );
	}

	/**
	 * When the request is handled incorrect.
	 *
	 * @returns {void}
	 */
	handleFailure() {
		this.setState( {
			isLoading: false,
		} );
	}

	/**
	 * Updates the state to the next stepId in the wizard.
	 *
	 * @returns {void}
	 */
	setNextStep() {
		let currentStep = this.getCurrentStep();

		this.postStep( currentStep.next );
	}

	/**
	 * Updates the state to the previous stepId in the wizard.
	 *
	 * @returns {void}
	 */
	setPreviousStep() {
		let currentStep = this.getCurrentStep();

		this.postStep( currentStep.previous );
	}

	/**
	 * Gets the current step from the steps.
	 *
	 * @returns {Object} The current step.
	 */
	getCurrentStep() {
		return this.state.steps[ this.state.currentStepId ];
	}

	/**
	 * Gets the index number for a step from the array with step objects.
	 *
	 * @returns {int} The step number when found, or 0 when the step is not found.
	 */
	getCurrentStepNumber() {
		let currentStep = this.state.currentStepId;
		let steps = Object.keys( this.state.steps );

		let stepNumber = steps.indexOf( currentStep );

		if ( stepNumber > -1 ) {
			return stepNumber + 1;
		}

		return 0;
	}

	/**
	 * Creates a next or previous button to navigate through the steps.
	 *
	 * @param type A next or previous button.
	 * @param attributes The attributes for the button component.
	 * @param currentStep The current step object in the wizard.
	 *
	 * @returns {RaisedButton || ""} Returns a RaisedButton component depending on an existing previous/next step.
	 */
	getNavigationbutton(type, attributes, currentStep){
		let hideButton = false;

		if ( (type === "next" && ! currentStep.next) ||
		     (type === "previous" && ! currentStep.previous)
		) {
			hideButton = true;
		}

		return ( ! hideButton )
			? <RaisedButton className="yoast-wizard--button yoast-wizard--button__next"
			                {...attributes} />
			: "";
	}

	/**
	 * Renders the wizard.
	 *
	 * @returns {JSX.Element} The rendered step in the wizard.
	 */
	render() {
		let step = this.getCurrentStep();

		let previousButton = this.getNavigationbutton("previous", {
			label: "Previous",
			onClick: this.setPreviousStep.bind( this ),
		}, step);

		let nextButton = this.getNavigationbutton("next", {
			label: "Next",
			primary: true,
			onClick: this.setNextStep.bind( this ),
		}, step);

		return (
			<MuiThemeProvider>
				<div className="yoast-wizard-body">
					<YoastLogo height={93} width={200}/>
					<StepIndicator steps={this.props.steps} stepIndex={this.getCurrentStepNumber() - 1}
					               onClick={( stepNumber ) => this.postStep( stepNumber )}/>
					<div className="yoast-wizard-container">
						<div className="yoast-wizard">
							<Step ref="step" currentStep={this.state.currentStepId} title={step.title}
							      fields={step.fields}/>
							<div className="yoast-wizard--navigation">
								{previousButton}
								{nextButton}
							</div>
						</div>
						{(this.state.isLoading) ? <div className="yoast-wizard-overlay"><LoadingIndicator/></div> : ""}
					</div>
				</div>
			</MuiThemeProvider>
		);
	}
}

OnboardingWizard.propTypes = {
	endpoint: React.PropTypes.object.isRequired,
	steps: React.PropTypes.object.isRequired,
	fields: React.PropTypes.object.isRequired,
};

OnboardingWizard.defaultProps = {
};

export default OnboardingWizard;<|MERGE_RESOLUTION|>--- conflicted
+++ resolved
@@ -100,17 +100,11 @@
 
 		this.setState( { isLoading: true } );
 
-<<<<<<< HEAD
-		postJSON(
-			this.props.endpoint,
-			this.refs.step.state.fieldValues[ this.state.currentStepId ]
-=======
 		sendStep(
 			this.props.endpoint.url,
 			// The stored data for the steps.
 			this.refs.step.state.fieldValues[ this.state.currentStepId ],
 			this.props.endpoint.headers
->>>>>>> 337c8e9b
 		)
 		.then( this.handleSuccessful.bind( this, step ) )
 		.catch( this.handleFailure.bind( this ) );
