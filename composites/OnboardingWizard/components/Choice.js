--- conflicted
+++ resolved
@@ -49,28 +49,6 @@
 			;
 			/* eslint-enable jsx-a11y/no-onchange */
 		}
-<<<<<<< HEAD
-		return (
-			<fieldset className={"yoast-wizard-input-radio-" + fieldName}>
-				{fieldKeys.map( ( choiceName, index ) => {
-					let choice = choices[ choiceName ];
-					let id = `${fieldName}-${index}`;
-					// If the value for the choice field equals the name for this choice, the choice is checked.
-					let checked = ( props.value === choiceName );
-
-					return (
-						<div className={props.optionClassName + " " + choiceName} key={index}>
-							<Input name={fieldName} type="radio" label={choice.label} onChange={props.onChange}
-								   value={choiceName} optionalAttributes={ { id, checked } }
-							/>
-							<Label for={id}
-								   optionalAttributes={ { "aria-label": choice.screenReaderText } }>{htmlDecoder( choice.label )}</Label>
-						</div>
-					);
-				} )}
-			</fieldset>
-		);
-=======
 		return <fieldset className={"yoast-wizard-input-radio-" + fieldName}>
 			{fieldKeys.map( ( choiceName, index ) => {
 				let choice = choices[ choiceName ];
@@ -90,7 +68,6 @@
 			} )}
 		</fieldset>
 		;
->>>>>>> 87516337
 	};
 
 	return (
