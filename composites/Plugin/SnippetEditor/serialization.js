import forEach from "lodash/forEach";
import reduce from "lodash/reduce";
import sortBy from "lodash/sortBy";
import sortedIndexBy from "lodash/sortedIndexBy";
import trim from "lodash/trim";

const CIRCUMFIX = "%%";

/**
 * Serializes a tag into a string.
 *
 * @param {string} name The name of the tag.
 *
 * @returns {string} Serialized tag.
 */
export function serializeTag( name ) {
	return CIRCUMFIX + name + CIRCUMFIX;
}

/**
 * Serializes a Draft.js block into a string.
 *
 * @param {Object} entityMap Contains all the entities in the Draft.js editor.
 * @param {Object} block The block to serialize.
 *
 * @returns {string} The serialized block.
 */
export function serializeBlock( entityMap, block ) {
	const { text, entityRanges } = block;
	let previousEntityEnd = 0;

	// Ensure the entityRanges are in order from low to high offset.
	const sortedEntityRanges = sortBy( entityRanges, "offset" );
	let serialized = reduce( sortedEntityRanges, ( serialized, entityRange ) => {
		const { key, length, offset } = entityRange;
		const beforeEntityLength = offset - previousEntityEnd;

		const beforeEntity = text.substr( previousEntityEnd, beforeEntityLength );
		const serializedEntity = serializeTag( entityMap[ key ].data.mention.name );

		previousEntityEnd = offset + length;

		return serialized + beforeEntity + serializedEntity;
	}, "" );

	serialized += text.substr( previousEntityEnd );

	return serialized;
}

/**
 * Serializes the content inside a Draft.js editor.
 *
 * @param {Object} rawContent The content as returned by convertToRaw.
 *
 * @returns {string} The serialized content.
 */
export function serializeEditor( rawContent ) {
	const { blocks, entityMap } = rawContent;

	return reduce( blocks, ( serialized, block ) => {
		return serialized + serializeBlock( entityMap, block );
	}, "" );
}

/**
<<<<<<< HEAD
 * Unserializes an entity to Draft.js data.
=======
 * Unserializes a tag into a string.
 *
 * @param {string} serializedTag The serialized tag.
 *
 * @returns {string} Unserialized tag.
 */
export function unserializeTag( serializedTag ) {
	return trim( serializedTag, CIRCUMFIX );
}

/**
 * Unserializes an entity to DraftJS data.
>>>>>>> 6331ac5e
 *
 * @param {number} key The key the new entity should use.
 * @param {string} name The name of this entity.
 * @param {number} offset The offset where this entity starts in the text.
 *
 * @returns {Object} The serialized entity.
 */
export function unserializeEntity( key, name, offset ) {
	const entityRange = {
		key,
		offset,
		length: name.length,
	};

	const mappedEntity = {
		data: {
			mention: {
				name,
			},
		},
		mutability: "IMMUTABLE",
		type: "%mention",
	};

	return { entityRange, mappedEntity };
}

/**
<<<<<<< HEAD
 * Unserializes a piece of content into Draft.js data.
=======
 * Find all indices of a search term in a string.
 *
 * @param {string} searchTerm The term to search for.
 * @param {string} text       The text to search in.
 *
 * @returns {Array} Array of found indices.
 */
const getIndicesOf = ( searchTerm, text ) => {
	if ( searchTerm.length === 0 ) {
		return [];
	}

	let startIndex = 0;
	let index;
	const indices = [];

	while ( ( index = text.indexOf( searchTerm, startIndex ) ) > -1 ) {
		indices.push( index );
		startIndex = index + searchTerm.length;
	}

	return indices;
};

/**
 * Unserializes a piece of content into DraftJS data.
>>>>>>> 6331ac5e
 *
 * @param {string} content The content to unserialize.
 * @param {Array} tags The tags for the DraftJS mention plugin.
 *
 * @returns {Object} The raw data ready for convertFromRaw.
 */
export function unserializeEditor( content, tags ) {
	const entityRanges = [];
	const entityMap = {};
	const replaceIndices = [];

	// Collect the replace indices for each tag.
	forEach( tags, tag => {
		const tagValue = serializeTag( tag.name );
		const indices = getIndicesOf( tagValue, content );

		forEach( indices, index => {
			const replaceIndex = {
				index,
				tag,
				tagValue,
			};

			// Add the replace index in order.
			const insertAt = sortedIndexBy( replaceIndices, replaceIndex, "index" );
			replaceIndices.splice( insertAt, 0, replaceIndex );
		} );
	} );

	// Loop from high to low to ensure the index is still correct.
	for( let i = replaceIndices.length - 1; i >= 0; i-- ) {
		const { index, tag, tagValue } = replaceIndices[ i ];

		// Replace the serialized tag with the unserialized tag.
		const before = content.substr( 0, index );
		const between = unserializeTag( content.substr( index, tagValue.length ) );
		const after = content.substr( index + tagValue.length );
		content = before + between + after;

		// Decrease the offset by twice the length of the circumfix for every index we replace.
		const offset = index - i * CIRCUMFIX.length * 2;
		const key = entityRanges.length;

		// Create the DraftJS data.
		const { entityRange, mappedEntity } = unserializeEntity( key, tag.name, offset );
		entityRanges.push( entityRange );
		entityMap[ key ] = mappedEntity;
	}

	const blocks = [ {
		entityRanges,
		text: content,
	} ];

	return {
		blocks,
		entityMap,
	};
}<|MERGE_RESOLUTION|>--- conflicted
+++ resolved
@@ -64,9 +64,6 @@
 }
 
 /**
-<<<<<<< HEAD
- * Unserializes an entity to Draft.js data.
-=======
  * Unserializes a tag into a string.
  *
  * @param {string} serializedTag The serialized tag.
@@ -78,8 +75,7 @@
 }
 
 /**
- * Unserializes an entity to DraftJS data.
->>>>>>> 6331ac5e
+ * Unserializes an entity to Draft.js data.
  *
  * @param {number} key The key the new entity should use.
  * @param {string} name The name of this entity.
@@ -108,9 +104,6 @@
 }
 
 /**
-<<<<<<< HEAD
- * Unserializes a piece of content into Draft.js data.
-=======
  * Find all indices of a search term in a string.
  *
  * @param {string} searchTerm The term to search for.
@@ -136,11 +129,10 @@
 };
 
 /**
- * Unserializes a piece of content into DraftJS data.
->>>>>>> 6331ac5e
+ * Unserializes a piece of content into Draft.js data.
  *
  * @param {string} content The content to unserialize.
- * @param {Array} tags The tags for the DraftJS mention plugin.
+ * @param {Array} tags The tags for the Draft.js mention plugin.
  *
  * @returns {Object} The raw data ready for convertFromRaw.
  */
