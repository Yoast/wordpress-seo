import { EditorState, Modifier, SelectionState, ContentState } from "draft-js";

const CIRCUMFIX = "%%";

const ENTITY_FORMAT = /%%([A-Za-z0-9_]+)%%/g;
const ENTITY_TYPE = "%mention";
const ENTITY_MUTABILITY = "IMMUTABLE";

/**
 * Serializes a replacement variable into a string.
 *
 * @param {string} name The name of the replacement variable.
 *
 * @returns {string} Serialized replacement variable.
 */
export function serializeVariable( name ) {
	return CIRCUMFIX + name + CIRCUMFIX;
}

/**
 * Replaces pieces of text by using positions.
 *
 * @param {string} text The text to replace in.
 * @param {Array} replacements The replacements to execute.
 * @returns {string} The text with the replacements replaced.
 */
export function replaceByPosition( text, replacements = [] ) {
	/*
	 * Start from the last replacement to prevent having to track changes in the
	 * string.
	 */
	[ ...replacements ].reverse().forEach( ( replacement ) => {
		const { start, end, replacementText } = replacement;

		const before =       text.slice( 0, start );
		const after =        text.slice( end, text.length );

<<<<<<< HEAD
		text = before + replacementText + after;
	} );
=======
		const beforeEntity = text.substr( previousEntityEnd, beforeEntityLength );

		// The entity should be serialized using the replaceName, which is the "not-nice" name.
		const serializedEntity = serializeVariable( entityMap[ key ].data.mention.replaceName );
>>>>>>> 484ef9ed

	return text;
}

/**
 * Returns whether a given position is in the given range.
 *
 * @param {number} position The position to check.
 * @param {number} start    The start of the range.
 * @param {number} end      The end of the range.
 * @returns {boolean} Whether the given position is inside the range.
 */
function inRange( position, start, end ) {
	return position >= start && position <= end;
}

/**
 * Serializes a block into a string.
 *
 * @param {ContentBlock} block            The DraftJS block to serialize.
 * @param {Function}     getEntity        A function which is used to get the
 *                                        entity object from the entity key.
 * @param {Object?}      delimiters       Optional delimiters which can be
 *                                        passed to only serialize that part of
 *                                        the block.
 * @param {number}       delimiters.start The start of the selection to
 *                                        serialize.
 * @param {number}       delimiters.end   The end of the selection to serialize.
 * @returns {string} The content of the block serialized into a string.
 */
export function serializeBlock( block, getEntity, { start = 0, end = block.getText().length } = {} ) {
	let text = block.getText().slice( start, end );

	const replacements = [];

	// Find all the entities and replace them if necessary.
	block.findEntityRanges(
		character => !! character.getEntity(),
		( entityStart, entityEnd ) => {
			/*
			 * Only if the entity is contained within start and end do we want to replace it
			 * by its serialized value.
			 */
			if ( inRange( entityStart, start, end ) && inRange( entityEnd, start, end ) ) {
				const entityData = getEntity( block.getEntityAt( entityStart ) );

				replacements.push( {
					start: entityStart - start,
					end: entityEnd - start,
					replacementText: serializeVariable( entityData.data.mention.name ),
				} );
			}
		}
	);

	return replaceByPosition( text, replacements );
}

/**
 * Serializes the content inside a Draft.js editor.
 *
 * @param {ContentState} contentState The content state of DraftJS.
 * @param {string} blockDelimiter The string with which to delimit the blocks.
 * @returns {string} The serialized content.
 */
export function serializeEditor( contentState, blockDelimiter = " " ) {
	const blocks = contentState.getBlockMap();

	return blocks
		.map( ( block ) => serializeBlock( block, key => contentState.getEntity( key ) ) )
		.join( blockDelimiter );
}

/**
 * Serializes a piece of the content state into text.
 *
 * @param  {ContentState}   contentState          The current content state.
 * @param  {SelectionState} selection             The current selection
 * @param  {string}         [blockDelimiter=" "] With which to separate the
 *                                                blocks.
 * @returns {string} The selected text.
 */
export function serializeSelection( contentState, selection, blockDelimiter = " " ) {
	const startKey   = selection.getStartKey();
	const endKey     = selection.getEndKey();
	const blocks     = contentState.getBlockMap();

	let lastWasEnd = false;
	const selectedBlock = blocks
		.skipUntil( function( block ) {
			return block.getKey() === startKey;
		} )
		.takeUntil( function( block ) {
			const result = lastWasEnd;

			if ( block.getKey() === endKey ) {
				lastWasEnd = true;
			}

			return result;
		} );

	return selectedBlock
		.map( function( block ) {
			const key = block.getKey();

			const delimiters = {};

			if ( key === startKey ) {
				delimiters.start = selection.getStartOffset();
			}
			if ( key === endKey ) {
				delimiters.end = selection.getEndOffset();
			}

			return serializeBlock( block, key => contentState.getEntity( key ), delimiters );
		} )
		.join( blockDelimiter );
}

/**
 * Determines the variable label for a given variable name.
 *
 * @param {Array} replacementVariables All the available replacment variables.
 * @param {string} name The name to find the label for.
 *
 * @returns {string} The label for this replacement variable.
 */
export function getReplacementVariableLabel( replacementVariables, name ) {
	let label = name;

	replacementVariables.forEach( ( replacementVariable ) => {
		if ( replacementVariable.name === name && replacementVariable.label ) {
			label = replacementVariable.label;
		}
	} );

	return label;
}

/**
 * Finds replacement variables in a piece of content.
 *
 * Returns an array with all strings that match `%%replacement_variable%%`.
 *
 * @param {string} content The content to find replacement variables in.
 *
 * @returns {Array} The found variables and their positions.
 */
export function findReplacementVariables( content ) {
	const variables = [];
	let replacementVariable;

	while ( ( replacementVariable = ENTITY_FORMAT.exec( content ) ) ) {
		const [ match, name ] = replacementVariable;

		variables.push( {
			name,
			start: replacementVariable.index,
			length: match.length,
		} );
	}

	return variables;
}

/**
 * Adds a human-readable label to a variable.
 *
 * @param {Object} variable Details about the variable we are replacing.
 * @param {Array} replacementVariables All the available replacement variables.
 *
 * @returns {Object} The variable with its label.
 */
export function addLabel( variable, replacementVariables ) {
	return {
		...variable,
		label: getReplacementVariableLabel( replacementVariables, variable.name ),
	};
}

/**
 * Adds position information about a variable inside a block.
 *
 * @param {Object} variable Details about the variable we are replacing.
 * @param {number} offset The offset we need to add because of other replacements.
 *
 * @returns {Object} The variable with position information.
 */
export function addPositionInformation( variable, offset ) {
	return {
		...variable,
		start: variable.start + offset,
		end: variable.start + variable.length + offset,
		delta: variable.label.length - variable.length,
	};
}

/**
 * Changes a selection object to represent the selection after replacement.
 *
 * @param {SelectionState} selection The previous selection state.
 * @param {string} blockKey The key of the block we are working in.
 * @param {Object} variable Details about the variable we are replacing.
 *
 * @returns {SelectionState} The new selection state.
 */
export function moveSelectionAfterReplacement( selection, blockKey, variable ) {
	const { start, end, delta } = variable;

	/*
	 * If the selection touches the replacement we are doing, we always move the
	 * cursor to the end of the entity once it has been replaced.
	 */
	if ( selection.hasEdgeWithin( blockKey, start, end ) ) {
		const newEnd = end + delta;

		selection = selection.merge( {
			anchorOffset: newEnd,
			focusOffset: newEnd,
		} );

	/*
	 * If the selection is after the thing we are replacing, we need to move the
	 * selection the same amount.
	 */
	} else if ( selection.focusOffset > end ) {
		selection = selection.merge( {
			anchorOffset: selection.anchorOffset + delta,
			focusOffset: selection.focusOffset + delta,
		} );
	}

	return selection;
}

/**
 * Creates a DraftJS entity in a content state.
 *
 * @param {ContentState} contentState The previous content state.
 * @param {Object} variable Details about the variable we are replacing.
 *
 * @returns {ContentState} The new content state.
 */
export function createEntityInContent( contentState, variable ) {
	const entityData = {
		mention: {
			replaceName: variable.name,
		},
	};

	return contentState.createEntity( ENTITY_TYPE, ENTITY_MUTABILITY, entityData );
}

/**
 * Replaces a replacement variable in the editor with an entity representing it.
 *
 * @param {EditorState} editorState The previous editor state.
 * @param {Object} variable Details about the variable we are replacing.
 * @param {string} blockKey The key of the block we are working in.
 *
 * @returns {EditorState} The new editor state.
 */
export function replaceVariableWithEntity( editorState, variable, blockKey ) {
	let contentState = editorState.getCurrentContent();

	// Create a selection that spans the `%%replacement_variable%%` in the text.
	const variableTextSelection = SelectionState.createEmpty( blockKey )
		.merge( {
			anchorOffset: variable.start,
			focusOffset: variable.end,
		} );

	// We need to create the entity before replacing text with it.
	contentState = createEntityInContent( contentState, variable );

	/*
	 * Do the actual replacement.
	 *
	 * We replace `%%replacement_variable%%` with an entity. The entity is already
	 * created in the content state. So we can refer to it by using
	 * `contentState.getLastCreatedEntityKey`.
	 */
	const newContentState = Modifier.replaceText(
		contentState,
		variableTextSelection,
		variable.label,
		// No inline style needed.
		null,
		contentState.getLastCreatedEntityKey(),
	);

	// We need to apply the new content state to the editor state.
	return EditorState.push( editorState, newContentState, "apply-entity" );
}

/**
 * Replaces replacement variables (%%replacement_variable%%) in an editor state with entities.
 *
 * @param {EditorState} editorState The editor state to find the variables in.
 * @param {Array}       replacementVariables The available replacement variables, used
 *                                           to determine the label in the entities.
 *
 * @returns {EditorState} The new editor state with entities.
 */
export function replaceReplacementVariables( editorState, replacementVariables ) {
	const contentState = editorState.getCurrentContent();
	const blockMap = contentState.getBlockMap();
	let newEditorState = editorState;

	/*
	 * Because we do this for each block our code will work for multiple blocks even if
	 * we currently usually only have one block.
	 */
	blockMap.forEach( ( block ) => {
		const { text, key: blockKey } = block;
		const foundReplacementVariables = findReplacementVariables( text );

		/*
		 * Offset keeps track of the amount of shifting that occurred by replacing
		 * replacement variables with entities. This makes sure multiple replacement
		 * variables are replaced correctly. This is only relevant on initial
		 * entity conversion on first rendering and when pasting content that
		 * contains multiple replacement variables.
		 */
		let offset = 0;

		foundReplacementVariables.forEach( ( variable ) => {
			variable = addLabel( variable, replacementVariables );
			variable = addPositionInformation( variable, offset );

			let selection = newEditorState.getSelection();
			selection = moveSelectionAfterReplacement( selection, blockKey, variable );

			newEditorState = replaceVariableWithEntity( newEditorState, variable, blockKey );
			newEditorState = EditorState.acceptSelection( newEditorState, selection );

			/*
			 * The variable.delta is the difference between the variable human-readable
			 * label length e.g. `Separator` and the variable length including `%%`
			 * e.g. `%%sep%%`. See `addPositionInformation()`.
			 */
			offset = offset + variable.delta;
		} );
	} );

	return newEditorState;
}

/**
 * Unserializes a piece of content into Draft.js data.
 *
 * @param {string} content The content to unserialize.
 * @param {Array} replacementVariables The replacement variables for the Draft.js mention plugin.
 *
 * @returns {EditorState} The raw data ready for convertFromRaw.
 */
export function unserializeEditor( content, replacementVariables ) {
	const editorState = EditorState.createWithContent( ContentState.createFromText( content ) );

	return replaceReplacementVariables( editorState, replacementVariables );
}<|MERGE_RESOLUTION|>--- conflicted
+++ resolved
@@ -35,15 +35,8 @@
 		const before =       text.slice( 0, start );
 		const after =        text.slice( end, text.length );
 
-<<<<<<< HEAD
 		text = before + replacementText + after;
 	} );
-=======
-		const beforeEntity = text.substr( previousEntityEnd, beforeEntityLength );
-
-		// The entity should be serialized using the replaceName, which is the "not-nice" name.
-		const serializedEntity = serializeVariable( entityMap[ key ].data.mention.replaceName );
->>>>>>> 484ef9ed
 
 	return text;
 }
@@ -93,7 +86,7 @@
 				replacements.push( {
 					start: entityStart - start,
 					end: entityEnd - start,
-					replacementText: serializeVariable( entityData.data.mention.name ),
+					replacementText: serializeVariable( entityData.data.mention.replaceName ),
 				} );
 			}
 		}
