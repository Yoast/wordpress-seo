// Jest Snapshot v1, https://goo.gl/fbAQLP

exports[`ReplacementVariableEditor wraps a Draft.js editor instance 1`] = `
<React.Fragment>
  <PluginEditor
    ariaLabelledBy="id"
    customStyleMap={Object {}}
    decorators={Array []}
    defaultBlockRenderMap={true}
    defaultKeyBindings={true}
    editorState={
      EditorState {
        "_immutable": Immutable.Record {
          "allowUndo": true,
          "currentContent": Immutable.Record {
            "entityMap": Object {
              "__add": [Function],
              "__create": [Function],
              "__get": [Function],
              "__getLastCreatedEntityKey": [Function],
              "__mergeData": [Function],
              "__replaceData": [Function],
              "add": [Function],
              "create": [Function],
              "get": [Function],
              "getLastCreatedEntityKey": [Function],
              "mergeData": [Function],
              "replaceData": [Function],
            },
            "blockMap": Immutable.OrderedMap {
              "1": Immutable.Record {
                "key": "1",
                "type": "unstyled",
                "text": "Dummy content",
                "characterList": Immutable.List [
                  Immutable.Record {
                    "style": Immutable.OrderedSet [],
                    "entity": null,
                  },
                  Immutable.Record {
                    "style": Immutable.OrderedSet [],
                    "entity": null,
                  },
                  Immutable.Record {
                    "style": Immutable.OrderedSet [],
                    "entity": null,
                  },
                  Immutable.Record {
                    "style": Immutable.OrderedSet [],
                    "entity": null,
                  },
                  Immutable.Record {
                    "style": Immutable.OrderedSet [],
                    "entity": null,
                  },
                  Immutable.Record {
                    "style": Immutable.OrderedSet [],
                    "entity": null,
                  },
                  Immutable.Record {
                    "style": Immutable.OrderedSet [],
                    "entity": null,
                  },
                  Immutable.Record {
                    "style": Immutable.OrderedSet [],
                    "entity": null,
                  },
                  Immutable.Record {
                    "style": Immutable.OrderedSet [],
                    "entity": null,
                  },
                  Immutable.Record {
                    "style": Immutable.OrderedSet [],
                    "entity": null,
                  },
                  Immutable.Record {
                    "style": Immutable.OrderedSet [],
                    "entity": null,
                  },
                  Immutable.Record {
                    "style": Immutable.OrderedSet [],
                    "entity": null,
                  },
                  Immutable.Record {
                    "style": Immutable.OrderedSet [],
                    "entity": null,
                  },
                ],
                "depth": 0,
                "data": Immutable.Map {},
              },
            },
            "selectionBefore": Immutable.Record {
              "anchorKey": "1",
              "anchorOffset": 0,
              "focusKey": "1",
              "focusOffset": 0,
              "isBackward": false,
              "hasFocus": false,
            },
            "selectionAfter": Immutable.Record {
              "anchorKey": "1",
              "anchorOffset": 0,
              "focusKey": "1",
              "focusOffset": 0,
              "isBackward": false,
              "hasFocus": false,
            },
          },
          "decorator": null,
          "directionMap": Immutable.OrderedMap {
            "1": "LTR",
          },
          "forceSelection": false,
          "inCompositionMode": false,
          "inlineStyleOverride": null,
          "lastChangeType": null,
          "nativelyRenderedContent": null,
          "redoStack": Immutable.Stack [],
          "selection": Immutable.Record {
            "anchorKey": "1",
            "anchorOffset": 0,
            "focusKey": "1",
            "focusOffset": 0,
            "isBackward": false,
            "hasFocus": false,
          },
          "treeMap": Immutable.OrderedMap {
            "1": Immutable.List [
              Immutable.Record {
                "start": 0,
                "end": 13,
                "decoratorKey": null,
                "leaves": Immutable.List [
                  Immutable.Record {
                    "start": 0,
                    "end": 13,
                  },
                ],
              },
            ],
          },
          "undoStack": Immutable.Stack [],
        },
      }
    }
    onBlur={[Function]}
    onChange={[Function]}
    onFocus={[Function]}
    placeholder=""
    plugins={
      Array [
        Object {
          "MentionSuggestions": [Function],
          "decorators": Array [
            Object {
              "component": [Function],
              "strategy": [Function],
            },
            Object {
              "component": [Function],
              "strategy": [Function],
            },
          ],
          "getAccessibilityProps": [Function],
          "handleReturn": [Function],
          "initialize": [Function],
          "onChange": [Function],
          "onDownArrow": [Function],
          "onEscape": [Function],
          "onTab": [Function],
          "onUpArrow": [Function],
        },
        Object {
          "blockRenderMap": Immutable.Map {
            "unstyled": Object {
              "element": "div",
            },
          },
          "handleReturn": [Function],
          "onChange": [Function],
        },
      ]
    }
    stripPastedStyles={true}
  />
<<<<<<< HEAD
  <Decorated(MentionSuggestions)
    onSearchChange={[Function]}
    suggestions={Array []}
  />
=======
  <ReplacementVariableEditorStandalone__ZIndexOverride>
    <Decorated(MentionSuggestions)
      onSearchChange={[Function]}
    />
  </ReplacementVariableEditorStandalone__ZIndexOverride>
>>>>>>> 3900efd8
</React.Fragment>
`;<|MERGE_RESOLUTION|>--- conflicted
+++ resolved
@@ -184,17 +184,11 @@
     }
     stripPastedStyles={true}
   />
-<<<<<<< HEAD
-  <Decorated(MentionSuggestions)
-    onSearchChange={[Function]}
-    suggestions={Array []}
-  />
-=======
   <ReplacementVariableEditorStandalone__ZIndexOverride>
     <Decorated(MentionSuggestions)
       onSearchChange={[Function]}
+      suggestions={Array []}
     />
   </ReplacementVariableEditorStandalone__ZIndexOverride>
->>>>>>> 3900efd8
 </React.Fragment>
 `;