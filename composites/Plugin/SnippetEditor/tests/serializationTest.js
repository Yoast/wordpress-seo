--- conflicted
+++ resolved
@@ -4,16 +4,14 @@
 	unserializeEditor,
 	replaceReplacementVariables,
 } from "../serialization";
-<<<<<<< HEAD
-import {convertToRaw, ContentState, EditorState, convertFromRaw, SelectionState} from "draft-js";
-=======
 import {
 	convertToRaw,
+	convertFromRaw,
 	ContentBlock,
+	EditorState,
 	CharacterMetadata,
 	SelectionState,
 } from "draft-js";
->>>>>>> aac7adef
 
 jest.mock( "draft-js/lib/generateRandomKey", () => () => {
 	let randomKey = global._testDraftJSRandomNumber;
@@ -155,219 +153,6 @@
 	} );
 } );
 
-<<<<<<< HEAD
-describe( "replaceReplacementVariables", () => {
-	it( "replaces a replacement variable that has no space behind it.", () => {
-		const contentState = {
-			blocks: [ {
-				key: "f4sem",
-				text: "%%title%%moretext",
-				type: "unstyled",
-				depth: 0,
-				inlineStyleRanges: [],
-				entityRanges: [  ],
-				data: {},
-			} ],
-			entityMap: {		},
-		};
-
-		let editorState = EditorState.createWithContent( convertFromRaw( contentState ) );
-		let replacementVariables = [ { name: "title", label: "Title", value: "My title" } ]
-
-		const actual = replaceReplacementVariables( editorState, replacementVariables ).getCurrentContent().toJS()
-			.blockMap[ "f4sem" ].text;
-
-		expect( actual ).toEqual( "Title moretext" );
-	} );
-
-	it( "places the cursor after the appended space.", () => {
-		const contentState = {
-			blocks: [ {
-				key: "f4sem",
-				text: "%%title%%moretext",
-				type: "unstyled",
-				depth: 0,
-				inlineStyleRanges: [],
-				entityRanges: [  ],
-				data: {},
-			} ],
-			entityMap: {},
-		};
-
-		SelectionState.createEmpty( "f4sem" )
-			.merge( {
-				anchorOffset: 9,
-				focusOffset: 9,
-			} );
-
-		let editorState = EditorState.createWithContent( convertFromRaw( contentState ) );
-		let replacementVariables = [ { name: "title", label: "Title", value: "My title" } ];
-
-		const actual = replaceReplacementVariables( editorState, replacementVariables ).getSelection().toJS().anchorOffset;
-
-		expect( actual ).toEqual( 6 );
-	} );
-
-	it( "replaces a replacement variable that already has a space behind it.", () => {
-		const contentState = {
-			blocks: [ {
-				key: "f4sem",
-				text: "%%title%% moretext",
-				type: "unstyled",
-				depth: 0,
-				inlineStyleRanges: [],
-				entityRanges: [  ],
-				data: {},
-			} ],
-			entityMap: {},
-		};
-
-		let editorState = EditorState.createWithContent( convertFromRaw( contentState ) );
-		let replacementVariables = [ { name: "title", label: "Title", value: "My title" } ]
-
-		const actual = replaceReplacementVariables( editorState, replacementVariables ).getCurrentContent().toJS()
-			.blockMap[ "f4sem" ].text;
-
-		expect( actual ).toEqual( "Title moretext" );
-	} );
-
-	it( "replaces a replacement variable that has no space behind it, with multiple replacevars.", () => {
-		const contentState = {
-			blocks: [ {
-				key: "f4sem",
-				text: "%%title%%moretext%%title%%",
-				type: "unstyled",
-				depth: 0,
-				inlineStyleRanges: [],
-				entityRanges: [ ],
-				data: {},
-			} ],
-			entityMap: {
-			},
-		};
-
-		let editorState = EditorState.createWithContent( convertFromRaw( contentState ) );
-		let replacementVariables = [ { name: "title", label: "Title", value: "My title" } ];
-
-		const actual = replaceReplacementVariables( editorState, replacementVariables ).getCurrentContent().toJS()
-			.blockMap[ "f4sem" ].text;
-
-		expect( actual ).toEqual( "Title moretextTitle " );
-	} );
-
-	it( "places the cursor after the replaced entity when there is no space appended.", () => {
-		const contentState = {
-			blocks: [ {
-				key: "f4sem",
-				text: "%%title%%",
-				type: "unstyled",
-				depth: 0,
-				inlineStyleRanges: [],
-				entityRanges: [ ],
-				data: {},
-			} ],
-			entityMap: {
-			},
-		};
-
-		const selection = SelectionState.createEmpty( "f4sem" )
-			.merge( {
-				anchorOffset: 9,
-				focusOffset: 9,
-			} );
-
-		let editorState = EditorState.createWithContent( convertFromRaw( contentState ) );
-		    editorState = EditorState.acceptSelection( editorState, selection );
-		let replacementVariables = [ { name: "title", label: "Title", value: "My title" } ];
-
-		const actual = replaceReplacementVariables( editorState, replacementVariables ).getSelection();
-
-		expect( actual.getAnchorOffset() ).toEqual( 6 );
-		expect( actual.getFocusOffset() ).toEqual( 6 );
-	} );
-
-	it( "keeps the selection around the same content if the selection is unrelated to the replacement variables", () => {
-		const contentState = {
-			blocks: [ {
-				key: "f4sem",
-				text: "%%title%% %%title%% A piece of text",
-				type: "unstyled",
-				depth: 0,
-				inlineStyleRanges: [],
-				entityRanges: [ ],
-				data: {},
-			} ],
-			entityMap: {
-			},
-		};
-
-		const anchorOffset = 20;
-		const focusOffset = 35;
-		const selection = SelectionState.createEmpty( "f4sem" )
-			.merge( {
-				anchorOffset: anchorOffset,
-				focusOffset: focusOffset,
-			} );
-		// We remove 4x '%%' so that amounts to a change of 8.
-		const changeInOffset = -8;
-
-		let editorState = EditorState.createWithContent( convertFromRaw( contentState ) );
-		editorState = EditorState.acceptSelection( editorState, selection );
-		const replacementVariables = [ { name: "title", label: "Title", value: "My title" } ];
-
-		const actual = replaceReplacementVariables( editorState, replacementVariables ).getSelection();
-
-		expect( actual.getAnchorOffset() ).toEqual( anchorOffset + changeInOffset );
-		expect( actual.getFocusOffset() ).toEqual( focusOffset + changeInOffset );
-	} );
-
-	it( "spaces out replacement variables that are stuck together", () => {
-		const input = "%%title%%%%title%%%%title%%%%title%%";
-		const expected = "%%title%% %%title%% %%title%% %%title%% ";
-		const replacementVariables = [ { name: "title", label: "Title", value: "My title" } ];
-
-		const actual = serializeEditor( convertToRaw( unserializeEditor( input, replacementVariables ).getCurrentContent() ) );
-
-		expect( actual ).toBe( expected );
-	} );
-
-	it( "doesn't move the selection if the extra space is after the current selection", () => {
-		const contentState = {
-			blocks: [ {
-				key: "f4sem",
-				text: "Text %%title%%",
-				type: "unstyled",
-				depth: 0,
-				inlineStyleRanges: [],
-				entityRanges: [ ],
-				data: {},
-			} ],
-			entityMap: {
-			},
-		};
-
-		const anchorOffset = 2;
-		const focusOffset = 2;
-		const selection = SelectionState.createEmpty( "f4sem" )
-			.merge( {
-				anchorOffset: anchorOffset,
-				focusOffset: focusOffset,
-			} );
-		/*
-		 * Because all the changes in the text are after the cursor, no change in offset
-		 * should occur.
-		 */
-		const changeInOffset = 0;
-
-		let editorState = EditorState.createWithContent( convertFromRaw( contentState ) );
-		editorState = EditorState.acceptSelection( editorState, selection );
-		const replacementVariables = [ { name: "title", label: "Title", value: "My title" } ];
-
-		const actual = replaceReplacementVariables( editorState, replacementVariables ).getSelection();
-
-		expect( actual.getAnchorOffset() ).toEqual( anchorOffset + changeInOffset );
-		expect( actual.getFocusOffset() ).toEqual( focusOffset + changeInOffset );
-=======
 describe( "serializeBlock", () => {
 	it( "serializes all the content into a string", () => {
 		let input = new ContentBlock( { text: "Piece of text" } );
@@ -487,6 +272,219 @@
 		const actual = serializeSelection( editorState.getCurrentContent(), selection );
 
 		expect( actual ).toBe( expected );
->>>>>>> aac7adef
+	} );
+} );
+
+describe( "replaceReplacementVariables", () => {
+	it( "replaces a replacement variable that has no space behind it.", () => {
+		const contentState = {
+			blocks: [ {
+				key: "f4sem",
+				text: "%%title%%moretext",
+				type: "unstyled",
+				depth: 0,
+				inlineStyleRanges: [],
+				entityRanges: [  ],
+				data: {},
+			} ],
+			entityMap: {		},
+		};
+
+		let editorState = EditorState.createWithContent( convertFromRaw( contentState ) );
+		let replacementVariables = [ { name: "title", label: "Title", value: "My title" } ]
+
+		const actual = replaceReplacementVariables( editorState, replacementVariables ).getCurrentContent().toJS()
+			.blockMap[ "f4sem" ].text;
+
+		expect( actual ).toEqual( "Title moretext" );
+	} );
+
+	it( "places the cursor after the appended space.", () => {
+		const contentState = {
+			blocks: [ {
+				key: "f4sem",
+				text: "%%title%%moretext",
+				type: "unstyled",
+				depth: 0,
+				inlineStyleRanges: [],
+				entityRanges: [  ],
+				data: {},
+			} ],
+			entityMap: {},
+		};
+
+		SelectionState.createEmpty( "f4sem" )
+			.merge( {
+				anchorOffset: 9,
+				focusOffset: 9,
+			} );
+
+		let editorState = EditorState.createWithContent( convertFromRaw( contentState ) );
+		let replacementVariables = [ { name: "title", label: "Title", value: "My title" } ];
+
+		const actual = replaceReplacementVariables( editorState, replacementVariables ).getSelection().toJS().anchorOffset;
+
+		expect( actual ).toEqual( 6 );
+	} );
+
+	it( "replaces a replacement variable that already has a space behind it.", () => {
+		const contentState = {
+			blocks: [ {
+				key: "f4sem",
+				text: "%%title%% moretext",
+				type: "unstyled",
+				depth: 0,
+				inlineStyleRanges: [],
+				entityRanges: [  ],
+				data: {},
+			} ],
+			entityMap: {},
+		};
+
+		let editorState = EditorState.createWithContent( convertFromRaw( contentState ) );
+		let replacementVariables = [ { name: "title", label: "Title", value: "My title" } ]
+
+		const actual = replaceReplacementVariables( editorState, replacementVariables ).getCurrentContent().toJS()
+			.blockMap[ "f4sem" ].text;
+
+		expect( actual ).toEqual( "Title moretext" );
+	} );
+
+	it( "replaces a replacement variable that has no space behind it, with multiple replacevars.", () => {
+		const contentState = {
+			blocks: [ {
+				key: "f4sem",
+				text: "%%title%%moretext%%title%%",
+				type: "unstyled",
+				depth: 0,
+				inlineStyleRanges: [],
+				entityRanges: [ ],
+				data: {},
+			} ],
+			entityMap: {
+			},
+		};
+
+		let editorState = EditorState.createWithContent( convertFromRaw( contentState ) );
+		let replacementVariables = [ { name: "title", label: "Title", value: "My title" } ];
+
+		const actual = replaceReplacementVariables( editorState, replacementVariables ).getCurrentContent().toJS()
+			.blockMap[ "f4sem" ].text;
+
+		expect( actual ).toEqual( "Title moretextTitle " );
+	} );
+
+	it( "places the cursor after the replaced entity when there is no space appended.", () => {
+		const contentState = {
+			blocks: [ {
+				key: "f4sem",
+				text: "%%title%%",
+				type: "unstyled",
+				depth: 0,
+				inlineStyleRanges: [],
+				entityRanges: [ ],
+				data: {},
+			} ],
+			entityMap: {
+			},
+		};
+
+		const selection = SelectionState.createEmpty( "f4sem" )
+			.merge( {
+				anchorOffset: 9,
+				focusOffset: 9,
+			} );
+
+		let editorState = EditorState.createWithContent( convertFromRaw( contentState ) );
+		    editorState = EditorState.acceptSelection( editorState, selection );
+		let replacementVariables = [ { name: "title", label: "Title", value: "My title" } ];
+
+		const actual = replaceReplacementVariables( editorState, replacementVariables ).getSelection();
+
+		expect( actual.getAnchorOffset() ).toEqual( 6 );
+		expect( actual.getFocusOffset() ).toEqual( 6 );
+	} );
+
+	it( "keeps the selection around the same content if the selection is unrelated to the replacement variables", () => {
+		const contentState = {
+			blocks: [ {
+				key: "f4sem",
+				text: "%%title%% %%title%% A piece of text",
+				type: "unstyled",
+				depth: 0,
+				inlineStyleRanges: [],
+				entityRanges: [ ],
+				data: {},
+			} ],
+			entityMap: {
+			},
+		};
+
+		const anchorOffset = 20;
+		const focusOffset = 35;
+		const selection = SelectionState.createEmpty( "f4sem" )
+			.merge( {
+				anchorOffset: anchorOffset,
+				focusOffset: focusOffset,
+			} );
+		// We remove 4x '%%' so that amounts to a change of 8.
+		const changeInOffset = -8;
+
+		let editorState = EditorState.createWithContent( convertFromRaw( contentState ) );
+		editorState = EditorState.acceptSelection( editorState, selection );
+		const replacementVariables = [ { name: "title", label: "Title", value: "My title" } ];
+
+		const actual = replaceReplacementVariables( editorState, replacementVariables ).getSelection();
+
+		expect( actual.getAnchorOffset() ).toEqual( anchorOffset + changeInOffset );
+		expect( actual.getFocusOffset() ).toEqual( focusOffset + changeInOffset );
+	} );
+
+	it( "spaces out replacement variables that are stuck together", () => {
+		const input = "%%title%%%%title%%%%title%%%%title%%";
+		const expected = "%%title%% %%title%% %%title%% %%title%% ";
+		const replacementVariables = [ { name: "title", label: "Title", value: "My title" } ];
+
+		const actual = serializeEditor( unserializeEditor( input, replacementVariables ).getCurrentContent() );
+
+		expect( actual ).toBe( expected );
+	} );
+
+	it( "doesn't move the selection if the extra space is after the current selection", () => {
+		const contentState = {
+			blocks: [ {
+				key: "f4sem",
+				text: "Text %%title%%",
+				type: "unstyled",
+				depth: 0,
+				inlineStyleRanges: [],
+				entityRanges: [ ],
+				data: {},
+			} ],
+			entityMap: {
+			},
+		};
+
+		const anchorOffset = 2;
+		const focusOffset = 2;
+		const selection = SelectionState.createEmpty( "f4sem" )
+			.merge( {
+				anchorOffset: anchorOffset,
+				focusOffset: focusOffset,
+			} );
+		/*
+		 * Because all the changes in the text are after the cursor, no change in offset
+		 * should occur.
+		 */
+		const changeInOffset = 0;
+
+		let editorState = EditorState.createWithContent( convertFromRaw( contentState ) );
+		editorState = EditorState.acceptSelection( editorState, selection );
+		const replacementVariables = [ { name: "title", label: "Title", value: "My title" } ];
+
+		const actual = replaceReplacementVariables( editorState, replacementVariables ).getSelection();
+
+		expect( actual.getAnchorOffset() ).toEqual( anchorOffset + changeInOffset );
+		expect( actual.getFocusOffset() ).toEqual( focusOffset + changeInOffset );
 	} );
 } );