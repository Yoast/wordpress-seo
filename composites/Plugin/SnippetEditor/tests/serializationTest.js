--- conflicted
+++ resolved
@@ -28,50 +28,6 @@
 	{ name: "post_type", value: "Gallery" },
 ];
 
-<<<<<<< HEAD
-=======
-describe( "editor serialization", () => {
-	it( "transforms the deep structure to a plain string", () => {
-		const structure = {
-			blocks: [ {
-				key: "f4sem",
-				text: "title post_type test123 fa",
-				type: "unstyled",
-				depth: 0,
-				inlineStyleRanges: [],
-				entityRanges: [ {
-					offset: 6,
-					length: 9,
-					key: 0,
-				}, {
-					offset: 0,
-					length: 5,
-					key: 1,
-				} ],
-				data: {},
-			} ],
-			entityMap: {
-				0: {
-					type: "%mention",
-					mutability: "IMMUTABLE",
-					data: { mention: { replaceName: "post_type" } },
-				},
-				1: {
-					type: "%mention",
-					mutability: "IMMUTABLE",
-					data: { mention: { replaceName: "title" } },
-				},
-			},
-		};
-		const expected = "%%title%% %%post_type%% test123 fa";
-
-		const actual = serializeEditor( structure );
-
-		expect( actual ).toBe( expected );
-	} );
-} );
-
->>>>>>> 484ef9ed
 describe( "editor unserialization", () => {
 	it( "transforms a string into a Draft.js editor structure", () => {
 		const input = "%%title%% %%post_type%% test test123";
@@ -227,7 +183,7 @@
 		const entity = {
 			type: "%mention",
 			mutability: "IMMUTABLE",
-			data: { mention: { name: "long_name" } },
+			data: { mention: { replaceName: "long_name" } },
 		};
 		const entityMap = { 1: entity };
 		const getEntity = ( key ) => entityMap[ key ];
@@ -252,7 +208,7 @@
 		const entity = {
 			type: "%mention",
 			mutability: "IMMUTABLE",
-			data: { mention: { name: "long_name" } },
+			data: { mention: { replaceName: "long_name" } },
 		};
 		const entityMap = { 1: entity };
 		const getEntity = ( key ) => entityMap[ key ];
@@ -281,12 +237,12 @@
 		const entity1 = {
 			type: "%mention",
 			mutability: "IMMUTABLE",
-			data: { mention: { name: "long_name" } },
+			data: { mention: { replaceName: "long_name" } },
 		};
 		const entity2 = {
 			type: "%mention",
 			mutability: "IMMUTABLE",
-			data: { mention: { name: "other_long_name" } },
+			data: { mention: { replaceName: "other_long_name" } },
 		};
 		const entityMap = { 1: entity1, 2: entity2 };
 		const getEntity = ( key ) => entityMap[ key ];
