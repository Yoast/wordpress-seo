--- conflicted
+++ resolved
@@ -249,29 +249,6 @@
 
 		expect( editor ).toMatchSnapshot();
 	} );
-<<<<<<< HEAD
-
-	it( "decodes separator replacement variables in the ", () => {
-		const editor = mountWithArgs( {
-			replacementVariables: [
-				{
-					name: "title",
-					value: "Title: %sep%",
-				},
-				{
-					name: "sep",
-					value: "&ndash;",
-				},
-			],
-		} );
-
-		editor.instance().open();
-		editor.update();
-
-		expect( editor ).toMatchSnapshot();
-	} );
-=======
->>>>>>> 264ffa76
 
 	describe( "colored progress bars", () => {
 		it( "can handle scores of 3 and 9", () => {
