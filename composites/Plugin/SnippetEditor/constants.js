--- conflicted
+++ resolved
@@ -7,18 +7,12 @@
 } );
 
 export const replacementVariablesShape = PropTypes.arrayOf( PropTypes.shape( {
-<<<<<<< HEAD
-	name: PropTypes.string,
-	value: PropTypes.string,
-} ) );
-
-export const recommendedReplacementVariablesShape = PropTypes.arrayOf(
-	PropTypes.string,
-);
-=======
 	name: PropTypes.string.isRequired,
 	value: PropTypes.string.isRequired,
 	label: PropTypes.string,
 	description: PropTypes.string,
 } ) );
->>>>>>> 8d370c3a
+
+export const recommendedReplacementVariablesShape = PropTypes.arrayOf(
+	PropTypes.string,
+);