--- conflicted
+++ resolved
@@ -58,37 +58,6 @@
 	 * @returns {ReactElement} The rendered element.
 	 */
 	render() {
-<<<<<<< HEAD
-		const { MentionSuggestions } = this.mentionsPlugin;
-		const { onFocus, onBlur, ariaLabelledBy, descriptionEditorFieldPlaceholder } = this.props;
-		const { editorState, replacementVariables } = this.state;
-		const replaceVarSuggestions = replacementVariables.map( ( variable ) => {
-			return {
-				...variable,
-				name: variable.label,
-				replaceName: variable.name,
-			};
-		} );
-
-		return (
-			<React.Fragment>
-				<Editor
-					editorState={ editorState }
-					onChange={ this.onChange }
-					onFocus={ onFocus }
-					onBlur={ onBlur }
-					plugins={ [ this.mentionsPlugin, this.singleLinePlugin ] }
-					ref={ this.setEditorRef }
-					stripPastedStyles={ true }
-					ariaLabelledBy={ ariaLabelledBy }
-					placeholder={ descriptionEditorFieldPlaceholder }
-				/>
-				<MentionSuggestions
-					onSearchChange={ this.onSearchChange }
-					suggestions={ replaceVarSuggestions }
-					ref={ this.setMentionSuggestionsRef }
-				/>
-=======
 		const {
 			label,
 			onChange,
@@ -135,7 +104,6 @@
 						ariaLabelledBy={ this.uniqueId }
 					/>
 				</InputContainer>
->>>>>>> 3900efd8
 			</React.Fragment>
 		);
 	}
