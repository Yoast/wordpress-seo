--- conflicted
+++ resolved
@@ -12,8 +12,11 @@
 
 // Internal dependencies.
 import { replacementVariablesShape } from "../constants";
-<<<<<<< HEAD
-import { serializeEditor, unserializeEditor } from "../serialization";
+import {
+	serializeEditor,
+	unserializeEditor,
+	replaceReplacementVariables,
+} from "../serialization";
 import {
 	hasWhitespaceAt,
 	getCaretOffset,
@@ -22,25 +25,6 @@
 	removeSelectedText,
 	moveCaret,
 } from "../replaceText";
-
-/**
- * Creates a Draft.js editor state from a string.
- *
- * @param {string} content The content to turn into editor state.
- *
- * @returns {EditorState} The editor state.
- */
-const createEditorState = flow( [
-	convertFromRaw,
-	EditorState.createWithContent,
-] );
-=======
-import {
-	serializeEditor,
-	unserializeEditor,
-	replaceReplacementVariables,
-} from "../serialization";
->>>>>>> f0b72957
 
 /**
  * Serializes the Draft.js editor state into a string.
@@ -168,22 +152,15 @@
 	 * @returns {Promise} A promise for when the state is set.
 	 */
 	onChange( editorState ) {
-<<<<<<< HEAD
 		return new Promise( ( resolve ) => {
+			editorState = replaceReplacementVariables( editorState, this.props.replacementVariables );
+
 			this.setState( {
 				editorState,
 			}, () => {
 				this.serializeContent( editorState );
 				resolve();
 			} );
-=======
-		editorState = replaceReplacementVariables( editorState, this.props.replacementVariables );
-
-		this.setState( {
-			editorState: editorState,
-		}, () => {
-			this.serializeContent( editorState );
->>>>>>> f0b72957
 		} );
 	}
 
