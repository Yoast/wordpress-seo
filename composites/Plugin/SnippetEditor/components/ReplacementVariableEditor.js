--- conflicted
+++ resolved
@@ -291,24 +291,14 @@
 	onChange: PropTypes.func.isRequired,
 	onFocus: PropTypes.func,
 	onBlur: PropTypes.func,
-<<<<<<< HEAD
 	placeholder: PropTypes.string,
-	excludeReplaceVars: PropTypes.array,
-=======
-	descriptionEditorFieldPlaceholder: PropTypes.string,
->>>>>>> f0b72957
 };
 
 ReplacementVariableEditor.defaultProps = {
 	onFocus: () => {},
 	onBlur: () => {},
 	className: "",
-<<<<<<< HEAD
 	placeholder: "",
-	excludeReplaceVars: [],
-=======
-	descriptionEditorFieldPlaceholder: "",
->>>>>>> f0b72957
 };
 
 export default ReplacementVariableEditor;