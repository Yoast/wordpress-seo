// External dependencies.
import React from "react";
import { convertToRaw } from "draft-js";
import Editor from "draft-js-plugins-editor";
import createMentionPlugin from "draft-js-mention-plugin";
import createSingleLinePlugin from "draft-js-single-line-plugin";
import flow from "lodash/flow";
import debounce from "lodash/debounce";
import PropTypes from "prop-types";
import { speak as a11ySpeak } from "@wordpress/a11y";
import { __, _n, sprintf } from "@wordpress/i18n";

// Internal dependencies.
import { replacementVariablesShape } from "../constants";
import { positionSuggestions } from "../positionSuggestions";
import {
	serializeEditor,
	unserializeEditor,
	replaceReplacementVariables,
} from "../serialization";
import {
	hasWhitespaceAt,
	getCaretOffset,
	getAnchorBlock,
	insertText,
	removeSelectedText,
	moveCaret,
} from "../replaceText";

/**
 * Serializes the Draft.js editor state into a string.
 *
 * @param {EditorState} The current editor state.
 *
 * @returns {string} The serialized editor state.
 */
const serializeEditorState = flow( [
	convertToRaw,
	serializeEditor,
] );

/**
 * Creates the trigger string that is needed to show the replacement variable suggestions.
 *
 * The Draft.js mention plugin trigger is set as %. But the suggestions popover only shows
 * when the characters before and after the % are whitespace.
 *
 * @param {boolean} needsPrependedSpace When true, a space is prepended.
 * @param {boolean} needsAppendedSpace  When true, a space is appended.
 *
 * @returns {string} The trigger string.
 */
const getTrigger = ( needsPrependedSpace, needsAppendedSpace ) => {
	let trigger = "%";

	if ( needsPrependedSpace ) {
		trigger = " " + trigger;
	}
	if ( needsAppendedSpace ) {
		trigger += " ";
	}
	return trigger;
};

/**
 * A replacement variable editor. It allows replacements variables as tokens in
 * its editor. It's a small shell on top of Draft.js.
 */
class ReplacementVariableEditor extends React.Component {
	/**
	 * Constructs the replacement variable editor for use.
	 *
	 * @param {Object} props                        The props to instantiate this
	 *                                              editor with.
	 * @param {string} props.content                The content to instantiate this
	 *                                              editor with.
	 * @param {Object[]} props.replacementVariables The replacement variables that
	 *                                              should be available in the
	 *                                              editor.
	 * @param {string}   props.ariaLabelledBy       The ID of the field this is
	 *                                              labelled by.
	 * @param {Function} props.onChange             Called when the content inside
	 *                                              is edited.
	 * @param {Function} props.onFocus              Called when this editor is
	 *                                              focused.
	 * @param {Function} props.onBlur               Called when this editor is
	 *                                              unfocused.
	 *
	 * @returns {void}
	 */
	constructor( props ) {
		super( props );

		const { content: rawContent, replacementVariables } = this.props;
		const editorState = unserializeEditor( rawContent, replacementVariables );

		this.state = {
			editorState,
			searchValue: "",
			replacementVariables,
		};

		/*
		 * To prevent re-rendering the editor excessively we need to set the serialized
		 * content to the passed content. This is possible because the following is
		 * true:
		 * `rawContent === serialize( unserialize( rawContent ) )`
		 */
		this._serializedContent = rawContent;

		this.onChange = this.onChange.bind( this );
		this.onSearchChange = this.onSearchChange.bind( this );
		this.setEditorRef = this.setEditorRef.bind( this );
		this.setMentionSuggestionsRef = this.setMentionSuggestionsRef.bind( this );
		this.debouncedA11ySpeak = debounce( a11ySpeak.bind( this ), 500 );
		this.debouncedUpdateMentionSuggestions = debounce( this.updateMentionSuggestions.bind( this ), 100 );

		/*
		 * The mentions plugin is used to autocomplete the replacement variable
		 * names.
		 */
		this.mentionsPlugin = createMentionPlugin( {
			mentionTrigger: "%",
			entityMutability: "IMMUTABLE",
			positionSuggestions,
		} );

		this.singleLinePlugin = createSingleLinePlugin( {
			stripEntities: false,
		} );
	}

	/**
	 * Serializes the current content and calls the onChange handler with this
	 * content.
	 *
	 * @param {EditorState} editorState The current state of the editor.
	 *
	 * @returns {void}
	 */
	serializeContent( editorState ) {
		const serializedContent = serializeEditorState( editorState.getCurrentContent() );

		if ( this._serializedContent !== serializedContent ) {
			this._serializedContent = serializedContent;

			this.props.onChange( this._serializedContent );
		}
	}

	/**
	 * Handlers changes to the underlying Draft.js editor.
	 *
	 * @param {EditorState} editorState The Draft.js state.
	 *
	 * @returns {Promise} A promise for when the state is set.
	 */
	onChange( editorState ) {
		return new Promise( ( resolve ) => {
			editorState = replaceReplacementVariables( editorState, this.props.replacementVariables );

			this.setState( {
				editorState,
			}, () => {
				this.serializeContent( editorState );
				resolve();
			} );
		} );
	}

	/**
	 * Filters replacement variables values based on the search term typed by the user.
	 *
	 * @param {string} searchValue The search value typed after the mentionTrigger by the user.
	 * @param {Object[]} replacementVariables The replacement variables to filter.
	 *
	 * @returns {Object[]} A filtered set of replacement variables to show as suggestions to the user.
	 */
	replacementVariablesFilter( searchValue, replacementVariables ) {
		const value = searchValue.toLowerCase();
		return replacementVariables.filter( function( suggestion ) {
			return ! value || suggestion.name.toLowerCase().indexOf( value ) === 0;
		} );
	}

	/**
	 * Handles a search change in the mentions plugin.
	 *
	 * @param {string} value The search value.
	 *
	 * @returns {void}
	 */
	onSearchChange( { value } ) {
		this.setState( {
			searchValue: value,
			replacementVariables: this.replacementVariablesFilter( value, this.props.replacementVariables ),
		} );

		/*
		 * Because of the particular way this component re-renders, on `componentDidUpdate`
		 * the `replacementVariables` in the state are the initial ones. See `onChange`
		 * which runs after `onSearchChange` and re-renders the component. We need to
		 * make sure to get the correct count of the filtered replacementVariables
		 * after the state is updated and before the component is re-rendered again.
		 */
		setTimeout( () => {
			this.announceSearchResults();
		} );
	}

	/**
	 * Announces the search results to assistive technologies using an ARIA live region.
	 *
	 * @returns {void}
	 */
	announceSearchResults() {
		const { replacementVariables } = this.state;

		if ( replacementVariables.length ) {
			this.debouncedA11ySpeak(
				sprintf(
					_n(
						"%d result found, use up and down arrow keys to navigate",
						"%d results found, use up and down arrow keys to navigate",
						replacementVariables.length
					),
					replacementVariables.length,
					"yoast-components"
				),
				"assertive"
			);
		} else {
			this.debouncedA11ySpeak( __( "No results", "yoast-components" ), "assertive" );
		}
	}

	/**
	 * Update the mention suggestions to trigger the repositioning of the popover.
	 *
	 * @returns {void}
	 */
	updateMentionSuggestions() {
		this.mentionSuggestions.forceUpdate();
	}

	/**
	 * Focuses the editor.
	 *
	 * @returns {void}
	 */
	focus() {
		this.editor.focus();
	}

	/**
	 * Sets the editor reference on this component instance.
	 *
	 * @param {Object} editor The editor React reference.
	 *
	 * @returns {void}
	 */
	setEditorRef( editor ) {
		this.editor = editor;
	}

	/**
	 * Sets the mention reference on this component instance.
	 *
	 * @param {Object} mentionSuggestions The mentionSuggestions React reference.
	 *
	 * @returns {void}
	 */
	setMentionSuggestionsRef( mentionSuggestions ) {
		this.mentionSuggestions = mentionSuggestions;
	}

	/**
	 * Triggers the Draft.js mention plugin suggestions autocomplete.
	 *
	 * It does this by inserting the trigger (%) into the editor, replacing the current selection.
	 * Ensures the autocomplete shows by adding spaces around the trigger if needed.
	 *
	 * @returns {void}
	 */
	triggerReplacementVariableSuggestions() {
		// First remove any selected text.
		let editorState = removeSelectedText( this.state.editorState );

		// Get the current block text.
		const selectionState = editorState.getSelection();
		const contentState = editorState.getCurrentContent();
		const blockText = getAnchorBlock( contentState, selectionState ).getText();
		const caretIndex = getCaretOffset( selectionState );

		// Determine the trigger text that is needed to show the replacement variable suggestions.
		const needsPrependedSpace = ! hasWhitespaceAt( blockText, caretIndex - 1 );
		const needsAppendedSpace = ! hasWhitespaceAt( blockText, caretIndex );
		const trigger = getTrigger( needsPrependedSpace, needsAppendedSpace );

		// Insert the trigger.
		editorState = insertText( editorState, trigger );

		// Move the caret if needed.
		if ( needsAppendedSpace ) {
			// The new caret index plus the trigger length, minus the suffix.
			const newCaretIndex = caretIndex + trigger.length - 1;
			editorState = moveCaret( editorState, newCaretIndex );
		}

		// Save the editor state and then focus the editor.
		this.onChange( editorState ).then( () => this.focus() );
	}

	/**
	 * Sets the state of this editor when the incoming content changes.
	 *
	 * @param {Object} nextProps The props this component receives.
	 *
	 * @returns {void}
	 */
	componentWillReceiveProps( nextProps ) {
		const { content, replacementVariables } = this.props;
		const { searchValue } = this.state;

		if (
			( nextProps.content !== this._serializedContent && nextProps.content !== content ) ||
			nextProps.replacementVariables !== replacementVariables
		) {
			this._serializedContent = nextProps.content;
			const editorState = unserializeEditor( nextProps.content, nextProps.replacementVariables );

			this.setState( {
				editorState,
				replacementVariables: this.replacementVariablesFilter( searchValue, nextProps.replacementVariables ),
			} );
		}
	}

	/**
	 * Update the mention suggestions to trigger the repositioning of the popover.
	 *
	 * @returns {void}
	 */
	componentDidMount() {
		window.addEventListener( "scroll", this.debouncedUpdateMentionSuggestions );
	}

	/**
	 * Cancels the debounced call to A11ySpeak and removes event listeners.
	 *
	 * @returns {void}
	 */
	componentWillUnmount() {
		this.debouncedA11ySpeak.cancel();
		window.removeEventListener( "scroll", this.debouncedUpdateMentionSuggestions );
	}

	/**
	 * Renders the editor including DraftJS and the mentions plugin.
	 *
	 * @returns {ReactElement} The rendered element.
	 */
	render() {
		const { MentionSuggestions } = this.mentionsPlugin;
		const { onFocus, onBlur, ariaLabelledBy, descriptionEditorFieldPlaceholder } = this.props;
		const { editorState, replacementVariables } = this.state;
		const replaceVarSuggestions = replacementVariables.map( ( variable ) => {
			return {
				...variable,
				name: variable.label,
				replaceName: variable.name,
			};
		} );

		return (
			<React.Fragment>
				<Editor
					editorState={ editorState }
					onChange={ this.onChange }
					onFocus={ onFocus }
					onBlur={ onBlur }
					plugins={ [ this.mentionsPlugin, this.singleLinePlugin ] }
					ref={ this.setEditorRef }
					stripPastedStyles={ true }
					ariaLabelledBy={ ariaLabelledBy }
					placeholder={ descriptionEditorFieldPlaceholder }
				/>
				<MentionSuggestions
					onSearchChange={ this.onSearchChange }
<<<<<<< HEAD
					suggestions={ replaceVarSuggestions }
=======
					suggestions={ replacementVariables }
					ref={ this.setMentionSuggestionsRef }
>>>>>>> a626609a
				/>
			</React.Fragment>
		);
	}
}

ReplacementVariableEditor.propTypes = {
	content: PropTypes.string.isRequired,
	replacementVariables: replacementVariablesShape,
	ariaLabelledBy: PropTypes.string.isRequired,
	onChange: PropTypes.func.isRequired,
	onFocus: PropTypes.func,
	onBlur: PropTypes.func,
	descriptionEditorFieldPlaceholder: PropTypes.string,
};

ReplacementVariableEditor.defaultProps = {
	onFocus: () => {},
	onBlur: () => {},
	className: "",
	descriptionEditorFieldPlaceholder: "",
};

export default ReplacementVariableEditor;<|MERGE_RESOLUTION|>--- conflicted
+++ resolved
@@ -387,12 +387,8 @@
 				/>
 				<MentionSuggestions
 					onSearchChange={ this.onSearchChange }
-<<<<<<< HEAD
 					suggestions={ replaceVarSuggestions }
-=======
-					suggestions={ replacementVariables }
 					ref={ this.setMentionSuggestionsRef }
->>>>>>> a626609a
 				/>
 			</React.Fragment>
 		);
