--- conflicted
+++ resolved
@@ -101,17 +101,10 @@
 	 * @param {string}   props.data.title                The initial title.
 	 * @param {string}   props.data.slug                 The initial slug.
 	 * @param {string}   props.data.description          The initial description.
-<<<<<<< HEAD
-	 * @param {string}   props.baseUrl                   The base URL to use for the
-	 *                                                   preview.
-	 * @param {string}   props.mode                      The mode the editor should
-	 *                                                   be in.
-=======
 	 * @param {string}   props.baseUrl                   The base URL to use
 	 *                                                   for the preview.
 	 * @param {string}   props.mode                      The mode the editor
 	 *                                                   should be in.
->>>>>>> a626609a
 	 * @param {Function} props.onChange                  Called when the data
 	 *                                                   changes.
 	 * @param {Object}   props.titleLengthProgress       The values for the title
@@ -119,14 +112,9 @@
 	 * @param {Object}   props.descriptionLengthProgress The values for the
 	 *                                                   description length
 	 *                                                   assessment.
-<<<<<<< HEAD
-	 * @param {Function} props.mapEditorDataToPreview    Function to map the editor
-	 *                                                   data to data for the preview.
-=======
 	 * @param {Function} props.mapEditorDataToPreview    Function to map the
 	 *                                                   editor data to data
 	 *                                                   for the preview.
->>>>>>> a626609a
 	 * @param {string}   props.locale                    The locale of the page.
 	 *
 	 * @returns {void}
