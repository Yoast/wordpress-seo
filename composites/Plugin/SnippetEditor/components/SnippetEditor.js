// External dependencies.
import React from "react";
import PropTypes from "prop-types";
import { __ } from "@wordpress/i18n";
import MetaDescriptionLengthAssessment from "yoastseo/js/assessments/seo/metaDescriptionLengthAssessment";
import PageTitleWidthAssesment from "yoastseo/js/assessments/seo/pageTitleWidthAssessment";
import { measureTextWidth } from "yoastseo/js/helpers/createMeasurementElement";
import stripSpaces from "yoastseo/js/stringProcessing/stripSpaces";
import noop from "lodash/noop";

// Internal dependencies.
import SnippetPreview from "../../SnippetPreview/components/SnippetPreview";
import {
	DEFAULT_MODE,
	MODES,
} from "../../SnippetPreview/constants";
import SnippetEditorFields from "./SnippetEditorFields";
import { Button } from "../../Shared/components/Button";
import SvgIcon from "../../Shared/components/SvgIcon";
import { lengthProgressShape, replacementVariablesShape } from "../constants";
import ModeSwitcher from "./ModeSwitcher";
import colors from "../../../../style-guide/colors";

const SnippetEditorButton = Button.extend`
	height: 33px;
	border: 1px solid #dbdbdb;
	box-shadow: none;
	font-family: Arial, Roboto-Regular, HelveticaNeue, sans-serif;
`;

const EditSnippetButton = SnippetEditorButton.extend`
	margin: 10px 0 0 4px;
	fill: ${ colors.$color_grey_dark };
	padding-left: 8px;

	& svg {
		margin-right: 7px;
	}
`;

const CloseEditorButton = SnippetEditorButton.extend`
	margin-left: 20px;
`;

/**
 * Gets the title progress.
 *
 * @param {string} title The title.
 *
 * @returns {Object} The title progress.
 */
function getTitleProgress( title ) {
	const titleWidth = measureTextWidth( title );
	const pageTitleWidthAssessment = new PageTitleWidthAssesment();
	const score = pageTitleWidthAssessment.calculateScore( titleWidth );
	const maximumLength = pageTitleWidthAssessment.getMaximumLength();

	return {
		max: maximumLength,
		actual: titleWidth,
		score: score,
	};
}

/**
 * Gets the description progress.
 *
 * @param {string} description The description.
 * @param {string} date        The meta description date
 *
 * @returns {Object} The description progress.
 */
function getDescriptionProgress( description, date ) {
	let descriptionLength = description.length;
	/* If the meta description is preceded by a date, two spaces and a hyphen (" - ") are added as well. Therefore,
	three needs to be added to the total length. */
	if ( date !== "" ) {
		descriptionLength += date.length + 3;
	}
	const metaDescriptionLengthAssessment = new MetaDescriptionLengthAssessment();
	const score = metaDescriptionLengthAssessment.calculateScore( descriptionLength );
	const maximumLength = metaDescriptionLengthAssessment.getMaximumLength();

	return {
		max: maximumLength,
		actual: descriptionLength,
		score: score,
	};
}

class SnippetEditor extends React.Component {
	/**
	 * Constructs the snippet editor.
	 *
	 * @param {Object} props                             The props for the snippet
	 *                                                   editor.
	 * @param {Object} props.replacementVariables        The replacement variables
	 *                                                   for this editor.
	 * @param {Object} props.data                        The initial editor data.
	 * @param {string} props.keyword                     The focus keyword.
	 * @param {string} props.data.title                  The initial title.
	 * @param {string} props.data.slug                   The initial slug.
	 * @param {string} props.data.description            The initial description.
	 * @param {string} props.baseUrl                     The base URL to use for the
	 *                                                   preview.
	 * @param {string} props.mode                        The mode the editor should
	 *                                                   be in.
	 * @param {Function} props.onChange                  Called when the data
	 *                                                   changes.
	 * @param {Object} props.titleLengthProgress       The values for the title
	 *                                                   length assessment.
	 * @param {Object} props.descriptionLengthProgress The values for the
	 *                                                   description length
	 *                                                   assessment.
	 * @param {Function} props.mapEditorDataToPreview          Function to map the editor
	 *                                                   data to data for the preview.
	 * @param {string} props.locale                      The locale of the page.
	 *
	 * @returns {void}
	 */
	constructor( props ) {
		super( props );

		const measurementData = this.mapDataToMeasurements( props.data );
		const previewData = this.mapDataToPreview( measurementData );

		this.state = {
			isOpen: false,
			activeField: null,
			hoveredField: null,
			mappedData: previewData,
			titleLengthProgress: getTitleProgress( measurementData.title ),
			descriptionLengthProgress: getDescriptionProgress( measurementData.description, this.props.date ),
		};

		this.setFieldFocus = this.setFieldFocus.bind( this );
		this.unsetFieldFocus = this.unsetFieldFocus.bind( this );
		this.onMouseUp = this.onMouseUp.bind( this );
		this.onMouseEnter = this.onMouseEnter.bind( this );
		this.onMouseLeave = this.onMouseLeave.bind( this );
		this.open = this.open.bind( this );
		this.close = this.close.bind( this );
		this.setEditButtonRef = this.setEditButtonRef.bind( this );
		this.handleChange = this.handleChange.bind( this );
	}

	/**
	 * Returns whether the old and the new data are different.
	 *
	 * @param {Object} oldData The old data.
	 * @param {Object} newData The new data.
	 * @returns {boolean} True if any of the data points has changed.
	 */
	shallowCompareData( oldData, newData ) {
		let isDirty = false;
		if (
			oldData.description !== newData.description ||
			oldData.slug !== newData.slug ||
			oldData.title !== newData.title
		) {
			isDirty = true;
		}
		return isDirty;
	}

	/**
	 * Updates the state when the component receives new props.
	 *
	 * @param {Object} nextProps The new props.
	 * @returns {void}
	 */
	componentWillReceiveProps( nextProps ) {
		// Only set a new state when the data is dirty.
		if ( this.shallowCompareData( this.props.data, nextProps.data ) ) {
			const data = this.mapDataToMeasurements( nextProps.data );
			this.setState(
				{
					titleLengthProgress: getTitleProgress( data.title ),
					descriptionLengthProgress: getDescriptionProgress( data.description, nextProps.date ),
				}
			);
		}
	}

	/**
	 * Calls the onChangeAnalysisData function with the current analysis
	 * data when the component did update.
	 *
	 *  @returns {void}
	 */
	componentDidUpdate() {
		const analysisData = this.mapDataToMeasurements( {
			...this.props.data,
		} );

		this.props.onChangeAnalysisData( analysisData );
	}

	/**
	 * Calls the onChangeAnalysisData function with the current analysis data.
	 *
	 * @param {string} key The key of the changed input.
	 * @param {string} value The value of the new input.
	 *
	 * @returns {void}
	 */
	handleChange( key, value ) {
		this.props.onChange( key, value );

		const analysisData = this.mapDataToMeasurements( {
			...this.props.data,
			[ key ]: value,
		} );

		this.props.onChangeAnalysisData( analysisData );
	}

	/**
	 * Renders the editor fields if the editor is open.
	 *
	 * @returns {ReactElement} The rendered react element.
	 */
	renderEditor() {
		const {
			data,
			replacementVariables,
			descriptionEditorFieldPlaceholder,
		} = this.props;
		const { activeField, hoveredField, isOpen, titleLengthProgress, descriptionLengthProgress } = this.state;

		if ( ! isOpen ) {
			return null;
		}

		return (
			<React.Fragment>
				<SnippetEditorFields
					data={ data }
					activeField={ activeField }
					hoveredField={ hoveredField }
					onChange={ this.handleChange }
					onFocus={ this.setFieldFocus }
					onBlur={ this.unsetFieldFocus }
					replacementVariables={ replacementVariables }
					titleLengthProgress={ titleLengthProgress }
					descriptionLengthProgress={ descriptionLengthProgress }
					descriptionEditorFieldPlaceholder={ descriptionEditorFieldPlaceholder }
				/>
				<CloseEditorButton onClick={ this.close }>
					{ __( "Close snippet editor", "yoast-components" ) }
				</CloseEditorButton>
			</React.Fragment>
		);
	}

	/**
	 * Sets the active field.
	 *
	 * @param {String} field The active field.
	 *
	 * @returns {void}
	 */
	setFieldFocus( field ) {
		field = this.mapFieldToEditor( field );

		this.setState( {
			activeField: field,
		} );
	}

	/**
	 * Unsets the active field.
	 *
	 * @returns {void}
	 */
	unsetFieldFocus() {
		this.setState( {
			activeField: null,
		} );
	}

	/**
	 * Handles mouse up event on a certain field in the snippet preview.
	 *
	 * We're using onMouseUp instead of onClick because the SnippetPreview re-renders
	 * when onBlur occurs. Click events fire when both a mousedown *and* a mouseup
	 * events occur. When onBlur occurs, new onClick functions would be passed via
	 * props and bounded, so the SnippetPreview would "see" just a mouseup event
	 * and the click event wouldn't fire at all.
	 *
	 * @param {string} field The field that was moused up.
	 *
	 * @returns {void}
	 */
	onMouseUp( field ) {
		if ( this.state.isOpen ) {
			this.setFieldFocus( field );
			return;
		}
		/*
		 * We have to wait for the form to be mounted before we can actually focus
		 * the correct input field.
		 */
		this.open()
			.then( this.setFieldFocus.bind( this, field ) );
	}

	/**
	 * Sets the hovered field on mouse enter.
	 *
	 * @param {string} field The field that was hovered.
	 *
	 * @returns {void}
	 */
	onMouseEnter( field ) {
		this.setState( {
			hoveredField: this.mapFieldToEditor( field ),
		} );
	}

	/**
	 * Unsets the hovered field on mouse leave.
	 *
	 * @returns {void}
	 */
	onMouseLeave() {
		this.setState( {
			hoveredField: null,
		} );
	}

	/**
	 * Opens the snippet editor form.
	 *
	 * @returns {Promise} Resolves when the form is opened and rendered.
	 */
	open() {
		return new Promise( ( resolve ) => {
			this.setState( {
				isOpen: true,
			}, resolve );
		} );
	}

	/**
	 * Closes the snippet editor form.
	 *
	 * @returns {void}
	 */
	close() {
		this.setState( {
			isOpen: false,
			activeField: null,
		}, () => {
			this._editButton.focus();
		} );
	}

	/**
	 * Processes replacement variables in the content.
	 *
	 * @param {string} content The content to process.
	 *
	 * @returns {string} The processed content.
	 */
	processReplacementVariables( content ) {
		const { replacementVariables } = this.props;

		for ( const { name, value } of replacementVariables ) {
			content = content.replace( new RegExp( "%%" + name + "%%", "g" ), value );
		}

		return content;
	}

	/**
	 * Maps the data from to be suitable for measurement.
	 *
	 * The data that is measured is not exactly the same as the data that
	 * is in the preview, because the metadescription placeholder shouldn't
	 * be measured.
	 *
	 * @param {Object} originalData         The data from the form.
	 *
	 * @returns {Object} The data for the preview.
	 */
	mapDataToMeasurements( originalData ) {
		const { baseUrl, mapEditorDataToPreview } = this.props;

		let description = this.processReplacementVariables( originalData.description );

		// Strip multiple spaces and spaces at the beginning and end.
		description = stripSpaces( description );

		const shortenedBaseUrl = baseUrl.replace( /http:\/\//ig, "" );

		let mappedData = {
			title: this.processReplacementVariables( originalData.title ),
			url: shortenedBaseUrl + originalData.slug,
			description: description,
		};

		const context = {
			shortenedBaseUrl,
		};

		// The mapping by the passed mapping function should happen before measuring.
		if ( mapEditorDataToPreview ) {
			return mapEditorDataToPreview( mappedData, context );
		}


		return mappedData;
	}

	/**
	 * Maps the passed data to be suitable for the preview.
	 *
	 * The data that is in the preview is not exactly the same as the data
	 * that is measured (see above), because the metadescription placeholder
	 * shouldn't be measured.
	 *
	 * @param {Object} originalData         The data from the form.
	 *
	 * @returns {Object} The data for the preview.
	 */
	mapDataToPreview( originalData ) {
		return {
			title: originalData.title,
			url: originalData.url,
			description: originalData.description,
		};
	}

	/**
	 * Maps an editor field to a preview field.
	 *
	 * @param {?string} field The field to map.
	 * @returns {?string} The mapped field.
	 */
	mapFieldToPreview( field ) {
		if ( field === "slug" ) {
			field = "url";
		}

		return field;
	}

	/**
	 * Maps a preview field to an editor field.
	 *
	 * @param {?string} field The field to map.
	 * @returns {?string} The mapped field.
	 */
	mapFieldToEditor( field ) {
		if ( field === "url" ) {
			field = "slug";
		}

		return field;
	}

	/**
	 * Sets a reference to the edit button so we can move focus to it.
	 *
	 * @param {Object} ref The edit button element.
	 *
	 * @returns {void}
	 */
	setEditButtonRef( ref ) {
		this._editButton = ref;
	}

	/**
	 * Renders the snippet editor.
	 *
	 * @returns {ReactElement} The snippet editor element.
	 */
	render() {
		const {
			onChange,
			data,
			mode,
			date,
			locale,
			keyword,
		} = this.props;

		const {
			activeField,
			hoveredField,
			isOpen,
		} = this.state;

		const measurementData = this.mapDataToMeasurements( data );
		const mappedData = this.mapDataToPreview( measurementData );

		/*
		 * The SnippetPreview is not a build-in HTML element so this check is not
		 * relevant.
		 */
		/* eslint-disable jsx-a11y/mouse-events-have-key-events */
		return (
			<div>
				<SnippetPreview
					keyword={ keyword }
					mode={ mode }
					date={ date }
					activeField={ this.mapFieldToPreview( activeField ) }
					hoveredField={ this.mapFieldToPreview( hoveredField ) }
					onMouseEnter={ this.onMouseEnter }
					onMouseLeave={ this.onMouseLeave }
					onMouseUp={ this.onMouseUp }
					locale={ locale }
					{ ...mappedData }
				/>

				<ModeSwitcher onChange={ ( mode ) => onChange( "mode", mode ) } active={ mode } />

				<EditSnippetButton
					onClick={ isOpen ? this.close : this.open }
					aria-expanded={ isOpen }
					innerRef={ this.setEditButtonRef }
				>
					<SvgIcon icon="edit" />
					{ __( "Edit snippet", "yoast-components" ) }
				</EditSnippetButton>

				{ this.renderEditor() }
			</div>
		);
		/* eslint-enable jsx-a11y/mouse-events-have-key-events */
	}
}

SnippetEditor.propTypes = {
	replacementVariables: replacementVariablesShape,
	data: PropTypes.shape( {
		title: PropTypes.string.isRequired,
		slug: PropTypes.string.isRequired,
		description: PropTypes.string.isRequired,
	} ).isRequired,
	descriptionEditorFieldPlaceholder: PropTypes.string,
	baseUrl: PropTypes.string.isRequired,
	mode: PropTypes.oneOf( MODES ),
	date: PropTypes.string,
	onChange: PropTypes.func.isRequired,
	onChangeAnalysisData: PropTypes.func,
	titleLengthProgress: lengthProgressShape,
	descriptionLengthProgress: lengthProgressShape,
	mapEditorDataToPreview: PropTypes.func,
	keyword: PropTypes.string,
	locale: PropTypes.string,
};

SnippetEditor.defaultProps = {
	mode: DEFAULT_MODE,
	date: "",
	replacementVariables: [],
	titleLengthProgress: {
		max: 600,
		actual: 0,
		score: 0,
	},
	descriptionLengthProgress: {
		max: 156,
		actual: 0,
		score: 0,
	},
<<<<<<< HEAD
	mapEditorDataToPreview: null,
	generatedDescription: "",
=======
	mapDataToPreview: null,
>>>>>>> 8d370c3a
	locale: "en",
	descriptionEditorFieldPlaceholder: "Modify your meta description by editing it right here",
	onChangeAnalysisData: noop,
};

export default SnippetEditor;<|MERGE_RESOLUTION|>--- conflicted
+++ resolved
@@ -567,12 +567,7 @@
 		actual: 0,
 		score: 0,
 	},
-<<<<<<< HEAD
 	mapEditorDataToPreview: null,
-	generatedDescription: "",
-=======
-	mapDataToPreview: null,
->>>>>>> 8d370c3a
 	locale: "en",
 	descriptionEditorFieldPlaceholder: "Modify your meta description by editing it right here",
 	onChangeAnalysisData: noop,
