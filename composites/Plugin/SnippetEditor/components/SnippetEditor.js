--- conflicted
+++ resolved
@@ -141,15 +141,9 @@
 	}
 
 	/**
-<<<<<<< HEAD
 	 * Sets the active field.
 	 *
 	 * @param {String} field The active field.
-=======
-	 * Focuses the preview on the given field.
-	 *
-	 * @param {String} field the name of the field to focusSnippetEditorFields
->>>>>>> 264ffa76
 	 *
 	 * @returns {void}
 	 */
