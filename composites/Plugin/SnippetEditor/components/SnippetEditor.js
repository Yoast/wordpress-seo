// External dependencies.
import React from "react";
import PropTypes from "prop-types";
import { __ } from "@wordpress/i18n";

// Internal dependencies.
import SnippetPreview from "../../SnippetPreview/components/SnippetPreview";
import {
	DEFAULT_MODE,
	MODES,
} from "../../SnippetPreview/constants";
import SnippetEditorFields from "./SnippetEditorFields";
import { Button } from "../../Shared/components/Button";
import SvgIcon from "../../Shared/components/SvgIcon";
import { lengthProgressShape, replacementVariablesShape } from "../constants";
import ModeSwitcher from "./ModeSwitcher";
import colors from "../../../../style-guide/colors";
import decodeHTML from "../../../OnboardingWizard/helpers/htmlDecoder";

const SnippetEditorButton = Button.extend`
	height: 33px;
	border: 1px solid #dbdbdb;
	box-shadow: none;
	font-family: Arial, Roboto-Regular, HelveticaNeue, sans-serif;
`;

const EditSnippetButton = SnippetEditorButton.extend`
	margin: 10px 0 0 4px;
	fill: ${ colors.$color_grey_dark };
	padding-left: 8px;
	
	& svg {
		margin-right: 7px;
	}
`;

const CloseEditorButton = SnippetEditorButton.extend`
	margin-left: 20px;
`;

class SnippetEditor extends React.Component {
	/**
	 * Constructs the snippet editor.
	 *
	 * @param {Object} props                             The props for the snippet
	 *                                                   editor.
	 * @param {Object} props.replacementVariables        The replacement variables
	 *                                                   for this editor.
	 * @param {Object} props.data                        The initial editor data.
	 * @param {string} props.keyword                     The focus keyword.
	 * @param {string} props.data.title                  The initial title.
	 * @param {string} props.data.slug                   The initial slug.
	 * @param {string} props.data.description            The initial description.
	 * @param {string} props.baseUrl                     The base URL to use for the
	 *                                                   preview.
	 * @param {string} props.mode                        The mode the editor should
	 *                                                   be in.
	 * @param {Function} props.onChange                  Called when the data
	 *                                                   changes.
	 * @param {Object} props.titleLengthProgress       The values for the title
	 *                                                   length assessment.
	 * @param {Object} props.descriptionLengthProgress The values for the
	 *                                                   description length
	 *                                                   assessment.
	 * @param {Function} props.mapDataToPreview          Function to map the editor
	 *                                                   data to data for the preview.
	 * @param {string} props.locale                      The locale of the page.
	 *
	 * @returns {void}
	 */
	constructor( props ) {
		super( props );

		this.state = {
			isOpen: false,
			activeField: null,
			hoveredField: null,
		};

		this.setFieldFocus = this.setFieldFocus.bind( this );
		this.handleChange = this.handleChange.bind( this );
		this.onClick = this.onClick.bind( this );
		this.onMouseOver = this.onMouseOver.bind( this );
		this.onMouseLeave = this.onMouseLeave.bind( this );
		this.open = this.open.bind( this );
		this.close = this.close.bind( this );
		this.setEditButtonRef = this.setEditButtonRef.bind( this );
		this.decodeSeparatorVariable = this.decodeSeparatorVariable.bind( this );
	}

	/**
	 * Handles the onChange event.
	 *
	 * First updates the description progress and title progress.
	 * Then calls the onChange function that is passed through the props.
	 *
	 * @param {string} type The type of change.
	 * @param {string} content The content of the changed field.
	 *
	 * @returns {void}
	 */
	handleChange( type, content ) {
		this.props.onChange( type, content );
	}

	/**
	 * Renders the editor fields if the editor is open.
	 *
	 * @returns {ReactElement} The rendered react element.
	 */
	renderEditor() {
		const {
			data,
<<<<<<< HEAD
			replacementVariables,
			titleLengthProgress,
			descriptionLengthProgress,
=======
>>>>>>> a990e54b
		} = this.props;
		const replacementVariables = this.decodeSeparatorVariable( this.props.replacementVariables );
		const { activeField, hoveredField, isOpen } = this.state;

		if ( ! isOpen ) {
			return null;
		}

		return(
			<React.Fragment>
				<SnippetEditorFields
					data={ data }
					activeField={ activeField }
					hoveredField={ hoveredField }
					onChange={ this.handleChange }
					onFocus={ this.setFieldFocus }
					replacementVariables={ replacementVariables }
					titleLengthProgress={ titleLengthProgress }
					descriptionLengthProgress={ descriptionLengthProgress }
				/>
				<CloseEditorButton onClick={ this.close }>
					{ __( "Close snippet editor", "yoast-components" ) }
				</CloseEditorButton>
			</React.Fragment>
		);
	}

	/**
	 * Focuses the preview on the given field.
	 *SnippetEditorFields
	 * @param {String} field the name of the field to focuSnippetEditorFieldss
	 *
	 * @returns {void}
	 */
	setFieldFocus( field ) {
		field = this.mapFieldToEditor( field );

		this.setState( {
			activeField: field,
		} );
	}

	/**
	 * Handles click event on a certain field in the snippet preview.
	 *
	 * @param {string} field The field that was clicked on.
	 *
	 * @returns {void}
	 */
	onClick( field ) {
		/*
		 * We have to wait for the form to be mounted before we can actually focus
		 * the correct input field.
		 */
		this.open()
			.then( this.setFieldFocus.bind( this, field ) );
	}

	/**
	 * Sets the hovered field on mouse over.
	 *
	 * @param {string} field The field that was moused over.
	 *
	 * @returns {void}
	 */
	onMouseOver( field ) {
		this.setState( {
			hoveredField: this.mapFieldToEditor( field ),
		} );
	}

	/**
	 * Sets the hovered field on mouse leave.
	 *
	 * @param {string} field The field that was the mouse left.
	 *
	 * @returns {void}
	 */
	onMouseLeave( field ) {
		field = this.mapFieldToEditor( field );

		if ( field && this.state.hoveredField !== field ) {
			return;
		}

		this.setState( {
			hoveredField: null,
		} );
	}

	/**
	 * Opens the snippet editor form.
	 *
	 * @returns {Promise} Resolves when the form is opened and rendered.
	 */
	open() {
		return new Promise( ( resolve ) => {
			this.setState( {
				isOpen: true,
			}, resolve );
		} );
	}

	/**
	 * Closes the snippet editor form.
	 *
	 * @returns {void}
	 */
	close() {
		this.setState( {
			isOpen: false,
			activeField: null,
		}, () => {
			this._editButton.focus();
		} );
	}

	/**
	 * Processes replacement variables in the content.
	 *
	 * @param {string} content The content to process.
	 *
	 * @returns {string} The processed content.
	 */
	processReplacementVariables( content ) {
		const { replacementVariables } = this.props;

		for ( const { name, value } of replacementVariables ) {
			content = content.replace( new RegExp( "%%" + name + "%%", "g" ), value );
		}

		return content;
	}

	/**
	 * Decodes the separator replacement variable to a displayable symbol.
	 *
	 * @param {array} replacementVariables   The array of replacement variable objects.
	 *
	 * @returns {array} replacementVariables The array of replacement variable objects with the updated separator variable.
	 */
	decodeSeparatorVariable( replacementVariables ) {
		let sepIndex = replacementVariables.findIndex( x => x.name === "sep" );
		if( sepIndex !== -1 ) {
			replacementVariables[ sepIndex ].value = decodeHTML( replacementVariables[ sepIndex ].value );
		}
		return replacementVariables;
	}

	/**
	 * Maps the data from to be suitable for the preview.
	 *
	 * @param {Object} originalData The data from the form.
	 *
	 * @returns {Object} The data for the preview.
	 */
	mapDataToPreview( originalData ) {
		const { baseUrl, mapDataToPreview } = this.props;

		const mappedData = {
			title: this.processReplacementVariables( originalData.title ),
			url: baseUrl.replace( "https://", "" ) + originalData.slug,
			description: this.processReplacementVariables( originalData.description ),
		};

		if ( mapDataToPreview ) {
			return mapDataToPreview( mappedData, originalData );
		}

		return mappedData;
	}

	/**
	 * Maps an editor field to a preview field.
	 *
	 * @param {?string} field The field to map.
	 * @returns {?string} The mapped field.
	 */
	mapFieldToPreview( field ) {
		if ( field === "slug" ) {
			field = "url";
		}

		return field;
	}

	/**
	 * Maps a preview field to an editor field.
	 *
	 * @param {?string} field The field to map.
	 * @returns {?string} The mapped field.
	 */
	mapFieldToEditor( field ) {
		if ( field === "url" ) {
			field = "slug";
		}

		return field;
	}

	/**
	 * Sets a reference to the edit button so we can move focus to it.
	 *
	 * @param {Object} ref The edit button element.
	 *
	 * @returns {void}
	 */
	setEditButtonRef( ref ) {
		this._editButton = ref;
	}

	/**
	 * Renders the snippet editor.
	 *
	 * @returns {ReactElement} The snippet editor element.
	 */
	render() {
		const {
			onChange,
			data,
			descriptionPlaceholder,
			mode,
			date,
			locale,
			keyword,
		} = this.props;

		const {
			activeField,
			hoveredField,
			isOpen,
		} = this.state;

		const mappedData = this.mapDataToPreview( data );

		/*
		 * The SnippetPreview is not a build-in HTML element so this check is not
		 * relevant.
		 */
		/* eslint-disable jsx-a11y/mouse-events-have-key-events */
		return (
			<div>
				<SnippetPreview
					keyword={ keyword }
					mode={ mode }
					date={ date }
					activeField={ this.mapFieldToPreview( activeField ) }
					hoveredField={ this.mapFieldToPreview( hoveredField ) }
					onMouseOver={ this.onMouseOver }
					onMouseLeave={ this.onMouseLeave }
					onClick={ this.onClick }
					locale={ locale }
					descriptionPlaceholder={ descriptionPlaceholder }
					{ ...mappedData }
				/>

				<ModeSwitcher onChange={ ( mode ) => onChange( "mode", mode ) } active={ mode } />

				<EditSnippetButton
					onClick={ isOpen ? this.close : this.open }
					aria-expanded={ isOpen }
					innerRef={ this.setEditButtonRef }
				>
					<SvgIcon icon="edit" />
					{ __( "Edit snippet", "yoast-components" ) }
				</EditSnippetButton>

				{ this.renderEditor() }
			</div>
		);
		/* eslint-enable jsx-a11y/mouse-events-have-key-events */
	}
}

SnippetEditor.propTypes = {
	replacementVariables: replacementVariablesShape,
	data: PropTypes.shape( {
		title: PropTypes.string.isRequired,
		slug: PropTypes.string.isRequired,
		description: PropTypes.string.isRequired,
	} ).isRequired,
	descriptionPlaceholder: PropTypes.string,
	baseUrl: PropTypes.string.isRequired,
	mode: PropTypes.oneOf( MODES ),
	date: PropTypes.string,
	onChange: PropTypes.func.isRequired,
	titleLengthProgress: lengthProgressShape,
	descriptionLengthProgress: lengthProgressShape,
	mapDataToPreview: PropTypes.func,
	keyword: PropTypes.string,
	locale: PropTypes.string,
};

SnippetEditor.defaultProps = {
	mode: DEFAULT_MODE,
	date: "",
	replacementVariables: [],
	titleLengthProgress: {
		max: 600,
		actual: 0,
		score: 0,
	},
	descriptionLengthProgress: {
		max: 156,
		actual: 0,
		score: 0,
	},
	mapDataToPreview: null,
	locale: "en",
};

export default SnippetEditor;<|MERGE_RESOLUTION|>--- conflicted
+++ resolved
@@ -111,12 +111,8 @@
 	renderEditor() {
 		const {
 			data,
-<<<<<<< HEAD
-			replacementVariables,
 			titleLengthProgress,
 			descriptionLengthProgress,
-=======
->>>>>>> a990e54b
 		} = this.props;
 		const replacementVariables = this.decodeSeparatorVariable( this.props.replacementVariables );
 		const { activeField, hoveredField, isOpen } = this.state;
@@ -125,7 +121,7 @@
 			return null;
 		}
 
-		return(
+		return (
 			<React.Fragment>
 				<SnippetEditorFields
 					data={ data }
