// External dependencies.
import React from "react";
import PropTypes from "prop-types";

// Internal dependencies.
import SettingsSnippetEditorFields from "./SettingsSnippetEditorFields";
import { replacementVariablesShape } from "../constants";
import ErrorBoundary from "../../../basic/ErrorBoundary";

class SettingsSnippetEditor extends React.Component {
	/**
	 * Constructs the snippet editor.
	 *
	 * @param {Object} props                             The props for the snippet
	 *                                                   editor.
	 * @param {Object} props.replacementVariables        The replacement variables
	 *                                                   for this editor.
	 * @param {Object} props.data                        The initial editor data.
	 * @param {string} props.keyword                     The focus keyword.
	 * @param {string} props.data.title                  The initial title.
	 * @param {string} props.data.slug                   The initial slug.
	 * @param {string} props.data.description            The initial description.
	 * @param {string} props.baseUrl                     The base URL to use for the
	 *                                                   preview.
	 * @param {string} props.mode                        The mode the editor should
	 *                                                   be in.
	 * @param {Function} props.onChange                  Called when the data
	 *                                                   changes.
	 * @param {Object} props.titleLengthProgress       The values for the title
	 *                                                   length assessment.
	 * @param {Object} props.descriptionLengthProgress The values for the
	 *                                                   description length
	 *                                                   assessment.
	 * @param {Function} props.mapDataToPreview          Function to map the editor
	 *                                                   data to data for the preview.
	 * @param {string} props.locale                      The locale of the page.
	 * @param {bool}   props.hasPaperStyle               Whether or not it has paper style.
	 *
	 * @returns {void}
	 */
	constructor( props ) {
		super( props );

		this.state = {
			activeField: null,
			hoveredField: null,
		};

		this.setFieldFocus = this.setFieldFocus.bind( this );
		this.handleChange = this.handleChange.bind( this );
		this.onClick = this.onClick.bind( this );
	}

	/**
	 * Handles the onChange event.
	 *
	 * First updates the description progress and title progress.
	 * Then calls the onChange function that is passed through the props.
	 *
	 * @param {string} type The type of change.
	 * @param {string} content The content of the changed field.
	 *
	 * @returns {void}
	 */
	handleChange( type, content ) {
		this.props.onChange( type, content );
	}

	/**
	 * Focuses the preview on the given field.
	 *
	 * @param {String} field The name of the field to focus.
	 *
	 * @returns {void}
	 */
	setFieldFocus( field ) {
		this.setState( {
			activeField: field,
		} );
	}

	/**
	 * Handles click event on a certain field in the snippet preview.
	 *
	 * @param {string} field The field that was clicked on.
	 *
	 * @returns {void}
	 */
	onClick( field ) {
		this.setFieldFocus( field );
	}

	/**
	 * Renders the snippet editor.
	 *
	 * @returns {ReactElement} The snippet editor element.
	 */
	render() {
		const {
			data,
			replacementVariables,
			descriptionEditorFieldPlaceholder,
			hasPaperStyle,
		} = this.props;

		const { activeField, hoveredField } = this.state;

		return (
<<<<<<< HEAD
			<SettingsSnippetEditorFields
				descriptionEditorFieldPlaceholder={ descriptionEditorFieldPlaceholder }
				data={ data }
				activeField={ activeField }
				hoveredField={ hoveredField }
				onChange={ this.handleChange }
				onFocus={ this.setFieldFocus }
				replacementVariables={ replacementVariables }
				containerPadding={ hasPaperStyle ? "0 20px" : "0" }
			/>
=======
			<ErrorBoundary>
				<SettingsSnippetEditorFields
					descriptionEditorFieldPlaceholder={ descriptionEditorFieldPlaceholder }
					data={ data }
					activeField={ activeField }
					hoveredField={ hoveredField }
					onChange={ this.handleChange }
					onFocus={ this.setFieldFocus }
					replacementVariables={ replacementVariables }
				/>
			</ErrorBoundary>
>>>>>>> 0fbe96f0
		);
	}
}

SettingsSnippetEditor.propTypes = {
	replacementVariables: replacementVariablesShape,
	data: PropTypes.shape( {
		title: PropTypes.string.isRequired,
		description: PropTypes.string.isRequired,
	} ).isRequired,
	onChange: PropTypes.func.isRequired,
	descriptionEditorFieldPlaceholder: PropTypes.string,
	hasPaperStyle: PropTypes.bool,
};

SettingsSnippetEditor.defaultProps = {
	replacementVariables: [],
	hasPaperStyle: true,
};

export default SettingsSnippetEditor;<|MERGE_RESOLUTION|>--- conflicted
+++ resolved
@@ -106,18 +106,6 @@
 		const { activeField, hoveredField } = this.state;
 
 		return (
-<<<<<<< HEAD
-			<SettingsSnippetEditorFields
-				descriptionEditorFieldPlaceholder={ descriptionEditorFieldPlaceholder }
-				data={ data }
-				activeField={ activeField }
-				hoveredField={ hoveredField }
-				onChange={ this.handleChange }
-				onFocus={ this.setFieldFocus }
-				replacementVariables={ replacementVariables }
-				containerPadding={ hasPaperStyle ? "0 20px" : "0" }
-			/>
-=======
 			<ErrorBoundary>
 				<SettingsSnippetEditorFields
 					descriptionEditorFieldPlaceholder={ descriptionEditorFieldPlaceholder }
@@ -127,9 +115,9 @@
 					onChange={ this.handleChange }
 					onFocus={ this.setFieldFocus }
 					replacementVariables={ replacementVariables }
+					containerPadding={ hasPaperStyle ? "0 20px" : "0" }
 				/>
 			</ErrorBoundary>
->>>>>>> 0fbe96f0
 		);
 	}
 }
