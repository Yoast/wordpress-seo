// External dependencies.
import React from "react";
import PropTypes from "prop-types";

// Internal dependencies.
import SettingsSnippetEditorFields from "./SettingsSnippetEditorFields";
import ErrorBoundary from "../../../basic/ErrorBoundary";
import {
	replacementVariablesShape,
	recommendedReplacementVariablesShape,
} from "../constants";

class SettingsSnippetEditor extends React.Component {
	/**
	 * Constructs the snippet editor.
	 *
	 * @param {Object} props                             The props for the snippet
	 *                                                   editor.
	 * @param {Object} props.replacementVariables        The replacement variables
	 *                                                   for this editor.
	 * @param {Object} props.data                        The initial editor data.
	 * @param {string} props.keyword                     The focus keyword.
	 * @param {string} props.data.title                  The initial title.
	 * @param {string} props.data.slug                   The initial slug.
	 * @param {string} props.data.description            The initial description.
	 * @param {string} props.baseUrl                     The base URL to use for the
	 *                                                   preview.
	 * @param {string} props.mode                        The mode the editor should
	 *                                                   be in.
	 * @param {Function} props.onChange                  Called when the data
	 *                                                   changes.
	 * @param {Object} props.titleLengthProgress       The values for the title
	 *                                                   length assessment.
	 * @param {Object} props.descriptionLengthProgress The values for the
	 *                                                   description length
	 *                                                   assessment.
	 * @param {Function} props.mapDataToPreview          Function to map the editor
	 *                                                   data to data for the preview.
	 * @param {string} props.locale                      The locale of the page.
	 * @param {bool}   props.hasPaperStyle               Whether or not it has paper style.
	 *
	 * @returns {void}
	 */
	constructor( props ) {
		super( props );

		this.state = {
			activeField: null,
			hoveredField: null,
		};

		this.setFieldFocus = this.setFieldFocus.bind( this );
		this.handleChange = this.handleChange.bind( this );
		this.onClick = this.onClick.bind( this );
	}

	/**
	 * Handles the onChange event.
	 *
	 * First updates the description progress and title progress.
	 * Then calls the onChange function that is passed through the props.
	 *
	 * @param {string} type The type of change.
	 * @param {string} content The content of the changed field.
	 *
	 * @returns {void}
	 */
	handleChange( type, content ) {
		this.props.onChange( type, content );
	}

	/**
	 * Focuses the preview on the given field.
	 *
	 * @param {String} field The name of the field to focus.
	 *
	 * @returns {void}
	 */
	setFieldFocus( field ) {
		this.setState( {
			activeField: field,
		} );
	}

	/**
	 * Handles click event on a certain field in the snippet preview.
	 *
	 * @param {string} field The field that was clicked on.
	 *
	 * @returns {void}
	 */
	onClick( field ) {
		this.setFieldFocus( field );
	}

	/**
	 * Renders the snippet editor.
	 *
	 * @returns {ReactElement} The snippet editor element.
	 */
	render() {
		const {
			data,
			replacementVariables,
			recommendedReplacementVariables,
			descriptionEditorFieldPlaceholder,
			hasPaperStyle,
		} = this.props;

		const { activeField, hoveredField } = this.state;

		return (
			<ErrorBoundary>
				<SettingsSnippetEditorFields
					descriptionEditorFieldPlaceholder={ descriptionEditorFieldPlaceholder }
					data={ data }
					activeField={ activeField }
					hoveredField={ hoveredField }
					onChange={ this.handleChange }
					onFocus={ this.setFieldFocus }
					replacementVariables={ replacementVariables }
<<<<<<< HEAD
					recommendedReplacementVariables={ recommendedReplacementVariables }
=======
					containerPadding={ hasPaperStyle ? "0 20px" : "0" }
>>>>>>> eb808ba4
				/>
			</ErrorBoundary>
		);
	}
}

SettingsSnippetEditor.propTypes = {
	replacementVariables: replacementVariablesShape,
	recommendedReplacementVariables: recommendedReplacementVariablesShape,
	data: PropTypes.shape( {
		title: PropTypes.string.isRequired,
		description: PropTypes.string.isRequired,
	} ).isRequired,
	onChange: PropTypes.func.isRequired,
	descriptionEditorFieldPlaceholder: PropTypes.string,
	hasPaperStyle: PropTypes.bool,
};

SettingsSnippetEditor.defaultProps = {
	replacementVariables: [],
<<<<<<< HEAD
	recommendedReplacementVariables: [],
=======
	hasPaperStyle: true,
>>>>>>> eb808ba4
};

export default SettingsSnippetEditor;<|MERGE_RESOLUTION|>--- conflicted
+++ resolved
@@ -119,11 +119,8 @@
 					onChange={ this.handleChange }
 					onFocus={ this.setFieldFocus }
 					replacementVariables={ replacementVariables }
-<<<<<<< HEAD
 					recommendedReplacementVariables={ recommendedReplacementVariables }
-=======
 					containerPadding={ hasPaperStyle ? "0 20px" : "0" }
->>>>>>> eb808ba4
 				/>
 			</ErrorBoundary>
 		);
@@ -144,11 +141,8 @@
 
 SettingsSnippetEditor.defaultProps = {
 	replacementVariables: [],
-<<<<<<< HEAD
 	recommendedReplacementVariables: [],
-=======
 	hasPaperStyle: true,
->>>>>>> eb808ba4
 };
 
 export default SettingsSnippetEditor;