--- conflicted
+++ resolved
@@ -96,11 +96,7 @@
 		this.state = {
 			editorState,
 			searchValue: "",
-<<<<<<< HEAD
-			replacementVariables: currentReplacementVariables,
-=======
-			suggestions: this.mapReplacementVariablesToSuggestions( replacementVariables ),
->>>>>>> 0fbe96f0
+			suggestions: this.mapReplacementVariablesToSuggestions( currentReplacementVariables ),
 		};
 
 		/*
@@ -267,23 +263,16 @@
 	 * @returns {void}
 	 */
 	onSearchChange( { value } ) {
-<<<<<<< HEAD
 		const recommendedReplacementVariables = this.determineCurrentReplacementVariables(
 			this.props.replacementVariables,
 			this.props.recommendedReplacementVariables,
 			value,
 		);
-
-		this.setState( {
-			searchValue: value,
-			replacementVariables: this.replacementVariablesFilter( value, recommendedReplacementVariables ),
-=======
-		const suggestions = this.mapReplacementVariablesToSuggestions( this.props.replacementVariables );
+		const suggestions = this.mapReplacementVariablesToSuggestions( recommendedReplacementVariables );
 
 		this.setState( {
 			searchValue: value,
 			suggestions: this.suggestionsFilter( value, suggestions ),
->>>>>>> 0fbe96f0
 		} );
 
 		/*
@@ -423,16 +412,11 @@
 				recommendedReplacementVariables,
 				searchValue
 			);
-
-			const suggestions = this.mapReplacementVariablesToSuggestions( nextProps.replacementVariables );
+			const suggestions = this.mapReplacementVariablesToSuggestions( currentReplacementVariables );
 
 			this.setState( {
 				editorState,
-<<<<<<< HEAD
-				replacementVariables: this.replacementVariablesFilter( searchValue, currentReplacementVariables ),
-=======
 				suggestions: this.suggestionsFilter( searchValue, suggestions ),
->>>>>>> 0fbe96f0
 			} );
 		}
 	}
