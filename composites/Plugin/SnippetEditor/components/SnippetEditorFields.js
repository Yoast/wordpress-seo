--- conflicted
+++ resolved
@@ -227,27 +227,13 @@
 						onFocus={ () => onFocus( "title" ) }
 						isActive={ activeField === "title" }
 						isHovered={ hoveredField === "title" }
-<<<<<<< HEAD
-					>
-						<ReplacementVariableEditor
-							content={ title }
-							onChange={ content => onChange( "title", content ) }
-							onFocus={ () => onFocus( "title" ) }
-							onBlur={ () => onBlur() }
-							replacementVariables={ replacementVariables }
-							recommendedReplacementVariables={ recommendedReplacementVariables }
-							ref={ ( ref ) => this.setRef( "title", ref ) }
-							ariaLabelledBy={ titleLabelId }
-						/>
-					</TitleInputContainer>
-=======
 						editorRef={ ref => this.setRef( "title", ref ) }
 						replacementVariables={ replacementVariables }
+						recommendedReplacementVariables={ recommendedReplacementVariables }
 						content={ title }
 						onChange={ content => onChange( "title", content ) }
 						styleForMobile={ isSmallerThanMobileWidth }
 					/>
->>>>>>> fc9b0aef
 					<ProgressBar
 						max={ titleLengthProgress.max }
 						value={ titleLengthProgress.actual }
@@ -285,28 +271,13 @@
 						onFocus={ () => onFocus( "description" ) }
 						isActive={ activeField === "description" }
 						isHovered={ hoveredField === "description" }
-<<<<<<< HEAD
-					>
-						<ReplacementVariableEditor
-							content={ description }
-							onChange={ content => onChange( "description", content ) }
-							onFocus={ () => onFocus( "description" ) }
-							onBlur={ () => onBlur() }
-							replacementVariables={ replacementVariables }
-							recommendedReplacementVariables={ recommendedReplacementVariables }
-							ref={ ( ref ) => this.setRef( "description", ref ) }
-							ariaLabelledBy={ descriptionLabelId }
-							descriptionEditorFieldPlaceholder={ descriptionEditorFieldPlaceholder }
-						/>
-					</DescriptionInputContainer>
-=======
 						editorRef={ ref => this.setRef( "description", ref ) }
 						replacementVariables={ replacementVariables }
+						recommendedReplacementVariables={ recommendedReplacementVariables }
 						content={ description }
 						onChange={ content => onChange( "description", content ) }
 						styleForMobile={ isSmallerThanMobileWidth }
 					/>
->>>>>>> fc9b0aef
 					<ProgressBar
 						max={ descriptionLengthProgress.max }
 						value={ descriptionLengthProgress.actual }
