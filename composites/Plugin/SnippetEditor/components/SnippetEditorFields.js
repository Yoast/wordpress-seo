/* External dependencies */
import React from "react";
import styled from "styled-components";
import PropTypes from "prop-types";
import uniqueId from "lodash/uniqueId";
import { __ } from "@wordpress/i18n";

/* Internal dependencies */
import ReplacementVariableEditor from "./ReplacementVariableEditor";
import ProgressBar from "../../SnippetPreview/components/ProgressBar";
import ControlledInput from "./ControlledInput";
import { lengthAssessmentShape, replacementVariablesShape } from "../constants";
import colors from "../../../../style-guide/colors";

const angleRight = ( color ) => "data:image/svg+xml;charset=utf8," + encodeURI(
	'<svg width="1792" height="1792" viewBox="0 0 1792 1792" xmlns="http://www.w3.org/2000/svg">' +
	'<path fill="' + color + '" d="M1152 896q0 26-19 45l-448 448q-19 19-45 19t-45-19-19-45v-896q0-26 19-45t45-19 45 19l448 448q19 19 19 45z" />' +
	"</svg>"
);

/**
 * Returns the color of the caret for an InputContainer based on the props.
 *
 * @param {Object} props The props for this InputContainer.
 * @returns {string} The color the caret should have.
 */
function getCaretColor( props ) {
	switch ( true ) {
		case props.isActive:
			return colors.$color_snippet_focus;

		case props.isHovered:
			return colors.$color_snippet_hover;

		default:
			return "transparent";
	}
}

/*
 * The caret is defined in this CSS because we cannot mount/unmount DraftJS.
 *
 * For some reason if you wrap the InputContainer with `.extend` or `styled()`
 * the ReplacementVariableEditor in the children will unmount and mount on every focus.
 * This means that DraftJS cannot keep track of the browser selection. Which
 * breaks the editor completely. We circumvent this by settings the caret styles
 * conditionally.
 */
const InputContainer = styled.div.attrs( {
} )`
	padding: 3px 5px;
	border: 1px solid ${ ( props ) => props.isActive ? "#5b9dd9" : "#ddd" };
	box-shadow: ${ ( props ) => props.isActive ? "0 0 2px rgba(30,140,190,.8);" : "inset 0 1px 2px rgba(0,0,0,.07)" };
	background-color: #fff;
	color: #32373c;
	outline: 0;
	transition: 50ms border-color ease-in-out;
	position: relative;
	font-family: Arial, Roboto-Regular, HelveticaNeue, sans-serif;
	font-size: 14px;
	margin-top: 5px;
	
	&::before {
		display: block;
		position: absolute;
		top: -1px;
		left: -25px;
		width: 24px;
		height: 24px;
		background-image: url( ${ ( props ) => angleRight( getCaretColor( props ) ) });
		background-size: 25px;
		content: "";
	}
`;

<<<<<<< HEAD
const SlugInput = styled( ControlledInput )`
	border: none;
	width: 100%;
	height: inherit;
	line-height: inherit;
	font-family: inherit;
	font-size: inherit;
	color: inherit;

	&:focus {
		outline: 0;
	}
=======
const InputContainerDescription = InputContainer.extend`
	min-height: 60px;
	padding: 2px 6px;
	line-height: 19.6px;
>>>>>>> 9769ed97
`;

const FormSection = styled.div`
	margin: 32px 0;
`;

const StyledEditor = styled.section`
	padding: 10px 20px 20px 20px;
`;

const SimulatedLabel = styled.div`
	cursor: pointer;
	font-size: 16px;
	font-family: Arial, Roboto-Regular, HelveticaNeue, sans-serif;
`;

class SnippetEditorFields extends React.Component {
	/**
	 * Constructs the snippet editor fields.
	 *
	 * @param {Object}   props                             The props for the editor
	 *                                                     fields.
	 * @param {Object}   props.replacementVariables        The replacement variables
	 *                                                     for this editor.
	 * @param {Object}   props.data                        The initial editor data.
	 * @param {string}   props.data.title                  The initial title.
	 * @param {string}   props.data.slug                   The initial slug.
	 * @param {string}   props.data.description            The initial description.
	 * @param {Function} props.onChange                    Called when the data
	 *                                                     changes.
	 * @param {Function} props.onFocus                     Called when a field is
	 *                                                     focused.
	 * @param {Object}   props.titleLengthAssessment       The values for the title
	 *                                                     length assessment.
	 * @param {Object}   props.descriptionLengthAssessment The values for the
	 *                                                     description length
	 *                                                     assessment.
	 * @param {string}   props.activeField                 The field that is
	 *                                                     currently active.
	 * @param {string}   props.hoveredField                The field that is
	 *                                                     currently hovered.
	 *
	 *
	 * @returns {void}
	 */
	constructor( props ) {
		super( props );

		this.elements = {
			title: null,
			slug: null,
			description: null,
		};

		this.uniqueId = uniqueId( "snippet-editor-field-" );

		this.setRef = this.setRef.bind( this );
	}

	/**
	 * Sets ref for field editor.
	 *
	 * @param {string} field The field for this ref.
	 * @param {Object} ref The DraftJS react element.
	 *
	 * @returns {void}
	 */
	setRef( field, ref ) {
		this.elements[ field ] = ref;
	}

	/**
	 * Makes sure the focus is correct after mounting the editor fields.
	 *
	 * @returns {void}
	 */
	componentDidMount() {
		this.focusOnActiveFieldChange( null );
	}

	/**
	 * Makes sure the focus is correct after updating the editor fields.
	 *
	 * @param {Object} prevProps The previously received props.
	 *
	 * @returns {void}
	 */
	componentDidUpdate( prevProps ) {
		this.focusOnActiveFieldChange( prevProps.activeField );
	}

	/**
	 * Focuses the currently active field if it wasn't previously active.
	 *
	 * @param {string} prevActiveField The previously active field.
	 *
	 * @returns {void}
	 */
	focusOnActiveFieldChange( prevActiveField ) {
		const { activeField } = this.props;

		if ( activeField !== prevActiveField ) {
			const activeElement = this.elements[ activeField ];
			activeElement.focus();
		}
	}

	/**
	 * Renders the snippet editor.
	 *
	 * @returns {ReactElement} The snippet editor element.
	 */
	render() {
		const {
			replacementVariables,
			onChange,
			onFocus,
			data,
			activeField,
			hoveredField,
			titleLengthAssessment,
			descriptionLengthAssessment,
		} = this.props;

		const { title, slug, description } = data;

		return (
			<StyledEditor>
				<FormSection>
					<SimulatedLabel
						id={ this.uniqueId + "-title" }
						onClick={ () => onFocus( "title" ) }
					>{ __( "SEO title", "yoast-components" ) }</SimulatedLabel>
					<InputContainer isActive={ activeField === "title" } isHovered={ hoveredField === "title" }>
						<ReplacementVariableEditor
							content={ title }
							onChange={ content => onChange( "title", content ) }
							onFocus={ () => onFocus( "title" ) }
							replacementVariables={ replacementVariables }
							ref={ ( ref ) => this.setRef( "title", ref ) }
							ariaLabelledBy={ this.uniqueId + "-title" }
						/>
					</InputContainer>

					<ProgressBar
						max={ titleLengthAssessment.max }
						value={ titleLengthAssessment.actual }
						progressColor={ this.getProgressColor( titleLengthAssessment.score ) }
					/>
				</FormSection>
				<FormSection>
					<SimulatedLabel
						id={ this.uniqueId + "-slug" }
						onClick={ () => onFocus( "slug" ) }
					>{ __( "Slug", "yoast-components" ) }</SimulatedLabel>
					<InputContainer isActive={ activeField === "slug" } isHovered={ hoveredField === "slug" }>
						<SlugInput
							initialValue={ slug }
							onChange={ value => onChange( "slug", value ) }
							onFocus={ () => onFocus( "slug" ) }
							passedRef={ ref => this.setRef( "slug", ref ) }
							aria-labelledby={ this.uniqueId + "-slug" } />
					</InputContainer>
				</FormSection>
				<FormSection>
					<SimulatedLabel
						id={ this.uniqueId + "-description" }
						onClick={ () => onFocus( "description" ) }
					>{ __( "Meta description", "yoast-components" ) }</SimulatedLabel>
					<InputContainerDescription isActive={ activeField === "description" } isHovered={ hoveredField === "description" }>
						<ReplacementVariableEditor
							content={ description }
							onChange={ content => onChange( "description", content ) }
							onFocus={ () => onFocus( "description" ) }
							replacementVariables={ replacementVariables }
							ref={ ref => this.setRef( "description", ref ) }
							ariaLabelledBy={ this.uniqueId + "-description" }
						/>
					</InputContainerDescription>

					<ProgressBar
						max={ descriptionLengthAssessment.max }
						value={ descriptionLengthAssessment.actual }
						progressColor={ this.getProgressColor( descriptionLengthAssessment.score ) }
					/>
				</FormSection>
			</StyledEditor>
		);
	}

	/**
	 * Returns the progress color for a given score.
	 *
	 * @param {number} score The score to determine a color for.
	 *
	 * @returns {string} A hex color.
	 */
	getProgressColor( score ) {
		if ( score >= 7 ) {
			return colors.$color_good;
		}

		if ( score >= 5 ) {
			return colors.$color_ok;
		}

		return colors.$color_bad;
	}
}

SnippetEditorFields.propTypes = {
	replacementVariables: replacementVariablesShape,
	onChange: PropTypes.func.isRequired,
	onFocus: PropTypes.func,
	data: PropTypes.shape( {
		title: PropTypes.string.isRequired,
		slug: PropTypes.string.isRequired,
		description: PropTypes.string.isRequired,
	} ).isRequired,
	activeField: PropTypes.oneOf( [ "title", "slug", "description" ] ),
	hoveredField: PropTypes.oneOf( [ "title", "slug", "description" ] ),
	titleLengthAssessment: lengthAssessmentShape,
	descriptionLengthAssessment: lengthAssessmentShape,
};

SnippetEditorFields.defaultProps = {
	replacementVariables: [],
	onFocus: () => {},
	titleLengthAssessment: {
		max: 600,
		actual: 0,
		score: 0,
	},
	descriptionLengthAssessment: {
		max: 320,
		actual: 0,
		score: 0,
	},
};

export default SnippetEditorFields;<|MERGE_RESOLUTION|>--- conflicted
+++ resolved
@@ -73,7 +73,6 @@
 	}
 `;
 
-<<<<<<< HEAD
 const SlugInput = styled( ControlledInput )`
 	border: none;
 	width: 100%;
@@ -86,12 +85,12 @@
 	&:focus {
 		outline: 0;
 	}
-=======
+`;
+
 const InputContainerDescription = InputContainer.extend`
 	min-height: 60px;
 	padding: 2px 6px;
 	line-height: 19.6px;
->>>>>>> 9769ed97
 `;
 
 const FormSection = styled.div`
