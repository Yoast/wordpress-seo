--- conflicted
+++ resolved
@@ -215,12 +215,7 @@
 							replacementVariables={ replacementVariables }
 							ref={ ( ref ) => this.setRef( "description", ref ) }
 							ariaLabelledBy={ descriptionLabelId }
-<<<<<<< HEAD
 							placeholder={ descriptionEditorFieldPlaceholder }
-							excludeReplaceVars={ excludeReplaceVars }
-=======
-							descriptionEditorFieldPlaceholder={ descriptionEditorFieldPlaceholder }
->>>>>>> f0b72957
 						/>
 					</DescriptionInputContainerWithCarretStyles>
 					<ProgressBar
