// Jest Snapshot v1, https://goo.gl/fbAQLP

exports[`BaseButton executes callback 1`] = `
.c4 {
  color: #555;
  border-color: #ccc;
  background: #f7f7f7;
  box-shadow: 0 1px 0 rgba( 204,204,204,1 );
}

.c3 {
  display: -webkit-inline-box;
  display: -webkit-inline-flex;
  display: -ms-inline-flexbox;
  display: inline-flex;
  -webkit-align-items: center;
  -webkit-box-align: center;
  -ms-flex-align: center;
  align-items: center;
  -webkit-box-pack: center;
  -webkit-justify-content: center;
  -ms-flex-pack: center;
  justify-content: center;
  vertical-align: middle;
  border-width: 1px;
  border-style: solid;
  margin: 0;
  padding: 4px 10px;
  border-radius: 3px;
  cursor: pointer;
  box-sizing: border-box;
  font-size: inherit;
  font-family: inherit;
  font-weight: inherit;
  text-align: left;
  overflow: visible;
  min-height: 32px;
}

.c3 svg {
  -webkit-align-self: center;
  -ms-flex-item-align: center;
  align-self: center;
}

.c2::-moz-focus-inner {
  border-width: 0;
}

.c2:focus {
  outline: none;
  border-color: #0066cd;
  box-shadow: 0 0 3px rgba( 8,74,103,0.8 );
}

.c1:hover {
  color: #000;
}

.c0:active {
  box-shadow: inset 0 2px 5px -3px rgba( 0,0,0,0.5 );
}

@media all and ( -ms-high-contrast:none ),( -ms-high-contrast:active ) {
  .c3::after {
    display: inline-block;
    content: "";
    min-height: 22px;
  }
}

<button
  className="c0 c1 c2 c3 c4"
  onClick={[Function]}
  type="button"
>
  ButtonValue
</button>
`;

exports[`BaseButton executes callback 2`] = `
.c4 {
  color: #555;
  border-color: #ccc;
  background: #f7f7f7;
  box-shadow: 0 1px 0 rgba( 204,204,204,1 );
}

.c3 {
  display: -webkit-inline-box;
  display: -webkit-inline-flex;
  display: -ms-inline-flexbox;
  display: inline-flex;
  -webkit-align-items: center;
  -webkit-box-align: center;
  -ms-flex-align: center;
  align-items: center;
  -webkit-box-pack: center;
  -webkit-justify-content: center;
  -ms-flex-pack: center;
  justify-content: center;
  vertical-align: middle;
  border-width: 1px;
  border-style: solid;
  margin: 0;
  padding: 4px 10px;
  border-radius: 3px;
  cursor: pointer;
  box-sizing: border-box;
  font-size: inherit;
  font-family: inherit;
  font-weight: inherit;
  text-align: left;
  overflow: visible;
  min-height: 32px;
}

.c3 svg {
  -webkit-align-self: center;
  -ms-flex-item-align: center;
  align-self: center;
}

.c2::-moz-focus-inner {
  border-width: 0;
}

.c2:focus {
  outline: none;
  border-color: #0066cd;
  box-shadow: 0 0 3px rgba( 8,74,103,0.8 );
}

.c1:hover {
  color: #000;
}

.c0:active {
  box-shadow: inset 0 2px 5px -3px rgba( 0,0,0,0.5 );
}

@media all and ( -ms-high-contrast:none ),( -ms-high-contrast:active ) {
  .c3::after {
    display: inline-block;
    content: "";
    min-height: 22px;
  }
}

<button
  className="c0 c1 c2 c3 c4"
  onClick={[Function]}
  type="button"
>
  ButtonValue
</button>
`;

exports[`SnippetPreviewButton executes callback 1`] = `
.c5 {
  color: #555;
  border-color: #ccc;
  background: #f7f7f7;
  box-shadow: 0 1px 0 rgba( 204,204,204,1 );
}

.c4 {
  display: -webkit-inline-box;
  display: -webkit-inline-flex;
  display: -ms-inline-flexbox;
  display: inline-flex;
  -webkit-align-items: center;
  -webkit-box-align: center;
  -ms-flex-align: center;
  align-items: center;
  -webkit-box-pack: center;
  -webkit-justify-content: center;
  -ms-flex-pack: center;
  justify-content: center;
  vertical-align: middle;
  border-width: 1px;
  border-style: solid;
  margin: 0;
  padding: 4px 10px;
  border-radius: 3px;
  cursor: pointer;
  box-sizing: border-box;
  font-size: inherit;
  font-family: inherit;
  font-weight: inherit;
  text-align: left;
  overflow: visible;
  min-height: 32px;
}

.c4 svg {
  -webkit-align-self: center;
  -ms-flex-item-align: center;
  align-self: center;
}

.c3::-moz-focus-inner {
  border-width: 0;
}

.c3:focus {
  outline: none;
  border-color: #0066cd;
  box-shadow: 0 0 3px rgba( 8,74,103,0.8 );
}

.c2:hover {
  color: #000;
}

.c1:active {
  box-shadow: inset 0 2px 5px -3px rgba( 0,0,0,0.5 );
}

.c0 {
  font-size: 0.8rem;
}

@media all and ( -ms-high-contrast:none ),( -ms-high-contrast:active ) {
  .c4::after {
    display: inline-block;
    content: "";
    min-height: 22px;
  }
}

<button
  className="c0 c1 c2 c3 c4 c5"
  onClick={[Function]}
  type="button"
>
  ButtonValue
</button>
`;

exports[`SnippetPreviewButton executes callback 2`] = `
.c5 {
  color: #555;
  border-color: #ccc;
  background: #f7f7f7;
  box-shadow: 0 1px 0 rgba( 204,204,204,1 );
}

.c4 {
  display: -webkit-inline-box;
  display: -webkit-inline-flex;
  display: -ms-inline-flexbox;
  display: inline-flex;
  -webkit-align-items: center;
  -webkit-box-align: center;
  -ms-flex-align: center;
  align-items: center;
  -webkit-box-pack: center;
  -webkit-justify-content: center;
  -ms-flex-pack: center;
  justify-content: center;
  vertical-align: middle;
  border-width: 1px;
  border-style: solid;
  margin: 0;
  padding: 4px 10px;
  border-radius: 3px;
  cursor: pointer;
  box-sizing: border-box;
  font-size: inherit;
  font-family: inherit;
  font-weight: inherit;
  text-align: left;
  overflow: visible;
  min-height: 32px;
}

.c4 svg {
  -webkit-align-self: center;
  -ms-flex-item-align: center;
  align-self: center;
}

.c3::-moz-focus-inner {
  border-width: 0;
}

.c3:focus {
  outline: none;
  border-color: #0066cd;
  box-shadow: 0 0 3px rgba( 8,74,103,0.8 );
}

.c2:hover {
  color: #000;
}

.c1:active {
  box-shadow: inset 0 2px 5px -3px rgba( 0,0,0,0.5 );
}

.c0 {
  font-size: 0.8rem;
}

@media all and ( -ms-high-contrast:none ),( -ms-high-contrast:active ) {
  .c4::after {
    display: inline-block;
    content: "";
    min-height: 22px;
  }
}

<button
  className="c0 c1 c2 c3 c4 c5"
  onClick={[Function]}
  type="button"
>
  ButtonValue
</button>
`;

exports[`the BaseButton matches the snapshot 1`] = `
.c4 {
  color: #555;
  border-color: #ccc;
  background: #f7f7f7;
  box-shadow: 0 1px 0 rgba( 204,204,204,1 );
}

.c3 {
  display: -webkit-inline-box;
  display: -webkit-inline-flex;
  display: -ms-inline-flexbox;
  display: inline-flex;
  -webkit-align-items: center;
  -webkit-box-align: center;
  -ms-flex-align: center;
  align-items: center;
  -webkit-box-pack: center;
  -webkit-justify-content: center;
  -ms-flex-pack: center;
  justify-content: center;
  vertical-align: middle;
  border-width: 1px;
  border-style: solid;
  margin: 0;
  padding: 4px 10px;
  border-radius: 3px;
  cursor: pointer;
  box-sizing: border-box;
  font-size: inherit;
  font-family: inherit;
  font-weight: inherit;
  text-align: left;
  overflow: visible;
  min-height: 32px;
}

.c3 svg {
  -webkit-align-self: center;
  -ms-flex-item-align: center;
  align-self: center;
}

.c2::-moz-focus-inner {
  border-width: 0;
}

.c2:focus {
  outline: none;
  border-color: #0066cd;
  box-shadow: 0 0 3px rgba( 8,74,103,0.8 );
}

.c1:hover {
  color: #000;
}

.c0:active {
  box-shadow: inset 0 2px 5px -3px rgba( 0,0,0,0.5 );
}

@media all and ( -ms-high-contrast:none ),( -ms-high-contrast:active ) {
  .c3::after {
    display: inline-block;
    content: "";
    min-height: 22px;
  }
}

<button
  className="c0 c1 c2 c3 c4"
  type="button"
>
  ButtonValue
</button>
`;

exports[`the IconButton matches the snapshot 1`] = `
.c5 {
  color: #555;
  border-color: #ccc;
  background: #f7f7f7;
  box-shadow: 0 1px 0 rgba( 204,204,204,1 );
}

.c4 {
  display: -webkit-inline-box;
  display: -webkit-inline-flex;
  display: -ms-inline-flexbox;
  display: inline-flex;
  -webkit-align-items: center;
  -webkit-box-align: center;
  -ms-flex-align: center;
  align-items: center;
  -webkit-box-pack: center;
  -webkit-justify-content: center;
  -ms-flex-pack: center;
  justify-content: center;
  vertical-align: middle;
  border-width: 1px;
  border-style: solid;
  margin: 0;
  padding: 4px 10px;
  border-radius: 3px;
  cursor: pointer;
  box-sizing: border-box;
  font-size: inherit;
  font-family: inherit;
  font-weight: inherit;
  text-align: left;
  overflow: visible;
  min-height: 32px;
}

.c4 svg {
  -webkit-align-self: center;
  -ms-flex-item-align: center;
  align-self: center;
}

.c3::-moz-focus-inner {
  border-width: 0;
}

.c3:focus {
  outline: none;
  border-color: #0066cd;
  box-shadow: 0 0 3px rgba( 8,74,103,0.8 );
}

.c2:hover {
  color: #000;
}

.c1:active {
  box-shadow: inset 0 2px 5px -3px rgba( 0,0,0,0.5 );
}

.c0 {
  font-size: 0.8rem;
}

<<<<<<< HEAD
@media all and ( -ms-high-contrast: none ), ( -ms-high-contrast: active ) {
=======
.c6 {
  width: 16px;
  height: 16px;
  fill: black;
  -webkit-flex: none;
  -ms-flex: none;
  flex: none;
}

@media all and ( -ms-high-contrast:none ),( -ms-high-contrast:active ) {
>>>>>>> fa6ef6e2
  .c4::after {
    display: inline-block;
    content: "";
    min-height: 22px;
  }
}

<button
  className="c0 c1 c2 c3 c4 c5"
  type="button"
>
  <svg
    aria-hidden={true}
    className="yoast-svg-icon yoast-svg-icon-edit"
    fill="black"
    focusable="false"
    height="16"
    role="img"
    viewBox="0 0 1792 1792"
    width="16"
    xmlns="http://www.w3.org/2000/svg"
  >
    <path
      d="M491 1536l91-91-235-235-91 91v107h128v128h107zm523-928q0-22-22-22-10 0-17 7l-542 542q-7 7-7 17 0 22 22 22 10 0 17-7l542-542q7-7 7-17zm-54-192l416 416-832 832h-416v-416zm683 96q0 53-37 90l-166 166-416-416 166-165q36-38 90-38 53 0 91 38l235 234q37 39 37 91z"
    />
  </svg>
</button>
`;

exports[`the IconButton with text matches the snapshot 1`] = `
.c5 {
  color: #555;
  border-color: #ccc;
  background: #f7f7f7;
  box-shadow: 0 1px 0 rgba( 204,204,204,1 );
}

.c4 {
  display: -webkit-inline-box;
  display: -webkit-inline-flex;
  display: -ms-inline-flexbox;
  display: inline-flex;
  -webkit-align-items: center;
  -webkit-box-align: center;
  -ms-flex-align: center;
  align-items: center;
  -webkit-box-pack: center;
  -webkit-justify-content: center;
  -ms-flex-pack: center;
  justify-content: center;
  vertical-align: middle;
  border-width: 1px;
  border-style: solid;
  margin: 0;
  padding: 4px 10px;
  border-radius: 3px;
  cursor: pointer;
  box-sizing: border-box;
  font-size: inherit;
  font-family: inherit;
  font-weight: inherit;
  text-align: left;
  overflow: visible;
  min-height: 32px;
}

.c4 svg {
  -webkit-align-self: center;
  -ms-flex-item-align: center;
  align-self: center;
}

.c3::-moz-focus-inner {
  border-width: 0;
}

.c3:focus {
  outline: none;
  border-color: #0066cd;
  box-shadow: 0 0 3px rgba( 8,74,103,0.8 );
}

.c2:hover {
  color: #000;
}

.c1:active {
  box-shadow: inset 0 2px 5px -3px rgba( 0,0,0,0.5 );
}

.c0 {
  font-size: 0.8rem;
}

.c6 {
  margin: 0 8px 0 0;
  -webkit-flex-shrink: 0;
  -ms-flex-negative: 0;
  flex-shrink: 0;
}

<<<<<<< HEAD
@media all and ( -ms-high-contrast: none ), ( -ms-high-contrast: active ) {
=======
.c7 {
  width: 16px;
  height: 16px;
  fill: black;
  -webkit-flex: none;
  -ms-flex: none;
  flex: none;
}

@media all and ( -ms-high-contrast:none ),( -ms-high-contrast:active ) {
>>>>>>> fa6ef6e2
  .c4::after {
    display: inline-block;
    content: "";
    min-height: 22px;
  }
}

<button
  className="c0 c1 c2 c3 c4 c5"
  type="button"
>
  <svg
    aria-hidden={true}
    className="yoast-svg-icon yoast-svg-icon-edit c6"
    fill="black"
    focusable="false"
    height="16"
    role="img"
    viewBox="0 0 1792 1792"
    width="16"
    xmlns="http://www.w3.org/2000/svg"
  >
    <path
      d="M491 1536l91-91-235-235-91 91v107h128v128h107zm523-928q0-22-22-22-10 0-17 7l-542 542q-7 7-7 17 0 22 22 22 10 0 17-7l542-542q7-7 7-17zm-54-192l416 416-832 832h-416v-416zm683 96q0 53-37 90l-166 166-416-416 166-165q36-38 90-38 53 0 91 38l235 234q37 39 37 91z"
    />
  </svg>
  Click
</button>
`;

exports[`the SnippetPreviewButton matches the snapshot 1`] = `
.c5 {
  color: #555;
  border-color: #ccc;
  background: #f7f7f7;
  box-shadow: 0 1px 0 rgba( 204,204,204,1 );
}

.c4 {
  display: -webkit-inline-box;
  display: -webkit-inline-flex;
  display: -ms-inline-flexbox;
  display: inline-flex;
  -webkit-align-items: center;
  -webkit-box-align: center;
  -ms-flex-align: center;
  align-items: center;
  -webkit-box-pack: center;
  -webkit-justify-content: center;
  -ms-flex-pack: center;
  justify-content: center;
  vertical-align: middle;
  border-width: 1px;
  border-style: solid;
  margin: 0;
  padding: 4px 10px;
  border-radius: 3px;
  cursor: pointer;
  box-sizing: border-box;
  font-size: inherit;
  font-family: inherit;
  font-weight: inherit;
  text-align: left;
  overflow: visible;
  min-height: 32px;
}

.c4 svg {
  -webkit-align-self: center;
  -ms-flex-item-align: center;
  align-self: center;
}

.c3::-moz-focus-inner {
  border-width: 0;
}

.c3:focus {
  outline: none;
  border-color: #0066cd;
  box-shadow: 0 0 3px rgba( 8,74,103,0.8 );
}

.c2:hover {
  color: #000;
}

.c1:active {
  box-shadow: inset 0 2px 5px -3px rgba( 0,0,0,0.5 );
}

.c0 {
  font-size: 0.8rem;
}

@media all and ( -ms-high-contrast:none ),( -ms-high-contrast:active ) {
  .c4::after {
    display: inline-block;
    content: "";
    min-height: 22px;
  }
}

<button
  className="c0 c1 c2 c3 c4 c5"
  type="button"
>
  ButtonValue
</button>
`;<|MERGE_RESOLUTION|>--- conflicted
+++ resolved
@@ -462,20 +462,7 @@
   font-size: 0.8rem;
 }
 
-<<<<<<< HEAD
-@media all and ( -ms-high-contrast: none ), ( -ms-high-contrast: active ) {
-=======
-.c6 {
-  width: 16px;
-  height: 16px;
-  fill: black;
-  -webkit-flex: none;
-  -ms-flex: none;
-  flex: none;
-}
-
-@media all and ( -ms-high-contrast:none ),( -ms-high-contrast:active ) {
->>>>>>> fa6ef6e2
+@media all and ( -ms-high-contrast:none ),( -ms-high-contrast:active ) {
   .c4::after {
     display: inline-block;
     content: "";
@@ -577,20 +564,7 @@
   flex-shrink: 0;
 }
 
-<<<<<<< HEAD
-@media all and ( -ms-high-contrast: none ), ( -ms-high-contrast: active ) {
-=======
-.c7 {
-  width: 16px;
-  height: 16px;
-  fill: black;
-  -webkit-flex: none;
-  -ms-flex: none;
-  flex: none;
-}
-
-@media all and ( -ms-high-contrast:none ),( -ms-high-contrast:active ) {
->>>>>>> fa6ef6e2
+@media all and ( -ms-high-contrast:none ),( -ms-high-contrast:active ) {
   .c4::after {
     display: inline-block;
     content: "";
