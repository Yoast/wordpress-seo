// Jest Snapshot v1, https://goo.gl/fbAQLP

exports[`the YoastButton executes callback 1`] = `
<button
<<<<<<< HEAD
  className="sc-bwzfXH gvXjpH sc-bdVaJa bsIiYo"
=======
  aria-expanded={undefined}
  className="sc-bwzfXH eeZBlJ sc-bdVaJa bsIiYo"
>>>>>>> 0c56e322
  onClick={[Function]}
  type="button"
>
  <span>
    ButtonValue
  </span>
</button>
`;

exports[`the YoastButton executes callback 2`] = `
<button
<<<<<<< HEAD
  className="sc-bwzfXH gvXjpH sc-bdVaJa bsIiYo"
=======
  aria-expanded={undefined}
  className="sc-bwzfXH eeZBlJ sc-bdVaJa bsIiYo"
>>>>>>> 0c56e322
  onClick={[Function]}
  type="button"
>
  <span>
    ButtonValue
  </span>
</button>
`;

exports[`the YoastButton matches the snapshot 1`] = `
<button
<<<<<<< HEAD
  className="sc-bwzfXH gvXjpH sc-bdVaJa IFELj"
=======
  aria-expanded={undefined}
  className="sc-bwzfXH eeZBlJ sc-bdVaJa IFELj"
>>>>>>> 0c56e322
  onClick={undefined}
  type="button"
>
  <span>
    ButtonValue
  </span>
</button>
`;<|MERGE_RESOLUTION|>--- conflicted
+++ resolved
@@ -2,12 +2,8 @@
 
 exports[`the YoastButton executes callback 1`] = `
 <button
-<<<<<<< HEAD
+  aria-expanded={undefined}
   className="sc-bwzfXH gvXjpH sc-bdVaJa bsIiYo"
-=======
-  aria-expanded={undefined}
-  className="sc-bwzfXH eeZBlJ sc-bdVaJa bsIiYo"
->>>>>>> 0c56e322
   onClick={[Function]}
   type="button"
 >
@@ -19,12 +15,8 @@
 
 exports[`the YoastButton executes callback 2`] = `
 <button
-<<<<<<< HEAD
+  aria-expanded={undefined}
   className="sc-bwzfXH gvXjpH sc-bdVaJa bsIiYo"
-=======
-  aria-expanded={undefined}
-  className="sc-bwzfXH eeZBlJ sc-bdVaJa bsIiYo"
->>>>>>> 0c56e322
   onClick={[Function]}
   type="button"
 >
@@ -36,12 +28,8 @@
 
 exports[`the YoastButton matches the snapshot 1`] = `
 <button
-<<<<<<< HEAD
+  aria-expanded={undefined}
   className="sc-bwzfXH gvXjpH sc-bdVaJa IFELj"
-=======
-  aria-expanded={undefined}
-  className="sc-bwzfXH eeZBlJ sc-bdVaJa IFELj"
->>>>>>> 0c56e322
   onClick={undefined}
   type="button"
 >
