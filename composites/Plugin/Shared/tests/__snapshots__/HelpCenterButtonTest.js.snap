// Jest Snapshot v1, https://goo.gl/fbAQLP

exports[`the HelpCenterButton matches the snapshot 1`] = `
.c2 {
  color: #fff;
  background: #64a60a;
  min-width: 152px;
  text-shadow: 0 0 2px #000;
  overflow: visible;
  cursor: pointer;
}

.c2::-moz-focus-inner {
  border-width: 0;
}

.c2 span {
  display: inherit;
  -webkit-align-items: inherit;
  -webkit-box-align: inherit;
  -ms-flex-align: inherit;
  align-items: inherit;
  -webkit-box-pack: inherit;
  -webkit-justify-content: inherit;
  -ms-flex-pack: inherit;
  justify-content: inherit;
  width: 100%;
}

.c1 {
  display: -webkit-inline-box;
  display: -webkit-inline-flex;
  display: -ms-inline-flexbox;
  display: inline-flex;
  -webkit-align-items: center;
  -webkit-box-align: center;
  -ms-flex-align: center;
  align-items: center;
  -webkit-box-pack: center;
  -webkit-justify-content: center;
  -ms-flex-pack: center;
  justify-content: center;
  vertical-align: middle;
  min-height: 48px;
  margin: 0;
  padding: 0 16px;
  padding: 0px 16px;
  border: 0;
  border-radius: 4px;
  box-sizing: border-box;
  font: 400 14px/24px "Open Sans",sans-serif;
  text-transform: uppercase;
  box-shadow: 0 2px 8px 0 rgba( 0,0,0,0.3 );
  -webkit-transition: box-shadow 150ms ease-out;
  transition: box-shadow 150ms ease-out;
}

.c1:hover,
.c1:focus,
.c1:active {
  box-shadow: 0 4px 10px 0 rgba( 0,0,0,0.2 ), inset 0 0 0 100px rgba( 0,0,0,0.1 );
  color: #fff;
}

.c1:active {
  -webkit-transform: translateY( 1px );
  -ms-transform: translateY( 1px );
  transform: translateY( 1px );
  box-shadow: none;
}

.c0 {
  display: -webkit-box;
  display: -webkit-flex;
  display: -ms-flexbox;
  display: flex;
  margin: 0;
  min-width: 0;
  padding: 0 2px;
  min-height: 32px;
}

.c0 svg {
  margin: 0 16px;
}

<<<<<<< HEAD
@media all and (-ms-high-contrast: none), (-ms-high-contrast: active) {
=======
.c3 {
  width: 16px;
  height: 16px;
  fill: #fff;
  -webkit-flex: none;
  -ms-flex: none;
  flex: none;
}

.c4 {
  width: 16px;
  height: 16px;
  fill: #fff;
  -webkit-flex: none;
  -ms-flex: none;
  flex: none;
}

@media all and (-ms-high-contrast:none),(-ms-high-contrast:active) {
>>>>>>> fa6ef6e2
  .c1::after {
    display: inline-block;
    content: "";
    min-height: 48px;
  }
}

<button
  aria-expanded={false}
  className="c0 c1 c2"
  onClick={undefined}
  type="button"
>
  <span>
    <svg
      aria-hidden={true}
      className="yoast-svg-icon yoast-svg-icon-question-circle"
      fill="#fff"
      focusable="false"
      height="16"
      role="img"
      viewBox="0 0 1792 1792"
      width="16"
      xmlns="http://www.w3.org/2000/svg"
    >
      <path
        d="M1024 1376v-192q0-14-9-23t-23-9h-192q-14 0-23 9t-9 23v192q0 14 9 23t23 9h192q14 0 23-9t9-23zm256-672q0-88-55.5-163t-138.5-116-170-41q-243 0-371 213-15 24 8 42l132 100q7 6 19 6 16 0 25-12 53-68 86-92 34-24 86-24 48 0 85.5 26t37.5 59q0 38-20 61t-68 45q-63 28-115.5 86.5t-52.5 125.5v36q0 14 9 23t23 9h192q14 0 23-9t9-23q0-19 21.5-49.5t54.5-49.5q32-18 49-28.5t46-35 44.5-48 28-60.5 12.5-81zm384 192q0 209-103 385.5t-279.5 279.5-385.5 103-385.5-103-279.5-279.5-103-385.5 103-385.5 279.5-279.5 385.5-103 385.5 103 279.5 279.5 103 385.5z"
      />
    </svg>
    Need Help?
    <svg
      aria-hidden={true}
      className="yoast-svg-icon yoast-svg-icon-angle-down"
      fill="#fff"
      focusable="false"
      height="16"
      role="img"
      viewBox="0 0 1792 1792"
      width="16"
      xmlns="http://www.w3.org/2000/svg"
    >
      <path
        d="M1395 736q0 13-10 23l-466 466q-10 10-23 10t-23-10l-466-466q-10-10-10-23t10-23l50-50q10-10 23-10t23 10l393 393 393-393q10-10 23-10t23 10l50 50q10 10 10 23z"
      />
    </svg>
  </span>
</button>
`;<|MERGE_RESOLUTION|>--- conflicted
+++ resolved
@@ -84,29 +84,7 @@
   margin: 0 16px;
 }
 
-<<<<<<< HEAD
-@media all and (-ms-high-contrast: none), (-ms-high-contrast: active) {
-=======
-.c3 {
-  width: 16px;
-  height: 16px;
-  fill: #fff;
-  -webkit-flex: none;
-  -ms-flex: none;
-  flex: none;
-}
-
-.c4 {
-  width: 16px;
-  height: 16px;
-  fill: #fff;
-  -webkit-flex: none;
-  -ms-flex: none;
-  flex: none;
-}
-
 @media all and (-ms-high-contrast:none),(-ms-high-contrast:active) {
->>>>>>> fa6ef6e2
   .c1::after {
     display: inline-block;
     content: "";
