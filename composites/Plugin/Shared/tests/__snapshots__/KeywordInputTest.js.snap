--- conflicted
+++ resolved
@@ -7,18 +7,6 @@
   font-size: 1em;
 }
 
-<<<<<<< HEAD
-.c2 {
-  border: 1px solid #ddd;
-  display: -webkit-box;
-  display: -webkit-flex;
-  display: -ms-flexbox;
-  display: flex;
-  -webkit-flex-direction: row;
-  -ms-flex-direction: row;
-  flex-direction: row;
-  box-shadow: inset 0 1px 2px rgba(0,0,0,.07);
-=======
 .c7::-moz-focus-inner {
   border-width: 0;
 }
@@ -29,7 +17,6 @@
   color: #000;
   background-color: #fff;
   box-shadow: 0 0 3px rgba( 8,74,103,0.8 );
->>>>>>> aaf94017
 }
 
 .c0 {
