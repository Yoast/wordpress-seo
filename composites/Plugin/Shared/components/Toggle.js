// External dependencies.
import PropTypes from "prop-types";
import React from "react";
import styled from "styled-components";
import colors from "../../../../style-guide/colors.json";
import { __ } from "@wordpress/i18n";

// Internal dependencies.
import { getRtlStyle } from "../../../../utils/helpers/styled-components";

const ToggleDiv = styled.div`
	display: flex;
	justify-content: space-between;
	align-items: center;
`;

const ToggleLabel = styled.span`
	${ getRtlStyle( "margin-right", "margin-left" ) }: 16px;
	flex-shrink: 0;
	max-width: 75%;
	cursor: pointer;
`;

const ToggleBar = styled.div`
	background-color: ${ props => props.isEnabled ? "#a5d6a7" : colors.$color_button_border };
	border-radius: 7px;
	height: 14px;
	width: 30px;
	cursor: pointer;
	margin: 0;
	outline: 0;
	&:focus > span {
		box-shadow: inset 0 0 0 1px ${colors.$color_white}, 0 0 0 1px #5b9dd9, 0 0 2px 1px rgba(30, 140, 190, .8);
	}
`;

const ToggleBullet = styled.span`
	background-color: ${ props => props.isEnabled ? colors.$color_green_medium_light : colors.$color_grey_medium_dark };
	${ props => props.isEnabled
		? getRtlStyle( "margin-left: 12px;", "margin-right: 12px;" )
		: getRtlStyle( "margin-left: -2px;", "margin-right: -2px;" ) };
	box-shadow: 0 2px 2px 2px rgba(0, 0, 0, 0.1);
	border-radius: 100%;
	height: 20px;
	width: 20px;
	position: absolute;
	margin-top: -3px;
`;

const ToggleVisualLabel = styled.span`
	font-size: 14px;
	line-height: 20px;
	${ getRtlStyle( "margin-left", "margin-right" ) }: 8px;
	font-style: italic;
`;

<<<<<<< HEAD
=======
const ToggleDiv = styled.div`
	display: flex;
	width: 100%;
	justify-content: space-between;
	align-items: center;
`;

>>>>>>> f42fe76a
class Toggle extends React.Component {
	/**
	 * Sets the toggle object.
	 *
	 * @param {Object} props The props to use.
	 *
	 * @returns {void}
	 */
	constructor( props ) {
		super( props );

		this.onClick = this.props.onToggleDisabled;
		this.onKeyUp = this.props.onToggleDisabled;

		this.setToggleState = this.setToggleState.bind( this );
		this.handleOnKeyDown = this.handleOnKeyDown.bind( this );

		if ( props.disable !== true ) {
			this.onClick = this.setToggleState.bind( this );
			this.onKeyUp = this.setToggleState.bind( this );
		}
	}

	/**
	 * Sets the state to the opposite of the current state.
	 *
	 * @param {Object} event React SyntheticEvent.
	 *
	 * @returns {void}
	 */
	setToggleState( event ) {
		/*
		 * Makes the toggle actionable with the Space bar key. Use keyup to
		 * emulate native checkboxes.
		 */
		if ( event.type === "keyup" && event.keyCode !== 32 ) {
			return;
		}

		this.props.onSetToggleState( ! this.props.isEnabled );
	}

	/**
	 * Prevente the page from scrolling when using the Space bar key.
	 *
	 * @param {Object} event React SyntheticEvent.
	 *
	 * @returns {void}
	 */
	handleOnKeyDown( event ) {
		if ( event.keyCode !== 32 ) {
			return;
		}

		event.preventDefault();
	}

	/**
	 * Returns the rendered HTML.
	 *
	 * @returns {ReactElement} The rendered HTML.
	 */
	render() {
		return(
			<ToggleDiv>
				{ /* eslint-disable-next-line jsx-a11y/click-events-have-key-events, jsx-a11y/no-noninteractive-element-interactions */ }
				<ToggleLabel
					id={ this.props.id }
					onClick={ this.onClick }
				>
					{ this.props.labelText }
				</ToggleLabel>
				<ToggleBar
					isEnabled={ this.props.isEnabled }
					onKeyDown={ this.handleOnKeyDown }
					onClick={ this.onClick }
					onKeyUp={ this.onKeyUp }
					tabIndex="0"
					role="checkbox"
					aria-labelledby={ this.props.id }
					aria-checked={ this.props.isEnabled }
					aria-disabled={ this.props.disable }
				>
					<ToggleBullet isEnabled={ this.props.isEnabled } />
				</ToggleBar>
				<ToggleVisualLabel aria-hidden="true">
					{ this.props.isEnabled ? __( "On", "yoast-components" ) : __( "Off", "yoast-components" ) }
				</ToggleVisualLabel>
			</ToggleDiv>
		);
	}
}

Toggle.propTypes = {
	isEnabled: PropTypes.bool,
	onSetToggleState: PropTypes.func,
	disable: PropTypes.bool,
	onToggleDisabled: PropTypes.func,
	id: PropTypes.string.isRequired,
	labelText: PropTypes.string.isRequired,
};

Toggle.defaultProps = {
	isEnabled: false,
	onSetToggleState: () => {},
	labelText: "",
};

export default Toggle;<|MERGE_RESOLUTION|>--- conflicted
+++ resolved
@@ -10,14 +10,14 @@
 
 const ToggleDiv = styled.div`
 	display: flex;
+	width: 100%;
 	justify-content: space-between;
 	align-items: center;
 `;
 
 const ToggleLabel = styled.span`
 	${ getRtlStyle( "margin-right", "margin-left" ) }: 16px;
-	flex-shrink: 0;
-	max-width: 75%;
+	flex: 1;
 	cursor: pointer;
 `;
 
@@ -54,16 +54,6 @@
 	font-style: italic;
 `;
 
-<<<<<<< HEAD
-=======
-const ToggleDiv = styled.div`
-	display: flex;
-	width: 100%;
-	justify-content: space-between;
-	align-items: center;
-`;
-
->>>>>>> f42fe76a
 class Toggle extends React.Component {
 	/**
 	 * Sets the toggle object.
