// External dependencies.
import styled from "styled-components";

// Internal dependencies.
import colors from "../../../../style-guide/colors.json";

export const YoastInputContainer = styled.div`
	display: flex;
	flex-direction: column;
	margin: 1em 0;
`;

export const YoastInputLabel = styled.label`
	font-size: 1em;
	font-weight: bold;
	margin-bottom: 0.5em;
	display: block;
`;

export const YoastInputField = styled.input`
	border: 1px solid ${ colors.$color_input_border };
	padding: 0.75em;
	font-size: 1em;
<<<<<<< HEAD
`;

export const YoastInputButtonContainer = styled.div`
	border: 1px solid ${ colors.$color_input_border };
	display: flex;
	flex-direction: row;
	box-shadow: inset 0 1px 2px rgba(0,0,0,.07);
=======
>>>>>>> aaf94017
`;<|MERGE_RESOLUTION|>--- conflicted
+++ resolved
@@ -21,14 +21,4 @@
 	border: 1px solid ${ colors.$color_input_border };
 	padding: 0.75em;
 	font-size: 1em;
-<<<<<<< HEAD
-`;
-
-export const YoastInputButtonContainer = styled.div`
-	border: 1px solid ${ colors.$color_input_border };
-	display: flex;
-	flex-direction: row;
-	box-shadow: inset 0 1px 2px rgba(0,0,0,.07);
-=======
->>>>>>> aaf94017
 `;