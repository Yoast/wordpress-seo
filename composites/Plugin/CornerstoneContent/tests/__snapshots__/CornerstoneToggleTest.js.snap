// Jest Snapshot v1, https://goo.gl/fbAQLP

exports[`The CornerstoneToggle matches the snapshot 1`] = `
.c1 {
  display: -webkit-box;
  display: -webkit-flex;
  display: -ms-flexbox;
  display: flex;
  -webkit-box-pack: justify;
  -webkit-justify-content: space-between;
  -ms-flex-pack: justify;
  justify-content: space-between;
  -webkit-align-items: center;
  -webkit-box-align: center;
  -ms-flex-align: center;
  align-items: center;
}

.c2 {
  margin-right: 16px;
  -webkit-flex-shrink: 0;
  -ms-flex-negative: 0;
  flex-shrink: 0;
  max-width: 75%;
  cursor: pointer;
}

.c3 {
  background-color: #ccc;
  border-radius: 7px;
  height: 14px;
  width: 30px;
  cursor: pointer;
  margin: 0;
  outline: 0;
}

.c3:focus > span {
  box-shadow: inset 0 0 0 1px #fff,0 0 0 1px #5b9dd9,0 0 2px 1px rgba(30,140,190,.8);
}

.c4 {
  background-color: #888;
  margin-left: -2px;
  box-shadow: 0 2px 2px 2px rgba(0,0,0,0.1);
  border-radius: 100%;
  height: 20px;
  width: 20px;
  position: absolute;
  margin-top: -3px;
}

.c5 {
  font-size: 14px;
  line-height: 20px;
  margin-left: 8px;
  font-style: italic;
}

<<<<<<< HEAD
=======
.c1 {
  display: -webkit-box;
  display: -webkit-flex;
  display: -ms-flexbox;
  display: flex;
  width: 100%;
  -webkit-box-pack: justify;
  -webkit-justify-content: space-between;
  -ms-flex-pack: justify;
  justify-content: space-between;
  -webkit-align-items: center;
  -webkit-box-align: center;
  -ms-flex-align: center;
  align-items: center;
}

>>>>>>> f42fe76a
.c0 {
  display: -webkit-box;
  display: -webkit-flex;
  display: -ms-flexbox;
  display: flex;
<<<<<<< HEAD
  margin-top: 8px;
=======
  -webkit-box-pack: justify;
  -webkit-justify-content: space-between;
  -ms-flex-pack: justify;
  justify-content: space-between;
  -webkit-align-items: center;
  -webkit-box-align: center;
  -ms-flex-align: center;
  align-items: center;
  margin-top: 5px;
}

.c0 label {
  margin-right: 10px;
  -webkit-flex: 1;
  -ms-flex: 1;
  flex: 1;
>>>>>>> f42fe76a
}

<div
  className="c0"
>
  <div
    className="c1"
  >
    <span
      className="c2"
      id="cornerstone-toggle"
      onClick={[Function]}
    >
      Mark as cornerstone content
    </span>
    <div
      aria-checked={false}
      aria-disabled={undefined}
      aria-labelledby="cornerstone-toggle"
      className="c3"
      onClick={[Function]}
      onKeyDown={[Function]}
      onKeyUp={[Function]}
      role="checkbox"
      tabIndex="0"
    >
      <span
        className="c4"
      />
    </div>
    <span
      aria-hidden="true"
      className="c5"
    >
      Off
    </span>
  </div>
</div>
`;<|MERGE_RESOLUTION|>--- conflicted
+++ resolved
@@ -6,6 +6,7 @@
   display: -webkit-flex;
   display: -ms-flexbox;
   display: flex;
+  width: 100%;
   -webkit-box-pack: justify;
   -webkit-justify-content: space-between;
   -ms-flex-pack: justify;
@@ -18,10 +19,9 @@
 
 .c2 {
   margin-right: 16px;
-  -webkit-flex-shrink: 0;
-  -ms-flex-negative: 0;
-  flex-shrink: 0;
-  max-width: 75%;
+  -webkit-flex: 1;
+  -ms-flex: 1;
+  flex: 1;
   cursor: pointer;
 }
 
@@ -57,50 +57,12 @@
   font-style: italic;
 }
 
-<<<<<<< HEAD
-=======
-.c1 {
-  display: -webkit-box;
-  display: -webkit-flex;
-  display: -ms-flexbox;
-  display: flex;
-  width: 100%;
-  -webkit-box-pack: justify;
-  -webkit-justify-content: space-between;
-  -ms-flex-pack: justify;
-  justify-content: space-between;
-  -webkit-align-items: center;
-  -webkit-box-align: center;
-  -ms-flex-align: center;
-  align-items: center;
-}
-
->>>>>>> f42fe76a
 .c0 {
   display: -webkit-box;
   display: -webkit-flex;
   display: -ms-flexbox;
   display: flex;
-<<<<<<< HEAD
   margin-top: 8px;
-=======
-  -webkit-box-pack: justify;
-  -webkit-justify-content: space-between;
-  -ms-flex-pack: justify;
-  justify-content: space-between;
-  -webkit-align-items: center;
-  -webkit-box-align: center;
-  -ms-flex-align: center;
-  align-items: center;
-  margin-top: 5px;
-}
-
-.c0 label {
-  margin-right: 10px;
-  -webkit-flex: 1;
-  -ms-flex: 1;
-  flex: 1;
->>>>>>> f42fe76a
 }
 
 <div
