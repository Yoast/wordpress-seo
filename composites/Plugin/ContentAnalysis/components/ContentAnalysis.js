/* External dependencies */
import React from "react";
import styled from "styled-components";
import PropTypes from "prop-types";
<<<<<<< HEAD
import { injectIntl, intlShape, defineMessages } from "react-intl";

/* Internal dependencies */
import colors from "../../../../style-guide/colors.json";
=======
import { __, sprintf } from "@wordpress/i18n";
import interpolateComponents from "interpolate-components";

/* Internal dependencies */
import colors from "../../../../style-guide/colors.json";
import { makeOutboundLink } from "../../../../utils/makeOutboundLink";
>>>>>>> fd297cba
import AnalysisResult from "../components/AnalysisResult.js";
import AnalysisCollapsible from "../components/AnalysisCollapsible.js";

export const ContentAnalysisContainer = styled.div`
	width: 100%;
	background-color: white;
	max-width: 800px;
	margin: 0 auto;
`;

<<<<<<< HEAD
const messages = defineMessages( {
	languageNoticeLink: {
		id: "content-analysis.language-notice-link",
		defaultMessage:	"Change language",
	},
	errorsHeader: {
		id: "content-analysis.errors",
		defaultMessage: "Errors",
	},
	problemsHeader: {
		id: "content-analysis.problems",
		defaultMessage: "Problems",
	},
	improvementsHeader: {
		id: "content-analysis.improvements",
		defaultMessage: "Improvements",
	},
	considerationsHeader: {
		id: "content-analysis.considerations",
		defaultMessage: "Considerations",
	},
	goodHeader: {
		id: "content-analysis.good",
		defaultMessage: "Good results",
	},
	highlight: {
		id: "content-analysis.highlight",
		defaultMessage: "Highlight this result in the text",
	},
	noHighlight: {
		id: "content-analysis.nohighlight",
		defaultMessage: "Remove highlight from the text",
	},
	disabledButton: {
		id: "content-analysis.disabledButton",
		defaultMessage: "Marks are disabled in current view",
	},
} );
=======
const LanguageNotice = styled.p`
	min-height: 24px;
	margin-bottom: 8px;
	margin-left: 24px;
`;

const ChangeLanguageLink = makeOutboundLink( styled.a`
	color: ${ colors.$color_blue };
	margin-left: 4px;
` );
>>>>>>> fd297cba

/**
 * Returns the ContentAnalysis component.
 *
 * @returns {ReactElement} The ContentAnalysis component.
 */
class ContentAnalysis extends React.Component {
	/**
	 * The constructor.
	 *
	 * @param {object} props The component props.
	 *
	 * @returns {void}
	 */
	constructor( props ) {
		super( props );

		this.state = {
			checked: "",
		};
	}

	/**
	 * Handles button clicks. Makes sure no more than one button can be active at the same time.
	 *
	 * @param {string} id The button id.
	 * @param {function} marker Function to apply marker to the editor.
	 *
	 * @returns {void}
	 */
	handleClick( id, marker ) {
		let checkedId = id;

		// Uncheck if button is deactivated.
		if ( id === this.state.checked ) {
			checkedId = "";
		}

		// Set state and call onMarkButtonClick callback.
		this.setState( {
			checked: checkedId,
		}, () => {
			this.props.onMarkButtonClick( this.state.checked, marker );
		} );
	}

	/**
	 * Gets the color for the bullet, based on the rating.
	 *
	 * @param {string} rating The rating of the result.
	 *
	 * @returns {string} The color for the bullet.
	 */
	getColor( rating ) {
		switch ( rating ) {
			case "good":
				return colors.$color_good;
			case "OK":
				return colors.$color_ok;
			case "bad":
				return colors.$color_bad;
			default:
				return colors.$color_score_icon;
		}
	}

	/**
	 * Returns an AnalysisResult component for each result.
	 *
	 * @param {array} results The analysis results.
	 *
	 * @returns {array} A list of AnalysisResult components.
	 */
	getResults( results ) {
		return results.map( ( result ) => {
			let color = this.getColor( result.rating );
			let isPressed = result.id === this.state.checked;
			let ariaLabel = "";
			if ( this.props.marksButtonStatus === "disabled" ) {
				ariaLabel = __( "Marks are disabled in current view", "yoast-components" );
			} else if ( isPressed ) {
				ariaLabel = __( "Remove highlight from the text", "yoast-components" );
			} else {
				ariaLabel = __( "Highlight this result in the text", "yoast-components" );
			}
			return <AnalysisResult
				key={ result.id }
				text={ result.text }
				bulletColor={ color }
				hasMarksButton={ result.hasMarks }
				ariaLabel={ ariaLabel }
				pressed={ isPressed }
				buttonId={ result.id }
				onButtonClick={ this.handleClick.bind( this, result.id, result.marker ) }
				marksButtonClassName={ this.props.marksButtonClassName }
				marksButtonStatus={ this.props.marksButtonStatus }
			/>;
		} );
	}

	/**
<<<<<<< HEAD
=======
	 * Renders the language notice. Provides a link to a setting page in case of
	 * administrator, a notice to contact an administrator otherwise.
	 *
	 * @returns {ReactElement} The rendered language notice.
	 */
	renderLanguageNotice() {
		let showLanguageNotice = this.props.showLanguageNotice;
		let canChangeLanguage = this.props.canChangeLanguage;
		if ( ! showLanguageNotice ) {
			return null;
		}
		if ( canChangeLanguage ) {
			return (
				<LanguageNotice>
					{
						interpolateComponents( {
							/* Translators: %s is the translated name of the language. */
							mixedString: sprintf(
								__( "Your site language is set to %s.", "yoast-components" ),
								"{{strong}}" + this.props.language + "{{/strong}}"
							),
							components: {
								strong: <strong />,
							},
						} )
					}
					<ChangeLanguageLink href={ this.props.changeLanguageLink }>
						{ __( "Change language", "yoast-components" ) }
					</ChangeLanguageLink>
				</LanguageNotice>
			);
		}

		return (
			<LanguageNotice>
				{
					interpolateComponents( {
						mixedString: sprintf(
							/* Translators: %s is the translated name of the language. */
							__( "Your site language is set to %s. If this is not correct, contact your site administrator.", "yoast-components" ),
							"{{strong}}" + this.props.language  + "{{/strong}}"
						),
						components: {
							strong: <strong />,
						},
					} )
				}
			</LanguageNotice>
		);
	}

	/**
>>>>>>> fd297cba
	 * Renders a ContentAnalysis component.
	 *
	 * @returns {ReactElement} The rendered ContentAnalysis component.
	 */
	render() {
		const {
			problemsResults,
			improvementsResults,
			goodResults,
			considerationsResults,
			errorsResults,
			headingLevel,
		} = this.props;
		const errorsFound = errorsResults.length;
		const problemsFound = problemsResults.length;
		const improvementsFound = improvementsResults.length;
		const considerationsFound = considerationsResults.length;
		const goodResultsFound = goodResults.length;

		// Analysis collapsibles are only rendered when there is at least one analysis result for that category present.
		return (
			<ContentAnalysisContainer>
				{ errorsFound > 0 &&
				<AnalysisCollapsible
					headingLevel={ headingLevel }
					title={ __( "Errors", "yoast-components" ) }
				>
					{ this.getResults( errorsResults ) }
				</AnalysisCollapsible> }
				{ problemsFound > 0 &&
					<AnalysisCollapsible
						headingLevel={ headingLevel }
						title={ __( "Problems", "yoast-components" ) }
					>
						{ this.getResults( problemsResults ) }
					</AnalysisCollapsible> }
				{ improvementsFound > 0 &&
					<AnalysisCollapsible
						headingLevel={ headingLevel }
						title={ __( "Improvements", "yoast-components" ) }
					>
						{ this.getResults( improvementsResults ) }
					</AnalysisCollapsible> }
				{ considerationsFound > 0 &&
					<AnalysisCollapsible
						headingLevel={ headingLevel }
						title={ __( "Considerations", "yoast-components" ) }
					>
						{ this.getResults( considerationsResults ) }
					</AnalysisCollapsible> }
				{ goodResultsFound > 0 &&
					<AnalysisCollapsible
						headingLevel={ headingLevel }
						title={ __( "Good results", "yoast-components" ) }
					>
						{ this.getResults( goodResults ) }
					</AnalysisCollapsible> }
			</ContentAnalysisContainer>
		);
	}
}

export const contentAnalysisPropType = {
	onMarkButtonClick: PropTypes.func,
	problemsResults: PropTypes.array,
	improvementsResults: PropTypes.array,
	goodResults: PropTypes.array,
	considerationsResults: PropTypes.array,
	errorsResults: PropTypes.array,
	headingLevel: PropTypes.number,
	marksButtonStatus: PropTypes.string,
	marksButtonClassName: PropTypes.string,
<<<<<<< HEAD
	intl: intlShape,
};

ContentAnalysis.propTypes = {
	...contentAnalysisPropType,
	intl: contentAnalysisPropType.intl.isRequired,
=======
>>>>>>> fd297cba
};

ContentAnalysis.defaultProps = {
	onMarkButtonClick: () => {},
	problemsResults: [],
	improvementsResults: [],
	goodResults: [],
	considerationsResults: [],
	errorsResults: [],
	headingLevel: 4,
	marksButtonStatus: "enabled",
};

export default ContentAnalysis;<|MERGE_RESOLUTION|>--- conflicted
+++ resolved
@@ -2,19 +2,10 @@
 import React from "react";
 import styled from "styled-components";
 import PropTypes from "prop-types";
-<<<<<<< HEAD
-import { injectIntl, intlShape, defineMessages } from "react-intl";
+import { __ } from "@wordpress/i18n";
 
 /* Internal dependencies */
 import colors from "../../../../style-guide/colors.json";
-=======
-import { __, sprintf } from "@wordpress/i18n";
-import interpolateComponents from "interpolate-components";
-
-/* Internal dependencies */
-import colors from "../../../../style-guide/colors.json";
-import { makeOutboundLink } from "../../../../utils/makeOutboundLink";
->>>>>>> fd297cba
 import AnalysisResult from "../components/AnalysisResult.js";
 import AnalysisCollapsible from "../components/AnalysisCollapsible.js";
 
@@ -24,58 +15,6 @@
 	max-width: 800px;
 	margin: 0 auto;
 `;
-
-<<<<<<< HEAD
-const messages = defineMessages( {
-	languageNoticeLink: {
-		id: "content-analysis.language-notice-link",
-		defaultMessage:	"Change language",
-	},
-	errorsHeader: {
-		id: "content-analysis.errors",
-		defaultMessage: "Errors",
-	},
-	problemsHeader: {
-		id: "content-analysis.problems",
-		defaultMessage: "Problems",
-	},
-	improvementsHeader: {
-		id: "content-analysis.improvements",
-		defaultMessage: "Improvements",
-	},
-	considerationsHeader: {
-		id: "content-analysis.considerations",
-		defaultMessage: "Considerations",
-	},
-	goodHeader: {
-		id: "content-analysis.good",
-		defaultMessage: "Good results",
-	},
-	highlight: {
-		id: "content-analysis.highlight",
-		defaultMessage: "Highlight this result in the text",
-	},
-	noHighlight: {
-		id: "content-analysis.nohighlight",
-		defaultMessage: "Remove highlight from the text",
-	},
-	disabledButton: {
-		id: "content-analysis.disabledButton",
-		defaultMessage: "Marks are disabled in current view",
-	},
-} );
-=======
-const LanguageNotice = styled.p`
-	min-height: 24px;
-	margin-bottom: 8px;
-	margin-left: 24px;
-`;
-
-const ChangeLanguageLink = makeOutboundLink( styled.a`
-	color: ${ colors.$color_blue };
-	margin-left: 4px;
-` );
->>>>>>> fd297cba
 
 /**
  * Returns the ContentAnalysis component.
@@ -177,61 +116,6 @@
 	}
 
 	/**
-<<<<<<< HEAD
-=======
-	 * Renders the language notice. Provides a link to a setting page in case of
-	 * administrator, a notice to contact an administrator otherwise.
-	 *
-	 * @returns {ReactElement} The rendered language notice.
-	 */
-	renderLanguageNotice() {
-		let showLanguageNotice = this.props.showLanguageNotice;
-		let canChangeLanguage = this.props.canChangeLanguage;
-		if ( ! showLanguageNotice ) {
-			return null;
-		}
-		if ( canChangeLanguage ) {
-			return (
-				<LanguageNotice>
-					{
-						interpolateComponents( {
-							/* Translators: %s is the translated name of the language. */
-							mixedString: sprintf(
-								__( "Your site language is set to %s.", "yoast-components" ),
-								"{{strong}}" + this.props.language + "{{/strong}}"
-							),
-							components: {
-								strong: <strong />,
-							},
-						} )
-					}
-					<ChangeLanguageLink href={ this.props.changeLanguageLink }>
-						{ __( "Change language", "yoast-components" ) }
-					</ChangeLanguageLink>
-				</LanguageNotice>
-			);
-		}
-
-		return (
-			<LanguageNotice>
-				{
-					interpolateComponents( {
-						mixedString: sprintf(
-							/* Translators: %s is the translated name of the language. */
-							__( "Your site language is set to %s. If this is not correct, contact your site administrator.", "yoast-components" ),
-							"{{strong}}" + this.props.language  + "{{/strong}}"
-						),
-						components: {
-							strong: <strong />,
-						},
-					} )
-				}
-			</LanguageNotice>
-		);
-	}
-
-	/**
->>>>>>> fd297cba
 	 * Renders a ContentAnalysis component.
 	 *
 	 * @returns {ReactElement} The rendered ContentAnalysis component.
@@ -304,15 +188,6 @@
 	headingLevel: PropTypes.number,
 	marksButtonStatus: PropTypes.string,
 	marksButtonClassName: PropTypes.string,
-<<<<<<< HEAD
-	intl: intlShape,
-};
-
-ContentAnalysis.propTypes = {
-	...contentAnalysisPropType,
-	intl: contentAnalysisPropType.intl.isRequired,
-=======
->>>>>>> fd297cba
 };
 
 ContentAnalysis.defaultProps = {
