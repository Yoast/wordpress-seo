/* External dependencies */
import React from "react";
import styled from "styled-components";
import PropTypes from "prop-types";
<<<<<<< HEAD
import { injectIntl, intlShape, defineMessages, FormattedMessage } from "react-intl";
=======
import { __, sprintf } from "@wordpress/i18n";
import interpolateComponents from "interpolate-components";
>>>>>>> 5a1782e2

/* Internal dependencies */
import colors from "../../../../style-guide/colors.json";
import { makeOutboundLink } from "../../../../utils/makeOutboundLink";
import AnalysisResult from "../components/AnalysisResult.js";
import AnalysisCollapsible from "../components/AnalysisCollapsible.js";
import HelpText, { HelpTextPropType } from "../../../../composites/Plugin/Shared/components/HelpText";

export const ContentAnalysisContainer = styled.div`
	width: 100%;
	background-color: white;
	max-width: 800px;
	margin: 0 auto;
`;

const LanguageNotice = styled.p`
	min-height: 24px;
	margin-bottom: 8px;
	margin-left: 24px;
`;

const ChangeLanguageLink = makeOutboundLink( styled.a`
	color: ${ colors.$color_blue };
	margin-left: 4px;
` );

/**
 * Returns the ContentAnalysis component.
 *
 * @returns {ReactElement} The ContentAnalysis component.
 */
class ContentAnalysis extends React.Component {
	/**
	 * The constructor.
	 *
	 * @param {object} props The component props.
	 *
	 * @returns {void}
	 */
	constructor( props ) {
		super( props );

		this.state = {
			checked: "",
		};
	}

	/**
	 * Handles button clicks. Makes sure no more than one button can be active at the same time.
	 *
	 * @param {string} id The button id.
	 * @param {function} marker Function to apply marker to the editor.
	 *
	 * @returns {void}
	 */
	handleClick( id, marker ) {
		let checkedId = id;

		// Uncheck if button is deactivated.
		if ( id === this.state.checked ) {
			checkedId = "";
		}

		// Set state and call onMarkButtonClick callback.
		this.setState( {
			checked: checkedId,
		}, () => {
			this.props.onMarkButtonClick( this.state.checked, marker );
		} );
	}

	/**
	 * Gets the color for the bullet, based on the rating.
	 *
	 * @param {string} rating The rating of the result.
	 *
	 * @returns {string} The color for the bullet.
	 */
	getColor( rating ) {
		switch ( rating ) {
			case "good":
				return colors.$color_good;
			case "OK":
				return colors.$color_ok;
			case "bad":
				return colors.$color_bad;
			default:
				return colors.$color_score_icon;
		}
	}

	/**
	 * Returns an AnalysisResult component for each result.
	 *
	 * @param {array} results The analysis results.
	 *
	 * @returns {array} A list of AnalysisResult components.
	 */
	getResults( results ) {
		return results.map( ( result ) => {
			let color = this.getColor( result.rating );
			let isPressed = result.id === this.state.checked;
			let ariaLabel = "";
			if ( this.props.marksButtonStatus === "disabled" ) {
				ariaLabel = __( "Marks are disabled in current view", "yoast-components" );
			} else if ( isPressed ) {
				ariaLabel = __( "Remove highlight from the text", "yoast-components" );
			} else {
				ariaLabel = __( "Highlight this result in the text", "yoast-components" );
			}
			return <AnalysisResult
				key={ result.id }
				text={ result.text }
				bulletColor={ color }
				hasMarksButton={ result.hasMarks }
				ariaLabel={ ariaLabel }
				pressed={ isPressed }
				buttonId={ result.id }
				onButtonClick={ this.handleClick.bind( this, result.id, result.marker ) }
				marksButtonClassName={ this.props.marksButtonClassName }
				marksButtonStatus={ this.props.marksButtonStatus }
			/>;
		} );
	}

	/**
	 * Renders the language notice. Provides a link to a setting page in case of
	 * administrator, a notice to contact an administrator otherwise.
	 *
	 * @returns {ReactElement} The rendered language notice.
	 */
	renderLanguageNotice() {
		let showLanguageNotice = this.props.showLanguageNotice;
		let canChangeLanguage = this.props.canChangeLanguage;
		if ( ! showLanguageNotice ) {
			return null;
		}
		if ( canChangeLanguage ) {
			return (
				<LanguageNotice>
					{
						interpolateComponents( {
							/* Translators: %s is the translated name of the language. */
							mixedString: sprintf(
								__( "Your site language is set to %s.", "yoast-components" ),
								"{{strong}}" + this.props.language + "{{/strong}}"
							),
							components: {
								strong: <strong />,
							},
						} )
					}
					<ChangeLanguageLink href={ this.props.changeLanguageLink }>
						{ __( "Change language", "yoast-components" ) }
					</ChangeLanguageLink>
				</LanguageNotice>
			);
		}

		return (
			<LanguageNotice>
				{
					interpolateComponents( {
						mixedString: sprintf(
							/* Translators: %s is the translated name of the language. */
							__( "Your site language is set to %s. If this is not correct, contact your site administrator.", "yoast-components" ),
							"{{strong}}" + this.props.language  + "{{/strong}}"
						),
						components: {
							strong: <strong />,
						},
					} )
				}
			</LanguageNotice>
		);
	}

	/**
	 * Renders a ContentAnalysis component.
	 *
	 * @returns {ReactElement} The rendered ContentAnalysis component.
	 */
	render() {
		const {
			problemsResults,
			improvementsResults,
			goodResults,
			considerationsResults,
			errorsResults,
			headingLevel,
			helpText,
		} = this.props;
		const errorsFound = errorsResults.length;
		const problemsFound = problemsResults.length;
		const improvementsFound = improvementsResults.length;
		const considerationsFound = considerationsResults.length;
		const goodResultsFound = goodResults.length;

		// Analysis collapsibles are only rendered when there is at least one analysis result for that category present.
		return (
			<ContentAnalysisContainer>
				{ helpText && <HelpText text={ helpText } /> }
				{ this.renderLanguageNotice() }
				{ errorsFound > 0 &&
				<AnalysisCollapsible
					headingLevel={ headingLevel }
					title={ __( "Errors", "yoast-components" ) }
				>
					{ this.getResults( errorsResults ) }
				</AnalysisCollapsible> }
				{ problemsFound > 0 &&
					<AnalysisCollapsible
						headingLevel={ headingLevel }
						title={ __( "Problems", "yoast-components" ) }
					>
						{ this.getResults( problemsResults ) }
					</AnalysisCollapsible> }
				{ improvementsFound > 0 &&
					<AnalysisCollapsible
						headingLevel={ headingLevel }
						title={ __( "Improvements", "yoast-components" ) }
					>
						{ this.getResults( improvementsResults ) }
					</AnalysisCollapsible> }
				{ considerationsFound > 0 &&
					<AnalysisCollapsible
						headingLevel={ headingLevel }
						title={ __( "Considerations", "yoast-components" ) }
					>
						{ this.getResults( considerationsResults ) }
					</AnalysisCollapsible> }
				{ goodResultsFound > 0 &&
					<AnalysisCollapsible
						headingLevel={ headingLevel }
						title={ __( "Good results", "yoast-components" ) }
					>
						{ this.getResults( goodResults ) }
					</AnalysisCollapsible> }
			</ContentAnalysisContainer>
		);
	}
}

ContentAnalysis.propTypes = {
	onMarkButtonClick: PropTypes.func,
	problemsResults: PropTypes.array,
	improvementsResults: PropTypes.array,
	goodResults: PropTypes.array,
	considerationsResults: PropTypes.array,
	errorsResults: PropTypes.array,
	changeLanguageLink: PropTypes.string.isRequired,
	canChangeLanguage: PropTypes.bool,
	language: PropTypes.string.isRequired,
	showLanguageNotice: PropTypes.bool,
	headingLevel: PropTypes.number,
	marksButtonStatus: PropTypes.string,
	marksButtonClassName: PropTypes.string,
<<<<<<< HEAD
	intl: intlShape.isRequired,
	helpText: HelpTextPropType,
=======
>>>>>>> 5a1782e2
};

ContentAnalysis.defaultProps = {
	onMarkButtonClick: () => {},
	problemsResults: [],
	improvementsResults: [],
	goodResults: [],
	considerationsResults: [],
	errorsResults: [],
	showLanguageNotice: false,
	canChangeLanguage: false,
	headingLevel: 4,
	marksButtonStatus: "enabled",
};

export default ContentAnalysis;<|MERGE_RESOLUTION|>--- conflicted
+++ resolved
@@ -2,12 +2,8 @@
 import React from "react";
 import styled from "styled-components";
 import PropTypes from "prop-types";
-<<<<<<< HEAD
-import { injectIntl, intlShape, defineMessages, FormattedMessage } from "react-intl";
-=======
 import { __, sprintf } from "@wordpress/i18n";
 import interpolateComponents from "interpolate-components";
->>>>>>> 5a1782e2
 
 /* Internal dependencies */
 import colors from "../../../../style-guide/colors.json";
@@ -265,11 +261,7 @@
 	headingLevel: PropTypes.number,
 	marksButtonStatus: PropTypes.string,
 	marksButtonClassName: PropTypes.string,
-<<<<<<< HEAD
-	intl: intlShape.isRequired,
 	helpText: HelpTextPropType,
-=======
->>>>>>> 5a1782e2
 };
 
 ContentAnalysis.defaultProps = {
