import React from "react";
import styled from "styled-components";
import colors from "../../../../style-guide/colors.json";
import PropTypes from "prop-types";

import { injectIntl, intlShape, defineMessages, FormattedMessage } from "react-intl";
import { makeOutboundLink } from "../../../../utils/makeOutboundLink";
import AnalysisResult from "../components/AnalysisResult.js";
import AnalysisCollapsible from "../components/AnalysisCollapsible.js";

export const ContentAnalysisContainer = styled.div`
	width: 100%;
	background-color: white;
	max-width: 800px;
	margin: 0 auto;
`;

const LanguageNotice = styled.p`
	min-height: 24px;
	margin-bottom: 8px;
	margin-left: 24px;
`;

const ChangeLanguageLink = makeOutboundLink( styled.a`
	color: ${ colors.$color_blue };
	margin-left: 4px;
` );

const messages = defineMessages( {
	languageNoticeLink: {
		id: "content-analysis.language-notice-link",
		defaultMessage:	"Change language",
	},
	errorsHeader: {
		id: "content-analysis.errors",
		defaultMessage: "Errors",
	},
	problemsHeader: {
		id: "content-analysis.problems",
		defaultMessage: "Problems",
	},
	improvementsHeader: {
		id: "content-analysis.improvements",
		defaultMessage: "Improvements",
	},
	considerationsHeader: {
		id: "content-analysis.considerations",
		defaultMessage: "Considerations",
	},
	goodHeader: {
		id: "content-analysis.good",
		defaultMessage: "Good",
	},
	highlight: {
		id: "content-analysis.highlight",
		defaultMessage: "Highlight this result in the text",
	},
} );

/**
 * Returns the ContentAnalysis component.
 *
 * @returns {ReactElement} The ContentAnalysis component.
 */
class ContentAnalysis extends React.Component {
	/**
	 * The constructor.
	 *
	 * @param {object} props The component props.
	 *
	 * @returns {void}
	 */
	constructor( props ) {
		super( props );

		this.state = {
			checked: "",
		};
	}

	/**
	 * Handles button clicks. Makes sure no more than one button can be active at the same time.
	 *
	 * @param {string} id The button id.
	 * @param {function} marker Function to apply marker to the editor.
	 *
	 * @returns {void}
	 */
	handleClick( id, marker ) {
		let checkedId = id;

		// Uncheck if button is deactivated.
		if ( id === this.state.checked ) {
			checkedId = "";
		}

		// Set state and call onMarkButtonClick callback.
		this.setState( {
			checked: checkedId,
		}, () => {
			this.props.onMarkButtonClick( this.state.checked, marker );
		} );
	}

	/**
	 * Gets the color for the bullet, based on the rating.
	 *
	 * @param {string} rating The rating of the result.
	 *
	 * @returns {string} The color for the bullet.
	 */
	getColor( rating ) {
		switch ( rating ) {
			case "good":
				return colors.$color_good;
			case "OK":
				return colors.$color_ok;
			case "bad":
				return colors.$color_bad;
			default:
				return colors.$color_score_icon;
		}
	}

	/**
	 * Returns an AnalysisResult component for each result.
	 *
	 * @param {array} results The analysis results.
	 *
	 * @returns {array} A list of AnalysisResult components.
	 */
	getResults( results ) {
		return results.map( ( result ) => {
			let color = this.getColor( result.rating );
			return <AnalysisResult
				key={ result.id }
				text={ result.text }
				bulletColor={ color }
				hasMarksButton={ result.hasMarks }
				ariaLabel={ this.props.intl.formatMessage( messages.highlight ) }
				pressed={ result.id === this.state.checked }
				buttonId={ result.id }
				onButtonClick={ this.handleClick.bind( this, result.id, result.marker ) }
			/>;
		} );
	}

	/**
	 * Renders the language notice. Provides a link to a setting page in case of
	 * administrator, a notice to contact an administrator otherwise.
	 *
	 * @returns {ReactElement} The rendered language notice.
	 */
	renderLanguageNotice() {
		let showLanguageNotice = this.props.showLanguageNotice;
		let canChangeLanguage = this.props.canChangeLanguage;
		if ( ! showLanguageNotice ) {
			return null;
		}
		if ( canChangeLanguage ) {
			return (
				<LanguageNotice>
					<FormattedMessage
						id="content-analysis.language-notice"
						defaultMessage="Your site language is set to {language}."
						values={ { language: <strong>{ this.props.language }</strong> } } />
					<ChangeLanguageLink href={ this.props.changeLanguageLink }>
						{ this.props.intl.formatMessage( messages.languageNoticeLink ) }
					</ChangeLanguageLink>
				</LanguageNotice>
			);
		}
		return (
			<LanguageNotice>
				<FormattedMessage
					id="content-analysis.language-notice-contact-admin"
					defaultMessage="Your site language is set to {language}. If this is not correct, contact your site administrator."
					values={ { language: <strong>{ this.props.language }</strong> } } />
			</LanguageNotice>
		);
	}

	/**
	 * Renders a ContentAnalysis component.
	 *
	 * @returns {ReactElement} The rendered ContentAnalysis component.
	 */
	render() {
		let problemsResults = this.props.problemsResults;
		let improvementsResults = this.props.improvementsResults;
		let goodResults = this.props.goodResults;
		let considerationsResults = this.props.considerationsResults;
		let errorsResults = this.props.errorsResults;
<<<<<<< HEAD

=======
		let showLanguageNotice = this.props.showLanguageNotice;
		let headingLevel = this.props.headingLevel;
>>>>>>> dbc62da7

		// Analysis collapsibles are only rendered when there is at least one analysis result for that category present.
		return (
			<ContentAnalysisContainer>
				{ this.renderLanguageNotice() }
				{ errorsResults.length > 0 &&
				<AnalysisCollapsible
					hasHeading={ true }
					headingLevel={ headingLevel }
					initialIsOpen={ true }
					title={ this.props.intl.formatMessage( messages.errorsHeader ) }
				>
					{ this.getResults( errorsResults ) }
				</AnalysisCollapsible> }
				{ problemsResults.length > 0 &&
					<AnalysisCollapsible
						hasHeading={ true }
						headingLevel={ headingLevel }
						initialIsOpen={ true }
						title={ this.props.intl.formatMessage( messages.problemsHeader ) }
					>
						{ this.getResults( problemsResults ) }
					</AnalysisCollapsible> }
				{ improvementsResults.length > 0 &&
					<AnalysisCollapsible
						hasHeading={ true }
						headingLevel={ headingLevel }
						title={ this.props.intl.formatMessage( messages.improvementsHeader ) }
					>
						{ this.getResults( improvementsResults ) }
					</AnalysisCollapsible> }
				{ considerationsResults.length > 0 &&
					<AnalysisCollapsible
						hasHeading={ true }
						headingLevel={ headingLevel }
						title={ this.props.intl.formatMessage( messages.considerationsHeader ) }
					>
						{ this.getResults( considerationsResults ) }
					</AnalysisCollapsible> }
				{ goodResults.length > 0 &&
					<AnalysisCollapsible
						hasHeading={ true }
						headingLevel={ headingLevel }
						title={this.props.intl.formatMessage( messages.goodHeader ) }
					>
						{ this.getResults( goodResults ) }
					</AnalysisCollapsible> }
			</ContentAnalysisContainer>
		);
	}
}

ContentAnalysis.propTypes = {
	onMarkButtonClick: PropTypes.func,
	problemsResults: PropTypes.array,
	improvementsResults: PropTypes.array,
	goodResults: PropTypes.array,
	considerationsResults: PropTypes.array,
	errorsResults: PropTypes.array,
	changeLanguageLink: PropTypes.string.isRequired,
	canChangeLanguage: PropTypes.bool,
	language: PropTypes.string.isRequired,
	showLanguageNotice: PropTypes.bool,
	headingLevel: PropTypes.number,
	intl: intlShape.isRequired,
};

ContentAnalysis.defaultProps = {
	onMarkButtonClick: () => {},
	problemsResults: [],
	improvementsResults: [],
	goodResults: [],
	considerationsResults: [],
	errorsResults: [],
	showLanguageNotice: false,
<<<<<<< HEAD
	canChangeLanguage: false,
=======
	headingLevel: 4,
>>>>>>> dbc62da7
};

export default injectIntl( ContentAnalysis );<|MERGE_RESOLUTION|>--- conflicted
+++ resolved
@@ -191,12 +191,7 @@
 		let goodResults = this.props.goodResults;
 		let considerationsResults = this.props.considerationsResults;
 		let errorsResults = this.props.errorsResults;
-<<<<<<< HEAD
-
-=======
-		let showLanguageNotice = this.props.showLanguageNotice;
 		let headingLevel = this.props.headingLevel;
->>>>>>> dbc62da7
 
 		// Analysis collapsibles are only rendered when there is at least one analysis result for that category present.
 		return (
@@ -272,11 +267,8 @@
 	considerationsResults: [],
 	errorsResults: [],
 	showLanguageNotice: false,
-<<<<<<< HEAD
 	canChangeLanguage: false,
-=======
 	headingLevel: 4,
->>>>>>> dbc62da7
 };
 
 export default injectIntl( ContentAnalysis );