// Jest Snapshot v1, https://goo.gl/fbAQLP

exports[`the ContentAnalysis component with language notice for someone who can change the language matches the snapshot 1`] = `
<div
  className="sc-fjdhpX dMpTuU"
>
  <p
    className="sc-jzJRlG klMrMa"
  >
    <span>
      Your site language is set to 
      <strong>
        English
      </strong>
      .
    </span>
    <a
      className="sc-cSHVUG fzxnjC"
      href="#"
      rel="noopener noreferrer"
      target="_blank"
    >
      Change language
      <span
        className="sc-bdVaJa hrXKaN"
      >
        (Opens in a new browser tab)
      </span>
    </a>
  </p>
  <div
    className="sc-gZMcBi klyNBW"
  >
    <h2
      className="sc-gisBJw gjHRrX"
    >
      <button
        aria-expanded={true}
        className="sc-gqjmRU bTKIiF sc-iwsKbI ljgvpn sc-dnqmqq fzLqCC sc-htoDjs dFKnSN sc-gzVnrw jzmimO sc-bZQynM iYyoWB sc-EHOje cUKXHE"
        onClick={[Function]}
        type="button"
      >
        <svg
          aria-hidden="true"
          className="sc-kjoXOD bCoNvk sc-cHGsZl eAbXNr"
          focusable="false"
          role="img"
        />
        <span
          className="sc-VigVT bGMrIs"
        >
          Errors (1)
        </span>
      </button>
    </h2>
    <ul
      className="sc-jTzLTM cTbfwU"
      role="list"
    >
      <li
        className="sc-htpNat hLKTNr"
      >
        <svg
          aria-hidden="true"
          className="sc-bxivhb icogks sc-TOsTZ gcTxEf"
          focusable="false"
          role="img"
        />
        <p
          className="sc-ifAKCX cHWEpb"
          dangerouslySetInnerHTML={
            Object {
              "__html": "Error: Analysis not loaded",
            }
          }
        />
      </li>
    </ul>
  </div>
  <div
    className="sc-gZMcBi klyNBW"
  >
    <h2
      className="sc-kgAjT lcGLGs"
    >
      <button
        aria-expanded={true}
        className="sc-gqjmRU bTKIiF sc-iwsKbI ljgvpn sc-dnqmqq fzLqCC sc-htoDjs dFKnSN sc-gzVnrw jzmimO sc-bZQynM iYyoWB sc-EHOje cUKXHE"
        onClick={[Function]}
        type="button"
      >
        <svg
          aria-hidden="true"
          className="sc-cJSrbW eBuJTp sc-ksYbfQ eqynDy"
          focusable="false"
          role="img"
        />
        <span
          className="sc-VigVT bGMrIs"
        >
          Problems (1)
        </span>
      </button>
    </h2>
    <ul
      className="sc-jTzLTM cTbfwU"
      role="list"
    >
      <li
        className="sc-htpNat hLKTNr"
      >
        <svg
          aria-hidden="true"
          className="sc-bxivhb icogks sc-hmzhuo nzXUb"
          focusable="false"
          role="img"
        />
        <p
          className="sc-ifAKCX cHWEpb"
          dangerouslySetInnerHTML={
            Object {
              "__html": "Your text is bad, and you should feel bad.",
            }
          }
        />
        <button
          aria-label="Highlight this result in the text"
          aria-pressed={false}
          className="sc-bwzfXH iSOXYD"
          id="1"
          onClick={[Function]}
          type="button"
        >
          <svg
            aria-hidden="true"
            className="sc-frDJqD jRAxvE"
            focusable="false"
            role="img"
          />
        </button>
      </li>
    </ul>
  </div>
  <div
    className="sc-gZMcBi klyNBW"
  >
    <h2
      className="sc-kvZOFW eHDdzS"
    >
      <button
        aria-expanded={false}
        className="sc-gqjmRU bTKIiF sc-iwsKbI ljgvpn sc-dnqmqq fzLqCC sc-htoDjs dFKnSN sc-gzVnrw jzmimO sc-bZQynM iYyoWB sc-EHOje cUKXHE"
        onClick={[Function]}
        type="button"
      >
        <svg
          aria-hidden="true"
          className="sc-hqyNC dmUauZ sc-jbKcbu eTKehD"
          focusable="false"
          role="img"
        />
        <span
          className="sc-VigVT bGMrIs"
        >
          Improvements (1)
        </span>
      </button>
    </h2>
  </div>
  <div
    className="sc-gZMcBi klyNBW"
  >
    <h2
      className="sc-dNLxif hUTTak"
    >
      <button
        aria-expanded={false}
        className="sc-gqjmRU bTKIiF sc-iwsKbI ljgvpn sc-dnqmqq fzLqCC sc-htoDjs dFKnSN sc-gzVnrw jzmimO sc-bZQynM iYyoWB sc-EHOje cUKXHE"
        onClick={[Function]}
        type="button"
      >
        <svg
          aria-hidden="true"
          className="sc-jqCOkK ffMQYZ sc-uJMKN kRQmrS"
          focusable="false"
          role="img"
        />
        <span
          className="sc-VigVT bGMrIs"
        >
          Considerations (1)
        </span>
      </button>
    </h2>
  </div>
  <div
    className="sc-gZMcBi klyNBW"
  >
    <h2
      className="sc-bbmXgH vDOUb"
    >
      <button
        aria-expanded={false}
        className="sc-gqjmRU bTKIiF sc-iwsKbI ljgvpn sc-dnqmqq fzLqCC sc-htoDjs dFKnSN sc-gzVnrw jzmimO sc-bZQynM iYyoWB sc-EHOje cUKXHE"
        onClick={[Function]}
        type="button"
      >
        <svg
          aria-hidden="true"
          className="sc-gGBfsJ bSITWg sc-jnlKLf dWfYLC"
          focusable="false"
          role="img"
        />
        <span
          className="sc-VigVT bGMrIs"
        >
          Good (2)
        </span>
      </button>
    </h2>
  </div>
</div>
`;

exports[`the ContentAnalysis component with language notice for someone who cannot change the language matches the snapshot 1`] = `
<div
  className="sc-fjdhpX dMpTuU"
>
  <p
    className="sc-jzJRlG hFCzcu"
  >
    <span>
      Your site language is set to 
      <strong>
        English
      </strong>
      .
    </span>
    <a
      className="sc-cSHVUG fzxnjC"
      href="#"
      rel="noopener noreferrer"
      target="_blank"
    >
      Change language
      <span
        className="sc-bdVaJa hrXKaN"
      >
        (Opens in a new browser tab)
      </span>
    </a>
  </p>
  <div
    className="sc-gZMcBi klyNBW"
  >
<<<<<<< HEAD
    <h2
      className="sc-fYxtnH cOCfqQ"
    >
      <button
        aria-expanded={true}
        className="sc-gqjmRU bTKIiF sc-iwsKbI ljgvpn sc-dnqmqq fzLqCC sc-htoDjs dFKnSN sc-gzVnrw jzmimO sc-bZQynM iYyoWB sc-EHOje cUKXHE"
=======
    <h4
      className="sc-gisBJw gjHRrX"
    >
      <button
        aria-expanded={true}
        className="sc-gqjmRU hBRzYx sc-iwsKbI ljgvpn sc-dnqmqq fzLqCC sc-htoDjs dFKnSN sc-gzVnrw jzmimO sc-bZQynM iYyoWB sc-EHOje cUKXHE"
>>>>>>> dbc62da7
        onClick={[Function]}
        type="button"
      >
        <svg
          aria-hidden="true"
<<<<<<< HEAD
          className="sc-tilXH CKShc sc-hEsumM blMsna"
=======
          className="sc-kjoXOD bCoNvk sc-cHGsZl eAbXNr"
>>>>>>> dbc62da7
          focusable="false"
          role="img"
        />
        <span
          className="sc-VigVT bGMrIs"
        >
          Errors (1)
        </span>
      </button>
<<<<<<< HEAD
    </h2>
    <ul
      className="sc-jTzLTM cTbfwU"
=======
    </h4>
    <ul
      className="sc-jTzLTM fYcrfm"
>>>>>>> dbc62da7
      role="list"
    >
      <li
        className="sc-htpNat hLKTNr"
      >
        <svg
          aria-hidden="true"
<<<<<<< HEAD
          className="sc-bxivhb icogks sc-ktHwxA gTKtuR"
=======
          className="sc-bxivhb gapdhR sc-TOsTZ gcTxEf"
>>>>>>> dbc62da7
          focusable="false"
          role="img"
        />
        <p
<<<<<<< HEAD
          className="sc-ifAKCX cHWEpb"
=======
          className="sc-ifAKCX jLpTt"
>>>>>>> dbc62da7
          dangerouslySetInnerHTML={
            Object {
              "__html": "Error: Analysis not loaded",
            }
          }
        />
      </li>
    </ul>
  </div>
  <div
    className="sc-gZMcBi klyNBW"
  >
<<<<<<< HEAD
    <h2
      className="sc-cIShpX gxljmv"
    >
      <button
        aria-expanded={true}
        className="sc-gqjmRU bTKIiF sc-iwsKbI ljgvpn sc-dnqmqq fzLqCC sc-htoDjs dFKnSN sc-gzVnrw jzmimO sc-bZQynM iYyoWB sc-EHOje cUKXHE"
=======
    <h4
      className="sc-kgAjT lcGLGs"
    >
      <button
        aria-expanded={true}
        className="sc-gqjmRU hBRzYx sc-iwsKbI ljgvpn sc-dnqmqq fzLqCC sc-htoDjs dFKnSN sc-gzVnrw jzmimO sc-bZQynM iYyoWB sc-EHOje cUKXHE"
>>>>>>> dbc62da7
        onClick={[Function]}
        type="button"
      >
        <svg
          aria-hidden="true"
<<<<<<< HEAD
          className="sc-kafWEX fMEhcL sc-feJyhm bjCXMF"
=======
          className="sc-cJSrbW eBuJTp sc-ksYbfQ eqynDy"
>>>>>>> dbc62da7
          focusable="false"
          role="img"
        />
        <span
          className="sc-VigVT bGMrIs"
        >
          Problems (1)
        </span>
      </button>
<<<<<<< HEAD
    </h2>
    <ul
      className="sc-jTzLTM cTbfwU"
=======
    </h4>
    <ul
      className="sc-jTzLTM fYcrfm"
>>>>>>> dbc62da7
      role="list"
    >
      <li
        className="sc-htpNat hLKTNr"
      >
        <svg
          aria-hidden="true"
<<<<<<< HEAD
          className="sc-bxivhb icogks sc-iELTvK FVyID"
=======
          className="sc-bxivhb gapdhR sc-hmzhuo nzXUb"
>>>>>>> dbc62da7
          focusable="false"
          role="img"
        />
        <p
<<<<<<< HEAD
          className="sc-ifAKCX cHWEpb"
=======
          className="sc-ifAKCX jLpTt"
>>>>>>> dbc62da7
          dangerouslySetInnerHTML={
            Object {
              "__html": "Your text is bad, and you should feel bad.",
            }
          }
        />
        <button
          aria-label="Highlight this result in the text"
          aria-pressed={false}
          className="sc-bwzfXH iSOXYD"
          id="1"
          onClick={[Function]}
          type="button"
        >
          <svg
            aria-hidden="true"
<<<<<<< HEAD
            className="sc-cmTdod kpVTCn"
=======
            className="sc-frDJqD jRAxvE"
>>>>>>> dbc62da7
            focusable="false"
            role="img"
          />
        </button>
      </li>
    </ul>
  </div>
  <div
    className="sc-gZMcBi klyNBW"
  >
<<<<<<< HEAD
    <h2
      className="sc-jwKygS leIywW"
    >
      <button
        aria-expanded={false}
        className="sc-gqjmRU bTKIiF sc-iwsKbI ljgvpn sc-dnqmqq fzLqCC sc-htoDjs dFKnSN sc-gzVnrw jzmimO sc-bZQynM iYyoWB sc-EHOje cUKXHE"
=======
    <h4
      className="sc-kvZOFW eHDdzS"
    >
      <button
        aria-expanded={false}
        className="sc-gqjmRU hBRzYx sc-iwsKbI ljgvpn sc-dnqmqq fzLqCC sc-htoDjs dFKnSN sc-gzVnrw jzmimO sc-bZQynM iYyoWB sc-EHOje cUKXHE"
>>>>>>> dbc62da7
        onClick={[Function]}
        type="button"
      >
        <svg
          aria-hidden="true"
<<<<<<< HEAD
          className="sc-btzYZH jTuqhu sc-lhVmIH euTYlD"
=======
          className="sc-hqyNC dmUauZ sc-jbKcbu eTKehD"
>>>>>>> dbc62da7
          focusable="false"
          role="img"
        />
        <span
          className="sc-VigVT bGMrIs"
        >
          Improvements (1)
        </span>
      </button>
<<<<<<< HEAD
    </h2>
=======
    </h4>
>>>>>>> dbc62da7
  </div>
  <div
    className="sc-gZMcBi klyNBW"
  >
<<<<<<< HEAD
    <h2
      className="sc-bYSBpT mYigY"
    >
      <button
        aria-expanded={false}
        className="sc-gqjmRU bTKIiF sc-iwsKbI ljgvpn sc-dnqmqq fzLqCC sc-htoDjs dFKnSN sc-gzVnrw jzmimO sc-bZQynM iYyoWB sc-EHOje cUKXHE"
=======
    <h4
      className="sc-dNLxif hUTTak"
    >
      <button
        aria-expanded={false}
        className="sc-gqjmRU hBRzYx sc-iwsKbI ljgvpn sc-dnqmqq fzLqCC sc-htoDjs dFKnSN sc-gzVnrw jzmimO sc-bZQynM iYyoWB sc-EHOje cUKXHE"
>>>>>>> dbc62da7
        onClick={[Function]}
        type="button"
      >
        <svg
          aria-hidden="true"
<<<<<<< HEAD
          className="sc-elJkPf jqChEN sc-jtRfpW kBPOKP"
=======
          className="sc-jqCOkK ffMQYZ sc-uJMKN kRQmrS"
>>>>>>> dbc62da7
          focusable="false"
          role="img"
        />
        <span
          className="sc-VigVT bGMrIs"
        >
          Considerations (1)
        </span>
      </button>
<<<<<<< HEAD
    </h2>
=======
    </h4>
>>>>>>> dbc62da7
  </div>
  <div
    className="sc-gZMcBi klyNBW"
  >
<<<<<<< HEAD
    <h2
      className="sc-kTUwUJ hbbYoK"
    >
      <button
        aria-expanded={false}
        className="sc-gqjmRU bTKIiF sc-iwsKbI ljgvpn sc-dnqmqq fzLqCC sc-htoDjs dFKnSN sc-gzVnrw jzmimO sc-bZQynM iYyoWB sc-EHOje cUKXHE"
=======
    <h4
      className="sc-bbmXgH vDOUb"
    >
      <button
        aria-expanded={false}
        className="sc-gqjmRU hBRzYx sc-iwsKbI ljgvpn sc-dnqmqq fzLqCC sc-htoDjs dFKnSN sc-gzVnrw jzmimO sc-bZQynM iYyoWB sc-EHOje cUKXHE"
>>>>>>> dbc62da7
        onClick={[Function]}
        type="button"
      >
        <svg
          aria-hidden="true"
<<<<<<< HEAD
          className="sc-dqBHgY fnSVst sc-gxMtzJ jHoGsX"
=======
          className="sc-gGBfsJ bSITWg sc-jnlKLf dWfYLC"
>>>>>>> dbc62da7
          focusable="false"
          role="img"
        />
        <span
          className="sc-VigVT bGMrIs"
        >
          Good (2)
        </span>
      </button>
<<<<<<< HEAD
    </h2>
=======
    </h4>
>>>>>>> dbc62da7
  </div>
</div>
`;

<<<<<<< HEAD
exports[`the ContentAnalysis component with language notice matches the snapshot 1`] = `
<div
  className="sc-fjdhpX dMpTuU"
>
  <p
    className="sc-jzJRlG klMrMa"
  >
    <span>
      Your site language is set to 
      <strong>
        English
      </strong>
      . If this is not correct, contact your site administrator.
    </span>
  </p>
  <div
    className="sc-gZMcBi klyNBW"
  >
    <h2
=======
exports[`the ContentAnalysis component with specified header level matches the snapshot 1`] = `
<div
  className="sc-fjdhpX dMpTuU"
>
  <div
    className="sc-gZMcBi klyNBW"
  >
    <h3
>>>>>>> dbc62da7
      className="sc-cMljjf jlRxCV"
    >
      <button
        aria-expanded={true}
        className="sc-gqjmRU hBRzYx sc-iwsKbI ljgvpn sc-dnqmqq fzLqCC sc-htoDjs dFKnSN sc-gzVnrw jzmimO sc-bZQynM iYyoWB sc-EHOje cUKXHE"
        onClick={[Function]}
        type="button"
      >
        <svg
          aria-hidden="true"
          className="sc-jAaTju ddypFD sc-jDwBTQ eRTBth"
          focusable="false"
          role="img"
        />
        <span
          className="sc-VigVT bGMrIs"
        >
          Errors (1)
        </span>
      </button>
    </h3>
    <ul
      className="sc-jTzLTM fYcrfm"
      role="list"
    >
      <li
        className="sc-htpNat hLKTNr"
      >
        <svg
          aria-hidden="true"
          className="sc-bxivhb gapdhR sc-gPEVay jQuIte"
          focusable="false"
          role="img"
        />
        <p
          className="sc-ifAKCX jLpTt"
          dangerouslySetInnerHTML={
            Object {
              "__html": "Error: Analysis not loaded",
            }
          }
        />
      </li>
    </ul>
  </div>
  <div
    className="sc-gZMcBi klyNBW"
  >
    <h3
      className="sc-iRbamj hvszbL"
    >
      <button
        aria-expanded={true}
        className="sc-gqjmRU hBRzYx sc-iwsKbI ljgvpn sc-dnqmqq fzLqCC sc-htoDjs dFKnSN sc-gzVnrw jzmimO sc-bZQynM iYyoWB sc-EHOje cUKXHE"
        onClick={[Function]}
        type="button"
      >
        <svg
          aria-hidden="true"
          className="sc-jlyJG ftIqAq sc-gipzik cQeibe"
          focusable="false"
          role="img"
        />
        <span
          className="sc-VigVT bGMrIs"
        >
          Problems (1)
        </span>
      </button>
    </h3>
    <ul
      className="sc-jTzLTM fYcrfm"
      role="list"
    >
      <li
        className="sc-htpNat hLKTNr"
      >
        <svg
          aria-hidden="true"
          className="sc-bxivhb gapdhR sc-csuQGl jjxMfa"
          focusable="false"
          role="img"
        />
        <p
          className="sc-ifAKCX jLpTt"
          dangerouslySetInnerHTML={
            Object {
              "__html": "Your text is bad, and you should feel bad.",
            }
          }
        />
        <button
          aria-label="Highlight this result in the text"
          aria-pressed={false}
          className="sc-bwzfXH iSOXYD"
          id="1"
          onClick={[Function]}
          type="button"
        >
          <svg
            aria-hidden="true"
            className="sc-Rmtcm emaYGG"
            focusable="false"
            role="img"
          />
        </button>
      </li>
    </ul>
  </div>
  <div
    className="sc-gZMcBi klyNBW"
  >
    <h3
      className="sc-bRBYWo fDCyos"
    >
      <button
        aria-expanded={false}
        className="sc-gqjmRU hBRzYx sc-iwsKbI ljgvpn sc-dnqmqq fzLqCC sc-htoDjs dFKnSN sc-gzVnrw jzmimO sc-bZQynM iYyoWB sc-EHOje cUKXHE"
        onClick={[Function]}
        type="button"
      >
        <svg
          aria-hidden="true"
          className="sc-hzDkRC igquTG sc-jhAzac eVPDcq"
          focusable="false"
          role="img"
        />
        <span
          className="sc-VigVT bGMrIs"
        >
          Improvements (1)
        </span>
      </button>
    </h3>
  </div>
  <div
    className="sc-gZMcBi klyNBW"
  >
    <h3
      className="sc-fBuWsC lopjZx"
    >
      <button
        aria-expanded={false}
        className="sc-gqjmRU hBRzYx sc-iwsKbI ljgvpn sc-dnqmqq fzLqCC sc-htoDjs dFKnSN sc-gzVnrw jzmimO sc-bZQynM iYyoWB sc-EHOje cUKXHE"
        onClick={[Function]}
        type="button"
      >
        <svg
          aria-hidden="true"
          className="sc-fMiknA fbbUOU sc-dVhcbM fDerkZ"
          focusable="false"
          role="img"
        />
        <span
          className="sc-VigVT bGMrIs"
        >
          Considerations (1)
        </span>
      </button>
    </h3>
  </div>
  <div
    className="sc-gZMcBi klyNBW"
  >
    <h3
      className="sc-eqIVtm fCubKM"
    >
      <button
        aria-expanded={false}
        className="sc-gqjmRU hBRzYx sc-iwsKbI ljgvpn sc-dnqmqq fzLqCC sc-htoDjs dFKnSN sc-gzVnrw jzmimO sc-bZQynM iYyoWB sc-EHOje cUKXHE"
        onClick={[Function]}
        type="button"
      >
        <svg
          aria-hidden="true"
          className="sc-fAjcbJ jLejrw sc-caSCKo gQFVKG"
          focusable="false"
          role="img"
        />
        <span
          className="sc-VigVT bGMrIs"
        >
          Good (2)
        </span>
      </button>
    </h3>
  </div>
</div>
`;

exports[`the ContentAnalysis component without language notice matches the snapshot 1`] = `
<div
  className="sc-fjdhpX dMpTuU"
>
  <div
    className="sc-gZMcBi klyNBW"
  >
    <h4
      className="sc-kAzzGY cJSrb"
    >
      <button
        aria-expanded={true}
        className="sc-gqjmRU hBRzYx sc-iwsKbI ljgvpn sc-dnqmqq fzLqCC sc-htoDjs dFKnSN sc-gzVnrw jzmimO sc-bZQynM iYyoWB sc-EHOje cUKXHE"
        onClick={[Function]}
        type="button"
      >
        <svg
          aria-hidden="true"
          className="sc-chPdSV hbfLss sc-kgoBCf ePqMlV"
          focusable="false"
          role="img"
        />
        <span
          className="sc-VigVT bGMrIs"
        >
          Errors (1)
        </span>
      </button>
    </h4>
    <ul
      className="sc-jTzLTM fYcrfm"
      role="list"
    >
      <li
        className="sc-htpNat hLKTNr"
      >
        <svg
          aria-hidden="true"
          className="sc-bxivhb gapdhR sc-kGXeez dycyvO"
          focusable="false"
          role="img"
        />
        <p
          className="sc-ifAKCX jLpTt"
          dangerouslySetInnerHTML={
            Object {
              "__html": "Error: Analysis not loaded",
            }
          }
        />
      </li>
    </ul>
  </div>
  <div
    className="sc-gZMcBi klyNBW"
  >
    <h4
      className="sc-kpOJdX iIoguF"
    >
      <button
        aria-expanded={true}
        className="sc-gqjmRU hBRzYx sc-iwsKbI ljgvpn sc-dnqmqq fzLqCC sc-htoDjs dFKnSN sc-gzVnrw jzmimO sc-bZQynM iYyoWB sc-EHOje cUKXHE"
        onClick={[Function]}
        type="button"
      >
        <svg
          aria-hidden="true"
          className="sc-dxgOiQ kJTTdB sc-ckVGcZ kpGfBi"
          focusable="false"
          role="img"
        />
        <span
          className="sc-VigVT bGMrIs"
        >
          Problems (1)
        </span>
      </button>
    </h4>
    <ul
      className="sc-jTzLTM fYcrfm"
      role="list"
    >
      <li
        className="sc-htpNat hLKTNr"
      >
        <svg
          aria-hidden="true"
          className="sc-bxivhb gapdhR sc-jKJlTe iWijFp"
          focusable="false"
          role="img"
        />
        <p
          className="sc-ifAKCX jLpTt"
          dangerouslySetInnerHTML={
            Object {
              "__html": "Your text is bad, and you should feel bad.",
            }
          }
        />
        <button
          aria-label="Highlight this result in the text"
          aria-pressed={false}
          className="sc-bwzfXH iSOXYD"
          id="1"
          onClick={[Function]}
          type="button"
        >
          <svg
            aria-hidden="true"
            className="sc-eNQAEJ hrsyaF"
            focusable="false"
            role="img"
          />
        </button>
      </li>
    </ul>
  </div>
  <div
    className="sc-gZMcBi klyNBW"
  >
    <h4
      className="sc-hMqMXs ecLisl"
    >
      <button
        aria-expanded={false}
        className="sc-gqjmRU hBRzYx sc-iwsKbI ljgvpn sc-dnqmqq fzLqCC sc-htoDjs dFKnSN sc-gzVnrw jzmimO sc-bZQynM iYyoWB sc-EHOje cUKXHE"
        onClick={[Function]}
        type="button"
      >
        <svg
          aria-hidden="true"
          className="sc-kEYyzF jvMdMW sc-kkGfuU hUQWkd"
          focusable="false"
          role="img"
        />
        <span
          className="sc-VigVT bGMrIs"
        >
          Improvements (1)
        </span>
      </button>
    </h4>
  </div>
  <div
    className="sc-gZMcBi klyNBW"
  >
    <h4
      className="sc-iAyFgw hdFflt"
    >
      <button
        aria-expanded={false}
        className="sc-gqjmRU hBRzYx sc-iwsKbI ljgvpn sc-dnqmqq fzLqCC sc-htoDjs dFKnSN sc-gzVnrw jzmimO sc-bZQynM iYyoWB sc-EHOje cUKXHE"
        onClick={[Function]}
        type="button"
      >
        <svg
          aria-hidden="true"
          className="sc-hSdWYo kTOVeH sc-eHgmQL gJqaLD"
          focusable="false"
          role="img"
        />
        <span
          className="sc-VigVT bGMrIs"
        >
          Considerations (1)
        </span>
      </button>
    </h4>
  </div>
  <div
    className="sc-gZMcBi klyNBW"
  >
    <h4
      className="sc-cvbbAY gpNEXt"
    >
      <button
        aria-expanded={false}
        className="sc-gqjmRU hBRzYx sc-iwsKbI ljgvpn sc-dnqmqq fzLqCC sc-htoDjs dFKnSN sc-gzVnrw jzmimO sc-bZQynM iYyoWB sc-EHOje cUKXHE"
        onClick={[Function]}
        type="button"
      >
        <svg
          aria-hidden="true"
          className="sc-jWBwVP fFdKzu sc-brqgnP bdBJhJ"
          focusable="false"
          role="img"
        />
        <span
          className="sc-VigVT bGMrIs"
        >
          Good (2)
        </span>
      </button>
    </h4>
  </div>
</div>
`;<|MERGE_RESOLUTION|>--- conflicted
+++ resolved
@@ -5,7 +5,7 @@
   className="sc-fjdhpX dMpTuU"
 >
   <p
-    className="sc-jzJRlG klMrMa"
+    className="sc-jzJRlG hFCzcu"
   >
     <span>
       Your site language is set to 
@@ -31,18 +31,18 @@
   <div
     className="sc-gZMcBi klyNBW"
   >
-    <h2
-      className="sc-gisBJw gjHRrX"
+    <h4
+      className="sc-fYxtnH cOCfqQ"
     >
       <button
         aria-expanded={true}
-        className="sc-gqjmRU bTKIiF sc-iwsKbI ljgvpn sc-dnqmqq fzLqCC sc-htoDjs dFKnSN sc-gzVnrw jzmimO sc-bZQynM iYyoWB sc-EHOje cUKXHE"
-        onClick={[Function]}
-        type="button"
-      >
-        <svg
-          aria-hidden="true"
-          className="sc-kjoXOD bCoNvk sc-cHGsZl eAbXNr"
+        className="sc-gqjmRU hBRzYx sc-iwsKbI ljgvpn sc-dnqmqq fzLqCC sc-htoDjs dFKnSN sc-gzVnrw jzmimO sc-bZQynM iYyoWB sc-EHOje cUKXHE"
+        onClick={[Function]}
+        type="button"
+      >
+        <svg
+          aria-hidden="true"
+          className="sc-tilXH CKShc sc-hEsumM blMsna"
           focusable="false"
           role="img"
         />
@@ -52,9 +52,9 @@
           Errors (1)
         </span>
       </button>
-    </h2>
+    </h4>
     <ul
-      className="sc-jTzLTM cTbfwU"
+      className="sc-jTzLTM fYcrfm"
       role="list"
     >
       <li
@@ -62,12 +62,12 @@
       >
         <svg
           aria-hidden="true"
-          className="sc-bxivhb icogks sc-TOsTZ gcTxEf"
+          className="sc-bxivhb gapdhR sc-ktHwxA gTKtuR"
           focusable="false"
           role="img"
         />
         <p
-          className="sc-ifAKCX cHWEpb"
+          className="sc-ifAKCX jLpTt"
           dangerouslySetInnerHTML={
             Object {
               "__html": "Error: Analysis not loaded",
@@ -80,18 +80,18 @@
   <div
     className="sc-gZMcBi klyNBW"
   >
-    <h2
-      className="sc-kgAjT lcGLGs"
+    <h4
+      className="sc-cIShpX gxljmv"
     >
       <button
         aria-expanded={true}
-        className="sc-gqjmRU bTKIiF sc-iwsKbI ljgvpn sc-dnqmqq fzLqCC sc-htoDjs dFKnSN sc-gzVnrw jzmimO sc-bZQynM iYyoWB sc-EHOje cUKXHE"
-        onClick={[Function]}
-        type="button"
-      >
-        <svg
-          aria-hidden="true"
-          className="sc-cJSrbW eBuJTp sc-ksYbfQ eqynDy"
+        className="sc-gqjmRU hBRzYx sc-iwsKbI ljgvpn sc-dnqmqq fzLqCC sc-htoDjs dFKnSN sc-gzVnrw jzmimO sc-bZQynM iYyoWB sc-EHOje cUKXHE"
+        onClick={[Function]}
+        type="button"
+      >
+        <svg
+          aria-hidden="true"
+          className="sc-kafWEX fMEhcL sc-feJyhm bjCXMF"
           focusable="false"
           role="img"
         />
@@ -101,9 +101,9 @@
           Problems (1)
         </span>
       </button>
-    </h2>
+    </h4>
     <ul
-      className="sc-jTzLTM cTbfwU"
+      className="sc-jTzLTM fYcrfm"
       role="list"
     >
       <li
@@ -111,12 +111,12 @@
       >
         <svg
           aria-hidden="true"
-          className="sc-bxivhb icogks sc-hmzhuo nzXUb"
+          className="sc-bxivhb gapdhR sc-iELTvK FVyID"
           focusable="false"
           role="img"
         />
         <p
-          className="sc-ifAKCX cHWEpb"
+          className="sc-ifAKCX jLpTt"
           dangerouslySetInnerHTML={
             Object {
               "__html": "Your text is bad, and you should feel bad.",
@@ -133,7 +133,7 @@
         >
           <svg
             aria-hidden="true"
-            className="sc-frDJqD jRAxvE"
+            className="sc-cmTdod kpVTCn"
             focusable="false"
             role="img"
           />
@@ -144,18 +144,18 @@
   <div
     className="sc-gZMcBi klyNBW"
   >
-    <h2
-      className="sc-kvZOFW eHDdzS"
-    >
-      <button
-        aria-expanded={false}
-        className="sc-gqjmRU bTKIiF sc-iwsKbI ljgvpn sc-dnqmqq fzLqCC sc-htoDjs dFKnSN sc-gzVnrw jzmimO sc-bZQynM iYyoWB sc-EHOje cUKXHE"
-        onClick={[Function]}
-        type="button"
-      >
-        <svg
-          aria-hidden="true"
-          className="sc-hqyNC dmUauZ sc-jbKcbu eTKehD"
+    <h4
+      className="sc-jwKygS leIywW"
+    >
+      <button
+        aria-expanded={false}
+        className="sc-gqjmRU hBRzYx sc-iwsKbI ljgvpn sc-dnqmqq fzLqCC sc-htoDjs dFKnSN sc-gzVnrw jzmimO sc-bZQynM iYyoWB sc-EHOje cUKXHE"
+        onClick={[Function]}
+        type="button"
+      >
+        <svg
+          aria-hidden="true"
+          className="sc-btzYZH jTuqhu sc-lhVmIH euTYlD"
           focusable="false"
           role="img"
         />
@@ -165,23 +165,23 @@
           Improvements (1)
         </span>
       </button>
-    </h2>
-  </div>
-  <div
-    className="sc-gZMcBi klyNBW"
-  >
-    <h2
-      className="sc-dNLxif hUTTak"
-    >
-      <button
-        aria-expanded={false}
-        className="sc-gqjmRU bTKIiF sc-iwsKbI ljgvpn sc-dnqmqq fzLqCC sc-htoDjs dFKnSN sc-gzVnrw jzmimO sc-bZQynM iYyoWB sc-EHOje cUKXHE"
-        onClick={[Function]}
-        type="button"
-      >
-        <svg
-          aria-hidden="true"
-          className="sc-jqCOkK ffMQYZ sc-uJMKN kRQmrS"
+    </h4>
+  </div>
+  <div
+    className="sc-gZMcBi klyNBW"
+  >
+    <h4
+      className="sc-bYSBpT mYigY"
+    >
+      <button
+        aria-expanded={false}
+        className="sc-gqjmRU hBRzYx sc-iwsKbI ljgvpn sc-dnqmqq fzLqCC sc-htoDjs dFKnSN sc-gzVnrw jzmimO sc-bZQynM iYyoWB sc-EHOje cUKXHE"
+        onClick={[Function]}
+        type="button"
+      >
+        <svg
+          aria-hidden="true"
+          className="sc-elJkPf jqChEN sc-jtRfpW kBPOKP"
           focusable="false"
           role="img"
         />
@@ -191,23 +191,23 @@
           Considerations (1)
         </span>
       </button>
-    </h2>
-  </div>
-  <div
-    className="sc-gZMcBi klyNBW"
-  >
-    <h2
-      className="sc-bbmXgH vDOUb"
-    >
-      <button
-        aria-expanded={false}
-        className="sc-gqjmRU bTKIiF sc-iwsKbI ljgvpn sc-dnqmqq fzLqCC sc-htoDjs dFKnSN sc-gzVnrw jzmimO sc-bZQynM iYyoWB sc-EHOje cUKXHE"
-        onClick={[Function]}
-        type="button"
-      >
-        <svg
-          aria-hidden="true"
-          className="sc-gGBfsJ bSITWg sc-jnlKLf dWfYLC"
+    </h4>
+  </div>
+  <div
+    className="sc-gZMcBi klyNBW"
+  >
+    <h4
+      className="sc-kTUwUJ hbbYoK"
+    >
+      <button
+        aria-expanded={false}
+        className="sc-gqjmRU hBRzYx sc-iwsKbI ljgvpn sc-dnqmqq fzLqCC sc-htoDjs dFKnSN sc-gzVnrw jzmimO sc-bZQynM iYyoWB sc-EHOje cUKXHE"
+        onClick={[Function]}
+        type="button"
+      >
+        <svg
+          aria-hidden="true"
+          className="sc-dqBHgY fnSVst sc-gxMtzJ jHoGsX"
           focusable="false"
           role="img"
         />
@@ -217,7 +217,7 @@
           Good (2)
         </span>
       </button>
-    </h2>
+    </h4>
   </div>
 </div>
 `;
@@ -253,31 +253,18 @@
   <div
     className="sc-gZMcBi klyNBW"
   >
-<<<<<<< HEAD
-    <h2
-      className="sc-fYxtnH cOCfqQ"
+    <h4
+      className="sc-dfVpRl fPVKwp"
     >
       <button
         aria-expanded={true}
-        className="sc-gqjmRU bTKIiF sc-iwsKbI ljgvpn sc-dnqmqq fzLqCC sc-htoDjs dFKnSN sc-gzVnrw jzmimO sc-bZQynM iYyoWB sc-EHOje cUKXHE"
-=======
-    <h4
-      className="sc-gisBJw gjHRrX"
-    >
-      <button
-        aria-expanded={true}
-        className="sc-gqjmRU hBRzYx sc-iwsKbI ljgvpn sc-dnqmqq fzLqCC sc-htoDjs dFKnSN sc-gzVnrw jzmimO sc-bZQynM iYyoWB sc-EHOje cUKXHE"
->>>>>>> dbc62da7
-        onClick={[Function]}
-        type="button"
-      >
-        <svg
-          aria-hidden="true"
-<<<<<<< HEAD
-          className="sc-tilXH CKShc sc-hEsumM blMsna"
-=======
-          className="sc-kjoXOD bCoNvk sc-cHGsZl eAbXNr"
->>>>>>> dbc62da7
+        className="sc-gqjmRU hBRzYx sc-iwsKbI ljgvpn sc-dnqmqq fzLqCC sc-htoDjs dFKnSN sc-gzVnrw jzmimO sc-bZQynM iYyoWB sc-EHOje cUKXHE"
+        onClick={[Function]}
+        type="button"
+      >
+        <svg
+          aria-hidden="true"
+          className="sc-gzOgki jyTVxZ sc-iyvyFf kwbrjN"
           focusable="false"
           role="img"
         />
@@ -287,15 +274,9 @@
           Errors (1)
         </span>
       </button>
-<<<<<<< HEAD
-    </h2>
-    <ul
-      className="sc-jTzLTM cTbfwU"
-=======
     </h4>
     <ul
       className="sc-jTzLTM fYcrfm"
->>>>>>> dbc62da7
       role="list"
     >
       <li
@@ -303,20 +284,12 @@
       >
         <svg
           aria-hidden="true"
-<<<<<<< HEAD
-          className="sc-bxivhb icogks sc-ktHwxA gTKtuR"
-=======
-          className="sc-bxivhb gapdhR sc-TOsTZ gcTxEf"
->>>>>>> dbc62da7
+          className="sc-bxivhb gapdhR sc-hwwEjo dkWBvN"
           focusable="false"
           role="img"
         />
         <p
-<<<<<<< HEAD
-          className="sc-ifAKCX cHWEpb"
-=======
           className="sc-ifAKCX jLpTt"
->>>>>>> dbc62da7
           dangerouslySetInnerHTML={
             Object {
               "__html": "Error: Analysis not loaded",
@@ -329,31 +302,18 @@
   <div
     className="sc-gZMcBi klyNBW"
   >
-<<<<<<< HEAD
-    <h2
-      className="sc-cIShpX gxljmv"
+    <h4
+      className="sc-kPVwWT cFySkN"
     >
       <button
         aria-expanded={true}
-        className="sc-gqjmRU bTKIiF sc-iwsKbI ljgvpn sc-dnqmqq fzLqCC sc-htoDjs dFKnSN sc-gzVnrw jzmimO sc-bZQynM iYyoWB sc-EHOje cUKXHE"
-=======
-    <h4
-      className="sc-kgAjT lcGLGs"
-    >
-      <button
-        aria-expanded={true}
-        className="sc-gqjmRU hBRzYx sc-iwsKbI ljgvpn sc-dnqmqq fzLqCC sc-htoDjs dFKnSN sc-gzVnrw jzmimO sc-bZQynM iYyoWB sc-EHOje cUKXHE"
->>>>>>> dbc62da7
-        onClick={[Function]}
-        type="button"
-      >
-        <svg
-          aria-hidden="true"
-<<<<<<< HEAD
-          className="sc-kafWEX fMEhcL sc-feJyhm bjCXMF"
-=======
-          className="sc-cJSrbW eBuJTp sc-ksYbfQ eqynDy"
->>>>>>> dbc62da7
+        className="sc-gqjmRU hBRzYx sc-iwsKbI ljgvpn sc-dnqmqq fzLqCC sc-htoDjs dFKnSN sc-gzVnrw jzmimO sc-bZQynM iYyoWB sc-EHOje cUKXHE"
+        onClick={[Function]}
+        type="button"
+      >
+        <svg
+          aria-hidden="true"
+          className="sc-kfGgVZ jApNfA sc-esjQYD hCjWch"
           focusable="false"
           role="img"
         />
@@ -363,15 +323,9 @@
           Problems (1)
         </span>
       </button>
-<<<<<<< HEAD
-    </h2>
-    <ul
-      className="sc-jTzLTM cTbfwU"
-=======
     </h4>
     <ul
       className="sc-jTzLTM fYcrfm"
->>>>>>> dbc62da7
       role="list"
     >
       <li
@@ -379,20 +333,12 @@
       >
         <svg
           aria-hidden="true"
-<<<<<<< HEAD
-          className="sc-bxivhb icogks sc-iELTvK FVyID"
-=======
-          className="sc-bxivhb gapdhR sc-hmzhuo nzXUb"
->>>>>>> dbc62da7
+          className="sc-bxivhb gapdhR sc-kIPQKe ePUvaL"
           focusable="false"
           role="img"
         />
         <p
-<<<<<<< HEAD
-          className="sc-ifAKCX cHWEpb"
-=======
           className="sc-ifAKCX jLpTt"
->>>>>>> dbc62da7
           dangerouslySetInnerHTML={
             Object {
               "__html": "Your text is bad, and you should feel bad.",
@@ -409,11 +355,7 @@
         >
           <svg
             aria-hidden="true"
-<<<<<<< HEAD
-            className="sc-cmTdod kpVTCn"
-=======
-            className="sc-frDJqD jRAxvE"
->>>>>>> dbc62da7
+            className="sc-eXEjpC bHtDbG"
             focusable="false"
             role="img"
           />
@@ -424,31 +366,18 @@
   <div
     className="sc-gZMcBi klyNBW"
   >
-<<<<<<< HEAD
-    <h2
-      className="sc-jwKygS leIywW"
-    >
-      <button
-        aria-expanded={false}
-        className="sc-gqjmRU bTKIiF sc-iwsKbI ljgvpn sc-dnqmqq fzLqCC sc-htoDjs dFKnSN sc-gzVnrw jzmimO sc-bZQynM iYyoWB sc-EHOje cUKXHE"
-=======
-    <h4
-      className="sc-kvZOFW eHDdzS"
-    >
-      <button
-        aria-expanded={false}
-        className="sc-gqjmRU hBRzYx sc-iwsKbI ljgvpn sc-dnqmqq fzLqCC sc-htoDjs dFKnSN sc-gzVnrw jzmimO sc-bZQynM iYyoWB sc-EHOje cUKXHE"
->>>>>>> dbc62da7
-        onClick={[Function]}
-        type="button"
-      >
-        <svg
-          aria-hidden="true"
-<<<<<<< HEAD
-          className="sc-btzYZH jTuqhu sc-lhVmIH euTYlD"
-=======
-          className="sc-hqyNC dmUauZ sc-jbKcbu eTKehD"
->>>>>>> dbc62da7
+    <h4
+      className="sc-ibxdXY kVEkcs"
+    >
+      <button
+        aria-expanded={false}
+        className="sc-gqjmRU hBRzYx sc-iwsKbI ljgvpn sc-dnqmqq fzLqCC sc-htoDjs dFKnSN sc-gzVnrw jzmimO sc-bZQynM iYyoWB sc-EHOje cUKXHE"
+        onClick={[Function]}
+        type="button"
+      >
+        <svg
+          aria-hidden="true"
+          className="sc-RefOD kKXWzb sc-iQKALj iLbqZv"
           focusable="false"
           role="img"
         />
@@ -458,40 +387,23 @@
           Improvements (1)
         </span>
       </button>
-<<<<<<< HEAD
-    </h2>
-=======
-    </h4>
->>>>>>> dbc62da7
-  </div>
-  <div
-    className="sc-gZMcBi klyNBW"
-  >
-<<<<<<< HEAD
-    <h2
-      className="sc-bYSBpT mYigY"
-    >
-      <button
-        aria-expanded={false}
-        className="sc-gqjmRU bTKIiF sc-iwsKbI ljgvpn sc-dnqmqq fzLqCC sc-htoDjs dFKnSN sc-gzVnrw jzmimO sc-bZQynM iYyoWB sc-EHOje cUKXHE"
-=======
-    <h4
-      className="sc-dNLxif hUTTak"
-    >
-      <button
-        aria-expanded={false}
-        className="sc-gqjmRU hBRzYx sc-iwsKbI ljgvpn sc-dnqmqq fzLqCC sc-htoDjs dFKnSN sc-gzVnrw jzmimO sc-bZQynM iYyoWB sc-EHOje cUKXHE"
->>>>>>> dbc62da7
-        onClick={[Function]}
-        type="button"
-      >
-        <svg
-          aria-hidden="true"
-<<<<<<< HEAD
-          className="sc-elJkPf jqChEN sc-jtRfpW kBPOKP"
-=======
-          className="sc-jqCOkK ffMQYZ sc-uJMKN kRQmrS"
->>>>>>> dbc62da7
+    </h4>
+  </div>
+  <div
+    className="sc-gZMcBi klyNBW"
+  >
+    <h4
+      className="sc-bwCtUz iLdoQJ"
+    >
+      <button
+        aria-expanded={false}
+        className="sc-gqjmRU hBRzYx sc-iwsKbI ljgvpn sc-dnqmqq fzLqCC sc-htoDjs dFKnSN sc-gzVnrw jzmimO sc-bZQynM iYyoWB sc-EHOje cUKXHE"
+        onClick={[Function]}
+        type="button"
+      >
+        <svg
+          aria-hidden="true"
+          className="sc-hrWEMg fEjgUi sc-eTuwsz lbtJKE"
           focusable="false"
           role="img"
         />
@@ -501,40 +413,23 @@
           Considerations (1)
         </span>
       </button>
-<<<<<<< HEAD
-    </h2>
-=======
-    </h4>
->>>>>>> dbc62da7
-  </div>
-  <div
-    className="sc-gZMcBi klyNBW"
-  >
-<<<<<<< HEAD
-    <h2
-      className="sc-kTUwUJ hbbYoK"
-    >
-      <button
-        aria-expanded={false}
-        className="sc-gqjmRU bTKIiF sc-iwsKbI ljgvpn sc-dnqmqq fzLqCC sc-htoDjs dFKnSN sc-gzVnrw jzmimO sc-bZQynM iYyoWB sc-EHOje cUKXHE"
-=======
-    <h4
-      className="sc-bbmXgH vDOUb"
-    >
-      <button
-        aria-expanded={false}
-        className="sc-gqjmRU hBRzYx sc-iwsKbI ljgvpn sc-dnqmqq fzLqCC sc-htoDjs dFKnSN sc-gzVnrw jzmimO sc-bZQynM iYyoWB sc-EHOje cUKXHE"
->>>>>>> dbc62da7
-        onClick={[Function]}
-        type="button"
-      >
-        <svg
-          aria-hidden="true"
-<<<<<<< HEAD
-          className="sc-dqBHgY fnSVst sc-gxMtzJ jHoGsX"
-=======
-          className="sc-gGBfsJ bSITWg sc-jnlKLf dWfYLC"
->>>>>>> dbc62da7
+    </h4>
+  </div>
+  <div
+    className="sc-gZMcBi klyNBW"
+  >
+    <h4
+      className="sc-gwVKww euvOxv"
+    >
+      <button
+        aria-expanded={false}
+        className="sc-gqjmRU hBRzYx sc-iwsKbI ljgvpn sc-dnqmqq fzLqCC sc-htoDjs dFKnSN sc-gzVnrw jzmimO sc-bZQynM iYyoWB sc-EHOje cUKXHE"
+        onClick={[Function]}
+        type="button"
+      >
+        <svg
+          aria-hidden="true"
+          className="sc-hXRMBi hASSxB sc-epnACN lhAoDt"
           focusable="false"
           role="img"
         />
@@ -544,22 +439,17 @@
           Good (2)
         </span>
       </button>
-<<<<<<< HEAD
-    </h2>
-=======
-    </h4>
->>>>>>> dbc62da7
+    </h4>
   </div>
 </div>
 `;
 
-<<<<<<< HEAD
 exports[`the ContentAnalysis component with language notice matches the snapshot 1`] = `
 <div
   className="sc-fjdhpX dMpTuU"
 >
   <p
-    className="sc-jzJRlG klMrMa"
+    className="sc-jzJRlG hFCzcu"
   >
     <span>
       Your site language is set to 
@@ -572,8 +462,197 @@
   <div
     className="sc-gZMcBi klyNBW"
   >
-    <h2
-=======
+    <h4
+      className="sc-gisBJw gjHRrX"
+    >
+      <button
+        aria-expanded={true}
+        className="sc-gqjmRU hBRzYx sc-iwsKbI ljgvpn sc-dnqmqq fzLqCC sc-htoDjs dFKnSN sc-gzVnrw jzmimO sc-bZQynM iYyoWB sc-EHOje cUKXHE"
+        onClick={[Function]}
+        type="button"
+      >
+        <svg
+          aria-hidden="true"
+          className="sc-kjoXOD bCoNvk sc-cHGsZl eAbXNr"
+          focusable="false"
+          role="img"
+        />
+        <span
+          className="sc-VigVT bGMrIs"
+        >
+          Errors (1)
+        </span>
+      </button>
+    </h4>
+    <ul
+      className="sc-jTzLTM fYcrfm"
+      role="list"
+    >
+      <li
+        className="sc-htpNat hLKTNr"
+      >
+        <svg
+          aria-hidden="true"
+          className="sc-bxivhb gapdhR sc-TOsTZ gcTxEf"
+          focusable="false"
+          role="img"
+        />
+        <p
+          className="sc-ifAKCX jLpTt"
+          dangerouslySetInnerHTML={
+            Object {
+              "__html": "Error: Analysis not loaded",
+            }
+          }
+        />
+      </li>
+    </ul>
+  </div>
+  <div
+    className="sc-gZMcBi klyNBW"
+  >
+    <h4
+      className="sc-kgAjT lcGLGs"
+    >
+      <button
+        aria-expanded={true}
+        className="sc-gqjmRU hBRzYx sc-iwsKbI ljgvpn sc-dnqmqq fzLqCC sc-htoDjs dFKnSN sc-gzVnrw jzmimO sc-bZQynM iYyoWB sc-EHOje cUKXHE"
+        onClick={[Function]}
+        type="button"
+      >
+        <svg
+          aria-hidden="true"
+          className="sc-cJSrbW eBuJTp sc-ksYbfQ eqynDy"
+          focusable="false"
+          role="img"
+        />
+        <span
+          className="sc-VigVT bGMrIs"
+        >
+          Problems (1)
+        </span>
+      </button>
+    </h4>
+    <ul
+      className="sc-jTzLTM fYcrfm"
+      role="list"
+    >
+      <li
+        className="sc-htpNat hLKTNr"
+      >
+        <svg
+          aria-hidden="true"
+          className="sc-bxivhb gapdhR sc-hmzhuo nzXUb"
+          focusable="false"
+          role="img"
+        />
+        <p
+          className="sc-ifAKCX jLpTt"
+          dangerouslySetInnerHTML={
+            Object {
+              "__html": "Your text is bad, and you should feel bad.",
+            }
+          }
+        />
+        <button
+          aria-label="Highlight this result in the text"
+          aria-pressed={false}
+          className="sc-bwzfXH iSOXYD"
+          id="1"
+          onClick={[Function]}
+          type="button"
+        >
+          <svg
+            aria-hidden="true"
+            className="sc-frDJqD jRAxvE"
+            focusable="false"
+            role="img"
+          />
+        </button>
+      </li>
+    </ul>
+  </div>
+  <div
+    className="sc-gZMcBi klyNBW"
+  >
+    <h4
+      className="sc-kvZOFW eHDdzS"
+    >
+      <button
+        aria-expanded={false}
+        className="sc-gqjmRU hBRzYx sc-iwsKbI ljgvpn sc-dnqmqq fzLqCC sc-htoDjs dFKnSN sc-gzVnrw jzmimO sc-bZQynM iYyoWB sc-EHOje cUKXHE"
+        onClick={[Function]}
+        type="button"
+      >
+        <svg
+          aria-hidden="true"
+          className="sc-hqyNC dmUauZ sc-jbKcbu eTKehD"
+          focusable="false"
+          role="img"
+        />
+        <span
+          className="sc-VigVT bGMrIs"
+        >
+          Improvements (1)
+        </span>
+      </button>
+    </h4>
+  </div>
+  <div
+    className="sc-gZMcBi klyNBW"
+  >
+    <h4
+      className="sc-dNLxif hUTTak"
+    >
+      <button
+        aria-expanded={false}
+        className="sc-gqjmRU hBRzYx sc-iwsKbI ljgvpn sc-dnqmqq fzLqCC sc-htoDjs dFKnSN sc-gzVnrw jzmimO sc-bZQynM iYyoWB sc-EHOje cUKXHE"
+        onClick={[Function]}
+        type="button"
+      >
+        <svg
+          aria-hidden="true"
+          className="sc-jqCOkK ffMQYZ sc-uJMKN kRQmrS"
+          focusable="false"
+          role="img"
+        />
+        <span
+          className="sc-VigVT bGMrIs"
+        >
+          Considerations (1)
+        </span>
+      </button>
+    </h4>
+  </div>
+  <div
+    className="sc-gZMcBi klyNBW"
+  >
+    <h4
+      className="sc-bbmXgH vDOUb"
+    >
+      <button
+        aria-expanded={false}
+        className="sc-gqjmRU hBRzYx sc-iwsKbI ljgvpn sc-dnqmqq fzLqCC sc-htoDjs dFKnSN sc-gzVnrw jzmimO sc-bZQynM iYyoWB sc-EHOje cUKXHE"
+        onClick={[Function]}
+        type="button"
+      >
+        <svg
+          aria-hidden="true"
+          className="sc-gGBfsJ bSITWg sc-jnlKLf dWfYLC"
+          focusable="false"
+          role="img"
+        />
+        <span
+          className="sc-VigVT bGMrIs"
+        >
+          Good (2)
+        </span>
+      </button>
+    </h4>
+  </div>
+</div>
+`;
+
 exports[`the ContentAnalysis component with specified header level matches the snapshot 1`] = `
 <div
   className="sc-fjdhpX dMpTuU"
@@ -582,7 +661,6 @@
     className="sc-gZMcBi klyNBW"
   >
     <h3
->>>>>>> dbc62da7
       className="sc-cMljjf jlRxCV"
     >
       <button
