// Jest Snapshot v1, https://goo.gl/fbAQLP

exports[`ContentAnalysis the ContentAnalysis component with disabled buttons matches the snapshot 1`] = `
.c17 {
  box-sizing: border-box;
  min-width: 32px;
  display: inline-block;
  border: 1px solid #ccc;
  background-color: #f7f7f7;
  box-shadow: 0 1px 0 rgba( 204,204,204,0.7 );
  border-radius: 3px;
  cursor: pointer;
  padding: 0;
  height: 24px;
}

.c17:hover {
  border-color: #fff;
}

.c17:disabled {
  background-color: #f7f7f7;
  box-shadow: none;
  border: none;
  cursor: default;
}

.c13 {
  min-height: 24px;
  padding: 0 4px 0 0;
  display: -webkit-box;
  display: -webkit-flex;
  display: -ms-flexbox;
  display: flex;
  -webkit-align-items: flex-start;
  -webkit-box-align: flex-start;
  -ms-flex-align: flex-start;
  align-items: flex-start;
}

.c14 {
  margin-top: 3px;
  position: relative;
  left: -1px;
}

.c16 {
  margin: 0 8px 0 11px;
  -webkit-flex: 1 1 auto;
  -ms-flex: 1 1 auto;
  flex: 1 1 auto;
}

.c9 {
  color: #555;
  border-color: #ccc;
  background: #f7f7f7;
  box-shadow: 0 1px 0 rgba( 204,204,204,1 );
}

.c4 {
  font-size: 0.8rem;
}

.c5:active {
  box-shadow: inset 0 2px 5px -3px rgba( 0,0,0,0.5 );
}

.c6:hover {
  color: #000;
}

.c7::-moz-focus-inner {
  border-width: 0;
}

.c7:focus {
  outline: none;
  border-color: #0066cd;
  box-shadow: 0 0 3px rgba( 8,74,103,0.8 );
}

.c8 {
  display: -webkit-inline-box;
  display: -webkit-inline-flex;
  display: -ms-inline-flexbox;
  display: inline-flex;
  -webkit-align-items: center;
  -webkit-box-align: center;
  -ms-flex-align: center;
  align-items: center;
  -webkit-box-pack: center;
  -webkit-justify-content: center;
  -ms-flex-pack: center;
  justify-content: center;
  vertical-align: middle;
  border-width: 1px;
  border-style: solid;
  margin: 0;
  padding: 4px 10px;
  border-radius: 3px;
  cursor: pointer;
  box-sizing: border-box;
  font-size: inherit;
  font-family: inherit;
  font-weight: inherit;
  text-align: left;
  overflow: visible;
  min-height: 32px;
}

.c8 svg {
  -webkit-align-self: center;
  -ms-flex-item-align: center;
  align-self: center;
}

.c1 {
  background-color: #fff;
}

.c11 {
  white-space: nowrap;
  text-overflow: ellipsis;
  overflow-x: hidden;
  -ms-flex-positive: 1;
  -webkit-box-flex: 1;
  -webkit-flex-grow: 1;
  -ms-flex-positive: 1;
  flex-grow: 1;
  font-size: 1.03em;
  font-weight: 600;
}

.c2 {
  margin: 0;
  font-weight: normal;
}

.c3 {
  width: 100%;
  background-color: #fff;
  padding: 0;
  border-color: transparent;
  border-radius: 0;
  outline: none;
  -webkit-box-pack: start;
  -webkit-justify-content: flex-start;
  -ms-flex-pack: start;
  justify-content: flex-start;
  box-shadow: none;
  color: #0066cd;
}

.c3:hover {
  border-color: transparent;
  color: #0066cd;
}

.c3:active {
  box-shadow: none;
  background-color: #fff;
  color: #0066cd;
}

.c3 svg {
  margin: 0 8px 0 -5px;
  padding-bottom: 2px;
  width: 20px;
  height: 20px;
}

.c3 span {
  margin: 8px 0;
  word-wrap: break-word;
  font-size: 1.25em;
  line-height: 1.25;
  font-weight: inherit;
}

.c12 {
  margin: 0;
  list-style: none;
  padding: 0 16px 0 0;
}

.c0 {
  width: 100%;
  background-color: white;
  max-width: 800px;
  margin: 0 auto;
}

.c10 {
  width: 16px;
  height: 16px;
  -webkit-flex: none;
  -ms-flex: none;
  flex: none;
}

.c15 {
  width: 13px;
  height: 13px;
  -webkit-flex: none;
  -ms-flex: none;
  flex: none;
}

.c18 {
  width: 18px;
  height: 18px;
  -webkit-flex: none;
  -ms-flex: none;
  flex: none;
}

<<<<<<< HEAD
@media all and ( -ms-high-contrast:none ),( -ms-high-contrast:active ) {
  .c8::after {
=======
@media all and (-ms-high-contrast:none),(-ms-high-contrast:active) {
  .c9::after {
>>>>>>> fd297cba
    display: inline-block;
    content: "";
    min-height: 22px;
  }
}

<div
  className="c0"
>
<<<<<<< HEAD
=======
  <p
    className="c1"
  >
    Your site language is set to 
    <strong>
      English
    </strong>
    . If this is not correct, contact your site administrator.
  </p>
>>>>>>> fd297cba
  <div
    className="c1"
  >
    <h4
      className="c2"
    >
      <button
        aria-expanded={true}
        className="c3 c4 Button-kDSBcD c5 Button-kDSBcD c6 Button-kDSBcD c7 Button-kDSBcD c8 c9"
        onClick={[Function]}
        type="button"
      >
        <svg
          aria-hidden={true}
          className="yoast-svg-icon yoast-svg-icon-angle-up c10"
          fill="#555"
          focusable="false"
          role="img"
          size="16px"
          viewBox="0 0 1792 1792"
          xmlns="http://www.w3.org/2000/svg"
        >
          <path
            d="M1395 1184q0 13-10 23l-50 50q-10 10-23 10t-23-10l-393-393-393 393q-10 10-23 10t-23-10l-50-50q-10-10-10-23t10-23l466-466q10-10 23-10t23 10l466 466q10 10 10 23z"
          />
        </svg>
        <span
          className="c11"
        >
          Errors (1)
        </span>
      </button>
    </h4>
    <ul
      className="c12"
      role="list"
    >
      <li
        className="c13"
      >
        <svg
          aria-hidden={true}
          className="yoast-svg-icon yoast-svg-icon-circle c14 c15"
          fill="#888"
          focusable="false"
          role="img"
          size="13px"
          viewBox="0 0 1792 1792"
          xmlns="http://www.w3.org/2000/svg"
        >
          <path
            d="M1664 896q0 209-103 385.5t-279.5 279.5-385.5 103-385.5-103-279.5-279.5-103-385.5 103-385.5 279.5-279.5 385.5-103 385.5 103 279.5 279.5 103 385.5z"
          />
        </svg>
        <p
          className="c16"
          dangerouslySetInnerHTML={
            Object {
              "__html": "Error: Analysis not loaded",
            }
          }
        />
      </li>
    </ul>
  </div>
  <div
    className="c1"
  >
    <h4
      className="c2"
    >
      <button
        aria-expanded={true}
        className="c3 c4 Button-kDSBcD c5 Button-kDSBcD c6 Button-kDSBcD c7 Button-kDSBcD c8 c9"
        onClick={[Function]}
        type="button"
      >
        <svg
          aria-hidden={true}
          className="yoast-svg-icon yoast-svg-icon-angle-up c10"
          fill="#555"
          focusable="false"
          role="img"
          size="16px"
          viewBox="0 0 1792 1792"
          xmlns="http://www.w3.org/2000/svg"
        >
          <path
            d="M1395 1184q0 13-10 23l-50 50q-10 10-23 10t-23-10l-393-393-393 393q-10 10-23 10t-23-10l-50-50q-10-10-10-23t10-23l466-466q10-10 23-10t23 10l466 466q10 10 10 23z"
          />
        </svg>
        <span
          className="c11"
        >
          Problems (1)
        </span>
      </button>
    </h4>
    <ul
      className="c12"
      role="list"
    >
      <li
        className="c13"
      >
        <svg
          aria-hidden={true}
          className="yoast-svg-icon yoast-svg-icon-circle c14 c15"
          fill="#dc3232"
          focusable="false"
          role="img"
          size="13px"
          viewBox="0 0 1792 1792"
          xmlns="http://www.w3.org/2000/svg"
        >
          <path
            d="M1664 896q0 209-103 385.5t-279.5 279.5-385.5 103-385.5-103-279.5-279.5-103-385.5 103-385.5 279.5-279.5 385.5-103 385.5 103 279.5 279.5 103 385.5z"
          />
        </svg>
        <p
          className="c16"
          dangerouslySetInnerHTML={
            Object {
              "__html": "Your text is bad, and you should feel bad.",
            }
          }
        />
        <button
          aria-label="Marks are disabled in current view"
          aria-pressed={false}
          className="c17"
          disabled={true}
          id="1"
          onClick={[Function]}
          type="button"
        >
          <svg
            aria-hidden={true}
            className="yoast-svg-icon yoast-svg-icon-eye c18"
            fill="#ddd"
            focusable="false"
            role="img"
            size="18px"
            viewBox="0 0 1792 1792"
            xmlns="http://www.w3.org/2000/svg"
          >
            <path
              d="M1664 960q-152-236-381-353 61 104 61 225 0 185-131.5 316.5t-316.5 131.5-316.5-131.5-131.5-316.5q0-121 61-225-229 117-381 353 133 205 333.5 326.5t434.5 121.5 434.5-121.5 333.5-326.5zm-720-384q0-20-14-34t-34-14q-125 0-214.5 89.5t-89.5 214.5q0 20 14 34t34 14 34-14 14-34q0-86 61-147t147-61q20 0 34-14t14-34zm848 384q0 34-20 69-140 230-376.5 368.5t-499.5 138.5-499.5-139-376.5-368q-20-35-20-69t20-69q140-229 376.5-368t499.5-139 499.5 139 376.5 368q20 35 20 69z"
            />
          </svg>
        </button>
      </li>
    </ul>
  </div>
  <div
    className="c1"
  >
    <h4
      className="c2"
    >
      <button
        aria-expanded={true}
        className="c3 c4 Button-kDSBcD c5 Button-kDSBcD c6 Button-kDSBcD c7 Button-kDSBcD c8 c9"
        onClick={[Function]}
        type="button"
      >
        <svg
          aria-hidden={true}
          className="yoast-svg-icon yoast-svg-icon-angle-up c10"
          fill="#555"
          focusable="false"
          role="img"
          size="16px"
          viewBox="0 0 1792 1792"
          xmlns="http://www.w3.org/2000/svg"
        >
          <path
            d="M1395 1184q0 13-10 23l-50 50q-10 10-23 10t-23-10l-393-393-393 393q-10 10-23 10t-23-10l-50-50q-10-10-10-23t10-23l466-466q10-10 23-10t23 10l466 466q10 10 10 23z"
          />
        </svg>
        <span
          className="c11"
        >
          Improvements (1)
        </span>
      </button>
    </h4>
    <ul
      className="c12"
      role="list"
    >
      <li
        className="c13"
      >
        <svg
          aria-hidden={true}
          className="yoast-svg-icon yoast-svg-icon-circle c14 c15"
          fill="#ee7c1b"
          focusable="false"
          role="img"
          size="13px"
          viewBox="0 0 1792 1792"
          xmlns="http://www.w3.org/2000/svg"
        >
          <path
            d="M1664 896q0 209-103 385.5t-279.5 279.5-385.5 103-385.5-103-279.5-279.5-103-385.5 103-385.5 279.5-279.5 385.5-103 385.5 103 279.5 279.5 103 385.5z"
          />
        </svg>
        <p
          className="c16"
          dangerouslySetInnerHTML={
            Object {
              "__html": "I know you can do better! You can do it!",
            }
          }
        />
      </li>
    </ul>
  </div>
  <div
    className="c1"
  >
    <h4
      className="c2"
    >
      <button
        aria-expanded={true}
        className="c3 c4 Button-kDSBcD c5 Button-kDSBcD c6 Button-kDSBcD c7 Button-kDSBcD c8 c9"
        onClick={[Function]}
        type="button"
      >
        <svg
          aria-hidden={true}
          className="yoast-svg-icon yoast-svg-icon-angle-up c10"
          fill="#555"
          focusable="false"
          role="img"
          size="16px"
          viewBox="0 0 1792 1792"
          xmlns="http://www.w3.org/2000/svg"
        >
          <path
            d="M1395 1184q0 13-10 23l-50 50q-10 10-23 10t-23-10l-393-393-393 393q-10 10-23 10t-23-10l-50-50q-10-10-10-23t10-23l466-466q10-10 23-10t23 10l466 466q10 10 10 23z"
          />
        </svg>
        <span
          className="c11"
        >
          Considerations (1)
        </span>
      </button>
    </h4>
    <ul
      className="c12"
      role="list"
    >
      <li
        className="c13"
      >
        <svg
          aria-hidden={true}
          className="yoast-svg-icon yoast-svg-icon-circle c14 c15"
          fill="#888"
          focusable="false"
          role="img"
          size="13px"
          viewBox="0 0 1792 1792"
          xmlns="http://www.w3.org/2000/svg"
        >
          <path
            d="M1664 896q0 209-103 385.5t-279.5 279.5-385.5 103-385.5-103-279.5-279.5-103-385.5 103-385.5 279.5-279.5 385.5-103 385.5 103 279.5 279.5 103 385.5z"
          />
        </svg>
        <p
          className="c16"
          dangerouslySetInnerHTML={
            Object {
              "__html": "Maybe you should change this...",
            }
          }
        />
      </li>
    </ul>
  </div>
  <div
    className="c1"
  >
    <h4
      className="c2"
    >
      <button
        aria-expanded={true}
        className="c3 c4 Button-kDSBcD c5 Button-kDSBcD c6 Button-kDSBcD c7 Button-kDSBcD c8 c9"
        onClick={[Function]}
        type="button"
      >
        <svg
          aria-hidden={true}
          className="yoast-svg-icon yoast-svg-icon-angle-up c10"
          fill="#555"
          focusable="false"
          role="img"
          size="16px"
          viewBox="0 0 1792 1792"
          xmlns="http://www.w3.org/2000/svg"
        >
          <path
            d="M1395 1184q0 13-10 23l-50 50q-10 10-23 10t-23-10l-393-393-393 393q-10 10-23 10t-23-10l-50-50q-10-10-10-23t10-23l466-466q10-10 23-10t23 10l466 466q10 10 10 23z"
          />
        </svg>
        <span
          className="c11"
        >
          Good results (2)
        </span>
      </button>
    </h4>
    <ul
      className="c12"
      role="list"
    >
      <li
        className="c13"
      >
        <svg
          aria-hidden={true}
          className="yoast-svg-icon yoast-svg-icon-circle c14 c15"
          fill="#7ad03a"
          focusable="false"
          role="img"
          size="13px"
          viewBox="0 0 1792 1792"
          xmlns="http://www.w3.org/2000/svg"
        >
          <path
            d="M1664 896q0 209-103 385.5t-279.5 279.5-385.5 103-385.5-103-279.5-279.5-103-385.5 103-385.5 279.5-279.5 385.5-103 385.5 103 279.5 279.5 103 385.5z"
          />
        </svg>
        <p
          className="c16"
          dangerouslySetInnerHTML={
            Object {
              "__html": "You're doing great!",
            }
          }
        />
      </li>
      <li
        className="c13"
      >
        <svg
          aria-hidden={true}
          className="yoast-svg-icon yoast-svg-icon-circle c14 c15"
          fill="#7ad03a"
          focusable="false"
          role="img"
          size="13px"
          viewBox="0 0 1792 1792"
          xmlns="http://www.w3.org/2000/svg"
        >
          <path
            d="M1664 896q0 209-103 385.5t-279.5 279.5-385.5 103-385.5-103-279.5-279.5-103-385.5 103-385.5 279.5-279.5 385.5-103 385.5 103 279.5 279.5 103 385.5z"
          />
        </svg>
        <p
          className="c16"
          dangerouslySetInnerHTML={
            Object {
              "__html": "Woohoo!",
            }
          }
        />
        <button
          aria-label="Marks are disabled in current view"
          aria-pressed={false}
          className="c17"
          disabled={true}
          id="3"
          onClick={[Function]}
          type="button"
        >
          <svg
            aria-hidden={true}
            className="yoast-svg-icon yoast-svg-icon-eye c18"
            fill="#ddd"
            focusable="false"
            role="img"
            size="18px"
            viewBox="0 0 1792 1792"
            xmlns="http://www.w3.org/2000/svg"
          >
            <path
              d="M1664 960q-152-236-381-353 61 104 61 225 0 185-131.5 316.5t-316.5 131.5-316.5-131.5-131.5-316.5q0-121 61-225-229 117-381 353 133 205 333.5 326.5t434.5 121.5 434.5-121.5 333.5-326.5zm-720-384q0-20-14-34t-34-14q-125 0-214.5 89.5t-89.5 214.5q0 20 14 34t34 14 34-14 14-34q0-86 61-147t147-61q20 0 34-14t14-34zm848 384q0 34-20 69-140 230-376.5 368.5t-499.5 138.5-499.5-139-376.5-368q-20-35-20-69t20-69q140-229 376.5-368t499.5-139 499.5 139 376.5 368q20 35 20 69z"
            />
          </svg>
        </button>
      </li>
    </ul>
  </div>
</div>
`;

exports[`ContentAnalysis the ContentAnalysis component with hidden buttons matches the snapshot 1`] = `
.c13 {
  min-height: 24px;
  padding: 0 4px 0 0;
  display: -webkit-box;
  display: -webkit-flex;
  display: -ms-flexbox;
  display: flex;
  -webkit-align-items: flex-start;
  -webkit-box-align: flex-start;
  -ms-flex-align: flex-start;
  align-items: flex-start;
}

.c14 {
  margin-top: 3px;
  position: relative;
  left: -1px;
}

.c16 {
  margin: 0 8px 0 11px;
  -webkit-flex: 1 1 auto;
  -ms-flex: 1 1 auto;
  flex: 1 1 auto;
}

.c9 {
  color: #555;
  border-color: #ccc;
  background: #f7f7f7;
  box-shadow: 0 1px 0 rgba( 204,204,204,1 );
}

.c4 {
  font-size: 0.8rem;
}

.c5:active {
  box-shadow: inset 0 2px 5px -3px rgba( 0,0,0,0.5 );
}

.c6:hover {
  color: #000;
}

.c7::-moz-focus-inner {
  border-width: 0;
}

.c7:focus {
  outline: none;
  border-color: #0066cd;
  box-shadow: 0 0 3px rgba( 8,74,103,0.8 );
}

.c8 {
  display: -webkit-inline-box;
  display: -webkit-inline-flex;
  display: -ms-inline-flexbox;
  display: inline-flex;
  -webkit-align-items: center;
  -webkit-box-align: center;
  -ms-flex-align: center;
  align-items: center;
  -webkit-box-pack: center;
  -webkit-justify-content: center;
  -ms-flex-pack: center;
  justify-content: center;
  vertical-align: middle;
  border-width: 1px;
  border-style: solid;
  margin: 0;
  padding: 4px 10px;
  border-radius: 3px;
  cursor: pointer;
  box-sizing: border-box;
  font-size: inherit;
  font-family: inherit;
  font-weight: inherit;
  text-align: left;
  overflow: visible;
  min-height: 32px;
}

.c8 svg {
  -webkit-align-self: center;
  -ms-flex-item-align: center;
  align-self: center;
}

.c1 {
  background-color: #fff;
}

.c11 {
  white-space: nowrap;
  text-overflow: ellipsis;
  overflow-x: hidden;
  -ms-flex-positive: 1;
  -webkit-box-flex: 1;
  -webkit-flex-grow: 1;
  -ms-flex-positive: 1;
  flex-grow: 1;
  font-size: 1.03em;
  font-weight: 600;
}

.c2 {
  margin: 0;
  font-weight: normal;
}

.c3 {
  width: 100%;
  background-color: #fff;
  padding: 0;
  border-color: transparent;
  border-radius: 0;
  outline: none;
  -webkit-box-pack: start;
  -webkit-justify-content: flex-start;
  -ms-flex-pack: start;
  justify-content: flex-start;
  box-shadow: none;
  color: #0066cd;
}

.c3:hover {
  border-color: transparent;
  color: #0066cd;
}

.c3:active {
  box-shadow: none;
  background-color: #fff;
  color: #0066cd;
}

.c3 svg {
  margin: 0 8px 0 -5px;
  padding-bottom: 2px;
  width: 20px;
  height: 20px;
}

.c3 span {
  margin: 8px 0;
  word-wrap: break-word;
  font-size: 1.25em;
  line-height: 1.25;
  font-weight: inherit;
}

.c12 {
  margin: 0;
  list-style: none;
  padding: 0 16px 0 0;
}

.c0 {
  width: 100%;
  background-color: white;
  max-width: 800px;
  margin: 0 auto;
}

.c10 {
  width: 16px;
  height: 16px;
  -webkit-flex: none;
  -ms-flex: none;
  flex: none;
}

.c15 {
  width: 13px;
  height: 13px;
  -webkit-flex: none;
  -ms-flex: none;
  flex: none;
}

<<<<<<< HEAD
@media all and ( -ms-high-contrast:none ),( -ms-high-contrast:active ) {
  .c8::after {
=======
@media all and (-ms-high-contrast:none),(-ms-high-contrast:active) {
  .c9::after {
>>>>>>> fd297cba
    display: inline-block;
    content: "";
    min-height: 22px;
  }
}

<div
  className="c0"
>
<<<<<<< HEAD
=======
  <p
    className="c1"
  >
    Your site language is set to 
    <strong>
      English
    </strong>
    . If this is not correct, contact your site administrator.
  </p>
>>>>>>> fd297cba
  <div
    className="c1"
  >
    <h4
      className="c2"
    >
      <button
        aria-expanded={true}
        className="c3 c4 Button-kDSBcD c5 Button-kDSBcD c6 Button-kDSBcD c7 Button-kDSBcD c8 c9"
        onClick={[Function]}
        type="button"
      >
        <svg
          aria-hidden={true}
          className="yoast-svg-icon yoast-svg-icon-angle-up c10"
          fill="#555"
          focusable="false"
          role="img"
          size="16px"
          viewBox="0 0 1792 1792"
          xmlns="http://www.w3.org/2000/svg"
        >
          <path
            d="M1395 1184q0 13-10 23l-50 50q-10 10-23 10t-23-10l-393-393-393 393q-10 10-23 10t-23-10l-50-50q-10-10-10-23t10-23l466-466q10-10 23-10t23 10l466 466q10 10 10 23z"
          />
        </svg>
        <span
          className="c11"
        >
          Errors (1)
        </span>
      </button>
    </h4>
    <ul
      className="c12"
      role="list"
    >
      <li
        className="c13"
      >
        <svg
          aria-hidden={true}
          className="yoast-svg-icon yoast-svg-icon-circle c14 c15"
          fill="#888"
          focusable="false"
          role="img"
          size="13px"
          viewBox="0 0 1792 1792"
          xmlns="http://www.w3.org/2000/svg"
        >
          <path
            d="M1664 896q0 209-103 385.5t-279.5 279.5-385.5 103-385.5-103-279.5-279.5-103-385.5 103-385.5 279.5-279.5 385.5-103 385.5 103 279.5 279.5 103 385.5z"
          />
        </svg>
        <p
          className="c16"
          dangerouslySetInnerHTML={
            Object {
              "__html": "Error: Analysis not loaded",
            }
          }
        />
      </li>
    </ul>
  </div>
  <div
    className="c1"
  >
    <h4
      className="c2"
    >
      <button
        aria-expanded={true}
        className="c3 c4 Button-kDSBcD c5 Button-kDSBcD c6 Button-kDSBcD c7 Button-kDSBcD c8 c9"
        onClick={[Function]}
        type="button"
      >
        <svg
          aria-hidden={true}
          className="yoast-svg-icon yoast-svg-icon-angle-up c10"
          fill="#555"
          focusable="false"
          role="img"
          size="16px"
          viewBox="0 0 1792 1792"
          xmlns="http://www.w3.org/2000/svg"
        >
          <path
            d="M1395 1184q0 13-10 23l-50 50q-10 10-23 10t-23-10l-393-393-393 393q-10 10-23 10t-23-10l-50-50q-10-10-10-23t10-23l466-466q10-10 23-10t23 10l466 466q10 10 10 23z"
          />
        </svg>
        <span
          className="c11"
        >
          Problems (1)
        </span>
      </button>
    </h4>
    <ul
      className="c12"
      role="list"
    >
      <li
        className="c13"
      >
        <svg
          aria-hidden={true}
          className="yoast-svg-icon yoast-svg-icon-circle c14 c15"
          fill="#dc3232"
          focusable="false"
          role="img"
          size="13px"
          viewBox="0 0 1792 1792"
          xmlns="http://www.w3.org/2000/svg"
        >
          <path
            d="M1664 896q0 209-103 385.5t-279.5 279.5-385.5 103-385.5-103-279.5-279.5-103-385.5 103-385.5 279.5-279.5 385.5-103 385.5 103 279.5 279.5 103 385.5z"
          />
        </svg>
        <p
          className="c16"
          dangerouslySetInnerHTML={
            Object {
              "__html": "Your text is bad, and you should feel bad.",
            }
          }
        />
      </li>
    </ul>
  </div>
  <div
    className="c1"
  >
    <h4
      className="c2"
    >
      <button
        aria-expanded={true}
        className="c3 c4 Button-kDSBcD c5 Button-kDSBcD c6 Button-kDSBcD c7 Button-kDSBcD c8 c9"
        onClick={[Function]}
        type="button"
      >
        <svg
          aria-hidden={true}
          className="yoast-svg-icon yoast-svg-icon-angle-up c10"
          fill="#555"
          focusable="false"
          role="img"
          size="16px"
          viewBox="0 0 1792 1792"
          xmlns="http://www.w3.org/2000/svg"
        >
          <path
            d="M1395 1184q0 13-10 23l-50 50q-10 10-23 10t-23-10l-393-393-393 393q-10 10-23 10t-23-10l-50-50q-10-10-10-23t10-23l466-466q10-10 23-10t23 10l466 466q10 10 10 23z"
          />
        </svg>
        <span
          className="c11"
        >
          Improvements (1)
        </span>
      </button>
    </h4>
    <ul
      className="c12"
      role="list"
    >
      <li
        className="c13"
      >
        <svg
          aria-hidden={true}
          className="yoast-svg-icon yoast-svg-icon-circle c14 c15"
          fill="#ee7c1b"
          focusable="false"
          role="img"
          size="13px"
          viewBox="0 0 1792 1792"
          xmlns="http://www.w3.org/2000/svg"
        >
          <path
            d="M1664 896q0 209-103 385.5t-279.5 279.5-385.5 103-385.5-103-279.5-279.5-103-385.5 103-385.5 279.5-279.5 385.5-103 385.5 103 279.5 279.5 103 385.5z"
          />
        </svg>
        <p
          className="c16"
          dangerouslySetInnerHTML={
            Object {
              "__html": "I know you can do better! You can do it!",
            }
          }
        />
      </li>
    </ul>
  </div>
  <div
    className="c1"
  >
    <h4
      className="c2"
    >
      <button
        aria-expanded={true}
        className="c3 c4 Button-kDSBcD c5 Button-kDSBcD c6 Button-kDSBcD c7 Button-kDSBcD c8 c9"
        onClick={[Function]}
        type="button"
      >
        <svg
          aria-hidden={true}
          className="yoast-svg-icon yoast-svg-icon-angle-up c10"
          fill="#555"
          focusable="false"
          role="img"
          size="16px"
          viewBox="0 0 1792 1792"
          xmlns="http://www.w3.org/2000/svg"
        >
          <path
            d="M1395 1184q0 13-10 23l-50 50q-10 10-23 10t-23-10l-393-393-393 393q-10 10-23 10t-23-10l-50-50q-10-10-10-23t10-23l466-466q10-10 23-10t23 10l466 466q10 10 10 23z"
          />
        </svg>
        <span
          className="c11"
        >
          Considerations (1)
        </span>
      </button>
    </h4>
    <ul
      className="c12"
      role="list"
    >
      <li
        className="c13"
      >
        <svg
          aria-hidden={true}
          className="yoast-svg-icon yoast-svg-icon-circle c14 c15"
          fill="#888"
          focusable="false"
          role="img"
          size="13px"
          viewBox="0 0 1792 1792"
          xmlns="http://www.w3.org/2000/svg"
        >
          <path
            d="M1664 896q0 209-103 385.5t-279.5 279.5-385.5 103-385.5-103-279.5-279.5-103-385.5 103-385.5 279.5-279.5 385.5-103 385.5 103 279.5 279.5 103 385.5z"
          />
        </svg>
        <p
          className="c16"
          dangerouslySetInnerHTML={
            Object {
              "__html": "Maybe you should change this...",
            }
          }
        />
      </li>
    </ul>
  </div>
  <div
    className="c1"
  >
    <h4
      className="c2"
    >
      <button
        aria-expanded={true}
        className="c3 c4 Button-kDSBcD c5 Button-kDSBcD c6 Button-kDSBcD c7 Button-kDSBcD c8 c9"
        onClick={[Function]}
        type="button"
      >
        <svg
          aria-hidden={true}
          className="yoast-svg-icon yoast-svg-icon-angle-up c10"
          fill="#555"
          focusable="false"
          role="img"
          size="16px"
          viewBox="0 0 1792 1792"
          xmlns="http://www.w3.org/2000/svg"
        >
          <path
            d="M1395 1184q0 13-10 23l-50 50q-10 10-23 10t-23-10l-393-393-393 393q-10 10-23 10t-23-10l-50-50q-10-10-10-23t10-23l466-466q10-10 23-10t23 10l466 466q10 10 10 23z"
          />
        </svg>
        <span
          className="c11"
        >
          Good results (2)
        </span>
      </button>
    </h4>
    <ul
      className="c12"
      role="list"
    >
      <li
        className="c13"
      >
        <svg
          aria-hidden={true}
          className="yoast-svg-icon yoast-svg-icon-circle c14 c15"
          fill="#7ad03a"
          focusable="false"
          role="img"
          size="13px"
          viewBox="0 0 1792 1792"
          xmlns="http://www.w3.org/2000/svg"
        >
          <path
            d="M1664 896q0 209-103 385.5t-279.5 279.5-385.5 103-385.5-103-279.5-279.5-103-385.5 103-385.5 279.5-279.5 385.5-103 385.5 103 279.5 279.5 103 385.5z"
          />
        </svg>
        <p
          className="c16"
          dangerouslySetInnerHTML={
            Object {
              "__html": "You're doing great!",
            }
          }
        />
      </li>
      <li
        className="c13"
      >
        <svg
          aria-hidden={true}
          className="yoast-svg-icon yoast-svg-icon-circle c14 c15"
          fill="#7ad03a"
          focusable="false"
          role="img"
          size="13px"
          viewBox="0 0 1792 1792"
          xmlns="http://www.w3.org/2000/svg"
        >
          <path
            d="M1664 896q0 209-103 385.5t-279.5 279.5-385.5 103-385.5-103-279.5-279.5-103-385.5 103-385.5 279.5-279.5 385.5-103 385.5 103 279.5 279.5 103 385.5z"
          />
        </svg>
        <p
          className="c16"
          dangerouslySetInnerHTML={
            Object {
              "__html": "Woohoo!",
            }
          }
        />
      </li>
    </ul>
  </div>
</div>
`;

<<<<<<< HEAD
exports[`ContentAnalysis the ContentAnalysis component with specified header level matches the snapshot 1`] = `
=======
exports[`the ContentAnalysis component with language notice for someone who can change the language matches the snapshot 1`] = `
.c3 {
  border: 0;
  -webkit-clip: rect(1px,1px,1px,1px);
  clip: rect(1px,1px,1px,1px);
  -webkit-clip-path: inset(50%);
  clip-path: inset(50%);
  height: 1px;
  margin: -1px;
  overflow: hidden;
  padding: 0;
  position: absolute !important;
  width: 1px;
  word-wrap: normal !important;
  -webkit-transform: translateY(1em);
  -ms-transform: translateY(1em);
  transform: translateY(1em);
}

.c20 {
  box-sizing: border-box;
  min-width: 32px;
  display: inline-block;
  border: 1px solid #ccc;
  background-color: #f7f7f7;
  box-shadow: 0 1px 0 rgba( 204,204,204,0.7 );
  border-radius: 3px;
  cursor: pointer;
  padding: 0;
  height: 24px;
}

.c20:hover {
  border-color: #fff;
}

.c20:disabled {
  background-color: #f7f7f7;
  box-shadow: none;
  border: none;
  cursor: default;
}

.c16 {
  min-height: 24px;
  padding: 0 4px 0 0;
  display: -webkit-box;
  display: -webkit-flex;
  display: -ms-flexbox;
  display: flex;
  -webkit-align-items: flex-start;
  -webkit-box-align: flex-start;
  -ms-flex-align: flex-start;
  align-items: flex-start;
}

.c17 {
  margin-top: 3px;
  position: relative;
  left: -1px;
}

.c19 {
  margin: 0 8px 0 11px;
  -webkit-flex: 1 1 auto;
  -ms-flex: 1 1 auto;
  flex: 1 1 auto;
}

.c12 {
  color: #555;
  border-color: #ccc;
  background: #f7f7f7;
  box-shadow: 0 1px 0 rgba( 204,204,204,1 );
}

.c7 {
  font-size: 0.8rem;
}

.c8:active {
  box-shadow: inset 0 2px 5px -3px rgba( 0,0,0,0.5 );
}

.c9:hover {
  color: #000;
}

.c10::-moz-focus-inner {
  border-width: 0;
}

.c10:focus {
  outline: none;
  border-color: #0066cd;
  box-shadow: 0 0 3px rgba( 8,74,103,0.8 );
}

.c11 {
  display: -webkit-inline-box;
  display: -webkit-inline-flex;
  display: -ms-inline-flexbox;
  display: inline-flex;
  -webkit-align-items: center;
  -webkit-box-align: center;
  -ms-flex-align: center;
  align-items: center;
  -webkit-box-pack: center;
  -webkit-justify-content: center;
  -ms-flex-pack: center;
  justify-content: center;
  vertical-align: middle;
  border-width: 1px;
  border-style: solid;
  margin: 0;
  padding: 4px 10px;
  border-radius: 3px;
  cursor: pointer;
  box-sizing: border-box;
  font-size: inherit;
  font-family: inherit;
  font-weight: inherit;
  text-align: left;
  overflow: visible;
  min-height: 32px;
}

.c11 svg {
  -webkit-align-self: center;
  -ms-flex-item-align: center;
  align-self: center;
}

.c4 {
  background-color: #fff;
}

.c14 {
  white-space: nowrap;
  text-overflow: ellipsis;
  overflow-x: hidden;
  -ms-flex-positive: 1;
  -webkit-box-flex: 1;
  -webkit-flex-grow: 1;
  -ms-flex-positive: 1;
  flex-grow: 1;
  font-size: 1.03em;
  font-weight: 600;
}

.c5 {
  margin: 0;
  font-weight: normal;
}

.c6 {
  width: 100%;
  background-color: #fff;
  padding: 0;
  border-color: transparent;
  border-radius: 0;
  outline: none;
  -webkit-box-pack: start;
  -webkit-justify-content: flex-start;
  -ms-flex-pack: start;
  justify-content: flex-start;
  box-shadow: none;
  color: #0066cd;
}

.c6:hover {
  border-color: transparent;
  color: #0066cd;
}

.c6:active {
  box-shadow: none;
  background-color: #fff;
  color: #0066cd;
}

.c6 svg {
  margin: 0 8px 0 -5px;
  padding-bottom: 2px;
  width: 20px;
  height: 20px;
}

.c6 span {
  margin: 8px 0;
  word-wrap: break-word;
  font-size: 1.25em;
  line-height: 1.25;
  font-weight: inherit;
}

.c15 {
  margin: 0;
  list-style: none;
  padding: 0 16px 0 0;
}

.c0 {
  width: 100%;
  background-color: white;
  max-width: 800px;
  margin: 0 auto;
}

.c1 {
  min-height: 24px;
  margin-bottom: 8px;
  margin-left: 24px;
}

.c2 {
  color: #0066cd;
  margin-left: 4px;
}

.c13 {
  width: 16px;
  height: 16px;
  -webkit-flex: none;
  -ms-flex: none;
  flex: none;
}

.c18 {
  width: 13px;
  height: 13px;
  -webkit-flex: none;
  -ms-flex: none;
  flex: none;
}

.c21 {
  width: 18px;
  height: 18px;
  -webkit-flex: none;
  -ms-flex: none;
  flex: none;
}

@media all and (-ms-high-contrast:none),(-ms-high-contrast:active) {
  .c11::after {
    display: inline-block;
    content: "";
    min-height: 22px;
  }
}

<div
  className="c0"
>
  <p
    className="c1"
  >
    Your site language is set to 
    <strong>
      English
    </strong>
    .
    <a
      className="c2"
      href="#"
      rel="noopener noreferrer"
      target="_blank"
    >
      Change language
      <span
        className="c3"
      >
        (Opens in a new browser tab)
      </span>
    </a>
  </p>
  <div
    className="c4"
  >
    <h4
      className="c5"
    >
      <button
        aria-expanded={true}
        className="c6 c7 Button-kDSBcD c8 Button-kDSBcD c9 Button-kDSBcD c10 Button-kDSBcD c11 c12"
        onClick={[Function]}
        type="button"
      >
        <svg
          aria-hidden={true}
          className="yoast-svg-icon yoast-svg-icon-angle-up c13"
          fill="#555"
          focusable="false"
          role="img"
          size="16px"
          viewBox="0 0 1792 1792"
          xmlns="http://www.w3.org/2000/svg"
        >
          <path
            d="M1395 1184q0 13-10 23l-50 50q-10 10-23 10t-23-10l-393-393-393 393q-10 10-23 10t-23-10l-50-50q-10-10-10-23t10-23l466-466q10-10 23-10t23 10l466 466q10 10 10 23z"
          />
        </svg>
        <span
          className="c14"
        >
          Errors (1)
        </span>
      </button>
    </h4>
    <ul
      className="c15"
      role="list"
    >
      <li
        className="c16"
      >
        <svg
          aria-hidden={true}
          className="yoast-svg-icon yoast-svg-icon-circle c17 c18"
          fill="#888"
          focusable="false"
          role="img"
          size="13px"
          viewBox="0 0 1792 1792"
          xmlns="http://www.w3.org/2000/svg"
        >
          <path
            d="M1664 896q0 209-103 385.5t-279.5 279.5-385.5 103-385.5-103-279.5-279.5-103-385.5 103-385.5 279.5-279.5 385.5-103 385.5 103 279.5 279.5 103 385.5z"
          />
        </svg>
        <p
          className="c19"
          dangerouslySetInnerHTML={
            Object {
              "__html": "Error: Analysis not loaded",
            }
          }
        />
      </li>
    </ul>
  </div>
  <div
    className="c4"
  >
    <h4
      className="c5"
    >
      <button
        aria-expanded={true}
        className="c6 c7 Button-kDSBcD c8 Button-kDSBcD c9 Button-kDSBcD c10 Button-kDSBcD c11 c12"
        onClick={[Function]}
        type="button"
      >
        <svg
          aria-hidden={true}
          className="yoast-svg-icon yoast-svg-icon-angle-up c13"
          fill="#555"
          focusable="false"
          role="img"
          size="16px"
          viewBox="0 0 1792 1792"
          xmlns="http://www.w3.org/2000/svg"
        >
          <path
            d="M1395 1184q0 13-10 23l-50 50q-10 10-23 10t-23-10l-393-393-393 393q-10 10-23 10t-23-10l-50-50q-10-10-10-23t10-23l466-466q10-10 23-10t23 10l466 466q10 10 10 23z"
          />
        </svg>
        <span
          className="c14"
        >
          Problems (1)
        </span>
      </button>
    </h4>
    <ul
      className="c15"
      role="list"
    >
      <li
        className="c16"
      >
        <svg
          aria-hidden={true}
          className="yoast-svg-icon yoast-svg-icon-circle c17 c18"
          fill="#dc3232"
          focusable="false"
          role="img"
          size="13px"
          viewBox="0 0 1792 1792"
          xmlns="http://www.w3.org/2000/svg"
        >
          <path
            d="M1664 896q0 209-103 385.5t-279.5 279.5-385.5 103-385.5-103-279.5-279.5-103-385.5 103-385.5 279.5-279.5 385.5-103 385.5 103 279.5 279.5 103 385.5z"
          />
        </svg>
        <p
          className="c19"
          dangerouslySetInnerHTML={
            Object {
              "__html": "Your text is bad, and you should feel bad.",
            }
          }
        />
        <button
          aria-label="Highlight this result in the text"
          aria-pressed={false}
          className="c20"
          disabled={false}
          id="1"
          onClick={[Function]}
          type="button"
        >
          <svg
            aria-hidden={true}
            className="yoast-svg-icon yoast-svg-icon-eye c21"
            fill="#555"
            focusable="false"
            role="img"
            size="18px"
            viewBox="0 0 1792 1792"
            xmlns="http://www.w3.org/2000/svg"
          >
            <path
              d="M1664 960q-152-236-381-353 61 104 61 225 0 185-131.5 316.5t-316.5 131.5-316.5-131.5-131.5-316.5q0-121 61-225-229 117-381 353 133 205 333.5 326.5t434.5 121.5 434.5-121.5 333.5-326.5zm-720-384q0-20-14-34t-34-14q-125 0-214.5 89.5t-89.5 214.5q0 20 14 34t34 14 34-14 14-34q0-86 61-147t147-61q20 0 34-14t14-34zm848 384q0 34-20 69-140 230-376.5 368.5t-499.5 138.5-499.5-139-376.5-368q-20-35-20-69t20-69q140-229 376.5-368t499.5-139 499.5 139 376.5 368q20 35 20 69z"
            />
          </svg>
        </button>
      </li>
    </ul>
  </div>
  <div
    className="c4"
  >
    <h4
      className="c5"
    >
      <button
        aria-expanded={true}
        className="c6 c7 Button-kDSBcD c8 Button-kDSBcD c9 Button-kDSBcD c10 Button-kDSBcD c11 c12"
        onClick={[Function]}
        type="button"
      >
        <svg
          aria-hidden={true}
          className="yoast-svg-icon yoast-svg-icon-angle-up c13"
          fill="#555"
          focusable="false"
          role="img"
          size="16px"
          viewBox="0 0 1792 1792"
          xmlns="http://www.w3.org/2000/svg"
        >
          <path
            d="M1395 1184q0 13-10 23l-50 50q-10 10-23 10t-23-10l-393-393-393 393q-10 10-23 10t-23-10l-50-50q-10-10-10-23t10-23l466-466q10-10 23-10t23 10l466 466q10 10 10 23z"
          />
        </svg>
        <span
          className="c14"
        >
          Improvements (1)
        </span>
      </button>
    </h4>
    <ul
      className="c15"
      role="list"
    >
      <li
        className="c16"
      >
        <svg
          aria-hidden={true}
          className="yoast-svg-icon yoast-svg-icon-circle c17 c18"
          fill="#ee7c1b"
          focusable="false"
          role="img"
          size="13px"
          viewBox="0 0 1792 1792"
          xmlns="http://www.w3.org/2000/svg"
        >
          <path
            d="M1664 896q0 209-103 385.5t-279.5 279.5-385.5 103-385.5-103-279.5-279.5-103-385.5 103-385.5 279.5-279.5 385.5-103 385.5 103 279.5 279.5 103 385.5z"
          />
        </svg>
        <p
          className="c19"
          dangerouslySetInnerHTML={
            Object {
              "__html": "I know you can do better! You can do it!",
            }
          }
        />
      </li>
    </ul>
  </div>
  <div
    className="c4"
  >
    <h4
      className="c5"
    >
      <button
        aria-expanded={true}
        className="c6 c7 Button-kDSBcD c8 Button-kDSBcD c9 Button-kDSBcD c10 Button-kDSBcD c11 c12"
        onClick={[Function]}
        type="button"
      >
        <svg
          aria-hidden={true}
          className="yoast-svg-icon yoast-svg-icon-angle-up c13"
          fill="#555"
          focusable="false"
          role="img"
          size="16px"
          viewBox="0 0 1792 1792"
          xmlns="http://www.w3.org/2000/svg"
        >
          <path
            d="M1395 1184q0 13-10 23l-50 50q-10 10-23 10t-23-10l-393-393-393 393q-10 10-23 10t-23-10l-50-50q-10-10-10-23t10-23l466-466q10-10 23-10t23 10l466 466q10 10 10 23z"
          />
        </svg>
        <span
          className="c14"
        >
          Considerations (1)
        </span>
      </button>
    </h4>
    <ul
      className="c15"
      role="list"
    >
      <li
        className="c16"
      >
        <svg
          aria-hidden={true}
          className="yoast-svg-icon yoast-svg-icon-circle c17 c18"
          fill="#888"
          focusable="false"
          role="img"
          size="13px"
          viewBox="0 0 1792 1792"
          xmlns="http://www.w3.org/2000/svg"
        >
          <path
            d="M1664 896q0 209-103 385.5t-279.5 279.5-385.5 103-385.5-103-279.5-279.5-103-385.5 103-385.5 279.5-279.5 385.5-103 385.5 103 279.5 279.5 103 385.5z"
          />
        </svg>
        <p
          className="c19"
          dangerouslySetInnerHTML={
            Object {
              "__html": "Maybe you should change this...",
            }
          }
        />
      </li>
    </ul>
  </div>
  <div
    className="c4"
  >
    <h4
      className="c5"
    >
      <button
        aria-expanded={true}
        className="c6 c7 Button-kDSBcD c8 Button-kDSBcD c9 Button-kDSBcD c10 Button-kDSBcD c11 c12"
        onClick={[Function]}
        type="button"
      >
        <svg
          aria-hidden={true}
          className="yoast-svg-icon yoast-svg-icon-angle-up c13"
          fill="#555"
          focusable="false"
          role="img"
          size="16px"
          viewBox="0 0 1792 1792"
          xmlns="http://www.w3.org/2000/svg"
        >
          <path
            d="M1395 1184q0 13-10 23l-50 50q-10 10-23 10t-23-10l-393-393-393 393q-10 10-23 10t-23-10l-50-50q-10-10-10-23t10-23l466-466q10-10 23-10t23 10l466 466q10 10 10 23z"
          />
        </svg>
        <span
          className="c14"
        >
          Good results (2)
        </span>
      </button>
    </h4>
    <ul
      className="c15"
      role="list"
    >
      <li
        className="c16"
      >
        <svg
          aria-hidden={true}
          className="yoast-svg-icon yoast-svg-icon-circle c17 c18"
          fill="#7ad03a"
          focusable="false"
          role="img"
          size="13px"
          viewBox="0 0 1792 1792"
          xmlns="http://www.w3.org/2000/svg"
        >
          <path
            d="M1664 896q0 209-103 385.5t-279.5 279.5-385.5 103-385.5-103-279.5-279.5-103-385.5 103-385.5 279.5-279.5 385.5-103 385.5 103 279.5 279.5 103 385.5z"
          />
        </svg>
        <p
          className="c19"
          dangerouslySetInnerHTML={
            Object {
              "__html": "You're doing great!",
            }
          }
        />
      </li>
      <li
        className="c16"
      >
        <svg
          aria-hidden={true}
          className="yoast-svg-icon yoast-svg-icon-circle c17 c18"
          fill="#7ad03a"
          focusable="false"
          role="img"
          size="13px"
          viewBox="0 0 1792 1792"
          xmlns="http://www.w3.org/2000/svg"
        >
          <path
            d="M1664 896q0 209-103 385.5t-279.5 279.5-385.5 103-385.5-103-279.5-279.5-103-385.5 103-385.5 279.5-279.5 385.5-103 385.5 103 279.5 279.5 103 385.5z"
          />
        </svg>
        <p
          className="c19"
          dangerouslySetInnerHTML={
            Object {
              "__html": "Woohoo!",
            }
          }
        />
        <button
          aria-label="Highlight this result in the text"
          aria-pressed={false}
          className="c20"
          disabled={false}
          id="3"
          onClick={[Function]}
          type="button"
        >
          <svg
            aria-hidden={true}
            className="yoast-svg-icon yoast-svg-icon-eye c21"
            fill="#555"
            focusable="false"
            role="img"
            size="18px"
            viewBox="0 0 1792 1792"
            xmlns="http://www.w3.org/2000/svg"
          >
            <path
              d="M1664 960q-152-236-381-353 61 104 61 225 0 185-131.5 316.5t-316.5 131.5-316.5-131.5-131.5-316.5q0-121 61-225-229 117-381 353 133 205 333.5 326.5t434.5 121.5 434.5-121.5 333.5-326.5zm-720-384q0-20-14-34t-34-14q-125 0-214.5 89.5t-89.5 214.5q0 20 14 34t34 14 34-14 14-34q0-86 61-147t147-61q20 0 34-14t14-34zm848 384q0 34-20 69-140 230-376.5 368.5t-499.5 138.5-499.5-139-376.5-368q-20-35-20-69t20-69q140-229 376.5-368t499.5-139 499.5 139 376.5 368q20 35 20 69z"
            />
          </svg>
        </button>
      </li>
    </ul>
  </div>
</div>
`;

exports[`the ContentAnalysis component with language notice for someone who cannot change the language matches the snapshot 1`] = `
.c3 {
  border: 0;
  -webkit-clip: rect(1px,1px,1px,1px);
  clip: rect(1px,1px,1px,1px);
  -webkit-clip-path: inset(50%);
  clip-path: inset(50%);
  height: 1px;
  margin: -1px;
  overflow: hidden;
  padding: 0;
  position: absolute !important;
  width: 1px;
  word-wrap: normal !important;
  -webkit-transform: translateY(1em);
  -ms-transform: translateY(1em);
  transform: translateY(1em);
}

.c20 {
  box-sizing: border-box;
  min-width: 32px;
  display: inline-block;
  border: 1px solid #ccc;
  background-color: #f7f7f7;
  box-shadow: 0 1px 0 rgba( 204,204,204,0.7 );
  border-radius: 3px;
  cursor: pointer;
  padding: 0;
  height: 24px;
}

.c20:hover {
  border-color: #fff;
}

.c20:disabled {
  background-color: #f7f7f7;
  box-shadow: none;
  border: none;
  cursor: default;
}

.c16 {
  min-height: 24px;
  padding: 0 4px 0 0;
  display: -webkit-box;
  display: -webkit-flex;
  display: -ms-flexbox;
  display: flex;
  -webkit-align-items: flex-start;
  -webkit-box-align: flex-start;
  -ms-flex-align: flex-start;
  align-items: flex-start;
}

.c17 {
  margin-top: 3px;
  position: relative;
  left: -1px;
}

.c19 {
  margin: 0 8px 0 11px;
  -webkit-flex: 1 1 auto;
  -ms-flex: 1 1 auto;
  flex: 1 1 auto;
}

.c12 {
  color: #555;
  border-color: #ccc;
  background: #f7f7f7;
  box-shadow: 0 1px 0 rgba( 204,204,204,1 );
}

.c7 {
  font-size: 0.8rem;
}

.c8:active {
  box-shadow: inset 0 2px 5px -3px rgba( 0,0,0,0.5 );
}

.c9:hover {
  color: #000;
}

.c10::-moz-focus-inner {
  border-width: 0;
}

.c10:focus {
  outline: none;
  border-color: #0066cd;
  box-shadow: 0 0 3px rgba( 8,74,103,0.8 );
}

.c11 {
  display: -webkit-inline-box;
  display: -webkit-inline-flex;
  display: -ms-inline-flexbox;
  display: inline-flex;
  -webkit-align-items: center;
  -webkit-box-align: center;
  -ms-flex-align: center;
  align-items: center;
  -webkit-box-pack: center;
  -webkit-justify-content: center;
  -ms-flex-pack: center;
  justify-content: center;
  vertical-align: middle;
  border-width: 1px;
  border-style: solid;
  margin: 0;
  padding: 4px 10px;
  border-radius: 3px;
  cursor: pointer;
  box-sizing: border-box;
  font-size: inherit;
  font-family: inherit;
  font-weight: inherit;
  text-align: left;
  overflow: visible;
  min-height: 32px;
}

.c11 svg {
  -webkit-align-self: center;
  -ms-flex-item-align: center;
  align-self: center;
}

.c4 {
  background-color: #fff;
}

.c14 {
  white-space: nowrap;
  text-overflow: ellipsis;
  overflow-x: hidden;
  -ms-flex-positive: 1;
  -webkit-box-flex: 1;
  -webkit-flex-grow: 1;
  -ms-flex-positive: 1;
  flex-grow: 1;
  font-size: 1.03em;
  font-weight: 600;
}

.c5 {
  margin: 0;
  font-weight: normal;
}

.c6 {
  width: 100%;
  background-color: #fff;
  padding: 0;
  border-color: transparent;
  border-radius: 0;
  outline: none;
  -webkit-box-pack: start;
  -webkit-justify-content: flex-start;
  -ms-flex-pack: start;
  justify-content: flex-start;
  box-shadow: none;
  color: #0066cd;
}

.c6:hover {
  border-color: transparent;
  color: #0066cd;
}

.c6:active {
  box-shadow: none;
  background-color: #fff;
  color: #0066cd;
}

.c6 svg {
  margin: 0 8px 0 -5px;
  padding-bottom: 2px;
  width: 20px;
  height: 20px;
}

.c6 span {
  margin: 8px 0;
  word-wrap: break-word;
  font-size: 1.25em;
  line-height: 1.25;
  font-weight: inherit;
}

.c15 {
  margin: 0;
  list-style: none;
  padding: 0 16px 0 0;
}

.c0 {
  width: 100%;
  background-color: white;
  max-width: 800px;
  margin: 0 auto;
}

.c1 {
  min-height: 24px;
  margin-bottom: 8px;
  margin-left: 24px;
}

.c2 {
  color: #0066cd;
  margin-left: 4px;
}

.c13 {
  width: 16px;
  height: 16px;
  -webkit-flex: none;
  -ms-flex: none;
  flex: none;
}

.c18 {
  width: 13px;
  height: 13px;
  -webkit-flex: none;
  -ms-flex: none;
  flex: none;
}

.c21 {
  width: 18px;
  height: 18px;
  -webkit-flex: none;
  -ms-flex: none;
  flex: none;
}

@media all and (-ms-high-contrast:none),(-ms-high-contrast:active) {
  .c11::after {
    display: inline-block;
    content: "";
    min-height: 22px;
  }
}

<div
  className="c0"
>
  <p
    className="c1"
  >
    Your site language is set to 
    <strong>
      English
    </strong>
    .
    <a
      className="c2"
      href="#"
      rel="noopener noreferrer"
      target="_blank"
    >
      Change language
      <span
        className="c3"
      >
        (Opens in a new browser tab)
      </span>
    </a>
  </p>
  <div
    className="c4"
  >
    <h4
      className="c5"
    >
      <button
        aria-expanded={true}
        className="c6 c7 Button-kDSBcD c8 Button-kDSBcD c9 Button-kDSBcD c10 Button-kDSBcD c11 c12"
        onClick={[Function]}
        type="button"
      >
        <svg
          aria-hidden={true}
          className="yoast-svg-icon yoast-svg-icon-angle-up c13"
          fill="#555"
          focusable="false"
          role="img"
          size="16px"
          viewBox="0 0 1792 1792"
          xmlns="http://www.w3.org/2000/svg"
        >
          <path
            d="M1395 1184q0 13-10 23l-50 50q-10 10-23 10t-23-10l-393-393-393 393q-10 10-23 10t-23-10l-50-50q-10-10-10-23t10-23l466-466q10-10 23-10t23 10l466 466q10 10 10 23z"
          />
        </svg>
        <span
          className="c14"
        >
          Errors (1)
        </span>
      </button>
    </h4>
    <ul
      className="c15"
      role="list"
    >
      <li
        className="c16"
      >
        <svg
          aria-hidden={true}
          className="yoast-svg-icon yoast-svg-icon-circle c17 c18"
          fill="#888"
          focusable="false"
          role="img"
          size="13px"
          viewBox="0 0 1792 1792"
          xmlns="http://www.w3.org/2000/svg"
        >
          <path
            d="M1664 896q0 209-103 385.5t-279.5 279.5-385.5 103-385.5-103-279.5-279.5-103-385.5 103-385.5 279.5-279.5 385.5-103 385.5 103 279.5 279.5 103 385.5z"
          />
        </svg>
        <p
          className="c19"
          dangerouslySetInnerHTML={
            Object {
              "__html": "Error: Analysis not loaded",
            }
          }
        />
      </li>
    </ul>
  </div>
  <div
    className="c4"
  >
    <h4
      className="c5"
    >
      <button
        aria-expanded={true}
        className="c6 c7 Button-kDSBcD c8 Button-kDSBcD c9 Button-kDSBcD c10 Button-kDSBcD c11 c12"
        onClick={[Function]}
        type="button"
      >
        <svg
          aria-hidden={true}
          className="yoast-svg-icon yoast-svg-icon-angle-up c13"
          fill="#555"
          focusable="false"
          role="img"
          size="16px"
          viewBox="0 0 1792 1792"
          xmlns="http://www.w3.org/2000/svg"
        >
          <path
            d="M1395 1184q0 13-10 23l-50 50q-10 10-23 10t-23-10l-393-393-393 393q-10 10-23 10t-23-10l-50-50q-10-10-10-23t10-23l466-466q10-10 23-10t23 10l466 466q10 10 10 23z"
          />
        </svg>
        <span
          className="c14"
        >
          Problems (1)
        </span>
      </button>
    </h4>
    <ul
      className="c15"
      role="list"
    >
      <li
        className="c16"
      >
        <svg
          aria-hidden={true}
          className="yoast-svg-icon yoast-svg-icon-circle c17 c18"
          fill="#dc3232"
          focusable="false"
          role="img"
          size="13px"
          viewBox="0 0 1792 1792"
          xmlns="http://www.w3.org/2000/svg"
        >
          <path
            d="M1664 896q0 209-103 385.5t-279.5 279.5-385.5 103-385.5-103-279.5-279.5-103-385.5 103-385.5 279.5-279.5 385.5-103 385.5 103 279.5 279.5 103 385.5z"
          />
        </svg>
        <p
          className="c19"
          dangerouslySetInnerHTML={
            Object {
              "__html": "Your text is bad, and you should feel bad.",
            }
          }
        />
        <button
          aria-label="Highlight this result in the text"
          aria-pressed={false}
          className="c20"
          disabled={false}
          id="1"
          onClick={[Function]}
          type="button"
        >
          <svg
            aria-hidden={true}
            className="yoast-svg-icon yoast-svg-icon-eye c21"
            fill="#555"
            focusable="false"
            role="img"
            size="18px"
            viewBox="0 0 1792 1792"
            xmlns="http://www.w3.org/2000/svg"
          >
            <path
              d="M1664 960q-152-236-381-353 61 104 61 225 0 185-131.5 316.5t-316.5 131.5-316.5-131.5-131.5-316.5q0-121 61-225-229 117-381 353 133 205 333.5 326.5t434.5 121.5 434.5-121.5 333.5-326.5zm-720-384q0-20-14-34t-34-14q-125 0-214.5 89.5t-89.5 214.5q0 20 14 34t34 14 34-14 14-34q0-86 61-147t147-61q20 0 34-14t14-34zm848 384q0 34-20 69-140 230-376.5 368.5t-499.5 138.5-499.5-139-376.5-368q-20-35-20-69t20-69q140-229 376.5-368t499.5-139 499.5 139 376.5 368q20 35 20 69z"
            />
          </svg>
        </button>
      </li>
    </ul>
  </div>
  <div
    className="c4"
  >
    <h4
      className="c5"
    >
      <button
        aria-expanded={true}
        className="c6 c7 Button-kDSBcD c8 Button-kDSBcD c9 Button-kDSBcD c10 Button-kDSBcD c11 c12"
        onClick={[Function]}
        type="button"
      >
        <svg
          aria-hidden={true}
          className="yoast-svg-icon yoast-svg-icon-angle-up c13"
          fill="#555"
          focusable="false"
          role="img"
          size="16px"
          viewBox="0 0 1792 1792"
          xmlns="http://www.w3.org/2000/svg"
        >
          <path
            d="M1395 1184q0 13-10 23l-50 50q-10 10-23 10t-23-10l-393-393-393 393q-10 10-23 10t-23-10l-50-50q-10-10-10-23t10-23l466-466q10-10 23-10t23 10l466 466q10 10 10 23z"
          />
        </svg>
        <span
          className="c14"
        >
          Improvements (1)
        </span>
      </button>
    </h4>
    <ul
      className="c15"
      role="list"
    >
      <li
        className="c16"
      >
        <svg
          aria-hidden={true}
          className="yoast-svg-icon yoast-svg-icon-circle c17 c18"
          fill="#ee7c1b"
          focusable="false"
          role="img"
          size="13px"
          viewBox="0 0 1792 1792"
          xmlns="http://www.w3.org/2000/svg"
        >
          <path
            d="M1664 896q0 209-103 385.5t-279.5 279.5-385.5 103-385.5-103-279.5-279.5-103-385.5 103-385.5 279.5-279.5 385.5-103 385.5 103 279.5 279.5 103 385.5z"
          />
        </svg>
        <p
          className="c19"
          dangerouslySetInnerHTML={
            Object {
              "__html": "I know you can do better! You can do it!",
            }
          }
        />
      </li>
    </ul>
  </div>
  <div
    className="c4"
  >
    <h4
      className="c5"
    >
      <button
        aria-expanded={true}
        className="c6 c7 Button-kDSBcD c8 Button-kDSBcD c9 Button-kDSBcD c10 Button-kDSBcD c11 c12"
        onClick={[Function]}
        type="button"
      >
        <svg
          aria-hidden={true}
          className="yoast-svg-icon yoast-svg-icon-angle-up c13"
          fill="#555"
          focusable="false"
          role="img"
          size="16px"
          viewBox="0 0 1792 1792"
          xmlns="http://www.w3.org/2000/svg"
        >
          <path
            d="M1395 1184q0 13-10 23l-50 50q-10 10-23 10t-23-10l-393-393-393 393q-10 10-23 10t-23-10l-50-50q-10-10-10-23t10-23l466-466q10-10 23-10t23 10l466 466q10 10 10 23z"
          />
        </svg>
        <span
          className="c14"
        >
          Considerations (1)
        </span>
      </button>
    </h4>
    <ul
      className="c15"
      role="list"
    >
      <li
        className="c16"
      >
        <svg
          aria-hidden={true}
          className="yoast-svg-icon yoast-svg-icon-circle c17 c18"
          fill="#888"
          focusable="false"
          role="img"
          size="13px"
          viewBox="0 0 1792 1792"
          xmlns="http://www.w3.org/2000/svg"
        >
          <path
            d="M1664 896q0 209-103 385.5t-279.5 279.5-385.5 103-385.5-103-279.5-279.5-103-385.5 103-385.5 279.5-279.5 385.5-103 385.5 103 279.5 279.5 103 385.5z"
          />
        </svg>
        <p
          className="c19"
          dangerouslySetInnerHTML={
            Object {
              "__html": "Maybe you should change this...",
            }
          }
        />
      </li>
    </ul>
  </div>
  <div
    className="c4"
  >
    <h4
      className="c5"
    >
      <button
        aria-expanded={true}
        className="c6 c7 Button-kDSBcD c8 Button-kDSBcD c9 Button-kDSBcD c10 Button-kDSBcD c11 c12"
        onClick={[Function]}
        type="button"
      >
        <svg
          aria-hidden={true}
          className="yoast-svg-icon yoast-svg-icon-angle-up c13"
          fill="#555"
          focusable="false"
          role="img"
          size="16px"
          viewBox="0 0 1792 1792"
          xmlns="http://www.w3.org/2000/svg"
        >
          <path
            d="M1395 1184q0 13-10 23l-50 50q-10 10-23 10t-23-10l-393-393-393 393q-10 10-23 10t-23-10l-50-50q-10-10-10-23t10-23l466-466q10-10 23-10t23 10l466 466q10 10 10 23z"
          />
        </svg>
        <span
          className="c14"
        >
          Good results (2)
        </span>
      </button>
    </h4>
    <ul
      className="c15"
      role="list"
    >
      <li
        className="c16"
      >
        <svg
          aria-hidden={true}
          className="yoast-svg-icon yoast-svg-icon-circle c17 c18"
          fill="#7ad03a"
          focusable="false"
          role="img"
          size="13px"
          viewBox="0 0 1792 1792"
          xmlns="http://www.w3.org/2000/svg"
        >
          <path
            d="M1664 896q0 209-103 385.5t-279.5 279.5-385.5 103-385.5-103-279.5-279.5-103-385.5 103-385.5 279.5-279.5 385.5-103 385.5 103 279.5 279.5 103 385.5z"
          />
        </svg>
        <p
          className="c19"
          dangerouslySetInnerHTML={
            Object {
              "__html": "You're doing great!",
            }
          }
        />
      </li>
      <li
        className="c16"
      >
        <svg
          aria-hidden={true}
          className="yoast-svg-icon yoast-svg-icon-circle c17 c18"
          fill="#7ad03a"
          focusable="false"
          role="img"
          size="13px"
          viewBox="0 0 1792 1792"
          xmlns="http://www.w3.org/2000/svg"
        >
          <path
            d="M1664 896q0 209-103 385.5t-279.5 279.5-385.5 103-385.5-103-279.5-279.5-103-385.5 103-385.5 279.5-279.5 385.5-103 385.5 103 279.5 279.5 103 385.5z"
          />
        </svg>
        <p
          className="c19"
          dangerouslySetInnerHTML={
            Object {
              "__html": "Woohoo!",
            }
          }
        />
        <button
          aria-label="Highlight this result in the text"
          aria-pressed={false}
          className="c20"
          disabled={false}
          id="3"
          onClick={[Function]}
          type="button"
        >
          <svg
            aria-hidden={true}
            className="yoast-svg-icon yoast-svg-icon-eye c21"
            fill="#555"
            focusable="false"
            role="img"
            size="18px"
            viewBox="0 0 1792 1792"
            xmlns="http://www.w3.org/2000/svg"
          >
            <path
              d="M1664 960q-152-236-381-353 61 104 61 225 0 185-131.5 316.5t-316.5 131.5-316.5-131.5-131.5-316.5q0-121 61-225-229 117-381 353 133 205 333.5 326.5t434.5 121.5 434.5-121.5 333.5-326.5zm-720-384q0-20-14-34t-34-14q-125 0-214.5 89.5t-89.5 214.5q0 20 14 34t34 14 34-14 14-34q0-86 61-147t147-61q20 0 34-14t14-34zm848 384q0 34-20 69-140 230-376.5 368.5t-499.5 138.5-499.5-139-376.5-368q-20-35-20-69t20-69q140-229 376.5-368t499.5-139 499.5 139 376.5 368q20 35 20 69z"
            />
          </svg>
        </button>
      </li>
    </ul>
  </div>
</div>
`;

exports[`the ContentAnalysis component with language notice matches the snapshot 1`] = `
.c18 {
  box-sizing: border-box;
  min-width: 32px;
  display: inline-block;
  border: 1px solid #ccc;
  background-color: #f7f7f7;
  box-shadow: 0 1px 0 rgba( 204,204,204,0.7 );
  border-radius: 3px;
  cursor: pointer;
  padding: 0;
  height: 24px;
}

.c18:hover {
  border-color: #fff;
}

.c18:disabled {
  background-color: #f7f7f7;
  box-shadow: none;
  border: none;
  cursor: default;
}

.c14 {
  min-height: 24px;
  padding: 0 4px 0 0;
  display: -webkit-box;
  display: -webkit-flex;
  display: -ms-flexbox;
  display: flex;
  -webkit-align-items: flex-start;
  -webkit-box-align: flex-start;
  -ms-flex-align: flex-start;
  align-items: flex-start;
}

.c15 {
  margin-top: 3px;
  position: relative;
  left: -1px;
}

.c17 {
  margin: 0 8px 0 11px;
  -webkit-flex: 1 1 auto;
  -ms-flex: 1 1 auto;
  flex: 1 1 auto;
}

.c10 {
  color: #555;
  border-color: #ccc;
  background: #f7f7f7;
  box-shadow: 0 1px 0 rgba( 204,204,204,1 );
}

.c5 {
  font-size: 0.8rem;
}

.c6:active {
  box-shadow: inset 0 2px 5px -3px rgba( 0,0,0,0.5 );
}

.c7:hover {
  color: #000;
}

.c8::-moz-focus-inner {
  border-width: 0;
}

.c8:focus {
  outline: none;
  border-color: #0066cd;
  box-shadow: 0 0 3px rgba( 8,74,103,0.8 );
}

.c9 {
  display: -webkit-inline-box;
  display: -webkit-inline-flex;
  display: -ms-inline-flexbox;
  display: inline-flex;
  -webkit-align-items: center;
  -webkit-box-align: center;
  -ms-flex-align: center;
  align-items: center;
  -webkit-box-pack: center;
  -webkit-justify-content: center;
  -ms-flex-pack: center;
  justify-content: center;
  vertical-align: middle;
  border-width: 1px;
  border-style: solid;
  margin: 0;
  padding: 4px 10px;
  border-radius: 3px;
  cursor: pointer;
  box-sizing: border-box;
  font-size: inherit;
  font-family: inherit;
  font-weight: inherit;
  text-align: left;
  overflow: visible;
  min-height: 32px;
}

.c9 svg {
  -webkit-align-self: center;
  -ms-flex-item-align: center;
  align-self: center;
}

.c2 {
  background-color: #fff;
}

.c12 {
  white-space: nowrap;
  text-overflow: ellipsis;
  overflow-x: hidden;
  -ms-flex-positive: 1;
  -webkit-box-flex: 1;
  -webkit-flex-grow: 1;
  -ms-flex-positive: 1;
  flex-grow: 1;
  font-size: 1.03em;
  font-weight: 600;
}

.c3 {
  margin: 0;
  font-weight: normal;
}

.c4 {
  width: 100%;
  background-color: #fff;
  padding: 0;
  border-color: transparent;
  border-radius: 0;
  outline: none;
  -webkit-box-pack: start;
  -webkit-justify-content: flex-start;
  -ms-flex-pack: start;
  justify-content: flex-start;
  box-shadow: none;
  color: #0066cd;
}

.c4:hover {
  border-color: transparent;
  color: #0066cd;
}

.c4:active {
  box-shadow: none;
  background-color: #fff;
  color: #0066cd;
}

.c4 svg {
  margin: 0 8px 0 -5px;
  padding-bottom: 2px;
  width: 20px;
  height: 20px;
}

.c4 span {
  margin: 8px 0;
  word-wrap: break-word;
  font-size: 1.25em;
  line-height: 1.25;
  font-weight: inherit;
}

.c13 {
  margin: 0;
  list-style: none;
  padding: 0 16px 0 0;
}

.c0 {
  width: 100%;
  background-color: white;
  max-width: 800px;
  margin: 0 auto;
}

.c1 {
  min-height: 24px;
  margin-bottom: 8px;
  margin-left: 24px;
}

.c11 {
  width: 16px;
  height: 16px;
  -webkit-flex: none;
  -ms-flex: none;
  flex: none;
}

.c16 {
  width: 13px;
  height: 13px;
  -webkit-flex: none;
  -ms-flex: none;
  flex: none;
}

.c19 {
  width: 18px;
  height: 18px;
  -webkit-flex: none;
  -ms-flex: none;
  flex: none;
}

@media all and (-ms-high-contrast:none),(-ms-high-contrast:active) {
  .c9::after {
    display: inline-block;
    content: "";
    min-height: 22px;
  }
}

<div
  className="c0"
>
  <p
    className="c1"
  >
    Your site language is set to 
    <strong>
      English
    </strong>
    . If this is not correct, contact your site administrator.
  </p>
  <div
    className="c2"
  >
    <h4
      className="c3"
    >
      <button
        aria-expanded={true}
        className="c4 c5 Button-kDSBcD c6 Button-kDSBcD c7 Button-kDSBcD c8 Button-kDSBcD c9 c10"
        onClick={[Function]}
        type="button"
      >
        <svg
          aria-hidden={true}
          className="yoast-svg-icon yoast-svg-icon-angle-up c11"
          fill="#555"
          focusable="false"
          role="img"
          size="16px"
          viewBox="0 0 1792 1792"
          xmlns="http://www.w3.org/2000/svg"
        >
          <path
            d="M1395 1184q0 13-10 23l-50 50q-10 10-23 10t-23-10l-393-393-393 393q-10 10-23 10t-23-10l-50-50q-10-10-10-23t10-23l466-466q10-10 23-10t23 10l466 466q10 10 10 23z"
          />
        </svg>
        <span
          className="c12"
        >
          Errors (1)
        </span>
      </button>
    </h4>
    <ul
      className="c13"
      role="list"
    >
      <li
        className="c14"
      >
        <svg
          aria-hidden={true}
          className="yoast-svg-icon yoast-svg-icon-circle c15 c16"
          fill="#888"
          focusable="false"
          role="img"
          size="13px"
          viewBox="0 0 1792 1792"
          xmlns="http://www.w3.org/2000/svg"
        >
          <path
            d="M1664 896q0 209-103 385.5t-279.5 279.5-385.5 103-385.5-103-279.5-279.5-103-385.5 103-385.5 279.5-279.5 385.5-103 385.5 103 279.5 279.5 103 385.5z"
          />
        </svg>
        <p
          className="c17"
          dangerouslySetInnerHTML={
            Object {
              "__html": "Error: Analysis not loaded",
            }
          }
        />
      </li>
    </ul>
  </div>
  <div
    className="c2"
  >
    <h4
      className="c3"
    >
      <button
        aria-expanded={true}
        className="c4 c5 Button-kDSBcD c6 Button-kDSBcD c7 Button-kDSBcD c8 Button-kDSBcD c9 c10"
        onClick={[Function]}
        type="button"
      >
        <svg
          aria-hidden={true}
          className="yoast-svg-icon yoast-svg-icon-angle-up c11"
          fill="#555"
          focusable="false"
          role="img"
          size="16px"
          viewBox="0 0 1792 1792"
          xmlns="http://www.w3.org/2000/svg"
        >
          <path
            d="M1395 1184q0 13-10 23l-50 50q-10 10-23 10t-23-10l-393-393-393 393q-10 10-23 10t-23-10l-50-50q-10-10-10-23t10-23l466-466q10-10 23-10t23 10l466 466q10 10 10 23z"
          />
        </svg>
        <span
          className="c12"
        >
          Problems (1)
        </span>
      </button>
    </h4>
    <ul
      className="c13"
      role="list"
    >
      <li
        className="c14"
      >
        <svg
          aria-hidden={true}
          className="yoast-svg-icon yoast-svg-icon-circle c15 c16"
          fill="#dc3232"
          focusable="false"
          role="img"
          size="13px"
          viewBox="0 0 1792 1792"
          xmlns="http://www.w3.org/2000/svg"
        >
          <path
            d="M1664 896q0 209-103 385.5t-279.5 279.5-385.5 103-385.5-103-279.5-279.5-103-385.5 103-385.5 279.5-279.5 385.5-103 385.5 103 279.5 279.5 103 385.5z"
          />
        </svg>
        <p
          className="c17"
          dangerouslySetInnerHTML={
            Object {
              "__html": "Your text is bad, and you should feel bad.",
            }
          }
        />
        <button
          aria-label="Highlight this result in the text"
          aria-pressed={false}
          className="c18"
          disabled={false}
          id="1"
          onClick={[Function]}
          type="button"
        >
          <svg
            aria-hidden={true}
            className="yoast-svg-icon yoast-svg-icon-eye c19"
            fill="#555"
            focusable="false"
            role="img"
            size="18px"
            viewBox="0 0 1792 1792"
            xmlns="http://www.w3.org/2000/svg"
          >
            <path
              d="M1664 960q-152-236-381-353 61 104 61 225 0 185-131.5 316.5t-316.5 131.5-316.5-131.5-131.5-316.5q0-121 61-225-229 117-381 353 133 205 333.5 326.5t434.5 121.5 434.5-121.5 333.5-326.5zm-720-384q0-20-14-34t-34-14q-125 0-214.5 89.5t-89.5 214.5q0 20 14 34t34 14 34-14 14-34q0-86 61-147t147-61q20 0 34-14t14-34zm848 384q0 34-20 69-140 230-376.5 368.5t-499.5 138.5-499.5-139-376.5-368q-20-35-20-69t20-69q140-229 376.5-368t499.5-139 499.5 139 376.5 368q20 35 20 69z"
            />
          </svg>
        </button>
      </li>
    </ul>
  </div>
  <div
    className="c2"
  >
    <h4
      className="c3"
    >
      <button
        aria-expanded={true}
        className="c4 c5 Button-kDSBcD c6 Button-kDSBcD c7 Button-kDSBcD c8 Button-kDSBcD c9 c10"
        onClick={[Function]}
        type="button"
      >
        <svg
          aria-hidden={true}
          className="yoast-svg-icon yoast-svg-icon-angle-up c11"
          fill="#555"
          focusable="false"
          role="img"
          size="16px"
          viewBox="0 0 1792 1792"
          xmlns="http://www.w3.org/2000/svg"
        >
          <path
            d="M1395 1184q0 13-10 23l-50 50q-10 10-23 10t-23-10l-393-393-393 393q-10 10-23 10t-23-10l-50-50q-10-10-10-23t10-23l466-466q10-10 23-10t23 10l466 466q10 10 10 23z"
          />
        </svg>
        <span
          className="c12"
        >
          Improvements (1)
        </span>
      </button>
    </h4>
    <ul
      className="c13"
      role="list"
    >
      <li
        className="c14"
      >
        <svg
          aria-hidden={true}
          className="yoast-svg-icon yoast-svg-icon-circle c15 c16"
          fill="#ee7c1b"
          focusable="false"
          role="img"
          size="13px"
          viewBox="0 0 1792 1792"
          xmlns="http://www.w3.org/2000/svg"
        >
          <path
            d="M1664 896q0 209-103 385.5t-279.5 279.5-385.5 103-385.5-103-279.5-279.5-103-385.5 103-385.5 279.5-279.5 385.5-103 385.5 103 279.5 279.5 103 385.5z"
          />
        </svg>
        <p
          className="c17"
          dangerouslySetInnerHTML={
            Object {
              "__html": "I know you can do better! You can do it!",
            }
          }
        />
      </li>
    </ul>
  </div>
  <div
    className="c2"
  >
    <h4
      className="c3"
    >
      <button
        aria-expanded={true}
        className="c4 c5 Button-kDSBcD c6 Button-kDSBcD c7 Button-kDSBcD c8 Button-kDSBcD c9 c10"
        onClick={[Function]}
        type="button"
      >
        <svg
          aria-hidden={true}
          className="yoast-svg-icon yoast-svg-icon-angle-up c11"
          fill="#555"
          focusable="false"
          role="img"
          size="16px"
          viewBox="0 0 1792 1792"
          xmlns="http://www.w3.org/2000/svg"
        >
          <path
            d="M1395 1184q0 13-10 23l-50 50q-10 10-23 10t-23-10l-393-393-393 393q-10 10-23 10t-23-10l-50-50q-10-10-10-23t10-23l466-466q10-10 23-10t23 10l466 466q10 10 10 23z"
          />
        </svg>
        <span
          className="c12"
        >
          Considerations (1)
        </span>
      </button>
    </h4>
    <ul
      className="c13"
      role="list"
    >
      <li
        className="c14"
      >
        <svg
          aria-hidden={true}
          className="yoast-svg-icon yoast-svg-icon-circle c15 c16"
          fill="#888"
          focusable="false"
          role="img"
          size="13px"
          viewBox="0 0 1792 1792"
          xmlns="http://www.w3.org/2000/svg"
        >
          <path
            d="M1664 896q0 209-103 385.5t-279.5 279.5-385.5 103-385.5-103-279.5-279.5-103-385.5 103-385.5 279.5-279.5 385.5-103 385.5 103 279.5 279.5 103 385.5z"
          />
        </svg>
        <p
          className="c17"
          dangerouslySetInnerHTML={
            Object {
              "__html": "Maybe you should change this...",
            }
          }
        />
      </li>
    </ul>
  </div>
  <div
    className="c2"
  >
    <h4
      className="c3"
    >
      <button
        aria-expanded={true}
        className="c4 c5 Button-kDSBcD c6 Button-kDSBcD c7 Button-kDSBcD c8 Button-kDSBcD c9 c10"
        onClick={[Function]}
        type="button"
      >
        <svg
          aria-hidden={true}
          className="yoast-svg-icon yoast-svg-icon-angle-up c11"
          fill="#555"
          focusable="false"
          role="img"
          size="16px"
          viewBox="0 0 1792 1792"
          xmlns="http://www.w3.org/2000/svg"
        >
          <path
            d="M1395 1184q0 13-10 23l-50 50q-10 10-23 10t-23-10l-393-393-393 393q-10 10-23 10t-23-10l-50-50q-10-10-10-23t10-23l466-466q10-10 23-10t23 10l466 466q10 10 10 23z"
          />
        </svg>
        <span
          className="c12"
        >
          Good results (2)
        </span>
      </button>
    </h4>
    <ul
      className="c13"
      role="list"
    >
      <li
        className="c14"
      >
        <svg
          aria-hidden={true}
          className="yoast-svg-icon yoast-svg-icon-circle c15 c16"
          fill="#7ad03a"
          focusable="false"
          role="img"
          size="13px"
          viewBox="0 0 1792 1792"
          xmlns="http://www.w3.org/2000/svg"
        >
          <path
            d="M1664 896q0 209-103 385.5t-279.5 279.5-385.5 103-385.5-103-279.5-279.5-103-385.5 103-385.5 279.5-279.5 385.5-103 385.5 103 279.5 279.5 103 385.5z"
          />
        </svg>
        <p
          className="c17"
          dangerouslySetInnerHTML={
            Object {
              "__html": "You're doing great!",
            }
          }
        />
      </li>
      <li
        className="c14"
      >
        <svg
          aria-hidden={true}
          className="yoast-svg-icon yoast-svg-icon-circle c15 c16"
          fill="#7ad03a"
          focusable="false"
          role="img"
          size="13px"
          viewBox="0 0 1792 1792"
          xmlns="http://www.w3.org/2000/svg"
        >
          <path
            d="M1664 896q0 209-103 385.5t-279.5 279.5-385.5 103-385.5-103-279.5-279.5-103-385.5 103-385.5 279.5-279.5 385.5-103 385.5 103 279.5 279.5 103 385.5z"
          />
        </svg>
        <p
          className="c17"
          dangerouslySetInnerHTML={
            Object {
              "__html": "Woohoo!",
            }
          }
        />
        <button
          aria-label="Highlight this result in the text"
          aria-pressed={false}
          className="c18"
          disabled={false}
          id="3"
          onClick={[Function]}
          type="button"
        >
          <svg
            aria-hidden={true}
            className="yoast-svg-icon yoast-svg-icon-eye c19"
            fill="#555"
            focusable="false"
            role="img"
            size="18px"
            viewBox="0 0 1792 1792"
            xmlns="http://www.w3.org/2000/svg"
          >
            <path
              d="M1664 960q-152-236-381-353 61 104 61 225 0 185-131.5 316.5t-316.5 131.5-316.5-131.5-131.5-316.5q0-121 61-225-229 117-381 353 133 205 333.5 326.5t434.5 121.5 434.5-121.5 333.5-326.5zm-720-384q0-20-14-34t-34-14q-125 0-214.5 89.5t-89.5 214.5q0 20 14 34t34 14 34-14 14-34q0-86 61-147t147-61q20 0 34-14t14-34zm848 384q0 34-20 69-140 230-376.5 368.5t-499.5 138.5-499.5-139-376.5-368q-20-35-20-69t20-69q140-229 376.5-368t499.5-139 499.5 139 376.5 368q20 35 20 69z"
            />
          </svg>
        </button>
      </li>
    </ul>
  </div>
</div>
`;

exports[`the ContentAnalysis component with specified header level matches the snapshot 1`] = `
>>>>>>> fd297cba
.c17 {
  box-sizing: border-box;
  min-width: 32px;
  display: inline-block;
  border: 1px solid #ccc;
  background-color: #f7f7f7;
  box-shadow: 0 1px 0 rgba( 204,204,204,0.7 );
  border-radius: 3px;
  cursor: pointer;
  padding: 0;
  height: 24px;
}

.c17:hover {
  border-color: #fff;
}

.c17:disabled {
  background-color: #f7f7f7;
  box-shadow: none;
  border: none;
  cursor: default;
}

.c13 {
  min-height: 24px;
  padding: 0 4px 0 0;
  display: -webkit-box;
  display: -webkit-flex;
  display: -ms-flexbox;
  display: flex;
  -webkit-align-items: flex-start;
  -webkit-box-align: flex-start;
  -ms-flex-align: flex-start;
  align-items: flex-start;
}

.c14 {
  margin-top: 3px;
  position: relative;
  left: -1px;
}

.c16 {
  margin: 0 8px 0 11px;
  -webkit-flex: 1 1 auto;
  -ms-flex: 1 1 auto;
  flex: 1 1 auto;
}

.c9 {
  color: #555;
  border-color: #ccc;
  background: #f7f7f7;
  box-shadow: 0 1px 0 rgba( 204,204,204,1 );
}

.c4 {
  font-size: 0.8rem;
}

.c5:active {
  box-shadow: inset 0 2px 5px -3px rgba( 0,0,0,0.5 );
}

.c6:hover {
  color: #000;
}

.c7::-moz-focus-inner {
  border-width: 0;
}

.c7:focus {
  outline: none;
  border-color: #0066cd;
  box-shadow: 0 0 3px rgba( 8,74,103,0.8 );
}

.c8 {
  display: -webkit-inline-box;
  display: -webkit-inline-flex;
  display: -ms-inline-flexbox;
  display: inline-flex;
  -webkit-align-items: center;
  -webkit-box-align: center;
  -ms-flex-align: center;
  align-items: center;
  -webkit-box-pack: center;
  -webkit-justify-content: center;
  -ms-flex-pack: center;
  justify-content: center;
  vertical-align: middle;
  border-width: 1px;
  border-style: solid;
  margin: 0;
  padding: 4px 10px;
  border-radius: 3px;
  cursor: pointer;
  box-sizing: border-box;
  font-size: inherit;
  font-family: inherit;
  font-weight: inherit;
  text-align: left;
  overflow: visible;
  min-height: 32px;
}

.c8 svg {
  -webkit-align-self: center;
  -ms-flex-item-align: center;
  align-self: center;
}

.c1 {
  background-color: #fff;
}

.c11 {
  white-space: nowrap;
  text-overflow: ellipsis;
  overflow-x: hidden;
  -ms-flex-positive: 1;
  -webkit-box-flex: 1;
  -webkit-flex-grow: 1;
  -ms-flex-positive: 1;
  flex-grow: 1;
  font-size: 1.03em;
  font-weight: 600;
}

.c2 {
  margin: 0;
  font-weight: normal;
}

.c3 {
  width: 100%;
  background-color: #fff;
  padding: 0;
  border-color: transparent;
  border-radius: 0;
  outline: none;
  -webkit-box-pack: start;
  -webkit-justify-content: flex-start;
  -ms-flex-pack: start;
  justify-content: flex-start;
  box-shadow: none;
  color: #0066cd;
}

.c3:hover {
  border-color: transparent;
  color: #0066cd;
}

.c3:active {
  box-shadow: none;
  background-color: #fff;
  color: #0066cd;
}

.c3 svg {
  margin: 0 8px 0 -5px;
  padding-bottom: 2px;
  width: 20px;
  height: 20px;
}

.c3 span {
  margin: 8px 0;
  word-wrap: break-word;
  font-size: 1.25em;
  line-height: 1.25;
  font-weight: inherit;
}

.c12 {
  margin: 0;
  list-style: none;
  padding: 0 16px 0 0;
}

.c0 {
  width: 100%;
  background-color: white;
  max-width: 800px;
  margin: 0 auto;
}

.c10 {
  width: 16px;
  height: 16px;
  -webkit-flex: none;
  -ms-flex: none;
  flex: none;
}

.c15 {
  width: 13px;
  height: 13px;
  -webkit-flex: none;
  -ms-flex: none;
  flex: none;
}

.c18 {
  width: 18px;
  height: 18px;
  -webkit-flex: none;
  -ms-flex: none;
  flex: none;
}

@media all and (-ms-high-contrast:none),(-ms-high-contrast:active) {
  .c8::after {
    display: inline-block;
    content: "";
    min-height: 22px;
  }
}

<div
  className="c0"
>
  <div
    className="c1"
  >
    <h3
      className="c2"
    >
      <button
        aria-expanded={true}
        className="c3 c4 Button-kDSBcD c5 Button-kDSBcD c6 Button-kDSBcD c7 Button-kDSBcD c8 c9"
        onClick={[Function]}
        type="button"
      >
        <svg
          aria-hidden={true}
          className="yoast-svg-icon yoast-svg-icon-angle-up c10"
          fill="#555"
          focusable="false"
          role="img"
          size="16px"
          viewBox="0 0 1792 1792"
          xmlns="http://www.w3.org/2000/svg"
        >
          <path
            d="M1395 1184q0 13-10 23l-50 50q-10 10-23 10t-23-10l-393-393-393 393q-10 10-23 10t-23-10l-50-50q-10-10-10-23t10-23l466-466q10-10 23-10t23 10l466 466q10 10 10 23z"
          />
        </svg>
        <span
          className="c11"
        >
          Errors (1)
        </span>
      </button>
    </h3>
    <ul
      className="c12"
      role="list"
    >
      <li
        className="c13"
      >
        <svg
          aria-hidden={true}
          className="yoast-svg-icon yoast-svg-icon-circle c14 c15"
          fill="#888"
          focusable="false"
          role="img"
          size="13px"
          viewBox="0 0 1792 1792"
          xmlns="http://www.w3.org/2000/svg"
        >
          <path
            d="M1664 896q0 209-103 385.5t-279.5 279.5-385.5 103-385.5-103-279.5-279.5-103-385.5 103-385.5 279.5-279.5 385.5-103 385.5 103 279.5 279.5 103 385.5z"
          />
        </svg>
        <p
          className="c16"
          dangerouslySetInnerHTML={
            Object {
              "__html": "Error: Analysis not loaded",
            }
          }
        />
      </li>
    </ul>
  </div>
  <div
    className="c1"
  >
    <h3
      className="c2"
    >
      <button
        aria-expanded={true}
        className="c3 c4 Button-kDSBcD c5 Button-kDSBcD c6 Button-kDSBcD c7 Button-kDSBcD c8 c9"
        onClick={[Function]}
        type="button"
      >
        <svg
          aria-hidden={true}
          className="yoast-svg-icon yoast-svg-icon-angle-up c10"
          fill="#555"
          focusable="false"
          role="img"
          size="16px"
          viewBox="0 0 1792 1792"
          xmlns="http://www.w3.org/2000/svg"
        >
          <path
            d="M1395 1184q0 13-10 23l-50 50q-10 10-23 10t-23-10l-393-393-393 393q-10 10-23 10t-23-10l-50-50q-10-10-10-23t10-23l466-466q10-10 23-10t23 10l466 466q10 10 10 23z"
          />
        </svg>
        <span
          className="c11"
        >
          Problems (1)
        </span>
      </button>
    </h3>
    <ul
      className="c12"
      role="list"
    >
      <li
        className="c13"
      >
        <svg
          aria-hidden={true}
          className="yoast-svg-icon yoast-svg-icon-circle c14 c15"
          fill="#dc3232"
          focusable="false"
          role="img"
          size="13px"
          viewBox="0 0 1792 1792"
          xmlns="http://www.w3.org/2000/svg"
        >
          <path
            d="M1664 896q0 209-103 385.5t-279.5 279.5-385.5 103-385.5-103-279.5-279.5-103-385.5 103-385.5 279.5-279.5 385.5-103 385.5 103 279.5 279.5 103 385.5z"
          />
        </svg>
        <p
          className="c16"
          dangerouslySetInnerHTML={
            Object {
              "__html": "Your text is bad, and you should feel bad.",
            }
          }
        />
        <button
          aria-label="Highlight this result in the text"
          aria-pressed={false}
          className="c17"
          disabled={false}
          id="1"
          onClick={[Function]}
          type="button"
        >
          <svg
            aria-hidden={true}
            className="yoast-svg-icon yoast-svg-icon-eye c18"
            fill="#555"
            focusable="false"
            role="img"
            size="18px"
            viewBox="0 0 1792 1792"
            xmlns="http://www.w3.org/2000/svg"
          >
            <path
              d="M1664 960q-152-236-381-353 61 104 61 225 0 185-131.5 316.5t-316.5 131.5-316.5-131.5-131.5-316.5q0-121 61-225-229 117-381 353 133 205 333.5 326.5t434.5 121.5 434.5-121.5 333.5-326.5zm-720-384q0-20-14-34t-34-14q-125 0-214.5 89.5t-89.5 214.5q0 20 14 34t34 14 34-14 14-34q0-86 61-147t147-61q20 0 34-14t14-34zm848 384q0 34-20 69-140 230-376.5 368.5t-499.5 138.5-499.5-139-376.5-368q-20-35-20-69t20-69q140-229 376.5-368t499.5-139 499.5 139 376.5 368q20 35 20 69z"
            />
          </svg>
        </button>
      </li>
    </ul>
  </div>
  <div
    className="c1"
  >
    <h3
      className="c2"
    >
      <button
        aria-expanded={true}
        className="c3 c4 Button-kDSBcD c5 Button-kDSBcD c6 Button-kDSBcD c7 Button-kDSBcD c8 c9"
        onClick={[Function]}
        type="button"
      >
        <svg
          aria-hidden={true}
          className="yoast-svg-icon yoast-svg-icon-angle-up c10"
          fill="#555"
          focusable="false"
          role="img"
          size="16px"
          viewBox="0 0 1792 1792"
          xmlns="http://www.w3.org/2000/svg"
        >
          <path
            d="M1395 1184q0 13-10 23l-50 50q-10 10-23 10t-23-10l-393-393-393 393q-10 10-23 10t-23-10l-50-50q-10-10-10-23t10-23l466-466q10-10 23-10t23 10l466 466q10 10 10 23z"
          />
        </svg>
        <span
          className="c11"
        >
          Improvements (1)
        </span>
      </button>
    </h3>
    <ul
      className="c12"
      role="list"
    >
      <li
        className="c13"
      >
        <svg
          aria-hidden={true}
          className="yoast-svg-icon yoast-svg-icon-circle c14 c15"
          fill="#ee7c1b"
          focusable="false"
          role="img"
          size="13px"
          viewBox="0 0 1792 1792"
          xmlns="http://www.w3.org/2000/svg"
        >
          <path
            d="M1664 896q0 209-103 385.5t-279.5 279.5-385.5 103-385.5-103-279.5-279.5-103-385.5 103-385.5 279.5-279.5 385.5-103 385.5 103 279.5 279.5 103 385.5z"
          />
        </svg>
        <p
          className="c16"
          dangerouslySetInnerHTML={
            Object {
              "__html": "I know you can do better! You can do it!",
            }
          }
        />
      </li>
    </ul>
  </div>
  <div
    className="c1"
  >
    <h3
      className="c2"
    >
      <button
        aria-expanded={true}
        className="c3 c4 Button-kDSBcD c5 Button-kDSBcD c6 Button-kDSBcD c7 Button-kDSBcD c8 c9"
        onClick={[Function]}
        type="button"
      >
        <svg
          aria-hidden={true}
          className="yoast-svg-icon yoast-svg-icon-angle-up c10"
          fill="#555"
          focusable="false"
          role="img"
          size="16px"
          viewBox="0 0 1792 1792"
          xmlns="http://www.w3.org/2000/svg"
        >
          <path
            d="M1395 1184q0 13-10 23l-50 50q-10 10-23 10t-23-10l-393-393-393 393q-10 10-23 10t-23-10l-50-50q-10-10-10-23t10-23l466-466q10-10 23-10t23 10l466 466q10 10 10 23z"
          />
        </svg>
        <span
          className="c11"
        >
          Considerations (1)
        </span>
      </button>
    </h3>
    <ul
      className="c12"
      role="list"
    >
      <li
        className="c13"
      >
        <svg
          aria-hidden={true}
          className="yoast-svg-icon yoast-svg-icon-circle c14 c15"
          fill="#888"
          focusable="false"
          role="img"
          size="13px"
          viewBox="0 0 1792 1792"
          xmlns="http://www.w3.org/2000/svg"
        >
          <path
            d="M1664 896q0 209-103 385.5t-279.5 279.5-385.5 103-385.5-103-279.5-279.5-103-385.5 103-385.5 279.5-279.5 385.5-103 385.5 103 279.5 279.5 103 385.5z"
          />
        </svg>
        <p
          className="c16"
          dangerouslySetInnerHTML={
            Object {
              "__html": "Maybe you should change this...",
            }
          }
        />
      </li>
    </ul>
  </div>
  <div
    className="c1"
  >
    <h3
      className="c2"
    >
      <button
        aria-expanded={true}
        className="c3 c4 Button-kDSBcD c5 Button-kDSBcD c6 Button-kDSBcD c7 Button-kDSBcD c8 c9"
        onClick={[Function]}
        type="button"
      >
        <svg
          aria-hidden={true}
          className="yoast-svg-icon yoast-svg-icon-angle-up c10"
          fill="#555"
          focusable="false"
          role="img"
          size="16px"
          viewBox="0 0 1792 1792"
          xmlns="http://www.w3.org/2000/svg"
        >
          <path
            d="M1395 1184q0 13-10 23l-50 50q-10 10-23 10t-23-10l-393-393-393 393q-10 10-23 10t-23-10l-50-50q-10-10-10-23t10-23l466-466q10-10 23-10t23 10l466 466q10 10 10 23z"
          />
        </svg>
        <span
          className="c11"
        >
          Good results (2)
        </span>
      </button>
    </h3>
    <ul
      className="c12"
      role="list"
    >
      <li
        className="c13"
      >
        <svg
          aria-hidden={true}
          className="yoast-svg-icon yoast-svg-icon-circle c14 c15"
          fill="#7ad03a"
          focusable="false"
          role="img"
          size="13px"
          viewBox="0 0 1792 1792"
          xmlns="http://www.w3.org/2000/svg"
        >
          <path
            d="M1664 896q0 209-103 385.5t-279.5 279.5-385.5 103-385.5-103-279.5-279.5-103-385.5 103-385.5 279.5-279.5 385.5-103 385.5 103 279.5 279.5 103 385.5z"
          />
        </svg>
        <p
          className="c16"
          dangerouslySetInnerHTML={
            Object {
              "__html": "You're doing great!",
            }
          }
        />
      </li>
      <li
        className="c13"
      >
        <svg
          aria-hidden={true}
          className="yoast-svg-icon yoast-svg-icon-circle c14 c15"
          fill="#7ad03a"
          focusable="false"
          role="img"
          size="13px"
          viewBox="0 0 1792 1792"
          xmlns="http://www.w3.org/2000/svg"
        >
          <path
            d="M1664 896q0 209-103 385.5t-279.5 279.5-385.5 103-385.5-103-279.5-279.5-103-385.5 103-385.5 279.5-279.5 385.5-103 385.5 103 279.5 279.5 103 385.5z"
          />
        </svg>
        <p
          className="c16"
          dangerouslySetInnerHTML={
            Object {
              "__html": "Woohoo!",
            }
          }
        />
        <button
          aria-label="Highlight this result in the text"
          aria-pressed={false}
          className="c17"
          disabled={false}
          id="3"
          onClick={[Function]}
          type="button"
        >
          <svg
            aria-hidden={true}
            className="yoast-svg-icon yoast-svg-icon-eye c18"
            fill="#555"
            focusable="false"
            role="img"
            size="18px"
            viewBox="0 0 1792 1792"
            xmlns="http://www.w3.org/2000/svg"
          >
            <path
              d="M1664 960q-152-236-381-353 61 104 61 225 0 185-131.5 316.5t-316.5 131.5-316.5-131.5-131.5-316.5q0-121 61-225-229 117-381 353 133 205 333.5 326.5t434.5 121.5 434.5-121.5 333.5-326.5zm-720-384q0-20-14-34t-34-14q-125 0-214.5 89.5t-89.5 214.5q0 20 14 34t34 14 34-14 14-34q0-86 61-147t147-61q20 0 34-14t14-34zm848 384q0 34-20 69-140 230-376.5 368.5t-499.5 138.5-499.5-139-376.5-368q-20-35-20-69t20-69q140-229 376.5-368t499.5-139 499.5 139 376.5 368q20 35 20 69z"
            />
          </svg>
        </button>
      </li>
    </ul>
  </div>
</div>
`;

exports[`ContentAnalysis the ContentAnalysis component without language notice matches the snapshot 1`] = `
.c17 {
  box-sizing: border-box;
  min-width: 32px;
  display: inline-block;
  border: 1px solid #ccc;
  background-color: #f7f7f7;
  box-shadow: 0 1px 0 rgba( 204,204,204,0.7 );
  border-radius: 3px;
  cursor: pointer;
  padding: 0;
  height: 24px;
}

.c17:hover {
  border-color: #fff;
}

.c17:disabled {
  background-color: #f7f7f7;
  box-shadow: none;
  border: none;
  cursor: default;
}

.c13 {
  min-height: 24px;
  padding: 0 4px 0 0;
  display: -webkit-box;
  display: -webkit-flex;
  display: -ms-flexbox;
  display: flex;
  -webkit-align-items: flex-start;
  -webkit-box-align: flex-start;
  -ms-flex-align: flex-start;
  align-items: flex-start;
}

.c14 {
  margin-top: 3px;
  position: relative;
  left: -1px;
}

.c16 {
  margin: 0 8px 0 11px;
  -webkit-flex: 1 1 auto;
  -ms-flex: 1 1 auto;
  flex: 1 1 auto;
}

.c9 {
  color: #555;
  border-color: #ccc;
  background: #f7f7f7;
  box-shadow: 0 1px 0 rgba( 204,204,204,1 );
}

.c4 {
  font-size: 0.8rem;
}

.c5:active {
  box-shadow: inset 0 2px 5px -3px rgba( 0,0,0,0.5 );
}

.c6:hover {
  color: #000;
}

.c7::-moz-focus-inner {
  border-width: 0;
}

.c7:focus {
  outline: none;
  border-color: #0066cd;
  box-shadow: 0 0 3px rgba( 8,74,103,0.8 );
}

.c8 {
  display: -webkit-inline-box;
  display: -webkit-inline-flex;
  display: -ms-inline-flexbox;
  display: inline-flex;
  -webkit-align-items: center;
  -webkit-box-align: center;
  -ms-flex-align: center;
  align-items: center;
  -webkit-box-pack: center;
  -webkit-justify-content: center;
  -ms-flex-pack: center;
  justify-content: center;
  vertical-align: middle;
  border-width: 1px;
  border-style: solid;
  margin: 0;
  padding: 4px 10px;
  border-radius: 3px;
  cursor: pointer;
  box-sizing: border-box;
  font-size: inherit;
  font-family: inherit;
  font-weight: inherit;
  text-align: left;
  overflow: visible;
  min-height: 32px;
}

.c8 svg {
  -webkit-align-self: center;
  -ms-flex-item-align: center;
  align-self: center;
}

.c1 {
  background-color: #fff;
}

.c11 {
  white-space: nowrap;
  text-overflow: ellipsis;
  overflow-x: hidden;
  -ms-flex-positive: 1;
  -webkit-box-flex: 1;
  -webkit-flex-grow: 1;
  -ms-flex-positive: 1;
  flex-grow: 1;
  font-size: 1.03em;
  font-weight: 600;
}

.c2 {
  margin: 0;
  font-weight: normal;
}

.c3 {
  width: 100%;
  background-color: #fff;
  padding: 0;
  border-color: transparent;
  border-radius: 0;
  outline: none;
  -webkit-box-pack: start;
  -webkit-justify-content: flex-start;
  -ms-flex-pack: start;
  justify-content: flex-start;
  box-shadow: none;
  color: #0066cd;
}

.c3:hover {
  border-color: transparent;
  color: #0066cd;
}

.c3:active {
  box-shadow: none;
  background-color: #fff;
  color: #0066cd;
}

.c3 svg {
  margin: 0 8px 0 -5px;
  padding-bottom: 2px;
  width: 20px;
  height: 20px;
}

.c3 span {
  margin: 8px 0;
  word-wrap: break-word;
  font-size: 1.25em;
  line-height: 1.25;
  font-weight: inherit;
}

.c12 {
  margin: 0;
  list-style: none;
  padding: 0 16px 0 0;
}

.c0 {
  width: 100%;
  background-color: white;
  max-width: 800px;
  margin: 0 auto;
}

.c10 {
  width: 16px;
  height: 16px;
  -webkit-flex: none;
  -ms-flex: none;
  flex: none;
}

.c15 {
  width: 13px;
  height: 13px;
  -webkit-flex: none;
  -ms-flex: none;
  flex: none;
}

.c18 {
  width: 18px;
  height: 18px;
  -webkit-flex: none;
  -ms-flex: none;
  flex: none;
}

@media all and (-ms-high-contrast:none),(-ms-high-contrast:active) {
  .c8::after {
    display: inline-block;
    content: "";
    min-height: 22px;
  }
}

<div
  className="c0"
>
  <div
    className="c1"
  >
    <h4
      className="c2"
    >
      <button
        aria-expanded={true}
        className="c3 c4 Button-kDSBcD c5 Button-kDSBcD c6 Button-kDSBcD c7 Button-kDSBcD c8 c9"
        onClick={[Function]}
        type="button"
      >
        <svg
          aria-hidden={true}
          className="yoast-svg-icon yoast-svg-icon-angle-up c10"
          fill="#555"
          focusable="false"
          role="img"
          size="16px"
          viewBox="0 0 1792 1792"
          xmlns="http://www.w3.org/2000/svg"
        >
          <path
            d="M1395 1184q0 13-10 23l-50 50q-10 10-23 10t-23-10l-393-393-393 393q-10 10-23 10t-23-10l-50-50q-10-10-10-23t10-23l466-466q10-10 23-10t23 10l466 466q10 10 10 23z"
          />
        </svg>
        <span
          className="c11"
        >
          Errors (1)
        </span>
      </button>
    </h4>
    <ul
      className="c12"
      role="list"
    >
      <li
        className="c13"
      >
        <svg
          aria-hidden={true}
          className="yoast-svg-icon yoast-svg-icon-circle c14 c15"
          fill="#888"
          focusable="false"
          role="img"
          size="13px"
          viewBox="0 0 1792 1792"
          xmlns="http://www.w3.org/2000/svg"
        >
          <path
            d="M1664 896q0 209-103 385.5t-279.5 279.5-385.5 103-385.5-103-279.5-279.5-103-385.5 103-385.5 279.5-279.5 385.5-103 385.5 103 279.5 279.5 103 385.5z"
          />
        </svg>
        <p
          className="c16"
          dangerouslySetInnerHTML={
            Object {
              "__html": "Error: Analysis not loaded",
            }
          }
        />
      </li>
    </ul>
  </div>
  <div
    className="c1"
  >
    <h4
      className="c2"
    >
      <button
        aria-expanded={true}
        className="c3 c4 Button-kDSBcD c5 Button-kDSBcD c6 Button-kDSBcD c7 Button-kDSBcD c8 c9"
        onClick={[Function]}
        type="button"
      >
        <svg
          aria-hidden={true}
          className="yoast-svg-icon yoast-svg-icon-angle-up c10"
          fill="#555"
          focusable="false"
          role="img"
          size="16px"
          viewBox="0 0 1792 1792"
          xmlns="http://www.w3.org/2000/svg"
        >
          <path
            d="M1395 1184q0 13-10 23l-50 50q-10 10-23 10t-23-10l-393-393-393 393q-10 10-23 10t-23-10l-50-50q-10-10-10-23t10-23l466-466q10-10 23-10t23 10l466 466q10 10 10 23z"
          />
        </svg>
        <span
          className="c11"
        >
          Problems (1)
        </span>
      </button>
    </h4>
    <ul
      className="c12"
      role="list"
    >
      <li
        className="c13"
      >
        <svg
          aria-hidden={true}
          className="yoast-svg-icon yoast-svg-icon-circle c14 c15"
          fill="#dc3232"
          focusable="false"
          role="img"
          size="13px"
          viewBox="0 0 1792 1792"
          xmlns="http://www.w3.org/2000/svg"
        >
          <path
            d="M1664 896q0 209-103 385.5t-279.5 279.5-385.5 103-385.5-103-279.5-279.5-103-385.5 103-385.5 279.5-279.5 385.5-103 385.5 103 279.5 279.5 103 385.5z"
          />
        </svg>
        <p
          className="c16"
          dangerouslySetInnerHTML={
            Object {
              "__html": "Your text is bad, and you should feel bad.",
            }
          }
        />
        <button
          aria-label="Highlight this result in the text"
          aria-pressed={false}
          className="c17"
          disabled={false}
          id="1"
          onClick={[Function]}
          type="button"
        >
          <svg
            aria-hidden={true}
            className="yoast-svg-icon yoast-svg-icon-eye c18"
            fill="#555"
            focusable="false"
            role="img"
            size="18px"
            viewBox="0 0 1792 1792"
            xmlns="http://www.w3.org/2000/svg"
          >
            <path
              d="M1664 960q-152-236-381-353 61 104 61 225 0 185-131.5 316.5t-316.5 131.5-316.5-131.5-131.5-316.5q0-121 61-225-229 117-381 353 133 205 333.5 326.5t434.5 121.5 434.5-121.5 333.5-326.5zm-720-384q0-20-14-34t-34-14q-125 0-214.5 89.5t-89.5 214.5q0 20 14 34t34 14 34-14 14-34q0-86 61-147t147-61q20 0 34-14t14-34zm848 384q0 34-20 69-140 230-376.5 368.5t-499.5 138.5-499.5-139-376.5-368q-20-35-20-69t20-69q140-229 376.5-368t499.5-139 499.5 139 376.5 368q20 35 20 69z"
            />
          </svg>
        </button>
      </li>
    </ul>
  </div>
  <div
    className="c1"
  >
    <h4
      className="c2"
    >
      <button
        aria-expanded={true}
        className="c3 c4 Button-kDSBcD c5 Button-kDSBcD c6 Button-kDSBcD c7 Button-kDSBcD c8 c9"
        onClick={[Function]}
        type="button"
      >
        <svg
          aria-hidden={true}
          className="yoast-svg-icon yoast-svg-icon-angle-up c10"
          fill="#555"
          focusable="false"
          role="img"
          size="16px"
          viewBox="0 0 1792 1792"
          xmlns="http://www.w3.org/2000/svg"
        >
          <path
            d="M1395 1184q0 13-10 23l-50 50q-10 10-23 10t-23-10l-393-393-393 393q-10 10-23 10t-23-10l-50-50q-10-10-10-23t10-23l466-466q10-10 23-10t23 10l466 466q10 10 10 23z"
          />
        </svg>
        <span
          className="c11"
        >
          Improvements (1)
        </span>
      </button>
    </h4>
    <ul
      className="c12"
      role="list"
    >
      <li
        className="c13"
      >
        <svg
          aria-hidden={true}
          className="yoast-svg-icon yoast-svg-icon-circle c14 c15"
          fill="#ee7c1b"
          focusable="false"
          role="img"
          size="13px"
          viewBox="0 0 1792 1792"
          xmlns="http://www.w3.org/2000/svg"
        >
          <path
            d="M1664 896q0 209-103 385.5t-279.5 279.5-385.5 103-385.5-103-279.5-279.5-103-385.5 103-385.5 279.5-279.5 385.5-103 385.5 103 279.5 279.5 103 385.5z"
          />
        </svg>
        <p
          className="c16"
          dangerouslySetInnerHTML={
            Object {
              "__html": "I know you can do better! You can do it!",
            }
          }
        />
      </li>
    </ul>
  </div>
  <div
    className="c1"
  >
    <h4
      className="c2"
    >
      <button
        aria-expanded={true}
        className="c3 c4 Button-kDSBcD c5 Button-kDSBcD c6 Button-kDSBcD c7 Button-kDSBcD c8 c9"
        onClick={[Function]}
        type="button"
      >
        <svg
          aria-hidden={true}
          className="yoast-svg-icon yoast-svg-icon-angle-up c10"
          fill="#555"
          focusable="false"
          role="img"
          size="16px"
          viewBox="0 0 1792 1792"
          xmlns="http://www.w3.org/2000/svg"
        >
          <path
            d="M1395 1184q0 13-10 23l-50 50q-10 10-23 10t-23-10l-393-393-393 393q-10 10-23 10t-23-10l-50-50q-10-10-10-23t10-23l466-466q10-10 23-10t23 10l466 466q10 10 10 23z"
          />
        </svg>
        <span
          className="c11"
        >
          Considerations (1)
        </span>
      </button>
    </h4>
    <ul
      className="c12"
      role="list"
    >
      <li
        className="c13"
      >
        <svg
          aria-hidden={true}
          className="yoast-svg-icon yoast-svg-icon-circle c14 c15"
          fill="#888"
          focusable="false"
          role="img"
          size="13px"
          viewBox="0 0 1792 1792"
          xmlns="http://www.w3.org/2000/svg"
        >
          <path
            d="M1664 896q0 209-103 385.5t-279.5 279.5-385.5 103-385.5-103-279.5-279.5-103-385.5 103-385.5 279.5-279.5 385.5-103 385.5 103 279.5 279.5 103 385.5z"
          />
        </svg>
        <p
          className="c16"
          dangerouslySetInnerHTML={
            Object {
              "__html": "Maybe you should change this...",
            }
          }
        />
      </li>
    </ul>
  </div>
  <div
    className="c1"
  >
    <h4
      className="c2"
    >
      <button
        aria-expanded={true}
        className="c3 c4 Button-kDSBcD c5 Button-kDSBcD c6 Button-kDSBcD c7 Button-kDSBcD c8 c9"
        onClick={[Function]}
        type="button"
      >
        <svg
          aria-hidden={true}
          className="yoast-svg-icon yoast-svg-icon-angle-up c10"
          fill="#555"
          focusable="false"
          role="img"
          size="16px"
          viewBox="0 0 1792 1792"
          xmlns="http://www.w3.org/2000/svg"
        >
          <path
            d="M1395 1184q0 13-10 23l-50 50q-10 10-23 10t-23-10l-393-393-393 393q-10 10-23 10t-23-10l-50-50q-10-10-10-23t10-23l466-466q10-10 23-10t23 10l466 466q10 10 10 23z"
          />
        </svg>
        <span
          className="c11"
        >
          Good results (2)
        </span>
      </button>
    </h4>
    <ul
      className="c12"
      role="list"
    >
      <li
        className="c13"
      >
        <svg
          aria-hidden={true}
          className="yoast-svg-icon yoast-svg-icon-circle c14 c15"
          fill="#7ad03a"
          focusable="false"
          role="img"
          size="13px"
          viewBox="0 0 1792 1792"
          xmlns="http://www.w3.org/2000/svg"
        >
          <path
            d="M1664 896q0 209-103 385.5t-279.5 279.5-385.5 103-385.5-103-279.5-279.5-103-385.5 103-385.5 279.5-279.5 385.5-103 385.5 103 279.5 279.5 103 385.5z"
          />
        </svg>
        <p
          className="c16"
          dangerouslySetInnerHTML={
            Object {
              "__html": "You're doing great!",
            }
          }
        />
      </li>
      <li
        className="c13"
      >
        <svg
          aria-hidden={true}
          className="yoast-svg-icon yoast-svg-icon-circle c14 c15"
          fill="#7ad03a"
          focusable="false"
          role="img"
          size="13px"
          viewBox="0 0 1792 1792"
          xmlns="http://www.w3.org/2000/svg"
        >
          <path
            d="M1664 896q0 209-103 385.5t-279.5 279.5-385.5 103-385.5-103-279.5-279.5-103-385.5 103-385.5 279.5-279.5 385.5-103 385.5 103 279.5 279.5 103 385.5z"
          />
        </svg>
        <p
          className="c16"
          dangerouslySetInnerHTML={
            Object {
              "__html": "Woohoo!",
            }
          }
        />
        <button
          aria-label="Highlight this result in the text"
          aria-pressed={false}
          className="c17"
          disabled={false}
          id="3"
          onClick={[Function]}
          type="button"
        >
          <svg
            aria-hidden={true}
            className="yoast-svg-icon yoast-svg-icon-eye c18"
            fill="#555"
            focusable="false"
            role="img"
            size="18px"
            viewBox="0 0 1792 1792"
            xmlns="http://www.w3.org/2000/svg"
          >
            <path
              d="M1664 960q-152-236-381-353 61 104 61 225 0 185-131.5 316.5t-316.5 131.5-316.5-131.5-131.5-316.5q0-121 61-225-229 117-381 353 133 205 333.5 326.5t434.5 121.5 434.5-121.5 333.5-326.5zm-720-384q0-20-14-34t-34-14q-125 0-214.5 89.5t-89.5 214.5q0 20 14 34t34 14 34-14 14-34q0-86 61-147t147-61q20 0 34-14t14-34zm848 384q0 34-20 69-140 230-376.5 368.5t-499.5 138.5-499.5-139-376.5-368q-20-35-20-69t20-69q140-229 376.5-368t499.5-139 499.5 139 376.5 368q20 35 20 69z"
            />
          </svg>
        </button>
      </li>
    </ul>
  </div>
</div>
`;

exports[`ContentAnalysis the ContentAnalysis component without problems and considerations, but with improvements and good matches the snapshot 1`] = `
.c17 {
  box-sizing: border-box;
  min-width: 32px;
  display: inline-block;
  border: 1px solid #ccc;
  background-color: #f7f7f7;
  box-shadow: 0 1px 0 rgba( 204,204,204,0.7 );
  border-radius: 3px;
  cursor: pointer;
  padding: 0;
  height: 24px;
}

.c17:hover {
  border-color: #fff;
}

.c17:disabled {
  background-color: #f7f7f7;
  box-shadow: none;
  border: none;
  cursor: default;
}

.c13 {
  min-height: 24px;
  padding: 0 4px 0 0;
  display: -webkit-box;
  display: -webkit-flex;
  display: -ms-flexbox;
  display: flex;
  -webkit-align-items: flex-start;
  -webkit-box-align: flex-start;
  -ms-flex-align: flex-start;
  align-items: flex-start;
}

.c14 {
  margin-top: 3px;
  position: relative;
  left: -1px;
}

.c16 {
  margin: 0 8px 0 11px;
  -webkit-flex: 1 1 auto;
  -ms-flex: 1 1 auto;
  flex: 1 1 auto;
}

.c9 {
  color: #555;
  border-color: #ccc;
  background: #f7f7f7;
  box-shadow: 0 1px 0 rgba( 204,204,204,1 );
}

.c4 {
  font-size: 0.8rem;
}

.c5:active {
  box-shadow: inset 0 2px 5px -3px rgba( 0,0,0,0.5 );
}

.c6:hover {
  color: #000;
}

.c7::-moz-focus-inner {
  border-width: 0;
}

.c7:focus {
  outline: none;
  border-color: #0066cd;
  box-shadow: 0 0 3px rgba( 8,74,103,0.8 );
}

.c8 {
  display: -webkit-inline-box;
  display: -webkit-inline-flex;
  display: -ms-inline-flexbox;
  display: inline-flex;
  -webkit-align-items: center;
  -webkit-box-align: center;
  -ms-flex-align: center;
  align-items: center;
  -webkit-box-pack: center;
  -webkit-justify-content: center;
  -ms-flex-pack: center;
  justify-content: center;
  vertical-align: middle;
  border-width: 1px;
  border-style: solid;
  margin: 0;
  padding: 4px 10px;
  border-radius: 3px;
  cursor: pointer;
  box-sizing: border-box;
  font-size: inherit;
  font-family: inherit;
  font-weight: inherit;
  text-align: left;
  overflow: visible;
  min-height: 32px;
}

.c8 svg {
  -webkit-align-self: center;
  -ms-flex-item-align: center;
  align-self: center;
}

.c1 {
  background-color: #fff;
}

.c11 {
  white-space: nowrap;
  text-overflow: ellipsis;
  overflow-x: hidden;
  -ms-flex-positive: 1;
  -webkit-box-flex: 1;
  -webkit-flex-grow: 1;
  -ms-flex-positive: 1;
  flex-grow: 1;
  font-size: 1.03em;
  font-weight: 600;
}

.c2 {
  margin: 0;
  font-weight: normal;
}

.c3 {
  width: 100%;
  background-color: #fff;
  padding: 0;
  border-color: transparent;
  border-radius: 0;
  outline: none;
  -webkit-box-pack: start;
  -webkit-justify-content: flex-start;
  -ms-flex-pack: start;
  justify-content: flex-start;
  box-shadow: none;
  color: #0066cd;
}

.c3:hover {
  border-color: transparent;
  color: #0066cd;
}

.c3:active {
  box-shadow: none;
  background-color: #fff;
  color: #0066cd;
}

.c3 svg {
  margin: 0 8px 0 -5px;
  padding-bottom: 2px;
  width: 20px;
  height: 20px;
}

.c3 span {
  margin: 8px 0;
  word-wrap: break-word;
  font-size: 1.25em;
  line-height: 1.25;
  font-weight: inherit;
}

.c12 {
  margin: 0;
  list-style: none;
  padding: 0 16px 0 0;
}

.c0 {
  width: 100%;
  background-color: white;
  max-width: 800px;
  margin: 0 auto;
}

.c10 {
  width: 16px;
  height: 16px;
  -webkit-flex: none;
  -ms-flex: none;
  flex: none;
}

.c15 {
  width: 13px;
  height: 13px;
  -webkit-flex: none;
  -ms-flex: none;
  flex: none;
}

.c18 {
  width: 18px;
  height: 18px;
  -webkit-flex: none;
  -ms-flex: none;
  flex: none;
}

@media all and (-ms-high-contrast:none),(-ms-high-contrast:active) {
  .c8::after {
    display: inline-block;
    content: "";
    min-height: 22px;
  }
}

<div
  className="c0"
>
  <div
    className="c1"
  >
    <h4
      className="c2"
    >
      <button
        aria-expanded={true}
        className="c3 c4 Button-kDSBcD c5 Button-kDSBcD c6 Button-kDSBcD c7 Button-kDSBcD c8 c9"
        onClick={[Function]}
        type="button"
      >
        <svg
          aria-hidden={true}
          className="yoast-svg-icon yoast-svg-icon-angle-up c10"
          fill="#555"
          focusable="false"
          role="img"
          size="16px"
          viewBox="0 0 1792 1792"
          xmlns="http://www.w3.org/2000/svg"
        >
          <path
            d="M1395 1184q0 13-10 23l-50 50q-10 10-23 10t-23-10l-393-393-393 393q-10 10-23 10t-23-10l-50-50q-10-10-10-23t10-23l466-466q10-10 23-10t23 10l466 466q10 10 10 23z"
          />
        </svg>
        <span
          className="c11"
        >
          Errors (1)
        </span>
      </button>
    </h4>
    <ul
      className="c12"
      role="list"
    >
      <li
        className="c13"
      >
        <svg
          aria-hidden={true}
          className="yoast-svg-icon yoast-svg-icon-circle c14 c15"
          fill="#888"
          focusable="false"
          role="img"
          size="13px"
          viewBox="0 0 1792 1792"
          xmlns="http://www.w3.org/2000/svg"
        >
          <path
            d="M1664 896q0 209-103 385.5t-279.5 279.5-385.5 103-385.5-103-279.5-279.5-103-385.5 103-385.5 279.5-279.5 385.5-103 385.5 103 279.5 279.5 103 385.5z"
          />
        </svg>
        <p
          className="c16"
          dangerouslySetInnerHTML={
            Object {
              "__html": "Error: Analysis not loaded",
            }
          }
        />
      </li>
    </ul>
  </div>
  <div
    className="c1"
  >
    <h4
      className="c2"
    >
      <button
        aria-expanded={true}
        className="c3 c4 Button-kDSBcD c5 Button-kDSBcD c6 Button-kDSBcD c7 Button-kDSBcD c8 c9"
        onClick={[Function]}
        type="button"
      >
        <svg
          aria-hidden={true}
          className="yoast-svg-icon yoast-svg-icon-angle-up c10"
          fill="#555"
          focusable="false"
          role="img"
          size="16px"
          viewBox="0 0 1792 1792"
          xmlns="http://www.w3.org/2000/svg"
        >
          <path
            d="M1395 1184q0 13-10 23l-50 50q-10 10-23 10t-23-10l-393-393-393 393q-10 10-23 10t-23-10l-50-50q-10-10-10-23t10-23l466-466q10-10 23-10t23 10l466 466q10 10 10 23z"
          />
        </svg>
        <span
          className="c11"
        >
          Improvements (1)
        </span>
      </button>
    </h4>
    <ul
      className="c12"
      role="list"
    >
      <li
        className="c13"
      >
        <svg
          aria-hidden={true}
          className="yoast-svg-icon yoast-svg-icon-circle c14 c15"
          fill="#ee7c1b"
          focusable="false"
          role="img"
          size="13px"
          viewBox="0 0 1792 1792"
          xmlns="http://www.w3.org/2000/svg"
        >
          <path
            d="M1664 896q0 209-103 385.5t-279.5 279.5-385.5 103-385.5-103-279.5-279.5-103-385.5 103-385.5 279.5-279.5 385.5-103 385.5 103 279.5 279.5 103 385.5z"
          />
        </svg>
        <p
          className="c16"
          dangerouslySetInnerHTML={
            Object {
              "__html": "I know you can do better! You can do it!",
            }
          }
        />
      </li>
    </ul>
  </div>
  <div
    className="c1"
  >
    <h4
      className="c2"
    >
      <button
        aria-expanded={true}
        className="c3 c4 Button-kDSBcD c5 Button-kDSBcD c6 Button-kDSBcD c7 Button-kDSBcD c8 c9"
        onClick={[Function]}
        type="button"
      >
        <svg
          aria-hidden={true}
          className="yoast-svg-icon yoast-svg-icon-angle-up c10"
          fill="#555"
          focusable="false"
          role="img"
          size="16px"
          viewBox="0 0 1792 1792"
          xmlns="http://www.w3.org/2000/svg"
        >
          <path
            d="M1395 1184q0 13-10 23l-50 50q-10 10-23 10t-23-10l-393-393-393 393q-10 10-23 10t-23-10l-50-50q-10-10-10-23t10-23l466-466q10-10 23-10t23 10l466 466q10 10 10 23z"
          />
        </svg>
        <span
          className="c11"
        >
          Good results (2)
        </span>
      </button>
    </h4>
    <ul
      className="c12"
      role="list"
    >
      <li
        className="c13"
      >
        <svg
          aria-hidden={true}
          className="yoast-svg-icon yoast-svg-icon-circle c14 c15"
          fill="#7ad03a"
          focusable="false"
          role="img"
          size="13px"
          viewBox="0 0 1792 1792"
          xmlns="http://www.w3.org/2000/svg"
        >
          <path
            d="M1664 896q0 209-103 385.5t-279.5 279.5-385.5 103-385.5-103-279.5-279.5-103-385.5 103-385.5 279.5-279.5 385.5-103 385.5 103 279.5 279.5 103 385.5z"
          />
        </svg>
        <p
          className="c16"
          dangerouslySetInnerHTML={
            Object {
              "__html": "You're doing great!",
            }
          }
        />
      </li>
      <li
        className="c13"
      >
        <svg
          aria-hidden={true}
          className="yoast-svg-icon yoast-svg-icon-circle c14 c15"
          fill="#7ad03a"
          focusable="false"
          role="img"
          size="13px"
          viewBox="0 0 1792 1792"
          xmlns="http://www.w3.org/2000/svg"
        >
          <path
            d="M1664 896q0 209-103 385.5t-279.5 279.5-385.5 103-385.5-103-279.5-279.5-103-385.5 103-385.5 279.5-279.5 385.5-103 385.5 103 279.5 279.5 103 385.5z"
          />
        </svg>
        <p
          className="c16"
          dangerouslySetInnerHTML={
            Object {
              "__html": "Woohoo!",
            }
          }
        />
        <button
          aria-label="Highlight this result in the text"
          aria-pressed={false}
          className="c17"
          disabled={false}
          id="3"
          onClick={[Function]}
          type="button"
        >
          <svg
            aria-hidden={true}
            className="yoast-svg-icon yoast-svg-icon-eye c18"
            fill="#555"
            focusable="false"
            role="img"
            size="18px"
            viewBox="0 0 1792 1792"
            xmlns="http://www.w3.org/2000/svg"
          >
            <path
              d="M1664 960q-152-236-381-353 61 104 61 225 0 185-131.5 316.5t-316.5 131.5-316.5-131.5-131.5-316.5q0-121 61-225-229 117-381 353 133 205 333.5 326.5t434.5 121.5 434.5-121.5 333.5-326.5zm-720-384q0-20-14-34t-34-14q-125 0-214.5 89.5t-89.5 214.5q0 20 14 34t34 14 34-14 14-34q0-86 61-147t147-61q20 0 34-14t14-34zm848 384q0 34-20 69-140 230-376.5 368.5t-499.5 138.5-499.5-139-376.5-368q-20-35-20-69t20-69q140-229 376.5-368t499.5-139 499.5 139 376.5 368q20 35 20 69z"
            />
          </svg>
        </button>
      </li>
    </ul>
  </div>
</div>
`;

exports[`ContentAnalysis the ContentAnalysis component without problems and improvements matches the snapshot 1`] = `
.c17 {
  box-sizing: border-box;
  min-width: 32px;
  display: inline-block;
  border: 1px solid #ccc;
  background-color: #f7f7f7;
  box-shadow: 0 1px 0 rgba( 204,204,204,0.7 );
  border-radius: 3px;
  cursor: pointer;
  padding: 0;
  height: 24px;
}

.c17:hover {
  border-color: #fff;
}

.c17:disabled {
  background-color: #f7f7f7;
  box-shadow: none;
  border: none;
  cursor: default;
}

.c13 {
  min-height: 24px;
  padding: 0 4px 0 0;
  display: -webkit-box;
  display: -webkit-flex;
  display: -ms-flexbox;
  display: flex;
  -webkit-align-items: flex-start;
  -webkit-box-align: flex-start;
  -ms-flex-align: flex-start;
  align-items: flex-start;
}

.c14 {
  margin-top: 3px;
  position: relative;
  left: -1px;
}

.c16 {
  margin: 0 8px 0 11px;
  -webkit-flex: 1 1 auto;
  -ms-flex: 1 1 auto;
  flex: 1 1 auto;
}

.c9 {
  color: #555;
  border-color: #ccc;
  background: #f7f7f7;
  box-shadow: 0 1px 0 rgba( 204,204,204,1 );
}

.c4 {
  font-size: 0.8rem;
}

.c5:active {
  box-shadow: inset 0 2px 5px -3px rgba( 0,0,0,0.5 );
}

.c6:hover {
  color: #000;
}

.c7::-moz-focus-inner {
  border-width: 0;
}

.c7:focus {
  outline: none;
  border-color: #0066cd;
  box-shadow: 0 0 3px rgba( 8,74,103,0.8 );
}

.c8 {
  display: -webkit-inline-box;
  display: -webkit-inline-flex;
  display: -ms-inline-flexbox;
  display: inline-flex;
  -webkit-align-items: center;
  -webkit-box-align: center;
  -ms-flex-align: center;
  align-items: center;
  -webkit-box-pack: center;
  -webkit-justify-content: center;
  -ms-flex-pack: center;
  justify-content: center;
  vertical-align: middle;
  border-width: 1px;
  border-style: solid;
  margin: 0;
  padding: 4px 10px;
  border-radius: 3px;
  cursor: pointer;
  box-sizing: border-box;
  font-size: inherit;
  font-family: inherit;
  font-weight: inherit;
  text-align: left;
  overflow: visible;
  min-height: 32px;
}

.c8 svg {
  -webkit-align-self: center;
  -ms-flex-item-align: center;
  align-self: center;
}

.c1 {
  background-color: #fff;
}

.c11 {
  white-space: nowrap;
  text-overflow: ellipsis;
  overflow-x: hidden;
  -ms-flex-positive: 1;
  -webkit-box-flex: 1;
  -webkit-flex-grow: 1;
  -ms-flex-positive: 1;
  flex-grow: 1;
  font-size: 1.03em;
  font-weight: 600;
}

.c2 {
  margin: 0;
  font-weight: normal;
}

.c3 {
  width: 100%;
  background-color: #fff;
  padding: 0;
  border-color: transparent;
  border-radius: 0;
  outline: none;
  -webkit-box-pack: start;
  -webkit-justify-content: flex-start;
  -ms-flex-pack: start;
  justify-content: flex-start;
  box-shadow: none;
  color: #0066cd;
}

.c3:hover {
  border-color: transparent;
  color: #0066cd;
}

.c3:active {
  box-shadow: none;
  background-color: #fff;
  color: #0066cd;
}

.c3 svg {
  margin: 0 8px 0 -5px;
  padding-bottom: 2px;
  width: 20px;
  height: 20px;
}

.c3 span {
  margin: 8px 0;
  word-wrap: break-word;
  font-size: 1.25em;
  line-height: 1.25;
  font-weight: inherit;
}

.c12 {
  margin: 0;
  list-style: none;
  padding: 0 16px 0 0;
}

.c0 {
  width: 100%;
  background-color: white;
  max-width: 800px;
  margin: 0 auto;
}

.c10 {
  width: 16px;
  height: 16px;
  -webkit-flex: none;
  -ms-flex: none;
  flex: none;
}

.c15 {
  width: 13px;
  height: 13px;
  -webkit-flex: none;
  -ms-flex: none;
  flex: none;
}

.c18 {
  width: 18px;
  height: 18px;
  -webkit-flex: none;
  -ms-flex: none;
  flex: none;
}

@media all and (-ms-high-contrast:none),(-ms-high-contrast:active) {
  .c8::after {
    display: inline-block;
    content: "";
    min-height: 22px;
  }
}

<div
  className="c0"
>
  <div
    className="c1"
  >
    <h4
      className="c2"
    >
      <button
        aria-expanded={true}
        className="c3 c4 Button-kDSBcD c5 Button-kDSBcD c6 Button-kDSBcD c7 Button-kDSBcD c8 c9"
        onClick={[Function]}
        type="button"
      >
        <svg
          aria-hidden={true}
          className="yoast-svg-icon yoast-svg-icon-angle-up c10"
          fill="#555"
          focusable="false"
          role="img"
          size="16px"
          viewBox="0 0 1792 1792"
          xmlns="http://www.w3.org/2000/svg"
        >
          <path
            d="M1395 1184q0 13-10 23l-50 50q-10 10-23 10t-23-10l-393-393-393 393q-10 10-23 10t-23-10l-50-50q-10-10-10-23t10-23l466-466q10-10 23-10t23 10l466 466q10 10 10 23z"
          />
        </svg>
        <span
          className="c11"
        >
          Errors (1)
        </span>
      </button>
    </h4>
    <ul
      className="c12"
      role="list"
    >
      <li
        className="c13"
      >
        <svg
          aria-hidden={true}
          className="yoast-svg-icon yoast-svg-icon-circle c14 c15"
          fill="#888"
          focusable="false"
          role="img"
          size="13px"
          viewBox="0 0 1792 1792"
          xmlns="http://www.w3.org/2000/svg"
        >
          <path
            d="M1664 896q0 209-103 385.5t-279.5 279.5-385.5 103-385.5-103-279.5-279.5-103-385.5 103-385.5 279.5-279.5 385.5-103 385.5 103 279.5 279.5 103 385.5z"
          />
        </svg>
        <p
          className="c16"
          dangerouslySetInnerHTML={
            Object {
              "__html": "Error: Analysis not loaded",
            }
          }
        />
      </li>
    </ul>
  </div>
  <div
    className="c1"
  >
    <h4
      className="c2"
    >
      <button
        aria-expanded={true}
        className="c3 c4 Button-kDSBcD c5 Button-kDSBcD c6 Button-kDSBcD c7 Button-kDSBcD c8 c9"
        onClick={[Function]}
        type="button"
      >
        <svg
          aria-hidden={true}
          className="yoast-svg-icon yoast-svg-icon-angle-up c10"
          fill="#555"
          focusable="false"
          role="img"
          size="16px"
          viewBox="0 0 1792 1792"
          xmlns="http://www.w3.org/2000/svg"
        >
          <path
            d="M1395 1184q0 13-10 23l-50 50q-10 10-23 10t-23-10l-393-393-393 393q-10 10-23 10t-23-10l-50-50q-10-10-10-23t10-23l466-466q10-10 23-10t23 10l466 466q10 10 10 23z"
          />
        </svg>
        <span
          className="c11"
        >
          Considerations (1)
        </span>
      </button>
    </h4>
    <ul
      className="c12"
      role="list"
    >
      <li
        className="c13"
      >
        <svg
          aria-hidden={true}
          className="yoast-svg-icon yoast-svg-icon-circle c14 c15"
          fill="#888"
          focusable="false"
          role="img"
          size="13px"
          viewBox="0 0 1792 1792"
          xmlns="http://www.w3.org/2000/svg"
        >
          <path
            d="M1664 896q0 209-103 385.5t-279.5 279.5-385.5 103-385.5-103-279.5-279.5-103-385.5 103-385.5 279.5-279.5 385.5-103 385.5 103 279.5 279.5 103 385.5z"
          />
        </svg>
        <p
          className="c16"
          dangerouslySetInnerHTML={
            Object {
              "__html": "Maybe you should change this...",
            }
          }
        />
      </li>
    </ul>
  </div>
  <div
    className="c1"
  >
    <h4
      className="c2"
    >
      <button
        aria-expanded={true}
        className="c3 c4 Button-kDSBcD c5 Button-kDSBcD c6 Button-kDSBcD c7 Button-kDSBcD c8 c9"
        onClick={[Function]}
        type="button"
      >
        <svg
          aria-hidden={true}
          className="yoast-svg-icon yoast-svg-icon-angle-up c10"
          fill="#555"
          focusable="false"
          role="img"
          size="16px"
          viewBox="0 0 1792 1792"
          xmlns="http://www.w3.org/2000/svg"
        >
          <path
            d="M1395 1184q0 13-10 23l-50 50q-10 10-23 10t-23-10l-393-393-393 393q-10 10-23 10t-23-10l-50-50q-10-10-10-23t10-23l466-466q10-10 23-10t23 10l466 466q10 10 10 23z"
          />
        </svg>
        <span
          className="c11"
        >
          Good results (2)
        </span>
      </button>
    </h4>
    <ul
      className="c12"
      role="list"
    >
      <li
        className="c13"
      >
        <svg
          aria-hidden={true}
          className="yoast-svg-icon yoast-svg-icon-circle c14 c15"
          fill="#7ad03a"
          focusable="false"
          role="img"
          size="13px"
          viewBox="0 0 1792 1792"
          xmlns="http://www.w3.org/2000/svg"
        >
          <path
            d="M1664 896q0 209-103 385.5t-279.5 279.5-385.5 103-385.5-103-279.5-279.5-103-385.5 103-385.5 279.5-279.5 385.5-103 385.5 103 279.5 279.5 103 385.5z"
          />
        </svg>
        <p
          className="c16"
          dangerouslySetInnerHTML={
            Object {
              "__html": "You're doing great!",
            }
          }
        />
      </li>
      <li
        className="c13"
      >
        <svg
          aria-hidden={true}
          className="yoast-svg-icon yoast-svg-icon-circle c14 c15"
          fill="#7ad03a"
          focusable="false"
          role="img"
          size="13px"
          viewBox="0 0 1792 1792"
          xmlns="http://www.w3.org/2000/svg"
        >
          <path
            d="M1664 896q0 209-103 385.5t-279.5 279.5-385.5 103-385.5-103-279.5-279.5-103-385.5 103-385.5 279.5-279.5 385.5-103 385.5 103 279.5 279.5 103 385.5z"
          />
        </svg>
        <p
          className="c16"
          dangerouslySetInnerHTML={
            Object {
              "__html": "Woohoo!",
            }
          }
        />
        <button
          aria-label="Highlight this result in the text"
          aria-pressed={false}
          className="c17"
          disabled={false}
          id="3"
          onClick={[Function]}
          type="button"
        >
          <svg
            aria-hidden={true}
            className="yoast-svg-icon yoast-svg-icon-eye c18"
            fill="#555"
            focusable="false"
            role="img"
            size="18px"
            viewBox="0 0 1792 1792"
            xmlns="http://www.w3.org/2000/svg"
          >
            <path
              d="M1664 960q-152-236-381-353 61 104 61 225 0 185-131.5 316.5t-316.5 131.5-316.5-131.5-131.5-316.5q0-121 61-225-229 117-381 353 133 205 333.5 326.5t434.5 121.5 434.5-121.5 333.5-326.5zm-720-384q0-20-14-34t-34-14q-125 0-214.5 89.5t-89.5 214.5q0 20 14 34t34 14 34-14 14-34q0-86 61-147t147-61q20 0 34-14t14-34zm848 384q0 34-20 69-140 230-376.5 368.5t-499.5 138.5-499.5-139-376.5-368q-20-35-20-69t20-69q140-229 376.5-368t499.5-139 499.5 139 376.5 368q20 35 20 69z"
            />
          </svg>
        </button>
      </li>
    </ul>
  </div>
</div>
`;

exports[`ContentAnalysis the ContentAnalysis component without problems matches the snapshot 1`] = `
.c17 {
  box-sizing: border-box;
  min-width: 32px;
  display: inline-block;
  border: 1px solid #ccc;
  background-color: #f7f7f7;
  box-shadow: 0 1px 0 rgba( 204,204,204,0.7 );
  border-radius: 3px;
  cursor: pointer;
  padding: 0;
  height: 24px;
}

.c17:hover {
  border-color: #fff;
}

.c17:disabled {
  background-color: #f7f7f7;
  box-shadow: none;
  border: none;
  cursor: default;
}

.c13 {
  min-height: 24px;
  padding: 0 4px 0 0;
  display: -webkit-box;
  display: -webkit-flex;
  display: -ms-flexbox;
  display: flex;
  -webkit-align-items: flex-start;
  -webkit-box-align: flex-start;
  -ms-flex-align: flex-start;
  align-items: flex-start;
}

.c14 {
  margin-top: 3px;
  position: relative;
  left: -1px;
}

.c16 {
  margin: 0 8px 0 11px;
  -webkit-flex: 1 1 auto;
  -ms-flex: 1 1 auto;
  flex: 1 1 auto;
}

.c9 {
  color: #555;
  border-color: #ccc;
  background: #f7f7f7;
  box-shadow: 0 1px 0 rgba( 204,204,204,1 );
}

.c4 {
  font-size: 0.8rem;
}

.c5:active {
  box-shadow: inset 0 2px 5px -3px rgba( 0,0,0,0.5 );
}

.c6:hover {
  color: #000;
}

.c7::-moz-focus-inner {
  border-width: 0;
}

.c7:focus {
  outline: none;
  border-color: #0066cd;
  box-shadow: 0 0 3px rgba( 8,74,103,0.8 );
}

.c8 {
  display: -webkit-inline-box;
  display: -webkit-inline-flex;
  display: -ms-inline-flexbox;
  display: inline-flex;
  -webkit-align-items: center;
  -webkit-box-align: center;
  -ms-flex-align: center;
  align-items: center;
  -webkit-box-pack: center;
  -webkit-justify-content: center;
  -ms-flex-pack: center;
  justify-content: center;
  vertical-align: middle;
  border-width: 1px;
  border-style: solid;
  margin: 0;
  padding: 4px 10px;
  border-radius: 3px;
  cursor: pointer;
  box-sizing: border-box;
  font-size: inherit;
  font-family: inherit;
  font-weight: inherit;
  text-align: left;
  overflow: visible;
  min-height: 32px;
}

.c8 svg {
  -webkit-align-self: center;
  -ms-flex-item-align: center;
  align-self: center;
}

.c1 {
  background-color: #fff;
}

.c11 {
  white-space: nowrap;
  text-overflow: ellipsis;
  overflow-x: hidden;
  -ms-flex-positive: 1;
  -webkit-box-flex: 1;
  -webkit-flex-grow: 1;
  -ms-flex-positive: 1;
  flex-grow: 1;
  font-size: 1.03em;
  font-weight: 600;
}

.c2 {
  margin: 0;
  font-weight: normal;
}

.c3 {
  width: 100%;
  background-color: #fff;
  padding: 0;
  border-color: transparent;
  border-radius: 0;
  outline: none;
  -webkit-box-pack: start;
  -webkit-justify-content: flex-start;
  -ms-flex-pack: start;
  justify-content: flex-start;
  box-shadow: none;
  color: #0066cd;
}

.c3:hover {
  border-color: transparent;
  color: #0066cd;
}

.c3:active {
  box-shadow: none;
  background-color: #fff;
  color: #0066cd;
}

.c3 svg {
  margin: 0 8px 0 -5px;
  padding-bottom: 2px;
  width: 20px;
  height: 20px;
}

.c3 span {
  margin: 8px 0;
  word-wrap: break-word;
  font-size: 1.25em;
  line-height: 1.25;
  font-weight: inherit;
}

.c12 {
  margin: 0;
  list-style: none;
  padding: 0 16px 0 0;
}

.c0 {
  width: 100%;
  background-color: white;
  max-width: 800px;
  margin: 0 auto;
}

.c10 {
  width: 16px;
  height: 16px;
  -webkit-flex: none;
  -ms-flex: none;
  flex: none;
}

.c15 {
  width: 13px;
  height: 13px;
  -webkit-flex: none;
  -ms-flex: none;
  flex: none;
}

.c18 {
  width: 18px;
  height: 18px;
  -webkit-flex: none;
  -ms-flex: none;
  flex: none;
}

@media all and (-ms-high-contrast:none),(-ms-high-contrast:active) {
  .c8::after {
    display: inline-block;
    content: "";
    min-height: 22px;
  }
}

<div
  className="c0"
>
  <div
    className="c1"
  >
    <h4
      className="c2"
    >
      <button
        aria-expanded={true}
        className="c3 c4 Button-kDSBcD c5 Button-kDSBcD c6 Button-kDSBcD c7 Button-kDSBcD c8 c9"
        onClick={[Function]}
        type="button"
      >
        <svg
          aria-hidden={true}
          className="yoast-svg-icon yoast-svg-icon-angle-up c10"
          fill="#555"
          focusable="false"
          role="img"
          size="16px"
          viewBox="0 0 1792 1792"
          xmlns="http://www.w3.org/2000/svg"
        >
          <path
            d="M1395 1184q0 13-10 23l-50 50q-10 10-23 10t-23-10l-393-393-393 393q-10 10-23 10t-23-10l-50-50q-10-10-10-23t10-23l466-466q10-10 23-10t23 10l466 466q10 10 10 23z"
          />
        </svg>
        <span
          className="c11"
        >
          Errors (1)
        </span>
      </button>
    </h4>
    <ul
      className="c12"
      role="list"
    >
      <li
        className="c13"
      >
        <svg
          aria-hidden={true}
          className="yoast-svg-icon yoast-svg-icon-circle c14 c15"
          fill="#888"
          focusable="false"
          role="img"
          size="13px"
          viewBox="0 0 1792 1792"
          xmlns="http://www.w3.org/2000/svg"
        >
          <path
            d="M1664 896q0 209-103 385.5t-279.5 279.5-385.5 103-385.5-103-279.5-279.5-103-385.5 103-385.5 279.5-279.5 385.5-103 385.5 103 279.5 279.5 103 385.5z"
          />
        </svg>
        <p
          className="c16"
          dangerouslySetInnerHTML={
            Object {
              "__html": "Error: Analysis not loaded",
            }
          }
        />
      </li>
    </ul>
  </div>
  <div
    className="c1"
  >
    <h4
      className="c2"
    >
      <button
        aria-expanded={true}
        className="c3 c4 Button-kDSBcD c5 Button-kDSBcD c6 Button-kDSBcD c7 Button-kDSBcD c8 c9"
        onClick={[Function]}
        type="button"
      >
        <svg
          aria-hidden={true}
          className="yoast-svg-icon yoast-svg-icon-angle-up c10"
          fill="#555"
          focusable="false"
          role="img"
          size="16px"
          viewBox="0 0 1792 1792"
          xmlns="http://www.w3.org/2000/svg"
        >
          <path
            d="M1395 1184q0 13-10 23l-50 50q-10 10-23 10t-23-10l-393-393-393 393q-10 10-23 10t-23-10l-50-50q-10-10-10-23t10-23l466-466q10-10 23-10t23 10l466 466q10 10 10 23z"
          />
        </svg>
        <span
          className="c11"
        >
          Improvements (1)
        </span>
      </button>
    </h4>
    <ul
      className="c12"
      role="list"
    >
      <li
        className="c13"
      >
        <svg
          aria-hidden={true}
          className="yoast-svg-icon yoast-svg-icon-circle c14 c15"
          fill="#ee7c1b"
          focusable="false"
          role="img"
          size="13px"
          viewBox="0 0 1792 1792"
          xmlns="http://www.w3.org/2000/svg"
        >
          <path
            d="M1664 896q0 209-103 385.5t-279.5 279.5-385.5 103-385.5-103-279.5-279.5-103-385.5 103-385.5 279.5-279.5 385.5-103 385.5 103 279.5 279.5 103 385.5z"
          />
        </svg>
        <p
          className="c16"
          dangerouslySetInnerHTML={
            Object {
              "__html": "I know you can do better! You can do it!",
            }
          }
        />
      </li>
    </ul>
  </div>
  <div
    className="c1"
  >
    <h4
      className="c2"
    >
      <button
        aria-expanded={true}
        className="c3 c4 Button-kDSBcD c5 Button-kDSBcD c6 Button-kDSBcD c7 Button-kDSBcD c8 c9"
        onClick={[Function]}
        type="button"
      >
        <svg
          aria-hidden={true}
          className="yoast-svg-icon yoast-svg-icon-angle-up c10"
          fill="#555"
          focusable="false"
          role="img"
          size="16px"
          viewBox="0 0 1792 1792"
          xmlns="http://www.w3.org/2000/svg"
        >
          <path
            d="M1395 1184q0 13-10 23l-50 50q-10 10-23 10t-23-10l-393-393-393 393q-10 10-23 10t-23-10l-50-50q-10-10-10-23t10-23l466-466q10-10 23-10t23 10l466 466q10 10 10 23z"
          />
        </svg>
        <span
          className="c11"
        >
          Considerations (1)
        </span>
      </button>
    </h4>
    <ul
      className="c12"
      role="list"
    >
      <li
        className="c13"
      >
        <svg
          aria-hidden={true}
          className="yoast-svg-icon yoast-svg-icon-circle c14 c15"
          fill="#888"
          focusable="false"
          role="img"
          size="13px"
          viewBox="0 0 1792 1792"
          xmlns="http://www.w3.org/2000/svg"
        >
          <path
            d="M1664 896q0 209-103 385.5t-279.5 279.5-385.5 103-385.5-103-279.5-279.5-103-385.5 103-385.5 279.5-279.5 385.5-103 385.5 103 279.5 279.5 103 385.5z"
          />
        </svg>
        <p
          className="c16"
          dangerouslySetInnerHTML={
            Object {
              "__html": "Maybe you should change this...",
            }
          }
        />
      </li>
    </ul>
  </div>
  <div
    className="c1"
  >
    <h4
      className="c2"
    >
      <button
        aria-expanded={true}
        className="c3 c4 Button-kDSBcD c5 Button-kDSBcD c6 Button-kDSBcD c7 Button-kDSBcD c8 c9"
        onClick={[Function]}
        type="button"
      >
        <svg
          aria-hidden={true}
          className="yoast-svg-icon yoast-svg-icon-angle-up c10"
          fill="#555"
          focusable="false"
          role="img"
          size="16px"
          viewBox="0 0 1792 1792"
          xmlns="http://www.w3.org/2000/svg"
        >
          <path
            d="M1395 1184q0 13-10 23l-50 50q-10 10-23 10t-23-10l-393-393-393 393q-10 10-23 10t-23-10l-50-50q-10-10-10-23t10-23l466-466q10-10 23-10t23 10l466 466q10 10 10 23z"
          />
        </svg>
        <span
          className="c11"
        >
          Good results (2)
        </span>
      </button>
    </h4>
    <ul
      className="c12"
      role="list"
    >
      <li
        className="c13"
      >
        <svg
          aria-hidden={true}
          className="yoast-svg-icon yoast-svg-icon-circle c14 c15"
          fill="#7ad03a"
          focusable="false"
          role="img"
          size="13px"
          viewBox="0 0 1792 1792"
          xmlns="http://www.w3.org/2000/svg"
        >
          <path
            d="M1664 896q0 209-103 385.5t-279.5 279.5-385.5 103-385.5-103-279.5-279.5-103-385.5 103-385.5 279.5-279.5 385.5-103 385.5 103 279.5 279.5 103 385.5z"
          />
        </svg>
        <p
          className="c16"
          dangerouslySetInnerHTML={
            Object {
              "__html": "You're doing great!",
            }
          }
        />
      </li>
      <li
        className="c13"
      >
        <svg
          aria-hidden={true}
          className="yoast-svg-icon yoast-svg-icon-circle c14 c15"
          fill="#7ad03a"
          focusable="false"
          role="img"
          size="13px"
          viewBox="0 0 1792 1792"
          xmlns="http://www.w3.org/2000/svg"
        >
          <path
            d="M1664 896q0 209-103 385.5t-279.5 279.5-385.5 103-385.5-103-279.5-279.5-103-385.5 103-385.5 279.5-279.5 385.5-103 385.5 103 279.5 279.5 103 385.5z"
          />
        </svg>
        <p
          className="c16"
          dangerouslySetInnerHTML={
            Object {
              "__html": "Woohoo!",
            }
          }
        />
        <button
          aria-label="Highlight this result in the text"
          aria-pressed={false}
          className="c17"
          disabled={false}
          id="3"
          onClick={[Function]}
          type="button"
        >
          <svg
            aria-hidden={true}
            className="yoast-svg-icon yoast-svg-icon-eye c18"
            fill="#555"
            focusable="false"
            role="img"
            size="18px"
            viewBox="0 0 1792 1792"
            xmlns="http://www.w3.org/2000/svg"
          >
            <path
              d="M1664 960q-152-236-381-353 61 104 61 225 0 185-131.5 316.5t-316.5 131.5-316.5-131.5-131.5-316.5q0-121 61-225-229 117-381 353 133 205 333.5 326.5t434.5 121.5 434.5-121.5 333.5-326.5zm-720-384q0-20-14-34t-34-14q-125 0-214.5 89.5t-89.5 214.5q0 20 14 34t34 14 34-14 14-34q0-86 61-147t147-61q20 0 34-14t14-34zm848 384q0 34-20 69-140 230-376.5 368.5t-499.5 138.5-499.5-139-376.5-368q-20-35-20-69t20-69q140-229 376.5-368t499.5-139 499.5 139 376.5 368q20 35 20 69z"
            />
          </svg>
        </button>
      </li>
    </ul>
  </div>
</div>
`;

exports[`ContentAnalysis the ContentAnalysis component without problems, improvements and considerations matches the snapshot 1`] = `
.c17 {
  box-sizing: border-box;
  min-width: 32px;
  display: inline-block;
  border: 1px solid #ccc;
  background-color: #f7f7f7;
  box-shadow: 0 1px 0 rgba( 204,204,204,0.7 );
  border-radius: 3px;
  cursor: pointer;
  padding: 0;
  height: 24px;
}

.c17:hover {
  border-color: #fff;
}

.c17:disabled {
  background-color: #f7f7f7;
  box-shadow: none;
  border: none;
  cursor: default;
}

.c13 {
  min-height: 24px;
  padding: 0 4px 0 0;
  display: -webkit-box;
  display: -webkit-flex;
  display: -ms-flexbox;
  display: flex;
  -webkit-align-items: flex-start;
  -webkit-box-align: flex-start;
  -ms-flex-align: flex-start;
  align-items: flex-start;
}

.c14 {
  margin-top: 3px;
  position: relative;
  left: -1px;
}

.c16 {
  margin: 0 8px 0 11px;
  -webkit-flex: 1 1 auto;
  -ms-flex: 1 1 auto;
  flex: 1 1 auto;
}

.c9 {
  color: #555;
  border-color: #ccc;
  background: #f7f7f7;
  box-shadow: 0 1px 0 rgba( 204,204,204,1 );
}

.c4 {
  font-size: 0.8rem;
}

.c5:active {
  box-shadow: inset 0 2px 5px -3px rgba( 0,0,0,0.5 );
}

.c6:hover {
  color: #000;
}

.c7::-moz-focus-inner {
  border-width: 0;
}

.c7:focus {
  outline: none;
  border-color: #0066cd;
  box-shadow: 0 0 3px rgba( 8,74,103,0.8 );
}

.c8 {
  display: -webkit-inline-box;
  display: -webkit-inline-flex;
  display: -ms-inline-flexbox;
  display: inline-flex;
  -webkit-align-items: center;
  -webkit-box-align: center;
  -ms-flex-align: center;
  align-items: center;
  -webkit-box-pack: center;
  -webkit-justify-content: center;
  -ms-flex-pack: center;
  justify-content: center;
  vertical-align: middle;
  border-width: 1px;
  border-style: solid;
  margin: 0;
  padding: 4px 10px;
  border-radius: 3px;
  cursor: pointer;
  box-sizing: border-box;
  font-size: inherit;
  font-family: inherit;
  font-weight: inherit;
  text-align: left;
  overflow: visible;
  min-height: 32px;
}

.c8 svg {
  -webkit-align-self: center;
  -ms-flex-item-align: center;
  align-self: center;
}

.c1 {
  background-color: #fff;
}

.c11 {
  white-space: nowrap;
  text-overflow: ellipsis;
  overflow-x: hidden;
  -ms-flex-positive: 1;
  -webkit-box-flex: 1;
  -webkit-flex-grow: 1;
  -ms-flex-positive: 1;
  flex-grow: 1;
  font-size: 1.03em;
  font-weight: 600;
}

.c2 {
  margin: 0;
  font-weight: normal;
}

.c3 {
  width: 100%;
  background-color: #fff;
  padding: 0;
  border-color: transparent;
  border-radius: 0;
  outline: none;
  -webkit-box-pack: start;
  -webkit-justify-content: flex-start;
  -ms-flex-pack: start;
  justify-content: flex-start;
  box-shadow: none;
  color: #0066cd;
}

.c3:hover {
  border-color: transparent;
  color: #0066cd;
}

.c3:active {
  box-shadow: none;
  background-color: #fff;
  color: #0066cd;
}

.c3 svg {
  margin: 0 8px 0 -5px;
  padding-bottom: 2px;
  width: 20px;
  height: 20px;
}

.c3 span {
  margin: 8px 0;
  word-wrap: break-word;
  font-size: 1.25em;
  line-height: 1.25;
  font-weight: inherit;
}

.c12 {
  margin: 0;
  list-style: none;
  padding: 0 16px 0 0;
}

.c0 {
  width: 100%;
  background-color: white;
  max-width: 800px;
  margin: 0 auto;
}

.c10 {
  width: 16px;
  height: 16px;
  -webkit-flex: none;
  -ms-flex: none;
  flex: none;
}

.c15 {
  width: 13px;
  height: 13px;
  -webkit-flex: none;
  -ms-flex: none;
  flex: none;
}

.c18 {
  width: 18px;
  height: 18px;
  -webkit-flex: none;
  -ms-flex: none;
  flex: none;
}

@media all and (-ms-high-contrast:none),(-ms-high-contrast:active) {
  .c8::after {
    display: inline-block;
    content: "";
    min-height: 22px;
  }
}

<div
  className="c0"
>
  <div
    className="c1"
  >
    <h4
      className="c2"
    >
      <button
        aria-expanded={true}
        className="c3 c4 Button-kDSBcD c5 Button-kDSBcD c6 Button-kDSBcD c7 Button-kDSBcD c8 c9"
        onClick={[Function]}
        type="button"
      >
        <svg
          aria-hidden={true}
          className="yoast-svg-icon yoast-svg-icon-angle-up c10"
          fill="#555"
          focusable="false"
          role="img"
          size="16px"
          viewBox="0 0 1792 1792"
          xmlns="http://www.w3.org/2000/svg"
        >
          <path
            d="M1395 1184q0 13-10 23l-50 50q-10 10-23 10t-23-10l-393-393-393 393q-10 10-23 10t-23-10l-50-50q-10-10-10-23t10-23l466-466q10-10 23-10t23 10l466 466q10 10 10 23z"
          />
        </svg>
        <span
          className="c11"
        >
          Errors (1)
        </span>
      </button>
    </h4>
    <ul
      className="c12"
      role="list"
    >
      <li
        className="c13"
      >
        <svg
          aria-hidden={true}
          className="yoast-svg-icon yoast-svg-icon-circle c14 c15"
          fill="#888"
          focusable="false"
          role="img"
          size="13px"
          viewBox="0 0 1792 1792"
          xmlns="http://www.w3.org/2000/svg"
        >
          <path
            d="M1664 896q0 209-103 385.5t-279.5 279.5-385.5 103-385.5-103-279.5-279.5-103-385.5 103-385.5 279.5-279.5 385.5-103 385.5 103 279.5 279.5 103 385.5z"
          />
        </svg>
        <p
          className="c16"
          dangerouslySetInnerHTML={
            Object {
              "__html": "Error: Analysis not loaded",
            }
          }
        />
      </li>
    </ul>
  </div>
  <div
    className="c1"
  >
    <h4
      className="c2"
    >
      <button
        aria-expanded={true}
        className="c3 c4 Button-kDSBcD c5 Button-kDSBcD c6 Button-kDSBcD c7 Button-kDSBcD c8 c9"
        onClick={[Function]}
        type="button"
      >
        <svg
          aria-hidden={true}
          className="yoast-svg-icon yoast-svg-icon-angle-up c10"
          fill="#555"
          focusable="false"
          role="img"
          size="16px"
          viewBox="0 0 1792 1792"
          xmlns="http://www.w3.org/2000/svg"
        >
          <path
            d="M1395 1184q0 13-10 23l-50 50q-10 10-23 10t-23-10l-393-393-393 393q-10 10-23 10t-23-10l-50-50q-10-10-10-23t10-23l466-466q10-10 23-10t23 10l466 466q10 10 10 23z"
          />
        </svg>
        <span
          className="c11"
        >
          Good results (2)
        </span>
      </button>
    </h4>
    <ul
      className="c12"
      role="list"
    >
      <li
        className="c13"
      >
        <svg
          aria-hidden={true}
          className="yoast-svg-icon yoast-svg-icon-circle c14 c15"
          fill="#7ad03a"
          focusable="false"
          role="img"
          size="13px"
          viewBox="0 0 1792 1792"
          xmlns="http://www.w3.org/2000/svg"
        >
          <path
            d="M1664 896q0 209-103 385.5t-279.5 279.5-385.5 103-385.5-103-279.5-279.5-103-385.5 103-385.5 279.5-279.5 385.5-103 385.5 103 279.5 279.5 103 385.5z"
          />
        </svg>
        <p
          className="c16"
          dangerouslySetInnerHTML={
            Object {
              "__html": "You're doing great!",
            }
          }
        />
      </li>
      <li
        className="c13"
      >
        <svg
          aria-hidden={true}
          className="yoast-svg-icon yoast-svg-icon-circle c14 c15"
          fill="#7ad03a"
          focusable="false"
          role="img"
          size="13px"
          viewBox="0 0 1792 1792"
          xmlns="http://www.w3.org/2000/svg"
        >
          <path
            d="M1664 896q0 209-103 385.5t-279.5 279.5-385.5 103-385.5-103-279.5-279.5-103-385.5 103-385.5 279.5-279.5 385.5-103 385.5 103 279.5 279.5 103 385.5z"
          />
        </svg>
        <p
          className="c16"
          dangerouslySetInnerHTML={
            Object {
              "__html": "Woohoo!",
            }
          }
        />
        <button
          aria-label="Highlight this result in the text"
          aria-pressed={false}
          className="c17"
          disabled={false}
          id="3"
          onClick={[Function]}
          type="button"
        >
          <svg
            aria-hidden={true}
            className="yoast-svg-icon yoast-svg-icon-eye c18"
            fill="#555"
            focusable="false"
            role="img"
            size="18px"
            viewBox="0 0 1792 1792"
            xmlns="http://www.w3.org/2000/svg"
          >
            <path
              d="M1664 960q-152-236-381-353 61 104 61 225 0 185-131.5 316.5t-316.5 131.5-316.5-131.5-131.5-316.5q0-121 61-225-229 117-381 353 133 205 333.5 326.5t434.5 121.5 434.5-121.5 333.5-326.5zm-720-384q0-20-14-34t-34-14q-125 0-214.5 89.5t-89.5 214.5q0 20 14 34t34 14 34-14 14-34q0-86 61-147t147-61q20 0 34-14t14-34zm848 384q0 34-20 69-140 230-376.5 368.5t-499.5 138.5-499.5-139-376.5-368q-20-35-20-69t20-69q140-229 376.5-368t499.5-139 499.5 139 376.5 368q20 35 20 69z"
            />
          </svg>
        </button>
      </li>
    </ul>
  </div>
</div>
`;<|MERGE_RESOLUTION|>--- conflicted
+++ resolved
@@ -215,13 +215,8 @@
   flex: none;
 }
 
-<<<<<<< HEAD
-@media all and ( -ms-high-contrast:none ),( -ms-high-contrast:active ) {
+@media all and (-ms-high-contrast:none),(-ms-high-contrast:active) {
   .c8::after {
-=======
-@media all and (-ms-high-contrast:none),(-ms-high-contrast:active) {
-  .c9::after {
->>>>>>> fd297cba
     display: inline-block;
     content: "";
     min-height: 22px;
@@ -231,18 +226,6 @@
 <div
   className="c0"
 >
-<<<<<<< HEAD
-=======
-  <p
-    className="c1"
-  >
-    Your site language is set to 
-    <strong>
-      English
-    </strong>
-    . If this is not correct, contact your site administrator.
-  </p>
->>>>>>> fd297cba
   <div
     className="c1"
   >
@@ -828,13 +811,8 @@
   flex: none;
 }
 
-<<<<<<< HEAD
-@media all and ( -ms-high-contrast:none ),( -ms-high-contrast:active ) {
+@media all and (-ms-high-contrast:none),(-ms-high-contrast:active) {
   .c8::after {
-=======
-@media all and (-ms-high-contrast:none),(-ms-high-contrast:active) {
-  .c9::after {
->>>>>>> fd297cba
     display: inline-block;
     content: "";
     min-height: 22px;
@@ -844,18 +822,6 @@
 <div
   className="c0"
 >
-<<<<<<< HEAD
-=======
-  <p
-    className="c1"
-  >
-    Your site language is set to 
-    <strong>
-      English
-    </strong>
-    . If this is not correct, contact your site administrator.
-  </p>
->>>>>>> fd297cba
   <div
     className="c1"
   >
@@ -1210,2012 +1176,7 @@
 </div>
 `;
 
-<<<<<<< HEAD
 exports[`ContentAnalysis the ContentAnalysis component with specified header level matches the snapshot 1`] = `
-=======
-exports[`the ContentAnalysis component with language notice for someone who can change the language matches the snapshot 1`] = `
-.c3 {
-  border: 0;
-  -webkit-clip: rect(1px,1px,1px,1px);
-  clip: rect(1px,1px,1px,1px);
-  -webkit-clip-path: inset(50%);
-  clip-path: inset(50%);
-  height: 1px;
-  margin: -1px;
-  overflow: hidden;
-  padding: 0;
-  position: absolute !important;
-  width: 1px;
-  word-wrap: normal !important;
-  -webkit-transform: translateY(1em);
-  -ms-transform: translateY(1em);
-  transform: translateY(1em);
-}
-
-.c20 {
-  box-sizing: border-box;
-  min-width: 32px;
-  display: inline-block;
-  border: 1px solid #ccc;
-  background-color: #f7f7f7;
-  box-shadow: 0 1px 0 rgba( 204,204,204,0.7 );
-  border-radius: 3px;
-  cursor: pointer;
-  padding: 0;
-  height: 24px;
-}
-
-.c20:hover {
-  border-color: #fff;
-}
-
-.c20:disabled {
-  background-color: #f7f7f7;
-  box-shadow: none;
-  border: none;
-  cursor: default;
-}
-
-.c16 {
-  min-height: 24px;
-  padding: 0 4px 0 0;
-  display: -webkit-box;
-  display: -webkit-flex;
-  display: -ms-flexbox;
-  display: flex;
-  -webkit-align-items: flex-start;
-  -webkit-box-align: flex-start;
-  -ms-flex-align: flex-start;
-  align-items: flex-start;
-}
-
-.c17 {
-  margin-top: 3px;
-  position: relative;
-  left: -1px;
-}
-
-.c19 {
-  margin: 0 8px 0 11px;
-  -webkit-flex: 1 1 auto;
-  -ms-flex: 1 1 auto;
-  flex: 1 1 auto;
-}
-
-.c12 {
-  color: #555;
-  border-color: #ccc;
-  background: #f7f7f7;
-  box-shadow: 0 1px 0 rgba( 204,204,204,1 );
-}
-
-.c7 {
-  font-size: 0.8rem;
-}
-
-.c8:active {
-  box-shadow: inset 0 2px 5px -3px rgba( 0,0,0,0.5 );
-}
-
-.c9:hover {
-  color: #000;
-}
-
-.c10::-moz-focus-inner {
-  border-width: 0;
-}
-
-.c10:focus {
-  outline: none;
-  border-color: #0066cd;
-  box-shadow: 0 0 3px rgba( 8,74,103,0.8 );
-}
-
-.c11 {
-  display: -webkit-inline-box;
-  display: -webkit-inline-flex;
-  display: -ms-inline-flexbox;
-  display: inline-flex;
-  -webkit-align-items: center;
-  -webkit-box-align: center;
-  -ms-flex-align: center;
-  align-items: center;
-  -webkit-box-pack: center;
-  -webkit-justify-content: center;
-  -ms-flex-pack: center;
-  justify-content: center;
-  vertical-align: middle;
-  border-width: 1px;
-  border-style: solid;
-  margin: 0;
-  padding: 4px 10px;
-  border-radius: 3px;
-  cursor: pointer;
-  box-sizing: border-box;
-  font-size: inherit;
-  font-family: inherit;
-  font-weight: inherit;
-  text-align: left;
-  overflow: visible;
-  min-height: 32px;
-}
-
-.c11 svg {
-  -webkit-align-self: center;
-  -ms-flex-item-align: center;
-  align-self: center;
-}
-
-.c4 {
-  background-color: #fff;
-}
-
-.c14 {
-  white-space: nowrap;
-  text-overflow: ellipsis;
-  overflow-x: hidden;
-  -ms-flex-positive: 1;
-  -webkit-box-flex: 1;
-  -webkit-flex-grow: 1;
-  -ms-flex-positive: 1;
-  flex-grow: 1;
-  font-size: 1.03em;
-  font-weight: 600;
-}
-
-.c5 {
-  margin: 0;
-  font-weight: normal;
-}
-
-.c6 {
-  width: 100%;
-  background-color: #fff;
-  padding: 0;
-  border-color: transparent;
-  border-radius: 0;
-  outline: none;
-  -webkit-box-pack: start;
-  -webkit-justify-content: flex-start;
-  -ms-flex-pack: start;
-  justify-content: flex-start;
-  box-shadow: none;
-  color: #0066cd;
-}
-
-.c6:hover {
-  border-color: transparent;
-  color: #0066cd;
-}
-
-.c6:active {
-  box-shadow: none;
-  background-color: #fff;
-  color: #0066cd;
-}
-
-.c6 svg {
-  margin: 0 8px 0 -5px;
-  padding-bottom: 2px;
-  width: 20px;
-  height: 20px;
-}
-
-.c6 span {
-  margin: 8px 0;
-  word-wrap: break-word;
-  font-size: 1.25em;
-  line-height: 1.25;
-  font-weight: inherit;
-}
-
-.c15 {
-  margin: 0;
-  list-style: none;
-  padding: 0 16px 0 0;
-}
-
-.c0 {
-  width: 100%;
-  background-color: white;
-  max-width: 800px;
-  margin: 0 auto;
-}
-
-.c1 {
-  min-height: 24px;
-  margin-bottom: 8px;
-  margin-left: 24px;
-}
-
-.c2 {
-  color: #0066cd;
-  margin-left: 4px;
-}
-
-.c13 {
-  width: 16px;
-  height: 16px;
-  -webkit-flex: none;
-  -ms-flex: none;
-  flex: none;
-}
-
-.c18 {
-  width: 13px;
-  height: 13px;
-  -webkit-flex: none;
-  -ms-flex: none;
-  flex: none;
-}
-
-.c21 {
-  width: 18px;
-  height: 18px;
-  -webkit-flex: none;
-  -ms-flex: none;
-  flex: none;
-}
-
-@media all and (-ms-high-contrast:none),(-ms-high-contrast:active) {
-  .c11::after {
-    display: inline-block;
-    content: "";
-    min-height: 22px;
-  }
-}
-
-<div
-  className="c0"
->
-  <p
-    className="c1"
-  >
-    Your site language is set to 
-    <strong>
-      English
-    </strong>
-    .
-    <a
-      className="c2"
-      href="#"
-      rel="noopener noreferrer"
-      target="_blank"
-    >
-      Change language
-      <span
-        className="c3"
-      >
-        (Opens in a new browser tab)
-      </span>
-    </a>
-  </p>
-  <div
-    className="c4"
-  >
-    <h4
-      className="c5"
-    >
-      <button
-        aria-expanded={true}
-        className="c6 c7 Button-kDSBcD c8 Button-kDSBcD c9 Button-kDSBcD c10 Button-kDSBcD c11 c12"
-        onClick={[Function]}
-        type="button"
-      >
-        <svg
-          aria-hidden={true}
-          className="yoast-svg-icon yoast-svg-icon-angle-up c13"
-          fill="#555"
-          focusable="false"
-          role="img"
-          size="16px"
-          viewBox="0 0 1792 1792"
-          xmlns="http://www.w3.org/2000/svg"
-        >
-          <path
-            d="M1395 1184q0 13-10 23l-50 50q-10 10-23 10t-23-10l-393-393-393 393q-10 10-23 10t-23-10l-50-50q-10-10-10-23t10-23l466-466q10-10 23-10t23 10l466 466q10 10 10 23z"
-          />
-        </svg>
-        <span
-          className="c14"
-        >
-          Errors (1)
-        </span>
-      </button>
-    </h4>
-    <ul
-      className="c15"
-      role="list"
-    >
-      <li
-        className="c16"
-      >
-        <svg
-          aria-hidden={true}
-          className="yoast-svg-icon yoast-svg-icon-circle c17 c18"
-          fill="#888"
-          focusable="false"
-          role="img"
-          size="13px"
-          viewBox="0 0 1792 1792"
-          xmlns="http://www.w3.org/2000/svg"
-        >
-          <path
-            d="M1664 896q0 209-103 385.5t-279.5 279.5-385.5 103-385.5-103-279.5-279.5-103-385.5 103-385.5 279.5-279.5 385.5-103 385.5 103 279.5 279.5 103 385.5z"
-          />
-        </svg>
-        <p
-          className="c19"
-          dangerouslySetInnerHTML={
-            Object {
-              "__html": "Error: Analysis not loaded",
-            }
-          }
-        />
-      </li>
-    </ul>
-  </div>
-  <div
-    className="c4"
-  >
-    <h4
-      className="c5"
-    >
-      <button
-        aria-expanded={true}
-        className="c6 c7 Button-kDSBcD c8 Button-kDSBcD c9 Button-kDSBcD c10 Button-kDSBcD c11 c12"
-        onClick={[Function]}
-        type="button"
-      >
-        <svg
-          aria-hidden={true}
-          className="yoast-svg-icon yoast-svg-icon-angle-up c13"
-          fill="#555"
-          focusable="false"
-          role="img"
-          size="16px"
-          viewBox="0 0 1792 1792"
-          xmlns="http://www.w3.org/2000/svg"
-        >
-          <path
-            d="M1395 1184q0 13-10 23l-50 50q-10 10-23 10t-23-10l-393-393-393 393q-10 10-23 10t-23-10l-50-50q-10-10-10-23t10-23l466-466q10-10 23-10t23 10l466 466q10 10 10 23z"
-          />
-        </svg>
-        <span
-          className="c14"
-        >
-          Problems (1)
-        </span>
-      </button>
-    </h4>
-    <ul
-      className="c15"
-      role="list"
-    >
-      <li
-        className="c16"
-      >
-        <svg
-          aria-hidden={true}
-          className="yoast-svg-icon yoast-svg-icon-circle c17 c18"
-          fill="#dc3232"
-          focusable="false"
-          role="img"
-          size="13px"
-          viewBox="0 0 1792 1792"
-          xmlns="http://www.w3.org/2000/svg"
-        >
-          <path
-            d="M1664 896q0 209-103 385.5t-279.5 279.5-385.5 103-385.5-103-279.5-279.5-103-385.5 103-385.5 279.5-279.5 385.5-103 385.5 103 279.5 279.5 103 385.5z"
-          />
-        </svg>
-        <p
-          className="c19"
-          dangerouslySetInnerHTML={
-            Object {
-              "__html": "Your text is bad, and you should feel bad.",
-            }
-          }
-        />
-        <button
-          aria-label="Highlight this result in the text"
-          aria-pressed={false}
-          className="c20"
-          disabled={false}
-          id="1"
-          onClick={[Function]}
-          type="button"
-        >
-          <svg
-            aria-hidden={true}
-            className="yoast-svg-icon yoast-svg-icon-eye c21"
-            fill="#555"
-            focusable="false"
-            role="img"
-            size="18px"
-            viewBox="0 0 1792 1792"
-            xmlns="http://www.w3.org/2000/svg"
-          >
-            <path
-              d="M1664 960q-152-236-381-353 61 104 61 225 0 185-131.5 316.5t-316.5 131.5-316.5-131.5-131.5-316.5q0-121 61-225-229 117-381 353 133 205 333.5 326.5t434.5 121.5 434.5-121.5 333.5-326.5zm-720-384q0-20-14-34t-34-14q-125 0-214.5 89.5t-89.5 214.5q0 20 14 34t34 14 34-14 14-34q0-86 61-147t147-61q20 0 34-14t14-34zm848 384q0 34-20 69-140 230-376.5 368.5t-499.5 138.5-499.5-139-376.5-368q-20-35-20-69t20-69q140-229 376.5-368t499.5-139 499.5 139 376.5 368q20 35 20 69z"
-            />
-          </svg>
-        </button>
-      </li>
-    </ul>
-  </div>
-  <div
-    className="c4"
-  >
-    <h4
-      className="c5"
-    >
-      <button
-        aria-expanded={true}
-        className="c6 c7 Button-kDSBcD c8 Button-kDSBcD c9 Button-kDSBcD c10 Button-kDSBcD c11 c12"
-        onClick={[Function]}
-        type="button"
-      >
-        <svg
-          aria-hidden={true}
-          className="yoast-svg-icon yoast-svg-icon-angle-up c13"
-          fill="#555"
-          focusable="false"
-          role="img"
-          size="16px"
-          viewBox="0 0 1792 1792"
-          xmlns="http://www.w3.org/2000/svg"
-        >
-          <path
-            d="M1395 1184q0 13-10 23l-50 50q-10 10-23 10t-23-10l-393-393-393 393q-10 10-23 10t-23-10l-50-50q-10-10-10-23t10-23l466-466q10-10 23-10t23 10l466 466q10 10 10 23z"
-          />
-        </svg>
-        <span
-          className="c14"
-        >
-          Improvements (1)
-        </span>
-      </button>
-    </h4>
-    <ul
-      className="c15"
-      role="list"
-    >
-      <li
-        className="c16"
-      >
-        <svg
-          aria-hidden={true}
-          className="yoast-svg-icon yoast-svg-icon-circle c17 c18"
-          fill="#ee7c1b"
-          focusable="false"
-          role="img"
-          size="13px"
-          viewBox="0 0 1792 1792"
-          xmlns="http://www.w3.org/2000/svg"
-        >
-          <path
-            d="M1664 896q0 209-103 385.5t-279.5 279.5-385.5 103-385.5-103-279.5-279.5-103-385.5 103-385.5 279.5-279.5 385.5-103 385.5 103 279.5 279.5 103 385.5z"
-          />
-        </svg>
-        <p
-          className="c19"
-          dangerouslySetInnerHTML={
-            Object {
-              "__html": "I know you can do better! You can do it!",
-            }
-          }
-        />
-      </li>
-    </ul>
-  </div>
-  <div
-    className="c4"
-  >
-    <h4
-      className="c5"
-    >
-      <button
-        aria-expanded={true}
-        className="c6 c7 Button-kDSBcD c8 Button-kDSBcD c9 Button-kDSBcD c10 Button-kDSBcD c11 c12"
-        onClick={[Function]}
-        type="button"
-      >
-        <svg
-          aria-hidden={true}
-          className="yoast-svg-icon yoast-svg-icon-angle-up c13"
-          fill="#555"
-          focusable="false"
-          role="img"
-          size="16px"
-          viewBox="0 0 1792 1792"
-          xmlns="http://www.w3.org/2000/svg"
-        >
-          <path
-            d="M1395 1184q0 13-10 23l-50 50q-10 10-23 10t-23-10l-393-393-393 393q-10 10-23 10t-23-10l-50-50q-10-10-10-23t10-23l466-466q10-10 23-10t23 10l466 466q10 10 10 23z"
-          />
-        </svg>
-        <span
-          className="c14"
-        >
-          Considerations (1)
-        </span>
-      </button>
-    </h4>
-    <ul
-      className="c15"
-      role="list"
-    >
-      <li
-        className="c16"
-      >
-        <svg
-          aria-hidden={true}
-          className="yoast-svg-icon yoast-svg-icon-circle c17 c18"
-          fill="#888"
-          focusable="false"
-          role="img"
-          size="13px"
-          viewBox="0 0 1792 1792"
-          xmlns="http://www.w3.org/2000/svg"
-        >
-          <path
-            d="M1664 896q0 209-103 385.5t-279.5 279.5-385.5 103-385.5-103-279.5-279.5-103-385.5 103-385.5 279.5-279.5 385.5-103 385.5 103 279.5 279.5 103 385.5z"
-          />
-        </svg>
-        <p
-          className="c19"
-          dangerouslySetInnerHTML={
-            Object {
-              "__html": "Maybe you should change this...",
-            }
-          }
-        />
-      </li>
-    </ul>
-  </div>
-  <div
-    className="c4"
-  >
-    <h4
-      className="c5"
-    >
-      <button
-        aria-expanded={true}
-        className="c6 c7 Button-kDSBcD c8 Button-kDSBcD c9 Button-kDSBcD c10 Button-kDSBcD c11 c12"
-        onClick={[Function]}
-        type="button"
-      >
-        <svg
-          aria-hidden={true}
-          className="yoast-svg-icon yoast-svg-icon-angle-up c13"
-          fill="#555"
-          focusable="false"
-          role="img"
-          size="16px"
-          viewBox="0 0 1792 1792"
-          xmlns="http://www.w3.org/2000/svg"
-        >
-          <path
-            d="M1395 1184q0 13-10 23l-50 50q-10 10-23 10t-23-10l-393-393-393 393q-10 10-23 10t-23-10l-50-50q-10-10-10-23t10-23l466-466q10-10 23-10t23 10l466 466q10 10 10 23z"
-          />
-        </svg>
-        <span
-          className="c14"
-        >
-          Good results (2)
-        </span>
-      </button>
-    </h4>
-    <ul
-      className="c15"
-      role="list"
-    >
-      <li
-        className="c16"
-      >
-        <svg
-          aria-hidden={true}
-          className="yoast-svg-icon yoast-svg-icon-circle c17 c18"
-          fill="#7ad03a"
-          focusable="false"
-          role="img"
-          size="13px"
-          viewBox="0 0 1792 1792"
-          xmlns="http://www.w3.org/2000/svg"
-        >
-          <path
-            d="M1664 896q0 209-103 385.5t-279.5 279.5-385.5 103-385.5-103-279.5-279.5-103-385.5 103-385.5 279.5-279.5 385.5-103 385.5 103 279.5 279.5 103 385.5z"
-          />
-        </svg>
-        <p
-          className="c19"
-          dangerouslySetInnerHTML={
-            Object {
-              "__html": "You're doing great!",
-            }
-          }
-        />
-      </li>
-      <li
-        className="c16"
-      >
-        <svg
-          aria-hidden={true}
-          className="yoast-svg-icon yoast-svg-icon-circle c17 c18"
-          fill="#7ad03a"
-          focusable="false"
-          role="img"
-          size="13px"
-          viewBox="0 0 1792 1792"
-          xmlns="http://www.w3.org/2000/svg"
-        >
-          <path
-            d="M1664 896q0 209-103 385.5t-279.5 279.5-385.5 103-385.5-103-279.5-279.5-103-385.5 103-385.5 279.5-279.5 385.5-103 385.5 103 279.5 279.5 103 385.5z"
-          />
-        </svg>
-        <p
-          className="c19"
-          dangerouslySetInnerHTML={
-            Object {
-              "__html": "Woohoo!",
-            }
-          }
-        />
-        <button
-          aria-label="Highlight this result in the text"
-          aria-pressed={false}
-          className="c20"
-          disabled={false}
-          id="3"
-          onClick={[Function]}
-          type="button"
-        >
-          <svg
-            aria-hidden={true}
-            className="yoast-svg-icon yoast-svg-icon-eye c21"
-            fill="#555"
-            focusable="false"
-            role="img"
-            size="18px"
-            viewBox="0 0 1792 1792"
-            xmlns="http://www.w3.org/2000/svg"
-          >
-            <path
-              d="M1664 960q-152-236-381-353 61 104 61 225 0 185-131.5 316.5t-316.5 131.5-316.5-131.5-131.5-316.5q0-121 61-225-229 117-381 353 133 205 333.5 326.5t434.5 121.5 434.5-121.5 333.5-326.5zm-720-384q0-20-14-34t-34-14q-125 0-214.5 89.5t-89.5 214.5q0 20 14 34t34 14 34-14 14-34q0-86 61-147t147-61q20 0 34-14t14-34zm848 384q0 34-20 69-140 230-376.5 368.5t-499.5 138.5-499.5-139-376.5-368q-20-35-20-69t20-69q140-229 376.5-368t499.5-139 499.5 139 376.5 368q20 35 20 69z"
-            />
-          </svg>
-        </button>
-      </li>
-    </ul>
-  </div>
-</div>
-`;
-
-exports[`the ContentAnalysis component with language notice for someone who cannot change the language matches the snapshot 1`] = `
-.c3 {
-  border: 0;
-  -webkit-clip: rect(1px,1px,1px,1px);
-  clip: rect(1px,1px,1px,1px);
-  -webkit-clip-path: inset(50%);
-  clip-path: inset(50%);
-  height: 1px;
-  margin: -1px;
-  overflow: hidden;
-  padding: 0;
-  position: absolute !important;
-  width: 1px;
-  word-wrap: normal !important;
-  -webkit-transform: translateY(1em);
-  -ms-transform: translateY(1em);
-  transform: translateY(1em);
-}
-
-.c20 {
-  box-sizing: border-box;
-  min-width: 32px;
-  display: inline-block;
-  border: 1px solid #ccc;
-  background-color: #f7f7f7;
-  box-shadow: 0 1px 0 rgba( 204,204,204,0.7 );
-  border-radius: 3px;
-  cursor: pointer;
-  padding: 0;
-  height: 24px;
-}
-
-.c20:hover {
-  border-color: #fff;
-}
-
-.c20:disabled {
-  background-color: #f7f7f7;
-  box-shadow: none;
-  border: none;
-  cursor: default;
-}
-
-.c16 {
-  min-height: 24px;
-  padding: 0 4px 0 0;
-  display: -webkit-box;
-  display: -webkit-flex;
-  display: -ms-flexbox;
-  display: flex;
-  -webkit-align-items: flex-start;
-  -webkit-box-align: flex-start;
-  -ms-flex-align: flex-start;
-  align-items: flex-start;
-}
-
-.c17 {
-  margin-top: 3px;
-  position: relative;
-  left: -1px;
-}
-
-.c19 {
-  margin: 0 8px 0 11px;
-  -webkit-flex: 1 1 auto;
-  -ms-flex: 1 1 auto;
-  flex: 1 1 auto;
-}
-
-.c12 {
-  color: #555;
-  border-color: #ccc;
-  background: #f7f7f7;
-  box-shadow: 0 1px 0 rgba( 204,204,204,1 );
-}
-
-.c7 {
-  font-size: 0.8rem;
-}
-
-.c8:active {
-  box-shadow: inset 0 2px 5px -3px rgba( 0,0,0,0.5 );
-}
-
-.c9:hover {
-  color: #000;
-}
-
-.c10::-moz-focus-inner {
-  border-width: 0;
-}
-
-.c10:focus {
-  outline: none;
-  border-color: #0066cd;
-  box-shadow: 0 0 3px rgba( 8,74,103,0.8 );
-}
-
-.c11 {
-  display: -webkit-inline-box;
-  display: -webkit-inline-flex;
-  display: -ms-inline-flexbox;
-  display: inline-flex;
-  -webkit-align-items: center;
-  -webkit-box-align: center;
-  -ms-flex-align: center;
-  align-items: center;
-  -webkit-box-pack: center;
-  -webkit-justify-content: center;
-  -ms-flex-pack: center;
-  justify-content: center;
-  vertical-align: middle;
-  border-width: 1px;
-  border-style: solid;
-  margin: 0;
-  padding: 4px 10px;
-  border-radius: 3px;
-  cursor: pointer;
-  box-sizing: border-box;
-  font-size: inherit;
-  font-family: inherit;
-  font-weight: inherit;
-  text-align: left;
-  overflow: visible;
-  min-height: 32px;
-}
-
-.c11 svg {
-  -webkit-align-self: center;
-  -ms-flex-item-align: center;
-  align-self: center;
-}
-
-.c4 {
-  background-color: #fff;
-}
-
-.c14 {
-  white-space: nowrap;
-  text-overflow: ellipsis;
-  overflow-x: hidden;
-  -ms-flex-positive: 1;
-  -webkit-box-flex: 1;
-  -webkit-flex-grow: 1;
-  -ms-flex-positive: 1;
-  flex-grow: 1;
-  font-size: 1.03em;
-  font-weight: 600;
-}
-
-.c5 {
-  margin: 0;
-  font-weight: normal;
-}
-
-.c6 {
-  width: 100%;
-  background-color: #fff;
-  padding: 0;
-  border-color: transparent;
-  border-radius: 0;
-  outline: none;
-  -webkit-box-pack: start;
-  -webkit-justify-content: flex-start;
-  -ms-flex-pack: start;
-  justify-content: flex-start;
-  box-shadow: none;
-  color: #0066cd;
-}
-
-.c6:hover {
-  border-color: transparent;
-  color: #0066cd;
-}
-
-.c6:active {
-  box-shadow: none;
-  background-color: #fff;
-  color: #0066cd;
-}
-
-.c6 svg {
-  margin: 0 8px 0 -5px;
-  padding-bottom: 2px;
-  width: 20px;
-  height: 20px;
-}
-
-.c6 span {
-  margin: 8px 0;
-  word-wrap: break-word;
-  font-size: 1.25em;
-  line-height: 1.25;
-  font-weight: inherit;
-}
-
-.c15 {
-  margin: 0;
-  list-style: none;
-  padding: 0 16px 0 0;
-}
-
-.c0 {
-  width: 100%;
-  background-color: white;
-  max-width: 800px;
-  margin: 0 auto;
-}
-
-.c1 {
-  min-height: 24px;
-  margin-bottom: 8px;
-  margin-left: 24px;
-}
-
-.c2 {
-  color: #0066cd;
-  margin-left: 4px;
-}
-
-.c13 {
-  width: 16px;
-  height: 16px;
-  -webkit-flex: none;
-  -ms-flex: none;
-  flex: none;
-}
-
-.c18 {
-  width: 13px;
-  height: 13px;
-  -webkit-flex: none;
-  -ms-flex: none;
-  flex: none;
-}
-
-.c21 {
-  width: 18px;
-  height: 18px;
-  -webkit-flex: none;
-  -ms-flex: none;
-  flex: none;
-}
-
-@media all and (-ms-high-contrast:none),(-ms-high-contrast:active) {
-  .c11::after {
-    display: inline-block;
-    content: "";
-    min-height: 22px;
-  }
-}
-
-<div
-  className="c0"
->
-  <p
-    className="c1"
-  >
-    Your site language is set to 
-    <strong>
-      English
-    </strong>
-    .
-    <a
-      className="c2"
-      href="#"
-      rel="noopener noreferrer"
-      target="_blank"
-    >
-      Change language
-      <span
-        className="c3"
-      >
-        (Opens in a new browser tab)
-      </span>
-    </a>
-  </p>
-  <div
-    className="c4"
-  >
-    <h4
-      className="c5"
-    >
-      <button
-        aria-expanded={true}
-        className="c6 c7 Button-kDSBcD c8 Button-kDSBcD c9 Button-kDSBcD c10 Button-kDSBcD c11 c12"
-        onClick={[Function]}
-        type="button"
-      >
-        <svg
-          aria-hidden={true}
-          className="yoast-svg-icon yoast-svg-icon-angle-up c13"
-          fill="#555"
-          focusable="false"
-          role="img"
-          size="16px"
-          viewBox="0 0 1792 1792"
-          xmlns="http://www.w3.org/2000/svg"
-        >
-          <path
-            d="M1395 1184q0 13-10 23l-50 50q-10 10-23 10t-23-10l-393-393-393 393q-10 10-23 10t-23-10l-50-50q-10-10-10-23t10-23l466-466q10-10 23-10t23 10l466 466q10 10 10 23z"
-          />
-        </svg>
-        <span
-          className="c14"
-        >
-          Errors (1)
-        </span>
-      </button>
-    </h4>
-    <ul
-      className="c15"
-      role="list"
-    >
-      <li
-        className="c16"
-      >
-        <svg
-          aria-hidden={true}
-          className="yoast-svg-icon yoast-svg-icon-circle c17 c18"
-          fill="#888"
-          focusable="false"
-          role="img"
-          size="13px"
-          viewBox="0 0 1792 1792"
-          xmlns="http://www.w3.org/2000/svg"
-        >
-          <path
-            d="M1664 896q0 209-103 385.5t-279.5 279.5-385.5 103-385.5-103-279.5-279.5-103-385.5 103-385.5 279.5-279.5 385.5-103 385.5 103 279.5 279.5 103 385.5z"
-          />
-        </svg>
-        <p
-          className="c19"
-          dangerouslySetInnerHTML={
-            Object {
-              "__html": "Error: Analysis not loaded",
-            }
-          }
-        />
-      </li>
-    </ul>
-  </div>
-  <div
-    className="c4"
-  >
-    <h4
-      className="c5"
-    >
-      <button
-        aria-expanded={true}
-        className="c6 c7 Button-kDSBcD c8 Button-kDSBcD c9 Button-kDSBcD c10 Button-kDSBcD c11 c12"
-        onClick={[Function]}
-        type="button"
-      >
-        <svg
-          aria-hidden={true}
-          className="yoast-svg-icon yoast-svg-icon-angle-up c13"
-          fill="#555"
-          focusable="false"
-          role="img"
-          size="16px"
-          viewBox="0 0 1792 1792"
-          xmlns="http://www.w3.org/2000/svg"
-        >
-          <path
-            d="M1395 1184q0 13-10 23l-50 50q-10 10-23 10t-23-10l-393-393-393 393q-10 10-23 10t-23-10l-50-50q-10-10-10-23t10-23l466-466q10-10 23-10t23 10l466 466q10 10 10 23z"
-          />
-        </svg>
-        <span
-          className="c14"
-        >
-          Problems (1)
-        </span>
-      </button>
-    </h4>
-    <ul
-      className="c15"
-      role="list"
-    >
-      <li
-        className="c16"
-      >
-        <svg
-          aria-hidden={true}
-          className="yoast-svg-icon yoast-svg-icon-circle c17 c18"
-          fill="#dc3232"
-          focusable="false"
-          role="img"
-          size="13px"
-          viewBox="0 0 1792 1792"
-          xmlns="http://www.w3.org/2000/svg"
-        >
-          <path
-            d="M1664 896q0 209-103 385.5t-279.5 279.5-385.5 103-385.5-103-279.5-279.5-103-385.5 103-385.5 279.5-279.5 385.5-103 385.5 103 279.5 279.5 103 385.5z"
-          />
-        </svg>
-        <p
-          className="c19"
-          dangerouslySetInnerHTML={
-            Object {
-              "__html": "Your text is bad, and you should feel bad.",
-            }
-          }
-        />
-        <button
-          aria-label="Highlight this result in the text"
-          aria-pressed={false}
-          className="c20"
-          disabled={false}
-          id="1"
-          onClick={[Function]}
-          type="button"
-        >
-          <svg
-            aria-hidden={true}
-            className="yoast-svg-icon yoast-svg-icon-eye c21"
-            fill="#555"
-            focusable="false"
-            role="img"
-            size="18px"
-            viewBox="0 0 1792 1792"
-            xmlns="http://www.w3.org/2000/svg"
-          >
-            <path
-              d="M1664 960q-152-236-381-353 61 104 61 225 0 185-131.5 316.5t-316.5 131.5-316.5-131.5-131.5-316.5q0-121 61-225-229 117-381 353 133 205 333.5 326.5t434.5 121.5 434.5-121.5 333.5-326.5zm-720-384q0-20-14-34t-34-14q-125 0-214.5 89.5t-89.5 214.5q0 20 14 34t34 14 34-14 14-34q0-86 61-147t147-61q20 0 34-14t14-34zm848 384q0 34-20 69-140 230-376.5 368.5t-499.5 138.5-499.5-139-376.5-368q-20-35-20-69t20-69q140-229 376.5-368t499.5-139 499.5 139 376.5 368q20 35 20 69z"
-            />
-          </svg>
-        </button>
-      </li>
-    </ul>
-  </div>
-  <div
-    className="c4"
-  >
-    <h4
-      className="c5"
-    >
-      <button
-        aria-expanded={true}
-        className="c6 c7 Button-kDSBcD c8 Button-kDSBcD c9 Button-kDSBcD c10 Button-kDSBcD c11 c12"
-        onClick={[Function]}
-        type="button"
-      >
-        <svg
-          aria-hidden={true}
-          className="yoast-svg-icon yoast-svg-icon-angle-up c13"
-          fill="#555"
-          focusable="false"
-          role="img"
-          size="16px"
-          viewBox="0 0 1792 1792"
-          xmlns="http://www.w3.org/2000/svg"
-        >
-          <path
-            d="M1395 1184q0 13-10 23l-50 50q-10 10-23 10t-23-10l-393-393-393 393q-10 10-23 10t-23-10l-50-50q-10-10-10-23t10-23l466-466q10-10 23-10t23 10l466 466q10 10 10 23z"
-          />
-        </svg>
-        <span
-          className="c14"
-        >
-          Improvements (1)
-        </span>
-      </button>
-    </h4>
-    <ul
-      className="c15"
-      role="list"
-    >
-      <li
-        className="c16"
-      >
-        <svg
-          aria-hidden={true}
-          className="yoast-svg-icon yoast-svg-icon-circle c17 c18"
-          fill="#ee7c1b"
-          focusable="false"
-          role="img"
-          size="13px"
-          viewBox="0 0 1792 1792"
-          xmlns="http://www.w3.org/2000/svg"
-        >
-          <path
-            d="M1664 896q0 209-103 385.5t-279.5 279.5-385.5 103-385.5-103-279.5-279.5-103-385.5 103-385.5 279.5-279.5 385.5-103 385.5 103 279.5 279.5 103 385.5z"
-          />
-        </svg>
-        <p
-          className="c19"
-          dangerouslySetInnerHTML={
-            Object {
-              "__html": "I know you can do better! You can do it!",
-            }
-          }
-        />
-      </li>
-    </ul>
-  </div>
-  <div
-    className="c4"
-  >
-    <h4
-      className="c5"
-    >
-      <button
-        aria-expanded={true}
-        className="c6 c7 Button-kDSBcD c8 Button-kDSBcD c9 Button-kDSBcD c10 Button-kDSBcD c11 c12"
-        onClick={[Function]}
-        type="button"
-      >
-        <svg
-          aria-hidden={true}
-          className="yoast-svg-icon yoast-svg-icon-angle-up c13"
-          fill="#555"
-          focusable="false"
-          role="img"
-          size="16px"
-          viewBox="0 0 1792 1792"
-          xmlns="http://www.w3.org/2000/svg"
-        >
-          <path
-            d="M1395 1184q0 13-10 23l-50 50q-10 10-23 10t-23-10l-393-393-393 393q-10 10-23 10t-23-10l-50-50q-10-10-10-23t10-23l466-466q10-10 23-10t23 10l466 466q10 10 10 23z"
-          />
-        </svg>
-        <span
-          className="c14"
-        >
-          Considerations (1)
-        </span>
-      </button>
-    </h4>
-    <ul
-      className="c15"
-      role="list"
-    >
-      <li
-        className="c16"
-      >
-        <svg
-          aria-hidden={true}
-          className="yoast-svg-icon yoast-svg-icon-circle c17 c18"
-          fill="#888"
-          focusable="false"
-          role="img"
-          size="13px"
-          viewBox="0 0 1792 1792"
-          xmlns="http://www.w3.org/2000/svg"
-        >
-          <path
-            d="M1664 896q0 209-103 385.5t-279.5 279.5-385.5 103-385.5-103-279.5-279.5-103-385.5 103-385.5 279.5-279.5 385.5-103 385.5 103 279.5 279.5 103 385.5z"
-          />
-        </svg>
-        <p
-          className="c19"
-          dangerouslySetInnerHTML={
-            Object {
-              "__html": "Maybe you should change this...",
-            }
-          }
-        />
-      </li>
-    </ul>
-  </div>
-  <div
-    className="c4"
-  >
-    <h4
-      className="c5"
-    >
-      <button
-        aria-expanded={true}
-        className="c6 c7 Button-kDSBcD c8 Button-kDSBcD c9 Button-kDSBcD c10 Button-kDSBcD c11 c12"
-        onClick={[Function]}
-        type="button"
-      >
-        <svg
-          aria-hidden={true}
-          className="yoast-svg-icon yoast-svg-icon-angle-up c13"
-          fill="#555"
-          focusable="false"
-          role="img"
-          size="16px"
-          viewBox="0 0 1792 1792"
-          xmlns="http://www.w3.org/2000/svg"
-        >
-          <path
-            d="M1395 1184q0 13-10 23l-50 50q-10 10-23 10t-23-10l-393-393-393 393q-10 10-23 10t-23-10l-50-50q-10-10-10-23t10-23l466-466q10-10 23-10t23 10l466 466q10 10 10 23z"
-          />
-        </svg>
-        <span
-          className="c14"
-        >
-          Good results (2)
-        </span>
-      </button>
-    </h4>
-    <ul
-      className="c15"
-      role="list"
-    >
-      <li
-        className="c16"
-      >
-        <svg
-          aria-hidden={true}
-          className="yoast-svg-icon yoast-svg-icon-circle c17 c18"
-          fill="#7ad03a"
-          focusable="false"
-          role="img"
-          size="13px"
-          viewBox="0 0 1792 1792"
-          xmlns="http://www.w3.org/2000/svg"
-        >
-          <path
-            d="M1664 896q0 209-103 385.5t-279.5 279.5-385.5 103-385.5-103-279.5-279.5-103-385.5 103-385.5 279.5-279.5 385.5-103 385.5 103 279.5 279.5 103 385.5z"
-          />
-        </svg>
-        <p
-          className="c19"
-          dangerouslySetInnerHTML={
-            Object {
-              "__html": "You're doing great!",
-            }
-          }
-        />
-      </li>
-      <li
-        className="c16"
-      >
-        <svg
-          aria-hidden={true}
-          className="yoast-svg-icon yoast-svg-icon-circle c17 c18"
-          fill="#7ad03a"
-          focusable="false"
-          role="img"
-          size="13px"
-          viewBox="0 0 1792 1792"
-          xmlns="http://www.w3.org/2000/svg"
-        >
-          <path
-            d="M1664 896q0 209-103 385.5t-279.5 279.5-385.5 103-385.5-103-279.5-279.5-103-385.5 103-385.5 279.5-279.5 385.5-103 385.5 103 279.5 279.5 103 385.5z"
-          />
-        </svg>
-        <p
-          className="c19"
-          dangerouslySetInnerHTML={
-            Object {
-              "__html": "Woohoo!",
-            }
-          }
-        />
-        <button
-          aria-label="Highlight this result in the text"
-          aria-pressed={false}
-          className="c20"
-          disabled={false}
-          id="3"
-          onClick={[Function]}
-          type="button"
-        >
-          <svg
-            aria-hidden={true}
-            className="yoast-svg-icon yoast-svg-icon-eye c21"
-            fill="#555"
-            focusable="false"
-            role="img"
-            size="18px"
-            viewBox="0 0 1792 1792"
-            xmlns="http://www.w3.org/2000/svg"
-          >
-            <path
-              d="M1664 960q-152-236-381-353 61 104 61 225 0 185-131.5 316.5t-316.5 131.5-316.5-131.5-131.5-316.5q0-121 61-225-229 117-381 353 133 205 333.5 326.5t434.5 121.5 434.5-121.5 333.5-326.5zm-720-384q0-20-14-34t-34-14q-125 0-214.5 89.5t-89.5 214.5q0 20 14 34t34 14 34-14 14-34q0-86 61-147t147-61q20 0 34-14t14-34zm848 384q0 34-20 69-140 230-376.5 368.5t-499.5 138.5-499.5-139-376.5-368q-20-35-20-69t20-69q140-229 376.5-368t499.5-139 499.5 139 376.5 368q20 35 20 69z"
-            />
-          </svg>
-        </button>
-      </li>
-    </ul>
-  </div>
-</div>
-`;
-
-exports[`the ContentAnalysis component with language notice matches the snapshot 1`] = `
-.c18 {
-  box-sizing: border-box;
-  min-width: 32px;
-  display: inline-block;
-  border: 1px solid #ccc;
-  background-color: #f7f7f7;
-  box-shadow: 0 1px 0 rgba( 204,204,204,0.7 );
-  border-radius: 3px;
-  cursor: pointer;
-  padding: 0;
-  height: 24px;
-}
-
-.c18:hover {
-  border-color: #fff;
-}
-
-.c18:disabled {
-  background-color: #f7f7f7;
-  box-shadow: none;
-  border: none;
-  cursor: default;
-}
-
-.c14 {
-  min-height: 24px;
-  padding: 0 4px 0 0;
-  display: -webkit-box;
-  display: -webkit-flex;
-  display: -ms-flexbox;
-  display: flex;
-  -webkit-align-items: flex-start;
-  -webkit-box-align: flex-start;
-  -ms-flex-align: flex-start;
-  align-items: flex-start;
-}
-
-.c15 {
-  margin-top: 3px;
-  position: relative;
-  left: -1px;
-}
-
-.c17 {
-  margin: 0 8px 0 11px;
-  -webkit-flex: 1 1 auto;
-  -ms-flex: 1 1 auto;
-  flex: 1 1 auto;
-}
-
-.c10 {
-  color: #555;
-  border-color: #ccc;
-  background: #f7f7f7;
-  box-shadow: 0 1px 0 rgba( 204,204,204,1 );
-}
-
-.c5 {
-  font-size: 0.8rem;
-}
-
-.c6:active {
-  box-shadow: inset 0 2px 5px -3px rgba( 0,0,0,0.5 );
-}
-
-.c7:hover {
-  color: #000;
-}
-
-.c8::-moz-focus-inner {
-  border-width: 0;
-}
-
-.c8:focus {
-  outline: none;
-  border-color: #0066cd;
-  box-shadow: 0 0 3px rgba( 8,74,103,0.8 );
-}
-
-.c9 {
-  display: -webkit-inline-box;
-  display: -webkit-inline-flex;
-  display: -ms-inline-flexbox;
-  display: inline-flex;
-  -webkit-align-items: center;
-  -webkit-box-align: center;
-  -ms-flex-align: center;
-  align-items: center;
-  -webkit-box-pack: center;
-  -webkit-justify-content: center;
-  -ms-flex-pack: center;
-  justify-content: center;
-  vertical-align: middle;
-  border-width: 1px;
-  border-style: solid;
-  margin: 0;
-  padding: 4px 10px;
-  border-radius: 3px;
-  cursor: pointer;
-  box-sizing: border-box;
-  font-size: inherit;
-  font-family: inherit;
-  font-weight: inherit;
-  text-align: left;
-  overflow: visible;
-  min-height: 32px;
-}
-
-.c9 svg {
-  -webkit-align-self: center;
-  -ms-flex-item-align: center;
-  align-self: center;
-}
-
-.c2 {
-  background-color: #fff;
-}
-
-.c12 {
-  white-space: nowrap;
-  text-overflow: ellipsis;
-  overflow-x: hidden;
-  -ms-flex-positive: 1;
-  -webkit-box-flex: 1;
-  -webkit-flex-grow: 1;
-  -ms-flex-positive: 1;
-  flex-grow: 1;
-  font-size: 1.03em;
-  font-weight: 600;
-}
-
-.c3 {
-  margin: 0;
-  font-weight: normal;
-}
-
-.c4 {
-  width: 100%;
-  background-color: #fff;
-  padding: 0;
-  border-color: transparent;
-  border-radius: 0;
-  outline: none;
-  -webkit-box-pack: start;
-  -webkit-justify-content: flex-start;
-  -ms-flex-pack: start;
-  justify-content: flex-start;
-  box-shadow: none;
-  color: #0066cd;
-}
-
-.c4:hover {
-  border-color: transparent;
-  color: #0066cd;
-}
-
-.c4:active {
-  box-shadow: none;
-  background-color: #fff;
-  color: #0066cd;
-}
-
-.c4 svg {
-  margin: 0 8px 0 -5px;
-  padding-bottom: 2px;
-  width: 20px;
-  height: 20px;
-}
-
-.c4 span {
-  margin: 8px 0;
-  word-wrap: break-word;
-  font-size: 1.25em;
-  line-height: 1.25;
-  font-weight: inherit;
-}
-
-.c13 {
-  margin: 0;
-  list-style: none;
-  padding: 0 16px 0 0;
-}
-
-.c0 {
-  width: 100%;
-  background-color: white;
-  max-width: 800px;
-  margin: 0 auto;
-}
-
-.c1 {
-  min-height: 24px;
-  margin-bottom: 8px;
-  margin-left: 24px;
-}
-
-.c11 {
-  width: 16px;
-  height: 16px;
-  -webkit-flex: none;
-  -ms-flex: none;
-  flex: none;
-}
-
-.c16 {
-  width: 13px;
-  height: 13px;
-  -webkit-flex: none;
-  -ms-flex: none;
-  flex: none;
-}
-
-.c19 {
-  width: 18px;
-  height: 18px;
-  -webkit-flex: none;
-  -ms-flex: none;
-  flex: none;
-}
-
-@media all and (-ms-high-contrast:none),(-ms-high-contrast:active) {
-  .c9::after {
-    display: inline-block;
-    content: "";
-    min-height: 22px;
-  }
-}
-
-<div
-  className="c0"
->
-  <p
-    className="c1"
-  >
-    Your site language is set to 
-    <strong>
-      English
-    </strong>
-    . If this is not correct, contact your site administrator.
-  </p>
-  <div
-    className="c2"
-  >
-    <h4
-      className="c3"
-    >
-      <button
-        aria-expanded={true}
-        className="c4 c5 Button-kDSBcD c6 Button-kDSBcD c7 Button-kDSBcD c8 Button-kDSBcD c9 c10"
-        onClick={[Function]}
-        type="button"
-      >
-        <svg
-          aria-hidden={true}
-          className="yoast-svg-icon yoast-svg-icon-angle-up c11"
-          fill="#555"
-          focusable="false"
-          role="img"
-          size="16px"
-          viewBox="0 0 1792 1792"
-          xmlns="http://www.w3.org/2000/svg"
-        >
-          <path
-            d="M1395 1184q0 13-10 23l-50 50q-10 10-23 10t-23-10l-393-393-393 393q-10 10-23 10t-23-10l-50-50q-10-10-10-23t10-23l466-466q10-10 23-10t23 10l466 466q10 10 10 23z"
-          />
-        </svg>
-        <span
-          className="c12"
-        >
-          Errors (1)
-        </span>
-      </button>
-    </h4>
-    <ul
-      className="c13"
-      role="list"
-    >
-      <li
-        className="c14"
-      >
-        <svg
-          aria-hidden={true}
-          className="yoast-svg-icon yoast-svg-icon-circle c15 c16"
-          fill="#888"
-          focusable="false"
-          role="img"
-          size="13px"
-          viewBox="0 0 1792 1792"
-          xmlns="http://www.w3.org/2000/svg"
-        >
-          <path
-            d="M1664 896q0 209-103 385.5t-279.5 279.5-385.5 103-385.5-103-279.5-279.5-103-385.5 103-385.5 279.5-279.5 385.5-103 385.5 103 279.5 279.5 103 385.5z"
-          />
-        </svg>
-        <p
-          className="c17"
-          dangerouslySetInnerHTML={
-            Object {
-              "__html": "Error: Analysis not loaded",
-            }
-          }
-        />
-      </li>
-    </ul>
-  </div>
-  <div
-    className="c2"
-  >
-    <h4
-      className="c3"
-    >
-      <button
-        aria-expanded={true}
-        className="c4 c5 Button-kDSBcD c6 Button-kDSBcD c7 Button-kDSBcD c8 Button-kDSBcD c9 c10"
-        onClick={[Function]}
-        type="button"
-      >
-        <svg
-          aria-hidden={true}
-          className="yoast-svg-icon yoast-svg-icon-angle-up c11"
-          fill="#555"
-          focusable="false"
-          role="img"
-          size="16px"
-          viewBox="0 0 1792 1792"
-          xmlns="http://www.w3.org/2000/svg"
-        >
-          <path
-            d="M1395 1184q0 13-10 23l-50 50q-10 10-23 10t-23-10l-393-393-393 393q-10 10-23 10t-23-10l-50-50q-10-10-10-23t10-23l466-466q10-10 23-10t23 10l466 466q10 10 10 23z"
-          />
-        </svg>
-        <span
-          className="c12"
-        >
-          Problems (1)
-        </span>
-      </button>
-    </h4>
-    <ul
-      className="c13"
-      role="list"
-    >
-      <li
-        className="c14"
-      >
-        <svg
-          aria-hidden={true}
-          className="yoast-svg-icon yoast-svg-icon-circle c15 c16"
-          fill="#dc3232"
-          focusable="false"
-          role="img"
-          size="13px"
-          viewBox="0 0 1792 1792"
-          xmlns="http://www.w3.org/2000/svg"
-        >
-          <path
-            d="M1664 896q0 209-103 385.5t-279.5 279.5-385.5 103-385.5-103-279.5-279.5-103-385.5 103-385.5 279.5-279.5 385.5-103 385.5 103 279.5 279.5 103 385.5z"
-          />
-        </svg>
-        <p
-          className="c17"
-          dangerouslySetInnerHTML={
-            Object {
-              "__html": "Your text is bad, and you should feel bad.",
-            }
-          }
-        />
-        <button
-          aria-label="Highlight this result in the text"
-          aria-pressed={false}
-          className="c18"
-          disabled={false}
-          id="1"
-          onClick={[Function]}
-          type="button"
-        >
-          <svg
-            aria-hidden={true}
-            className="yoast-svg-icon yoast-svg-icon-eye c19"
-            fill="#555"
-            focusable="false"
-            role="img"
-            size="18px"
-            viewBox="0 0 1792 1792"
-            xmlns="http://www.w3.org/2000/svg"
-          >
-            <path
-              d="M1664 960q-152-236-381-353 61 104 61 225 0 185-131.5 316.5t-316.5 131.5-316.5-131.5-131.5-316.5q0-121 61-225-229 117-381 353 133 205 333.5 326.5t434.5 121.5 434.5-121.5 333.5-326.5zm-720-384q0-20-14-34t-34-14q-125 0-214.5 89.5t-89.5 214.5q0 20 14 34t34 14 34-14 14-34q0-86 61-147t147-61q20 0 34-14t14-34zm848 384q0 34-20 69-140 230-376.5 368.5t-499.5 138.5-499.5-139-376.5-368q-20-35-20-69t20-69q140-229 376.5-368t499.5-139 499.5 139 376.5 368q20 35 20 69z"
-            />
-          </svg>
-        </button>
-      </li>
-    </ul>
-  </div>
-  <div
-    className="c2"
-  >
-    <h4
-      className="c3"
-    >
-      <button
-        aria-expanded={true}
-        className="c4 c5 Button-kDSBcD c6 Button-kDSBcD c7 Button-kDSBcD c8 Button-kDSBcD c9 c10"
-        onClick={[Function]}
-        type="button"
-      >
-        <svg
-          aria-hidden={true}
-          className="yoast-svg-icon yoast-svg-icon-angle-up c11"
-          fill="#555"
-          focusable="false"
-          role="img"
-          size="16px"
-          viewBox="0 0 1792 1792"
-          xmlns="http://www.w3.org/2000/svg"
-        >
-          <path
-            d="M1395 1184q0 13-10 23l-50 50q-10 10-23 10t-23-10l-393-393-393 393q-10 10-23 10t-23-10l-50-50q-10-10-10-23t10-23l466-466q10-10 23-10t23 10l466 466q10 10 10 23z"
-          />
-        </svg>
-        <span
-          className="c12"
-        >
-          Improvements (1)
-        </span>
-      </button>
-    </h4>
-    <ul
-      className="c13"
-      role="list"
-    >
-      <li
-        className="c14"
-      >
-        <svg
-          aria-hidden={true}
-          className="yoast-svg-icon yoast-svg-icon-circle c15 c16"
-          fill="#ee7c1b"
-          focusable="false"
-          role="img"
-          size="13px"
-          viewBox="0 0 1792 1792"
-          xmlns="http://www.w3.org/2000/svg"
-        >
-          <path
-            d="M1664 896q0 209-103 385.5t-279.5 279.5-385.5 103-385.5-103-279.5-279.5-103-385.5 103-385.5 279.5-279.5 385.5-103 385.5 103 279.5 279.5 103 385.5z"
-          />
-        </svg>
-        <p
-          className="c17"
-          dangerouslySetInnerHTML={
-            Object {
-              "__html": "I know you can do better! You can do it!",
-            }
-          }
-        />
-      </li>
-    </ul>
-  </div>
-  <div
-    className="c2"
-  >
-    <h4
-      className="c3"
-    >
-      <button
-        aria-expanded={true}
-        className="c4 c5 Button-kDSBcD c6 Button-kDSBcD c7 Button-kDSBcD c8 Button-kDSBcD c9 c10"
-        onClick={[Function]}
-        type="button"
-      >
-        <svg
-          aria-hidden={true}
-          className="yoast-svg-icon yoast-svg-icon-angle-up c11"
-          fill="#555"
-          focusable="false"
-          role="img"
-          size="16px"
-          viewBox="0 0 1792 1792"
-          xmlns="http://www.w3.org/2000/svg"
-        >
-          <path
-            d="M1395 1184q0 13-10 23l-50 50q-10 10-23 10t-23-10l-393-393-393 393q-10 10-23 10t-23-10l-50-50q-10-10-10-23t10-23l466-466q10-10 23-10t23 10l466 466q10 10 10 23z"
-          />
-        </svg>
-        <span
-          className="c12"
-        >
-          Considerations (1)
-        </span>
-      </button>
-    </h4>
-    <ul
-      className="c13"
-      role="list"
-    >
-      <li
-        className="c14"
-      >
-        <svg
-          aria-hidden={true}
-          className="yoast-svg-icon yoast-svg-icon-circle c15 c16"
-          fill="#888"
-          focusable="false"
-          role="img"
-          size="13px"
-          viewBox="0 0 1792 1792"
-          xmlns="http://www.w3.org/2000/svg"
-        >
-          <path
-            d="M1664 896q0 209-103 385.5t-279.5 279.5-385.5 103-385.5-103-279.5-279.5-103-385.5 103-385.5 279.5-279.5 385.5-103 385.5 103 279.5 279.5 103 385.5z"
-          />
-        </svg>
-        <p
-          className="c17"
-          dangerouslySetInnerHTML={
-            Object {
-              "__html": "Maybe you should change this...",
-            }
-          }
-        />
-      </li>
-    </ul>
-  </div>
-  <div
-    className="c2"
-  >
-    <h4
-      className="c3"
-    >
-      <button
-        aria-expanded={true}
-        className="c4 c5 Button-kDSBcD c6 Button-kDSBcD c7 Button-kDSBcD c8 Button-kDSBcD c9 c10"
-        onClick={[Function]}
-        type="button"
-      >
-        <svg
-          aria-hidden={true}
-          className="yoast-svg-icon yoast-svg-icon-angle-up c11"
-          fill="#555"
-          focusable="false"
-          role="img"
-          size="16px"
-          viewBox="0 0 1792 1792"
-          xmlns="http://www.w3.org/2000/svg"
-        >
-          <path
-            d="M1395 1184q0 13-10 23l-50 50q-10 10-23 10t-23-10l-393-393-393 393q-10 10-23 10t-23-10l-50-50q-10-10-10-23t10-23l466-466q10-10 23-10t23 10l466 466q10 10 10 23z"
-          />
-        </svg>
-        <span
-          className="c12"
-        >
-          Good results (2)
-        </span>
-      </button>
-    </h4>
-    <ul
-      className="c13"
-      role="list"
-    >
-      <li
-        className="c14"
-      >
-        <svg
-          aria-hidden={true}
-          className="yoast-svg-icon yoast-svg-icon-circle c15 c16"
-          fill="#7ad03a"
-          focusable="false"
-          role="img"
-          size="13px"
-          viewBox="0 0 1792 1792"
-          xmlns="http://www.w3.org/2000/svg"
-        >
-          <path
-            d="M1664 896q0 209-103 385.5t-279.5 279.5-385.5 103-385.5-103-279.5-279.5-103-385.5 103-385.5 279.5-279.5 385.5-103 385.5 103 279.5 279.5 103 385.5z"
-          />
-        </svg>
-        <p
-          className="c17"
-          dangerouslySetInnerHTML={
-            Object {
-              "__html": "You're doing great!",
-            }
-          }
-        />
-      </li>
-      <li
-        className="c14"
-      >
-        <svg
-          aria-hidden={true}
-          className="yoast-svg-icon yoast-svg-icon-circle c15 c16"
-          fill="#7ad03a"
-          focusable="false"
-          role="img"
-          size="13px"
-          viewBox="0 0 1792 1792"
-          xmlns="http://www.w3.org/2000/svg"
-        >
-          <path
-            d="M1664 896q0 209-103 385.5t-279.5 279.5-385.5 103-385.5-103-279.5-279.5-103-385.5 103-385.5 279.5-279.5 385.5-103 385.5 103 279.5 279.5 103 385.5z"
-          />
-        </svg>
-        <p
-          className="c17"
-          dangerouslySetInnerHTML={
-            Object {
-              "__html": "Woohoo!",
-            }
-          }
-        />
-        <button
-          aria-label="Highlight this result in the text"
-          aria-pressed={false}
-          className="c18"
-          disabled={false}
-          id="3"
-          onClick={[Function]}
-          type="button"
-        >
-          <svg
-            aria-hidden={true}
-            className="yoast-svg-icon yoast-svg-icon-eye c19"
-            fill="#555"
-            focusable="false"
-            role="img"
-            size="18px"
-            viewBox="0 0 1792 1792"
-            xmlns="http://www.w3.org/2000/svg"
-          >
-            <path
-              d="M1664 960q-152-236-381-353 61 104 61 225 0 185-131.5 316.5t-316.5 131.5-316.5-131.5-131.5-316.5q0-121 61-225-229 117-381 353 133 205 333.5 326.5t434.5 121.5 434.5-121.5 333.5-326.5zm-720-384q0-20-14-34t-34-14q-125 0-214.5 89.5t-89.5 214.5q0 20 14 34t34 14 34-14 14-34q0-86 61-147t147-61q20 0 34-14t14-34zm848 384q0 34-20 69-140 230-376.5 368.5t-499.5 138.5-499.5-139-376.5-368q-20-35-20-69t20-69q140-229 376.5-368t499.5-139 499.5 139 376.5 368q20 35 20 69z"
-            />
-          </svg>
-        </button>
-      </li>
-    </ul>
-  </div>
-</div>
-`;
-
-exports[`the ContentAnalysis component with specified header level matches the snapshot 1`] = `
->>>>>>> fd297cba
 .c17 {
   box-sizing: border-box;
   min-width: 32px;
