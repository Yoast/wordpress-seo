// Jest Snapshot v1, https://goo.gl/fbAQLP

exports[`ContentAnalysis the ContentAnalysis component with HelpText matches the snapshot 1`] = `
.c18 {
  box-sizing: border-box;
  min-width: 32px;
  display: inline-block;
  border: 1px solid #ccc;
  background-color: #f7f7f7;
  box-shadow: 0 1px 0 rgba( 204,204,204,0.7 );
  border-radius: 3px;
  cursor: pointer;
  padding: 0;
  height: 24px;
}

.c18:hover {
  border-color: #fff;
}

.c18:disabled {
  background-color: #f7f7f7;
  box-shadow: none;
  border: none;
  cursor: default;
}

.c14 {
  min-height: 24px;
  padding: 0 4px 0 0;
  display: -webkit-box;
  display: -webkit-flex;
  display: -ms-flexbox;
  display: flex;
  -webkit-align-items: flex-start;
  -webkit-box-align: flex-start;
  -ms-flex-align: flex-start;
  align-items: flex-start;
}

.c15 {
  margin-top: 3px;
  position: relative;
  left: -1px;
}

.c17 {
  margin: 0 8px 0 11px;
  -webkit-flex: 1 1 auto;
  -ms-flex: 1 1 auto;
  flex: 1 1 auto;
}

.c10 {
  color: #555;
  border-color: #ccc;
  background: #f7f7f7;
  box-shadow: 0 1px 0 rgba( 204,204,204,1 );
}

.c5 {
  font-size: 0.8rem;
}

.c6:active {
  box-shadow: inset 0 2px 5px -3px rgba( 0,0,0,0.5 );
}

.c7:hover {
  color: #000;
}

.c8::-moz-focus-inner {
  border-width: 0;
}

.c8:focus {
  outline: none;
  border-color: #0066cd;
  box-shadow: 0 0 3px rgba( 8,74,103,0.8 );
}

.c9 {
  display: -webkit-inline-box;
  display: -webkit-inline-flex;
  display: -ms-inline-flexbox;
  display: inline-flex;
  -webkit-align-items: center;
  -webkit-box-align: center;
  -ms-flex-align: center;
  align-items: center;
  -webkit-box-pack: center;
  -webkit-justify-content: center;
  -ms-flex-pack: center;
  justify-content: center;
  vertical-align: middle;
  border-width: 1px;
  border-style: solid;
  margin: 0;
  padding: 4px 10px;
  border-radius: 3px;
  cursor: pointer;
  box-sizing: border-box;
  font-size: inherit;
  font-family: inherit;
  font-weight: inherit;
  text-align: left;
  overflow: visible;
  min-height: 32px;
}

.c9 svg {
  -webkit-align-self: center;
  -ms-flex-item-align: center;
  align-self: center;
}

.c2 {
  background-color: #fff;
}

.c12 {
  white-space: nowrap;
  text-overflow: ellipsis;
  overflow-x: hidden;
  -ms-flex-positive: 1;
  -webkit-box-flex: 1;
  -webkit-flex-grow: 1;
  -ms-flex-positive: 1;
  flex-grow: 1;
  font-size: 1.03em;
  font-weight: 600;
}

.c3 {
  margin: 0;
  font-weight: normal;
}

.c4 {
  width: 100%;
  background-color: #fff;
  padding: 0;
  border-color: transparent;
  border-radius: 0;
  outline: none;
  -webkit-box-pack: start;
  -webkit-justify-content: flex-start;
  -ms-flex-pack: start;
  justify-content: flex-start;
  box-shadow: none;
  color: #0066cd;
}

.c4:hover {
  border-color: transparent;
  color: #0066cd;
}

.c4:active {
  box-shadow: none;
  background-color: #fff;
  color: #0066cd;
}

.c4 svg {
  margin: 0 8px 0 -5px;
  padding-bottom: 2px;
  width: 20px;
  height: 20px;
}

.c4 span {
  margin: 8px 0;
  word-wrap: break-word;
  font-size: 1.25em;
  line-height: 1.25;
  font-weight: inherit;
}

.c13 {
  margin: 0;
  list-style: none;
  padding: 0 16px 0 0;
}

.c1 {
  color: #646464;
  font-size: 0.9em;
}

.c0 {
  width: 100%;
  background-color: white;
  max-width: 800px;
  margin: 0 auto;
}

.c11 {
  width: 16px;
  height: 16px;
  -webkit-flex: none;
  -ms-flex: none;
  flex: none;
}

.c16 {
  width: 13px;
  height: 13px;
  -webkit-flex: none;
  -ms-flex: none;
  flex: none;
}

.c19 {
  width: 18px;
  height: 18px;
  -webkit-flex: none;
  -ms-flex: none;
  flex: none;
}

@media all and ( -ms-high-contrast:none ),( -ms-high-contrast:active ) {
  .c9::after {
    display: inline-block;
    content: "";
    min-height: 22px;
  }
}

<div
  className="c0"
>
  <p
    className="c1"
  >
    This is a text to help you 
    <a
      href="http://www.example.com"
    >
      with a link
    </a>
     and some more text.
  </p>
  <div
    className="c2"
  >
    <h4
      className="c3"
    >
      <button
        aria-expanded={true}
        className="c4 c5 Button-kDSBcD c6 Button-kDSBcD c7 Button-kDSBcD c8 Button-kDSBcD c9 c10"
        onClick={[Function]}
        type="button"
      >
        <svg
          aria-hidden={true}
          className="yoast-svg-icon yoast-svg-icon-angle-up c11"
          fill="#555"
          focusable="false"
          role="img"
          size="16px"
          viewBox="0 0 1792 1792"
          xmlns="http://www.w3.org/2000/svg"
        >
          <path
            d="M1395 1184q0 13-10 23l-50 50q-10 10-23 10t-23-10l-393-393-393 393q-10 10-23 10t-23-10l-50-50q-10-10-10-23t10-23l466-466q10-10 23-10t23 10l466 466q10 10 10 23z"
          />
        </svg>
        <span
          className="c12"
        >
          Errors (1)
        </span>
      </button>
    </h4>
    <ul
      className="c13"
      role="list"
    >
      <li
        className="c14"
      >
        <svg
          aria-hidden={true}
          className="yoast-svg-icon yoast-svg-icon-circle c15 c16"
          fill="#888"
          focusable="false"
          role="img"
          size="13px"
          viewBox="0 0 1792 1792"
          xmlns="http://www.w3.org/2000/svg"
        >
          <path
            d="M1664 896q0 209-103 385.5t-279.5 279.5-385.5 103-385.5-103-279.5-279.5-103-385.5 103-385.5 279.5-279.5 385.5-103 385.5 103 279.5 279.5 103 385.5z"
          />
        </svg>
        <p
          className="c17"
          dangerouslySetInnerHTML={
            Object {
              "__html": "Error: Analysis not loaded",
            }
          }
        />
      </li>
    </ul>
  </div>
  <div
    className="c2"
  >
    <h4
      className="c3"
    >
      <button
        aria-expanded={true}
        className="c4 c5 Button-kDSBcD c6 Button-kDSBcD c7 Button-kDSBcD c8 Button-kDSBcD c9 c10"
        onClick={[Function]}
        type="button"
      >
        <svg
          aria-hidden={true}
          className="yoast-svg-icon yoast-svg-icon-angle-up c11"
          fill="#555"
          focusable="false"
          role="img"
          size="16px"
          viewBox="0 0 1792 1792"
          xmlns="http://www.w3.org/2000/svg"
        >
          <path
            d="M1395 1184q0 13-10 23l-50 50q-10 10-23 10t-23-10l-393-393-393 393q-10 10-23 10t-23-10l-50-50q-10-10-10-23t10-23l466-466q10-10 23-10t23 10l466 466q10 10 10 23z"
          />
        </svg>
        <span
          className="c12"
        >
          Problems (1)
        </span>
      </button>
    </h4>
    <ul
      className="c13"
      role="list"
    >
      <li
        className="c14"
      >
        <svg
          aria-hidden={true}
          className="yoast-svg-icon yoast-svg-icon-circle c15 c16"
          fill="#dc3232"
          focusable="false"
          role="img"
          size="13px"
          viewBox="0 0 1792 1792"
          xmlns="http://www.w3.org/2000/svg"
        >
          <path
            d="M1664 896q0 209-103 385.5t-279.5 279.5-385.5 103-385.5-103-279.5-279.5-103-385.5 103-385.5 279.5-279.5 385.5-103 385.5 103 279.5 279.5 103 385.5z"
          />
        </svg>
        <p
          className="c17"
          dangerouslySetInnerHTML={
            Object {
              "__html": "Your text is bad, and you should feel bad.",
            }
          }
        />
        <button
          aria-label="Highlight this result in the text"
          aria-pressed={false}
          className="c18"
          disabled={false}
          id="1"
          onClick={[Function]}
          type="button"
        >
          <svg
            aria-hidden={true}
            className="yoast-svg-icon yoast-svg-icon-eye c19"
            fill="#555"
            focusable="false"
            role="img"
            size="18px"
            viewBox="0 0 1792 1792"
            xmlns="http://www.w3.org/2000/svg"
          >
            <path
              d="M1664 960q-152-236-381-353 61 104 61 225 0 185-131.5 316.5t-316.5 131.5-316.5-131.5-131.5-316.5q0-121 61-225-229 117-381 353 133 205 333.5 326.5t434.5 121.5 434.5-121.5 333.5-326.5zm-720-384q0-20-14-34t-34-14q-125 0-214.5 89.5t-89.5 214.5q0 20 14 34t34 14 34-14 14-34q0-86 61-147t147-61q20 0 34-14t14-34zm848 384q0 34-20 69-140 230-376.5 368.5t-499.5 138.5-499.5-139-376.5-368q-20-35-20-69t20-69q140-229 376.5-368t499.5-139 499.5 139 376.5 368q20 35 20 69z"
            />
          </svg>
        </button>
      </li>
    </ul>
  </div>
  <div
    className="c2"
  >
    <h4
      className="c3"
    >
      <button
        aria-expanded={true}
        className="c4 c5 Button-kDSBcD c6 Button-kDSBcD c7 Button-kDSBcD c8 Button-kDSBcD c9 c10"
        onClick={[Function]}
        type="button"
      >
        <svg
          aria-hidden={true}
          className="yoast-svg-icon yoast-svg-icon-angle-up c11"
          fill="#555"
          focusable="false"
          role="img"
          size="16px"
          viewBox="0 0 1792 1792"
          xmlns="http://www.w3.org/2000/svg"
        >
          <path
            d="M1395 1184q0 13-10 23l-50 50q-10 10-23 10t-23-10l-393-393-393 393q-10 10-23 10t-23-10l-50-50q-10-10-10-23t10-23l466-466q10-10 23-10t23 10l466 466q10 10 10 23z"
          />
        </svg>
        <span
          className="c12"
        >
          Improvements (1)
        </span>
      </button>
    </h4>
    <ul
      className="c13"
      role="list"
    >
      <li
        className="c14"
      >
        <svg
          aria-hidden={true}
          className="yoast-svg-icon yoast-svg-icon-circle c15 c16"
          fill="#ee7c1b"
          focusable="false"
          role="img"
          size="13px"
          viewBox="0 0 1792 1792"
          xmlns="http://www.w3.org/2000/svg"
        >
          <path
            d="M1664 896q0 209-103 385.5t-279.5 279.5-385.5 103-385.5-103-279.5-279.5-103-385.5 103-385.5 279.5-279.5 385.5-103 385.5 103 279.5 279.5 103 385.5z"
          />
        </svg>
        <p
          className="c17"
          dangerouslySetInnerHTML={
            Object {
              "__html": "I know you can do better! You can do it!",
            }
          }
        />
      </li>
    </ul>
  </div>
  <div
    className="c2"
  >
    <h4
      className="c3"
    >
      <button
        aria-expanded={true}
        className="c4 c5 Button-kDSBcD c6 Button-kDSBcD c7 Button-kDSBcD c8 Button-kDSBcD c9 c10"
        onClick={[Function]}
        type="button"
      >
        <svg
          aria-hidden={true}
          className="yoast-svg-icon yoast-svg-icon-angle-up c11"
          fill="#555"
          focusable="false"
          role="img"
          size="16px"
          viewBox="0 0 1792 1792"
          xmlns="http://www.w3.org/2000/svg"
        >
          <path
            d="M1395 1184q0 13-10 23l-50 50q-10 10-23 10t-23-10l-393-393-393 393q-10 10-23 10t-23-10l-50-50q-10-10-10-23t10-23l466-466q10-10 23-10t23 10l466 466q10 10 10 23z"
          />
        </svg>
        <span
          className="c12"
        >
          Considerations (1)
        </span>
      </button>
    </h4>
    <ul
      className="c13"
      role="list"
    >
      <li
        className="c14"
      >
        <svg
          aria-hidden={true}
          className="yoast-svg-icon yoast-svg-icon-circle c15 c16"
          fill="#888"
          focusable="false"
          role="img"
          size="13px"
          viewBox="0 0 1792 1792"
          xmlns="http://www.w3.org/2000/svg"
        >
          <path
            d="M1664 896q0 209-103 385.5t-279.5 279.5-385.5 103-385.5-103-279.5-279.5-103-385.5 103-385.5 279.5-279.5 385.5-103 385.5 103 279.5 279.5 103 385.5z"
          />
        </svg>
        <p
          className="c17"
          dangerouslySetInnerHTML={
            Object {
              "__html": "Maybe you should change this...",
            }
          }
        />
      </li>
    </ul>
  </div>
  <div
    className="c2"
  >
    <h4
      className="c3"
    >
      <button
        aria-expanded={true}
        className="c4 c5 Button-kDSBcD c6 Button-kDSBcD c7 Button-kDSBcD c8 Button-kDSBcD c9 c10"
        onClick={[Function]}
        type="button"
      >
        <svg
          aria-hidden={true}
          className="yoast-svg-icon yoast-svg-icon-angle-up c11"
          fill="#555"
          focusable="false"
          role="img"
          size="16px"
          viewBox="0 0 1792 1792"
          xmlns="http://www.w3.org/2000/svg"
        >
          <path
            d="M1395 1184q0 13-10 23l-50 50q-10 10-23 10t-23-10l-393-393-393 393q-10 10-23 10t-23-10l-50-50q-10-10-10-23t10-23l466-466q10-10 23-10t23 10l466 466q10 10 10 23z"
          />
        </svg>
        <span
          className="c12"
        >
          Good results (2)
        </span>
      </button>
    </h4>
    <ul
      className="c13"
      role="list"
    >
      <li
        className="c14"
      >
        <svg
          aria-hidden={true}
          className="yoast-svg-icon yoast-svg-icon-circle c15 c16"
          fill="#7ad03a"
          focusable="false"
          role="img"
          size="13px"
          viewBox="0 0 1792 1792"
          xmlns="http://www.w3.org/2000/svg"
        >
          <path
            d="M1664 896q0 209-103 385.5t-279.5 279.5-385.5 103-385.5-103-279.5-279.5-103-385.5 103-385.5 279.5-279.5 385.5-103 385.5 103 279.5 279.5 103 385.5z"
          />
        </svg>
        <p
          className="c17"
          dangerouslySetInnerHTML={
            Object {
              "__html": "You're doing great!",
            }
          }
        />
      </li>
      <li
        className="c14"
      >
        <svg
          aria-hidden={true}
          className="yoast-svg-icon yoast-svg-icon-circle c15 c16"
          fill="#7ad03a"
          focusable="false"
          role="img"
          size="13px"
          viewBox="0 0 1792 1792"
          xmlns="http://www.w3.org/2000/svg"
        >
          <path
            d="M1664 896q0 209-103 385.5t-279.5 279.5-385.5 103-385.5-103-279.5-279.5-103-385.5 103-385.5 279.5-279.5 385.5-103 385.5 103 279.5 279.5 103 385.5z"
          />
        </svg>
        <p
          className="c17"
          dangerouslySetInnerHTML={
            Object {
              "__html": "Woohoo!",
            }
          }
        />
        <button
          aria-label="Highlight this result in the text"
          aria-pressed={false}
          className="c18"
          disabled={false}
          id="3"
          onClick={[Function]}
          type="button"
        >
          <svg
            aria-hidden={true}
            className="yoast-svg-icon yoast-svg-icon-eye c19"
            fill="#555"
            focusable="false"
            role="img"
            size="18px"
            viewBox="0 0 1792 1792"
            xmlns="http://www.w3.org/2000/svg"
          >
            <path
              d="M1664 960q-152-236-381-353 61 104 61 225 0 185-131.5 316.5t-316.5 131.5-316.5-131.5-131.5-316.5q0-121 61-225-229 117-381 353 133 205 333.5 326.5t434.5 121.5 434.5-121.5 333.5-326.5zm-720-384q0-20-14-34t-34-14q-125 0-214.5 89.5t-89.5 214.5q0 20 14 34t34 14 34-14 14-34q0-86 61-147t147-61q20 0 34-14t14-34zm848 384q0 34-20 69-140 230-376.5 368.5t-499.5 138.5-499.5-139-376.5-368q-20-35-20-69t20-69q140-229 376.5-368t499.5-139 499.5 139 376.5 368q20 35 20 69z"
            />
          </svg>
        </button>
      </li>
    </ul>
  </div>
</div>
`;

exports[`ContentAnalysis the ContentAnalysis component with disabled buttons matches the snapshot 1`] = `
.c18 {
  box-sizing: border-box;
  min-width: 32px;
  display: inline-block;
  border: 1px solid #ccc;
  background-color: #f7f7f7;
  box-shadow: 0 1px 0 rgba( 204,204,204,0.7 );
  border-radius: 3px;
  cursor: pointer;
  padding: 0;
  height: 24px;
}

.c18:hover {
  border-color: #fff;
}

.c18:disabled {
  background-color: #f7f7f7;
  box-shadow: none;
  border: none;
  cursor: default;
}

.c14 {
  min-height: 24px;
  padding: 0 4px 0 0;
  display: -webkit-box;
  display: -webkit-flex;
  display: -ms-flexbox;
  display: flex;
  -webkit-align-items: flex-start;
  -webkit-box-align: flex-start;
  -ms-flex-align: flex-start;
  align-items: flex-start;
}

.c15 {
  margin-top: 3px;
  position: relative;
  left: -1px;
}

.c17 {
  margin: 0 8px 0 11px;
  -webkit-flex: 1 1 auto;
  -ms-flex: 1 1 auto;
  flex: 1 1 auto;
}

.c10 {
  color: #555;
  border-color: #ccc;
  background: #f7f7f7;
  box-shadow: 0 1px 0 rgba( 204,204,204,1 );
}

.c5 {
  font-size: 0.8rem;
}

.c6:active {
  box-shadow: inset 0 2px 5px -3px rgba( 0,0,0,0.5 );
}

.c7:hover {
  color: #000;
}

.c8::-moz-focus-inner {
  border-width: 0;
}

.c8:focus {
  outline: none;
  border-color: #0066cd;
  box-shadow: 0 0 3px rgba( 8,74,103,0.8 );
}

.c9 {
  display: -webkit-inline-box;
  display: -webkit-inline-flex;
  display: -ms-inline-flexbox;
  display: inline-flex;
  -webkit-align-items: center;
  -webkit-box-align: center;
  -ms-flex-align: center;
  align-items: center;
  -webkit-box-pack: center;
  -webkit-justify-content: center;
  -ms-flex-pack: center;
  justify-content: center;
  vertical-align: middle;
  border-width: 1px;
  border-style: solid;
  margin: 0;
  padding: 4px 10px;
  border-radius: 3px;
  cursor: pointer;
  box-sizing: border-box;
  font-size: inherit;
  font-family: inherit;
  font-weight: inherit;
  text-align: left;
  overflow: visible;
  min-height: 32px;
}

.c9 svg {
  -webkit-align-self: center;
  -ms-flex-item-align: center;
  align-self: center;
}

.c2 {
  background-color: #fff;
}

.c12 {
  white-space: nowrap;
  text-overflow: ellipsis;
  overflow-x: hidden;
  -ms-flex-positive: 1;
  -webkit-box-flex: 1;
  -webkit-flex-grow: 1;
  -ms-flex-positive: 1;
  flex-grow: 1;
  font-size: 1.03em;
  font-weight: 600;
}

.c3 {
  margin: 0;
  font-weight: normal;
}

.c4 {
  width: 100%;
  background-color: #fff;
  padding: 0;
  border-color: transparent;
  border-radius: 0;
  outline: none;
  -webkit-box-pack: start;
  -webkit-justify-content: flex-start;
  -ms-flex-pack: start;
  justify-content: flex-start;
  box-shadow: none;
  color: #0066cd;
}

.c4:hover {
  border-color: transparent;
  color: #0066cd;
}

.c4:active {
  box-shadow: none;
  background-color: #fff;
  color: #0066cd;
}

.c4 svg {
  margin: 0 8px 0 -5px;
  padding-bottom: 2px;
  width: 20px;
  height: 20px;
}

.c4 span {
  margin: 8px 0;
  word-wrap: break-word;
  font-size: 1.25em;
  line-height: 1.25;
  font-weight: inherit;
}

.c13 {
  margin: 0;
  list-style: none;
  padding: 0 16px 0 0;
}

.c0 {
  width: 100%;
  background-color: white;
  max-width: 800px;
  margin: 0 auto;
}

.c1 {
  min-height: 24px;
  margin-bottom: 8px;
  margin-left: 24px;
}

.c11 {
  width: 16px;
  height: 16px;
  -webkit-flex: none;
  -ms-flex: none;
  flex: none;
}

.c16 {
  width: 13px;
  height: 13px;
  -webkit-flex: none;
  -ms-flex: none;
  flex: none;
}

.c19 {
  width: 18px;
  height: 18px;
  -webkit-flex: none;
  -ms-flex: none;
  flex: none;
}

@media all and (-ms-high-contrast:none),(-ms-high-contrast:active) {
  .c9::after {
    display: inline-block;
    content: "";
    min-height: 22px;
  }
}

<div
  className="c0"
>
  <p
    className="c1"
  >
    Your site language is set to 
    <strong>
      English
    </strong>
    . If this is not correct, contact your site administrator.
  </p>
  <div
    className="c2"
  >
    <h4
      className="c3"
    >
      <button
        aria-expanded={true}
        className="c4 c5 Button-kDSBcD c6 Button-kDSBcD c7 Button-kDSBcD c8 Button-kDSBcD c9 c10"
        onClick={[Function]}
        type="button"
      >
        <svg
          aria-hidden={true}
          className="yoast-svg-icon yoast-svg-icon-angle-up c11"
          fill="#555"
          focusable="false"
          role="img"
          size="16px"
          viewBox="0 0 1792 1792"
          xmlns="http://www.w3.org/2000/svg"
        >
          <path
            d="M1395 1184q0 13-10 23l-50 50q-10 10-23 10t-23-10l-393-393-393 393q-10 10-23 10t-23-10l-50-50q-10-10-10-23t10-23l466-466q10-10 23-10t23 10l466 466q10 10 10 23z"
          />
        </svg>
        <span
          className="c12"
        >
          Errors (1)
        </span>
      </button>
    </h4>
    <ul
      className="c13"
      role="list"
    >
      <li
        className="c14"
      >
        <svg
          aria-hidden={true}
          className="yoast-svg-icon yoast-svg-icon-circle c15 c16"
          fill="#888"
          focusable="false"
          role="img"
          size="13px"
          viewBox="0 0 1792 1792"
          xmlns="http://www.w3.org/2000/svg"
        >
          <path
            d="M1664 896q0 209-103 385.5t-279.5 279.5-385.5 103-385.5-103-279.5-279.5-103-385.5 103-385.5 279.5-279.5 385.5-103 385.5 103 279.5 279.5 103 385.5z"
          />
        </svg>
        <p
          className="c17"
          dangerouslySetInnerHTML={
            Object {
              "__html": "Error: Analysis not loaded",
            }
          }
        />
      </li>
    </ul>
  </div>
  <div
    className="c2"
  >
    <h4
      className="c3"
    >
      <button
        aria-expanded={true}
        className="c4 c5 Button-kDSBcD c6 Button-kDSBcD c7 Button-kDSBcD c8 Button-kDSBcD c9 c10"
        onClick={[Function]}
        type="button"
      >
        <svg
          aria-hidden={true}
          className="yoast-svg-icon yoast-svg-icon-angle-up c11"
          fill="#555"
          focusable="false"
          role="img"
          size="16px"
          viewBox="0 0 1792 1792"
          xmlns="http://www.w3.org/2000/svg"
        >
          <path
            d="M1395 1184q0 13-10 23l-50 50q-10 10-23 10t-23-10l-393-393-393 393q-10 10-23 10t-23-10l-50-50q-10-10-10-23t10-23l466-466q10-10 23-10t23 10l466 466q10 10 10 23z"
          />
        </svg>
        <span
          className="c12"
        >
          Problems (1)
        </span>
      </button>
    </h4>
    <ul
      className="c13"
      role="list"
    >
      <li
        className="c14"
      >
        <svg
          aria-hidden={true}
          className="yoast-svg-icon yoast-svg-icon-circle c15 c16"
          fill="#dc3232"
          focusable="false"
          role="img"
          size="13px"
          viewBox="0 0 1792 1792"
          xmlns="http://www.w3.org/2000/svg"
        >
          <path
            d="M1664 896q0 209-103 385.5t-279.5 279.5-385.5 103-385.5-103-279.5-279.5-103-385.5 103-385.5 279.5-279.5 385.5-103 385.5 103 279.5 279.5 103 385.5z"
          />
        </svg>
        <p
          className="c17"
          dangerouslySetInnerHTML={
            Object {
              "__html": "Your text is bad, and you should feel bad.",
            }
          }
        />
        <button
          aria-label="Marks are disabled in current view"
          aria-pressed={false}
          className="c18"
          disabled={true}
          id="1"
          onClick={[Function]}
          type="button"
        >
          <svg
            aria-hidden={true}
            className="yoast-svg-icon yoast-svg-icon-eye c19"
            fill="#ddd"
            focusable="false"
            role="img"
            size="18px"
            viewBox="0 0 1792 1792"
            xmlns="http://www.w3.org/2000/svg"
          >
            <path
              d="M1664 960q-152-236-381-353 61 104 61 225 0 185-131.5 316.5t-316.5 131.5-316.5-131.5-131.5-316.5q0-121 61-225-229 117-381 353 133 205 333.5 326.5t434.5 121.5 434.5-121.5 333.5-326.5zm-720-384q0-20-14-34t-34-14q-125 0-214.5 89.5t-89.5 214.5q0 20 14 34t34 14 34-14 14-34q0-86 61-147t147-61q20 0 34-14t14-34zm848 384q0 34-20 69-140 230-376.5 368.5t-499.5 138.5-499.5-139-376.5-368q-20-35-20-69t20-69q140-229 376.5-368t499.5-139 499.5 139 376.5 368q20 35 20 69z"
            />
          </svg>
        </button>
      </li>
    </ul>
  </div>
  <div
    className="c2"
  >
    <h4
      className="c3"
    >
      <button
        aria-expanded={true}
        className="c4 c5 Button-kDSBcD c6 Button-kDSBcD c7 Button-kDSBcD c8 Button-kDSBcD c9 c10"
        onClick={[Function]}
        type="button"
      >
        <svg
          aria-hidden={true}
          className="yoast-svg-icon yoast-svg-icon-angle-up c11"
          fill="#555"
          focusable="false"
          role="img"
          size="16px"
          viewBox="0 0 1792 1792"
          xmlns="http://www.w3.org/2000/svg"
        >
          <path
            d="M1395 1184q0 13-10 23l-50 50q-10 10-23 10t-23-10l-393-393-393 393q-10 10-23 10t-23-10l-50-50q-10-10-10-23t10-23l466-466q10-10 23-10t23 10l466 466q10 10 10 23z"
          />
        </svg>
        <span
          className="c12"
        >
          Improvements (1)
        </span>
      </button>
    </h4>
    <ul
      className="c13"
      role="list"
    >
      <li
        className="c14"
      >
        <svg
          aria-hidden={true}
          className="yoast-svg-icon yoast-svg-icon-circle c15 c16"
          fill="#ee7c1b"
          focusable="false"
          role="img"
          size="13px"
          viewBox="0 0 1792 1792"
          xmlns="http://www.w3.org/2000/svg"
        >
          <path
            d="M1664 896q0 209-103 385.5t-279.5 279.5-385.5 103-385.5-103-279.5-279.5-103-385.5 103-385.5 279.5-279.5 385.5-103 385.5 103 279.5 279.5 103 385.5z"
          />
        </svg>
        <p
          className="c17"
          dangerouslySetInnerHTML={
            Object {
              "__html": "I know you can do better! You can do it!",
            }
          }
        />
      </li>
    </ul>
  </div>
  <div
    className="c2"
  >
    <h4
      className="c3"
    >
      <button
        aria-expanded={true}
        className="c4 c5 Button-kDSBcD c6 Button-kDSBcD c7 Button-kDSBcD c8 Button-kDSBcD c9 c10"
        onClick={[Function]}
        type="button"
      >
        <svg
          aria-hidden={true}
          className="yoast-svg-icon yoast-svg-icon-angle-up c11"
          fill="#555"
          focusable="false"
          role="img"
          size="16px"
          viewBox="0 0 1792 1792"
          xmlns="http://www.w3.org/2000/svg"
        >
          <path
            d="M1395 1184q0 13-10 23l-50 50q-10 10-23 10t-23-10l-393-393-393 393q-10 10-23 10t-23-10l-50-50q-10-10-10-23t10-23l466-466q10-10 23-10t23 10l466 466q10 10 10 23z"
          />
        </svg>
        <span
          className="c12"
        >
          Considerations (1)
        </span>
      </button>
    </h4>
    <ul
      className="c13"
      role="list"
    >
      <li
        className="c14"
      >
        <svg
          aria-hidden={true}
          className="yoast-svg-icon yoast-svg-icon-circle c15 c16"
          fill="#888"
          focusable="false"
          role="img"
          size="13px"
          viewBox="0 0 1792 1792"
          xmlns="http://www.w3.org/2000/svg"
        >
          <path
            d="M1664 896q0 209-103 385.5t-279.5 279.5-385.5 103-385.5-103-279.5-279.5-103-385.5 103-385.5 279.5-279.5 385.5-103 385.5 103 279.5 279.5 103 385.5z"
          />
        </svg>
        <p
          className="c17"
          dangerouslySetInnerHTML={
            Object {
              "__html": "Maybe you should change this...",
            }
          }
        />
      </li>
    </ul>
  </div>
  <div
    className="c2"
  >
    <h4
      className="c3"
    >
      <button
        aria-expanded={true}
        className="c4 c5 Button-kDSBcD c6 Button-kDSBcD c7 Button-kDSBcD c8 Button-kDSBcD c9 c10"
        onClick={[Function]}
        type="button"
      >
        <svg
          aria-hidden={true}
          className="yoast-svg-icon yoast-svg-icon-angle-up c11"
          fill="#555"
          focusable="false"
          role="img"
          size="16px"
          viewBox="0 0 1792 1792"
          xmlns="http://www.w3.org/2000/svg"
        >
          <path
            d="M1395 1184q0 13-10 23l-50 50q-10 10-23 10t-23-10l-393-393-393 393q-10 10-23 10t-23-10l-50-50q-10-10-10-23t10-23l466-466q10-10 23-10t23 10l466 466q10 10 10 23z"
          />
        </svg>
        <span
          className="c12"
        >
          Good results (2)
        </span>
      </button>
    </h4>
    <ul
      className="c13"
      role="list"
    >
      <li
        className="c14"
      >
        <svg
          aria-hidden={true}
          className="yoast-svg-icon yoast-svg-icon-circle c15 c16"
          fill="#7ad03a"
          focusable="false"
          role="img"
          size="13px"
          viewBox="0 0 1792 1792"
          xmlns="http://www.w3.org/2000/svg"
        >
          <path
            d="M1664 896q0 209-103 385.5t-279.5 279.5-385.5 103-385.5-103-279.5-279.5-103-385.5 103-385.5 279.5-279.5 385.5-103 385.5 103 279.5 279.5 103 385.5z"
          />
        </svg>
        <p
          className="c17"
          dangerouslySetInnerHTML={
            Object {
              "__html": "You're doing great!",
            }
          }
        />
      </li>
      <li
        className="c14"
      >
        <svg
          aria-hidden={true}
          className="yoast-svg-icon yoast-svg-icon-circle c15 c16"
          fill="#7ad03a"
          focusable="false"
          role="img"
          size="13px"
          viewBox="0 0 1792 1792"
          xmlns="http://www.w3.org/2000/svg"
        >
          <path
            d="M1664 896q0 209-103 385.5t-279.5 279.5-385.5 103-385.5-103-279.5-279.5-103-385.5 103-385.5 279.5-279.5 385.5-103 385.5 103 279.5 279.5 103 385.5z"
          />
        </svg>
        <p
          className="c17"
          dangerouslySetInnerHTML={
            Object {
              "__html": "Woohoo!",
            }
          }
        />
        <button
          aria-label="Marks are disabled in current view"
          aria-pressed={false}
          className="c18"
          disabled={true}
          id="3"
          onClick={[Function]}
          type="button"
        >
          <svg
            aria-hidden={true}
            className="yoast-svg-icon yoast-svg-icon-eye c19"
            fill="#ddd"
            focusable="false"
            role="img"
            size="18px"
            viewBox="0 0 1792 1792"
            xmlns="http://www.w3.org/2000/svg"
          >
            <path
              d="M1664 960q-152-236-381-353 61 104 61 225 0 185-131.5 316.5t-316.5 131.5-316.5-131.5-131.5-316.5q0-121 61-225-229 117-381 353 133 205 333.5 326.5t434.5 121.5 434.5-121.5 333.5-326.5zm-720-384q0-20-14-34t-34-14q-125 0-214.5 89.5t-89.5 214.5q0 20 14 34t34 14 34-14 14-34q0-86 61-147t147-61q20 0 34-14t14-34zm848 384q0 34-20 69-140 230-376.5 368.5t-499.5 138.5-499.5-139-376.5-368q-20-35-20-69t20-69q140-229 376.5-368t499.5-139 499.5 139 376.5 368q20 35 20 69z"
            />
          </svg>
        </button>
      </li>
    </ul>
  </div>
</div>
`;

exports[`ContentAnalysis the ContentAnalysis component with hidden buttons matches the snapshot 1`] = `
.c14 {
  min-height: 24px;
  padding: 0 4px 0 0;
  display: -webkit-box;
  display: -webkit-flex;
  display: -ms-flexbox;
  display: flex;
  -webkit-align-items: flex-start;
  -webkit-box-align: flex-start;
  -ms-flex-align: flex-start;
  align-items: flex-start;
}

.c15 {
  margin-top: 3px;
  position: relative;
  left: -1px;
}

.c17 {
  margin: 0 8px 0 11px;
  -webkit-flex: 1 1 auto;
  -ms-flex: 1 1 auto;
  flex: 1 1 auto;
}

.c10 {
  color: #555;
  border-color: #ccc;
  background: #f7f7f7;
  box-shadow: 0 1px 0 rgba( 204,204,204,1 );
}

.c5 {
  font-size: 0.8rem;
}

.c6:active {
  box-shadow: inset 0 2px 5px -3px rgba( 0,0,0,0.5 );
}

.c7:hover {
  color: #000;
}

.c8::-moz-focus-inner {
  border-width: 0;
}

.c8:focus {
  outline: none;
  border-color: #0066cd;
  box-shadow: 0 0 3px rgba( 8,74,103,0.8 );
}

.c9 {
  display: -webkit-inline-box;
  display: -webkit-inline-flex;
  display: -ms-inline-flexbox;
  display: inline-flex;
  -webkit-align-items: center;
  -webkit-box-align: center;
  -ms-flex-align: center;
  align-items: center;
  -webkit-box-pack: center;
  -webkit-justify-content: center;
  -ms-flex-pack: center;
  justify-content: center;
  vertical-align: middle;
  border-width: 1px;
  border-style: solid;
  margin: 0;
  padding: 4px 10px;
  border-radius: 3px;
  cursor: pointer;
  box-sizing: border-box;
  font-size: inherit;
  font-family: inherit;
  font-weight: inherit;
  text-align: left;
  overflow: visible;
  min-height: 32px;
}

.c9 svg {
  -webkit-align-self: center;
  -ms-flex-item-align: center;
  align-self: center;
}

.c2 {
  background-color: #fff;
}

.c12 {
  white-space: nowrap;
  text-overflow: ellipsis;
  overflow-x: hidden;
  -ms-flex-positive: 1;
  -webkit-box-flex: 1;
  -webkit-flex-grow: 1;
  -ms-flex-positive: 1;
  flex-grow: 1;
  font-size: 1.03em;
  font-weight: 600;
}

.c3 {
  margin: 0;
  font-weight: normal;
}

.c4 {
  width: 100%;
  background-color: #fff;
  padding: 0;
  border-color: transparent;
  border-radius: 0;
  outline: none;
  -webkit-box-pack: start;
  -webkit-justify-content: flex-start;
  -ms-flex-pack: start;
  justify-content: flex-start;
  box-shadow: none;
  color: #0066cd;
}

.c4:hover {
  border-color: transparent;
  color: #0066cd;
}

.c4:active {
  box-shadow: none;
  background-color: #fff;
  color: #0066cd;
}

.c4 svg {
  margin: 0 8px 0 -5px;
  padding-bottom: 2px;
  width: 20px;
  height: 20px;
}

.c4 span {
  margin: 8px 0;
  word-wrap: break-word;
  font-size: 1.25em;
  line-height: 1.25;
  font-weight: inherit;
}

.c13 {
  margin: 0;
  list-style: none;
  padding: 0 16px 0 0;
}

.c0 {
  width: 100%;
  background-color: white;
  max-width: 800px;
  margin: 0 auto;
}

.c1 {
  min-height: 24px;
  margin-bottom: 8px;
  margin-left: 24px;
}

.c11 {
  width: 16px;
  height: 16px;
  -webkit-flex: none;
  -ms-flex: none;
  flex: none;
}

.c16 {
  width: 13px;
  height: 13px;
  -webkit-flex: none;
  -ms-flex: none;
  flex: none;
}

@media all and (-ms-high-contrast:none),(-ms-high-contrast:active) {
  .c9::after {
    display: inline-block;
    content: "";
    min-height: 22px;
  }
}

<div
  className="c0"
>
  <p
    className="c1"
  >
    Your site language is set to 
    <strong>
      English
    </strong>
    . If this is not correct, contact your site administrator.
  </p>
  <div
    className="c2"
  >
    <h4
      className="c3"
    >
      <button
        aria-expanded={true}
        className="c4 c5 Button-kDSBcD c6 Button-kDSBcD c7 Button-kDSBcD c8 Button-kDSBcD c9 c10"
        onClick={[Function]}
        type="button"
      >
        <svg
          aria-hidden={true}
          className="yoast-svg-icon yoast-svg-icon-angle-up c11"
          fill="#555"
          focusable="false"
          role="img"
          size="16px"
          viewBox="0 0 1792 1792"
          xmlns="http://www.w3.org/2000/svg"
        >
          <path
            d="M1395 1184q0 13-10 23l-50 50q-10 10-23 10t-23-10l-393-393-393 393q-10 10-23 10t-23-10l-50-50q-10-10-10-23t10-23l466-466q10-10 23-10t23 10l466 466q10 10 10 23z"
          />
        </svg>
        <span
          className="c12"
        >
          Errors (1)
        </span>
      </button>
    </h4>
    <ul
      className="c13"
      role="list"
    >
      <li
        className="c14"
      >
        <svg
          aria-hidden={true}
          className="yoast-svg-icon yoast-svg-icon-circle c15 c16"
          fill="#888"
          focusable="false"
          role="img"
          size="13px"
          viewBox="0 0 1792 1792"
          xmlns="http://www.w3.org/2000/svg"
        >
          <path
            d="M1664 896q0 209-103 385.5t-279.5 279.5-385.5 103-385.5-103-279.5-279.5-103-385.5 103-385.5 279.5-279.5 385.5-103 385.5 103 279.5 279.5 103 385.5z"
          />
        </svg>
        <p
          className="c17"
          dangerouslySetInnerHTML={
            Object {
              "__html": "Error: Analysis not loaded",
            }
          }
        />
      </li>
    </ul>
  </div>
  <div
    className="c2"
  >
    <h4
      className="c3"
    >
      <button
        aria-expanded={true}
        className="c4 c5 Button-kDSBcD c6 Button-kDSBcD c7 Button-kDSBcD c8 Button-kDSBcD c9 c10"
        onClick={[Function]}
        type="button"
      >
        <svg
          aria-hidden={true}
          className="yoast-svg-icon yoast-svg-icon-angle-up c11"
          fill="#555"
          focusable="false"
          role="img"
          size="16px"
          viewBox="0 0 1792 1792"
          xmlns="http://www.w3.org/2000/svg"
        >
          <path
            d="M1395 1184q0 13-10 23l-50 50q-10 10-23 10t-23-10l-393-393-393 393q-10 10-23 10t-23-10l-50-50q-10-10-10-23t10-23l466-466q10-10 23-10t23 10l466 466q10 10 10 23z"
          />
        </svg>
        <span
          className="c12"
        >
          Problems (1)
        </span>
      </button>
    </h4>
    <ul
      className="c13"
      role="list"
    >
      <li
        className="c14"
      >
        <svg
          aria-hidden={true}
          className="yoast-svg-icon yoast-svg-icon-circle c15 c16"
          fill="#dc3232"
          focusable="false"
          role="img"
          size="13px"
          viewBox="0 0 1792 1792"
          xmlns="http://www.w3.org/2000/svg"
        >
          <path
            d="M1664 896q0 209-103 385.5t-279.5 279.5-385.5 103-385.5-103-279.5-279.5-103-385.5 103-385.5 279.5-279.5 385.5-103 385.5 103 279.5 279.5 103 385.5z"
          />
        </svg>
        <p
          className="c17"
          dangerouslySetInnerHTML={
            Object {
              "__html": "Your text is bad, and you should feel bad.",
            }
          }
        />
      </li>
    </ul>
  </div>
  <div
    className="c2"
  >
    <h4
      className="c3"
    >
      <button
        aria-expanded={true}
        className="c4 c5 Button-kDSBcD c6 Button-kDSBcD c7 Button-kDSBcD c8 Button-kDSBcD c9 c10"
        onClick={[Function]}
        type="button"
      >
        <svg
          aria-hidden={true}
          className="yoast-svg-icon yoast-svg-icon-angle-up c11"
          fill="#555"
          focusable="false"
          role="img"
          size="16px"
          viewBox="0 0 1792 1792"
          xmlns="http://www.w3.org/2000/svg"
        >
          <path
            d="M1395 1184q0 13-10 23l-50 50q-10 10-23 10t-23-10l-393-393-393 393q-10 10-23 10t-23-10l-50-50q-10-10-10-23t10-23l466-466q10-10 23-10t23 10l466 466q10 10 10 23z"
          />
        </svg>
        <span
          className="c12"
        >
          Improvements (1)
        </span>
      </button>
    </h4>
    <ul
      className="c13"
      role="list"
    >
      <li
        className="c14"
      >
        <svg
          aria-hidden={true}
          className="yoast-svg-icon yoast-svg-icon-circle c15 c16"
          fill="#ee7c1b"
          focusable="false"
          role="img"
          size="13px"
          viewBox="0 0 1792 1792"
          xmlns="http://www.w3.org/2000/svg"
        >
          <path
            d="M1664 896q0 209-103 385.5t-279.5 279.5-385.5 103-385.5-103-279.5-279.5-103-385.5 103-385.5 279.5-279.5 385.5-103 385.5 103 279.5 279.5 103 385.5z"
          />
        </svg>
        <p
          className="c17"
          dangerouslySetInnerHTML={
            Object {
              "__html": "I know you can do better! You can do it!",
            }
          }
        />
      </li>
    </ul>
  </div>
  <div
    className="c2"
  >
    <h4
      className="c3"
    >
      <button
        aria-expanded={true}
        className="c4 c5 Button-kDSBcD c6 Button-kDSBcD c7 Button-kDSBcD c8 Button-kDSBcD c9 c10"
        onClick={[Function]}
        type="button"
      >
        <svg
          aria-hidden={true}
          className="yoast-svg-icon yoast-svg-icon-angle-up c11"
          fill="#555"
          focusable="false"
          role="img"
          size="16px"
          viewBox="0 0 1792 1792"
          xmlns="http://www.w3.org/2000/svg"
        >
          <path
            d="M1395 1184q0 13-10 23l-50 50q-10 10-23 10t-23-10l-393-393-393 393q-10 10-23 10t-23-10l-50-50q-10-10-10-23t10-23l466-466q10-10 23-10t23 10l466 466q10 10 10 23z"
          />
        </svg>
        <span
          className="c12"
        >
          Considerations (1)
        </span>
      </button>
    </h4>
    <ul
      className="c13"
      role="list"
    >
      <li
        className="c14"
      >
        <svg
          aria-hidden={true}
          className="yoast-svg-icon yoast-svg-icon-circle c15 c16"
          fill="#888"
          focusable="false"
          role="img"
          size="13px"
          viewBox="0 0 1792 1792"
          xmlns="http://www.w3.org/2000/svg"
        >
          <path
            d="M1664 896q0 209-103 385.5t-279.5 279.5-385.5 103-385.5-103-279.5-279.5-103-385.5 103-385.5 279.5-279.5 385.5-103 385.5 103 279.5 279.5 103 385.5z"
          />
        </svg>
        <p
          className="c17"
          dangerouslySetInnerHTML={
            Object {
              "__html": "Maybe you should change this...",
            }
          }
        />
      </li>
    </ul>
  </div>
  <div
    className="c2"
  >
    <h4
      className="c3"
    >
      <button
        aria-expanded={true}
        className="c4 c5 Button-kDSBcD c6 Button-kDSBcD c7 Button-kDSBcD c8 Button-kDSBcD c9 c10"
        onClick={[Function]}
        type="button"
      >
        <svg
          aria-hidden={true}
          className="yoast-svg-icon yoast-svg-icon-angle-up c11"
          fill="#555"
          focusable="false"
          role="img"
          size="16px"
          viewBox="0 0 1792 1792"
          xmlns="http://www.w3.org/2000/svg"
        >
          <path
            d="M1395 1184q0 13-10 23l-50 50q-10 10-23 10t-23-10l-393-393-393 393q-10 10-23 10t-23-10l-50-50q-10-10-10-23t10-23l466-466q10-10 23-10t23 10l466 466q10 10 10 23z"
          />
        </svg>
        <span
          className="c12"
        >
          Good results (2)
        </span>
      </button>
    </h4>
    <ul
      className="c13"
      role="list"
    >
      <li
        className="c14"
      >
        <svg
          aria-hidden={true}
          className="yoast-svg-icon yoast-svg-icon-circle c15 c16"
          fill="#7ad03a"
          focusable="false"
          role="img"
          size="13px"
          viewBox="0 0 1792 1792"
          xmlns="http://www.w3.org/2000/svg"
        >
          <path
            d="M1664 896q0 209-103 385.5t-279.5 279.5-385.5 103-385.5-103-279.5-279.5-103-385.5 103-385.5 279.5-279.5 385.5-103 385.5 103 279.5 279.5 103 385.5z"
          />
        </svg>
        <p
          className="c17"
          dangerouslySetInnerHTML={
            Object {
              "__html": "You're doing great!",
            }
          }
        />
      </li>
      <li
        className="c14"
      >
        <svg
          aria-hidden={true}
          className="yoast-svg-icon yoast-svg-icon-circle c15 c16"
          fill="#7ad03a"
          focusable="false"
          role="img"
          size="13px"
          viewBox="0 0 1792 1792"
          xmlns="http://www.w3.org/2000/svg"
        >
          <path
            d="M1664 896q0 209-103 385.5t-279.5 279.5-385.5 103-385.5-103-279.5-279.5-103-385.5 103-385.5 279.5-279.5 385.5-103 385.5 103 279.5 279.5 103 385.5z"
          />
        </svg>
        <p
          className="c17"
          dangerouslySetInnerHTML={
            Object {
              "__html": "Woohoo!",
            }
          }
        />
      </li>
    </ul>
  </div>
</div>
`;

exports[`ContentAnalysis the ContentAnalysis component with language notice for someone who can change the language matches the snapshot 1`] = `
.c3 {
  border: 0;
  -webkit-clip: rect(1px,1px,1px,1px);
  clip: rect(1px,1px,1px,1px);
  -webkit-clip-path: inset(50%);
  clip-path: inset(50%);
  height: 1px;
  margin: -1px;
  overflow: hidden;
  padding: 0;
  position: absolute !important;
  width: 1px;
  word-wrap: normal !important;
  -webkit-transform: translateY(1em);
  -ms-transform: translateY(1em);
  transform: translateY(1em);
}

.c20 {
  box-sizing: border-box;
  min-width: 32px;
  display: inline-block;
  border: 1px solid #ccc;
  background-color: #f7f7f7;
  box-shadow: 0 1px 0 rgba( 204,204,204,0.7 );
  border-radius: 3px;
  cursor: pointer;
  padding: 0;
  height: 24px;
}

.c20:hover {
  border-color: #fff;
}

.c20:disabled {
  background-color: #f7f7f7;
  box-shadow: none;
  border: none;
  cursor: default;
}

.c16 {
  min-height: 24px;
  padding: 0 4px 0 0;
  display: -webkit-box;
  display: -webkit-flex;
  display: -ms-flexbox;
  display: flex;
  -webkit-align-items: flex-start;
  -webkit-box-align: flex-start;
  -ms-flex-align: flex-start;
  align-items: flex-start;
}

.c17 {
  margin-top: 3px;
  position: relative;
  left: -1px;
}

.c19 {
  margin: 0 8px 0 11px;
  -webkit-flex: 1 1 auto;
  -ms-flex: 1 1 auto;
  flex: 1 1 auto;
}

.c12 {
  color: #555;
  border-color: #ccc;
  background: #f7f7f7;
  box-shadow: 0 1px 0 rgba( 204,204,204,1 );
}

.c7 {
  font-size: 0.8rem;
}

.c8:active {
  box-shadow: inset 0 2px 5px -3px rgba( 0,0,0,0.5 );
}

.c9:hover {
  color: #000;
}

.c10::-moz-focus-inner {
  border-width: 0;
}

.c10:focus {
  outline: none;
  border-color: #0066cd;
  box-shadow: 0 0 3px rgba( 8,74,103,0.8 );
}

.c11 {
  display: -webkit-inline-box;
  display: -webkit-inline-flex;
  display: -ms-inline-flexbox;
  display: inline-flex;
  -webkit-align-items: center;
  -webkit-box-align: center;
  -ms-flex-align: center;
  align-items: center;
  -webkit-box-pack: center;
  -webkit-justify-content: center;
  -ms-flex-pack: center;
  justify-content: center;
  vertical-align: middle;
  border-width: 1px;
  border-style: solid;
  margin: 0;
  padding: 4px 10px;
  border-radius: 3px;
  cursor: pointer;
  box-sizing: border-box;
  font-size: inherit;
  font-family: inherit;
  font-weight: inherit;
  text-align: left;
  overflow: visible;
  min-height: 32px;
}

.c11 svg {
  -webkit-align-self: center;
  -ms-flex-item-align: center;
  align-self: center;
}

.c4 {
  background-color: #fff;
}

.c14 {
  white-space: nowrap;
  text-overflow: ellipsis;
  overflow-x: hidden;
  -ms-flex-positive: 1;
  -webkit-box-flex: 1;
  -webkit-flex-grow: 1;
  -ms-flex-positive: 1;
  flex-grow: 1;
  font-size: 1.03em;
  font-weight: 600;
}

.c5 {
  margin: 0;
  font-weight: normal;
}

.c6 {
  width: 100%;
  background-color: #fff;
  padding: 0;
  border-color: transparent;
  border-radius: 0;
  outline: none;
  -webkit-box-pack: start;
  -webkit-justify-content: flex-start;
  -ms-flex-pack: start;
  justify-content: flex-start;
  box-shadow: none;
  color: #0066cd;
}

.c6:hover {
  border-color: transparent;
  color: #0066cd;
}

.c6:active {
  box-shadow: none;
  background-color: #fff;
  color: #0066cd;
}

.c6 svg {
  margin: 0 8px 0 -5px;
  padding-bottom: 2px;
  width: 20px;
  height: 20px;
}

.c6 span {
  margin: 8px 0;
  word-wrap: break-word;
  font-size: 1.25em;
  line-height: 1.25;
  font-weight: inherit;
}

.c15 {
  margin: 0;
  list-style: none;
  padding: 0 16px 0 0;
}

.c0 {
  width: 100%;
  background-color: white;
  max-width: 800px;
  margin: 0 auto;
}

.c1 {
  min-height: 24px;
  margin-bottom: 8px;
  margin-left: 24px;
}

.c2 {
  color: #0066cd;
  margin-left: 4px;
}

.c13 {
  width: 16px;
  height: 16px;
  -webkit-flex: none;
  -ms-flex: none;
  flex: none;
}

.c18 {
  width: 13px;
  height: 13px;
  -webkit-flex: none;
  -ms-flex: none;
  flex: none;
}

.c21 {
  width: 18px;
  height: 18px;
  -webkit-flex: none;
  -ms-flex: none;
  flex: none;
}

@media all and (-ms-high-contrast:none),(-ms-high-contrast:active) {
  .c11::after {
    display: inline-block;
    content: "";
    min-height: 22px;
  }
}

<div
  className="c0"
>
  <p
    className="c1"
  >
    Your site language is set to 
    <strong>
      English
    </strong>
    .
    <a
      className="c2"
      href="#"
      rel="noopener noreferrer"
      target="_blank"
    >
      Change language
      <span
        className="c3"
      >
        (Opens in a new browser tab)
      </span>
    </a>
  </p>
  <div
    className="c4"
  >
    <h4
      className="c5"
    >
      <button
        aria-expanded={true}
        className="c6 c7 Button-kDSBcD c8 Button-kDSBcD c9 Button-kDSBcD c10 Button-kDSBcD c11 c12"
        onClick={[Function]}
        type="button"
      >
        <svg
          aria-hidden={true}
          className="yoast-svg-icon yoast-svg-icon-angle-up c13"
          fill="#555"
          focusable="false"
          role="img"
          size="16px"
          viewBox="0 0 1792 1792"
          xmlns="http://www.w3.org/2000/svg"
        >
          <path
            d="M1395 1184q0 13-10 23l-50 50q-10 10-23 10t-23-10l-393-393-393 393q-10 10-23 10t-23-10l-50-50q-10-10-10-23t10-23l466-466q10-10 23-10t23 10l466 466q10 10 10 23z"
          />
        </svg>
        <span
          className="c14"
        >
          Errors (1)
        </span>
      </button>
    </h4>
    <ul
      className="c15"
      role="list"
    >
      <li
        className="c16"
      >
        <svg
          aria-hidden={true}
          className="yoast-svg-icon yoast-svg-icon-circle c17 c18"
          fill="#888"
          focusable="false"
          role="img"
          size="13px"
          viewBox="0 0 1792 1792"
          xmlns="http://www.w3.org/2000/svg"
        >
          <path
            d="M1664 896q0 209-103 385.5t-279.5 279.5-385.5 103-385.5-103-279.5-279.5-103-385.5 103-385.5 279.5-279.5 385.5-103 385.5 103 279.5 279.5 103 385.5z"
          />
        </svg>
        <p
          className="c19"
          dangerouslySetInnerHTML={
            Object {
              "__html": "Error: Analysis not loaded",
            }
          }
        />
      </li>
    </ul>
  </div>
  <div
    className="c4"
  >
    <h4
      className="c5"
    >
      <button
        aria-expanded={true}
        className="c6 c7 Button-kDSBcD c8 Button-kDSBcD c9 Button-kDSBcD c10 Button-kDSBcD c11 c12"
        onClick={[Function]}
        type="button"
      >
        <svg
          aria-hidden={true}
          className="yoast-svg-icon yoast-svg-icon-angle-up c13"
          fill="#555"
          focusable="false"
          role="img"
          size="16px"
          viewBox="0 0 1792 1792"
          xmlns="http://www.w3.org/2000/svg"
        >
          <path
            d="M1395 1184q0 13-10 23l-50 50q-10 10-23 10t-23-10l-393-393-393 393q-10 10-23 10t-23-10l-50-50q-10-10-10-23t10-23l466-466q10-10 23-10t23 10l466 466q10 10 10 23z"
          />
        </svg>
        <span
          className="c14"
        >
          Problems (1)
        </span>
      </button>
    </h4>
    <ul
      className="c15"
      role="list"
    >
      <li
        className="c16"
      >
        <svg
          aria-hidden={true}
          className="yoast-svg-icon yoast-svg-icon-circle c17 c18"
          fill="#dc3232"
          focusable="false"
          role="img"
          size="13px"
          viewBox="0 0 1792 1792"
          xmlns="http://www.w3.org/2000/svg"
        >
          <path
            d="M1664 896q0 209-103 385.5t-279.5 279.5-385.5 103-385.5-103-279.5-279.5-103-385.5 103-385.5 279.5-279.5 385.5-103 385.5 103 279.5 279.5 103 385.5z"
          />
        </svg>
        <p
          className="c19"
          dangerouslySetInnerHTML={
            Object {
              "__html": "Your text is bad, and you should feel bad.",
            }
          }
        />
        <button
          aria-label="Highlight this result in the text"
          aria-pressed={false}
          className="c20"
          disabled={false}
          id="1"
          onClick={[Function]}
          type="button"
        >
          <svg
            aria-hidden={true}
            className="yoast-svg-icon yoast-svg-icon-eye c21"
            fill="#555"
            focusable="false"
            role="img"
            size="18px"
            viewBox="0 0 1792 1792"
            xmlns="http://www.w3.org/2000/svg"
          >
            <path
              d="M1664 960q-152-236-381-353 61 104 61 225 0 185-131.5 316.5t-316.5 131.5-316.5-131.5-131.5-316.5q0-121 61-225-229 117-381 353 133 205 333.5 326.5t434.5 121.5 434.5-121.5 333.5-326.5zm-720-384q0-20-14-34t-34-14q-125 0-214.5 89.5t-89.5 214.5q0 20 14 34t34 14 34-14 14-34q0-86 61-147t147-61q20 0 34-14t14-34zm848 384q0 34-20 69-140 230-376.5 368.5t-499.5 138.5-499.5-139-376.5-368q-20-35-20-69t20-69q140-229 376.5-368t499.5-139 499.5 139 376.5 368q20 35 20 69z"
            />
          </svg>
        </button>
      </li>
    </ul>
  </div>
  <div
    className="c4"
  >
    <h4
      className="c5"
    >
      <button
        aria-expanded={true}
        className="c6 c7 Button-kDSBcD c8 Button-kDSBcD c9 Button-kDSBcD c10 Button-kDSBcD c11 c12"
        onClick={[Function]}
        type="button"
      >
        <svg
          aria-hidden={true}
          className="yoast-svg-icon yoast-svg-icon-angle-up c13"
          fill="#555"
          focusable="false"
          role="img"
          size="16px"
          viewBox="0 0 1792 1792"
          xmlns="http://www.w3.org/2000/svg"
        >
          <path
            d="M1395 1184q0 13-10 23l-50 50q-10 10-23 10t-23-10l-393-393-393 393q-10 10-23 10t-23-10l-50-50q-10-10-10-23t10-23l466-466q10-10 23-10t23 10l466 466q10 10 10 23z"
          />
        </svg>
        <span
          className="c14"
        >
          Improvements (1)
        </span>
      </button>
    </h4>
    <ul
      className="c15"
      role="list"
    >
      <li
        className="c16"
      >
        <svg
          aria-hidden={true}
          className="yoast-svg-icon yoast-svg-icon-circle c17 c18"
          fill="#ee7c1b"
          focusable="false"
          role="img"
          size="13px"
          viewBox="0 0 1792 1792"
          xmlns="http://www.w3.org/2000/svg"
        >
          <path
            d="M1664 896q0 209-103 385.5t-279.5 279.5-385.5 103-385.5-103-279.5-279.5-103-385.5 103-385.5 279.5-279.5 385.5-103 385.5 103 279.5 279.5 103 385.5z"
          />
        </svg>
        <p
          className="c19"
          dangerouslySetInnerHTML={
            Object {
              "__html": "I know you can do better! You can do it!",
            }
          }
        />
      </li>
    </ul>
  </div>
  <div
    className="c4"
  >
    <h4
      className="c5"
    >
      <button
        aria-expanded={true}
        className="c6 c7 Button-kDSBcD c8 Button-kDSBcD c9 Button-kDSBcD c10 Button-kDSBcD c11 c12"
        onClick={[Function]}
        type="button"
      >
        <svg
          aria-hidden={true}
          className="yoast-svg-icon yoast-svg-icon-angle-up c13"
          fill="#555"
          focusable="false"
          role="img"
          size="16px"
          viewBox="0 0 1792 1792"
          xmlns="http://www.w3.org/2000/svg"
        >
          <path
            d="M1395 1184q0 13-10 23l-50 50q-10 10-23 10t-23-10l-393-393-393 393q-10 10-23 10t-23-10l-50-50q-10-10-10-23t10-23l466-466q10-10 23-10t23 10l466 466q10 10 10 23z"
          />
        </svg>
        <span
          className="c14"
        >
          Considerations (1)
        </span>
      </button>
    </h4>
    <ul
      className="c15"
      role="list"
    >
      <li
        className="c16"
      >
        <svg
          aria-hidden={true}
          className="yoast-svg-icon yoast-svg-icon-circle c17 c18"
          fill="#888"
          focusable="false"
          role="img"
          size="13px"
          viewBox="0 0 1792 1792"
          xmlns="http://www.w3.org/2000/svg"
        >
          <path
            d="M1664 896q0 209-103 385.5t-279.5 279.5-385.5 103-385.5-103-279.5-279.5-103-385.5 103-385.5 279.5-279.5 385.5-103 385.5 103 279.5 279.5 103 385.5z"
          />
        </svg>
        <p
          className="c19"
          dangerouslySetInnerHTML={
            Object {
              "__html": "Maybe you should change this...",
            }
          }
        />
      </li>
    </ul>
  </div>
  <div
    className="c4"
  >
    <h4
      className="c5"
    >
      <button
        aria-expanded={true}
        className="c6 c7 Button-kDSBcD c8 Button-kDSBcD c9 Button-kDSBcD c10 Button-kDSBcD c11 c12"
        onClick={[Function]}
        type="button"
      >
        <svg
          aria-hidden={true}
          className="yoast-svg-icon yoast-svg-icon-angle-up c13"
          fill="#555"
          focusable="false"
          role="img"
          size="16px"
          viewBox="0 0 1792 1792"
          xmlns="http://www.w3.org/2000/svg"
        >
          <path
            d="M1395 1184q0 13-10 23l-50 50q-10 10-23 10t-23-10l-393-393-393 393q-10 10-23 10t-23-10l-50-50q-10-10-10-23t10-23l466-466q10-10 23-10t23 10l466 466q10 10 10 23z"
          />
        </svg>
        <span
          className="c14"
        >
          Good results (2)
        </span>
      </button>
    </h4>
    <ul
      className="c15"
      role="list"
    >
      <li
        className="c16"
      >
        <svg
          aria-hidden={true}
          className="yoast-svg-icon yoast-svg-icon-circle c17 c18"
          fill="#7ad03a"
          focusable="false"
          role="img"
          size="13px"
          viewBox="0 0 1792 1792"
          xmlns="http://www.w3.org/2000/svg"
        >
          <path
            d="M1664 896q0 209-103 385.5t-279.5 279.5-385.5 103-385.5-103-279.5-279.5-103-385.5 103-385.5 279.5-279.5 385.5-103 385.5 103 279.5 279.5 103 385.5z"
          />
        </svg>
        <p
          className="c19"
          dangerouslySetInnerHTML={
            Object {
              "__html": "You're doing great!",
            }
          }
        />
      </li>
      <li
        className="c16"
      >
        <svg
          aria-hidden={true}
          className="yoast-svg-icon yoast-svg-icon-circle c17 c18"
          fill="#7ad03a"
          focusable="false"
          role="img"
          size="13px"
          viewBox="0 0 1792 1792"
          xmlns="http://www.w3.org/2000/svg"
        >
          <path
            d="M1664 896q0 209-103 385.5t-279.5 279.5-385.5 103-385.5-103-279.5-279.5-103-385.5 103-385.5 279.5-279.5 385.5-103 385.5 103 279.5 279.5 103 385.5z"
          />
        </svg>
        <p
          className="c19"
          dangerouslySetInnerHTML={
            Object {
              "__html": "Woohoo!",
            }
          }
        />
        <button
          aria-label="Highlight this result in the text"
          aria-pressed={false}
          className="c20"
          disabled={false}
          id="3"
          onClick={[Function]}
          type="button"
        >
          <svg
            aria-hidden={true}
            className="yoast-svg-icon yoast-svg-icon-eye c21"
            fill="#555"
            focusable="false"
            role="img"
            size="18px"
            viewBox="0 0 1792 1792"
            xmlns="http://www.w3.org/2000/svg"
          >
            <path
              d="M1664 960q-152-236-381-353 61 104 61 225 0 185-131.5 316.5t-316.5 131.5-316.5-131.5-131.5-316.5q0-121 61-225-229 117-381 353 133 205 333.5 326.5t434.5 121.5 434.5-121.5 333.5-326.5zm-720-384q0-20-14-34t-34-14q-125 0-214.5 89.5t-89.5 214.5q0 20 14 34t34 14 34-14 14-34q0-86 61-147t147-61q20 0 34-14t14-34zm848 384q0 34-20 69-140 230-376.5 368.5t-499.5 138.5-499.5-139-376.5-368q-20-35-20-69t20-69q140-229 376.5-368t499.5-139 499.5 139 376.5 368q20 35 20 69z"
            />
          </svg>
        </button>
      </li>
    </ul>
  </div>
</div>
`;

exports[`ContentAnalysis the ContentAnalysis component with language notice for someone who cannot change the language matches the snapshot 1`] = `
.c18 {
  box-sizing: border-box;
  min-width: 32px;
  display: inline-block;
  border: 1px solid #ccc;
  background-color: #f7f7f7;
  box-shadow: 0 1px 0 rgba( 204,204,204,0.7 );
  border-radius: 3px;
  cursor: pointer;
  padding: 0;
  height: 24px;
}

.c18:hover {
  border-color: #fff;
}

.c18:disabled {
  background-color: #f7f7f7;
  box-shadow: none;
  border: none;
  cursor: default;
}

.c14 {
  min-height: 24px;
  padding: 0 4px 0 0;
  display: -webkit-box;
  display: -webkit-flex;
  display: -ms-flexbox;
  display: flex;
  -webkit-align-items: flex-start;
  -webkit-box-align: flex-start;
  -ms-flex-align: flex-start;
  align-items: flex-start;
}

.c15 {
  margin-top: 3px;
  position: relative;
  left: -1px;
}

.c17 {
  margin: 0 8px 0 11px;
  -webkit-flex: 1 1 auto;
  -ms-flex: 1 1 auto;
  flex: 1 1 auto;
}

.c10 {
  color: #555;
  border-color: #ccc;
  background: #f7f7f7;
  box-shadow: 0 1px 0 rgba( 204,204,204,1 );
}

.c5 {
  font-size: 0.8rem;
}

.c6:active {
  box-shadow: inset 0 2px 5px -3px rgba( 0,0,0,0.5 );
}

.c7:hover {
  color: #000;
}

.c8::-moz-focus-inner {
  border-width: 0;
}

.c8:focus {
  outline: none;
  border-color: #0066cd;
  box-shadow: 0 0 3px rgba( 8,74,103,0.8 );
}

.c9 {
  display: -webkit-inline-box;
  display: -webkit-inline-flex;
  display: -ms-inline-flexbox;
  display: inline-flex;
  -webkit-align-items: center;
  -webkit-box-align: center;
  -ms-flex-align: center;
  align-items: center;
  -webkit-box-pack: center;
  -webkit-justify-content: center;
  -ms-flex-pack: center;
  justify-content: center;
  vertical-align: middle;
  border-width: 1px;
  border-style: solid;
  margin: 0;
  padding: 4px 10px;
  border-radius: 3px;
  cursor: pointer;
  box-sizing: border-box;
  font-size: inherit;
  font-family: inherit;
  font-weight: inherit;
  text-align: left;
  overflow: visible;
  min-height: 32px;
}

.c9 svg {
  -webkit-align-self: center;
  -ms-flex-item-align: center;
  align-self: center;
}

.c2 {
  background-color: #fff;
}

.c12 {
  white-space: nowrap;
  text-overflow: ellipsis;
  overflow-x: hidden;
  -ms-flex-positive: 1;
  -webkit-box-flex: 1;
  -webkit-flex-grow: 1;
  -ms-flex-positive: 1;
  flex-grow: 1;
  font-size: 1.03em;
  font-weight: 600;
}

.c3 {
  margin: 0;
  font-weight: normal;
}

.c4 {
  width: 100%;
  background-color: #fff;
  padding: 0;
  border-color: transparent;
  border-radius: 0;
  outline: none;
  -webkit-box-pack: start;
  -webkit-justify-content: flex-start;
  -ms-flex-pack: start;
  justify-content: flex-start;
  box-shadow: none;
  color: #0066cd;
}

.c4:hover {
  border-color: transparent;
  color: #0066cd;
}

.c4:active {
  box-shadow: none;
  background-color: #fff;
  color: #0066cd;
}

.c4 svg {
  margin: 0 8px 0 -5px;
  padding-bottom: 2px;
  width: 20px;
  height: 20px;
}

.c4 span {
  margin: 8px 0;
  word-wrap: break-word;
  font-size: 1.25em;
  line-height: 1.25;
  font-weight: inherit;
}

.c13 {
  margin: 0;
  list-style: none;
  padding: 0 16px 0 0;
}

.c0 {
  width: 100%;
  background-color: white;
  max-width: 800px;
  margin: 0 auto;
}

.c1 {
  min-height: 24px;
  margin-bottom: 8px;
  margin-left: 24px;
}

.c11 {
  width: 16px;
  height: 16px;
  -webkit-flex: none;
  -ms-flex: none;
  flex: none;
}

.c16 {
  width: 13px;
  height: 13px;
  -webkit-flex: none;
  -ms-flex: none;
  flex: none;
}

.c19 {
  width: 18px;
  height: 18px;
  -webkit-flex: none;
  -ms-flex: none;
  flex: none;
}

<<<<<<< HEAD
@media all and ( -ms-high-contrast:none ),( -ms-high-contrast:active ) {
  .c9::after {
=======
@media all and (-ms-high-contrast:none),(-ms-high-contrast:active) {
  .c11::after {
>>>>>>> 5a1782e2
    display: inline-block;
    content: "";
    min-height: 22px;
  }
}

<div
  className="c0"
>
  <p
    className="c1"
  >
<<<<<<< HEAD
    <span>
      Your site language is set to 
      <strong>
        English
      </strong>
      . If this is not correct, contact your site administrator.
    </span>
=======
    Your site language is set to 
    <strong>
      English
    </strong>
    .
    <a
      className="c2"
      href="#"
      rel="noopener noreferrer"
      target="_blank"
    >
      Change language
      <span
        className="c3"
      >
        (Opens in a new browser tab)
      </span>
    </a>
>>>>>>> 5a1782e2
  </p>
  <div
    className="c2"
  >
    <h4
      className="c3"
    >
      <button
        aria-expanded={true}
        className="c4 c5 Button-kDSBcD c6 Button-kDSBcD c7 Button-kDSBcD c8 Button-kDSBcD c9 c10"
        onClick={[Function]}
        type="button"
      >
        <svg
          aria-hidden={true}
          className="yoast-svg-icon yoast-svg-icon-angle-up c11"
          fill="#555"
          focusable="false"
          role="img"
          size="16px"
          viewBox="0 0 1792 1792"
          xmlns="http://www.w3.org/2000/svg"
        >
          <path
            d="M1395 1184q0 13-10 23l-50 50q-10 10-23 10t-23-10l-393-393-393 393q-10 10-23 10t-23-10l-50-50q-10-10-10-23t10-23l466-466q10-10 23-10t23 10l466 466q10 10 10 23z"
          />
        </svg>
        <span
          className="c12"
        >
          Errors (1)
        </span>
      </button>
    </h4>
    <ul
      className="c13"
      role="list"
    >
      <li
        className="c14"
      >
        <svg
          aria-hidden={true}
          className="yoast-svg-icon yoast-svg-icon-circle c15 c16"
          fill="#888"
          focusable="false"
          role="img"
          size="13px"
          viewBox="0 0 1792 1792"
          xmlns="http://www.w3.org/2000/svg"
        >
          <path
            d="M1664 896q0 209-103 385.5t-279.5 279.5-385.5 103-385.5-103-279.5-279.5-103-385.5 103-385.5 279.5-279.5 385.5-103 385.5 103 279.5 279.5 103 385.5z"
          />
        </svg>
        <p
          className="c17"
          dangerouslySetInnerHTML={
            Object {
              "__html": "Error: Analysis not loaded",
            }
          }
        />
      </li>
    </ul>
  </div>
  <div
    className="c2"
  >
    <h4
      className="c3"
    >
      <button
        aria-expanded={true}
        className="c4 c5 Button-kDSBcD c6 Button-kDSBcD c7 Button-kDSBcD c8 Button-kDSBcD c9 c10"
        onClick={[Function]}
        type="button"
      >
        <svg
          aria-hidden={true}
          className="yoast-svg-icon yoast-svg-icon-angle-up c11"
          fill="#555"
          focusable="false"
          role="img"
          size="16px"
          viewBox="0 0 1792 1792"
          xmlns="http://www.w3.org/2000/svg"
        >
          <path
            d="M1395 1184q0 13-10 23l-50 50q-10 10-23 10t-23-10l-393-393-393 393q-10 10-23 10t-23-10l-50-50q-10-10-10-23t10-23l466-466q10-10 23-10t23 10l466 466q10 10 10 23z"
          />
        </svg>
        <span
          className="c12"
        >
          Problems (1)
        </span>
      </button>
    </h4>
    <ul
      className="c13"
      role="list"
    >
      <li
        className="c14"
      >
        <svg
          aria-hidden={true}
          className="yoast-svg-icon yoast-svg-icon-circle c15 c16"
          fill="#dc3232"
          focusable="false"
          role="img"
          size="13px"
          viewBox="0 0 1792 1792"
          xmlns="http://www.w3.org/2000/svg"
        >
          <path
            d="M1664 896q0 209-103 385.5t-279.5 279.5-385.5 103-385.5-103-279.5-279.5-103-385.5 103-385.5 279.5-279.5 385.5-103 385.5 103 279.5 279.5 103 385.5z"
          />
        </svg>
        <p
          className="c17"
          dangerouslySetInnerHTML={
            Object {
              "__html": "Your text is bad, and you should feel bad.",
            }
          }
        />
        <button
          aria-label="Highlight this result in the text"
          aria-pressed={false}
          className="c18"
          disabled={false}
          id="1"
          onClick={[Function]}
          type="button"
        >
          <svg
            aria-hidden={true}
            className="yoast-svg-icon yoast-svg-icon-eye c19"
            fill="#555"
            focusable="false"
            role="img"
            size="18px"
            viewBox="0 0 1792 1792"
            xmlns="http://www.w3.org/2000/svg"
          >
            <path
              d="M1664 960q-152-236-381-353 61 104 61 225 0 185-131.5 316.5t-316.5 131.5-316.5-131.5-131.5-316.5q0-121 61-225-229 117-381 353 133 205 333.5 326.5t434.5 121.5 434.5-121.5 333.5-326.5zm-720-384q0-20-14-34t-34-14q-125 0-214.5 89.5t-89.5 214.5q0 20 14 34t34 14 34-14 14-34q0-86 61-147t147-61q20 0 34-14t14-34zm848 384q0 34-20 69-140 230-376.5 368.5t-499.5 138.5-499.5-139-376.5-368q-20-35-20-69t20-69q140-229 376.5-368t499.5-139 499.5 139 376.5 368q20 35 20 69z"
            />
          </svg>
        </button>
      </li>
    </ul>
  </div>
  <div
    className="c2"
  >
    <h4
      className="c3"
    >
      <button
        aria-expanded={true}
        className="c4 c5 Button-kDSBcD c6 Button-kDSBcD c7 Button-kDSBcD c8 Button-kDSBcD c9 c10"
        onClick={[Function]}
        type="button"
      >
        <svg
          aria-hidden={true}
          className="yoast-svg-icon yoast-svg-icon-angle-up c11"
          fill="#555"
          focusable="false"
          role="img"
          size="16px"
          viewBox="0 0 1792 1792"
          xmlns="http://www.w3.org/2000/svg"
        >
          <path
            d="M1395 1184q0 13-10 23l-50 50q-10 10-23 10t-23-10l-393-393-393 393q-10 10-23 10t-23-10l-50-50q-10-10-10-23t10-23l466-466q10-10 23-10t23 10l466 466q10 10 10 23z"
          />
        </svg>
        <span
          className="c12"
        >
          Improvements (1)
        </span>
      </button>
    </h4>
    <ul
      className="c13"
      role="list"
    >
      <li
        className="c14"
      >
        <svg
          aria-hidden={true}
          className="yoast-svg-icon yoast-svg-icon-circle c15 c16"
          fill="#ee7c1b"
          focusable="false"
          role="img"
          size="13px"
          viewBox="0 0 1792 1792"
          xmlns="http://www.w3.org/2000/svg"
        >
          <path
            d="M1664 896q0 209-103 385.5t-279.5 279.5-385.5 103-385.5-103-279.5-279.5-103-385.5 103-385.5 279.5-279.5 385.5-103 385.5 103 279.5 279.5 103 385.5z"
          />
        </svg>
        <p
          className="c17"
          dangerouslySetInnerHTML={
            Object {
              "__html": "I know you can do better! You can do it!",
            }
          }
        />
      </li>
    </ul>
  </div>
  <div
    className="c2"
  >
    <h4
      className="c3"
    >
      <button
        aria-expanded={true}
        className="c4 c5 Button-kDSBcD c6 Button-kDSBcD c7 Button-kDSBcD c8 Button-kDSBcD c9 c10"
        onClick={[Function]}
        type="button"
      >
        <svg
          aria-hidden={true}
          className="yoast-svg-icon yoast-svg-icon-angle-up c11"
          fill="#555"
          focusable="false"
          role="img"
          size="16px"
          viewBox="0 0 1792 1792"
          xmlns="http://www.w3.org/2000/svg"
        >
          <path
            d="M1395 1184q0 13-10 23l-50 50q-10 10-23 10t-23-10l-393-393-393 393q-10 10-23 10t-23-10l-50-50q-10-10-10-23t10-23l466-466q10-10 23-10t23 10l466 466q10 10 10 23z"
          />
        </svg>
        <span
          className="c12"
        >
          Considerations (1)
        </span>
      </button>
    </h4>
    <ul
      className="c13"
      role="list"
    >
      <li
        className="c14"
      >
        <svg
          aria-hidden={true}
          className="yoast-svg-icon yoast-svg-icon-circle c15 c16"
          fill="#888"
          focusable="false"
          role="img"
          size="13px"
          viewBox="0 0 1792 1792"
          xmlns="http://www.w3.org/2000/svg"
        >
          <path
            d="M1664 896q0 209-103 385.5t-279.5 279.5-385.5 103-385.5-103-279.5-279.5-103-385.5 103-385.5 279.5-279.5 385.5-103 385.5 103 279.5 279.5 103 385.5z"
          />
        </svg>
        <p
          className="c17"
          dangerouslySetInnerHTML={
            Object {
              "__html": "Maybe you should change this...",
            }
          }
        />
      </li>
    </ul>
  </div>
  <div
    className="c2"
  >
    <h4
      className="c3"
    >
      <button
        aria-expanded={true}
        className="c4 c5 Button-kDSBcD c6 Button-kDSBcD c7 Button-kDSBcD c8 Button-kDSBcD c9 c10"
        onClick={[Function]}
        type="button"
      >
        <svg
          aria-hidden={true}
          className="yoast-svg-icon yoast-svg-icon-angle-up c11"
          fill="#555"
          focusable="false"
          role="img"
          size="16px"
          viewBox="0 0 1792 1792"
          xmlns="http://www.w3.org/2000/svg"
        >
          <path
            d="M1395 1184q0 13-10 23l-50 50q-10 10-23 10t-23-10l-393-393-393 393q-10 10-23 10t-23-10l-50-50q-10-10-10-23t10-23l466-466q10-10 23-10t23 10l466 466q10 10 10 23z"
          />
        </svg>
        <span
          className="c12"
        >
          Good results (2)
        </span>
      </button>
    </h4>
    <ul
      className="c13"
      role="list"
    >
      <li
        className="c14"
      >
        <svg
          aria-hidden={true}
          className="yoast-svg-icon yoast-svg-icon-circle c15 c16"
          fill="#7ad03a"
          focusable="false"
          role="img"
          size="13px"
          viewBox="0 0 1792 1792"
          xmlns="http://www.w3.org/2000/svg"
        >
          <path
            d="M1664 896q0 209-103 385.5t-279.5 279.5-385.5 103-385.5-103-279.5-279.5-103-385.5 103-385.5 279.5-279.5 385.5-103 385.5 103 279.5 279.5 103 385.5z"
          />
        </svg>
        <p
          className="c17"
          dangerouslySetInnerHTML={
            Object {
              "__html": "You're doing great!",
            }
          }
        />
      </li>
      <li
        className="c14"
      >
        <svg
          aria-hidden={true}
          className="yoast-svg-icon yoast-svg-icon-circle c15 c16"
          fill="#7ad03a"
          focusable="false"
          role="img"
          size="13px"
          viewBox="0 0 1792 1792"
          xmlns="http://www.w3.org/2000/svg"
        >
          <path
            d="M1664 896q0 209-103 385.5t-279.5 279.5-385.5 103-385.5-103-279.5-279.5-103-385.5 103-385.5 279.5-279.5 385.5-103 385.5 103 279.5 279.5 103 385.5z"
          />
        </svg>
        <p
          className="c17"
          dangerouslySetInnerHTML={
            Object {
              "__html": "Woohoo!",
            }
          }
        />
        <button
          aria-label="Highlight this result in the text"
          aria-pressed={false}
          className="c18"
          disabled={false}
          id="3"
          onClick={[Function]}
          type="button"
        >
          <svg
            aria-hidden={true}
            className="yoast-svg-icon yoast-svg-icon-eye c19"
            fill="#555"
            focusable="false"
            role="img"
            size="18px"
            viewBox="0 0 1792 1792"
            xmlns="http://www.w3.org/2000/svg"
          >
            <path
              d="M1664 960q-152-236-381-353 61 104 61 225 0 185-131.5 316.5t-316.5 131.5-316.5-131.5-131.5-316.5q0-121 61-225-229 117-381 353 133 205 333.5 326.5t434.5 121.5 434.5-121.5 333.5-326.5zm-720-384q0-20-14-34t-34-14q-125 0-214.5 89.5t-89.5 214.5q0 20 14 34t34 14 34-14 14-34q0-86 61-147t147-61q20 0 34-14t14-34zm848 384q0 34-20 69-140 230-376.5 368.5t-499.5 138.5-499.5-139-376.5-368q-20-35-20-69t20-69q140-229 376.5-368t499.5-139 499.5 139 376.5 368q20 35 20 69z"
            />
          </svg>
        </button>
      </li>
    </ul>
  </div>
</div>
`;

exports[`ContentAnalysis the ContentAnalysis component with language notice matches the snapshot 1`] = `
.c18 {
  box-sizing: border-box;
  min-width: 32px;
  display: inline-block;
  border: 1px solid #ccc;
  background-color: #f7f7f7;
  box-shadow: 0 1px 0 rgba( 204,204,204,0.7 );
  border-radius: 3px;
  cursor: pointer;
  padding: 0;
  height: 24px;
}

.c18:hover {
  border-color: #fff;
}

.c18:disabled {
  background-color: #f7f7f7;
  box-shadow: none;
  border: none;
  cursor: default;
}

.c14 {
  min-height: 24px;
  padding: 0 4px 0 0;
  display: -webkit-box;
  display: -webkit-flex;
  display: -ms-flexbox;
  display: flex;
  -webkit-align-items: flex-start;
  -webkit-box-align: flex-start;
  -ms-flex-align: flex-start;
  align-items: flex-start;
}

.c15 {
  margin-top: 3px;
  position: relative;
  left: -1px;
}

.c17 {
  margin: 0 8px 0 11px;
  -webkit-flex: 1 1 auto;
  -ms-flex: 1 1 auto;
  flex: 1 1 auto;
}

.c10 {
  color: #555;
  border-color: #ccc;
  background: #f7f7f7;
  box-shadow: 0 1px 0 rgba( 204,204,204,1 );
}

.c5 {
  font-size: 0.8rem;
}

.c6:active {
  box-shadow: inset 0 2px 5px -3px rgba( 0,0,0,0.5 );
}

.c7:hover {
  color: #000;
}

.c8::-moz-focus-inner {
  border-width: 0;
}

.c8:focus {
  outline: none;
  border-color: #0066cd;
  box-shadow: 0 0 3px rgba( 8,74,103,0.8 );
}

.c9 {
  display: -webkit-inline-box;
  display: -webkit-inline-flex;
  display: -ms-inline-flexbox;
  display: inline-flex;
  -webkit-align-items: center;
  -webkit-box-align: center;
  -ms-flex-align: center;
  align-items: center;
  -webkit-box-pack: center;
  -webkit-justify-content: center;
  -ms-flex-pack: center;
  justify-content: center;
  vertical-align: middle;
  border-width: 1px;
  border-style: solid;
  margin: 0;
  padding: 4px 10px;
  border-radius: 3px;
  cursor: pointer;
  box-sizing: border-box;
  font-size: inherit;
  font-family: inherit;
  font-weight: inherit;
  text-align: left;
  overflow: visible;
  min-height: 32px;
}

.c9 svg {
  -webkit-align-self: center;
  -ms-flex-item-align: center;
  align-self: center;
}

.c2 {
  background-color: #fff;
}

.c12 {
  white-space: nowrap;
  text-overflow: ellipsis;
  overflow-x: hidden;
  -ms-flex-positive: 1;
  -webkit-box-flex: 1;
  -webkit-flex-grow: 1;
  -ms-flex-positive: 1;
  flex-grow: 1;
  font-size: 1.03em;
  font-weight: 600;
}

.c3 {
  margin: 0;
  font-weight: normal;
}

.c4 {
  width: 100%;
  background-color: #fff;
  padding: 0;
  border-color: transparent;
  border-radius: 0;
  outline: none;
  -webkit-box-pack: start;
  -webkit-justify-content: flex-start;
  -ms-flex-pack: start;
  justify-content: flex-start;
  box-shadow: none;
  color: #0066cd;
}

.c4:hover {
  border-color: transparent;
  color: #0066cd;
}

.c4:active {
  box-shadow: none;
  background-color: #fff;
  color: #0066cd;
}

.c4 svg {
  margin: 0 8px 0 -5px;
  padding-bottom: 2px;
  width: 20px;
  height: 20px;
}

.c4 span {
  margin: 8px 0;
  word-wrap: break-word;
  font-size: 1.25em;
  line-height: 1.25;
  font-weight: inherit;
}

.c13 {
  margin: 0;
  list-style: none;
  padding: 0 16px 0 0;
}

.c0 {
  width: 100%;
  background-color: white;
  max-width: 800px;
  margin: 0 auto;
}

.c1 {
  min-height: 24px;
  margin-bottom: 8px;
  margin-left: 24px;
}

.c11 {
  width: 16px;
  height: 16px;
  -webkit-flex: none;
  -ms-flex: none;
  flex: none;
}

.c16 {
  width: 13px;
  height: 13px;
  -webkit-flex: none;
  -ms-flex: none;
  flex: none;
}

.c19 {
  width: 18px;
  height: 18px;
  -webkit-flex: none;
  -ms-flex: none;
  flex: none;
}

@media all and (-ms-high-contrast:none),(-ms-high-contrast:active) {
  .c9::after {
    display: inline-block;
    content: "";
    min-height: 22px;
  }
}

<div
  className="c0"
>
  <p
    className="c1"
  >
    Your site language is set to 
    <strong>
      English
    </strong>
    . If this is not correct, contact your site administrator.
  </p>
  <div
    className="c2"
  >
    <h4
      className="c3"
    >
      <button
        aria-expanded={true}
        className="c4 c5 Button-kDSBcD c6 Button-kDSBcD c7 Button-kDSBcD c8 Button-kDSBcD c9 c10"
        onClick={[Function]}
        type="button"
      >
        <svg
          aria-hidden={true}
          className="yoast-svg-icon yoast-svg-icon-angle-up c11"
          fill="#555"
          focusable="false"
          role="img"
          size="16px"
          viewBox="0 0 1792 1792"
          xmlns="http://www.w3.org/2000/svg"
        >
          <path
            d="M1395 1184q0 13-10 23l-50 50q-10 10-23 10t-23-10l-393-393-393 393q-10 10-23 10t-23-10l-50-50q-10-10-10-23t10-23l466-466q10-10 23-10t23 10l466 466q10 10 10 23z"
          />
        </svg>
        <span
          className="c12"
        >
          Errors (1)
        </span>
      </button>
    </h4>
    <ul
      className="c13"
      role="list"
    >
      <li
        className="c14"
      >
        <svg
          aria-hidden={true}
          className="yoast-svg-icon yoast-svg-icon-circle c15 c16"
          fill="#888"
          focusable="false"
          role="img"
          size="13px"
          viewBox="0 0 1792 1792"
          xmlns="http://www.w3.org/2000/svg"
        >
          <path
            d="M1664 896q0 209-103 385.5t-279.5 279.5-385.5 103-385.5-103-279.5-279.5-103-385.5 103-385.5 279.5-279.5 385.5-103 385.5 103 279.5 279.5 103 385.5z"
          />
        </svg>
        <p
          className="c17"
          dangerouslySetInnerHTML={
            Object {
              "__html": "Error: Analysis not loaded",
            }
          }
        />
      </li>
    </ul>
  </div>
  <div
    className="c2"
  >
    <h4
      className="c3"
    >
      <button
        aria-expanded={true}
        className="c4 c5 Button-kDSBcD c6 Button-kDSBcD c7 Button-kDSBcD c8 Button-kDSBcD c9 c10"
        onClick={[Function]}
        type="button"
      >
        <svg
          aria-hidden={true}
          className="yoast-svg-icon yoast-svg-icon-angle-up c11"
          fill="#555"
          focusable="false"
          role="img"
          size="16px"
          viewBox="0 0 1792 1792"
          xmlns="http://www.w3.org/2000/svg"
        >
          <path
            d="M1395 1184q0 13-10 23l-50 50q-10 10-23 10t-23-10l-393-393-393 393q-10 10-23 10t-23-10l-50-50q-10-10-10-23t10-23l466-466q10-10 23-10t23 10l466 466q10 10 10 23z"
          />
        </svg>
        <span
          className="c12"
        >
          Problems (1)
        </span>
      </button>
    </h4>
    <ul
      className="c13"
      role="list"
    >
      <li
        className="c14"
      >
        <svg
          aria-hidden={true}
          className="yoast-svg-icon yoast-svg-icon-circle c15 c16"
          fill="#dc3232"
          focusable="false"
          role="img"
          size="13px"
          viewBox="0 0 1792 1792"
          xmlns="http://www.w3.org/2000/svg"
        >
          <path
            d="M1664 896q0 209-103 385.5t-279.5 279.5-385.5 103-385.5-103-279.5-279.5-103-385.5 103-385.5 279.5-279.5 385.5-103 385.5 103 279.5 279.5 103 385.5z"
          />
        </svg>
        <p
          className="c17"
          dangerouslySetInnerHTML={
            Object {
              "__html": "Your text is bad, and you should feel bad.",
            }
          }
        />
        <button
          aria-label="Highlight this result in the text"
          aria-pressed={false}
          className="c18"
          disabled={false}
          id="1"
          onClick={[Function]}
          type="button"
        >
          <svg
            aria-hidden={true}
            className="yoast-svg-icon yoast-svg-icon-eye c19"
            fill="#555"
            focusable="false"
            role="img"
            size="18px"
            viewBox="0 0 1792 1792"
            xmlns="http://www.w3.org/2000/svg"
          >
            <path
              d="M1664 960q-152-236-381-353 61 104 61 225 0 185-131.5 316.5t-316.5 131.5-316.5-131.5-131.5-316.5q0-121 61-225-229 117-381 353 133 205 333.5 326.5t434.5 121.5 434.5-121.5 333.5-326.5zm-720-384q0-20-14-34t-34-14q-125 0-214.5 89.5t-89.5 214.5q0 20 14 34t34 14 34-14 14-34q0-86 61-147t147-61q20 0 34-14t14-34zm848 384q0 34-20 69-140 230-376.5 368.5t-499.5 138.5-499.5-139-376.5-368q-20-35-20-69t20-69q140-229 376.5-368t499.5-139 499.5 139 376.5 368q20 35 20 69z"
            />
          </svg>
        </button>
      </li>
    </ul>
  </div>
  <div
    className="c2"
  >
    <h4
      className="c3"
    >
      <button
        aria-expanded={true}
        className="c4 c5 Button-kDSBcD c6 Button-kDSBcD c7 Button-kDSBcD c8 Button-kDSBcD c9 c10"
        onClick={[Function]}
        type="button"
      >
        <svg
          aria-hidden={true}
          className="yoast-svg-icon yoast-svg-icon-angle-up c11"
          fill="#555"
          focusable="false"
          role="img"
          size="16px"
          viewBox="0 0 1792 1792"
          xmlns="http://www.w3.org/2000/svg"
        >
          <path
            d="M1395 1184q0 13-10 23l-50 50q-10 10-23 10t-23-10l-393-393-393 393q-10 10-23 10t-23-10l-50-50q-10-10-10-23t10-23l466-466q10-10 23-10t23 10l466 466q10 10 10 23z"
          />
        </svg>
        <span
          className="c12"
        >
          Improvements (1)
        </span>
      </button>
    </h4>
    <ul
      className="c13"
      role="list"
    >
      <li
        className="c14"
      >
        <svg
          aria-hidden={true}
          className="yoast-svg-icon yoast-svg-icon-circle c15 c16"
          fill="#ee7c1b"
          focusable="false"
          role="img"
          size="13px"
          viewBox="0 0 1792 1792"
          xmlns="http://www.w3.org/2000/svg"
        >
          <path
            d="M1664 896q0 209-103 385.5t-279.5 279.5-385.5 103-385.5-103-279.5-279.5-103-385.5 103-385.5 279.5-279.5 385.5-103 385.5 103 279.5 279.5 103 385.5z"
          />
        </svg>
        <p
          className="c17"
          dangerouslySetInnerHTML={
            Object {
              "__html": "I know you can do better! You can do it!",
            }
          }
        />
      </li>
    </ul>
  </div>
  <div
    className="c2"
  >
    <h4
      className="c3"
    >
      <button
        aria-expanded={true}
        className="c4 c5 Button-kDSBcD c6 Button-kDSBcD c7 Button-kDSBcD c8 Button-kDSBcD c9 c10"
        onClick={[Function]}
        type="button"
      >
        <svg
          aria-hidden={true}
          className="yoast-svg-icon yoast-svg-icon-angle-up c11"
          fill="#555"
          focusable="false"
          role="img"
          size="16px"
          viewBox="0 0 1792 1792"
          xmlns="http://www.w3.org/2000/svg"
        >
          <path
            d="M1395 1184q0 13-10 23l-50 50q-10 10-23 10t-23-10l-393-393-393 393q-10 10-23 10t-23-10l-50-50q-10-10-10-23t10-23l466-466q10-10 23-10t23 10l466 466q10 10 10 23z"
          />
        </svg>
        <span
          className="c12"
        >
          Considerations (1)
        </span>
      </button>
    </h4>
    <ul
      className="c13"
      role="list"
    >
      <li
        className="c14"
      >
        <svg
          aria-hidden={true}
          className="yoast-svg-icon yoast-svg-icon-circle c15 c16"
          fill="#888"
          focusable="false"
          role="img"
          size="13px"
          viewBox="0 0 1792 1792"
          xmlns="http://www.w3.org/2000/svg"
        >
          <path
            d="M1664 896q0 209-103 385.5t-279.5 279.5-385.5 103-385.5-103-279.5-279.5-103-385.5 103-385.5 279.5-279.5 385.5-103 385.5 103 279.5 279.5 103 385.5z"
          />
        </svg>
        <p
          className="c17"
          dangerouslySetInnerHTML={
            Object {
              "__html": "Maybe you should change this...",
            }
          }
        />
      </li>
    </ul>
  </div>
  <div
    className="c2"
  >
    <h4
      className="c3"
    >
      <button
        aria-expanded={true}
        className="c4 c5 Button-kDSBcD c6 Button-kDSBcD c7 Button-kDSBcD c8 Button-kDSBcD c9 c10"
        onClick={[Function]}
        type="button"
      >
        <svg
          aria-hidden={true}
          className="yoast-svg-icon yoast-svg-icon-angle-up c11"
          fill="#555"
          focusable="false"
          role="img"
          size="16px"
          viewBox="0 0 1792 1792"
          xmlns="http://www.w3.org/2000/svg"
        >
          <path
            d="M1395 1184q0 13-10 23l-50 50q-10 10-23 10t-23-10l-393-393-393 393q-10 10-23 10t-23-10l-50-50q-10-10-10-23t10-23l466-466q10-10 23-10t23 10l466 466q10 10 10 23z"
          />
        </svg>
        <span
          className="c12"
        >
          Good results (2)
        </span>
      </button>
    </h4>
    <ul
      className="c13"
      role="list"
    >
      <li
        className="c14"
      >
        <svg
          aria-hidden={true}
          className="yoast-svg-icon yoast-svg-icon-circle c15 c16"
          fill="#7ad03a"
          focusable="false"
          role="img"
          size="13px"
          viewBox="0 0 1792 1792"
          xmlns="http://www.w3.org/2000/svg"
        >
          <path
            d="M1664 896q0 209-103 385.5t-279.5 279.5-385.5 103-385.5-103-279.5-279.5-103-385.5 103-385.5 279.5-279.5 385.5-103 385.5 103 279.5 279.5 103 385.5z"
          />
        </svg>
        <p
          className="c17"
          dangerouslySetInnerHTML={
            Object {
              "__html": "You're doing great!",
            }
          }
        />
      </li>
      <li
        className="c14"
      >
        <svg
          aria-hidden={true}
          className="yoast-svg-icon yoast-svg-icon-circle c15 c16"
          fill="#7ad03a"
          focusable="false"
          role="img"
          size="13px"
          viewBox="0 0 1792 1792"
          xmlns="http://www.w3.org/2000/svg"
        >
          <path
            d="M1664 896q0 209-103 385.5t-279.5 279.5-385.5 103-385.5-103-279.5-279.5-103-385.5 103-385.5 279.5-279.5 385.5-103 385.5 103 279.5 279.5 103 385.5z"
          />
        </svg>
        <p
          className="c17"
          dangerouslySetInnerHTML={
            Object {
              "__html": "Woohoo!",
            }
          }
        />
        <button
          aria-label="Highlight this result in the text"
          aria-pressed={false}
          className="c18"
          disabled={false}
          id="3"
          onClick={[Function]}
          type="button"
        >
          <svg
            aria-hidden={true}
            className="yoast-svg-icon yoast-svg-icon-eye c19"
            fill="#555"
            focusable="false"
            role="img"
            size="18px"
            viewBox="0 0 1792 1792"
            xmlns="http://www.w3.org/2000/svg"
          >
            <path
              d="M1664 960q-152-236-381-353 61 104 61 225 0 185-131.5 316.5t-316.5 131.5-316.5-131.5-131.5-316.5q0-121 61-225-229 117-381 353 133 205 333.5 326.5t434.5 121.5 434.5-121.5 333.5-326.5zm-720-384q0-20-14-34t-34-14q-125 0-214.5 89.5t-89.5 214.5q0 20 14 34t34 14 34-14 14-34q0-86 61-147t147-61q20 0 34-14t14-34zm848 384q0 34-20 69-140 230-376.5 368.5t-499.5 138.5-499.5-139-376.5-368q-20-35-20-69t20-69q140-229 376.5-368t499.5-139 499.5 139 376.5 368q20 35 20 69z"
            />
          </svg>
        </button>
      </li>
    </ul>
  </div>
</div>
`;

exports[`ContentAnalysis the ContentAnalysis component with specified header level matches the snapshot 1`] = `
.c17 {
  box-sizing: border-box;
  min-width: 32px;
  display: inline-block;
  border: 1px solid #ccc;
  background-color: #f7f7f7;
  box-shadow: 0 1px 0 rgba( 204,204,204,0.7 );
  border-radius: 3px;
  cursor: pointer;
  padding: 0;
  height: 24px;
}

.c17:hover {
  border-color: #fff;
}

.c17:disabled {
  background-color: #f7f7f7;
  box-shadow: none;
  border: none;
  cursor: default;
}

.c13 {
  min-height: 24px;
  padding: 0 4px 0 0;
  display: -webkit-box;
  display: -webkit-flex;
  display: -ms-flexbox;
  display: flex;
  -webkit-align-items: flex-start;
  -webkit-box-align: flex-start;
  -ms-flex-align: flex-start;
  align-items: flex-start;
}

.c14 {
  margin-top: 3px;
  position: relative;
  left: -1px;
}

.c16 {
  margin: 0 8px 0 11px;
  -webkit-flex: 1 1 auto;
  -ms-flex: 1 1 auto;
  flex: 1 1 auto;
}

.c9 {
  color: #555;
  border-color: #ccc;
  background: #f7f7f7;
  box-shadow: 0 1px 0 rgba( 204,204,204,1 );
}

.c4 {
  font-size: 0.8rem;
}

.c5:active {
  box-shadow: inset 0 2px 5px -3px rgba( 0,0,0,0.5 );
}

.c6:hover {
  color: #000;
}

.c7::-moz-focus-inner {
  border-width: 0;
}

.c7:focus {
  outline: none;
  border-color: #0066cd;
  box-shadow: 0 0 3px rgba( 8,74,103,0.8 );
}

.c8 {
  display: -webkit-inline-box;
  display: -webkit-inline-flex;
  display: -ms-inline-flexbox;
  display: inline-flex;
  -webkit-align-items: center;
  -webkit-box-align: center;
  -ms-flex-align: center;
  align-items: center;
  -webkit-box-pack: center;
  -webkit-justify-content: center;
  -ms-flex-pack: center;
  justify-content: center;
  vertical-align: middle;
  border-width: 1px;
  border-style: solid;
  margin: 0;
  padding: 4px 10px;
  border-radius: 3px;
  cursor: pointer;
  box-sizing: border-box;
  font-size: inherit;
  font-family: inherit;
  font-weight: inherit;
  text-align: left;
  overflow: visible;
  min-height: 32px;
}

.c8 svg {
  -webkit-align-self: center;
  -ms-flex-item-align: center;
  align-self: center;
}

.c1 {
  background-color: #fff;
}

.c11 {
  white-space: nowrap;
  text-overflow: ellipsis;
  overflow-x: hidden;
  -ms-flex-positive: 1;
  -webkit-box-flex: 1;
  -webkit-flex-grow: 1;
  -ms-flex-positive: 1;
  flex-grow: 1;
  font-size: 1.03em;
  font-weight: 600;
}

.c2 {
  margin: 0;
  font-weight: normal;
}

.c3 {
  width: 100%;
  background-color: #fff;
  padding: 0;
  border-color: transparent;
  border-radius: 0;
  outline: none;
  -webkit-box-pack: start;
  -webkit-justify-content: flex-start;
  -ms-flex-pack: start;
  justify-content: flex-start;
  box-shadow: none;
  color: #0066cd;
}

.c3:hover {
  border-color: transparent;
  color: #0066cd;
}

.c3:active {
  box-shadow: none;
  background-color: #fff;
  color: #0066cd;
}

.c3 svg {
  margin: 0 8px 0 -5px;
  padding-bottom: 2px;
  width: 20px;
  height: 20px;
}

.c3 span {
  margin: 8px 0;
  word-wrap: break-word;
  font-size: 1.25em;
  line-height: 1.25;
  font-weight: inherit;
}

.c12 {
  margin: 0;
  list-style: none;
  padding: 0 16px 0 0;
}

.c0 {
  width: 100%;
  background-color: white;
  max-width: 800px;
  margin: 0 auto;
}

.c10 {
  width: 16px;
  height: 16px;
  -webkit-flex: none;
  -ms-flex: none;
  flex: none;
}

.c15 {
  width: 13px;
  height: 13px;
  -webkit-flex: none;
  -ms-flex: none;
  flex: none;
}

.c18 {
  width: 18px;
  height: 18px;
  -webkit-flex: none;
  -ms-flex: none;
  flex: none;
}

@media all and (-ms-high-contrast:none),(-ms-high-contrast:active) {
  .c8::after {
    display: inline-block;
    content: "";
    min-height: 22px;
  }
}

<div
  className="c0"
>
  <div
    className="c1"
  >
    <h3
      className="c2"
    >
      <button
        aria-expanded={true}
        className="c3 c4 Button-kDSBcD c5 Button-kDSBcD c6 Button-kDSBcD c7 Button-kDSBcD c8 c9"
        onClick={[Function]}
        type="button"
      >
        <svg
          aria-hidden={true}
          className="yoast-svg-icon yoast-svg-icon-angle-up c10"
          fill="#555"
          focusable="false"
          role="img"
          size="16px"
          viewBox="0 0 1792 1792"
          xmlns="http://www.w3.org/2000/svg"
        >
          <path
            d="M1395 1184q0 13-10 23l-50 50q-10 10-23 10t-23-10l-393-393-393 393q-10 10-23 10t-23-10l-50-50q-10-10-10-23t10-23l466-466q10-10 23-10t23 10l466 466q10 10 10 23z"
          />
        </svg>
        <span
          className="c11"
        >
          Errors (1)
        </span>
      </button>
    </h3>
    <ul
      className="c12"
      role="list"
    >
      <li
        className="c13"
      >
        <svg
          aria-hidden={true}
          className="yoast-svg-icon yoast-svg-icon-circle c14 c15"
          fill="#888"
          focusable="false"
          role="img"
          size="13px"
          viewBox="0 0 1792 1792"
          xmlns="http://www.w3.org/2000/svg"
        >
          <path
            d="M1664 896q0 209-103 385.5t-279.5 279.5-385.5 103-385.5-103-279.5-279.5-103-385.5 103-385.5 279.5-279.5 385.5-103 385.5 103 279.5 279.5 103 385.5z"
          />
        </svg>
        <p
          className="c16"
          dangerouslySetInnerHTML={
            Object {
              "__html": "Error: Analysis not loaded",
            }
          }
        />
      </li>
    </ul>
  </div>
  <div
    className="c1"
  >
    <h3
      className="c2"
    >
      <button
        aria-expanded={true}
        className="c3 c4 Button-kDSBcD c5 Button-kDSBcD c6 Button-kDSBcD c7 Button-kDSBcD c8 c9"
        onClick={[Function]}
        type="button"
      >
        <svg
          aria-hidden={true}
          className="yoast-svg-icon yoast-svg-icon-angle-up c10"
          fill="#555"
          focusable="false"
          role="img"
          size="16px"
          viewBox="0 0 1792 1792"
          xmlns="http://www.w3.org/2000/svg"
        >
          <path
            d="M1395 1184q0 13-10 23l-50 50q-10 10-23 10t-23-10l-393-393-393 393q-10 10-23 10t-23-10l-50-50q-10-10-10-23t10-23l466-466q10-10 23-10t23 10l466 466q10 10 10 23z"
          />
        </svg>
        <span
          className="c11"
        >
          Problems (1)
        </span>
      </button>
    </h3>
    <ul
      className="c12"
      role="list"
    >
      <li
        className="c13"
      >
        <svg
          aria-hidden={true}
          className="yoast-svg-icon yoast-svg-icon-circle c14 c15"
          fill="#dc3232"
          focusable="false"
          role="img"
          size="13px"
          viewBox="0 0 1792 1792"
          xmlns="http://www.w3.org/2000/svg"
        >
          <path
            d="M1664 896q0 209-103 385.5t-279.5 279.5-385.5 103-385.5-103-279.5-279.5-103-385.5 103-385.5 279.5-279.5 385.5-103 385.5 103 279.5 279.5 103 385.5z"
          />
        </svg>
        <p
          className="c16"
          dangerouslySetInnerHTML={
            Object {
              "__html": "Your text is bad, and you should feel bad.",
            }
          }
        />
        <button
          aria-label="Highlight this result in the text"
          aria-pressed={false}
          className="c17"
          disabled={false}
          id="1"
          onClick={[Function]}
          type="button"
        >
          <svg
            aria-hidden={true}
            className="yoast-svg-icon yoast-svg-icon-eye c18"
            fill="#555"
            focusable="false"
            role="img"
            size="18px"
            viewBox="0 0 1792 1792"
            xmlns="http://www.w3.org/2000/svg"
          >
            <path
              d="M1664 960q-152-236-381-353 61 104 61 225 0 185-131.5 316.5t-316.5 131.5-316.5-131.5-131.5-316.5q0-121 61-225-229 117-381 353 133 205 333.5 326.5t434.5 121.5 434.5-121.5 333.5-326.5zm-720-384q0-20-14-34t-34-14q-125 0-214.5 89.5t-89.5 214.5q0 20 14 34t34 14 34-14 14-34q0-86 61-147t147-61q20 0 34-14t14-34zm848 384q0 34-20 69-140 230-376.5 368.5t-499.5 138.5-499.5-139-376.5-368q-20-35-20-69t20-69q140-229 376.5-368t499.5-139 499.5 139 376.5 368q20 35 20 69z"
            />
          </svg>
        </button>
      </li>
    </ul>
  </div>
  <div
    className="c1"
  >
    <h3
      className="c2"
    >
      <button
        aria-expanded={true}
        className="c3 c4 Button-kDSBcD c5 Button-kDSBcD c6 Button-kDSBcD c7 Button-kDSBcD c8 c9"
        onClick={[Function]}
        type="button"
      >
        <svg
          aria-hidden={true}
          className="yoast-svg-icon yoast-svg-icon-angle-up c10"
          fill="#555"
          focusable="false"
          role="img"
          size="16px"
          viewBox="0 0 1792 1792"
          xmlns="http://www.w3.org/2000/svg"
        >
          <path
            d="M1395 1184q0 13-10 23l-50 50q-10 10-23 10t-23-10l-393-393-393 393q-10 10-23 10t-23-10l-50-50q-10-10-10-23t10-23l466-466q10-10 23-10t23 10l466 466q10 10 10 23z"
          />
        </svg>
        <span
          className="c11"
        >
          Improvements (1)
        </span>
      </button>
    </h3>
    <ul
      className="c12"
      role="list"
    >
      <li
        className="c13"
      >
        <svg
          aria-hidden={true}
          className="yoast-svg-icon yoast-svg-icon-circle c14 c15"
          fill="#ee7c1b"
          focusable="false"
          role="img"
          size="13px"
          viewBox="0 0 1792 1792"
          xmlns="http://www.w3.org/2000/svg"
        >
          <path
            d="M1664 896q0 209-103 385.5t-279.5 279.5-385.5 103-385.5-103-279.5-279.5-103-385.5 103-385.5 279.5-279.5 385.5-103 385.5 103 279.5 279.5 103 385.5z"
          />
        </svg>
        <p
          className="c16"
          dangerouslySetInnerHTML={
            Object {
              "__html": "I know you can do better! You can do it!",
            }
          }
        />
      </li>
    </ul>
  </div>
  <div
    className="c1"
  >
    <h3
      className="c2"
    >
      <button
        aria-expanded={true}
        className="c3 c4 Button-kDSBcD c5 Button-kDSBcD c6 Button-kDSBcD c7 Button-kDSBcD c8 c9"
        onClick={[Function]}
        type="button"
      >
        <svg
          aria-hidden={true}
          className="yoast-svg-icon yoast-svg-icon-angle-up c10"
          fill="#555"
          focusable="false"
          role="img"
          size="16px"
          viewBox="0 0 1792 1792"
          xmlns="http://www.w3.org/2000/svg"
        >
          <path
            d="M1395 1184q0 13-10 23l-50 50q-10 10-23 10t-23-10l-393-393-393 393q-10 10-23 10t-23-10l-50-50q-10-10-10-23t10-23l466-466q10-10 23-10t23 10l466 466q10 10 10 23z"
          />
        </svg>
        <span
          className="c11"
        >
          Considerations (1)
        </span>
      </button>
    </h3>
    <ul
      className="c12"
      role="list"
    >
      <li
        className="c13"
      >
        <svg
          aria-hidden={true}
          className="yoast-svg-icon yoast-svg-icon-circle c14 c15"
          fill="#888"
          focusable="false"
          role="img"
          size="13px"
          viewBox="0 0 1792 1792"
          xmlns="http://www.w3.org/2000/svg"
        >
          <path
            d="M1664 896q0 209-103 385.5t-279.5 279.5-385.5 103-385.5-103-279.5-279.5-103-385.5 103-385.5 279.5-279.5 385.5-103 385.5 103 279.5 279.5 103 385.5z"
          />
        </svg>
        <p
          className="c16"
          dangerouslySetInnerHTML={
            Object {
              "__html": "Maybe you should change this...",
            }
          }
        />
      </li>
    </ul>
  </div>
  <div
    className="c1"
  >
    <h3
      className="c2"
    >
      <button
        aria-expanded={true}
        className="c3 c4 Button-kDSBcD c5 Button-kDSBcD c6 Button-kDSBcD c7 Button-kDSBcD c8 c9"
        onClick={[Function]}
        type="button"
      >
        <svg
          aria-hidden={true}
          className="yoast-svg-icon yoast-svg-icon-angle-up c10"
          fill="#555"
          focusable="false"
          role="img"
          size="16px"
          viewBox="0 0 1792 1792"
          xmlns="http://www.w3.org/2000/svg"
        >
          <path
            d="M1395 1184q0 13-10 23l-50 50q-10 10-23 10t-23-10l-393-393-393 393q-10 10-23 10t-23-10l-50-50q-10-10-10-23t10-23l466-466q10-10 23-10t23 10l466 466q10 10 10 23z"
          />
        </svg>
        <span
          className="c11"
        >
          Good results (2)
        </span>
      </button>
    </h3>
    <ul
      className="c12"
      role="list"
    >
      <li
        className="c13"
      >
        <svg
          aria-hidden={true}
          className="yoast-svg-icon yoast-svg-icon-circle c14 c15"
          fill="#7ad03a"
          focusable="false"
          role="img"
          size="13px"
          viewBox="0 0 1792 1792"
          xmlns="http://www.w3.org/2000/svg"
        >
          <path
            d="M1664 896q0 209-103 385.5t-279.5 279.5-385.5 103-385.5-103-279.5-279.5-103-385.5 103-385.5 279.5-279.5 385.5-103 385.5 103 279.5 279.5 103 385.5z"
          />
        </svg>
        <p
          className="c16"
          dangerouslySetInnerHTML={
            Object {
              "__html": "You're doing great!",
            }
          }
        />
      </li>
      <li
        className="c13"
      >
        <svg
          aria-hidden={true}
          className="yoast-svg-icon yoast-svg-icon-circle c14 c15"
          fill="#7ad03a"
          focusable="false"
          role="img"
          size="13px"
          viewBox="0 0 1792 1792"
          xmlns="http://www.w3.org/2000/svg"
        >
          <path
            d="M1664 896q0 209-103 385.5t-279.5 279.5-385.5 103-385.5-103-279.5-279.5-103-385.5 103-385.5 279.5-279.5 385.5-103 385.5 103 279.5 279.5 103 385.5z"
          />
        </svg>
        <p
          className="c16"
          dangerouslySetInnerHTML={
            Object {
              "__html": "Woohoo!",
            }
          }
        />
        <button
          aria-label="Highlight this result in the text"
          aria-pressed={false}
          className="c17"
          disabled={false}
          id="3"
          onClick={[Function]}
          type="button"
        >
          <svg
            aria-hidden={true}
            className="yoast-svg-icon yoast-svg-icon-eye c18"
            fill="#555"
            focusable="false"
            role="img"
            size="18px"
            viewBox="0 0 1792 1792"
            xmlns="http://www.w3.org/2000/svg"
          >
            <path
              d="M1664 960q-152-236-381-353 61 104 61 225 0 185-131.5 316.5t-316.5 131.5-316.5-131.5-131.5-316.5q0-121 61-225-229 117-381 353 133 205 333.5 326.5t434.5 121.5 434.5-121.5 333.5-326.5zm-720-384q0-20-14-34t-34-14q-125 0-214.5 89.5t-89.5 214.5q0 20 14 34t34 14 34-14 14-34q0-86 61-147t147-61q20 0 34-14t14-34zm848 384q0 34-20 69-140 230-376.5 368.5t-499.5 138.5-499.5-139-376.5-368q-20-35-20-69t20-69q140-229 376.5-368t499.5-139 499.5 139 376.5 368q20 35 20 69z"
            />
          </svg>
        </button>
      </li>
    </ul>
  </div>
</div>
`;

exports[`ContentAnalysis the ContentAnalysis component without language notice matches the snapshot 1`] = `
.c17 {
  box-sizing: border-box;
  min-width: 32px;
  display: inline-block;
  border: 1px solid #ccc;
  background-color: #f7f7f7;
  box-shadow: 0 1px 0 rgba( 204,204,204,0.7 );
  border-radius: 3px;
  cursor: pointer;
  padding: 0;
  height: 24px;
}

.c17:hover {
  border-color: #fff;
}

.c17:disabled {
  background-color: #f7f7f7;
  box-shadow: none;
  border: none;
  cursor: default;
}

.c13 {
  min-height: 24px;
  padding: 0 4px 0 0;
  display: -webkit-box;
  display: -webkit-flex;
  display: -ms-flexbox;
  display: flex;
  -webkit-align-items: flex-start;
  -webkit-box-align: flex-start;
  -ms-flex-align: flex-start;
  align-items: flex-start;
}

.c14 {
  margin-top: 3px;
  position: relative;
  left: -1px;
}

.c16 {
  margin: 0 8px 0 11px;
  -webkit-flex: 1 1 auto;
  -ms-flex: 1 1 auto;
  flex: 1 1 auto;
}

.c9 {
  color: #555;
  border-color: #ccc;
  background: #f7f7f7;
  box-shadow: 0 1px 0 rgba( 204,204,204,1 );
}

.c4 {
  font-size: 0.8rem;
}

.c5:active {
  box-shadow: inset 0 2px 5px -3px rgba( 0,0,0,0.5 );
}

.c6:hover {
  color: #000;
}

.c7::-moz-focus-inner {
  border-width: 0;
}

.c7:focus {
  outline: none;
  border-color: #0066cd;
  box-shadow: 0 0 3px rgba( 8,74,103,0.8 );
}

.c8 {
  display: -webkit-inline-box;
  display: -webkit-inline-flex;
  display: -ms-inline-flexbox;
  display: inline-flex;
  -webkit-align-items: center;
  -webkit-box-align: center;
  -ms-flex-align: center;
  align-items: center;
  -webkit-box-pack: center;
  -webkit-justify-content: center;
  -ms-flex-pack: center;
  justify-content: center;
  vertical-align: middle;
  border-width: 1px;
  border-style: solid;
  margin: 0;
  padding: 4px 10px;
  border-radius: 3px;
  cursor: pointer;
  box-sizing: border-box;
  font-size: inherit;
  font-family: inherit;
  font-weight: inherit;
  text-align: left;
  overflow: visible;
  min-height: 32px;
}

.c8 svg {
  -webkit-align-self: center;
  -ms-flex-item-align: center;
  align-self: center;
}

.c1 {
  background-color: #fff;
}

.c11 {
  white-space: nowrap;
  text-overflow: ellipsis;
  overflow-x: hidden;
  -ms-flex-positive: 1;
  -webkit-box-flex: 1;
  -webkit-flex-grow: 1;
  -ms-flex-positive: 1;
  flex-grow: 1;
  font-size: 1.03em;
  font-weight: 600;
}

.c2 {
  margin: 0;
  font-weight: normal;
}

.c3 {
  width: 100%;
  background-color: #fff;
  padding: 0;
  border-color: transparent;
  border-radius: 0;
  outline: none;
  -webkit-box-pack: start;
  -webkit-justify-content: flex-start;
  -ms-flex-pack: start;
  justify-content: flex-start;
  box-shadow: none;
  color: #0066cd;
}

.c3:hover {
  border-color: transparent;
  color: #0066cd;
}

.c3:active {
  box-shadow: none;
  background-color: #fff;
  color: #0066cd;
}

.c3 svg {
  margin: 0 8px 0 -5px;
  padding-bottom: 2px;
  width: 20px;
  height: 20px;
}

.c3 span {
  margin: 8px 0;
  word-wrap: break-word;
  font-size: 1.25em;
  line-height: 1.25;
  font-weight: inherit;
}

.c12 {
  margin: 0;
  list-style: none;
  padding: 0 16px 0 0;
}

.c0 {
  width: 100%;
  background-color: white;
  max-width: 800px;
  margin: 0 auto;
}

.c10 {
  width: 16px;
  height: 16px;
  -webkit-flex: none;
  -ms-flex: none;
  flex: none;
}

.c15 {
  width: 13px;
  height: 13px;
  -webkit-flex: none;
  -ms-flex: none;
  flex: none;
}

.c18 {
  width: 18px;
  height: 18px;
  -webkit-flex: none;
  -ms-flex: none;
  flex: none;
}

@media all and (-ms-high-contrast:none),(-ms-high-contrast:active) {
  .c8::after {
    display: inline-block;
    content: "";
    min-height: 22px;
  }
}

<div
  className="c0"
>
  <div
    className="c1"
  >
    <h4
      className="c2"
    >
      <button
        aria-expanded={true}
        className="c3 c4 Button-kDSBcD c5 Button-kDSBcD c6 Button-kDSBcD c7 Button-kDSBcD c8 c9"
        onClick={[Function]}
        type="button"
      >
        <svg
          aria-hidden={true}
          className="yoast-svg-icon yoast-svg-icon-angle-up c10"
          fill="#555"
          focusable="false"
          role="img"
          size="16px"
          viewBox="0 0 1792 1792"
          xmlns="http://www.w3.org/2000/svg"
        >
          <path
            d="M1395 1184q0 13-10 23l-50 50q-10 10-23 10t-23-10l-393-393-393 393q-10 10-23 10t-23-10l-50-50q-10-10-10-23t10-23l466-466q10-10 23-10t23 10l466 466q10 10 10 23z"
          />
        </svg>
        <span
          className="c11"
        >
          Errors (1)
        </span>
      </button>
    </h4>
    <ul
      className="c12"
      role="list"
    >
      <li
        className="c13"
      >
        <svg
          aria-hidden={true}
          className="yoast-svg-icon yoast-svg-icon-circle c14 c15"
          fill="#888"
          focusable="false"
          role="img"
          size="13px"
          viewBox="0 0 1792 1792"
          xmlns="http://www.w3.org/2000/svg"
        >
          <path
            d="M1664 896q0 209-103 385.5t-279.5 279.5-385.5 103-385.5-103-279.5-279.5-103-385.5 103-385.5 279.5-279.5 385.5-103 385.5 103 279.5 279.5 103 385.5z"
          />
        </svg>
        <p
          className="c16"
          dangerouslySetInnerHTML={
            Object {
              "__html": "Error: Analysis not loaded",
            }
          }
        />
      </li>
    </ul>
  </div>
  <div
    className="c1"
  >
    <h4
      className="c2"
    >
      <button
        aria-expanded={true}
        className="c3 c4 Button-kDSBcD c5 Button-kDSBcD c6 Button-kDSBcD c7 Button-kDSBcD c8 c9"
        onClick={[Function]}
        type="button"
      >
        <svg
          aria-hidden={true}
          className="yoast-svg-icon yoast-svg-icon-angle-up c10"
          fill="#555"
          focusable="false"
          role="img"
          size="16px"
          viewBox="0 0 1792 1792"
          xmlns="http://www.w3.org/2000/svg"
        >
          <path
            d="M1395 1184q0 13-10 23l-50 50q-10 10-23 10t-23-10l-393-393-393 393q-10 10-23 10t-23-10l-50-50q-10-10-10-23t10-23l466-466q10-10 23-10t23 10l466 466q10 10 10 23z"
          />
        </svg>
        <span
          className="c11"
        >
          Problems (1)
        </span>
      </button>
    </h4>
    <ul
      className="c12"
      role="list"
    >
      <li
        className="c13"
      >
        <svg
          aria-hidden={true}
          className="yoast-svg-icon yoast-svg-icon-circle c14 c15"
          fill="#dc3232"
          focusable="false"
          role="img"
          size="13px"
          viewBox="0 0 1792 1792"
          xmlns="http://www.w3.org/2000/svg"
        >
          <path
            d="M1664 896q0 209-103 385.5t-279.5 279.5-385.5 103-385.5-103-279.5-279.5-103-385.5 103-385.5 279.5-279.5 385.5-103 385.5 103 279.5 279.5 103 385.5z"
          />
        </svg>
        <p
          className="c16"
          dangerouslySetInnerHTML={
            Object {
              "__html": "Your text is bad, and you should feel bad.",
            }
          }
        />
        <button
          aria-label="Highlight this result in the text"
          aria-pressed={false}
          className="c17"
          disabled={false}
          id="1"
          onClick={[Function]}
          type="button"
        >
          <svg
            aria-hidden={true}
            className="yoast-svg-icon yoast-svg-icon-eye c18"
            fill="#555"
            focusable="false"
            role="img"
            size="18px"
            viewBox="0 0 1792 1792"
            xmlns="http://www.w3.org/2000/svg"
          >
            <path
              d="M1664 960q-152-236-381-353 61 104 61 225 0 185-131.5 316.5t-316.5 131.5-316.5-131.5-131.5-316.5q0-121 61-225-229 117-381 353 133 205 333.5 326.5t434.5 121.5 434.5-121.5 333.5-326.5zm-720-384q0-20-14-34t-34-14q-125 0-214.5 89.5t-89.5 214.5q0 20 14 34t34 14 34-14 14-34q0-86 61-147t147-61q20 0 34-14t14-34zm848 384q0 34-20 69-140 230-376.5 368.5t-499.5 138.5-499.5-139-376.5-368q-20-35-20-69t20-69q140-229 376.5-368t499.5-139 499.5 139 376.5 368q20 35 20 69z"
            />
          </svg>
        </button>
      </li>
    </ul>
  </div>
  <div
    className="c1"
  >
    <h4
      className="c2"
    >
      <button
        aria-expanded={true}
        className="c3 c4 Button-kDSBcD c5 Button-kDSBcD c6 Button-kDSBcD c7 Button-kDSBcD c8 c9"
        onClick={[Function]}
        type="button"
      >
        <svg
          aria-hidden={true}
          className="yoast-svg-icon yoast-svg-icon-angle-up c10"
          fill="#555"
          focusable="false"
          role="img"
          size="16px"
          viewBox="0 0 1792 1792"
          xmlns="http://www.w3.org/2000/svg"
        >
          <path
            d="M1395 1184q0 13-10 23l-50 50q-10 10-23 10t-23-10l-393-393-393 393q-10 10-23 10t-23-10l-50-50q-10-10-10-23t10-23l466-466q10-10 23-10t23 10l466 466q10 10 10 23z"
          />
        </svg>
        <span
          className="c11"
        >
          Improvements (1)
        </span>
      </button>
    </h4>
    <ul
      className="c12"
      role="list"
    >
      <li
        className="c13"
      >
        <svg
          aria-hidden={true}
          className="yoast-svg-icon yoast-svg-icon-circle c14 c15"
          fill="#ee7c1b"
          focusable="false"
          role="img"
          size="13px"
          viewBox="0 0 1792 1792"
          xmlns="http://www.w3.org/2000/svg"
        >
          <path
            d="M1664 896q0 209-103 385.5t-279.5 279.5-385.5 103-385.5-103-279.5-279.5-103-385.5 103-385.5 279.5-279.5 385.5-103 385.5 103 279.5 279.5 103 385.5z"
          />
        </svg>
        <p
          className="c16"
          dangerouslySetInnerHTML={
            Object {
              "__html": "I know you can do better! You can do it!",
            }
          }
        />
      </li>
    </ul>
  </div>
  <div
    className="c1"
  >
    <h4
      className="c2"
    >
      <button
        aria-expanded={true}
        className="c3 c4 Button-kDSBcD c5 Button-kDSBcD c6 Button-kDSBcD c7 Button-kDSBcD c8 c9"
        onClick={[Function]}
        type="button"
      >
        <svg
          aria-hidden={true}
          className="yoast-svg-icon yoast-svg-icon-angle-up c10"
          fill="#555"
          focusable="false"
          role="img"
          size="16px"
          viewBox="0 0 1792 1792"
          xmlns="http://www.w3.org/2000/svg"
        >
          <path
            d="M1395 1184q0 13-10 23l-50 50q-10 10-23 10t-23-10l-393-393-393 393q-10 10-23 10t-23-10l-50-50q-10-10-10-23t10-23l466-466q10-10 23-10t23 10l466 466q10 10 10 23z"
          />
        </svg>
        <span
          className="c11"
        >
          Considerations (1)
        </span>
      </button>
    </h4>
    <ul
      className="c12"
      role="list"
    >
      <li
        className="c13"
      >
        <svg
          aria-hidden={true}
          className="yoast-svg-icon yoast-svg-icon-circle c14 c15"
          fill="#888"
          focusable="false"
          role="img"
          size="13px"
          viewBox="0 0 1792 1792"
          xmlns="http://www.w3.org/2000/svg"
        >
          <path
            d="M1664 896q0 209-103 385.5t-279.5 279.5-385.5 103-385.5-103-279.5-279.5-103-385.5 103-385.5 279.5-279.5 385.5-103 385.5 103 279.5 279.5 103 385.5z"
          />
        </svg>
        <p
          className="c16"
          dangerouslySetInnerHTML={
            Object {
              "__html": "Maybe you should change this...",
            }
          }
        />
      </li>
    </ul>
  </div>
  <div
    className="c1"
  >
    <h4
      className="c2"
    >
      <button
        aria-expanded={true}
        className="c3 c4 Button-kDSBcD c5 Button-kDSBcD c6 Button-kDSBcD c7 Button-kDSBcD c8 c9"
        onClick={[Function]}
        type="button"
      >
        <svg
          aria-hidden={true}
          className="yoast-svg-icon yoast-svg-icon-angle-up c10"
          fill="#555"
          focusable="false"
          role="img"
          size="16px"
          viewBox="0 0 1792 1792"
          xmlns="http://www.w3.org/2000/svg"
        >
          <path
            d="M1395 1184q0 13-10 23l-50 50q-10 10-23 10t-23-10l-393-393-393 393q-10 10-23 10t-23-10l-50-50q-10-10-10-23t10-23l466-466q10-10 23-10t23 10l466 466q10 10 10 23z"
          />
        </svg>
        <span
          className="c11"
        >
          Good results (2)
        </span>
      </button>
    </h4>
    <ul
      className="c12"
      role="list"
    >
      <li
        className="c13"
      >
        <svg
          aria-hidden={true}
          className="yoast-svg-icon yoast-svg-icon-circle c14 c15"
          fill="#7ad03a"
          focusable="false"
          role="img"
          size="13px"
          viewBox="0 0 1792 1792"
          xmlns="http://www.w3.org/2000/svg"
        >
          <path
            d="M1664 896q0 209-103 385.5t-279.5 279.5-385.5 103-385.5-103-279.5-279.5-103-385.5 103-385.5 279.5-279.5 385.5-103 385.5 103 279.5 279.5 103 385.5z"
          />
        </svg>
        <p
          className="c16"
          dangerouslySetInnerHTML={
            Object {
              "__html": "You're doing great!",
            }
          }
        />
      </li>
      <li
        className="c13"
      >
        <svg
          aria-hidden={true}
          className="yoast-svg-icon yoast-svg-icon-circle c14 c15"
          fill="#7ad03a"
          focusable="false"
          role="img"
          size="13px"
          viewBox="0 0 1792 1792"
          xmlns="http://www.w3.org/2000/svg"
        >
          <path
            d="M1664 896q0 209-103 385.5t-279.5 279.5-385.5 103-385.5-103-279.5-279.5-103-385.5 103-385.5 279.5-279.5 385.5-103 385.5 103 279.5 279.5 103 385.5z"
          />
        </svg>
        <p
          className="c16"
          dangerouslySetInnerHTML={
            Object {
              "__html": "Woohoo!",
            }
          }
        />
        <button
          aria-label="Highlight this result in the text"
          aria-pressed={false}
          className="c17"
          disabled={false}
          id="3"
          onClick={[Function]}
          type="button"
        >
          <svg
            aria-hidden={true}
            className="yoast-svg-icon yoast-svg-icon-eye c18"
            fill="#555"
            focusable="false"
            role="img"
            size="18px"
            viewBox="0 0 1792 1792"
            xmlns="http://www.w3.org/2000/svg"
          >
            <path
              d="M1664 960q-152-236-381-353 61 104 61 225 0 185-131.5 316.5t-316.5 131.5-316.5-131.5-131.5-316.5q0-121 61-225-229 117-381 353 133 205 333.5 326.5t434.5 121.5 434.5-121.5 333.5-326.5zm-720-384q0-20-14-34t-34-14q-125 0-214.5 89.5t-89.5 214.5q0 20 14 34t34 14 34-14 14-34q0-86 61-147t147-61q20 0 34-14t14-34zm848 384q0 34-20 69-140 230-376.5 368.5t-499.5 138.5-499.5-139-376.5-368q-20-35-20-69t20-69q140-229 376.5-368t499.5-139 499.5 139 376.5 368q20 35 20 69z"
            />
          </svg>
        </button>
      </li>
    </ul>
  </div>
</div>
`;

exports[`ContentAnalysis the ContentAnalysis component without problems and considerations, but with improvements and good matches the snapshot 1`] = `
.c17 {
  box-sizing: border-box;
  min-width: 32px;
  display: inline-block;
  border: 1px solid #ccc;
  background-color: #f7f7f7;
  box-shadow: 0 1px 0 rgba( 204,204,204,0.7 );
  border-radius: 3px;
  cursor: pointer;
  padding: 0;
  height: 24px;
}

.c17:hover {
  border-color: #fff;
}

.c17:disabled {
  background-color: #f7f7f7;
  box-shadow: none;
  border: none;
  cursor: default;
}

.c13 {
  min-height: 24px;
  padding: 0 4px 0 0;
  display: -webkit-box;
  display: -webkit-flex;
  display: -ms-flexbox;
  display: flex;
  -webkit-align-items: flex-start;
  -webkit-box-align: flex-start;
  -ms-flex-align: flex-start;
  align-items: flex-start;
}

.c14 {
  margin-top: 3px;
  position: relative;
  left: -1px;
}

.c16 {
  margin: 0 8px 0 11px;
  -webkit-flex: 1 1 auto;
  -ms-flex: 1 1 auto;
  flex: 1 1 auto;
}

.c9 {
  color: #555;
  border-color: #ccc;
  background: #f7f7f7;
  box-shadow: 0 1px 0 rgba( 204,204,204,1 );
}

.c4 {
  font-size: 0.8rem;
}

.c5:active {
  box-shadow: inset 0 2px 5px -3px rgba( 0,0,0,0.5 );
}

.c6:hover {
  color: #000;
}

.c7::-moz-focus-inner {
  border-width: 0;
}

.c7:focus {
  outline: none;
  border-color: #0066cd;
  box-shadow: 0 0 3px rgba( 8,74,103,0.8 );
}

.c8 {
  display: -webkit-inline-box;
  display: -webkit-inline-flex;
  display: -ms-inline-flexbox;
  display: inline-flex;
  -webkit-align-items: center;
  -webkit-box-align: center;
  -ms-flex-align: center;
  align-items: center;
  -webkit-box-pack: center;
  -webkit-justify-content: center;
  -ms-flex-pack: center;
  justify-content: center;
  vertical-align: middle;
  border-width: 1px;
  border-style: solid;
  margin: 0;
  padding: 4px 10px;
  border-radius: 3px;
  cursor: pointer;
  box-sizing: border-box;
  font-size: inherit;
  font-family: inherit;
  font-weight: inherit;
  text-align: left;
  overflow: visible;
  min-height: 32px;
}

.c8 svg {
  -webkit-align-self: center;
  -ms-flex-item-align: center;
  align-self: center;
}

.c1 {
  background-color: #fff;
}

.c11 {
  white-space: nowrap;
  text-overflow: ellipsis;
  overflow-x: hidden;
  -ms-flex-positive: 1;
  -webkit-box-flex: 1;
  -webkit-flex-grow: 1;
  -ms-flex-positive: 1;
  flex-grow: 1;
  font-size: 1.03em;
  font-weight: 600;
}

.c2 {
  margin: 0;
  font-weight: normal;
}

.c3 {
  width: 100%;
  background-color: #fff;
  padding: 0;
  border-color: transparent;
  border-radius: 0;
  outline: none;
  -webkit-box-pack: start;
  -webkit-justify-content: flex-start;
  -ms-flex-pack: start;
  justify-content: flex-start;
  box-shadow: none;
  color: #0066cd;
}

.c3:hover {
  border-color: transparent;
  color: #0066cd;
}

.c3:active {
  box-shadow: none;
  background-color: #fff;
  color: #0066cd;
}

.c3 svg {
  margin: 0 8px 0 -5px;
  padding-bottom: 2px;
  width: 20px;
  height: 20px;
}

.c3 span {
  margin: 8px 0;
  word-wrap: break-word;
  font-size: 1.25em;
  line-height: 1.25;
  font-weight: inherit;
}

.c12 {
  margin: 0;
  list-style: none;
  padding: 0 16px 0 0;
}

.c0 {
  width: 100%;
  background-color: white;
  max-width: 800px;
  margin: 0 auto;
}

.c10 {
  width: 16px;
  height: 16px;
  -webkit-flex: none;
  -ms-flex: none;
  flex: none;
}

.c15 {
  width: 13px;
  height: 13px;
  -webkit-flex: none;
  -ms-flex: none;
  flex: none;
}

.c18 {
  width: 18px;
  height: 18px;
  -webkit-flex: none;
  -ms-flex: none;
  flex: none;
}

@media all and (-ms-high-contrast:none),(-ms-high-contrast:active) {
  .c8::after {
    display: inline-block;
    content: "";
    min-height: 22px;
  }
}

<div
  className="c0"
>
  <div
    className="c1"
  >
    <h4
      className="c2"
    >
      <button
        aria-expanded={true}
        className="c3 c4 Button-kDSBcD c5 Button-kDSBcD c6 Button-kDSBcD c7 Button-kDSBcD c8 c9"
        onClick={[Function]}
        type="button"
      >
        <svg
          aria-hidden={true}
          className="yoast-svg-icon yoast-svg-icon-angle-up c10"
          fill="#555"
          focusable="false"
          role="img"
          size="16px"
          viewBox="0 0 1792 1792"
          xmlns="http://www.w3.org/2000/svg"
        >
          <path
            d="M1395 1184q0 13-10 23l-50 50q-10 10-23 10t-23-10l-393-393-393 393q-10 10-23 10t-23-10l-50-50q-10-10-10-23t10-23l466-466q10-10 23-10t23 10l466 466q10 10 10 23z"
          />
        </svg>
        <span
          className="c11"
        >
          Errors (1)
        </span>
      </button>
    </h4>
    <ul
      className="c12"
      role="list"
    >
      <li
        className="c13"
      >
        <svg
          aria-hidden={true}
          className="yoast-svg-icon yoast-svg-icon-circle c14 c15"
          fill="#888"
          focusable="false"
          role="img"
          size="13px"
          viewBox="0 0 1792 1792"
          xmlns="http://www.w3.org/2000/svg"
        >
          <path
            d="M1664 896q0 209-103 385.5t-279.5 279.5-385.5 103-385.5-103-279.5-279.5-103-385.5 103-385.5 279.5-279.5 385.5-103 385.5 103 279.5 279.5 103 385.5z"
          />
        </svg>
        <p
          className="c16"
          dangerouslySetInnerHTML={
            Object {
              "__html": "Error: Analysis not loaded",
            }
          }
        />
      </li>
    </ul>
  </div>
  <div
    className="c1"
  >
    <h4
      className="c2"
    >
      <button
        aria-expanded={true}
        className="c3 c4 Button-kDSBcD c5 Button-kDSBcD c6 Button-kDSBcD c7 Button-kDSBcD c8 c9"
        onClick={[Function]}
        type="button"
      >
        <svg
          aria-hidden={true}
          className="yoast-svg-icon yoast-svg-icon-angle-up c10"
          fill="#555"
          focusable="false"
          role="img"
          size="16px"
          viewBox="0 0 1792 1792"
          xmlns="http://www.w3.org/2000/svg"
        >
          <path
            d="M1395 1184q0 13-10 23l-50 50q-10 10-23 10t-23-10l-393-393-393 393q-10 10-23 10t-23-10l-50-50q-10-10-10-23t10-23l466-466q10-10 23-10t23 10l466 466q10 10 10 23z"
          />
        </svg>
        <span
          className="c11"
        >
          Improvements (1)
        </span>
      </button>
    </h4>
    <ul
      className="c12"
      role="list"
    >
      <li
        className="c13"
      >
        <svg
          aria-hidden={true}
          className="yoast-svg-icon yoast-svg-icon-circle c14 c15"
          fill="#ee7c1b"
          focusable="false"
          role="img"
          size="13px"
          viewBox="0 0 1792 1792"
          xmlns="http://www.w3.org/2000/svg"
        >
          <path
            d="M1664 896q0 209-103 385.5t-279.5 279.5-385.5 103-385.5-103-279.5-279.5-103-385.5 103-385.5 279.5-279.5 385.5-103 385.5 103 279.5 279.5 103 385.5z"
          />
        </svg>
        <p
          className="c16"
          dangerouslySetInnerHTML={
            Object {
              "__html": "I know you can do better! You can do it!",
            }
          }
        />
      </li>
    </ul>
  </div>
  <div
    className="c1"
  >
    <h4
      className="c2"
    >
      <button
        aria-expanded={true}
        className="c3 c4 Button-kDSBcD c5 Button-kDSBcD c6 Button-kDSBcD c7 Button-kDSBcD c8 c9"
        onClick={[Function]}
        type="button"
      >
        <svg
          aria-hidden={true}
          className="yoast-svg-icon yoast-svg-icon-angle-up c10"
          fill="#555"
          focusable="false"
          role="img"
          size="16px"
          viewBox="0 0 1792 1792"
          xmlns="http://www.w3.org/2000/svg"
        >
          <path
            d="M1395 1184q0 13-10 23l-50 50q-10 10-23 10t-23-10l-393-393-393 393q-10 10-23 10t-23-10l-50-50q-10-10-10-23t10-23l466-466q10-10 23-10t23 10l466 466q10 10 10 23z"
          />
        </svg>
        <span
          className="c11"
        >
          Good results (2)
        </span>
      </button>
    </h4>
    <ul
      className="c12"
      role="list"
    >
      <li
        className="c13"
      >
        <svg
          aria-hidden={true}
          className="yoast-svg-icon yoast-svg-icon-circle c14 c15"
          fill="#7ad03a"
          focusable="false"
          role="img"
          size="13px"
          viewBox="0 0 1792 1792"
          xmlns="http://www.w3.org/2000/svg"
        >
          <path
            d="M1664 896q0 209-103 385.5t-279.5 279.5-385.5 103-385.5-103-279.5-279.5-103-385.5 103-385.5 279.5-279.5 385.5-103 385.5 103 279.5 279.5 103 385.5z"
          />
        </svg>
        <p
          className="c16"
          dangerouslySetInnerHTML={
            Object {
              "__html": "You're doing great!",
            }
          }
        />
      </li>
      <li
        className="c13"
      >
        <svg
          aria-hidden={true}
          className="yoast-svg-icon yoast-svg-icon-circle c14 c15"
          fill="#7ad03a"
          focusable="false"
          role="img"
          size="13px"
          viewBox="0 0 1792 1792"
          xmlns="http://www.w3.org/2000/svg"
        >
          <path
            d="M1664 896q0 209-103 385.5t-279.5 279.5-385.5 103-385.5-103-279.5-279.5-103-385.5 103-385.5 279.5-279.5 385.5-103 385.5 103 279.5 279.5 103 385.5z"
          />
        </svg>
        <p
          className="c16"
          dangerouslySetInnerHTML={
            Object {
              "__html": "Woohoo!",
            }
          }
        />
        <button
          aria-label="Highlight this result in the text"
          aria-pressed={false}
          className="c17"
          disabled={false}
          id="3"
          onClick={[Function]}
          type="button"
        >
          <svg
            aria-hidden={true}
            className="yoast-svg-icon yoast-svg-icon-eye c18"
            fill="#555"
            focusable="false"
            role="img"
            size="18px"
            viewBox="0 0 1792 1792"
            xmlns="http://www.w3.org/2000/svg"
          >
            <path
              d="M1664 960q-152-236-381-353 61 104 61 225 0 185-131.5 316.5t-316.5 131.5-316.5-131.5-131.5-316.5q0-121 61-225-229 117-381 353 133 205 333.5 326.5t434.5 121.5 434.5-121.5 333.5-326.5zm-720-384q0-20-14-34t-34-14q-125 0-214.5 89.5t-89.5 214.5q0 20 14 34t34 14 34-14 14-34q0-86 61-147t147-61q20 0 34-14t14-34zm848 384q0 34-20 69-140 230-376.5 368.5t-499.5 138.5-499.5-139-376.5-368q-20-35-20-69t20-69q140-229 376.5-368t499.5-139 499.5 139 376.5 368q20 35 20 69z"
            />
          </svg>
        </button>
      </li>
    </ul>
  </div>
</div>
`;

exports[`ContentAnalysis the ContentAnalysis component without problems and improvements matches the snapshot 1`] = `
.c17 {
  box-sizing: border-box;
  min-width: 32px;
  display: inline-block;
  border: 1px solid #ccc;
  background-color: #f7f7f7;
  box-shadow: 0 1px 0 rgba( 204,204,204,0.7 );
  border-radius: 3px;
  cursor: pointer;
  padding: 0;
  height: 24px;
}

.c17:hover {
  border-color: #fff;
}

.c17:disabled {
  background-color: #f7f7f7;
  box-shadow: none;
  border: none;
  cursor: default;
}

.c13 {
  min-height: 24px;
  padding: 0 4px 0 0;
  display: -webkit-box;
  display: -webkit-flex;
  display: -ms-flexbox;
  display: flex;
  -webkit-align-items: flex-start;
  -webkit-box-align: flex-start;
  -ms-flex-align: flex-start;
  align-items: flex-start;
}

.c14 {
  margin-top: 3px;
  position: relative;
  left: -1px;
}

.c16 {
  margin: 0 8px 0 11px;
  -webkit-flex: 1 1 auto;
  -ms-flex: 1 1 auto;
  flex: 1 1 auto;
}

.c9 {
  color: #555;
  border-color: #ccc;
  background: #f7f7f7;
  box-shadow: 0 1px 0 rgba( 204,204,204,1 );
}

.c4 {
  font-size: 0.8rem;
}

.c5:active {
  box-shadow: inset 0 2px 5px -3px rgba( 0,0,0,0.5 );
}

.c6:hover {
  color: #000;
}

.c7::-moz-focus-inner {
  border-width: 0;
}

.c7:focus {
  outline: none;
  border-color: #0066cd;
  box-shadow: 0 0 3px rgba( 8,74,103,0.8 );
}

.c8 {
  display: -webkit-inline-box;
  display: -webkit-inline-flex;
  display: -ms-inline-flexbox;
  display: inline-flex;
  -webkit-align-items: center;
  -webkit-box-align: center;
  -ms-flex-align: center;
  align-items: center;
  -webkit-box-pack: center;
  -webkit-justify-content: center;
  -ms-flex-pack: center;
  justify-content: center;
  vertical-align: middle;
  border-width: 1px;
  border-style: solid;
  margin: 0;
  padding: 4px 10px;
  border-radius: 3px;
  cursor: pointer;
  box-sizing: border-box;
  font-size: inherit;
  font-family: inherit;
  font-weight: inherit;
  text-align: left;
  overflow: visible;
  min-height: 32px;
}

.c8 svg {
  -webkit-align-self: center;
  -ms-flex-item-align: center;
  align-self: center;
}

.c1 {
  background-color: #fff;
}

.c11 {
  white-space: nowrap;
  text-overflow: ellipsis;
  overflow-x: hidden;
  -ms-flex-positive: 1;
  -webkit-box-flex: 1;
  -webkit-flex-grow: 1;
  -ms-flex-positive: 1;
  flex-grow: 1;
  font-size: 1.03em;
  font-weight: 600;
}

.c2 {
  margin: 0;
  font-weight: normal;
}

.c3 {
  width: 100%;
  background-color: #fff;
  padding: 0;
  border-color: transparent;
  border-radius: 0;
  outline: none;
  -webkit-box-pack: start;
  -webkit-justify-content: flex-start;
  -ms-flex-pack: start;
  justify-content: flex-start;
  box-shadow: none;
  color: #0066cd;
}

.c3:hover {
  border-color: transparent;
  color: #0066cd;
}

.c3:active {
  box-shadow: none;
  background-color: #fff;
  color: #0066cd;
}

.c3 svg {
  margin: 0 8px 0 -5px;
  padding-bottom: 2px;
  width: 20px;
  height: 20px;
}

.c3 span {
  margin: 8px 0;
  word-wrap: break-word;
  font-size: 1.25em;
  line-height: 1.25;
  font-weight: inherit;
}

.c12 {
  margin: 0;
  list-style: none;
  padding: 0 16px 0 0;
}

.c0 {
  width: 100%;
  background-color: white;
  max-width: 800px;
  margin: 0 auto;
}

.c10 {
  width: 16px;
  height: 16px;
  -webkit-flex: none;
  -ms-flex: none;
  flex: none;
}

.c15 {
  width: 13px;
  height: 13px;
  -webkit-flex: none;
  -ms-flex: none;
  flex: none;
}

.c18 {
  width: 18px;
  height: 18px;
  -webkit-flex: none;
  -ms-flex: none;
  flex: none;
}

@media all and (-ms-high-contrast:none),(-ms-high-contrast:active) {
  .c8::after {
    display: inline-block;
    content: "";
    min-height: 22px;
  }
}

<div
  className="c0"
>
  <div
    className="c1"
  >
    <h4
      className="c2"
    >
      <button
        aria-expanded={true}
        className="c3 c4 Button-kDSBcD c5 Button-kDSBcD c6 Button-kDSBcD c7 Button-kDSBcD c8 c9"
        onClick={[Function]}
        type="button"
      >
        <svg
          aria-hidden={true}
          className="yoast-svg-icon yoast-svg-icon-angle-up c10"
          fill="#555"
          focusable="false"
          role="img"
          size="16px"
          viewBox="0 0 1792 1792"
          xmlns="http://www.w3.org/2000/svg"
        >
          <path
            d="M1395 1184q0 13-10 23l-50 50q-10 10-23 10t-23-10l-393-393-393 393q-10 10-23 10t-23-10l-50-50q-10-10-10-23t10-23l466-466q10-10 23-10t23 10l466 466q10 10 10 23z"
          />
        </svg>
        <span
          className="c11"
        >
          Errors (1)
        </span>
      </button>
    </h4>
    <ul
      className="c12"
      role="list"
    >
      <li
        className="c13"
      >
        <svg
          aria-hidden={true}
          className="yoast-svg-icon yoast-svg-icon-circle c14 c15"
          fill="#888"
          focusable="false"
          role="img"
          size="13px"
          viewBox="0 0 1792 1792"
          xmlns="http://www.w3.org/2000/svg"
        >
          <path
            d="M1664 896q0 209-103 385.5t-279.5 279.5-385.5 103-385.5-103-279.5-279.5-103-385.5 103-385.5 279.5-279.5 385.5-103 385.5 103 279.5 279.5 103 385.5z"
          />
        </svg>
        <p
          className="c16"
          dangerouslySetInnerHTML={
            Object {
              "__html": "Error: Analysis not loaded",
            }
          }
        />
      </li>
    </ul>
  </div>
  <div
    className="c1"
  >
    <h4
      className="c2"
    >
      <button
        aria-expanded={true}
        className="c3 c4 Button-kDSBcD c5 Button-kDSBcD c6 Button-kDSBcD c7 Button-kDSBcD c8 c9"
        onClick={[Function]}
        type="button"
      >
        <svg
          aria-hidden={true}
          className="yoast-svg-icon yoast-svg-icon-angle-up c10"
          fill="#555"
          focusable="false"
          role="img"
          size="16px"
          viewBox="0 0 1792 1792"
          xmlns="http://www.w3.org/2000/svg"
        >
          <path
            d="M1395 1184q0 13-10 23l-50 50q-10 10-23 10t-23-10l-393-393-393 393q-10 10-23 10t-23-10l-50-50q-10-10-10-23t10-23l466-466q10-10 23-10t23 10l466 466q10 10 10 23z"
          />
        </svg>
        <span
          className="c11"
        >
          Considerations (1)
        </span>
      </button>
    </h4>
    <ul
      className="c12"
      role="list"
    >
      <li
        className="c13"
      >
        <svg
          aria-hidden={true}
          className="yoast-svg-icon yoast-svg-icon-circle c14 c15"
          fill="#888"
          focusable="false"
          role="img"
          size="13px"
          viewBox="0 0 1792 1792"
          xmlns="http://www.w3.org/2000/svg"
        >
          <path
            d="M1664 896q0 209-103 385.5t-279.5 279.5-385.5 103-385.5-103-279.5-279.5-103-385.5 103-385.5 279.5-279.5 385.5-103 385.5 103 279.5 279.5 103 385.5z"
          />
        </svg>
        <p
          className="c16"
          dangerouslySetInnerHTML={
            Object {
              "__html": "Maybe you should change this...",
            }
          }
        />
      </li>
    </ul>
  </div>
  <div
    className="c1"
  >
    <h4
      className="c2"
    >
      <button
        aria-expanded={true}
        className="c3 c4 Button-kDSBcD c5 Button-kDSBcD c6 Button-kDSBcD c7 Button-kDSBcD c8 c9"
        onClick={[Function]}
        type="button"
      >
        <svg
          aria-hidden={true}
          className="yoast-svg-icon yoast-svg-icon-angle-up c10"
          fill="#555"
          focusable="false"
          role="img"
          size="16px"
          viewBox="0 0 1792 1792"
          xmlns="http://www.w3.org/2000/svg"
        >
          <path
            d="M1395 1184q0 13-10 23l-50 50q-10 10-23 10t-23-10l-393-393-393 393q-10 10-23 10t-23-10l-50-50q-10-10-10-23t10-23l466-466q10-10 23-10t23 10l466 466q10 10 10 23z"
          />
        </svg>
        <span
          className="c11"
        >
          Good results (2)
        </span>
      </button>
    </h4>
    <ul
      className="c12"
      role="list"
    >
      <li
        className="c13"
      >
        <svg
          aria-hidden={true}
          className="yoast-svg-icon yoast-svg-icon-circle c14 c15"
          fill="#7ad03a"
          focusable="false"
          role="img"
          size="13px"
          viewBox="0 0 1792 1792"
          xmlns="http://www.w3.org/2000/svg"
        >
          <path
            d="M1664 896q0 209-103 385.5t-279.5 279.5-385.5 103-385.5-103-279.5-279.5-103-385.5 103-385.5 279.5-279.5 385.5-103 385.5 103 279.5 279.5 103 385.5z"
          />
        </svg>
        <p
          className="c16"
          dangerouslySetInnerHTML={
            Object {
              "__html": "You're doing great!",
            }
          }
        />
      </li>
      <li
        className="c13"
      >
        <svg
          aria-hidden={true}
          className="yoast-svg-icon yoast-svg-icon-circle c14 c15"
          fill="#7ad03a"
          focusable="false"
          role="img"
          size="13px"
          viewBox="0 0 1792 1792"
          xmlns="http://www.w3.org/2000/svg"
        >
          <path
            d="M1664 896q0 209-103 385.5t-279.5 279.5-385.5 103-385.5-103-279.5-279.5-103-385.5 103-385.5 279.5-279.5 385.5-103 385.5 103 279.5 279.5 103 385.5z"
          />
        </svg>
        <p
          className="c16"
          dangerouslySetInnerHTML={
            Object {
              "__html": "Woohoo!",
            }
          }
        />
        <button
          aria-label="Highlight this result in the text"
          aria-pressed={false}
          className="c17"
          disabled={false}
          id="3"
          onClick={[Function]}
          type="button"
        >
          <svg
            aria-hidden={true}
            className="yoast-svg-icon yoast-svg-icon-eye c18"
            fill="#555"
            focusable="false"
            role="img"
            size="18px"
            viewBox="0 0 1792 1792"
            xmlns="http://www.w3.org/2000/svg"
          >
            <path
              d="M1664 960q-152-236-381-353 61 104 61 225 0 185-131.5 316.5t-316.5 131.5-316.5-131.5-131.5-316.5q0-121 61-225-229 117-381 353 133 205 333.5 326.5t434.5 121.5 434.5-121.5 333.5-326.5zm-720-384q0-20-14-34t-34-14q-125 0-214.5 89.5t-89.5 214.5q0 20 14 34t34 14 34-14 14-34q0-86 61-147t147-61q20 0 34-14t14-34zm848 384q0 34-20 69-140 230-376.5 368.5t-499.5 138.5-499.5-139-376.5-368q-20-35-20-69t20-69q140-229 376.5-368t499.5-139 499.5 139 376.5 368q20 35 20 69z"
            />
          </svg>
        </button>
      </li>
    </ul>
  </div>
</div>
`;

exports[`ContentAnalysis the ContentAnalysis component without problems matches the snapshot 1`] = `
.c17 {
  box-sizing: border-box;
  min-width: 32px;
  display: inline-block;
  border: 1px solid #ccc;
  background-color: #f7f7f7;
  box-shadow: 0 1px 0 rgba( 204,204,204,0.7 );
  border-radius: 3px;
  cursor: pointer;
  padding: 0;
  height: 24px;
}

.c17:hover {
  border-color: #fff;
}

.c17:disabled {
  background-color: #f7f7f7;
  box-shadow: none;
  border: none;
  cursor: default;
}

.c13 {
  min-height: 24px;
  padding: 0 4px 0 0;
  display: -webkit-box;
  display: -webkit-flex;
  display: -ms-flexbox;
  display: flex;
  -webkit-align-items: flex-start;
  -webkit-box-align: flex-start;
  -ms-flex-align: flex-start;
  align-items: flex-start;
}

.c14 {
  margin-top: 3px;
  position: relative;
  left: -1px;
}

.c16 {
  margin: 0 8px 0 11px;
  -webkit-flex: 1 1 auto;
  -ms-flex: 1 1 auto;
  flex: 1 1 auto;
}

.c9 {
  color: #555;
  border-color: #ccc;
  background: #f7f7f7;
  box-shadow: 0 1px 0 rgba( 204,204,204,1 );
}

.c4 {
  font-size: 0.8rem;
}

.c5:active {
  box-shadow: inset 0 2px 5px -3px rgba( 0,0,0,0.5 );
}

.c6:hover {
  color: #000;
}

.c7::-moz-focus-inner {
  border-width: 0;
}

.c7:focus {
  outline: none;
  border-color: #0066cd;
  box-shadow: 0 0 3px rgba( 8,74,103,0.8 );
}

.c8 {
  display: -webkit-inline-box;
  display: -webkit-inline-flex;
  display: -ms-inline-flexbox;
  display: inline-flex;
  -webkit-align-items: center;
  -webkit-box-align: center;
  -ms-flex-align: center;
  align-items: center;
  -webkit-box-pack: center;
  -webkit-justify-content: center;
  -ms-flex-pack: center;
  justify-content: center;
  vertical-align: middle;
  border-width: 1px;
  border-style: solid;
  margin: 0;
  padding: 4px 10px;
  border-radius: 3px;
  cursor: pointer;
  box-sizing: border-box;
  font-size: inherit;
  font-family: inherit;
  font-weight: inherit;
  text-align: left;
  overflow: visible;
  min-height: 32px;
}

.c8 svg {
  -webkit-align-self: center;
  -ms-flex-item-align: center;
  align-self: center;
}

.c1 {
  background-color: #fff;
}

.c11 {
  white-space: nowrap;
  text-overflow: ellipsis;
  overflow-x: hidden;
  -ms-flex-positive: 1;
  -webkit-box-flex: 1;
  -webkit-flex-grow: 1;
  -ms-flex-positive: 1;
  flex-grow: 1;
  font-size: 1.03em;
  font-weight: 600;
}

.c2 {
  margin: 0;
  font-weight: normal;
}

.c3 {
  width: 100%;
  background-color: #fff;
  padding: 0;
  border-color: transparent;
  border-radius: 0;
  outline: none;
  -webkit-box-pack: start;
  -webkit-justify-content: flex-start;
  -ms-flex-pack: start;
  justify-content: flex-start;
  box-shadow: none;
  color: #0066cd;
}

.c3:hover {
  border-color: transparent;
  color: #0066cd;
}

.c3:active {
  box-shadow: none;
  background-color: #fff;
  color: #0066cd;
}

.c3 svg {
  margin: 0 8px 0 -5px;
  padding-bottom: 2px;
  width: 20px;
  height: 20px;
}

.c3 span {
  margin: 8px 0;
  word-wrap: break-word;
  font-size: 1.25em;
  line-height: 1.25;
  font-weight: inherit;
}

.c12 {
  margin: 0;
  list-style: none;
  padding: 0 16px 0 0;
}

.c0 {
  width: 100%;
  background-color: white;
  max-width: 800px;
  margin: 0 auto;
}

.c10 {
  width: 16px;
  height: 16px;
  -webkit-flex: none;
  -ms-flex: none;
  flex: none;
}

.c15 {
  width: 13px;
  height: 13px;
  -webkit-flex: none;
  -ms-flex: none;
  flex: none;
}

.c18 {
  width: 18px;
  height: 18px;
  -webkit-flex: none;
  -ms-flex: none;
  flex: none;
}

@media all and (-ms-high-contrast:none),(-ms-high-contrast:active) {
  .c8::after {
    display: inline-block;
    content: "";
    min-height: 22px;
  }
}

<div
  className="c0"
>
  <div
    className="c1"
  >
    <h4
      className="c2"
    >
      <button
        aria-expanded={true}
        className="c3 c4 Button-kDSBcD c5 Button-kDSBcD c6 Button-kDSBcD c7 Button-kDSBcD c8 c9"
        onClick={[Function]}
        type="button"
      >
        <svg
          aria-hidden={true}
          className="yoast-svg-icon yoast-svg-icon-angle-up c10"
          fill="#555"
          focusable="false"
          role="img"
          size="16px"
          viewBox="0 0 1792 1792"
          xmlns="http://www.w3.org/2000/svg"
        >
          <path
            d="M1395 1184q0 13-10 23l-50 50q-10 10-23 10t-23-10l-393-393-393 393q-10 10-23 10t-23-10l-50-50q-10-10-10-23t10-23l466-466q10-10 23-10t23 10l466 466q10 10 10 23z"
          />
        </svg>
        <span
          className="c11"
        >
          Errors (1)
        </span>
      </button>
    </h4>
    <ul
      className="c12"
      role="list"
    >
      <li
        className="c13"
      >
        <svg
          aria-hidden={true}
          className="yoast-svg-icon yoast-svg-icon-circle c14 c15"
          fill="#888"
          focusable="false"
          role="img"
          size="13px"
          viewBox="0 0 1792 1792"
          xmlns="http://www.w3.org/2000/svg"
        >
          <path
            d="M1664 896q0 209-103 385.5t-279.5 279.5-385.5 103-385.5-103-279.5-279.5-103-385.5 103-385.5 279.5-279.5 385.5-103 385.5 103 279.5 279.5 103 385.5z"
          />
        </svg>
        <p
          className="c16"
          dangerouslySetInnerHTML={
            Object {
              "__html": "Error: Analysis not loaded",
            }
          }
        />
      </li>
    </ul>
  </div>
  <div
    className="c1"
  >
    <h4
      className="c2"
    >
      <button
        aria-expanded={true}
        className="c3 c4 Button-kDSBcD c5 Button-kDSBcD c6 Button-kDSBcD c7 Button-kDSBcD c8 c9"
        onClick={[Function]}
        type="button"
      >
        <svg
          aria-hidden={true}
          className="yoast-svg-icon yoast-svg-icon-angle-up c10"
          fill="#555"
          focusable="false"
          role="img"
          size="16px"
          viewBox="0 0 1792 1792"
          xmlns="http://www.w3.org/2000/svg"
        >
          <path
            d="M1395 1184q0 13-10 23l-50 50q-10 10-23 10t-23-10l-393-393-393 393q-10 10-23 10t-23-10l-50-50q-10-10-10-23t10-23l466-466q10-10 23-10t23 10l466 466q10 10 10 23z"
          />
        </svg>
        <span
          className="c11"
        >
          Improvements (1)
        </span>
      </button>
    </h4>
    <ul
      className="c12"
      role="list"
    >
      <li
        className="c13"
      >
        <svg
          aria-hidden={true}
          className="yoast-svg-icon yoast-svg-icon-circle c14 c15"
          fill="#ee7c1b"
          focusable="false"
          role="img"
          size="13px"
          viewBox="0 0 1792 1792"
          xmlns="http://www.w3.org/2000/svg"
        >
          <path
            d="M1664 896q0 209-103 385.5t-279.5 279.5-385.5 103-385.5-103-279.5-279.5-103-385.5 103-385.5 279.5-279.5 385.5-103 385.5 103 279.5 279.5 103 385.5z"
          />
        </svg>
        <p
          className="c16"
          dangerouslySetInnerHTML={
            Object {
              "__html": "I know you can do better! You can do it!",
            }
          }
        />
      </li>
    </ul>
  </div>
  <div
    className="c1"
  >
    <h4
      className="c2"
    >
      <button
        aria-expanded={true}
        className="c3 c4 Button-kDSBcD c5 Button-kDSBcD c6 Button-kDSBcD c7 Button-kDSBcD c8 c9"
        onClick={[Function]}
        type="button"
      >
        <svg
          aria-hidden={true}
          className="yoast-svg-icon yoast-svg-icon-angle-up c10"
          fill="#555"
          focusable="false"
          role="img"
          size="16px"
          viewBox="0 0 1792 1792"
          xmlns="http://www.w3.org/2000/svg"
        >
          <path
            d="M1395 1184q0 13-10 23l-50 50q-10 10-23 10t-23-10l-393-393-393 393q-10 10-23 10t-23-10l-50-50q-10-10-10-23t10-23l466-466q10-10 23-10t23 10l466 466q10 10 10 23z"
          />
        </svg>
        <span
          className="c11"
        >
          Considerations (1)
        </span>
      </button>
    </h4>
    <ul
      className="c12"
      role="list"
    >
      <li
        className="c13"
      >
        <svg
          aria-hidden={true}
          className="yoast-svg-icon yoast-svg-icon-circle c14 c15"
          fill="#888"
          focusable="false"
          role="img"
          size="13px"
          viewBox="0 0 1792 1792"
          xmlns="http://www.w3.org/2000/svg"
        >
          <path
            d="M1664 896q0 209-103 385.5t-279.5 279.5-385.5 103-385.5-103-279.5-279.5-103-385.5 103-385.5 279.5-279.5 385.5-103 385.5 103 279.5 279.5 103 385.5z"
          />
        </svg>
        <p
          className="c16"
          dangerouslySetInnerHTML={
            Object {
              "__html": "Maybe you should change this...",
            }
          }
        />
      </li>
    </ul>
  </div>
  <div
    className="c1"
  >
    <h4
      className="c2"
    >
      <button
        aria-expanded={true}
        className="c3 c4 Button-kDSBcD c5 Button-kDSBcD c6 Button-kDSBcD c7 Button-kDSBcD c8 c9"
        onClick={[Function]}
        type="button"
      >
        <svg
          aria-hidden={true}
          className="yoast-svg-icon yoast-svg-icon-angle-up c10"
          fill="#555"
          focusable="false"
          role="img"
          size="16px"
          viewBox="0 0 1792 1792"
          xmlns="http://www.w3.org/2000/svg"
        >
          <path
            d="M1395 1184q0 13-10 23l-50 50q-10 10-23 10t-23-10l-393-393-393 393q-10 10-23 10t-23-10l-50-50q-10-10-10-23t10-23l466-466q10-10 23-10t23 10l466 466q10 10 10 23z"
          />
        </svg>
        <span
          className="c11"
        >
          Good results (2)
        </span>
      </button>
    </h4>
    <ul
      className="c12"
      role="list"
    >
      <li
        className="c13"
      >
        <svg
          aria-hidden={true}
          className="yoast-svg-icon yoast-svg-icon-circle c14 c15"
          fill="#7ad03a"
          focusable="false"
          role="img"
          size="13px"
          viewBox="0 0 1792 1792"
          xmlns="http://www.w3.org/2000/svg"
        >
          <path
            d="M1664 896q0 209-103 385.5t-279.5 279.5-385.5 103-385.5-103-279.5-279.5-103-385.5 103-385.5 279.5-279.5 385.5-103 385.5 103 279.5 279.5 103 385.5z"
          />
        </svg>
        <p
          className="c16"
          dangerouslySetInnerHTML={
            Object {
              "__html": "You're doing great!",
            }
          }
        />
      </li>
      <li
        className="c13"
      >
        <svg
          aria-hidden={true}
          className="yoast-svg-icon yoast-svg-icon-circle c14 c15"
          fill="#7ad03a"
          focusable="false"
          role="img"
          size="13px"
          viewBox="0 0 1792 1792"
          xmlns="http://www.w3.org/2000/svg"
        >
          <path
            d="M1664 896q0 209-103 385.5t-279.5 279.5-385.5 103-385.5-103-279.5-279.5-103-385.5 103-385.5 279.5-279.5 385.5-103 385.5 103 279.5 279.5 103 385.5z"
          />
        </svg>
        <p
          className="c16"
          dangerouslySetInnerHTML={
            Object {
              "__html": "Woohoo!",
            }
          }
        />
        <button
          aria-label="Highlight this result in the text"
          aria-pressed={false}
          className="c17"
          disabled={false}
          id="3"
          onClick={[Function]}
          type="button"
        >
          <svg
            aria-hidden={true}
            className="yoast-svg-icon yoast-svg-icon-eye c18"
            fill="#555"
            focusable="false"
            role="img"
            size="18px"
            viewBox="0 0 1792 1792"
            xmlns="http://www.w3.org/2000/svg"
          >
            <path
              d="M1664 960q-152-236-381-353 61 104 61 225 0 185-131.5 316.5t-316.5 131.5-316.5-131.5-131.5-316.5q0-121 61-225-229 117-381 353 133 205 333.5 326.5t434.5 121.5 434.5-121.5 333.5-326.5zm-720-384q0-20-14-34t-34-14q-125 0-214.5 89.5t-89.5 214.5q0 20 14 34t34 14 34-14 14-34q0-86 61-147t147-61q20 0 34-14t14-34zm848 384q0 34-20 69-140 230-376.5 368.5t-499.5 138.5-499.5-139-376.5-368q-20-35-20-69t20-69q140-229 376.5-368t499.5-139 499.5 139 376.5 368q20 35 20 69z"
            />
          </svg>
        </button>
      </li>
    </ul>
  </div>
</div>
`;

exports[`ContentAnalysis the ContentAnalysis component without problems, improvements and considerations matches the snapshot 1`] = `
.c17 {
  box-sizing: border-box;
  min-width: 32px;
  display: inline-block;
  border: 1px solid #ccc;
  background-color: #f7f7f7;
  box-shadow: 0 1px 0 rgba( 204,204,204,0.7 );
  border-radius: 3px;
  cursor: pointer;
  padding: 0;
  height: 24px;
}

.c17:hover {
  border-color: #fff;
}

.c17:disabled {
  background-color: #f7f7f7;
  box-shadow: none;
  border: none;
  cursor: default;
}

.c13 {
  min-height: 24px;
  padding: 0 4px 0 0;
  display: -webkit-box;
  display: -webkit-flex;
  display: -ms-flexbox;
  display: flex;
  -webkit-align-items: flex-start;
  -webkit-box-align: flex-start;
  -ms-flex-align: flex-start;
  align-items: flex-start;
}

.c14 {
  margin-top: 3px;
  position: relative;
  left: -1px;
}

.c16 {
  margin: 0 8px 0 11px;
  -webkit-flex: 1 1 auto;
  -ms-flex: 1 1 auto;
  flex: 1 1 auto;
}

.c9 {
  color: #555;
  border-color: #ccc;
  background: #f7f7f7;
  box-shadow: 0 1px 0 rgba( 204,204,204,1 );
}

.c4 {
  font-size: 0.8rem;
}

.c5:active {
  box-shadow: inset 0 2px 5px -3px rgba( 0,0,0,0.5 );
}

.c6:hover {
  color: #000;
}

.c7::-moz-focus-inner {
  border-width: 0;
}

.c7:focus {
  outline: none;
  border-color: #0066cd;
  box-shadow: 0 0 3px rgba( 8,74,103,0.8 );
}

.c8 {
  display: -webkit-inline-box;
  display: -webkit-inline-flex;
  display: -ms-inline-flexbox;
  display: inline-flex;
  -webkit-align-items: center;
  -webkit-box-align: center;
  -ms-flex-align: center;
  align-items: center;
  -webkit-box-pack: center;
  -webkit-justify-content: center;
  -ms-flex-pack: center;
  justify-content: center;
  vertical-align: middle;
  border-width: 1px;
  border-style: solid;
  margin: 0;
  padding: 4px 10px;
  border-radius: 3px;
  cursor: pointer;
  box-sizing: border-box;
  font-size: inherit;
  font-family: inherit;
  font-weight: inherit;
  text-align: left;
  overflow: visible;
  min-height: 32px;
}

.c8 svg {
  -webkit-align-self: center;
  -ms-flex-item-align: center;
  align-self: center;
}

.c1 {
  background-color: #fff;
}

.c11 {
  white-space: nowrap;
  text-overflow: ellipsis;
  overflow-x: hidden;
  -ms-flex-positive: 1;
  -webkit-box-flex: 1;
  -webkit-flex-grow: 1;
  -ms-flex-positive: 1;
  flex-grow: 1;
  font-size: 1.03em;
  font-weight: 600;
}

.c2 {
  margin: 0;
  font-weight: normal;
}

.c3 {
  width: 100%;
  background-color: #fff;
  padding: 0;
  border-color: transparent;
  border-radius: 0;
  outline: none;
  -webkit-box-pack: start;
  -webkit-justify-content: flex-start;
  -ms-flex-pack: start;
  justify-content: flex-start;
  box-shadow: none;
  color: #0066cd;
}

.c3:hover {
  border-color: transparent;
  color: #0066cd;
}

.c3:active {
  box-shadow: none;
  background-color: #fff;
  color: #0066cd;
}

.c3 svg {
  margin: 0 8px 0 -5px;
  padding-bottom: 2px;
  width: 20px;
  height: 20px;
}

.c3 span {
  margin: 8px 0;
  word-wrap: break-word;
  font-size: 1.25em;
  line-height: 1.25;
  font-weight: inherit;
}

.c12 {
  margin: 0;
  list-style: none;
  padding: 0 16px 0 0;
}

.c0 {
  width: 100%;
  background-color: white;
  max-width: 800px;
  margin: 0 auto;
}

.c10 {
  width: 16px;
  height: 16px;
  -webkit-flex: none;
  -ms-flex: none;
  flex: none;
}

.c15 {
  width: 13px;
  height: 13px;
  -webkit-flex: none;
  -ms-flex: none;
  flex: none;
}

.c18 {
  width: 18px;
  height: 18px;
  -webkit-flex: none;
  -ms-flex: none;
  flex: none;
}

@media all and (-ms-high-contrast:none),(-ms-high-contrast:active) {
  .c8::after {
    display: inline-block;
    content: "";
    min-height: 22px;
  }
}

<div
  className="c0"
>
  <div
    className="c1"
  >
    <h4
      className="c2"
    >
      <button
        aria-expanded={true}
        className="c3 c4 Button-kDSBcD c5 Button-kDSBcD c6 Button-kDSBcD c7 Button-kDSBcD c8 c9"
        onClick={[Function]}
        type="button"
      >
        <svg
          aria-hidden={true}
          className="yoast-svg-icon yoast-svg-icon-angle-up c10"
          fill="#555"
          focusable="false"
          role="img"
          size="16px"
          viewBox="0 0 1792 1792"
          xmlns="http://www.w3.org/2000/svg"
        >
          <path
            d="M1395 1184q0 13-10 23l-50 50q-10 10-23 10t-23-10l-393-393-393 393q-10 10-23 10t-23-10l-50-50q-10-10-10-23t10-23l466-466q10-10 23-10t23 10l466 466q10 10 10 23z"
          />
        </svg>
        <span
          className="c11"
        >
          Errors (1)
        </span>
      </button>
    </h4>
    <ul
      className="c12"
      role="list"
    >
      <li
        className="c13"
      >
        <svg
          aria-hidden={true}
          className="yoast-svg-icon yoast-svg-icon-circle c14 c15"
          fill="#888"
          focusable="false"
          role="img"
          size="13px"
          viewBox="0 0 1792 1792"
          xmlns="http://www.w3.org/2000/svg"
        >
          <path
            d="M1664 896q0 209-103 385.5t-279.5 279.5-385.5 103-385.5-103-279.5-279.5-103-385.5 103-385.5 279.5-279.5 385.5-103 385.5 103 279.5 279.5 103 385.5z"
          />
        </svg>
        <p
          className="c16"
          dangerouslySetInnerHTML={
            Object {
              "__html": "Error: Analysis not loaded",
            }
          }
        />
      </li>
    </ul>
  </div>
  <div
    className="c1"
  >
    <h4
      className="c2"
    >
      <button
        aria-expanded={true}
        className="c3 c4 Button-kDSBcD c5 Button-kDSBcD c6 Button-kDSBcD c7 Button-kDSBcD c8 c9"
        onClick={[Function]}
        type="button"
      >
        <svg
          aria-hidden={true}
          className="yoast-svg-icon yoast-svg-icon-angle-up c10"
          fill="#555"
          focusable="false"
          role="img"
          size="16px"
          viewBox="0 0 1792 1792"
          xmlns="http://www.w3.org/2000/svg"
        >
          <path
            d="M1395 1184q0 13-10 23l-50 50q-10 10-23 10t-23-10l-393-393-393 393q-10 10-23 10t-23-10l-50-50q-10-10-10-23t10-23l466-466q10-10 23-10t23 10l466 466q10 10 10 23z"
          />
        </svg>
        <span
          className="c11"
        >
          Good results (2)
        </span>
      </button>
    </h4>
    <ul
      className="c12"
      role="list"
    >
      <li
        className="c13"
      >
        <svg
          aria-hidden={true}
          className="yoast-svg-icon yoast-svg-icon-circle c14 c15"
          fill="#7ad03a"
          focusable="false"
          role="img"
          size="13px"
          viewBox="0 0 1792 1792"
          xmlns="http://www.w3.org/2000/svg"
        >
          <path
            d="M1664 896q0 209-103 385.5t-279.5 279.5-385.5 103-385.5-103-279.5-279.5-103-385.5 103-385.5 279.5-279.5 385.5-103 385.5 103 279.5 279.5 103 385.5z"
          />
        </svg>
        <p
          className="c16"
          dangerouslySetInnerHTML={
            Object {
              "__html": "You're doing great!",
            }
          }
        />
      </li>
      <li
        className="c13"
      >
        <svg
          aria-hidden={true}
          className="yoast-svg-icon yoast-svg-icon-circle c14 c15"
          fill="#7ad03a"
          focusable="false"
          role="img"
          size="13px"
          viewBox="0 0 1792 1792"
          xmlns="http://www.w3.org/2000/svg"
        >
          <path
            d="M1664 896q0 209-103 385.5t-279.5 279.5-385.5 103-385.5-103-279.5-279.5-103-385.5 103-385.5 279.5-279.5 385.5-103 385.5 103 279.5 279.5 103 385.5z"
          />
        </svg>
        <p
          className="c16"
          dangerouslySetInnerHTML={
            Object {
              "__html": "Woohoo!",
            }
          }
        />
        <button
          aria-label="Highlight this result in the text"
          aria-pressed={false}
          className="c17"
          disabled={false}
          id="3"
          onClick={[Function]}
          type="button"
        >
          <svg
            aria-hidden={true}
            className="yoast-svg-icon yoast-svg-icon-eye c18"
            fill="#555"
            focusable="false"
            role="img"
            size="18px"
            viewBox="0 0 1792 1792"
            xmlns="http://www.w3.org/2000/svg"
          >
            <path
              d="M1664 960q-152-236-381-353 61 104 61 225 0 185-131.5 316.5t-316.5 131.5-316.5-131.5-131.5-316.5q0-121 61-225-229 117-381 353 133 205 333.5 326.5t434.5 121.5 434.5-121.5 333.5-326.5zm-720-384q0-20-14-34t-34-14q-125 0-214.5 89.5t-89.5 214.5q0 20 14 34t34 14 34-14 14-34q0-86 61-147t147-61q20 0 34-14t14-34zm848 384q0 34-20 69-140 230-376.5 368.5t-499.5 138.5-499.5-139-376.5-368q-20-35-20-69t20-69q140-229 376.5-368t499.5-139 499.5 139 376.5 368q20 35 20 69z"
            />
          </svg>
        </button>
      </li>
    </ul>
  </div>
</div>
`;<|MERGE_RESOLUTION|>--- conflicted
+++ resolved
@@ -185,8 +185,7 @@
 }
 
 .c1 {
-  color: #646464;
-  font-size: 0.9em;
+  font-size: 13px;
 }
 
 .c0 {
@@ -220,7 +219,7 @@
   flex: none;
 }
 
-@media all and ( -ms-high-contrast:none ),( -ms-high-contrast:active ) {
+@media all and (-ms-high-contrast:none),(-ms-high-contrast:active) {
   .c9::after {
     display: inline-block;
     content: "";
@@ -2750,13 +2749,8 @@
   flex: none;
 }
 
-<<<<<<< HEAD
-@media all and ( -ms-high-contrast:none ),( -ms-high-contrast:active ) {
+@media all and (-ms-high-contrast:none),(-ms-high-contrast:active) {
   .c9::after {
-=======
-@media all and (-ms-high-contrast:none),(-ms-high-contrast:active) {
-  .c11::after {
->>>>>>> 5a1782e2
     display: inline-block;
     content: "";
     min-height: 22px;
@@ -2769,34 +2763,11 @@
   <p
     className="c1"
   >
-<<<<<<< HEAD
-    <span>
-      Your site language is set to 
-      <strong>
-        English
-      </strong>
-      . If this is not correct, contact your site administrator.
-    </span>
-=======
     Your site language is set to 
     <strong>
       English
     </strong>
-    .
-    <a
-      className="c2"
-      href="#"
-      rel="noopener noreferrer"
-      target="_blank"
-    >
-      Change language
-      <span
-        className="c3"
-      >
-        (Opens in a new browser tab)
-      </span>
-    </a>
->>>>>>> 5a1782e2
+    . If this is not correct, contact your site administrator.
   </p>
   <div
     className="c2"
