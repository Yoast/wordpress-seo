// Jest Snapshot v1, https://goo.gl/fbAQLP

exports[`ContentAnalysis the ContentAnalysis component with disabled buttons matches the snapshot 1`] = `
.c20 {
  box-sizing: border-box;
  min-width: 32px;
  display: inline-block;
  border: 1px solid #ccc;
  background-color: #f7f7f7;
  box-shadow: 0 1px 0 rgba( 204,204,204,0.7 );
  border-radius: 3px;
  cursor: pointer;
  padding: 0;
  height: 24px;
}

.c20:hover {
  border-color: #fff;
}

.c20:disabled {
  background-color: #f7f7f7;
  box-shadow: none;
  border: none;
  cursor: default;
}

.c16 {
  min-height: 24px;
  padding: 0;
  display: -webkit-box;
  display: -webkit-flex;
  display: -ms-flexbox;
  display: flex;
  -webkit-align-items: flex-start;
  -webkit-box-align: flex-start;
  -ms-flex-align: flex-start;
  align-items: flex-start;
}

.c17 {
  margin: 3px 11px 0 0;
}

.c19 {
  margin: 0 8px 0 0;
  -webkit-flex: 1 1 auto;
  -ms-flex: 1 1 auto;
  flex: 1 1 auto;
}

.c11 {
  color: #555;
  border-color: #ccc;
  background: #f7f7f7;
  box-shadow: 0 1px 0 rgba( 204,204,204,1 );
}

.c6 {
  font-size: 0.8rem;
}

.c7 {
  display: -webkit-inline-box;
  display: -webkit-inline-flex;
  display: -ms-inline-flexbox;
  display: inline-flex;
  -webkit-align-items: center;
  -webkit-box-align: center;
  -ms-flex-align: center;
  align-items: center;
  -webkit-box-pack: center;
  -webkit-justify-content: center;
  -ms-flex-pack: center;
  justify-content: center;
  vertical-align: middle;
  border-width: 1px;
  border-style: solid;
  margin: 0;
  padding: 4px 10px;
  border-radius: 3px;
  cursor: pointer;
  box-sizing: border-box;
  font-size: inherit;
  font-family: inherit;
  font-weight: inherit;
  text-align: left;
  overflow: visible;
  min-height: 32px;
}

.c7 svg {
  -webkit-align-self: center;
  -ms-flex-item-align: center;
  align-self: center;
}

.c8:hover {
  color: #000;
  background-color: #fff;
  border-color: #888;
}

.c9::-moz-focus-inner {
  border-width: 0;
}

.c9:focus {
  outline: none;
  border-color: #0066cd;
  color: #000;
  background-color: #fff;
  box-shadow: 0 0 3px rgba( 8,74,103,0.8 );
}

.c10:active {
  color: #000;
  background-color: #f7f7f7;
  border-color: #888;
  box-shadow: inset 0 2px 5px -3px rgba( 0,0,0,0.5 );
}

.c13 {
  -webkit-box-flex: 1;
  -webkit-flex-grow: 1;
  -ms-flex-positive: 1;
  flex-grow: 1;
  overflow-x: hidden;
  line-height: normal;
}

.c14 {
  display: block;
  white-space: nowrap;
  text-overflow: ellipsis;
  overflow-x: hidden;
}

.c2 {
  background-color: #fff;
}

.c5 {
  width: 100%;
  background-color: #fff;
  padding: 16px;
  -webkit-box-pack: start;
  -webkit-justify-content: flex-start;
  -ms-flex-pack: start;
  justify-content: flex-start;
  border-color: transparent;
  border: none;
  border-radius: 0;
  box-shadow: none;
  font-weight: normal;
}

.c5:focus {
  outline: 1px solid #0066cd;
  outline-offset: -1px;
}

.c5:active {
  box-shadow: none;
  background-color: #fff;
}

.c5 svg:first-child {
  margin-right: 8px;
}

.c5 svg:last-child {
  margin-left: 8px;
}

<<<<<<< HEAD
.c13 {
  -webkit-box-flex: 1;
  -webkit-flex-grow: 1;
  -ms-flex-positive: 1;
  flex-grow: 1;
  overflow-x: hidden;
  line-height: normal;
}

.c14 {
  display: block;
  white-space: nowrap;
  text-overflow: ellipsis;
  overflow-x: hidden;
  color: #555;
}

=======
>>>>>>> 9915325c
.c3 {
  margin: 0 !important;
  padding: 0 !important;
  font-size: 13px !important;
  font-weight: bold !important;
}

.c0 {
  width: 100%;
  background-color: white;
  border-bottom: 1px solid transparent;
}

.c1 {
  margin-bottom: 8px;
}

.c1 button:first-child svg {
  margin: -2px 8px 0 -2px;
}

.c1 .c4 {
  padding: 8px 0;
  color: #0066cd;
}

.c15 {
  margin: 8px 0;
  padding: 0;
  list-style: none;
}

.c12 {
  width: 18px;
  height: 18px;
  -webkit-flex: none;
  -ms-flex: none;
  flex: none;
}

.c18 {
  width: 13px;
  height: 13px;
  -webkit-flex: none;
  -ms-flex: none;
  flex: none;
}

@media all and (-ms-high-contrast:none),(-ms-high-contrast:active) {
  .c7::after {
    display: inline-block;
    content: "";
    min-height: 22px;
  }
}

<div
  className="c0"
>
  <div
    className="c1 c2"
  >
    <h4
      className="c3"
    >
      <button
        aria-expanded={true}
        className="c4 c5 c6 Button-kDSBcD c7 Button-kDSBcD c8 Button-kDSBcD c9 Button-kDSBcD c10 c11"
        onClick={[Function]}
        type="button"
      >
        <svg
          aria-hidden={true}
          className="yoast-svg-icon yoast-svg-icon-angle-up c12"
          fill="#555"
          focusable="false"
          role="img"
          size="18px"
          viewBox="0 0 1792 1792"
          xmlns="http://www.w3.org/2000/svg"
        >
          <path
            d="M1395 1184q0 13-10 23l-50 50q-10 10-23 10t-23-10l-393-393-393 393q-10 10-23 10t-23-10l-50-50q-10-10-10-23t10-23l466-466q10-10 23-10t23 10l466 466q10 10 10 23z"
          />
        </svg>
        <span
          className="c13"
          onClick={[Function]}
        >
          <span
            className="c14"
          >
            Errors (1)
          </span>
        </span>
      </button>
    </h4>
    <ul
      className="c15"
      role="list"
    >
      <li
        className="c16"
      >
        <svg
          aria-hidden={true}
          className="yoast-svg-icon yoast-svg-icon-circle c17 c18"
          fill="#888"
          focusable="false"
          role="img"
          size="13px"
          viewBox="0 0 1792 1792"
          xmlns="http://www.w3.org/2000/svg"
        >
          <path
            d="M1664 896q0 209-103 385.5t-279.5 279.5-385.5 103-385.5-103-279.5-279.5-103-385.5 103-385.5 279.5-279.5 385.5-103 385.5 103 279.5 279.5 103 385.5z"
          />
        </svg>
        <p
          className="c19"
          dangerouslySetInnerHTML={
            Object {
              "__html": "Error: Analysis not loaded",
            }
          }
        />
      </li>
    </ul>
  </div>
  <div
    className="c1 c2"
  >
    <h4
      className="c3"
    >
      <button
        aria-expanded={true}
        className="c4 c5 c6 Button-kDSBcD c7 Button-kDSBcD c8 Button-kDSBcD c9 Button-kDSBcD c10 c11"
        onClick={[Function]}
        type="button"
      >
        <svg
          aria-hidden={true}
          className="yoast-svg-icon yoast-svg-icon-angle-up c12"
          fill="#555"
          focusable="false"
          role="img"
          size="18px"
          viewBox="0 0 1792 1792"
          xmlns="http://www.w3.org/2000/svg"
        >
          <path
            d="M1395 1184q0 13-10 23l-50 50q-10 10-23 10t-23-10l-393-393-393 393q-10 10-23 10t-23-10l-50-50q-10-10-10-23t10-23l466-466q10-10 23-10t23 10l466 466q10 10 10 23z"
          />
        </svg>
        <span
          className="c13"
          onClick={[Function]}
        >
          <span
            className="c14"
          >
            Problems (1)
          </span>
        </span>
      </button>
    </h4>
    <ul
      className="c15"
      role="list"
    >
      <li
        className="c16"
      >
        <svg
          aria-hidden={true}
          className="yoast-svg-icon yoast-svg-icon-circle c17 c18"
          fill="#dc3232"
          focusable="false"
          role="img"
          size="13px"
          viewBox="0 0 1792 1792"
          xmlns="http://www.w3.org/2000/svg"
        >
          <path
            d="M1664 896q0 209-103 385.5t-279.5 279.5-385.5 103-385.5-103-279.5-279.5-103-385.5 103-385.5 279.5-279.5 385.5-103 385.5 103 279.5 279.5 103 385.5z"
          />
        </svg>
        <p
          className="c19"
          dangerouslySetInnerHTML={
            Object {
              "__html": "Your text is bad, and you should feel bad.",
            }
          }
        />
        <button
          aria-label="Marks are disabled in current view"
          aria-pressed={false}
          className="c20"
          disabled={true}
          id="1"
          onClick={[Function]}
          type="button"
        >
          <svg
            aria-hidden={true}
            className="yoast-svg-icon yoast-svg-icon-eye c12"
            fill="#ddd"
            focusable="false"
            role="img"
            size="18px"
            viewBox="0 0 1792 1792"
            xmlns="http://www.w3.org/2000/svg"
          >
            <path
              d="M1664 960q-152-236-381-353 61 104 61 225 0 185-131.5 316.5t-316.5 131.5-316.5-131.5-131.5-316.5q0-121 61-225-229 117-381 353 133 205 333.5 326.5t434.5 121.5 434.5-121.5 333.5-326.5zm-720-384q0-20-14-34t-34-14q-125 0-214.5 89.5t-89.5 214.5q0 20 14 34t34 14 34-14 14-34q0-86 61-147t147-61q20 0 34-14t14-34zm848 384q0 34-20 69-140 230-376.5 368.5t-499.5 138.5-499.5-139-376.5-368q-20-35-20-69t20-69q140-229 376.5-368t499.5-139 499.5 139 376.5 368q20 35 20 69z"
            />
          </svg>
        </button>
      </li>
    </ul>
  </div>
  <div
    className="c1 c2"
  >
    <h4
      className="c3"
    >
      <button
        aria-expanded={true}
        className="c4 c5 c6 Button-kDSBcD c7 Button-kDSBcD c8 Button-kDSBcD c9 Button-kDSBcD c10 c11"
        onClick={[Function]}
        type="button"
      >
        <svg
          aria-hidden={true}
          className="yoast-svg-icon yoast-svg-icon-angle-up c12"
          fill="#555"
          focusable="false"
          role="img"
          size="18px"
          viewBox="0 0 1792 1792"
          xmlns="http://www.w3.org/2000/svg"
        >
          <path
            d="M1395 1184q0 13-10 23l-50 50q-10 10-23 10t-23-10l-393-393-393 393q-10 10-23 10t-23-10l-50-50q-10-10-10-23t10-23l466-466q10-10 23-10t23 10l466 466q10 10 10 23z"
          />
        </svg>
        <span
          className="c13"
          onClick={[Function]}
        >
          <span
            className="c14"
          >
            Improvements (1)
          </span>
        </span>
      </button>
    </h4>
    <ul
      className="c15"
      role="list"
    >
      <li
        className="c16"
      >
        <svg
          aria-hidden={true}
          className="yoast-svg-icon yoast-svg-icon-circle c17 c18"
          fill="#ee7c1b"
          focusable="false"
          role="img"
          size="13px"
          viewBox="0 0 1792 1792"
          xmlns="http://www.w3.org/2000/svg"
        >
          <path
            d="M1664 896q0 209-103 385.5t-279.5 279.5-385.5 103-385.5-103-279.5-279.5-103-385.5 103-385.5 279.5-279.5 385.5-103 385.5 103 279.5 279.5 103 385.5z"
          />
        </svg>
        <p
          className="c19"
          dangerouslySetInnerHTML={
            Object {
              "__html": "I know you can do better! You can do it!",
            }
          }
        />
      </li>
    </ul>
  </div>
  <div
    className="c1 c2"
  >
    <h4
      className="c3"
    >
      <button
        aria-expanded={true}
        className="c4 c5 c6 Button-kDSBcD c7 Button-kDSBcD c8 Button-kDSBcD c9 Button-kDSBcD c10 c11"
        onClick={[Function]}
        type="button"
      >
        <svg
          aria-hidden={true}
          className="yoast-svg-icon yoast-svg-icon-angle-up c12"
          fill="#555"
          focusable="false"
          role="img"
          size="18px"
          viewBox="0 0 1792 1792"
          xmlns="http://www.w3.org/2000/svg"
        >
          <path
            d="M1395 1184q0 13-10 23l-50 50q-10 10-23 10t-23-10l-393-393-393 393q-10 10-23 10t-23-10l-50-50q-10-10-10-23t10-23l466-466q10-10 23-10t23 10l466 466q10 10 10 23z"
          />
        </svg>
        <span
          className="c13"
          onClick={[Function]}
        >
          <span
            className="c14"
          >
            Considerations (1)
          </span>
        </span>
      </button>
    </h4>
    <ul
      className="c15"
      role="list"
    >
      <li
        className="c16"
      >
        <svg
          aria-hidden={true}
          className="yoast-svg-icon yoast-svg-icon-circle c17 c18"
          fill="#888"
          focusable="false"
          role="img"
          size="13px"
          viewBox="0 0 1792 1792"
          xmlns="http://www.w3.org/2000/svg"
        >
          <path
            d="M1664 896q0 209-103 385.5t-279.5 279.5-385.5 103-385.5-103-279.5-279.5-103-385.5 103-385.5 279.5-279.5 385.5-103 385.5 103 279.5 279.5 103 385.5z"
          />
        </svg>
        <p
          className="c19"
          dangerouslySetInnerHTML={
            Object {
              "__html": "Maybe you should change this...",
            }
          }
        />
      </li>
    </ul>
  </div>
  <div
    className="c1 c2"
  >
    <h4
      className="c3"
    >
      <button
        aria-expanded={true}
        className="c4 c5 c6 Button-kDSBcD c7 Button-kDSBcD c8 Button-kDSBcD c9 Button-kDSBcD c10 c11"
        onClick={[Function]}
        type="button"
      >
        <svg
          aria-hidden={true}
          className="yoast-svg-icon yoast-svg-icon-angle-up c12"
          fill="#555"
          focusable="false"
          role="img"
          size="18px"
          viewBox="0 0 1792 1792"
          xmlns="http://www.w3.org/2000/svg"
        >
          <path
            d="M1395 1184q0 13-10 23l-50 50q-10 10-23 10t-23-10l-393-393-393 393q-10 10-23 10t-23-10l-50-50q-10-10-10-23t10-23l466-466q10-10 23-10t23 10l466 466q10 10 10 23z"
          />
        </svg>
        <span
          className="c13"
          onClick={[Function]}
        >
          <span
            className="c14"
          >
            Good results (2)
          </span>
        </span>
      </button>
    </h4>
    <ul
      className="c15"
      role="list"
    >
      <li
        className="c16"
      >
        <svg
          aria-hidden={true}
          className="yoast-svg-icon yoast-svg-icon-circle c17 c18"
          fill="#7ad03a"
          focusable="false"
          role="img"
          size="13px"
          viewBox="0 0 1792 1792"
          xmlns="http://www.w3.org/2000/svg"
        >
          <path
            d="M1664 896q0 209-103 385.5t-279.5 279.5-385.5 103-385.5-103-279.5-279.5-103-385.5 103-385.5 279.5-279.5 385.5-103 385.5 103 279.5 279.5 103 385.5z"
          />
        </svg>
        <p
          className="c19"
          dangerouslySetInnerHTML={
            Object {
              "__html": "You're doing great!",
            }
          }
        />
      </li>
      <li
        className="c16"
      >
        <svg
          aria-hidden={true}
          className="yoast-svg-icon yoast-svg-icon-circle c17 c18"
          fill="#7ad03a"
          focusable="false"
          role="img"
          size="13px"
          viewBox="0 0 1792 1792"
          xmlns="http://www.w3.org/2000/svg"
        >
          <path
            d="M1664 896q0 209-103 385.5t-279.5 279.5-385.5 103-385.5-103-279.5-279.5-103-385.5 103-385.5 279.5-279.5 385.5-103 385.5 103 279.5 279.5 103 385.5z"
          />
        </svg>
        <p
          className="c19"
          dangerouslySetInnerHTML={
            Object {
              "__html": "Woohoo!",
            }
          }
        />
        <button
          aria-label="Marks are disabled in current view"
          aria-pressed={false}
          className="c20"
          disabled={true}
          id="3"
          onClick={[Function]}
          type="button"
        >
          <svg
            aria-hidden={true}
            className="yoast-svg-icon yoast-svg-icon-eye c12"
            fill="#ddd"
            focusable="false"
            role="img"
            size="18px"
            viewBox="0 0 1792 1792"
            xmlns="http://www.w3.org/2000/svg"
          >
            <path
              d="M1664 960q-152-236-381-353 61 104 61 225 0 185-131.5 316.5t-316.5 131.5-316.5-131.5-131.5-316.5q0-121 61-225-229 117-381 353 133 205 333.5 326.5t434.5 121.5 434.5-121.5 333.5-326.5zm-720-384q0-20-14-34t-34-14q-125 0-214.5 89.5t-89.5 214.5q0 20 14 34t34 14 34-14 14-34q0-86 61-147t147-61q20 0 34-14t14-34zm848 384q0 34-20 69-140 230-376.5 368.5t-499.5 138.5-499.5-139-376.5-368q-20-35-20-69t20-69q140-229 376.5-368t499.5-139 499.5 139 376.5 368q20 35 20 69z"
            />
          </svg>
        </button>
      </li>
    </ul>
  </div>
</div>
`;

exports[`ContentAnalysis the ContentAnalysis component with hidden buttons matches the snapshot 1`] = `
.c16 {
  min-height: 24px;
  padding: 0;
  display: -webkit-box;
  display: -webkit-flex;
  display: -ms-flexbox;
  display: flex;
  -webkit-align-items: flex-start;
  -webkit-box-align: flex-start;
  -ms-flex-align: flex-start;
  align-items: flex-start;
}

.c17 {
  margin: 3px 11px 0 0;
}

.c19 {
  margin: 0 8px 0 0;
  -webkit-flex: 1 1 auto;
  -ms-flex: 1 1 auto;
  flex: 1 1 auto;
}

.c11 {
  color: #555;
  border-color: #ccc;
  background: #f7f7f7;
  box-shadow: 0 1px 0 rgba( 204,204,204,1 );
}

.c6 {
  font-size: 0.8rem;
}

.c7 {
  display: -webkit-inline-box;
  display: -webkit-inline-flex;
  display: -ms-inline-flexbox;
  display: inline-flex;
  -webkit-align-items: center;
  -webkit-box-align: center;
  -ms-flex-align: center;
  align-items: center;
  -webkit-box-pack: center;
  -webkit-justify-content: center;
  -ms-flex-pack: center;
  justify-content: center;
  vertical-align: middle;
  border-width: 1px;
  border-style: solid;
  margin: 0;
  padding: 4px 10px;
  border-radius: 3px;
  cursor: pointer;
  box-sizing: border-box;
  font-size: inherit;
  font-family: inherit;
  font-weight: inherit;
  text-align: left;
  overflow: visible;
  min-height: 32px;
}

.c7 svg {
  -webkit-align-self: center;
  -ms-flex-item-align: center;
  align-self: center;
}

.c8:hover {
  color: #000;
  background-color: #fff;
  border-color: #888;
}

.c9::-moz-focus-inner {
  border-width: 0;
}

.c9:focus {
  outline: none;
  border-color: #0066cd;
  color: #000;
  background-color: #fff;
  box-shadow: 0 0 3px rgba( 8,74,103,0.8 );
}

.c10:active {
  color: #000;
  background-color: #f7f7f7;
  border-color: #888;
  box-shadow: inset 0 2px 5px -3px rgba( 0,0,0,0.5 );
}

.c13 {
  -webkit-box-flex: 1;
  -webkit-flex-grow: 1;
  -ms-flex-positive: 1;
  flex-grow: 1;
  overflow-x: hidden;
  line-height: normal;
}

.c14 {
  display: block;
  white-space: nowrap;
  text-overflow: ellipsis;
  overflow-x: hidden;
}

.c2 {
  background-color: #fff;
}

.c5 {
  width: 100%;
  background-color: #fff;
  padding: 16px;
  -webkit-box-pack: start;
  -webkit-justify-content: flex-start;
  -ms-flex-pack: start;
  justify-content: flex-start;
  border-color: transparent;
  border: none;
  border-radius: 0;
  box-shadow: none;
  font-weight: normal;
}

.c5:focus {
  outline: 1px solid #0066cd;
  outline-offset: -1px;
}

.c5:active {
  box-shadow: none;
  background-color: #fff;
}

.c5 svg:first-child {
  margin-right: 8px;
}

.c5 svg:last-child {
  margin-left: 8px;
}

<<<<<<< HEAD
.c13 {
  -webkit-box-flex: 1;
  -webkit-flex-grow: 1;
  -ms-flex-positive: 1;
  flex-grow: 1;
  overflow-x: hidden;
  line-height: normal;
}

.c14 {
  display: block;
  white-space: nowrap;
  text-overflow: ellipsis;
  overflow-x: hidden;
  color: #555;
}

=======
>>>>>>> 9915325c
.c3 {
  margin: 0 !important;
  padding: 0 !important;
  font-size: 13px !important;
  font-weight: bold !important;
}

.c0 {
  width: 100%;
  background-color: white;
  border-bottom: 1px solid transparent;
}

.c1 {
  margin-bottom: 8px;
}

.c1 button:first-child svg {
  margin: -2px 8px 0 -2px;
}

.c1 .c4 {
  padding: 8px 0;
  color: #0066cd;
}

.c15 {
  margin: 8px 0;
  padding: 0;
  list-style: none;
}

.c12 {
  width: 18px;
  height: 18px;
  -webkit-flex: none;
  -ms-flex: none;
  flex: none;
}

.c18 {
  width: 13px;
  height: 13px;
  -webkit-flex: none;
  -ms-flex: none;
  flex: none;
}

@media all and (-ms-high-contrast:none),(-ms-high-contrast:active) {
  .c7::after {
    display: inline-block;
    content: "";
    min-height: 22px;
  }
}

<div
  className="c0"
>
  <div
    className="c1 c2"
  >
    <h4
      className="c3"
    >
      <button
        aria-expanded={true}
        className="c4 c5 c6 Button-kDSBcD c7 Button-kDSBcD c8 Button-kDSBcD c9 Button-kDSBcD c10 c11"
        onClick={[Function]}
        type="button"
      >
        <svg
          aria-hidden={true}
          className="yoast-svg-icon yoast-svg-icon-angle-up c12"
          fill="#555"
          focusable="false"
          role="img"
          size="18px"
          viewBox="0 0 1792 1792"
          xmlns="http://www.w3.org/2000/svg"
        >
          <path
            d="M1395 1184q0 13-10 23l-50 50q-10 10-23 10t-23-10l-393-393-393 393q-10 10-23 10t-23-10l-50-50q-10-10-10-23t10-23l466-466q10-10 23-10t23 10l466 466q10 10 10 23z"
          />
        </svg>
        <span
          className="c13"
          onClick={[Function]}
        >
          <span
            className="c14"
          >
            Errors (1)
          </span>
        </span>
      </button>
    </h4>
    <ul
      className="c15"
      role="list"
    >
      <li
        className="c16"
      >
        <svg
          aria-hidden={true}
          className="yoast-svg-icon yoast-svg-icon-circle c17 c18"
          fill="#888"
          focusable="false"
          role="img"
          size="13px"
          viewBox="0 0 1792 1792"
          xmlns="http://www.w3.org/2000/svg"
        >
          <path
            d="M1664 896q0 209-103 385.5t-279.5 279.5-385.5 103-385.5-103-279.5-279.5-103-385.5 103-385.5 279.5-279.5 385.5-103 385.5 103 279.5 279.5 103 385.5z"
          />
        </svg>
        <p
          className="c19"
          dangerouslySetInnerHTML={
            Object {
              "__html": "Error: Analysis not loaded",
            }
          }
        />
      </li>
    </ul>
  </div>
  <div
    className="c1 c2"
  >
    <h4
      className="c3"
    >
      <button
        aria-expanded={true}
        className="c4 c5 c6 Button-kDSBcD c7 Button-kDSBcD c8 Button-kDSBcD c9 Button-kDSBcD c10 c11"
        onClick={[Function]}
        type="button"
      >
        <svg
          aria-hidden={true}
          className="yoast-svg-icon yoast-svg-icon-angle-up c12"
          fill="#555"
          focusable="false"
          role="img"
          size="18px"
          viewBox="0 0 1792 1792"
          xmlns="http://www.w3.org/2000/svg"
        >
          <path
            d="M1395 1184q0 13-10 23l-50 50q-10 10-23 10t-23-10l-393-393-393 393q-10 10-23 10t-23-10l-50-50q-10-10-10-23t10-23l466-466q10-10 23-10t23 10l466 466q10 10 10 23z"
          />
        </svg>
        <span
          className="c13"
          onClick={[Function]}
        >
          <span
            className="c14"
          >
            Problems (1)
          </span>
        </span>
      </button>
    </h4>
    <ul
      className="c15"
      role="list"
    >
      <li
        className="c16"
      >
        <svg
          aria-hidden={true}
          className="yoast-svg-icon yoast-svg-icon-circle c17 c18"
          fill="#dc3232"
          focusable="false"
          role="img"
          size="13px"
          viewBox="0 0 1792 1792"
          xmlns="http://www.w3.org/2000/svg"
        >
          <path
            d="M1664 896q0 209-103 385.5t-279.5 279.5-385.5 103-385.5-103-279.5-279.5-103-385.5 103-385.5 279.5-279.5 385.5-103 385.5 103 279.5 279.5 103 385.5z"
          />
        </svg>
        <p
          className="c19"
          dangerouslySetInnerHTML={
            Object {
              "__html": "Your text is bad, and you should feel bad.",
            }
          }
        />
      </li>
    </ul>
  </div>
  <div
    className="c1 c2"
  >
    <h4
      className="c3"
    >
      <button
        aria-expanded={true}
        className="c4 c5 c6 Button-kDSBcD c7 Button-kDSBcD c8 Button-kDSBcD c9 Button-kDSBcD c10 c11"
        onClick={[Function]}
        type="button"
      >
        <svg
          aria-hidden={true}
          className="yoast-svg-icon yoast-svg-icon-angle-up c12"
          fill="#555"
          focusable="false"
          role="img"
          size="18px"
          viewBox="0 0 1792 1792"
          xmlns="http://www.w3.org/2000/svg"
        >
          <path
            d="M1395 1184q0 13-10 23l-50 50q-10 10-23 10t-23-10l-393-393-393 393q-10 10-23 10t-23-10l-50-50q-10-10-10-23t10-23l466-466q10-10 23-10t23 10l466 466q10 10 10 23z"
          />
        </svg>
        <span
          className="c13"
          onClick={[Function]}
        >
          <span
            className="c14"
          >
            Improvements (1)
          </span>
        </span>
      </button>
    </h4>
    <ul
      className="c15"
      role="list"
    >
      <li
        className="c16"
      >
        <svg
          aria-hidden={true}
          className="yoast-svg-icon yoast-svg-icon-circle c17 c18"
          fill="#ee7c1b"
          focusable="false"
          role="img"
          size="13px"
          viewBox="0 0 1792 1792"
          xmlns="http://www.w3.org/2000/svg"
        >
          <path
            d="M1664 896q0 209-103 385.5t-279.5 279.5-385.5 103-385.5-103-279.5-279.5-103-385.5 103-385.5 279.5-279.5 385.5-103 385.5 103 279.5 279.5 103 385.5z"
          />
        </svg>
        <p
          className="c19"
          dangerouslySetInnerHTML={
            Object {
              "__html": "I know you can do better! You can do it!",
            }
          }
        />
      </li>
    </ul>
  </div>
  <div
    className="c1 c2"
  >
    <h4
      className="c3"
    >
      <button
        aria-expanded={true}
        className="c4 c5 c6 Button-kDSBcD c7 Button-kDSBcD c8 Button-kDSBcD c9 Button-kDSBcD c10 c11"
        onClick={[Function]}
        type="button"
      >
        <svg
          aria-hidden={true}
          className="yoast-svg-icon yoast-svg-icon-angle-up c12"
          fill="#555"
          focusable="false"
          role="img"
          size="18px"
          viewBox="0 0 1792 1792"
          xmlns="http://www.w3.org/2000/svg"
        >
          <path
            d="M1395 1184q0 13-10 23l-50 50q-10 10-23 10t-23-10l-393-393-393 393q-10 10-23 10t-23-10l-50-50q-10-10-10-23t10-23l466-466q10-10 23-10t23 10l466 466q10 10 10 23z"
          />
        </svg>
        <span
          className="c13"
          onClick={[Function]}
        >
          <span
            className="c14"
          >
            Considerations (1)
          </span>
        </span>
      </button>
    </h4>
    <ul
      className="c15"
      role="list"
    >
      <li
        className="c16"
      >
        <svg
          aria-hidden={true}
          className="yoast-svg-icon yoast-svg-icon-circle c17 c18"
          fill="#888"
          focusable="false"
          role="img"
          size="13px"
          viewBox="0 0 1792 1792"
          xmlns="http://www.w3.org/2000/svg"
        >
          <path
            d="M1664 896q0 209-103 385.5t-279.5 279.5-385.5 103-385.5-103-279.5-279.5-103-385.5 103-385.5 279.5-279.5 385.5-103 385.5 103 279.5 279.5 103 385.5z"
          />
        </svg>
        <p
          className="c19"
          dangerouslySetInnerHTML={
            Object {
              "__html": "Maybe you should change this...",
            }
          }
        />
      </li>
    </ul>
  </div>
  <div
    className="c1 c2"
  >
    <h4
      className="c3"
    >
      <button
        aria-expanded={true}
        className="c4 c5 c6 Button-kDSBcD c7 Button-kDSBcD c8 Button-kDSBcD c9 Button-kDSBcD c10 c11"
        onClick={[Function]}
        type="button"
      >
        <svg
          aria-hidden={true}
          className="yoast-svg-icon yoast-svg-icon-angle-up c12"
          fill="#555"
          focusable="false"
          role="img"
          size="18px"
          viewBox="0 0 1792 1792"
          xmlns="http://www.w3.org/2000/svg"
        >
          <path
            d="M1395 1184q0 13-10 23l-50 50q-10 10-23 10t-23-10l-393-393-393 393q-10 10-23 10t-23-10l-50-50q-10-10-10-23t10-23l466-466q10-10 23-10t23 10l466 466q10 10 10 23z"
          />
        </svg>
        <span
          className="c13"
          onClick={[Function]}
        >
          <span
            className="c14"
          >
            Good results (2)
          </span>
        </span>
      </button>
    </h4>
    <ul
      className="c15"
      role="list"
    >
      <li
        className="c16"
      >
        <svg
          aria-hidden={true}
          className="yoast-svg-icon yoast-svg-icon-circle c17 c18"
          fill="#7ad03a"
          focusable="false"
          role="img"
          size="13px"
          viewBox="0 0 1792 1792"
          xmlns="http://www.w3.org/2000/svg"
        >
          <path
            d="M1664 896q0 209-103 385.5t-279.5 279.5-385.5 103-385.5-103-279.5-279.5-103-385.5 103-385.5 279.5-279.5 385.5-103 385.5 103 279.5 279.5 103 385.5z"
          />
        </svg>
        <p
          className="c19"
          dangerouslySetInnerHTML={
            Object {
              "__html": "You're doing great!",
            }
          }
        />
      </li>
      <li
        className="c16"
      >
        <svg
          aria-hidden={true}
          className="yoast-svg-icon yoast-svg-icon-circle c17 c18"
          fill="#7ad03a"
          focusable="false"
          role="img"
          size="13px"
          viewBox="0 0 1792 1792"
          xmlns="http://www.w3.org/2000/svg"
        >
          <path
            d="M1664 896q0 209-103 385.5t-279.5 279.5-385.5 103-385.5-103-279.5-279.5-103-385.5 103-385.5 279.5-279.5 385.5-103 385.5 103 279.5 279.5 103 385.5z"
          />
        </svg>
        <p
          className="c19"
          dangerouslySetInnerHTML={
            Object {
              "__html": "Woohoo!",
            }
          }
        />
      </li>
    </ul>
  </div>
</div>
`;

exports[`ContentAnalysis the ContentAnalysis component with specified header level matches the snapshot 1`] = `
.c20 {
  box-sizing: border-box;
  min-width: 32px;
  display: inline-block;
  border: 1px solid #ccc;
  background-color: #f7f7f7;
  box-shadow: 0 1px 0 rgba( 204,204,204,0.7 );
  border-radius: 3px;
  cursor: pointer;
  padding: 0;
  height: 24px;
}

.c20:hover {
  border-color: #fff;
}

.c20:disabled {
  background-color: #f7f7f7;
  box-shadow: none;
  border: none;
  cursor: default;
}

.c16 {
  min-height: 24px;
  padding: 0;
  display: -webkit-box;
  display: -webkit-flex;
  display: -ms-flexbox;
  display: flex;
  -webkit-align-items: flex-start;
  -webkit-box-align: flex-start;
  -ms-flex-align: flex-start;
  align-items: flex-start;
}

.c17 {
  margin: 3px 11px 0 0;
}

.c19 {
  margin: 0 8px 0 0;
  -webkit-flex: 1 1 auto;
  -ms-flex: 1 1 auto;
  flex: 1 1 auto;
}

.c11 {
  color: #555;
  border-color: #ccc;
  background: #f7f7f7;
  box-shadow: 0 1px 0 rgba( 204,204,204,1 );
}

.c6 {
  font-size: 0.8rem;
}

.c7 {
  display: -webkit-inline-box;
  display: -webkit-inline-flex;
  display: -ms-inline-flexbox;
  display: inline-flex;
  -webkit-align-items: center;
  -webkit-box-align: center;
  -ms-flex-align: center;
  align-items: center;
  -webkit-box-pack: center;
  -webkit-justify-content: center;
  -ms-flex-pack: center;
  justify-content: center;
  vertical-align: middle;
  border-width: 1px;
  border-style: solid;
  margin: 0;
  padding: 4px 10px;
  border-radius: 3px;
  cursor: pointer;
  box-sizing: border-box;
  font-size: inherit;
  font-family: inherit;
  font-weight: inherit;
  text-align: left;
  overflow: visible;
  min-height: 32px;
}

.c7 svg {
  -webkit-align-self: center;
  -ms-flex-item-align: center;
  align-self: center;
}

.c8:hover {
  color: #000;
  background-color: #fff;
  border-color: #888;
}

.c9::-moz-focus-inner {
  border-width: 0;
}

.c9:focus {
  outline: none;
  border-color: #0066cd;
  color: #000;
  background-color: #fff;
  box-shadow: 0 0 3px rgba( 8,74,103,0.8 );
}

.c10:active {
  color: #000;
  background-color: #f7f7f7;
  border-color: #888;
  box-shadow: inset 0 2px 5px -3px rgba( 0,0,0,0.5 );
}

.c13 {
  -webkit-box-flex: 1;
  -webkit-flex-grow: 1;
  -ms-flex-positive: 1;
  flex-grow: 1;
  overflow-x: hidden;
  line-height: normal;
}

.c14 {
  display: block;
  white-space: nowrap;
  text-overflow: ellipsis;
  overflow-x: hidden;
}

.c2 {
  background-color: #fff;
}

.c5 {
  width: 100%;
  background-color: #fff;
  padding: 16px;
  -webkit-box-pack: start;
  -webkit-justify-content: flex-start;
  -ms-flex-pack: start;
  justify-content: flex-start;
  border-color: transparent;
  border: none;
  border-radius: 0;
  box-shadow: none;
  font-weight: normal;
}

.c5:focus {
  outline: 1px solid #0066cd;
  outline-offset: -1px;
}

.c5:active {
  box-shadow: none;
  background-color: #fff;
}

.c5 svg:first-child {
  margin-right: 8px;
}

.c5 svg:last-child {
  margin-left: 8px;
}

<<<<<<< HEAD
.c13 {
  -webkit-box-flex: 1;
  -webkit-flex-grow: 1;
  -ms-flex-positive: 1;
  flex-grow: 1;
  overflow-x: hidden;
  line-height: normal;
}

.c14 {
  display: block;
  white-space: nowrap;
  text-overflow: ellipsis;
  overflow-x: hidden;
  color: #555;
}

=======
>>>>>>> 9915325c
.c3 {
  margin: 0 !important;
  padding: 0 !important;
  font-size: 13px !important;
  font-weight: bold !important;
}

.c0 {
  width: 100%;
  background-color: white;
  border-bottom: 1px solid transparent;
}

.c1 {
  margin-bottom: 8px;
}

.c1 button:first-child svg {
  margin: -2px 8px 0 -2px;
}

.c1 .c4 {
  padding: 8px 0;
  color: #0066cd;
}

.c15 {
  margin: 8px 0;
  padding: 0;
  list-style: none;
}

.c12 {
  width: 18px;
  height: 18px;
  -webkit-flex: none;
  -ms-flex: none;
  flex: none;
}

.c18 {
  width: 13px;
  height: 13px;
  -webkit-flex: none;
  -ms-flex: none;
  flex: none;
}

@media all and (-ms-high-contrast:none),(-ms-high-contrast:active) {
  .c7::after {
    display: inline-block;
    content: "";
    min-height: 22px;
  }
}

<div
  className="c0"
>
  <div
    className="c1 c2"
  >
    <h3
      className="c3"
    >
      <button
        aria-expanded={true}
        className="c4 c5 c6 Button-kDSBcD c7 Button-kDSBcD c8 Button-kDSBcD c9 Button-kDSBcD c10 c11"
        onClick={[Function]}
        type="button"
      >
        <svg
          aria-hidden={true}
          className="yoast-svg-icon yoast-svg-icon-angle-up c12"
          fill="#555"
          focusable="false"
          role="img"
          size="18px"
          viewBox="0 0 1792 1792"
          xmlns="http://www.w3.org/2000/svg"
        >
          <path
            d="M1395 1184q0 13-10 23l-50 50q-10 10-23 10t-23-10l-393-393-393 393q-10 10-23 10t-23-10l-50-50q-10-10-10-23t10-23l466-466q10-10 23-10t23 10l466 466q10 10 10 23z"
          />
        </svg>
        <span
          className="c13"
          onClick={[Function]}
        >
          <span
            className="c14"
          >
            Errors (1)
          </span>
        </span>
      </button>
    </h3>
    <ul
      className="c15"
      role="list"
    >
      <li
        className="c16"
      >
        <svg
          aria-hidden={true}
          className="yoast-svg-icon yoast-svg-icon-circle c17 c18"
          fill="#888"
          focusable="false"
          role="img"
          size="13px"
          viewBox="0 0 1792 1792"
          xmlns="http://www.w3.org/2000/svg"
        >
          <path
            d="M1664 896q0 209-103 385.5t-279.5 279.5-385.5 103-385.5-103-279.5-279.5-103-385.5 103-385.5 279.5-279.5 385.5-103 385.5 103 279.5 279.5 103 385.5z"
          />
        </svg>
        <p
          className="c19"
          dangerouslySetInnerHTML={
            Object {
              "__html": "Error: Analysis not loaded",
            }
          }
        />
      </li>
    </ul>
  </div>
  <div
    className="c1 c2"
  >
    <h3
      className="c3"
    >
      <button
        aria-expanded={true}
        className="c4 c5 c6 Button-kDSBcD c7 Button-kDSBcD c8 Button-kDSBcD c9 Button-kDSBcD c10 c11"
        onClick={[Function]}
        type="button"
      >
        <svg
          aria-hidden={true}
          className="yoast-svg-icon yoast-svg-icon-angle-up c12"
          fill="#555"
          focusable="false"
          role="img"
          size="18px"
          viewBox="0 0 1792 1792"
          xmlns="http://www.w3.org/2000/svg"
        >
          <path
            d="M1395 1184q0 13-10 23l-50 50q-10 10-23 10t-23-10l-393-393-393 393q-10 10-23 10t-23-10l-50-50q-10-10-10-23t10-23l466-466q10-10 23-10t23 10l466 466q10 10 10 23z"
          />
        </svg>
        <span
          className="c13"
          onClick={[Function]}
        >
          <span
            className="c14"
          >
            Problems (1)
          </span>
        </span>
      </button>
    </h3>
    <ul
      className="c15"
      role="list"
    >
      <li
        className="c16"
      >
        <svg
          aria-hidden={true}
          className="yoast-svg-icon yoast-svg-icon-circle c17 c18"
          fill="#dc3232"
          focusable="false"
          role="img"
          size="13px"
          viewBox="0 0 1792 1792"
          xmlns="http://www.w3.org/2000/svg"
        >
          <path
            d="M1664 896q0 209-103 385.5t-279.5 279.5-385.5 103-385.5-103-279.5-279.5-103-385.5 103-385.5 279.5-279.5 385.5-103 385.5 103 279.5 279.5 103 385.5z"
          />
        </svg>
        <p
          className="c19"
          dangerouslySetInnerHTML={
            Object {
              "__html": "Your text is bad, and you should feel bad.",
            }
          }
        />
        <button
          aria-label="Highlight this result in the text"
          aria-pressed={false}
          className="c20"
          disabled={false}
          id="1"
          onClick={[Function]}
          type="button"
        >
          <svg
            aria-hidden={true}
            className="yoast-svg-icon yoast-svg-icon-eye c12"
            fill="#555"
            focusable="false"
            role="img"
            size="18px"
            viewBox="0 0 1792 1792"
            xmlns="http://www.w3.org/2000/svg"
          >
            <path
              d="M1664 960q-152-236-381-353 61 104 61 225 0 185-131.5 316.5t-316.5 131.5-316.5-131.5-131.5-316.5q0-121 61-225-229 117-381 353 133 205 333.5 326.5t434.5 121.5 434.5-121.5 333.5-326.5zm-720-384q0-20-14-34t-34-14q-125 0-214.5 89.5t-89.5 214.5q0 20 14 34t34 14 34-14 14-34q0-86 61-147t147-61q20 0 34-14t14-34zm848 384q0 34-20 69-140 230-376.5 368.5t-499.5 138.5-499.5-139-376.5-368q-20-35-20-69t20-69q140-229 376.5-368t499.5-139 499.5 139 376.5 368q20 35 20 69z"
            />
          </svg>
        </button>
      </li>
    </ul>
  </div>
  <div
    className="c1 c2"
  >
    <h3
      className="c3"
    >
      <button
        aria-expanded={true}
        className="c4 c5 c6 Button-kDSBcD c7 Button-kDSBcD c8 Button-kDSBcD c9 Button-kDSBcD c10 c11"
        onClick={[Function]}
        type="button"
      >
        <svg
          aria-hidden={true}
          className="yoast-svg-icon yoast-svg-icon-angle-up c12"
          fill="#555"
          focusable="false"
          role="img"
          size="18px"
          viewBox="0 0 1792 1792"
          xmlns="http://www.w3.org/2000/svg"
        >
          <path
            d="M1395 1184q0 13-10 23l-50 50q-10 10-23 10t-23-10l-393-393-393 393q-10 10-23 10t-23-10l-50-50q-10-10-10-23t10-23l466-466q10-10 23-10t23 10l466 466q10 10 10 23z"
          />
        </svg>
        <span
          className="c13"
          onClick={[Function]}
        >
          <span
            className="c14"
          >
            Improvements (1)
          </span>
        </span>
      </button>
    </h3>
    <ul
      className="c15"
      role="list"
    >
      <li
        className="c16"
      >
        <svg
          aria-hidden={true}
          className="yoast-svg-icon yoast-svg-icon-circle c17 c18"
          fill="#ee7c1b"
          focusable="false"
          role="img"
          size="13px"
          viewBox="0 0 1792 1792"
          xmlns="http://www.w3.org/2000/svg"
        >
          <path
            d="M1664 896q0 209-103 385.5t-279.5 279.5-385.5 103-385.5-103-279.5-279.5-103-385.5 103-385.5 279.5-279.5 385.5-103 385.5 103 279.5 279.5 103 385.5z"
          />
        </svg>
        <p
          className="c19"
          dangerouslySetInnerHTML={
            Object {
              "__html": "I know you can do better! You can do it!",
            }
          }
        />
      </li>
    </ul>
  </div>
  <div
    className="c1 c2"
  >
    <h3
      className="c3"
    >
      <button
        aria-expanded={true}
        className="c4 c5 c6 Button-kDSBcD c7 Button-kDSBcD c8 Button-kDSBcD c9 Button-kDSBcD c10 c11"
        onClick={[Function]}
        type="button"
      >
        <svg
          aria-hidden={true}
          className="yoast-svg-icon yoast-svg-icon-angle-up c12"
          fill="#555"
          focusable="false"
          role="img"
          size="18px"
          viewBox="0 0 1792 1792"
          xmlns="http://www.w3.org/2000/svg"
        >
          <path
            d="M1395 1184q0 13-10 23l-50 50q-10 10-23 10t-23-10l-393-393-393 393q-10 10-23 10t-23-10l-50-50q-10-10-10-23t10-23l466-466q10-10 23-10t23 10l466 466q10 10 10 23z"
          />
        </svg>
        <span
          className="c13"
          onClick={[Function]}
        >
          <span
            className="c14"
          >
            Considerations (1)
          </span>
        </span>
      </button>
    </h3>
    <ul
      className="c15"
      role="list"
    >
      <li
        className="c16"
      >
        <svg
          aria-hidden={true}
          className="yoast-svg-icon yoast-svg-icon-circle c17 c18"
          fill="#888"
          focusable="false"
          role="img"
          size="13px"
          viewBox="0 0 1792 1792"
          xmlns="http://www.w3.org/2000/svg"
        >
          <path
            d="M1664 896q0 209-103 385.5t-279.5 279.5-385.5 103-385.5-103-279.5-279.5-103-385.5 103-385.5 279.5-279.5 385.5-103 385.5 103 279.5 279.5 103 385.5z"
          />
        </svg>
        <p
          className="c19"
          dangerouslySetInnerHTML={
            Object {
              "__html": "Maybe you should change this...",
            }
          }
        />
      </li>
    </ul>
  </div>
  <div
    className="c1 c2"
  >
    <h3
      className="c3"
    >
      <button
        aria-expanded={true}
        className="c4 c5 c6 Button-kDSBcD c7 Button-kDSBcD c8 Button-kDSBcD c9 Button-kDSBcD c10 c11"
        onClick={[Function]}
        type="button"
      >
        <svg
          aria-hidden={true}
          className="yoast-svg-icon yoast-svg-icon-angle-up c12"
          fill="#555"
          focusable="false"
          role="img"
          size="18px"
          viewBox="0 0 1792 1792"
          xmlns="http://www.w3.org/2000/svg"
        >
          <path
            d="M1395 1184q0 13-10 23l-50 50q-10 10-23 10t-23-10l-393-393-393 393q-10 10-23 10t-23-10l-50-50q-10-10-10-23t10-23l466-466q10-10 23-10t23 10l466 466q10 10 10 23z"
          />
        </svg>
        <span
          className="c13"
          onClick={[Function]}
        >
          <span
            className="c14"
          >
            Good results (2)
          </span>
        </span>
      </button>
    </h3>
    <ul
      className="c15"
      role="list"
    >
      <li
        className="c16"
      >
        <svg
          aria-hidden={true}
          className="yoast-svg-icon yoast-svg-icon-circle c17 c18"
          fill="#7ad03a"
          focusable="false"
          role="img"
          size="13px"
          viewBox="0 0 1792 1792"
          xmlns="http://www.w3.org/2000/svg"
        >
          <path
            d="M1664 896q0 209-103 385.5t-279.5 279.5-385.5 103-385.5-103-279.5-279.5-103-385.5 103-385.5 279.5-279.5 385.5-103 385.5 103 279.5 279.5 103 385.5z"
          />
        </svg>
        <p
          className="c19"
          dangerouslySetInnerHTML={
            Object {
              "__html": "You're doing great!",
            }
          }
        />
      </li>
      <li
        className="c16"
      >
        <svg
          aria-hidden={true}
          className="yoast-svg-icon yoast-svg-icon-circle c17 c18"
          fill="#7ad03a"
          focusable="false"
          role="img"
          size="13px"
          viewBox="0 0 1792 1792"
          xmlns="http://www.w3.org/2000/svg"
        >
          <path
            d="M1664 896q0 209-103 385.5t-279.5 279.5-385.5 103-385.5-103-279.5-279.5-103-385.5 103-385.5 279.5-279.5 385.5-103 385.5 103 279.5 279.5 103 385.5z"
          />
        </svg>
        <p
          className="c19"
          dangerouslySetInnerHTML={
            Object {
              "__html": "Woohoo!",
            }
          }
        />
        <button
          aria-label="Highlight this result in the text"
          aria-pressed={false}
          className="c20"
          disabled={false}
          id="3"
          onClick={[Function]}
          type="button"
        >
          <svg
            aria-hidden={true}
            className="yoast-svg-icon yoast-svg-icon-eye c12"
            fill="#555"
            focusable="false"
            role="img"
            size="18px"
            viewBox="0 0 1792 1792"
            xmlns="http://www.w3.org/2000/svg"
          >
            <path
              d="M1664 960q-152-236-381-353 61 104 61 225 0 185-131.5 316.5t-316.5 131.5-316.5-131.5-131.5-316.5q0-121 61-225-229 117-381 353 133 205 333.5 326.5t434.5 121.5 434.5-121.5 333.5-326.5zm-720-384q0-20-14-34t-34-14q-125 0-214.5 89.5t-89.5 214.5q0 20 14 34t34 14 34-14 14-34q0-86 61-147t147-61q20 0 34-14t14-34zm848 384q0 34-20 69-140 230-376.5 368.5t-499.5 138.5-499.5-139-376.5-368q-20-35-20-69t20-69q140-229 376.5-368t499.5-139 499.5 139 376.5 368q20 35 20 69z"
            />
          </svg>
        </button>
      </li>
    </ul>
  </div>
</div>
`;

exports[`ContentAnalysis the ContentAnalysis component without language notice matches the snapshot 1`] = `
.c20 {
  box-sizing: border-box;
  min-width: 32px;
  display: inline-block;
  border: 1px solid #ccc;
  background-color: #f7f7f7;
  box-shadow: 0 1px 0 rgba( 204,204,204,0.7 );
  border-radius: 3px;
  cursor: pointer;
  padding: 0;
  height: 24px;
}

.c20:hover {
  border-color: #fff;
}

.c20:disabled {
  background-color: #f7f7f7;
  box-shadow: none;
  border: none;
  cursor: default;
}

.c16 {
  min-height: 24px;
  padding: 0;
  display: -webkit-box;
  display: -webkit-flex;
  display: -ms-flexbox;
  display: flex;
  -webkit-align-items: flex-start;
  -webkit-box-align: flex-start;
  -ms-flex-align: flex-start;
  align-items: flex-start;
}

.c17 {
  margin: 3px 11px 0 0;
}

.c19 {
  margin: 0 8px 0 0;
  -webkit-flex: 1 1 auto;
  -ms-flex: 1 1 auto;
  flex: 1 1 auto;
}

.c11 {
  color: #555;
  border-color: #ccc;
  background: #f7f7f7;
  box-shadow: 0 1px 0 rgba( 204,204,204,1 );
}

.c6 {
  font-size: 0.8rem;
}

.c7 {
  display: -webkit-inline-box;
  display: -webkit-inline-flex;
  display: -ms-inline-flexbox;
  display: inline-flex;
  -webkit-align-items: center;
  -webkit-box-align: center;
  -ms-flex-align: center;
  align-items: center;
  -webkit-box-pack: center;
  -webkit-justify-content: center;
  -ms-flex-pack: center;
  justify-content: center;
  vertical-align: middle;
  border-width: 1px;
  border-style: solid;
  margin: 0;
  padding: 4px 10px;
  border-radius: 3px;
  cursor: pointer;
  box-sizing: border-box;
  font-size: inherit;
  font-family: inherit;
  font-weight: inherit;
  text-align: left;
  overflow: visible;
  min-height: 32px;
}

.c7 svg {
  -webkit-align-self: center;
  -ms-flex-item-align: center;
  align-self: center;
}

.c8:hover {
  color: #000;
  background-color: #fff;
  border-color: #888;
}

.c9::-moz-focus-inner {
  border-width: 0;
}

.c9:focus {
  outline: none;
  border-color: #0066cd;
  color: #000;
  background-color: #fff;
  box-shadow: 0 0 3px rgba( 8,74,103,0.8 );
}

.c10:active {
  color: #000;
  background-color: #f7f7f7;
  border-color: #888;
  box-shadow: inset 0 2px 5px -3px rgba( 0,0,0,0.5 );
}

.c13 {
  -webkit-box-flex: 1;
  -webkit-flex-grow: 1;
  -ms-flex-positive: 1;
  flex-grow: 1;
  overflow-x: hidden;
  line-height: normal;
}

.c14 {
  display: block;
  white-space: nowrap;
  text-overflow: ellipsis;
  overflow-x: hidden;
}

.c2 {
  background-color: #fff;
}

.c5 {
  width: 100%;
  background-color: #fff;
  padding: 16px;
  -webkit-box-pack: start;
  -webkit-justify-content: flex-start;
  -ms-flex-pack: start;
  justify-content: flex-start;
  border-color: transparent;
  border: none;
  border-radius: 0;
  box-shadow: none;
  font-weight: normal;
}

.c5:focus {
  outline: 1px solid #0066cd;
  outline-offset: -1px;
}

.c5:active {
  box-shadow: none;
  background-color: #fff;
}

.c5 svg:first-child {
  margin-right: 8px;
}

.c5 svg:last-child {
  margin-left: 8px;
}

<<<<<<< HEAD
.c13 {
  -webkit-box-flex: 1;
  -webkit-flex-grow: 1;
  -ms-flex-positive: 1;
  flex-grow: 1;
  overflow-x: hidden;
  line-height: normal;
}

.c14 {
  display: block;
  white-space: nowrap;
  text-overflow: ellipsis;
  overflow-x: hidden;
  color: #555;
}

=======
>>>>>>> 9915325c
.c3 {
  margin: 0 !important;
  padding: 0 !important;
  font-size: 13px !important;
  font-weight: bold !important;
}

.c0 {
  width: 100%;
  background-color: white;
  border-bottom: 1px solid transparent;
}

.c1 {
  margin-bottom: 8px;
}

.c1 button:first-child svg {
  margin: -2px 8px 0 -2px;
}

.c1 .c4 {
  padding: 8px 0;
  color: #0066cd;
}

.c15 {
  margin: 8px 0;
  padding: 0;
  list-style: none;
}

.c12 {
  width: 18px;
  height: 18px;
  -webkit-flex: none;
  -ms-flex: none;
  flex: none;
}

.c18 {
  width: 13px;
  height: 13px;
  -webkit-flex: none;
  -ms-flex: none;
  flex: none;
}

@media all and (-ms-high-contrast:none),(-ms-high-contrast:active) {
  .c7::after {
    display: inline-block;
    content: "";
    min-height: 22px;
  }
}

<div
  className="c0"
>
  <div
    className="c1 c2"
  >
    <h4
      className="c3"
    >
      <button
        aria-expanded={true}
        className="c4 c5 c6 Button-kDSBcD c7 Button-kDSBcD c8 Button-kDSBcD c9 Button-kDSBcD c10 c11"
        onClick={[Function]}
        type="button"
      >
        <svg
          aria-hidden={true}
          className="yoast-svg-icon yoast-svg-icon-angle-up c12"
          fill="#555"
          focusable="false"
          role="img"
          size="18px"
          viewBox="0 0 1792 1792"
          xmlns="http://www.w3.org/2000/svg"
        >
          <path
            d="M1395 1184q0 13-10 23l-50 50q-10 10-23 10t-23-10l-393-393-393 393q-10 10-23 10t-23-10l-50-50q-10-10-10-23t10-23l466-466q10-10 23-10t23 10l466 466q10 10 10 23z"
          />
        </svg>
        <span
          className="c13"
          onClick={[Function]}
        >
          <span
            className="c14"
          >
            Errors (1)
          </span>
        </span>
      </button>
    </h4>
    <ul
      className="c15"
      role="list"
    >
      <li
        className="c16"
      >
        <svg
          aria-hidden={true}
          className="yoast-svg-icon yoast-svg-icon-circle c17 c18"
          fill="#888"
          focusable="false"
          role="img"
          size="13px"
          viewBox="0 0 1792 1792"
          xmlns="http://www.w3.org/2000/svg"
        >
          <path
            d="M1664 896q0 209-103 385.5t-279.5 279.5-385.5 103-385.5-103-279.5-279.5-103-385.5 103-385.5 279.5-279.5 385.5-103 385.5 103 279.5 279.5 103 385.5z"
          />
        </svg>
        <p
          className="c19"
          dangerouslySetInnerHTML={
            Object {
              "__html": "Error: Analysis not loaded",
            }
          }
        />
      </li>
    </ul>
  </div>
  <div
    className="c1 c2"
  >
    <h4
      className="c3"
    >
      <button
        aria-expanded={true}
        className="c4 c5 c6 Button-kDSBcD c7 Button-kDSBcD c8 Button-kDSBcD c9 Button-kDSBcD c10 c11"
        onClick={[Function]}
        type="button"
      >
        <svg
          aria-hidden={true}
          className="yoast-svg-icon yoast-svg-icon-angle-up c12"
          fill="#555"
          focusable="false"
          role="img"
          size="18px"
          viewBox="0 0 1792 1792"
          xmlns="http://www.w3.org/2000/svg"
        >
          <path
            d="M1395 1184q0 13-10 23l-50 50q-10 10-23 10t-23-10l-393-393-393 393q-10 10-23 10t-23-10l-50-50q-10-10-10-23t10-23l466-466q10-10 23-10t23 10l466 466q10 10 10 23z"
          />
        </svg>
        <span
          className="c13"
          onClick={[Function]}
        >
          <span
            className="c14"
          >
            Problems (1)
          </span>
        </span>
      </button>
    </h4>
    <ul
      className="c15"
      role="list"
    >
      <li
        className="c16"
      >
        <svg
          aria-hidden={true}
          className="yoast-svg-icon yoast-svg-icon-circle c17 c18"
          fill="#dc3232"
          focusable="false"
          role="img"
          size="13px"
          viewBox="0 0 1792 1792"
          xmlns="http://www.w3.org/2000/svg"
        >
          <path
            d="M1664 896q0 209-103 385.5t-279.5 279.5-385.5 103-385.5-103-279.5-279.5-103-385.5 103-385.5 279.5-279.5 385.5-103 385.5 103 279.5 279.5 103 385.5z"
          />
        </svg>
        <p
          className="c19"
          dangerouslySetInnerHTML={
            Object {
              "__html": "Your text is bad, and you should feel bad.",
            }
          }
        />
        <button
          aria-label="Highlight this result in the text"
          aria-pressed={false}
          className="c20"
          disabled={false}
          id="1"
          onClick={[Function]}
          type="button"
        >
          <svg
            aria-hidden={true}
            className="yoast-svg-icon yoast-svg-icon-eye c12"
            fill="#555"
            focusable="false"
            role="img"
            size="18px"
            viewBox="0 0 1792 1792"
            xmlns="http://www.w3.org/2000/svg"
          >
            <path
              d="M1664 960q-152-236-381-353 61 104 61 225 0 185-131.5 316.5t-316.5 131.5-316.5-131.5-131.5-316.5q0-121 61-225-229 117-381 353 133 205 333.5 326.5t434.5 121.5 434.5-121.5 333.5-326.5zm-720-384q0-20-14-34t-34-14q-125 0-214.5 89.5t-89.5 214.5q0 20 14 34t34 14 34-14 14-34q0-86 61-147t147-61q20 0 34-14t14-34zm848 384q0 34-20 69-140 230-376.5 368.5t-499.5 138.5-499.5-139-376.5-368q-20-35-20-69t20-69q140-229 376.5-368t499.5-139 499.5 139 376.5 368q20 35 20 69z"
            />
          </svg>
        </button>
      </li>
    </ul>
  </div>
  <div
    className="c1 c2"
  >
    <h4
      className="c3"
    >
      <button
        aria-expanded={true}
        className="c4 c5 c6 Button-kDSBcD c7 Button-kDSBcD c8 Button-kDSBcD c9 Button-kDSBcD c10 c11"
        onClick={[Function]}
        type="button"
      >
        <svg
          aria-hidden={true}
          className="yoast-svg-icon yoast-svg-icon-angle-up c12"
          fill="#555"
          focusable="false"
          role="img"
          size="18px"
          viewBox="0 0 1792 1792"
          xmlns="http://www.w3.org/2000/svg"
        >
          <path
            d="M1395 1184q0 13-10 23l-50 50q-10 10-23 10t-23-10l-393-393-393 393q-10 10-23 10t-23-10l-50-50q-10-10-10-23t10-23l466-466q10-10 23-10t23 10l466 466q10 10 10 23z"
          />
        </svg>
        <span
          className="c13"
          onClick={[Function]}
        >
          <span
            className="c14"
          >
            Improvements (1)
          </span>
        </span>
      </button>
    </h4>
    <ul
      className="c15"
      role="list"
    >
      <li
        className="c16"
      >
        <svg
          aria-hidden={true}
          className="yoast-svg-icon yoast-svg-icon-circle c17 c18"
          fill="#ee7c1b"
          focusable="false"
          role="img"
          size="13px"
          viewBox="0 0 1792 1792"
          xmlns="http://www.w3.org/2000/svg"
        >
          <path
            d="M1664 896q0 209-103 385.5t-279.5 279.5-385.5 103-385.5-103-279.5-279.5-103-385.5 103-385.5 279.5-279.5 385.5-103 385.5 103 279.5 279.5 103 385.5z"
          />
        </svg>
        <p
          className="c19"
          dangerouslySetInnerHTML={
            Object {
              "__html": "I know you can do better! You can do it!",
            }
          }
        />
      </li>
    </ul>
  </div>
  <div
    className="c1 c2"
  >
    <h4
      className="c3"
    >
      <button
        aria-expanded={true}
        className="c4 c5 c6 Button-kDSBcD c7 Button-kDSBcD c8 Button-kDSBcD c9 Button-kDSBcD c10 c11"
        onClick={[Function]}
        type="button"
      >
        <svg
          aria-hidden={true}
          className="yoast-svg-icon yoast-svg-icon-angle-up c12"
          fill="#555"
          focusable="false"
          role="img"
          size="18px"
          viewBox="0 0 1792 1792"
          xmlns="http://www.w3.org/2000/svg"
        >
          <path
            d="M1395 1184q0 13-10 23l-50 50q-10 10-23 10t-23-10l-393-393-393 393q-10 10-23 10t-23-10l-50-50q-10-10-10-23t10-23l466-466q10-10 23-10t23 10l466 466q10 10 10 23z"
          />
        </svg>
        <span
          className="c13"
          onClick={[Function]}
        >
          <span
            className="c14"
          >
            Considerations (1)
          </span>
        </span>
      </button>
    </h4>
    <ul
      className="c15"
      role="list"
    >
      <li
        className="c16"
      >
        <svg
          aria-hidden={true}
          className="yoast-svg-icon yoast-svg-icon-circle c17 c18"
          fill="#888"
          focusable="false"
          role="img"
          size="13px"
          viewBox="0 0 1792 1792"
          xmlns="http://www.w3.org/2000/svg"
        >
          <path
            d="M1664 896q0 209-103 385.5t-279.5 279.5-385.5 103-385.5-103-279.5-279.5-103-385.5 103-385.5 279.5-279.5 385.5-103 385.5 103 279.5 279.5 103 385.5z"
          />
        </svg>
        <p
          className="c19"
          dangerouslySetInnerHTML={
            Object {
              "__html": "Maybe you should change this...",
            }
          }
        />
      </li>
    </ul>
  </div>
  <div
    className="c1 c2"
  >
    <h4
      className="c3"
    >
      <button
        aria-expanded={true}
        className="c4 c5 c6 Button-kDSBcD c7 Button-kDSBcD c8 Button-kDSBcD c9 Button-kDSBcD c10 c11"
        onClick={[Function]}
        type="button"
      >
        <svg
          aria-hidden={true}
          className="yoast-svg-icon yoast-svg-icon-angle-up c12"
          fill="#555"
          focusable="false"
          role="img"
          size="18px"
          viewBox="0 0 1792 1792"
          xmlns="http://www.w3.org/2000/svg"
        >
          <path
            d="M1395 1184q0 13-10 23l-50 50q-10 10-23 10t-23-10l-393-393-393 393q-10 10-23 10t-23-10l-50-50q-10-10-10-23t10-23l466-466q10-10 23-10t23 10l466 466q10 10 10 23z"
          />
        </svg>
        <span
          className="c13"
          onClick={[Function]}
        >
          <span
            className="c14"
          >
            Good results (2)
          </span>
        </span>
      </button>
    </h4>
    <ul
      className="c15"
      role="list"
    >
      <li
        className="c16"
      >
        <svg
          aria-hidden={true}
          className="yoast-svg-icon yoast-svg-icon-circle c17 c18"
          fill="#7ad03a"
          focusable="false"
          role="img"
          size="13px"
          viewBox="0 0 1792 1792"
          xmlns="http://www.w3.org/2000/svg"
        >
          <path
            d="M1664 896q0 209-103 385.5t-279.5 279.5-385.5 103-385.5-103-279.5-279.5-103-385.5 103-385.5 279.5-279.5 385.5-103 385.5 103 279.5 279.5 103 385.5z"
          />
        </svg>
        <p
          className="c19"
          dangerouslySetInnerHTML={
            Object {
              "__html": "You're doing great!",
            }
          }
        />
      </li>
      <li
        className="c16"
      >
        <svg
          aria-hidden={true}
          className="yoast-svg-icon yoast-svg-icon-circle c17 c18"
          fill="#7ad03a"
          focusable="false"
          role="img"
          size="13px"
          viewBox="0 0 1792 1792"
          xmlns="http://www.w3.org/2000/svg"
        >
          <path
            d="M1664 896q0 209-103 385.5t-279.5 279.5-385.5 103-385.5-103-279.5-279.5-103-385.5 103-385.5 279.5-279.5 385.5-103 385.5 103 279.5 279.5 103 385.5z"
          />
        </svg>
        <p
          className="c19"
          dangerouslySetInnerHTML={
            Object {
              "__html": "Woohoo!",
            }
          }
        />
        <button
          aria-label="Highlight this result in the text"
          aria-pressed={false}
          className="c20"
          disabled={false}
          id="3"
          onClick={[Function]}
          type="button"
        >
          <svg
            aria-hidden={true}
            className="yoast-svg-icon yoast-svg-icon-eye c12"
            fill="#555"
            focusable="false"
            role="img"
            size="18px"
            viewBox="0 0 1792 1792"
            xmlns="http://www.w3.org/2000/svg"
          >
            <path
              d="M1664 960q-152-236-381-353 61 104 61 225 0 185-131.5 316.5t-316.5 131.5-316.5-131.5-131.5-316.5q0-121 61-225-229 117-381 353 133 205 333.5 326.5t434.5 121.5 434.5-121.5 333.5-326.5zm-720-384q0-20-14-34t-34-14q-125 0-214.5 89.5t-89.5 214.5q0 20 14 34t34 14 34-14 14-34q0-86 61-147t147-61q20 0 34-14t14-34zm848 384q0 34-20 69-140 230-376.5 368.5t-499.5 138.5-499.5-139-376.5-368q-20-35-20-69t20-69q140-229 376.5-368t499.5-139 499.5 139 376.5 368q20 35 20 69z"
            />
          </svg>
        </button>
      </li>
    </ul>
  </div>
</div>
`;

exports[`ContentAnalysis the ContentAnalysis component without problems and considerations, but with improvements and good matches the snapshot 1`] = `
.c20 {
  box-sizing: border-box;
  min-width: 32px;
  display: inline-block;
  border: 1px solid #ccc;
  background-color: #f7f7f7;
  box-shadow: 0 1px 0 rgba( 204,204,204,0.7 );
  border-radius: 3px;
  cursor: pointer;
  padding: 0;
  height: 24px;
}

.c20:hover {
  border-color: #fff;
}

.c20:disabled {
  background-color: #f7f7f7;
  box-shadow: none;
  border: none;
  cursor: default;
}

.c16 {
  min-height: 24px;
  padding: 0;
  display: -webkit-box;
  display: -webkit-flex;
  display: -ms-flexbox;
  display: flex;
  -webkit-align-items: flex-start;
  -webkit-box-align: flex-start;
  -ms-flex-align: flex-start;
  align-items: flex-start;
}

.c17 {
  margin: 3px 11px 0 0;
}

.c19 {
  margin: 0 8px 0 0;
  -webkit-flex: 1 1 auto;
  -ms-flex: 1 1 auto;
  flex: 1 1 auto;
}

.c11 {
  color: #555;
  border-color: #ccc;
  background: #f7f7f7;
  box-shadow: 0 1px 0 rgba( 204,204,204,1 );
}

.c6 {
  font-size: 0.8rem;
}

.c7 {
  display: -webkit-inline-box;
  display: -webkit-inline-flex;
  display: -ms-inline-flexbox;
  display: inline-flex;
  -webkit-align-items: center;
  -webkit-box-align: center;
  -ms-flex-align: center;
  align-items: center;
  -webkit-box-pack: center;
  -webkit-justify-content: center;
  -ms-flex-pack: center;
  justify-content: center;
  vertical-align: middle;
  border-width: 1px;
  border-style: solid;
  margin: 0;
  padding: 4px 10px;
  border-radius: 3px;
  cursor: pointer;
  box-sizing: border-box;
  font-size: inherit;
  font-family: inherit;
  font-weight: inherit;
  text-align: left;
  overflow: visible;
  min-height: 32px;
}

.c7 svg {
  -webkit-align-self: center;
  -ms-flex-item-align: center;
  align-self: center;
}

.c8:hover {
  color: #000;
  background-color: #fff;
  border-color: #888;
}

.c9::-moz-focus-inner {
  border-width: 0;
}

.c9:focus {
  outline: none;
  border-color: #0066cd;
  color: #000;
  background-color: #fff;
  box-shadow: 0 0 3px rgba( 8,74,103,0.8 );
}

.c10:active {
  color: #000;
  background-color: #f7f7f7;
  border-color: #888;
  box-shadow: inset 0 2px 5px -3px rgba( 0,0,0,0.5 );
}

.c13 {
  -webkit-box-flex: 1;
  -webkit-flex-grow: 1;
  -ms-flex-positive: 1;
  flex-grow: 1;
  overflow-x: hidden;
  line-height: normal;
}

.c14 {
  display: block;
  white-space: nowrap;
  text-overflow: ellipsis;
  overflow-x: hidden;
}

.c2 {
  background-color: #fff;
}

.c5 {
  width: 100%;
  background-color: #fff;
  padding: 16px;
  -webkit-box-pack: start;
  -webkit-justify-content: flex-start;
  -ms-flex-pack: start;
  justify-content: flex-start;
  border-color: transparent;
  border: none;
  border-radius: 0;
  box-shadow: none;
  font-weight: normal;
}

.c5:focus {
  outline: 1px solid #0066cd;
  outline-offset: -1px;
}

.c5:active {
  box-shadow: none;
  background-color: #fff;
}

.c5 svg:first-child {
  margin-right: 8px;
}

.c5 svg:last-child {
  margin-left: 8px;
}

<<<<<<< HEAD
.c13 {
  -webkit-box-flex: 1;
  -webkit-flex-grow: 1;
  -ms-flex-positive: 1;
  flex-grow: 1;
  overflow-x: hidden;
  line-height: normal;
}

.c14 {
  display: block;
  white-space: nowrap;
  text-overflow: ellipsis;
  overflow-x: hidden;
  color: #555;
}

=======
>>>>>>> 9915325c
.c3 {
  margin: 0 !important;
  padding: 0 !important;
  font-size: 13px !important;
  font-weight: bold !important;
}

.c0 {
  width: 100%;
  background-color: white;
  border-bottom: 1px solid transparent;
}

.c1 {
  margin-bottom: 8px;
}

.c1 button:first-child svg {
  margin: -2px 8px 0 -2px;
}

.c1 .c4 {
  padding: 8px 0;
  color: #0066cd;
}

.c15 {
  margin: 8px 0;
  padding: 0;
  list-style: none;
}

.c12 {
  width: 18px;
  height: 18px;
  -webkit-flex: none;
  -ms-flex: none;
  flex: none;
}

.c18 {
  width: 13px;
  height: 13px;
  -webkit-flex: none;
  -ms-flex: none;
  flex: none;
}

@media all and (-ms-high-contrast:none),(-ms-high-contrast:active) {
  .c7::after {
    display: inline-block;
    content: "";
    min-height: 22px;
  }
}

<div
  className="c0"
>
  <div
    className="c1 c2"
  >
    <h4
      className="c3"
    >
      <button
        aria-expanded={true}
        className="c4 c5 c6 Button-kDSBcD c7 Button-kDSBcD c8 Button-kDSBcD c9 Button-kDSBcD c10 c11"
        onClick={[Function]}
        type="button"
      >
        <svg
          aria-hidden={true}
          className="yoast-svg-icon yoast-svg-icon-angle-up c12"
          fill="#555"
          focusable="false"
          role="img"
          size="18px"
          viewBox="0 0 1792 1792"
          xmlns="http://www.w3.org/2000/svg"
        >
          <path
            d="M1395 1184q0 13-10 23l-50 50q-10 10-23 10t-23-10l-393-393-393 393q-10 10-23 10t-23-10l-50-50q-10-10-10-23t10-23l466-466q10-10 23-10t23 10l466 466q10 10 10 23z"
          />
        </svg>
        <span
          className="c13"
          onClick={[Function]}
        >
          <span
            className="c14"
          >
            Errors (1)
          </span>
        </span>
      </button>
    </h4>
    <ul
      className="c15"
      role="list"
    >
      <li
        className="c16"
      >
        <svg
          aria-hidden={true}
          className="yoast-svg-icon yoast-svg-icon-circle c17 c18"
          fill="#888"
          focusable="false"
          role="img"
          size="13px"
          viewBox="0 0 1792 1792"
          xmlns="http://www.w3.org/2000/svg"
        >
          <path
            d="M1664 896q0 209-103 385.5t-279.5 279.5-385.5 103-385.5-103-279.5-279.5-103-385.5 103-385.5 279.5-279.5 385.5-103 385.5 103 279.5 279.5 103 385.5z"
          />
        </svg>
        <p
          className="c19"
          dangerouslySetInnerHTML={
            Object {
              "__html": "Error: Analysis not loaded",
            }
          }
        />
      </li>
    </ul>
  </div>
  <div
    className="c1 c2"
  >
    <h4
      className="c3"
    >
      <button
        aria-expanded={true}
        className="c4 c5 c6 Button-kDSBcD c7 Button-kDSBcD c8 Button-kDSBcD c9 Button-kDSBcD c10 c11"
        onClick={[Function]}
        type="button"
      >
        <svg
          aria-hidden={true}
          className="yoast-svg-icon yoast-svg-icon-angle-up c12"
          fill="#555"
          focusable="false"
          role="img"
          size="18px"
          viewBox="0 0 1792 1792"
          xmlns="http://www.w3.org/2000/svg"
        >
          <path
            d="M1395 1184q0 13-10 23l-50 50q-10 10-23 10t-23-10l-393-393-393 393q-10 10-23 10t-23-10l-50-50q-10-10-10-23t10-23l466-466q10-10 23-10t23 10l466 466q10 10 10 23z"
          />
        </svg>
        <span
          className="c13"
          onClick={[Function]}
        >
          <span
            className="c14"
          >
            Improvements (1)
          </span>
        </span>
      </button>
    </h4>
    <ul
      className="c15"
      role="list"
    >
      <li
        className="c16"
      >
        <svg
          aria-hidden={true}
          className="yoast-svg-icon yoast-svg-icon-circle c17 c18"
          fill="#ee7c1b"
          focusable="false"
          role="img"
          size="13px"
          viewBox="0 0 1792 1792"
          xmlns="http://www.w3.org/2000/svg"
        >
          <path
            d="M1664 896q0 209-103 385.5t-279.5 279.5-385.5 103-385.5-103-279.5-279.5-103-385.5 103-385.5 279.5-279.5 385.5-103 385.5 103 279.5 279.5 103 385.5z"
          />
        </svg>
        <p
          className="c19"
          dangerouslySetInnerHTML={
            Object {
              "__html": "I know you can do better! You can do it!",
            }
          }
        />
      </li>
    </ul>
  </div>
  <div
    className="c1 c2"
  >
    <h4
      className="c3"
    >
      <button
        aria-expanded={true}
        className="c4 c5 c6 Button-kDSBcD c7 Button-kDSBcD c8 Button-kDSBcD c9 Button-kDSBcD c10 c11"
        onClick={[Function]}
        type="button"
      >
        <svg
          aria-hidden={true}
          className="yoast-svg-icon yoast-svg-icon-angle-up c12"
          fill="#555"
          focusable="false"
          role="img"
          size="18px"
          viewBox="0 0 1792 1792"
          xmlns="http://www.w3.org/2000/svg"
        >
          <path
            d="M1395 1184q0 13-10 23l-50 50q-10 10-23 10t-23-10l-393-393-393 393q-10 10-23 10t-23-10l-50-50q-10-10-10-23t10-23l466-466q10-10 23-10t23 10l466 466q10 10 10 23z"
          />
        </svg>
        <span
          className="c13"
          onClick={[Function]}
        >
          <span
            className="c14"
          >
            Good results (2)
          </span>
        </span>
      </button>
    </h4>
    <ul
      className="c15"
      role="list"
    >
      <li
        className="c16"
      >
        <svg
          aria-hidden={true}
          className="yoast-svg-icon yoast-svg-icon-circle c17 c18"
          fill="#7ad03a"
          focusable="false"
          role="img"
          size="13px"
          viewBox="0 0 1792 1792"
          xmlns="http://www.w3.org/2000/svg"
        >
          <path
            d="M1664 896q0 209-103 385.5t-279.5 279.5-385.5 103-385.5-103-279.5-279.5-103-385.5 103-385.5 279.5-279.5 385.5-103 385.5 103 279.5 279.5 103 385.5z"
          />
        </svg>
        <p
          className="c19"
          dangerouslySetInnerHTML={
            Object {
              "__html": "You're doing great!",
            }
          }
        />
      </li>
      <li
        className="c16"
      >
        <svg
          aria-hidden={true}
          className="yoast-svg-icon yoast-svg-icon-circle c17 c18"
          fill="#7ad03a"
          focusable="false"
          role="img"
          size="13px"
          viewBox="0 0 1792 1792"
          xmlns="http://www.w3.org/2000/svg"
        >
          <path
            d="M1664 896q0 209-103 385.5t-279.5 279.5-385.5 103-385.5-103-279.5-279.5-103-385.5 103-385.5 279.5-279.5 385.5-103 385.5 103 279.5 279.5 103 385.5z"
          />
        </svg>
        <p
          className="c19"
          dangerouslySetInnerHTML={
            Object {
              "__html": "Woohoo!",
            }
          }
        />
        <button
          aria-label="Highlight this result in the text"
          aria-pressed={false}
          className="c20"
          disabled={false}
          id="3"
          onClick={[Function]}
          type="button"
        >
          <svg
            aria-hidden={true}
            className="yoast-svg-icon yoast-svg-icon-eye c12"
            fill="#555"
            focusable="false"
            role="img"
            size="18px"
            viewBox="0 0 1792 1792"
            xmlns="http://www.w3.org/2000/svg"
          >
            <path
              d="M1664 960q-152-236-381-353 61 104 61 225 0 185-131.5 316.5t-316.5 131.5-316.5-131.5-131.5-316.5q0-121 61-225-229 117-381 353 133 205 333.5 326.5t434.5 121.5 434.5-121.5 333.5-326.5zm-720-384q0-20-14-34t-34-14q-125 0-214.5 89.5t-89.5 214.5q0 20 14 34t34 14 34-14 14-34q0-86 61-147t147-61q20 0 34-14t14-34zm848 384q0 34-20 69-140 230-376.5 368.5t-499.5 138.5-499.5-139-376.5-368q-20-35-20-69t20-69q140-229 376.5-368t499.5-139 499.5 139 376.5 368q20 35 20 69z"
            />
          </svg>
        </button>
      </li>
    </ul>
  </div>
</div>
`;

exports[`ContentAnalysis the ContentAnalysis component without problems and improvements matches the snapshot 1`] = `
.c20 {
  box-sizing: border-box;
  min-width: 32px;
  display: inline-block;
  border: 1px solid #ccc;
  background-color: #f7f7f7;
  box-shadow: 0 1px 0 rgba( 204,204,204,0.7 );
  border-radius: 3px;
  cursor: pointer;
  padding: 0;
  height: 24px;
}

.c20:hover {
  border-color: #fff;
}

.c20:disabled {
  background-color: #f7f7f7;
  box-shadow: none;
  border: none;
  cursor: default;
}

.c16 {
  min-height: 24px;
  padding: 0;
  display: -webkit-box;
  display: -webkit-flex;
  display: -ms-flexbox;
  display: flex;
  -webkit-align-items: flex-start;
  -webkit-box-align: flex-start;
  -ms-flex-align: flex-start;
  align-items: flex-start;
}

.c17 {
  margin: 3px 11px 0 0;
}

.c19 {
  margin: 0 8px 0 0;
  -webkit-flex: 1 1 auto;
  -ms-flex: 1 1 auto;
  flex: 1 1 auto;
}

.c11 {
  color: #555;
  border-color: #ccc;
  background: #f7f7f7;
  box-shadow: 0 1px 0 rgba( 204,204,204,1 );
}

.c6 {
  font-size: 0.8rem;
}

.c7 {
  display: -webkit-inline-box;
  display: -webkit-inline-flex;
  display: -ms-inline-flexbox;
  display: inline-flex;
  -webkit-align-items: center;
  -webkit-box-align: center;
  -ms-flex-align: center;
  align-items: center;
  -webkit-box-pack: center;
  -webkit-justify-content: center;
  -ms-flex-pack: center;
  justify-content: center;
  vertical-align: middle;
  border-width: 1px;
  border-style: solid;
  margin: 0;
  padding: 4px 10px;
  border-radius: 3px;
  cursor: pointer;
  box-sizing: border-box;
  font-size: inherit;
  font-family: inherit;
  font-weight: inherit;
  text-align: left;
  overflow: visible;
  min-height: 32px;
}

.c7 svg {
  -webkit-align-self: center;
  -ms-flex-item-align: center;
  align-self: center;
}

.c8:hover {
  color: #000;
  background-color: #fff;
  border-color: #888;
}

.c9::-moz-focus-inner {
  border-width: 0;
}

.c9:focus {
  outline: none;
  border-color: #0066cd;
  color: #000;
  background-color: #fff;
  box-shadow: 0 0 3px rgba( 8,74,103,0.8 );
}

.c10:active {
  color: #000;
  background-color: #f7f7f7;
  border-color: #888;
  box-shadow: inset 0 2px 5px -3px rgba( 0,0,0,0.5 );
}

.c13 {
  -webkit-box-flex: 1;
  -webkit-flex-grow: 1;
  -ms-flex-positive: 1;
  flex-grow: 1;
  overflow-x: hidden;
  line-height: normal;
}

.c14 {
  display: block;
  white-space: nowrap;
  text-overflow: ellipsis;
  overflow-x: hidden;
}

.c2 {
  background-color: #fff;
}

.c5 {
  width: 100%;
  background-color: #fff;
  padding: 16px;
  -webkit-box-pack: start;
  -webkit-justify-content: flex-start;
  -ms-flex-pack: start;
  justify-content: flex-start;
  border-color: transparent;
  border: none;
  border-radius: 0;
  box-shadow: none;
  font-weight: normal;
}

.c5:focus {
  outline: 1px solid #0066cd;
  outline-offset: -1px;
}

.c5:active {
  box-shadow: none;
  background-color: #fff;
}

.c5 svg:first-child {
  margin-right: 8px;
}

.c5 svg:last-child {
  margin-left: 8px;
}

<<<<<<< HEAD
.c13 {
  -webkit-box-flex: 1;
  -webkit-flex-grow: 1;
  -ms-flex-positive: 1;
  flex-grow: 1;
  overflow-x: hidden;
  line-height: normal;
}

.c14 {
  display: block;
  white-space: nowrap;
  text-overflow: ellipsis;
  overflow-x: hidden;
  color: #555;
}

=======
>>>>>>> 9915325c
.c3 {
  margin: 0 !important;
  padding: 0 !important;
  font-size: 13px !important;
  font-weight: bold !important;
}

.c0 {
  width: 100%;
  background-color: white;
  border-bottom: 1px solid transparent;
}

.c1 {
  margin-bottom: 8px;
}

.c1 button:first-child svg {
  margin: -2px 8px 0 -2px;
}

.c1 .c4 {
  padding: 8px 0;
  color: #0066cd;
}

.c15 {
  margin: 8px 0;
  padding: 0;
  list-style: none;
}

.c12 {
  width: 18px;
  height: 18px;
  -webkit-flex: none;
  -ms-flex: none;
  flex: none;
}

.c18 {
  width: 13px;
  height: 13px;
  -webkit-flex: none;
  -ms-flex: none;
  flex: none;
}

@media all and (-ms-high-contrast:none),(-ms-high-contrast:active) {
  .c7::after {
    display: inline-block;
    content: "";
    min-height: 22px;
  }
}

<div
  className="c0"
>
  <div
    className="c1 c2"
  >
    <h4
      className="c3"
    >
      <button
        aria-expanded={true}
        className="c4 c5 c6 Button-kDSBcD c7 Button-kDSBcD c8 Button-kDSBcD c9 Button-kDSBcD c10 c11"
        onClick={[Function]}
        type="button"
      >
        <svg
          aria-hidden={true}
          className="yoast-svg-icon yoast-svg-icon-angle-up c12"
          fill="#555"
          focusable="false"
          role="img"
          size="18px"
          viewBox="0 0 1792 1792"
          xmlns="http://www.w3.org/2000/svg"
        >
          <path
            d="M1395 1184q0 13-10 23l-50 50q-10 10-23 10t-23-10l-393-393-393 393q-10 10-23 10t-23-10l-50-50q-10-10-10-23t10-23l466-466q10-10 23-10t23 10l466 466q10 10 10 23z"
          />
        </svg>
        <span
          className="c13"
          onClick={[Function]}
        >
          <span
            className="c14"
          >
            Errors (1)
          </span>
        </span>
      </button>
    </h4>
    <ul
      className="c15"
      role="list"
    >
      <li
        className="c16"
      >
        <svg
          aria-hidden={true}
          className="yoast-svg-icon yoast-svg-icon-circle c17 c18"
          fill="#888"
          focusable="false"
          role="img"
          size="13px"
          viewBox="0 0 1792 1792"
          xmlns="http://www.w3.org/2000/svg"
        >
          <path
            d="M1664 896q0 209-103 385.5t-279.5 279.5-385.5 103-385.5-103-279.5-279.5-103-385.5 103-385.5 279.5-279.5 385.5-103 385.5 103 279.5 279.5 103 385.5z"
          />
        </svg>
        <p
          className="c19"
          dangerouslySetInnerHTML={
            Object {
              "__html": "Error: Analysis not loaded",
            }
          }
        />
      </li>
    </ul>
  </div>
  <div
    className="c1 c2"
  >
    <h4
      className="c3"
    >
      <button
        aria-expanded={true}
        className="c4 c5 c6 Button-kDSBcD c7 Button-kDSBcD c8 Button-kDSBcD c9 Button-kDSBcD c10 c11"
        onClick={[Function]}
        type="button"
      >
        <svg
          aria-hidden={true}
          className="yoast-svg-icon yoast-svg-icon-angle-up c12"
          fill="#555"
          focusable="false"
          role="img"
          size="18px"
          viewBox="0 0 1792 1792"
          xmlns="http://www.w3.org/2000/svg"
        >
          <path
            d="M1395 1184q0 13-10 23l-50 50q-10 10-23 10t-23-10l-393-393-393 393q-10 10-23 10t-23-10l-50-50q-10-10-10-23t10-23l466-466q10-10 23-10t23 10l466 466q10 10 10 23z"
          />
        </svg>
        <span
          className="c13"
          onClick={[Function]}
        >
          <span
            className="c14"
          >
            Considerations (1)
          </span>
        </span>
      </button>
    </h4>
    <ul
      className="c15"
      role="list"
    >
      <li
        className="c16"
      >
        <svg
          aria-hidden={true}
          className="yoast-svg-icon yoast-svg-icon-circle c17 c18"
          fill="#888"
          focusable="false"
          role="img"
          size="13px"
          viewBox="0 0 1792 1792"
          xmlns="http://www.w3.org/2000/svg"
        >
          <path
            d="M1664 896q0 209-103 385.5t-279.5 279.5-385.5 103-385.5-103-279.5-279.5-103-385.5 103-385.5 279.5-279.5 385.5-103 385.5 103 279.5 279.5 103 385.5z"
          />
        </svg>
        <p
          className="c19"
          dangerouslySetInnerHTML={
            Object {
              "__html": "Maybe you should change this...",
            }
          }
        />
      </li>
    </ul>
  </div>
  <div
    className="c1 c2"
  >
    <h4
      className="c3"
    >
      <button
        aria-expanded={true}
        className="c4 c5 c6 Button-kDSBcD c7 Button-kDSBcD c8 Button-kDSBcD c9 Button-kDSBcD c10 c11"
        onClick={[Function]}
        type="button"
      >
        <svg
          aria-hidden={true}
          className="yoast-svg-icon yoast-svg-icon-angle-up c12"
          fill="#555"
          focusable="false"
          role="img"
          size="18px"
          viewBox="0 0 1792 1792"
          xmlns="http://www.w3.org/2000/svg"
        >
          <path
            d="M1395 1184q0 13-10 23l-50 50q-10 10-23 10t-23-10l-393-393-393 393q-10 10-23 10t-23-10l-50-50q-10-10-10-23t10-23l466-466q10-10 23-10t23 10l466 466q10 10 10 23z"
          />
        </svg>
        <span
          className="c13"
          onClick={[Function]}
        >
          <span
            className="c14"
          >
            Good results (2)
          </span>
        </span>
      </button>
    </h4>
    <ul
      className="c15"
      role="list"
    >
      <li
        className="c16"
      >
        <svg
          aria-hidden={true}
          className="yoast-svg-icon yoast-svg-icon-circle c17 c18"
          fill="#7ad03a"
          focusable="false"
          role="img"
          size="13px"
          viewBox="0 0 1792 1792"
          xmlns="http://www.w3.org/2000/svg"
        >
          <path
            d="M1664 896q0 209-103 385.5t-279.5 279.5-385.5 103-385.5-103-279.5-279.5-103-385.5 103-385.5 279.5-279.5 385.5-103 385.5 103 279.5 279.5 103 385.5z"
          />
        </svg>
        <p
          className="c19"
          dangerouslySetInnerHTML={
            Object {
              "__html": "You're doing great!",
            }
          }
        />
      </li>
      <li
        className="c16"
      >
        <svg
          aria-hidden={true}
          className="yoast-svg-icon yoast-svg-icon-circle c17 c18"
          fill="#7ad03a"
          focusable="false"
          role="img"
          size="13px"
          viewBox="0 0 1792 1792"
          xmlns="http://www.w3.org/2000/svg"
        >
          <path
            d="M1664 896q0 209-103 385.5t-279.5 279.5-385.5 103-385.5-103-279.5-279.5-103-385.5 103-385.5 279.5-279.5 385.5-103 385.5 103 279.5 279.5 103 385.5z"
          />
        </svg>
        <p
          className="c19"
          dangerouslySetInnerHTML={
            Object {
              "__html": "Woohoo!",
            }
          }
        />
        <button
          aria-label="Highlight this result in the text"
          aria-pressed={false}
          className="c20"
          disabled={false}
          id="3"
          onClick={[Function]}
          type="button"
        >
          <svg
            aria-hidden={true}
            className="yoast-svg-icon yoast-svg-icon-eye c12"
            fill="#555"
            focusable="false"
            role="img"
            size="18px"
            viewBox="0 0 1792 1792"
            xmlns="http://www.w3.org/2000/svg"
          >
            <path
              d="M1664 960q-152-236-381-353 61 104 61 225 0 185-131.5 316.5t-316.5 131.5-316.5-131.5-131.5-316.5q0-121 61-225-229 117-381 353 133 205 333.5 326.5t434.5 121.5 434.5-121.5 333.5-326.5zm-720-384q0-20-14-34t-34-14q-125 0-214.5 89.5t-89.5 214.5q0 20 14 34t34 14 34-14 14-34q0-86 61-147t147-61q20 0 34-14t14-34zm848 384q0 34-20 69-140 230-376.5 368.5t-499.5 138.5-499.5-139-376.5-368q-20-35-20-69t20-69q140-229 376.5-368t499.5-139 499.5 139 376.5 368q20 35 20 69z"
            />
          </svg>
        </button>
      </li>
    </ul>
  </div>
</div>
`;

exports[`ContentAnalysis the ContentAnalysis component without problems matches the snapshot 1`] = `
.c20 {
  box-sizing: border-box;
  min-width: 32px;
  display: inline-block;
  border: 1px solid #ccc;
  background-color: #f7f7f7;
  box-shadow: 0 1px 0 rgba( 204,204,204,0.7 );
  border-radius: 3px;
  cursor: pointer;
  padding: 0;
  height: 24px;
}

.c20:hover {
  border-color: #fff;
}

.c20:disabled {
  background-color: #f7f7f7;
  box-shadow: none;
  border: none;
  cursor: default;
}

.c16 {
  min-height: 24px;
  padding: 0;
  display: -webkit-box;
  display: -webkit-flex;
  display: -ms-flexbox;
  display: flex;
  -webkit-align-items: flex-start;
  -webkit-box-align: flex-start;
  -ms-flex-align: flex-start;
  align-items: flex-start;
}

.c17 {
  margin: 3px 11px 0 0;
}

.c19 {
  margin: 0 8px 0 0;
  -webkit-flex: 1 1 auto;
  -ms-flex: 1 1 auto;
  flex: 1 1 auto;
}

.c11 {
  color: #555;
  border-color: #ccc;
  background: #f7f7f7;
  box-shadow: 0 1px 0 rgba( 204,204,204,1 );
}

.c6 {
  font-size: 0.8rem;
}

.c7 {
  display: -webkit-inline-box;
  display: -webkit-inline-flex;
  display: -ms-inline-flexbox;
  display: inline-flex;
  -webkit-align-items: center;
  -webkit-box-align: center;
  -ms-flex-align: center;
  align-items: center;
  -webkit-box-pack: center;
  -webkit-justify-content: center;
  -ms-flex-pack: center;
  justify-content: center;
  vertical-align: middle;
  border-width: 1px;
  border-style: solid;
  margin: 0;
  padding: 4px 10px;
  border-radius: 3px;
  cursor: pointer;
  box-sizing: border-box;
  font-size: inherit;
  font-family: inherit;
  font-weight: inherit;
  text-align: left;
  overflow: visible;
  min-height: 32px;
}

.c7 svg {
  -webkit-align-self: center;
  -ms-flex-item-align: center;
  align-self: center;
}

.c8:hover {
  color: #000;
  background-color: #fff;
  border-color: #888;
}

.c9::-moz-focus-inner {
  border-width: 0;
}

.c9:focus {
  outline: none;
  border-color: #0066cd;
  color: #000;
  background-color: #fff;
  box-shadow: 0 0 3px rgba( 8,74,103,0.8 );
}

.c10:active {
  color: #000;
  background-color: #f7f7f7;
  border-color: #888;
  box-shadow: inset 0 2px 5px -3px rgba( 0,0,0,0.5 );
}

.c13 {
  -webkit-box-flex: 1;
  -webkit-flex-grow: 1;
  -ms-flex-positive: 1;
  flex-grow: 1;
  overflow-x: hidden;
  line-height: normal;
}

.c14 {
  display: block;
  white-space: nowrap;
  text-overflow: ellipsis;
  overflow-x: hidden;
}

.c2 {
  background-color: #fff;
}

.c5 {
  width: 100%;
  background-color: #fff;
  padding: 16px;
  -webkit-box-pack: start;
  -webkit-justify-content: flex-start;
  -ms-flex-pack: start;
  justify-content: flex-start;
  border-color: transparent;
  border: none;
  border-radius: 0;
  box-shadow: none;
  font-weight: normal;
}

.c5:focus {
  outline: 1px solid #0066cd;
  outline-offset: -1px;
}

.c5:active {
  box-shadow: none;
  background-color: #fff;
}

.c5 svg:first-child {
  margin-right: 8px;
}

.c5 svg:last-child {
  margin-left: 8px;
}

<<<<<<< HEAD
.c13 {
  -webkit-box-flex: 1;
  -webkit-flex-grow: 1;
  -ms-flex-positive: 1;
  flex-grow: 1;
  overflow-x: hidden;
  line-height: normal;
}

.c14 {
  display: block;
  white-space: nowrap;
  text-overflow: ellipsis;
  overflow-x: hidden;
  color: #555;
}

=======
>>>>>>> 9915325c
.c3 {
  margin: 0 !important;
  padding: 0 !important;
  font-size: 13px !important;
  font-weight: bold !important;
}

.c0 {
  width: 100%;
  background-color: white;
  border-bottom: 1px solid transparent;
}

.c1 {
  margin-bottom: 8px;
}

.c1 button:first-child svg {
  margin: -2px 8px 0 -2px;
}

.c1 .c4 {
  padding: 8px 0;
  color: #0066cd;
}

.c15 {
  margin: 8px 0;
  padding: 0;
  list-style: none;
}

.c12 {
  width: 18px;
  height: 18px;
  -webkit-flex: none;
  -ms-flex: none;
  flex: none;
}

.c18 {
  width: 13px;
  height: 13px;
  -webkit-flex: none;
  -ms-flex: none;
  flex: none;
}

@media all and (-ms-high-contrast:none),(-ms-high-contrast:active) {
  .c7::after {
    display: inline-block;
    content: "";
    min-height: 22px;
  }
}

<div
  className="c0"
>
  <div
    className="c1 c2"
  >
    <h4
      className="c3"
    >
      <button
        aria-expanded={true}
        className="c4 c5 c6 Button-kDSBcD c7 Button-kDSBcD c8 Button-kDSBcD c9 Button-kDSBcD c10 c11"
        onClick={[Function]}
        type="button"
      >
        <svg
          aria-hidden={true}
          className="yoast-svg-icon yoast-svg-icon-angle-up c12"
          fill="#555"
          focusable="false"
          role="img"
          size="18px"
          viewBox="0 0 1792 1792"
          xmlns="http://www.w3.org/2000/svg"
        >
          <path
            d="M1395 1184q0 13-10 23l-50 50q-10 10-23 10t-23-10l-393-393-393 393q-10 10-23 10t-23-10l-50-50q-10-10-10-23t10-23l466-466q10-10 23-10t23 10l466 466q10 10 10 23z"
          />
        </svg>
        <span
          className="c13"
          onClick={[Function]}
        >
          <span
            className="c14"
          >
            Errors (1)
          </span>
        </span>
      </button>
    </h4>
    <ul
      className="c15"
      role="list"
    >
      <li
        className="c16"
      >
        <svg
          aria-hidden={true}
          className="yoast-svg-icon yoast-svg-icon-circle c17 c18"
          fill="#888"
          focusable="false"
          role="img"
          size="13px"
          viewBox="0 0 1792 1792"
          xmlns="http://www.w3.org/2000/svg"
        >
          <path
            d="M1664 896q0 209-103 385.5t-279.5 279.5-385.5 103-385.5-103-279.5-279.5-103-385.5 103-385.5 279.5-279.5 385.5-103 385.5 103 279.5 279.5 103 385.5z"
          />
        </svg>
        <p
          className="c19"
          dangerouslySetInnerHTML={
            Object {
              "__html": "Error: Analysis not loaded",
            }
          }
        />
      </li>
    </ul>
  </div>
  <div
    className="c1 c2"
  >
    <h4
      className="c3"
    >
      <button
        aria-expanded={true}
        className="c4 c5 c6 Button-kDSBcD c7 Button-kDSBcD c8 Button-kDSBcD c9 Button-kDSBcD c10 c11"
        onClick={[Function]}
        type="button"
      >
        <svg
          aria-hidden={true}
          className="yoast-svg-icon yoast-svg-icon-angle-up c12"
          fill="#555"
          focusable="false"
          role="img"
          size="18px"
          viewBox="0 0 1792 1792"
          xmlns="http://www.w3.org/2000/svg"
        >
          <path
            d="M1395 1184q0 13-10 23l-50 50q-10 10-23 10t-23-10l-393-393-393 393q-10 10-23 10t-23-10l-50-50q-10-10-10-23t10-23l466-466q10-10 23-10t23 10l466 466q10 10 10 23z"
          />
        </svg>
        <span
          className="c13"
          onClick={[Function]}
        >
          <span
            className="c14"
          >
            Improvements (1)
          </span>
        </span>
      </button>
    </h4>
    <ul
      className="c15"
      role="list"
    >
      <li
        className="c16"
      >
        <svg
          aria-hidden={true}
          className="yoast-svg-icon yoast-svg-icon-circle c17 c18"
          fill="#ee7c1b"
          focusable="false"
          role="img"
          size="13px"
          viewBox="0 0 1792 1792"
          xmlns="http://www.w3.org/2000/svg"
        >
          <path
            d="M1664 896q0 209-103 385.5t-279.5 279.5-385.5 103-385.5-103-279.5-279.5-103-385.5 103-385.5 279.5-279.5 385.5-103 385.5 103 279.5 279.5 103 385.5z"
          />
        </svg>
        <p
          className="c19"
          dangerouslySetInnerHTML={
            Object {
              "__html": "I know you can do better! You can do it!",
            }
          }
        />
      </li>
    </ul>
  </div>
  <div
    className="c1 c2"
  >
    <h4
      className="c3"
    >
      <button
        aria-expanded={true}
        className="c4 c5 c6 Button-kDSBcD c7 Button-kDSBcD c8 Button-kDSBcD c9 Button-kDSBcD c10 c11"
        onClick={[Function]}
        type="button"
      >
        <svg
          aria-hidden={true}
          className="yoast-svg-icon yoast-svg-icon-angle-up c12"
          fill="#555"
          focusable="false"
          role="img"
          size="18px"
          viewBox="0 0 1792 1792"
          xmlns="http://www.w3.org/2000/svg"
        >
          <path
            d="M1395 1184q0 13-10 23l-50 50q-10 10-23 10t-23-10l-393-393-393 393q-10 10-23 10t-23-10l-50-50q-10-10-10-23t10-23l466-466q10-10 23-10t23 10l466 466q10 10 10 23z"
          />
        </svg>
        <span
          className="c13"
          onClick={[Function]}
        >
          <span
            className="c14"
          >
            Considerations (1)
          </span>
        </span>
      </button>
    </h4>
    <ul
      className="c15"
      role="list"
    >
      <li
        className="c16"
      >
        <svg
          aria-hidden={true}
          className="yoast-svg-icon yoast-svg-icon-circle c17 c18"
          fill="#888"
          focusable="false"
          role="img"
          size="13px"
          viewBox="0 0 1792 1792"
          xmlns="http://www.w3.org/2000/svg"
        >
          <path
            d="M1664 896q0 209-103 385.5t-279.5 279.5-385.5 103-385.5-103-279.5-279.5-103-385.5 103-385.5 279.5-279.5 385.5-103 385.5 103 279.5 279.5 103 385.5z"
          />
        </svg>
        <p
          className="c19"
          dangerouslySetInnerHTML={
            Object {
              "__html": "Maybe you should change this...",
            }
          }
        />
      </li>
    </ul>
  </div>
  <div
    className="c1 c2"
  >
    <h4
      className="c3"
    >
      <button
        aria-expanded={true}
        className="c4 c5 c6 Button-kDSBcD c7 Button-kDSBcD c8 Button-kDSBcD c9 Button-kDSBcD c10 c11"
        onClick={[Function]}
        type="button"
      >
        <svg
          aria-hidden={true}
          className="yoast-svg-icon yoast-svg-icon-angle-up c12"
          fill="#555"
          focusable="false"
          role="img"
          size="18px"
          viewBox="0 0 1792 1792"
          xmlns="http://www.w3.org/2000/svg"
        >
          <path
            d="M1395 1184q0 13-10 23l-50 50q-10 10-23 10t-23-10l-393-393-393 393q-10 10-23 10t-23-10l-50-50q-10-10-10-23t10-23l466-466q10-10 23-10t23 10l466 466q10 10 10 23z"
          />
        </svg>
        <span
          className="c13"
          onClick={[Function]}
        >
          <span
            className="c14"
          >
            Good results (2)
          </span>
        </span>
      </button>
    </h4>
    <ul
      className="c15"
      role="list"
    >
      <li
        className="c16"
      >
        <svg
          aria-hidden={true}
          className="yoast-svg-icon yoast-svg-icon-circle c17 c18"
          fill="#7ad03a"
          focusable="false"
          role="img"
          size="13px"
          viewBox="0 0 1792 1792"
          xmlns="http://www.w3.org/2000/svg"
        >
          <path
            d="M1664 896q0 209-103 385.5t-279.5 279.5-385.5 103-385.5-103-279.5-279.5-103-385.5 103-385.5 279.5-279.5 385.5-103 385.5 103 279.5 279.5 103 385.5z"
          />
        </svg>
        <p
          className="c19"
          dangerouslySetInnerHTML={
            Object {
              "__html": "You're doing great!",
            }
          }
        />
      </li>
      <li
        className="c16"
      >
        <svg
          aria-hidden={true}
          className="yoast-svg-icon yoast-svg-icon-circle c17 c18"
          fill="#7ad03a"
          focusable="false"
          role="img"
          size="13px"
          viewBox="0 0 1792 1792"
          xmlns="http://www.w3.org/2000/svg"
        >
          <path
            d="M1664 896q0 209-103 385.5t-279.5 279.5-385.5 103-385.5-103-279.5-279.5-103-385.5 103-385.5 279.5-279.5 385.5-103 385.5 103 279.5 279.5 103 385.5z"
          />
        </svg>
        <p
          className="c19"
          dangerouslySetInnerHTML={
            Object {
              "__html": "Woohoo!",
            }
          }
        />
        <button
          aria-label="Highlight this result in the text"
          aria-pressed={false}
          className="c20"
          disabled={false}
          id="3"
          onClick={[Function]}
          type="button"
        >
          <svg
            aria-hidden={true}
            className="yoast-svg-icon yoast-svg-icon-eye c12"
            fill="#555"
            focusable="false"
            role="img"
            size="18px"
            viewBox="0 0 1792 1792"
            xmlns="http://www.w3.org/2000/svg"
          >
            <path
              d="M1664 960q-152-236-381-353 61 104 61 225 0 185-131.5 316.5t-316.5 131.5-316.5-131.5-131.5-316.5q0-121 61-225-229 117-381 353 133 205 333.5 326.5t434.5 121.5 434.5-121.5 333.5-326.5zm-720-384q0-20-14-34t-34-14q-125 0-214.5 89.5t-89.5 214.5q0 20 14 34t34 14 34-14 14-34q0-86 61-147t147-61q20 0 34-14t14-34zm848 384q0 34-20 69-140 230-376.5 368.5t-499.5 138.5-499.5-139-376.5-368q-20-35-20-69t20-69q140-229 376.5-368t499.5-139 499.5 139 376.5 368q20 35 20 69z"
            />
          </svg>
        </button>
      </li>
    </ul>
  </div>
</div>
`;

exports[`ContentAnalysis the ContentAnalysis component without problems, improvements and considerations matches the snapshot 1`] = `
.c20 {
  box-sizing: border-box;
  min-width: 32px;
  display: inline-block;
  border: 1px solid #ccc;
  background-color: #f7f7f7;
  box-shadow: 0 1px 0 rgba( 204,204,204,0.7 );
  border-radius: 3px;
  cursor: pointer;
  padding: 0;
  height: 24px;
}

.c20:hover {
  border-color: #fff;
}

.c20:disabled {
  background-color: #f7f7f7;
  box-shadow: none;
  border: none;
  cursor: default;
}

.c16 {
  min-height: 24px;
  padding: 0;
  display: -webkit-box;
  display: -webkit-flex;
  display: -ms-flexbox;
  display: flex;
  -webkit-align-items: flex-start;
  -webkit-box-align: flex-start;
  -ms-flex-align: flex-start;
  align-items: flex-start;
}

.c17 {
  margin: 3px 11px 0 0;
}

.c19 {
  margin: 0 8px 0 0;
  -webkit-flex: 1 1 auto;
  -ms-flex: 1 1 auto;
  flex: 1 1 auto;
}

.c11 {
  color: #555;
  border-color: #ccc;
  background: #f7f7f7;
  box-shadow: 0 1px 0 rgba( 204,204,204,1 );
}

.c6 {
  font-size: 0.8rem;
}

.c7 {
  display: -webkit-inline-box;
  display: -webkit-inline-flex;
  display: -ms-inline-flexbox;
  display: inline-flex;
  -webkit-align-items: center;
  -webkit-box-align: center;
  -ms-flex-align: center;
  align-items: center;
  -webkit-box-pack: center;
  -webkit-justify-content: center;
  -ms-flex-pack: center;
  justify-content: center;
  vertical-align: middle;
  border-width: 1px;
  border-style: solid;
  margin: 0;
  padding: 4px 10px;
  border-radius: 3px;
  cursor: pointer;
  box-sizing: border-box;
  font-size: inherit;
  font-family: inherit;
  font-weight: inherit;
  text-align: left;
  overflow: visible;
  min-height: 32px;
}

.c7 svg {
  -webkit-align-self: center;
  -ms-flex-item-align: center;
  align-self: center;
}

.c8:hover {
  color: #000;
  background-color: #fff;
  border-color: #888;
}

.c9::-moz-focus-inner {
  border-width: 0;
}

.c9:focus {
  outline: none;
  border-color: #0066cd;
  color: #000;
  background-color: #fff;
  box-shadow: 0 0 3px rgba( 8,74,103,0.8 );
}

.c10:active {
  color: #000;
  background-color: #f7f7f7;
  border-color: #888;
  box-shadow: inset 0 2px 5px -3px rgba( 0,0,0,0.5 );
}

.c13 {
  -webkit-box-flex: 1;
  -webkit-flex-grow: 1;
  -ms-flex-positive: 1;
  flex-grow: 1;
  overflow-x: hidden;
  line-height: normal;
}

.c14 {
  display: block;
  white-space: nowrap;
  text-overflow: ellipsis;
  overflow-x: hidden;
}

.c2 {
  background-color: #fff;
}

.c5 {
  width: 100%;
  background-color: #fff;
  padding: 16px;
  -webkit-box-pack: start;
  -webkit-justify-content: flex-start;
  -ms-flex-pack: start;
  justify-content: flex-start;
  border-color: transparent;
  border: none;
  border-radius: 0;
  box-shadow: none;
  font-weight: normal;
}

.c5:focus {
  outline: 1px solid #0066cd;
  outline-offset: -1px;
}

.c5:active {
  box-shadow: none;
  background-color: #fff;
}

.c5 svg:first-child {
  margin-right: 8px;
}

.c5 svg:last-child {
  margin-left: 8px;
}

<<<<<<< HEAD
.c13 {
  -webkit-box-flex: 1;
  -webkit-flex-grow: 1;
  -ms-flex-positive: 1;
  flex-grow: 1;
  overflow-x: hidden;
  line-height: normal;
}

.c14 {
  display: block;
  white-space: nowrap;
  text-overflow: ellipsis;
  overflow-x: hidden;
  color: #555;
}

=======
>>>>>>> 9915325c
.c3 {
  margin: 0 !important;
  padding: 0 !important;
  font-size: 13px !important;
  font-weight: bold !important;
}

.c0 {
  width: 100%;
  background-color: white;
  border-bottom: 1px solid transparent;
}

.c1 {
  margin-bottom: 8px;
}

.c1 button:first-child svg {
  margin: -2px 8px 0 -2px;
}

.c1 .c4 {
  padding: 8px 0;
  color: #0066cd;
}

.c15 {
  margin: 8px 0;
  padding: 0;
  list-style: none;
}

.c12 {
  width: 18px;
  height: 18px;
  -webkit-flex: none;
  -ms-flex: none;
  flex: none;
}

.c18 {
  width: 13px;
  height: 13px;
  -webkit-flex: none;
  -ms-flex: none;
  flex: none;
}

@media all and (-ms-high-contrast:none),(-ms-high-contrast:active) {
  .c7::after {
    display: inline-block;
    content: "";
    min-height: 22px;
  }
}

<div
  className="c0"
>
  <div
    className="c1 c2"
  >
    <h4
      className="c3"
    >
      <button
        aria-expanded={true}
        className="c4 c5 c6 Button-kDSBcD c7 Button-kDSBcD c8 Button-kDSBcD c9 Button-kDSBcD c10 c11"
        onClick={[Function]}
        type="button"
      >
        <svg
          aria-hidden={true}
          className="yoast-svg-icon yoast-svg-icon-angle-up c12"
          fill="#555"
          focusable="false"
          role="img"
          size="18px"
          viewBox="0 0 1792 1792"
          xmlns="http://www.w3.org/2000/svg"
        >
          <path
            d="M1395 1184q0 13-10 23l-50 50q-10 10-23 10t-23-10l-393-393-393 393q-10 10-23 10t-23-10l-50-50q-10-10-10-23t10-23l466-466q10-10 23-10t23 10l466 466q10 10 10 23z"
          />
        </svg>
        <span
          className="c13"
          onClick={[Function]}
        >
          <span
            className="c14"
          >
            Errors (1)
          </span>
        </span>
      </button>
    </h4>
    <ul
      className="c15"
      role="list"
    >
      <li
        className="c16"
      >
        <svg
          aria-hidden={true}
          className="yoast-svg-icon yoast-svg-icon-circle c17 c18"
          fill="#888"
          focusable="false"
          role="img"
          size="13px"
          viewBox="0 0 1792 1792"
          xmlns="http://www.w3.org/2000/svg"
        >
          <path
            d="M1664 896q0 209-103 385.5t-279.5 279.5-385.5 103-385.5-103-279.5-279.5-103-385.5 103-385.5 279.5-279.5 385.5-103 385.5 103 279.5 279.5 103 385.5z"
          />
        </svg>
        <p
          className="c19"
          dangerouslySetInnerHTML={
            Object {
              "__html": "Error: Analysis not loaded",
            }
          }
        />
      </li>
    </ul>
  </div>
  <div
    className="c1 c2"
  >
    <h4
      className="c3"
    >
      <button
        aria-expanded={true}
        className="c4 c5 c6 Button-kDSBcD c7 Button-kDSBcD c8 Button-kDSBcD c9 Button-kDSBcD c10 c11"
        onClick={[Function]}
        type="button"
      >
        <svg
          aria-hidden={true}
          className="yoast-svg-icon yoast-svg-icon-angle-up c12"
          fill="#555"
          focusable="false"
          role="img"
          size="18px"
          viewBox="0 0 1792 1792"
          xmlns="http://www.w3.org/2000/svg"
        >
          <path
            d="M1395 1184q0 13-10 23l-50 50q-10 10-23 10t-23-10l-393-393-393 393q-10 10-23 10t-23-10l-50-50q-10-10-10-23t10-23l466-466q10-10 23-10t23 10l466 466q10 10 10 23z"
          />
        </svg>
        <span
          className="c13"
          onClick={[Function]}
        >
          <span
            className="c14"
          >
            Good results (2)
          </span>
        </span>
      </button>
    </h4>
    <ul
      className="c15"
      role="list"
    >
      <li
        className="c16"
      >
        <svg
          aria-hidden={true}
          className="yoast-svg-icon yoast-svg-icon-circle c17 c18"
          fill="#7ad03a"
          focusable="false"
          role="img"
          size="13px"
          viewBox="0 0 1792 1792"
          xmlns="http://www.w3.org/2000/svg"
        >
          <path
            d="M1664 896q0 209-103 385.5t-279.5 279.5-385.5 103-385.5-103-279.5-279.5-103-385.5 103-385.5 279.5-279.5 385.5-103 385.5 103 279.5 279.5 103 385.5z"
          />
        </svg>
        <p
          className="c19"
          dangerouslySetInnerHTML={
            Object {
              "__html": "You're doing great!",
            }
          }
        />
      </li>
      <li
        className="c16"
      >
        <svg
          aria-hidden={true}
          className="yoast-svg-icon yoast-svg-icon-circle c17 c18"
          fill="#7ad03a"
          focusable="false"
          role="img"
          size="13px"
          viewBox="0 0 1792 1792"
          xmlns="http://www.w3.org/2000/svg"
        >
          <path
            d="M1664 896q0 209-103 385.5t-279.5 279.5-385.5 103-385.5-103-279.5-279.5-103-385.5 103-385.5 279.5-279.5 385.5-103 385.5 103 279.5 279.5 103 385.5z"
          />
        </svg>
        <p
          className="c19"
          dangerouslySetInnerHTML={
            Object {
              "__html": "Woohoo!",
            }
          }
        />
        <button
          aria-label="Highlight this result in the text"
          aria-pressed={false}
          className="c20"
          disabled={false}
          id="3"
          onClick={[Function]}
          type="button"
        >
          <svg
            aria-hidden={true}
            className="yoast-svg-icon yoast-svg-icon-eye c12"
            fill="#555"
            focusable="false"
            role="img"
            size="18px"
            viewBox="0 0 1792 1792"
            xmlns="http://www.w3.org/2000/svg"
          >
            <path
              d="M1664 960q-152-236-381-353 61 104 61 225 0 185-131.5 316.5t-316.5 131.5-316.5-131.5-131.5-316.5q0-121 61-225-229 117-381 353 133 205 333.5 326.5t434.5 121.5 434.5-121.5 333.5-326.5zm-720-384q0-20-14-34t-34-14q-125 0-214.5 89.5t-89.5 214.5q0 20 14 34t34 14 34-14 14-34q0-86 61-147t147-61q20 0 34-14t14-34zm848 384q0 34-20 69-140 230-376.5 368.5t-499.5 138.5-499.5-139-376.5-368q-20-35-20-69t20-69q140-229 376.5-368t499.5-139 499.5 139 376.5 368q20 35 20 69z"
            />
          </svg>
        </button>
      </li>
    </ul>
  </div>
</div>
`;<|MERGE_RESOLUTION|>--- conflicted
+++ resolved
@@ -152,7 +152,6 @@
   border: none;
   border-radius: 0;
   box-shadow: none;
-  font-weight: normal;
 }
 
 .c5:focus {
@@ -173,26 +172,6 @@
   margin-left: 8px;
 }
 
-<<<<<<< HEAD
-.c13 {
-  -webkit-box-flex: 1;
-  -webkit-flex-grow: 1;
-  -ms-flex-positive: 1;
-  flex-grow: 1;
-  overflow-x: hidden;
-  line-height: normal;
-}
-
-.c14 {
-  display: block;
-  white-space: nowrap;
-  text-overflow: ellipsis;
-  overflow-x: hidden;
-  color: #555;
-}
-
-=======
->>>>>>> 9915325c
 .c3 {
   margin: 0 !important;
   padding: 0 !important;
@@ -203,6 +182,7 @@
 .c0 {
   width: 100%;
   background-color: white;
+  max-width: 800px;
   border-bottom: 1px solid transparent;
 }
 
@@ -807,7 +787,6 @@
   border: none;
   border-radius: 0;
   box-shadow: none;
-  font-weight: normal;
 }
 
 .c5:focus {
@@ -828,26 +807,6 @@
   margin-left: 8px;
 }
 
-<<<<<<< HEAD
-.c13 {
-  -webkit-box-flex: 1;
-  -webkit-flex-grow: 1;
-  -ms-flex-positive: 1;
-  flex-grow: 1;
-  overflow-x: hidden;
-  line-height: normal;
-}
-
-.c14 {
-  display: block;
-  white-space: nowrap;
-  text-overflow: ellipsis;
-  overflow-x: hidden;
-  color: #555;
-}
-
-=======
->>>>>>> 9915325c
 .c3 {
   margin: 0 !important;
   padding: 0 !important;
@@ -858,6 +817,7 @@
 .c0 {
   width: 100%;
   background-color: white;
+  max-width: 800px;
   border-bottom: 1px solid transparent;
 }
 
@@ -1438,7 +1398,6 @@
   border: none;
   border-radius: 0;
   box-shadow: none;
-  font-weight: normal;
 }
 
 .c5:focus {
@@ -1459,26 +1418,6 @@
   margin-left: 8px;
 }
 
-<<<<<<< HEAD
-.c13 {
-  -webkit-box-flex: 1;
-  -webkit-flex-grow: 1;
-  -ms-flex-positive: 1;
-  flex-grow: 1;
-  overflow-x: hidden;
-  line-height: normal;
-}
-
-.c14 {
-  display: block;
-  white-space: nowrap;
-  text-overflow: ellipsis;
-  overflow-x: hidden;
-  color: #555;
-}
-
-=======
->>>>>>> 9915325c
 .c3 {
   margin: 0 !important;
   padding: 0 !important;
@@ -1489,6 +1428,7 @@
 .c0 {
   width: 100%;
   background-color: white;
+  max-width: 800px;
   border-bottom: 1px solid transparent;
 }
 
@@ -2117,7 +2057,6 @@
   border: none;
   border-radius: 0;
   box-shadow: none;
-  font-weight: normal;
 }
 
 .c5:focus {
@@ -2138,26 +2077,6 @@
   margin-left: 8px;
 }
 
-<<<<<<< HEAD
-.c13 {
-  -webkit-box-flex: 1;
-  -webkit-flex-grow: 1;
-  -ms-flex-positive: 1;
-  flex-grow: 1;
-  overflow-x: hidden;
-  line-height: normal;
-}
-
-.c14 {
-  display: block;
-  white-space: nowrap;
-  text-overflow: ellipsis;
-  overflow-x: hidden;
-  color: #555;
-}
-
-=======
->>>>>>> 9915325c
 .c3 {
   margin: 0 !important;
   padding: 0 !important;
@@ -2168,6 +2087,7 @@
 .c0 {
   width: 100%;
   background-color: white;
+  max-width: 800px;
   border-bottom: 1px solid transparent;
 }
 
@@ -2796,7 +2716,6 @@
   border: none;
   border-radius: 0;
   box-shadow: none;
-  font-weight: normal;
 }
 
 .c5:focus {
@@ -2817,26 +2736,6 @@
   margin-left: 8px;
 }
 
-<<<<<<< HEAD
-.c13 {
-  -webkit-box-flex: 1;
-  -webkit-flex-grow: 1;
-  -ms-flex-positive: 1;
-  flex-grow: 1;
-  overflow-x: hidden;
-  line-height: normal;
-}
-
-.c14 {
-  display: block;
-  white-space: nowrap;
-  text-overflow: ellipsis;
-  overflow-x: hidden;
-  color: #555;
-}
-
-=======
->>>>>>> 9915325c
 .c3 {
   margin: 0 !important;
   padding: 0 !important;
@@ -2847,6 +2746,7 @@
 .c0 {
   width: 100%;
   background-color: white;
+  max-width: 800px;
   border-bottom: 1px solid transparent;
 }
 
@@ -3311,7 +3211,6 @@
   border: none;
   border-radius: 0;
   box-shadow: none;
-  font-weight: normal;
 }
 
 .c5:focus {
@@ -3332,26 +3231,6 @@
   margin-left: 8px;
 }
 
-<<<<<<< HEAD
-.c13 {
-  -webkit-box-flex: 1;
-  -webkit-flex-grow: 1;
-  -ms-flex-positive: 1;
-  flex-grow: 1;
-  overflow-x: hidden;
-  line-height: normal;
-}
-
-.c14 {
-  display: block;
-  white-space: nowrap;
-  text-overflow: ellipsis;
-  overflow-x: hidden;
-  color: #555;
-}
-
-=======
->>>>>>> 9915325c
 .c3 {
   margin: 0 !important;
   padding: 0 !important;
@@ -3362,6 +3241,7 @@
 .c0 {
   width: 100%;
   background-color: white;
+  max-width: 800px;
   border-bottom: 1px solid transparent;
 }
 
@@ -3826,7 +3706,6 @@
   border: none;
   border-radius: 0;
   box-shadow: none;
-  font-weight: normal;
 }
 
 .c5:focus {
@@ -3847,26 +3726,6 @@
   margin-left: 8px;
 }
 
-<<<<<<< HEAD
-.c13 {
-  -webkit-box-flex: 1;
-  -webkit-flex-grow: 1;
-  -ms-flex-positive: 1;
-  flex-grow: 1;
-  overflow-x: hidden;
-  line-height: normal;
-}
-
-.c14 {
-  display: block;
-  white-space: nowrap;
-  text-overflow: ellipsis;
-  overflow-x: hidden;
-  color: #555;
-}
-
-=======
->>>>>>> 9915325c
 .c3 {
   margin: 0 !important;
   padding: 0 !important;
@@ -3877,6 +3736,7 @@
 .c0 {
   width: 100%;
   background-color: white;
+  max-width: 800px;
   border-bottom: 1px solid transparent;
 }
 
@@ -4411,7 +4271,6 @@
   border: none;
   border-radius: 0;
   box-shadow: none;
-  font-weight: normal;
 }
 
 .c5:focus {
@@ -4432,26 +4291,6 @@
   margin-left: 8px;
 }
 
-<<<<<<< HEAD
-.c13 {
-  -webkit-box-flex: 1;
-  -webkit-flex-grow: 1;
-  -ms-flex-positive: 1;
-  flex-grow: 1;
-  overflow-x: hidden;
-  line-height: normal;
-}
-
-.c14 {
-  display: block;
-  white-space: nowrap;
-  text-overflow: ellipsis;
-  overflow-x: hidden;
-  color: #555;
-}
-
-=======
->>>>>>> 9915325c
 .c3 {
   margin: 0 !important;
   padding: 0 !important;
@@ -4462,6 +4301,7 @@
 .c0 {
   width: 100%;
   background-color: white;
+  max-width: 800px;
   border-bottom: 1px solid transparent;
 }
 
