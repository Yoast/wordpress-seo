--- conflicted
+++ resolved
@@ -115,20 +115,7 @@
   flex-shrink: 0;
 }
 
-<<<<<<< HEAD
-@media all and ( -ms-high-contrast: none ), ( -ms-high-contrast: active ) {
-=======
-.c9 {
-  width: 16px;
-  height: 16px;
-  fill: #555;
-  -webkit-flex: none;
-  -ms-flex: none;
-  flex: none;
-}
-
 @media all and ( -ms-high-contrast:none ),( -ms-high-contrast:active ) {
->>>>>>> fa6ef6e2
   .c6::after {
     display: inline-block;
     content: "";
@@ -290,20 +277,7 @@
   flex-shrink: 0;
 }
 
-<<<<<<< HEAD
-@media all and ( -ms-high-contrast: none ), ( -ms-high-contrast: active ) {
-=======
-.c9 {
-  width: 16px;
-  height: 16px;
-  fill: #555;
-  -webkit-flex: none;
-  -ms-flex: none;
-  flex: none;
-}
-
 @media all and ( -ms-high-contrast:none ),( -ms-high-contrast:active ) {
->>>>>>> fa6ef6e2
   .c6::after {
     display: inline-block;
     content: "";
@@ -482,20 +456,7 @@
   flex-shrink: 0;
 }
 
-<<<<<<< HEAD
-@media all and ( -ms-high-contrast: none ), ( -ms-high-contrast: active ) {
-=======
-.c9 {
-  width: 16px;
-  height: 16px;
-  fill: #555;
-  -webkit-flex: none;
-  -ms-flex: none;
-  flex: none;
-}
-
 @media all and ( -ms-high-contrast:none ),( -ms-high-contrast:active ) {
->>>>>>> fa6ef6e2
   .c6::after {
     display: inline-block;
     content: "";
@@ -668,20 +629,7 @@
   flex-shrink: 0;
 }
 
-<<<<<<< HEAD
-@media all and ( -ms-high-contrast: none ), ( -ms-high-contrast: active ) {
-=======
-.c9 {
-  width: 16px;
-  height: 16px;
-  fill: #555;
-  -webkit-flex: none;
-  -ms-flex: none;
-  flex: none;
-}
-
 @media all and ( -ms-high-contrast:none ),( -ms-high-contrast:active ) {
->>>>>>> fa6ef6e2
   .c6::after {
     display: inline-block;
     content: "";
@@ -842,20 +790,7 @@
   flex-shrink: 0;
 }
 
-<<<<<<< HEAD
-@media all and ( -ms-high-contrast: none ), ( -ms-high-contrast: active ) {
-=======
-.c10 {
-  width: 16px;
-  height: 16px;
-  fill: #555;
-  -webkit-flex: none;
-  -ms-flex: none;
-  flex: none;
-}
-
 @media all and ( -ms-high-contrast:none ),( -ms-high-contrast:active ) {
->>>>>>> fa6ef6e2
   .c7::after {
     display: inline-block;
     content: "";
