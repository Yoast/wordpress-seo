// Jest Snapshot v1, https://goo.gl/fbAQLP

exports[`the HelpCenter matches the snapshot 1`] = `
.c3 {
  color: #fff;
  background: #64a60a;
  min-width: 152px;
  text-shadow: 0 0 2px #000;
  overflow: visible;
  cursor: pointer;
}

.c3::-moz-focus-inner {
  border-width: 0;
}

.c3 span {
  display: inherit;
  -webkit-align-items: inherit;
  -webkit-box-align: inherit;
  -ms-flex-align: inherit;
  align-items: inherit;
  -webkit-box-pack: inherit;
  -webkit-justify-content: inherit;
  -ms-flex-pack: inherit;
  justify-content: inherit;
  width: 100%;
}

.c2 {
  display: -webkit-inline-box;
  display: -webkit-inline-flex;
  display: -ms-inline-flexbox;
  display: inline-flex;
  -webkit-align-items: center;
  -webkit-box-align: center;
  -ms-flex-align: center;
  align-items: center;
  -webkit-box-pack: center;
  -webkit-justify-content: center;
  -ms-flex-pack: center;
  justify-content: center;
  vertical-align: middle;
  min-height: 48px;
  margin: 0;
  padding: 0 16px;
  padding: 0px 16px;
  border: 0;
  border-radius: 4px;
  box-sizing: border-box;
  font: 400 14px/24px "Open Sans",sans-serif;
  text-transform: uppercase;
  box-shadow: 0 2px 8px 0 rgba( 0,0,0,0.3 );
  -webkit-transition: box-shadow 150ms ease-out;
  transition: box-shadow 150ms ease-out;
}

.c2:hover,
.c2:focus,
.c2:active {
  box-shadow: 0 4px 10px 0 rgba( 0,0,0,0.2 ), inset 0 0 0 100px rgba( 0,0,0,0.1 );
  color: #fff;
}

.c2:active {
  -webkit-transform: translateY( 1px );
  -ms-transform: translateY( 1px );
  transform: translateY( 1px );
  box-shadow: none;
}

.c1 {
  display: -webkit-box;
  display: -webkit-flex;
  display: -ms-flexbox;
  display: flex;
  margin: 0;
  min-width: 0;
  padding: 0 2px;
  min-height: 32px;
}

.c1 svg {
  margin: 0 16px;
}

.c0 {
  margin: 0;
}

<<<<<<< HEAD
@media all and (-ms-high-contrast: none), (-ms-high-contrast: active) {
=======
.c4 {
  width: 16px;
  height: 16px;
  fill: #fff;
  -webkit-flex: none;
  -ms-flex: none;
  flex: none;
}

.c5 {
  width: 16px;
  height: 16px;
  fill: #fff;
  -webkit-flex: none;
  -ms-flex: none;
  flex: none;
}

@media all and (-ms-high-contrast:none),(-ms-high-contrast:active) {
>>>>>>> fa6ef6e2
  .c2::after {
    display: inline-block;
    content: "";
    min-height: 48px;
  }
}

@media screen and ( max-width:768px ) {
  .c0 {
    margin: 0 0 1em;
  }
}

<div
  className="yoast-help-center c0"
>
  <button
    aria-expanded={false}
    className="yoast-help-center__button c1 c2 c3"
    onClick={[Function]}
    type="button"
  >
    <span>
      <svg
        aria-hidden={true}
        className="yoast-svg-icon yoast-svg-icon-question-circle"
        fill="#fff"
        focusable="false"
        height="16"
        role="img"
        viewBox="0 0 1792 1792"
        width="16"
        xmlns="http://www.w3.org/2000/svg"
      >
        <path
          d="M1024 1376v-192q0-14-9-23t-23-9h-192q-14 0-23 9t-9 23v192q0 14 9 23t23 9h192q14 0 23-9t9-23zm256-672q0-88-55.5-163t-138.5-116-170-41q-243 0-371 213-15 24 8 42l132 100q7 6 19 6 16 0 25-12 53-68 86-92 34-24 86-24 48 0 85.5 26t37.5 59q0 38-20 61t-68 45q-63 28-115.5 86.5t-52.5 125.5v36q0 14 9 23t23 9h192q14 0 23-9t9-23q0-19 21.5-49.5t54.5-49.5q32-18 49-28.5t46-35 44.5-48 28-60.5 12.5-81zm384 192q0 209-103 385.5t-279.5 279.5-385.5 103-385.5-103-279.5-279.5-103-385.5 103-385.5 279.5-279.5 385.5-103 385.5 103 279.5 279.5 103 385.5z"
        />
      </svg>
      Need help?
      <svg
        aria-hidden={true}
        className="yoast-svg-icon yoast-svg-icon-angle-down"
        fill="#fff"
        focusable="false"
        height="16"
        role="img"
        viewBox="0 0 1792 1792"
        width="16"
        xmlns="http://www.w3.org/2000/svg"
      >
        <path
          d="M1395 736q0 13-10 23l-466 466q-10 10-23 10t-23-10l-466-466q-10-10-10-23t10-23l50-50q10-10 23-10t23 10l393 393 393-393q10-10 23-10t23 10l50 50q10 10 10 23z"
        />
      </svg>
    </span>
  </button>
</div>
`;

exports[`the HelpCenter with props matches the snapshot 1`] = `
.c3 {
  color: #fff;
  background: #c30;
  min-width: 152px;
  overflow: visible;
  cursor: pointer;
}

.c3::-moz-focus-inner {
  border-width: 0;
}

.c3 span {
  display: inherit;
  -webkit-align-items: inherit;
  -webkit-box-align: inherit;
  -ms-flex-align: inherit;
  align-items: inherit;
  -webkit-box-pack: inherit;
  -webkit-justify-content: inherit;
  -ms-flex-pack: inherit;
  justify-content: inherit;
  width: 100%;
}

.c2 {
  display: -webkit-inline-box;
  display: -webkit-inline-flex;
  display: -ms-inline-flexbox;
  display: inline-flex;
  -webkit-align-items: center;
  -webkit-box-align: center;
  -ms-flex-align: center;
  align-items: center;
  -webkit-box-pack: center;
  -webkit-justify-content: center;
  -ms-flex-pack: center;
  justify-content: center;
  vertical-align: middle;
  min-height: 48px;
  margin: 0;
  padding: 0 16px;
  padding: 0px 16px;
  border: 0;
  border-radius: 4px;
  box-sizing: border-box;
  font: 400 14px/24px "Open Sans",sans-serif;
  text-transform: uppercase;
  box-shadow: 0 2px 8px 0 rgba( 0,0,0,0.3 );
  -webkit-transition: box-shadow 150ms ease-out;
  transition: box-shadow 150ms ease-out;
}

.c2:hover,
.c2:focus,
.c2:active {
  box-shadow: 0 4px 10px 0 rgba( 0,0,0,0.2 ), inset 0 0 0 100px rgba( 0,0,0,0.1 );
  color: #fff;
}

.c2:active {
  -webkit-transform: translateY( 1px );
  -ms-transform: translateY( 1px );
  transform: translateY( 1px );
  box-shadow: none;
}

.c1 {
  display: -webkit-box;
  display: -webkit-flex;
  display: -ms-flexbox;
  display: flex;
  margin: 0;
  min-width: 0;
  padding: 0 2px;
  min-height: 32px;
}

.c1 svg {
  margin: 0 16px;
}

.c0 {
  margin: 0;
}

<<<<<<< HEAD
@media all and (-ms-high-contrast: none), (-ms-high-contrast: active) {
=======
.c4 {
  width: 16px;
  height: 16px;
  fill: #fff;
  -webkit-flex: none;
  -ms-flex: none;
  flex: none;
}

.c5 {
  width: 16px;
  height: 16px;
  fill: #fff;
  -webkit-flex: none;
  -ms-flex: none;
  flex: none;
}

@media all and (-ms-high-contrast:none),(-ms-high-contrast:active) {
>>>>>>> fa6ef6e2
  .c2::after {
    display: inline-block;
    content: "";
    min-height: 48px;
  }
}

@media screen and ( max-width:768px ) {
  .c0 {
    margin: 0 0 1em;
  }
}

<div
  className="yoast-help-center c0"
>
  <button
    aria-expanded={false}
    className="yoast-help-center__button c1 c2 c3"
    onClick={[Function]}
    type="button"
  >
    <span>
      <svg
        aria-hidden={true}
        className="yoast-svg-icon yoast-svg-icon-question-circle"
        fill="#fff"
        focusable="false"
        height="16"
        role="img"
        viewBox="0 0 1792 1792"
        width="16"
        xmlns="http://www.w3.org/2000/svg"
      >
        <path
          d="M1024 1376v-192q0-14-9-23t-23-9h-192q-14 0-23 9t-9 23v192q0 14 9 23t23 9h192q14 0 23-9t9-23zm256-672q0-88-55.5-163t-138.5-116-170-41q-243 0-371 213-15 24 8 42l132 100q7 6 19 6 16 0 25-12 53-68 86-92 34-24 86-24 48 0 85.5 26t37.5 59q0 38-20 61t-68 45q-63 28-115.5 86.5t-52.5 125.5v36q0 14 9 23t23 9h192q14 0 23-9t9-23q0-19 21.5-49.5t54.5-49.5q32-18 49-28.5t46-35 44.5-48 28-60.5 12.5-81zm384 192q0 209-103 385.5t-279.5 279.5-385.5 103-385.5-103-279.5-279.5-103-385.5 103-385.5 279.5-279.5 385.5-103 385.5 103 279.5 279.5 103 385.5z"
        />
      </svg>
      Need help?
      <svg
        aria-hidden={true}
        className="yoast-svg-icon yoast-svg-icon-angle-down"
        fill="#fff"
        focusable="false"
        height="16"
        role="img"
        viewBox="0 0 1792 1792"
        width="16"
        xmlns="http://www.w3.org/2000/svg"
      >
        <path
          d="M1395 736q0 13-10 23l-466 466q-10 10-23 10t-23-10l-466-466q-10-10-10-23t10-23l50-50q10-10 23-10t23 10l393 393 393-393q10-10 23-10t23 10l50 50q10 10 10 23z"
        />
      </svg>
    </span>
  </button>
</div>
`;<|MERGE_RESOLUTION|>--- conflicted
+++ resolved
@@ -88,29 +88,7 @@
   margin: 0;
 }
 
-<<<<<<< HEAD
-@media all and (-ms-high-contrast: none), (-ms-high-contrast: active) {
-=======
-.c4 {
-  width: 16px;
-  height: 16px;
-  fill: #fff;
-  -webkit-flex: none;
-  -ms-flex: none;
-  flex: none;
-}
-
-.c5 {
-  width: 16px;
-  height: 16px;
-  fill: #fff;
-  -webkit-flex: none;
-  -ms-flex: none;
-  flex: none;
-}
-
 @media all and (-ms-high-contrast:none),(-ms-high-contrast:active) {
->>>>>>> fa6ef6e2
   .c2::after {
     display: inline-block;
     content: "";
@@ -257,29 +235,7 @@
   margin: 0;
 }
 
-<<<<<<< HEAD
-@media all and (-ms-high-contrast: none), (-ms-high-contrast: active) {
-=======
-.c4 {
-  width: 16px;
-  height: 16px;
-  fill: #fff;
-  -webkit-flex: none;
-  -ms-flex: none;
-  flex: none;
-}
-
-.c5 {
-  width: 16px;
-  height: 16px;
-  fill: #fff;
-  -webkit-flex: none;
-  -ms-flex: none;
-  flex: none;
-}
-
 @media all and (-ms-high-contrast:none),(-ms-high-contrast:active) {
->>>>>>> fa6ef6e2
   .c2::after {
     display: inline-block;
     content: "";
