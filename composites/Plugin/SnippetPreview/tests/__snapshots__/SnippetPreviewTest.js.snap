// Jest Snapshot v1, https://goo.gl/fbAQLP

exports[`SnippetPreview changes the colors of the description if it was generated 1`] = `
.c12 {
  overflow: auto;
  width: 640px;
  padding: 0 20px;
  max-width: 100%;
  box-sizing: border-box;
}

.c13 {
  width: 600px;
}

.c7 {
  color: #555;
  border-color: #ccc;
  background: #f7f7f7;
  box-shadow: 0 1px 0 rgba( 204,204,204,1 );
}

.c2 {
  font-size: 0.8rem;
}

.c3:active {
  box-shadow: inset 0 2px 5px -3px rgba( 0,0,0,0.5 );
}

.c4:hover {
  color: #000;
}

.c5::-moz-focus-inner {
  border-width: 0;
}

.c5:focus {
  outline: none;
  border-color: #0066cd;
  box-shadow: 0 0 3px rgba( 8,74,103,0.8 );
}

.c6 {
  display: -webkit-inline-box;
  display: -webkit-inline-flex;
  display: -ms-inline-flexbox;
  display: inline-flex;
  -webkit-align-items: center;
  -webkit-box-align: center;
  -ms-flex-align: center;
  align-items: center;
  -webkit-box-pack: center;
  -webkit-justify-content: center;
  -ms-flex-pack: center;
  justify-content: center;
  vertical-align: middle;
  border-width: 1px;
  border-style: solid;
  margin: 0;
  padding: 4px 10px;
  border-radius: 3px;
  cursor: pointer;
  box-sizing: border-box;
  font-size: inherit;
  font-family: inherit;
  font-weight: inherit;
  text-align: left;
  overflow: visible;
  min-height: 32px;
}

.c6 svg {
  -webkit-align-self: center;
  -ms-flex-item-align: center;
  align-self: center;
}

.c10 >:first-child {
  overflow: hidden;
  -webkit-transition: height 300ms ease-out;
  transition: height 300ms ease-out;
}

.c0 {
  max-width: 600px;
  font-weight: normal;
  margin: 0 20px 0 25px;
}

.c1 {
  min-width: 14px;
  min-height: 14px;
  width: 30px;
  height: 30px;
  border-radius: 50%;
  border: 1px solid transparent;
  box-shadow: none;
  display: block;
  margin: -44px -10px 10px 0;
  background-color: transparent;
  float: right;
  padding: 3px 0 0 6px;
}

.c1:hover {
  color: #0066cd;
}

.c1:focus {
  border: 1px solid #0066cd;
  outline: none;
  box-shadow: 0 0 3px rgba( 8,74,103,0.8 );
}

.c1:focus svg {
  fill: #0066cd;
  color: #0066cd;
}

.c1:active {
  box-shadow: none;
}

.c8:hover {
  fill: #0066cd;
}

.c11 {
  background-color: white;
  font-family: arial,sans-serif;
  box-sizing: border-box;
}

.c14 {
  cursor: pointer;
  position: relative;
}

.c16 {
  color: #1e0fbe;
  -webkit-text-decoration: none;
  text-decoration: none;
  font-size: 18px;
  line-height: 1.2;
  font-weight: normal;
  margin: 0;
  display: inline-block;
  overflow: hidden;
  max-width: 600px;
  vertical-align: top;
  text-overflow: ellipsis;
}

.c15 {
  max-width: 600px;
  vertical-align: top;
  text-overflow: ellipsis;
}

.c17 {
  white-space: nowrap;
}

.c18 {
  display: inline-block;
  color: #006621;
  cursor: pointer;
  position: relative;
  max-width: 90%;
  white-space: nowrap;
  font-size: 14px;
}

.c19 {
  display: inline-block;
  color: #006621;
  cursor: pointer;
  position: relative;
  max-width: 90%;
  white-space: nowrap;
  font-size: 14px;
  overflow: hidden;
  text-overflow: ellipsis;
  max-width: 100%;
}

<<<<<<< HEAD
.c21 {
  color: #777;
=======
.c22 {
  color: #545454;
>>>>>>> 25fbc12c
  cursor: pointer;
  position: relative;
  max-width: 600px;
  font-size: 13px;
}

.c20 {
  display: inline-block;
  margin-top: 6px;
  margin-left: 6px;
  border-top: 5px solid #006621;
  border-right: 4px solid transparent;
  border-left: 4px solid transparent;
  vertical-align: top;
}

.c9 {
  width: 16px;
  height: 16px;
  -webkit-flex: none;
  -ms-flex: none;
  flex: none;
}

@media all and ( -ms-high-contrast:none ),( -ms-high-contrast:active ) {
  .c6::after {
    display: inline-block;
    content: "";
    min-height: 22px;
  }
}

<section>
  <div>
    <div
      className="yoast-help c0"
    >
      <button
        aria-controls={null}
        aria-expanded={false}
        aria-label="Help on the Snippet Preview"
        className="yoast-help__button c1 c2 Button-kDSBcD c3 Button-kDSBcD c4 Button-kDSBcD c5 Button-kDSBcD c6 c7"
        onClick={[Function]}
        type="button"
      >
        <svg
          aria-hidden={true}
          className="yoast-svg-icon yoast-svg-icon-question-circle c8 c9"
          fill="#646464"
          focusable="false"
          role="img"
          size="16px"
          viewBox="0 0 1792 1792"
          xmlns="http://www.w3.org/2000/svg"
        >
          <path
            d="M1024 1376v-192q0-14-9-23t-23-9h-192q-14 0-23 9t-9 23v192q0 14 9 23t23 9h192q14 0 23-9t9-23zm256-672q0-88-55.5-163t-138.5-116-170-41q-243 0-371 213-15 24 8 42l132 100q7 6 19 6 16 0 25-12 53-68 86-92 34-24 86-24 48 0 85.5 26t37.5 59q0 38-20 61t-68 45q-63 28-115.5 86.5t-52.5 125.5v36q0 14 9 23t23 9h192q14 0 23-9t9-23q0-19 21.5-49.5t54.5-49.5q32-18 49-28.5t46-35 44.5-48 28-60.5 12.5-81zm384 192q0 209-103 385.5t-279.5 279.5-385.5 103-385.5-103-279.5-279.5-103-385.5 103-385.5 279.5-279.5 385.5-103 385.5 103 279.5 279.5 103 385.5z"
          />
        </svg>
      </button>
      <div
        className="c10"
      />
    </div>
  </div>
  <div
    className="c11 c12"
    width={640}
  >
    <div
      className="c13"
      width={600}
    >
      <div
        className=""
      >
        <span
          className="screen-reader-text"
          style={
            Object {
              "clip": "rect(1px, 1px, 1px, 1px)",
              "height": "1px",
              "overflow": "hidden",
              "position": "absolute",
              "width": "1px",
            }
          }
        >
          SEO title preview:
        </span>
        <div
<<<<<<< HEAD
          className="c14"
          onClick={[Function]}
=======
          className="c15"
          onMouseEnter={[Function]}
>>>>>>> 25fbc12c
          onMouseLeave={[Function]}
          onMouseUp={[Function]}
        >
          <div
            className="c15 c16"
          >
            <span
              className="c17"
            >
              Title
            </span>
          </div>
        </div>
        <span
          className="screen-reader-text"
          style={
            Object {
              "clip": "rect(1px, 1px, 1px, 1px)",
              "height": "1px",
              "overflow": "hidden",
              "position": "absolute",
              "width": "1px",
            }
          }
        >
          Url preview:
        </span>
        <div
          className="c18"
        >
          <div
<<<<<<< HEAD
            className="c19"
            onClick={[Function]}
=======
            className="c20"
            onMouseEnter={[Function]}
>>>>>>> 25fbc12c
            onMouseLeave={[Function]}
            onMouseUp={[Function]}
          >
            https://example.org/
          </div>
        </div>
        <div
          className="c20"
        />
      </div>
      <div
        className=""
      >
        <span
          className="screen-reader-text"
          style={
            Object {
              "clip": "rect(1px, 1px, 1px, 1px)",
              "height": "1px",
              "overflow": "hidden",
              "position": "absolute",
              "width": "1px",
            }
          }
        >
          Meta description preview:
        </span>
        <div
<<<<<<< HEAD
          className="c21"
          color="#777"
          onClick={[Function]}
=======
          className="c22"
          onMouseEnter={[Function]}
>>>>>>> 25fbc12c
          onMouseLeave={[Function]}
          onMouseUp={[Function]}
        >
          Description
        </div>
      </div>
    </div>
  </div>
</section>
`;

exports[`SnippetPreview highlights keywords even if they are transliterated 1`] = `
.c12 {
  overflow: auto;
  width: 640px;
  padding: 0 20px;
  max-width: 100%;
  box-sizing: border-box;
}

.c13 {
  width: 600px;
}

.c7 {
  color: #555;
  border-color: #ccc;
  background: #f7f7f7;
  box-shadow: 0 1px 0 rgba( 204,204,204,1 );
}

.c2 {
  font-size: 0.8rem;
}

.c3:active {
  box-shadow: inset 0 2px 5px -3px rgba( 0,0,0,0.5 );
}

.c4:hover {
  color: #000;
}

.c5::-moz-focus-inner {
  border-width: 0;
}

.c5:focus {
  outline: none;
  border-color: #0066cd;
  box-shadow: 0 0 3px rgba( 8,74,103,0.8 );
}

.c6 {
  display: -webkit-inline-box;
  display: -webkit-inline-flex;
  display: -ms-inline-flexbox;
  display: inline-flex;
  -webkit-align-items: center;
  -webkit-box-align: center;
  -ms-flex-align: center;
  align-items: center;
  -webkit-box-pack: center;
  -webkit-justify-content: center;
  -ms-flex-pack: center;
  justify-content: center;
  vertical-align: middle;
  border-width: 1px;
  border-style: solid;
  margin: 0;
  padding: 4px 10px;
  border-radius: 3px;
  cursor: pointer;
  box-sizing: border-box;
  font-size: inherit;
  font-family: inherit;
  font-weight: inherit;
  text-align: left;
  overflow: visible;
  min-height: 32px;
}

.c6 svg {
  -webkit-align-self: center;
  -ms-flex-item-align: center;
  align-self: center;
}

.c10 >:first-child {
  overflow: hidden;
  -webkit-transition: height 300ms ease-out;
  transition: height 300ms ease-out;
}

.c0 {
  max-width: 600px;
  font-weight: normal;
  margin: 0 20px 0 25px;
}

.c1 {
  min-width: 14px;
  min-height: 14px;
  width: 30px;
  height: 30px;
  border-radius: 50%;
  border: 1px solid transparent;
  box-shadow: none;
  display: block;
  margin: -44px -10px 10px 0;
  background-color: transparent;
  float: right;
  padding: 3px 0 0 6px;
}

.c1:hover {
  color: #0066cd;
}

.c1:focus {
  border: 1px solid #0066cd;
  outline: none;
  box-shadow: 0 0 3px rgba( 8,74,103,0.8 );
}

.c1:focus svg {
  fill: #0066cd;
  color: #0066cd;
}

.c1:active {
  box-shadow: none;
}

.c8:hover {
  fill: #0066cd;
}

.c11 {
  background-color: white;
  font-family: arial,sans-serif;
  box-sizing: border-box;
}

.c14 {
  cursor: pointer;
  position: relative;
}

.c16 {
  color: #1e0fbe;
  -webkit-text-decoration: none;
  text-decoration: none;
  font-size: 18px;
  line-height: 1.2;
  font-weight: normal;
  margin: 0;
  display: inline-block;
  overflow: hidden;
  max-width: 600px;
  vertical-align: top;
  text-overflow: ellipsis;
}

.c15 {
  max-width: 600px;
  vertical-align: top;
  text-overflow: ellipsis;
}

.c17 {
  white-space: nowrap;
}

.c18 {
  display: inline-block;
  color: #006621;
  cursor: pointer;
  position: relative;
  max-width: 90%;
  white-space: nowrap;
  font-size: 14px;
}

.c19 {
  display: inline-block;
  color: #006621;
  cursor: pointer;
  position: relative;
  max-width: 90%;
  white-space: nowrap;
  font-size: 14px;
  overflow: hidden;
  text-overflow: ellipsis;
  max-width: 100%;
}

.c21 {
  color: #545454;
  cursor: pointer;
  position: relative;
  max-width: 600px;
  font-size: 13px;
}

.c20 {
  display: inline-block;
  margin-top: 6px;
  margin-left: 6px;
  border-top: 5px solid #006621;
  border-right: 4px solid transparent;
  border-left: 4px solid transparent;
  vertical-align: top;
}

.c9 {
  width: 16px;
  height: 16px;
  -webkit-flex: none;
  -ms-flex: none;
  flex: none;
}

@media all and ( -ms-high-contrast:none ),( -ms-high-contrast:active ) {
  .c6::after {
    display: inline-block;
    content: "";
    min-height: 22px;
  }
}

<section>
  <div>
    <div
      className="yoast-help c0"
    >
      <button
        aria-controls={null}
        aria-expanded={false}
        aria-label="Help on the Snippet Preview"
        className="yoast-help__button c1 c2 Button-kDSBcD c3 Button-kDSBcD c4 Button-kDSBcD c5 Button-kDSBcD c6 c7"
        onClick={[Function]}
        type="button"
      >
        <svg
          aria-hidden={true}
          className="yoast-svg-icon yoast-svg-icon-question-circle c8 c9"
          fill="#646464"
          focusable="false"
          role="img"
          size="16px"
          viewBox="0 0 1792 1792"
          xmlns="http://www.w3.org/2000/svg"
        >
          <path
            d="M1024 1376v-192q0-14-9-23t-23-9h-192q-14 0-23 9t-9 23v192q0 14 9 23t23 9h192q14 0 23-9t9-23zm256-672q0-88-55.5-163t-138.5-116-170-41q-243 0-371 213-15 24 8 42l132 100q7 6 19 6 16 0 25-12 53-68 86-92 34-24 86-24 48 0 85.5 26t37.5 59q0 38-20 61t-68 45q-63 28-115.5 86.5t-52.5 125.5v36q0 14 9 23t23 9h192q14 0 23-9t9-23q0-19 21.5-49.5t54.5-49.5q32-18 49-28.5t46-35 44.5-48 28-60.5 12.5-81zm384 192q0 209-103 385.5t-279.5 279.5-385.5 103-385.5-103-279.5-279.5-103-385.5 103-385.5 279.5-279.5 385.5-103 385.5 103 279.5 279.5 103 385.5z"
          />
        </svg>
      </button>
      <div
        className="c10"
      />
    </div>
  </div>
  <div
    className="c11 c12"
    width={640}
  >
    <div
      className="c13"
      width={600}
    >
      <div
        className=""
      >
        <span
          className="screen-reader-text"
          style={
            Object {
              "clip": "rect(1px, 1px, 1px, 1px)",
              "height": "1px",
              "overflow": "hidden",
              "position": "absolute",
              "width": "1px",
            }
          }
        >
          SEO title preview:
        </span>
        <div
<<<<<<< HEAD
          className="c14"
          onClick={[Function]}
=======
          className="c15"
          onMouseEnter={[Function]}
>>>>>>> 25fbc12c
          onMouseLeave={[Function]}
          onMouseUp={[Function]}
        >
          <div
            className="c15 c16"
          >
            <span
              className="c17"
            >
              Title
            </span>
          </div>
        </div>
        <span
          className="screen-reader-text"
          style={
            Object {
              "clip": "rect(1px, 1px, 1px, 1px)",
              "height": "1px",
              "overflow": "hidden",
              "position": "absolute",
              "width": "1px",
            }
          }
        >
          Url preview:
        </span>
        <div
          className="c18"
        >
          <div
<<<<<<< HEAD
            className="c19"
            onClick={[Function]}
=======
            className="c20"
            onMouseEnter={[Function]}
>>>>>>> 25fbc12c
            onMouseLeave={[Function]}
            onMouseUp={[Function]}
          >
            https://example.org/
          </div>
        </div>
        <div
          className="c20"
        />
      </div>
      <div
        className=""
      >
        <span
          className="screen-reader-text"
          style={
            Object {
              "clip": "rect(1px, 1px, 1px, 1px)",
              "height": "1px",
              "overflow": "hidden",
              "position": "absolute",
              "width": "1px",
            }
          }
        >
          Meta description preview:
        </span>
        <div
<<<<<<< HEAD
          className="c21"
          color="#545454"
          onClick={[Function]}
=======
          className="c22"
          onMouseEnter={[Function]}
>>>>>>> 25fbc12c
          onMouseLeave={[Function]}
          onMouseUp={[Function]}
        >
          Something with a transliterated
          <strong>
             kaayword
          </strong>
        </div>
      </div>
    </div>
  </div>
</section>
`;

exports[`SnippetPreview highlights keywords inside the description and url 1`] = `
.c12 {
  overflow: auto;
  width: 640px;
  padding: 0 20px;
  max-width: 100%;
  box-sizing: border-box;
}

.c13 {
  width: 600px;
}

.c7 {
  color: #555;
  border-color: #ccc;
  background: #f7f7f7;
  box-shadow: 0 1px 0 rgba( 204,204,204,1 );
}

.c2 {
  font-size: 0.8rem;
}

.c3:active {
  box-shadow: inset 0 2px 5px -3px rgba( 0,0,0,0.5 );
}

.c4:hover {
  color: #000;
}

.c5::-moz-focus-inner {
  border-width: 0;
}

.c5:focus {
  outline: none;
  border-color: #0066cd;
  box-shadow: 0 0 3px rgba( 8,74,103,0.8 );
}

.c6 {
  display: -webkit-inline-box;
  display: -webkit-inline-flex;
  display: -ms-inline-flexbox;
  display: inline-flex;
  -webkit-align-items: center;
  -webkit-box-align: center;
  -ms-flex-align: center;
  align-items: center;
  -webkit-box-pack: center;
  -webkit-justify-content: center;
  -ms-flex-pack: center;
  justify-content: center;
  vertical-align: middle;
  border-width: 1px;
  border-style: solid;
  margin: 0;
  padding: 4px 10px;
  border-radius: 3px;
  cursor: pointer;
  box-sizing: border-box;
  font-size: inherit;
  font-family: inherit;
  font-weight: inherit;
  text-align: left;
  overflow: visible;
  min-height: 32px;
}

.c6 svg {
  -webkit-align-self: center;
  -ms-flex-item-align: center;
  align-self: center;
}

.c10 >:first-child {
  overflow: hidden;
  -webkit-transition: height 300ms ease-out;
  transition: height 300ms ease-out;
}

.c0 {
  max-width: 600px;
  font-weight: normal;
  margin: 0 20px 0 25px;
}

.c1 {
  min-width: 14px;
  min-height: 14px;
  width: 30px;
  height: 30px;
  border-radius: 50%;
  border: 1px solid transparent;
  box-shadow: none;
  display: block;
  margin: -44px -10px 10px 0;
  background-color: transparent;
  float: right;
  padding: 3px 0 0 6px;
}

.c1:hover {
  color: #0066cd;
}

.c1:focus {
  border: 1px solid #0066cd;
  outline: none;
  box-shadow: 0 0 3px rgba( 8,74,103,0.8 );
}

.c1:focus svg {
  fill: #0066cd;
  color: #0066cd;
}

.c1:active {
  box-shadow: none;
}

.c8:hover {
  fill: #0066cd;
}

.c11 {
  background-color: white;
  font-family: arial,sans-serif;
  box-sizing: border-box;
}

.c14 {
  cursor: pointer;
  position: relative;
}

.c16 {
  color: #1e0fbe;
  -webkit-text-decoration: none;
  text-decoration: none;
  font-size: 18px;
  line-height: 1.2;
  font-weight: normal;
  margin: 0;
  display: inline-block;
  overflow: hidden;
  max-width: 600px;
  vertical-align: top;
  text-overflow: ellipsis;
}

.c15 {
  max-width: 600px;
  vertical-align: top;
  text-overflow: ellipsis;
}

.c17 {
  white-space: nowrap;
}

.c18 {
  display: inline-block;
  color: #006621;
  cursor: pointer;
  position: relative;
  max-width: 90%;
  white-space: nowrap;
  font-size: 14px;
}

.c19 {
  display: inline-block;
  color: #006621;
  cursor: pointer;
  position: relative;
  max-width: 90%;
  white-space: nowrap;
  font-size: 14px;
  overflow: hidden;
  text-overflow: ellipsis;
  max-width: 100%;
}

.c21 {
  color: #545454;
  cursor: pointer;
  position: relative;
  max-width: 600px;
  font-size: 13px;
}

.c20 {
  display: inline-block;
  margin-top: 6px;
  margin-left: 6px;
  border-top: 5px solid #006621;
  border-right: 4px solid transparent;
  border-left: 4px solid transparent;
  vertical-align: top;
}

.c9 {
  width: 16px;
  height: 16px;
  -webkit-flex: none;
  -ms-flex: none;
  flex: none;
}

@media all and ( -ms-high-contrast:none ),( -ms-high-contrast:active ) {
  .c6::after {
    display: inline-block;
    content: "";
    min-height: 22px;
  }
}

<section>
  <div>
    <div
      className="yoast-help c0"
    >
      <button
        aria-controls={null}
        aria-expanded={false}
        aria-label="Help on the Snippet Preview"
        className="yoast-help__button c1 c2 Button-kDSBcD c3 Button-kDSBcD c4 Button-kDSBcD c5 Button-kDSBcD c6 c7"
        onClick={[Function]}
        type="button"
      >
        <svg
          aria-hidden={true}
          className="yoast-svg-icon yoast-svg-icon-question-circle c8 c9"
          fill="#646464"
          focusable="false"
          role="img"
          size="16px"
          viewBox="0 0 1792 1792"
          xmlns="http://www.w3.org/2000/svg"
        >
          <path
            d="M1024 1376v-192q0-14-9-23t-23-9h-192q-14 0-23 9t-9 23v192q0 14 9 23t23 9h192q14 0 23-9t9-23zm256-672q0-88-55.5-163t-138.5-116-170-41q-243 0-371 213-15 24 8 42l132 100q7 6 19 6 16 0 25-12 53-68 86-92 34-24 86-24 48 0 85.5 26t37.5 59q0 38-20 61t-68 45q-63 28-115.5 86.5t-52.5 125.5v36q0 14 9 23t23 9h192q14 0 23-9t9-23q0-19 21.5-49.5t54.5-49.5q32-18 49-28.5t46-35 44.5-48 28-60.5 12.5-81zm384 192q0 209-103 385.5t-279.5 279.5-385.5 103-385.5-103-279.5-279.5-103-385.5 103-385.5 279.5-279.5 385.5-103 385.5 103 279.5 279.5 103 385.5z"
          />
        </svg>
      </button>
      <div
        className="c10"
      />
    </div>
  </div>
  <div
    className="c11 c12"
    width={640}
  >
    <div
      className="c13"
      width={600}
    >
      <div
        className=""
      >
        <span
          className="screen-reader-text"
          style={
            Object {
              "clip": "rect(1px, 1px, 1px, 1px)",
              "height": "1px",
              "overflow": "hidden",
              "position": "absolute",
              "width": "1px",
            }
          }
        >
          SEO title preview:
        </span>
        <div
<<<<<<< HEAD
          className="c14"
          onClick={[Function]}
=======
          className="c15"
          onMouseEnter={[Function]}
>>>>>>> 25fbc12c
          onMouseLeave={[Function]}
          onMouseUp={[Function]}
        >
          <div
            className="c15 c16"
          >
            <span
              className="c17"
            >
              Title
            </span>
          </div>
        </div>
        <span
          className="screen-reader-text"
          style={
            Object {
              "clip": "rect(1px, 1px, 1px, 1px)",
              "height": "1px",
              "overflow": "hidden",
              "position": "absolute",
              "width": "1px",
            }
          }
        >
          Url preview:
        </span>
        <div
          className="c18"
        >
          <div
<<<<<<< HEAD
            className="c19"
            onClick={[Function]}
=======
            className="c20"
            onMouseEnter={[Function]}
>>>>>>> 25fbc12c
            onMouseLeave={[Function]}
            onMouseUp={[Function]}
          >
            https://example.org/this-keyword-url/
          </div>
        </div>
        <div
          className="c20"
        />
      </div>
      <div
        className=""
      >
        <span
          className="screen-reader-text"
          style={
            Object {
              "clip": "rect(1px, 1px, 1px, 1px)",
              "height": "1px",
              "overflow": "hidden",
              "position": "absolute",
              "width": "1px",
            }
          }
        >
          Meta description preview:
        </span>
        <div
<<<<<<< HEAD
          className="c21"
          color="#545454"
          onClick={[Function]}
=======
          className="c22"
          onMouseEnter={[Function]}
>>>>>>> 25fbc12c
          onMouseLeave={[Function]}
          onMouseUp={[Function]}
        >
          Something with a
          <strong>
             keyword
          </strong>
        </div>
      </div>
    </div>
  </div>
</section>
`;

exports[`SnippetPreview mobile mode renders an AMP logo when isAmp is true 1`] = `
.c7 {
  color: #555;
  border-color: #ccc;
  background: #f7f7f7;
  box-shadow: 0 1px 0 rgba( 204,204,204,1 );
}

.c2 {
  font-size: 0.8rem;
}

.c3:active {
  box-shadow: inset 0 2px 5px -3px rgba( 0,0,0,0.5 );
}

.c4:hover {
  color: #000;
}

.c5::-moz-focus-inner {
  border-width: 0;
}

.c5:focus {
  outline: none;
  border-color: #0066cd;
  box-shadow: 0 0 3px rgba( 8,74,103,0.8 );
}

.c6 {
  display: -webkit-inline-box;
  display: -webkit-inline-flex;
  display: -ms-inline-flexbox;
  display: inline-flex;
  -webkit-align-items: center;
  -webkit-box-align: center;
  -ms-flex-align: center;
  align-items: center;
  -webkit-box-pack: center;
  -webkit-justify-content: center;
  -ms-flex-pack: center;
  justify-content: center;
  vertical-align: middle;
  border-width: 1px;
  border-style: solid;
  margin: 0;
  padding: 4px 10px;
  border-radius: 3px;
  cursor: pointer;
  box-sizing: border-box;
  font-size: inherit;
  font-family: inherit;
  font-weight: inherit;
  text-align: left;
  overflow: visible;
  min-height: 32px;
}

.c6 svg {
  -webkit-align-self: center;
  -ms-flex-item-align: center;
  align-self: center;
}

.c10 >:first-child {
  overflow: hidden;
  -webkit-transition: height 300ms ease-out;
  transition: height 300ms ease-out;
}

.c0 {
  max-width: 600px;
  font-weight: normal;
  margin: 0 20px 0 25px;
}

.c1 {
  min-width: 14px;
  min-height: 14px;
  width: 30px;
  height: 30px;
  border-radius: 50%;
  border: 1px solid transparent;
  box-shadow: none;
  display: block;
  margin: -44px -10px 10px 0;
  background-color: transparent;
  float: right;
  padding: 3px 0 0 6px;
}

.c1:hover {
  color: #0066cd;
}

.c1:focus {
  border: 1px solid #0066cd;
  outline: none;
  box-shadow: 0 0 3px rgba( 8,74,103,0.8 );
}

.c1:focus svg {
  fill: #0066cd;
  color: #0066cd;
}

.c1:active {
  box-shadow: none;
}

.c8:hover {
  fill: #0066cd;
}

.c11 {
  border-bottom: 1px hidden #fff;
  border-radius: 2px;
  box-shadow: 0 1px 2px rgba(0,0,0,.2);
  margin: 0 20px 10px;
  font-family: Arial,Roboto-Regular,HelveticaNeue,sans-serif;
  max-width: 600px;
  box-sizing: border-box;
  font-size: 14px;
}

.c13 {
  cursor: pointer;
  position: relative;
}

.c15 {
  color: #1e0fbe;
  -webkit-text-decoration: none;
  text-decoration: none;
  font-size: 18px;
  line-height: 1.2;
  font-weight: normal;
  margin: 0;
  display: inline-block;
  overflow: hidden;
  max-width: 600px;
  vertical-align: top;
  text-overflow: ellipsis;
}

.c14 {
  max-width: 600px;
  vertical-align: top;
  text-overflow: ellipsis;
}

.c16 {
  display: inline-block;
  font-size: 16px;
  line-height: 1.2em;
  max-height: 2.4em;
  overflow: hidden;
  text-overflow: ellipsis;
}

.c18 {
  display: inline-block;
  color: #006621;
  cursor: pointer;
  position: relative;
  max-width: 90%;
  white-space: nowrap;
  font-size: 14px;
}

.c19 {
  display: inline-block;
  color: #006621;
  cursor: pointer;
  position: relative;
  max-width: 90%;
  white-space: nowrap;
  font-size: 14px;
  overflow: hidden;
  text-overflow: ellipsis;
  max-width: 100%;
}

<<<<<<< HEAD
.c21 {
=======
.c23 {
>>>>>>> 25fbc12c
  color: #545454;
  cursor: pointer;
  position: relative;
  max-width: 600px;
  font-size: 13px;
}

.c22 {
  font-size: 14px;
  line-height: 20px;
}

.c12 {
  padding: 8px 16px;
}

.c20 {
  border: 0;
  border-bottom: 1px solid #DFE1E5;
  margin: 0;
}

.c17 {
  background-size: 100% 100%;
  display: inline-block;
  height: 12px;
  width: 12px;
  margin-bottom: -1px;
  opacity: 0.46;
  margin-right: 6px;
  background-image: url( data:image/png;base64,iVBORw0KGgoAAAANSUhEUgAAACQAAAAkCAQAAABLCVATAAABr0lEQVR4AbWWJYCUURhFD04Zi7hrLzgFd4nzV9x6wKHinmYb7g4zq71gIw2LWBnZ3Q8df/fh96Tn/t2HVIw4CVKk+fSFNCkSxInxW1pFkhLmoMRjVvFLmkEX5ocuZuBVPw5jv8hh+iEU5QEmuMK+prz7RN3dPMMEGQYzxpH/lGjzou5jgl7mAvOdZfcbF+jbm3MAbFZ7VX9SJnlL1D8UMyjLe+BrAYDb+jJUr59JrlNWRtcqX9GkrPCR4QBAf4qYJAkQoyQrbKKs8RiaEjEI0GvvQ1mLMC9xaBFFBaZS1TbMSwJSomg39erDF+TxpCCNOXjGQJTCvG6qn4ZPzkcxA61Tjhaf4KMj+6Q3XvW6Lopraa8IozRQxIi0a7NXorULc5JyHX/3F3q+0PsFYytVTaGgjz/AvCyiegE69IUsPxHNBMpa738i6tGWlzkAABjKe/+j9YeRHGVd9oWRnwe2ewDASp/L/UqoPQ5AmFeYZMavBP8dAJz0GWWDHQlzXApMdz4KYUfKICcxkKeOfGmQyrIPcgE9m+g/+kT812/Nr3+0kqzitxQjoKXh6xfor99nlEdFjyvH15gAAAAASUVORK5CYII= );
}

.c9 {
  width: 16px;
  height: 16px;
  -webkit-flex: none;
  -ms-flex: none;
  flex: none;
}

@media all and ( -ms-high-contrast:none ),( -ms-high-contrast:active ) {
  .c6::after {
    display: inline-block;
    content: "";
    min-height: 22px;
  }
}

<section>
  <div>
    <div
      className="yoast-help c0"
    >
      <button
        aria-controls={null}
        aria-expanded={false}
        aria-label="Help on the Snippet Preview"
        className="yoast-help__button c1 c2 Button-kDSBcD c3 Button-kDSBcD c4 Button-kDSBcD c5 Button-kDSBcD c6 c7"
        onClick={[Function]}
        type="button"
      >
        <svg
          aria-hidden={true}
          className="yoast-svg-icon yoast-svg-icon-question-circle c8 c9"
          fill="#646464"
          focusable="false"
          role="img"
          size="16px"
          viewBox="0 0 1792 1792"
          xmlns="http://www.w3.org/2000/svg"
        >
          <path
            d="M1024 1376v-192q0-14-9-23t-23-9h-192q-14 0-23 9t-9 23v192q0 14 9 23t23 9h192q14 0 23-9t9-23zm256-672q0-88-55.5-163t-138.5-116-170-41q-243 0-371 213-15 24 8 42l132 100q7 6 19 6 16 0 25-12 53-68 86-92 34-24 86-24 48 0 85.5 26t37.5 59q0 38-20 61t-68 45q-63 28-115.5 86.5t-52.5 125.5v36q0 14 9 23t23 9h192q14 0 23-9t9-23q0-19 21.5-49.5t54.5-49.5q32-18 49-28.5t46-35 44.5-48 28-60.5 12.5-81zm384 192q0 209-103 385.5t-279.5 279.5-385.5 103-385.5-103-279.5-279.5-103-385.5 103-385.5 279.5-279.5 385.5-103 385.5 103 279.5 279.5 103 385.5z"
          />
        </svg>
      </button>
      <div
        className="c10"
      />
    </div>
  </div>
  <div
    className="c11"
    onMouseLeave={undefined}
    width={640}
  >
    <div
      className="c12"
    >
      <span
        className="screen-reader-text"
        style={
          Object {
            "clip": "rect(1px, 1px, 1px, 1px)",
            "height": "1px",
            "overflow": "hidden",
            "position": "absolute",
            "width": "1px",
          }
        }
      >
        SEO title preview:
      </span>
      <div
<<<<<<< HEAD
        className="c13"
        onClick={[Function]}
=======
        className="c14"
        onMouseEnter={[Function]}
>>>>>>> 25fbc12c
        onMouseLeave={[Function]}
        onMouseUp={[Function]}
      >
        <div
          className="c14 c15"
        >
          <span
            className="c16"
          >
            Title
          </span>
        </div>
      </div>
      <span
        className="screen-reader-text"
        style={
          Object {
            "clip": "rect(1px, 1px, 1px, 1px)",
            "height": "1px",
            "overflow": "hidden",
            "position": "absolute",
            "width": "1px",
          }
        }
      >
        Url preview:
      </span>
      <div
        className="c17"
      />
      <div
        className="c18"
      >
        <div
<<<<<<< HEAD
          className="c19"
          onClick={[Function]}
=======
          className="c20"
          onMouseEnter={[Function]}
>>>>>>> 25fbc12c
          onMouseLeave={[Function]}
          onMouseUp={[Function]}
        >
          https://example.org
        </div>
      </div>
    </div>
    <hr
      className="c20"
    />
    <div
      className="c12"
    >
      <span
        className="screen-reader-text"
        style={
          Object {
            "clip": "rect(1px, 1px, 1px, 1px)",
            "height": "1px",
            "overflow": "hidden",
            "position": "absolute",
            "width": "1px",
          }
        }
      >
        Meta description preview:
      </span>
      <div
<<<<<<< HEAD
        className="c21"
        color="#545454"
        onClick={[Function]}
=======
        className="c22 c23"
        onMouseEnter={[Function]}
>>>>>>> 25fbc12c
        onMouseLeave={[Function]}
        onMouseUp={[Function]}
      >
        <div
<<<<<<< HEAD
          className="c22 c21"
          color="#545454"
=======
          className="c22 c23"
>>>>>>> 25fbc12c
        >
          Description
        </div>
      </div>
    </div>
  </div>
</section>
`;

exports[`SnippetPreview mobile mode renders differently than desktop 1`] = `
.c7 {
  color: #555;
  border-color: #ccc;
  background: #f7f7f7;
  box-shadow: 0 1px 0 rgba( 204,204,204,1 );
}

.c2 {
  font-size: 0.8rem;
}

.c3:active {
  box-shadow: inset 0 2px 5px -3px rgba( 0,0,0,0.5 );
}

.c4:hover {
  color: #000;
}

.c5::-moz-focus-inner {
  border-width: 0;
}

.c5:focus {
  outline: none;
  border-color: #0066cd;
  box-shadow: 0 0 3px rgba( 8,74,103,0.8 );
}

.c6 {
  display: -webkit-inline-box;
  display: -webkit-inline-flex;
  display: -ms-inline-flexbox;
  display: inline-flex;
  -webkit-align-items: center;
  -webkit-box-align: center;
  -ms-flex-align: center;
  align-items: center;
  -webkit-box-pack: center;
  -webkit-justify-content: center;
  -ms-flex-pack: center;
  justify-content: center;
  vertical-align: middle;
  border-width: 1px;
  border-style: solid;
  margin: 0;
  padding: 4px 10px;
  border-radius: 3px;
  cursor: pointer;
  box-sizing: border-box;
  font-size: inherit;
  font-family: inherit;
  font-weight: inherit;
  text-align: left;
  overflow: visible;
  min-height: 32px;
}

.c6 svg {
  -webkit-align-self: center;
  -ms-flex-item-align: center;
  align-self: center;
}

.c10 >:first-child {
  overflow: hidden;
  -webkit-transition: height 300ms ease-out;
  transition: height 300ms ease-out;
}

.c0 {
  max-width: 600px;
  font-weight: normal;
  margin: 0 20px 0 25px;
}

.c1 {
  min-width: 14px;
  min-height: 14px;
  width: 30px;
  height: 30px;
  border-radius: 50%;
  border: 1px solid transparent;
  box-shadow: none;
  display: block;
  margin: -44px -10px 10px 0;
  background-color: transparent;
  float: right;
  padding: 3px 0 0 6px;
}

.c1:hover {
  color: #0066cd;
}

.c1:focus {
  border: 1px solid #0066cd;
  outline: none;
  box-shadow: 0 0 3px rgba( 8,74,103,0.8 );
}

.c1:focus svg {
  fill: #0066cd;
  color: #0066cd;
}

.c1:active {
  box-shadow: none;
}

.c8:hover {
  fill: #0066cd;
}

.c11 {
  border-bottom: 1px hidden #fff;
  border-radius: 2px;
  box-shadow: 0 1px 2px rgba(0,0,0,.2);
  margin: 0 20px 10px;
  font-family: Arial,Roboto-Regular,HelveticaNeue,sans-serif;
  max-width: 600px;
  box-sizing: border-box;
  font-size: 14px;
}

.c13 {
  cursor: pointer;
  position: relative;
}

.c15 {
  color: #1e0fbe;
  -webkit-text-decoration: none;
  text-decoration: none;
  font-size: 18px;
  line-height: 1.2;
  font-weight: normal;
  margin: 0;
  display: inline-block;
  overflow: hidden;
  max-width: 600px;
  vertical-align: top;
  text-overflow: ellipsis;
}

.c14 {
  max-width: 600px;
  vertical-align: top;
  text-overflow: ellipsis;
}

.c16 {
  display: inline-block;
  font-size: 16px;
  line-height: 1.2em;
  max-height: 2.4em;
  overflow: hidden;
  text-overflow: ellipsis;
}

.c17 {
  display: inline-block;
  color: #006621;
  cursor: pointer;
  position: relative;
  max-width: 90%;
  white-space: nowrap;
  font-size: 14px;
}

.c18 {
  display: inline-block;
  color: #006621;
  cursor: pointer;
  position: relative;
  max-width: 90%;
  white-space: nowrap;
  font-size: 14px;
  overflow: hidden;
  text-overflow: ellipsis;
  max-width: 100%;
}

<<<<<<< HEAD
.c20 {
=======
.c22 {
>>>>>>> 25fbc12c
  color: #545454;
  cursor: pointer;
  position: relative;
  max-width: 600px;
  font-size: 13px;
}

.c21 {
  font-size: 14px;
  line-height: 20px;
}

.c12 {
  padding: 8px 16px;
}

.c19 {
  border: 0;
  border-bottom: 1px solid #DFE1E5;
  margin: 0;
}

.c9 {
  width: 16px;
  height: 16px;
  -webkit-flex: none;
  -ms-flex: none;
  flex: none;
}

@media all and ( -ms-high-contrast:none ),( -ms-high-contrast:active ) {
  .c6::after {
    display: inline-block;
    content: "";
    min-height: 22px;
  }
}

<section>
  <div>
    <div
      className="yoast-help c0"
    >
      <button
        aria-controls={null}
        aria-expanded={false}
        aria-label="Help on the Snippet Preview"
        className="yoast-help__button c1 c2 Button-kDSBcD c3 Button-kDSBcD c4 Button-kDSBcD c5 Button-kDSBcD c6 c7"
        onClick={[Function]}
        type="button"
      >
        <svg
          aria-hidden={true}
          className="yoast-svg-icon yoast-svg-icon-question-circle c8 c9"
          fill="#646464"
          focusable="false"
          role="img"
          size="16px"
          viewBox="0 0 1792 1792"
          xmlns="http://www.w3.org/2000/svg"
        >
          <path
            d="M1024 1376v-192q0-14-9-23t-23-9h-192q-14 0-23 9t-9 23v192q0 14 9 23t23 9h192q14 0 23-9t9-23zm256-672q0-88-55.5-163t-138.5-116-170-41q-243 0-371 213-15 24 8 42l132 100q7 6 19 6 16 0 25-12 53-68 86-92 34-24 86-24 48 0 85.5 26t37.5 59q0 38-20 61t-68 45q-63 28-115.5 86.5t-52.5 125.5v36q0 14 9 23t23 9h192q14 0 23-9t9-23q0-19 21.5-49.5t54.5-49.5q32-18 49-28.5t46-35 44.5-48 28-60.5 12.5-81zm384 192q0 209-103 385.5t-279.5 279.5-385.5 103-385.5-103-279.5-279.5-103-385.5 103-385.5 279.5-279.5 385.5-103 385.5 103 279.5 279.5 103 385.5z"
          />
        </svg>
      </button>
      <div
        className="c10"
      />
    </div>
  </div>
  <div
    className="c11"
    onMouseLeave={undefined}
    width={640}
  >
    <div
      className="c12"
    >
      <span
        className="screen-reader-text"
        style={
          Object {
            "clip": "rect(1px, 1px, 1px, 1px)",
            "height": "1px",
            "overflow": "hidden",
            "position": "absolute",
            "width": "1px",
          }
        }
      >
        SEO title preview:
      </span>
      <div
<<<<<<< HEAD
        className="c13"
        onClick={[Function]}
=======
        className="c14"
        onMouseEnter={[Function]}
>>>>>>> 25fbc12c
        onMouseLeave={[Function]}
        onMouseUp={[Function]}
      >
        <div
          className="c14 c15"
        >
          <span
            className="c16"
          >
            Title
          </span>
        </div>
      </div>
      <span
        className="screen-reader-text"
        style={
          Object {
            "clip": "rect(1px, 1px, 1px, 1px)",
            "height": "1px",
            "overflow": "hidden",
            "position": "absolute",
            "width": "1px",
          }
        }
      >
        Url preview:
      </span>
      <div
        className="c17"
      >
        <div
<<<<<<< HEAD
          className="c18"
          onClick={[Function]}
=======
          className="c19"
          onMouseEnter={[Function]}
>>>>>>> 25fbc12c
          onMouseLeave={[Function]}
          onMouseUp={[Function]}
        >
          https://example.org
        </div>
      </div>
    </div>
    <hr
      className="c19"
    />
    <div
      className="c12"
    >
      <span
        className="screen-reader-text"
        style={
          Object {
            "clip": "rect(1px, 1px, 1px, 1px)",
            "height": "1px",
            "overflow": "hidden",
            "position": "absolute",
            "width": "1px",
          }
        }
      >
        Meta description preview:
      </span>
      <div
<<<<<<< HEAD
        className="c20"
        color="#545454"
        onClick={[Function]}
=======
        className="c21 c22"
        onMouseEnter={[Function]}
>>>>>>> 25fbc12c
        onMouseLeave={[Function]}
        onMouseUp={[Function]}
      >
        <div
<<<<<<< HEAD
          className="c21 c20"
          color="#545454"
=======
          className="c21 c22"
>>>>>>> 25fbc12c
        >
          Description
        </div>
      </div>
    </div>
  </div>
</section>
`;

exports[`SnippetPreview renders a SnippetPreview in the default mode 1`] = `
.c7 {
  color: #555;
  border-color: #ccc;
  background: #f7f7f7;
  box-shadow: 0 1px 0 rgba( 204,204,204,1 );
}

.c2 {
  font-size: 0.8rem;
}

.c3:active {
  box-shadow: inset 0 2px 5px -3px rgba( 0,0,0,0.5 );
}

.c4:hover {
  color: #000;
}

.c5::-moz-focus-inner {
  border-width: 0;
}

.c5:focus {
  outline: none;
  border-color: #0066cd;
  box-shadow: 0 0 3px rgba( 8,74,103,0.8 );
}

.c6 {
  display: -webkit-inline-box;
  display: -webkit-inline-flex;
  display: -ms-inline-flexbox;
  display: inline-flex;
  -webkit-align-items: center;
  -webkit-box-align: center;
  -ms-flex-align: center;
  align-items: center;
  -webkit-box-pack: center;
  -webkit-justify-content: center;
  -ms-flex-pack: center;
  justify-content: center;
  vertical-align: middle;
  border-width: 1px;
  border-style: solid;
  margin: 0;
  padding: 4px 10px;
  border-radius: 3px;
  cursor: pointer;
  box-sizing: border-box;
  font-size: inherit;
  font-family: inherit;
  font-weight: inherit;
  text-align: left;
  overflow: visible;
  min-height: 32px;
}

.c6 svg {
  -webkit-align-self: center;
  -ms-flex-item-align: center;
  align-self: center;
}

.c10 >:first-child {
  overflow: hidden;
  -webkit-transition: height 300ms ease-out;
  transition: height 300ms ease-out;
}

.c0 {
  max-width: 600px;
  font-weight: normal;
  margin: 0 20px 0 25px;
}

.c1 {
  min-width: 14px;
  min-height: 14px;
  width: 30px;
  height: 30px;
  border-radius: 50%;
  border: 1px solid transparent;
  box-shadow: none;
  display: block;
  margin: -44px -10px 10px 0;
  background-color: transparent;
  float: right;
  padding: 3px 0 0 6px;
}

.c1:hover {
  color: #0066cd;
}

.c1:focus {
  border: 1px solid #0066cd;
  outline: none;
  box-shadow: 0 0 3px rgba( 8,74,103,0.8 );
}

.c1:focus svg {
  fill: #0066cd;
  color: #0066cd;
}

.c1:active {
  box-shadow: none;
}

.c8:hover {
  fill: #0066cd;
}

.c11 {
  border-bottom: 1px hidden #fff;
  border-radius: 2px;
  box-shadow: 0 1px 2px rgba(0,0,0,.2);
  margin: 0 20px 10px;
  font-family: Arial,Roboto-Regular,HelveticaNeue,sans-serif;
  max-width: 600px;
  box-sizing: border-box;
  font-size: 14px;
}

.c13 {
  cursor: pointer;
  position: relative;
}

.c15 {
  color: #1e0fbe;
  -webkit-text-decoration: none;
  text-decoration: none;
  font-size: 18px;
  line-height: 1.2;
  font-weight: normal;
  margin: 0;
  display: inline-block;
  overflow: hidden;
  max-width: 600px;
  vertical-align: top;
  text-overflow: ellipsis;
}

.c14 {
  max-width: 600px;
  vertical-align: top;
  text-overflow: ellipsis;
}

.c16 {
  display: inline-block;
  font-size: 16px;
  line-height: 1.2em;
  max-height: 2.4em;
  overflow: hidden;
  text-overflow: ellipsis;
}

.c17 {
  display: inline-block;
  color: #006621;
  cursor: pointer;
  position: relative;
  max-width: 90%;
  white-space: nowrap;
  font-size: 14px;
}

.c18 {
  display: inline-block;
  color: #006621;
  cursor: pointer;
  position: relative;
  max-width: 90%;
  white-space: nowrap;
  font-size: 14px;
  overflow: hidden;
  text-overflow: ellipsis;
  max-width: 100%;
}

<<<<<<< HEAD
.c20 {
=======
.c22 {
>>>>>>> 25fbc12c
  color: #545454;
  cursor: pointer;
  position: relative;
  max-width: 600px;
  font-size: 13px;
}

.c21 {
  font-size: 14px;
  line-height: 20px;
}

.c12 {
  padding: 8px 16px;
}

.c19 {
  border: 0;
  border-bottom: 1px solid #DFE1E5;
  margin: 0;
}

.c9 {
  width: 16px;
  height: 16px;
  -webkit-flex: none;
  -ms-flex: none;
  flex: none;
}

@media all and ( -ms-high-contrast:none ),( -ms-high-contrast:active ) {
  .c6::after {
    display: inline-block;
    content: "";
    min-height: 22px;
  }
}

<section>
  <div>
    <div
      className="yoast-help c0"
    >
      <button
        aria-controls={null}
        aria-expanded={false}
        aria-label="Help on the Snippet Preview"
        className="yoast-help__button c1 c2 Button-kDSBcD c3 Button-kDSBcD c4 Button-kDSBcD c5 Button-kDSBcD c6 c7"
        onClick={[Function]}
        type="button"
      >
        <svg
          aria-hidden={true}
          className="yoast-svg-icon yoast-svg-icon-question-circle c8 c9"
          fill="#646464"
          focusable="false"
          role="img"
          size="16px"
          viewBox="0 0 1792 1792"
          xmlns="http://www.w3.org/2000/svg"
        >
          <path
            d="M1024 1376v-192q0-14-9-23t-23-9h-192q-14 0-23 9t-9 23v192q0 14 9 23t23 9h192q14 0 23-9t9-23zm256-672q0-88-55.5-163t-138.5-116-170-41q-243 0-371 213-15 24 8 42l132 100q7 6 19 6 16 0 25-12 53-68 86-92 34-24 86-24 48 0 85.5 26t37.5 59q0 38-20 61t-68 45q-63 28-115.5 86.5t-52.5 125.5v36q0 14 9 23t23 9h192q14 0 23-9t9-23q0-19 21.5-49.5t54.5-49.5q32-18 49-28.5t46-35 44.5-48 28-60.5 12.5-81zm384 192q0 209-103 385.5t-279.5 279.5-385.5 103-385.5-103-279.5-279.5-103-385.5 103-385.5 279.5-279.5 385.5-103 385.5 103 279.5 279.5 103 385.5z"
          />
        </svg>
      </button>
      <div
        className="c10"
      />
    </div>
  </div>
  <div
    className="c11"
    onMouseLeave={undefined}
    width={640}
  >
    <div
      className="c12"
    >
      <span
        className="screen-reader-text"
        style={
          Object {
            "clip": "rect(1px, 1px, 1px, 1px)",
            "height": "1px",
            "overflow": "hidden",
            "position": "absolute",
            "width": "1px",
          }
        }
      >
        SEO title preview:
      </span>
      <div
<<<<<<< HEAD
        className="c13"
        onClick={[Function]}
=======
        className="c14"
        onMouseEnter={[Function]}
>>>>>>> 25fbc12c
        onMouseLeave={[Function]}
        onMouseUp={[Function]}
      >
        <div
          className="c14 c15"
        >
          <span
            className="c16"
          >
            Title
          </span>
        </div>
      </div>
      <span
        className="screen-reader-text"
        style={
          Object {
            "clip": "rect(1px, 1px, 1px, 1px)",
            "height": "1px",
            "overflow": "hidden",
            "position": "absolute",
            "width": "1px",
          }
        }
      >
        Url preview:
      </span>
      <div
        className="c17"
      >
        <div
<<<<<<< HEAD
          className="c18"
          onClick={[Function]}
=======
          className="c19"
          onMouseEnter={[Function]}
>>>>>>> 25fbc12c
          onMouseLeave={[Function]}
          onMouseUp={[Function]}
        >
          https://example.org
        </div>
      </div>
    </div>
    <hr
      className="c19"
    />
    <div
      className="c12"
    >
      <span
        className="screen-reader-text"
        style={
          Object {
            "clip": "rect(1px, 1px, 1px, 1px)",
            "height": "1px",
            "overflow": "hidden",
            "position": "absolute",
            "width": "1px",
          }
        }
      >
        Meta description preview:
      </span>
      <div
<<<<<<< HEAD
        className="c20"
        color="#545454"
        onClick={[Function]}
=======
        className="c21 c22"
        onMouseEnter={[Function]}
>>>>>>> 25fbc12c
        onMouseLeave={[Function]}
        onMouseUp={[Function]}
      >
        <div
<<<<<<< HEAD
          className="c21 c20"
          color="#545454"
=======
          className="c21 c22"
>>>>>>> 25fbc12c
        >
          Description
        </div>
      </div>
    </div>
  </div>
</section>
`;

exports[`SnippetPreview renders a SnippetPreview that looks like Google 1`] = `
.c12 {
  overflow: auto;
  width: 640px;
  padding: 0 20px;
  max-width: 100%;
  box-sizing: border-box;
}

.c13 {
  width: 600px;
}

.c7 {
  color: #555;
  border-color: #ccc;
  background: #f7f7f7;
  box-shadow: 0 1px 0 rgba( 204,204,204,1 );
}

.c2 {
  font-size: 0.8rem;
}

.c3:active {
  box-shadow: inset 0 2px 5px -3px rgba( 0,0,0,0.5 );
}

.c4:hover {
  color: #000;
}

.c5::-moz-focus-inner {
  border-width: 0;
}

.c5:focus {
  outline: none;
  border-color: #0066cd;
  box-shadow: 0 0 3px rgba( 8,74,103,0.8 );
}

.c6 {
  display: -webkit-inline-box;
  display: -webkit-inline-flex;
  display: -ms-inline-flexbox;
  display: inline-flex;
  -webkit-align-items: center;
  -webkit-box-align: center;
  -ms-flex-align: center;
  align-items: center;
  -webkit-box-pack: center;
  -webkit-justify-content: center;
  -ms-flex-pack: center;
  justify-content: center;
  vertical-align: middle;
  border-width: 1px;
  border-style: solid;
  margin: 0;
  padding: 4px 10px;
  border-radius: 3px;
  cursor: pointer;
  box-sizing: border-box;
  font-size: inherit;
  font-family: inherit;
  font-weight: inherit;
  text-align: left;
  overflow: visible;
  min-height: 32px;
}

.c6 svg {
  -webkit-align-self: center;
  -ms-flex-item-align: center;
  align-self: center;
}

.c10 >:first-child {
  overflow: hidden;
  -webkit-transition: height 300ms ease-out;
  transition: height 300ms ease-out;
}

.c0 {
  max-width: 600px;
  font-weight: normal;
  margin: 0 20px 0 25px;
}

.c1 {
  min-width: 14px;
  min-height: 14px;
  width: 30px;
  height: 30px;
  border-radius: 50%;
  border: 1px solid transparent;
  box-shadow: none;
  display: block;
  margin: -44px -10px 10px 0;
  background-color: transparent;
  float: right;
  padding: 3px 0 0 6px;
}

.c1:hover {
  color: #0066cd;
}

.c1:focus {
  border: 1px solid #0066cd;
  outline: none;
  box-shadow: 0 0 3px rgba( 8,74,103,0.8 );
}

.c1:focus svg {
  fill: #0066cd;
  color: #0066cd;
}

.c1:active {
  box-shadow: none;
}

.c8:hover {
  fill: #0066cd;
}

.c11 {
  background-color: white;
  font-family: arial,sans-serif;
  box-sizing: border-box;
}

.c14 {
  cursor: pointer;
  position: relative;
}

.c16 {
  color: #1e0fbe;
  -webkit-text-decoration: none;
  text-decoration: none;
  font-size: 18px;
  line-height: 1.2;
  font-weight: normal;
  margin: 0;
  display: inline-block;
  overflow: hidden;
  max-width: 600px;
  vertical-align: top;
  text-overflow: ellipsis;
}

.c15 {
  max-width: 600px;
  vertical-align: top;
  text-overflow: ellipsis;
}

.c17 {
  white-space: nowrap;
}

.c18 {
  display: inline-block;
  color: #006621;
  cursor: pointer;
  position: relative;
  max-width: 90%;
  white-space: nowrap;
  font-size: 14px;
}

.c19 {
  display: inline-block;
  color: #006621;
  cursor: pointer;
  position: relative;
  max-width: 90%;
  white-space: nowrap;
  font-size: 14px;
  overflow: hidden;
  text-overflow: ellipsis;
  max-width: 100%;
}

.c21 {
  color: #545454;
  cursor: pointer;
  position: relative;
  max-width: 600px;
  font-size: 13px;
}

.c20 {
  display: inline-block;
  margin-top: 6px;
  margin-left: 6px;
  border-top: 5px solid #006621;
  border-right: 4px solid transparent;
  border-left: 4px solid transparent;
  vertical-align: top;
}

.c9 {
  width: 16px;
  height: 16px;
  -webkit-flex: none;
  -ms-flex: none;
  flex: none;
}

@media all and ( -ms-high-contrast:none ),( -ms-high-contrast:active ) {
  .c6::after {
    display: inline-block;
    content: "";
    min-height: 22px;
  }
}

<section>
  <div>
    <div
      className="yoast-help c0"
    >
      <button
        aria-controls={null}
        aria-expanded={false}
        aria-label="Help on the Snippet Preview"
        className="yoast-help__button c1 c2 Button-kDSBcD c3 Button-kDSBcD c4 Button-kDSBcD c5 Button-kDSBcD c6 c7"
        onClick={[Function]}
        type="button"
      >
        <svg
          aria-hidden={true}
          className="yoast-svg-icon yoast-svg-icon-question-circle c8 c9"
          fill="#646464"
          focusable="false"
          role="img"
          size="16px"
          viewBox="0 0 1792 1792"
          xmlns="http://www.w3.org/2000/svg"
        >
          <path
            d="M1024 1376v-192q0-14-9-23t-23-9h-192q-14 0-23 9t-9 23v192q0 14 9 23t23 9h192q14 0 23-9t9-23zm256-672q0-88-55.5-163t-138.5-116-170-41q-243 0-371 213-15 24 8 42l132 100q7 6 19 6 16 0 25-12 53-68 86-92 34-24 86-24 48 0 85.5 26t37.5 59q0 38-20 61t-68 45q-63 28-115.5 86.5t-52.5 125.5v36q0 14 9 23t23 9h192q14 0 23-9t9-23q0-19 21.5-49.5t54.5-49.5q32-18 49-28.5t46-35 44.5-48 28-60.5 12.5-81zm384 192q0 209-103 385.5t-279.5 279.5-385.5 103-385.5-103-279.5-279.5-103-385.5 103-385.5 279.5-279.5 385.5-103 385.5 103 279.5 279.5 103 385.5z"
          />
        </svg>
      </button>
      <div
        className="c10"
      />
    </div>
  </div>
  <div
    className="c11 c12"
    width={640}
  >
    <div
      className="c13"
      width={600}
    >
      <div
        className=""
      >
        <span
          className="screen-reader-text"
          style={
            Object {
              "clip": "rect(1px, 1px, 1px, 1px)",
              "height": "1px",
              "overflow": "hidden",
              "position": "absolute",
              "width": "1px",
            }
          }
        >
          SEO title preview:
        </span>
        <div
<<<<<<< HEAD
          className="c14"
          onClick={[Function]}
=======
          className="c15"
          onMouseEnter={[Function]}
>>>>>>> 25fbc12c
          onMouseLeave={[Function]}
          onMouseUp={[Function]}
        >
          <div
            className="c15 c16"
          >
            <span
              className="c17"
            >
              Title
            </span>
          </div>
        </div>
        <span
          className="screen-reader-text"
          style={
            Object {
              "clip": "rect(1px, 1px, 1px, 1px)",
              "height": "1px",
              "overflow": "hidden",
              "position": "absolute",
              "width": "1px",
            }
          }
        >
          Url preview:
        </span>
        <div
          className="c18"
        >
          <div
<<<<<<< HEAD
            className="c19"
            onClick={[Function]}
=======
            className="c20"
            onMouseEnter={[Function]}
>>>>>>> 25fbc12c
            onMouseLeave={[Function]}
            onMouseUp={[Function]}
          >
            https://example.org/
          </div>
        </div>
        <div
          className="c20"
        />
      </div>
      <div
        className=""
      >
        <span
          className="screen-reader-text"
          style={
            Object {
              "clip": "rect(1px, 1px, 1px, 1px)",
              "height": "1px",
              "overflow": "hidden",
              "position": "absolute",
              "width": "1px",
            }
          }
        >
          Meta description preview:
        </span>
        <div
<<<<<<< HEAD
          className="c21"
          color="#545454"
          onClick={[Function]}
=======
          className="c22"
          onMouseEnter={[Function]}
>>>>>>> 25fbc12c
          onMouseLeave={[Function]}
          onMouseUp={[Function]}
        >
          Description
        </div>
      </div>
    </div>
  </div>
</section>
`;

exports[`SnippetPreview renders a caret on activation 1`] = `
.c12 {
  overflow: auto;
  width: 640px;
  padding: 0 20px;
  max-width: 100%;
  box-sizing: border-box;
}

.c13 {
  width: 600px;
}

.c7 {
  color: #555;
  border-color: #ccc;
  background: #f7f7f7;
  box-shadow: 0 1px 0 rgba( 204,204,204,1 );
}

.c2 {
  font-size: 0.8rem;
}

.c3:active {
  box-shadow: inset 0 2px 5px -3px rgba( 0,0,0,0.5 );
}

.c4:hover {
  color: #000;
}

.c5::-moz-focus-inner {
  border-width: 0;
}

.c5:focus {
  outline: none;
  border-color: #0066cd;
  box-shadow: 0 0 3px rgba( 8,74,103,0.8 );
}

.c6 {
  display: -webkit-inline-box;
  display: -webkit-inline-flex;
  display: -ms-inline-flexbox;
  display: inline-flex;
  -webkit-align-items: center;
  -webkit-box-align: center;
  -ms-flex-align: center;
  align-items: center;
  -webkit-box-pack: center;
  -webkit-justify-content: center;
  -ms-flex-pack: center;
  justify-content: center;
  vertical-align: middle;
  border-width: 1px;
  border-style: solid;
  margin: 0;
  padding: 4px 10px;
  border-radius: 3px;
  cursor: pointer;
  box-sizing: border-box;
  font-size: inherit;
  font-family: inherit;
  font-weight: inherit;
  text-align: left;
  overflow: visible;
  min-height: 32px;
}

.c6 svg {
  -webkit-align-self: center;
  -ms-flex-item-align: center;
  align-self: center;
}

.c10 >:first-child {
  overflow: hidden;
  -webkit-transition: height 300ms ease-out;
  transition: height 300ms ease-out;
}

.c0 {
  max-width: 600px;
  font-weight: normal;
  margin: 0 20px 0 25px;
}

.c1 {
  min-width: 14px;
  min-height: 14px;
  width: 30px;
  height: 30px;
  border-radius: 50%;
  border: 1px solid transparent;
  box-shadow: none;
  display: block;
  margin: -44px -10px 10px 0;
  background-color: transparent;
  float: right;
  padding: 3px 0 0 6px;
}

.c1:hover {
  color: #0066cd;
}

.c1:focus {
  border: 1px solid #0066cd;
  outline: none;
  box-shadow: 0 0 3px rgba( 8,74,103,0.8 );
}

.c1:focus svg {
  fill: #0066cd;
  color: #0066cd;
}

.c1:active {
  box-shadow: none;
}

.c8:hover {
  fill: #0066cd;
}

.c11 {
  background-color: white;
  font-family: arial,sans-serif;
  box-sizing: border-box;
}

.c15 {
  cursor: pointer;
  position: relative;
}

.c17 {
  color: #1e0fbe;
  -webkit-text-decoration: none;
  text-decoration: none;
  font-size: 18px;
  line-height: 1.2;
  font-weight: normal;
  margin: 0;
  display: inline-block;
  overflow: hidden;
  max-width: 600px;
  vertical-align: top;
  text-overflow: ellipsis;
}

.c16 {
  max-width: 600px;
  vertical-align: top;
  text-overflow: ellipsis;
}

.c18 {
  white-space: nowrap;
}

.c19 {
  display: inline-block;
  color: #006621;
  cursor: pointer;
  position: relative;
  max-width: 90%;
  white-space: nowrap;
  font-size: 14px;
}

.c20 {
  display: inline-block;
  color: #006621;
  cursor: pointer;
  position: relative;
  max-width: 90%;
  white-space: nowrap;
  font-size: 14px;
  overflow: hidden;
  text-overflow: ellipsis;
  max-width: 100%;
}

.c22 {
  color: #545454;
  cursor: pointer;
  position: relative;
  max-width: 600px;
  font-size: 13px;
}

.c21 {
  display: inline-block;
  margin-top: 6px;
  margin-left: 6px;
  border-top: 5px solid #006621;
  border-right: 4px solid transparent;
  border-left: 4px solid transparent;
  vertical-align: top;
}

.c9 {
  width: 16px;
  height: 16px;
  -webkit-flex: none;
  -ms-flex: none;
  flex: none;
}

.c14::before {
  display: block;
  position: absolute;
  top: -3px;
  left: -22px;
  width: 24px;
  height: 24px;
  background-image: url( data:image/svg+xml;charset=utf8,%3Csvg%20width%3D%221792%22%20height%3D%221792%22%20viewBox%3D%220%200%201792%201792%22%20xmlns%3D%22http%3A%2F%2Fwww.w3.org%2F2000%2Fsvg%22%3E%3Cpath%20fill%3D%22%23555%22%20d%3D%22M1152%20896q0%2026-19%2045l-448%20448q-19%2019-45%2019t-45-19-19-45v-896q0-26%2019-45t45-19%2045%2019l448%20448q19%2019%2019%2045z%22%20%2F%3E%3C%2Fsvg%3E );
  background-size: 25px;
  content: "";
}

@media all and ( -ms-high-contrast:none ),( -ms-high-contrast:active ) {
  .c6::after {
    display: inline-block;
    content: "";
    min-height: 22px;
  }
}

<section>
  <div>
    <div
      className="yoast-help c0"
    >
      <button
        aria-controls={null}
        aria-expanded={false}
        aria-label="Help on the Snippet Preview"
        className="yoast-help__button c1 c2 Button-kDSBcD c3 Button-kDSBcD c4 Button-kDSBcD c5 Button-kDSBcD c6 c7"
        onClick={[Function]}
        type="button"
      >
        <svg
          aria-hidden={true}
          className="yoast-svg-icon yoast-svg-icon-question-circle c8 c9"
          fill="#646464"
          focusable="false"
          role="img"
          size="16px"
          viewBox="0 0 1792 1792"
          xmlns="http://www.w3.org/2000/svg"
        >
          <path
            d="M1024 1376v-192q0-14-9-23t-23-9h-192q-14 0-23 9t-9 23v192q0 14 9 23t23 9h192q14 0 23-9t9-23zm256-672q0-88-55.5-163t-138.5-116-170-41q-243 0-371 213-15 24 8 42l132 100q7 6 19 6 16 0 25-12 53-68 86-92 34-24 86-24 48 0 85.5 26t37.5 59q0 38-20 61t-68 45q-63 28-115.5 86.5t-52.5 125.5v36q0 14 9 23t23 9h192q14 0 23-9t9-23q0-19 21.5-49.5t54.5-49.5q32-18 49-28.5t46-35 44.5-48 28-60.5 12.5-81zm384 192q0 209-103 385.5t-279.5 279.5-385.5 103-385.5-103-279.5-279.5-103-385.5 103-385.5 279.5-279.5 385.5-103 385.5 103 279.5 279.5 103 385.5z"
          />
        </svg>
      </button>
      <div
        className="c10"
      />
    </div>
  </div>
  <div
    className="c11 c12"
    width={640}
  >
    <div
      className="c13"
      width={600}
    >
      <div
        className=""
      >
        <span
          className="screen-reader-text"
          style={
            Object {
              "clip": "rect(1px, 1px, 1px, 1px)",
              "height": "1px",
              "overflow": "hidden",
              "position": "absolute",
              "width": "1px",
            }
          }
        >
          SEO title preview:
        </span>
        <div
<<<<<<< HEAD
          className="c14 c15"
          onClick={[Function]}
=======
          className="c15 c16"
          onMouseEnter={[Function]}
>>>>>>> 25fbc12c
          onMouseLeave={[Function]}
          onMouseUp={[Function]}
        >
          <div
            className="c16 c17"
          >
            <span
              className="c18"
            >
              Title
            </span>
          </div>
        </div>
        <span
          className="screen-reader-text"
          style={
            Object {
              "clip": "rect(1px, 1px, 1px, 1px)",
              "height": "1px",
              "overflow": "hidden",
              "position": "absolute",
              "width": "1px",
            }
          }
        >
          Url preview:
        </span>
        <div
          className="c19"
        >
          <div
<<<<<<< HEAD
            className="c20"
            onClick={[Function]}
=======
            className="c21"
            onMouseEnter={[Function]}
>>>>>>> 25fbc12c
            onMouseLeave={[Function]}
            onMouseUp={[Function]}
          >
            https://example.org/
          </div>
        </div>
        <div
          className="c21"
        />
      </div>
      <div
        className=""
      >
        <span
          className="screen-reader-text"
          style={
            Object {
              "clip": "rect(1px, 1px, 1px, 1px)",
              "height": "1px",
              "overflow": "hidden",
              "position": "absolute",
              "width": "1px",
            }
          }
        >
          Meta description preview:
        </span>
        <div
<<<<<<< HEAD
          className="c22"
          color="#545454"
          onClick={[Function]}
=======
          className="c23"
          onMouseEnter={[Function]}
>>>>>>> 25fbc12c
          onMouseLeave={[Function]}
          onMouseUp={[Function]}
        >
          Description
        </div>
      </div>
    </div>
  </div>
</section>
`;

exports[`SnippetPreview renders a caret on activation 2`] = `
.c12 {
  overflow: auto;
  width: 640px;
  padding: 0 20px;
  max-width: 100%;
  box-sizing: border-box;
}

.c13 {
  width: 600px;
}

.c7 {
  color: #555;
  border-color: #ccc;
  background: #f7f7f7;
  box-shadow: 0 1px 0 rgba( 204,204,204,1 );
}

.c2 {
  font-size: 0.8rem;
}

.c3:active {
  box-shadow: inset 0 2px 5px -3px rgba( 0,0,0,0.5 );
}

.c4:hover {
  color: #000;
}

.c5::-moz-focus-inner {
  border-width: 0;
}

.c5:focus {
  outline: none;
  border-color: #0066cd;
  box-shadow: 0 0 3px rgba( 8,74,103,0.8 );
}

.c6 {
  display: -webkit-inline-box;
  display: -webkit-inline-flex;
  display: -ms-inline-flexbox;
  display: inline-flex;
  -webkit-align-items: center;
  -webkit-box-align: center;
  -ms-flex-align: center;
  align-items: center;
  -webkit-box-pack: center;
  -webkit-justify-content: center;
  -ms-flex-pack: center;
  justify-content: center;
  vertical-align: middle;
  border-width: 1px;
  border-style: solid;
  margin: 0;
  padding: 4px 10px;
  border-radius: 3px;
  cursor: pointer;
  box-sizing: border-box;
  font-size: inherit;
  font-family: inherit;
  font-weight: inherit;
  text-align: left;
  overflow: visible;
  min-height: 32px;
}

.c6 svg {
  -webkit-align-self: center;
  -ms-flex-item-align: center;
  align-self: center;
}

.c10 >:first-child {
  overflow: hidden;
  -webkit-transition: height 300ms ease-out;
  transition: height 300ms ease-out;
}

.c0 {
  max-width: 600px;
  font-weight: normal;
  margin: 0 20px 0 25px;
}

.c1 {
  min-width: 14px;
  min-height: 14px;
  width: 30px;
  height: 30px;
  border-radius: 50%;
  border: 1px solid transparent;
  box-shadow: none;
  display: block;
  margin: -44px -10px 10px 0;
  background-color: transparent;
  float: right;
  padding: 3px 0 0 6px;
}

.c1:hover {
  color: #0066cd;
}

.c1:focus {
  border: 1px solid #0066cd;
  outline: none;
  box-shadow: 0 0 3px rgba( 8,74,103,0.8 );
}

.c1:focus svg {
  fill: #0066cd;
  color: #0066cd;
}

.c1:active {
  box-shadow: none;
}

.c8:hover {
  fill: #0066cd;
}

.c11 {
  background-color: white;
  font-family: arial,sans-serif;
  box-sizing: border-box;
}

.c14 {
  cursor: pointer;
  position: relative;
}

.c16 {
  color: #1e0fbe;
  -webkit-text-decoration: none;
  text-decoration: none;
  font-size: 18px;
  line-height: 1.2;
  font-weight: normal;
  margin: 0;
  display: inline-block;
  overflow: hidden;
  max-width: 600px;
  vertical-align: top;
  text-overflow: ellipsis;
}

.c15 {
  max-width: 600px;
  vertical-align: top;
  text-overflow: ellipsis;
}

.c17 {
  white-space: nowrap;
}

.c18 {
  display: inline-block;
  color: #006621;
  cursor: pointer;
  position: relative;
  max-width: 90%;
  white-space: nowrap;
  font-size: 14px;
}

.c19 {
  display: inline-block;
  color: #006621;
  cursor: pointer;
  position: relative;
  max-width: 90%;
  white-space: nowrap;
  font-size: 14px;
  overflow: hidden;
  text-overflow: ellipsis;
  max-width: 100%;
}

.c22 {
  color: #545454;
  cursor: pointer;
  position: relative;
  max-width: 600px;
  font-size: 13px;
}

.c20 {
  display: inline-block;
  margin-top: 6px;
  margin-left: 6px;
  border-top: 5px solid #006621;
  border-right: 4px solid transparent;
  border-left: 4px solid transparent;
  vertical-align: top;
}

.c9 {
  width: 16px;
  height: 16px;
  -webkit-flex: none;
  -ms-flex: none;
  flex: none;
}

.c21::before {
  display: block;
  position: absolute;
  top: -3px;
  left: -22px;
  width: 24px;
  height: 24px;
  background-image: url( data:image/svg+xml;charset=utf8,%3Csvg%20width%3D%221792%22%20height%3D%221792%22%20viewBox%3D%220%200%201792%201792%22%20xmlns%3D%22http%3A%2F%2Fwww.w3.org%2F2000%2Fsvg%22%3E%3Cpath%20fill%3D%22%23555%22%20d%3D%22M1152%20896q0%2026-19%2045l-448%20448q-19%2019-45%2019t-45-19-19-45v-896q0-26%2019-45t45-19%2045%2019l448%20448q19%2019%2019%2045z%22%20%2F%3E%3C%2Fsvg%3E );
  background-size: 25px;
  content: "";
}

@media all and ( -ms-high-contrast:none ),( -ms-high-contrast:active ) {
  .c6::after {
    display: inline-block;
    content: "";
    min-height: 22px;
  }
}

<section>
  <div>
    <div
      className="yoast-help c0"
    >
      <button
        aria-controls={null}
        aria-expanded={false}
        aria-label="Help on the Snippet Preview"
        className="yoast-help__button c1 c2 Button-kDSBcD c3 Button-kDSBcD c4 Button-kDSBcD c5 Button-kDSBcD c6 c7"
        onClick={[Function]}
        type="button"
      >
        <svg
          aria-hidden={true}
          className="yoast-svg-icon yoast-svg-icon-question-circle c8 c9"
          fill="#646464"
          focusable="false"
          role="img"
          size="16px"
          viewBox="0 0 1792 1792"
          xmlns="http://www.w3.org/2000/svg"
        >
          <path
            d="M1024 1376v-192q0-14-9-23t-23-9h-192q-14 0-23 9t-9 23v192q0 14 9 23t23 9h192q14 0 23-9t9-23zm256-672q0-88-55.5-163t-138.5-116-170-41q-243 0-371 213-15 24 8 42l132 100q7 6 19 6 16 0 25-12 53-68 86-92 34-24 86-24 48 0 85.5 26t37.5 59q0 38-20 61t-68 45q-63 28-115.5 86.5t-52.5 125.5v36q0 14 9 23t23 9h192q14 0 23-9t9-23q0-19 21.5-49.5t54.5-49.5q32-18 49-28.5t46-35 44.5-48 28-60.5 12.5-81zm384 192q0 209-103 385.5t-279.5 279.5-385.5 103-385.5-103-279.5-279.5-103-385.5 103-385.5 279.5-279.5 385.5-103 385.5 103 279.5 279.5 103 385.5z"
          />
        </svg>
      </button>
      <div
        className="c10"
      />
    </div>
  </div>
  <div
    className="c11 c12"
    width={640}
  >
    <div
      className="c13"
      width={600}
    >
      <div
        className=""
      >
        <span
          className="screen-reader-text"
          style={
            Object {
              "clip": "rect(1px, 1px, 1px, 1px)",
              "height": "1px",
              "overflow": "hidden",
              "position": "absolute",
              "width": "1px",
            }
          }
        >
          SEO title preview:
        </span>
        <div
<<<<<<< HEAD
          className="c14"
          onClick={[Function]}
=======
          className="c15"
          onMouseEnter={[Function]}
>>>>>>> 25fbc12c
          onMouseLeave={[Function]}
          onMouseUp={[Function]}
        >
          <div
            className="c15 c16"
          >
            <span
              className="c17"
            >
              Title
            </span>
          </div>
        </div>
        <span
          className="screen-reader-text"
          style={
            Object {
              "clip": "rect(1px, 1px, 1px, 1px)",
              "height": "1px",
              "overflow": "hidden",
              "position": "absolute",
              "width": "1px",
            }
          }
        >
          Url preview:
        </span>
        <div
          className="c18"
        >
          <div
<<<<<<< HEAD
            className="c19"
            onClick={[Function]}
=======
            className="c20"
            onMouseEnter={[Function]}
>>>>>>> 25fbc12c
            onMouseLeave={[Function]}
            onMouseUp={[Function]}
          >
            https://example.org/
          </div>
        </div>
        <div
          className="c20"
        />
      </div>
      <div
        className=""
      >
        <span
          className="screen-reader-text"
          style={
            Object {
              "clip": "rect(1px, 1px, 1px, 1px)",
              "height": "1px",
              "overflow": "hidden",
              "position": "absolute",
              "width": "1px",
            }
          }
        >
          Meta description preview:
        </span>
        <div
<<<<<<< HEAD
          className="c21 c22"
          color="#545454"
          onClick={[Function]}
=======
          className="c22 c23"
          onMouseEnter={[Function]}
>>>>>>> 25fbc12c
          onMouseLeave={[Function]}
          onMouseUp={[Function]}
        >
          Description
        </div>
      </div>
    </div>
  </div>
</section>
`;

exports[`SnippetPreview renders a caret on activation 3`] = `
.c12 {
  overflow: auto;
  width: 640px;
  padding: 0 20px;
  max-width: 100%;
  box-sizing: border-box;
}

.c13 {
  width: 600px;
}

.c7 {
  color: #555;
  border-color: #ccc;
  background: #f7f7f7;
  box-shadow: 0 1px 0 rgba( 204,204,204,1 );
}

.c2 {
  font-size: 0.8rem;
}

.c3:active {
  box-shadow: inset 0 2px 5px -3px rgba( 0,0,0,0.5 );
}

.c4:hover {
  color: #000;
}

.c5::-moz-focus-inner {
  border-width: 0;
}

.c5:focus {
  outline: none;
  border-color: #0066cd;
  box-shadow: 0 0 3px rgba( 8,74,103,0.8 );
}

.c6 {
  display: -webkit-inline-box;
  display: -webkit-inline-flex;
  display: -ms-inline-flexbox;
  display: inline-flex;
  -webkit-align-items: center;
  -webkit-box-align: center;
  -ms-flex-align: center;
  align-items: center;
  -webkit-box-pack: center;
  -webkit-justify-content: center;
  -ms-flex-pack: center;
  justify-content: center;
  vertical-align: middle;
  border-width: 1px;
  border-style: solid;
  margin: 0;
  padding: 4px 10px;
  border-radius: 3px;
  cursor: pointer;
  box-sizing: border-box;
  font-size: inherit;
  font-family: inherit;
  font-weight: inherit;
  text-align: left;
  overflow: visible;
  min-height: 32px;
}

.c6 svg {
  -webkit-align-self: center;
  -ms-flex-item-align: center;
  align-self: center;
}

.c10 >:first-child {
  overflow: hidden;
  -webkit-transition: height 300ms ease-out;
  transition: height 300ms ease-out;
}

.c0 {
  max-width: 600px;
  font-weight: normal;
  margin: 0 20px 0 25px;
}

.c1 {
  min-width: 14px;
  min-height: 14px;
  width: 30px;
  height: 30px;
  border-radius: 50%;
  border: 1px solid transparent;
  box-shadow: none;
  display: block;
  margin: -44px -10px 10px 0;
  background-color: transparent;
  float: right;
  padding: 3px 0 0 6px;
}

.c1:hover {
  color: #0066cd;
}

.c1:focus {
  border: 1px solid #0066cd;
  outline: none;
  box-shadow: 0 0 3px rgba( 8,74,103,0.8 );
}

.c1:focus svg {
  fill: #0066cd;
  color: #0066cd;
}

.c1:active {
  box-shadow: none;
}

.c8:hover {
  fill: #0066cd;
}

.c11 {
  background-color: white;
  font-family: arial,sans-serif;
  box-sizing: border-box;
}

.c14 {
  cursor: pointer;
  position: relative;
}

.c16 {
  color: #1e0fbe;
  -webkit-text-decoration: none;
  text-decoration: none;
  font-size: 18px;
  line-height: 1.2;
  font-weight: normal;
  margin: 0;
  display: inline-block;
  overflow: hidden;
  max-width: 600px;
  vertical-align: top;
  text-overflow: ellipsis;
}

.c15 {
  max-width: 600px;
  vertical-align: top;
  text-overflow: ellipsis;
}

.c17 {
  white-space: nowrap;
}

.c19 {
  display: inline-block;
  color: #006621;
  cursor: pointer;
  position: relative;
  max-width: 90%;
  white-space: nowrap;
  font-size: 14px;
}

.c20 {
  display: inline-block;
  color: #006621;
  cursor: pointer;
  position: relative;
  max-width: 90%;
  white-space: nowrap;
  font-size: 14px;
  overflow: hidden;
  text-overflow: ellipsis;
  max-width: 100%;
}

.c22 {
  color: #545454;
  cursor: pointer;
  position: relative;
  max-width: 600px;
  font-size: 13px;
}

.c21 {
  display: inline-block;
  margin-top: 6px;
  margin-left: 6px;
  border-top: 5px solid #006621;
  border-right: 4px solid transparent;
  border-left: 4px solid transparent;
  vertical-align: top;
}

.c9 {
  width: 16px;
  height: 16px;
  -webkit-flex: none;
  -ms-flex: none;
  flex: none;
}

.c18::before {
  display: block;
  position: absolute;
  top: -3px;
  left: -22px;
  width: 24px;
  height: 24px;
  background-image: url( data:image/svg+xml;charset=utf8,%3Csvg%20width%3D%221792%22%20height%3D%221792%22%20viewBox%3D%220%200%201792%201792%22%20xmlns%3D%22http%3A%2F%2Fwww.w3.org%2F2000%2Fsvg%22%3E%3Cpath%20fill%3D%22%23555%22%20d%3D%22M1152%20896q0%2026-19%2045l-448%20448q-19%2019-45%2019t-45-19-19-45v-896q0-26%2019-45t45-19%2045%2019l448%20448q19%2019%2019%2045z%22%20%2F%3E%3C%2Fsvg%3E );
  background-size: 25px;
  content: "";
}

@media all and ( -ms-high-contrast:none ),( -ms-high-contrast:active ) {
  .c6::after {
    display: inline-block;
    content: "";
    min-height: 22px;
  }
}

<section>
  <div>
    <div
      className="yoast-help c0"
    >
      <button
        aria-controls={null}
        aria-expanded={false}
        aria-label="Help on the Snippet Preview"
        className="yoast-help__button c1 c2 Button-kDSBcD c3 Button-kDSBcD c4 Button-kDSBcD c5 Button-kDSBcD c6 c7"
        onClick={[Function]}
        type="button"
      >
        <svg
          aria-hidden={true}
          className="yoast-svg-icon yoast-svg-icon-question-circle c8 c9"
          fill="#646464"
          focusable="false"
          role="img"
          size="16px"
          viewBox="0 0 1792 1792"
          xmlns="http://www.w3.org/2000/svg"
        >
          <path
            d="M1024 1376v-192q0-14-9-23t-23-9h-192q-14 0-23 9t-9 23v192q0 14 9 23t23 9h192q14 0 23-9t9-23zm256-672q0-88-55.5-163t-138.5-116-170-41q-243 0-371 213-15 24 8 42l132 100q7 6 19 6 16 0 25-12 53-68 86-92 34-24 86-24 48 0 85.5 26t37.5 59q0 38-20 61t-68 45q-63 28-115.5 86.5t-52.5 125.5v36q0 14 9 23t23 9h192q14 0 23-9t9-23q0-19 21.5-49.5t54.5-49.5q32-18 49-28.5t46-35 44.5-48 28-60.5 12.5-81zm384 192q0 209-103 385.5t-279.5 279.5-385.5 103-385.5-103-279.5-279.5-103-385.5 103-385.5 279.5-279.5 385.5-103 385.5 103 279.5 279.5 103 385.5z"
          />
        </svg>
      </button>
      <div
        className="c10"
      />
    </div>
  </div>
  <div
    className="c11 c12"
    width={640}
  >
    <div
      className="c13"
      width={600}
    >
      <div
        className=""
      >
        <span
          className="screen-reader-text"
          style={
            Object {
              "clip": "rect(1px, 1px, 1px, 1px)",
              "height": "1px",
              "overflow": "hidden",
              "position": "absolute",
              "width": "1px",
            }
          }
        >
          SEO title preview:
        </span>
        <div
<<<<<<< HEAD
          className="c14"
          onClick={[Function]}
=======
          className="c15"
          onMouseEnter={[Function]}
>>>>>>> 25fbc12c
          onMouseLeave={[Function]}
          onMouseUp={[Function]}
        >
          <div
            className="c15 c16"
          >
            <span
              className="c17"
            >
              Title
            </span>
          </div>
        </div>
        <span
          className="screen-reader-text"
          style={
            Object {
              "clip": "rect(1px, 1px, 1px, 1px)",
              "height": "1px",
              "overflow": "hidden",
              "position": "absolute",
              "width": "1px",
            }
          }
        >
          Url preview:
        </span>
        <div
          className="c18 c19"
        >
          <div
<<<<<<< HEAD
            className="c20"
            onClick={[Function]}
=======
            className="c21"
            onMouseEnter={[Function]}
>>>>>>> 25fbc12c
            onMouseLeave={[Function]}
            onMouseUp={[Function]}
          >
            https://example.org/
          </div>
        </div>
        <div
          className="c21"
        />
      </div>
      <div
        className=""
      >
        <span
          className="screen-reader-text"
          style={
            Object {
              "clip": "rect(1px, 1px, 1px, 1px)",
              "height": "1px",
              "overflow": "hidden",
              "position": "absolute",
              "width": "1px",
            }
          }
        >
          Meta description preview:
        </span>
        <div
<<<<<<< HEAD
          className="c22"
          color="#545454"
          onClick={[Function]}
=======
          className="c23"
          onMouseEnter={[Function]}
>>>>>>> 25fbc12c
          onMouseLeave={[Function]}
          onMouseUp={[Function]}
        >
          Description
        </div>
      </div>
    </div>
  </div>
</section>
`;

exports[`SnippetPreview renders a caret on hover 1`] = `
.c12 {
  overflow: auto;
  width: 640px;
  padding: 0 20px;
  max-width: 100%;
  box-sizing: border-box;
}

.c13 {
  width: 600px;
}

.c7 {
  color: #555;
  border-color: #ccc;
  background: #f7f7f7;
  box-shadow: 0 1px 0 rgba( 204,204,204,1 );
}

.c2 {
  font-size: 0.8rem;
}

.c3:active {
  box-shadow: inset 0 2px 5px -3px rgba( 0,0,0,0.5 );
}

.c4:hover {
  color: #000;
}

.c5::-moz-focus-inner {
  border-width: 0;
}

.c5:focus {
  outline: none;
  border-color: #0066cd;
  box-shadow: 0 0 3px rgba( 8,74,103,0.8 );
}

.c6 {
  display: -webkit-inline-box;
  display: -webkit-inline-flex;
  display: -ms-inline-flexbox;
  display: inline-flex;
  -webkit-align-items: center;
  -webkit-box-align: center;
  -ms-flex-align: center;
  align-items: center;
  -webkit-box-pack: center;
  -webkit-justify-content: center;
  -ms-flex-pack: center;
  justify-content: center;
  vertical-align: middle;
  border-width: 1px;
  border-style: solid;
  margin: 0;
  padding: 4px 10px;
  border-radius: 3px;
  cursor: pointer;
  box-sizing: border-box;
  font-size: inherit;
  font-family: inherit;
  font-weight: inherit;
  text-align: left;
  overflow: visible;
  min-height: 32px;
}

.c6 svg {
  -webkit-align-self: center;
  -ms-flex-item-align: center;
  align-self: center;
}

.c10 >:first-child {
  overflow: hidden;
  -webkit-transition: height 300ms ease-out;
  transition: height 300ms ease-out;
}

.c0 {
  max-width: 600px;
  font-weight: normal;
  margin: 0 20px 0 25px;
}

.c1 {
  min-width: 14px;
  min-height: 14px;
  width: 30px;
  height: 30px;
  border-radius: 50%;
  border: 1px solid transparent;
  box-shadow: none;
  display: block;
  margin: -44px -10px 10px 0;
  background-color: transparent;
  float: right;
  padding: 3px 0 0 6px;
}

.c1:hover {
  color: #0066cd;
}

.c1:focus {
  border: 1px solid #0066cd;
  outline: none;
  box-shadow: 0 0 3px rgba( 8,74,103,0.8 );
}

.c1:focus svg {
  fill: #0066cd;
  color: #0066cd;
}

.c1:active {
  box-shadow: none;
}

.c8:hover {
  fill: #0066cd;
}

.c11 {
  background-color: white;
  font-family: arial,sans-serif;
  box-sizing: border-box;
}

.c15 {
  cursor: pointer;
  position: relative;
}

.c17 {
  color: #1e0fbe;
  -webkit-text-decoration: none;
  text-decoration: none;
  font-size: 18px;
  line-height: 1.2;
  font-weight: normal;
  margin: 0;
  display: inline-block;
  overflow: hidden;
  max-width: 600px;
  vertical-align: top;
  text-overflow: ellipsis;
}

.c16 {
  max-width: 600px;
  vertical-align: top;
  text-overflow: ellipsis;
}

.c18 {
  white-space: nowrap;
}

.c19 {
  display: inline-block;
  color: #006621;
  cursor: pointer;
  position: relative;
  max-width: 90%;
  white-space: nowrap;
  font-size: 14px;
}

.c20 {
  display: inline-block;
  color: #006621;
  cursor: pointer;
  position: relative;
  max-width: 90%;
  white-space: nowrap;
  font-size: 14px;
  overflow: hidden;
  text-overflow: ellipsis;
  max-width: 100%;
}

.c22 {
  color: #545454;
  cursor: pointer;
  position: relative;
  max-width: 600px;
  font-size: 13px;
}

.c21 {
  display: inline-block;
  margin-top: 6px;
  margin-left: 6px;
  border-top: 5px solid #006621;
  border-right: 4px solid transparent;
  border-left: 4px solid transparent;
  vertical-align: top;
}

.c9 {
  width: 16px;
  height: 16px;
  -webkit-flex: none;
  -ms-flex: none;
  flex: none;
}

.c14::before {
  display: block;
  position: absolute;
  top: -3px;
  left: -22px;
  width: 24px;
  height: 24px;
  background-image: url( data:image/svg+xml;charset=utf8,%3Csvg%20width%3D%221792%22%20height%3D%221792%22%20viewBox%3D%220%200%201792%201792%22%20xmlns%3D%22http%3A%2F%2Fwww.w3.org%2F2000%2Fsvg%22%3E%3Cpath%20fill%3D%22%23ccc%22%20d%3D%22M1152%20896q0%2026-19%2045l-448%20448q-19%2019-45%2019t-45-19-19-45v-896q0-26%2019-45t45-19%2045%2019l448%20448q19%2019%2019%2045z%22%20%2F%3E%3C%2Fsvg%3E );
  background-size: 25px;
  content: "";
}

@media all and ( -ms-high-contrast:none ),( -ms-high-contrast:active ) {
  .c6::after {
    display: inline-block;
    content: "";
    min-height: 22px;
  }
}

<section>
  <div>
    <div
      className="yoast-help c0"
    >
      <button
        aria-controls={null}
        aria-expanded={false}
        aria-label="Help on the Snippet Preview"
        className="yoast-help__button c1 c2 Button-kDSBcD c3 Button-kDSBcD c4 Button-kDSBcD c5 Button-kDSBcD c6 c7"
        onClick={[Function]}
        type="button"
      >
        <svg
          aria-hidden={true}
          className="yoast-svg-icon yoast-svg-icon-question-circle c8 c9"
          fill="#646464"
          focusable="false"
          role="img"
          size="16px"
          viewBox="0 0 1792 1792"
          xmlns="http://www.w3.org/2000/svg"
        >
          <path
            d="M1024 1376v-192q0-14-9-23t-23-9h-192q-14 0-23 9t-9 23v192q0 14 9 23t23 9h192q14 0 23-9t9-23zm256-672q0-88-55.5-163t-138.5-116-170-41q-243 0-371 213-15 24 8 42l132 100q7 6 19 6 16 0 25-12 53-68 86-92 34-24 86-24 48 0 85.5 26t37.5 59q0 38-20 61t-68 45q-63 28-115.5 86.5t-52.5 125.5v36q0 14 9 23t23 9h192q14 0 23-9t9-23q0-19 21.5-49.5t54.5-49.5q32-18 49-28.5t46-35 44.5-48 28-60.5 12.5-81zm384 192q0 209-103 385.5t-279.5 279.5-385.5 103-385.5-103-279.5-279.5-103-385.5 103-385.5 279.5-279.5 385.5-103 385.5 103 279.5 279.5 103 385.5z"
          />
        </svg>
      </button>
      <div
        className="c10"
      />
    </div>
  </div>
  <div
    className="c11 c12"
    width={640}
  >
    <div
      className="c13"
      width={600}
    >
      <div
        className=""
      >
        <span
          className="screen-reader-text"
          style={
            Object {
              "clip": "rect(1px, 1px, 1px, 1px)",
              "height": "1px",
              "overflow": "hidden",
              "position": "absolute",
              "width": "1px",
            }
          }
        >
          SEO title preview:
        </span>
        <div
<<<<<<< HEAD
          className="c14 c15"
          onClick={[Function]}
=======
          className="c15 c16"
          onMouseEnter={[Function]}
>>>>>>> 25fbc12c
          onMouseLeave={[Function]}
          onMouseUp={[Function]}
        >
          <div
            className="c16 c17"
          >
            <span
              className="c18"
            >
              Title
            </span>
          </div>
        </div>
        <span
          className="screen-reader-text"
          style={
            Object {
              "clip": "rect(1px, 1px, 1px, 1px)",
              "height": "1px",
              "overflow": "hidden",
              "position": "absolute",
              "width": "1px",
            }
          }
        >
          Url preview:
        </span>
        <div
          className="c19"
        >
          <div
<<<<<<< HEAD
            className="c20"
            onClick={[Function]}
=======
            className="c21"
            onMouseEnter={[Function]}
>>>>>>> 25fbc12c
            onMouseLeave={[Function]}
            onMouseUp={[Function]}
          >
            https://example.org/
          </div>
        </div>
        <div
          className="c21"
        />
      </div>
      <div
        className=""
      >
        <span
          className="screen-reader-text"
          style={
            Object {
              "clip": "rect(1px, 1px, 1px, 1px)",
              "height": "1px",
              "overflow": "hidden",
              "position": "absolute",
              "width": "1px",
            }
          }
        >
          Meta description preview:
        </span>
        <div
<<<<<<< HEAD
          className="c22"
          color="#545454"
          onClick={[Function]}
=======
          className="c23"
          onMouseEnter={[Function]}
>>>>>>> 25fbc12c
          onMouseLeave={[Function]}
          onMouseUp={[Function]}
        >
          Description
        </div>
      </div>
    </div>
  </div>
</section>
`;

exports[`SnippetPreview renders a caret on hover 2`] = `
.c12 {
  overflow: auto;
  width: 640px;
  padding: 0 20px;
  max-width: 100%;
  box-sizing: border-box;
}

.c13 {
  width: 600px;
}

.c7 {
  color: #555;
  border-color: #ccc;
  background: #f7f7f7;
  box-shadow: 0 1px 0 rgba( 204,204,204,1 );
}

.c2 {
  font-size: 0.8rem;
}

.c3:active {
  box-shadow: inset 0 2px 5px -3px rgba( 0,0,0,0.5 );
}

.c4:hover {
  color: #000;
}

.c5::-moz-focus-inner {
  border-width: 0;
}

.c5:focus {
  outline: none;
  border-color: #0066cd;
  box-shadow: 0 0 3px rgba( 8,74,103,0.8 );
}

.c6 {
  display: -webkit-inline-box;
  display: -webkit-inline-flex;
  display: -ms-inline-flexbox;
  display: inline-flex;
  -webkit-align-items: center;
  -webkit-box-align: center;
  -ms-flex-align: center;
  align-items: center;
  -webkit-box-pack: center;
  -webkit-justify-content: center;
  -ms-flex-pack: center;
  justify-content: center;
  vertical-align: middle;
  border-width: 1px;
  border-style: solid;
  margin: 0;
  padding: 4px 10px;
  border-radius: 3px;
  cursor: pointer;
  box-sizing: border-box;
  font-size: inherit;
  font-family: inherit;
  font-weight: inherit;
  text-align: left;
  overflow: visible;
  min-height: 32px;
}

.c6 svg {
  -webkit-align-self: center;
  -ms-flex-item-align: center;
  align-self: center;
}

.c10 >:first-child {
  overflow: hidden;
  -webkit-transition: height 300ms ease-out;
  transition: height 300ms ease-out;
}

.c0 {
  max-width: 600px;
  font-weight: normal;
  margin: 0 20px 0 25px;
}

.c1 {
  min-width: 14px;
  min-height: 14px;
  width: 30px;
  height: 30px;
  border-radius: 50%;
  border: 1px solid transparent;
  box-shadow: none;
  display: block;
  margin: -44px -10px 10px 0;
  background-color: transparent;
  float: right;
  padding: 3px 0 0 6px;
}

.c1:hover {
  color: #0066cd;
}

.c1:focus {
  border: 1px solid #0066cd;
  outline: none;
  box-shadow: 0 0 3px rgba( 8,74,103,0.8 );
}

.c1:focus svg {
  fill: #0066cd;
  color: #0066cd;
}

.c1:active {
  box-shadow: none;
}

.c8:hover {
  fill: #0066cd;
}

.c11 {
  background-color: white;
  font-family: arial,sans-serif;
  box-sizing: border-box;
}

.c14 {
  cursor: pointer;
  position: relative;
}

.c16 {
  color: #1e0fbe;
  -webkit-text-decoration: none;
  text-decoration: none;
  font-size: 18px;
  line-height: 1.2;
  font-weight: normal;
  margin: 0;
  display: inline-block;
  overflow: hidden;
  max-width: 600px;
  vertical-align: top;
  text-overflow: ellipsis;
}

.c15 {
  max-width: 600px;
  vertical-align: top;
  text-overflow: ellipsis;
}

.c17 {
  white-space: nowrap;
}

.c18 {
  display: inline-block;
  color: #006621;
  cursor: pointer;
  position: relative;
  max-width: 90%;
  white-space: nowrap;
  font-size: 14px;
}

.c19 {
  display: inline-block;
  color: #006621;
  cursor: pointer;
  position: relative;
  max-width: 90%;
  white-space: nowrap;
  font-size: 14px;
  overflow: hidden;
  text-overflow: ellipsis;
  max-width: 100%;
}

.c22 {
  color: #545454;
  cursor: pointer;
  position: relative;
  max-width: 600px;
  font-size: 13px;
}

.c20 {
  display: inline-block;
  margin-top: 6px;
  margin-left: 6px;
  border-top: 5px solid #006621;
  border-right: 4px solid transparent;
  border-left: 4px solid transparent;
  vertical-align: top;
}

.c9 {
  width: 16px;
  height: 16px;
  -webkit-flex: none;
  -ms-flex: none;
  flex: none;
}

.c21::before {
  display: block;
  position: absolute;
  top: -3px;
  left: -22px;
  width: 24px;
  height: 24px;
  background-image: url( data:image/svg+xml;charset=utf8,%3Csvg%20width%3D%221792%22%20height%3D%221792%22%20viewBox%3D%220%200%201792%201792%22%20xmlns%3D%22http%3A%2F%2Fwww.w3.org%2F2000%2Fsvg%22%3E%3Cpath%20fill%3D%22%23ccc%22%20d%3D%22M1152%20896q0%2026-19%2045l-448%20448q-19%2019-45%2019t-45-19-19-45v-896q0-26%2019-45t45-19%2045%2019l448%20448q19%2019%2019%2045z%22%20%2F%3E%3C%2Fsvg%3E );
  background-size: 25px;
  content: "";
}

@media all and ( -ms-high-contrast:none ),( -ms-high-contrast:active ) {
  .c6::after {
    display: inline-block;
    content: "";
    min-height: 22px;
  }
}

<section>
  <div>
    <div
      className="yoast-help c0"
    >
      <button
        aria-controls={null}
        aria-expanded={false}
        aria-label="Help on the Snippet Preview"
        className="yoast-help__button c1 c2 Button-kDSBcD c3 Button-kDSBcD c4 Button-kDSBcD c5 Button-kDSBcD c6 c7"
        onClick={[Function]}
        type="button"
      >
        <svg
          aria-hidden={true}
          className="yoast-svg-icon yoast-svg-icon-question-circle c8 c9"
          fill="#646464"
          focusable="false"
          role="img"
          size="16px"
          viewBox="0 0 1792 1792"
          xmlns="http://www.w3.org/2000/svg"
        >
          <path
            d="M1024 1376v-192q0-14-9-23t-23-9h-192q-14 0-23 9t-9 23v192q0 14 9 23t23 9h192q14 0 23-9t9-23zm256-672q0-88-55.5-163t-138.5-116-170-41q-243 0-371 213-15 24 8 42l132 100q7 6 19 6 16 0 25-12 53-68 86-92 34-24 86-24 48 0 85.5 26t37.5 59q0 38-20 61t-68 45q-63 28-115.5 86.5t-52.5 125.5v36q0 14 9 23t23 9h192q14 0 23-9t9-23q0-19 21.5-49.5t54.5-49.5q32-18 49-28.5t46-35 44.5-48 28-60.5 12.5-81zm384 192q0 209-103 385.5t-279.5 279.5-385.5 103-385.5-103-279.5-279.5-103-385.5 103-385.5 279.5-279.5 385.5-103 385.5 103 279.5 279.5 103 385.5z"
          />
        </svg>
      </button>
      <div
        className="c10"
      />
    </div>
  </div>
  <div
    className="c11 c12"
    width={640}
  >
    <div
      className="c13"
      width={600}
    >
      <div
        className=""
      >
        <span
          className="screen-reader-text"
          style={
            Object {
              "clip": "rect(1px, 1px, 1px, 1px)",
              "height": "1px",
              "overflow": "hidden",
              "position": "absolute",
              "width": "1px",
            }
          }
        >
          SEO title preview:
        </span>
        <div
<<<<<<< HEAD
          className="c14"
          onClick={[Function]}
=======
          className="c15"
          onMouseEnter={[Function]}
>>>>>>> 25fbc12c
          onMouseLeave={[Function]}
          onMouseUp={[Function]}
        >
          <div
            className="c15 c16"
          >
            <span
              className="c17"
            >
              Title
            </span>
          </div>
        </div>
        <span
          className="screen-reader-text"
          style={
            Object {
              "clip": "rect(1px, 1px, 1px, 1px)",
              "height": "1px",
              "overflow": "hidden",
              "position": "absolute",
              "width": "1px",
            }
          }
        >
          Url preview:
        </span>
        <div
          className="c18"
        >
          <div
<<<<<<< HEAD
            className="c19"
            onClick={[Function]}
=======
            className="c20"
            onMouseEnter={[Function]}
>>>>>>> 25fbc12c
            onMouseLeave={[Function]}
            onMouseUp={[Function]}
          >
            https://example.org/
          </div>
        </div>
        <div
          className="c20"
        />
      </div>
      <div
        className=""
      >
        <span
          className="screen-reader-text"
          style={
            Object {
              "clip": "rect(1px, 1px, 1px, 1px)",
              "height": "1px",
              "overflow": "hidden",
              "position": "absolute",
              "width": "1px",
            }
          }
        >
          Meta description preview:
        </span>
        <div
<<<<<<< HEAD
          className="c21 c22"
          color="#545454"
          onClick={[Function]}
=======
          className="c22 c23"
          onMouseEnter={[Function]}
>>>>>>> 25fbc12c
          onMouseLeave={[Function]}
          onMouseUp={[Function]}
        >
          Description
        </div>
      </div>
    </div>
  </div>
</section>
`;

exports[`SnippetPreview renders a caret on hover 3`] = `
.c12 {
  overflow: auto;
  width: 640px;
  padding: 0 20px;
  max-width: 100%;
  box-sizing: border-box;
}

.c13 {
  width: 600px;
}

.c7 {
  color: #555;
  border-color: #ccc;
  background: #f7f7f7;
  box-shadow: 0 1px 0 rgba( 204,204,204,1 );
}

.c2 {
  font-size: 0.8rem;
}

.c3:active {
  box-shadow: inset 0 2px 5px -3px rgba( 0,0,0,0.5 );
}

.c4:hover {
  color: #000;
}

.c5::-moz-focus-inner {
  border-width: 0;
}

.c5:focus {
  outline: none;
  border-color: #0066cd;
  box-shadow: 0 0 3px rgba( 8,74,103,0.8 );
}

.c6 {
  display: -webkit-inline-box;
  display: -webkit-inline-flex;
  display: -ms-inline-flexbox;
  display: inline-flex;
  -webkit-align-items: center;
  -webkit-box-align: center;
  -ms-flex-align: center;
  align-items: center;
  -webkit-box-pack: center;
  -webkit-justify-content: center;
  -ms-flex-pack: center;
  justify-content: center;
  vertical-align: middle;
  border-width: 1px;
  border-style: solid;
  margin: 0;
  padding: 4px 10px;
  border-radius: 3px;
  cursor: pointer;
  box-sizing: border-box;
  font-size: inherit;
  font-family: inherit;
  font-weight: inherit;
  text-align: left;
  overflow: visible;
  min-height: 32px;
}

.c6 svg {
  -webkit-align-self: center;
  -ms-flex-item-align: center;
  align-self: center;
}

.c10 >:first-child {
  overflow: hidden;
  -webkit-transition: height 300ms ease-out;
  transition: height 300ms ease-out;
}

.c0 {
  max-width: 600px;
  font-weight: normal;
  margin: 0 20px 0 25px;
}

.c1 {
  min-width: 14px;
  min-height: 14px;
  width: 30px;
  height: 30px;
  border-radius: 50%;
  border: 1px solid transparent;
  box-shadow: none;
  display: block;
  margin: -44px -10px 10px 0;
  background-color: transparent;
  float: right;
  padding: 3px 0 0 6px;
}

.c1:hover {
  color: #0066cd;
}

.c1:focus {
  border: 1px solid #0066cd;
  outline: none;
  box-shadow: 0 0 3px rgba( 8,74,103,0.8 );
}

.c1:focus svg {
  fill: #0066cd;
  color: #0066cd;
}

.c1:active {
  box-shadow: none;
}

.c8:hover {
  fill: #0066cd;
}

.c11 {
  background-color: white;
  font-family: arial,sans-serif;
  box-sizing: border-box;
}

.c14 {
  cursor: pointer;
  position: relative;
}

.c16 {
  color: #1e0fbe;
  -webkit-text-decoration: none;
  text-decoration: none;
  font-size: 18px;
  line-height: 1.2;
  font-weight: normal;
  margin: 0;
  display: inline-block;
  overflow: hidden;
  max-width: 600px;
  vertical-align: top;
  text-overflow: ellipsis;
}

.c15 {
  max-width: 600px;
  vertical-align: top;
  text-overflow: ellipsis;
}

.c17 {
  white-space: nowrap;
}

.c19 {
  display: inline-block;
  color: #006621;
  cursor: pointer;
  position: relative;
  max-width: 90%;
  white-space: nowrap;
  font-size: 14px;
}

.c20 {
  display: inline-block;
  color: #006621;
  cursor: pointer;
  position: relative;
  max-width: 90%;
  white-space: nowrap;
  font-size: 14px;
  overflow: hidden;
  text-overflow: ellipsis;
  max-width: 100%;
}

.c22 {
  color: #545454;
  cursor: pointer;
  position: relative;
  max-width: 600px;
  font-size: 13px;
}

.c21 {
  display: inline-block;
  margin-top: 6px;
  margin-left: 6px;
  border-top: 5px solid #006621;
  border-right: 4px solid transparent;
  border-left: 4px solid transparent;
  vertical-align: top;
}

.c9 {
  width: 16px;
  height: 16px;
  -webkit-flex: none;
  -ms-flex: none;
  flex: none;
}

.c18::before {
  display: block;
  position: absolute;
  top: -3px;
  left: -22px;
  width: 24px;
  height: 24px;
  background-image: url( data:image/svg+xml;charset=utf8,%3Csvg%20width%3D%221792%22%20height%3D%221792%22%20viewBox%3D%220%200%201792%201792%22%20xmlns%3D%22http%3A%2F%2Fwww.w3.org%2F2000%2Fsvg%22%3E%3Cpath%20fill%3D%22%23ccc%22%20d%3D%22M1152%20896q0%2026-19%2045l-448%20448q-19%2019-45%2019t-45-19-19-45v-896q0-26%2019-45t45-19%2045%2019l448%20448q19%2019%2019%2045z%22%20%2F%3E%3C%2Fsvg%3E );
  background-size: 25px;
  content: "";
}

@media all and ( -ms-high-contrast:none ),( -ms-high-contrast:active ) {
  .c6::after {
    display: inline-block;
    content: "";
    min-height: 22px;
  }
}

<section>
  <div>
    <div
      className="yoast-help c0"
    >
      <button
        aria-controls={null}
        aria-expanded={false}
        aria-label="Help on the Snippet Preview"
        className="yoast-help__button c1 c2 Button-kDSBcD c3 Button-kDSBcD c4 Button-kDSBcD c5 Button-kDSBcD c6 c7"
        onClick={[Function]}
        type="button"
      >
        <svg
          aria-hidden={true}
          className="yoast-svg-icon yoast-svg-icon-question-circle c8 c9"
          fill="#646464"
          focusable="false"
          role="img"
          size="16px"
          viewBox="0 0 1792 1792"
          xmlns="http://www.w3.org/2000/svg"
        >
          <path
            d="M1024 1376v-192q0-14-9-23t-23-9h-192q-14 0-23 9t-9 23v192q0 14 9 23t23 9h192q14 0 23-9t9-23zm256-672q0-88-55.5-163t-138.5-116-170-41q-243 0-371 213-15 24 8 42l132 100q7 6 19 6 16 0 25-12 53-68 86-92 34-24 86-24 48 0 85.5 26t37.5 59q0 38-20 61t-68 45q-63 28-115.5 86.5t-52.5 125.5v36q0 14 9 23t23 9h192q14 0 23-9t9-23q0-19 21.5-49.5t54.5-49.5q32-18 49-28.5t46-35 44.5-48 28-60.5 12.5-81zm384 192q0 209-103 385.5t-279.5 279.5-385.5 103-385.5-103-279.5-279.5-103-385.5 103-385.5 279.5-279.5 385.5-103 385.5 103 279.5 279.5 103 385.5z"
          />
        </svg>
      </button>
      <div
        className="c10"
      />
    </div>
  </div>
  <div
    className="c11 c12"
    width={640}
  >
    <div
      className="c13"
      width={600}
    >
      <div
        className=""
      >
        <span
          className="screen-reader-text"
          style={
            Object {
              "clip": "rect(1px, 1px, 1px, 1px)",
              "height": "1px",
              "overflow": "hidden",
              "position": "absolute",
              "width": "1px",
            }
          }
        >
          SEO title preview:
        </span>
        <div
<<<<<<< HEAD
          className="c14"
          onClick={[Function]}
=======
          className="c15"
          onMouseEnter={[Function]}
>>>>>>> 25fbc12c
          onMouseLeave={[Function]}
          onMouseUp={[Function]}
        >
          <div
            className="c15 c16"
          >
            <span
              className="c17"
            >
              Title
            </span>
          </div>
        </div>
        <span
          className="screen-reader-text"
          style={
            Object {
              "clip": "rect(1px, 1px, 1px, 1px)",
              "height": "1px",
              "overflow": "hidden",
              "position": "absolute",
              "width": "1px",
            }
          }
        >
          Url preview:
        </span>
        <div
          className="c18 c19"
        >
          <div
<<<<<<< HEAD
            className="c20"
            onClick={[Function]}
=======
            className="c21"
            onMouseEnter={[Function]}
>>>>>>> 25fbc12c
            onMouseLeave={[Function]}
            onMouseUp={[Function]}
          >
            https://example.org/
          </div>
        </div>
        <div
          className="c21"
        />
      </div>
      <div
        className=""
      >
        <span
          className="screen-reader-text"
          style={
            Object {
              "clip": "rect(1px, 1px, 1px, 1px)",
              "height": "1px",
              "overflow": "hidden",
              "position": "absolute",
              "width": "1px",
            }
          }
        >
          Meta description preview:
        </span>
        <div
<<<<<<< HEAD
          className="c22"
          color="#545454"
          onClick={[Function]}
=======
          className="c23"
          onMouseEnter={[Function]}
>>>>>>> 25fbc12c
          onMouseLeave={[Function]}
          onMouseUp={[Function]}
        >
          Description
        </div>
      </div>
    </div>
  </div>
</section>
`;

exports[`SnippetPreview shows the date if a date is passed 1`] = `
.c12 {
  overflow: auto;
  width: 640px;
  padding: 0 20px;
  max-width: 100%;
  box-sizing: border-box;
}

.c13 {
  width: 600px;
}

.c7 {
  color: #555;
  border-color: #ccc;
  background: #f7f7f7;
  box-shadow: 0 1px 0 rgba( 204,204,204,1 );
}

.c2 {
  font-size: 0.8rem;
}

.c3:active {
  box-shadow: inset 0 2px 5px -3px rgba( 0,0,0,0.5 );
}

.c4:hover {
  color: #000;
}

.c5::-moz-focus-inner {
  border-width: 0;
}

.c5:focus {
  outline: none;
  border-color: #0066cd;
  box-shadow: 0 0 3px rgba( 8,74,103,0.8 );
}

.c6 {
  display: -webkit-inline-box;
  display: -webkit-inline-flex;
  display: -ms-inline-flexbox;
  display: inline-flex;
  -webkit-align-items: center;
  -webkit-box-align: center;
  -ms-flex-align: center;
  align-items: center;
  -webkit-box-pack: center;
  -webkit-justify-content: center;
  -ms-flex-pack: center;
  justify-content: center;
  vertical-align: middle;
  border-width: 1px;
  border-style: solid;
  margin: 0;
  padding: 4px 10px;
  border-radius: 3px;
  cursor: pointer;
  box-sizing: border-box;
  font-size: inherit;
  font-family: inherit;
  font-weight: inherit;
  text-align: left;
  overflow: visible;
  min-height: 32px;
}

.c6 svg {
  -webkit-align-self: center;
  -ms-flex-item-align: center;
  align-self: center;
}

.c10 >:first-child {
  overflow: hidden;
  -webkit-transition: height 300ms ease-out;
  transition: height 300ms ease-out;
}

.c0 {
  max-width: 600px;
  font-weight: normal;
  margin: 0 20px 0 25px;
}

.c1 {
  min-width: 14px;
  min-height: 14px;
  width: 30px;
  height: 30px;
  border-radius: 50%;
  border: 1px solid transparent;
  box-shadow: none;
  display: block;
  margin: -44px -10px 10px 0;
  background-color: transparent;
  float: right;
  padding: 3px 0 0 6px;
}

.c1:hover {
  color: #0066cd;
}

.c1:focus {
  border: 1px solid #0066cd;
  outline: none;
  box-shadow: 0 0 3px rgba( 8,74,103,0.8 );
}

.c1:focus svg {
  fill: #0066cd;
  color: #0066cd;
}

.c1:active {
  box-shadow: none;
}

.c8:hover {
  fill: #0066cd;
}

.c11 {
  background-color: white;
  font-family: arial,sans-serif;
  box-sizing: border-box;
}

.c14 {
  cursor: pointer;
  position: relative;
}

.c16 {
  color: #1e0fbe;
  -webkit-text-decoration: none;
  text-decoration: none;
  font-size: 18px;
  line-height: 1.2;
  font-weight: normal;
  margin: 0;
  display: inline-block;
  overflow: hidden;
  max-width: 600px;
  vertical-align: top;
  text-overflow: ellipsis;
}

.c15 {
  max-width: 600px;
  vertical-align: top;
  text-overflow: ellipsis;
}

.c17 {
  white-space: nowrap;
}

.c18 {
  display: inline-block;
  color: #006621;
  cursor: pointer;
  position: relative;
  max-width: 90%;
  white-space: nowrap;
  font-size: 14px;
}

.c19 {
  display: inline-block;
  color: #006621;
  cursor: pointer;
  position: relative;
  max-width: 90%;
  white-space: nowrap;
  font-size: 14px;
  overflow: hidden;
  text-overflow: ellipsis;
  max-width: 100%;
}

.c21 {
  color: #545454;
  cursor: pointer;
  position: relative;
  max-width: 600px;
  font-size: 13px;
}

.c20 {
  display: inline-block;
  margin-top: 6px;
  margin-left: 6px;
  border-top: 5px solid #006621;
  border-right: 4px solid transparent;
  border-left: 4px solid transparent;
  vertical-align: top;
}

.c22 {
  color: #808080;
}

.c9 {
  width: 16px;
  height: 16px;
  -webkit-flex: none;
  -ms-flex: none;
  flex: none;
}

@media all and ( -ms-high-contrast:none ),( -ms-high-contrast:active ) {
  .c6::after {
    display: inline-block;
    content: "";
    min-height: 22px;
  }
}

<section>
  <div>
    <div
      className="yoast-help c0"
    >
      <button
        aria-controls={null}
        aria-expanded={false}
        aria-label="Help on the Snippet Preview"
        className="yoast-help__button c1 c2 Button-kDSBcD c3 Button-kDSBcD c4 Button-kDSBcD c5 Button-kDSBcD c6 c7"
        onClick={[Function]}
        type="button"
      >
        <svg
          aria-hidden={true}
          className="yoast-svg-icon yoast-svg-icon-question-circle c8 c9"
          fill="#646464"
          focusable="false"
          role="img"
          size="16px"
          viewBox="0 0 1792 1792"
          xmlns="http://www.w3.org/2000/svg"
        >
          <path
            d="M1024 1376v-192q0-14-9-23t-23-9h-192q-14 0-23 9t-9 23v192q0 14 9 23t23 9h192q14 0 23-9t9-23zm256-672q0-88-55.5-163t-138.5-116-170-41q-243 0-371 213-15 24 8 42l132 100q7 6 19 6 16 0 25-12 53-68 86-92 34-24 86-24 48 0 85.5 26t37.5 59q0 38-20 61t-68 45q-63 28-115.5 86.5t-52.5 125.5v36q0 14 9 23t23 9h192q14 0 23-9t9-23q0-19 21.5-49.5t54.5-49.5q32-18 49-28.5t46-35 44.5-48 28-60.5 12.5-81zm384 192q0 209-103 385.5t-279.5 279.5-385.5 103-385.5-103-279.5-279.5-103-385.5 103-385.5 279.5-279.5 385.5-103 385.5 103 279.5 279.5 103 385.5z"
          />
        </svg>
      </button>
      <div
        className="c10"
      />
    </div>
  </div>
  <div
    className="c11 c12"
    width={640}
  >
    <div
      className="c13"
      width={600}
    >
      <div
        className=""
      >
        <span
          className="screen-reader-text"
          style={
            Object {
              "clip": "rect(1px, 1px, 1px, 1px)",
              "height": "1px",
              "overflow": "hidden",
              "position": "absolute",
              "width": "1px",
            }
          }
        >
          SEO title preview:
        </span>
        <div
<<<<<<< HEAD
          className="c14"
          onClick={[Function]}
=======
          className="c15"
          onMouseEnter={[Function]}
>>>>>>> 25fbc12c
          onMouseLeave={[Function]}
          onMouseUp={[Function]}
        >
          <div
            className="c15 c16"
          >
            <span
              className="c17"
            >
              Title
            </span>
          </div>
        </div>
        <span
          className="screen-reader-text"
          style={
            Object {
              "clip": "rect(1px, 1px, 1px, 1px)",
              "height": "1px",
              "overflow": "hidden",
              "position": "absolute",
              "width": "1px",
            }
          }
        >
          Url preview:
        </span>
        <div
          className="c18"
        >
          <div
<<<<<<< HEAD
            className="c19"
            onClick={[Function]}
=======
            className="c20"
            onMouseEnter={[Function]}
>>>>>>> 25fbc12c
            onMouseLeave={[Function]}
            onMouseUp={[Function]}
          >
            https://example.org/
          </div>
        </div>
        <div
          className="c20"
        />
      </div>
      <div
        className=""
      >
        <span
          className="screen-reader-text"
          style={
            Object {
              "clip": "rect(1px, 1px, 1px, 1px)",
              "height": "1px",
              "overflow": "hidden",
              "position": "absolute",
              "width": "1px",
            }
          }
        >
          Meta description preview:
        </span>
        <div
<<<<<<< HEAD
          className="c21"
          color="#545454"
          onClick={[Function]}
=======
          className="c22"
          onMouseEnter={[Function]}
>>>>>>> 25fbc12c
          onMouseLeave={[Function]}
          onMouseUp={[Function]}
        >
          <span
            className="c22"
          >
            Today
             - 
          </span>
          Description
        </div>
      </div>
    </div>
  </div>
</section>
`;<|MERGE_RESOLUTION|>--- conflicted
+++ resolved
@@ -186,13 +186,8 @@
   max-width: 100%;
 }
 
-<<<<<<< HEAD
 .c21 {
-  color: #777;
-=======
-.c22 {
   color: #545454;
->>>>>>> 25fbc12c
   cursor: pointer;
   position: relative;
   max-width: 600px;
@@ -284,13 +279,8 @@
           SEO title preview:
         </span>
         <div
-<<<<<<< HEAD
           className="c14"
-          onClick={[Function]}
-=======
-          className="c15"
           onMouseEnter={[Function]}
->>>>>>> 25fbc12c
           onMouseLeave={[Function]}
           onMouseUp={[Function]}
         >
@@ -322,13 +312,8 @@
           className="c18"
         >
           <div
-<<<<<<< HEAD
             className="c19"
-            onClick={[Function]}
-=======
-            className="c20"
             onMouseEnter={[Function]}
->>>>>>> 25fbc12c
             onMouseLeave={[Function]}
             onMouseUp={[Function]}
           >
@@ -357,14 +342,8 @@
           Meta description preview:
         </span>
         <div
-<<<<<<< HEAD
           className="c21"
-          color="#777"
-          onClick={[Function]}
-=======
-          className="c22"
           onMouseEnter={[Function]}
->>>>>>> 25fbc12c
           onMouseLeave={[Function]}
           onMouseUp={[Function]}
         >
@@ -655,13 +634,8 @@
           SEO title preview:
         </span>
         <div
-<<<<<<< HEAD
           className="c14"
-          onClick={[Function]}
-=======
-          className="c15"
           onMouseEnter={[Function]}
->>>>>>> 25fbc12c
           onMouseLeave={[Function]}
           onMouseUp={[Function]}
         >
@@ -693,13 +667,8 @@
           className="c18"
         >
           <div
-<<<<<<< HEAD
             className="c19"
-            onClick={[Function]}
-=======
-            className="c20"
             onMouseEnter={[Function]}
->>>>>>> 25fbc12c
             onMouseLeave={[Function]}
             onMouseUp={[Function]}
           >
@@ -728,14 +697,8 @@
           Meta description preview:
         </span>
         <div
-<<<<<<< HEAD
           className="c21"
-          color="#545454"
-          onClick={[Function]}
-=======
-          className="c22"
           onMouseEnter={[Function]}
->>>>>>> 25fbc12c
           onMouseLeave={[Function]}
           onMouseUp={[Function]}
         >
@@ -1029,13 +992,8 @@
           SEO title preview:
         </span>
         <div
-<<<<<<< HEAD
           className="c14"
-          onClick={[Function]}
-=======
-          className="c15"
           onMouseEnter={[Function]}
->>>>>>> 25fbc12c
           onMouseLeave={[Function]}
           onMouseUp={[Function]}
         >
@@ -1067,13 +1025,8 @@
           className="c18"
         >
           <div
-<<<<<<< HEAD
             className="c19"
-            onClick={[Function]}
-=======
-            className="c20"
             onMouseEnter={[Function]}
->>>>>>> 25fbc12c
             onMouseLeave={[Function]}
             onMouseUp={[Function]}
           >
@@ -1102,14 +1055,8 @@
           Meta description preview:
         </span>
         <div
-<<<<<<< HEAD
           className="c21"
-          color="#545454"
-          onClick={[Function]}
-=======
-          className="c22"
           onMouseEnter={[Function]}
->>>>>>> 25fbc12c
           onMouseLeave={[Function]}
           onMouseUp={[Function]}
         >
@@ -1308,19 +1255,15 @@
   max-width: 100%;
 }
 
-<<<<<<< HEAD
+.c22 {
+  color: #545454;
+  cursor: pointer;
+  position: relative;
+  max-width: 600px;
+  font-size: 13px;
+}
+
 .c21 {
-=======
-.c23 {
->>>>>>> 25fbc12c
-  color: #545454;
-  cursor: pointer;
-  position: relative;
-  max-width: 600px;
-  font-size: 13px;
-}
-
-.c22 {
   font-size: 14px;
   line-height: 20px;
 }
@@ -1418,13 +1361,8 @@
         SEO title preview:
       </span>
       <div
-<<<<<<< HEAD
         className="c13"
-        onClick={[Function]}
-=======
-        className="c14"
         onMouseEnter={[Function]}
->>>>>>> 25fbc12c
         onMouseLeave={[Function]}
         onMouseUp={[Function]}
       >
@@ -1459,13 +1397,8 @@
         className="c18"
       >
         <div
-<<<<<<< HEAD
           className="c19"
-          onClick={[Function]}
-=======
-          className="c20"
           onMouseEnter={[Function]}
->>>>>>> 25fbc12c
           onMouseLeave={[Function]}
           onMouseUp={[Function]}
         >
@@ -1494,24 +1427,13 @@
         Meta description preview:
       </span>
       <div
-<<<<<<< HEAD
-        className="c21"
-        color="#545454"
-        onClick={[Function]}
-=======
-        className="c22 c23"
+        className="c21 c22"
         onMouseEnter={[Function]}
->>>>>>> 25fbc12c
         onMouseLeave={[Function]}
         onMouseUp={[Function]}
       >
         <div
-<<<<<<< HEAD
-          className="c22 c21"
-          color="#545454"
-=======
-          className="c22 c23"
->>>>>>> 25fbc12c
+          className="c21 c22"
         >
           Description
         </div>
@@ -1705,19 +1627,15 @@
   max-width: 100%;
 }
 
-<<<<<<< HEAD
+.c21 {
+  color: #545454;
+  cursor: pointer;
+  position: relative;
+  max-width: 600px;
+  font-size: 13px;
+}
+
 .c20 {
-=======
-.c22 {
->>>>>>> 25fbc12c
-  color: #545454;
-  cursor: pointer;
-  position: relative;
-  max-width: 600px;
-  font-size: 13px;
-}
-
-.c21 {
   font-size: 14px;
   line-height: 20px;
 }
@@ -1804,13 +1722,8 @@
         SEO title preview:
       </span>
       <div
-<<<<<<< HEAD
         className="c13"
-        onClick={[Function]}
-=======
-        className="c14"
         onMouseEnter={[Function]}
->>>>>>> 25fbc12c
         onMouseLeave={[Function]}
         onMouseUp={[Function]}
       >
@@ -1842,13 +1755,8 @@
         className="c17"
       >
         <div
-<<<<<<< HEAD
           className="c18"
-          onClick={[Function]}
-=======
-          className="c19"
           onMouseEnter={[Function]}
->>>>>>> 25fbc12c
           onMouseLeave={[Function]}
           onMouseUp={[Function]}
         >
@@ -1877,24 +1785,13 @@
         Meta description preview:
       </span>
       <div
-<<<<<<< HEAD
-        className="c20"
-        color="#545454"
-        onClick={[Function]}
-=======
-        className="c21 c22"
+        className="c20 c21"
         onMouseEnter={[Function]}
->>>>>>> 25fbc12c
         onMouseLeave={[Function]}
         onMouseUp={[Function]}
       >
         <div
-<<<<<<< HEAD
-          className="c21 c20"
-          color="#545454"
-=======
-          className="c21 c22"
->>>>>>> 25fbc12c
+          className="c20 c21"
         >
           Description
         </div>
@@ -2088,19 +1985,15 @@
   max-width: 100%;
 }
 
-<<<<<<< HEAD
+.c21 {
+  color: #545454;
+  cursor: pointer;
+  position: relative;
+  max-width: 600px;
+  font-size: 13px;
+}
+
 .c20 {
-=======
-.c22 {
->>>>>>> 25fbc12c
-  color: #545454;
-  cursor: pointer;
-  position: relative;
-  max-width: 600px;
-  font-size: 13px;
-}
-
-.c21 {
   font-size: 14px;
   line-height: 20px;
 }
@@ -2187,13 +2080,8 @@
         SEO title preview:
       </span>
       <div
-<<<<<<< HEAD
         className="c13"
-        onClick={[Function]}
-=======
-        className="c14"
         onMouseEnter={[Function]}
->>>>>>> 25fbc12c
         onMouseLeave={[Function]}
         onMouseUp={[Function]}
       >
@@ -2225,13 +2113,8 @@
         className="c17"
       >
         <div
-<<<<<<< HEAD
           className="c18"
-          onClick={[Function]}
-=======
-          className="c19"
           onMouseEnter={[Function]}
->>>>>>> 25fbc12c
           onMouseLeave={[Function]}
           onMouseUp={[Function]}
         >
@@ -2260,24 +2143,13 @@
         Meta description preview:
       </span>
       <div
-<<<<<<< HEAD
-        className="c20"
-        color="#545454"
-        onClick={[Function]}
-=======
-        className="c21 c22"
+        className="c20 c21"
         onMouseEnter={[Function]}
->>>>>>> 25fbc12c
         onMouseLeave={[Function]}
         onMouseUp={[Function]}
       >
         <div
-<<<<<<< HEAD
-          className="c21 c20"
-          color="#545454"
-=======
-          className="c21 c22"
->>>>>>> 25fbc12c
+          className="c20 c21"
         >
           Description
         </div>
@@ -2566,13 +2438,8 @@
           SEO title preview:
         </span>
         <div
-<<<<<<< HEAD
           className="c14"
-          onClick={[Function]}
-=======
-          className="c15"
           onMouseEnter={[Function]}
->>>>>>> 25fbc12c
           onMouseLeave={[Function]}
           onMouseUp={[Function]}
         >
@@ -2604,13 +2471,8 @@
           className="c18"
         >
           <div
-<<<<<<< HEAD
             className="c19"
-            onClick={[Function]}
-=======
-            className="c20"
             onMouseEnter={[Function]}
->>>>>>> 25fbc12c
             onMouseLeave={[Function]}
             onMouseUp={[Function]}
           >
@@ -2639,14 +2501,8 @@
           Meta description preview:
         </span>
         <div
-<<<<<<< HEAD
           className="c21"
-          color="#545454"
-          onClick={[Function]}
-=======
-          className="c22"
           onMouseEnter={[Function]}
->>>>>>> 25fbc12c
           onMouseLeave={[Function]}
           onMouseUp={[Function]}
         >
@@ -2949,13 +2805,8 @@
           SEO title preview:
         </span>
         <div
-<<<<<<< HEAD
           className="c14 c15"
-          onClick={[Function]}
-=======
-          className="c15 c16"
           onMouseEnter={[Function]}
->>>>>>> 25fbc12c
           onMouseLeave={[Function]}
           onMouseUp={[Function]}
         >
@@ -2987,13 +2838,8 @@
           className="c19"
         >
           <div
-<<<<<<< HEAD
             className="c20"
-            onClick={[Function]}
-=======
-            className="c21"
             onMouseEnter={[Function]}
->>>>>>> 25fbc12c
             onMouseLeave={[Function]}
             onMouseUp={[Function]}
           >
@@ -3022,14 +2868,8 @@
           Meta description preview:
         </span>
         <div
-<<<<<<< HEAD
           className="c22"
-          color="#545454"
-          onClick={[Function]}
-=======
-          className="c23"
           onMouseEnter={[Function]}
->>>>>>> 25fbc12c
           onMouseLeave={[Function]}
           onMouseUp={[Function]}
         >
@@ -3332,13 +3172,8 @@
           SEO title preview:
         </span>
         <div
-<<<<<<< HEAD
           className="c14"
-          onClick={[Function]}
-=======
-          className="c15"
           onMouseEnter={[Function]}
->>>>>>> 25fbc12c
           onMouseLeave={[Function]}
           onMouseUp={[Function]}
         >
@@ -3370,13 +3205,8 @@
           className="c18"
         >
           <div
-<<<<<<< HEAD
             className="c19"
-            onClick={[Function]}
-=======
-            className="c20"
             onMouseEnter={[Function]}
->>>>>>> 25fbc12c
             onMouseLeave={[Function]}
             onMouseUp={[Function]}
           >
@@ -3405,14 +3235,8 @@
           Meta description preview:
         </span>
         <div
-<<<<<<< HEAD
           className="c21 c22"
-          color="#545454"
-          onClick={[Function]}
-=======
-          className="c22 c23"
           onMouseEnter={[Function]}
->>>>>>> 25fbc12c
           onMouseLeave={[Function]}
           onMouseUp={[Function]}
         >
@@ -3715,13 +3539,8 @@
           SEO title preview:
         </span>
         <div
-<<<<<<< HEAD
           className="c14"
-          onClick={[Function]}
-=======
-          className="c15"
           onMouseEnter={[Function]}
->>>>>>> 25fbc12c
           onMouseLeave={[Function]}
           onMouseUp={[Function]}
         >
@@ -3753,13 +3572,8 @@
           className="c18 c19"
         >
           <div
-<<<<<<< HEAD
             className="c20"
-            onClick={[Function]}
-=======
-            className="c21"
             onMouseEnter={[Function]}
->>>>>>> 25fbc12c
             onMouseLeave={[Function]}
             onMouseUp={[Function]}
           >
@@ -3788,14 +3602,8 @@
           Meta description preview:
         </span>
         <div
-<<<<<<< HEAD
           className="c22"
-          color="#545454"
-          onClick={[Function]}
-=======
-          className="c23"
           onMouseEnter={[Function]}
->>>>>>> 25fbc12c
           onMouseLeave={[Function]}
           onMouseUp={[Function]}
         >
@@ -4098,13 +3906,8 @@
           SEO title preview:
         </span>
         <div
-<<<<<<< HEAD
           className="c14 c15"
-          onClick={[Function]}
-=======
-          className="c15 c16"
           onMouseEnter={[Function]}
->>>>>>> 25fbc12c
           onMouseLeave={[Function]}
           onMouseUp={[Function]}
         >
@@ -4136,13 +3939,8 @@
           className="c19"
         >
           <div
-<<<<<<< HEAD
             className="c20"
-            onClick={[Function]}
-=======
-            className="c21"
             onMouseEnter={[Function]}
->>>>>>> 25fbc12c
             onMouseLeave={[Function]}
             onMouseUp={[Function]}
           >
@@ -4171,14 +3969,8 @@
           Meta description preview:
         </span>
         <div
-<<<<<<< HEAD
           className="c22"
-          color="#545454"
-          onClick={[Function]}
-=======
-          className="c23"
           onMouseEnter={[Function]}
->>>>>>> 25fbc12c
           onMouseLeave={[Function]}
           onMouseUp={[Function]}
         >
@@ -4481,13 +4273,8 @@
           SEO title preview:
         </span>
         <div
-<<<<<<< HEAD
           className="c14"
-          onClick={[Function]}
-=======
-          className="c15"
           onMouseEnter={[Function]}
->>>>>>> 25fbc12c
           onMouseLeave={[Function]}
           onMouseUp={[Function]}
         >
@@ -4519,13 +4306,8 @@
           className="c18"
         >
           <div
-<<<<<<< HEAD
             className="c19"
-            onClick={[Function]}
-=======
-            className="c20"
             onMouseEnter={[Function]}
->>>>>>> 25fbc12c
             onMouseLeave={[Function]}
             onMouseUp={[Function]}
           >
@@ -4554,14 +4336,8 @@
           Meta description preview:
         </span>
         <div
-<<<<<<< HEAD
           className="c21 c22"
-          color="#545454"
-          onClick={[Function]}
-=======
-          className="c22 c23"
           onMouseEnter={[Function]}
->>>>>>> 25fbc12c
           onMouseLeave={[Function]}
           onMouseUp={[Function]}
         >
@@ -4864,13 +4640,8 @@
           SEO title preview:
         </span>
         <div
-<<<<<<< HEAD
           className="c14"
-          onClick={[Function]}
-=======
-          className="c15"
           onMouseEnter={[Function]}
->>>>>>> 25fbc12c
           onMouseLeave={[Function]}
           onMouseUp={[Function]}
         >
@@ -4902,13 +4673,8 @@
           className="c18 c19"
         >
           <div
-<<<<<<< HEAD
             className="c20"
-            onClick={[Function]}
-=======
-            className="c21"
             onMouseEnter={[Function]}
->>>>>>> 25fbc12c
             onMouseLeave={[Function]}
             onMouseUp={[Function]}
           >
@@ -4937,14 +4703,8 @@
           Meta description preview:
         </span>
         <div
-<<<<<<< HEAD
           className="c22"
-          color="#545454"
-          onClick={[Function]}
-=======
-          className="c23"
           onMouseEnter={[Function]}
->>>>>>> 25fbc12c
           onMouseLeave={[Function]}
           onMouseUp={[Function]}
         >
@@ -5239,13 +4999,8 @@
           SEO title preview:
         </span>
         <div
-<<<<<<< HEAD
           className="c14"
-          onClick={[Function]}
-=======
-          className="c15"
           onMouseEnter={[Function]}
->>>>>>> 25fbc12c
           onMouseLeave={[Function]}
           onMouseUp={[Function]}
         >
@@ -5277,13 +5032,8 @@
           className="c18"
         >
           <div
-<<<<<<< HEAD
             className="c19"
-            onClick={[Function]}
-=======
-            className="c20"
             onMouseEnter={[Function]}
->>>>>>> 25fbc12c
             onMouseLeave={[Function]}
             onMouseUp={[Function]}
           >
@@ -5312,14 +5062,8 @@
           Meta description preview:
         </span>
         <div
-<<<<<<< HEAD
           className="c21"
-          color="#545454"
-          onClick={[Function]}
-=======
-          className="c22"
           onMouseEnter={[Function]}
->>>>>>> 25fbc12c
           onMouseLeave={[Function]}
           onMouseUp={[Function]}
         >
