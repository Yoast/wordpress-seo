// Jest Snapshot v1, https://goo.gl/fbAQLP

exports[`SnippetPreview changes the colors of the description if it was generated 1`] = `
.c1 {
  overflow: auto;
  width: 640px;
  padding: 0 20px;
  max-width: 100%;
  box-sizing: border-box;
}

.c2 {
  width: 600px;
}

.c0 {
  background-color: white;
  font-family: arial,sans-serif;
  box-sizing: border-box;
}

.c3 {
  cursor: pointer;
  position: relative;
}

.c5 {
  color: #1e0fbe;
  -webkit-text-decoration: none;
  text-decoration: none;
  font-size: 18px;
  line-height: 1.2;
  font-weight: normal;
  margin: 0;
  display: inline-block;
  overflow: hidden;
  max-width: 600px;
  vertical-align: top;
  text-overflow: ellipsis;
}

.c4 {
  max-width: 600px;
  vertical-align: top;
  text-overflow: ellipsis;
}

.c6 {
  white-space: nowrap;
}

.c7 {
  display: inline-block;
  color: #006621;
  cursor: pointer;
  position: relative;
  max-width: 90%;
  text-overflow: ellipsis;
  overflow: hidden;
  white-space: nowrap;
}

.c9 {
  color: #777;
  cursor: pointer;
  position: relative;
  max-width: 600px;
  font-size: 13px;
}

.c8 {
  display: inline-block;
  margin-top: 6px;
  margin-left: 6px;
  border-top: 5px solid #006621;
  border-right: 4px solid transparent;
  border-left: 4px solid transparent;
  vertical-align: top;
}

<section>
  <div
    className="c0 c1"
    width={640}
  >
    <div
      className="c2"
      width={600}
    >
      <div
        className=""
      >
        <span
          className="screen-reader-text"
          style={
            Object {
              "clip": "rect(1px, 1px, 1px, 1px)",
              "height": "1px",
              "overflow": "hidden",
              "position": "absolute",
              "width": "1px",
            }
          }
        >
          SEO title preview:
        </span>
        <div
          className="c3"
          onClick={[Function]}
          onMouseLeave={[Function]}
          onMouseOver={[Function]}
        >
          <div
            className="c4 c5"
          >
            <span
              className="c6"
            >
              Title
            </span>
          </div>
        </div>
        <span
          className="screen-reader-text"
          style={
            Object {
              "clip": "rect(1px, 1px, 1px, 1px)",
              "height": "1px",
              "overflow": "hidden",
              "position": "absolute",
              "width": "1px",
            }
          }
        >
          Url preview:
        </span>
        <div
          className="c7"
          onClick={[Function]}
          onMouseLeave={[Function]}
          onMouseOver={[Function]}
        >
          https://example.org
        </div>
        <div
          className="c8"
        />
      </div>
      <div
        className=""
      >
        <span
          className="screen-reader-text"
          style={
            Object {
              "clip": "rect(1px, 1px, 1px, 1px)",
              "height": "1px",
              "overflow": "hidden",
              "position": "absolute",
              "width": "1px",
            }
          }
        >
          Meta description preview:
        </span>
        <div
          className="c9"
          color="#777"
          onClick={[Function]}
          onMouseLeave={[Function]}
          onMouseOver={[Function]}
        >
          Description
        </div>
      </div>
    </div>
  </div>
</section>
`;

exports[`SnippetPreview highlights keywords even if they are transliterated 1`] = `
.c1 {
  overflow: auto;
  width: 640px;
  padding: 0 20px;
  max-width: 100%;
  box-sizing: border-box;
}

.c2 {
  width: 600px;
}

.c0 {
  background-color: white;
  font-family: arial,sans-serif;
  box-sizing: border-box;
}

.c3 {
  cursor: pointer;
  position: relative;
}

.c5 {
  color: #1e0fbe;
  -webkit-text-decoration: none;
  text-decoration: none;
  font-size: 18px;
  line-height: 1.2;
  font-weight: normal;
  margin: 0;
  display: inline-block;
  overflow: hidden;
  max-width: 600px;
  vertical-align: top;
  text-overflow: ellipsis;
}

.c4 {
  max-width: 600px;
  vertical-align: top;
  text-overflow: ellipsis;
}

.c6 {
  white-space: nowrap;
}

.c7 {
  display: inline-block;
  color: #006621;
  cursor: pointer;
  position: relative;
  max-width: 90%;
  text-overflow: ellipsis;
  overflow: hidden;
  white-space: nowrap;
}

.c9 {
  color: #545454;
  cursor: pointer;
  position: relative;
  max-width: 600px;
  font-size: 13px;
}

.c8 {
  display: inline-block;
  margin-top: 6px;
  margin-left: 6px;
  border-top: 5px solid #006621;
  border-right: 4px solid transparent;
  border-left: 4px solid transparent;
  vertical-align: top;
}

<section>
  <div
    className="c0 c1"
    width={640}
  >
    <div
      className="c2"
      width={600}
    >
      <div
        className=""
      >
        <span
          className="screen-reader-text"
          style={
            Object {
              "clip": "rect(1px, 1px, 1px, 1px)",
              "height": "1px",
              "overflow": "hidden",
              "position": "absolute",
              "width": "1px",
            }
          }
        >
          SEO title preview:
        </span>
        <div
          className="c3"
          onClick={[Function]}
          onMouseLeave={[Function]}
          onMouseOver={[Function]}
        >
          <div
            className="c4 c5"
          >
            <span
              className="c6"
            >
              Title
            </span>
          </div>
        </div>
        <span
          className="screen-reader-text"
          style={
            Object {
              "clip": "rect(1px, 1px, 1px, 1px)",
              "height": "1px",
              "overflow": "hidden",
              "position": "absolute",
              "width": "1px",
            }
          }
        >
          Url preview:
        </span>
        <div
          className="c7"
          onClick={[Function]}
          onMouseLeave={[Function]}
          onMouseOver={[Function]}
        >
          https://example.org
        </div>
        <div
          className="c8"
        />
      </div>
      <div
        className=""
      >
        <span
          className="screen-reader-text"
          style={
            Object {
              "clip": "rect(1px, 1px, 1px, 1px)",
              "height": "1px",
              "overflow": "hidden",
              "position": "absolute",
              "width": "1px",
            }
          }
        >
          Meta description preview:
        </span>
        <div
          className="c9"
          color="#545454"
          onClick={[Function]}
          onMouseLeave={[Function]}
          onMouseOver={[Function]}
        >
          Something with a transliterated
          <strong>
             kaayword
          </strong>
        </div>
      </div>
    </div>
  </div>
</section>
`;

exports[`SnippetPreview highlights keywords inside the description and url 1`] = `
.c1 {
  overflow: auto;
  width: 640px;
  padding: 0 20px;
  max-width: 100%;
  box-sizing: border-box;
}

.c2 {
  width: 600px;
}

.c0 {
  background-color: white;
  font-family: arial,sans-serif;
  box-sizing: border-box;
}

.c3 {
  cursor: pointer;
  position: relative;
}

.c5 {
  color: #1e0fbe;
  -webkit-text-decoration: none;
  text-decoration: none;
  font-size: 18px;
  line-height: 1.2;
  font-weight: normal;
  margin: 0;
  display: inline-block;
  overflow: hidden;
  max-width: 600px;
  vertical-align: top;
  text-overflow: ellipsis;
}

.c4 {
  max-width: 600px;
  vertical-align: top;
  text-overflow: ellipsis;
}

.c6 {
  white-space: nowrap;
}

.c7 {
  display: inline-block;
  color: #006621;
  cursor: pointer;
  position: relative;
  max-width: 90%;
  text-overflow: ellipsis;
  overflow: hidden;
  white-space: nowrap;
}

.c9 {
  color: #545454;
  cursor: pointer;
  position: relative;
  max-width: 600px;
  font-size: 13px;
}

.c8 {
  display: inline-block;
  margin-top: 6px;
  margin-left: 6px;
  border-top: 5px solid #006621;
  border-right: 4px solid transparent;
  border-left: 4px solid transparent;
  vertical-align: top;
}

<section>
  <div
    className="c0 c1"
    width={640}
  >
    <div
      className="c2"
      width={600}
    >
      <div
        className=""
      >
        <span
          className="screen-reader-text"
          style={
            Object {
              "clip": "rect(1px, 1px, 1px, 1px)",
              "height": "1px",
              "overflow": "hidden",
              "position": "absolute",
              "width": "1px",
            }
          }
        >
          SEO title preview:
        </span>
        <div
          className="c3"
          onClick={[Function]}
          onMouseLeave={[Function]}
          onMouseOver={[Function]}
        >
          <div
            className="c4 c5"
          >
            <span
              className="c6"
            >
              Title
            </span>
          </div>
        </div>
        <span
          className="screen-reader-text"
          style={
            Object {
              "clip": "rect(1px, 1px, 1px, 1px)",
              "height": "1px",
              "overflow": "hidden",
              "position": "absolute",
              "width": "1px",
            }
          }
        >
          Url preview:
        </span>
        <div
          className="c7"
          onClick={[Function]}
          onMouseLeave={[Function]}
          onMouseOver={[Function]}
        >
          https://example.org/this
          <strong>
            -keyword-
          </strong>
          url
        </div>
        <div
          className="c8"
        />
      </div>
      <div
        className=""
      >
        <span
          className="screen-reader-text"
          style={
            Object {
              "clip": "rect(1px, 1px, 1px, 1px)",
              "height": "1px",
              "overflow": "hidden",
              "position": "absolute",
              "width": "1px",
            }
          }
        >
          Meta description preview:
        </span>
        <div
          className="c9"
          color="#545454"
          onClick={[Function]}
          onMouseLeave={[Function]}
          onMouseOver={[Function]}
        >
          Something with a
          <strong>
             keyword
          </strong>
        </div>
      </div>
    </div>
  </div>
</section>
`;

exports[`SnippetPreview mobile mode renders an AMP logo when isAmp is true 1`] = `
.c0 {
  border-bottom: 1px hidden #fff;
  border-radius: 2px;
  box-shadow: 0 1px 2px rgba(0,0,0,.2);
  margin: 0 20px 10px;
  font-family: Arial,Roboto-Regular,HelveticaNeue,sans-serif;
  max-width: 600px;
  box-sizing: border-box;
  font-size: 14px;
}

.c2 {
  cursor: pointer;
  position: relative;
}

.c4 {
  color: #1e0fbe;
  -webkit-text-decoration: none;
  text-decoration: none;
  font-size: 18px;
  line-height: 1.2;
  font-weight: normal;
  margin: 0;
  display: inline-block;
  overflow: hidden;
  max-width: 600px;
  vertical-align: top;
  text-overflow: ellipsis;
}

.c3 {
  max-width: 600px;
  vertical-align: top;
  text-overflow: ellipsis;
}

.c5 {
  display: inline-block;
  line-height: 1.2em;
  max-height: 2.4em;
  overflow: hidden;
  text-overflow: ellipsis;
  font-size: 16px;
}

.c7 {
  display: inline-block;
  color: #006621;
  cursor: pointer;
  position: relative;
  max-width: 90%;
  text-overflow: ellipsis;
  overflow: hidden;
  white-space: nowrap;
}

.c10 {
  color: #545454;
  cursor: pointer;
  position: relative;
  max-width: 600px;
  font-size: 13px;
}

.c9 {
  max-height: 4em;
}

.c11 {
  overflow: hidden;
<<<<<<< HEAD
  font-size: 14px;
  line-height: 20px;
=======
  max-height: calc( 4em + 3px );
>>>>>>> c52c1242
}

.c1 {
  padding: 8px 16px;
}

.c8 {
  border: 0;
  border-bottom: 1px solid #DFE1E5;
  margin: 0;
}

.c6 {
  background-size: 100% 100%;
  display: inline-block;
  height: 12px;
  width: 12px;
  margin-bottom: -1px;
  opacity: 0.46;
  margin-right: 6px;
  background-image: url( data:image/png;base64,iVBORw0KGgoAAAANSUhEUgAAACQAAAAkCAQAAABLCVATAAABr0lEQVR4AbWWJYCUURhFD04Zi7hrLzgFd4nzV9x6wKHinmYb7g4zq71gIw2LWBnZ3Q8df/fh96Tn/t2HVIw4CVKk+fSFNCkSxInxW1pFkhLmoMRjVvFLmkEX5ocuZuBVPw5jv8hh+iEU5QEmuMK+prz7RN3dPMMEGQYzxpH/lGjzou5jgl7mAvOdZfcbF+jbm3MAbFZ7VX9SJnlL1D8UMyjLe+BrAYDb+jJUr59JrlNWRtcqX9GkrPCR4QBAf4qYJAkQoyQrbKKs8RiaEjEI0GvvQ1mLMC9xaBFFBaZS1TbMSwJSomg39erDF+TxpCCNOXjGQJTCvG6qn4ZPzkcxA61Tjhaf4KMj+6Q3XvW6Lopraa8IozRQxIi0a7NXorULc5JyHX/3F3q+0PsFYytVTaGgjz/AvCyiegE69IUsPxHNBMpa738i6tGWlzkAABjKe/+j9YeRHGVd9oWRnwe2ewDASp/L/UqoPQ5AmFeYZMavBP8dAJz0GWWDHQlzXApMdz4KYUfKICcxkKeOfGmQyrIPcgE9m+g/+kT812/Nr3+0kqzitxQjoKXh6xfor99nlEdFjyvH15gAAAAASUVORK5CYII= );
}

<section>
  <div
    className="c0"
    onMouseLeave={undefined}
    width={640}
  >
    <div
      className="c1"
    >
      <span
        className="screen-reader-text"
        style={
          Object {
            "clip": "rect(1px, 1px, 1px, 1px)",
            "height": "1px",
            "overflow": "hidden",
            "position": "absolute",
            "width": "1px",
          }
        }
      >
        SEO title preview:
      </span>
      <div
        className="c2"
        onClick={[Function]}
        onMouseLeave={[Function]}
        onMouseOver={[Function]}
      >
        <div
          className="c3 c4"
        >
          <span
            className="c5"
          >
            Title
          </span>
        </div>
      </div>
      <span
        className="screen-reader-text"
        style={
          Object {
            "clip": "rect(1px, 1px, 1px, 1px)",
            "height": "1px",
            "overflow": "hidden",
            "position": "absolute",
            "width": "1px",
          }
        }
      >
        Url preview:
      </span>
      <div
        className="c6"
      />
      <div
        className="c7"
        onClick={[Function]}
        onMouseLeave={[Function]}
        onMouseOver={[Function]}
      >
        https://example.org
      </div>
    </div>
    <hr
      className="c8"
    />
    <div
      className="c1"
    >
      <span
        className="screen-reader-text"
        style={
          Object {
            "clip": "rect(1px, 1px, 1px, 1px)",
            "height": "1px",
            "overflow": "hidden",
            "position": "absolute",
            "width": "1px",
          }
        }
      >
        Meta description preview:
      </span>
      <div
        className="c9 c10"
        color="#545454"
        onClick={[Function]}
        onMouseLeave={[Function]}
        onMouseOver={[Function]}
      >
        <div
          className="c11 c9 c10"
          color="#545454"
        >
          Description
        </div>
      </div>
    </div>
  </div>
</section>
`;

exports[`SnippetPreview mobile mode renders differently than desktop 1`] = `
.c0 {
  border-bottom: 1px hidden #fff;
  border-radius: 2px;
  box-shadow: 0 1px 2px rgba(0,0,0,.2);
  margin: 0 20px 10px;
  font-family: Arial,Roboto-Regular,HelveticaNeue,sans-serif;
  max-width: 600px;
  box-sizing: border-box;
  font-size: 14px;
}

.c2 {
  cursor: pointer;
  position: relative;
}

.c4 {
  color: #1e0fbe;
  -webkit-text-decoration: none;
  text-decoration: none;
  font-size: 18px;
  line-height: 1.2;
  font-weight: normal;
  margin: 0;
  display: inline-block;
  overflow: hidden;
  max-width: 600px;
  vertical-align: top;
  text-overflow: ellipsis;
}

.c3 {
  max-width: 600px;
  vertical-align: top;
  text-overflow: ellipsis;
}

.c5 {
  display: inline-block;
  line-height: 1.2em;
  max-height: 2.4em;
  overflow: hidden;
  text-overflow: ellipsis;
  font-size: 16px;
}

.c6 {
  display: inline-block;
  color: #006621;
  cursor: pointer;
  position: relative;
  max-width: 90%;
  text-overflow: ellipsis;
  overflow: hidden;
  white-space: nowrap;
}

.c9 {
  color: #545454;
  cursor: pointer;
  position: relative;
  max-width: 600px;
  font-size: 13px;
}

.c8 {
  max-height: 4em;
}

.c10 {
  overflow: hidden;
<<<<<<< HEAD
  font-size: 14px;
  line-height: 20px;
=======
  max-height: calc( 4em + 3px );
>>>>>>> c52c1242
}

.c1 {
  padding: 8px 16px;
}

.c7 {
  border: 0;
  border-bottom: 1px solid #DFE1E5;
  margin: 0;
}

<section>
  <div
    className="c0"
    onMouseLeave={undefined}
    width={640}
  >
    <div
      className="c1"
    >
      <span
        className="screen-reader-text"
        style={
          Object {
            "clip": "rect(1px, 1px, 1px, 1px)",
            "height": "1px",
            "overflow": "hidden",
            "position": "absolute",
            "width": "1px",
          }
        }
      >
        SEO title preview:
      </span>
      <div
        className="c2"
        onClick={[Function]}
        onMouseLeave={[Function]}
        onMouseOver={[Function]}
      >
        <div
          className="c3 c4"
        >
          <span
            className="c5"
          >
            Title
          </span>
        </div>
      </div>
      <span
        className="screen-reader-text"
        style={
          Object {
            "clip": "rect(1px, 1px, 1px, 1px)",
            "height": "1px",
            "overflow": "hidden",
            "position": "absolute",
            "width": "1px",
          }
        }
      >
        Url preview:
      </span>
      <div
        className="c6"
        onClick={[Function]}
        onMouseLeave={[Function]}
        onMouseOver={[Function]}
      >
        https://example.org
      </div>
    </div>
    <hr
      className="c7"
    />
    <div
      className="c1"
    >
      <span
        className="screen-reader-text"
        style={
          Object {
            "clip": "rect(1px, 1px, 1px, 1px)",
            "height": "1px",
            "overflow": "hidden",
            "position": "absolute",
            "width": "1px",
          }
        }
      >
        Meta description preview:
      </span>
      <div
        className="c8 c9"
        color="#545454"
        onClick={[Function]}
        onMouseLeave={[Function]}
        onMouseOver={[Function]}
      >
        <div
          className="c10 c8 c9"
          color="#545454"
        >
          Description
        </div>
      </div>
    </div>
  </div>
</section>
`;

exports[`SnippetPreview renders a SnippetPreview in the default mode 1`] = `
.c0 {
  border-bottom: 1px hidden #fff;
  border-radius: 2px;
  box-shadow: 0 1px 2px rgba(0,0,0,.2);
  margin: 0 20px 10px;
  font-family: Arial,Roboto-Regular,HelveticaNeue,sans-serif;
  max-width: 600px;
  box-sizing: border-box;
  font-size: 14px;
}

.c2 {
  cursor: pointer;
  position: relative;
}

.c4 {
  color: #1e0fbe;
  -webkit-text-decoration: none;
  text-decoration: none;
  font-size: 18px;
  line-height: 1.2;
  font-weight: normal;
  margin: 0;
  display: inline-block;
  overflow: hidden;
  max-width: 600px;
  vertical-align: top;
  text-overflow: ellipsis;
}

.c3 {
  max-width: 600px;
  vertical-align: top;
  text-overflow: ellipsis;
}

.c5 {
  display: inline-block;
  line-height: 1.2em;
  max-height: 2.4em;
  overflow: hidden;
  text-overflow: ellipsis;
  font-size: 16px;
}

.c6 {
  display: inline-block;
  color: #006621;
  cursor: pointer;
  position: relative;
  max-width: 90%;
  text-overflow: ellipsis;
  overflow: hidden;
  white-space: nowrap;
}

.c9 {
  color: #545454;
  cursor: pointer;
  position: relative;
  max-width: 600px;
  font-size: 13px;
}

.c8 {
  max-height: 4em;
}

.c10 {
  overflow: hidden;
<<<<<<< HEAD
  font-size: 14px;
  line-height: 20px;
=======
  max-height: calc( 4em + 3px );
>>>>>>> c52c1242
}

.c1 {
  padding: 8px 16px;
}

.c7 {
  border: 0;
  border-bottom: 1px solid #DFE1E5;
  margin: 0;
}

<section>
  <div
    className="c0"
    onMouseLeave={undefined}
    width={640}
  >
    <div
      className="c1"
    >
      <span
        className="screen-reader-text"
        style={
          Object {
            "clip": "rect(1px, 1px, 1px, 1px)",
            "height": "1px",
            "overflow": "hidden",
            "position": "absolute",
            "width": "1px",
          }
        }
      >
        SEO title preview:
      </span>
      <div
        className="c2"
        onClick={[Function]}
        onMouseLeave={[Function]}
        onMouseOver={[Function]}
      >
        <div
          className="c3 c4"
        >
          <span
            className="c5"
          >
            Title
          </span>
        </div>
      </div>
      <span
        className="screen-reader-text"
        style={
          Object {
            "clip": "rect(1px, 1px, 1px, 1px)",
            "height": "1px",
            "overflow": "hidden",
            "position": "absolute",
            "width": "1px",
          }
        }
      >
        Url preview:
      </span>
      <div
        className="c6"
        onClick={[Function]}
        onMouseLeave={[Function]}
        onMouseOver={[Function]}
      >
        https://example.org
      </div>
    </div>
    <hr
      className="c7"
    />
    <div
      className="c1"
    >
      <span
        className="screen-reader-text"
        style={
          Object {
            "clip": "rect(1px, 1px, 1px, 1px)",
            "height": "1px",
            "overflow": "hidden",
            "position": "absolute",
            "width": "1px",
          }
        }
      >
        Meta description preview:
      </span>
      <div
        className="c8 c9"
        color="#545454"
        onClick={[Function]}
        onMouseLeave={[Function]}
        onMouseOver={[Function]}
      >
        <div
          className="c10 c8 c9"
          color="#545454"
        >
          Description
        </div>
      </div>
    </div>
  </div>
</section>
`;

exports[`SnippetPreview renders a SnippetPreview that looks like Google 1`] = `
.c1 {
  overflow: auto;
  width: 640px;
  padding: 0 20px;
  max-width: 100%;
  box-sizing: border-box;
}

.c2 {
  width: 600px;
}

.c0 {
  background-color: white;
  font-family: arial,sans-serif;
  box-sizing: border-box;
}

.c3 {
  cursor: pointer;
  position: relative;
}

.c5 {
  color: #1e0fbe;
  -webkit-text-decoration: none;
  text-decoration: none;
  font-size: 18px;
  line-height: 1.2;
  font-weight: normal;
  margin: 0;
  display: inline-block;
  overflow: hidden;
  max-width: 600px;
  vertical-align: top;
  text-overflow: ellipsis;
}

.c4 {
  max-width: 600px;
  vertical-align: top;
  text-overflow: ellipsis;
}

.c6 {
  white-space: nowrap;
}

.c7 {
  display: inline-block;
  color: #006621;
  cursor: pointer;
  position: relative;
  max-width: 90%;
  text-overflow: ellipsis;
  overflow: hidden;
  white-space: nowrap;
}

.c9 {
  color: #545454;
  cursor: pointer;
  position: relative;
  max-width: 600px;
  font-size: 13px;
}

.c8 {
  display: inline-block;
  margin-top: 6px;
  margin-left: 6px;
  border-top: 5px solid #006621;
  border-right: 4px solid transparent;
  border-left: 4px solid transparent;
  vertical-align: top;
}

<section>
  <div
    className="c0 c1"
    width={640}
  >
    <div
      className="c2"
      width={600}
    >
      <div
        className=""
      >
        <span
          className="screen-reader-text"
          style={
            Object {
              "clip": "rect(1px, 1px, 1px, 1px)",
              "height": "1px",
              "overflow": "hidden",
              "position": "absolute",
              "width": "1px",
            }
          }
        >
          SEO title preview:
        </span>
        <div
          className="c3"
          onClick={[Function]}
          onMouseLeave={[Function]}
          onMouseOver={[Function]}
        >
          <div
            className="c4 c5"
          >
            <span
              className="c6"
            >
              Title
            </span>
          </div>
        </div>
        <span
          className="screen-reader-text"
          style={
            Object {
              "clip": "rect(1px, 1px, 1px, 1px)",
              "height": "1px",
              "overflow": "hidden",
              "position": "absolute",
              "width": "1px",
            }
          }
        >
          Url preview:
        </span>
        <div
          className="c7"
          onClick={[Function]}
          onMouseLeave={[Function]}
          onMouseOver={[Function]}
        >
          https://example.org
        </div>
        <div
          className="c8"
        />
      </div>
      <div
        className=""
      >
        <span
          className="screen-reader-text"
          style={
            Object {
              "clip": "rect(1px, 1px, 1px, 1px)",
              "height": "1px",
              "overflow": "hidden",
              "position": "absolute",
              "width": "1px",
            }
          }
        >
          Meta description preview:
        </span>
        <div
          className="c9"
          color="#545454"
          onClick={[Function]}
          onMouseLeave={[Function]}
          onMouseOver={[Function]}
        >
          Description
        </div>
      </div>
    </div>
  </div>
</section>
`;

exports[`SnippetPreview renders a caret on activation 1`] = `
.c1 {
  overflow: auto;
  width: 640px;
  padding: 0 20px;
  max-width: 100%;
  box-sizing: border-box;
}

.c2 {
  width: 600px;
}

.c0 {
  background-color: white;
  font-family: arial,sans-serif;
  box-sizing: border-box;
}

.c4 {
  cursor: pointer;
  position: relative;
}

.c6 {
  color: #1e0fbe;
  -webkit-text-decoration: none;
  text-decoration: none;
  font-size: 18px;
  line-height: 1.2;
  font-weight: normal;
  margin: 0;
  display: inline-block;
  overflow: hidden;
  max-width: 600px;
  vertical-align: top;
  text-overflow: ellipsis;
}

.c5 {
  max-width: 600px;
  vertical-align: top;
  text-overflow: ellipsis;
}

.c7 {
  white-space: nowrap;
}

.c8 {
  display: inline-block;
  color: #006621;
  cursor: pointer;
  position: relative;
  max-width: 90%;
  text-overflow: ellipsis;
  overflow: hidden;
  white-space: nowrap;
}

.c10 {
  color: #545454;
  cursor: pointer;
  position: relative;
  max-width: 600px;
  font-size: 13px;
}

.c9 {
  display: inline-block;
  margin-top: 6px;
  margin-left: 6px;
  border-top: 5px solid #006621;
  border-right: 4px solid transparent;
  border-left: 4px solid transparent;
  vertical-align: top;
}

.c3::before {
  display: block;
  position: absolute;
  top: -3px;
  left: -22px;
  width: 24px;
  height: 24px;
  background-image: url( data:image/svg+xml;charset=utf8,%3Csvg%20width=%221792%22%20height=%221792%22%20viewBox=%220%200%201792%201792%22%20xmlns=%22http://www.w3.org/2000/svg%22%3E%3Cpath%20fill=%22#555%22%20d=%22M1152%20896q0%2026-19%2045l-448%20448q-19%2019-45%2019t-45-19-19-45v-896q0-26%2019-45t45-19%2045%2019l448%20448q19%2019%2019%2045z%22%20/%3E%3C/svg%3E );
  background-size: 25px;
  content: "";
}

<section>
  <div
    className="c0 c1"
    width={640}
  >
    <div
      className="c2"
      width={600}
    >
      <div
        className=""
      >
        <span
          className="screen-reader-text"
          style={
            Object {
              "clip": "rect(1px, 1px, 1px, 1px)",
              "height": "1px",
              "overflow": "hidden",
              "position": "absolute",
              "width": "1px",
            }
          }
        >
          SEO title preview:
        </span>
        <div
          className="c3 c4"
          onClick={[Function]}
          onMouseLeave={[Function]}
          onMouseOver={[Function]}
        >
          <div
            className="c5 c6"
          >
            <span
              className="c7"
            >
              Title
            </span>
          </div>
        </div>
        <span
          className="screen-reader-text"
          style={
            Object {
              "clip": "rect(1px, 1px, 1px, 1px)",
              "height": "1px",
              "overflow": "hidden",
              "position": "absolute",
              "width": "1px",
            }
          }
        >
          Url preview:
        </span>
        <div
          className="c8"
          onClick={[Function]}
          onMouseLeave={[Function]}
          onMouseOver={[Function]}
        >
          https://example.org
        </div>
        <div
          className="c9"
        />
      </div>
      <div
        className=""
      >
        <span
          className="screen-reader-text"
          style={
            Object {
              "clip": "rect(1px, 1px, 1px, 1px)",
              "height": "1px",
              "overflow": "hidden",
              "position": "absolute",
              "width": "1px",
            }
          }
        >
          Meta description preview:
        </span>
        <div
          className="c10"
          color="#545454"
          onClick={[Function]}
          onMouseLeave={[Function]}
          onMouseOver={[Function]}
        >
          Description
        </div>
      </div>
    </div>
  </div>
</section>
`;

exports[`SnippetPreview renders a caret on activation 2`] = `
.c1 {
  overflow: auto;
  width: 640px;
  padding: 0 20px;
  max-width: 100%;
  box-sizing: border-box;
}

.c2 {
  width: 600px;
}

.c0 {
  background-color: white;
  font-family: arial,sans-serif;
  box-sizing: border-box;
}

.c3 {
  cursor: pointer;
  position: relative;
}

.c5 {
  color: #1e0fbe;
  -webkit-text-decoration: none;
  text-decoration: none;
  font-size: 18px;
  line-height: 1.2;
  font-weight: normal;
  margin: 0;
  display: inline-block;
  overflow: hidden;
  max-width: 600px;
  vertical-align: top;
  text-overflow: ellipsis;
}

.c4 {
  max-width: 600px;
  vertical-align: top;
  text-overflow: ellipsis;
}

.c6 {
  white-space: nowrap;
}

.c7 {
  display: inline-block;
  color: #006621;
  cursor: pointer;
  position: relative;
  max-width: 90%;
  text-overflow: ellipsis;
  overflow: hidden;
  white-space: nowrap;
}

.c10 {
  color: #545454;
  cursor: pointer;
  position: relative;
  max-width: 600px;
  font-size: 13px;
}

.c8 {
  display: inline-block;
  margin-top: 6px;
  margin-left: 6px;
  border-top: 5px solid #006621;
  border-right: 4px solid transparent;
  border-left: 4px solid transparent;
  vertical-align: top;
}

.c9::before {
  display: block;
  position: absolute;
  top: -3px;
  left: -22px;
  width: 24px;
  height: 24px;
  background-image: url( data:image/svg+xml;charset=utf8,%3Csvg%20width=%221792%22%20height=%221792%22%20viewBox=%220%200%201792%201792%22%20xmlns=%22http://www.w3.org/2000/svg%22%3E%3Cpath%20fill=%22#555%22%20d=%22M1152%20896q0%2026-19%2045l-448%20448q-19%2019-45%2019t-45-19-19-45v-896q0-26%2019-45t45-19%2045%2019l448%20448q19%2019%2019%2045z%22%20/%3E%3C/svg%3E );
  background-size: 25px;
  content: "";
}

<section>
  <div
    className="c0 c1"
    width={640}
  >
    <div
      className="c2"
      width={600}
    >
      <div
        className=""
      >
        <span
          className="screen-reader-text"
          style={
            Object {
              "clip": "rect(1px, 1px, 1px, 1px)",
              "height": "1px",
              "overflow": "hidden",
              "position": "absolute",
              "width": "1px",
            }
          }
        >
          SEO title preview:
        </span>
        <div
          className="c3"
          onClick={[Function]}
          onMouseLeave={[Function]}
          onMouseOver={[Function]}
        >
          <div
            className="c4 c5"
          >
            <span
              className="c6"
            >
              Title
            </span>
          </div>
        </div>
        <span
          className="screen-reader-text"
          style={
            Object {
              "clip": "rect(1px, 1px, 1px, 1px)",
              "height": "1px",
              "overflow": "hidden",
              "position": "absolute",
              "width": "1px",
            }
          }
        >
          Url preview:
        </span>
        <div
          className="c7"
          onClick={[Function]}
          onMouseLeave={[Function]}
          onMouseOver={[Function]}
        >
          https://example.org
        </div>
        <div
          className="c8"
        />
      </div>
      <div
        className=""
      >
        <span
          className="screen-reader-text"
          style={
            Object {
              "clip": "rect(1px, 1px, 1px, 1px)",
              "height": "1px",
              "overflow": "hidden",
              "position": "absolute",
              "width": "1px",
            }
          }
        >
          Meta description preview:
        </span>
        <div
          className="c9 c10"
          color="#545454"
          onClick={[Function]}
          onMouseLeave={[Function]}
          onMouseOver={[Function]}
        >
          Description
        </div>
      </div>
    </div>
  </div>
</section>
`;

exports[`SnippetPreview renders a caret on activation 3`] = `
.c1 {
  overflow: auto;
  width: 640px;
  padding: 0 20px;
  max-width: 100%;
  box-sizing: border-box;
}

.c2 {
  width: 600px;
}

.c0 {
  background-color: white;
  font-family: arial,sans-serif;
  box-sizing: border-box;
}

.c3 {
  cursor: pointer;
  position: relative;
}

.c5 {
  color: #1e0fbe;
  -webkit-text-decoration: none;
  text-decoration: none;
  font-size: 18px;
  line-height: 1.2;
  font-weight: normal;
  margin: 0;
  display: inline-block;
  overflow: hidden;
  max-width: 600px;
  vertical-align: top;
  text-overflow: ellipsis;
}

.c4 {
  max-width: 600px;
  vertical-align: top;
  text-overflow: ellipsis;
}

.c6 {
  white-space: nowrap;
}

.c8 {
  display: inline-block;
  color: #006621;
  cursor: pointer;
  position: relative;
  max-width: 90%;
  text-overflow: ellipsis;
  overflow: hidden;
  white-space: nowrap;
}

.c10 {
  color: #545454;
  cursor: pointer;
  position: relative;
  max-width: 600px;
  font-size: 13px;
}

.c9 {
  display: inline-block;
  margin-top: 6px;
  margin-left: 6px;
  border-top: 5px solid #006621;
  border-right: 4px solid transparent;
  border-left: 4px solid transparent;
  vertical-align: top;
}

.c7::before {
  display: block;
  position: absolute;
  top: -3px;
  left: -22px;
  width: 24px;
  height: 24px;
  background-image: url( data:image/svg+xml;charset=utf8,%3Csvg%20width=%221792%22%20height=%221792%22%20viewBox=%220%200%201792%201792%22%20xmlns=%22http://www.w3.org/2000/svg%22%3E%3Cpath%20fill=%22#555%22%20d=%22M1152%20896q0%2026-19%2045l-448%20448q-19%2019-45%2019t-45-19-19-45v-896q0-26%2019-45t45-19%2045%2019l448%20448q19%2019%2019%2045z%22%20/%3E%3C/svg%3E );
  background-size: 25px;
  content: "";
}

<section>
  <div
    className="c0 c1"
    width={640}
  >
    <div
      className="c2"
      width={600}
    >
      <div
        className=""
      >
        <span
          className="screen-reader-text"
          style={
            Object {
              "clip": "rect(1px, 1px, 1px, 1px)",
              "height": "1px",
              "overflow": "hidden",
              "position": "absolute",
              "width": "1px",
            }
          }
        >
          SEO title preview:
        </span>
        <div
          className="c3"
          onClick={[Function]}
          onMouseLeave={[Function]}
          onMouseOver={[Function]}
        >
          <div
            className="c4 c5"
          >
            <span
              className="c6"
            >
              Title
            </span>
          </div>
        </div>
        <span
          className="screen-reader-text"
          style={
            Object {
              "clip": "rect(1px, 1px, 1px, 1px)",
              "height": "1px",
              "overflow": "hidden",
              "position": "absolute",
              "width": "1px",
            }
          }
        >
          Url preview:
        </span>
        <div
          className="c7 c8"
          onClick={[Function]}
          onMouseLeave={[Function]}
          onMouseOver={[Function]}
        >
          https://example.org
        </div>
        <div
          className="c9"
        />
      </div>
      <div
        className=""
      >
        <span
          className="screen-reader-text"
          style={
            Object {
              "clip": "rect(1px, 1px, 1px, 1px)",
              "height": "1px",
              "overflow": "hidden",
              "position": "absolute",
              "width": "1px",
            }
          }
        >
          Meta description preview:
        </span>
        <div
          className="c10"
          color="#545454"
          onClick={[Function]}
          onMouseLeave={[Function]}
          onMouseOver={[Function]}
        >
          Description
        </div>
      </div>
    </div>
  </div>
</section>
`;

exports[`SnippetPreview renders a caret on hover 1`] = `
.c1 {
  overflow: auto;
  width: 640px;
  padding: 0 20px;
  max-width: 100%;
  box-sizing: border-box;
}

.c2 {
  width: 600px;
}

.c0 {
  background-color: white;
  font-family: arial,sans-serif;
  box-sizing: border-box;
}

.c4 {
  cursor: pointer;
  position: relative;
}

.c6 {
  color: #1e0fbe;
  -webkit-text-decoration: none;
  text-decoration: none;
  font-size: 18px;
  line-height: 1.2;
  font-weight: normal;
  margin: 0;
  display: inline-block;
  overflow: hidden;
  max-width: 600px;
  vertical-align: top;
  text-overflow: ellipsis;
}

.c5 {
  max-width: 600px;
  vertical-align: top;
  text-overflow: ellipsis;
}

.c7 {
  white-space: nowrap;
}

.c8 {
  display: inline-block;
  color: #006621;
  cursor: pointer;
  position: relative;
  max-width: 90%;
  text-overflow: ellipsis;
  overflow: hidden;
  white-space: nowrap;
}

.c10 {
  color: #545454;
  cursor: pointer;
  position: relative;
  max-width: 600px;
  font-size: 13px;
}

.c9 {
  display: inline-block;
  margin-top: 6px;
  margin-left: 6px;
  border-top: 5px solid #006621;
  border-right: 4px solid transparent;
  border-left: 4px solid transparent;
  vertical-align: top;
}

.c3::before {
  display: block;
  position: absolute;
  top: -3px;
  left: -22px;
  width: 24px;
  height: 24px;
  background-image: url( data:image/svg+xml;charset=utf8,%3Csvg%20width=%221792%22%20height=%221792%22%20viewBox=%220%200%201792%201792%22%20xmlns=%22http://www.w3.org/2000/svg%22%3E%3Cpath%20fill=%22#ccc%22%20d=%22M1152%20896q0%2026-19%2045l-448%20448q-19%2019-45%2019t-45-19-19-45v-896q0-26%2019-45t45-19%2045%2019l448%20448q19%2019%2019%2045z%22%20/%3E%3C/svg%3E );
  background-size: 25px;
  content: "";
}

<section>
  <div
    className="c0 c1"
    width={640}
  >
    <div
      className="c2"
      width={600}
    >
      <div
        className=""
      >
        <span
          className="screen-reader-text"
          style={
            Object {
              "clip": "rect(1px, 1px, 1px, 1px)",
              "height": "1px",
              "overflow": "hidden",
              "position": "absolute",
              "width": "1px",
            }
          }
        >
          SEO title preview:
        </span>
        <div
          className="c3 c4"
          onClick={[Function]}
          onMouseLeave={[Function]}
          onMouseOver={[Function]}
        >
          <div
            className="c5 c6"
          >
            <span
              className="c7"
            >
              Title
            </span>
          </div>
        </div>
        <span
          className="screen-reader-text"
          style={
            Object {
              "clip": "rect(1px, 1px, 1px, 1px)",
              "height": "1px",
              "overflow": "hidden",
              "position": "absolute",
              "width": "1px",
            }
          }
        >
          Url preview:
        </span>
        <div
          className="c8"
          onClick={[Function]}
          onMouseLeave={[Function]}
          onMouseOver={[Function]}
        >
          https://example.org
        </div>
        <div
          className="c9"
        />
      </div>
      <div
        className=""
      >
        <span
          className="screen-reader-text"
          style={
            Object {
              "clip": "rect(1px, 1px, 1px, 1px)",
              "height": "1px",
              "overflow": "hidden",
              "position": "absolute",
              "width": "1px",
            }
          }
        >
          Meta description preview:
        </span>
        <div
          className="c10"
          color="#545454"
          onClick={[Function]}
          onMouseLeave={[Function]}
          onMouseOver={[Function]}
        >
          Description
        </div>
      </div>
    </div>
  </div>
</section>
`;

exports[`SnippetPreview renders a caret on hover 2`] = `
.c1 {
  overflow: auto;
  width: 640px;
  padding: 0 20px;
  max-width: 100%;
  box-sizing: border-box;
}

.c2 {
  width: 600px;
}

.c0 {
  background-color: white;
  font-family: arial,sans-serif;
  box-sizing: border-box;
}

.c3 {
  cursor: pointer;
  position: relative;
}

.c5 {
  color: #1e0fbe;
  -webkit-text-decoration: none;
  text-decoration: none;
  font-size: 18px;
  line-height: 1.2;
  font-weight: normal;
  margin: 0;
  display: inline-block;
  overflow: hidden;
  max-width: 600px;
  vertical-align: top;
  text-overflow: ellipsis;
}

.c4 {
  max-width: 600px;
  vertical-align: top;
  text-overflow: ellipsis;
}

.c6 {
  white-space: nowrap;
}

.c7 {
  display: inline-block;
  color: #006621;
  cursor: pointer;
  position: relative;
  max-width: 90%;
  text-overflow: ellipsis;
  overflow: hidden;
  white-space: nowrap;
}

.c10 {
  color: #545454;
  cursor: pointer;
  position: relative;
  max-width: 600px;
  font-size: 13px;
}

.c8 {
  display: inline-block;
  margin-top: 6px;
  margin-left: 6px;
  border-top: 5px solid #006621;
  border-right: 4px solid transparent;
  border-left: 4px solid transparent;
  vertical-align: top;
}

.c9::before {
  display: block;
  position: absolute;
  top: -3px;
  left: -22px;
  width: 24px;
  height: 24px;
  background-image: url( data:image/svg+xml;charset=utf8,%3Csvg%20width=%221792%22%20height=%221792%22%20viewBox=%220%200%201792%201792%22%20xmlns=%22http://www.w3.org/2000/svg%22%3E%3Cpath%20fill=%22#ccc%22%20d=%22M1152%20896q0%2026-19%2045l-448%20448q-19%2019-45%2019t-45-19-19-45v-896q0-26%2019-45t45-19%2045%2019l448%20448q19%2019%2019%2045z%22%20/%3E%3C/svg%3E );
  background-size: 25px;
  content: "";
}

<section>
  <div
    className="c0 c1"
    width={640}
  >
    <div
      className="c2"
      width={600}
    >
      <div
        className=""
      >
        <span
          className="screen-reader-text"
          style={
            Object {
              "clip": "rect(1px, 1px, 1px, 1px)",
              "height": "1px",
              "overflow": "hidden",
              "position": "absolute",
              "width": "1px",
            }
          }
        >
          SEO title preview:
        </span>
        <div
          className="c3"
          onClick={[Function]}
          onMouseLeave={[Function]}
          onMouseOver={[Function]}
        >
          <div
            className="c4 c5"
          >
            <span
              className="c6"
            >
              Title
            </span>
          </div>
        </div>
        <span
          className="screen-reader-text"
          style={
            Object {
              "clip": "rect(1px, 1px, 1px, 1px)",
              "height": "1px",
              "overflow": "hidden",
              "position": "absolute",
              "width": "1px",
            }
          }
        >
          Url preview:
        </span>
        <div
          className="c7"
          onClick={[Function]}
          onMouseLeave={[Function]}
          onMouseOver={[Function]}
        >
          https://example.org
        </div>
        <div
          className="c8"
        />
      </div>
      <div
        className=""
      >
        <span
          className="screen-reader-text"
          style={
            Object {
              "clip": "rect(1px, 1px, 1px, 1px)",
              "height": "1px",
              "overflow": "hidden",
              "position": "absolute",
              "width": "1px",
            }
          }
        >
          Meta description preview:
        </span>
        <div
          className="c9 c10"
          color="#545454"
          onClick={[Function]}
          onMouseLeave={[Function]}
          onMouseOver={[Function]}
        >
          Description
        </div>
      </div>
    </div>
  </div>
</section>
`;

exports[`SnippetPreview renders a caret on hover 3`] = `
.c1 {
  overflow: auto;
  width: 640px;
  padding: 0 20px;
  max-width: 100%;
  box-sizing: border-box;
}

.c2 {
  width: 600px;
}

.c0 {
  background-color: white;
  font-family: arial,sans-serif;
  box-sizing: border-box;
}

.c3 {
  cursor: pointer;
  position: relative;
}

.c5 {
  color: #1e0fbe;
  -webkit-text-decoration: none;
  text-decoration: none;
  font-size: 18px;
  line-height: 1.2;
  font-weight: normal;
  margin: 0;
  display: inline-block;
  overflow: hidden;
  max-width: 600px;
  vertical-align: top;
  text-overflow: ellipsis;
}

.c4 {
  max-width: 600px;
  vertical-align: top;
  text-overflow: ellipsis;
}

.c6 {
  white-space: nowrap;
}

.c8 {
  display: inline-block;
  color: #006621;
  cursor: pointer;
  position: relative;
  max-width: 90%;
  text-overflow: ellipsis;
  overflow: hidden;
  white-space: nowrap;
}

.c10 {
  color: #545454;
  cursor: pointer;
  position: relative;
  max-width: 600px;
  font-size: 13px;
}

.c9 {
  display: inline-block;
  margin-top: 6px;
  margin-left: 6px;
  border-top: 5px solid #006621;
  border-right: 4px solid transparent;
  border-left: 4px solid transparent;
  vertical-align: top;
}

.c7::before {
  display: block;
  position: absolute;
  top: -3px;
  left: -22px;
  width: 24px;
  height: 24px;
  background-image: url( data:image/svg+xml;charset=utf8,%3Csvg%20width=%221792%22%20height=%221792%22%20viewBox=%220%200%201792%201792%22%20xmlns=%22http://www.w3.org/2000/svg%22%3E%3Cpath%20fill=%22#ccc%22%20d=%22M1152%20896q0%2026-19%2045l-448%20448q-19%2019-45%2019t-45-19-19-45v-896q0-26%2019-45t45-19%2045%2019l448%20448q19%2019%2019%2045z%22%20/%3E%3C/svg%3E );
  background-size: 25px;
  content: "";
}

<section>
  <div
    className="c0 c1"
    width={640}
  >
    <div
      className="c2"
      width={600}
    >
      <div
        className=""
      >
        <span
          className="screen-reader-text"
          style={
            Object {
              "clip": "rect(1px, 1px, 1px, 1px)",
              "height": "1px",
              "overflow": "hidden",
              "position": "absolute",
              "width": "1px",
            }
          }
        >
          SEO title preview:
        </span>
        <div
          className="c3"
          onClick={[Function]}
          onMouseLeave={[Function]}
          onMouseOver={[Function]}
        >
          <div
            className="c4 c5"
          >
            <span
              className="c6"
            >
              Title
            </span>
          </div>
        </div>
        <span
          className="screen-reader-text"
          style={
            Object {
              "clip": "rect(1px, 1px, 1px, 1px)",
              "height": "1px",
              "overflow": "hidden",
              "position": "absolute",
              "width": "1px",
            }
          }
        >
          Url preview:
        </span>
        <div
          className="c7 c8"
          onClick={[Function]}
          onMouseLeave={[Function]}
          onMouseOver={[Function]}
        >
          https://example.org
        </div>
        <div
          className="c9"
        />
      </div>
      <div
        className=""
      >
        <span
          className="screen-reader-text"
          style={
            Object {
              "clip": "rect(1px, 1px, 1px, 1px)",
              "height": "1px",
              "overflow": "hidden",
              "position": "absolute",
              "width": "1px",
            }
          }
        >
          Meta description preview:
        </span>
        <div
          className="c10"
          color="#545454"
          onClick={[Function]}
          onMouseLeave={[Function]}
          onMouseOver={[Function]}
        >
          Description
        </div>
      </div>
    </div>
  </div>
</section>
`;

exports[`SnippetPreview shows the date if a date is passed 1`] = `
.c1 {
  overflow: auto;
  width: 640px;
  padding: 0 20px;
  max-width: 100%;
  box-sizing: border-box;
}

.c2 {
  width: 600px;
}

.c0 {
  background-color: white;
  font-family: arial,sans-serif;
  box-sizing: border-box;
}

.c3 {
  cursor: pointer;
  position: relative;
}

.c5 {
  color: #1e0fbe;
  -webkit-text-decoration: none;
  text-decoration: none;
  font-size: 18px;
  line-height: 1.2;
  font-weight: normal;
  margin: 0;
  display: inline-block;
  overflow: hidden;
  max-width: 600px;
  vertical-align: top;
  text-overflow: ellipsis;
}

.c4 {
  max-width: 600px;
  vertical-align: top;
  text-overflow: ellipsis;
}

.c6 {
  white-space: nowrap;
}

.c7 {
  display: inline-block;
  color: #006621;
  cursor: pointer;
  position: relative;
  max-width: 90%;
  text-overflow: ellipsis;
  overflow: hidden;
  white-space: nowrap;
}

.c9 {
  color: #545454;
  cursor: pointer;
  position: relative;
  max-width: 600px;
  font-size: 13px;
}

.c8 {
  display: inline-block;
  margin-top: 6px;
  margin-left: 6px;
  border-top: 5px solid #006621;
  border-right: 4px solid transparent;
  border-left: 4px solid transparent;
  vertical-align: top;
}

.c10 {
  color: #808080;
}

<section>
  <div
    className="c0 c1"
    width={640}
  >
    <div
      className="c2"
      width={600}
    >
      <div
        className=""
      >
        <span
          className="screen-reader-text"
          style={
            Object {
              "clip": "rect(1px, 1px, 1px, 1px)",
              "height": "1px",
              "overflow": "hidden",
              "position": "absolute",
              "width": "1px",
            }
          }
        >
          SEO title preview:
        </span>
        <div
          className="c3"
          onClick={[Function]}
          onMouseLeave={[Function]}
          onMouseOver={[Function]}
        >
          <div
            className="c4 c5"
          >
            <span
              className="c6"
            >
              Title
            </span>
          </div>
        </div>
        <span
          className="screen-reader-text"
          style={
            Object {
              "clip": "rect(1px, 1px, 1px, 1px)",
              "height": "1px",
              "overflow": "hidden",
              "position": "absolute",
              "width": "1px",
            }
          }
        >
          Url preview:
        </span>
        <div
          className="c7"
          onClick={[Function]}
          onMouseLeave={[Function]}
          onMouseOver={[Function]}
        >
          https://example.org
        </div>
        <div
          className="c8"
        />
      </div>
      <div
        className=""
      >
        <span
          className="screen-reader-text"
          style={
            Object {
              "clip": "rect(1px, 1px, 1px, 1px)",
              "height": "1px",
              "overflow": "hidden",
              "position": "absolute",
              "width": "1px",
            }
          }
        >
          Meta description preview:
        </span>
        <div
          className="c9"
          color="#545454"
          onClick={[Function]}
          onMouseLeave={[Function]}
          onMouseOver={[Function]}
        >
          <span
            className="c10"
          >
            Today
             - 
          </span>
          Description
        </div>
      </div>
    </div>
  </div>
</section>
`;<|MERGE_RESOLUTION|>--- conflicted
+++ resolved
@@ -616,12 +616,9 @@
 
 .c11 {
   overflow: hidden;
-<<<<<<< HEAD
   font-size: 14px;
   line-height: 20px;
-=======
   max-height: calc( 4em + 3px );
->>>>>>> c52c1242
 }
 
 .c1 {
@@ -821,12 +818,9 @@
 
 .c10 {
   overflow: hidden;
-<<<<<<< HEAD
   font-size: 14px;
   line-height: 20px;
-=======
   max-height: calc( 4em + 3px );
->>>>>>> c52c1242
 }
 
 .c1 {
@@ -1012,12 +1006,9 @@
 
 .c10 {
   overflow: hidden;
-<<<<<<< HEAD
   font-size: 14px;
   line-height: 20px;
-=======
   max-height: calc( 4em + 3px );
->>>>>>> c52c1242
 }
 
 .c1 {
