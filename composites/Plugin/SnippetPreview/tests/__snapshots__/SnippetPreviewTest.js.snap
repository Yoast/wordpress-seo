// Jest Snapshot v1, https://goo.gl/fbAQLP

exports[`SnippetPreview changes the colors of the description if it was generated 1`] = `
.c13 {
  overflow: auto;
  width: 640px;
  padding: 0 20px;
  max-width: 100%;
  box-sizing: border-box;
}

.c14 {
  width: 600px;
}

.c11 {
  font-family: Arial,Helvetica,sans-serif;
  font-size: 13px;
}

.c7 {
  color: #555;
  border-color: #ccc;
  background: #f7f7f7;
  box-shadow: 0 1px 0 rgba( 204,204,204,1 );
}

.c2 {
  font-size: 0.8rem;
}

.c3:active {
  box-shadow: inset 0 2px 5px -3px rgba( 0,0,0,0.5 );
}

.c4:hover {
  color: #000;
}

.c5::-moz-focus-inner {
  border-width: 0;
}

.c5:focus {
  outline: none;
  border-color: #0066cd;
  box-shadow: 0 0 3px rgba( 8,74,103,0.8 );
}

.c6 {
  display: -webkit-inline-box;
  display: -webkit-inline-flex;
  display: -ms-inline-flexbox;
  display: inline-flex;
  -webkit-align-items: center;
  -webkit-box-align: center;
  -ms-flex-align: center;
  align-items: center;
  -webkit-box-pack: center;
  -webkit-justify-content: center;
  -ms-flex-pack: center;
  justify-content: center;
  vertical-align: middle;
  border-width: 1px;
  border-style: solid;
  margin: 0;
  padding: 4px 10px;
  border-radius: 3px;
  cursor: pointer;
  box-sizing: border-box;
  font-size: inherit;
  font-family: inherit;
  font-weight: inherit;
  text-align: left;
  overflow: visible;
  min-height: 32px;
}

.c6 svg {
  -webkit-align-self: center;
  -ms-flex-item-align: center;
  align-self: center;
}

.c0 {
  max-width: 600px;
  font-weight: normal;
  margin: 0 20px 10px 25px;
}

.c10 {
  max-width: 400px;
  display: block;
  -webkit-transition: all 0.5s ease;
  transition: all 0.5s ease;
  overflow: hidden;
  max-height: 0;
}

.c1 {
  min-width: 14px;
  min-height: 14px;
  width: 30px;
  height: 30px;
  border-radius: 50%;
  border: 1px solid transparent;
  -webkit-clip: rect(1px 1px 1px 1px);
  clip: rect(1px 1px 1px 1px);
  box-shadow: none;
  position: relative;
  display: block;
  margin: -44px -10px 10px 0;
  background-color: transparent;
  float: right;
  padding: 3px 0 0 6px;
}

.c1:hover {
  color: #0066cd;
}

.c1:focus {
  border: 1px solid #0066cd;
  outline: none;
  box-shadow: 0 0 3px rgba( 8,74,103,0.8 );
}

.c1:focus svg {
  fill: #0066cd;
  color: #0066cd;
}

.c1:active {
  box-shadow: none;
}

.c8 {
  vertical-align: center;
  position: relative;
}

.c8:hover {
  fill: #0066cd;
}

.c12 {
  background-color: white;
  font-family: arial,sans-serif;
  box-sizing: border-box;
}

.c15 {
  cursor: pointer;
  position: relative;
}

.c17 {
  color: #1e0fbe;
  -webkit-text-decoration: none;
  text-decoration: none;
  font-size: 18px;
  line-height: 1.2;
  font-weight: normal;
  margin: 0;
  display: inline-block;
  overflow: hidden;
  max-width: 600px;
  vertical-align: top;
  text-overflow: ellipsis;
}

.c16 {
  max-width: 600px;
  vertical-align: top;
  text-overflow: ellipsis;
}

.c18 {
  white-space: nowrap;
}

.c19 {
  display: inline-block;
  color: #006621;
  cursor: pointer;
  position: relative;
  max-width: 90%;
  white-space: nowrap;
  font-size: 14px;
}

.c20 {
  display: inline-block;
  color: #006621;
  cursor: pointer;
  position: relative;
  max-width: 90%;
  white-space: nowrap;
  font-size: 14px;
  overflow: hidden;
  text-overflow: ellipsis;
  max-width: 100%;
}

.c22 {
  color: #545454;
  cursor: pointer;
  position: relative;
  max-width: 600px;
  font-size: 13px;
}

.c21 {
  display: inline-block;
  margin-top: 6px;
  margin-left: 6px;
  border-top: 5px solid #006621;
  border-right: 4px solid transparent;
  border-left: 4px solid transparent;
  vertical-align: top;
}

.c9 {
  width: 16px;
  height: 16px;
  -webkit-flex: none;
  -ms-flex: none;
  flex: none;
}

@media all and ( -ms-high-contrast:none ),( -ms-high-contrast:active ) {
  .c6::after {
    display: inline-block;
    content: "";
    min-height: 22px;
  }
}

<section>
  <div>
    <div
      className="yoast-help-button c0"
    >
      <button
        aria-controls="yoast-help-button__helpDiv"
        aria-expanded={false}
        aria-label="yoast-help-text"
        className="yoast-help-button__yoast-help-button c1 c2 Button-kDSBcD c3 Button-kDSBcD c4 Button-kDSBcD c5 Button-kDSBcD c6 c7"
        onClick={[Function]}
        type="button"
      >
        <svg
          aria-hidden={true}
          className="yoast-svg-icon yoast-svg-icon-question-circle c8 c9"
          fill="#646464"
          focusable="false"
          role="img"
          size="16px"
          viewBox="0 0 1792 1792"
          xmlns="http://www.w3.org/2000/svg"
        >
          <path
            d="M1024 1376v-192q0-14-9-23t-23-9h-192q-14 0-23 9t-9 23v192q0 14 9 23t23 9h192q14 0 23-9t9-23zm256-672q0-88-55.5-163t-138.5-116-170-41q-243 0-371 213-15 24 8 42l132 100q7 6 19 6 16 0 25-12 53-68 86-92 34-24 86-24 48 0 85.5 26t37.5 59q0 38-20 61t-68 45q-63 28-115.5 86.5t-52.5 125.5v36q0 14 9 23t23 9h192q14 0 23-9t9-23q0-19 21.5-49.5t54.5-49.5q32-18 49-28.5t46-35 44.5-48 28-60.5 12.5-81zm384 192q0 209-103 385.5t-279.5 279.5-385.5 103-385.5-103-279.5-279.5-103-385.5 103-385.5 279.5-279.5 385.5-103 385.5 103 279.5 279.5 103 385.5z"
          />
        </svg>
      </button>
      <div
        aria-hidden={true}
        className="yoast-help-button__helpDiv c10"
        style={
          Object {
            "maxHeight": "0",
          }
        }
      >
        <p
          className="c11"
        >
          This is a rendering of what this post might look like in Google's search results. 
          <a
            href="https://yoa.st/snippet-preview"
            rel="noopener noreferrer"
            target="_blank"
          >
            Learn more about the Snippet Preview.
          </a>
        </p>
      </div>
    </div>
  </div>
  <div
    className="c12 c13"
    width={640}
  >
    <div
      className="c14"
      width={600}
    >
      <div
        className=""
      >
        <span
          className="screen-reader-text"
          style={
            Object {
              "clip": "rect(1px, 1px, 1px, 1px)",
              "height": "1px",
              "overflow": "hidden",
              "position": "absolute",
              "width": "1px",
            }
          }
        >
          SEO title preview:
        </span>
        <div
          className="c15"
          onMouseEnter={[Function]}
          onMouseLeave={[Function]}
          onMouseUp={[Function]}
        >
          <div
            className="c16 c17"
          >
            <span
              className="c18"
            >
              Title
            </span>
          </div>
        </div>
        <span
          className="screen-reader-text"
          style={
            Object {
              "clip": "rect(1px, 1px, 1px, 1px)",
              "height": "1px",
              "overflow": "hidden",
              "position": "absolute",
              "width": "1px",
            }
          }
        >
          Url preview:
        </span>
        <div
          className="c19"
        >
          <div
            className="c20"
            onMouseEnter={[Function]}
            onMouseLeave={[Function]}
            onMouseUp={[Function]}
          >
            https://example.org/
          </div>
        </div>
        <div
          className="c21"
        />
      </div>
      <div
        className=""
      >
        <span
          className="screen-reader-text"
          style={
            Object {
              "clip": "rect(1px, 1px, 1px, 1px)",
              "height": "1px",
              "overflow": "hidden",
              "position": "absolute",
              "width": "1px",
            }
          }
        >
          Meta description preview:
        </span>
        <div
          className="c22"
<<<<<<< HEAD
          onClick={[Function]}
=======
          color="#777"
          onMouseEnter={[Function]}
>>>>>>> d61b2b89
          onMouseLeave={[Function]}
          onMouseUp={[Function]}
        >
          Description
        </div>
      </div>
    </div>
  </div>
</section>
`;

exports[`SnippetPreview highlights keywords even if they are transliterated 1`] = `
.c13 {
  overflow: auto;
  width: 640px;
  padding: 0 20px;
  max-width: 100%;
  box-sizing: border-box;
}

.c14 {
  width: 600px;
}

.c11 {
  font-family: Arial,Helvetica,sans-serif;
  font-size: 13px;
}

.c7 {
  color: #555;
  border-color: #ccc;
  background: #f7f7f7;
  box-shadow: 0 1px 0 rgba( 204,204,204,1 );
}

.c2 {
  font-size: 0.8rem;
}

.c3:active {
  box-shadow: inset 0 2px 5px -3px rgba( 0,0,0,0.5 );
}

.c4:hover {
  color: #000;
}

.c5::-moz-focus-inner {
  border-width: 0;
}

.c5:focus {
  outline: none;
  border-color: #0066cd;
  box-shadow: 0 0 3px rgba( 8,74,103,0.8 );
}

.c6 {
  display: -webkit-inline-box;
  display: -webkit-inline-flex;
  display: -ms-inline-flexbox;
  display: inline-flex;
  -webkit-align-items: center;
  -webkit-box-align: center;
  -ms-flex-align: center;
  align-items: center;
  -webkit-box-pack: center;
  -webkit-justify-content: center;
  -ms-flex-pack: center;
  justify-content: center;
  vertical-align: middle;
  border-width: 1px;
  border-style: solid;
  margin: 0;
  padding: 4px 10px;
  border-radius: 3px;
  cursor: pointer;
  box-sizing: border-box;
  font-size: inherit;
  font-family: inherit;
  font-weight: inherit;
  text-align: left;
  overflow: visible;
  min-height: 32px;
}

.c6 svg {
  -webkit-align-self: center;
  -ms-flex-item-align: center;
  align-self: center;
}

.c0 {
  max-width: 600px;
  font-weight: normal;
  margin: 0 20px 10px 25px;
}

.c10 {
  max-width: 400px;
  display: block;
  -webkit-transition: all 0.5s ease;
  transition: all 0.5s ease;
  overflow: hidden;
  max-height: 0;
}

.c1 {
  min-width: 14px;
  min-height: 14px;
  width: 30px;
  height: 30px;
  border-radius: 50%;
  border: 1px solid transparent;
  -webkit-clip: rect(1px 1px 1px 1px);
  clip: rect(1px 1px 1px 1px);
  box-shadow: none;
  position: relative;
  display: block;
  margin: -44px -10px 10px 0;
  background-color: transparent;
  float: right;
  padding: 3px 0 0 6px;
}

.c1:hover {
  color: #0066cd;
}

.c1:focus {
  border: 1px solid #0066cd;
  outline: none;
  box-shadow: 0 0 3px rgba( 8,74,103,0.8 );
}

.c1:focus svg {
  fill: #0066cd;
  color: #0066cd;
}

.c1:active {
  box-shadow: none;
}

.c8 {
  vertical-align: center;
  position: relative;
}

.c8:hover {
  fill: #0066cd;
}

.c12 {
  background-color: white;
  font-family: arial,sans-serif;
  box-sizing: border-box;
}

.c15 {
  cursor: pointer;
  position: relative;
}

.c17 {
  color: #1e0fbe;
  -webkit-text-decoration: none;
  text-decoration: none;
  font-size: 18px;
  line-height: 1.2;
  font-weight: normal;
  margin: 0;
  display: inline-block;
  overflow: hidden;
  max-width: 600px;
  vertical-align: top;
  text-overflow: ellipsis;
}

.c16 {
  max-width: 600px;
  vertical-align: top;
  text-overflow: ellipsis;
}

.c18 {
  white-space: nowrap;
}

.c19 {
  display: inline-block;
  color: #006621;
  cursor: pointer;
  position: relative;
  max-width: 90%;
  white-space: nowrap;
  font-size: 14px;
}

.c20 {
  display: inline-block;
  color: #006621;
  cursor: pointer;
  position: relative;
  max-width: 90%;
  white-space: nowrap;
  font-size: 14px;
  overflow: hidden;
  text-overflow: ellipsis;
  max-width: 100%;
}

.c22 {
  color: #545454;
  cursor: pointer;
  position: relative;
  max-width: 600px;
  font-size: 13px;
}

.c21 {
  display: inline-block;
  margin-top: 6px;
  margin-left: 6px;
  border-top: 5px solid #006621;
  border-right: 4px solid transparent;
  border-left: 4px solid transparent;
  vertical-align: top;
}

.c9 {
  width: 16px;
  height: 16px;
  -webkit-flex: none;
  -ms-flex: none;
  flex: none;
}

@media all and ( -ms-high-contrast:none ),( -ms-high-contrast:active ) {
  .c6::after {
    display: inline-block;
    content: "";
    min-height: 22px;
  }
}

<section>
  <div>
    <div
      className="yoast-help-button c0"
    >
      <button
        aria-controls="yoast-help-button__helpDiv"
        aria-expanded={false}
        aria-label="yoast-help-text"
        className="yoast-help-button__yoast-help-button c1 c2 Button-kDSBcD c3 Button-kDSBcD c4 Button-kDSBcD c5 Button-kDSBcD c6 c7"
        onClick={[Function]}
        type="button"
      >
        <svg
          aria-hidden={true}
          className="yoast-svg-icon yoast-svg-icon-question-circle c8 c9"
          fill="#646464"
          focusable="false"
          role="img"
          size="16px"
          viewBox="0 0 1792 1792"
          xmlns="http://www.w3.org/2000/svg"
        >
          <path
            d="M1024 1376v-192q0-14-9-23t-23-9h-192q-14 0-23 9t-9 23v192q0 14 9 23t23 9h192q14 0 23-9t9-23zm256-672q0-88-55.5-163t-138.5-116-170-41q-243 0-371 213-15 24 8 42l132 100q7 6 19 6 16 0 25-12 53-68 86-92 34-24 86-24 48 0 85.5 26t37.5 59q0 38-20 61t-68 45q-63 28-115.5 86.5t-52.5 125.5v36q0 14 9 23t23 9h192q14 0 23-9t9-23q0-19 21.5-49.5t54.5-49.5q32-18 49-28.5t46-35 44.5-48 28-60.5 12.5-81zm384 192q0 209-103 385.5t-279.5 279.5-385.5 103-385.5-103-279.5-279.5-103-385.5 103-385.5 279.5-279.5 385.5-103 385.5 103 279.5 279.5 103 385.5z"
          />
        </svg>
      </button>
      <div
        aria-hidden={true}
        className="yoast-help-button__helpDiv c10"
        style={
          Object {
            "maxHeight": "0",
          }
        }
      >
        <p
          className="c11"
        >
          This is a rendering of what this post might look like in Google's search results. 
          <a
            href="https://yoa.st/snippet-preview"
            rel="noopener noreferrer"
            target="_blank"
          >
            Learn more about the Snippet Preview.
          </a>
        </p>
      </div>
    </div>
  </div>
  <div
    className="c12 c13"
    width={640}
  >
    <div
      className="c14"
      width={600}
    >
      <div
        className=""
      >
        <span
          className="screen-reader-text"
          style={
            Object {
              "clip": "rect(1px, 1px, 1px, 1px)",
              "height": "1px",
              "overflow": "hidden",
              "position": "absolute",
              "width": "1px",
            }
          }
        >
          SEO title preview:
        </span>
        <div
          className="c15"
          onMouseEnter={[Function]}
          onMouseLeave={[Function]}
          onMouseUp={[Function]}
        >
          <div
            className="c16 c17"
          >
            <span
              className="c18"
            >
              Title
            </span>
          </div>
        </div>
        <span
          className="screen-reader-text"
          style={
            Object {
              "clip": "rect(1px, 1px, 1px, 1px)",
              "height": "1px",
              "overflow": "hidden",
              "position": "absolute",
              "width": "1px",
            }
          }
        >
          Url preview:
        </span>
        <div
          className="c19"
        >
          <div
            className="c20"
            onMouseEnter={[Function]}
            onMouseLeave={[Function]}
            onMouseUp={[Function]}
          >
            https://example.org/
          </div>
        </div>
        <div
          className="c21"
        />
      </div>
      <div
        className=""
      >
        <span
          className="screen-reader-text"
          style={
            Object {
              "clip": "rect(1px, 1px, 1px, 1px)",
              "height": "1px",
              "overflow": "hidden",
              "position": "absolute",
              "width": "1px",
            }
          }
        >
          Meta description preview:
        </span>
        <div
          className="c22"
<<<<<<< HEAD
          onClick={[Function]}
=======
          color="#545454"
          onMouseEnter={[Function]}
>>>>>>> d61b2b89
          onMouseLeave={[Function]}
          onMouseUp={[Function]}
        >
          Something with a transliterated
          <strong>
             kaayword
          </strong>
        </div>
      </div>
    </div>
  </div>
</section>
`;

exports[`SnippetPreview highlights keywords inside the description and url 1`] = `
.c13 {
  overflow: auto;
  width: 640px;
  padding: 0 20px;
  max-width: 100%;
  box-sizing: border-box;
}

.c14 {
  width: 600px;
}

.c11 {
  font-family: Arial,Helvetica,sans-serif;
  font-size: 13px;
}

.c7 {
  color: #555;
  border-color: #ccc;
  background: #f7f7f7;
  box-shadow: 0 1px 0 rgba( 204,204,204,1 );
}

.c2 {
  font-size: 0.8rem;
}

.c3:active {
  box-shadow: inset 0 2px 5px -3px rgba( 0,0,0,0.5 );
}

.c4:hover {
  color: #000;
}

.c5::-moz-focus-inner {
  border-width: 0;
}

.c5:focus {
  outline: none;
  border-color: #0066cd;
  box-shadow: 0 0 3px rgba( 8,74,103,0.8 );
}

.c6 {
  display: -webkit-inline-box;
  display: -webkit-inline-flex;
  display: -ms-inline-flexbox;
  display: inline-flex;
  -webkit-align-items: center;
  -webkit-box-align: center;
  -ms-flex-align: center;
  align-items: center;
  -webkit-box-pack: center;
  -webkit-justify-content: center;
  -ms-flex-pack: center;
  justify-content: center;
  vertical-align: middle;
  border-width: 1px;
  border-style: solid;
  margin: 0;
  padding: 4px 10px;
  border-radius: 3px;
  cursor: pointer;
  box-sizing: border-box;
  font-size: inherit;
  font-family: inherit;
  font-weight: inherit;
  text-align: left;
  overflow: visible;
  min-height: 32px;
}

.c6 svg {
  -webkit-align-self: center;
  -ms-flex-item-align: center;
  align-self: center;
}

.c0 {
  max-width: 600px;
  font-weight: normal;
  margin: 0 20px 10px 25px;
}

.c10 {
  max-width: 400px;
  display: block;
  -webkit-transition: all 0.5s ease;
  transition: all 0.5s ease;
  overflow: hidden;
  max-height: 0;
}

.c1 {
  min-width: 14px;
  min-height: 14px;
  width: 30px;
  height: 30px;
  border-radius: 50%;
  border: 1px solid transparent;
  -webkit-clip: rect(1px 1px 1px 1px);
  clip: rect(1px 1px 1px 1px);
  box-shadow: none;
  position: relative;
  display: block;
  margin: -44px -10px 10px 0;
  background-color: transparent;
  float: right;
  padding: 3px 0 0 6px;
}

.c1:hover {
  color: #0066cd;
}

.c1:focus {
  border: 1px solid #0066cd;
  outline: none;
  box-shadow: 0 0 3px rgba( 8,74,103,0.8 );
}

.c1:focus svg {
  fill: #0066cd;
  color: #0066cd;
}

.c1:active {
  box-shadow: none;
}

.c8 {
  vertical-align: center;
  position: relative;
}

.c8:hover {
  fill: #0066cd;
}

.c12 {
  background-color: white;
  font-family: arial,sans-serif;
  box-sizing: border-box;
}

.c15 {
  cursor: pointer;
  position: relative;
}

.c17 {
  color: #1e0fbe;
  -webkit-text-decoration: none;
  text-decoration: none;
  font-size: 18px;
  line-height: 1.2;
  font-weight: normal;
  margin: 0;
  display: inline-block;
  overflow: hidden;
  max-width: 600px;
  vertical-align: top;
  text-overflow: ellipsis;
}

.c16 {
  max-width: 600px;
  vertical-align: top;
  text-overflow: ellipsis;
}

.c18 {
  white-space: nowrap;
}

.c19 {
  display: inline-block;
  color: #006621;
  cursor: pointer;
  position: relative;
  max-width: 90%;
  white-space: nowrap;
  font-size: 14px;
}

.c20 {
  display: inline-block;
  color: #006621;
  cursor: pointer;
  position: relative;
  max-width: 90%;
  white-space: nowrap;
  font-size: 14px;
  overflow: hidden;
  text-overflow: ellipsis;
  max-width: 100%;
}

.c22 {
  color: #545454;
  cursor: pointer;
  position: relative;
  max-width: 600px;
  font-size: 13px;
}

.c21 {
  display: inline-block;
  margin-top: 6px;
  margin-left: 6px;
  border-top: 5px solid #006621;
  border-right: 4px solid transparent;
  border-left: 4px solid transparent;
  vertical-align: top;
}

.c9 {
  width: 16px;
  height: 16px;
  -webkit-flex: none;
  -ms-flex: none;
  flex: none;
}

@media all and ( -ms-high-contrast:none ),( -ms-high-contrast:active ) {
  .c6::after {
    display: inline-block;
    content: "";
    min-height: 22px;
  }
}

<section>
  <div>
    <div
      className="yoast-help-button c0"
    >
      <button
        aria-controls="yoast-help-button__helpDiv"
        aria-expanded={false}
        aria-label="yoast-help-text"
        className="yoast-help-button__yoast-help-button c1 c2 Button-kDSBcD c3 Button-kDSBcD c4 Button-kDSBcD c5 Button-kDSBcD c6 c7"
        onClick={[Function]}
        type="button"
      >
        <svg
          aria-hidden={true}
          className="yoast-svg-icon yoast-svg-icon-question-circle c8 c9"
          fill="#646464"
          focusable="false"
          role="img"
          size="16px"
          viewBox="0 0 1792 1792"
          xmlns="http://www.w3.org/2000/svg"
        >
          <path
            d="M1024 1376v-192q0-14-9-23t-23-9h-192q-14 0-23 9t-9 23v192q0 14 9 23t23 9h192q14 0 23-9t9-23zm256-672q0-88-55.5-163t-138.5-116-170-41q-243 0-371 213-15 24 8 42l132 100q7 6 19 6 16 0 25-12 53-68 86-92 34-24 86-24 48 0 85.5 26t37.5 59q0 38-20 61t-68 45q-63 28-115.5 86.5t-52.5 125.5v36q0 14 9 23t23 9h192q14 0 23-9t9-23q0-19 21.5-49.5t54.5-49.5q32-18 49-28.5t46-35 44.5-48 28-60.5 12.5-81zm384 192q0 209-103 385.5t-279.5 279.5-385.5 103-385.5-103-279.5-279.5-103-385.5 103-385.5 279.5-279.5 385.5-103 385.5 103 279.5 279.5 103 385.5z"
          />
        </svg>
      </button>
      <div
        aria-hidden={true}
        className="yoast-help-button__helpDiv c10"
        style={
          Object {
            "maxHeight": "0",
          }
        }
      >
        <p
          className="c11"
        >
          This is a rendering of what this post might look like in Google's search results. 
          <a
            href="https://yoa.st/snippet-preview"
            rel="noopener noreferrer"
            target="_blank"
          >
            Learn more about the Snippet Preview.
          </a>
        </p>
      </div>
    </div>
  </div>
  <div
    className="c12 c13"
    width={640}
  >
    <div
      className="c14"
      width={600}
    >
      <div
        className=""
      >
        <span
          className="screen-reader-text"
          style={
            Object {
              "clip": "rect(1px, 1px, 1px, 1px)",
              "height": "1px",
              "overflow": "hidden",
              "position": "absolute",
              "width": "1px",
            }
          }
        >
          SEO title preview:
        </span>
        <div
          className="c15"
          onMouseEnter={[Function]}
          onMouseLeave={[Function]}
          onMouseUp={[Function]}
        >
          <div
            className="c16 c17"
          >
            <span
              className="c18"
            >
              Title
            </span>
          </div>
        </div>
        <span
          className="screen-reader-text"
          style={
            Object {
              "clip": "rect(1px, 1px, 1px, 1px)",
              "height": "1px",
              "overflow": "hidden",
              "position": "absolute",
              "width": "1px",
            }
          }
        >
          Url preview:
        </span>
        <div
          className="c19"
        >
          <div
            className="c20"
            onMouseEnter={[Function]}
            onMouseLeave={[Function]}
            onMouseUp={[Function]}
          >
            https://example.org/this-keyword-url/
          </div>
        </div>
        <div
          className="c21"
        />
      </div>
      <div
        className=""
      >
        <span
          className="screen-reader-text"
          style={
            Object {
              "clip": "rect(1px, 1px, 1px, 1px)",
              "height": "1px",
              "overflow": "hidden",
              "position": "absolute",
              "width": "1px",
            }
          }
        >
          Meta description preview:
        </span>
        <div
          className="c22"
<<<<<<< HEAD
          onClick={[Function]}
=======
          color="#545454"
          onMouseEnter={[Function]}
>>>>>>> d61b2b89
          onMouseLeave={[Function]}
          onMouseUp={[Function]}
        >
          Something with a
          <strong>
             keyword
          </strong>
        </div>
      </div>
    </div>
  </div>
</section>
`;

exports[`SnippetPreview mobile mode renders an AMP logo when isAmp is true 1`] = `
.c11 {
  font-family: Arial,Helvetica,sans-serif;
  font-size: 13px;
}

.c7 {
  color: #555;
  border-color: #ccc;
  background: #f7f7f7;
  box-shadow: 0 1px 0 rgba( 204,204,204,1 );
}

.c2 {
  font-size: 0.8rem;
}

.c3:active {
  box-shadow: inset 0 2px 5px -3px rgba( 0,0,0,0.5 );
}

.c4:hover {
  color: #000;
}

.c5::-moz-focus-inner {
  border-width: 0;
}

.c5:focus {
  outline: none;
  border-color: #0066cd;
  box-shadow: 0 0 3px rgba( 8,74,103,0.8 );
}

.c6 {
  display: -webkit-inline-box;
  display: -webkit-inline-flex;
  display: -ms-inline-flexbox;
  display: inline-flex;
  -webkit-align-items: center;
  -webkit-box-align: center;
  -ms-flex-align: center;
  align-items: center;
  -webkit-box-pack: center;
  -webkit-justify-content: center;
  -ms-flex-pack: center;
  justify-content: center;
  vertical-align: middle;
  border-width: 1px;
  border-style: solid;
  margin: 0;
  padding: 4px 10px;
  border-radius: 3px;
  cursor: pointer;
  box-sizing: border-box;
  font-size: inherit;
  font-family: inherit;
  font-weight: inherit;
  text-align: left;
  overflow: visible;
  min-height: 32px;
}

.c6 svg {
  -webkit-align-self: center;
  -ms-flex-item-align: center;
  align-self: center;
}

.c0 {
  max-width: 600px;
  font-weight: normal;
  margin: 0 20px 10px 25px;
}

.c10 {
  max-width: 400px;
  display: block;
  -webkit-transition: all 0.5s ease;
  transition: all 0.5s ease;
  overflow: hidden;
  max-height: 0;
}

.c1 {
  min-width: 14px;
  min-height: 14px;
  width: 30px;
  height: 30px;
  border-radius: 50%;
  border: 1px solid transparent;
  -webkit-clip: rect(1px 1px 1px 1px);
  clip: rect(1px 1px 1px 1px);
  box-shadow: none;
  position: relative;
  display: block;
  margin: -44px -10px 10px 0;
  background-color: transparent;
  float: right;
  padding: 3px 0 0 6px;
}

.c1:hover {
  color: #0066cd;
}

.c1:focus {
  border: 1px solid #0066cd;
  outline: none;
  box-shadow: 0 0 3px rgba( 8,74,103,0.8 );
}

.c1:focus svg {
  fill: #0066cd;
  color: #0066cd;
}

.c1:active {
  box-shadow: none;
}

.c8 {
  vertical-align: center;
  position: relative;
}

.c8:hover {
  fill: #0066cd;
}

.c12 {
  border-bottom: 1px hidden #fff;
  border-radius: 2px;
  box-shadow: 0 1px 2px rgba(0,0,0,.2);
  margin: 0 20px 10px;
  font-family: Arial,Roboto-Regular,HelveticaNeue,sans-serif;
  max-width: 600px;
  box-sizing: border-box;
  font-size: 14px;
}

.c14 {
  cursor: pointer;
  position: relative;
}

.c16 {
  color: #1e0fbe;
  -webkit-text-decoration: none;
  text-decoration: none;
  font-size: 18px;
  line-height: 1.2;
  font-weight: normal;
  margin: 0;
  display: inline-block;
  overflow: hidden;
  max-width: 600px;
  vertical-align: top;
  text-overflow: ellipsis;
}

.c15 {
  max-width: 600px;
  vertical-align: top;
  text-overflow: ellipsis;
}

.c17 {
  display: inline-block;
  font-size: 16px;
  line-height: 1.2em;
  max-height: 2.4em;
  overflow: hidden;
  text-overflow: ellipsis;
}

.c19 {
  display: inline-block;
  color: #006621;
  cursor: pointer;
  position: relative;
  max-width: 90%;
  white-space: nowrap;
  font-size: 14px;
}

.c20 {
  display: inline-block;
  color: #006621;
  cursor: pointer;
  position: relative;
  max-width: 90%;
  white-space: nowrap;
  font-size: 14px;
  overflow: hidden;
  text-overflow: ellipsis;
  max-width: 100%;
}

.c23 {
  color: #545454;
  cursor: pointer;
  position: relative;
  max-width: 600px;
  font-size: 13px;
}

.c22 {
  font-size: 14px;
  line-height: 20px;
}

.c13 {
  padding: 8px 16px;
}

.c21 {
  border: 0;
  border-bottom: 1px solid #DFE1E5;
  margin: 0;
}

.c18 {
  background-size: 100% 100%;
  display: inline-block;
  height: 12px;
  width: 12px;
  margin-bottom: -1px;
  opacity: 0.46;
  margin-right: 6px;
  background-image: url( data:image/png;base64,iVBORw0KGgoAAAANSUhEUgAAACQAAAAkCAQAAABLCVATAAABr0lEQVR4AbWWJYCUURhFD04Zi7hrLzgFd4nzV9x6wKHinmYb7g4zq71gIw2LWBnZ3Q8df/fh96Tn/t2HVIw4CVKk+fSFNCkSxInxW1pFkhLmoMRjVvFLmkEX5ocuZuBVPw5jv8hh+iEU5QEmuMK+prz7RN3dPMMEGQYzxpH/lGjzou5jgl7mAvOdZfcbF+jbm3MAbFZ7VX9SJnlL1D8UMyjLe+BrAYDb+jJUr59JrlNWRtcqX9GkrPCR4QBAf4qYJAkQoyQrbKKs8RiaEjEI0GvvQ1mLMC9xaBFFBaZS1TbMSwJSomg39erDF+TxpCCNOXjGQJTCvG6qn4ZPzkcxA61Tjhaf4KMj+6Q3XvW6Lopraa8IozRQxIi0a7NXorULc5JyHX/3F3q+0PsFYytVTaGgjz/AvCyiegE69IUsPxHNBMpa738i6tGWlzkAABjKe/+j9YeRHGVd9oWRnwe2ewDASp/L/UqoPQ5AmFeYZMavBP8dAJz0GWWDHQlzXApMdz4KYUfKICcxkKeOfGmQyrIPcgE9m+g/+kT812/Nr3+0kqzitxQjoKXh6xfor99nlEdFjyvH15gAAAAASUVORK5CYII= );
}

.c9 {
  width: 16px;
  height: 16px;
  -webkit-flex: none;
  -ms-flex: none;
  flex: none;
}

@media all and ( -ms-high-contrast:none ),( -ms-high-contrast:active ) {
  .c6::after {
    display: inline-block;
    content: "";
    min-height: 22px;
  }
}

<section>
  <div>
    <div
      className="yoast-help-button c0"
    >
      <button
        aria-controls="yoast-help-button__helpDiv"
        aria-expanded={false}
        aria-label="yoast-help-text"
        className="yoast-help-button__yoast-help-button c1 c2 Button-kDSBcD c3 Button-kDSBcD c4 Button-kDSBcD c5 Button-kDSBcD c6 c7"
        onClick={[Function]}
        type="button"
      >
        <svg
          aria-hidden={true}
          className="yoast-svg-icon yoast-svg-icon-question-circle c8 c9"
          fill="#646464"
          focusable="false"
          role="img"
          size="16px"
          viewBox="0 0 1792 1792"
          xmlns="http://www.w3.org/2000/svg"
        >
          <path
            d="M1024 1376v-192q0-14-9-23t-23-9h-192q-14 0-23 9t-9 23v192q0 14 9 23t23 9h192q14 0 23-9t9-23zm256-672q0-88-55.5-163t-138.5-116-170-41q-243 0-371 213-15 24 8 42l132 100q7 6 19 6 16 0 25-12 53-68 86-92 34-24 86-24 48 0 85.5 26t37.5 59q0 38-20 61t-68 45q-63 28-115.5 86.5t-52.5 125.5v36q0 14 9 23t23 9h192q14 0 23-9t9-23q0-19 21.5-49.5t54.5-49.5q32-18 49-28.5t46-35 44.5-48 28-60.5 12.5-81zm384 192q0 209-103 385.5t-279.5 279.5-385.5 103-385.5-103-279.5-279.5-103-385.5 103-385.5 279.5-279.5 385.5-103 385.5 103 279.5 279.5 103 385.5z"
          />
        </svg>
      </button>
      <div
        aria-hidden={true}
        className="yoast-help-button__helpDiv c10"
        style={
          Object {
            "maxHeight": "0",
          }
        }
      >
        <p
          className="c11"
        >
          This is a rendering of what this post might look like in Google's search results. 
          <a
            href="https://yoa.st/snippet-preview"
            rel="noopener noreferrer"
            target="_blank"
          >
            Learn more about the Snippet Preview.
          </a>
        </p>
      </div>
    </div>
  </div>
  <div
    className="c12"
    onMouseLeave={undefined}
    width={640}
  >
    <div
      className="c13"
    >
      <span
        className="screen-reader-text"
        style={
          Object {
            "clip": "rect(1px, 1px, 1px, 1px)",
            "height": "1px",
            "overflow": "hidden",
            "position": "absolute",
            "width": "1px",
          }
        }
      >
        SEO title preview:
      </span>
      <div
        className="c14"
        onMouseEnter={[Function]}
        onMouseLeave={[Function]}
        onMouseUp={[Function]}
      >
        <div
          className="c15 c16"
        >
          <span
            className="c17"
          >
            Title
          </span>
        </div>
      </div>
      <span
        className="screen-reader-text"
        style={
          Object {
            "clip": "rect(1px, 1px, 1px, 1px)",
            "height": "1px",
            "overflow": "hidden",
            "position": "absolute",
            "width": "1px",
          }
        }
      >
        Url preview:
      </span>
      <div
        className="c18"
      />
      <div
        className="c19"
      >
        <div
          className="c20"
          onMouseEnter={[Function]}
          onMouseLeave={[Function]}
          onMouseUp={[Function]}
        >
          https://example.org
        </div>
      </div>
    </div>
    <hr
      className="c21"
    />
    <div
      className="c13"
    >
      <span
        className="screen-reader-text"
        style={
          Object {
            "clip": "rect(1px, 1px, 1px, 1px)",
            "height": "1px",
            "overflow": "hidden",
            "position": "absolute",
            "width": "1px",
          }
        }
      >
        Meta description preview:
      </span>
      <div
<<<<<<< HEAD
        className="c22"
        onClick={[Function]}
=======
        className="c22 c23"
        color="#545454"
        onMouseEnter={[Function]}
>>>>>>> d61b2b89
        onMouseLeave={[Function]}
        onMouseUp={[Function]}
      >
        <div
<<<<<<< HEAD
          className="c23 c22"
=======
          className="c22 c23"
          color="#545454"
>>>>>>> d61b2b89
        >
          Description
        </div>
      </div>
    </div>
  </div>
</section>
`;

exports[`SnippetPreview mobile mode renders differently than desktop 1`] = `
.c11 {
  font-family: Arial,Helvetica,sans-serif;
  font-size: 13px;
}

.c7 {
  color: #555;
  border-color: #ccc;
  background: #f7f7f7;
  box-shadow: 0 1px 0 rgba( 204,204,204,1 );
}

.c2 {
  font-size: 0.8rem;
}

.c3:active {
  box-shadow: inset 0 2px 5px -3px rgba( 0,0,0,0.5 );
}

.c4:hover {
  color: #000;
}

.c5::-moz-focus-inner {
  border-width: 0;
}

.c5:focus {
  outline: none;
  border-color: #0066cd;
  box-shadow: 0 0 3px rgba( 8,74,103,0.8 );
}

.c6 {
  display: -webkit-inline-box;
  display: -webkit-inline-flex;
  display: -ms-inline-flexbox;
  display: inline-flex;
  -webkit-align-items: center;
  -webkit-box-align: center;
  -ms-flex-align: center;
  align-items: center;
  -webkit-box-pack: center;
  -webkit-justify-content: center;
  -ms-flex-pack: center;
  justify-content: center;
  vertical-align: middle;
  border-width: 1px;
  border-style: solid;
  margin: 0;
  padding: 4px 10px;
  border-radius: 3px;
  cursor: pointer;
  box-sizing: border-box;
  font-size: inherit;
  font-family: inherit;
  font-weight: inherit;
  text-align: left;
  overflow: visible;
  min-height: 32px;
}

.c6 svg {
  -webkit-align-self: center;
  -ms-flex-item-align: center;
  align-self: center;
}

.c0 {
  max-width: 600px;
  font-weight: normal;
  margin: 0 20px 10px 25px;
}

.c10 {
  max-width: 400px;
  display: block;
  -webkit-transition: all 0.5s ease;
  transition: all 0.5s ease;
  overflow: hidden;
  max-height: 0;
}

.c1 {
  min-width: 14px;
  min-height: 14px;
  width: 30px;
  height: 30px;
  border-radius: 50%;
  border: 1px solid transparent;
  -webkit-clip: rect(1px 1px 1px 1px);
  clip: rect(1px 1px 1px 1px);
  box-shadow: none;
  position: relative;
  display: block;
  margin: -44px -10px 10px 0;
  background-color: transparent;
  float: right;
  padding: 3px 0 0 6px;
}

.c1:hover {
  color: #0066cd;
}

.c1:focus {
  border: 1px solid #0066cd;
  outline: none;
  box-shadow: 0 0 3px rgba( 8,74,103,0.8 );
}

.c1:focus svg {
  fill: #0066cd;
  color: #0066cd;
}

.c1:active {
  box-shadow: none;
}

.c8 {
  vertical-align: center;
  position: relative;
}

.c8:hover {
  fill: #0066cd;
}

.c12 {
  border-bottom: 1px hidden #fff;
  border-radius: 2px;
  box-shadow: 0 1px 2px rgba(0,0,0,.2);
  margin: 0 20px 10px;
  font-family: Arial,Roboto-Regular,HelveticaNeue,sans-serif;
  max-width: 600px;
  box-sizing: border-box;
  font-size: 14px;
}

.c14 {
  cursor: pointer;
  position: relative;
}

.c16 {
  color: #1e0fbe;
  -webkit-text-decoration: none;
  text-decoration: none;
  font-size: 18px;
  line-height: 1.2;
  font-weight: normal;
  margin: 0;
  display: inline-block;
  overflow: hidden;
  max-width: 600px;
  vertical-align: top;
  text-overflow: ellipsis;
}

.c15 {
  max-width: 600px;
  vertical-align: top;
  text-overflow: ellipsis;
}

.c17 {
  display: inline-block;
  font-size: 16px;
  line-height: 1.2em;
  max-height: 2.4em;
  overflow: hidden;
  text-overflow: ellipsis;
}

.c18 {
  display: inline-block;
  color: #006621;
  cursor: pointer;
  position: relative;
  max-width: 90%;
  white-space: nowrap;
  font-size: 14px;
}

.c19 {
  display: inline-block;
  color: #006621;
  cursor: pointer;
  position: relative;
  max-width: 90%;
  white-space: nowrap;
  font-size: 14px;
  overflow: hidden;
  text-overflow: ellipsis;
  max-width: 100%;
}

.c22 {
  color: #545454;
  cursor: pointer;
  position: relative;
  max-width: 600px;
  font-size: 13px;
}

.c21 {
  font-size: 14px;
  line-height: 20px;
}

.c13 {
  padding: 8px 16px;
}

.c20 {
  border: 0;
  border-bottom: 1px solid #DFE1E5;
  margin: 0;
}

.c9 {
  width: 16px;
  height: 16px;
  -webkit-flex: none;
  -ms-flex: none;
  flex: none;
}

@media all and ( -ms-high-contrast:none ),( -ms-high-contrast:active ) {
  .c6::after {
    display: inline-block;
    content: "";
    min-height: 22px;
  }
}

<section>
  <div>
    <div
      className="yoast-help-button c0"
    >
      <button
        aria-controls="yoast-help-button__helpDiv"
        aria-expanded={false}
        aria-label="yoast-help-text"
        className="yoast-help-button__yoast-help-button c1 c2 Button-kDSBcD c3 Button-kDSBcD c4 Button-kDSBcD c5 Button-kDSBcD c6 c7"
        onClick={[Function]}
        type="button"
      >
        <svg
          aria-hidden={true}
          className="yoast-svg-icon yoast-svg-icon-question-circle c8 c9"
          fill="#646464"
          focusable="false"
          role="img"
          size="16px"
          viewBox="0 0 1792 1792"
          xmlns="http://www.w3.org/2000/svg"
        >
          <path
            d="M1024 1376v-192q0-14-9-23t-23-9h-192q-14 0-23 9t-9 23v192q0 14 9 23t23 9h192q14 0 23-9t9-23zm256-672q0-88-55.5-163t-138.5-116-170-41q-243 0-371 213-15 24 8 42l132 100q7 6 19 6 16 0 25-12 53-68 86-92 34-24 86-24 48 0 85.5 26t37.5 59q0 38-20 61t-68 45q-63 28-115.5 86.5t-52.5 125.5v36q0 14 9 23t23 9h192q14 0 23-9t9-23q0-19 21.5-49.5t54.5-49.5q32-18 49-28.5t46-35 44.5-48 28-60.5 12.5-81zm384 192q0 209-103 385.5t-279.5 279.5-385.5 103-385.5-103-279.5-279.5-103-385.5 103-385.5 279.5-279.5 385.5-103 385.5 103 279.5 279.5 103 385.5z"
          />
        </svg>
      </button>
      <div
        aria-hidden={true}
        className="yoast-help-button__helpDiv c10"
        style={
          Object {
            "maxHeight": "0",
          }
        }
      >
        <p
          className="c11"
        >
          This is a rendering of what this post might look like in Google's search results. 
          <a
            href="https://yoa.st/snippet-preview"
            rel="noopener noreferrer"
            target="_blank"
          >
            Learn more about the Snippet Preview.
          </a>
        </p>
      </div>
    </div>
  </div>
  <div
    className="c12"
    onMouseLeave={undefined}
    width={640}
  >
    <div
      className="c13"
    >
      <span
        className="screen-reader-text"
        style={
          Object {
            "clip": "rect(1px, 1px, 1px, 1px)",
            "height": "1px",
            "overflow": "hidden",
            "position": "absolute",
            "width": "1px",
          }
        }
      >
        SEO title preview:
      </span>
      <div
        className="c14"
        onMouseEnter={[Function]}
        onMouseLeave={[Function]}
        onMouseUp={[Function]}
      >
        <div
          className="c15 c16"
        >
          <span
            className="c17"
          >
            Title
          </span>
        </div>
      </div>
      <span
        className="screen-reader-text"
        style={
          Object {
            "clip": "rect(1px, 1px, 1px, 1px)",
            "height": "1px",
            "overflow": "hidden",
            "position": "absolute",
            "width": "1px",
          }
        }
      >
        Url preview:
      </span>
      <div
        className="c18"
      >
        <div
          className="c19"
          onMouseEnter={[Function]}
          onMouseLeave={[Function]}
          onMouseUp={[Function]}
        >
          https://example.org
        </div>
      </div>
    </div>
    <hr
      className="c20"
    />
    <div
      className="c13"
    >
      <span
        className="screen-reader-text"
        style={
          Object {
            "clip": "rect(1px, 1px, 1px, 1px)",
            "height": "1px",
            "overflow": "hidden",
            "position": "absolute",
            "width": "1px",
          }
        }
      >
        Meta description preview:
      </span>
      <div
<<<<<<< HEAD
        className="c21"
        onClick={[Function]}
=======
        className="c21 c22"
        color="#545454"
        onMouseEnter={[Function]}
>>>>>>> d61b2b89
        onMouseLeave={[Function]}
        onMouseUp={[Function]}
      >
        <div
<<<<<<< HEAD
          className="c22 c21"
=======
          className="c21 c22"
          color="#545454"
>>>>>>> d61b2b89
        >
          Description
        </div>
      </div>
    </div>
  </div>
</section>
`;

exports[`SnippetPreview renders a SnippetPreview in the default mode 1`] = `
.c11 {
  font-family: Arial,Helvetica,sans-serif;
  font-size: 13px;
}

.c7 {
  color: #555;
  border-color: #ccc;
  background: #f7f7f7;
  box-shadow: 0 1px 0 rgba( 204,204,204,1 );
}

.c2 {
  font-size: 0.8rem;
}

.c3:active {
  box-shadow: inset 0 2px 5px -3px rgba( 0,0,0,0.5 );
}

.c4:hover {
  color: #000;
}

.c5::-moz-focus-inner {
  border-width: 0;
}

.c5:focus {
  outline: none;
  border-color: #0066cd;
  box-shadow: 0 0 3px rgba( 8,74,103,0.8 );
}

.c6 {
  display: -webkit-inline-box;
  display: -webkit-inline-flex;
  display: -ms-inline-flexbox;
  display: inline-flex;
  -webkit-align-items: center;
  -webkit-box-align: center;
  -ms-flex-align: center;
  align-items: center;
  -webkit-box-pack: center;
  -webkit-justify-content: center;
  -ms-flex-pack: center;
  justify-content: center;
  vertical-align: middle;
  border-width: 1px;
  border-style: solid;
  margin: 0;
  padding: 4px 10px;
  border-radius: 3px;
  cursor: pointer;
  box-sizing: border-box;
  font-size: inherit;
  font-family: inherit;
  font-weight: inherit;
  text-align: left;
  overflow: visible;
  min-height: 32px;
}

.c6 svg {
  -webkit-align-self: center;
  -ms-flex-item-align: center;
  align-self: center;
}

.c0 {
  max-width: 600px;
  font-weight: normal;
  margin: 0 20px 10px 25px;
}

.c10 {
  max-width: 400px;
  display: block;
  -webkit-transition: all 0.5s ease;
  transition: all 0.5s ease;
  overflow: hidden;
  max-height: 0;
}

.c1 {
  min-width: 14px;
  min-height: 14px;
  width: 30px;
  height: 30px;
  border-radius: 50%;
  border: 1px solid transparent;
  -webkit-clip: rect(1px 1px 1px 1px);
  clip: rect(1px 1px 1px 1px);
  box-shadow: none;
  position: relative;
  display: block;
  margin: -44px -10px 10px 0;
  background-color: transparent;
  float: right;
  padding: 3px 0 0 6px;
}

.c1:hover {
  color: #0066cd;
}

.c1:focus {
  border: 1px solid #0066cd;
  outline: none;
  box-shadow: 0 0 3px rgba( 8,74,103,0.8 );
}

.c1:focus svg {
  fill: #0066cd;
  color: #0066cd;
}

.c1:active {
  box-shadow: none;
}

.c8 {
  vertical-align: center;
  position: relative;
}

.c8:hover {
  fill: #0066cd;
}

.c12 {
  border-bottom: 1px hidden #fff;
  border-radius: 2px;
  box-shadow: 0 1px 2px rgba(0,0,0,.2);
  margin: 0 20px 10px;
  font-family: Arial,Roboto-Regular,HelveticaNeue,sans-serif;
  max-width: 600px;
  box-sizing: border-box;
  font-size: 14px;
}

.c14 {
  cursor: pointer;
  position: relative;
}

.c16 {
  color: #1e0fbe;
  -webkit-text-decoration: none;
  text-decoration: none;
  font-size: 18px;
  line-height: 1.2;
  font-weight: normal;
  margin: 0;
  display: inline-block;
  overflow: hidden;
  max-width: 600px;
  vertical-align: top;
  text-overflow: ellipsis;
}

.c15 {
  max-width: 600px;
  vertical-align: top;
  text-overflow: ellipsis;
}

.c17 {
  display: inline-block;
  font-size: 16px;
  line-height: 1.2em;
  max-height: 2.4em;
  overflow: hidden;
  text-overflow: ellipsis;
}

.c18 {
  display: inline-block;
  color: #006621;
  cursor: pointer;
  position: relative;
  max-width: 90%;
  white-space: nowrap;
  font-size: 14px;
}

.c19 {
  display: inline-block;
  color: #006621;
  cursor: pointer;
  position: relative;
  max-width: 90%;
  white-space: nowrap;
  font-size: 14px;
  overflow: hidden;
  text-overflow: ellipsis;
  max-width: 100%;
}

.c22 {
  color: #545454;
  cursor: pointer;
  position: relative;
  max-width: 600px;
  font-size: 13px;
}

.c21 {
  font-size: 14px;
  line-height: 20px;
}

.c13 {
  padding: 8px 16px;
}

.c20 {
  border: 0;
  border-bottom: 1px solid #DFE1E5;
  margin: 0;
}

.c9 {
  width: 16px;
  height: 16px;
  -webkit-flex: none;
  -ms-flex: none;
  flex: none;
}

@media all and ( -ms-high-contrast:none ),( -ms-high-contrast:active ) {
  .c6::after {
    display: inline-block;
    content: "";
    min-height: 22px;
  }
}

<section>
  <div>
    <div
      className="yoast-help-button c0"
    >
      <button
        aria-controls="yoast-help-button__helpDiv"
        aria-expanded={false}
        aria-label="yoast-help-text"
        className="yoast-help-button__yoast-help-button c1 c2 Button-kDSBcD c3 Button-kDSBcD c4 Button-kDSBcD c5 Button-kDSBcD c6 c7"
        onClick={[Function]}
        type="button"
      >
        <svg
          aria-hidden={true}
          className="yoast-svg-icon yoast-svg-icon-question-circle c8 c9"
          fill="#646464"
          focusable="false"
          role="img"
          size="16px"
          viewBox="0 0 1792 1792"
          xmlns="http://www.w3.org/2000/svg"
        >
          <path
            d="M1024 1376v-192q0-14-9-23t-23-9h-192q-14 0-23 9t-9 23v192q0 14 9 23t23 9h192q14 0 23-9t9-23zm256-672q0-88-55.5-163t-138.5-116-170-41q-243 0-371 213-15 24 8 42l132 100q7 6 19 6 16 0 25-12 53-68 86-92 34-24 86-24 48 0 85.5 26t37.5 59q0 38-20 61t-68 45q-63 28-115.5 86.5t-52.5 125.5v36q0 14 9 23t23 9h192q14 0 23-9t9-23q0-19 21.5-49.5t54.5-49.5q32-18 49-28.5t46-35 44.5-48 28-60.5 12.5-81zm384 192q0 209-103 385.5t-279.5 279.5-385.5 103-385.5-103-279.5-279.5-103-385.5 103-385.5 279.5-279.5 385.5-103 385.5 103 279.5 279.5 103 385.5z"
          />
        </svg>
      </button>
      <div
        aria-hidden={true}
        className="yoast-help-button__helpDiv c10"
        style={
          Object {
            "maxHeight": "0",
          }
        }
      >
        <p
          className="c11"
        >
          This is a rendering of what this post might look like in Google's search results. 
          <a
            href="https://yoa.st/snippet-preview"
            rel="noopener noreferrer"
            target="_blank"
          >
            Learn more about the Snippet Preview.
          </a>
        </p>
      </div>
    </div>
  </div>
  <div
    className="c12"
    onMouseLeave={undefined}
    width={640}
  >
    <div
      className="c13"
    >
      <span
        className="screen-reader-text"
        style={
          Object {
            "clip": "rect(1px, 1px, 1px, 1px)",
            "height": "1px",
            "overflow": "hidden",
            "position": "absolute",
            "width": "1px",
          }
        }
      >
        SEO title preview:
      </span>
      <div
        className="c14"
        onMouseEnter={[Function]}
        onMouseLeave={[Function]}
        onMouseUp={[Function]}
      >
        <div
          className="c15 c16"
        >
          <span
            className="c17"
          >
            Title
          </span>
        </div>
      </div>
      <span
        className="screen-reader-text"
        style={
          Object {
            "clip": "rect(1px, 1px, 1px, 1px)",
            "height": "1px",
            "overflow": "hidden",
            "position": "absolute",
            "width": "1px",
          }
        }
      >
        Url preview:
      </span>
      <div
        className="c18"
      >
        <div
          className="c19"
          onMouseEnter={[Function]}
          onMouseLeave={[Function]}
          onMouseUp={[Function]}
        >
          https://example.org
        </div>
      </div>
    </div>
    <hr
      className="c20"
    />
    <div
      className="c13"
    >
      <span
        className="screen-reader-text"
        style={
          Object {
            "clip": "rect(1px, 1px, 1px, 1px)",
            "height": "1px",
            "overflow": "hidden",
            "position": "absolute",
            "width": "1px",
          }
        }
      >
        Meta description preview:
      </span>
      <div
<<<<<<< HEAD
        className="c21"
        onClick={[Function]}
=======
        className="c21 c22"
        color="#545454"
        onMouseEnter={[Function]}
>>>>>>> d61b2b89
        onMouseLeave={[Function]}
        onMouseUp={[Function]}
      >
        <div
<<<<<<< HEAD
          className="c22 c21"
=======
          className="c21 c22"
          color="#545454"
>>>>>>> d61b2b89
        >
          Description
        </div>
      </div>
    </div>
  </div>
</section>
`;

exports[`SnippetPreview renders a SnippetPreview that looks like Google 1`] = `
.c13 {
  overflow: auto;
  width: 640px;
  padding: 0 20px;
  max-width: 100%;
  box-sizing: border-box;
}

.c14 {
  width: 600px;
}

.c11 {
  font-family: Arial,Helvetica,sans-serif;
  font-size: 13px;
}

.c7 {
  color: #555;
  border-color: #ccc;
  background: #f7f7f7;
  box-shadow: 0 1px 0 rgba( 204,204,204,1 );
}

.c2 {
  font-size: 0.8rem;
}

.c3:active {
  box-shadow: inset 0 2px 5px -3px rgba( 0,0,0,0.5 );
}

.c4:hover {
  color: #000;
}

.c5::-moz-focus-inner {
  border-width: 0;
}

.c5:focus {
  outline: none;
  border-color: #0066cd;
  box-shadow: 0 0 3px rgba( 8,74,103,0.8 );
}

.c6 {
  display: -webkit-inline-box;
  display: -webkit-inline-flex;
  display: -ms-inline-flexbox;
  display: inline-flex;
  -webkit-align-items: center;
  -webkit-box-align: center;
  -ms-flex-align: center;
  align-items: center;
  -webkit-box-pack: center;
  -webkit-justify-content: center;
  -ms-flex-pack: center;
  justify-content: center;
  vertical-align: middle;
  border-width: 1px;
  border-style: solid;
  margin: 0;
  padding: 4px 10px;
  border-radius: 3px;
  cursor: pointer;
  box-sizing: border-box;
  font-size: inherit;
  font-family: inherit;
  font-weight: inherit;
  text-align: left;
  overflow: visible;
  min-height: 32px;
}

.c6 svg {
  -webkit-align-self: center;
  -ms-flex-item-align: center;
  align-self: center;
}

.c0 {
  max-width: 600px;
  font-weight: normal;
  margin: 0 20px 10px 25px;
}

.c10 {
  max-width: 400px;
  display: block;
  -webkit-transition: all 0.5s ease;
  transition: all 0.5s ease;
  overflow: hidden;
  max-height: 0;
}

.c1 {
  min-width: 14px;
  min-height: 14px;
  width: 30px;
  height: 30px;
  border-radius: 50%;
  border: 1px solid transparent;
  -webkit-clip: rect(1px 1px 1px 1px);
  clip: rect(1px 1px 1px 1px);
  box-shadow: none;
  position: relative;
  display: block;
  margin: -44px -10px 10px 0;
  background-color: transparent;
  float: right;
  padding: 3px 0 0 6px;
}

.c1:hover {
  color: #0066cd;
}

.c1:focus {
  border: 1px solid #0066cd;
  outline: none;
  box-shadow: 0 0 3px rgba( 8,74,103,0.8 );
}

.c1:focus svg {
  fill: #0066cd;
  color: #0066cd;
}

.c1:active {
  box-shadow: none;
}

.c8 {
  vertical-align: center;
  position: relative;
}

.c8:hover {
  fill: #0066cd;
}

.c12 {
  background-color: white;
  font-family: arial,sans-serif;
  box-sizing: border-box;
}

.c15 {
  cursor: pointer;
  position: relative;
}

.c17 {
  color: #1e0fbe;
  -webkit-text-decoration: none;
  text-decoration: none;
  font-size: 18px;
  line-height: 1.2;
  font-weight: normal;
  margin: 0;
  display: inline-block;
  overflow: hidden;
  max-width: 600px;
  vertical-align: top;
  text-overflow: ellipsis;
}

.c16 {
  max-width: 600px;
  vertical-align: top;
  text-overflow: ellipsis;
}

.c18 {
  white-space: nowrap;
}

.c19 {
  display: inline-block;
  color: #006621;
  cursor: pointer;
  position: relative;
  max-width: 90%;
  white-space: nowrap;
  font-size: 14px;
}

.c20 {
  display: inline-block;
  color: #006621;
  cursor: pointer;
  position: relative;
  max-width: 90%;
  white-space: nowrap;
  font-size: 14px;
  overflow: hidden;
  text-overflow: ellipsis;
  max-width: 100%;
}

.c22 {
  color: #545454;
  cursor: pointer;
  position: relative;
  max-width: 600px;
  font-size: 13px;
}

.c21 {
  display: inline-block;
  margin-top: 6px;
  margin-left: 6px;
  border-top: 5px solid #006621;
  border-right: 4px solid transparent;
  border-left: 4px solid transparent;
  vertical-align: top;
}

.c9 {
  width: 16px;
  height: 16px;
  -webkit-flex: none;
  -ms-flex: none;
  flex: none;
}

@media all and ( -ms-high-contrast:none ),( -ms-high-contrast:active ) {
  .c6::after {
    display: inline-block;
    content: "";
    min-height: 22px;
  }
}

<section>
  <div>
    <div
      className="yoast-help-button c0"
    >
      <button
        aria-controls="yoast-help-button__helpDiv"
        aria-expanded={false}
        aria-label="yoast-help-text"
        className="yoast-help-button__yoast-help-button c1 c2 Button-kDSBcD c3 Button-kDSBcD c4 Button-kDSBcD c5 Button-kDSBcD c6 c7"
        onClick={[Function]}
        type="button"
      >
        <svg
          aria-hidden={true}
          className="yoast-svg-icon yoast-svg-icon-question-circle c8 c9"
          fill="#646464"
          focusable="false"
          role="img"
          size="16px"
          viewBox="0 0 1792 1792"
          xmlns="http://www.w3.org/2000/svg"
        >
          <path
            d="M1024 1376v-192q0-14-9-23t-23-9h-192q-14 0-23 9t-9 23v192q0 14 9 23t23 9h192q14 0 23-9t9-23zm256-672q0-88-55.5-163t-138.5-116-170-41q-243 0-371 213-15 24 8 42l132 100q7 6 19 6 16 0 25-12 53-68 86-92 34-24 86-24 48 0 85.5 26t37.5 59q0 38-20 61t-68 45q-63 28-115.5 86.5t-52.5 125.5v36q0 14 9 23t23 9h192q14 0 23-9t9-23q0-19 21.5-49.5t54.5-49.5q32-18 49-28.5t46-35 44.5-48 28-60.5 12.5-81zm384 192q0 209-103 385.5t-279.5 279.5-385.5 103-385.5-103-279.5-279.5-103-385.5 103-385.5 279.5-279.5 385.5-103 385.5 103 279.5 279.5 103 385.5z"
          />
        </svg>
      </button>
      <div
        aria-hidden={true}
        className="yoast-help-button__helpDiv c10"
        style={
          Object {
            "maxHeight": "0",
          }
        }
      >
        <p
          className="c11"
        >
          This is a rendering of what this post might look like in Google's search results. 
          <a
            href="https://yoa.st/snippet-preview"
            rel="noopener noreferrer"
            target="_blank"
          >
            Learn more about the Snippet Preview.
          </a>
        </p>
      </div>
    </div>
  </div>
  <div
    className="c12 c13"
    width={640}
  >
    <div
      className="c14"
      width={600}
    >
      <div
        className=""
      >
        <span
          className="screen-reader-text"
          style={
            Object {
              "clip": "rect(1px, 1px, 1px, 1px)",
              "height": "1px",
              "overflow": "hidden",
              "position": "absolute",
              "width": "1px",
            }
          }
        >
          SEO title preview:
        </span>
        <div
          className="c15"
          onMouseEnter={[Function]}
          onMouseLeave={[Function]}
          onMouseUp={[Function]}
        >
          <div
            className="c16 c17"
          >
            <span
              className="c18"
            >
              Title
            </span>
          </div>
        </div>
        <span
          className="screen-reader-text"
          style={
            Object {
              "clip": "rect(1px, 1px, 1px, 1px)",
              "height": "1px",
              "overflow": "hidden",
              "position": "absolute",
              "width": "1px",
            }
          }
        >
          Url preview:
        </span>
        <div
          className="c19"
        >
          <div
            className="c20"
            onMouseEnter={[Function]}
            onMouseLeave={[Function]}
            onMouseUp={[Function]}
          >
            https://example.org/
          </div>
        </div>
        <div
          className="c21"
        />
      </div>
      <div
        className=""
      >
        <span
          className="screen-reader-text"
          style={
            Object {
              "clip": "rect(1px, 1px, 1px, 1px)",
              "height": "1px",
              "overflow": "hidden",
              "position": "absolute",
              "width": "1px",
            }
          }
        >
          Meta description preview:
        </span>
        <div
          className="c22"
<<<<<<< HEAD
          onClick={[Function]}
=======
          color="#545454"
          onMouseEnter={[Function]}
>>>>>>> d61b2b89
          onMouseLeave={[Function]}
          onMouseUp={[Function]}
        >
          Description
        </div>
      </div>
    </div>
  </div>
</section>
`;

exports[`SnippetPreview renders a caret on activation 1`] = `
.c13 {
  overflow: auto;
  width: 640px;
  padding: 0 20px;
  max-width: 100%;
  box-sizing: border-box;
}

.c14 {
  width: 600px;
}

.c11 {
  font-family: Arial,Helvetica,sans-serif;
  font-size: 13px;
}

.c7 {
  color: #555;
  border-color: #ccc;
  background: #f7f7f7;
  box-shadow: 0 1px 0 rgba( 204,204,204,1 );
}

.c2 {
  font-size: 0.8rem;
}

.c3:active {
  box-shadow: inset 0 2px 5px -3px rgba( 0,0,0,0.5 );
}

.c4:hover {
  color: #000;
}

.c5::-moz-focus-inner {
  border-width: 0;
}

.c5:focus {
  outline: none;
  border-color: #0066cd;
  box-shadow: 0 0 3px rgba( 8,74,103,0.8 );
}

.c6 {
  display: -webkit-inline-box;
  display: -webkit-inline-flex;
  display: -ms-inline-flexbox;
  display: inline-flex;
  -webkit-align-items: center;
  -webkit-box-align: center;
  -ms-flex-align: center;
  align-items: center;
  -webkit-box-pack: center;
  -webkit-justify-content: center;
  -ms-flex-pack: center;
  justify-content: center;
  vertical-align: middle;
  border-width: 1px;
  border-style: solid;
  margin: 0;
  padding: 4px 10px;
  border-radius: 3px;
  cursor: pointer;
  box-sizing: border-box;
  font-size: inherit;
  font-family: inherit;
  font-weight: inherit;
  text-align: left;
  overflow: visible;
  min-height: 32px;
}

.c6 svg {
  -webkit-align-self: center;
  -ms-flex-item-align: center;
  align-self: center;
}

.c0 {
  max-width: 600px;
  font-weight: normal;
  margin: 0 20px 10px 25px;
}

.c10 {
  max-width: 400px;
  display: block;
  -webkit-transition: all 0.5s ease;
  transition: all 0.5s ease;
  overflow: hidden;
  max-height: 0;
}

.c1 {
  min-width: 14px;
  min-height: 14px;
  width: 30px;
  height: 30px;
  border-radius: 50%;
  border: 1px solid transparent;
  -webkit-clip: rect(1px 1px 1px 1px);
  clip: rect(1px 1px 1px 1px);
  box-shadow: none;
  position: relative;
  display: block;
  margin: -44px -10px 10px 0;
  background-color: transparent;
  float: right;
  padding: 3px 0 0 6px;
}

.c1:hover {
  color: #0066cd;
}

.c1:focus {
  border: 1px solid #0066cd;
  outline: none;
  box-shadow: 0 0 3px rgba( 8,74,103,0.8 );
}

.c1:focus svg {
  fill: #0066cd;
  color: #0066cd;
}

.c1:active {
  box-shadow: none;
}

.c8 {
  vertical-align: center;
  position: relative;
}

.c8:hover {
  fill: #0066cd;
}

.c12 {
  background-color: white;
  font-family: arial,sans-serif;
  box-sizing: border-box;
}

.c16 {
  cursor: pointer;
  position: relative;
}

.c18 {
  color: #1e0fbe;
  -webkit-text-decoration: none;
  text-decoration: none;
  font-size: 18px;
  line-height: 1.2;
  font-weight: normal;
  margin: 0;
  display: inline-block;
  overflow: hidden;
  max-width: 600px;
  vertical-align: top;
  text-overflow: ellipsis;
}

.c17 {
  max-width: 600px;
  vertical-align: top;
  text-overflow: ellipsis;
}

.c19 {
  white-space: nowrap;
}

.c20 {
  display: inline-block;
  color: #006621;
  cursor: pointer;
  position: relative;
  max-width: 90%;
  white-space: nowrap;
  font-size: 14px;
}

.c21 {
  display: inline-block;
  color: #006621;
  cursor: pointer;
  position: relative;
  max-width: 90%;
  white-space: nowrap;
  font-size: 14px;
  overflow: hidden;
  text-overflow: ellipsis;
  max-width: 100%;
}

.c23 {
  color: #545454;
  cursor: pointer;
  position: relative;
  max-width: 600px;
  font-size: 13px;
}

.c22 {
  display: inline-block;
  margin-top: 6px;
  margin-left: 6px;
  border-top: 5px solid #006621;
  border-right: 4px solid transparent;
  border-left: 4px solid transparent;
  vertical-align: top;
}

.c9 {
  width: 16px;
  height: 16px;
  -webkit-flex: none;
  -ms-flex: none;
  flex: none;
}

.c15::before {
  display: block;
  position: absolute;
  top: -3px;
  left: -22px;
  width: 24px;
  height: 24px;
  background-image: url( data:image/svg+xml;charset=utf8,%3Csvg%20width%3D%221792%22%20height%3D%221792%22%20viewBox%3D%220%200%201792%201792%22%20xmlns%3D%22http%3A%2F%2Fwww.w3.org%2F2000%2Fsvg%22%3E%3Cpath%20fill%3D%22%23555%22%20d%3D%22M1152%20896q0%2026-19%2045l-448%20448q-19%2019-45%2019t-45-19-19-45v-896q0-26%2019-45t45-19%2045%2019l448%20448q19%2019%2019%2045z%22%20%2F%3E%3C%2Fsvg%3E );
  background-size: 25px;
  content: "";
}

@media all and ( -ms-high-contrast:none ),( -ms-high-contrast:active ) {
  .c6::after {
    display: inline-block;
    content: "";
    min-height: 22px;
  }
}

<section>
  <div>
    <div
      className="yoast-help-button c0"
    >
      <button
        aria-controls="yoast-help-button__helpDiv"
        aria-expanded={false}
        aria-label="yoast-help-text"
        className="yoast-help-button__yoast-help-button c1 c2 Button-kDSBcD c3 Button-kDSBcD c4 Button-kDSBcD c5 Button-kDSBcD c6 c7"
        onClick={[Function]}
        type="button"
      >
        <svg
          aria-hidden={true}
          className="yoast-svg-icon yoast-svg-icon-question-circle c8 c9"
          fill="#646464"
          focusable="false"
          role="img"
          size="16px"
          viewBox="0 0 1792 1792"
          xmlns="http://www.w3.org/2000/svg"
        >
          <path
            d="M1024 1376v-192q0-14-9-23t-23-9h-192q-14 0-23 9t-9 23v192q0 14 9 23t23 9h192q14 0 23-9t9-23zm256-672q0-88-55.5-163t-138.5-116-170-41q-243 0-371 213-15 24 8 42l132 100q7 6 19 6 16 0 25-12 53-68 86-92 34-24 86-24 48 0 85.5 26t37.5 59q0 38-20 61t-68 45q-63 28-115.5 86.5t-52.5 125.5v36q0 14 9 23t23 9h192q14 0 23-9t9-23q0-19 21.5-49.5t54.5-49.5q32-18 49-28.5t46-35 44.5-48 28-60.5 12.5-81zm384 192q0 209-103 385.5t-279.5 279.5-385.5 103-385.5-103-279.5-279.5-103-385.5 103-385.5 279.5-279.5 385.5-103 385.5 103 279.5 279.5 103 385.5z"
          />
        </svg>
      </button>
      <div
        aria-hidden={true}
        className="yoast-help-button__helpDiv c10"
        style={
          Object {
            "maxHeight": "0",
          }
        }
      >
        <p
          className="c11"
        >
          This is a rendering of what this post might look like in Google's search results. 
          <a
            href="https://yoa.st/snippet-preview"
            rel="noopener noreferrer"
            target="_blank"
          >
            Learn more about the Snippet Preview.
          </a>
        </p>
      </div>
    </div>
  </div>
  <div
    className="c12 c13"
    width={640}
  >
    <div
      className="c14"
      width={600}
    >
      <div
        className=""
      >
        <span
          className="screen-reader-text"
          style={
            Object {
              "clip": "rect(1px, 1px, 1px, 1px)",
              "height": "1px",
              "overflow": "hidden",
              "position": "absolute",
              "width": "1px",
            }
          }
        >
          SEO title preview:
        </span>
        <div
          className="c15 c16"
          onMouseEnter={[Function]}
          onMouseLeave={[Function]}
          onMouseUp={[Function]}
        >
          <div
            className="c17 c18"
          >
            <span
              className="c19"
            >
              Title
            </span>
          </div>
        </div>
        <span
          className="screen-reader-text"
          style={
            Object {
              "clip": "rect(1px, 1px, 1px, 1px)",
              "height": "1px",
              "overflow": "hidden",
              "position": "absolute",
              "width": "1px",
            }
          }
        >
          Url preview:
        </span>
        <div
          className="c20"
        >
          <div
            className="c21"
            onMouseEnter={[Function]}
            onMouseLeave={[Function]}
            onMouseUp={[Function]}
          >
            https://example.org/
          </div>
        </div>
        <div
          className="c22"
        />
      </div>
      <div
        className=""
      >
        <span
          className="screen-reader-text"
          style={
            Object {
              "clip": "rect(1px, 1px, 1px, 1px)",
              "height": "1px",
              "overflow": "hidden",
              "position": "absolute",
              "width": "1px",
            }
          }
        >
          Meta description preview:
        </span>
        <div
          className="c23"
<<<<<<< HEAD
          onClick={[Function]}
=======
          color="#545454"
          onMouseEnter={[Function]}
>>>>>>> d61b2b89
          onMouseLeave={[Function]}
          onMouseUp={[Function]}
        >
          Description
        </div>
      </div>
    </div>
  </div>
</section>
`;

exports[`SnippetPreview renders a caret on activation 2`] = `
.c13 {
  overflow: auto;
  width: 640px;
  padding: 0 20px;
  max-width: 100%;
  box-sizing: border-box;
}

.c14 {
  width: 600px;
}

.c11 {
  font-family: Arial,Helvetica,sans-serif;
  font-size: 13px;
}

.c7 {
  color: #555;
  border-color: #ccc;
  background: #f7f7f7;
  box-shadow: 0 1px 0 rgba( 204,204,204,1 );
}

.c2 {
  font-size: 0.8rem;
}

.c3:active {
  box-shadow: inset 0 2px 5px -3px rgba( 0,0,0,0.5 );
}

.c4:hover {
  color: #000;
}

.c5::-moz-focus-inner {
  border-width: 0;
}

.c5:focus {
  outline: none;
  border-color: #0066cd;
  box-shadow: 0 0 3px rgba( 8,74,103,0.8 );
}

.c6 {
  display: -webkit-inline-box;
  display: -webkit-inline-flex;
  display: -ms-inline-flexbox;
  display: inline-flex;
  -webkit-align-items: center;
  -webkit-box-align: center;
  -ms-flex-align: center;
  align-items: center;
  -webkit-box-pack: center;
  -webkit-justify-content: center;
  -ms-flex-pack: center;
  justify-content: center;
  vertical-align: middle;
  border-width: 1px;
  border-style: solid;
  margin: 0;
  padding: 4px 10px;
  border-radius: 3px;
  cursor: pointer;
  box-sizing: border-box;
  font-size: inherit;
  font-family: inherit;
  font-weight: inherit;
  text-align: left;
  overflow: visible;
  min-height: 32px;
}

.c6 svg {
  -webkit-align-self: center;
  -ms-flex-item-align: center;
  align-self: center;
}

.c0 {
  max-width: 600px;
  font-weight: normal;
  margin: 0 20px 10px 25px;
}

.c10 {
  max-width: 400px;
  display: block;
  -webkit-transition: all 0.5s ease;
  transition: all 0.5s ease;
  overflow: hidden;
  max-height: 0;
}

.c1 {
  min-width: 14px;
  min-height: 14px;
  width: 30px;
  height: 30px;
  border-radius: 50%;
  border: 1px solid transparent;
  -webkit-clip: rect(1px 1px 1px 1px);
  clip: rect(1px 1px 1px 1px);
  box-shadow: none;
  position: relative;
  display: block;
  margin: -44px -10px 10px 0;
  background-color: transparent;
  float: right;
  padding: 3px 0 0 6px;
}

.c1:hover {
  color: #0066cd;
}

.c1:focus {
  border: 1px solid #0066cd;
  outline: none;
  box-shadow: 0 0 3px rgba( 8,74,103,0.8 );
}

.c1:focus svg {
  fill: #0066cd;
  color: #0066cd;
}

.c1:active {
  box-shadow: none;
}

.c8 {
  vertical-align: center;
  position: relative;
}

.c8:hover {
  fill: #0066cd;
}

.c12 {
  background-color: white;
  font-family: arial,sans-serif;
  box-sizing: border-box;
}

.c15 {
  cursor: pointer;
  position: relative;
}

.c17 {
  color: #1e0fbe;
  -webkit-text-decoration: none;
  text-decoration: none;
  font-size: 18px;
  line-height: 1.2;
  font-weight: normal;
  margin: 0;
  display: inline-block;
  overflow: hidden;
  max-width: 600px;
  vertical-align: top;
  text-overflow: ellipsis;
}

.c16 {
  max-width: 600px;
  vertical-align: top;
  text-overflow: ellipsis;
}

.c18 {
  white-space: nowrap;
}

.c19 {
  display: inline-block;
  color: #006621;
  cursor: pointer;
  position: relative;
  max-width: 90%;
  white-space: nowrap;
  font-size: 14px;
}

.c20 {
  display: inline-block;
  color: #006621;
  cursor: pointer;
  position: relative;
  max-width: 90%;
  white-space: nowrap;
  font-size: 14px;
  overflow: hidden;
  text-overflow: ellipsis;
  max-width: 100%;
}

.c23 {
  color: #545454;
  cursor: pointer;
  position: relative;
  max-width: 600px;
  font-size: 13px;
}

.c21 {
  display: inline-block;
  margin-top: 6px;
  margin-left: 6px;
  border-top: 5px solid #006621;
  border-right: 4px solid transparent;
  border-left: 4px solid transparent;
  vertical-align: top;
}

.c9 {
  width: 16px;
  height: 16px;
  -webkit-flex: none;
  -ms-flex: none;
  flex: none;
}

.c22::before {
  display: block;
  position: absolute;
  top: -3px;
  left: -22px;
  width: 24px;
  height: 24px;
  background-image: url( data:image/svg+xml;charset=utf8,%3Csvg%20width%3D%221792%22%20height%3D%221792%22%20viewBox%3D%220%200%201792%201792%22%20xmlns%3D%22http%3A%2F%2Fwww.w3.org%2F2000%2Fsvg%22%3E%3Cpath%20fill%3D%22%23555%22%20d%3D%22M1152%20896q0%2026-19%2045l-448%20448q-19%2019-45%2019t-45-19-19-45v-896q0-26%2019-45t45-19%2045%2019l448%20448q19%2019%2019%2045z%22%20%2F%3E%3C%2Fsvg%3E );
  background-size: 25px;
  content: "";
}

@media all and ( -ms-high-contrast:none ),( -ms-high-contrast:active ) {
  .c6::after {
    display: inline-block;
    content: "";
    min-height: 22px;
  }
}

<section>
  <div>
    <div
      className="yoast-help-button c0"
    >
      <button
        aria-controls="yoast-help-button__helpDiv"
        aria-expanded={false}
        aria-label="yoast-help-text"
        className="yoast-help-button__yoast-help-button c1 c2 Button-kDSBcD c3 Button-kDSBcD c4 Button-kDSBcD c5 Button-kDSBcD c6 c7"
        onClick={[Function]}
        type="button"
      >
        <svg
          aria-hidden={true}
          className="yoast-svg-icon yoast-svg-icon-question-circle c8 c9"
          fill="#646464"
          focusable="false"
          role="img"
          size="16px"
          viewBox="0 0 1792 1792"
          xmlns="http://www.w3.org/2000/svg"
        >
          <path
            d="M1024 1376v-192q0-14-9-23t-23-9h-192q-14 0-23 9t-9 23v192q0 14 9 23t23 9h192q14 0 23-9t9-23zm256-672q0-88-55.5-163t-138.5-116-170-41q-243 0-371 213-15 24 8 42l132 100q7 6 19 6 16 0 25-12 53-68 86-92 34-24 86-24 48 0 85.5 26t37.5 59q0 38-20 61t-68 45q-63 28-115.5 86.5t-52.5 125.5v36q0 14 9 23t23 9h192q14 0 23-9t9-23q0-19 21.5-49.5t54.5-49.5q32-18 49-28.5t46-35 44.5-48 28-60.5 12.5-81zm384 192q0 209-103 385.5t-279.5 279.5-385.5 103-385.5-103-279.5-279.5-103-385.5 103-385.5 279.5-279.5 385.5-103 385.5 103 279.5 279.5 103 385.5z"
          />
        </svg>
      </button>
      <div
        aria-hidden={true}
        className="yoast-help-button__helpDiv c10"
        style={
          Object {
            "maxHeight": "0",
          }
        }
      >
        <p
          className="c11"
        >
          This is a rendering of what this post might look like in Google's search results. 
          <a
            href="https://yoa.st/snippet-preview"
            rel="noopener noreferrer"
            target="_blank"
          >
            Learn more about the Snippet Preview.
          </a>
        </p>
      </div>
    </div>
  </div>
  <div
    className="c12 c13"
    width={640}
  >
    <div
      className="c14"
      width={600}
    >
      <div
        className=""
      >
        <span
          className="screen-reader-text"
          style={
            Object {
              "clip": "rect(1px, 1px, 1px, 1px)",
              "height": "1px",
              "overflow": "hidden",
              "position": "absolute",
              "width": "1px",
            }
          }
        >
          SEO title preview:
        </span>
        <div
          className="c15"
          onMouseEnter={[Function]}
          onMouseLeave={[Function]}
          onMouseUp={[Function]}
        >
          <div
            className="c16 c17"
          >
            <span
              className="c18"
            >
              Title
            </span>
          </div>
        </div>
        <span
          className="screen-reader-text"
          style={
            Object {
              "clip": "rect(1px, 1px, 1px, 1px)",
              "height": "1px",
              "overflow": "hidden",
              "position": "absolute",
              "width": "1px",
            }
          }
        >
          Url preview:
        </span>
        <div
          className="c19"
        >
          <div
            className="c20"
            onMouseEnter={[Function]}
            onMouseLeave={[Function]}
            onMouseUp={[Function]}
          >
            https://example.org/
          </div>
        </div>
        <div
          className="c21"
        />
      </div>
      <div
        className=""
      >
        <span
          className="screen-reader-text"
          style={
            Object {
              "clip": "rect(1px, 1px, 1px, 1px)",
              "height": "1px",
              "overflow": "hidden",
              "position": "absolute",
              "width": "1px",
            }
          }
        >
          Meta description preview:
        </span>
        <div
          className="c22 c23"
<<<<<<< HEAD
          onClick={[Function]}
=======
          color="#545454"
          onMouseEnter={[Function]}
>>>>>>> d61b2b89
          onMouseLeave={[Function]}
          onMouseUp={[Function]}
        >
          Description
        </div>
      </div>
    </div>
  </div>
</section>
`;

exports[`SnippetPreview renders a caret on activation 3`] = `
.c13 {
  overflow: auto;
  width: 640px;
  padding: 0 20px;
  max-width: 100%;
  box-sizing: border-box;
}

.c14 {
  width: 600px;
}

.c11 {
  font-family: Arial,Helvetica,sans-serif;
  font-size: 13px;
}

.c7 {
  color: #555;
  border-color: #ccc;
  background: #f7f7f7;
  box-shadow: 0 1px 0 rgba( 204,204,204,1 );
}

.c2 {
  font-size: 0.8rem;
}

.c3:active {
  box-shadow: inset 0 2px 5px -3px rgba( 0,0,0,0.5 );
}

.c4:hover {
  color: #000;
}

.c5::-moz-focus-inner {
  border-width: 0;
}

.c5:focus {
  outline: none;
  border-color: #0066cd;
  box-shadow: 0 0 3px rgba( 8,74,103,0.8 );
}

.c6 {
  display: -webkit-inline-box;
  display: -webkit-inline-flex;
  display: -ms-inline-flexbox;
  display: inline-flex;
  -webkit-align-items: center;
  -webkit-box-align: center;
  -ms-flex-align: center;
  align-items: center;
  -webkit-box-pack: center;
  -webkit-justify-content: center;
  -ms-flex-pack: center;
  justify-content: center;
  vertical-align: middle;
  border-width: 1px;
  border-style: solid;
  margin: 0;
  padding: 4px 10px;
  border-radius: 3px;
  cursor: pointer;
  box-sizing: border-box;
  font-size: inherit;
  font-family: inherit;
  font-weight: inherit;
  text-align: left;
  overflow: visible;
  min-height: 32px;
}

.c6 svg {
  -webkit-align-self: center;
  -ms-flex-item-align: center;
  align-self: center;
}

.c0 {
  max-width: 600px;
  font-weight: normal;
  margin: 0 20px 10px 25px;
}

.c10 {
  max-width: 400px;
  display: block;
  -webkit-transition: all 0.5s ease;
  transition: all 0.5s ease;
  overflow: hidden;
  max-height: 0;
}

.c1 {
  min-width: 14px;
  min-height: 14px;
  width: 30px;
  height: 30px;
  border-radius: 50%;
  border: 1px solid transparent;
  -webkit-clip: rect(1px 1px 1px 1px);
  clip: rect(1px 1px 1px 1px);
  box-shadow: none;
  position: relative;
  display: block;
  margin: -44px -10px 10px 0;
  background-color: transparent;
  float: right;
  padding: 3px 0 0 6px;
}

.c1:hover {
  color: #0066cd;
}

.c1:focus {
  border: 1px solid #0066cd;
  outline: none;
  box-shadow: 0 0 3px rgba( 8,74,103,0.8 );
}

.c1:focus svg {
  fill: #0066cd;
  color: #0066cd;
}

.c1:active {
  box-shadow: none;
}

.c8 {
  vertical-align: center;
  position: relative;
}

.c8:hover {
  fill: #0066cd;
}

.c12 {
  background-color: white;
  font-family: arial,sans-serif;
  box-sizing: border-box;
}

.c15 {
  cursor: pointer;
  position: relative;
}

.c17 {
  color: #1e0fbe;
  -webkit-text-decoration: none;
  text-decoration: none;
  font-size: 18px;
  line-height: 1.2;
  font-weight: normal;
  margin: 0;
  display: inline-block;
  overflow: hidden;
  max-width: 600px;
  vertical-align: top;
  text-overflow: ellipsis;
}

.c16 {
  max-width: 600px;
  vertical-align: top;
  text-overflow: ellipsis;
}

.c18 {
  white-space: nowrap;
}

.c20 {
  display: inline-block;
  color: #006621;
  cursor: pointer;
  position: relative;
  max-width: 90%;
  white-space: nowrap;
  font-size: 14px;
}

.c21 {
  display: inline-block;
  color: #006621;
  cursor: pointer;
  position: relative;
  max-width: 90%;
  white-space: nowrap;
  font-size: 14px;
  overflow: hidden;
  text-overflow: ellipsis;
  max-width: 100%;
}

.c23 {
  color: #545454;
  cursor: pointer;
  position: relative;
  max-width: 600px;
  font-size: 13px;
}

.c22 {
  display: inline-block;
  margin-top: 6px;
  margin-left: 6px;
  border-top: 5px solid #006621;
  border-right: 4px solid transparent;
  border-left: 4px solid transparent;
  vertical-align: top;
}

.c9 {
  width: 16px;
  height: 16px;
  -webkit-flex: none;
  -ms-flex: none;
  flex: none;
}

.c19::before {
  display: block;
  position: absolute;
  top: -3px;
  left: -22px;
  width: 24px;
  height: 24px;
  background-image: url( data:image/svg+xml;charset=utf8,%3Csvg%20width%3D%221792%22%20height%3D%221792%22%20viewBox%3D%220%200%201792%201792%22%20xmlns%3D%22http%3A%2F%2Fwww.w3.org%2F2000%2Fsvg%22%3E%3Cpath%20fill%3D%22%23555%22%20d%3D%22M1152%20896q0%2026-19%2045l-448%20448q-19%2019-45%2019t-45-19-19-45v-896q0-26%2019-45t45-19%2045%2019l448%20448q19%2019%2019%2045z%22%20%2F%3E%3C%2Fsvg%3E );
  background-size: 25px;
  content: "";
}

@media all and ( -ms-high-contrast:none ),( -ms-high-contrast:active ) {
  .c6::after {
    display: inline-block;
    content: "";
    min-height: 22px;
  }
}

<section>
  <div>
    <div
      className="yoast-help-button c0"
    >
      <button
        aria-controls="yoast-help-button__helpDiv"
        aria-expanded={false}
        aria-label="yoast-help-text"
        className="yoast-help-button__yoast-help-button c1 c2 Button-kDSBcD c3 Button-kDSBcD c4 Button-kDSBcD c5 Button-kDSBcD c6 c7"
        onClick={[Function]}
        type="button"
      >
        <svg
          aria-hidden={true}
          className="yoast-svg-icon yoast-svg-icon-question-circle c8 c9"
          fill="#646464"
          focusable="false"
          role="img"
          size="16px"
          viewBox="0 0 1792 1792"
          xmlns="http://www.w3.org/2000/svg"
        >
          <path
            d="M1024 1376v-192q0-14-9-23t-23-9h-192q-14 0-23 9t-9 23v192q0 14 9 23t23 9h192q14 0 23-9t9-23zm256-672q0-88-55.5-163t-138.5-116-170-41q-243 0-371 213-15 24 8 42l132 100q7 6 19 6 16 0 25-12 53-68 86-92 34-24 86-24 48 0 85.5 26t37.5 59q0 38-20 61t-68 45q-63 28-115.5 86.5t-52.5 125.5v36q0 14 9 23t23 9h192q14 0 23-9t9-23q0-19 21.5-49.5t54.5-49.5q32-18 49-28.5t46-35 44.5-48 28-60.5 12.5-81zm384 192q0 209-103 385.5t-279.5 279.5-385.5 103-385.5-103-279.5-279.5-103-385.5 103-385.5 279.5-279.5 385.5-103 385.5 103 279.5 279.5 103 385.5z"
          />
        </svg>
      </button>
      <div
        aria-hidden={true}
        className="yoast-help-button__helpDiv c10"
        style={
          Object {
            "maxHeight": "0",
          }
        }
      >
        <p
          className="c11"
        >
          This is a rendering of what this post might look like in Google's search results. 
          <a
            href="https://yoa.st/snippet-preview"
            rel="noopener noreferrer"
            target="_blank"
          >
            Learn more about the Snippet Preview.
          </a>
        </p>
      </div>
    </div>
  </div>
  <div
    className="c12 c13"
    width={640}
  >
    <div
      className="c14"
      width={600}
    >
      <div
        className=""
      >
        <span
          className="screen-reader-text"
          style={
            Object {
              "clip": "rect(1px, 1px, 1px, 1px)",
              "height": "1px",
              "overflow": "hidden",
              "position": "absolute",
              "width": "1px",
            }
          }
        >
          SEO title preview:
        </span>
        <div
          className="c15"
          onMouseEnter={[Function]}
          onMouseLeave={[Function]}
          onMouseUp={[Function]}
        >
          <div
            className="c16 c17"
          >
            <span
              className="c18"
            >
              Title
            </span>
          </div>
        </div>
        <span
          className="screen-reader-text"
          style={
            Object {
              "clip": "rect(1px, 1px, 1px, 1px)",
              "height": "1px",
              "overflow": "hidden",
              "position": "absolute",
              "width": "1px",
            }
          }
        >
          Url preview:
        </span>
        <div
          className="c19 c20"
        >
          <div
            className="c21"
            onMouseEnter={[Function]}
            onMouseLeave={[Function]}
            onMouseUp={[Function]}
          >
            https://example.org/
          </div>
        </div>
        <div
          className="c22"
        />
      </div>
      <div
        className=""
      >
        <span
          className="screen-reader-text"
          style={
            Object {
              "clip": "rect(1px, 1px, 1px, 1px)",
              "height": "1px",
              "overflow": "hidden",
              "position": "absolute",
              "width": "1px",
            }
          }
        >
          Meta description preview:
        </span>
        <div
          className="c23"
<<<<<<< HEAD
          onClick={[Function]}
=======
          color="#545454"
          onMouseEnter={[Function]}
>>>>>>> d61b2b89
          onMouseLeave={[Function]}
          onMouseUp={[Function]}
        >
          Description
        </div>
      </div>
    </div>
  </div>
</section>
`;

exports[`SnippetPreview renders a caret on hover 1`] = `
.c13 {
  overflow: auto;
  width: 640px;
  padding: 0 20px;
  max-width: 100%;
  box-sizing: border-box;
}

.c14 {
  width: 600px;
}

.c11 {
  font-family: Arial,Helvetica,sans-serif;
  font-size: 13px;
}

.c7 {
  color: #555;
  border-color: #ccc;
  background: #f7f7f7;
  box-shadow: 0 1px 0 rgba( 204,204,204,1 );
}

.c2 {
  font-size: 0.8rem;
}

.c3:active {
  box-shadow: inset 0 2px 5px -3px rgba( 0,0,0,0.5 );
}

.c4:hover {
  color: #000;
}

.c5::-moz-focus-inner {
  border-width: 0;
}

.c5:focus {
  outline: none;
  border-color: #0066cd;
  box-shadow: 0 0 3px rgba( 8,74,103,0.8 );
}

.c6 {
  display: -webkit-inline-box;
  display: -webkit-inline-flex;
  display: -ms-inline-flexbox;
  display: inline-flex;
  -webkit-align-items: center;
  -webkit-box-align: center;
  -ms-flex-align: center;
  align-items: center;
  -webkit-box-pack: center;
  -webkit-justify-content: center;
  -ms-flex-pack: center;
  justify-content: center;
  vertical-align: middle;
  border-width: 1px;
  border-style: solid;
  margin: 0;
  padding: 4px 10px;
  border-radius: 3px;
  cursor: pointer;
  box-sizing: border-box;
  font-size: inherit;
  font-family: inherit;
  font-weight: inherit;
  text-align: left;
  overflow: visible;
  min-height: 32px;
}

.c6 svg {
  -webkit-align-self: center;
  -ms-flex-item-align: center;
  align-self: center;
}

.c0 {
  max-width: 600px;
  font-weight: normal;
  margin: 0 20px 10px 25px;
}

.c10 {
  max-width: 400px;
  display: block;
  -webkit-transition: all 0.5s ease;
  transition: all 0.5s ease;
  overflow: hidden;
  max-height: 0;
}

.c1 {
  min-width: 14px;
  min-height: 14px;
  width: 30px;
  height: 30px;
  border-radius: 50%;
  border: 1px solid transparent;
  -webkit-clip: rect(1px 1px 1px 1px);
  clip: rect(1px 1px 1px 1px);
  box-shadow: none;
  position: relative;
  display: block;
  margin: -44px -10px 10px 0;
  background-color: transparent;
  float: right;
  padding: 3px 0 0 6px;
}

.c1:hover {
  color: #0066cd;
}

.c1:focus {
  border: 1px solid #0066cd;
  outline: none;
  box-shadow: 0 0 3px rgba( 8,74,103,0.8 );
}

.c1:focus svg {
  fill: #0066cd;
  color: #0066cd;
}

.c1:active {
  box-shadow: none;
}

.c8 {
  vertical-align: center;
  position: relative;
}

.c8:hover {
  fill: #0066cd;
}

.c12 {
  background-color: white;
  font-family: arial,sans-serif;
  box-sizing: border-box;
}

.c16 {
  cursor: pointer;
  position: relative;
}

.c18 {
  color: #1e0fbe;
  -webkit-text-decoration: none;
  text-decoration: none;
  font-size: 18px;
  line-height: 1.2;
  font-weight: normal;
  margin: 0;
  display: inline-block;
  overflow: hidden;
  max-width: 600px;
  vertical-align: top;
  text-overflow: ellipsis;
}

.c17 {
  max-width: 600px;
  vertical-align: top;
  text-overflow: ellipsis;
}

.c19 {
  white-space: nowrap;
}

.c20 {
  display: inline-block;
  color: #006621;
  cursor: pointer;
  position: relative;
  max-width: 90%;
  white-space: nowrap;
  font-size: 14px;
}

.c21 {
  display: inline-block;
  color: #006621;
  cursor: pointer;
  position: relative;
  max-width: 90%;
  white-space: nowrap;
  font-size: 14px;
  overflow: hidden;
  text-overflow: ellipsis;
  max-width: 100%;
}

.c23 {
  color: #545454;
  cursor: pointer;
  position: relative;
  max-width: 600px;
  font-size: 13px;
}

.c22 {
  display: inline-block;
  margin-top: 6px;
  margin-left: 6px;
  border-top: 5px solid #006621;
  border-right: 4px solid transparent;
  border-left: 4px solid transparent;
  vertical-align: top;
}

.c9 {
  width: 16px;
  height: 16px;
  -webkit-flex: none;
  -ms-flex: none;
  flex: none;
}

.c15::before {
  display: block;
  position: absolute;
  top: -3px;
  left: -22px;
  width: 24px;
  height: 24px;
  background-image: url( data:image/svg+xml;charset=utf8,%3Csvg%20width%3D%221792%22%20height%3D%221792%22%20viewBox%3D%220%200%201792%201792%22%20xmlns%3D%22http%3A%2F%2Fwww.w3.org%2F2000%2Fsvg%22%3E%3Cpath%20fill%3D%22%23ccc%22%20d%3D%22M1152%20896q0%2026-19%2045l-448%20448q-19%2019-45%2019t-45-19-19-45v-896q0-26%2019-45t45-19%2045%2019l448%20448q19%2019%2019%2045z%22%20%2F%3E%3C%2Fsvg%3E );
  background-size: 25px;
  content: "";
}

@media all and ( -ms-high-contrast:none ),( -ms-high-contrast:active ) {
  .c6::after {
    display: inline-block;
    content: "";
    min-height: 22px;
  }
}

<section>
  <div>
    <div
      className="yoast-help-button c0"
    >
      <button
        aria-controls="yoast-help-button__helpDiv"
        aria-expanded={false}
        aria-label="yoast-help-text"
        className="yoast-help-button__yoast-help-button c1 c2 Button-kDSBcD c3 Button-kDSBcD c4 Button-kDSBcD c5 Button-kDSBcD c6 c7"
        onClick={[Function]}
        type="button"
      >
        <svg
          aria-hidden={true}
          className="yoast-svg-icon yoast-svg-icon-question-circle c8 c9"
          fill="#646464"
          focusable="false"
          role="img"
          size="16px"
          viewBox="0 0 1792 1792"
          xmlns="http://www.w3.org/2000/svg"
        >
          <path
            d="M1024 1376v-192q0-14-9-23t-23-9h-192q-14 0-23 9t-9 23v192q0 14 9 23t23 9h192q14 0 23-9t9-23zm256-672q0-88-55.5-163t-138.5-116-170-41q-243 0-371 213-15 24 8 42l132 100q7 6 19 6 16 0 25-12 53-68 86-92 34-24 86-24 48 0 85.5 26t37.5 59q0 38-20 61t-68 45q-63 28-115.5 86.5t-52.5 125.5v36q0 14 9 23t23 9h192q14 0 23-9t9-23q0-19 21.5-49.5t54.5-49.5q32-18 49-28.5t46-35 44.5-48 28-60.5 12.5-81zm384 192q0 209-103 385.5t-279.5 279.5-385.5 103-385.5-103-279.5-279.5-103-385.5 103-385.5 279.5-279.5 385.5-103 385.5 103 279.5 279.5 103 385.5z"
          />
        </svg>
      </button>
      <div
        aria-hidden={true}
        className="yoast-help-button__helpDiv c10"
        style={
          Object {
            "maxHeight": "0",
          }
        }
      >
        <p
          className="c11"
        >
          This is a rendering of what this post might look like in Google's search results. 
          <a
            href="https://yoa.st/snippet-preview"
            rel="noopener noreferrer"
            target="_blank"
          >
            Learn more about the Snippet Preview.
          </a>
        </p>
      </div>
    </div>
  </div>
  <div
    className="c12 c13"
    width={640}
  >
    <div
      className="c14"
      width={600}
    >
      <div
        className=""
      >
        <span
          className="screen-reader-text"
          style={
            Object {
              "clip": "rect(1px, 1px, 1px, 1px)",
              "height": "1px",
              "overflow": "hidden",
              "position": "absolute",
              "width": "1px",
            }
          }
        >
          SEO title preview:
        </span>
        <div
          className="c15 c16"
          onMouseEnter={[Function]}
          onMouseLeave={[Function]}
          onMouseUp={[Function]}
        >
          <div
            className="c17 c18"
          >
            <span
              className="c19"
            >
              Title
            </span>
          </div>
        </div>
        <span
          className="screen-reader-text"
          style={
            Object {
              "clip": "rect(1px, 1px, 1px, 1px)",
              "height": "1px",
              "overflow": "hidden",
              "position": "absolute",
              "width": "1px",
            }
          }
        >
          Url preview:
        </span>
        <div
          className="c20"
        >
          <div
            className="c21"
            onMouseEnter={[Function]}
            onMouseLeave={[Function]}
            onMouseUp={[Function]}
          >
            https://example.org/
          </div>
        </div>
        <div
          className="c22"
        />
      </div>
      <div
        className=""
      >
        <span
          className="screen-reader-text"
          style={
            Object {
              "clip": "rect(1px, 1px, 1px, 1px)",
              "height": "1px",
              "overflow": "hidden",
              "position": "absolute",
              "width": "1px",
            }
          }
        >
          Meta description preview:
        </span>
        <div
          className="c23"
<<<<<<< HEAD
          onClick={[Function]}
=======
          color="#545454"
          onMouseEnter={[Function]}
>>>>>>> d61b2b89
          onMouseLeave={[Function]}
          onMouseUp={[Function]}
        >
          Description
        </div>
      </div>
    </div>
  </div>
</section>
`;

exports[`SnippetPreview renders a caret on hover 2`] = `
.c13 {
  overflow: auto;
  width: 640px;
  padding: 0 20px;
  max-width: 100%;
  box-sizing: border-box;
}

.c14 {
  width: 600px;
}

.c11 {
  font-family: Arial,Helvetica,sans-serif;
  font-size: 13px;
}

.c7 {
  color: #555;
  border-color: #ccc;
  background: #f7f7f7;
  box-shadow: 0 1px 0 rgba( 204,204,204,1 );
}

.c2 {
  font-size: 0.8rem;
}

.c3:active {
  box-shadow: inset 0 2px 5px -3px rgba( 0,0,0,0.5 );
}

.c4:hover {
  color: #000;
}

.c5::-moz-focus-inner {
  border-width: 0;
}

.c5:focus {
  outline: none;
  border-color: #0066cd;
  box-shadow: 0 0 3px rgba( 8,74,103,0.8 );
}

.c6 {
  display: -webkit-inline-box;
  display: -webkit-inline-flex;
  display: -ms-inline-flexbox;
  display: inline-flex;
  -webkit-align-items: center;
  -webkit-box-align: center;
  -ms-flex-align: center;
  align-items: center;
  -webkit-box-pack: center;
  -webkit-justify-content: center;
  -ms-flex-pack: center;
  justify-content: center;
  vertical-align: middle;
  border-width: 1px;
  border-style: solid;
  margin: 0;
  padding: 4px 10px;
  border-radius: 3px;
  cursor: pointer;
  box-sizing: border-box;
  font-size: inherit;
  font-family: inherit;
  font-weight: inherit;
  text-align: left;
  overflow: visible;
  min-height: 32px;
}

.c6 svg {
  -webkit-align-self: center;
  -ms-flex-item-align: center;
  align-self: center;
}

.c0 {
  max-width: 600px;
  font-weight: normal;
  margin: 0 20px 10px 25px;
}

.c10 {
  max-width: 400px;
  display: block;
  -webkit-transition: all 0.5s ease;
  transition: all 0.5s ease;
  overflow: hidden;
  max-height: 0;
}

.c1 {
  min-width: 14px;
  min-height: 14px;
  width: 30px;
  height: 30px;
  border-radius: 50%;
  border: 1px solid transparent;
  -webkit-clip: rect(1px 1px 1px 1px);
  clip: rect(1px 1px 1px 1px);
  box-shadow: none;
  position: relative;
  display: block;
  margin: -44px -10px 10px 0;
  background-color: transparent;
  float: right;
  padding: 3px 0 0 6px;
}

.c1:hover {
  color: #0066cd;
}

.c1:focus {
  border: 1px solid #0066cd;
  outline: none;
  box-shadow: 0 0 3px rgba( 8,74,103,0.8 );
}

.c1:focus svg {
  fill: #0066cd;
  color: #0066cd;
}

.c1:active {
  box-shadow: none;
}

.c8 {
  vertical-align: center;
  position: relative;
}

.c8:hover {
  fill: #0066cd;
}

.c12 {
  background-color: white;
  font-family: arial,sans-serif;
  box-sizing: border-box;
}

.c15 {
  cursor: pointer;
  position: relative;
}

.c17 {
  color: #1e0fbe;
  -webkit-text-decoration: none;
  text-decoration: none;
  font-size: 18px;
  line-height: 1.2;
  font-weight: normal;
  margin: 0;
  display: inline-block;
  overflow: hidden;
  max-width: 600px;
  vertical-align: top;
  text-overflow: ellipsis;
}

.c16 {
  max-width: 600px;
  vertical-align: top;
  text-overflow: ellipsis;
}

.c18 {
  white-space: nowrap;
}

.c19 {
  display: inline-block;
  color: #006621;
  cursor: pointer;
  position: relative;
  max-width: 90%;
  white-space: nowrap;
  font-size: 14px;
}

.c20 {
  display: inline-block;
  color: #006621;
  cursor: pointer;
  position: relative;
  max-width: 90%;
  white-space: nowrap;
  font-size: 14px;
  overflow: hidden;
  text-overflow: ellipsis;
  max-width: 100%;
}

.c23 {
  color: #545454;
  cursor: pointer;
  position: relative;
  max-width: 600px;
  font-size: 13px;
}

.c21 {
  display: inline-block;
  margin-top: 6px;
  margin-left: 6px;
  border-top: 5px solid #006621;
  border-right: 4px solid transparent;
  border-left: 4px solid transparent;
  vertical-align: top;
}

.c9 {
  width: 16px;
  height: 16px;
  -webkit-flex: none;
  -ms-flex: none;
  flex: none;
}

.c22::before {
  display: block;
  position: absolute;
  top: -3px;
  left: -22px;
  width: 24px;
  height: 24px;
  background-image: url( data:image/svg+xml;charset=utf8,%3Csvg%20width%3D%221792%22%20height%3D%221792%22%20viewBox%3D%220%200%201792%201792%22%20xmlns%3D%22http%3A%2F%2Fwww.w3.org%2F2000%2Fsvg%22%3E%3Cpath%20fill%3D%22%23ccc%22%20d%3D%22M1152%20896q0%2026-19%2045l-448%20448q-19%2019-45%2019t-45-19-19-45v-896q0-26%2019-45t45-19%2045%2019l448%20448q19%2019%2019%2045z%22%20%2F%3E%3C%2Fsvg%3E );
  background-size: 25px;
  content: "";
}

@media all and ( -ms-high-contrast:none ),( -ms-high-contrast:active ) {
  .c6::after {
    display: inline-block;
    content: "";
    min-height: 22px;
  }
}

<section>
  <div>
    <div
      className="yoast-help-button c0"
    >
      <button
        aria-controls="yoast-help-button__helpDiv"
        aria-expanded={false}
        aria-label="yoast-help-text"
        className="yoast-help-button__yoast-help-button c1 c2 Button-kDSBcD c3 Button-kDSBcD c4 Button-kDSBcD c5 Button-kDSBcD c6 c7"
        onClick={[Function]}
        type="button"
      >
        <svg
          aria-hidden={true}
          className="yoast-svg-icon yoast-svg-icon-question-circle c8 c9"
          fill="#646464"
          focusable="false"
          role="img"
          size="16px"
          viewBox="0 0 1792 1792"
          xmlns="http://www.w3.org/2000/svg"
        >
          <path
            d="M1024 1376v-192q0-14-9-23t-23-9h-192q-14 0-23 9t-9 23v192q0 14 9 23t23 9h192q14 0 23-9t9-23zm256-672q0-88-55.5-163t-138.5-116-170-41q-243 0-371 213-15 24 8 42l132 100q7 6 19 6 16 0 25-12 53-68 86-92 34-24 86-24 48 0 85.5 26t37.5 59q0 38-20 61t-68 45q-63 28-115.5 86.5t-52.5 125.5v36q0 14 9 23t23 9h192q14 0 23-9t9-23q0-19 21.5-49.5t54.5-49.5q32-18 49-28.5t46-35 44.5-48 28-60.5 12.5-81zm384 192q0 209-103 385.5t-279.5 279.5-385.5 103-385.5-103-279.5-279.5-103-385.5 103-385.5 279.5-279.5 385.5-103 385.5 103 279.5 279.5 103 385.5z"
          />
        </svg>
      </button>
      <div
        aria-hidden={true}
        className="yoast-help-button__helpDiv c10"
        style={
          Object {
            "maxHeight": "0",
          }
        }
      >
        <p
          className="c11"
        >
          This is a rendering of what this post might look like in Google's search results. 
          <a
            href="https://yoa.st/snippet-preview"
            rel="noopener noreferrer"
            target="_blank"
          >
            Learn more about the Snippet Preview.
          </a>
        </p>
      </div>
    </div>
  </div>
  <div
    className="c12 c13"
    width={640}
  >
    <div
      className="c14"
      width={600}
    >
      <div
        className=""
      >
        <span
          className="screen-reader-text"
          style={
            Object {
              "clip": "rect(1px, 1px, 1px, 1px)",
              "height": "1px",
              "overflow": "hidden",
              "position": "absolute",
              "width": "1px",
            }
          }
        >
          SEO title preview:
        </span>
        <div
          className="c15"
          onMouseEnter={[Function]}
          onMouseLeave={[Function]}
          onMouseUp={[Function]}
        >
          <div
            className="c16 c17"
          >
            <span
              className="c18"
            >
              Title
            </span>
          </div>
        </div>
        <span
          className="screen-reader-text"
          style={
            Object {
              "clip": "rect(1px, 1px, 1px, 1px)",
              "height": "1px",
              "overflow": "hidden",
              "position": "absolute",
              "width": "1px",
            }
          }
        >
          Url preview:
        </span>
        <div
          className="c19"
        >
          <div
            className="c20"
            onMouseEnter={[Function]}
            onMouseLeave={[Function]}
            onMouseUp={[Function]}
          >
            https://example.org/
          </div>
        </div>
        <div
          className="c21"
        />
      </div>
      <div
        className=""
      >
        <span
          className="screen-reader-text"
          style={
            Object {
              "clip": "rect(1px, 1px, 1px, 1px)",
              "height": "1px",
              "overflow": "hidden",
              "position": "absolute",
              "width": "1px",
            }
          }
        >
          Meta description preview:
        </span>
        <div
          className="c22 c23"
<<<<<<< HEAD
          onClick={[Function]}
=======
          color="#545454"
          onMouseEnter={[Function]}
>>>>>>> d61b2b89
          onMouseLeave={[Function]}
          onMouseUp={[Function]}
        >
          Description
        </div>
      </div>
    </div>
  </div>
</section>
`;

exports[`SnippetPreview renders a caret on hover 3`] = `
.c13 {
  overflow: auto;
  width: 640px;
  padding: 0 20px;
  max-width: 100%;
  box-sizing: border-box;
}

.c14 {
  width: 600px;
}

.c11 {
  font-family: Arial,Helvetica,sans-serif;
  font-size: 13px;
}

.c7 {
  color: #555;
  border-color: #ccc;
  background: #f7f7f7;
  box-shadow: 0 1px 0 rgba( 204,204,204,1 );
}

.c2 {
  font-size: 0.8rem;
}

.c3:active {
  box-shadow: inset 0 2px 5px -3px rgba( 0,0,0,0.5 );
}

.c4:hover {
  color: #000;
}

.c5::-moz-focus-inner {
  border-width: 0;
}

.c5:focus {
  outline: none;
  border-color: #0066cd;
  box-shadow: 0 0 3px rgba( 8,74,103,0.8 );
}

.c6 {
  display: -webkit-inline-box;
  display: -webkit-inline-flex;
  display: -ms-inline-flexbox;
  display: inline-flex;
  -webkit-align-items: center;
  -webkit-box-align: center;
  -ms-flex-align: center;
  align-items: center;
  -webkit-box-pack: center;
  -webkit-justify-content: center;
  -ms-flex-pack: center;
  justify-content: center;
  vertical-align: middle;
  border-width: 1px;
  border-style: solid;
  margin: 0;
  padding: 4px 10px;
  border-radius: 3px;
  cursor: pointer;
  box-sizing: border-box;
  font-size: inherit;
  font-family: inherit;
  font-weight: inherit;
  text-align: left;
  overflow: visible;
  min-height: 32px;
}

.c6 svg {
  -webkit-align-self: center;
  -ms-flex-item-align: center;
  align-self: center;
}

.c0 {
  max-width: 600px;
  font-weight: normal;
  margin: 0 20px 10px 25px;
}

.c10 {
  max-width: 400px;
  display: block;
  -webkit-transition: all 0.5s ease;
  transition: all 0.5s ease;
  overflow: hidden;
  max-height: 0;
}

.c1 {
  min-width: 14px;
  min-height: 14px;
  width: 30px;
  height: 30px;
  border-radius: 50%;
  border: 1px solid transparent;
  -webkit-clip: rect(1px 1px 1px 1px);
  clip: rect(1px 1px 1px 1px);
  box-shadow: none;
  position: relative;
  display: block;
  margin: -44px -10px 10px 0;
  background-color: transparent;
  float: right;
  padding: 3px 0 0 6px;
}

.c1:hover {
  color: #0066cd;
}

.c1:focus {
  border: 1px solid #0066cd;
  outline: none;
  box-shadow: 0 0 3px rgba( 8,74,103,0.8 );
}

.c1:focus svg {
  fill: #0066cd;
  color: #0066cd;
}

.c1:active {
  box-shadow: none;
}

.c8 {
  vertical-align: center;
  position: relative;
}

.c8:hover {
  fill: #0066cd;
}

.c12 {
  background-color: white;
  font-family: arial,sans-serif;
  box-sizing: border-box;
}

.c15 {
  cursor: pointer;
  position: relative;
}

.c17 {
  color: #1e0fbe;
  -webkit-text-decoration: none;
  text-decoration: none;
  font-size: 18px;
  line-height: 1.2;
  font-weight: normal;
  margin: 0;
  display: inline-block;
  overflow: hidden;
  max-width: 600px;
  vertical-align: top;
  text-overflow: ellipsis;
}

.c16 {
  max-width: 600px;
  vertical-align: top;
  text-overflow: ellipsis;
}

.c18 {
  white-space: nowrap;
}

.c20 {
  display: inline-block;
  color: #006621;
  cursor: pointer;
  position: relative;
  max-width: 90%;
  white-space: nowrap;
  font-size: 14px;
}

.c21 {
  display: inline-block;
  color: #006621;
  cursor: pointer;
  position: relative;
  max-width: 90%;
  white-space: nowrap;
  font-size: 14px;
  overflow: hidden;
  text-overflow: ellipsis;
  max-width: 100%;
}

.c23 {
  color: #545454;
  cursor: pointer;
  position: relative;
  max-width: 600px;
  font-size: 13px;
}

.c22 {
  display: inline-block;
  margin-top: 6px;
  margin-left: 6px;
  border-top: 5px solid #006621;
  border-right: 4px solid transparent;
  border-left: 4px solid transparent;
  vertical-align: top;
}

.c9 {
  width: 16px;
  height: 16px;
  -webkit-flex: none;
  -ms-flex: none;
  flex: none;
}

.c19::before {
  display: block;
  position: absolute;
  top: -3px;
  left: -22px;
  width: 24px;
  height: 24px;
  background-image: url( data:image/svg+xml;charset=utf8,%3Csvg%20width%3D%221792%22%20height%3D%221792%22%20viewBox%3D%220%200%201792%201792%22%20xmlns%3D%22http%3A%2F%2Fwww.w3.org%2F2000%2Fsvg%22%3E%3Cpath%20fill%3D%22%23ccc%22%20d%3D%22M1152%20896q0%2026-19%2045l-448%20448q-19%2019-45%2019t-45-19-19-45v-896q0-26%2019-45t45-19%2045%2019l448%20448q19%2019%2019%2045z%22%20%2F%3E%3C%2Fsvg%3E );
  background-size: 25px;
  content: "";
}

@media all and ( -ms-high-contrast:none ),( -ms-high-contrast:active ) {
  .c6::after {
    display: inline-block;
    content: "";
    min-height: 22px;
  }
}

<section>
  <div>
    <div
      className="yoast-help-button c0"
    >
      <button
        aria-controls="yoast-help-button__helpDiv"
        aria-expanded={false}
        aria-label="yoast-help-text"
        className="yoast-help-button__yoast-help-button c1 c2 Button-kDSBcD c3 Button-kDSBcD c4 Button-kDSBcD c5 Button-kDSBcD c6 c7"
        onClick={[Function]}
        type="button"
      >
        <svg
          aria-hidden={true}
          className="yoast-svg-icon yoast-svg-icon-question-circle c8 c9"
          fill="#646464"
          focusable="false"
          role="img"
          size="16px"
          viewBox="0 0 1792 1792"
          xmlns="http://www.w3.org/2000/svg"
        >
          <path
            d="M1024 1376v-192q0-14-9-23t-23-9h-192q-14 0-23 9t-9 23v192q0 14 9 23t23 9h192q14 0 23-9t9-23zm256-672q0-88-55.5-163t-138.5-116-170-41q-243 0-371 213-15 24 8 42l132 100q7 6 19 6 16 0 25-12 53-68 86-92 34-24 86-24 48 0 85.5 26t37.5 59q0 38-20 61t-68 45q-63 28-115.5 86.5t-52.5 125.5v36q0 14 9 23t23 9h192q14 0 23-9t9-23q0-19 21.5-49.5t54.5-49.5q32-18 49-28.5t46-35 44.5-48 28-60.5 12.5-81zm384 192q0 209-103 385.5t-279.5 279.5-385.5 103-385.5-103-279.5-279.5-103-385.5 103-385.5 279.5-279.5 385.5-103 385.5 103 279.5 279.5 103 385.5z"
          />
        </svg>
      </button>
      <div
        aria-hidden={true}
        className="yoast-help-button__helpDiv c10"
        style={
          Object {
            "maxHeight": "0",
          }
        }
      >
        <p
          className="c11"
        >
          This is a rendering of what this post might look like in Google's search results. 
          <a
            href="https://yoa.st/snippet-preview"
            rel="noopener noreferrer"
            target="_blank"
          >
            Learn more about the Snippet Preview.
          </a>
        </p>
      </div>
    </div>
  </div>
  <div
    className="c12 c13"
    width={640}
  >
    <div
      className="c14"
      width={600}
    >
      <div
        className=""
      >
        <span
          className="screen-reader-text"
          style={
            Object {
              "clip": "rect(1px, 1px, 1px, 1px)",
              "height": "1px",
              "overflow": "hidden",
              "position": "absolute",
              "width": "1px",
            }
          }
        >
          SEO title preview:
        </span>
        <div
          className="c15"
          onMouseEnter={[Function]}
          onMouseLeave={[Function]}
          onMouseUp={[Function]}
        >
          <div
            className="c16 c17"
          >
            <span
              className="c18"
            >
              Title
            </span>
          </div>
        </div>
        <span
          className="screen-reader-text"
          style={
            Object {
              "clip": "rect(1px, 1px, 1px, 1px)",
              "height": "1px",
              "overflow": "hidden",
              "position": "absolute",
              "width": "1px",
            }
          }
        >
          Url preview:
        </span>
        <div
          className="c19 c20"
        >
          <div
            className="c21"
            onMouseEnter={[Function]}
            onMouseLeave={[Function]}
            onMouseUp={[Function]}
          >
            https://example.org/
          </div>
        </div>
        <div
          className="c22"
        />
      </div>
      <div
        className=""
      >
        <span
          className="screen-reader-text"
          style={
            Object {
              "clip": "rect(1px, 1px, 1px, 1px)",
              "height": "1px",
              "overflow": "hidden",
              "position": "absolute",
              "width": "1px",
            }
          }
        >
          Meta description preview:
        </span>
        <div
          className="c23"
<<<<<<< HEAD
          onClick={[Function]}
=======
          color="#545454"
          onMouseEnter={[Function]}
>>>>>>> d61b2b89
          onMouseLeave={[Function]}
          onMouseUp={[Function]}
        >
          Description
        </div>
      </div>
    </div>
  </div>
</section>
`;

exports[`SnippetPreview shows the date if a date is passed 1`] = `
.c13 {
  overflow: auto;
  width: 640px;
  padding: 0 20px;
  max-width: 100%;
  box-sizing: border-box;
}

.c14 {
  width: 600px;
}

.c11 {
  font-family: Arial,Helvetica,sans-serif;
  font-size: 13px;
}

.c7 {
  color: #555;
  border-color: #ccc;
  background: #f7f7f7;
  box-shadow: 0 1px 0 rgba( 204,204,204,1 );
}

.c2 {
  font-size: 0.8rem;
}

.c3:active {
  box-shadow: inset 0 2px 5px -3px rgba( 0,0,0,0.5 );
}

.c4:hover {
  color: #000;
}

.c5::-moz-focus-inner {
  border-width: 0;
}

.c5:focus {
  outline: none;
  border-color: #0066cd;
  box-shadow: 0 0 3px rgba( 8,74,103,0.8 );
}

.c6 {
  display: -webkit-inline-box;
  display: -webkit-inline-flex;
  display: -ms-inline-flexbox;
  display: inline-flex;
  -webkit-align-items: center;
  -webkit-box-align: center;
  -ms-flex-align: center;
  align-items: center;
  -webkit-box-pack: center;
  -webkit-justify-content: center;
  -ms-flex-pack: center;
  justify-content: center;
  vertical-align: middle;
  border-width: 1px;
  border-style: solid;
  margin: 0;
  padding: 4px 10px;
  border-radius: 3px;
  cursor: pointer;
  box-sizing: border-box;
  font-size: inherit;
  font-family: inherit;
  font-weight: inherit;
  text-align: left;
  overflow: visible;
  min-height: 32px;
}

.c6 svg {
  -webkit-align-self: center;
  -ms-flex-item-align: center;
  align-self: center;
}

.c0 {
  max-width: 600px;
  font-weight: normal;
  margin: 0 20px 10px 25px;
}

.c10 {
  max-width: 400px;
  display: block;
  -webkit-transition: all 0.5s ease;
  transition: all 0.5s ease;
  overflow: hidden;
  max-height: 0;
}

.c1 {
  min-width: 14px;
  min-height: 14px;
  width: 30px;
  height: 30px;
  border-radius: 50%;
  border: 1px solid transparent;
  -webkit-clip: rect(1px 1px 1px 1px);
  clip: rect(1px 1px 1px 1px);
  box-shadow: none;
  position: relative;
  display: block;
  margin: -44px -10px 10px 0;
  background-color: transparent;
  float: right;
  padding: 3px 0 0 6px;
}

.c1:hover {
  color: #0066cd;
}

.c1:focus {
  border: 1px solid #0066cd;
  outline: none;
  box-shadow: 0 0 3px rgba( 8,74,103,0.8 );
}

.c1:focus svg {
  fill: #0066cd;
  color: #0066cd;
}

.c1:active {
  box-shadow: none;
}

.c8 {
  vertical-align: center;
  position: relative;
}

.c8:hover {
  fill: #0066cd;
}

.c12 {
  background-color: white;
  font-family: arial,sans-serif;
  box-sizing: border-box;
}

.c15 {
  cursor: pointer;
  position: relative;
}

.c17 {
  color: #1e0fbe;
  -webkit-text-decoration: none;
  text-decoration: none;
  font-size: 18px;
  line-height: 1.2;
  font-weight: normal;
  margin: 0;
  display: inline-block;
  overflow: hidden;
  max-width: 600px;
  vertical-align: top;
  text-overflow: ellipsis;
}

.c16 {
  max-width: 600px;
  vertical-align: top;
  text-overflow: ellipsis;
}

.c18 {
  white-space: nowrap;
}

.c19 {
  display: inline-block;
  color: #006621;
  cursor: pointer;
  position: relative;
  max-width: 90%;
  white-space: nowrap;
  font-size: 14px;
}

.c20 {
  display: inline-block;
  color: #006621;
  cursor: pointer;
  position: relative;
  max-width: 90%;
  white-space: nowrap;
  font-size: 14px;
  overflow: hidden;
  text-overflow: ellipsis;
  max-width: 100%;
}

.c22 {
  color: #545454;
  cursor: pointer;
  position: relative;
  max-width: 600px;
  font-size: 13px;
}

.c21 {
  display: inline-block;
  margin-top: 6px;
  margin-left: 6px;
  border-top: 5px solid #006621;
  border-right: 4px solid transparent;
  border-left: 4px solid transparent;
  vertical-align: top;
}

.c23 {
  color: #808080;
}

.c9 {
  width: 16px;
  height: 16px;
  -webkit-flex: none;
  -ms-flex: none;
  flex: none;
}

@media all and ( -ms-high-contrast:none ),( -ms-high-contrast:active ) {
  .c6::after {
    display: inline-block;
    content: "";
    min-height: 22px;
  }
}

<section>
  <div>
    <div
      className="yoast-help-button c0"
    >
      <button
        aria-controls="yoast-help-button__helpDiv"
        aria-expanded={false}
        aria-label="yoast-help-text"
        className="yoast-help-button__yoast-help-button c1 c2 Button-kDSBcD c3 Button-kDSBcD c4 Button-kDSBcD c5 Button-kDSBcD c6 c7"
        onClick={[Function]}
        type="button"
      >
        <svg
          aria-hidden={true}
          className="yoast-svg-icon yoast-svg-icon-question-circle c8 c9"
          fill="#646464"
          focusable="false"
          role="img"
          size="16px"
          viewBox="0 0 1792 1792"
          xmlns="http://www.w3.org/2000/svg"
        >
          <path
            d="M1024 1376v-192q0-14-9-23t-23-9h-192q-14 0-23 9t-9 23v192q0 14 9 23t23 9h192q14 0 23-9t9-23zm256-672q0-88-55.5-163t-138.5-116-170-41q-243 0-371 213-15 24 8 42l132 100q7 6 19 6 16 0 25-12 53-68 86-92 34-24 86-24 48 0 85.5 26t37.5 59q0 38-20 61t-68 45q-63 28-115.5 86.5t-52.5 125.5v36q0 14 9 23t23 9h192q14 0 23-9t9-23q0-19 21.5-49.5t54.5-49.5q32-18 49-28.5t46-35 44.5-48 28-60.5 12.5-81zm384 192q0 209-103 385.5t-279.5 279.5-385.5 103-385.5-103-279.5-279.5-103-385.5 103-385.5 279.5-279.5 385.5-103 385.5 103 279.5 279.5 103 385.5z"
          />
        </svg>
      </button>
      <div
        aria-hidden={true}
        className="yoast-help-button__helpDiv c10"
        style={
          Object {
            "maxHeight": "0",
          }
        }
      >
        <p
          className="c11"
        >
          This is a rendering of what this post might look like in Google's search results. 
          <a
            href="https://yoa.st/snippet-preview"
            rel="noopener noreferrer"
            target="_blank"
          >
            Learn more about the Snippet Preview.
          </a>
        </p>
      </div>
    </div>
  </div>
  <div
    className="c12 c13"
    width={640}
  >
    <div
      className="c14"
      width={600}
    >
      <div
        className=""
      >
        <span
          className="screen-reader-text"
          style={
            Object {
              "clip": "rect(1px, 1px, 1px, 1px)",
              "height": "1px",
              "overflow": "hidden",
              "position": "absolute",
              "width": "1px",
            }
          }
        >
          SEO title preview:
        </span>
        <div
          className="c15"
          onMouseEnter={[Function]}
          onMouseLeave={[Function]}
          onMouseUp={[Function]}
        >
          <div
            className="c16 c17"
          >
            <span
              className="c18"
            >
              Title
            </span>
          </div>
        </div>
        <span
          className="screen-reader-text"
          style={
            Object {
              "clip": "rect(1px, 1px, 1px, 1px)",
              "height": "1px",
              "overflow": "hidden",
              "position": "absolute",
              "width": "1px",
            }
          }
        >
          Url preview:
        </span>
        <div
          className="c19"
        >
          <div
            className="c20"
            onMouseEnter={[Function]}
            onMouseLeave={[Function]}
            onMouseUp={[Function]}
          >
            https://example.org/
          </div>
        </div>
        <div
          className="c21"
        />
      </div>
      <div
        className=""
      >
        <span
          className="screen-reader-text"
          style={
            Object {
              "clip": "rect(1px, 1px, 1px, 1px)",
              "height": "1px",
              "overflow": "hidden",
              "position": "absolute",
              "width": "1px",
            }
          }
        >
          Meta description preview:
        </span>
        <div
          className="c22"
<<<<<<< HEAD
          onClick={[Function]}
=======
          color="#545454"
          onMouseEnter={[Function]}
>>>>>>> d61b2b89
          onMouseLeave={[Function]}
          onMouseUp={[Function]}
        >
          <span
            className="c23"
          >
            Today
             - 
          </span>
          Description
        </div>
      </div>
    </div>
  </div>
</section>
`;<|MERGE_RESOLUTION|>--- conflicted
+++ resolved
@@ -378,12 +378,7 @@
         </span>
         <div
           className="c22"
-<<<<<<< HEAD
-          onClick={[Function]}
-=======
-          color="#777"
           onMouseEnter={[Function]}
->>>>>>> d61b2b89
           onMouseLeave={[Function]}
           onMouseUp={[Function]}
         >
@@ -773,12 +768,7 @@
         </span>
         <div
           className="c22"
-<<<<<<< HEAD
-          onClick={[Function]}
-=======
-          color="#545454"
           onMouseEnter={[Function]}
->>>>>>> d61b2b89
           onMouseLeave={[Function]}
           onMouseUp={[Function]}
         >
@@ -1171,12 +1161,7 @@
         </span>
         <div
           className="c22"
-<<<<<<< HEAD
-          onClick={[Function]}
-=======
-          color="#545454"
           onMouseEnter={[Function]}
->>>>>>> d61b2b89
           onMouseLeave={[Function]}
           onMouseUp={[Function]}
         >
@@ -1582,24 +1567,13 @@
         Meta description preview:
       </span>
       <div
-<<<<<<< HEAD
-        className="c22"
-        onClick={[Function]}
-=======
         className="c22 c23"
-        color="#545454"
         onMouseEnter={[Function]}
->>>>>>> d61b2b89
         onMouseLeave={[Function]}
         onMouseUp={[Function]}
       >
         <div
-<<<<<<< HEAD
-          className="c23 c22"
-=======
           className="c22 c23"
-          color="#545454"
->>>>>>> d61b2b89
         >
           Description
         </div>
@@ -1986,24 +1960,13 @@
         Meta description preview:
       </span>
       <div
-<<<<<<< HEAD
-        className="c21"
-        onClick={[Function]}
-=======
         className="c21 c22"
-        color="#545454"
         onMouseEnter={[Function]}
->>>>>>> d61b2b89
         onMouseLeave={[Function]}
         onMouseUp={[Function]}
       >
         <div
-<<<<<<< HEAD
-          className="c22 c21"
-=======
           className="c21 c22"
-          color="#545454"
->>>>>>> d61b2b89
         >
           Description
         </div>
@@ -2390,24 +2353,13 @@
         Meta description preview:
       </span>
       <div
-<<<<<<< HEAD
-        className="c21"
-        onClick={[Function]}
-=======
         className="c21 c22"
-        color="#545454"
         onMouseEnter={[Function]}
->>>>>>> d61b2b89
         onMouseLeave={[Function]}
         onMouseUp={[Function]}
       >
         <div
-<<<<<<< HEAD
-          className="c22 c21"
-=======
           className="c21 c22"
-          color="#545454"
->>>>>>> d61b2b89
         >
           Description
         </div>
@@ -2795,12 +2747,7 @@
         </span>
         <div
           className="c22"
-<<<<<<< HEAD
-          onClick={[Function]}
-=======
-          color="#545454"
           onMouseEnter={[Function]}
->>>>>>> d61b2b89
           onMouseLeave={[Function]}
           onMouseUp={[Function]}
         >
@@ -3202,12 +3149,7 @@
         </span>
         <div
           className="c23"
-<<<<<<< HEAD
-          onClick={[Function]}
-=======
-          color="#545454"
           onMouseEnter={[Function]}
->>>>>>> d61b2b89
           onMouseLeave={[Function]}
           onMouseUp={[Function]}
         >
@@ -3609,12 +3551,7 @@
         </span>
         <div
           className="c22 c23"
-<<<<<<< HEAD
-          onClick={[Function]}
-=======
-          color="#545454"
           onMouseEnter={[Function]}
->>>>>>> d61b2b89
           onMouseLeave={[Function]}
           onMouseUp={[Function]}
         >
@@ -4016,12 +3953,7 @@
         </span>
         <div
           className="c23"
-<<<<<<< HEAD
-          onClick={[Function]}
-=======
-          color="#545454"
           onMouseEnter={[Function]}
->>>>>>> d61b2b89
           onMouseLeave={[Function]}
           onMouseUp={[Function]}
         >
@@ -4423,12 +4355,7 @@
         </span>
         <div
           className="c23"
-<<<<<<< HEAD
-          onClick={[Function]}
-=======
-          color="#545454"
           onMouseEnter={[Function]}
->>>>>>> d61b2b89
           onMouseLeave={[Function]}
           onMouseUp={[Function]}
         >
@@ -4830,12 +4757,7 @@
         </span>
         <div
           className="c22 c23"
-<<<<<<< HEAD
-          onClick={[Function]}
-=======
-          color="#545454"
           onMouseEnter={[Function]}
->>>>>>> d61b2b89
           onMouseLeave={[Function]}
           onMouseUp={[Function]}
         >
@@ -5237,12 +5159,7 @@
         </span>
         <div
           className="c23"
-<<<<<<< HEAD
-          onClick={[Function]}
-=======
-          color="#545454"
           onMouseEnter={[Function]}
->>>>>>> d61b2b89
           onMouseLeave={[Function]}
           onMouseUp={[Function]}
         >
@@ -5636,12 +5553,7 @@
         </span>
         <div
           className="c22"
-<<<<<<< HEAD
-          onClick={[Function]}
-=======
-          color="#545454"
           onMouseEnter={[Function]}
->>>>>>> d61b2b89
           onMouseLeave={[Function]}
           onMouseUp={[Function]}
         >
