--- conflicted
+++ resolved
@@ -143,12 +143,9 @@
 
 const MobileDescriptionOverflowContainer = styled( MobileDescription )`
 	overflow: hidden;
-<<<<<<< HEAD
 	font-size: 14px;
 	line-height: 20px;
-=======
 	max-height: calc( 4em + 3px );
->>>>>>> c52c1242
 `;
 
 const MobilePartContainer = styled.div`
