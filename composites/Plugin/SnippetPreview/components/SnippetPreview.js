--- conflicted
+++ resolved
@@ -574,17 +574,10 @@
 		const renderedDate = this.renderDate();
 
 		const outerContainerProps = {
-<<<<<<< HEAD
 			isDescriptionGenerated: this.state.isDescriptionGenerated,
-			onClick: onClick.bind( null, "description" ),
-			onMouseOver: partial( onMouseOver, "description" ),
-			onMouseLeave: partial( onMouseLeave, "description" ),
-=======
-			isDescriptionGenerated: isDescriptionGenerated,
 			onMouseUp: onMouseUp.bind( null, "description" ),
 			onMouseEnter: onMouseEnter.bind( null, "description" ),
 			onMouseLeave: onMouseLeave.bind( null ),
->>>>>>> d61b2b89
 		};
 
 		if ( mode === MODE_DESKTOP ) {
@@ -604,12 +597,8 @@
 				<MobileDescriptionWithCaret
 					{ ...outerContainerProps }
 				>
-<<<<<<< HEAD
-					<MobileDescriptionOverflowContainer
+					<MobileDescription
 						isDescriptionGenerated={ this.state.isDescriptionGenerated }
-=======
-					<MobileDescription
->>>>>>> d61b2b89
 						innerRef={ this.setDescriptionRef }
 					>
 						{ renderedDate }
