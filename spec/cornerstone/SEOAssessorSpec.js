--- conflicted
+++ resolved
@@ -1,16 +1,10 @@
 import Assessor from "../../src/cornerstone/seoAssessor.js";
 import Paper from "../../src/values/Paper.js";
-<<<<<<< HEAD
+import factory from "../specHelpers/factory.js";
 import getResults from "../specHelpers/getAssessorResults";
-import factory from "../helpers/factory.js";
-let i18n = factory.buildJed();
-let assessor = new Assessor( i18n );
-=======
-import factory from "../specHelpers/factory.js";
 
 const i18n = factory.buildJed();
 const assessor = new Assessor( i18n );
->>>>>>> f98082e9
 
 describe( "running assessments in the assessor", function() {
 	it( "runs assessments without any specific requirements", function() {
