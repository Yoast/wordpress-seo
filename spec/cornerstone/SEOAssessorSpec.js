--- conflicted
+++ resolved
@@ -67,11 +67,7 @@
 			" cotidieque, at erat brute eum, velit percipit ius et. Has vidit accusata deterruisset ea, quod facete te" +
 			" vis. Vix ei duis dolor, id eum sonet fabulas. Id vix imperdiet efficiantur. Percipit probatus pertinax te" +
 			" sit. Putant intellegebat eu sit. Vix reque tation prompta id, ea quo labore viderer definiebas synonym." +
-<<<<<<< HEAD
-			" Oratio vocibus offendit an mei, est esse pericula liberavisse.", { keyword: "keyword, synonym" } ) );
-=======
 			" Oratio vocibus offendit an mei, est esse pericula liberavisse.", { keyword: "keyword", synonyms: "synonym" } ) );
->>>>>>> e0685b6b
-		expect( assessor.getValidResults().length ).toBe( 10 );
+		expect( assessor.getValidResults().length ).toBe( 9 );
 	} );
 } );