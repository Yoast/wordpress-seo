/**
 * spec to be used to test all old issues
 */
require("../js/config/config.js");
require("../js/config/scoring.js");
require("../js/analyzer.js");
require("../js/preprocessor.js");
require("../js/analyzescorer.js");
require("../js/stringhelper.js");


var textStrings = [
	{
		text:"	עיסוקו העיקרי של משרדה של עורך דין שלי גרשט הינו בהליכי הוצאה לפועל, ייצוג	חייבים, פשיטות רגל וגבייה.		עורכת דין שלי גרשט הינה עורכת דין בהוצאה לפועל בעלת ניסיון רב , יחס אישי	ומקצועיות ועל כן מייצגת חייבים בתיקי הוצאה לפועל, זוכים בתיקי הוצאה	לפועל והוצאה	לפועל מזונות.		המשרד עוסק בייצוג מול מערכת ההוצאה לפועל, תוך גישה ישירה למערכת התיקים בהוצאה	  	עיסוקו העיקרי של משרדה של עורך דין שלי גרשט הינו בהליכי הוצאה לפועל, ייצוג	חייבים, פשיטות רגל וגבייה.		עורכת דין שלי גרשט הינה עורכת דין בהוצאה לפועל בעלת ניסיון רב , יחס אישי	ומקצועיות ועל כן מייצגת חייבים בתיקי הוצאה לפועל, זוכים בתיקי הוצאה	לפועל והוצאה	לפועל מזונות.		המשרד עוסק בייצוג מול מערכת ההוצאה לפועל, תוך גישה ישירה למערכת התיקים בהוצאה	  ",
		pageTitle: "pageTitle",
		keyword: "הוצאה לפועל",
		url: "url",
		meta: "no meta",
		queue: ["keywordDensity"]
	},
	{
		text: "Аз искам да кажа, че този плъгин е велик. Не разбирам много, но според мен на 1 място. Това е тестов текст за да видите дали при вас има този проблем, който потвърдихте, че е проблем. При мен е от над 1 година. Чудя се обаче защо чак сега намерих време и време да се свържа с вас. Успехи.	Отивам да работя. И прилагам превод на текста ми през гугъл преводача, чрез	който комуникирам с вас Аз искам да кажа, че този плъгин е велик. Не разбирам много, но според мен на 1 място. Това е тестов текст за да видите дали при вас има този проблем, който потвърдихте, че е проблем. При мен е от над 1 година. Чудя се обаче защо чак сега намерих време и време да се свържа с вас. Успехи.	Отивам да работя. И прилагам превод на текста ми през гугъл преводача, чрез	който комуникирам с вас",
		pageTitle: "",
		keyword: "вас",
		url: "url",
		meta: "no meta",
		queue: ["keywordDensity"]
	},{
		text: "Waltz keepin auf mitz auf keepin äöüß weiner blitz deutsch spitzen. Rubberneckin, äöüß oompaloomp yodel haus sie meister cuckoo weiner. Oof hinder morgen rubberneckin gewerkin sie makin wearin keepin stein gewerkin, in unter bar. Leiderhosen floppern, frau corkin verboten makin, äöüß hinder dummkopf poppin frankfurter unter, rubberneckin corkin, mitz flippin. Heiden ya ya wunderbar, hans flippin, pukein oof an weiner an. Bin deutsch mitten sie dorkin flippin auf noodle nine verboten spitzen underbite die. 	Oompaloomp ya stoppern mitz, morgen waltz makin gewerkin, weiner, weiner heiden, kaboodle keepin. Corkin underbite octoberfest spitzen das pretzel sie leiderhosen sie, haus, nine. Wearin handercloppen er gewerkin ist poppin mitz, haben hast. Dummkopf makin der stein spritz floppern sie spitzen cuckoo ya blimp ist pretzel ist auf. Wearin floppern ich achtung frau wunderbar frau mitz kaboodle auf nutske oof gewerkin floppern, gestalt. Haus octoberfest poken weiner frankfurter in. Hans blimp, makin bin der, auf ya makin. Ya sparkin sauerkraut hans sightseerin lookinpeepers hinder meister, stoppern. ",
		pageTitle: "",
		keyword: "äöüß",
		meta: "no meta",
		queue: ["keywordDensity"]

	},{
		text:"Lorem ipsum dolor sit amet, key word consectetur key-word adipiscing elit. Sed key word dictum malesuada tellus vitae ultrices. Sed iaculis faucibus nunc, sit amet condimentum libero elementum ut. Ut interdum mi in velit vulputate, a feugiat sem aliquet. Proin key-word non quam convallis mauris pretium vulputate. Cum sociis natoque penatibus et magnis dis parturient montes, nascetur ridiculus mus. Cras vel eros quis velit posuere euismod. Donec facilisis venenatis justo a dignissim. Nunc commodo nisl ante. Suspendisse fermentum arcu quis finibus suscipit. In consectetur vestibulum ligula. Maecenas tristique aliquet diam, nec luctus dolor viverra non. Proin luctus nisl nec ipsum congue, id aliquam mi lobortis. Donec vel consequat ex. In euismod lectus ex, at congue ante suscipit id. Cras posuere, mauris vel ultricies blandit, urna lectus eleifend ante, eget venenatis dolor massa et lorem. Mauris lacinia faucibus nulla, nec congue orci molestie eget. Maecenas ac tristique arcu, eu iaculis arcu. Nunc sollicitudin blandit est, ultricies congue eros semper sit amet. Praesent non scelerisque est. Donec tristique sollicitudin enim, sit amet semper tortor posuere vitae. Quisque eget imperdiet ligula. Nullam tincidunt eleifend sodales.",
		pageTitle: "pageTitle",
		keyword: "key-word",
		url: "url",
		meta: "",
		queue: ["keywordDensity"]
	},{
		text:"Lorem ipsum dolor sit amet, <keyword» consectetur <keyword» adipiscing elit. Sed <keyword» dictum malesuada tellus vitae ultrices. Sed iaculis faucibus nunc, sit amet condimentum libero elementum ut. Ut interdum mi in velit vulputate, a feugiat sem aliquet. Proin <keyword» non quam convallis mauris pretium vulputate. Cum sociis natoque penatibus et magnis dis parturient montes, nascetur ridiculus mus. Cras vel eros quis velit posuere euismod. Donec facilisis venenatis justo a dignissim. Nunc commodo nisl ante. Suspendisse fermentum arcu quis finibus suscipit. In consectetur vestibulum ligula. Maecenas tristique aliquet diam, nec luctus dolor viverra non. Proin luctus nisl nec ipsum congue, id aliquam mi lobortis. Donec vel consequat ex. In euismod lectus ex, at congue ante suscipit id. Cras posuere, mauris vel ultricies blandit, urna lectus eleifend ante, eget venenatis dolor massa et lorem. Mauris lacinia faucibus nulla, nec congue orci molestie eget. Maecenas ac tristique arcu, eu iaculis arcu. Nunc sollicitudin blandit est, ultricies congue eros semper sit amet. Praesent non scelerisque est. Donec tristique sollicitudin enim, sit amet semper tortor posuere vitae. Quisque eget imperdiet ligula. Nullam tincidunt eleifend sodales.",
		pageTitle: "pageTitle",
		keyword: "<keyword»",
		url: "url",
		meta: "",
		queue: ["keywordDensity"]
	},{
		text:"<table><tr><td><p>Lorem ipsum dolor sit amet, keyword consectetur keyword adipiscing elit. </p></td></tr></table>Sed keyword dictum malesuada tellus vitae ultrices. Sed iaculis faucibus nunc, sit amet condimentum libero elementum ut. Ut interdum mi in velit vulputate, a feugiat sem aliquet. Proin keyword non quam convallis mauris pretium vulputate. Cum sociis natoque penatibus et magnis dis parturient montes, nascetur ridiculus mus. Cras vel eros quis velit posuere euismod. Donec facilisis venenatis justo a dignissim. Nunc commodo nisl ante. Suspendisse fermentum arcu quis finibus suscipit. In consectetur vestibulum ligula. Maecenas tristique aliquet diam, nec luctus dolor viverra non. Proin luctus nisl nec ipsum congue, id aliquam mi lobortis. Donec vel consequat ex. In euismod lectus ex, at congue ante suscipit id. Cras posuere, mauris vel ultricies blandit, urna lectus eleifend ante, eget venenatis dolor massa et lorem. Mauris lacinia faucibus nulla, nec congue orci molestie eget. Maecenas ac tristique arcu, eu iaculis arcu. Nunc sollicitudin blandit est, ultricies congue eros semper sit amet. Praesent non scelerisque est. Donec tristique sollicitudin enim, sit amet semper tortor posuere vitae. Quisque eget imperdiet ligula. Nullam tincidunt eleifend sodales.",
		pageTitle: "pageTitle",
		keyword: "keyword",
		url: "url",
		meta: "",
		queue: ["firstParagraph"]
	},{
		text:"<p class='className' style='float:left'>Lorem ipsum dolor sit amet, keyword consectetur keyword adipiscing elit. </p>Sed keyword dictum malesuada tellus vitae ultrices. Sed iaculis faucibus nunc, sit amet condimentum libero elementum ut. Ut interdum mi in velit vulputate, a feugiat sem aliquet. Proin keyword non quam convallis mauris pretium vulputate. Cum sociis natoque penatibus et magnis dis parturient montes, nascetur ridiculus mus. Cras vel eros quis velit posuere euismod. Donec facilisis venenatis justo a dignissim. Nunc commodo nisl ante. Suspendisse fermentum arcu quis finibus suscipit. In consectetur vestibulum ligula. Maecenas tristique aliquet diam, nec luctus dolor viverra non. Proin luctus nisl nec ipsum congue, id aliquam mi lobortis. Donec vel consequat ex. In euismod lectus ex, at congue ante suscipit id. Cras posuere, mauris vel ultricies blandit, urna lectus eleifend ante, eget venenatis dolor massa et lorem. Mauris lacinia faucibus nulla, nec congue orci molestie eget. Maecenas ac tristique arcu, eu iaculis arcu. Nunc sollicitudin blandit est, ultricies congue eros semper sit amet. Praesent non scelerisque est. Donec tristique sollicitudin enim, sit amet semper tortor posuere vitae. Quisque eget imperdiet ligula. Nullam tincidunt eleifend sodales.",
		pageTitle: "pageTitle",
		keyword: "keyword",
		url: "url",
		meta: "",
		queue: ["firstParagraph"]
	}
];

describe("a test running multiple textstrings", function(){
<<<<<<< HEAD
	/*it("checks for keywords in hebrew - should return 8 matches - keywordDensity = 7.1", function(){
=======
	/* these tests are currently not used, because javascript doesn't work with a wordboundary on specialchars.
	// see issue https://github.com/Yoast/YoastSEO.js/issues/104
	it("checks for keywords in hebrew - should return 8 matches - keywordDensity = 7.1", function(){
>>>>>>> 5db8db82
		var keywordAnalyzer = Factory.buildAnalyzer( textStrings[0] );
		var result = keywordAnalyzer.keywordDensity();
		expect(result[0].result).toBe("7.1");
	});*/

	it("checks for keywords in Cyrillic - should return 6 matches - keywordDensity = 4.1", function(){
		var keywordAnalyzer = Factory.buildAnalyzer( textStrings[1] );
		var result = keywordAnalyzer.keywordDensity();
		expect(result[0].result).toBe("4.1");
	});
*/
	it("checks for keywords in German - should return 3 matches = keywordDensity = 1.9", function(){
		var keywordAnalyzer = Factory.buildAnalyzer( textStrings[2] );
		var result = keywordAnalyzer.keywordDensity();
		expect(result[0].result).toBe("1.9");
	});

	it("checks for keywords with hyphens - should return 4 matches = keywordDensity = 2.2", function(){
		var keywordAnalyzer = Factory.buildAnalyzer( textStrings[3] );
		var result = keywordAnalyzer.keywordDensity();
		expect(result[0].result).toBe("2.2");
	});
/*this tests are currently not used, because javascript doesn't work with a wordboundary on specialchars.
 // see issue https://github.com/Yoast/YoastSEO.js/issues/104
	it("checks for keywords with special chars - should return 4 matches = keywordDensity = 2.2", function(){
		var keywordAnalyzer = Factory.buildAnalyzer( textStrings[4] );
		var result = keywordAnalyzer.keywordDensity();
		expect(result[0].result).toBe("2.2");
	});
*/
	it("checks for keywords with tables - keyword should be found in first paragraph", function(){
		var keywordAnalyzer = Factory.buildAnalyzer( textStrings[5] );
		var result = keywordAnalyzer.firstParagraph();
		expect(result[0].result).toBe(1);
	});

	it("checks for keywords with attr on <p> - keyword should be found in first paragraph", function(){
		var keywordAnalyzer = Factory.buildAnalyzer( textStrings[6] );
		var result = keywordAnalyzer.firstParagraph();
		expect(result[0].result).toBe(1);
	});
});
<|MERGE_RESOLUTION|>--- conflicted
+++ resolved
@@ -64,24 +64,21 @@
 ];
 
 describe("a test running multiple textstrings", function(){
-<<<<<<< HEAD
-	/*it("checks for keywords in hebrew - should return 8 matches - keywordDensity = 7.1", function(){
-=======
 	/* these tests are currently not used, because javascript doesn't work with a wordboundary on specialchars.
 	// see issue https://github.com/Yoast/YoastSEO.js/issues/104
 	it("checks for keywords in hebrew - should return 8 matches - keywordDensity = 7.1", function(){
->>>>>>> 5db8db82
 		var keywordAnalyzer = Factory.buildAnalyzer( textStrings[0] );
 		var result = keywordAnalyzer.keywordDensity();
 		expect(result[0].result).toBe("7.1");
-	});*/
+	});
 
 	it("checks for keywords in Cyrillic - should return 6 matches - keywordDensity = 4.1", function(){
 		var keywordAnalyzer = Factory.buildAnalyzer( textStrings[1] );
 		var result = keywordAnalyzer.keywordDensity();
 		expect(result[0].result).toBe("4.1");
 	});
-*/
+	*/
+
 	it("checks for keywords in German - should return 3 matches = keywordDensity = 1.9", function(){
 		var keywordAnalyzer = Factory.buildAnalyzer( textStrings[2] );
 		var result = keywordAnalyzer.keywordDensity();
@@ -93,14 +90,14 @@
 		var result = keywordAnalyzer.keywordDensity();
 		expect(result[0].result).toBe("2.2");
 	});
-/*this tests are currently not used, because javascript doesn't work with a wordboundary on specialchars.
- // see issue https://github.com/Yoast/YoastSEO.js/issues/104
+	/*this tests are currently not used, because javascript doesn't work with a wordboundary on specialchars.
+	// see issue https://github.com/Yoast/YoastSEO.js/issues/104
 	it("checks for keywords with special chars - should return 4 matches = keywordDensity = 2.2", function(){
 		var keywordAnalyzer = Factory.buildAnalyzer( textStrings[4] );
 		var result = keywordAnalyzer.keywordDensity();
 		expect(result[0].result).toBe("2.2");
 	});
-*/
+	*/
 	it("checks for keywords with tables - keyword should be found in first paragraph", function(){
 		var keywordAnalyzer = Factory.buildAnalyzer( textStrings[5] );
 		var result = keywordAnalyzer.firstParagraph();
