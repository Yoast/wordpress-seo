var fleschFunction = require( "../../js/researches/calculateFleschReading.js" );
var Paper = require( "../../js/values/Paper.js" );

describe("a test to calculate the fleschReading score", function(){
	it("returns a score", function(){

		var mockPaper = new Paper( "A piece of text to calculate scores." );
		expect( fleschFunction( mockPaper ) ).toBe( 91 );

		mockPaper = new Paper( "One question we get quite often in our website reviews is whether we can help people recover from the drop they noticed in their rankings or traffic. A lot of the times, this is a legitimate drop and people were actually in a bit of trouble" );
		expect( fleschFunction( mockPaper )).toBe( 63.9 );

		mockPaper = new Paper( "" );
		expect( fleschFunction( mockPaper ) ).toBe( 0 );
	});
});
describe( "A test to check the filtere of digits", function() {
	var mockPaper = new Paper( "A text string to test with digits");
	var mockPaperWithDigits = new Paper( "A 456 text string to test with 123 digits");
	it( "should return the same for a text string with only extra digits", function(){
		expect( fleschFunction( mockPaper ) ).toBe( fleschFunction( mockPaperWithDigits ) );
	});
});

describe( "A test that uses the Dutch Flesch Reading", function() {
	it( "returns a score", function() {
		var mockPaper = new Paper( "Een kort stukje tekst in het Nederlands om te testen.", { locale: "nl_NL" } );
		expect( fleschFunction( mockPaper ) ).toBe( 89.7 );
	} );

	it( "returns a score", function() {
		var mockPaper = new Paper( "Dit is wat meer tekst om te testen. Het bestaat uit meerdere zinnen waardoor we een andere score moeten krijgen.", { locale: "nl_NL" } );
		expect( fleschFunction( mockPaper ) ).toBe( 78.2 );
	} );
} );

<<<<<<< HEAD
describe( "A test that uses the German Flesch Reading", function() {
	it( "returns a score", function() {
		var mockPaper = new Paper( "Zero Hour ist eine nach kanadischer Idee in Großbritannien produzierte dokumentarische Fernsehreihe die auf dem History Channel in Kanada.", { locale: "de_DE" } );
		expect( fleschFunction( mockPaper ) ).toBe( 25.5 );
	} );

	it( "returns a score", function() {
		var mockPaper = new Paper( "Unterhalb der Szene, die aus plastischen Figuren besteht, erkennt man wieder Fruchtornament.", { locale: "de_DE" } );
		expect( fleschFunction( mockPaper ) ).toBe( 46.1 );
	} );
=======
describe( "A test that returns 0 after sentence formatting", function() {
	it( "returns a score of 0", function() {
		var mockPaper = new Paper( "()" );
		expect( fleschFunction( mockPaper ) ).toBe( 0 );
	} )
>>>>>>> be169035
} );<|MERGE_RESOLUTION|>--- conflicted
+++ resolved
@@ -34,22 +34,21 @@
 	} );
 } );
 
-<<<<<<< HEAD
 describe( "A test that uses the German Flesch Reading", function() {
-	it( "returns a score", function() {
+	it( "returns a score", function () {
 		var mockPaper = new Paper( "Zero Hour ist eine nach kanadischer Idee in Großbritannien produzierte dokumentarische Fernsehreihe die auf dem History Channel in Kanada.", { locale: "de_DE" } );
 		expect( fleschFunction( mockPaper ) ).toBe( 25.5 );
 	} );
 
-	it( "returns a score", function() {
+	it( "returns a score", function () {
 		var mockPaper = new Paper( "Unterhalb der Szene, die aus plastischen Figuren besteht, erkennt man wieder Fruchtornament.", { locale: "de_DE" } );
 		expect( fleschFunction( mockPaper ) ).toBe( 46.1 );
 	} );
-=======
+} );
+
 describe( "A test that returns 0 after sentence formatting", function() {
 	it( "returns a score of 0", function() {
 		var mockPaper = new Paper( "()" );
 		expect( fleschFunction( mockPaper ) ).toBe( 0 );
 	} )
->>>>>>> be169035
 } );