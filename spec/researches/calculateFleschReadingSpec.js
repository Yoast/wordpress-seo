--- conflicted
+++ resolved
@@ -59,17 +59,17 @@
 	} );
 } );
 
-<<<<<<< HEAD
 describe( "A test that uses the Spanish Flesch Reading", function() {
 	it( "returns a score", function() {
 		var mockPaper = new Paper( "Existen seis subespecies de tigre, de las cuales la de Bengala es la más numerosa.", { locale: "es_ES" } );
 		expect( fleschFunction( mockPaper ) ).toBe( 83.5 );
-=======
+	} );
+} );
+
 describe( "A test that uses the French Flesch Reading", function() {
 	it( "returns a score", function() {
 		var mockPaper = new Paper( "Comme la plupart des grands herbivores, le cheval dort peu, de trois à cinq heures par jour, en raison de sa vulnérabilité aux prédateurs", { locale: "fr_FR" } );
 		expect( fleschFunction( mockPaper ) ).toBe( 72.2 );
->>>>>>> 021af9b4
 	} );
 } );
 
