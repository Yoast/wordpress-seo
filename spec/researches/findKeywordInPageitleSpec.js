var pageTitleKeyword = require( "../../js/researches/findKeywordInPageTitle.js" );
var Paper = require( "../../js/values/Paper.js" );
var result;

describe( "Match keywords in string", function() {
	it( "returns number of matches and position", function() {
		var mockPaper = new Paper( "", { keyword: "keyword", title: "keyword in a string", locale: "en_EN" } );

		result = pageTitleKeyword( mockPaper );
		expect( result.matches ).toBe( 1 );
		expect( result.position ).toBe( 0 );

		var mockPaper = new Paper( "", { keyword: "keyword", title: "a string with a keyword and another keyword", locale: "en_EN" } );
		result = pageTitleKeyword( mockPaper );
		expect( result.matches ).toBe( 2 );
		expect( result.position ).toBe( 16 );

		var mockPaper = new Paper( "", { keyword: "", title: "a string with words", locale: "en_EN" } );
		result = pageTitleKeyword( mockPaper );
		expect( result.matches ).toBe( 0 );

		var mockPaper = new Paper( "", { keyword: "нечто", title: "ст, чтобы проверить нечто Test текст, чтобы ", locale: "ru_RU" } );
		result = pageTitleKeyword( mockPaper );
		expect( result.matches ).toBe( 1 );

		var mockPaper = new Paper( "", { keyword: "äbc", title: "äbc", locale: "de_DE" } );
		result = pageTitleKeyword( mockPaper );
		expect( result.matches ).toBe( 1 );

		var mockPaper = new Paper( "", { keyword: "focus keyword", title: "focus-keyword", locale: "en_EN" } );
		result = pageTitleKeyword( mockPaper );
		expect( result.matches ).toBe( 2 );

<<<<<<< HEAD
		var mockPaper = new Paper( "", { keyword: "$keyword", title: "A title with a $keyword", locale: "en_EN" } );
=======
		var mockPaper = new Paper( "", { keyword: "Focus Keyword", title: "focus keyword" } );
		result = pageTitleKeyword( mockPaper );
		expect( result.matches ).toBe( 1 );

		var mockPaper = new Paper( "", { keyword: "$keyword", title: "A title with a $keyword" } );
>>>>>>> 095d365f
		result = pageTitleKeyword( mockPaper );
		expect( result.matches ).toBe( 1 );
	} );
} );
<|MERGE_RESOLUTION|>--- conflicted
+++ resolved
@@ -31,15 +31,11 @@
 		result = pageTitleKeyword( mockPaper );
 		expect( result.matches ).toBe( 2 );
 
-<<<<<<< HEAD
-		var mockPaper = new Paper( "", { keyword: "$keyword", title: "A title with a $keyword", locale: "en_EN" } );
-=======
 		var mockPaper = new Paper( "", { keyword: "Focus Keyword", title: "focus keyword" } );
 		result = pageTitleKeyword( mockPaper );
-		expect( result.matches ).toBe( 1 );
+		expect( result.matches ).toBe( 2 );
 
 		var mockPaper = new Paper( "", { keyword: "$keyword", title: "A title with a $keyword" } );
->>>>>>> 095d365f
 		result = pageTitleKeyword( mockPaper );
 		expect( result.matches ).toBe( 1 );
 	} );
