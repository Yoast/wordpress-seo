--- conflicted
+++ resolved
@@ -23,15 +23,11 @@
 	} );
 
 	it( "checks the properties of the English participle object with a 'rid' exception", function() {
-<<<<<<< HEAD
-		let mockParticiple = new EnglishParticiple( "rid", "He wants to get rid of it", {
+		const mockParticiple = new EnglishParticiple( "rid", "He wants to get rid of it", {
 			auxiliaries: [ "get" ],
 			type: "irregular",
 			language: "en",
 		} );
-=======
-		const mockParticiple = new EnglishParticiple( "rid", "He wants to get rid of it", { auxiliaries: [ "get" ], type: "irregular", language: "en" } );
->>>>>>> d68c4f7c
 		expect( mockParticiple.getParticiple() ).toBe( "rid" );
 		expect( mockParticiple.isNonVerbEndingEd() ).toBe( false );
 		expect( mockParticiple.hasRidException() ).toBe( true );
@@ -41,15 +37,11 @@
 	} );
 
 	it( "checks the properties of the English participle object with a direct precedence exception", function() {
-<<<<<<< HEAD
-		let mockParticiple = new EnglishParticiple( "read", "I am wiser for having read that book", {
+		const mockParticiple = new EnglishParticiple( "read", "I am wiser for having read that book", {
 			auxiliaries: [ "am" ],
 			type: "irregular",
 			language: "en",
 		} );
-=======
-		const mockParticiple = new EnglishParticiple( "read", "I am wiser for having read that book", { auxiliaries: [ "am" ], type: "irregular", language: "en" } );
->>>>>>> d68c4f7c
 		expect( mockParticiple.getParticiple() ).toBe( "read" );
 		expect( mockParticiple.isNonVerbEndingEd() ).toBe( false );
 		expect( mockParticiple.hasRidException() ).toBe( false );
@@ -89,15 +81,11 @@
 	} );
 
 	it( "checks the properties of the English participle object with a word from the direct precedence exception list which does not directly precede the participle", function() {
-<<<<<<< HEAD
-		let mockParticiple = new EnglishParticiple( "painted", "He was having his house painted", {
+		const mockParticiple = new EnglishParticiple( "painted", "He was having his house painted", {
 			auxiliaries: [ "was" ],
 			type: "regular",
 			language: "en",
 		} );
-=======
-		const mockParticiple = new EnglishParticiple( "painted", "He was having his house painted", { auxiliaries: [ "was" ], type: "regular", language: "en" } );
->>>>>>> d68c4f7c
 		expect( mockParticiple.getParticiple() ).toBe( "painted" );
 		expect( mockParticiple.isNonVerbEndingEd() ).toBe( false );
 		expect( mockParticiple.hasRidException() ).toBe( false );
@@ -107,15 +95,11 @@
 	} );
 
 	it( "checks the properties of the English participle object with 'fit' that is not an exception", function() {
-<<<<<<< HEAD
-		let mockParticiple = new EnglishParticiple( "fit", "The data was then fit by the optimal model", {
+		const mockParticiple = new EnglishParticiple( "fit", "The data was then fit by the optimal model", {
 			auxiliaries: [ "was" ],
 			type: "irregular",
 			language: "en",
 		} );
-=======
-		const mockParticiple = new EnglishParticiple( "fit", "The data was then fit by the optimal model", { auxiliaries: [ "was" ], type: "irregular", language: "en" } );
->>>>>>> d68c4f7c
 		expect( mockParticiple.getParticiple() ).toBe( "fit" );
 		expect( mockParticiple.isNonVerbEndingEd() ).toBe( false );
 		expect( mockParticiple.hasRidException() ).toBe( false );
@@ -132,15 +116,11 @@
 	} );
 
 	it( "checks the properties of the English participle object with a precedence exception when the word from the list doesn't directly precede the participle", function() {
-<<<<<<< HEAD
-		let mockParticiple = new EnglishParticiple( "enjoyed", "It's something I've always enjoyed doing", {
+		const mockParticiple = new EnglishParticiple( "enjoyed", "It's something I've always enjoyed doing", {
 			auxiliaries: [ "it's" ],
 			type: "regular",
 			language: "en",
 		} );
-=======
-		const mockParticiple = new EnglishParticiple( "enjoyed", "It's something I've always enjoyed doing", { auxiliaries: [ "it's" ], type: "regular", language: "en" } );
->>>>>>> d68c4f7c
 		expect( mockParticiple.getParticiple() ).toBe( "enjoyed" );
 		expect( mockParticiple.isNonVerbEndingEd() ).toBe( false );
 		expect( mockParticiple.hasRidException() ).toBe( false );
@@ -150,15 +130,11 @@
 	} );
 
 	it( "checks the properties of the English participle object with a precedence exception when the word from the list directly precedes the participle", function() {
-<<<<<<< HEAD
-		let mockParticiple = new EnglishParticiple( "adopted", "Here is a list of ten beliefs I have adopted", {
+		const mockParticiple = new EnglishParticiple( "adopted", "Here is a list of ten beliefs I have adopted", {
 			auxiliaries: [ "is" ],
 			type: "regular",
 			language: "en",
 		} );
-=======
-		const mockParticiple = new EnglishParticiple( "adopted", "Here is a list of ten beliefs I have adopted", { auxiliaries: [ "is" ], type: "regular", language: "en" } );
->>>>>>> d68c4f7c
 		expect( mockParticiple.getParticiple() ).toBe( "adopted" );
 		expect( mockParticiple.isNonVerbEndingEd() ).toBe( false );
 		expect( mockParticiple.hasRidException() ).toBe( false );
@@ -168,15 +144,11 @@
 	} );
 
 	it( "checks the properties of the English participle object with a precedence exception when the word from the list occurs after the participle", function() {
-<<<<<<< HEAD
-		let mockParticiple = new EnglishParticiple( "stolen", "The money was stolen, but nobody has been able to prove it", {
+		const mockParticiple = new EnglishParticiple( "stolen", "The money was stolen, but nobody has been able to prove it", {
 			auxiliaries: [ "was" ],
 			type: "irregular",
 			language: "en",
 		} );
-=======
-		const mockParticiple = new EnglishParticiple( "stolen", "The money was stolen, but nobody has been able to prove it", { auxiliaries: [ "was" ], type: "irregular", language: "en" } );
->>>>>>> d68c4f7c
 		expect( mockParticiple.getParticiple() ).toBe( "stolen" );
 		expect( mockParticiple.isNonVerbEndingEd() ).toBe( false );
 		expect( mockParticiple.hasRidException() ).toBe( false );
