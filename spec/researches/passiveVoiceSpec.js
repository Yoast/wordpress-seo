--- conflicted
+++ resolved
@@ -278,8 +278,7 @@
 		paper = new Paper( "As a result of that, a lot of blog posts will GET LOST in a structure that is too flat." );
 		expect( passiveVoice( paper ).passives.length ).toBe( 1 );
 	});
-
-<<<<<<< HEAD
+	
 	it( "returns the passive sentences with multiple passive subsentences", function () {
 		paper = new Paper("Once a week, the house is cleaned by Tom where the house is cleaned by Jane.");
 		expect( passiveVoice( paper ).passives.length ).toBe( 1 );
@@ -288,7 +287,8 @@
 	it( "returns the passive sentences with more subsentences and only the first subsentence is passive", function () {
 		paper = new Paper("Once a week, the house is cleaned by Tom where the house is Jane.");
 		expect( passiveVoice( paper ).passives.length ).toBe( 1 );
-=======
+	});
+
 	it( "supports different types of quotes", function() {
 		paper = new Paper( "you're done." );
 		expect( passiveVoice( paper ) ).toEqual( {
@@ -313,6 +313,6 @@
 			total: 1,
 			passives: [ "you‛re done." ]
 		} );
->>>>>>> 5ecfb0ed
+
 	});
 } );