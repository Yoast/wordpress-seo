--- conflicted
+++ resolved
@@ -64,15 +64,11 @@
 	} );
 
 	it( "ensures that the sentence part is not set to passive if the participle is empty.", function() {
-<<<<<<< HEAD
-		let mockParticiple = new DutchParticiple( "gekookt", "Het werd door hem gekookt.", {
+		const mockParticiple = new DutchParticiple( "gekookt", "Het werd door hem gekookt.", {
 			auxiliaries: [ "werd" ],
 			type: "regular",
 			language: "nl",
 		} );
-=======
-		const mockParticiple = new DutchParticiple( "gekookt", "Het werd door hem gekookt.", { auxiliaries: [ "werd" ], type: "regular", language: "nl" } );
->>>>>>> d68c4f7c
 		mockParticiple._participle = null;
 		checkException.call( mockParticiple );
 		expect( mockParticiple.determinesSentencePartIsPassive() ).toBe( false );
