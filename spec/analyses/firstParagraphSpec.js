var firstParagraph = require( "../../js/analyses/findKeywordInFirstParagraph.js" );

describe( "checks for the keyword in the first paragraph", function(){
	it( "returns the number of matches", function(){
		expect( firstParagraph( "<p>keyword</p>", "keyword" ) ).toBe( 1 );
		expect( firstParagraph( "<p>text</p> keyword", "keyword" ) ).toBe( 0 );
		expect( firstParagraph( "<p>test</p><p>keyword</p>", "keyword" ) ).toBe( 0 );
		expect( firstParagraph( "dit is een keyword test \n\n ", "keyword" ) ).toBe( 1 );
		expect( firstParagraph( "keyword\n\ntext", "keyword" ) ).toBe( 1 );
		expect( firstParagraph( "dit is een test \n\n keyword", "keyword" ) ).toBe( 0 );
		expect( firstParagraph( "dit is een test keyword", "keyword" ) ).toBe( 1 );
		expect( firstParagraph( "<p class='p'>keyword</p>", "keyword" ) ).toBe( 1 );
		expect( firstParagraph( "<table><tr><td>keyword</td></tr></table>", "keyword" ) ).toBe( 1 );
<<<<<<< HEAD
		expect( firstParagraph( "<p>this is a kapaklı</p>", "kapaklı" ) ).toBe( 1 );
=======
		expect( firstParagraph( "<p>this is a key-word</p>", "key-word" ) ).toBe( 1 );
		expect( firstParagraph( "<p>this is a key-word</p>", "key_word" ) ).toBe( 0 );
		expect( firstParagraph( "<p>this is a key_word</p>", "key_word" ) ).toBe( 1 );
		expect( firstParagraph( "<p>this is a key_word</p>", "key word" ) ).toBe( 0 );
>>>>>>> 8f348a07
	});
});<|MERGE_RESOLUTION|>--- conflicted
+++ resolved
@@ -11,13 +11,10 @@
 		expect( firstParagraph( "dit is een test keyword", "keyword" ) ).toBe( 1 );
 		expect( firstParagraph( "<p class='p'>keyword</p>", "keyword" ) ).toBe( 1 );
 		expect( firstParagraph( "<table><tr><td>keyword</td></tr></table>", "keyword" ) ).toBe( 1 );
-<<<<<<< HEAD
 		expect( firstParagraph( "<p>this is a kapaklı</p>", "kapaklı" ) ).toBe( 1 );
-=======
 		expect( firstParagraph( "<p>this is a key-word</p>", "key-word" ) ).toBe( 1 );
 		expect( firstParagraph( "<p>this is a key-word</p>", "key_word" ) ).toBe( 0 );
 		expect( firstParagraph( "<p>this is a key_word</p>", "key_word" ) ).toBe( 1 );
 		expect( firstParagraph( "<p>this is a key_word</p>", "key word" ) ).toBe( 0 );
->>>>>>> 8f348a07
 	});
 });