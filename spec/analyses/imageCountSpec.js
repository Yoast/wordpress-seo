--- conflicted
+++ resolved
@@ -40,10 +40,9 @@
 		);
 		expect( imageCount.altKeyword ).toBe( 0 );
 
-<<<<<<< HEAD
 		imageCount = imageCountFunction( '<img src="http://picture.com" alt="kapaklı" />', "kapaklı");
 		expect( imageCount.altKeyword ).toBe( 1 );
-=======
+
 		imageCount = imageCountFunction( '<img src="http://picture.com" alt="key-word" />', "key-word");
 		expect( imageCount.altKeyword ).toBe( 1 );
 
@@ -55,6 +54,5 @@
 
 		imageCount = imageCountFunction( '<img src="http://picture.com" alt="key_word" />', "key word");
 		expect( imageCount.altKeyword ).toBe( 0 );
->>>>>>> 8f348a07
 	})
 });