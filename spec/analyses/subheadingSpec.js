var subheadingFunction = require("../../js/analyses/matchKeywordInSubheadings.js");

describe("a test for matching keywords in subheadings", function(){
	it("returns the number of matches in the subheadings", function(){
		var result = subheadingFunction( "<h2>Lorem ipsum</h2> keyword sit amet, consectetur adipiscing elit", "keyword");
		expect( result.count ).toBe(1);
		expect( result.matches).toBe(0);

		result = subheadingFunction( "Pellentesque sit amet justo ex. Suspendisse feugiat pulvinar leo eu consectetur", "keyword" );
		expect( result.count ).toBe(0);

<<<<<<< HEAD
		result = subheadingFunction( "<h2>this is a heading with a diacritic keyword kapaklı </h2>", "kapaklı" );
		expect( result.matches ).toBe( 1 );
=======
		result = subheadingFunction( "<h2>this is a heading with a dashed key-word</h2>", "key-word" );
		expect( result.matches ).toBe(1);

		result = subheadingFunction( "<h2>this is a heading with a underscored key_word</h2>", "key_word" );
		expect( result.matches ).toBe(1);

		result = subheadingFunction( "<h2>this is a heading with a underscored key-word</h2>", "key word" );
		expect( result.matches ).toBe( 0 );

		result = subheadingFunction( "<h2>this is a heading with a underscored key_word</h2>", "key word" );
		expect( result.matches ).toBe( 0 );
>>>>>>> 8f348a07
	});
});<|MERGE_RESOLUTION|>--- conflicted
+++ resolved
@@ -9,10 +9,9 @@
 		result = subheadingFunction( "Pellentesque sit amet justo ex. Suspendisse feugiat pulvinar leo eu consectetur", "keyword" );
 		expect( result.count ).toBe(0);
 
-<<<<<<< HEAD
 		result = subheadingFunction( "<h2>this is a heading with a diacritic keyword kapaklı </h2>", "kapaklı" );
 		expect( result.matches ).toBe( 1 );
-=======
+
 		result = subheadingFunction( "<h2>this is a heading with a dashed key-word</h2>", "key-word" );
 		expect( result.matches ).toBe(1);
 
@@ -24,6 +23,5 @@
 
 		result = subheadingFunction( "<h2>this is a heading with a underscored key_word</h2>", "key word" );
 		expect( result.matches ).toBe( 0 );
->>>>>>> 8f348a07
 	});
 });