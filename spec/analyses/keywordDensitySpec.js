var keywordDensity = require("../../js/analyses/getKeywordDensity.js");

describe("Test for counting the keywordDensity in a text", function(){
	it("returns keywordDensity", function(){
		expect( keywordDensity("a string of text with the keyword in it, density should be 7.7%", "keyword" ) ).toBe( "7.7" );
		expect( keywordDensity("a string of text without the keyword in it, density should be 0%", "empty" ) ).toBe( "0.0" );
		expect( keywordDensity("Waltz keepin auf mitz auf keepin äöüß weiner blitz deutsch spitzen. ", "äöüß" ) ).toBe("9.1");
		expect( keywordDensity("Lorem ipsum dolor sit amet, key word consectetur key-word adipiscing elit", "key-word" ) ).toBe("9.1");
<<<<<<< HEAD
		expect( keywordDensity( "a string of text with the kapaklı in it, density should be 7.7%", "kapaklı" ) ).toBe( "7.7" );
=======
		expect( keywordDensity( "a string of text with the key-word in it, density should be 7.7%", "key-word" ) ).toBe( "7.7" );
		expect( keywordDensity( "a string of text with the key_word in it, density should be 7.7%", "key_word" ) ).toBe( "7.7" );
		expect( keywordDensity( "a string of text with the key_word in it, density should be 7.7%", "key word" ) ).toBe( "0.0" );
		expect( keywordDensity( "a string of text with the key-word in it, density should be 7.7%", "key word" ) ).toBe( "0.0" );
		expect( keywordDensity( "a string of text with the key&word in it, density should be 7.7%", "key&word" ) ).toBe( "7.7" );
>>>>>>> 8f348a07
	});
});<|MERGE_RESOLUTION|>--- conflicted
+++ resolved
@@ -6,14 +6,11 @@
 		expect( keywordDensity("a string of text without the keyword in it, density should be 0%", "empty" ) ).toBe( "0.0" );
 		expect( keywordDensity("Waltz keepin auf mitz auf keepin äöüß weiner blitz deutsch spitzen. ", "äöüß" ) ).toBe("9.1");
 		expect( keywordDensity("Lorem ipsum dolor sit amet, key word consectetur key-word adipiscing elit", "key-word" ) ).toBe("9.1");
-<<<<<<< HEAD
 		expect( keywordDensity( "a string of text with the kapaklı in it, density should be 7.7%", "kapaklı" ) ).toBe( "7.7" );
-=======
 		expect( keywordDensity( "a string of text with the key-word in it, density should be 7.7%", "key-word" ) ).toBe( "7.7" );
 		expect( keywordDensity( "a string of text with the key_word in it, density should be 7.7%", "key_word" ) ).toBe( "7.7" );
 		expect( keywordDensity( "a string of text with the key_word in it, density should be 7.7%", "key word" ) ).toBe( "0.0" );
 		expect( keywordDensity( "a string of text with the key-word in it, density should be 7.7%", "key word" ) ).toBe( "0.0" );
 		expect( keywordDensity( "a string of text with the key&word in it, density should be 7.7%", "key&word" ) ).toBe( "7.7" );
->>>>>>> 8f348a07
 	});
 });