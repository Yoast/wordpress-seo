// English papers
import englishPaper1 from "./en/englishPaper1";
import englishPaper2 from "./en/englishPaper2";
import englishPaper3 from "./en/englishPaper3";
import englishPaper4 from "./en/englishPaper4";

// Swedish papers
import swedishPaper1 from "./sv/swedishPaper1";
import swedishPaper2 from "./sv/swedishPaper2";

// German papers
import germanPaper1 from "./de/germanPaper1";
import germanPaper2 from "./de/germanPaper2";
import germanPaper3 from "./de/germanPaper3";

// French papers
import frenchPaper1 from "./fr/frenchPaper1";
import frenchPaper2 from "./fr/frenchPaper2";
import frenchPaper3 from "./fr/frenchPaper3";

<<<<<<< HEAD
// Italian papers
import italianPaper1 from "./it/italianPaper1";
import italianPaper2 from "./it/italianPaper2";
import italianPaper3 from "./it/italianPaper3";
=======
// Spanish papers
import spanishPaper1 from "./es/spanishPaper1";
import spanishPaper2 from "./es/spanishPaper2";
import spanishPaper3 from "./es/spanishPaper3";

>>>>>>> c9b72891

export default [
	englishPaper1,
	englishPaper2,
	englishPaper3,
	englishPaper4,
	swedishPaper1,
	swedishPaper2,
	germanPaper1,
	germanPaper2,
	germanPaper3,
	frenchPaper1,
	frenchPaper2,
	frenchPaper3,
<<<<<<< HEAD
	italianPaper1,
	italianPaper2,
	italianPaper3,
=======
	spanishPaper1,
	spanishPaper2,
	spanishPaper3,
>>>>>>> c9b72891
];
<|MERGE_RESOLUTION|>--- conflicted
+++ resolved
@@ -18,18 +18,15 @@
 import frenchPaper2 from "./fr/frenchPaper2";
 import frenchPaper3 from "./fr/frenchPaper3";
 
-<<<<<<< HEAD
 // Italian papers
 import italianPaper1 from "./it/italianPaper1";
 import italianPaper2 from "./it/italianPaper2";
 import italianPaper3 from "./it/italianPaper3";
-=======
+
 // Spanish papers
 import spanishPaper1 from "./es/spanishPaper1";
 import spanishPaper2 from "./es/spanishPaper2";
 import spanishPaper3 from "./es/spanishPaper3";
-
->>>>>>> c9b72891
 
 export default [
 	englishPaper1,
@@ -44,13 +41,10 @@
 	frenchPaper1,
 	frenchPaper2,
 	frenchPaper3,
-<<<<<<< HEAD
 	italianPaper1,
 	italianPaper2,
 	italianPaper3,
-=======
 	spanishPaper1,
 	spanishPaper2,
 	spanishPaper3,
->>>>>>> c9b72891
 ];
