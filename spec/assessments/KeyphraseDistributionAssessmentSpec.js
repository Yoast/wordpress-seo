import KeyphraseDistributionAssessment from "../../src/assessments/seo/KeyphraseDistributionAssessment.js";
import Paper from "../../src/values/Paper.js";
import Factory from "../specHelpers/factory.js";
const i18n = Factory.buildJed();
import Mark from "../../src/values/Mark.js";

const keyphraseDistributionAssessment = new KeyphraseDistributionAssessment();

describe( "An assessment to check your keyphrase distribution", function() {
<<<<<<< HEAD
	it( "returns a 'consideration' score when the Gini coefficient calculated from the step function is -1 (as a result of no keyword occurrences)", function() {
		const mockPaper = new Paper( "a string", { keyword: "keyword" } );
		const assessment = keyphraseDistributionAssessment.getResult( mockPaper, Factory.buildMockResearcher( { keyphraseDistributionScore: -1 } ), i18n );
=======
	it( "returns a 'consideration' score when no keyword occurs", function() {
		let mockPaper = new Paper( "a string", { keyword: "keyword" } );
		let assessment = keyphraseDistributionAssessment.getResult(
			mockPaper,
			Factory.buildMockResearcher( {
				keyphraseDistributionScore: 100,
				sentencesToHighlight: [],
			} ),
			i18n
		);
>>>>>>> dc100a57

		expect( assessment.getScore() ).toEqual( 0 );
		expect( assessment.getText() ).toEqual( "<a href='https://yoa.st/33q' target='_blank'>Keyphrase distribution</a>: " +
			"<a href='https://yoa.st/33u' target='_blank'>Include your keyphrase or its synonyms in the text so that we can check keyphrase distribution</a>." );
	} );

<<<<<<< HEAD
	it( "returns a bad score when the Gini coefficient calculated from the step function is higher than the recommended good score", function() {
		const mockPaper = new Paper( "string with the keyword and the keyword", { keyword: "keyword" } );
		const assessment = keyphraseDistributionAssessment.getResult( mockPaper, Factory.buildMockResearcher( { keyphraseDistributionScore: 0.7 } ), i18n );
=======
	it( "returns a bad score when the % of sentences between topic occurrences is above 50%", function() {
		let mockPaper = new Paper( "string with the keyword and the keyword", { keyword: "keyword" } );
		let assessment = keyphraseDistributionAssessment.getResult(
			mockPaper,
			Factory.buildMockResearcher( {
				keyphraseDistributionScore: 60,
				sentencesToHighlight: [],
			} ),
			i18n
		);
>>>>>>> dc100a57

		expect( assessment.getScore() ).toEqual( 1 );
		expect( assessment.getText() ).toEqual( "<a href='https://yoa.st/33q' target='_blank'>Keyphrase distribution</a>: Very uneven. " +
			"Large parts of your text do not contain the keyphrase or its synonyms. <a href='https://yoa.st/33u' target='_blank'>Distribute them more evenly</a>." );
	} );

<<<<<<< HEAD
	it( "returns an okay score when the Gini coefficient calculated from the step function is between recommended acceptable and good score", function() {
		const mockPaper = new Paper( "string with the keyword and the keyword", { keyword: "keyword" } );
		const assessment = keyphraseDistributionAssessment.getResult( mockPaper, Factory.buildMockResearcher( { keyphraseDistributionScore: 0.5 } ), i18n );
=======
	it( "returns an okay score when the % of sentences between topic occurrences is between recommended acceptable and good score", function() {
		let mockPaper = new Paper( "string with the keyword and the keyword", { keyword: "keyword" } );
		let assessment = keyphraseDistributionAssessment.getResult(
			mockPaper,
			Factory.buildMockResearcher( {
				keyphraseDistributionScore: 40,
				sentencesToHighlight: [],
			} ),
			i18n
		);
>>>>>>> dc100a57

		expect( assessment.getScore() ).toEqual( 6 );
		expect( assessment.getText() ).toEqual( "<a href='https://yoa.st/33q' target='_blank'>Keyphrase distribution</a>: Uneven. " +
			"Some parts of your text do not contain the keyphrase or its synonyms. <a href='https://yoa.st/33u' target='_blank'>Distribute them more evenly</a>." );
	} );

<<<<<<< HEAD
	it( "returns a good score score when the Gini coefficient calculated from the step functionn is lower than the recommended good score", function() {
		const mockPaper = new Paper( "string with the keyword and the keyword", { keyword: "keyword" } );
		const assessment = keyphraseDistributionAssessment.getResult( mockPaper, Factory.buildMockResearcher( { keyphraseDistributionScore: 0.3 } ), i18n );
=======
	it( "returns a good score score when the %  of sentences between topic occurrences is lower than the recommended good score", function() {
		let mockPaper = new Paper( "string with the keyword and the keyword", { keyword: "keyword" } );
		let assessment = keyphraseDistributionAssessment.getResult(
			mockPaper,
			Factory.buildMockResearcher( {
				keyphraseDistributionScore: 25,
				sentencesToHighlight: [],
			} ),
			i18n
		);
>>>>>>> dc100a57

		expect( assessment.getScore() ).toEqual( 9 );
		expect( assessment.getText() ).toEqual( "<a href='https://yoa.st/33q' target='_blank'>Keyphrase distribution</a>: Good job!" );
	} );
} );

describe( "Checks if the assessment is applicable", function() {
<<<<<<< HEAD
	it( "is applicable to papers with more than 200 words when a keyword is set", function() {
		const mockPaper = new Paper( "Lorem ipsum dolor sit amet, vim illum aeque" +
=======
	it( "is applicable to papers with more than 10 sentences when a keyword is set", function() {
		let mockPaper = new Paper( "Lorem ipsum dolor sit amet, vim illum aeque" +
>>>>>>> dc100a57
			" constituam at. Id latine tritani alterum pro. Ei quod stet affert sed. Usu putent fabellas suavitate id." +
			" Quo ut stet recusabo torquatos. Eum ridens possim expetenda te. Ex per putant comprehensam. At vel utinam" +
			" cotidieque, at erat brute eum, velit percipit ius et. Has vidit accusata deterruisset ea, quod facete te" +
			" vis. Vix ei duis dolor, id eum sonet fabulas. Id vix imperdiet efficiantur. Percipit probatus pertinax te" +
			" sit. Putant intellegebat eu sit. Vix reque tation prompta id, ea quo labore viderer definiebas." +
			" Oratio vocibus offendit an mei, est esse pericula liberavisse. Lorem ipsum dolor sit amet, vim illum aeque" +
			" constituam at. Id latine tritani alterum pro. Ei quod stet affert sed. Usu putent fabellas suavitate id." +
			" Quo ut stet recusabo torquatos. Eum ridens possim expetenda te. Ex per putant comprehensam. At vel utinam" +
			" cotidieque, at erat brute eum, velit percipit ius et. Has vidit accusata deterruisset ea, quod facete te" +
			" vis. Vix ei duis dolor, id eum sonet fabulas. Id vix imperdiet efficiantur. Percipit probatus pertinax te" +
			" sit. Putant intellegebat eu sit. Vix reque tation prompta id, ea quo labore viderer definiebas." +
			" Oratio vocibus offendit an mei, est esse pericula liberavisse.", { keyword: "keyword" } );
		const assessment = keyphraseDistributionAssessment.isApplicable( mockPaper );

		expect( assessment ).toBe( true );
	} );

<<<<<<< HEAD
	it( "is not applicable to papers with more than 200 words when no keyword is set", function() {
		const mockPaper = new Paper( "Lorem ipsum dolor sit amet, vim illum aeque" +
=======
	it( "is not applicable to papers with more than 10 sentences when no keyword is set", function() {
		let mockPaper = new Paper( "Lorem ipsum dolor sit amet, vim illum aeque" +
>>>>>>> dc100a57
			" constituam at. Id latine tritani alterum pro. Ei quod stet affert sed. Usu putent fabellas suavitate id." +
			" Quo ut stet recusabo torquatos. Eum ridens possim expetenda te. Ex per putant comprehensam. At vel utinam" +
			" cotidieque, at erat brute eum, velit percipit ius et. Has vidit accusata deterruisset ea, quod facete te" +
			" vis. Vix ei duis dolor, id eum sonet fabulas. Id vix imperdiet efficiantur. Percipit probatus pertinax te" +
			" sit. Putant intellegebat eu sit. Vix reque tation prompta id, ea quo labore viderer definiebas." +
			" Oratio vocibus offendit an mei, est esse pericula liberavisse. Lorem ipsum dolor sit amet, vim illum aeque" +
			" constituam at. Id latine tritani alterum pro. Ei quod stet affert sed. Usu putent fabellas suavitate id." +
			" Quo ut stet recusabo torquatos. Eum ridens possim expetenda te. Ex per putant comprehensam. At vel utinam" +
			" cotidieque, at erat brute eum, velit percipit ius et. Has vidit accusata deterruisset ea, quod facete te" +
			" vis. Vix ei duis dolor, id eum sonet fabulas. Id vix imperdiet efficiantur. Percipit probatus pertinax te" +
			" sit. Putant intellegebat eu sit. Vix reque tation prompta id, ea quo labore viderer definiebas." +
			" Oratio vocibus offendit an mei, est esse pericula liberavisse." );
		const assessment = keyphraseDistributionAssessment.isApplicable( mockPaper );

		expect( assessment ).toBe( false );
	} );


<<<<<<< HEAD
	it( "is not applicable to papers with less than 200 words", function() {
		const mockPaper = new Paper( "Lorem ipsum dolor sit amet.", { keyword: "keyword" } );
		const assessment = keyphraseDistributionAssessment.isApplicable( mockPaper );
=======
	it( "is not applicable to papers with less than 15 sentences", function() {
		let mockPaper = new Paper( "Lorem ipsum dolor sit amet.", { keyword: "keyword" } );
		let assessment = keyphraseDistributionAssessment.isApplicable( mockPaper );
>>>>>>> dc100a57

		expect( assessment ).toBe( false );
	} );
} );

describe( "A test for marking keywords in the text", function() {
	it( "returns markers for sentences specified by the researcher", function() {
<<<<<<< HEAD
		const mockPaper = new Paper( "A sentence. A sentence containing keywords. Another sentence.", { keyword: "keyword" } );
		keyphraseDistributionAssessment.getResult( mockPaper, Factory.buildMockResearcher(
			{ keyphraseDistributionScore: 5, sentencesToHighlight: [ "A sentence.", "Another sentence." ] } ), i18n );
		const expected = [
=======
		let mockPaper = new Paper( "A sentence. A sentence containing keywords. Another sentence.", { keyword: "keyword" } );
		keyphraseDistributionAssessment.getResult(
			mockPaper,
			Factory.buildMockResearcher(
				{
					keyphraseDistributionScore: 5,
					sentencesToHighlight: [
						new Mark( {
							original: "A sentence.",
							marked: "<yoastmark class='yoast-text-mark'>A sentence.</yoastmark>",
						} ),
						new Mark( {
							original: "Another sentence.",
							marked: "<yoastmark class='yoast-text-mark'>Another sentence.</yoastmark>",
						} ),
					],
				} ),
			i18n
		);
		let expected = [
>>>>>>> dc100a57
			new Mark( {
				original: "A sentence.",
				marked: "<yoastmark class='yoast-text-mark'>A sentence.</yoastmark>",
			} ),
			new Mark( {
				original: "Another sentence.",
				marked: "<yoastmark class='yoast-text-mark'>Another sentence.</yoastmark>",
			} ),
		];
		expect( keyphraseDistributionAssessment.getMarks() ).toEqual( expected );
	} );
} );<|MERGE_RESOLUTION|>--- conflicted
+++ resolved
@@ -7,14 +7,9 @@
 const keyphraseDistributionAssessment = new KeyphraseDistributionAssessment();
 
 describe( "An assessment to check your keyphrase distribution", function() {
-<<<<<<< HEAD
-	it( "returns a 'consideration' score when the Gini coefficient calculated from the step function is -1 (as a result of no keyword occurrences)", function() {
+	it( "returns a 'consideration' score when no keyword occurs", function() {
 		const mockPaper = new Paper( "a string", { keyword: "keyword" } );
-		const assessment = keyphraseDistributionAssessment.getResult( mockPaper, Factory.buildMockResearcher( { keyphraseDistributionScore: -1 } ), i18n );
-=======
-	it( "returns a 'consideration' score when no keyword occurs", function() {
-		let mockPaper = new Paper( "a string", { keyword: "keyword" } );
-		let assessment = keyphraseDistributionAssessment.getResult(
+		const assessment = keyphraseDistributionAssessment.getResult(
 			mockPaper,
 			Factory.buildMockResearcher( {
 				keyphraseDistributionScore: 100,
@@ -22,21 +17,15 @@
 			} ),
 			i18n
 		);
->>>>>>> dc100a57
 
 		expect( assessment.getScore() ).toEqual( 0 );
 		expect( assessment.getText() ).toEqual( "<a href='https://yoa.st/33q' target='_blank'>Keyphrase distribution</a>: " +
 			"<a href='https://yoa.st/33u' target='_blank'>Include your keyphrase or its synonyms in the text so that we can check keyphrase distribution</a>." );
 	} );
 
-<<<<<<< HEAD
-	it( "returns a bad score when the Gini coefficient calculated from the step function is higher than the recommended good score", function() {
+	it( "returns a bad score when the % of sentences between topic occurrences is above 50%", function() {
 		const mockPaper = new Paper( "string with the keyword and the keyword", { keyword: "keyword" } );
-		const assessment = keyphraseDistributionAssessment.getResult( mockPaper, Factory.buildMockResearcher( { keyphraseDistributionScore: 0.7 } ), i18n );
-=======
-	it( "returns a bad score when the % of sentences between topic occurrences is above 50%", function() {
-		let mockPaper = new Paper( "string with the keyword and the keyword", { keyword: "keyword" } );
-		let assessment = keyphraseDistributionAssessment.getResult(
+		const assessment = keyphraseDistributionAssessment.getResult(
 			mockPaper,
 			Factory.buildMockResearcher( {
 				keyphraseDistributionScore: 60,
@@ -44,21 +33,15 @@
 			} ),
 			i18n
 		);
->>>>>>> dc100a57
 
 		expect( assessment.getScore() ).toEqual( 1 );
 		expect( assessment.getText() ).toEqual( "<a href='https://yoa.st/33q' target='_blank'>Keyphrase distribution</a>: Very uneven. " +
 			"Large parts of your text do not contain the keyphrase or its synonyms. <a href='https://yoa.st/33u' target='_blank'>Distribute them more evenly</a>." );
 	} );
 
-<<<<<<< HEAD
-	it( "returns an okay score when the Gini coefficient calculated from the step function is between recommended acceptable and good score", function() {
+	it( "returns an okay score when the % of sentences between topic occurrences is between recommended acceptable and good score", function() {
 		const mockPaper = new Paper( "string with the keyword and the keyword", { keyword: "keyword" } );
-		const assessment = keyphraseDistributionAssessment.getResult( mockPaper, Factory.buildMockResearcher( { keyphraseDistributionScore: 0.5 } ), i18n );
-=======
-	it( "returns an okay score when the % of sentences between topic occurrences is between recommended acceptable and good score", function() {
-		let mockPaper = new Paper( "string with the keyword and the keyword", { keyword: "keyword" } );
-		let assessment = keyphraseDistributionAssessment.getResult(
+		const assessment = keyphraseDistributionAssessment.getResult(
 			mockPaper,
 			Factory.buildMockResearcher( {
 				keyphraseDistributionScore: 40,
@@ -66,21 +49,15 @@
 			} ),
 			i18n
 		);
->>>>>>> dc100a57
 
 		expect( assessment.getScore() ).toEqual( 6 );
 		expect( assessment.getText() ).toEqual( "<a href='https://yoa.st/33q' target='_blank'>Keyphrase distribution</a>: Uneven. " +
 			"Some parts of your text do not contain the keyphrase or its synonyms. <a href='https://yoa.st/33u' target='_blank'>Distribute them more evenly</a>." );
 	} );
 
-<<<<<<< HEAD
-	it( "returns a good score score when the Gini coefficient calculated from the step functionn is lower than the recommended good score", function() {
+	it( "returns a good score score when the %  of sentences between topic occurrences is lower than the recommended good score", function() {
 		const mockPaper = new Paper( "string with the keyword and the keyword", { keyword: "keyword" } );
-		const assessment = keyphraseDistributionAssessment.getResult( mockPaper, Factory.buildMockResearcher( { keyphraseDistributionScore: 0.3 } ), i18n );
-=======
-	it( "returns a good score score when the %  of sentences between topic occurrences is lower than the recommended good score", function() {
-		let mockPaper = new Paper( "string with the keyword and the keyword", { keyword: "keyword" } );
-		let assessment = keyphraseDistributionAssessment.getResult(
+		const assessment = keyphraseDistributionAssessment.getResult(
 			mockPaper,
 			Factory.buildMockResearcher( {
 				keyphraseDistributionScore: 25,
@@ -88,7 +65,6 @@
 			} ),
 			i18n
 		);
->>>>>>> dc100a57
 
 		expect( assessment.getScore() ).toEqual( 9 );
 		expect( assessment.getText() ).toEqual( "<a href='https://yoa.st/33q' target='_blank'>Keyphrase distribution</a>: Good job!" );
@@ -96,13 +72,8 @@
 } );
 
 describe( "Checks if the assessment is applicable", function() {
-<<<<<<< HEAD
-	it( "is applicable to papers with more than 200 words when a keyword is set", function() {
+	it( "is applicable to papers with more than 10 sentences when a keyword is set", function() {
 		const mockPaper = new Paper( "Lorem ipsum dolor sit amet, vim illum aeque" +
-=======
-	it( "is applicable to papers with more than 10 sentences when a keyword is set", function() {
-		let mockPaper = new Paper( "Lorem ipsum dolor sit amet, vim illum aeque" +
->>>>>>> dc100a57
 			" constituam at. Id latine tritani alterum pro. Ei quod stet affert sed. Usu putent fabellas suavitate id." +
 			" Quo ut stet recusabo torquatos. Eum ridens possim expetenda te. Ex per putant comprehensam. At vel utinam" +
 			" cotidieque, at erat brute eum, velit percipit ius et. Has vidit accusata deterruisset ea, quod facete te" +
@@ -120,13 +91,8 @@
 		expect( assessment ).toBe( true );
 	} );
 
-<<<<<<< HEAD
-	it( "is not applicable to papers with more than 200 words when no keyword is set", function() {
+	it( "is not applicable to papers with more than 10 sentences when no keyword is set", function() {
 		const mockPaper = new Paper( "Lorem ipsum dolor sit amet, vim illum aeque" +
-=======
-	it( "is not applicable to papers with more than 10 sentences when no keyword is set", function() {
-		let mockPaper = new Paper( "Lorem ipsum dolor sit amet, vim illum aeque" +
->>>>>>> dc100a57
 			" constituam at. Id latine tritani alterum pro. Ei quod stet affert sed. Usu putent fabellas suavitate id." +
 			" Quo ut stet recusabo torquatos. Eum ridens possim expetenda te. Ex per putant comprehensam. At vel utinam" +
 			" cotidieque, at erat brute eum, velit percipit ius et. Has vidit accusata deterruisset ea, quod facete te" +
@@ -145,15 +111,9 @@
 	} );
 
 
-<<<<<<< HEAD
-	it( "is not applicable to papers with less than 200 words", function() {
+	it( "is not applicable to papers with less than 15 sentences", function() {
 		const mockPaper = new Paper( "Lorem ipsum dolor sit amet.", { keyword: "keyword" } );
 		const assessment = keyphraseDistributionAssessment.isApplicable( mockPaper );
-=======
-	it( "is not applicable to papers with less than 15 sentences", function() {
-		let mockPaper = new Paper( "Lorem ipsum dolor sit amet.", { keyword: "keyword" } );
-		let assessment = keyphraseDistributionAssessment.isApplicable( mockPaper );
->>>>>>> dc100a57
 
 		expect( assessment ).toBe( false );
 	} );
@@ -161,13 +121,7 @@
 
 describe( "A test for marking keywords in the text", function() {
 	it( "returns markers for sentences specified by the researcher", function() {
-<<<<<<< HEAD
 		const mockPaper = new Paper( "A sentence. A sentence containing keywords. Another sentence.", { keyword: "keyword" } );
-		keyphraseDistributionAssessment.getResult( mockPaper, Factory.buildMockResearcher(
-			{ keyphraseDistributionScore: 5, sentencesToHighlight: [ "A sentence.", "Another sentence." ] } ), i18n );
-		const expected = [
-=======
-		let mockPaper = new Paper( "A sentence. A sentence containing keywords. Another sentence.", { keyword: "keyword" } );
 		keyphraseDistributionAssessment.getResult(
 			mockPaper,
 			Factory.buildMockResearcher(
@@ -186,8 +140,7 @@
 				} ),
 			i18n
 		);
-		let expected = [
->>>>>>> dc100a57
+		const expected = [
 			new Mark( {
 				original: "A sentence.",
 				marked: "<yoastmark class='yoast-text-mark'>A sentence.</yoastmark>",
