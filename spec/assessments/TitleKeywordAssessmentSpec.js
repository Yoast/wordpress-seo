--- conflicted
+++ resolved
@@ -1,12 +1,6 @@
 import TitleKeywordAssessment from "../../src/assessments/seo/TitleKeywordAssessment";
-<<<<<<< HEAD
-const Paper = require( "../../src/values/Paper" );
-
-const Factory = require( "../helpers/factory" );
-=======
 import Paper from "../../src/values/Paper";
 import Factory from "../helpers/factory";
->>>>>>> 954cc9af
 
 const i18n = Factory.buildJed();
 
