--- conflicted
+++ resolved
@@ -8,23 +8,15 @@
 	it( "scores 1 passive sentence - 5%", function() {
 		var assessment = passiveVoiceAssessment.getResult( paper, Factory.buildMockResearcher( {total: 20, passives: [ 1 ]} ), i18n );
 		expect( assessment.getScore() ).toBe( 9 );
-<<<<<<< HEAD
 		expect( assessment.getText() ).toBe( "5% of the sentences contain a passive voice, which is less than or equal to the recommended maximum of 10%." );
-=======
-		expect( assessment.getText() ).toBe( "5% of the sentences is written in the passive voice, which is within the recommended range." );
 		expect( assessment.hasMarks() ).toBe( true );
->>>>>>> d79a9211
 	} );
 
 	it( "scores 2 passive sentences - 10%", function() {
 		var assessment = passiveVoiceAssessment.getResult( paper, Factory.buildMockResearcher( {total: 20, passives: [ 1, 2 ] } ), i18n );
 		expect( assessment.getScore() ).toBe( 7.02 );
-<<<<<<< HEAD
 		expect( assessment.getText() ).toBe( "10% of the sentences contain a passive voice, which is less than or equal to the recommended maximum of 10%." );
-=======
-		expect( assessment.getText() ).toBe( "10% of the sentences is written in the passive voice, which is within the recommended range." );
 		expect( assessment.hasMarks() ).toBe( true );
->>>>>>> d79a9211
 	} );
 
 	it( "scores 10 passive sentence - 50%", function() {
