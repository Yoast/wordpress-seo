--- conflicted
+++ resolved
@@ -25,11 +25,7 @@
 			},
 		}, true ), i18n );
 		expect( result.getScore() ).toBe( -50 );
-<<<<<<< HEAD
-		expect( result.getText() ).toBe( "The <a href='https://yoa.st/2pe' target='_blank'>topic density</a> is 10%, which is way over the advised 3% maximum; the focus keyword and its synonyms were found 50 times." );
-=======
-		expect( result.getText() ).toBe( "The topic density is 10%, which is way over the advised 3.5% maximum; the focus keyword and its synonyms were found 50 times." );
->>>>>>> d77acd13
+		expect( result.getText() ).toBe( "The <a href='https://yoa.st/2pe' target='_blank'>topic density</a> is 10%, which is way over the advised 3.5% maximum; the focus keyword and its synonyms were found 50 times." );
 
 		paper = new Paper( "string with the keyword", { keyword: "keyword", synonyms: "synonym" } );
 		result = new TopicDensityAssessment().getResult( paper, factory.buildMockResearcher( {
@@ -49,11 +45,7 @@
 			},
 		}, true ), i18n );
 		expect( result.getScore() ).toBe( -10 );
-<<<<<<< HEAD
-		expect( result.getText() ).toBe( "The <a href='https://yoa.st/2pe' target='_blank'>topic density</a> is 3.5%, which is over the advised 3% maximum; the focus keyword and its synonyms were found 2 times." );
-=======
-		expect( result.getText() ).toBe( "The topic density is 3.8%, which is over the advised 3.5% maximum; the focus keyword and its synonyms were found 2 times." );
->>>>>>> d77acd13
+		expect( result.getText() ).toBe( "The <a href='https://yoa.st/2pe' target='_blank'>topic density</a> is 3.8%, which is over the advised 3.5% maximum; the focus keyword and its synonyms were found 2 times." );
 
 		paper = new Paper( "string with the keyword and keyword ", { keyword: "keyword", synonyms: "synonym" } );
 		result = new TopicDensityAssessment().getResult( paper, factory.buildMockResearcher( {
