--- conflicted
+++ resolved
@@ -17,12 +17,8 @@
 
 		expect( assessment.hasScore()).toBe( true );
 		expect( assessment.getScore() ).toEqual( 9 );
-<<<<<<< HEAD
 		expect( assessment.getText() ).toEqual ( "0% of the sentences contain more than 20 words, which is less than or equal to the recommended maximum of 25%." );
-=======
-		expect( assessment.getText() ).toEqual ( "0% of the sentences contain more than 20 words, which is less than the recommended maximum of 25%." );
 		expect( assessment.hasMarks() ).toBe( false );
->>>>>>> d79a9211
 	} );
 	it( "returns the score for 50% long sentences", function(){
 		mockPaper = new Paper();
@@ -61,12 +57,8 @@
 
 		expect( assessment.hasScore()).toBe( true );
 		expect( assessment.getScore() ).toEqual( 7.02 );
-<<<<<<< HEAD
 		expect( assessment.getText() ).toEqual ( "25% of the sentences contain more than 20 words, which is less than or equal to the recommended maximum of 25%." );
-=======
-		expect( assessment.getText() ).toEqual ( "25% of the sentences contain more than 20 words, which is less than the recommended maximum of 25%." );
 		expect( assessment.hasMarks() ).toBe( true );
->>>>>>> d79a9211
 	} );
 	it( "returns the score for 30% long sentences", function(){
 		mockPaper = new Paper();
