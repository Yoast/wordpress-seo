import SentenceLengthInTextAssessment from "../../js/assessments/readability/sentenceLengthInTextAssessment";
import Paper from "../../js/values/Paper.js";
import Factory from "../helpers/factory.js";
import Mark from "../../js/values/Mark.js";
let i18n = Factory.buildJed();

let sentenceLengthInTextAssessment = new SentenceLengthInTextAssessment();
let contentConfiguration = require( "../../src/config/content/combinedConfig.js" );

describe( "An assessment for sentence length", function() {
	let mockPaper, assessment;

	it( "returns the score for all short sentences", function() {
		let mockPaper = new Paper();
		let assessment = sentenceLengthInTextAssessment.getResult( mockPaper, Factory.buildMockResearcher( [
			{ sentence: "", sentenceLength: 1 },
			{ sentence: "", sentenceLength: 1 },
			{ sentence: "", sentenceLength: 1 },
			{ sentence: "", sentenceLength: 1 },
		] ), i18n );

		expect( assessment.hasScore() ).toBe( true );
		expect( assessment.getScore() ).toEqual( 9 );
		expect( assessment.getText() ).toEqual( "0% of the sentences contain <a href='https://yoa.st/short-sentences' target='_blank'>more than 20 words</a>, " +
			"which is less than or equal to the recommended maximum of 25%." );
		expect( assessment.hasMarks() ).toBe( false );
	} );

	it( "returns the score for 50% long sentences", function() {
		mockPaper = new Paper();
		assessment = sentenceLengthInTextAssessment.getResult( mockPaper, Factory.buildMockResearcher( [
			{ sentence: "", sentenceLength: 30 },
			{ sentence: "", sentenceLength: 1 },
		] ), i18n );

		expect( assessment.hasScore() ).toBe( true );
		expect( assessment.getScore() ).toEqual( 3 );
		expect( assessment.getText() ).toEqual( "50% of the sentences contain <a href='https://yoa.st/short-sentences' target='_blank'>more than 20 words</a>, " +
			"which is more than the recommended maximum of 25%. Try to shorten the sentences." );
		expect( assessment.hasMarks() ).toBe( true );
	} );

	it( "returns the score for 100% long sentences", function() {
		mockPaper = new Paper();
		assessment = sentenceLengthInTextAssessment.getResult( mockPaper, Factory.buildMockResearcher( [
			{ sentence: "", sentenceLength: 30 },
		] ), i18n );

		expect( assessment.hasScore() ).toBe( true );
		expect( assessment.getScore() ).toEqual( 3 );
		expect( assessment.getText() ).toEqual( "100% of the sentences contain <a href='https://yoa.st/short-sentences' target='_blank'>more than 20 words</a>, " +
			"which is more than the recommended maximum of 25%. Try to shorten the sentences." );
		expect( assessment.hasMarks() ).toBe( true );
	} );

	it( "returns the score for 25% long sentences", function() {
		mockPaper = new Paper();
		assessment = sentenceLengthInTextAssessment.getResult( mockPaper, Factory.buildMockResearcher( [
			{ sentence: "", sentenceLength: 30 },
			{ sentence: "", sentenceLength: 1 },
			{ sentence: "", sentenceLength: 1 },
			{ sentence: "", sentenceLength: 1 },
		] ), i18n );

		expect( assessment.hasScore() ).toBe( true );
		expect( assessment.getScore() ).toEqual( 9 );
		expect( assessment.getText() ).toEqual( "25% of the sentences contain <a href='https://yoa.st/short-sentences' target='_blank'>more than 20 words</a>, " +
			"which is less than or equal to the recommended maximum of 25%." );
		expect( assessment.hasMarks() ).toBe( true );
	} );

	it( "returns the score for 30% long sentences", function() {
		mockPaper = new Paper();
		assessment = sentenceLengthInTextAssessment.getResult( mockPaper, Factory.buildMockResearcher( [
			{ sentence: "", sentenceLength: 30 },
			{ sentence: "", sentenceLength: 30 },
			{ sentence: "", sentenceLength: 30 },
			{ sentence: "", sentenceLength: 1 },
			{ sentence: "", sentenceLength: 1 },
			{ sentence: "", sentenceLength: 1 },
			{ sentence: "", sentenceLength: 1 },
			{ sentence: "", sentenceLength: 1 },
			{ sentence: "", sentenceLength: 1 },
			{ sentence: "", sentenceLength: 1 },
		] ), i18n );

		expect( assessment.hasScore() ).toBe( true );
		expect( assessment.getScore() ).toEqual( 6 );
		expect( assessment.getText() ).toEqual( "30% of the sentences contain <a href='https://yoa.st/short-sentences' target='_blank'>more than 20 words</a>, " +
			"which is more than the recommended maximum of 25%. Try to shorten the sentences." );
<<<<<<< HEAD
		expect( assessment.hasMarks() ).toBe( true );
	} );

	it( "returns the score for 100% long sentences in Russian", function() {
		mockPaper = new Paper( "text", { locale: "ru_RU" } );
		let sentenceLengthInTextAssessmentRussian = new SentenceLengthInTextAssessment( contentConfiguration( mockPaper.getLocale() ).sentenceLength );

		assessment = sentenceLengthInTextAssessmentRussian.getResult( mockPaper, Factory.buildMockResearcher( [
			{ sentence: "", sentenceLength: 16 }
		] ), i18n );

		expect( assessment.hasScore() ).toBe( true );
		expect( assessment.getScore() ).toEqual( 3 );
		expect( assessment.getText() ).toEqual( "100% of the sentences contain <a href='https://yoa.st/short-sentences' target='_blank'>more than 15 words</a>, " +
			"which is more than the recommended maximum of 25%. Try to shorten the sentences." );
		expect( assessment.hasMarks() ).toBe( true );
	} );

	it( "returns the score for 100% long sentences in Italian", function() {
		mockPaper = new Paper( "text", { locale: "it_IT" } );
		let sentenceLengthInTextAssessmentItalian = new SentenceLengthInTextAssessment( contentConfiguration( mockPaper.getLocale() ).sentenceLength );

		assessment = sentenceLengthInTextAssessmentItalian.getResult( mockPaper, Factory.buildMockResearcher( [
			{ sentence: "", sentenceLength: 26 }
		] ), i18n );

		expect( assessment.hasScore() ).toBe( true );
		expect( assessment.getScore() ).toEqual( 3 );
		expect( assessment.getText() ).toEqual( "100% of the sentences contain <a href='https://yoa.st/short-sentences' target='_blank'>more than 25 words</a>, " +
			"which is more than the recommended maximum of 25%. Try to shorten the sentences." );
		expect( assessment.hasMarks() ).toBe( true );
	} );

	it( "returns the score for all short sentences in Italian", function() {
		let mockPaper = new Paper( "text", { locale: "it_IT" } );
		let sentenceLengthInTextAssessmentItalian = new SentenceLengthInTextAssessment( contentConfiguration( mockPaper.getLocale() ).sentenceLength );

		assessment = sentenceLengthInTextAssessmentItalian.getResult( mockPaper, Factory.buildMockResearcher( [
			{ sentence: "", sentenceLength: 24 }

		] ), i18n );

		expect( assessment.hasScore() ).toBe( true );
		expect( assessment.getScore() ).toEqual( 9 );
		expect( assessment.getText() ).toEqual( "0% of the sentences contain <a href='https://yoa.st/short-sentences' target='_blank'>more than 25 words</a>, " +
			"which is less than or equal to the recommended maximum of 25%." );
		expect( assessment.hasMarks() ).toBe( false );
	} );

=======
		expect( assessment.hasMarks() ).toBe( true );
	} );

>>>>>>> bd10bb40
	it( "is not applicable for empty papers", function() {
		mockPaper = new Paper();
		assessment = sentenceLengthInTextAssessment.isApplicable( mockPaper );
		expect( assessment ).toBe( false );
	} );
} );

describe( "A test for marking too long sentences", function() {
	it( "returns markers for too long sentences", function() {
		let paper = new Paper( "This is a too long sentence, because it has over twenty words, and that is hard too read, don't you think?" );
		let sentenceLengthInText = Factory.buildMockResearcher( [ { sentence: "This is a too long sentence, because it has over twenty words, and that is hard too read, don't you think?", sentenceLength: 21 } ] );
		let expected = [
<<<<<<< HEAD
			new Mark( { original: "This is a too long sentence, because it has over twenty words, and that is hard too read, don't you think?", marked: "<yoastmark class='yoast-text-mark'>This is a too long sentence, because it has over twenty words, and that is hard too read, don't you think?</yoastmark>" } )
=======
			new Mark( { original: "This is a too long sentence, because it has over twenty words, and that is hard too read, don't you think?", marked: "<yoastmark class='yoast-text-mark'>This is a too long sentence, because it has over twenty words, and that is hard too read, don't you think?</yoastmark>" } ),
>>>>>>> bd10bb40
		];
		expect( sentenceLengthInTextAssessment.getMarks( paper, sentenceLengthInText ) ).toEqual( expected );
	} );

	it( "returns no markers if no sentences are too long", function() {
		let paper = new Paper( "This is a short sentence." );
		let sentenceLengthInText = Factory.buildMockResearcher( [ { sentence: "This is a short sentence.", sentenceLength: 5 } ] );
		let expected = [];
		expect( sentenceLengthInTextAssessment.getMarks( paper, sentenceLengthInText ) ).toEqual( expected );
	} );
} );<|MERGE_RESOLUTION|>--- conflicted
+++ resolved
@@ -88,7 +88,6 @@
 		expect( assessment.getScore() ).toEqual( 6 );
 		expect( assessment.getText() ).toEqual( "30% of the sentences contain <a href='https://yoa.st/short-sentences' target='_blank'>more than 20 words</a>, " +
 			"which is more than the recommended maximum of 25%. Try to shorten the sentences." );
-<<<<<<< HEAD
 		expect( assessment.hasMarks() ).toBe( true );
 	} );
 
@@ -138,11 +137,6 @@
 		expect( assessment.hasMarks() ).toBe( false );
 	} );
 
-=======
-		expect( assessment.hasMarks() ).toBe( true );
-	} );
-
->>>>>>> bd10bb40
 	it( "is not applicable for empty papers", function() {
 		mockPaper = new Paper();
 		assessment = sentenceLengthInTextAssessment.isApplicable( mockPaper );
@@ -155,11 +149,7 @@
 		let paper = new Paper( "This is a too long sentence, because it has over twenty words, and that is hard too read, don't you think?" );
 		let sentenceLengthInText = Factory.buildMockResearcher( [ { sentence: "This is a too long sentence, because it has over twenty words, and that is hard too read, don't you think?", sentenceLength: 21 } ] );
 		let expected = [
-<<<<<<< HEAD
-			new Mark( { original: "This is a too long sentence, because it has over twenty words, and that is hard too read, don't you think?", marked: "<yoastmark class='yoast-text-mark'>This is a too long sentence, because it has over twenty words, and that is hard too read, don't you think?</yoastmark>" } )
-=======
 			new Mark( { original: "This is a too long sentence, because it has over twenty words, and that is hard too read, don't you think?", marked: "<yoastmark class='yoast-text-mark'>This is a too long sentence, because it has over twenty words, and that is hard too read, don't you think?</yoastmark>" } ),
->>>>>>> bd10bb40
 		];
 		expect( sentenceLengthInTextAssessment.getMarks( paper, sentenceLengthInText ) ).toEqual( expected );
 	} );
