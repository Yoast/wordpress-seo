var subHeadingLengthAssessment = require( "../../js/assessments/getSubheadingLengthAssessment.js" );
var Paper = require( "../../js/values/Paper.js" );
var Factory = require( "../helpers/factory.js" );
var i18n = Factory.buildJed();

var paper = new Paper();
describe( "An assessment for finding the length of the subheadings.", function() {
	it( "returns headings < 50 chars. ", function() {
		var assessment = subHeadingLengthAssessment.getResult( paper, Factory.buildMockResearcher( [ 5, 5, 40 ] ), i18n );
		expect( assessment.getScore() ).toBe( 9 );
		expect( assessment.getText() ).toBe( "The length of all subheadings is less than or equal to the recommended maximum of 50 characters, which is great." );
		expect( assessment.hasMarks() ).toBe( false );
	} );
<<<<<<< HEAD
	it( "returns headings < 30 chars. ", function() {
		assessment = subHeadingLengthAssessment.getResult( paper, Factory.buildMockResearcher( [5, 5, 28 ] ), i18n );
		expect( assessment.getScore() ).toBe( 7.6 );
		expect( assessment.getText() ).toBe( "The length of all subheadings is less than or equal to the recommended maximum of 30 characters, which is great." );
		expect( assessment.hasMarks() ).toBe( false );
	} );
	it( "returns headings > 30 chars, 1 too long heading. ", function() {
		assessment = subHeadingLengthAssessment.getResult( paper, Factory.buildMockResearcher( [5, 5, 35 ] ), i18n );
		expect( assessment.getScore() ).toBe( 5.5 );
		expect( assessment.getText() ).toBe( "You have 1 subheading containing more than the recommended maximum of 30 characters." );
=======
	it( "returns headings < 50 chars. ", function() {
		assessment = subHeadingLengthAssessment.getResult( paper, Factory.buildMockResearcher( [ 5, 5, 46 ] ), i18n );
		expect( assessment.getScore() ).toBe( 8.22 );
		expect( assessment.getText() ).toBe( "The length of all subheadings is less than or equal to the recommended maximum of 50 characters, which is great." );
		expect( assessment.hasMarks() ).toBe( false );
	} );
	it( "returns headings > 50 chars, 1 too long heading. ", function() {
		assessment = subHeadingLengthAssessment.getResult( paper, Factory.buildMockResearcher( [ 5, 5, 55 ] ), i18n );
		expect( assessment.getScore() ).toBe( 5.52 );
		expect( assessment.getText() ).toBe( "You have 1 subheading containing more than the recommended maximum of 50 characters." );
>>>>>>> 53c6f1f9
		expect( assessment.hasMarks() ).toBe( true );
	} );
	it( "returns headings > 50 chars, 1 extremely long heading. ", function() {
		assessment = subHeadingLengthAssessment.getResult( paper, Factory.buildMockResearcher( [ 5, 5, 85 ] ), i18n );
		expect( assessment.getScore() ).toBe( 3 );
		expect( assessment.getText() ).toBe( "You have 1 subheading containing more than the recommended maximum of 50 characters." );
		expect( assessment.hasMarks() ).toBe( true );
	} );
<<<<<<< HEAD
	it( "returns headings > 30 chars. 2 too long headings. ", function() {
		assessment = subHeadingLengthAssessment.getResult( paper, Factory.buildMockResearcher( [5, 34, 35 ] ), i18n );
		expect( assessment.getScore() ).toBe( 5.5 );
		expect( assessment.getText() ).toBe( "You have 2 subheadings containing more than the recommended maximum of 30 characters." );
=======
	it( "returns headings > 50 chars. 2 too long headings. ", function() {
		assessment = subHeadingLengthAssessment.getResult( paper, Factory.buildMockResearcher( [ 5, 54, 56 ] ), i18n );
		expect( assessment.getScore() ).toBe( 5.22 );
		expect( assessment.getText() ).toBe( "You have 2 subheadings containing more than the recommended maximum of 50 characters." );
>>>>>>> 53c6f1f9
		expect( assessment.hasMarks() ).toBe( true );
	} );
});<|MERGE_RESOLUTION|>--- conflicted
+++ resolved
@@ -11,29 +11,16 @@
 		expect( assessment.getText() ).toBe( "The length of all subheadings is less than or equal to the recommended maximum of 50 characters, which is great." );
 		expect( assessment.hasMarks() ).toBe( false );
 	} );
-<<<<<<< HEAD
-	it( "returns headings < 30 chars. ", function() {
-		assessment = subHeadingLengthAssessment.getResult( paper, Factory.buildMockResearcher( [5, 5, 28 ] ), i18n );
-		expect( assessment.getScore() ).toBe( 7.6 );
-		expect( assessment.getText() ).toBe( "The length of all subheadings is less than or equal to the recommended maximum of 30 characters, which is great." );
-		expect( assessment.hasMarks() ).toBe( false );
-	} );
-	it( "returns headings > 30 chars, 1 too long heading. ", function() {
-		assessment = subHeadingLengthAssessment.getResult( paper, Factory.buildMockResearcher( [5, 5, 35 ] ), i18n );
-		expect( assessment.getScore() ).toBe( 5.5 );
-		expect( assessment.getText() ).toBe( "You have 1 subheading containing more than the recommended maximum of 30 characters." );
-=======
 	it( "returns headings < 50 chars. ", function() {
 		assessment = subHeadingLengthAssessment.getResult( paper, Factory.buildMockResearcher( [ 5, 5, 46 ] ), i18n );
-		expect( assessment.getScore() ).toBe( 8.22 );
+		expect( assessment.getScore() ).toBe( 8.2 );
 		expect( assessment.getText() ).toBe( "The length of all subheadings is less than or equal to the recommended maximum of 50 characters, which is great." );
 		expect( assessment.hasMarks() ).toBe( false );
 	} );
 	it( "returns headings > 50 chars, 1 too long heading. ", function() {
 		assessment = subHeadingLengthAssessment.getResult( paper, Factory.buildMockResearcher( [ 5, 5, 55 ] ), i18n );
-		expect( assessment.getScore() ).toBe( 5.52 );
+		expect( assessment.getScore() ).toBe( 5.5 );
 		expect( assessment.getText() ).toBe( "You have 1 subheading containing more than the recommended maximum of 50 characters." );
->>>>>>> 53c6f1f9
 		expect( assessment.hasMarks() ).toBe( true );
 	} );
 	it( "returns headings > 50 chars, 1 extremely long heading. ", function() {
@@ -42,17 +29,10 @@
 		expect( assessment.getText() ).toBe( "You have 1 subheading containing more than the recommended maximum of 50 characters." );
 		expect( assessment.hasMarks() ).toBe( true );
 	} );
-<<<<<<< HEAD
-	it( "returns headings > 30 chars. 2 too long headings. ", function() {
-		assessment = subHeadingLengthAssessment.getResult( paper, Factory.buildMockResearcher( [5, 34, 35 ] ), i18n );
-		expect( assessment.getScore() ).toBe( 5.5 );
-		expect( assessment.getText() ).toBe( "You have 2 subheadings containing more than the recommended maximum of 30 characters." );
-=======
 	it( "returns headings > 50 chars. 2 too long headings. ", function() {
 		assessment = subHeadingLengthAssessment.getResult( paper, Factory.buildMockResearcher( [ 5, 54, 56 ] ), i18n );
-		expect( assessment.getScore() ).toBe( 5.22 );
+		expect( assessment.getScore() ).toBe( 5.2 );
 		expect( assessment.getText() ).toBe( "You have 2 subheadings containing more than the recommended maximum of 50 characters." );
->>>>>>> 53c6f1f9
 		expect( assessment.hasMarks() ).toBe( true );
 	} );
 });