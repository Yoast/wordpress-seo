--- conflicted
+++ resolved
@@ -8,23 +8,14 @@
 	it( "returns headings < 30 chars. ", function() {
 		var assessment = subHeadingLengthAssessment.getResult( paper, Factory.buildMockResearcher( [5, 5, 20 ] ), i18n );
 		expect( assessment.getScore() ).toBe( 9 );
-<<<<<<< HEAD
 		expect( assessment.getText() ).toBe( "The length of all subheadings is less than or equal to the recommended maximum of 30 characters, which is great." );
-=======
-		expect( assessment.getText() ).toBe( "The length of all subheadings is less than the recommended maximum of 30 characters, which is great." );
 		expect( assessment.hasMarks() ).toBe( false );
->>>>>>> d79a9211
 	} );
-
 	it( "returns headings < 30 chars. ", function() {
 		assessment = subHeadingLengthAssessment.getResult( paper, Factory.buildMockResearcher( [5, 5, 28 ] ), i18n );
 		expect( assessment.getScore() ).toBe( 7.62 );
-<<<<<<< HEAD
 		expect( assessment.getText() ).toBe( "The length of all subheadings is less than or equal to the recommended maximum of 30 characters, which is great." );
-=======
-		expect( assessment.getText() ).toBe( "The length of all subheadings is less than the recommended maximum of 30 characters, which is great." );
 		expect( assessment.hasMarks() ).toBe( false );
->>>>>>> d79a9211
 	} );
 	it( "returns headings > 30 chars, 1 too long heading. ", function() {
 		assessment = subHeadingLengthAssessment.getResult( paper, Factory.buildMockResearcher( [5, 5, 35 ] ), i18n );
