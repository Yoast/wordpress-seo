--- conflicted
+++ resolved
@@ -1,10 +1,5 @@
-<<<<<<< HEAD
 let countSyllableFunction = require( "../../../src/stringProcessing/syllables/count.js" );
-let forEach = require( "lodash/forEach" );
-=======
-let countSyllableFunction = require( "../../../js/stringProcessing/syllables/count.js" );
 import { forEach } from "lodash-es";
->>>>>>> ce235f6e
 
 /**
  * Helper to test syllable count.
