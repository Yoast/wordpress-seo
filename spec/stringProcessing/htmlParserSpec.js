var htmlParser = require ( "../../js/stringProcessing/htmlParser.js" );

describe( "A function to remove the entire HTML style/script tag block.", function( ) {
	it( "filters an entire style block", function() {
		expect( htmlParser( "<style>h1 {color:red;}p {color:blue;}</style>" ) ).toEqual( "" );
	})
	it( "filters out all style blocks", function() {
		expect(htmlParser("Hi, this is a <style>h1 {color:red;} p {color:blue;}</style>test.")).toEqual("Hi, this is a test.");
	} )
	it( "returns an entire script block", function() {
		expect( htmlParser( "<script>Test</script>" ) ).toEqual ( "" );
	})
	it( "filters out all script blocks", function() {
		expect(htmlParser("Hi, this is a <script>Test</script>test.")).toEqual("Hi, this is a test.");
	} )
	it( "removes the script block when there is a type", function() {
		expect( htmlParser( "<script type='text/javascript'>test</script>") ).toEqual("");
	} )
<<<<<<< HEAD
	it( "filters an entire code block", function() {
		expect( htmlParser( "<code>Test</code>" ) ).toEqual( "" );
	})
	it( "filters out all code blocks", function() {
		expect( htmlParser( "Hi, this is a <code>Test</code>test." )).toEqual("Hi, this is a test.");
	} )
	it( "filters an entire pre block", function() {
		expect( htmlParser( "<pre>Test</pre>" ) ).toEqual( "" );
	})
	it( "filters out all pre blocks", function() {
		expect( htmlParser( "Hi, this is a <pre>Test</pre>test." )).toEqual("Hi, this is a test.");
	} )
=======
>>>>>>> 7b0374fb
	it( "doesn't remove a div block", function() {
		expect( htmlParser( "<div class='hello'>Hello</div>" ) ).toEqual( "<div class='hello'>Hello</div>" );
	} )
	it( "doesn't remove an image block", function() {
		expect( htmlParser( "<img src='yoast_logo.png' alt='Yoast logo' width='50px' height='50px' />" ) ).toEqual( "<img src='yoast_logo.png' alt='Yoast logo' width='50px' height='50px'></img>" );
	} )
	it( "filters an entire code block", function() {
		expect( htmlParser( "<code>Test</code>" ) ).toEqual( "" );
	})
	it( "filters out all code blocks", function() {
		expect(htmlParser("Hi, this is a <code>Test</code>test.")).toEqual("Hi, this is a test.");
	} )
})<|MERGE_RESOLUTION|>--- conflicted
+++ resolved
@@ -16,21 +16,6 @@
 	it( "removes the script block when there is a type", function() {
 		expect( htmlParser( "<script type='text/javascript'>test</script>") ).toEqual("");
 	} )
-<<<<<<< HEAD
-	it( "filters an entire code block", function() {
-		expect( htmlParser( "<code>Test</code>" ) ).toEqual( "" );
-	})
-	it( "filters out all code blocks", function() {
-		expect( htmlParser( "Hi, this is a <code>Test</code>test." )).toEqual("Hi, this is a test.");
-	} )
-	it( "filters an entire pre block", function() {
-		expect( htmlParser( "<pre>Test</pre>" ) ).toEqual( "" );
-	})
-	it( "filters out all pre blocks", function() {
-		expect( htmlParser( "Hi, this is a <pre>Test</pre>test." )).toEqual("Hi, this is a test.");
-	} )
-=======
->>>>>>> 7b0374fb
 	it( "doesn't remove a div block", function() {
 		expect( htmlParser( "<div class='hello'>Hello</div>" ) ).toEqual( "<div class='hello'>Hello</div>" );
 	} )
@@ -43,4 +28,10 @@
 	it( "filters out all code blocks", function() {
 		expect(htmlParser("Hi, this is a <code>Test</code>test.")).toEqual("Hi, this is a test.");
 	} )
+  it( "filters an entire pre block", function() {
+		expect( htmlParser( "<pre>Test</pre>" ) ).toEqual( "" );
+	})
+	it( "filters out all pre blocks", function() {
+		expect( htmlParser( "Hi, this is a <pre>Test</pre>test." )).toEqual("Hi, this is a test.");
+	} )
 })