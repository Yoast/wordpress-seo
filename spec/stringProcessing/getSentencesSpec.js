var getSentences = require( "../../js/stringProcessing/getSentences.js" );
describe("Get sentences from text", function(){
	it("returns sentences", function () {
		var sentence = "Hello. How are you? Bye";
		expect( getSentences( sentence ) ).toEqual( ["Hello.","How are you?","Bye"] );
	});
	it("returns sentences with digits", function () {
		var sentence = "Hello. 123 Bye";
		expect( getSentences( sentence ) ).toEqual( [ "Hello.","123 Bye"] );
	});

	it("returns sentences with abbreviations", function () {
		var sentence = "It was a lot. Approx. two hundred";
		expect( getSentences( sentence ) ).toEqual( ["It was a lot.","Approx. two hundred"] );
	});

	it("returns sentences with a ! in it (should not be converted to . )", function () {
		var sentence = "It was a lot. Approx! two hundred";
		expect( getSentences( sentence ) ).toEqual( [ "It was a lot.","Approx! two hundred" ] );
	});
<<<<<<< HEAD

	it( "returns sentences, with :", function() {
		var sentence = "One. Two. Three: Four! Five."
		expect( getSentences( sentence ).length ).toBe ( 5 );
	});
=======
	it("returns sentences with a text with H2 tags", function() {
		var text = "<h2>Four types of comments</h2>" +
			"The comments people leave on blogs can be divided into four types: " +
			"<h2>Positive feedback</h2>" +
			"First, the positive feedback. ";
		expect( getSentences( text ) ).toEqual( ["<h2>Four types of comments</h2>","The comments people leave on blogs can be divided into four types:","<h2>Positive feedback</h2>","First, the positive feedback. "] );
	})
>>>>>>> 90be2157
});<|MERGE_RESOLUTION|>--- conflicted
+++ resolved
@@ -18,13 +18,12 @@
 		var sentence = "It was a lot. Approx! two hundred";
 		expect( getSentences( sentence ) ).toEqual( [ "It was a lot.","Approx! two hundred" ] );
 	});
-<<<<<<< HEAD
 
 	it( "returns sentences, with :", function() {
 		var sentence = "One. Two. Three: Four! Five."
 		expect( getSentences( sentence ).length ).toBe ( 5 );
 	});
-=======
+
 	it("returns sentences with a text with H2 tags", function() {
 		var text = "<h2>Four types of comments</h2>" +
 			"The comments people leave on blogs can be divided into four types: " +
@@ -32,5 +31,4 @@
 			"First, the positive feedback. ";
 		expect( getSentences( text ) ).toEqual( ["<h2>Four types of comments</h2>","The comments people leave on blogs can be divided into four types:","<h2>Positive feedback</h2>","First, the positive feedback. "] );
 	})
->>>>>>> 90be2157
 });