var getSentences = require( "../../js/stringProcessing/getSentences.js" );

var forEach = require( "lodash/forEach" );

function testGetSentences( testCases ) {
	forEach( testCases, function( testCase ) {
		expect( getSentences( testCase.input ) ).toEqual( testCase.expected );
	});
}

describe("Get sentences from text", function(){
	it("returns sentences", function () {
		var sentence = "Hello. How are you? Bye";
		expect( getSentences( sentence ) ).toEqual( ["Hello.","How are you?","Bye"] );
	});
	it("returns sentences with digits", function () {
		var sentence = "Hello. 123 Bye";
		expect( getSentences( sentence ) ).toEqual( [ "Hello.","123 Bye"] );
	});

	it("returns sentences with abbreviations", function () {
		var sentence = "It was a lot. Approx. two hundred";
		expect( getSentences( sentence ) ).toEqual( ["It was a lot.","Approx. two hundred"] );
	});

	it("returns sentences with a ! in it (should not be converted to . )", function () {
		var sentence = "It was a lot. Approx! two hundred";
		expect( getSentences( sentence ) ).toEqual( [ "It was a lot.","Approx!", "two hundred" ] );
	});

	it( "returns sentences, with :", function() {
		var sentence = "One. Two. Three: Four! Five."
		expect( getSentences( sentence ).length ).toBe ( 4 );
	});

	it("returns sentences with a text with H2 tags", function() {
		var text = "<h2>Four types of comments</h2>" +
			"The comments people leave on blogs can be divided into four types: " +
			"<h2>Positive feedback</h2>" +
			"First, the positive feedback. ";
		var expected = ["Four types of comments","The comments people leave on blogs can be divided into four types:","Positive feedback","First, the positive feedback."];

		var actual = getSentences( text );

		expect( actual ).toEqual( expected );
	});

	it( "returns a sentence with incomplete tags", function() {
		var text = "<p>Some text. More Text.</p>";
		expect( getSentences( text ) ).toEqual( [ "Some text.", "More Text."] );
	});

	it( "returns a sentence with incomplete tags per sentence", function() {
		var text = "<p><span>Some text. More Text.</span></p>";
		expect( getSentences( text ) ).toEqual( [ "Some text.", "More Text."] );
	});

	it( "returns a sentence with incomplete tags with a link", function() {
		var text = "Some text. More Text with <a href='http://yoast.com'>a link</a>.";
		expect( getSentences( text ) ).toEqual( [ "Some text.", "More Text with <a href='http://yoast.com'>a link</a>."] );
	});

	it( "can deal with self-closing tags", function() {
		var text = "A sentence with an image <img src='http://google.com' />";
		expect( getSentences( text ) ).toEqual( [ "A sentence with an image <img src='http://google.com' />" ] );
	});


	it( "can deal with newlines", function() {
		var testCases = [
			{
				input: "A sentence\nAnother sentence",
				expected: [ "A sentence", "Another sentence" ]
			},
			{
				input: "A sentence<br />Another sentence",
				expected: [ "A sentence", "Another sentence" ]
			},
			{
				input: "A sentence\rAnother sentence",
				expected: [ "A sentence", "Another sentence" ]
			},
			{
				input: "A sentence\n\rAnother sentence",
				expected: [ "A sentence", "Another sentence" ]
			},
			{
				input: "<p>A sentence</p><p>Another sentence</p>",
				expected: [ "A sentence", "Another sentence" ]
			},
			{
				input: "<div>A sentence</div><div>Another sentence</div>",
				expected: [ "A sentence", "Another sentence" ]
			}
		];

		testGetSentences( testCases );
	});

	it( "can deal with headings", function() {
		var testCases = [
			{
				input: "<h1>A sentence</h1>Another sentence",
				expected: [ "A sentence", "Another sentence" ]
			}
		];

		testGetSentences( testCases );
	});

	it( "can detect sentences in parentheses", function() {
		var text = "First sentence. (Second sentence.) [Third sentence.]";
		var expected = [
			"First sentence.",
			"(Second sentence.)",
			"[Third sentence.]"
		];

		var actual = getSentences( text );

		expect( actual ).toEqual( expected );
	});

	it( "should not split on parentheses", function() {
		var text = "A sentence with (parentheses).";
		var expected = [ "A sentence with (parentheses)." ];

		var actual = getSentences( text );

		expect( actual ).toEqual( expected );
	});

	it( "can detect sentences in brackets", function() {
		var text = "[First sentence. Second sentence.] Third sentence";
		var expected = [
			"[First sentence.",
			"Second sentence.]",
			"Third sentence"
		];

		var actual = getSentences( text );

		expect( actual ).toEqual( expected );
	});

	it( "can deal with a longer text", function() {
		var text = "<p>As of today, you'll be able to buy our SEO copywriting training! Everyone who wants to learn how to write quality and SEO-friendly content should definitely look into our online training. Through video tutorials, instructional videos and lots of challenging questions we’ll teach you everything you need to know about SEO copywriting.  If you start our training now, you'll receive $50 discount and pay only $249.</p><p>buyknop our seo copywriting training</p><p>[promofilmpje seo copywriting invoegen]</p><h2>What will you learn?</h2><p>Our SEO copywriting training will take you through all the steps of the copywriting process. We start by executing keyword research. After that, we'll teach you how to prepare a blog post and give lots of tips on how to make your text nice and easy to read. Finally, we'll help you to optimize your text for the search engines.</p><p>The SEO copywriting training contains 6 modules with lots of training video's, texts, quizzes, and assignments.  You will have to do your own keyword research and write a genuine blog post. You will receive feedback from a member of the Yoast-team on both of these assignments.</p><p>Read more about the SEO copywriting training -- linken naar sales pagina</p><p> </p>";
		var expected = [
			"As of today, you'll be able to buy our SEO copywriting training!",
			"Everyone who wants to learn how to write quality and SEO-friendly content should definitely look into our online training.",
			"Through video tutorials, instructional videos and lots of challenging questions we’ll teach you everything you need to know about SEO copywriting.",
			"If you start our training now, you'll receive $50 discount and pay only $249.",
			"buyknop our seo copywriting training",
			"[promofilmpje seo copywriting invoegen]",
			"What will you learn?",
			"Our SEO copywriting training will take you through all the steps of the copywriting process.",
			"We start by executing keyword research.",
			"After that, we'll teach you how to prepare a blog post and give lots of tips on how to make your text nice and easy to read.",
			"Finally, we'll help you to optimize your text for the search engines.",
			"The SEO copywriting training contains 6 modules with lots of training video's, texts, quizzes, and assignments.",
			"You will have to do your own keyword research and write a genuine blog post.",
			"You will receive feedback from a member of the Yoast-team on both of these assignments.",
			"Read more about the SEO copywriting training -- linken naar sales pagina"
		];

		var actual = getSentences( text );

		expect( actual ).toEqual( expected );
	});

<<<<<<< HEAD
	it( "ignores decimals with dots in them", function() {
		var text = "This is 1.0 complete sentence";
		var expected = [ "This is 1.0 complete sentence" ];
=======
	it( "should not break on colons", function() {
		var testCases = [
			{
				input: "This should be: one sentence",
				expected: [ "This should be: one sentence" ]
			},
			{
				input: "This should be: one sentence",
				expected: [ "This should be: one sentence" ]
			}
		];

		testGetSentences( testCases );
	});

	it( "should always break on ;, ? and ! even when there is no capital letter", function() {
		var text = "First sentence; second sentence! third sentence? fourth sentence";
		var expected = [ "First sentence;", "second sentence!", "third sentence?", "fourth sentence" ];
>>>>>>> d8b9174b

		var actual = getSentences( text );

		expect( actual ).toEqual( expected );
	});
});<|MERGE_RESOLUTION|>--- conflicted
+++ resolved
@@ -168,11 +168,22 @@
 		expect( actual ).toEqual( expected );
 	});
 
-<<<<<<< HEAD
+
 	it( "ignores decimals with dots in them", function() {
-		var text = "This is 1.0 complete sentence";
-		var expected = [ "This is 1.0 complete sentence" ];
-=======
+		var testCases = [
+			{
+				input: "This is 1.0 complete sentence",
+				expected: [ "This is 1.0 complete sentence" ]
+			},
+			{
+				input: "This is 255.255.255.255 complete sentence",
+				expected: [ "This is 255.255.255.255 complete sentence" ]
+			}
+		];
+
+		testGetSentences( testCases );
+	});
+
 	it( "should not break on colons", function() {
 		var testCases = [
 			{
@@ -191,7 +202,6 @@
 	it( "should always break on ;, ? and ! even when there is no capital letter", function() {
 		var text = "First sentence; second sentence! third sentence? fourth sentence";
 		var expected = [ "First sentence;", "second sentence!", "third sentence?", "fourth sentence" ];
->>>>>>> d8b9174b
 
 		var actual = getSentences( text );
 
