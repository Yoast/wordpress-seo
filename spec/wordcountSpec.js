require("../js/config/config.js");
require("../js/config/scoring.js");
require("../js/analyzer.js");
require("../js/preprocessor.js");
require("../js/analyzescorer.js");
require("../js/stringhelper.js");
var wordCount = require("../js/stringProcessing/countWords.js");
wordcountArgs = {
	testString: "een twee 13 vier",
	testString2: "een twee 3 vier 5",
	testString3: "1",
	testString4: "<p class='class'>word</p>"

};

describe("Test wordcount with digits", function(){
	it("returns wordcount - double digits", function(){
		preProcessor = new YoastSEO.PreProcessor(wordcountArgs.testString);
		expect(preProcessor.__store.wordcount).toBe(4);
		expect(wordCount(wordcountArgs.testString)).toBe(4);
	});
	it("returns wordcount - single digit", function(){
		preProcessor = new YoastSEO.PreProcessor(wordcountArgs.testString2);
		expect(preProcessor.__store.wordcount).toBe(5);
		expect(wordCount(wordcountArgs.testString2)).toBe(5);
	});
	it("returns wordcount - only digit", function(){
		preProcessor = new YoastSEO.PreProcessor(wordcountArgs.testString3);
		expect(preProcessor.__store.wordcount).toBe(1);
		expect(wordCount(wordcountArgs.testString3)).toBe(1);
	});
	it("returns wordcount - 1 word, no tags", function(){
		preProcessor = new YoastSEO.PreProcessor(wordcountArgs.testString4);
		expect(wordCount(wordcountArgs.testString4)).toBe(1);
	});
<<<<<<< HEAD

});
=======
});

wordcountArgs2 = {
	text:" انتشار کتابی درباره خفن‌ترین آزمایش های تاریخ علم، توجه رسانه‌ها را به خود جلب کرد.«فیل‌ها در اسید و دیگر آزمایش‌های خفن علمی»؛ این عنوان کتابی است که چند سال پیش منتشر شد. الکس بوز، نویسنده کتاب می‌گوید برای نوشتن آن کلی منابع و آرشیوهای علمی را زیر و رو کرده تا فهرستی از عجیب‌ترین و وحشتناک‌ترین تجربه‌های علمی را ردیف کند. کتاب، داستان واقعی دانشمندانی است که با تلاش زیاد، به دنبال اثبات درک نامتعارفشان از دنیای اطراف بوده‌اند.	چند روز قبل از توزیع کتاب، مجله نیوساینتیست، خلاصه‌ای از آن را چاپ کرد که شامل ۱۰ مورد از تکان‌دهنده‌ترین کارهایی بود که به اسم علم انجام‌شده‌اند. البته پیش از آن، بوز در وبلاگش، یک فهرست ۲۰ موردی را آورده بود. اگر بعد از خواندن فهرست، کمی دود از کله‌تان بلند شد، تعجب نکنید اما به‌هیچ‌وجه به فکر تکرار آزمایش‌ها نیفتید!",
	keyword: "آزمایش"
};

describe("Test wordcount with Arabic language", function(){
	it("returns wordcount in Arabic", function(){
		preProcessor = new YoastSEO.PreProcessor(wordcountArgs2.text);
		expect(preProcessor.__store.wordcount).toBe(141);
	});
});
>>>>>>> a796f450
<|MERGE_RESOLUTION|>--- conflicted
+++ resolved
@@ -33,10 +33,6 @@
 		preProcessor = new YoastSEO.PreProcessor(wordcountArgs.testString4);
 		expect(wordCount(wordcountArgs.testString4)).toBe(1);
 	});
-<<<<<<< HEAD
-
-});
-=======
 });
 
 wordcountArgs2 = {
@@ -49,5 +45,4 @@
 		preProcessor = new YoastSEO.PreProcessor(wordcountArgs2.text);
 		expect(preProcessor.__store.wordcount).toBe(141);
 	});
-});
->>>>>>> a796f450
+});