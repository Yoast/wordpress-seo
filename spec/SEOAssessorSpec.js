<<<<<<< HEAD
var Assessor = require( "../js/seoAssessor.js" );
var Paper = require( "../js/values/Paper.js" );
import getResults from "./specHelpers/getAssessorResults";
=======
var Assessor = require( "../src/seoAssessor.js" );
var Paper = require( "../src/values/Paper.js" );
>>>>>>> 6d3fe065

var factory = require( "./helpers/factory.js" );
var i18n = factory.buildJed();

var assessor = new Assessor( i18n );

describe( "running assessments in the assessor", function() {
	it( "runs assessments without any specific requirements", function() {
		assessor.assess( new Paper( "" ) );
		const AssessmentResults = assessor.getValidResults();
		const assessments = getResults( AssessmentResults );

		expect( assessments ).toEqual( [
			"keyphraseLength",
			"metaDescriptionLength",
			"textLength",
			"titleWidth",
		] );
	} );

	it( "additionally runs assessments that only require a text", function() {
		assessor.assess( new Paper( "text" ) );
		const AssessmentResults = assessor.getValidResults();
		const assessments = getResults( AssessmentResults );

		expect( assessments ).toEqual( [
			"keyphraseLength",
			"metaDescriptionLength",
			"textImages",
			"textLength",
			"externalLinks",
			"internalLinks",
			"titleWidth",
		] );
	} );

	it( "additionally runs assessments only require a text and a keyword", function() {
		assessor.assess( new Paper( "text", { keyword: "keyword" } ) );
		const AssessmentResults = assessor.getValidResults();
		const assessments = getResults( AssessmentResults );

		expect( assessments ).toEqual( [
			"introductionKeyword",
			"metaDescriptionLength",
			"textImages",
			"textLength",
			"externalLinks",
			"internalLinks",
			"titleWidth",
		] );
	} );

	it( "additionally runs assessments that require text and a keyword", function() {
		assessor.assess( new Paper( "text", { keyword: "keyword" } ) );
		const AssessmentResults = assessor.getValidResults();
		const assessments = getResults( AssessmentResults );

		expect( assessments ).toEqual( [
			"introductionKeyword",
			"metaDescriptionLength",
			"textImages",
			"textLength",
			"externalLinks",
			"internalLinks",
			"titleWidth",
		] );
	} );

	it( "additionally runs assessments that require a long enough text and a keyword and a synonym", function() {
		const text = "a ".repeat( 200 );
		assessor.assess( new Paper( text, { keyword: "keyword", synonyms: "synonym" } ) );
		const AssessmentResults = assessor.getValidResults();
		const assessments = getResults( AssessmentResults );

		expect( assessments ).toEqual( [
			"introductionKeyword",
			"keywordDensity",
			"metaDescriptionLength",
			"textImages",
			"textLength",
			"externalLinks",
			"internalLinks",
			"titleWidth",
		] );
	} );

	it( "additionally runs assessments that require a text and a url", function() {
		assessor.assess( new Paper( "text", { url: "sample url" } ) );
		const AssessmentResults = assessor.getValidResults();
		const assessments = getResults( AssessmentResults );

		expect( assessments ).toEqual( [
			"keyphraseLength",
			"metaDescriptionLength",
			"textImages",
			"textLength",
			"externalLinks",
			"internalLinks",
			"titleWidth",
		] );
	} );

	it( "additionally runs assessments that require a text, a url and a keyword", function() {
		assessor.assess( new Paper( "text", { keyword: "keyword", url: "sample url" } ) );
		const AssessmentResults = assessor.getValidResults();
		const assessments = getResults( AssessmentResults );

		expect( assessments ).toEqual( [
			"introductionKeyword",
			"metaDescriptionLength",
			"textImages",
			"textLength",
			"externalLinks",
			"internalLinks",
			"titleWidth",
			"urlKeyword",
		] );
	} );

	// These specifications will additionally trigger the largest keyword distance assessment.
	it( "additionally runs assessments that require a long enough text and two keyword occurrences", function() {
		assessor.assess( new Paper( "This is a keyword and a keyword. Lorem ipsum dolor sit amet, vim illum aeque" +
			" constituam at. Id latine tritani alterum pro. Ei quod stet affert sed. Usu putent fabellas suavitate id." +
			" Quo ut stet recusabo torquatos. Eum ridens possim expetenda te. Ex per putant comprehensam. At vel utinam" +
			" cotidieque, at erat brute eum, velit percipit ius et. Has vidit accusata deterruisset ea, quod facete te" +
			" vis. Vix ei duis dolor, id eum sonet fabulas. Id vix imperdiet efficiantur. Percipit probatus pertinax te" +
			" sit. Putant intellegebat eu sit. Vix reque tation prompta id, ea quo labore viderer definiebas." +
			" Oratio vocibus offendit an mei, est esse pericula liberavisse. Lorem ipsum dolor sit amet, vim illum aeque" +
			" constituam at. Id latine tritani alterum pro. Ei quod stet affert sed. Usu putent fabellas suavitate id." +
			" Quo ut stet recusabo torquatos. Eum ridens possim expetenda te. Ex per putant comprehensam. At vel utinam" +
			" cotidieque, at erat brute eum, velit percipit ius et. Has vidit accusata deterruisset ea, quod facete te" +
			" vis. Vix ei duis dolor, id eum sonet fabulas. Id vix imperdiet efficiantur. Percipit probatus pertinax te" +
			" sit. Putant intellegebat eu sit. Vix reque tation prompta id, ea quo labore viderer definiebas." +
			" Oratio vocibus offendit an mei, est esse pericula liberavisse.", { keyword: "keyword" } ) );
		const AssessmentResults = assessor.getValidResults();
		const assessments = getResults( AssessmentResults );

		expect( assessments ).toEqual( [
			"introductionKeyword",
			"keywordDensity",
			"metaDescriptionLength",
			"textImages",
			"textLength",
			"externalLinks",
			"internalLinks",
			"titleWidth",
		] );
	} );

	it( "additionally runs assessments that require a long enough text and one keyword occurrence and one synonym occurrence", function() {
		assessor.assess( new Paper( "This is a keyword. Lorem ipsum dolor sit amet, vim illum aeque" +
			" constituam at. Id latine tritani alterum pro. Ei quod stet affert sed. Usu putent fabellas suavitate id." +
			" Quo ut stet recusabo torquatos. Eum ridens possim expetenda te. Ex per putant comprehensam. At vel utinam" +
			" cotidieque, at erat brute eum, velit percipit ius et. Has vidit accusata deterruisset ea, quod facete te" +
			" vis. Vix ei duis dolor, id eum sonet fabulas. Id vix imperdiet efficiantur. Percipit probatus pertinax te" +
			" sit. Putant intellegebat eu sit. Vix reque tation prompta id, ea quo labore viderer definiebas." +
			" Oratio vocibus offendit an mei, est esse pericula liberavisse. Lorem ipsum dolor sit amet, vim illum aeque" +
			" constituam at. Id latine tritani alterum pro. Ei quod stet affert sed. Usu putent fabellas suavitate id." +
			" Quo ut stet recusabo torquatos. Eum ridens possim expetenda te. Ex per putant comprehensam. At vel utinam" +
			" cotidieque, at erat brute eum, velit percipit ius et. Has vidit accusata deterruisset ea, quod facete te" +
			" vis. Vix ei duis dolor, id eum sonet fabulas. Id vix imperdiet efficiantur. Percipit probatus pertinax te" +
			" sit. Putant intellegebat eu sit. Vix reque tation prompta id, ea quo labore viderer definiebas synonym." +
			" Oratio vocibus offendit an mei, est esse pericula liberavisse.", { keyword: "keyword", synonyms: "synonym" } ) );
		const AssessmentResults = assessor.getValidResults();
		const assessments = getResults( AssessmentResults );

		expect( assessments ).toEqual( [
			"introductionKeyword",
			"keywordDensity",
			"metaDescriptionLength",
			"textImages",
			"textLength",
			"externalLinks",
			"internalLinks",
			"titleWidth",
		] );
	} );
} );<|MERGE_RESOLUTION|>--- conflicted
+++ resolved
@@ -1,11 +1,6 @@
-<<<<<<< HEAD
-var Assessor = require( "../js/seoAssessor.js" );
-var Paper = require( "../js/values/Paper.js" );
-import getResults from "./specHelpers/getAssessorResults";
-=======
 var Assessor = require( "../src/seoAssessor.js" );
 var Paper = require( "../src/values/Paper.js" );
->>>>>>> 6d3fe065
+import getResults from "./specHelpers/getAssessorResults";
 
 var factory = require( "./helpers/factory.js" );
 var i18n = factory.buildJed();
