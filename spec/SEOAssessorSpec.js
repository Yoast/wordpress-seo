<<<<<<< HEAD
var Assessor = require( "../src/seoAssessor.js" );
var Paper = require( "../src/values/Paper.js" );
import getResults from "./specHelpers/getAssessorResults";

var factory = require( "./helpers/factory.js" );
=======
import Assessor from "../src/seoAssessor.js";
import Paper from "../src/values/Paper.js";
import factory from "./helpers/factory.js";
>>>>>>> c18e3174
var i18n = factory.buildJed();

var assessor = new Assessor( i18n );

describe( "running assessments in the assessor", function() {
	it( "runs assessments without any specific requirements", function() {
		assessor.assess( new Paper( "" ) );
		const AssessmentResults = assessor.getValidResults();
		const assessments = getResults( AssessmentResults );

		expect( assessments ).toEqual( [
			"keyphraseLength",
			"metaDescriptionLength",
			"textLength",
			"titleWidth",
		] );
	} );

	it( "additionally runs assessments that only require a text", function() {
		assessor.assess( new Paper( "text" ) );
		const AssessmentResults = assessor.getValidResults();
		const assessments = getResults( AssessmentResults );

		expect( assessments ).toEqual( [
			"keyphraseLength",
			"metaDescriptionLength",
			"textImages",
			"textLength",
			"externalLinks",
			"internalLinks",
			"titleWidth",
		] );
	} );

	it( "additionally runs assessments only require a text and a keyword", function() {
		assessor.assess( new Paper( "text", { keyword: "keyword" } ) );
		const AssessmentResults = assessor.getValidResults();
		const assessments = getResults( AssessmentResults );

		expect( assessments ).toEqual( [
			"introductionKeyword",
			"metaDescriptionLength",
			"textImages",
			"textLength",
			"externalLinks",
			"internalLinks",
			"titleWidth",
		] );
	} );

	it( "additionally runs assessments that require text and a keyword", function() {
		assessor.assess( new Paper( "text", { keyword: "keyword" } ) );
		const AssessmentResults = assessor.getValidResults();
		const assessments = getResults( AssessmentResults );

		expect( assessments ).toEqual( [
			"introductionKeyword",
			"metaDescriptionLength",
			"textImages",
			"textLength",
			"externalLinks",
			"internalLinks",
			"titleWidth",
		] );
	} );

	it( "additionally runs assessments that require a long enough text and a keyword and a synonym", function() {
		const text = "a ".repeat( 200 );
		assessor.assess( new Paper( text, { keyword: "keyword", synonyms: "synonym" } ) );
		const AssessmentResults = assessor.getValidResults();
		const assessments = getResults( AssessmentResults );

		expect( assessments ).toEqual( [
			"introductionKeyword",
			"keywordDensity",
			"metaDescriptionLength",
			"textImages",
			"textLength",
			"externalLinks",
			"internalLinks",
			"titleWidth",
		] );
	} );

	it( "additionally runs assessments that require a text and a url", function() {
		assessor.assess( new Paper( "text", { url: "sample url" } ) );
		const AssessmentResults = assessor.getValidResults();
		const assessments = getResults( AssessmentResults );

		expect( assessments ).toEqual( [
			"keyphraseLength",
			"metaDescriptionLength",
			"textImages",
			"textLength",
			"externalLinks",
			"internalLinks",
			"titleWidth",
		] );
	} );

	it( "additionally runs assessments that require a text, a url and a keyword", function() {
		assessor.assess( new Paper( "text", { keyword: "keyword", url: "sample url" } ) );
		const AssessmentResults = assessor.getValidResults();
		const assessments = getResults( AssessmentResults );

		expect( assessments ).toEqual( [
			"introductionKeyword",
			"metaDescriptionLength",
			"textImages",
			"textLength",
			"externalLinks",
			"internalLinks",
			"titleWidth",
			"urlKeyword",
		] );
	} );

	// These specifications will additionally trigger the largest keyword distance assessment.
	it( "additionally runs assessments that require a long enough text and two keyword occurrences", function() {
		assessor.assess( new Paper( "This is a keyword and a keyword. Lorem ipsum dolor sit amet, vim illum aeque" +
			" constituam at. Id latine tritani alterum pro. Ei quod stet affert sed. Usu putent fabellas suavitate id." +
			" Quo ut stet recusabo torquatos. Eum ridens possim expetenda te. Ex per putant comprehensam. At vel utinam" +
			" cotidieque, at erat brute eum, velit percipit ius et. Has vidit accusata deterruisset ea, quod facete te" +
			" vis. Vix ei duis dolor, id eum sonet fabulas. Id vix imperdiet efficiantur. Percipit probatus pertinax te" +
			" sit. Putant intellegebat eu sit. Vix reque tation prompta id, ea quo labore viderer definiebas." +
			" Oratio vocibus offendit an mei, est esse pericula liberavisse. Lorem ipsum dolor sit amet, vim illum aeque" +
			" constituam at. Id latine tritani alterum pro. Ei quod stet affert sed. Usu putent fabellas suavitate id." +
			" Quo ut stet recusabo torquatos. Eum ridens possim expetenda te. Ex per putant comprehensam. At vel utinam" +
			" cotidieque, at erat brute eum, velit percipit ius et. Has vidit accusata deterruisset ea, quod facete te" +
			" vis. Vix ei duis dolor, id eum sonet fabulas. Id vix imperdiet efficiantur. Percipit probatus pertinax te" +
			" sit. Putant intellegebat eu sit. Vix reque tation prompta id, ea quo labore viderer definiebas." +
			" Oratio vocibus offendit an mei, est esse pericula liberavisse.", { keyword: "keyword" } ) );
		const AssessmentResults = assessor.getValidResults();
		const assessments = getResults( AssessmentResults );

		expect( assessments ).toEqual( [
			"introductionKeyword",
			"keywordDensity",
			"metaDescriptionLength",
			"textImages",
			"textLength",
			"externalLinks",
			"internalLinks",
			"titleWidth",
		] );
	} );

	it( "additionally runs assessments that require a long enough text and one keyword occurrence and one synonym occurrence", function() {
		assessor.assess( new Paper( "This is a keyword. Lorem ipsum dolor sit amet, vim illum aeque" +
			" constituam at. Id latine tritani alterum pro. Ei quod stet affert sed. Usu putent fabellas suavitate id." +
			" Quo ut stet recusabo torquatos. Eum ridens possim expetenda te. Ex per putant comprehensam. At vel utinam" +
			" cotidieque, at erat brute eum, velit percipit ius et. Has vidit accusata deterruisset ea, quod facete te" +
			" vis. Vix ei duis dolor, id eum sonet fabulas. Id vix imperdiet efficiantur. Percipit probatus pertinax te" +
			" sit. Putant intellegebat eu sit. Vix reque tation prompta id, ea quo labore viderer definiebas." +
			" Oratio vocibus offendit an mei, est esse pericula liberavisse. Lorem ipsum dolor sit amet, vim illum aeque" +
			" constituam at. Id latine tritani alterum pro. Ei quod stet affert sed. Usu putent fabellas suavitate id." +
			" Quo ut stet recusabo torquatos. Eum ridens possim expetenda te. Ex per putant comprehensam. At vel utinam" +
			" cotidieque, at erat brute eum, velit percipit ius et. Has vidit accusata deterruisset ea, quod facete te" +
			" vis. Vix ei duis dolor, id eum sonet fabulas. Id vix imperdiet efficiantur. Percipit probatus pertinax te" +
			" sit. Putant intellegebat eu sit. Vix reque tation prompta id, ea quo labore viderer definiebas synonym." +
			" Oratio vocibus offendit an mei, est esse pericula liberavisse.", { keyword: "keyword", synonyms: "synonym" } ) );
		const AssessmentResults = assessor.getValidResults();
		const assessments = getResults( AssessmentResults );

		expect( assessments ).toEqual( [
			"introductionKeyword",
			"keywordDensity",
			"metaDescriptionLength",
			"textImages",
			"textLength",
			"externalLinks",
			"internalLinks",
			"titleWidth",
		] );
	} );
} );<|MERGE_RESOLUTION|>--- conflicted
+++ resolved
@@ -1,14 +1,7 @@
-<<<<<<< HEAD
-var Assessor = require( "../src/seoAssessor.js" );
-var Paper = require( "../src/values/Paper.js" );
-import getResults from "./specHelpers/getAssessorResults";
-
-var factory = require( "./helpers/factory.js" );
-=======
 import Assessor from "../src/seoAssessor.js";
 import Paper from "../src/values/Paper.js";
+import getResults from "./specHelpers/getAssessorResults";
 import factory from "./helpers/factory.js";
->>>>>>> c18e3174
 var i18n = factory.buildJed();
 
 var assessor = new Assessor( i18n );
