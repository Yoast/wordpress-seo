require("./helpers/i18n.js");
require("../js/config/config.js");
require("../js/config/scoring.js");
require("../js/analyzer.js");
require("../js/preprocessor.js");
require("../js/analyzescorer.js");
require("../js/stringhelper.js");

keywordArgs = {
    text: "Last month, Google actually announced a change in their algorithm before it had already happened. In this post they mention that starting April 21st mobile-friendliness will become a ranking factor more and more.    In the past few weeks we’ve been getting quite a few reports from Google Webmaster Tools. Not only did they add a Mobile Usability item under the Search Traffic section, but they also sent out emails with the subject Fix mobile usability issues found on <website>. Obviously, Google is bringing mobile-friendliness under the website owner’s attention.    So we thought it would be a good idea to explain what you should pay attention to and what we think you should be doing to prepare yourself for the update on April 21st.",
    keyword: "mobile",
    queue: ["keywordDensity"]
};

describe("A keyword density test with a good amount of occurences of the keyword ", function(){
    it("returns keyword density - good", function(){
        var textAnalyzerDensity = Factory.buildAnalyzer(keywordArgs);
        var result = textAnalyzerDensity.keywordDensity();
<<<<<<< HEAD
        expect(result[0].result).toContain(3.3);
=======
        expect(result[0].result).toContain(1.6);
>>>>>>> a796f450
    });
});

keywordArgs2 = {
    text: "Last month, Google mobile actually announced a mobile change in their algorithm before it had already happened. In this post they mention that starting April 21st mobile-friendliness will become a ranking factor more and more.    In the past few weeks we’ve been getting quite a few reports from Google Webmaster Tools. Not only did they add a Mobile Usability item under the Search mobile Traffic section, but they also sent out mobile emails with the subject Fix mobile usability mobile issues found on <website>. Obviously, Google is bringing mobile-friendliness under the website owner’s attention.    So we thought it would be a good idea to explain what you should pay attention to and what we think you should be doing to prepare yourself for the update on April 21st.",
    keyword: "mobile",
    queue: ["keywordDensity"]
};

describe("A keyword density test with a high-density occurence of the keyword", function(){
    it("returns keyword density - high", function(){
        var textAnalyzerDensity = Factory.buildAnalyzer(keywordArgs2);
        var result = textAnalyzerDensity.keywordDensity();
        expect(result[0].result).toContain(5.5);
    });
});

keywordArgs3 = {
    text: "Last month, Google mobile actually announced a mobile change in their algorithm before it had already happened. In this post they mention that starting April 21st mobile-friendliness will become a ranking factor more and more.    In the past few weeks we’ve been getting quite a few reports from Google Webmaster Tools. Not only did they add a Mobile Usability item under the Search mobile Traffic section, but they also sent out mobile emails with the subject Fix mobile usability mobile issues found on <website>. Obviously, Google is bringing mobile-friendliness under the website owner’s attention.    So we thought it would be a good idea to explain what you should pay attention to and what we think you should be doing to prepare yourself for the update on April 21st.",
    keyword: "potato",
    queue: ["keywordDensity"]
};

describe("A keyword density test where there are no matching keywords", function(){
    it("returns keyword density - none ", function(){
        var textAnalyzerDensity = Factory.buildAnalyzer(keywordArgs3);
        var result = textAnalyzerDensity.keywordDensity();
        expect(result[0].result).toContain(0);
    });
});

keywordArgs4 = {
    text: "Last month, Google mobile actually announced a mobile change in their ",
    keyword: "potato",
    queue: ["keywordDensity"]
};

describe("A keyword density test with a string shorter than 100 words", function(){
    it("returns keyword density - < 100", function(){
        var textAnalyzer = Factory.buildAnalyzer(keywordArgs4);
        var result = textAnalyzer.keywordDensity();
        expect(result).toBe( undefined );
    });
});

keywordArgs5 = {
    text: "Last month, Google mobile actually announced a mobile change in their algorithm before it had already happened. In this post they mention that starting April 21st mobile-friendliness will become a ranking factor more and more.    In the past few weeks we’ve been getting quite a few reports from Google Webmaster Tools. Not only did they add a Mobile Usability item under the Search mobile Traffic section, but they also sent out mobile emails with the subject Fix mobile usability mobile issues found on <website>. Obviously, Google is bringing mobile-friendliness under the website owner’s attention.    So we thought it would be a good idea to explain what you should pay attention to and what we think you should be doing to prepare yourself for the update on April 21st.",
    keyword: "month",
    queue: ["keywordDensity"]
};

describe("A keyword density test with a low occurence of the keyword", function(){
    it("returns keyword density - low ", function(){
        var textAnalyzer = Factory.buildAnalyzer(keywordArgs5);
        textAnalyzer.runQueue();

    });
});

keywordArgs6 = {
	text: "Last month, Google mobile actually announced a mobile change in their algorithm before it had already happened. In this post they mention that starting April 21st mobile-friendliness will become a ranking factor more and more.    In the past few weeks we’ve been getting quite a few reports from Google Webmaster Tools. Not only did they add a Mobile Usability item under the Search mobile Traffic section, but they also sent out mobile emails with the subject Fix mobile usability mobile issues found on <website>. Obviously, Google is bringing mobile-friendliness under the website owner’s attention.    So we thought it would be a good idea to explain what you should pay attention to and what we think you should be doing to prepare yourself for the update on April 21st.",
	keyword: "<i>mobile</i>",
	queue: ["keywordDensity"]
};

describe("A keyword density test with a high-density occurence of the keyword, where the keyword has htmltags.", function(){
	it("returns keyword density - high", function(){
		var textAnalyzerDensity = Factory.buildAnalyzer(keywordArgs6);
		var result = textAnalyzerDensity.keywordDensity();
		expect(result[0].result).toContain(5.5);
	});
});

keywordArgs7 = {
    text: "focus&nbsp;keyword a a a a a a a a a a a a a a a a a a a a a a a a a a a a a a a a a a a a a a a a a a a a a" +
    " a a a a a a a a a a a a a a a a a a a a a a a a a a a a a a a a a a a a a a a a a a a a a a a a a a a a a a",
    keyword: "focus keyword",
    queue: ["keywordDensity"]
};

describe("A keyword density test with &nbsp;", function(){
    it("it should match &nbsp; with an actual space", function(){
        var analyzer = Factory.buildAnalyzer(keywordArgs7);
        var result = analyzer.keywordDensity();

        expect(result[0].result).toContain(1.0);
    });
});
<<<<<<< HEAD
=======

keywordArgs8 = {
	text: "Тест текст, чтобы проверить нечто Test текст, чтобы проверить нечто Test текст, чтобы проверить нечто Test текст, чтобы проверить нечто Test текст, чтобы проверить нечто Test текст, чтобы проверить нечто Test текст, чтобы проверить нечто Test текст, чтобы проверить нечто testText проверить нечто Test текст, чтобы проверить нечто Test текст, чтобы проверить нечто Test текст, чтобы проверить нечто Тест текст, чтобы проверить нечто Test текст, чтобы проверить нечто Test текст, чтобы проверить нечто Test текст, чтобы проверить нечто Test текст, чтобы проверить нечто Test текст, чтобы проверить нечто Test текст, чтобы проверить нечто Test текст, чтобы проверить нечто testText проверить нечто Test текст, чтобы проверить нечто Test текст, чтобы проверить нечто Test текст, чтобы проверить нечто",
	keyword: "нечто"
};

describe("A keyword density test with Arabic language", function(){
	it("should match keyword in the text", function(){
		var analyzer = Factory.buildAnalyzer(keywordArgs8);
		var result = analyzer.keywordDensity();

		expect(result[0].result).toContain(20.7);
	});
});

keywordArgs9 = {
	text: "Key'word ipsum dolor sit amet, consectetur adipiscing elit. Maecenas non turpis mattis mi malesuada commodo sed sed ipsum. Curabitur nec mi dui. Sed sit amet eros rhoncus, fringilla nulla eget, fermentum nisi. Praesent lacinia purus ac lacus consectetur tincidunt id auctor enim. Quisque nec odio scelerisque, viverra ipsum nec, molestie mauris. Aliquam sed ultricies lorem, sit amet dictum diam. Fusce vel ullamcorper felis, eget accumsan erat. Quisque eu mattis magna, vel sodales nulla. Phasellus iaculis leo non sapien auctor commodo. Aliquam tincidunt, nisl eget scelerisque luctus, ex ipsum diam scelerisque felis, vitae commodo justo arcu vitae sem. Proin maximus odio sed.",
	keyword: "Key'word"
};

describe("A text matching the keyword when it has an ' in it", function(){
	it("should match keyword in the text", function(){
		var analyzer = Factory.buildAnalyzer(keywordArgs9);
		var result = analyzer.keywordDensity();

		expect(result[0].result).toContain(1.0);
	});
});
>>>>>>> a796f450
<|MERGE_RESOLUTION|>--- conflicted
+++ resolved
@@ -16,11 +16,7 @@
     it("returns keyword density - good", function(){
         var textAnalyzerDensity = Factory.buildAnalyzer(keywordArgs);
         var result = textAnalyzerDensity.keywordDensity();
-<<<<<<< HEAD
         expect(result[0].result).toContain(3.3);
-=======
-        expect(result[0].result).toContain(1.6);
->>>>>>> a796f450
     });
 });
 
@@ -34,7 +30,7 @@
     it("returns keyword density - high", function(){
         var textAnalyzerDensity = Factory.buildAnalyzer(keywordArgs2);
         var result = textAnalyzerDensity.keywordDensity();
-        expect(result[0].result).toContain(5.5);
+        expect(result[0].result).toContain(7.1);
     });
 });
 
@@ -90,7 +86,7 @@
 	it("returns keyword density - high", function(){
 		var textAnalyzerDensity = Factory.buildAnalyzer(keywordArgs6);
 		var result = textAnalyzerDensity.keywordDensity();
-		expect(result[0].result).toContain(5.5);
+		expect(result[0].result).toContain(7.1);
 	});
 });
 
@@ -109,8 +105,6 @@
         expect(result[0].result).toContain(1.0);
     });
 });
-<<<<<<< HEAD
-=======
 
 keywordArgs8 = {
 	text: "Тест текст, чтобы проверить нечто Test текст, чтобы проверить нечто Test текст, чтобы проверить нечто Test текст, чтобы проверить нечто Test текст, чтобы проверить нечто Test текст, чтобы проверить нечто Test текст, чтобы проверить нечто Test текст, чтобы проверить нечто testText проверить нечто Test текст, чтобы проверить нечто Test текст, чтобы проверить нечто Test текст, чтобы проверить нечто Тест текст, чтобы проверить нечто Test текст, чтобы проверить нечто Test текст, чтобы проверить нечто Test текст, чтобы проверить нечто Test текст, чтобы проверить нечто Test текст, чтобы проверить нечто Test текст, чтобы проверить нечто Test текст, чтобы проверить нечто testText проверить нечто Test текст, чтобы проверить нечто Test текст, чтобы проверить нечто Test текст, чтобы проверить нечто",
@@ -138,5 +132,4 @@
 
 		expect(result[0].result).toContain(1.0);
 	});
-});
->>>>>>> a796f450
+});