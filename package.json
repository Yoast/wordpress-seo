--- conflicted
+++ resolved
@@ -146,10 +146,6 @@
     "extends @yoast/browserslist-config"
   ],
   "yoast": {
-<<<<<<< HEAD
-    "pluginVersion": "15.2.1-RC2"
-=======
     "pluginVersion": "15.2.1"
->>>>>>> 2d739117
   }
 }