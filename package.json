--- conflicted
+++ resolved
@@ -79,11 +79,7 @@
     "prop-types": "^15.5.10",
     "react-tap-event-plugin": "^2.0.0",
     "select2": "^4.0.3",
-<<<<<<< HEAD
-    "yoast-components": "^2.9.1",
-=======
     "yoast-components": "^2.9.3",
->>>>>>> bf81897a
     "yoastseo": "https://github.com/Yoast/YoastSEO.js#release/1.21"
   }
 }