{
  "name": "wordpress-seo",
  "license": "GPL-2.0+",
  "description": "Development files for the Yoast SEO plugin",
  "plugin": {
    "glotpress": "http://translate.wordpress.org",
    "textdomain": "wordpress-seo"
  },
  "pot": {
    "reportmsgidbugsto": "https://github.com/yoast/wordpress-seo/issues",
    "languageteam": "Yoast Translate <translations@yoast.com>",
    "lasttranslator": "Yoast Translate Team <translations@yoast.com>"
  },
  "repository": {
    "type": "git",
    "url": "https://github.com/Yoast/wordpress-seo"
  },
  "scripts": {
    "test": "jest",
    "build": "webpack --config ./webpack/webpack.config.prod.js",
    "start": "webpack-dev-server --config ./webpack/webpack.config.dev.js --progress"
  },
  "jest": {
    "setupTestFrameworkScriptFile": "<rootDir>/js/tests/setupTests.js",
    "transformIgnorePatterns": [
      "/node_modules/(?!yoast-components).+\\.js$"
    ],
    "moduleNameMapper": {
      "\\.(jpg|jpeg|png|gif|eot|otf|webp|svg|ttf|woff|woff2|mp4|webm|wav|mp3|m4a|aac|oga)$": "<rootDir>/js/tests/__mocks__/fileMock.js",
      "\\.(css|less)$": "<rootDir>/__mocks__/styleMock.js"
    }
  },
  "devDependencies": {
    "algoliasearch": "^3.16.0",
    "autoprefixer": "^6.3.1",
    "babel-core": "^6.26.0",
    "babel-eslint": "^8.2.1",
    "babel-jest": "^18.0.0",
    "babel-loader": "^7.1.1",
    "babel-plugin-dynamic-import-webpack": "^1.0.2",
    "babel-plugin-styled-components": "^1.5.1",
    "babel-plugin-transform-object-rest-spread": "^6.26.0",
    "babel-plugin-transform-react-jsx": "^6.8.0",
    "babel-preset-env": "^1.6.1",
    "babel-preset-es2015": "^6.24.1",
    "babel-preset-react": "^6.11.1",
    "babelify": "^7.3.0",
    "copy-webpack-plugin": "^4.0.1",
    "envify": "^3.4.1",
    "eslint-config-yoast": "^1.3.1",
    "eslint-plugin-react": "^6.0.0",
    "eslint-plugin-yoast": "^1.0.1",
    "grunt": "^1.0.2",
    "grunt-browserify": "^5.0.0",
    "grunt-checktextdomain": "^1.0.1",
    "grunt-contrib-clean": "~1.0.0",
    "grunt-contrib-compress": "^1.4.0",
    "grunt-contrib-copy": "^1.0.0",
    "grunt-contrib-cssmin": "^1.0.1",
    "grunt-contrib-uglify": "^2.0.0",
    "grunt-contrib-watch": "^1.0.0",
    "grunt-eslint": "^19.0.0",
    "grunt-glotpress": "^0.2.2",
    "grunt-phpcs": "^0.4.0",
    "grunt-phplint": "^0.1.0",
    "grunt-po2json": "^0.3.0",
    "grunt-postcss": "^0.8.0",
    "grunt-replace": "^1.0.1",
    "grunt-rtlcss": "^2.0.1",
    "grunt-sass": "^2.0.0",
    "grunt-shell": "^1.1.2",
    "grunt-webpack": "^3.0.2",
    "grunt-wp-css": "^0.2.1",
    "grunt-wp-i18n": "^1.0.0",
    "i18n-calypso": "^1.8.4",
    "jest": "^18.0.0",
    "load-grunt-config": "^0.19.2",
    "raf": "^3.4.0",
    "react": "^16.2.0",
    "react-dom": "16.2.0",
    "redux-logger": "^3.0.6",
    "sassdash": "^0.8.1",
    "svg-react-loader": "^0.4.5",
    "time-grunt": "^1.0.0",
    "unminified-webpack-plugin": "^1.4.2",
    "webpack": "^3.4.1",
    "webpack-dev-server": "^2.11.0"
  },
  "optionalDependencies": {
    "grunt-contrib-imagemin": "^2.0.1"
  },
  "dependencies": {
    "a11y-speak": "git+https://github.com/Yoast/a11y-speak.git#master",
    "babel-polyfill": "^6.26.0",
    "grunt-wp-deploy": "^1.2.1",
    "interpolate-components": "^1.1.0",
    "jed": "^1.1.1",
    "lodash": "^4.17.4",
    "marked": "^0.3.6",
    "material-ui": "^0.20.0",
    "prop-types": "^15.5.10",
    "react-intl": "^2.4.0",
    "react-redux": "^5.0.6",
    "react-tap-event-plugin": "^3.0.2",
    "redux": "^3.7.2",
    "redux-thunk": "^2.2.0",
    "select2": "^4.0.5",
<<<<<<< HEAD
=======
    "styled-components": "^2.1.2",
>>>>>>> cf43ff3c
    "yoast-components": "^3.4.0",
    "yoastseo": "^1.30.2"
  },
  "yoast": {
    "pluginVersion": "7.3-RC1"
  }
}<|MERGE_RESOLUTION|>--- conflicted
+++ resolved
@@ -105,10 +105,7 @@
     "redux": "^3.7.2",
     "redux-thunk": "^2.2.0",
     "select2": "^4.0.5",
-<<<<<<< HEAD
-=======
     "styled-components": "^2.1.2",
->>>>>>> cf43ff3c
     "yoast-components": "^3.4.0",
     "yoastseo": "^1.30.2"
   },
