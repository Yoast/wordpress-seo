{
  "name": "wordpress-seo",
  "license": "GPL-2.0+",
  "description": "Development files for the Yoast SEO plugin",
  "plugin": {
    "glotpress": "http://translate.wordpress.org",
    "textdomain": "wordpress-seo"
  },
  "pot": {
    "reportmsgidbugsto": "https://github.com/yoast/wordpress-seo/issues",
    "languageteam": "Yoast Translate <translations@yoast.com>",
    "lasttranslator": "Yoast Translate Team <translations@yoast.com>"
  },
  "repository": {
    "type": "git",
    "url": "https://github.com/Yoast/wordpress-seo"
  },
  "scripts": {
    "test": "jest -u",
    "build": "cross-env NODE_ENV=production webpack --config ./config/webpack/webpack.config.js --progress",
    "webpack-analyze-bundle": "cross-env BUNDLE_ANALYZER=1 NODE_ENV=production webpack --config ./config/webpack/webpack.config.js --progress",
    "i18n-wordpress-seo": "cross-env NODE_ENV=production babel js/src --plugins=@wordpress/babel-plugin-makepot | shusher",
    "i18n-yoast-components": "cross-env NODE_ENV=production babel node_modules/yoast-components --ignore node_modules/yoast-components/node_modules,tests/*Test.js --plugins=@wordpress/babel-plugin-makepot | shusher",
    "i18n-yoast-js-analysis-report": "cross-env NODE_ENV=production babel node_modules/@yoast/analysis-report --ignore node_modules/@yoast/analysis-report/node_modules --plugins=@wordpress/babel-plugin-makepot | shusher",
    "i18n-yoast-js-components": "cross-env NODE_ENV=production babel node_modules/yoast-components node_modules/@yoast/components --ignore node_modules/yoast-components/node_modules,node_modules/@yoast/components/node_modules,tests/*Test.js --plugins=@wordpress/babel-plugin-makepot | shusher",
    "i18n-yoast-js-configuration-wizard": "cross-env NODE_ENV=production babel node_modules/@yoast/configuration-wizard --ignore node_modules/@yoast/configuration-wizard/node_modules --plugins=@wordpress/babel-plugin-makepot | shusher",
    "i18n-yoast-js-helpers": "cross-env NODE_ENV=production babel node_modules/@yoast/helpers --ignore node_modules/@yoast/helpers/node_modules --plugins=@wordpress/babel-plugin-makepot | shusher",
    "i18n-yoast-js-search-metadata-previews": "cross-env NODE_ENV=production babel node_modules/@yoast/search-metadata-previews --ignore node_modules/@yoast/search-metadata-previews/node_modules,__mocks__/*.js --plugins=@wordpress/babel-plugin-makepot | shusher",
    "i18n-yoast-js-schema-blocks": "cross-env NODE_ENV=production babel node_modules/@yoast/schema-blocks --ignore node_modules/@yoast/schema-blocks/node_modules,__mocks__/*.js --plugins=@wordpress/babel-plugin-makepot | shusher",
    "prestart": "grunt build:css && grunt copy:js-dependencies",
    "start": "webpack-dev-server --config ./config/webpack/webpack.config.js --progress --env.environment=development",
    "link-monorepo": "node config/yarn/link_monorepo_to_plugin.js",
    "unlink-monorepo": "node config/yarn/unlink_monorepo.js",
    "bump-monorepo-packages": "node config/yarn/bump_monorepo_packages.js"
  },
  "jest": {
    "setupTestFrameworkScriptFile": "<rootDir>/js/tests/setupTests.js",
    "transformIgnorePatterns": [
      "[/\\\\]node_modules[/\\\\](?!yoast-components|yoastseo|lodash-es|@yoast).+\\.js$"
    ],
    "testPathIgnorePatterns": [
      "/js/tests/edit.test.js"
    ],
    "moduleNameMapper": {
      "\\.(jpg|jpeg|png|gif|eot|otf|webp|svg|ttf|woff|woff2|mp4|webm|wav|mp3|m4a|aac|oga)$": "<rootDir>/js/tests/__mocks__/fileMock.js",
      "\\.(css|less)$": "<rootDir>/js/tests/__mocks__/styleMock.js",
      "find-with-regex": "<rootDir>/node_modules/find-with-regex/lib/index.js"
    },
    "moduleDirectories": [
      "<rootDir>/node_modules",
      "node_modules"
    ],
    "snapshotSerializers": [
      "enzyme-to-json/serializer"
    ],
    "testURL": "http://localhost/"
  },
  "devDependencies": {
    "@babel/plugin-transform-runtime": "^7.13.10",
    "@slack/webhook": "^5.0.2",
    "@wordpress/data": "^4.10.0",
    "@wordpress/dependency-extraction-webpack-plugin": "^3.1.0",
    "@wordpress/element": "^2.9.0",
    "@wordpress/scripts": "^14.0.0",
    "@yoast/grunt-plugin-tasks": "^2.0.0",
    "babel-plugin-dynamic-import-webpack": "^1.1.0",
    "colors": "^1.4.0",
    "cross-env": "^7.0.3",
    "dotenv": "^8.2.0",
    "enzyme": "^3.3.0",
    "enzyme-adapter-react-16": "^1.5.0",
    "enzyme-to-json": "^3.3.3",
    "grunt-git": "^1.0.14",
    "grunt-po2json": "^0.3.0",
    "grunt-prompt": "^1.3.3",
    "grunt-webpack": "^3.1.3",
    "i18n-calypso": "^1.8.4",
    "jest": "^23.3.0",
    "jest-styled-components": "^6.3.4",
    "node-fetch": "^2.6.1",
    "react": "16.8.6",
    "react-dom": "16.8.6",
    "readline-sync": "^1.4.9",
    "shusher": "^0.1.1",
    "tmp": "^0.1.0"
  },
  "dependencies": {
<<<<<<< HEAD
    "@yoast/analysis-report": "^1.19.0-rc.1",
    "@yoast/components": "^2.17.0-rc.1",
    "@yoast/configuration-wizard": "^2.20.0-rc.1",
=======
    "@babel/runtime": "7.0.0-beta.55",
    "@wordpress/dom-ready": "^2.10.0",
    "@yoast/analysis-report": "^1.19.0",
    "@yoast/components": "^2.17.0",
    "@yoast/configuration-wizard": "^2.20.0",
>>>>>>> e901778b
    "@yoast/feature-flag": "^0.5.2",
    "@yoast/helpers": "^0.16.0",
    "@yoast/replacement-variable-editor": "^1.15.0",
    "@yoast/schema-blocks": "^1.6.0",
    "@yoast/search-metadata-previews": "^2.22.0",
    "@yoast/social-metadata-forms": "^1.15.0",
    "@yoast/style-guide": "^0.13.0",
    "a11y-speak": "git+https://github.com/Yoast/a11y-speak.git#master",
    "babel-polyfill": "^6.26.0",
    "draft-js": "^0.10.5",
    "draft-js-mention-plugin": "^3.0.4",
    "find-with-regex": "~1.0.2",
    "interpolate-components": "^1.1.0",
    "jed": "^1.1.1",
    "marked": "^0.7.0",
    "material-ui": "^0.20.0",
    "moment": "2.22.2",
    "moment-duration-format": "^2.2.2",
    "postcss-import": "^12.0.1",
    "prop-types": "^15.5.10",
    "react-intl": "^2.4.0",
    "react-redux": "^5.0.6",
    "react-select": "^3.1.0",
    "redux": "^3.7.2",
    "redux-thunk": "^2.2.0",
    "select2": "^4.0.5",
    "styled-components": "^4.2.0",
    "tokenizr": "^1.5.7",
    "yoast-components": "^5.22.0",
    "yoastseo": "^1.91.0"
  },
  "browserslist": [
    "extends @yoast/browserslist-config"
  ],
  "yoast": {
    "pluginVersion": "16.1-RC6"
  }
}<|MERGE_RESOLUTION|>--- conflicted
+++ resolved
@@ -85,17 +85,11 @@
     "tmp": "^0.1.0"
   },
   "dependencies": {
-<<<<<<< HEAD
-    "@yoast/analysis-report": "^1.19.0-rc.1",
-    "@yoast/components": "^2.17.0-rc.1",
-    "@yoast/configuration-wizard": "^2.20.0-rc.1",
-=======
     "@babel/runtime": "7.0.0-beta.55",
     "@wordpress/dom-ready": "^2.10.0",
     "@yoast/analysis-report": "^1.19.0",
     "@yoast/components": "^2.17.0",
     "@yoast/configuration-wizard": "^2.20.0",
->>>>>>> e901778b
     "@yoast/feature-flag": "^0.5.2",
     "@yoast/helpers": "^0.16.0",
     "@yoast/replacement-variable-editor": "^1.15.0",
