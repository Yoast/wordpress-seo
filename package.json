--- conflicted
+++ resolved
@@ -78,14 +78,9 @@
     "sassdash": "^0.8.1",
     "svg-react-loader": "^0.4.5",
     "time-grunt": "^1.0.0",
-<<<<<<< HEAD
-    "unminified-webpack-plugin": "^1.2.0",
-    "webpack": "^3.4.1",
-    "webpack-dev-server": "^2.11.0"
-=======
+    "webpack-dev-server": "^2.11.0",
     "unminified-webpack-plugin": "^1.4.2",
     "webpack": "^3.4.1"
->>>>>>> 56aad1ab
   },
   "optionalDependencies": {
     "grunt-contrib-imagemin": "^2.0.1"
