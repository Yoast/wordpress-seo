{
  "name": "wordpress-seo",
  "license": "GPL-2.0+",
  "description": "Development files for the Yoast SEO plugin",
  "plugin": {
    "glotpress": "http://translate.wordpress.org",
    "textdomain": "wordpress-seo"
  },
  "pot": {
    "reportmsgidbugsto": "https://github.com/yoast/wordpress-seo/issues",
    "languageteam": "Yoast Translate <translations@yoast.com>",
    "lasttranslator": "Yoast Translate Team <translations@yoast.com>"
  },
  "repository": {
    "type": "git",
    "url": "https://github.com/Yoast/wordpress-seo"
  },
  "scripts": {
    "test": "jest -u",
    "build": "cross-env NODE_ENV=production webpack --config ./config/webpack/webpack.config.js --progress",
    "webpack-analyze-bundle": "cross-env BUNDLE_ANALYZER=1 NODE_ENV=production webpack --config ./config/webpack/webpack.config.js --progress",
    "i18n-wordpress-seo": "cross-env NODE_ENV=production babel js/src --plugins=@wordpress/babel-plugin-makepot | shusher",
    "i18n-yoast-components": "cross-env NODE_ENV=production babel node_modules/yoast-components --ignore node_modules/yoast-components/node_modules,tests/*Test.js --plugins=@wordpress/babel-plugin-makepot | shusher",
    "i18n-yoast-js-analysis-report": "cross-env NODE_ENV=production babel node_modules/@yoast/analysis-report --ignore node_modules/@yoast/analysis-report/node_modules --plugins=@wordpress/babel-plugin-makepot | shusher",
    "i18n-yoast-js-components": "cross-env NODE_ENV=production babel node_modules/yoast-components node_modules/@yoast/components --ignore node_modules/yoast-components/node_modules,node_modules/@yoast/components/node_modules,tests/*Test.js --plugins=@wordpress/babel-plugin-makepot | shusher",
    "i18n-yoast-js-configuration-wizard": "cross-env NODE_ENV=production babel node_modules/@yoast/configuration-wizard --ignore node_modules/@yoast/configuration-wizard/node_modules --plugins=@wordpress/babel-plugin-makepot | shusher",
    "i18n-yoast-js-helpers": "cross-env NODE_ENV=production babel node_modules/@yoast/helpers --ignore node_modules/@yoast/helpers/node_modules --plugins=@wordpress/babel-plugin-makepot | shusher",
    "i18n-yoast-js-search-metadata-previews": "cross-env NODE_ENV=production babel node_modules/@yoast/search-metadata-previews --ignore node_modules/@yoast/search-metadata-previews/node_modules,__mocks__/*.js --plugins=@wordpress/babel-plugin-makepot | shusher",
    "prestart": "grunt build:css && grunt copy:js-dependencies",
    "start": "webpack-dev-server --config ./config/webpack/webpack.config.js --progress --env.environment=development",
    "link-monorepo": "node config/yarn/link_monorepo_to_plugin.js",
    "unlink-monorepo": "node config/yarn/unlink_monorepo.js",
    "bump-monorepo-packages": "node config/yarn/bump_monorepo_packages.js"
  },
  "jest": {
    "setupTestFrameworkScriptFile": "<rootDir>/js/tests/setupTests.js",
    "transformIgnorePatterns": [
      "[/\\\\]node_modules[/\\\\](?!yoast-components|yoastseo|lodash-es|@yoast).+\\.js$"
    ],
    "testPathIgnorePatterns": [
      "/js/tests/edit.test.js"
    ],
    "moduleNameMapper": {
      "\\.(jpg|jpeg|png|gif|eot|otf|webp|svg|ttf|woff|woff2|mp4|webm|wav|mp3|m4a|aac|oga)$": "<rootDir>/js/tests/__mocks__/fileMock.js",
      "\\.(css|less)$": "<rootDir>/js/tests/__mocks__/styleMock.js",
      "find-with-regex": "<rootDir>/node_modules/find-with-regex/lib/index.js"
    },
    "moduleDirectories": [
      "<rootDir>/node_modules",
      "node_modules"
    ],
    "snapshotSerializers": [
      "enzyme-to-json/serializer"
    ],
    "testURL": "http://localhost/"
  },
  "devDependencies": {
    "@slack/webhook": "^5.0.2",
    "@wordpress/babel-plugin-makepot": "^1.0.0",
    "@wordpress/babel-preset-default": "^1.1.3",
    "@wordpress/data": "^4.10.0",
    "@wordpress/dependency-extraction-webpack-plugin": "^2.8.0",
    "@wordpress/element": "^2.9.0",
    "@yoast/grunt-plugin-tasks": "^1.7.2",
    "babel-cli": "^6.26.0",
    "babel-core": "^6.26.0",
    "babel-jest": "^18.0.0",
    "babel-loader": "^7.1.1",
    "babel-plugin-dynamic-import-webpack": "^1.0.2",
    "babel-plugin-styled-components": "^1.10.0",
    "babel-plugin-transform-async-generator-functions": "^6.24.1",
    "babel-plugin-transform-object-rest-spread": "^6.26.0",
    "babel-plugin-transform-react-jsx": "^6.8.0",
    "babel-preset-env": "^1.6.1",
    "babel-preset-es2015": "^6.24.1",
    "babel-preset-es2017": "^6.24.1",
    "babel-preset-react": "^6.11.1",
    "babelify": "^7.3.0",
    "case-sensitive-paths-webpack-plugin": "^2.1.2",
    "colors": "^1.4.0",
    "copy-webpack-plugin": "^4.6.0",
    "cross-env": "^5.2.0",
    "css-loader": "^3.4.2",
    "dotenv": "^8.2.0",
    "envify": "^3.4.1",
    "enzyme": "^3.3.0",
    "enzyme-adapter-react-16": "^1.5.0",
    "enzyme-to-json": "^3.3.3",
    "grunt-git": "^1.0.14",
    "grunt-po2json": "^0.3.0",
    "grunt-prompt": "^1.3.3",
    "grunt-webpack": "^3.1.3",
    "i18n-calypso": "^1.8.4",
    "jest": "^23.3.0",
    "jest-styled-components": "^6.3.4",
    "mini-css-extract-plugin": "^0.9.0",
    "node-fetch": "^2.6.1",
    "raf": "^3.4.0",
    "react": "16.8.6",
    "react-dom": "16.8.6",
    "readline-sync": "^1.4.9",
    "shusher": "^0.1.1",
    "svg-react-loader": "^0.4.6",
    "tmp": "^0.1.0",
    "webpack": "^4.20.2",
    "webpack-bundle-analyzer": "^3.0.2",
    "webpack-cli": "^3.1.1",
    "webpack-dev-server": "^3.1.14"
  },
  "dependencies": {
    "@babel/runtime": "7.0.0-beta.55",
    "@wordpress/dom-ready": "^2.10.0",
<<<<<<< HEAD
    "@yoast/analysis-report": "^1.13.0-rc.0",
    "@yoast/components": "^2.11.0-rc.0",
    "@yoast/configuration-wizard": "^2.13.0-rc.0",
    "@yoast/feature-flag": "^0.5.2",
    "@yoast/helpers": "^0.14.0-rc.0",
    "@yoast/replacement-variable-editor": "^1.6.0-rc.0",
    "@yoast/search-metadata-previews": "^2.13.0-rc.0",
    "@yoast/social-metadata-forms": "^1.6.0-rc.0",
=======
    "@yoast/analysis-report": "^1.12.0",
    "@yoast/components": "^2.10.0",
    "@yoast/configuration-wizard": "^2.12.0",
    "@yoast/feature-flag": "^0.5.2",
    "@yoast/helpers": "^0.13.0",
    "@yoast/replacement-variable-editor": "^1.5.0",
    "@yoast/search-metadata-previews": "^2.12.0",
    "@yoast/social-metadata-forms": "^1.5.0",
>>>>>>> 98adbd86
    "@yoast/style-guide": "^0.13.0",
    "a11y-speak": "git+https://github.com/Yoast/a11y-speak.git#master",
    "babel-polyfill": "^6.26.0",
    "draft-js": "^0.10.5",
    "draft-js-mention-plugin": "^3.0.4",
    "find-with-regex": "~1.0.2",
    "interpolate-components": "^1.1.0",
    "jed": "^1.1.1",
    "marked": "^0.7.0",
    "material-ui": "^0.20.0",
    "moment": "2.22.2",
    "moment-duration-format": "^2.2.2",
    "postcss-import": "^12.0.1",
    "prop-types": "^15.5.10",
    "react-intl": "^2.4.0",
    "react-redux": "^5.0.6",
    "react-select": "^3.1.0",
    "redux": "^3.7.2",
    "redux-thunk": "^2.2.0",
    "select2": "^4.0.5",
    "styled-components": "^4.2.0",
<<<<<<< HEAD
    "yoast-components": "^5.13.0-rc.0",
    "yoastseo": "^1.84.0-rc.0"
=======
    "yoast-components": "^5.12.0",
    "yoastseo": "^1.83.0"
>>>>>>> 98adbd86
  },
  "browserslist": [
    "extends @yoast/browserslist-config"
  ],
  "yoast": {
    "pluginVersion": "15.1"
  }
}<|MERGE_RESOLUTION|>--- conflicted
+++ resolved
@@ -110,7 +110,6 @@
   "dependencies": {
     "@babel/runtime": "7.0.0-beta.55",
     "@wordpress/dom-ready": "^2.10.0",
-<<<<<<< HEAD
     "@yoast/analysis-report": "^1.13.0-rc.0",
     "@yoast/components": "^2.11.0-rc.0",
     "@yoast/configuration-wizard": "^2.13.0-rc.0",
@@ -119,16 +118,6 @@
     "@yoast/replacement-variable-editor": "^1.6.0-rc.0",
     "@yoast/search-metadata-previews": "^2.13.0-rc.0",
     "@yoast/social-metadata-forms": "^1.6.0-rc.0",
-=======
-    "@yoast/analysis-report": "^1.12.0",
-    "@yoast/components": "^2.10.0",
-    "@yoast/configuration-wizard": "^2.12.0",
-    "@yoast/feature-flag": "^0.5.2",
-    "@yoast/helpers": "^0.13.0",
-    "@yoast/replacement-variable-editor": "^1.5.0",
-    "@yoast/search-metadata-previews": "^2.12.0",
-    "@yoast/social-metadata-forms": "^1.5.0",
->>>>>>> 98adbd86
     "@yoast/style-guide": "^0.13.0",
     "a11y-speak": "git+https://github.com/Yoast/a11y-speak.git#master",
     "babel-polyfill": "^6.26.0",
@@ -150,13 +139,8 @@
     "redux-thunk": "^2.2.0",
     "select2": "^4.0.5",
     "styled-components": "^4.2.0",
-<<<<<<< HEAD
     "yoast-components": "^5.13.0-rc.0",
     "yoastseo": "^1.84.0-rc.0"
-=======
-    "yoast-components": "^5.12.0",
-    "yoastseo": "^1.83.0"
->>>>>>> 98adbd86
   },
   "browserslist": [
     "extends @yoast/browserslist-config"
