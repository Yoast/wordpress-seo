--- conflicted
+++ resolved
@@ -138,10 +138,6 @@
     "extends @yoast/browserslist-config"
   ],
   "yoast": {
-<<<<<<< HEAD
-    "pluginVersion": "13.5-RC1"
-=======
     "pluginVersion": "14.0-RC3"
->>>>>>> b3c6eed3
   }
 }