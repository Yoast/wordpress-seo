--- conflicted
+++ resolved
@@ -137,13 +137,8 @@
     "redux-thunk": "^2.2.0",
     "select2": "^4.0.5",
     "styled-components": "^3.2.6",
-<<<<<<< HEAD
-    "yoast-components": "^4.12.0",
+    "yoast-components": "^4.12.1",
     "yoastseo": "^1.40.0"
-=======
-    "yoast-components": "^4.12.1",
-    "yoastseo": "git+https://github.com/Yoast/YoastSEO.js.git#release-yoast-seo/8.3"
->>>>>>> 0b3d250a
   },
   "yoast": {
     "pluginVersion": "8.3-RC2"
