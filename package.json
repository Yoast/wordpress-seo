{
  "name": "wordpress-seo",
  "license": "GPL-2.0+",
  "description": "Development files for the Yoast SEO plugin",
  "private": true,
  "plugin": {
    "glotpress": "http://translate.wordpress.org",
    "textdomain": "wordpress-seo"
  },
  "pot": {
    "reportmsgidbugsto": "https://github.com/yoast/wordpress-seo/issues",
    "languageteam": "Yoast Translate <translations@yoast.com>",
    "lasttranslator": "Yoast Translate Team <translations@yoast.com>"
  },
  "repository": {
    "type": "git",
    "url": "https://github.com/Yoast/wordpress-seo"
  },
  "workspaces": {
    "packages": [
      "packages/*"
    ],
    "nohoist": [
      "**/sassdash"
    ]
  },
  "scripts": {
    "lint": "yarn lint:packages && yarn lint:tooling",
    "lint:packages": "lerna run lint",
    "lint:tooling": "eslint . --max-warnings=0",
    "test": "lerna run test",
    "build": "lerna run build",
    "build:css": "postcss css/dist/*.css --verbose --replace",
    "webpack-analyze-bundle": "wp-scripts build --config config/webpack/webpack.config.js --webpack-bundle-analyzer",
    "start": "wp-scripts start --config config/webpack/webpack.config.js --webpack-src-dir=packages/js/src",
    "sync:wp-deps": "node config/scripts/sync-wp-dependencies.js"
  },
  "dependencies": {},
  "devDependencies": {
    "@babel/core": "^7.18.5",
    "@slack/webhook": "^5.0.2",
    "@tailwindcss/forms": "^0.5.2",
    "@wordpress/dependency-extraction-webpack-plugin": "^4.28.0",
    "@wordpress/scripts": "^26.16.0",
    "@yoast/babel-preset": "^1.1.1",
    "@yoast/browserslist-config": "^1.2.3",
    "@yoast/grunt-plugin-tasks": "^2.4",
    "@yoast/postcss-preset": "^1.2.0",
    "@yoast/tailwindcss-preset": "^2.3.0",
    "@yoast/ui-library": "^4.0.0",
    "colors": "1.4.0",
    "copy-webpack-plugin": "^12.0.2",
    "core-js": "^2.6.12",
    "cross-env": "^7.0.3",
    "dotenv": "^8.2.0",
    "eslint": "^8.57.0",
    "eslint-config-yoast": "^6.0.0",
    "eslint-plugin-import": "^2.29.1",
    "eslint-plugin-jsx-a11y": "^6.8.0",
    "eslint-plugin-react": "^7.34.1",
    "grunt-git": "^1.0.14",
    "grunt-prompt": "^1.3.3",
    "grunt-shell": "^3.0.1",
    "jest": "^27.5.1",
    "jest-styled-components": "^7.0.3",
    "lerna": "^6.4.1",
    "lodash": "^4.17.21",
    "mini-css-extract-plugin": "^2.5.1",
    "node-fetch": "^2.6.1",
    "postcss": "^8.4.14",
    "postcss-cli": "^9.1.0",
    "readline-sync": "^1.4.9",
    "tmp": "^0.1.0",
    "webpack": "^5.88.2",
    "webpack-bundle-analyzer": "^4.9.1"
  },
  "yoast": {
<<<<<<< HEAD
    "pluginVersion": "22.9-RC1"
=======
    "pluginVersion": "22.9-RC2"
>>>>>>> 3e0276ff
  },
  "version": "0.0.0"
}<|MERGE_RESOLUTION|>--- conflicted
+++ resolved
@@ -75,11 +75,7 @@
     "webpack-bundle-analyzer": "^4.9.1"
   },
   "yoast": {
-<<<<<<< HEAD
-    "pluginVersion": "22.9-RC1"
-=======
     "pluginVersion": "22.9-RC2"
->>>>>>> 3e0276ff
   },
   "version": "0.0.0"
 }