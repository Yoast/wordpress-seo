{
  "name": "yoast-social-previews",
  "version": "1.3.0",
  "description": "",
  "private": true,
  "main": "index.js",
  "scripts": {
    "test": "istanbul test jasmine"
  },
  "repository": {
    "type": "git",
    "url": "git+https://github.com/Yoast/yoast-social-previews.git"
  },
  "author": "Team Yoast <support@yoast.com>",
  "bugs": {
    "url": "https://github.com/Yoast/yoast-social-previews/issues"
  },
  "homepage": "https://github.com/Yoast/yoast-social-previews#readme",
  "dependencies": {
    "jed": "^1.1.0",
    "lodash": "^3.10.1",
<<<<<<< HEAD
    "yoastseo": "git+https://github.com/Yoast/YoastSEO.js.git#release/1.5"
=======
    "yoastseo": "git+https://github.com/Yoast/YoastSEO.js.git#master"
>>>>>>> 72e9a37f
  },
  "devDependencies": {
    "autoprefixer": "^6.3.1",
    "eslint-config-yoast": "^1.0.0",
    "grunt": "^0.4.5",
    "grunt-browserify": "^4.0.1",
    "grunt-contrib-clean": "^0.6.0",
    "grunt-contrib-copy": "^0.8.2",
    "grunt-contrib-jshint": "^0.11.2",
    "grunt-contrib-uglify": "^0.9.1",
    "grunt-contrib-watch": "^0.6.1",
    "grunt-eslint": "^18.0.0",
    "grunt-lodash": "^0.5.0",
    "grunt-po2json": "^0.3.0",
    "grunt-postcss": "^0.7.1",
    "grunt-sass": "^1.1.0",
    "grunt-shell": "^1.1.2",
    "istanbul": "^0.4.0",
    "jasmine": "~2.2.1",
    "jsdom": "^5.4.3",
    "load-grunt-config": "^0.17.0",
    "lodash-cli": "^3.10.1",
    "sassdash": "^0.8.1",
    "zombie": "^4.0.10"
  }
}<|MERGE_RESOLUTION|>--- conflicted
+++ resolved
@@ -19,11 +19,7 @@
   "dependencies": {
     "jed": "^1.1.0",
     "lodash": "^3.10.1",
-<<<<<<< HEAD
-    "yoastseo": "git+https://github.com/Yoast/YoastSEO.js.git#release/1.5"
-=======
     "yoastseo": "git+https://github.com/Yoast/YoastSEO.js.git#master"
->>>>>>> 72e9a37f
   },
   "devDependencies": {
     "autoprefixer": "^6.3.1",
