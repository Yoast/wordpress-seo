--- conflicted
+++ resolved
@@ -104,19 +104,11 @@
   },
   "dependencies": {
     "@babel/runtime": "7.0.0-beta.55",
-<<<<<<< HEAD
     "@yoast/analysis-report": "^1.3.0-rc.0",
     "@yoast/components": "^2.1.0-rc.0",
     "@yoast/configuration-wizard": "^2.3.0-rc.0",
     "@yoast/helpers": "^0.12.0-rc.0",
     "@yoast/search-metadata-previews": "^2.3.0-rc.0",
-=======
-    "@yoast/analysis-report": "^1.2.0",
-    "@yoast/components": "^2.0.0",
-    "@yoast/configuration-wizard": "^2.2.0",
-    "@yoast/helpers": "^0.11.1",
-    "@yoast/search-metadata-previews": "^2.2.0",
->>>>>>> 5d7dbf76
     "@yoast/style-guide": "^0.11.1",
     "a11y-speak": "git+https://github.com/Yoast/a11y-speak.git#master",
     "babel-polyfill": "^6.26.0",
@@ -139,13 +131,8 @@
     "redux-thunk": "^2.2.0",
     "select2": "^4.0.5",
     "styled-components": "^4.2.0",
-<<<<<<< HEAD
     "yoast-components": "^5.3.0-rc.0",
     "yoastseo": "^1.74.0-rc.0"
-=======
-    "yoast-components": "^5.2.0",
-    "yoastseo": "^1.73.0"
->>>>>>> 5d7dbf76
   },
   "browserslist": [
     "extends @yoast/browserslist-config"
