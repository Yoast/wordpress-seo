--- conflicted
+++ resolved
@@ -48,11 +48,7 @@
   "devDependencies": {
     "@wordpress/babel-plugin-makepot": "^1.0.0",
     "@wordpress/babel-preset-default": "^1.1.3",
-<<<<<<< HEAD
     "@yoast/grunt-plugin-tasks": "1.3.0",
-=======
-    "@yoast/grunt-plugin-tasks": "^1.1.0",
->>>>>>> 7e4a4367
     "algoliasearch": "^3.16.0",
     "babel-cli": "^6.26.0",
     "babel-core": "^6.26.0",
@@ -75,22 +71,6 @@
     "enzyme": "^3.3.0",
     "enzyme-adapter-react-16": "^1.5.0",
     "enzyme-to-json": "^3.3.3",
-<<<<<<< HEAD
-=======
-    "eslint-config-yoast": "^5.0.16",
-    "eslint-plugin-jsx-a11y": "^6.1.1",
-    "eslint-plugin-react": "^7.11.1",
-    "eslint-plugin-yoast": "^1.0.1",
-    "grunt": "^1.0.4",
-    "grunt-checktextdomain": "^1.0.1",
-    "grunt-contrib-clean": "~1.0.0",
-    "grunt-contrib-compress": "^1.5.0",
-    "grunt-contrib-copy": "^1.0.0",
-    "grunt-contrib-cssmin": "^3.0.0",
-    "grunt-contrib-watch": "^1.0.0",
-    "grunt-eslint": "^21.0.0",
-    "grunt-phpcs": "^0.4.0",
->>>>>>> 7e4a4367
     "grunt-po2json": "^0.3.0",
     "grunt-webpack": "^3.1.3",
     "i18n-calypso": "^1.8.4",
