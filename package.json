--- conflicted
+++ resolved
@@ -83,11 +83,7 @@
     "typescript": "^4.2.4"
   },
   "yoast": {
-<<<<<<< HEAD
-    "pluginVersion": "20.13-RC2"
-=======
     "pluginVersion": "21.1-RC1"
->>>>>>> a96d6d1c
   },
   "version": "0.0.0"
 }