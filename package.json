--- conflicted
+++ resolved
@@ -69,11 +69,7 @@
     "styled-components": "^2.1.2",
     "whatwg-fetch": "^1.0.0",
     "wicked-good-xpath": "^1.3.0",
-<<<<<<< HEAD
     "yoastseo": "^1.48.0"
-=======
-    "yoastseo": "^1.47.0"
->>>>>>> b12ee874
   },
   "devDependencies": {
     "autoprefixer": "^6.4.0",
