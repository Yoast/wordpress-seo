{
  "name": "wordpress-seo",
  "license": "GPL-2.0+",
  "description": "Development files for the Yoast SEO plugin",
  "plugin": {
    "glotpress": "http://translate.wordpress.org",
    "textdomain": "wordpress-seo"
  },
  "pot": {
    "reportmsgidbugsto": "https://github.com/yoast/wordpress-seo/issues",
    "languageteam": "Yoast Translate <translations@yoast.com>",
    "lasttranslator": "Yoast Translate Team <translations@yoast.com>"
  },
  "repository": {
    "type": "git",
    "url": "https://github.com/Yoast/wordpress-seo"
  },
  "scripts": {
    "test": "jest",
    "build": "cross-env NODE_ENV=production webpack --config ./webpack/webpack.config.js --progress",
    "webpack-analyze-bundle": "cross-env BUNDLE_ANALYZER=1 NODE_ENV=production webpack --config ./webpack/webpack.config.js --progress",
    "i18n-wordpress-seo": "cross-env NODE_ENV=production babel js/src --plugins=@wordpress/babel-plugin-makepot | shusher",
    "i18n-yoast-components": "cross-env NODE_ENV=production babel node_modules/yoast-components --ignore node_modules/yoast-components/node_modules,tests/*Test.js --plugins=@wordpress/babel-plugin-makepot | shusher",
    "i18n-yoast-js-analysis-report": "cross-env NODE_ENV=production babel node_modules/@yoast/analysis-report --ignore node_modules/@yoast/analysis-report/node_modules --plugins=@wordpress/babel-plugin-makepot | shusher",
    "i18n-yoast-js-components": "cross-env NODE_ENV=production babel node_modules/yoast-components node_modules/@yoast/components --ignore node_modules/yoast-components/node_modules,node_modules/@yoast/components/node_modules,tests/*Test.js --plugins=@wordpress/babel-plugin-makepot | shusher",
    "i18n-yoast-js-configuration-wizard": "cross-env NODE_ENV=production babel node_modules/@yoast/configuration-wizard --ignore node_modules/@yoast/configuration-wizard/node_modules --plugins=@wordpress/babel-plugin-makepot | shusher",
    "i18n-yoast-js-helpers": "cross-env NODE_ENV=production babel node_modules/@yoast/helpers --ignore node_modules/@yoast/helpers/node_modules --plugins=@wordpress/babel-plugin-makepot | shusher",
    "i18n-yoast-js-search-metadata-previews": "cross-env NODE_ENV=production babel node_modules/@yoast/search-metadata-previews --ignore node_modules/@yoast/search-metadata-previews/node_modules,__mocks__/*.js --plugins=@wordpress/babel-plugin-makepot | shusher",
    "prestart": "grunt build:css && grunt webpack:buildDev",
    "start": "webpack-dev-server --config ./webpack/webpack.config.js --progress --env.environment=development",
    "link-monorepo": "node scripts/link_monorepo_to_plugin.js",
    "unlink-monorepo": "node scripts/unlink_monorepo.js",
    "bump-monorepo-packages": "node scripts/bump_monorepo_packages.js"
  },
  "jest": {
    "setupTestFrameworkScriptFile": "<rootDir>/js/tests/setupTests.js",
    "transformIgnorePatterns": [
      "[/\\\\]node_modules[/\\\\](?!yoast-components|yoastseo|lodash-es|@yoast).+\\.js$"
    ],
    "testPathIgnorePatterns": [
      "/js/tests/edit.test.js"
    ],
    "moduleNameMapper": {
      "\\.(jpg|jpeg|png|gif|eot|otf|webp|svg|ttf|woff|woff2|mp4|webm|wav|mp3|m4a|aac|oga)$": "<rootDir>/js/tests/__mocks__/fileMock.js",
      "\\.(css|less)$": "<rootDir>/js/tests/__mocks__/styleMock.js",
      "find-with-regex": "<rootDir>/node_modules/find-with-regex/lib/index.js"
    },
    "snapshotSerializers": [
      "enzyme-to-json/serializer"
    ],
    "testURL": "http://localhost/"
  },
  "devDependencies": {
    "@slack/webhook": "^5.0.2",
    "@wordpress/babel-plugin-makepot": "^1.0.0",
    "@wordpress/babel-preset-default": "^1.1.3",
    "@wordpress/data": "^4.10.0",
    "@wordpress/element": "^2.9.0",
    "@yoast/grunt-plugin-tasks": "^1.6.1",
    "babel-cli": "^6.26.0",
    "babel-core": "^6.26.0",
    "babel-jest": "^18.0.0",
    "babel-loader": "^7.1.1",
    "babel-plugin-dynamic-import-webpack": "^1.0.2",
    "babel-plugin-styled-components": "^1.10.0",
    "babel-plugin-transform-async-generator-functions": "^6.24.1",
    "babel-plugin-transform-object-rest-spread": "^6.26.0",
    "babel-plugin-transform-react-jsx": "^6.8.0",
    "babel-preset-env": "^1.6.1",
    "babel-preset-es2015": "^6.24.1",
    "babel-preset-es2017": "^6.24.1",
    "babel-preset-react": "^6.11.1",
    "babelify": "^7.3.0",
    "case-sensitive-paths-webpack-plugin": "^2.1.2",
    "colors": "^1.4.0",
    "copy-webpack-plugin": "^4.6.0",
    "cross-env": "^5.2.0",
    "css-loader": "^3.4.2",
    "dotenv": "^8.2.0",
    "envify": "^3.4.1",
    "enzyme": "^3.3.0",
    "enzyme-adapter-react-16": "^1.5.0",
    "enzyme-to-json": "^3.3.3",
    "grunt-git": "^1.0.14",
    "grunt-po2json": "^0.3.0",
    "grunt-prompt": "^1.3.3",
    "grunt-webpack": "^3.1.3",
    "i18n-calypso": "^1.8.4",
    "jest": "^23.3.0",
    "jest-styled-components": "^6.3.1",
    "mini-css-extract-plugin": "^0.9.0",
    "node-fetch": "^2.6.0",
    "raf": "^3.4.0",
    "react": "16.8.6",
    "react-dom": "16.8.6",
    "readline-sync": "^1.4.9",
    "sassdash": "^0.9.0",
    "shusher": "^0.1.1",
    "svg-react-loader": "^0.4.6",
    "tmp": "^0.1.0",
    "webpack": "^4.20.2",
    "webpack-bundle-analyzer": "^3.0.2",
    "webpack-cli": "^3.1.1",
    "webpack-dev-server": "^3.1.14"
  },
  "dependencies": {
    "@babel/runtime": "7.0.0-beta.55",
<<<<<<< HEAD
    "@yoast/analysis-report": "^1.0.0-rc.0",
    "@yoast/components": "^1.0.0-rc.0",
    "@yoast/configuration-wizard": "^2.0.0-rc.0",
    "@yoast/helpers": "^0.11.1",
    "@yoast/search-metadata-previews": "^2.0.0-rc.0",
=======
    "@yoast/analysis-report": "^1.1.0-rc.0",
    "@yoast/components": "^1.1.0-rc.0",
    "@yoast/configuration-wizard": "^2.1.0-rc.0",
    "@yoast/helpers": "^0.11.1",
    "@yoast/search-metadata-previews": "^2.1.0-rc.0",
>>>>>>> c9c6c2b7
    "@yoast/style-guide": "^0.11.1",
    "a11y-speak": "git+https://github.com/Yoast/a11y-speak.git#master",
    "babel-polyfill": "^6.26.0",
    "draft-js": "^0.10.5",
    "draft-js-mention-plugin": "^3.0.4",
    "find-with-regex": "~1.0.2",
    "interpolate-components": "^1.1.0",
    "jed": "^1.1.1",
    "lodash": "^4.17.15",
    "marked": "^0.6.1",
    "material-ui": "^0.20.0",
    "moment": "2.22.2",
    "moment-duration-format": "^2.2.2",
    "prop-types": "^15.5.10",
    "react-intl": "^2.4.0",
    "react-redux": "^5.0.6",
    "react-select": "^2.4.2",
    "redux": "^3.7.2",
    "redux-thunk": "^2.2.0",
    "select2": "^4.0.5",
    "styled-components": "^4.2.0",
<<<<<<< HEAD
    "yoast-components": "^5.0.0-rc.0",
    "yoastseo": "^1.71.0"
=======
    "yoast-components": "^5.1.0-rc.0",
    "yoastseo": "^1.72.0-rc.0"
>>>>>>> c9c6c2b7
  },
  "browserslist": [
    "extends @yoast/browserslist-config"
  ],
  "yoast": {
<<<<<<< HEAD
    "pluginVersion": "14.0-RC2"
=======
    "pluginVersion": "13.5-RC1"
>>>>>>> c9c6c2b7
  }
}<|MERGE_RESOLUTION|>--- conflicted
+++ resolved
@@ -105,19 +105,11 @@
   },
   "dependencies": {
     "@babel/runtime": "7.0.0-beta.55",
-<<<<<<< HEAD
-    "@yoast/analysis-report": "^1.0.0-rc.0",
-    "@yoast/components": "^1.0.0-rc.0",
-    "@yoast/configuration-wizard": "^2.0.0-rc.0",
-    "@yoast/helpers": "^0.11.1",
-    "@yoast/search-metadata-previews": "^2.0.0-rc.0",
-=======
     "@yoast/analysis-report": "^1.1.0-rc.0",
     "@yoast/components": "^1.1.0-rc.0",
     "@yoast/configuration-wizard": "^2.1.0-rc.0",
     "@yoast/helpers": "^0.11.1",
     "@yoast/search-metadata-previews": "^2.1.0-rc.0",
->>>>>>> c9c6c2b7
     "@yoast/style-guide": "^0.11.1",
     "a11y-speak": "git+https://github.com/Yoast/a11y-speak.git#master",
     "babel-polyfill": "^6.26.0",
@@ -139,22 +131,13 @@
     "redux-thunk": "^2.2.0",
     "select2": "^4.0.5",
     "styled-components": "^4.2.0",
-<<<<<<< HEAD
-    "yoast-components": "^5.0.0-rc.0",
-    "yoastseo": "^1.71.0"
-=======
     "yoast-components": "^5.1.0-rc.0",
     "yoastseo": "^1.72.0-rc.0"
->>>>>>> c9c6c2b7
   },
   "browserslist": [
     "extends @yoast/browserslist-config"
   ],
   "yoast": {
-<<<<<<< HEAD
     "pluginVersion": "14.0-RC2"
-=======
-    "pluginVersion": "13.5-RC1"
->>>>>>> c9c6c2b7
   }
 }