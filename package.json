--- conflicted
+++ resolved
@@ -24,12 +24,7 @@
     "babel-cli": "^6.16.0",
     "babel-preset-es2015": "^6.16.0",
     "babel-register": "^6.16.3",
-<<<<<<< HEAD
     "eslint-config-yoast": "^2.0.2",
-=======
-    "babelify": "^7.3.0",
-    "eslint-config-yoast": "^1.3.1",
->>>>>>> f1b06afe
     "eslint-plugin-react": "^6.0.0",
     "eslint-plugin-yoast": "^1.0.1",
     "grunt": "^1.0.1",
