--- conflicted
+++ resolved
@@ -1,10 +1,6 @@
 {
   "name": "yoast-social-previews",
-<<<<<<< HEAD
   "version": "1.1.0",
-=======
-  "version": "1.0.0",
->>>>>>> d53d60d0
   "description": "",
   "private": true,
   "main": "index.js",
