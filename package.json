{
  "name": "wordpress-seo",
  "license": "GPL-2.0+",
  "description": "Development files for the Yoast SEO plugin",
  "plugin": {
    "glotpress": "http://translate.wordpress.org",
    "textdomain": "wordpress-seo"
  },
  "pot": {
    "reportmsgidbugsto": "https://github.com/yoast/wordpress-seo/issues",
    "languageteam": "Yoast Translate <translations@yoast.com>",
    "lasttranslator": "Yoast Translate Team <translations@yoast.com>"
  },
  "repository": {
    "type": "git",
    "url": "https://github.com/Yoast/wordpress-seo"
  },
  "scripts": {
    "test": "jest -u",
    "build": "cross-env NODE_ENV=production webpack --config ./config/webpack/webpack.config.js --progress",
    "webpack-analyze-bundle": "cross-env BUNDLE_ANALYZER=1 NODE_ENV=production webpack --config ./config/webpack/webpack.config.js --progress",
    "i18n-wordpress-seo": "cross-env NODE_ENV=production babel js/src --plugins=@wordpress/babel-plugin-makepot | shusher",
    "i18n-yoast-components": "cross-env NODE_ENV=production babel node_modules/yoast-components --ignore node_modules/yoast-components/node_modules,tests/*Test.js --plugins=@wordpress/babel-plugin-makepot | shusher",
    "i18n-yoast-js-analysis-report": "cross-env NODE_ENV=production babel node_modules/@yoast/analysis-report --ignore node_modules/@yoast/analysis-report/node_modules --plugins=@wordpress/babel-plugin-makepot | shusher",
    "i18n-yoast-js-components": "cross-env NODE_ENV=production babel node_modules/yoast-components node_modules/@yoast/components --ignore node_modules/yoast-components/node_modules,node_modules/@yoast/components/node_modules,tests/*Test.js --plugins=@wordpress/babel-plugin-makepot | shusher",
    "i18n-yoast-js-configuration-wizard": "cross-env NODE_ENV=production babel node_modules/@yoast/configuration-wizard --ignore node_modules/@yoast/configuration-wizard/node_modules --plugins=@wordpress/babel-plugin-makepot | shusher",
    "i18n-yoast-js-helpers": "cross-env NODE_ENV=production babel node_modules/@yoast/helpers --ignore node_modules/@yoast/helpers/node_modules --plugins=@wordpress/babel-plugin-makepot | shusher",
    "i18n-yoast-js-search-metadata-previews": "cross-env NODE_ENV=production babel node_modules/@yoast/search-metadata-previews --ignore node_modules/@yoast/search-metadata-previews/node_modules,__mocks__/*.js --plugins=@wordpress/babel-plugin-makepot | shusher",
    "prestart": "grunt build:css && grunt copy:js-dependencies",
    "start": "webpack-dev-server --config ./config/webpack/webpack.config.js --progress --env.environment=development",
    "link-monorepo": "node config/yarn/link_monorepo_to_plugin.js",
    "unlink-monorepo": "node config/yarn/unlink_monorepo.js",
    "bump-monorepo-packages": "node config/yarn/bump_monorepo_packages.js"
  },
  "jest": {
    "setupTestFrameworkScriptFile": "<rootDir>/js/tests/setupTests.js",
    "transformIgnorePatterns": [
      "[/\\\\]node_modules[/\\\\](?!yoast-components|yoastseo|lodash-es|@yoast).+\\.js$"
    ],
    "testPathIgnorePatterns": [
      "/js/tests/edit.test.js"
    ],
    "moduleNameMapper": {
      "\\.(jpg|jpeg|png|gif|eot|otf|webp|svg|ttf|woff|woff2|mp4|webm|wav|mp3|m4a|aac|oga)$": "<rootDir>/js/tests/__mocks__/fileMock.js",
      "\\.(css|less)$": "<rootDir>/js/tests/__mocks__/styleMock.js",
      "find-with-regex": "<rootDir>/node_modules/find-with-regex/lib/index.js"
    },
    "moduleDirectories": [
      "<rootDir>/node_modules",
      "node_modules"
    ],
    "snapshotSerializers": [
      "enzyme-to-json/serializer"
    ],
    "testURL": "http://localhost/"
  },
  "devDependencies": {
    "@slack/webhook": "^5.0.2",
    "@wordpress/babel-plugin-makepot": "^1.0.0",
    "@wordpress/babel-preset-default": "^1.1.3",
    "@wordpress/data": "^4.10.0",
    "@wordpress/dependency-extraction-webpack-plugin": "^2.8.0",
    "@wordpress/element": "^2.9.0",
    "@yoast/grunt-plugin-tasks": "^2.0.0",
    "babel-cli": "^6.26.0",
    "babel-core": "^6.26.0",
    "babel-jest": "^18.0.0",
    "babel-loader": "^7.1.1",
    "babel-plugin-dynamic-import-webpack": "^1.0.2",
    "babel-plugin-styled-components": "^1.10.0",
    "babel-plugin-transform-async-generator-functions": "^6.24.1",
    "babel-plugin-transform-object-rest-spread": "^6.26.0",
    "babel-plugin-transform-react-jsx": "^6.8.0",
    "babel-preset-env": "^1.6.1",
    "babel-preset-es2015": "^6.24.1",
    "babel-preset-es2017": "^6.24.1",
    "babel-preset-react": "^6.11.1",
    "babelify": "^7.3.0",
    "case-sensitive-paths-webpack-plugin": "^2.1.2",
    "colors": "^1.4.0",
    "copy-webpack-plugin": "^4.6.0",
    "cross-env": "^5.2.0",
    "css-loader": "^3.4.2",
    "dotenv": "^8.2.0",
    "envify": "^3.4.1",
    "enzyme": "^3.3.0",
    "enzyme-adapter-react-16": "^1.5.0",
    "enzyme-to-json": "^3.3.3",
    "grunt-git": "^1.0.14",
    "grunt-po2json": "^0.3.0",
    "grunt-prompt": "^1.3.3",
    "grunt-webpack": "^3.1.3",
    "i18n-calypso": "^1.8.4",
    "jest": "^23.3.0",
    "jest-styled-components": "^6.3.4",
    "mini-css-extract-plugin": "^0.9.0",
    "node-fetch": "^2.6.1",
    "raf": "^3.4.0",
    "react": "16.8.6",
    "react-dom": "16.8.6",
    "readline-sync": "^1.4.9",
    "shusher": "^0.1.1",
    "svg-react-loader": "^0.4.6",
    "tmp": "^0.1.0",
    "webpack": "^4.20.2",
    "webpack-bundle-analyzer": "^3.0.2",
    "webpack-cli": "^3.1.1",
    "webpack-dev-server": "^3.1.14"
  },
  "dependencies": {
    "@babel/runtime": "7.0.0-beta.55",
    "@wordpress/dom-ready": "^2.10.0",
    "@yoast/analysis-report": "^1.16.0",
    "@yoast/components": "^2.14.0",
    "@yoast/configuration-wizard": "^2.17.0",
    "@yoast/feature-flag": "^0.5.2",
    "@yoast/helpers": "^0.15.0",
<<<<<<< HEAD
    "@yoast/replacement-variable-editor": "^1.12.0-rc.2",
    "@yoast/schema-blocks": "^1.4.0-rc.0",
    "@yoast/search-metadata-previews": "^2.19.0-rc.2",
    "@yoast/social-metadata-forms": "^1.12.0-rc.2",
=======
    "@yoast/replacement-variable-editor": "^1.12.0",
    "@yoast/schema-blocks": "^1.3.0",
    "@yoast/search-metadata-previews": "^2.19.0",
    "@yoast/social-metadata-forms": "^1.12.0",
>>>>>>> 22c5346d
    "@yoast/style-guide": "^0.13.0",
    "a11y-speak": "git+https://github.com/Yoast/a11y-speak.git#master",
    "babel-polyfill": "^6.26.0",
    "draft-js": "^0.10.5",
    "draft-js-mention-plugin": "^3.0.4",
    "find-with-regex": "~1.0.2",
    "interpolate-components": "^1.1.0",
    "jed": "^1.1.1",
    "marked": "^0.7.0",
    "material-ui": "^0.20.0",
    "moment": "2.22.2",
    "moment-duration-format": "^2.2.2",
    "postcss-import": "^12.0.1",
    "prop-types": "^15.5.10",
    "react-intl": "^2.4.0",
    "react-redux": "^5.0.6",
    "react-select": "^3.1.0",
    "redux": "^3.7.2",
    "redux-thunk": "^2.2.0",
    "select2": "^4.0.5",
    "styled-components": "^4.2.0",
    "tokenizr": "^1.5.7",
    "yoast-components": "^5.19.0",
    "yoastseo": "^1.90.0"
  },
  "browserslist": [
    "extends @yoast/browserslist-config"
  ],
  "yoast": {
    "pluginVersion": "15.8-RC8"
  }
}<|MERGE_RESOLUTION|>--- conflicted
+++ resolved
@@ -115,17 +115,10 @@
     "@yoast/configuration-wizard": "^2.17.0",
     "@yoast/feature-flag": "^0.5.2",
     "@yoast/helpers": "^0.15.0",
-<<<<<<< HEAD
-    "@yoast/replacement-variable-editor": "^1.12.0-rc.2",
-    "@yoast/schema-blocks": "^1.4.0-rc.0",
-    "@yoast/search-metadata-previews": "^2.19.0-rc.2",
-    "@yoast/social-metadata-forms": "^1.12.0-rc.2",
-=======
     "@yoast/replacement-variable-editor": "^1.12.0",
     "@yoast/schema-blocks": "^1.3.0",
     "@yoast/search-metadata-previews": "^2.19.0",
     "@yoast/social-metadata-forms": "^1.12.0",
->>>>>>> 22c5346d
     "@yoast/style-guide": "^0.13.0",
     "a11y-speak": "git+https://github.com/Yoast/a11y-speak.git#master",
     "babel-polyfill": "^6.26.0",
