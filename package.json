--- conflicted
+++ resolved
@@ -150,11 +150,7 @@
     "yoastseo": "^1.43.0"
   },
   "yoast": {
-<<<<<<< HEAD
-    "pluginVersion": "9.2-RC3",
+    "pluginVersion": "9.2-RC4",
     "recalibrationVersion": "1"
-=======
-    "pluginVersion": "9.2-RC4"
->>>>>>> 0ded9a79
   }
 }