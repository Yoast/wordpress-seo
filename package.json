{
  "name": "wordpress-seo",
  "license": "GPL-2.0+",
  "description": "Development files for the Yoast SEO plugin",
  "private": true,
  "plugin": {
    "glotpress": "http://translate.wordpress.org",
    "textdomain": "wordpress-seo"
  },
  "pot": {
    "reportmsgidbugsto": "https://github.com/yoast/wordpress-seo/issues",
    "languageteam": "Yoast Translate <translations@yoast.com>",
    "lasttranslator": "Yoast Translate Team <translations@yoast.com>"
  },
  "repository": {
    "type": "git",
    "url": "https://github.com/Yoast/wordpress-seo"
  },
  "workspaces": {
    "packages": [
      "packages/*"
    ],
    "nohoist": [
      "**/sassdash"
    ]
  },
  "scripts": {
    "lint": "lerna run lint --",
    "test": "lerna run test --stream --",
    "build": "cross-env NODE_ENV=production webpack --config ./config/webpack/webpack.config.js --progress",
    "webpack-analyze-bundle": "cross-env BUNDLE_ANALYZER=1 NODE_ENV=production webpack --config ./config/webpack/webpack.config.js --progress",
    "i18n-wordpress-seo": "cross-env NODE_ENV=production babel packages/js/src --plugins=@wordpress/babel-plugin-makepot | shusher",
    "i18n-yoastseo-js": "cross-env NODE_ENV=production babel packages/yoastseo/src --plugins=@wordpress/babel-plugin-makepot | shusher",
    "i18n-yoast-components": "cross-env NODE_ENV=production babel packages/yoast-components --ignore packages/yoast-components/node_modules,tests/*Test.js --plugins=@wordpress/babel-plugin-makepot | shusher",
    "i18n-yoast-js-analysis-report": "cross-env NODE_ENV=production babel packages/analysis-report --ignore packages/analysis-report/node_modules --plugins=@wordpress/babel-plugin-makepot | shusher",
    "i18n-yoast-js-components": "cross-env NODE_ENV=production babel packages/yoast-components packages/components --ignore packages/yoast-components/node_modules,packages/components/node_modules,tests/*Test.js --plugins=@wordpress/babel-plugin-makepot | shusher",
    "i18n-yoast-js-configuration-wizard": "cross-env NODE_ENV=production babel packages/configuration-wizard --ignore packages/configuration-wizard/node_modules --plugins=@wordpress/babel-plugin-makepot | shusher",
    "i18n-yoast-js-helpers": "cross-env NODE_ENV=production babel packages/helpers --ignore packages/helpers/node_modules --plugins=@wordpress/babel-plugin-makepot | shusher",
    "i18n-yoast-js-search-metadata-previews": "cross-env NODE_ENV=production babel packages/search-metadata-previews --ignore packages/search-metadata-previews/node_modules,__mocks__/*.js --plugins=@wordpress/babel-plugin-makepot | shusher",
    "i18n-yoast-js-social-metadata-forms": "cross-env NODE_ENV=production babel packages/social-metadata-forms --ignore packages/social-metadata-forms/node_modules,__mocks__/*.js --plugins=@wordpress/babel-plugin-makepot | shusher",
    "i18n-yoast-js-replacement-variable-editor": "cross-env NODE_ENV=production babel packages/replacement-variable-editor --ignore packages/replacement-variable-editor/node_modules,__mocks__/*.js --plugins=@wordpress/babel-plugin-makepot | shusher",
    "prestart": "grunt build:css && grunt copy:js-dependencies",
    "start": "webpack-dev-server --config ./config/webpack/webpack.config.js --progress --env.environment=development"
  },
  "dependencies": {},
  "devDependencies": {
    "@babel/plugin-transform-runtime": "^7.13.10",
    "@slack/webhook": "^5.0.2",
    "@typescript-eslint/eslint-plugin": "^4.24.0",
    "@typescript-eslint/parser": "^4.24.0",
    "@wordpress/babel-plugin-makepot": "^4.1.2",
    "@wordpress/dependency-extraction-webpack-plugin": "^3.1.0",
    "@wordpress/scripts": "^14.1.1",
    "@yoast/browserslist-config": "file:packages/browserslist-config",
    "@yoast/grunt-plugin-tasks": "^2.2",
    "babel-plugin-dynamic-import-webpack": "^1.1.0",
    "colors": "^1.4.0",
    "cross-env": "^7.0.3",
    "dotenv": "^8.2.0",
    "enzyme": "^3.11.0",
    "enzyme-adapter-react-16": "^1.15.6",
    "enzyme-to-json": "^3.6.1",
    "eslint": "^6.8.0",
    "eslint-config-yoast": "file:packages/eslint",
    "eslint-plugin-jsx-a11y": "^6.4.1",
    "eslint-plugin-react": "^7.22.0",
    "grunt-git": "^1.0.14",
    "grunt-glotpress": "https://github.com/Yoast/grunt-glotpress.git#master",
    "grunt-po2json": "^0.3.0",
    "grunt-prompt": "^1.3.3",
    "grunt-webpack": "^3.1.3",
    "i18n-calypso": "^1.8.4",
    "jest": "^23.6.0",
    "jest-styled-components": "^7.0.3",
    "lerna": "^4.0.0",
    "node-fetch": "^2.6.1",
    "react-test-renderer": "^16.14.0",
    "readline-sync": "^1.4.9",
    "shusher": "^0.1.1",
    "tmp": "^0.1.0",
    "typescript": "^4.2.4"
  },
  "yoast": {
<<<<<<< HEAD
    "pluginVersion": "17.8-RC1"
=======
    "pluginVersion": "17.8-RC2"
>>>>>>> 4827b23c
  },
  "version": "0.0.0"
}<|MERGE_RESOLUTION|>--- conflicted
+++ resolved
@@ -81,11 +81,7 @@
     "typescript": "^4.2.4"
   },
   "yoast": {
-<<<<<<< HEAD
-    "pluginVersion": "17.8-RC1"
-=======
     "pluginVersion": "17.8-RC2"
->>>>>>> 4827b23c
   },
   "version": "0.0.0"
 }