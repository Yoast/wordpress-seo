--- conflicted
+++ resolved
@@ -105,19 +105,11 @@
   },
   "dependencies": {
     "@babel/runtime": "7.0.0-beta.55",
-<<<<<<< HEAD
     "@yoast/analysis-report": "^1.0.0-rc.0",
     "@yoast/components": "^1.0.0-rc.0",
     "@yoast/configuration-wizard": "^2.0.0-rc.0",
     "@yoast/helpers": "^0.11.1",
     "@yoast/search-metadata-previews": "^2.0.0-rc.0",
-=======
-    "@yoast/analysis-report": "^0.14.0",
-    "@yoast/components": "^0.14.0",
-    "@yoast/configuration-wizard": "^1.13.0",
-    "@yoast/helpers": "^0.11.1",
-    "@yoast/search-metadata-previews": "^1.20.0",
->>>>>>> 0ce05b80
     "@yoast/style-guide": "^0.11.1",
     "a11y-speak": "git+https://github.com/Yoast/a11y-speak.git#master",
     "babel-polyfill": "^6.26.0",
@@ -139,11 +131,7 @@
     "redux-thunk": "^2.2.0",
     "select2": "^4.0.5",
     "styled-components": "^4.2.0",
-<<<<<<< HEAD
     "yoast-components": "^5.0.0-rc.0",
-=======
-    "yoast-components": "^4.44.0",
->>>>>>> 0ce05b80
     "yoastseo": "^1.71.0"
   },
   "browserslist": [
