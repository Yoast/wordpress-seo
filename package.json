{
  "name": "wordpress-seo",
  "license": "GPL-2.0+",
  "description": "Development files for the Yoast SEO plugin",
  "plugin": {
    "glotpress": "http://translate.wordpress.org",
    "textdomain": "wordpress-seo"
  },
  "pot": {
    "reportmsgidbugsto": "https://github.com/yoast/wordpress-seo/issues",
    "languageteam": "Yoast Translate <translations@yoast.com>",
    "lasttranslator": "Yoast Translate Team <translations@yoast.com>"
  },
  "repository": {
    "type": "git",
    "url": "https://github.com/Yoast/wordpress-seo"
  },
  "scripts": {
    "test": "jest -u",
    "build": "cross-env NODE_ENV=production webpack --config ./config/webpack/webpack.config.js --progress",
    "webpack-analyze-bundle": "cross-env BUNDLE_ANALYZER=1 NODE_ENV=production webpack --config ./config/webpack/webpack.config.js --progress",
    "i18n-wordpress-seo": "cross-env NODE_ENV=production babel js/src --plugins=@wordpress/babel-plugin-makepot | shusher",
    "i18n-yoast-components": "cross-env NODE_ENV=production babel node_modules/yoast-components --ignore node_modules/yoast-components/node_modules,tests/*Test.js --plugins=@wordpress/babel-plugin-makepot | shusher",
    "i18n-yoast-js-analysis-report": "cross-env NODE_ENV=production babel node_modules/@yoast/analysis-report --ignore node_modules/@yoast/analysis-report/node_modules --plugins=@wordpress/babel-plugin-makepot | shusher",
    "i18n-yoast-js-components": "cross-env NODE_ENV=production babel node_modules/yoast-components node_modules/@yoast/components --ignore node_modules/yoast-components/node_modules,node_modules/@yoast/components/node_modules,tests/*Test.js --plugins=@wordpress/babel-plugin-makepot | shusher",
    "i18n-yoast-js-configuration-wizard": "cross-env NODE_ENV=production babel node_modules/@yoast/configuration-wizard --ignore node_modules/@yoast/configuration-wizard/node_modules --plugins=@wordpress/babel-plugin-makepot | shusher",
    "i18n-yoast-js-helpers": "cross-env NODE_ENV=production babel node_modules/@yoast/helpers --ignore node_modules/@yoast/helpers/node_modules --plugins=@wordpress/babel-plugin-makepot | shusher",
    "i18n-yoast-js-search-metadata-previews": "cross-env NODE_ENV=production babel node_modules/@yoast/search-metadata-previews --ignore node_modules/@yoast/search-metadata-previews/node_modules,__mocks__/*.js --plugins=@wordpress/babel-plugin-makepot | shusher",
    "prestart": "grunt build:css && grunt copy:js-dependencies",
    "start": "webpack-dev-server --config ./config/webpack/webpack.config.js --progress --env.environment=development",
    "link-monorepo": "node config/yarn/link_monorepo_to_plugin.js",
    "unlink-monorepo": "node config/yarn/unlink_monorepo.js",
    "bump-monorepo-packages": "node config/yarn/bump_monorepo_packages.js"
  },
  "jest": {
    "setupTestFrameworkScriptFile": "<rootDir>/js/tests/setupTests.js",
    "transformIgnorePatterns": [
      "[/\\\\]node_modules[/\\\\](?!yoast-components|yoastseo|lodash-es|@yoast).+\\.js$"
    ],
    "testPathIgnorePatterns": [
      "/js/tests/edit.test.js"
    ],
    "moduleNameMapper": {
      "\\.(jpg|jpeg|png|gif|eot|otf|webp|svg|ttf|woff|woff2|mp4|webm|wav|mp3|m4a|aac|oga)$": "<rootDir>/js/tests/__mocks__/fileMock.js",
      "\\.(css|less)$": "<rootDir>/js/tests/__mocks__/styleMock.js",
      "find-with-regex": "<rootDir>/node_modules/find-with-regex/lib/index.js"
    },
    "moduleDirectories": [
      "<rootDir>/node_modules",
      "node_modules"
    ],
    "snapshotSerializers": [
      "enzyme-to-json/serializer"
    ],
    "testURL": "http://localhost/"
  },
  "devDependencies": {
    "@slack/webhook": "^5.0.2",
    "@wordpress/babel-plugin-makepot": "^1.0.0",
    "@wordpress/babel-preset-default": "^1.1.3",
    "@wordpress/data": "^4.10.0",
    "@wordpress/element": "^2.9.0",
    "@yoast/grunt-plugin-tasks": "^1.7.2",
    "babel-cli": "^6.26.0",
    "babel-core": "^6.26.0",
    "babel-jest": "^18.0.0",
    "babel-loader": "^7.1.1",
    "babel-plugin-dynamic-import-webpack": "^1.0.2",
    "babel-plugin-styled-components": "^1.10.0",
    "babel-plugin-transform-async-generator-functions": "^6.24.1",
    "babel-plugin-transform-object-rest-spread": "^6.26.0",
    "babel-plugin-transform-react-jsx": "^6.8.0",
    "babel-preset-env": "^1.6.1",
    "babel-preset-es2015": "^6.24.1",
    "babel-preset-es2017": "^6.24.1",
    "babel-preset-react": "^6.11.1",
    "babelify": "^7.3.0",
    "case-sensitive-paths-webpack-plugin": "^2.1.2",
    "colors": "^1.4.0",
    "copy-webpack-plugin": "^4.6.0",
    "cross-env": "^5.2.0",
    "css-loader": "^3.4.2",
    "dotenv": "^8.2.0",
    "envify": "^3.4.1",
    "enzyme": "^3.3.0",
    "enzyme-adapter-react-16": "^1.5.0",
    "enzyme-to-json": "^3.3.3",
    "grunt-git": "^1.0.14",
    "grunt-po2json": "^0.3.0",
    "grunt-prompt": "^1.3.3",
    "grunt-webpack": "^3.1.3",
    "i18n-calypso": "^1.8.4",
    "jest": "^23.3.0",
    "jest-styled-components": "^6.3.4",
    "mini-css-extract-plugin": "^0.9.0",
    "node-fetch": "^2.6.0",
    "raf": "^3.4.0",
    "react": "16.8.6",
    "react-dom": "16.8.6",
    "readline-sync": "^1.4.9",
    "shusher": "^0.1.1",
    "svg-react-loader": "^0.4.6",
    "tmp": "^0.1.0",
    "webpack": "^4.20.2",
    "webpack-bundle-analyzer": "^3.0.2",
    "webpack-cli": "^3.1.1",
    "webpack-dev-server": "^3.1.14"
  },
  "dependencies": {
    "@babel/runtime": "7.0.0-beta.55",
    "@wordpress/dom-ready": "^2.10.0",
    "@yoast/analysis-report": "^1.10.0-rc.0",
    "@yoast/components": "^2.8.0-rc.0",
    "@yoast/configuration-wizard": "^2.10.0-rc.0",
    "@yoast/feature-flag": "^0.5.2",
    "@yoast/helpers": "^0.13.0",
    "@yoast/replacement-variable-editor": "^1.3.0-rc.0",
    "@yoast/search-metadata-previews": "^2.10.0-rc.0",
    "@yoast/social-metadata-forms": "^1.3.0-rc.0",
    "@yoast/style-guide": "^0.13.0",
    "a11y-speak": "git+https://github.com/Yoast/a11y-speak.git#master",
    "babel-polyfill": "^6.26.0",
    "draft-js": "^0.10.5",
    "draft-js-mention-plugin": "^3.0.4",
    "find-with-regex": "~1.0.2",
    "interpolate-components": "^1.1.0",
    "jed": "^1.1.1",
    "marked": "^0.6.1",
    "material-ui": "^0.20.0",
    "moment": "2.22.2",
    "moment-duration-format": "^2.2.2",
    "postcss-import": "^12.0.1",
    "prop-types": "^15.5.10",
    "react-intl": "^2.4.0",
    "react-redux": "^5.0.6",
    "react-select": "^3.1.0",
    "redux": "^3.7.2",
    "redux-thunk": "^2.2.0",
    "select2": "^4.0.5",
    "styled-components": "^4.2.0",
    "yoast-components": "^5.10.0-rc.0",
    "yoastseo": "^1.81.0-rc.0"
  },
  "browserslist": [
    "extends @yoast/browserslist-config"
  ],
  "yoast": {
<<<<<<< HEAD
    "pluginVersion": "14.9-RC2"
=======
    "pluginVersion": "14.9-RC3"
>>>>>>> b64b75f9
  }
}<|MERGE_RESOLUTION|>--- conflicted
+++ resolved
@@ -145,10 +145,6 @@
     "extends @yoast/browserslist-config"
   ],
   "yoast": {
-<<<<<<< HEAD
-    "pluginVersion": "14.9-RC2"
-=======
     "pluginVersion": "14.9-RC3"
->>>>>>> b64b75f9
   }
 }