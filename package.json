{
  "name": "wordpress-seo",
  "license": "GPL-2.0+",
  "description": "Development files for the Yoast SEO plugin",
  "plugin": {
    "glotpress": "http://translate.wordpress.org",
    "textdomain": "wordpress-seo"
  },
  "pot": {
    "reportmsgidbugsto": "https://github.com/yoast/wordpress-seo/issues",
    "languageteam": "Yoast Translate <translations@yoast.com>",
    "lasttranslator": "Yoast Translate Team <translations@yoast.com>"
  },
  "repository": {
    "type": "git",
    "url": "https://github.com/Yoast/wordpress-seo"
  },
  "scripts": {
    "test": "jest -u",
    "build": "cross-env NODE_ENV=production webpack --config ./config/webpack/webpack.config.js --progress",
    "webpack-analyze-bundle": "cross-env BUNDLE_ANALYZER=1 NODE_ENV=production webpack --config ./config/webpack/webpack.config.js --progress",
    "i18n-wordpress-seo": "cross-env NODE_ENV=production babel js/src --plugins=@wordpress/babel-plugin-makepot | shusher",
    "i18n-yoast-components": "cross-env NODE_ENV=production babel node_modules/yoast-components --ignore node_modules/yoast-components/node_modules,tests/*Test.js --plugins=@wordpress/babel-plugin-makepot | shusher",
    "i18n-yoast-js-analysis-report": "cross-env NODE_ENV=production babel node_modules/@yoast/analysis-report --ignore node_modules/@yoast/analysis-report/node_modules --plugins=@wordpress/babel-plugin-makepot | shusher",
    "i18n-yoast-js-components": "cross-env NODE_ENV=production babel node_modules/yoast-components node_modules/@yoast/components --ignore node_modules/yoast-components/node_modules,node_modules/@yoast/components/node_modules,tests/*Test.js --plugins=@wordpress/babel-plugin-makepot | shusher",
    "i18n-yoast-js-configuration-wizard": "cross-env NODE_ENV=production babel node_modules/@yoast/configuration-wizard --ignore node_modules/@yoast/configuration-wizard/node_modules --plugins=@wordpress/babel-plugin-makepot | shusher",
    "i18n-yoast-js-helpers": "cross-env NODE_ENV=production babel node_modules/@yoast/helpers --ignore node_modules/@yoast/helpers/node_modules --plugins=@wordpress/babel-plugin-makepot | shusher",
    "i18n-yoast-js-search-metadata-previews": "cross-env NODE_ENV=production babel node_modules/@yoast/search-metadata-previews --ignore node_modules/@yoast/search-metadata-previews/node_modules,__mocks__/*.js --plugins=@wordpress/babel-plugin-makepot | shusher",
    "prestart": "grunt build:css && grunt copy:js-dependencies",
    "start": "webpack-dev-server --config ./config/webpack/webpack.config.js --progress --env.environment=development",
    "link-monorepo": "node config/yarn/link_monorepo_to_plugin.js",
    "unlink-monorepo": "node config/yarn/unlink_monorepo.js",
    "bump-monorepo-packages": "node config/yarn/bump_monorepo_packages.js"
  },
  "jest": {
    "setupTestFrameworkScriptFile": "<rootDir>/js/tests/setupTests.js",
    "transformIgnorePatterns": [
      "[/\\\\]node_modules[/\\\\](?!yoast-components|yoastseo|lodash-es|@yoast).+\\.js$"
    ],
    "testPathIgnorePatterns": [
      "/js/tests/edit.test.js"
    ],
    "moduleNameMapper": {
      "\\.(jpg|jpeg|png|gif|eot|otf|webp|svg|ttf|woff|woff2|mp4|webm|wav|mp3|m4a|aac|oga)$": "<rootDir>/js/tests/__mocks__/fileMock.js",
      "\\.(css|less)$": "<rootDir>/js/tests/__mocks__/styleMock.js",
      "find-with-regex": "<rootDir>/node_modules/find-with-regex/lib/index.js"
    },
    "moduleDirectories": [
      "<rootDir>/node_modules",
      "node_modules"
    ],
    "snapshotSerializers": [
      "enzyme-to-json/serializer"
    ],
    "testURL": "http://localhost/"
  },
  "devDependencies": {
    "@slack/webhook": "^5.0.2",
    "@wordpress/babel-plugin-makepot": "^1.0.0",
    "@wordpress/babel-preset-default": "^1.1.3",
    "@wordpress/data": "^4.10.0",
    "@wordpress/dependency-extraction-webpack-plugin": "^2.8.0",
    "@wordpress/element": "^2.9.0",
    "@yoast/grunt-plugin-tasks": "^2.0.0",
    "babel-cli": "^6.26.0",
    "babel-core": "^6.26.0",
    "babel-jest": "^18.0.0",
    "babel-loader": "^7.1.1",
    "babel-plugin-dynamic-import-webpack": "^1.0.2",
    "babel-plugin-styled-components": "^1.10.0",
    "babel-plugin-transform-async-generator-functions": "^6.24.1",
    "babel-plugin-transform-object-rest-spread": "^6.26.0",
    "babel-plugin-transform-react-jsx": "^6.8.0",
    "babel-preset-env": "^1.6.1",
    "babel-preset-es2015": "^6.24.1",
    "babel-preset-es2017": "^6.24.1",
    "babel-preset-react": "^6.11.1",
    "babelify": "^7.3.0",
    "case-sensitive-paths-webpack-plugin": "^2.1.2",
    "colors": "^1.4.0",
    "copy-webpack-plugin": "^4.6.0",
    "cross-env": "^5.2.0",
    "css-loader": "^3.4.2",
    "dotenv": "^8.2.0",
    "envify": "^3.4.1",
    "enzyme": "^3.3.0",
    "enzyme-adapter-react-16": "^1.5.0",
    "enzyme-to-json": "^3.3.3",
    "grunt-git": "^1.0.14",
    "grunt-po2json": "^0.3.0",
    "grunt-prompt": "^1.3.3",
    "grunt-webpack": "^3.1.3",
    "i18n-calypso": "^1.8.4",
    "jest": "^23.3.0",
    "jest-styled-components": "^6.3.4",
    "mini-css-extract-plugin": "^0.9.0",
    "node-fetch": "^2.6.1",
    "raf": "^3.4.0",
    "react": "16.8.6",
    "react-dom": "16.8.6",
    "readline-sync": "^1.4.9",
    "shusher": "^0.1.1",
    "svg-react-loader": "^0.4.6",
    "tmp": "^0.1.0",
    "webpack": "^4.20.2",
    "webpack-bundle-analyzer": "^3.0.2",
    "webpack-cli": "^3.1.1",
    "webpack-dev-server": "^3.1.14"
  },
  "dependencies": {
    "@babel/runtime": "7.0.0-beta.55",
    "@wordpress/dom-ready": "^2.10.0",
    "@yoast/analysis-report": "^1.14.0-rc.0",
    "@yoast/components": "^2.12.0-rc.0",
    "@yoast/configuration-wizard": "^2.15.0-rc.0",
    "@yoast/feature-flag": "^0.5.2-rc.1",
    "@yoast/helpers": "^0.14.0-rc.0",
    "@yoast/replacement-variable-editor": "^1.10.0-rc.0",
    "@yoast/schema-blocks": "^1.1.0-RC1",
    "@yoast/search-metadata-previews": "^2.17.0-rc.0",
    "@yoast/social-metadata-forms": "^1.10.0-rc.0",
    "@yoast/style-guide": "^0.13.0-rc.0",
    "a11y-speak": "git+https://github.com/Yoast/a11y-speak.git#master",
    "babel-polyfill": "^6.26.0",
    "draft-js": "^0.10.5",
    "draft-js-mention-plugin": "^3.0.4",
    "find-with-regex": "~1.0.2",
    "interpolate-components": "^1.1.0",
    "jed": "^1.1.1",
    "marked": "^0.7.0",
    "material-ui": "^0.20.0",
    "moment": "2.22.2",
    "moment-duration-format": "^2.2.2",
    "postcss-import": "^12.0.1",
    "prop-types": "^15.5.10",
    "react-intl": "^2.4.0",
    "react-redux": "^5.0.6",
    "react-select": "^3.1.0",
    "redux": "^3.7.2",
    "redux-thunk": "^2.2.0",
    "select2": "^4.0.5",
    "styled-components": "^4.2.0",
    "tokenizr": "^1.5.7",
    "yoast-components": "^5.17.0-rc.0",
    "yoastseo": "^1.88.0-rc.0"
  },
  "browserslist": [
    "extends @yoast/browserslist-config"
  ],
  "yoast": {
<<<<<<< HEAD
    "pluginVersion": "15.6-RC4"
=======
    "pluginVersion": "15.6-RC5"
>>>>>>> 47db5c45
  }
}<|MERGE_RESOLUTION|>--- conflicted
+++ resolved
@@ -148,10 +148,6 @@
     "extends @yoast/browserslist-config"
   ],
   "yoast": {
-<<<<<<< HEAD
-    "pluginVersion": "15.6-RC4"
-=======
     "pluginVersion": "15.6-RC5"
->>>>>>> 47db5c45
   }
 }