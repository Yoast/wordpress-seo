{
  "name": "wordpress-seo",
  "license": "GPL-2.0+",
  "description": "Development files for the Yoast SEO plugin",
  "plugin": {
    "glotpress": "http://translate.wordpress.org",
    "textdomain": "wordpress-seo"
  },
  "pot": {
    "reportmsgidbugsto": "https://github.com/yoast/wordpress-seo/issues",
    "languageteam": "Yoast Translate <translations@yoast.com>",
    "lasttranslator": "Yoast Translate Team <translations@yoast.com>"
  },
  "repository": {
    "type": "git",
    "url": "https://github.com/Yoast/wordpress-seo"
  },
  "scripts": {
    "test": "jest",
    "build": "cross-env NODE_ENV=production webpack --config ./webpack/webpack.config.js --progress",
    "webpack-analyze-bundle": "cross-env BUNDLE_ANALYZER=1 NODE_ENV=production webpack --config ./webpack/webpack.config.js --progress",
    "i18n-wordpress-seo": "cross-env NODE_ENV=production babel js/src --plugins=@wordpress/babel-plugin-makepot | shusher",
    "i18n-yoast-components": "cross-env NODE_ENV=production babel node_modules/yoast-components --ignore node_modules/yoast-components/node_modules,tests/*Test.js --plugins=@wordpress/babel-plugin-makepot | shusher",
    "i18n-yoast-js-analysis-report": "cross-env NODE_ENV=production babel node_modules/@yoast/analysis-report --ignore node_modules/@yoast/analysis-report/node_modules --plugins=@wordpress/babel-plugin-makepot | shusher",
    "i18n-yoast-js-components": "cross-env NODE_ENV=production babel node_modules/yoast-components node_modules/@yoast/components --ignore node_modules/yoast-components/node_modules,node_modules/@yoast/components/node_modules,tests/*Test.js --plugins=@wordpress/babel-plugin-makepot | shusher",
    "i18n-yoast-js-configuration-wizard": "cross-env NODE_ENV=production babel node_modules/@yoast/configuration-wizard --ignore node_modules/@yoast/configuration-wizard/node_modules --plugins=@wordpress/babel-plugin-makepot | shusher",
    "i18n-yoast-js-helpers": "cross-env NODE_ENV=production babel node_modules/@yoast/helpers --ignore node_modules/@yoast/helpers/node_modules --plugins=@wordpress/babel-plugin-makepot | shusher",
    "i18n-yoast-js-search-metadata-previews": "cross-env NODE_ENV=production babel node_modules/@yoast/search-metadata-previews --ignore node_modules/@yoast/search-metadata-previews/node_modules,__mocks__/*.js --plugins=@wordpress/babel-plugin-makepot | shusher",
    "prestart": "grunt build:css && grunt webpack:buildDev",
    "start": "webpack-dev-server --config ./webpack/webpack.config.js --progress --env.environment=development",
    "link-monorepo": "node scripts/link_monorepo_to_plugin.js",
    "unlink-monorepo": "node scripts/unlink_monorepo.js",
    "bump-monorepo-packages": "node scripts/bump_monorepo_packages.js"
  },
  "jest": {
    "setupTestFrameworkScriptFile": "<rootDir>/js/tests/setupTests.js",
    "transformIgnorePatterns": [
      "[/\\\\]node_modules[/\\\\](?!yoast-components|yoastseo|lodash-es|@yoast).+\\.js$"
    ],
    "testPathIgnorePatterns": [
      "/js/tests/edit.test.js"
    ],
    "moduleNameMapper": {
      "\\.(jpg|jpeg|png|gif|eot|otf|webp|svg|ttf|woff|woff2|mp4|webm|wav|mp3|m4a|aac|oga)$": "<rootDir>/js/tests/__mocks__/fileMock.js",
      "\\.(css|less)$": "<rootDir>/js/tests/__mocks__/styleMock.js",
      "find-with-regex": "<rootDir>/node_modules/find-with-regex/lib/index.js"
    },
    "snapshotSerializers": [
      "enzyme-to-json/serializer"
    ],
    "testURL": "http://localhost/"
  },
  "devDependencies": {
    "@slack/webhook": "^5.0.2",
    "@wordpress/babel-plugin-makepot": "^1.0.0",
    "@wordpress/babel-preset-default": "^1.1.3",
    "@wordpress/data": "^4.10.0",
    "@wordpress/element": "^2.9.0",
    "@yoast/grunt-plugin-tasks": "^1.6.1",
    "babel-cli": "^6.26.0",
    "babel-core": "^6.26.0",
    "babel-jest": "^18.0.0",
    "babel-loader": "^7.1.1",
    "babel-plugin-dynamic-import-webpack": "^1.0.2",
    "babel-plugin-styled-components": "^1.10.0",
    "babel-plugin-transform-async-generator-functions": "^6.24.1",
    "babel-plugin-transform-object-rest-spread": "^6.26.0",
    "babel-plugin-transform-react-jsx": "^6.8.0",
    "babel-preset-env": "^1.6.1",
    "babel-preset-es2015": "^6.24.1",
    "babel-preset-es2017": "^6.24.1",
    "babel-preset-react": "^6.11.1",
    "babelify": "^7.3.0",
    "case-sensitive-paths-webpack-plugin": "^2.1.2",
    "colors": "^1.4.0",
    "copy-webpack-plugin": "^4.6.0",
    "cross-env": "^5.2.0",
    "css-loader": "^3.4.2",
    "dotenv": "^8.2.0",
    "envify": "^3.4.1",
    "enzyme": "^3.3.0",
    "enzyme-adapter-react-16": "^1.5.0",
    "enzyme-to-json": "^3.3.3",
    "grunt-git": "^1.0.14",
    "grunt-po2json": "^0.3.0",
    "grunt-prompt": "^1.3.3",
    "grunt-webpack": "^3.1.3",
    "i18n-calypso": "^1.8.4",
    "jest": "^23.3.0",
    "jest-styled-components": "^6.3.1",
    "mini-css-extract-plugin": "^0.9.0",
    "node-fetch": "^2.6.0",
    "raf": "^3.4.0",
    "react": "16.8.6",
    "react-dom": "16.8.6",
    "readline-sync": "^1.4.9",
    "sassdash": "^0.9.0",
    "shusher": "^0.1.1",
    "svg-react-loader": "^0.4.6",
    "tmp": "^0.1.0",
    "webpack": "^4.20.2",
    "webpack-bundle-analyzer": "^3.0.2",
    "webpack-cli": "^3.1.1",
    "webpack-dev-server": "^3.1.14"
  },
  "dependencies": {
    "@babel/runtime": "7.0.0-beta.55",
    "@yoast/analysis-report": "^1.0.0-rc.0",
    "@yoast/components": "^1.0.0-rc.0",
    "@yoast/configuration-wizard": "^2.0.0-rc.0",
    "@yoast/helpers": "^0.11.1",
    "@yoast/search-metadata-previews": "^2.0.0-rc.0",
    "@yoast/style-guide": "^0.11.1",
    "a11y-speak": "git+https://github.com/Yoast/a11y-speak.git#master",
    "babel-polyfill": "^6.26.0",
    "draft-js": "^0.10.5",
    "draft-js-mention-plugin": "^3.0.4",
    "find-with-regex": "~1.0.2",
    "interpolate-components": "^1.1.0",
    "jed": "^1.1.1",
    "lodash": "^4.17.15",
    "marked": "^0.6.1",
    "material-ui": "^0.20.0",
    "moment": "2.22.2",
    "moment-duration-format": "^2.2.2",
    "prop-types": "^15.5.10",
    "react-intl": "^2.4.0",
    "react-redux": "^5.0.6",
    "react-select": "^2.4.2",
    "redux": "^3.7.2",
    "redux-thunk": "^2.2.0",
    "select2": "^4.0.5",
    "styled-components": "^4.2.0",
    "yoast-components": "^5.0.0-rc.0",
    "yoastseo": "^1.71.0"
  },
  "browserslist": [
    "extends @yoast/browserslist-config"
  ],
  "yoast": {
<<<<<<< HEAD
    "pluginVersion": "13.4"
=======
    "pluginVersion": "14.0-indexables-RC2"
>>>>>>> 44acb2b5
  }
}<|MERGE_RESOLUTION|>--- conflicted
+++ resolved
@@ -138,10 +138,6 @@
     "extends @yoast/browserslist-config"
   ],
   "yoast": {
-<<<<<<< HEAD
-    "pluginVersion": "13.4"
-=======
-    "pluginVersion": "14.0-indexables-RC2"
->>>>>>> 44acb2b5
+    "pluginVersion": "14.0-RC1"
   }
 }