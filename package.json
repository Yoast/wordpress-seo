--- conflicted
+++ resolved
@@ -22,15 +22,11 @@
   "jest": {
     "transformIgnorePatterns": [
       "/node_modules/(?!yoast-components).+\\.js$"
-<<<<<<< HEAD
-    ]
-=======
     ],
     "moduleNameMapper": {
       "\\.(jpg|jpeg|png|gif|eot|otf|webp|svg|ttf|woff|woff2|mp4|webm|wav|mp3|m4a|aac|oga)$": "<rootDir>/js/tests/__mocks__/fileMock.js",
       "\\.(css|less)$": "<rootDir>/__mocks__/styleMock.js"
     }
->>>>>>> a1d0b165
   },
   "devDependencies": {
     "algoliasearch": "^3.16.0",
