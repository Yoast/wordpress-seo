{
  "name": "wordpress-seo",
  "license": "GPL-2.0+",
  "description": "Development files for the Yoast SEO plugin",
  "plugin": {
    "glotpress": "http://translate.wordpress.org",
    "textdomain": "wordpress-seo"
  },
  "pot": {
    "reportmsgidbugsto": "https://github.com/yoast/wordpress-seo/issues",
    "languageteam": "Yoast Translate <translations@yoast.com>",
    "lasttranslator": "Yoast Translate Team <translations@yoast.com>"
  },
  "repository": {
    "type": "git",
    "url": "https://github.com/Yoast/wordpress-seo"
  },
  "scripts": {
    "test": "jest",
    "build": "webpack --config ./webpack/webpack.config.prod.js",
    "start": "webpack-dev-server --config ./webpack/webpack.config.dev.js --progress"
  },
  "jest": {
    "setupTestFrameworkScriptFile": "<rootDir>/js/tests/setupTests.js",
    "transformIgnorePatterns": [
      "/node_modules/(?!yoast-components).+\\.js$"
    ],
    "moduleNameMapper": {
      "\\.(jpg|jpeg|png|gif|eot|otf|webp|svg|ttf|woff|woff2|mp4|webm|wav|mp3|m4a|aac|oga)$": "<rootDir>/js/tests/__mocks__/fileMock.js",
      "\\.(css|less)$": "<rootDir>/__mocks__/styleMock.js"
    }
  },
  "devDependencies": {
    "algoliasearch": "^3.16.0",
    "autoprefixer": "^6.3.1",
    "babel-core": "^6.26.0",
    "babel-eslint": "^8.2.1",
    "babel-jest": "^18.0.0",
    "babel-loader": "^7.1.1",
    "babel-plugin-dynamic-import-webpack": "^1.0.2",
    "babel-plugin-transform-react-jsx": "^6.8.0",
    "babel-preset-env": "^1.6.1",
    "babel-preset-es2015": "^6.24.1",
    "babel-preset-react": "^6.11.1",
    "babelify": "^7.3.0",
    "copy-webpack-plugin": "^4.0.1",
    "envify": "^3.4.1",
    "eslint-config-yoast": "^1.3.1",
    "eslint-plugin-react": "^6.0.0",
    "eslint-plugin-yoast": "^1.0.1",
    "grunt": ">=0.4.0",
    "grunt-browserify": "^5.0.0",
    "grunt-checktextdomain": "^1.0.1",
    "grunt-contrib-clean": "~1.0.0",
    "grunt-contrib-compress": "^1.4.0",
    "grunt-contrib-copy": "^1.0.0",
    "grunt-contrib-cssmin": "^1.0.1",
    "grunt-contrib-uglify": "^2.0.0",
    "grunt-contrib-watch": "^1.0.0",
    "grunt-eslint": "^19.0.0",
    "grunt-glotpress": "git+https://github.com/markoheijnen/grunt-glotpress.git#05a38906b357d5a4785bc57e6287fb6479e674b7",
    "grunt-phpcs": "^0.4.0",
    "grunt-phplint": "0.0.8",
    "grunt-po2json": "git+https://github.com/atimmer/grunt-po2json.git#f26c05653af89ef0f7a72456dbe141eb56bf5471",
    "grunt-postcss": "^0.8.0",
    "grunt-replace": "^1.0.1",
    "grunt-rtlcss": "^2.0.1",
    "grunt-sass": "^2.0.0",
    "grunt-shell": "^1.1.2",
    "grunt-webpack": "^3.0.2",
    "grunt-wp-css": "cedaro/grunt-wp-css#develop",
    "grunt-wp-i18n": "^0.5.4",
    "i18n-calypso": "^1.8.4",
    "jest": "^18.0.0",
    "load-grunt-config": "^0.19.2",
    "raf": "^3.4.0",
    "react": "^16.2.0",
    "react-dom": "16.2.0",
    "redux-logger": "^3.0.6",
    "sassdash": "^0.8.1",
    "svg-react-loader": "^0.4.5",
    "time-grunt": "^1.0.0",
    "webpack-dev-server": "^2.11.0",
    "unminified-webpack-plugin": "^1.4.2",
    "webpack": "^3.4.1"
  },
  "optionalDependencies": {
    "grunt-contrib-imagemin": "^2.0.1"
  },
  "dependencies": {
    "a11y-speak": "git+https://github.com/Yoast/a11y-speak.git#master",
    "babel-polyfill": "^6.26.0",
    "grunt-wp-deploy": "^1.2.1",
    "jed": "^1.1.1",
    "lodash": "^4.17.4",
    "marked": "^0.3.6",
    "material-ui": "^0.20.0",
    "prop-types": "^15.5.10",
    "react-intl": "^2.4.0",
    "react-redux": "^5.0.6",
    "react-tap-event-plugin": "^3.0.2",
    "redux": "^3.7.2",
    "redux-thunk": "^2.2.0",
    "select2": "^4.0.5",
    "yoast-components": "^3.1.0",
    "yoastseo": "^1.29"
  },
  "yoast": {
<<<<<<< HEAD
    "pluginVersion": "6.3.1"
=======
    "pluginVersion": "7.0"
>>>>>>> 06e0cc6b
  }
}<|MERGE_RESOLUTION|>--- conflicted
+++ resolved
@@ -106,10 +106,6 @@
     "yoastseo": "^1.29"
   },
   "yoast": {
-<<<<<<< HEAD
-    "pluginVersion": "6.3.1"
-=======
     "pluginVersion": "7.0"
->>>>>>> 06e0cc6b
   }
 }