--- conflicted
+++ resolved
@@ -137,13 +137,8 @@
     "redux-thunk": "^2.2.0",
     "select2": "^4.0.5",
     "styled-components": "^3.2.6",
-<<<<<<< HEAD
     "yoast-components": "git+https://github.com/Yoast/yoast-components.git#develop",
     "yoastseo": "https://github.com/Yoast/YoastSEO.js.git#develop"
-=======
-    "yoast-components": "^4.11.0",
-    "yoastseo": "^1.39.2"
->>>>>>> 04afd59b
   },
   "yoast": {
     "pluginVersion": "8.2"
