{
  "name": "yoast-components",
  "version": "2.7.1",
  "description": "Yoast Generic Components",
  "homepage": "https://github.com/Yoast/",
  "main": "index.js",
  "scripts": {
    "start": "concurrently --kill-others \"stubby -d stubby/endpoints.yaml\" \"webpack-dev-server\"",
    "test": "jest"
  },
  "jest": {
    "unmockedModulePathPatterns": [
      "react",
      "enzyme",
      "<rootDir>/node_modules/react",
      "<rootDir>/node_modules/react-dom",
      "<rootDir>/node_modules/react-addons-test-utils",
      "<rootDir>/node_modules/enzyme",
      "<rootDir>/node_modules/recompose",
      "<rootDir>/node_modules/lodash"
    ],
    "testRegex": ".*Test.js$",
    "coverageDirectory": "coverage"
  },
  "author": "Yoast",
  "license": "GPL-3.0",
  "dependencies": {
    "a11y-speak": "git+https://github.com/Yoast/a11y-speak.git#master",
    "algoliasearch": "^3.22.3",
    "interpolate-components": "^1.1.0",
    "jed": "^1.1.1",
    "prop-types": "^15.5.10",
    "styled-components": "^2.1.1",
    "whatwg-fetch": "^1.0.0"
  },
  "devDependencies": {
    "autoprefixer": "^6.4.0",
    "babel-core": "^6.25.0",
    "babel-jest": "^14.1.0",
    "babel-loader": "^7.1.1",
    "babel-polyfill": "^6.23.0",
    "babel-preset-es2015": "^6.24.1",
    "babel-preset-react": "^6.24.1",
    "babelify": "^7.3.0",
    "concurrently": "^3.5.0",
    "enzyme": "^2.9.1",
    "eslint-config-yoast": "^2.0.0",
    "eslint-plugin-react": "^6.0.0",
    "eslint-plugin-yoast": "^1.0.0",
    "grunt": "^1.0.1",
    "grunt-eslint": "^19.0.0",
    "grunt-postcss": "^0.8.0",
    "grunt-sass": "^2.0.0",
    "jest": "^20.0.4",
    "jest-cli": "^20.0.4",
    "jest-mock": "^20.0.3",
    "jest-runtime": "^19.0.4",
    "json-loader": "^0.5.4",
    "load-grunt-config": "^0.19.2",
    "material-ui": "^0.18.6",
    "react": "^15.6.1",
    "react-addons-test-utils": "^15.3.0",
    "react-dom": "^15.6.1",
<<<<<<< HEAD
=======
    "react-hot-loader": "3.0.0-beta7",
>>>>>>> 6aeaf5b0
    "react-tap-event-plugin": "^2.0.1",
    "react-test-renderer": "^15.6.1",
    "sassdash": "^0.8.2",
    "stubby": "^0.3.1",
    "webpack": "^3.2.0",
    "webpack-dev-server": "^2.5.1"
  },
  "optionalDepdendencies": {
    "grunt-scss-to-json": "^1.0.1"
  },
  "peerDependencies": {
    "material-ui": "^0.18.6",
    "react": "^15.6.1",
    "react-dom": "^15.6.1"
  },
  "browserify": {
    "transform": [
      "babelify"
    ]
  }
}<|MERGE_RESOLUTION|>--- conflicted
+++ resolved
@@ -61,10 +61,7 @@
     "react": "^15.6.1",
     "react-addons-test-utils": "^15.3.0",
     "react-dom": "^15.6.1",
-<<<<<<< HEAD
-=======
-    "react-hot-loader": "3.0.0-beta7",
->>>>>>> 6aeaf5b0
+    "react-hot-loader": "3.0.0-beta.7",
     "react-tap-event-plugin": "^2.0.1",
     "react-test-renderer": "^15.6.1",
     "sassdash": "^0.8.2",
