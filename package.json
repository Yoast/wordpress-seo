--- conflicted
+++ resolved
@@ -20,13 +20,9 @@
   "browser": "js/browser.js",
   "devDependencies": {
     "autoprefixer": "^6.3.1",
-<<<<<<< HEAD
-    "grunt": "^1.0.1",
-=======
     "eslint-config-yoast": "^1.0.0",
     "eslint-plugin-yoast": "^1.0.0",
-    "grunt": "^0.4.5",
->>>>>>> 2b5035ed
+    "grunt": "^1.0.1",
     "grunt-browserify": "^5.0.0",
     "grunt-contrib-clean": "^1.0.0",
     "grunt-contrib-copy": "^1.0.0",
