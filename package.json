--- conflicted
+++ resolved
@@ -49,16 +49,10 @@
     "grunt-contrib-imagemin": "^1.0.0"
   },
   "dependencies": {
-    "a11y-speak": "git+https://github.com/Yoast/a11y-speak.git#master",
     "lodash": "^4.7.0",
-<<<<<<< HEAD
-    "select2": "^4.0.1",
-    "yoast-components": "github:yoast/yoast-components#RW/create-module-config",
-    "yoastseo": "git+https://github.com/Yoast/YoastSEO.js.git#master"
-=======
     "select2": "^4.0.3",
     "yoastseo": "git+https://github.com/Yoast/YoastSEO.js.git#master",
-    "a11y-speak": "git+https://github.com/Yoast/a11y-speak.git#master"
->>>>>>> 99d94cea
+    "a11y-speak": "git+https://github.com/Yoast/a11y-speak.git#master",
+    "yoast-components": "github:yoast/yoast-components#RW/create-module-config"
   }
 }