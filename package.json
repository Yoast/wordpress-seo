--- conflicted
+++ resolved
@@ -138,14 +138,9 @@
     "redux-thunk": "^2.2.0",
     "select2": "^4.0.5",
     "styled-components": "^4.2.0",
-<<<<<<< HEAD
     "tokenizr": "^1.5.7",
-    "yoast-components": "^5.11.0-rc.1",
-    "yoastseo": "^1.82.0-rc.1"
-=======
     "yoast-components": "^5.11.0-rc.2",
     "yoastseo": "^1.82.0-rc.2"
->>>>>>> 518ab35f
   },
   "browserslist": [
     "extends @yoast/browserslist-config"
