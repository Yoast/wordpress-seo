{
  "name": "wordpress-seo",
  "license": "GPL-2.0+",
  "description": "Development files for the Yoast SEO plugin",
  "plugin": {
    "glotpress": "http://translate.wordpress.org",
    "textdomain": "wordpress-seo"
  },
  "pot": {
    "reportmsgidbugsto": "https://github.com/yoast/wordpress-seo/issues",
    "languageteam": "Yoast Translate <translations@yoast.com>",
    "lasttranslator": "Yoast Translate Team <translations@yoast.com>"
  },
  "repository": {
    "type": "git",
    "url": "https://github.com/Yoast/wordpress-seo"
  },
  "scripts": {
    "test": "jest",
    "build": "webpack --config ./webpack/webpack.config.prod.js",
    "start": "webpack-dev-server --config ./webpack/webpack.config.dev.js --progress"
  },
  "jest": {
    "setupTestFrameworkScriptFile": "<rootDir>/js/tests/setupTests.js",
    "transformIgnorePatterns": [
      "/node_modules/(?!yoast-components).+\\.js$"
    ],
    "moduleNameMapper": {
      "\\.(jpg|jpeg|png|gif|eot|otf|webp|svg|ttf|woff|woff2|mp4|webm|wav|mp3|m4a|aac|oga)$": "<rootDir>/js/tests/__mocks__/fileMock.js",
      "\\.(css|less)$": "<rootDir>/__mocks__/styleMock.js"
    }
  },
  "devDependencies": {
    "algoliasearch": "^3.16.0",
    "autoprefixer": "^6.3.1",
    "babel-core": "^6.26.0",
    "babel-eslint": "^8.2.1",
    "babel-jest": "^18.0.0",
    "babel-loader": "^7.1.1",
    "babel-plugin-dynamic-import-webpack": "^1.0.2",
    "babel-plugin-transform-react-jsx": "^6.8.0",
    "babel-preset-env": "^1.6.1",
    "babel-preset-es2015": "^6.24.1",
    "babel-preset-react": "^6.11.1",
    "babelify": "^7.3.0",
    "copy-webpack-plugin": "^4.0.1",
    "envify": "^3.4.1",
    "eslint-config-yoast": "^1.3.1",
    "eslint-plugin-react": "^6.0.0",
    "eslint-plugin-yoast": "^1.0.1",
    "grunt": ">=0.4.0",
    "grunt-browserify": "^5.0.0",
    "grunt-checktextdomain": "^1.0.1",
    "grunt-contrib-clean": "~1.0.0",
    "grunt-contrib-compress": "^1.4.0",
    "grunt-contrib-copy": "^1.0.0",
    "grunt-contrib-cssmin": "^1.0.1",
    "grunt-contrib-uglify": "^2.0.0",
    "grunt-contrib-watch": "^1.0.0",
    "grunt-eslint": "^19.0.0",
    "grunt-glotpress": "git+https://github.com/markoheijnen/grunt-glotpress.git#05a38906b357d5a4785bc57e6287fb6479e674b7",
    "grunt-phpcs": "^0.4.0",
    "grunt-phplint": "0.0.8",
    "grunt-po2json": "git+https://github.com/atimmer/grunt-po2json.git#f26c05653af89ef0f7a72456dbe141eb56bf5471",
    "grunt-postcss": "^0.8.0",
    "grunt-replace": "^1.0.1",
    "grunt-rtlcss": "^2.0.1",
    "grunt-sass": "^2.0.0",
    "grunt-shell": "^1.1.2",
    "grunt-webpack": "^3.0.2",
    "grunt-wp-css": "cedaro/grunt-wp-css#develop",
    "grunt-wp-i18n": "^0.5.4",
    "i18n-calypso": "^1.8.4",
    "jest": "^18.0.0",
    "load-grunt-config": "^0.19.2",
    "raf": "^3.4.0",
    "react": "^16.2.0",
    "react-dom": "16.2.0",
    "redux-logger": "^3.0.6",
    "sassdash": "^0.8.1",
    "svg-react-loader": "^0.4.5",
    "time-grunt": "^1.0.0",
    "webpack-dev-server": "^2.11.0",
    "unminified-webpack-plugin": "^1.4.2",
    "webpack": "^3.4.1"
  },
  "optionalDependencies": {
    "grunt-contrib-imagemin": "^2.0.1"
  },
  "dependencies": {
    "a11y-speak": "git+https://github.com/Yoast/a11y-speak.git#master",
    "babel-polyfill": "^6.26.0",
    "grunt-wp-deploy": "^1.2.1",
    "jed": "^1.1.1",
    "lodash": "^4.17.4",
    "marked": "^0.3.6",
    "material-ui": "^0.20.0",
    "prop-types": "^15.5.10",
    "react-intl": "^2.4.0",
    "react-redux": "^5.0.6",
    "react-tap-event-plugin": "^3.0.2",
    "redux": "^3.7.2",
    "redux-thunk": "^2.2.0",
    "select2": "^4.0.5",
    "yoast-components": "^3.0.1",
    "yoastseo": "^1.29"
  },
  "yoast": {
<<<<<<< HEAD
    "pluginVersion": "7.0-RC2"
=======
    "pluginVersion": "7.0"
>>>>>>> 2bd99984
  }
}<|MERGE_RESOLUTION|>--- conflicted
+++ resolved
@@ -106,10 +106,6 @@
     "yoastseo": "^1.29"
   },
   "yoast": {
-<<<<<<< HEAD
-    "pluginVersion": "7.0-RC2"
-=======
     "pluginVersion": "7.0"
->>>>>>> 2bd99984
   }
 }