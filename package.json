--- conflicted
+++ resolved
@@ -86,13 +86,7 @@
       "node_modules"
     ],
     "testPathIgnorePatterns": [
-<<<<<<< HEAD
-      "/spec/helpers/factory.js",
-      "/spec/specHelpers/paperChanger.js",
-      "/spec/specHelpers/getAssessorResults.js",
-=======
       "/spec/specHelpers/*",
->>>>>>> f98082e9
       "/spec/fullTextTests/testTexts"
     ],
     "coveragePathIgnorePatterns": [
