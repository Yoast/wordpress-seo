--- conflicted
+++ resolved
@@ -124,10 +124,6 @@
     "yoastseo": "^1.31.0"
   },
   "yoast": {
-<<<<<<< HEAD
-    "pluginVersion": "7.5.2"
-=======
     "pluginVersion": "7.5.3"
->>>>>>> d09ed9a7
   }
 }