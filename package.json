{
  "name": "wordpress-seo",
  "license": "GPL-2.0+",
  "description": "Development files for the Yoast SEO plugin",
  "plugin": {
    "glotpress": "http://translate.wordpress.org",
    "textdomain": "wordpress-seo"
  },
  "pot": {
    "reportmsgidbugsto": "https://github.com/yoast/wordpress-seo/issues",
    "languageteam": "Yoast Translate <translations@yoast.com>",
    "lasttranslator": "Yoast Translate Team <translations@yoast.com>"
  },
  "repository": {
    "type": "git",
    "url": "https://github.com/Yoast/wordpress-seo"
  },
  "scripts": {
    "test": "jest",
    "build": "webpack --config ./webpack/webpack.config.prod.js"
  },
  "jest": {
    "transformIgnorePatterns": [
      "/node_modules/(?!yoast-components).+\\.js$"
    ],
    "moduleNameMapper": {
      "\\.(jpg|jpeg|png|gif|eot|otf|webp|svg|ttf|woff|woff2|mp4|webm|wav|mp3|m4a|aac|oga)$": "<rootDir>/js/tests/__mocks__/fileMock.js",
      "\\.(css|less)$": "<rootDir>/__mocks__/styleMock.js"
    }
  },
  "devDependencies": {
    "algoliasearch": "^3.16.0",
    "autoprefixer": "^6.3.1",
    "babel-jest": "^18.0.0",
    "babel-loader": "^7.1.1",
    "babel-plugin-transform-react-jsx": "^6.8.0",
    "babel-preset-es2015": "^6.24.1",
    "babel-preset-react": "^6.11.1",
    "babelify": "^7.3.0",
    "copy-webpack-plugin": "^4.0.1",
    "envify": "^3.4.1",
    "eslint-config-yoast": "^1.3.1",
    "eslint-plugin-react": "^6.0.0",
    "eslint-plugin-yoast": "^1.0.1",
    "grunt": ">=0.4.0",
    "grunt-browserify": "^5.0.0",
    "grunt-checktextdomain": "^1.0.1",
    "grunt-contrib-clean": "~1.0.0",
    "grunt-contrib-compress": "^1.4.0",
    "grunt-contrib-copy": "^1.0.0",
    "grunt-contrib-cssmin": "^1.0.1",
    "grunt-contrib-uglify": "^2.0.0",
    "grunt-contrib-watch": "^1.0.0",
    "grunt-eslint": "^19.0.0",
    "grunt-glotpress": "git+https://github.com/markoheijnen/grunt-glotpress.git#05a38906b357d5a4785bc57e6287fb6479e674b7",
    "grunt-phpcs": "^0.4.0",
    "grunt-phplint": "0.0.8",
    "grunt-po2json": "git+https://github.com/atimmer/grunt-po2json.git#f26c05653af89ef0f7a72456dbe141eb56bf5471",
    "grunt-postcss": "^0.8.0",
    "grunt-replace": "^1.0.1",
    "grunt-rtlcss": "^2.0.1",
    "grunt-sass": "^2.0.0",
    "grunt-shell": "^1.1.2",
    "grunt-webpack": "^3.0.2",
    "grunt-wp-css": "cedaro/grunt-wp-css#develop",
    "grunt-wp-i18n": "^0.5.4",
    "i18n-calypso": "^1.6.3",
    "jest": "^18.0.0",
    "load-grunt-config": "^0.19.2",
    "react": "^15.3.1",
    "react-dom": "^15.4.0",
    "redux-logger": "^3.0.6",
    "sassdash": "^0.8.1",
    "svg-react-loader": "^0.4.5",
    "time-grunt": "^1.0.0",
    "unminified-webpack-plugin": "^1.2.0",
    "webpack": "^3.4.1"
  },
  "optionalDependencies": {
    "grunt-contrib-imagemin": "^2.0.1"
  },
  "dependencies": {
    "a11y-speak": "git+https://github.com/Yoast/a11y-speak.git#master",
    "babel-polyfill": "^6.26.0",
    "grunt-wp-deploy": "^1.2.1",
    "jed": "^1.1.1",
    "lodash": "^4.17.4",
    "marked": "^0.3.6",
    "material-ui": "^0.15.4",
    "prop-types": "^15.5.10",
    "react-intl": "^2.4.0",
    "react-redux": "^5.0.6",
    "react-tap-event-plugin": "^2.0.0",
    "redux": "^3.7.2",
    "redux-thunk": "^2.2.0",
    "select2": "^4.0.5",
<<<<<<< HEAD
    "yoast-components": "^2.11.4",
    "yoastseo": "^1.24"
=======
    "yoast-components": "^2.11.5",
    "yoastseo": "^1.23.1"
>>>>>>> 3906956f
  }
}<|MERGE_RESOLUTION|>--- conflicted
+++ resolved
@@ -94,12 +94,7 @@
     "redux": "^3.7.2",
     "redux-thunk": "^2.2.0",
     "select2": "^4.0.5",
-<<<<<<< HEAD
-    "yoast-components": "^2.11.4",
+    "yoast-components": "^2.11.5",
     "yoastseo": "^1.24"
-=======
-    "yoast-components": "^2.11.5",
-    "yoastseo": "^1.23.1"
->>>>>>> 3906956f
   }
 }