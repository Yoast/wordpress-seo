--- conflicted
+++ resolved
@@ -1,10 +1,6 @@
 {
   "name": "yoast-components",
-<<<<<<< HEAD
-  "version": "4.12.1",
-=======
   "version": "4.13.0",
->>>>>>> 3ca3de4b
   "description": "Yoast Generic Components",
   "homepage": "https://github.com/Yoast/",
   "main": "index.js",
@@ -75,11 +71,7 @@
     "striptags": "^3.1.0",
     "styled-components": "^2.1.2",
     "whatwg-fetch": "^1.0.0",
-<<<<<<< HEAD
     "yoastseo": "^1.40"
-=======
-    "yoastseo": "1.40.0"
->>>>>>> 3ca3de4b
   },
   "devDependencies": {
     "autoprefixer": "^6.4.0",
