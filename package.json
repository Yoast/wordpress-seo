{
  "name": "wordpress-seo",
  "license": "GPL-2.0+",
  "description": "Development files for the Yoast SEO plugin",
  "plugin": {
    "glotpress": "http://translate.wordpress.org",
    "textdomain": "wordpress-seo"
  },
  "pot": {
    "reportmsgidbugsto": "https://github.com/yoast/wordpress-seo/issues",
    "languageteam": "Yoast Translate <translations@yoast.com>",
    "lasttranslator": "Yoast Translate Team <translations@yoast.com>"
  },
  "repository": {
    "type": "git",
    "url": "https://github.com/Yoast/wordpress-seo"
  },
  "scripts": {
    "test": "jest",
    "build": "cross-env NODE_ENV=production webpack --config ./webpack/webpack.config.js --progress",
    "webpack-analyze-bundle": "cross-env NODE_ENV=production webpack --config ./webpack/webpack.config.js --profile --json > webpack-stats.json && webpack-bundle-analyzer webpack-stats.json js/dist",
    "i18n-yoast-components": "cross-env NODE_ENV=production babel node_modules/yoast-components --ignore node_modules/yoast-components/node_modules,tests/*Test.js --plugins=@wordpress/babel-plugin-makepot | shusher",
    "i18n-wordpress-seo": "cross-env NODE_ENV=production babel js/src --plugins=@wordpress/babel-plugin-makepot | shusher",
    "prestart": "grunt build:css && grunt webpack:buildDev",
    "start": "webpack-dev-server --config ./webpack/webpack.config.js --progress --env.environment=development",
    "link-monorepo": "./scripts/link_monorepo_to_plugin.sh"
  },
  "jest": {
    "setupTestFrameworkScriptFile": "<rootDir>/js/tests/setupTests.js",
    "transformIgnorePatterns": [
      "[/\\\\]node_modules[/\\\\](?!yoast-components|yoastseo|lodash-es|@yoast).+\\.js$"
    ],
    "testPathIgnorePatterns": [
      "/js/tests/edit.test.js"
    ],
    "moduleNameMapper": {
      "\\.(jpg|jpeg|png|gif|eot|otf|webp|svg|ttf|woff|woff2|mp4|webm|wav|mp3|m4a|aac|oga)$": "<rootDir>/js/tests/__mocks__/fileMock.js",
      "\\.(css|less)$": "<rootDir>/__mocks__/styleMock.js",
      "find-with-regex": "<rootDir>/node_modules/find-with-regex/lib/index.js"
    },
    "snapshotSerializers": [
      "enzyme-to-json/serializer"
    ],
    "testURL": "http://localhost/"
  },
  "devDependencies": {
    "@wordpress/babel-plugin-makepot": "^1.0.0",
    "@wordpress/babel-preset-default": "^1.1.3",
    "@yoast/grunt-plugin-tasks": "^1.0.0",
    "algoliasearch": "^3.16.0",
    "autoprefixer": "^6.3.1",
    "babel-cli": "^6.26.0",
    "babel-core": "^6.26.0",
    "babel-eslint": "^8.2.1",
    "babel-jest": "^18.0.0",
    "babel-loader": "^7.1.1",
    "babel-plugin-dynamic-import-webpack": "^1.0.2",
    "babel-plugin-styled-components": "^1.10.0",
    "babel-plugin-transform-async-generator-functions": "^6.24.1",
    "babel-plugin-transform-object-rest-spread": "^6.26.0",
    "babel-plugin-transform-react-jsx": "^6.8.0",
    "babel-preset-env": "^1.6.1",
    "babel-preset-es2015": "^6.24.1",
    "babel-preset-react": "^6.11.1",
    "babelify": "^7.3.0",
    "case-sensitive-paths-webpack-plugin": "^2.1.2",
    "copy-webpack-plugin": "^4.6.0",
    "cross-env": "^5.2.0",
    "envify": "^3.4.1",
    "enzyme": "^3.3.0",
    "enzyme-adapter-react-16": "^1.5.0",
    "enzyme-to-json": "^3.3.3",
    "eslint-config-yoast": "^5.0.1",
    "eslint-plugin-jsx-a11y": "^6.1.1",
    "eslint-plugin-react": "^7.11.1",
    "eslint-plugin-yoast": "^1.0.1",
    "grunt": "^1.0.2",
    "grunt-checktextdomain": "^1.0.1",
    "grunt-contrib-clean": "~1.0.0",
    "grunt-contrib-compress": "^1.4.0",
    "grunt-contrib-copy": "^1.0.0",
    "grunt-contrib-cssmin": "^1.0.1",
    "grunt-contrib-watch": "^1.0.0",
    "grunt-eslint": "^21.0.0",
    "grunt-glotpress": "https://github.com/Yoast/grunt-glotpress.git#master",
    "grunt-phpcs": "^0.4.0",
    "grunt-po2json": "^0.3.0",
    "grunt-postcss": "^0.8.0",
    "grunt-replace": "^1.0.1",
    "grunt-rtlcss": "^2.0.1",
    "grunt-sass": "^2.0.0",
    "grunt-shell": "^1.1.2",
    "grunt-webpack": "^3.1.3",
    "grunt-wp-deploy": "^1.2.1",
    "grunt-wp-i18n": "^1.0.0",
    "i18n-calypso": "^1.8.4",
    "jest": "^23.3.0",
    "load-grunt-config": "^0.19.2",
    "raf": "^3.4.0",
    "redux-logger": "^3.0.6",
    "request": "^2.88.0",
    "sassdash": "^0.9.0",
    "shusher": "^0.1.1",
    "svg-react-loader": "^0.4.6",
    "time-grunt": "^1.0.0",
    "webpack": "^4.20.2",
    "webpack-bundle-analyzer": "^3.0.2",
    "webpack-cli": "^3.1.1",
    "webpack-dev-server": "^3.1.14"
  },
  "optionalDependencies": {
    "grunt-contrib-imagemin": "^2.0.1"
  },
  "dependencies": {
    "@babel/runtime": "7.0.0-beta.55",
    "@wordpress/api-fetch": "^2.2.3",
    "@wordpress/components": "^6.0.1",
    "@wordpress/compose": "^2.1.2",
    "@wordpress/data": "^3.1.2",
    "@wordpress/element": "^2.1.7",
    "@wordpress/i18n": "^3.0.1",
    "@wordpress/is-shallow-equal": "^1.1.4",
    "@wordpress/rich-text": "^2.0.4",
    "@wordpress/url": "^2.3.0",
    "@yoast/components": "^0.1.0-rc.4",
    "@yoast/configuration-wizard": "^1.0.0-rc.4",
    "@yoast/style-guide": "^0.1.0-rc.3",
    "a11y-speak": "git+https://github.com/Yoast/a11y-speak.git#master",
    "babel-polyfill": "^6.26.0",
    "draft-js": "^0.10.5",
    "draft-js-mention-plugin": "^3.0.4",
    "find-with-regex": "~1.0.2",
    "grunt-wp-deploy": "^1.2.1",
    "interpolate-components": "^1.1.0",
    "jed": "^1.1.1",
    "lodash": "^4.17.11",
    "marked": "^0.6.1",
    "material-ui": "^0.20.0",
    "moment": "2.22.2",
    "moment-duration-format": "^2.2.2",
    "prop-types": "^15.5.10",
    "react": "16.6.3",
    "react-dom": "16.6.3",
    "react-intl": "^2.4.0",
    "react-redux": "^5.0.6",
    "react-select": "^2.4.2",
    "redux": "^3.7.2",
    "redux-thunk": "^2.2.0",
    "select2": "^4.0.5",
<<<<<<< HEAD
    "styled-components": "^3.2.6",
    "yoast-components": "^4.24.0-rc.4",
=======
    "styled-components": "^4.2.0",
    "yoast-components": "^4.24.0-rc.5",
>>>>>>> d896b059
    "yoastseo": "^1.51.0-rc.3"
  },
  "yoast": {
    "pluginVersion": "11.0-RC1",
    "recalibrationVersion": "13"
  }
}<|MERGE_RESOLUTION|>--- conflicted
+++ resolved
@@ -147,13 +147,8 @@
     "redux": "^3.7.2",
     "redux-thunk": "^2.2.0",
     "select2": "^4.0.5",
-<<<<<<< HEAD
-    "styled-components": "^3.2.6",
-    "yoast-components": "^4.24.0-rc.4",
-=======
     "styled-components": "^4.2.0",
     "yoast-components": "^4.24.0-rc.5",
->>>>>>> d896b059
     "yoastseo": "^1.51.0-rc.3"
   },
   "yoast": {
