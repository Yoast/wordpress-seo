{
  "name": "wordpress-seo",
  "license": "GPL-2.0+",
  "description": "Development files for the Yoast SEO plugin",
  "plugin": {
    "glotpress": "http://translate.wordpress.org",
    "textdomain": "wordpress-seo"
  },
  "pot": {
    "reportmsgidbugsto": "https://github.com/yoast/wordpress-seo/issues",
    "languageteam": "Yoast Translate <translations@yoast.com>",
    "lasttranslator": "Yoast Translate Team <translations@yoast.com>"
  },
  "repository": {
    "type": "git",
    "url": "https://github.com/Yoast/wordpress-seo"
  },
  "scripts": {
    "test": "jest",
    "build": "cross-env NODE_ENV=production webpack --config ./webpack/webpack.config.js --progress",
    "webpack-analyze-bundle": "cross-env BUNDLE_ANALYZER=1 NODE_ENV=production webpack --config ./webpack/webpack.config.js --progress",
    "i18n-wordpress-seo": "cross-env NODE_ENV=production babel js/src --plugins=@wordpress/babel-plugin-makepot | shusher",
    "i18n-yoast-components": "cross-env NODE_ENV=production babel node_modules/yoast-components --ignore node_modules/yoast-components/node_modules,tests/*Test.js --plugins=@wordpress/babel-plugin-makepot | shusher",
    "i18n-yoast-js-analysis-report": "cross-env NODE_ENV=production babel node_modules/@yoast/analysis-report --ignore node_modules/@yoast/analysis-report/node_modules --plugins=@wordpress/babel-plugin-makepot | shusher",
    "i18n-yoast-js-components": "cross-env NODE_ENV=production babel node_modules/yoast-components node_modules/@yoast/components --ignore node_modules/yoast-components/node_modules,node_modules/@yoast/components/node_modules,tests/*Test.js --plugins=@wordpress/babel-plugin-makepot | shusher",
    "i18n-yoast-js-configuration-wizard": "cross-env NODE_ENV=production babel node_modules/@yoast/configuration-wizard --ignore node_modules/@yoast/configuration-wizard/node_modules --plugins=@wordpress/babel-plugin-makepot | shusher",
    "i18n-yoast-js-helpers": "cross-env NODE_ENV=production babel node_modules/@yoast/helpers --ignore node_modules/@yoast/helpers/node_modules --plugins=@wordpress/babel-plugin-makepot | shusher",
    "i18n-yoast-js-search-metadata-previews": "cross-env NODE_ENV=production babel node_modules/@yoast/search-metadata-previews --ignore node_modules/@yoast/search-metadata-previews/node_modules,__mocks__/*.js --plugins=@wordpress/babel-plugin-makepot | shusher",
    "prestart": "grunt build:css && grunt webpack:buildDev",
    "start": "webpack-dev-server --config ./webpack/webpack.config.js --progress --env.environment=development",
    "link-monorepo": "node scripts/link_monorepo_to_plugin.js",
    "unlink-monorepo": "node scripts/unlink_monorepo.js",
    "bump-monorepo-packages": "node scripts/bump_monorepo_packages.js"
  },
  "jest": {
    "setupTestFrameworkScriptFile": "<rootDir>/js/tests/setupTests.js",
    "transformIgnorePatterns": [
      "[/\\\\]node_modules[/\\\\](?!yoast-components|yoastseo|lodash-es|@yoast).+\\.js$"
    ],
    "testPathIgnorePatterns": [
      "/js/tests/edit.test.js"
    ],
    "moduleNameMapper": {
      "\\.(jpg|jpeg|png|gif|eot|otf|webp|svg|ttf|woff|woff2|mp4|webm|wav|mp3|m4a|aac|oga)$": "<rootDir>/js/tests/__mocks__/fileMock.js",
      "\\.(css|less)$": "<rootDir>/__mocks__/styleMock.js",
      "find-with-regex": "<rootDir>/node_modules/find-with-regex/lib/index.js"
    },
    "snapshotSerializers": [
      "enzyme-to-json/serializer"
    ],
    "testURL": "http://localhost/"
  },
  "devDependencies": {
    "@wordpress/babel-plugin-makepot": "^1.0.0",
    "@wordpress/babel-preset-default": "^1.1.3",
    "@wordpress/data": "^4.10.0",
    "@wordpress/element": "^2.9.0",
    "@yoast/grunt-plugin-tasks": "^1.6.1",
    "babel-cli": "^6.26.0",
    "babel-core": "^6.26.0",
    "babel-jest": "^18.0.0",
    "babel-loader": "^7.1.1",
    "babel-plugin-dynamic-import-webpack": "^1.0.2",
    "babel-plugin-styled-components": "^1.10.0",
    "babel-plugin-transform-async-generator-functions": "^6.24.1",
    "babel-plugin-transform-object-rest-spread": "^6.26.0",
    "babel-plugin-transform-react-jsx": "^6.8.0",
    "babel-preset-env": "^1.6.1",
    "babel-preset-es2015": "^6.24.1",
    "babel-preset-es2017": "^6.24.1",
    "babel-preset-react": "^6.11.1",
    "babelify": "^7.3.0",
    "case-sensitive-paths-webpack-plugin": "^2.1.2",
    "cross-env": "^5.2.0",
    "envify": "^3.4.1",
    "enzyme": "^3.3.0",
    "enzyme-adapter-react-16": "^1.5.0",
    "enzyme-to-json": "^3.3.3",
    "grunt-po2json": "^0.3.0",
    "grunt-webpack": "^3.1.3",
    "i18n-calypso": "^1.8.4",
    "jest": "^23.3.0",
    "jest-styled-components": "^6.3.1",
    "raf": "^3.4.0",
    "react": "16.8.6",
    "react-dom": "16.8.6",
    "readline-sync": "^1.4.9",
    "sassdash": "^0.9.0",
    "shusher": "^0.1.1",
    "svg-react-loader": "^0.4.6",
    "webpack": "^4.20.2",
    "webpack-bundle-analyzer": "^3.0.2",
    "webpack-cli": "^3.1.1",
    "webpack-dev-server": "^3.1.14"
  },
  "dependencies": {
    "@babel/runtime": "7.0.0-beta.55",
    "@yoast/analysis-report": "^0.13.0-rc.0",
    "@yoast/components": "^0.13.0-rc.0",
    "@yoast/configuration-wizard": "^1.12.0-rc.0",
    "@yoast/helpers": "^0.11.0-rc.0",
    "@yoast/search-metadata-previews": "^1.16.0-rc.0",
    "@yoast/style-guide": "^0.11.0-rc.0",
    "a11y-speak": "git+https://github.com/Yoast/a11y-speak.git#master",
    "babel-polyfill": "^6.26.0",
    "draft-js": "^0.10.5",
    "draft-js-mention-plugin": "^3.0.4",
    "find-with-regex": "~1.0.2",
    "interpolate-components": "^1.1.0",
    "jed": "^1.1.1",
    "lodash": "^4.17.15",
    "marked": "^0.6.1",
    "material-ui": "^0.20.0",
    "moment": "2.22.2",
    "moment-duration-format": "^2.2.2",
    "prop-types": "^15.5.10",
    "react-intl": "^2.4.0",
    "react-redux": "^5.0.6",
    "react-select": "^2.4.2",
    "redux": "^3.7.2",
    "redux-thunk": "^2.2.0",
    "select2": "^4.0.5",
    "styled-components": "^4.2.0",
    "yoast-components": "^4.40.0-rc.0",
    "yoastseo": "^1.67.0-rc.0"
  },
  "browserslist": [
    "extends @yoast/browserslist-config"
  ],
  "yoast": {
<<<<<<< HEAD
    "pluginVersion": "12.7-indexables-RC2"
=======
    "pluginVersion": "12.9-RC2"
>>>>>>> f25b1066
  }
}<|MERGE_RESOLUTION|>--- conflicted
+++ resolved
@@ -128,10 +128,6 @@
     "extends @yoast/browserslist-config"
   ],
   "yoast": {
-<<<<<<< HEAD
     "pluginVersion": "12.7-indexables-RC2"
-=======
-    "pluginVersion": "12.9-RC2"
->>>>>>> f25b1066
   }
 }