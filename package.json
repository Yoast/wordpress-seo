--- conflicted
+++ resolved
@@ -121,11 +121,7 @@
     "select2": "^4.0.5",
     "styled-components": "^3.2.6",
     "yoast-components": "^3.5.1",
-<<<<<<< HEAD
-    "yoastseo": "^1.30.2"
-=======
     "yoastseo": "^1.31.0"
->>>>>>> 638a3a46
   },
   "yoast": {
     "pluginVersion": "7.5-RC1"
