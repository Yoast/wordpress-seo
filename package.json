--- conflicted
+++ resolved
@@ -121,11 +121,7 @@
     "select2": "^4.0.5",
     "styled-components": "^3.2.6",
     "yoast-components": "^3.5.1",
-<<<<<<< HEAD
-    "yoastseo": "^1.30.2"
-=======
     "yoastseo": "^1.31.0"
->>>>>>> a0740471
   },
   "yoast": {
     "pluginVersion": "7.5-RC2"
