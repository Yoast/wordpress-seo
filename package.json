--- conflicted
+++ resolved
@@ -78,10 +78,6 @@
     "typescript": "^4.2.4"
   },
   "yoast": {
-<<<<<<< HEAD
-    "pluginVersion": "16.7-RC3"
-=======
     "pluginVersion": "16.7-RC4"
->>>>>>> 1601e0f0
   }
 }