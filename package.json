--- conflicted
+++ resolved
@@ -51,15 +51,7 @@
     "istanbul": "^0.4.0",
     "jest": "^23.5.0",
     "load-grunt-config": "^0.19.1",
-<<<<<<< HEAD
     "lodash-cli": "^4.14.1"
-=======
-    "lodash-cli": "^4.14.1",
-    "node-sass": "^4.9.3",
-    "ts-jest": "^22.0.0",
-    "tslint": "^5.7.0",
-    "typescript": "^2.4.2"
->>>>>>> c6c8ae1c
   },
   "bugs": {
     "url": "https://github.com/Yoast/js-text-analysis/issues"
