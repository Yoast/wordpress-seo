{
  "name": "wordpress-seo",
  "license": "GPL-2.0+",
  "description": "Development files for the Yoast SEO plugin",
  "plugin": {
    "glotpress": "http://translate.wordpress.org",
    "textdomain": "wordpress-seo"
  },
  "pot": {
    "reportmsgidbugsto": "https://github.com/yoast/wordpress-seo/issues",
    "languageteam": "Yoast Translate <translations@yoast.com>",
    "lasttranslator": "Yoast Translate Team <translations@yoast.com>"
  },
  "repository": {
    "type": "git",
    "url": "https://github.com/Yoast/wordpress-seo"
  },
  "scripts": {
    "test": "jest",
    "build": "cross-env NODE_ENV=production webpack --config ./webpack/webpack.config.js --progress",
    "webpack-analyze-bundle": "cross-env BUNDLE_ANALYZER=1 NODE_ENV=production webpack --config ./webpack/webpack.config.js --progress",
    "i18n-wordpress-seo": "cross-env NODE_ENV=production babel js/src --plugins=@wordpress/babel-plugin-makepot | shusher",
    "i18n-yoast-components": "cross-env NODE_ENV=production babel node_modules/yoast-components --ignore node_modules/yoast-components/node_modules,tests/*Test.js --plugins=@wordpress/babel-plugin-makepot | shusher",
    "i18n-yoast-js-analysis-report": "cross-env NODE_ENV=production babel node_modules/@yoast/analysis-report --ignore node_modules/@yoast/analysis-report/node_modules --plugins=@wordpress/babel-plugin-makepot | shusher",
    "i18n-yoast-js-components": "cross-env NODE_ENV=production babel node_modules/yoast-components node_modules/@yoast/components --ignore node_modules/yoast-components/node_modules,node_modules/@yoast/components/node_modules,tests/*Test.js --plugins=@wordpress/babel-plugin-makepot | shusher",
    "i18n-yoast-js-configuration-wizard": "cross-env NODE_ENV=production babel node_modules/@yoast/configuration-wizard --ignore node_modules/@yoast/configuration-wizard/node_modules --plugins=@wordpress/babel-plugin-makepot | shusher",
    "i18n-yoast-js-helpers": "cross-env NODE_ENV=production babel node_modules/@yoast/helpers --ignore node_modules/@yoast/helpers/node_modules --plugins=@wordpress/babel-plugin-makepot | shusher",
    "i18n-yoast-js-search-metadata-previews": "cross-env NODE_ENV=production babel node_modules/@yoast/search-metadata-previews --ignore node_modules/@yoast/search-metadata-previews/node_modules,__mocks__/*.js --plugins=@wordpress/babel-plugin-makepot | shusher",
    "prestart": "grunt build:css && grunt webpack:buildDev",
    "start": "webpack-dev-server --config ./webpack/webpack.config.js --progress --env.environment=development",
    "link-monorepo": "node scripts/link_monorepo_to_plugin.js",
    "unlink-monorepo": "node scripts/unlink_monorepo.js",
    "bump-monorepo-packages": "node scripts/bump_monorepo_packages.js"
  },
  "jest": {
    "setupTestFrameworkScriptFile": "<rootDir>/js/tests/setupTests.js",
    "transformIgnorePatterns": [
      "[/\\\\]node_modules[/\\\\](?!yoast-components|yoastseo|lodash-es|@yoast).+\\.js$"
    ],
    "testPathIgnorePatterns": [
      "/js/tests/edit.test.js"
    ],
    "moduleNameMapper": {
      "\\.(jpg|jpeg|png|gif|eot|otf|webp|svg|ttf|woff|woff2|mp4|webm|wav|mp3|m4a|aac|oga)$": "<rootDir>/js/tests/__mocks__/fileMock.js",
      "\\.(css|less)$": "<rootDir>/__mocks__/styleMock.js",
      "find-with-regex": "<rootDir>/node_modules/find-with-regex/lib/index.js"
    },
    "snapshotSerializers": [
      "enzyme-to-json/serializer"
    ],
    "testURL": "http://localhost/"
  },
  "devDependencies": {
    "@wordpress/babel-plugin-makepot": "^1.0.0",
    "@wordpress/babel-preset-default": "^1.1.3",
    "@wordpress/data": "^4.10.0",
    "@wordpress/element": "^2.9.0",
    "@yoast/grunt-plugin-tasks": "^1.6.0",
    "babel-cli": "^6.26.0",
    "babel-core": "^6.26.0",
    "babel-jest": "^18.0.0",
    "babel-loader": "^7.1.1",
    "babel-plugin-dynamic-import-webpack": "^1.0.2",
    "babel-plugin-styled-components": "^1.10.0",
    "babel-plugin-transform-async-generator-functions": "^6.24.1",
    "babel-plugin-transform-object-rest-spread": "^6.26.0",
    "babel-plugin-transform-react-jsx": "^6.8.0",
    "babel-preset-env": "^1.6.1",
    "babel-preset-es2015": "^6.24.1",
    "babel-preset-es2017": "^6.24.1",
    "babel-preset-react": "^6.11.1",
    "babelify": "^7.3.0",
    "case-sensitive-paths-webpack-plugin": "^2.1.2",
    "cross-env": "^5.2.0",
    "envify": "^3.4.1",
    "enzyme": "^3.3.0",
    "enzyme-adapter-react-16": "^1.5.0",
    "enzyme-to-json": "^3.3.3",
    "grunt-po2json": "^0.3.0",
    "grunt-webpack": "^3.1.3",
    "i18n-calypso": "^1.8.4",
    "jest": "^23.3.0",
    "jest-styled-components": "^6.3.1",
    "raf": "^3.4.0",
    "react": "16.8.6",
    "react-dom": "16.8.6",
    "readline-sync": "^1.4.9",
    "sassdash": "^0.9.0",
    "shusher": "^0.1.1",
    "svg-react-loader": "^0.4.6",
    "webpack": "^4.20.2",
    "webpack-bundle-analyzer": "^3.0.2",
    "webpack-cli": "^3.1.1",
    "webpack-dev-server": "^3.1.14"
  },
  "dependencies": {
    "@babel/runtime": "7.0.0-beta.55",
<<<<<<< HEAD
    "@yoast/analysis-report": "^0.13.0-rc.0",
    "@yoast/components": "^0.13.0-rc.0",
    "@yoast/configuration-wizard": "^1.12.0-rc.0",
    "@yoast/helpers": "^0.11.0-rc.0",
    "@yoast/search-metadata-previews": "^1.16.0-rc.0",
    "@yoast/style-guide": "^0.11.0-rc.0",
=======
    "@yoast/analysis-report": "^0.12.0",
    "@yoast/components": "^0.12.0",
    "@yoast/configuration-wizard": "^1.11.0",
    "@yoast/helpers": "^0.10.0",
    "@yoast/search-metadata-previews": "^1.15.0",
    "@yoast/style-guide": "^0.10.0",
>>>>>>> bc519ed2
    "a11y-speak": "git+https://github.com/Yoast/a11y-speak.git#master",
    "babel-polyfill": "^6.26.0",
    "draft-js": "^0.10.5",
    "draft-js-mention-plugin": "^3.0.4",
    "find-with-regex": "~1.0.2",
    "interpolate-components": "^1.1.0",
    "jed": "^1.1.1",
    "lodash": "^4.17.15",
    "marked": "^0.6.1",
    "material-ui": "^0.20.0",
    "moment": "2.22.2",
    "moment-duration-format": "^2.2.2",
    "prop-types": "^15.5.10",
    "react-intl": "^2.4.0",
    "react-redux": "^5.0.6",
    "react-select": "^2.4.2",
    "redux": "^3.7.2",
    "redux-thunk": "^2.2.0",
    "select2": "^4.0.5",
    "styled-components": "^4.2.0",
<<<<<<< HEAD
    "yoast-components": "^4.40.0-rc.0",
    "yoastseo": "^1.67.0-rc.0"
=======
    "yoast-components": "^4.39.0",
    "yoastseo": "^1.66.0"
>>>>>>> bc519ed2
  },
  "browserslist": [
    "extends @yoast/browserslist-config"
  ],
  "yoast": {
    "pluginVersion": "12.8"
  }
}<|MERGE_RESOLUTION|>--- conflicted
+++ resolved
@@ -95,21 +95,12 @@
   },
   "dependencies": {
     "@babel/runtime": "7.0.0-beta.55",
-<<<<<<< HEAD
     "@yoast/analysis-report": "^0.13.0-rc.0",
     "@yoast/components": "^0.13.0-rc.0",
     "@yoast/configuration-wizard": "^1.12.0-rc.0",
     "@yoast/helpers": "^0.11.0-rc.0",
     "@yoast/search-metadata-previews": "^1.16.0-rc.0",
     "@yoast/style-guide": "^0.11.0-rc.0",
-=======
-    "@yoast/analysis-report": "^0.12.0",
-    "@yoast/components": "^0.12.0",
-    "@yoast/configuration-wizard": "^1.11.0",
-    "@yoast/helpers": "^0.10.0",
-    "@yoast/search-metadata-previews": "^1.15.0",
-    "@yoast/style-guide": "^0.10.0",
->>>>>>> bc519ed2
     "a11y-speak": "git+https://github.com/Yoast/a11y-speak.git#master",
     "babel-polyfill": "^6.26.0",
     "draft-js": "^0.10.5",
@@ -130,13 +121,8 @@
     "redux-thunk": "^2.2.0",
     "select2": "^4.0.5",
     "styled-components": "^4.2.0",
-<<<<<<< HEAD
     "yoast-components": "^4.40.0-rc.0",
     "yoastseo": "^1.67.0-rc.0"
-=======
-    "yoast-components": "^4.39.0",
-    "yoastseo": "^1.66.0"
->>>>>>> bc519ed2
   },
   "browserslist": [
     "extends @yoast/browserslist-config"
