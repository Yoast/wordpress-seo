{
  "name": "wordpress-seo",
  "license": "GPL-2.0+",
  "description": "Development files for the Yoast SEO plugin",
  "plugin": {
    "glotpress": "http://translate.wordpress.org",
    "textdomain": "wordpress-seo"
  },
  "pot": {
    "reportmsgidbugsto": "https://github.com/yoast/wordpress-seo/issues",
    "languageteam": "Yoast Translate <translations@yoast.com>",
    "lasttranslator": "Yoast Translate Team <translations@yoast.com>"
  },
  "repository": {
    "type": "git",
    "url": "https://github.com/Yoast/wordpress-seo"
  },
  "scripts": {
    "test": "jest",
    "build": "NODE_ENV=production webpack --config ./webpack/webpack.config.prod.js",
    "i18n-yoast-components": "NODE_ENV=production babel node_modules/yoast-components --ignore node_modules/yoast-components/node_modules,tests/*Test.js --plugins=@wordpress/babel-plugin-makepot > /dev/null",
    "start": "webpack-dev-server --config ./webpack/webpack.config.dev.js --progress"
  },
  "jest": {
    "setupTestFrameworkScriptFile": "<rootDir>/js/tests/setupTests.js",
    "transformIgnorePatterns": [
      "/node_modules/(?!yoast-components).+\\.js$"
    ],
    "moduleNameMapper": {
      "\\.(jpg|jpeg|png|gif|eot|otf|webp|svg|ttf|woff|woff2|mp4|webm|wav|mp3|m4a|aac|oga)$": "<rootDir>/js/tests/__mocks__/fileMock.js",
      "\\.(css|less)$": "<rootDir>/__mocks__/styleMock.js",
      "find-with-regex": "<rootDir>/node_modules/find-with-regex/lib/index.js"
    },
    "snapshotSerializers": [
      "enzyme-to-json/serializer"
    ]
  },
  "devDependencies": {
    "@wordpress/babel-plugin-makepot": "^1.0.0",
    "@wordpress/babel-preset-default": "^1.1.3",
    "algoliasearch": "^3.16.0",
    "autoprefixer": "^6.3.1",
    "babel-cli": "^6.26.0",
    "babel-core": "^6.26.0",
    "babel-eslint": "^8.2.1",
    "babel-jest": "^18.0.0",
    "babel-loader": "^7.1.1",
    "babel-plugin-dynamic-import-webpack": "^1.0.2",
    "babel-plugin-styled-components": "^1.5.1",
    "babel-plugin-transform-async-generator-functions": "^6.24.1",
    "babel-plugin-transform-object-rest-spread": "^6.26.0",
    "babel-plugin-transform-react-jsx": "^6.8.0",
    "babel-preset-env": "^1.6.1",
    "babel-preset-es2015": "^6.24.1",
    "babel-preset-react": "^6.11.1",
    "babelify": "^7.3.0",
    "copy-webpack-plugin": "^4.0.1",
    "envify": "^3.4.1",
    "enzyme": "^3.3.0",
    "enzyme-adapter-react-16": "^1.1.1",
    "enzyme-to-json": "^3.3.3",
    "eslint-config-yoast": "^1.3.1",
    "eslint-plugin-react": "^6.0.0",
    "eslint-plugin-yoast": "^1.0.1",
    "grunt": "^1.0.2",
    "grunt-browserify": "^5.0.0",
    "grunt-checktextdomain": "^1.0.1",
    "grunt-contrib-clean": "~1.0.0",
    "grunt-contrib-compress": "^1.4.0",
    "grunt-contrib-copy": "^1.0.0",
    "grunt-contrib-cssmin": "^1.0.1",
    "grunt-contrib-uglify": "^2.0.0",
    "grunt-contrib-watch": "^1.0.0",
    "grunt-eslint": "^19.0.0",
    "grunt-glotpress": "^0.2.2",
    "grunt-phpcs": "^0.4.0",
    "grunt-phplint": "^0.1.0",
    "grunt-po2json": "^0.3.0",
    "grunt-postcss": "^0.8.0",
    "grunt-replace": "^1.0.1",
    "grunt-rtlcss": "^2.0.1",
    "grunt-sass": "^2.0.0",
    "grunt-shell": "^1.1.2",
    "grunt-webpack": "^3.0.2",
    "grunt-wp-css": "^0.2.1",
    "grunt-wp-deploy": "^1.2.1",
    "grunt-wp-i18n": "^1.0.0",
    "i18n-calypso": "^1.8.4",
    "jest": "^18.0.0",
    "load-grunt-config": "^0.19.2",
    "raf": "^3.4.0",
    "react": "^16.2.0",
    "react-dom": "16.2.0",
    "redux-logger": "^3.0.6",
    "sassdash": "^0.8.1",
    "svg-react-loader": "^0.4.5",
    "time-grunt": "^1.0.0",
    "unminified-webpack-plugin": "^1.4.2",
    "webpack": "^3.4.1",
    "webpack-dev-server": "^2.11.0"
  },
  "optionalDependencies": {
    "grunt-contrib-imagemin": "^2.0.1"
  },
  "dependencies": {
    "a11y-speak": "git+https://github.com/Yoast/a11y-speak.git#master",
    "babel-polyfill": "^6.26.0",
    "draft-js": "^0.10.5",
    "draft-js-mention-plugin": "^2.0.1",
    "find-with-regex": "~1.0.2",
    "grunt-wp-deploy": "^1.2.1",
    "gutenberg": "Wordpress/gutenberg",
    "interpolate-components": "^1.1.0",
    "jed": "^1.1.1",
    "lodash": "^4.17.4",
    "marked": "^0.3.6",
    "material-ui": "^0.20.0",
    "prop-types": "^15.5.10",
    "react-intl": "^2.4.0",
    "react-redux": "^5.0.6",
    "react-tap-event-plugin": "^3.0.2",
    "redux": "^3.7.2",
    "redux-thunk": "^2.2.0",
    "select2": "^4.0.5",
    "styled-components": "^3.2.6",
    "yoast-components": "^4.1.0",
    "yoastseo": "^1.33.1"
  },
  "yoast": {
<<<<<<< HEAD
    "pluginVersion": "7.6-RC3"
=======
    "pluginVersion": "7.6-RC1"
>>>>>>> f61523a9
  }
}<|MERGE_RESOLUTION|>--- conflicted
+++ resolved
@@ -127,10 +127,6 @@
     "yoastseo": "^1.33.1"
   },
   "yoast": {
-<<<<<<< HEAD
-    "pluginVersion": "7.6-RC3"
-=======
-    "pluginVersion": "7.6-RC1"
->>>>>>> f61523a9
+    "pluginVersion": "7.6-RC4"
   }
 }