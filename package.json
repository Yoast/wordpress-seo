--- conflicted
+++ resolved
@@ -25,13 +25,7 @@
     "node": ">=8.0.0"
   },
   "devDependencies": {
-<<<<<<< HEAD
-    "autoprefixer": "^8.0.0",
-=======
-    "@types/jest": "^23.0.0",
-    "@types/node": "^9.3.0",
     "autoprefixer": "^9.0.0",
->>>>>>> e03ecba5
     "babel-cli": "^6.16.0",
     "babel-core": "^6.26.0",
     "babel-jest": "^23.0.0",
