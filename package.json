{
  "name": "wordpress-seo",
  "license": "GPL-2.0+",
  "description": "Development files for the Yoast SEO plugin",
  "private": true,
  "plugin": {
    "glotpress": "http://translate.wordpress.org",
    "textdomain": "wordpress-seo"
  },
  "pot": {
    "reportmsgidbugsto": "https://github.com/yoast/wordpress-seo/issues",
    "languageteam": "Yoast Translate <translations@yoast.com>",
    "lasttranslator": "Yoast Translate Team <translations@yoast.com>"
  },
  "repository": {
    "type": "git",
    "url": "https://github.com/Yoast/wordpress-seo"
  },
  "workspaces": {
    "packages": [
      "packages/*"
    ],
    "nohoist": [
      "**/sassdash"
    ]
  },
  "scripts": {
    "lint": "lerna run lint --",
    "test": "lerna run test --stream --",
    "build": "wp-scripts build --config config/webpack/webpack.config.js",
    "build:dev": "cross-env NODE_ENV=development wp-scripts build --config config/webpack/webpack.config.js",
    "build:css": "cross-env NODE_ENV=production postcss css/dist/*.css --verbose --replace",
    "build:css:dev": "cross-env NODE_ENV=development postcss css/dist/*.css --verbose --replace",
    "webpack-analyze-bundle": "wp-scripts build --config config/webpack/webpack.config.js --webpack-bundle-analyzer",
    "prestart": "grunt build:css && grunt copy:js-dependencies",
    "start": "wp-scripts start --config config/webpack/webpack.config.js"
  },
  "dependencies": {},
  "devDependencies": {
    "@babel/core": "^7.18.5",
    "@slack/webhook": "^5.0.2",
    "@tailwindcss/forms": "^0.5.2",
    "@typescript-eslint/eslint-plugin": "^4.24.0",
    "@typescript-eslint/parser": "^4.24.0",
    "@wordpress/dependency-extraction-webpack-plugin": "^3.1.0",
<<<<<<< HEAD
    "@wordpress/env": "^4.2.2",
    "@wordpress/scripts": "^14.1.1",
    "@yoast/browserslist-config": "file:packages/browserslist-config",
    "@yoast/grunt-plugin-tasks": "^2.2.1",
=======
    "@wordpress/scripts": "^17.1.0",
    "@wordproof/uikit": "1.0.41",
    "@yoast/babel-preset": "^1.0.1",
    "@yoast/browserslist-config": "^1.2.2",
    "@yoast/grunt-plugin-tasks": "^2.3",
    "@yoast/postcss-preset": "^1.0.1",
    "@yoast/tailwindcss-preset": "^2.0.0",
    "@yoast/ui-library": "^2.0.0",
    "autoprefixer": "^10.4.7",
>>>>>>> f7eae537
    "babel-plugin-dynamic-import-webpack": "^1.1.0",
    "colors": "1.4.0",
    "core-js": "^2.6.12",
    "cross-env": "^7.0.3",
    "dotenv": "^8.2.0",
    "enzyme": "^3.11.0",
    "enzyme-adapter-react-16": "^1.15.6",
    "enzyme-to-json": "^3.6.1",
    "eslint": "^7.32.0",
    "eslint-config-yoast": "^5.0.17",
    "eslint-plugin-jsx-a11y": "^6.4.1",
    "eslint-plugin-react": "^7.22.0",
    "grunt-git": "^1.0.14",
    "grunt-prompt": "^1.3.3",
    "grunt-shell": "^3.0.1",
    "grunt-webpack": "^3.1.3",
    "i18n-calypso": "^1.8.4",
    "jest": "^23.6.0",
    "jest-styled-components": "^7.0.3",
    "lerna": "^4.0.0",
    "node-fetch": "^2.6.1",
    "postcss": "^8.4.14",
    "postcss-cli": "^9.1.0",
    "react": "^16.14.0",
    "react-dom": "^16.14.0",
    "react-test-renderer": "^16.14.0",
    "readline-sync": "^1.4.9",
    "shusher": "^0.1.1",
    "tmp": "^0.1.0",
    "typescript": "^4.2.4"
  },
  "yoast": {
    "pluginVersion": "19.8-RC6"
  },
  "version": "0.0.0"
}<|MERGE_RESOLUTION|>--- conflicted
+++ resolved
@@ -43,12 +43,7 @@
     "@typescript-eslint/eslint-plugin": "^4.24.0",
     "@typescript-eslint/parser": "^4.24.0",
     "@wordpress/dependency-extraction-webpack-plugin": "^3.1.0",
-<<<<<<< HEAD
     "@wordpress/env": "^4.2.2",
-    "@wordpress/scripts": "^14.1.1",
-    "@yoast/browserslist-config": "file:packages/browserslist-config",
-    "@yoast/grunt-plugin-tasks": "^2.2.1",
-=======
     "@wordpress/scripts": "^17.1.0",
     "@wordproof/uikit": "1.0.41",
     "@yoast/babel-preset": "^1.0.1",
@@ -58,7 +53,6 @@
     "@yoast/tailwindcss-preset": "^2.0.0",
     "@yoast/ui-library": "^2.0.0",
     "autoprefixer": "^10.4.7",
->>>>>>> f7eae537
     "babel-plugin-dynamic-import-webpack": "^1.1.0",
     "colors": "1.4.0",
     "core-js": "^2.6.12",
