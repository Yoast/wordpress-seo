{
  "name": "yoastseo-onboarding-wizard",
  "description": "Yoast SEO onboarding wizard",
  "homepage": "https://github.com/Yoast/",
  "keywords": [
    "Yoast",
    "onboarding",
    "wizard"
  ],
  "main": "main.js",
  "license": "GPL-3.0",
  "version": "1.0.0",
  "repository": {
    "type": "git",
    "url": "https://github.com/Yoast/onboarding-wizard"
  },
  "scripts": {
    "start": "webpack-dev-server",
    "test": "jest"
  },
  "jest": {
    "unmockedModulePathPatterns": [
      "react"
    ]
  },
  "browser": "js/browser.js",
  "devDependencies": {
    "babel": "^6.5.2",
    "babel-core": "^6.11.4",
    "babel-jest": "^14.1.0",
    "babel-loader": "^6.2.4",
    "babel-polyfill": "^6.9.1",
    "babel-preset-es2015": "^6.9.0",
    "babel-preset-react": "^6.11.1",
    "eslint-config-yoast": "^1.0.0",
    "eslint-plugin-react": "^5.2.2",
    "eslint-plugin-yoast": "^1.0.0",
    "grunt": "^0.4.5",
    "grunt-eslint": "^18.0.0",
    "jest-cli": "^14.1.0",
    "load-grunt-config": "^0.19.1",
<<<<<<< HEAD
    "react-addons-test-utils": "^15.3.0",
    "react-test-renderer": "^15.3.0",
=======
    "stubby": "^0.3.1",
>>>>>>> 235e1f90
    "webpack": "^1.13.1",
    "webpack-dev-server": "^1.14.1"
  },
  "bugs": {
    "url": "https://github.com/Yoast/onboarding-wizard/issues"
  },
  "dependencies": {
    "react": "^15.2.1",
    "react-dom": "^15.2.1",
    "whatwg-fetch": "^1.0.0"
  }
}<|MERGE_RESOLUTION|>--- conflicted
+++ resolved
@@ -33,18 +33,15 @@
     "babel-preset-es2015": "^6.9.0",
     "babel-preset-react": "^6.11.1",
     "eslint-config-yoast": "^1.0.0",
+    "eslint-plugin-yoast": "^1.0.0",
     "eslint-plugin-react": "^5.2.2",
-    "eslint-plugin-yoast": "^1.0.0",
     "grunt": "^0.4.5",
     "grunt-eslint": "^18.0.0",
     "jest-cli": "^14.1.0",
     "load-grunt-config": "^0.19.1",
-<<<<<<< HEAD
+    "stubby": "^0.3.1",
     "react-addons-test-utils": "^15.3.0",
     "react-test-renderer": "^15.3.0",
-=======
-    "stubby": "^0.3.1",
->>>>>>> 235e1f90
     "webpack": "^1.13.1",
     "webpack-dev-server": "^1.14.1"
   },
