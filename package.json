{
  "name": "react-forms",
  "version": "1.0.0",
  "description": "0.0.1",
  "main": "index.js",
  "scripts": {
    "start": "webpack-dev-server",
    "test": "jest"
  },
  "jest": {
    "unmockedModulePathPatterns": [
      "react",
      "enzyme"
    ],
    "testRegex": ".*Test.js$",
    "coverageDirectory": "coverage"
  },
  "author": "Yoast",
  "license": "GPL-3.0",
  "dependencies": {
    "babel-core": "^6.11.4",
    "babel-loader": "^6.2.4",
    "babel-preset-es2015": "^6.9.0",
    "babel-preset-react": "^6.11.1",
    "i18n-calypso": "^1.6.2",
    "react": "^15.3.0",
    "react-dom": "^15.3.0"
  },
  "devDependencies": {
    "autoprefixer": "^6.4.0",
    "babel-jest": "^14.1.0",
    "babel-polyfill": "^6.9.1",
    "babel-preset-es2015": "^6.9.0",
    "babel-preset-react": "^6.11.1",
    "babelify": "^7.3.0",
    "eslint-config-yoast": "^2.0.0",
    "eslint-plugin-react": "^6.0.0",
    "eslint-plugin-yoast": "^1.0.0",
    "grunt": "^1.0.1",
    "grunt-eslint": "^19.0.0",
<<<<<<< HEAD
    "grunt-postcss": "^0.8.0",
    "grunt-sass": "^1.2.0",
=======
    "enzyme": "^2.4.1",
>>>>>>> 5a476618
    "jest": "^14.1.0",
    "jest-cli": "^14.1.0",
    "json-loader": "^0.5.4",
    "load-grunt-config": "^0.19.2",
    "react-addons-test-utils": "^15.3.0",
    "react-test-renderer": "^15.3.0",
    "sassdash": "^0.8.2",
    "webpack": "^1.13.1",
    "webpack-dev-server": "^1.14.1"
  }
}<|MERGE_RESOLUTION|>--- conflicted
+++ resolved
@@ -38,12 +38,8 @@
     "eslint-plugin-yoast": "^1.0.0",
     "grunt": "^1.0.1",
     "grunt-eslint": "^19.0.0",
-<<<<<<< HEAD
     "grunt-postcss": "^0.8.0",
     "grunt-sass": "^1.2.0",
-=======
-    "enzyme": "^2.4.1",
->>>>>>> 5a476618
     "jest": "^14.1.0",
     "jest-cli": "^14.1.0",
     "json-loader": "^0.5.4",
