--- conflicted
+++ resolved
@@ -125,10 +125,6 @@
     "yoastseo": "^1.66.0-rc.0"
   },
   "yoast": {
-<<<<<<< HEAD
     "pluginVersion": "indexables-RC1"
-=======
-    "pluginVersion": "12.7.1"
->>>>>>> ec958776
   }
 }