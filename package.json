{
  "name": "wordpress-seo",
  "license": "GPL-2.0+",
  "description": "Development files for the Yoast SEO plugin",
  "plugin": {
    "glotpress": "http://translate.wordpress.org",
    "textdomain": "wordpress-seo"
  },
  "pot": {
    "reportmsgidbugsto": "https://github.com/yoast/wordpress-seo/issues",
    "languageteam": "Yoast Translate <translations@yoast.com>",
    "lasttranslator": "Yoast Translate Team <translations@yoast.com>"
  },
  "repository": {
    "type": "git",
    "url": "https://github.com/Yoast/wordpress-seo"
  },
  "scripts": {
    "test": "jest",
    "build": "webpack --config ./webpack/webpack.config.prod.js",
    "start": "webpack-dev-server --config ./webpack/webpack.config.dev.js --progress"
  },
  "jest": {
    "setupTestFrameworkScriptFile": "<rootDir>/js/tests/setupTests.js",
    "transformIgnorePatterns": [
      "/node_modules/(?!yoast-components).+\\.js$"
    ],
    "moduleNameMapper": {
      "\\.(jpg|jpeg|png|gif|eot|otf|webp|svg|ttf|woff|woff2|mp4|webm|wav|mp3|m4a|aac|oga)$": "<rootDir>/js/tests/__mocks__/fileMock.js",
      "\\.(css|less)$": "<rootDir>/__mocks__/styleMock.js"
    }
  },
  "devDependencies": {
    "algoliasearch": "^3.16.0",
    "autoprefixer": "^6.3.1",
    "babel-core": "^6.26.0",
    "babel-eslint": "^8.2.1",
    "babel-jest": "^18.0.0",
    "babel-loader": "^7.1.1",
    "babel-plugin-dynamic-import-webpack": "^1.0.2",
    "babel-plugin-transform-react-jsx": "^6.8.0",
    "babel-preset-env": "^1.6.1",
    "babel-preset-es2015": "^6.24.1",
    "babel-preset-react": "^6.11.1",
    "babelify": "^7.3.0",
    "copy-webpack-plugin": "^4.0.1",
    "envify": "^3.4.1",
    "eslint-config-yoast": "^1.3.1",
    "eslint-plugin-react": "^6.0.0",
    "eslint-plugin-yoast": "^1.0.1",
    "grunt": "^1.0.2",
    "grunt-browserify": "^5.0.0",
    "grunt-checktextdomain": "^1.0.1",
    "grunt-contrib-clean": "~1.0.0",
    "grunt-contrib-compress": "^1.4.0",
    "grunt-contrib-copy": "^1.0.0",
    "grunt-contrib-cssmin": "^1.0.1",
    "grunt-contrib-uglify": "^2.0.0",
    "grunt-contrib-watch": "^1.0.0",
    "grunt-eslint": "^19.0.0",
    "grunt-glotpress": "^0.2.2",
    "grunt-phpcs": "^0.4.0",
    "grunt-phplint": "^0.1.0",
    "grunt-po2json": "^0.3.0",
    "grunt-postcss": "^0.8.0",
    "grunt-replace": "^1.0.1",
    "grunt-rtlcss": "^2.0.1",
    "grunt-sass": "^2.0.0",
    "grunt-shell": "^1.1.2",
    "grunt-webpack": "^3.0.2",
    "grunt-wp-css": "^0.2.1",
    "grunt-wp-i18n": "^1.0.0",
    "i18n-calypso": "^1.8.4",
    "jest": "^18.0.0",
    "load-grunt-config": "^0.19.2",
    "raf": "^3.4.0",
    "react": "^16.2.0",
    "react-dom": "16.2.0",
    "redux-logger": "^3.0.6",
    "sassdash": "^0.8.1",
    "svg-react-loader": "^0.4.5",
    "time-grunt": "^1.0.0",
    "unminified-webpack-plugin": "^1.4.2",
    "webpack": "^3.4.1",
    "webpack-dev-server": "^2.11.0"
  },
  "optionalDependencies": {
    "grunt-contrib-imagemin": "^2.0.1"
  },
  "dependencies": {
    "a11y-speak": "git+https://github.com/Yoast/a11y-speak.git#master",
    "babel-polyfill": "^6.26.0",
    "grunt-wp-deploy": "^1.2.1",
    "jed": "^1.1.1",
    "lodash": "^4.17.4",
    "marked": "^0.3.6",
    "material-ui": "^0.20.0",
    "prop-types": "^15.5.10",
    "react-intl": "^2.4.0",
    "react-redux": "^5.0.6",
    "react-tap-event-plugin": "^3.0.2",
    "redux": "^3.7.2",
    "redux-thunk": "^2.2.0",
    "select2": "^4.0.5",
<<<<<<< HEAD
    "yoast-components": "^3.2.0",
    "yoastseo": "^1.29"
=======
    "yoast-components": "^3.1.0",
    "yoastseo": "^1.30.1"
>>>>>>> 242f590f
  },
  "yoast": {
    "pluginVersion": "7.0.3"
  }
}<|MERGE_RESOLUTION|>--- conflicted
+++ resolved
@@ -102,13 +102,8 @@
     "redux": "^3.7.2",
     "redux-thunk": "^2.2.0",
     "select2": "^4.0.5",
-<<<<<<< HEAD
     "yoast-components": "^3.2.0",
-    "yoastseo": "^1.29"
-=======
-    "yoast-components": "^3.1.0",
     "yoastseo": "^1.30.1"
->>>>>>> 242f590f
   },
   "yoast": {
     "pluginVersion": "7.0.3"
