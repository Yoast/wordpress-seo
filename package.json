{
  "name": "wordpress-seo",
  "license": "GPL-2.0+",
  "description": "Development files for the Yoast SEO plugin",
  "plugin": {
    "glotpress": "http://translate.wordpress.org",
    "textdomain": "wordpress-seo"
  },
  "pot": {
    "reportmsgidbugsto": "https://github.com/yoast/wordpress-seo/issues",
    "languageteam": "Yoast Translate <translations@yoast.com>",
    "lasttranslator": "Yoast Translate Team <translations@yoast.com>"
  },
  "repository": {
    "type": "git",
    "url": "https://github.com/Yoast/wordpress-seo"
  },
  "scripts": {
    "test": "jest -u",
    "build": "cross-env NODE_ENV=production webpack --config ./config/webpack/webpack.config.js --progress",
    "webpack-analyze-bundle": "cross-env BUNDLE_ANALYZER=1 NODE_ENV=production webpack --config ./config/webpack/webpack.config.js --progress",
    "i18n-wordpress-seo": "cross-env NODE_ENV=production babel js/src --plugins=@wordpress/babel-plugin-makepot | shusher",
    "i18n-yoast-components": "cross-env NODE_ENV=production babel node_modules/yoast-components --ignore node_modules/yoast-components/node_modules,tests/*Test.js --plugins=@wordpress/babel-plugin-makepot | shusher",
    "i18n-yoast-js-analysis-report": "cross-env NODE_ENV=production babel node_modules/@yoast/analysis-report --ignore node_modules/@yoast/analysis-report/node_modules --plugins=@wordpress/babel-plugin-makepot | shusher",
    "i18n-yoast-js-components": "cross-env NODE_ENV=production babel node_modules/yoast-components node_modules/@yoast/components --ignore node_modules/yoast-components/node_modules,node_modules/@yoast/components/node_modules,tests/*Test.js --plugins=@wordpress/babel-plugin-makepot | shusher",
    "i18n-yoast-js-configuration-wizard": "cross-env NODE_ENV=production babel node_modules/@yoast/configuration-wizard --ignore node_modules/@yoast/configuration-wizard/node_modules --plugins=@wordpress/babel-plugin-makepot | shusher",
    "i18n-yoast-js-helpers": "cross-env NODE_ENV=production babel node_modules/@yoast/helpers --ignore node_modules/@yoast/helpers/node_modules --plugins=@wordpress/babel-plugin-makepot | shusher",
    "i18n-yoast-js-search-metadata-previews": "cross-env NODE_ENV=production babel node_modules/@yoast/search-metadata-previews --ignore node_modules/@yoast/search-metadata-previews/node_modules,__mocks__/*.js --plugins=@wordpress/babel-plugin-makepot | shusher",
    "prestart": "grunt build:css && grunt copy:js-dependencies",
    "start": "webpack-dev-server --config ./config/webpack/webpack.config.js --progress --env.environment=development",
    "link-monorepo": "node config/yarn/link_monorepo_to_plugin.js",
    "unlink-monorepo": "node config/yarn/unlink_monorepo.js",
    "bump-monorepo-packages": "node config/yarn/bump_monorepo_packages.js"
  },
  "jest": {
    "setupTestFrameworkScriptFile": "<rootDir>/js/tests/setupTests.js",
    "transformIgnorePatterns": [
      "[/\\\\]node_modules[/\\\\](?!yoast-components|yoastseo|lodash-es|@yoast).+\\.js$"
    ],
    "testPathIgnorePatterns": [
      "/js/tests/edit.test.js"
    ],
    "moduleNameMapper": {
      "\\.(jpg|jpeg|png|gif|eot|otf|webp|svg|ttf|woff|woff2|mp4|webm|wav|mp3|m4a|aac|oga)$": "<rootDir>/js/tests/__mocks__/fileMock.js",
      "\\.(css|less)$": "<rootDir>/js/tests/__mocks__/styleMock.js",
      "find-with-regex": "<rootDir>/node_modules/find-with-regex/lib/index.js"
    },
    "moduleDirectories": [
      "<rootDir>/node_modules",
      "node_modules"
    ],
    "snapshotSerializers": [
      "enzyme-to-json/serializer"
    ],
    "testURL": "http://localhost/"
  },
  "devDependencies": {
    "@slack/webhook": "^5.0.2",
    "@wordpress/babel-plugin-makepot": "^1.0.0",
    "@wordpress/babel-preset-default": "^1.1.3",
    "@wordpress/data": "^4.10.0",
    "@wordpress/element": "^2.9.0",
    "@yoast/grunt-plugin-tasks": "^1.7",
    "babel-cli": "^6.26.0",
    "babel-core": "^6.26.0",
    "babel-jest": "^18.0.0",
    "babel-loader": "^7.1.1",
    "babel-plugin-dynamic-import-webpack": "^1.0.2",
    "babel-plugin-styled-components": "^1.10.0",
    "babel-plugin-transform-async-generator-functions": "^6.24.1",
    "babel-plugin-transform-object-rest-spread": "^6.26.0",
    "babel-plugin-transform-react-jsx": "^6.8.0",
    "babel-preset-env": "^1.6.1",
    "babel-preset-es2015": "^6.24.1",
    "babel-preset-es2017": "^6.24.1",
    "babel-preset-react": "^6.11.1",
    "babelify": "^7.3.0",
    "case-sensitive-paths-webpack-plugin": "^2.1.2",
    "colors": "^1.4.0",
    "copy-webpack-plugin": "^4.6.0",
    "cross-env": "^5.2.0",
    "css-loader": "^3.4.2",
    "dotenv": "^8.2.0",
    "envify": "^3.4.1",
    "enzyme": "^3.3.0",
    "enzyme-adapter-react-16": "^1.5.0",
    "enzyme-to-json": "^3.3.3",
    "grunt-git": "^1.0.14",
    "grunt-po2json": "^0.3.0",
    "grunt-prompt": "^1.3.3",
    "grunt-webpack": "^3.1.3",
    "i18n-calypso": "^1.8.4",
    "jest": "^23.3.0",
    "jest-styled-components": "^6.3.4",
    "mini-css-extract-plugin": "^0.9.0",
    "node-fetch": "^2.6.0",
    "raf": "^3.4.0",
    "react": "16.8.6",
    "react-dom": "16.8.6",
    "readline-sync": "^1.4.9",
    "shusher": "^0.1.1",
    "svg-react-loader": "^0.4.6",
    "tmp": "^0.1.0",
    "webpack": "^4.20.2",
    "webpack-bundle-analyzer": "^3.0.2",
    "webpack-cli": "^3.1.1",
    "webpack-dev-server": "^3.1.14"
  },
  "dependencies": {
    "@babel/runtime": "7.0.0-beta.55",
    "@yoast/analysis-report": "^1.9.0-rc.0",
    "@yoast/components": "^2.7.0-rc.0",
    "@yoast/configuration-wizard": "^2.9.0-rc.0",
    "@yoast/feature-flag": "^0.5.2",
    "@yoast/helpers": "^0.13.0",
    "@yoast/replacement-variable-editor": "^1.2.0-rc.0",
    "@yoast/search-metadata-previews": "^2.9.0-rc.0",
    "@yoast/social-metadata-forms": "^1.2.0-rc.0",
    "@yoast/style-guide": "^0.13.0",
    "a11y-speak": "git+https://github.com/Yoast/a11y-speak.git#master",
    "babel-polyfill": "^6.26.0",
    "classnames": "^2.2.6",
    "dom-scroll-into-view": "^2.0.1",
    "draft-js": "^0.10.5",
    "draft-js-mention-plugin": "^3.0.4",
    "find-with-regex": "~1.0.2",
    "interpolate-components": "^1.1.0",
    "jed": "^1.1.1",
    "lodash": "^4.17.15",
    "marked": "^0.6.1",
    "material-ui": "^0.20.0",
    "moment": "2.22.2",
    "moment-duration-format": "^2.2.2",
    "postcss-import": "^12.0.1",
    "prop-types": "^15.5.10",
    "react-intl": "^2.4.0",
    "react-redux": "^5.0.6",
    "react-select": "^2.4.2",
    "redux": "^3.7.2",
    "redux-thunk": "^2.2.0",
    "select2": "^4.0.5",
    "styled-components": "^4.2.0",
<<<<<<< HEAD
    "yoast-components": "^5.9.0-rc.0",
    "yoastseo": "^1.80.0-rc.0"
=======
    "yoast-components": "^5.8.0",
    "yoastseo": "^1.79.0"
>>>>>>> 6936a149
  },
  "browserslist": [
    "extends @yoast/browserslist-config"
  ],
  "yoast": {
    "pluginVersion": "14.7-RC7"
  }
}<|MERGE_RESOLUTION|>--- conflicted
+++ resolved
@@ -140,13 +140,8 @@
     "redux-thunk": "^2.2.0",
     "select2": "^4.0.5",
     "styled-components": "^4.2.0",
-<<<<<<< HEAD
     "yoast-components": "^5.9.0-rc.0",
     "yoastseo": "^1.80.0-rc.0"
-=======
-    "yoast-components": "^5.8.0",
-    "yoastseo": "^1.79.0"
->>>>>>> 6936a149
   },
   "browserslist": [
     "extends @yoast/browserslist-config"
