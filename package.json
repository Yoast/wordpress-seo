{
  "name": "yoast-components",
<<<<<<< HEAD
  "version": "3.1.0",
=======
  "version": "3.2.0",
>>>>>>> ce594b53
  "description": "Yoast Generic Components",
  "homepage": "https://github.com/Yoast/",
  "main": "index.js",
  "scripts": {
    "start": "concurrently --kill-others \"stubby -d stubby/endpoints.yaml\" \"webpack-dev-server\"",
    "test": "jest"
  },
  "jest": {
    "moduleNameMapper": {
      "\\.(jpg|jpeg|png|gif|eot|otf|webp|ttf|woff|woff2|mp4|webm|wav|mp3|m4a|aac|oga)$": "<rootDir>/jest/__mocks__/fileMock.js",
      "\\.(css|less)$": "<rootDir>/jest/__mocks__/styleMock.js"
    },
    "unmockedModulePathPatterns": [
      "react",
      "enzyme",
      "<rootDir>/node_modules/react",
      "<rootDir>/node_modules/react-dom",
      "<rootDir>/node_modules/react-addons-test-utils",
      "<rootDir>/node_modules/enzyme",
      "<rootDir>/node_modules/recompose",
      "<rootDir>/node_modules/lodash"
    ],
    "testRegex": ".*Test.js$",
    "coverageDirectory": "coverage",
    "setupTestFrameworkScriptFile": "<rootDir>/jest/setupTests.js"
  },
  "author": "Yoast",
  "license": "GPL-3.0",
  "dependencies": {
    "a11y-speak": "git+https://github.com/Yoast/a11y-speak.git#master",
    "algoliasearch": "^3.22.3",
    "debug": "^3.0.0",
    "draft-js": "^0.10.5",
    "grunt-scss-to-json": "^1.0.1",
    "interpolate-components": "^1.1.0",
    "jed": "^1.1.1",
    "lodash": "^4.17.4",
    "prop-types": "^15.6.0",
    "react-redux": "^5.0.6",
    "react-tabs": "^2.2.1",
    "redux": "^3.7.2",
    "redux-thunk": "^2.2.0",
    "striptags": "^3.1.0",
    "styled-components": "^2.1.2",
    "whatwg-fetch": "^1.0.0"
  },
  "devDependencies": {
    "autoprefixer": "^6.4.0",
    "babel-core": "^6.25.0",
    "babel-jest": "^14.1.0",
    "babel-loader": "^7.1.1",
    "babel-polyfill": "^6.23.0",
    "babel-preset-es2015": "^6.24.1",
    "babel-preset-react": "^6.24.1",
    "babelify": "^7.3.0",
    "concurrently": "^3.5.0",
    "enzyme": "^3.3.0",
    "enzyme-adapter-react-16": "^1.1.1",
    "eslint": "^4.16.0",
    "eslint-config-yoast": "^2.0.0",
    "eslint-plugin-react": "^7.5.1",
    "eslint-plugin-yoast": "^1.0.0",
    "grunt": "^1.0.1",
    "grunt-eslint": "^19.0.0",
    "grunt-postcss": "^0.8.0",
    "grunt-sass": "^2.0.0",
    "jest": "^20.0.4",
    "jest-cli": "^20.0.4",
    "jest-mock": "^20.0.3",
    "jest-runtime": "^19.0.4",
    "jest-styled-components": "^4.10.0",
    "json-loader": "^0.5.4",
    "load-grunt-config": "^0.19.2",
    "material-ui": "^0.18.6",
    "raf": "^3.4.0",
    "react": "^16.2.0",
    "react-dom": "^16.2.0",
    "react-hot-loader": "^4.0.0-beta.17",
    "react-intl": "^2.4.0",
    "react-tap-event-plugin": "^3.0.2",
    "react-test-renderer": "^16.2.0",
    "redux-devtools": "^3.4.1",
    "redux-devtools-dock-monitor": "^1.1.3",
    "redux-devtools-log-monitor": "^1.4.0",
    "redux-mock-store": "^1.2.3",
    "sassdash": "^0.8.2",
    "stubby": "^0.3.1",
    "webpack": "^3.5.5",
    "webpack-dev-server": "^2.7.1"
  },
  "optionalDependencies": {
    "grunt-scss-to-json": "^1.0.1"
  },
  "peerDependencies": {
    "material-ui": "^0.18.6",
    "react": "^16.2.0",
    "react-dom": "16.2.0",
    "react-intl": "^2.4.0"
  },
  "browserify": {
    "transform": [
      "babelify"
    ]
  }
}<|MERGE_RESOLUTION|>--- conflicted
+++ resolved
@@ -1,10 +1,6 @@
 {
   "name": "yoast-components",
-<<<<<<< HEAD
-  "version": "3.1.0",
-=======
   "version": "3.2.0",
->>>>>>> ce594b53
   "description": "Yoast Generic Components",
   "homepage": "https://github.com/Yoast/",
   "main": "index.js",
