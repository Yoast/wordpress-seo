{
  "name": "wordpress-seo",
  "license": "GPL-2.0+",
  "description": "Development files for the Yoast SEO plugin",
  "plugin": {
    "glotpress": "http://translate.wordpress.org",
    "textdomain": "wordpress-seo"
  },
  "pot": {
    "reportmsgidbugsto": "https://github.com/yoast/wordpress-seo/issues",
    "languageteam": "Yoast Translate <translations@yoast.com>",
    "lasttranslator": "Yoast Translate Team <translations@yoast.com>"
  },
  "repository": {
    "type": "git",
    "url": "https://github.com/Yoast/wordpress-seo"
  },
  "scripts": {
    "test": "jest",
    "build": "cross-env NODE_ENV=production webpack --config ./webpack/webpack.config.js --progress",
    "webpack-analyze-bundle": "cross-env BUNDLE_ANALYZER=1 NODE_ENV=production webpack --config ./webpack/webpack.config.js --progress",
    "i18n-wordpress-seo": "cross-env NODE_ENV=production babel js/src --plugins=@wordpress/babel-plugin-makepot | shusher",
    "i18n-yoast-components": "cross-env NODE_ENV=production babel node_modules/yoast-components --ignore node_modules/yoast-components/node_modules,tests/*Test.js --plugins=@wordpress/babel-plugin-makepot | shusher",
    "i18n-yoast-js-analysis-report": "cross-env NODE_ENV=production babel node_modules/@yoast/analysis-report --ignore node_modules/@yoast/analysis-report/node_modules --plugins=@wordpress/babel-plugin-makepot | shusher",
    "i18n-yoast-js-components": "cross-env NODE_ENV=production babel node_modules/yoast-components node_modules/@yoast/components --ignore node_modules/yoast-components/node_modules,node_modules/@yoast/components/node_modules,tests/*Test.js --plugins=@wordpress/babel-plugin-makepot | shusher",
    "i18n-yoast-js-configuration-wizard": "cross-env NODE_ENV=production babel node_modules/@yoast/configuration-wizard --ignore node_modules/@yoast/configuration-wizard/node_modules --plugins=@wordpress/babel-plugin-makepot | shusher",
    "i18n-yoast-js-helpers": "cross-env NODE_ENV=production babel node_modules/@yoast/helpers --ignore node_modules/@yoast/helpers/node_modules --plugins=@wordpress/babel-plugin-makepot | shusher",
    "i18n-yoast-js-search-metadata-previews": "cross-env NODE_ENV=production babel node_modules/@yoast/search-metadata-previews --ignore node_modules/@yoast/search-metadata-previews/node_modules,__mocks__/*.js --plugins=@wordpress/babel-plugin-makepot | shusher",
    "prestart": "grunt build:css && grunt webpack:buildDev",
    "start": "webpack-dev-server --config ./webpack/webpack.config.js --progress --env.environment=development",
    "link-monorepo": "node scripts/link_monorepo_to_plugin.js",
    "unlink-monorepo": "node scripts/unlink_monorepo.js",
    "bump-monorepo-packages": "node scripts/bump_monorepo_packages.js"
  },
  "jest": {
    "setupTestFrameworkScriptFile": "<rootDir>/js/tests/setupTests.js",
    "transformIgnorePatterns": [
      "[/\\\\]node_modules[/\\\\](?!yoast-components|yoastseo|lodash-es|@yoast).+\\.js$"
    ],
    "testPathIgnorePatterns": [
      "/js/tests/edit.test.js"
    ],
    "moduleNameMapper": {
      "\\.(jpg|jpeg|png|gif|eot|otf|webp|svg|ttf|woff|woff2|mp4|webm|wav|mp3|m4a|aac|oga)$": "<rootDir>/js/tests/__mocks__/fileMock.js",
      "\\.(css|less)$": "<rootDir>/__mocks__/styleMock.js",
      "find-with-regex": "<rootDir>/node_modules/find-with-regex/lib/index.js"
    },
    "snapshotSerializers": [
      "enzyme-to-json/serializer"
    ],
    "testURL": "http://localhost/"
  },
  "devDependencies": {
    "@slack/webhook": "^5.0.2",
    "@wordpress/babel-plugin-makepot": "^1.0.0",
    "@wordpress/babel-preset-default": "^1.1.3",
    "@wordpress/data": "^4.10.0",
    "@wordpress/element": "^2.9.0",
    "@yoast/grunt-plugin-tasks": "^1.6.1",
    "babel-cli": "^6.26.0",
    "babel-core": "^6.26.0",
    "babel-jest": "^18.0.0",
    "babel-loader": "^7.1.1",
    "babel-plugin-dynamic-import-webpack": "^1.0.2",
    "babel-plugin-styled-components": "^1.10.0",
    "babel-plugin-transform-async-generator-functions": "^6.24.1",
    "babel-plugin-transform-object-rest-spread": "^6.26.0",
    "babel-plugin-transform-react-jsx": "^6.8.0",
    "babel-preset-env": "^1.6.1",
    "babel-preset-es2015": "^6.24.1",
    "babel-preset-es2017": "^6.24.1",
    "babel-preset-react": "^6.11.1",
    "babelify": "^7.3.0",
    "case-sensitive-paths-webpack-plugin": "^2.1.2",
    "colors": "^1.4.0",
    "copy-webpack-plugin": "^4.6.0",
    "cross-env": "^5.2.0",
    "dotenv": "^8.2.0",
    "envify": "^3.4.1",
    "enzyme": "^3.3.0",
    "enzyme-adapter-react-16": "^1.5.0",
    "enzyme-to-json": "^3.3.3",
    "grunt-git": "^1.0.14",
    "grunt-po2json": "^0.3.0",
    "grunt-prompt": "^1.3.3",
    "grunt-webpack": "^3.1.3",
    "i18n-calypso": "^1.8.4",
    "jest": "^23.3.0",
    "jest-styled-components": "^6.3.1",
    "node-fetch": "^2.6.0",
    "raf": "^3.4.0",
    "react": "16.8.6",
    "react-dom": "16.8.6",
    "readline-sync": "^1.4.9",
    "sassdash": "^0.9.0",
    "shusher": "^0.1.1",
    "svg-react-loader": "^0.4.6",
    "tmp": "^0.1.0",
    "webpack": "^4.20.2",
    "webpack-bundle-analyzer": "^3.0.2",
    "webpack-cli": "^3.1.1",
    "webpack-dev-server": "^3.1.14"
  },
  "dependencies": {
    "@babel/runtime": "7.0.0-beta.55",
    "@yoast/analysis-report": "^0.13.2-internal-linking.1",
    "@yoast/components": "^0.13.2-internal-linking.1",
    "@yoast/configuration-wizard": "^1.12.2-internal-linking.1",
    "@yoast/helpers": "^0.11.0-rc.0",
    "@yoast/search-metadata-previews": "^1.19.0-rc.0",
    "@yoast/style-guide": "^0.11.0-rc.0",
    "a11y-speak": "git+https://github.com/Yoast/a11y-speak.git#master",
    "babel-polyfill": "^6.26.0",
    "draft-js": "^0.10.5",
    "draft-js-mention-plugin": "^3.0.4",
    "find-with-regex": "~1.0.2",
    "interpolate-components": "^1.1.0",
    "jed": "^1.1.1",
    "lodash": "^4.17.15",
    "marked": "^0.6.1",
    "material-ui": "^0.20.0",
    "moment": "2.22.2",
    "moment-duration-format": "^2.2.2",
    "prop-types": "^15.5.10",
    "react-intl": "^2.4.0",
    "react-redux": "^5.0.6",
    "react-select": "^2.4.2",
    "redux": "^3.7.2",
    "redux-thunk": "^2.2.0",
    "select2": "^4.0.5",
    "styled-components": "^4.2.0",
    "yoast-components": "^4.43.0-rc.0",
    "yoastseo": "^1.70.0-rc.0"
  },
  "browserslist": [
    "extends @yoast/browserslist-config"
  ],
  "yoast": {
<<<<<<< HEAD
    "pluginVersion": "12.7-indexables-RC2"
=======
    "pluginVersion": "13.3-RC1"
>>>>>>> 594b61ac
  }
}<|MERGE_RESOLUTION|>--- conflicted
+++ resolved
@@ -136,10 +136,6 @@
     "extends @yoast/browserslist-config"
   ],
   "yoast": {
-<<<<<<< HEAD
     "pluginVersion": "12.7-indexables-RC2"
-=======
-    "pluginVersion": "13.3-RC1"
->>>>>>> 594b61ac
   }
 }