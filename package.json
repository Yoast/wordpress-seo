--- conflicted
+++ resolved
@@ -111,27 +111,15 @@
   "dependencies": {
     "@babel/runtime": "7.0.0-beta.55",
     "@wordpress/dom-ready": "^2.10.0",
-<<<<<<< HEAD
     "@yoast/analysis-report": "^1.19.0-rc.0",
     "@yoast/components": "^2.17.0-rc.0",
     "@yoast/configuration-wizard": "^2.20.0-rc.0",
     "@yoast/feature-flag": "^0.5.2",
-    "@yoast/helpers": "^0.15.0",
+    "@yoast/helpers": "^0.16.0",
     "@yoast/replacement-variable-editor": "^1.15.0-rc.0",
     "@yoast/schema-blocks": "^1.6.0-rc.1",
     "@yoast/search-metadata-previews": "^2.22.0-rc.0",
     "@yoast/social-metadata-forms": "^1.15.0-rc.0",
-=======
-    "@yoast/analysis-report": "^1.18.0",
-    "@yoast/components": "^2.16.0",
-    "@yoast/configuration-wizard": "^2.19.0",
-    "@yoast/feature-flag": "^0.5.2",
-    "@yoast/helpers": "^0.16.0",
-    "@yoast/replacement-variable-editor": "^1.14.0",
-    "@yoast/schema-blocks": "^1.5.0",
-    "@yoast/search-metadata-previews": "^2.21.0",
-    "@yoast/social-metadata-forms": "^1.14.0",
->>>>>>> 5091d8c5
     "@yoast/style-guide": "^0.13.0",
     "a11y-speak": "git+https://github.com/Yoast/a11y-speak.git#master",
     "babel-polyfill": "^6.26.0",
@@ -154,13 +142,8 @@
     "select2": "^4.0.5",
     "styled-components": "^4.2.0",
     "tokenizr": "^1.5.7",
-<<<<<<< HEAD
     "yoast-components": "^5.22.0-rc.0",
     "yoastseo": "^1.91.0-rc.0"
-=======
-    "yoast-components": "^5.21.0",
-    "yoastseo": "^1.90.0"
->>>>>>> 5091d8c5
   },
   "browserslist": [
     "extends @yoast/browserslist-config"
