{
  "name": "wordpress-seo",
  "license": "GPL-2.0+",
  "description": "Development files for the Yoast SEO plugin",
  "plugin": {
    "glotpress": "http://translate.wordpress.org",
    "textdomain": "wordpress-seo"
  },
  "pot": {
    "reportmsgidbugsto": "https://github.com/yoast/wordpress-seo/issues",
    "languageteam": "Yoast Translate <translations@yoast.com>",
    "lasttranslator": "Yoast Translate Team <translations@yoast.com>"
  },
  "repository": {
    "type": "git",
    "url": "https://github.com/Yoast/wordpress-seo"
  },
  "scripts": {
    "test": "jest",
    "build": "cross-env NODE_ENV=production webpack --config ./webpack/webpack.config.js --progress",
    "webpack-analyze-bundle": "cross-env NODE_ENV=production webpack --config ./webpack/webpack.config.js --profile --json > webpack-stats.json && webpack-bundle-analyzer webpack-stats.json js/dist",
    "i18n-yoast-components": "cross-env NODE_ENV=production babel node_modules/yoast-components --ignore node_modules/yoast-components/node_modules,tests/*Test.js --plugins=@wordpress/babel-plugin-makepot | shusher",
    "i18n-wordpress-seo": "cross-env NODE_ENV=production babel js/src --plugins=@wordpress/babel-plugin-makepot | shusher",
    "start": "webpack-dev-server --config ./webpack/webpack.config.js --progress --env.environment=development"
  },
  "jest": {
    "setupTestFrameworkScriptFile": "<rootDir>/js/tests/setupTests.js",
    "transformIgnorePatterns": [
      "[/\\\\]node_modules[/\\\\](?!yoast-components|yoastseo|lodash-es).+\\.js$"
    ],
    "testPathIgnorePatterns": [
      "/js/tests/edit.test.js"
    ],
    "moduleNameMapper": {
      "\\.(jpg|jpeg|png|gif|eot|otf|webp|svg|ttf|woff|woff2|mp4|webm|wav|mp3|m4a|aac|oga)$": "<rootDir>/js/tests/__mocks__/fileMock.js",
      "\\.(css|less)$": "<rootDir>/__mocks__/styleMock.js",
      "find-with-regex": "<rootDir>/node_modules/find-with-regex/lib/index.js"
    },
    "snapshotSerializers": [
      "enzyme-to-json/serializer"
    ],
    "testURL": "http://localhost/"
  },
  "devDependencies": {
    "@wordpress/babel-plugin-makepot": "^1.0.0",
    "@wordpress/babel-preset-default": "^1.1.3",
    "@yoast/grunt-plugin-tasks": "^1.0.0",
    "algoliasearch": "^3.16.0",
    "autoprefixer": "^6.3.1",
    "babel-cli": "^6.26.0",
    "babel-core": "^6.26.0",
    "babel-eslint": "^8.2.1",
    "babel-jest": "^18.0.0",
    "babel-loader": "^7.1.1",
    "babel-plugin-dynamic-import-webpack": "^1.0.2",
    "babel-plugin-styled-components": "^1.5.1",
    "babel-plugin-transform-async-generator-functions": "^6.24.1",
    "babel-plugin-transform-object-rest-spread": "^6.26.0",
    "babel-plugin-transform-react-jsx": "^6.8.0",
    "babel-preset-env": "^1.6.1",
    "babel-preset-es2015": "^6.24.1",
    "babel-preset-react": "^6.11.1",
    "babelify": "^7.3.0",
    "case-sensitive-paths-webpack-plugin": "^2.1.2",
    "copy-webpack-plugin": "^4.0.1",
    "cross-env": "^5.2.0",
    "envify": "^3.4.1",
    "enzyme": "^3.3.0",
    "enzyme-adapter-react-16": "^1.1.1",
    "enzyme-to-json": "^3.3.3",
    "eslint-config-yoast": "^5.0.1",
    "eslint-plugin-jsx-a11y": "^6.1.1",
    "eslint-plugin-react": "^7.11.1",
    "eslint-plugin-yoast": "^1.0.1",
    "grunt": "^1.0.2",
    "grunt-checktextdomain": "^1.0.1",
    "grunt-contrib-clean": "~1.0.0",
    "grunt-contrib-compress": "^1.4.0",
    "grunt-contrib-copy": "^1.0.0",
    "grunt-contrib-cssmin": "^1.0.1",
    "grunt-contrib-watch": "^1.0.0",
    "grunt-eslint": "^21.0.0",
    "grunt-glotpress": "https://github.com/Yoast/grunt-glotpress.git#master",
    "grunt-phpcs": "^0.4.0",
    "grunt-phplint": "^0.1.0",
    "grunt-po2json": "^0.3.0",
    "grunt-postcss": "^0.8.0",
    "grunt-replace": "^1.0.1",
    "grunt-rtlcss": "^2.0.1",
    "grunt-sass": "^2.0.0",
    "grunt-shell": "^1.1.2",
    "grunt-webpack": "^3.0.2",
    "grunt-wp-css": "^0.2.1",
    "grunt-wp-deploy": "^1.2.1",
    "grunt-wp-i18n": "^1.0.0",
    "i18n-calypso": "^1.8.4",
    "jest": "^23.3.0",
    "load-grunt-config": "^0.19.2",
    "raf": "^3.4.0",
    "react": "^16.3.0",
    "react-dom": "16.3.0",
    "redux-logger": "^3.0.6",
    "sassdash": "^0.9.0",
    "shusher": "^0.1.1",
    "svg-react-loader": "^0.4.5",
    "time-grunt": "^1.0.0",
    "unminified-webpack-plugin": "^1.4.2",
    "webpack": "^3.4.1",
    "webpack-bundle-analyzer": "^2.13.1",
    "webpack-dev-server": "^2.11.0"
  },
  "optionalDependencies": {
    "grunt-contrib-imagemin": "^2.0.1"
  },
  "dependencies": {
    "@babel/runtime": "7.0.0-beta.55",
    "@wordpress/api-fetch": "^2.1.0",
    "@wordpress/components": "^1.0.1",
    "@wordpress/data": "^1.0.1",
    "@wordpress/element": "^1.0.1",
    "@wordpress/i18n": "^1.2.2",
    "@wordpress/is-shallow-equal": "^1.0.2",
    "@wordpress/url": "^2.1.0",
    "a11y-speak": "git+https://github.com/Yoast/a11y-speak.git#master",
    "babel-polyfill": "^6.26.0",
    "draft-js": "^0.10.5",
    "draft-js-mention-plugin": "^3.0.4",
    "find-with-regex": "~1.0.2",
    "grunt-wp-deploy": "^1.2.1",
    "interpolate-components": "^1.1.0",
    "jed": "^1.1.1",
    "lodash": "^4.17.4",
    "marked": "^0.3.6",
    "material-ui": "^0.20.0",
    "moment": "2.22.2",
    "moment-duration-format": "^2.2.2",
    "prop-types": "^15.5.10",
    "react-intl": "^2.4.0",
    "react-redux": "^5.0.6",
    "react-tap-event-plugin": "^3.0.2",
    "redux": "^3.7.2",
    "redux-thunk": "^2.2.0",
    "select2": "^4.0.5",
    "styled-components": "^3.2.6",
    "yoast-components": "https://github.com/Yoast/yoast-components.git#release-yoast-seo/9.1",
    "yoastseo": "https://github.com/Yoast/YoastSEO.js.git#release-yoast-seo/9.1"
  },
  "yoast": {
<<<<<<< HEAD
    "pluginVersion": "9.1-RC2"
=======
    "pluginVersion": "9.1-RC4"
>>>>>>> 1c17e0f4
  }
}<|MERGE_RESOLUTION|>--- conflicted
+++ resolved
@@ -146,10 +146,6 @@
     "yoastseo": "https://github.com/Yoast/YoastSEO.js.git#release-yoast-seo/9.1"
   },
   "yoast": {
-<<<<<<< HEAD
-    "pluginVersion": "9.1-RC2"
-=======
     "pluginVersion": "9.1-RC4"
->>>>>>> 1c17e0f4
   }
 }