--- conflicted
+++ resolved
@@ -54,12 +54,8 @@
     "load-grunt-config": "^0.19.2",
     "react-addons-test-utils": "^15.3.0",
     "react-test-renderer": "^15.3.0",
-<<<<<<< HEAD
     "sassdash": "^0.8.2",
-=======
-    "react-dom": "^15.3.0",
     "stubby": "^0.3.1",
->>>>>>> 3b7a8435
     "webpack": "^1.13.1",
     "webpack-dev-server": "^1.14.1"
   }
