{
  "name": "wordpress-seo",
  "license": "GPL-2.0+",
  "description": "Development files for the Yoast SEO plugin",
  "private": true,
  "plugin": {
    "glotpress": "http://translate.wordpress.org",
    "textdomain": "wordpress-seo"
  },
  "pot": {
    "reportmsgidbugsto": "https://github.com/yoast/wordpress-seo/issues",
    "languageteam": "Yoast Translate <translations@yoast.com>",
    "lasttranslator": "Yoast Translate Team <translations@yoast.com>"
  },
  "repository": {
    "type": "git",
    "url": "https://github.com/Yoast/wordpress-seo"
  },
  "workspaces": {
    "packages": [
      "packages/*"
    ],
    "nohoist": [
      "**/sassdash"
    ]
  },
  "scripts": {
    "lint": "lerna run lint --no-sort --",
    "test": "lerna run test --no-sort --stream --",
    "build": "wp-scripts build --config config/webpack/webpack.config.js",
    "build:dev": "cross-env NODE_ENV=development wp-scripts build --config config/webpack/webpack.config.js",
    "build:css": "cross-env NODE_ENV=production postcss css/dist/*.css --verbose --replace",
    "build:css:dev": "cross-env NODE_ENV=development postcss css/dist/*.css --verbose --replace",
    "webpack-analyze-bundle": "wp-scripts build --config config/webpack/webpack.config.js --webpack-bundle-analyzer",
    "prestart": "grunt build:css && grunt copy:js-dependencies",
    "start": "wp-scripts start --config config/webpack/webpack.config.js",
    "sync:wp-deps": "node config/scripts/sync-wp-dependencies.js"
  },
  "dependencies": {
    "@draft-js-plugins/mention": "^5.0.0",
    "draft-js": "^0.11.7"
  },
  "devDependencies": {
<<<<<<< HEAD
    "@babel/cli": "^7.16.7",
    "@babel/eslint-parser": "^7.17.0",
    "@babel/plugin-transform-runtime": "^7.13.10",
    "@lodder/grunt-postcss": "^3.1.1",
=======
    "@babel/core": "^7.18.5",
>>>>>>> 1cd9d5ae
    "@slack/webhook": "^5.0.2",
    "@tailwindcss/forms": "^0.5.2",
    "@typescript-eslint/eslint-plugin": "^4.24.0",
    "@typescript-eslint/parser": "^4.24.0",
    "@wordpress/dependency-extraction-webpack-plugin": "^4.28.0",
    "@wordpress/scripts": "^26.16.0",
    "@yoast/babel-preset": "^1.1.0",
    "@yoast/browserslist-config": "^1.2.2",
    "@yoast/grunt-plugin-tasks": "^2.4",
    "@yoast/postcss-preset": "^1.2.0",
    "@yoast/tailwindcss-preset": "^2.3.0",
    "@yoast/ui-library": "^3.2.0",
    "autoprefixer": "^10.4.7",
    "babel-plugin-dynamic-import-webpack": "^1.1.0",
    "colors": "1.4.0",
    "core-js": "^2.6.12",
    "cross-env": "^7.0.3",
    "dotenv": "^8.2.0",
    "eslint": "^7.32.0",
    "eslint-config-yoast": "^6.0.0",
    "eslint-plugin-jsx-a11y": "^6.4.1",
    "eslint-plugin-react": "^7.22.0",
    "grunt-git": "^1.0.14",
    "grunt-prompt": "^1.3.3",
    "grunt-shell": "^3.0.1",
    "grunt-webpack": "^3.1.3",
    "i18n-calypso": "^1.8.4",
    "jest": "^23.6.0",
    "jest-styled-components": "^7.0.3",
    "lerna": "^6.4.1",
    "node-fetch": "^2.6.1",
    "postcss": "^8.4.14",
    "postcss-cli": "^9.1.0",
    "readline-sync": "^1.4.9",
    "shusher": "^0.1.1",
    "tmp": "^0.1.0",
    "typescript": "^4.2.4"
  },
  "yoast": {
    "pluginVersion": "22.0-RC3"
  },
  "version": "0.0.0"
}<|MERGE_RESOLUTION|>--- conflicted
+++ resolved
@@ -41,14 +41,11 @@
     "draft-js": "^0.11.7"
   },
   "devDependencies": {
-<<<<<<< HEAD
+    "@babel/core": "^7.18.5",
     "@babel/cli": "^7.16.7",
     "@babel/eslint-parser": "^7.17.0",
     "@babel/plugin-transform-runtime": "^7.13.10",
     "@lodder/grunt-postcss": "^3.1.1",
-=======
-    "@babel/core": "^7.18.5",
->>>>>>> 1cd9d5ae
     "@slack/webhook": "^5.0.2",
     "@tailwindcss/forms": "^0.5.2",
     "@typescript-eslint/eslint-plugin": "^4.24.0",
