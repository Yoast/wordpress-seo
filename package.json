{
  "name": "wordpress-seo",
  "license": "GPL-2.0+",
  "description": "Development files for the Yoast SEO plugin",
  "plugin": {
    "glotpress": "http://translate.wordpress.org",
    "textdomain": "wordpress-seo"
  },
  "pot": {
    "reportmsgidbugsto": "https://github.com/yoast/wordpress-seo/issues",
    "languageteam": "Yoast Translate <translations@yoast.com>",
    "lasttranslator": "Yoast Translate Team <translations@yoast.com>"
  },
  "repository": {
    "type": "git",
    "url": "https://github.com/Yoast/wordpress-seo"
  },
  "scripts": {
    "test": "jest",
    "build": "webpack --config ./webpack/webpack.config.prod.js",
    "start": "webpack-dev-server --config ./webpack/webpack.config.dev.js --progress"
  },
  "jest": {
    "setupTestFrameworkScriptFile": "<rootDir>/js/tests/setupTests.js",
    "transformIgnorePatterns": [
      "/node_modules/(?!yoast-components).+\\.js$"
    ],
    "moduleNameMapper": {
      "\\.(jpg|jpeg|png|gif|eot|otf|webp|svg|ttf|woff|woff2|mp4|webm|wav|mp3|m4a|aac|oga)$": "<rootDir>/js/tests/__mocks__/fileMock.js",
      "\\.(css|less)$": "<rootDir>/__mocks__/styleMock.js",
      "find-with-regex": "<rootDir>/node_modules/find-with-regex/lib/index.js"
    },
    "snapshotSerializers": [
      "enzyme-to-json/serializer"
    ]
  },
  "devDependencies": {
    "@wordpress/babel-preset-default": "^1.1.3",
    "algoliasearch": "^3.16.0",
    "autoprefixer": "^6.3.1",
    "babel-core": "^6.26.0",
    "babel-eslint": "^8.2.1",
    "babel-jest": "^18.0.0",
    "babel-loader": "^7.1.1",
    "babel-plugin-dynamic-import-webpack": "^1.0.2",
    "babel-plugin-styled-components": "^1.5.1",
    "babel-plugin-transform-async-generator-functions": "^6.24.1",
    "babel-plugin-transform-object-rest-spread": "^6.26.0",
    "babel-plugin-transform-react-jsx": "^6.8.0",
    "babel-preset-env": "^1.6.1",
    "babel-preset-es2015": "^6.24.1",
    "babel-preset-react": "^6.11.1",
    "babelify": "^7.3.0",
    "copy-webpack-plugin": "^4.0.1",
    "envify": "^3.4.1",
    "enzyme": "^3.3.0",
    "enzyme-adapter-react-16": "^1.1.1",
    "enzyme-to-json": "^3.3.3",
    "eslint-config-yoast": "^1.3.1",
    "eslint-plugin-react": "^6.0.0",
    "eslint-plugin-yoast": "^1.0.1",
    "grunt": "^1.0.2",
    "grunt-browserify": "^5.0.0",
    "grunt-checktextdomain": "^1.0.1",
    "grunt-contrib-clean": "~1.0.0",
    "grunt-contrib-compress": "^1.4.0",
    "grunt-contrib-copy": "^1.0.0",
    "grunt-contrib-cssmin": "^1.0.1",
    "grunt-contrib-uglify": "^2.0.0",
    "grunt-contrib-watch": "^1.0.0",
    "grunt-eslint": "^19.0.0",
    "grunt-glotpress": "^0.2.2",
    "grunt-phpcs": "^0.4.0",
    "grunt-phplint": "^0.1.0",
    "grunt-po2json": "^0.3.0",
    "grunt-postcss": "^0.8.0",
    "grunt-replace": "^1.0.1",
    "grunt-rtlcss": "^2.0.1",
    "grunt-sass": "^2.0.0",
    "grunt-shell": "^1.1.2",
    "grunt-webpack": "^3.0.2",
    "grunt-wp-css": "^0.2.1",
    "grunt-wp-deploy": "^1.2.1",
    "grunt-wp-i18n": "^1.0.0",
    "i18n-calypso": "^1.8.4",
    "jest": "^18.0.0",
    "load-grunt-config": "^0.19.2",
    "raf": "^3.4.0",
    "react": "^16.2.0",
    "react-dom": "16.2.0",
    "redux-logger": "^3.0.6",
    "sassdash": "^0.8.1",
    "svg-react-loader": "^0.4.5",
    "time-grunt": "^1.0.0",
    "unminified-webpack-plugin": "^1.4.2",
    "webpack": "^3.4.1",
    "webpack-dev-server": "^2.11.0"
  },
  "optionalDependencies": {
    "grunt-contrib-imagemin": "^2.0.1"
  },
  "dependencies": {
    "a11y-speak": "git+https://github.com/Yoast/a11y-speak.git#master",
    "babel-polyfill": "^6.26.0",
    "draft-js": "^0.10.5",
    "draft-js-mention-plugin": "^2.0.1",
    "find-with-regex": "~1.0.2",
    "grunt-wp-deploy": "^1.2.1",
    "gutenberg": "Wordpress/gutenberg",
    "interpolate-components": "^1.1.0",
    "jed": "^1.1.1",
    "lodash": "^4.17.4",
    "marked": "^0.3.6",
    "material-ui": "^0.20.0",
    "prop-types": "^15.5.10",
    "react-intl": "^2.4.0",
    "react-redux": "^5.0.6",
    "react-tap-event-plugin": "^3.0.2",
    "redux": "^3.7.2",
    "redux-thunk": "^2.2.0",
    "select2": "^4.0.5",
    "styled-components": "^3.2.6",
    "yoast-components": "^3.5.1",
    "yoastseo": "^1.31.0"
  },
  "yoast": {
<<<<<<< HEAD
    "pluginVersion": "7.5-RC4"
=======
    "pluginVersion": "7.5"
>>>>>>> 686bb4bd
  }
}<|MERGE_RESOLUTION|>--- conflicted
+++ resolved
@@ -124,10 +124,6 @@
     "yoastseo": "^1.31.0"
   },
   "yoast": {
-<<<<<<< HEAD
-    "pluginVersion": "7.5-RC4"
-=======
     "pluginVersion": "7.5"
->>>>>>> 686bb4bd
   }
 }