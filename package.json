--- conflicted
+++ resolved
@@ -34,10 +34,6 @@
   },
   "devDependencies": {
     "autoprefixer": "^6.4.0",
-<<<<<<< HEAD
-    "babel-jest": "^14.1.0",
-=======
->>>>>>> 803ee58f
     "babel-core": "^6.11.4",
     "babel-jest": "^14.1.0",
     "babel-loader": "^6.2.4",
@@ -53,20 +49,12 @@
     "grunt-eslint": "^19.0.0",
     "grunt-postcss": "^0.8.0",
     "grunt-sass": "^1.2.0",
-<<<<<<< HEAD
-    "enzyme": "^2.4.1",
-=======
->>>>>>> 803ee58f
     "jest": "^14.1.0",
     "jest-cli": "^14.1.0",
     "json-loader": "^0.5.4",
     "load-grunt-config": "^0.19.2",
     "react-addons-test-utils": "^15.3.0",
     "react-test-renderer": "^15.3.0",
-<<<<<<< HEAD
-    "react-dom": "^15.3.0",
-=======
->>>>>>> 803ee58f
     "sassdash": "^0.8.2",
     "stubby": "^0.3.1",
     "webpack": "^1.13.1",
