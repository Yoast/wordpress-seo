--- conflicted
+++ resolved
@@ -143,10 +143,6 @@
     "extends @yoast/browserslist-config"
   ],
   "yoast": {
-<<<<<<< HEAD
-    "pluginVersion": "14.5-RC6"
-=======
     "pluginVersion": "14.5-RC8"
->>>>>>> 8ecca172
   }
 }