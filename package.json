{
  "name": "yoast-components",
  "version": "2.7.1",
  "description": "Yoast Generic Components",
  "homepage": "https://github.com/Yoast/",
  "main": "index.js",
  "scripts": {
    "start": "stubby -d stubby/endpoints.yaml & webpack-dev-server",
    "test": "jest"
  },
  "jest": {
    "unmockedModulePathPatterns": [
      "react",
      "enzyme",
      "<rootDir>/node_modules/react",
      "<rootDir>/node_modules/react-dom",
      "<rootDir>/node_modules/react-addons-test-utils",
      "<rootDir>/node_modules/enzyme",
      "<rootDir>/node_modules/recompose",
      "<rootDir>/node_modules/lodash"
    ],
    "testRegex": ".*Test.js$",
    "coverageDirectory": "coverage"
  },
  "author": "Yoast",
  "license": "GPL-3.0",
  "dependencies": {
    "a11y-speak": "git+https://github.com/Yoast/a11y-speak.git#master",
    "algoliasearch": "^3.22.3",
    "interpolate-components": "^1.1.0",
    "jed": "^1.1.1",
    "prop-types": "^15.5.10",
    "styled-components": "^2.1.1",
    "whatwg-fetch": "^1.0.0"
  },
  "devDependencies": {
    "autoprefixer": "^6.4.0",
    "babel-core": "^6.25.0",
    "babel-jest": "^14.1.0",
    "babel-loader": "^7.1.1",
    "babel-polyfill": "^6.23.0",
    "babel-preset-es2015": "^6.24.1",
    "babel-preset-react": "^6.24.1",
    "babelify": "^7.3.0",
    "enzyme": "^2.9.1",
    "eslint-config-yoast": "^2.0.0",
    "eslint-plugin-react": "^6.0.0",
    "eslint-plugin-yoast": "^1.0.0",
    "grunt": "^1.0.1",
    "grunt-eslint": "^19.0.0",
    "grunt-postcss": "^0.8.0",
    "grunt-sass": "^2.0.0",
    "jest": "^14.1.0",
    "jest-cli": "^20.0.4",
    "jest-mock": "^20.0.3",
    "jest-runtime": "^19.0.4",
    "json-loader": "^0.5.4",
    "load-grunt-config": "^0.19.2",
    "material-ui": "^0.18.6",
    "react": "^15.6.1",
    "react-addons-test-utils": "^15.3.0",
    "react-dom": "^15.6.1",
<<<<<<< HEAD
=======
    "react-hot-loader": "3.0.0-beta7",
>>>>>>> e952e9e9
    "react-tap-event-plugin": "^2.0.1",
    "react-test-renderer": "^15.6.1",
    "sassdash": "^0.8.2",
    "stubby": "^0.3.1",
    "webpack": "^3.2.0",
    "webpack-dev-server": "^2.5.1"
  },
  "optionalDepdendencies": {
    "grunt-scss-to-json": "^1.0.1"
  },
  "peerDependencies": {
    "material-ui": "^0.18.6",
    "react": "^15.6.1",
    "react-dom": "^15.6.1"
  },
  "browserify": {
    "transform": [
      "babelify"
    ]
  }
}<|MERGE_RESOLUTION|>--- conflicted
+++ resolved
@@ -27,6 +27,7 @@
   "dependencies": {
     "a11y-speak": "git+https://github.com/Yoast/a11y-speak.git#master",
     "algoliasearch": "^3.22.3",
+    "grunt-scss-to-json": "^1.0.1",
     "interpolate-components": "^1.1.0",
     "jed": "^1.1.1",
     "prop-types": "^15.5.10",
@@ -60,10 +61,7 @@
     "react": "^15.6.1",
     "react-addons-test-utils": "^15.3.0",
     "react-dom": "^15.6.1",
-<<<<<<< HEAD
-=======
-    "react-hot-loader": "3.0.0-beta7",
->>>>>>> e952e9e9
+    "react-hot-loader": "3.0.0-beta.7",
     "react-tap-event-plugin": "^2.0.1",
     "react-test-renderer": "^15.6.1",
     "sassdash": "^0.8.2",
