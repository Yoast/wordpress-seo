{
  "name": "wordpress-seo",
  "license": "GPL-2.0+",
  "description": "Development files for the Yoast SEO plugin",
  "plugin": {
    "glotpress": "http://translate.wordpress.org",
    "textdomain": "wordpress-seo"
  },
  "pot": {
    "reportmsgidbugsto": "https://github.com/yoast/wordpress-seo/issues",
    "languageteam": "Yoast Translate <translations@yoast.com>",
    "lasttranslator": "Yoast Translate Team <translations@yoast.com>"
  },
  "repository": {
    "type": "git",
    "url": "https://github.com/Yoast/wordpress-seo"
  },
  "scripts": {
    "test": "jest"
  },
  "devDependencies": {
    "algoliasearch": "^3.16.0",
    "autoprefixer": "^6.3.1",
    "babel-jest": "^18.0.0",
    "babel-plugin-transform-react-jsx": "^6.8.0",
    "babel-preset-es2015": "^6.24.1",
    "babel-preset-react": "^6.11.1",
    "babelify": "^7.3.0",
    "envify": "^3.4.1",
    "eslint-config-yoast": "^1.3.1",
    "eslint-plugin-react": "^6.0.0",
    "eslint-plugin-yoast": "^1.0.1",
    "grunt": ">=0.4.0",
    "grunt-browserify": "^5.0.0",
    "grunt-checktextdomain": "^1.0.1",
    "grunt-contrib-clean": "~1.0.0",
    "grunt-contrib-compress": "^1.4.0",
    "grunt-contrib-copy": "^1.0.0",
    "grunt-contrib-cssmin": "^1.0.1",
    "grunt-contrib-uglify": "^2.0.0",
    "grunt-contrib-watch": "^1.0.0",
    "grunt-eslint": "^19.0.0",
    "grunt-glotpress": "git+https://github.com/markoheijnen/grunt-glotpress.git#05a38906b357d5a4785bc57e6287fb6479e674b7",
    "grunt-phpcs": "^0.4.0",
    "grunt-phplint": "0.0.8",
    "grunt-po2json": "git+https://github.com/atimmer/grunt-po2json.git#f26c05653af89ef0f7a72456dbe141eb56bf5471",
    "grunt-postcss": "^0.8.0",
    "grunt-replace": "^1.0.1",
    "grunt-rtlcss": "^2.0.1",
    "grunt-sass": "^1.1.0",
    "grunt-shell": "^1.1.2",
    "grunt-wp-css": "cedaro/grunt-wp-css#develop",
    "grunt-wp-i18n": "^0.5.4",
    "i18n-calypso": "^1.6.3",
    "jest": "^18.0.0",
    "load-grunt-config": "^0.19.2",
    "react": "^15.3.1",
    "react-dom": "^15.4.0",
    "sassdash": "^0.8.1",
    "time-grunt": "^1.0.0"
  },
  "optionalDependencies": {
    "grunt-contrib-imagemin": "^1.0.0"
  },
  "dependencies": {
    "a11y-speak": "git+https://github.com/Yoast/a11y-speak.git#master",
    "babel-polyfill": "^6.13.0",
    "grunt-wp-deploy": "^1.2.1",
    "jed": "^1.1.1",
    "lodash": "^4.7.0",
    "marked": "^0.3.6",
    "material-ui": "^0.15.4",
    "react-tap-event-plugin": "^2.0.0",
    "select2": "^4.0.3",
    "yoast-components": "^2.5.0",
<<<<<<< HEAD
    "yoastseo": "https://github.com/yoast/yoastseo.js#release/1.16"
=======
    "yoastseo": "https://github.com/Yoast/YoastSEO.js#1.16.0"
>>>>>>> b95eb97e
  }
}<|MERGE_RESOLUTION|>--- conflicted
+++ resolved
@@ -73,10 +73,6 @@
     "react-tap-event-plugin": "^2.0.0",
     "select2": "^4.0.3",
     "yoast-components": "^2.5.0",
-<<<<<<< HEAD
-    "yoastseo": "https://github.com/yoast/yoastseo.js#release/1.16"
-=======
     "yoastseo": "https://github.com/Yoast/YoastSEO.js#1.16.0"
->>>>>>> b95eb97e
   }
 }