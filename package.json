{
  "name": "wordpress-seo",
  "license": "GPL-2.0+",
  "description": "Development files for the Yoast SEO plugin",
  "plugin": {
    "glotpress": "http://translate.wordpress.org",
    "textdomain": "wordpress-seo"
  },
  "pot": {
    "reportmsgidbugsto": "https://github.com/yoast/wordpress-seo/issues",
    "languageteam": "Yoast Translate <translations@yoast.com>",
    "lasttranslator": "Yoast Translate Team <translations@yoast.com>"
  },
  "repository": {
    "type": "git",
    "url": "https://github.com/Yoast/wordpress-seo"
  },
  "scripts": {
    "test": "jest",
    "build": "webpack --config ./webpack/webpack.config.prod.js"
  },
  "jest": {
    "transformIgnorePatterns": [
      "/node_modules/(?!yoast-components).+\\.js$"
    ]
  },
  "devDependencies": {
    "algoliasearch": "^3.16.0",
    "autoprefixer": "^6.3.1",
    "babel-jest": "^18.0.0",
    "babel-loader": "^7.1.1",
    "babel-plugin-transform-react-jsx": "^6.8.0",
    "babel-preset-es2015": "^6.24.1",
    "babel-preset-react": "^6.11.1",
    "babelify": "^7.3.0",
    "copy-webpack-plugin": "^4.0.1",
    "envify": "^3.4.1",
    "eslint-config-yoast": "^1.3.1",
    "eslint-plugin-react": "^6.0.0",
    "eslint-plugin-yoast": "^1.0.1",
    "grunt": ">=0.4.0",
    "grunt-browserify": "^5.0.0",
    "grunt-checktextdomain": "^1.0.1",
    "grunt-contrib-clean": "~1.0.0",
    "grunt-contrib-compress": "^1.4.0",
    "grunt-contrib-copy": "^1.0.0",
    "grunt-contrib-cssmin": "^1.0.1",
    "grunt-contrib-uglify": "^2.0.0",
    "grunt-contrib-watch": "^1.0.0",
    "grunt-eslint": "^19.0.0",
    "grunt-glotpress": "git+https://github.com/markoheijnen/grunt-glotpress.git#05a38906b357d5a4785bc57e6287fb6479e674b7",
    "grunt-phpcs": "^0.4.0",
    "grunt-phplint": "0.0.8",
    "grunt-po2json": "git+https://github.com/atimmer/grunt-po2json.git#f26c05653af89ef0f7a72456dbe141eb56bf5471",
    "grunt-postcss": "^0.8.0",
    "grunt-replace": "^1.0.1",
    "grunt-rtlcss": "^2.0.1",
    "grunt-sass": "^2.0.0",
    "grunt-shell": "^1.1.2",
    "grunt-webpack": "^3.0.2",
    "grunt-wp-css": "cedaro/grunt-wp-css#develop",
    "grunt-wp-i18n": "^0.5.4",
    "i18n-calypso": "^1.6.3",
    "jest": "^18.0.0",
    "load-grunt-config": "^0.19.2",
    "react": "^15.3.1",
    "react-dom": "^15.4.0",
    "redux-logger": "^3.0.6",
    "sassdash": "^0.8.1",
    "svg-react-loader": "^0.4.5",
    "time-grunt": "^1.0.0",
    "unminified-webpack-plugin": "^1.2.0",
    "webpack": "^3.4.1"
  },
  "optionalDependencies": {
    "grunt-contrib-imagemin": "^2.0.1"
  },
  "dependencies": {
    "a11y-speak": "git+https://github.com/Yoast/a11y-speak.git#master",
    "babel-polyfill": "^6.13.0",
    "grunt-wp-deploy": "^1.2.1",
    "jed": "^1.1.1",
    "lodash": "^4.7.0",
    "marked": "^0.3.6",
    "material-ui": "^0.15.4",
    "prop-types": "^15.5.10",
    "react-intl": "^2.4.0",
    "react-tap-event-plugin": "^2.0.0",
    "select2": "^4.0.3",
<<<<<<< HEAD
    "yoast-components": "https://github.com/Yoast/yoast-components#stories/add-set-seo-results-for-keyword-action",
    "yoastseo": "https://github.com/Yoast/YoastSEO.js#release/1.21"
=======
    "yoast-components": "2.10.3",
    "yoastseo": "^1.22.4"
>>>>>>> 3be9c557
  }
}<|MERGE_RESOLUTION|>--- conflicted
+++ resolved
@@ -87,12 +87,7 @@
     "react-intl": "^2.4.0",
     "react-tap-event-plugin": "^2.0.0",
     "select2": "^4.0.3",
-<<<<<<< HEAD
-    "yoast-components": "https://github.com/Yoast/yoast-components#stories/add-set-seo-results-for-keyword-action",
-    "yoastseo": "https://github.com/Yoast/YoastSEO.js#release/1.21"
-=======
     "yoast-components": "2.10.3",
     "yoastseo": "^1.22.4"
->>>>>>> 3be9c557
   }
 }