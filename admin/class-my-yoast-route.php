<?php
/**
 * WPSEO plugin file.
 *
 * @package WPSEO\Admin
 */

/**
 * Represents the route for MyYoast.
 */
class WPSEO_MyYoast_Route implements WPSEO_WordPress_Integration {

	/**
	 * @var string
	 */
	const PAGE_IDENTIFIER = 'wpseo_myyoast';

	/**
	 * The instance of the MyYoast client.
	 *
	 * @var WPSEO_MyYoast_Client
	 */
	protected $client;

	/**
	 * The actions that are supported.
	 *
	 * Each action should have a method named equally to the action.
	 *
	 * For example:
	 * The connect action is handled by a method named 'connect'.
	 *
	 * @var array
	 */
	static protected $allowed_actions = array( 'connect', 'authorize', 'complete' );

	/**
	 * Sets the hooks when the user has enough rights and is on the right page.
	 *
	 * @return void
	 */
	public function register_hooks() {
		$route = filter_input( INPUT_GET, 'page' );
		if ( ! ( $this->is_myyoast_route( $route ) && $this->can_access_route() ) ) {
			return;
		}

		if ( ! $this->is_valid_action( $this->get_action() ) ) {
			return;
		}

		add_action( 'admin_menu', array( $this, 'register_route' ) );
		add_action( 'admin_init', array( $this, 'handle_route' ) );
	}

	/**
	 * Registers the page for the MyYoast route.
	 *
	 * @codeCoverageIgnore
	 *
	 * @return void
	 */
	public function register_route() {
		add_dashboard_page(
			'', // Is empty because we don't render a page.
			'', // Is empty because we don't want a menu item.
			'wpseo_manage_options',
			self::PAGE_IDENTIFIER
		);
	}

	/**
	 * Abstracts the action from the URL and follows the appropriate route.
	 *
	 * @return void
	 */
	public function handle_route() {
		$action = $this->get_action();

		if ( ! $this->is_valid_action( $action ) || ! method_exists( $this, $action ) ) {
			return;
		}

		// Dynamically call the method.
		$this->$action();
	}

	/**
	 * Checks if the current page is the MyYoast route.
	 *
	 * @param string $route The MyYoast route.
	 *
	 * @return bool True when url is the MyYoast route.
	 */
	protected function is_myyoast_route( $route ) {
		return ( $route === self::PAGE_IDENTIFIER );
	}

	/**
	 * Compares an action to a list of allowed actions to see if it is valid.
	 *
	 * @param string $action The action to check.
	 *
	 * @return bool True if the action is valid.
	 **/
	protected function is_valid_action( $action ) {
		return in_array( $action, self::$allowed_actions, true );
	}

	/**
	 * Connects to MyYoast and generates a new clientId.
	 *
	 * @return void
	 */
	protected function connect() {
		$client_id = $this->generate_uuid();

		$this->save_client_id( $client_id );

		$this->redirect(
			'https://my.yoast.com/connect',
			array(
				'url'             => WPSEO_Utils::get_home_url(),
				'client_id'       => $client_id,
				'extensions'      => $this->get_extensions(),
				'redirect_url'    => admin_url( 'admin.php?page=' . WPSEO_Admin::PAGE_IDENTIFIER ),
				'credentials_url' => rest_url( 'yoast/v1/myyoast/connect' ),
			)
		);
	}

	/**
	 * Redirects the user to the oAuth authorization page.
	 *
	 * @return void
	 */
	protected function authorize() {
		$client = $this->get_client();

		if ( ! $client->has_configuration() ) {
			return;
		}

		$this->redirect(
			$client->get_provider()->getAuthorizationUrl()
		);
	}

	/**
	 * Completes the oAuth connection flow.
	 *
	 * @return void
	 */
	protected function complete() {
		$client = $this->get_client();

		if ( ! $client->has_configuration() ) {
			return;
		}

		try {
			$access_token = $client
				->get_provider()
				->getAccessToken(
					'authorization_code',
					array(
						'code' => $this->get_authorization_code(),
					)
				);

			$client->save_access_token(
				$this->get_current_user_id(),
				$access_token
			);
		}
			// @codingStandardsIgnoreLine Generic.CodeAnalysis.EmptyStatement.DetectedCATCH -- There is nothing to do.
		catch ( Exception $e ) {
			// Do nothing.
		}

		$this->redirect_to_premium_page();
	}

	/**
	 * Saves the client id.
	 *
	 * @codeCoverageIgnore
	 *
	 * @param string $client_id The client id to save.
	 *
	 * @return void
	 */
	protected function save_client_id( $client_id ) {
		$this->get_client()->save_configuration(
			array(
				'clientId' => $client_id,
			)
		);
	}

	/**
	 * Creates a new MyYoast Client instance.
	 *
	 * @codeCoverageIgnore
	 *
	 * @return WPSEO_MyYoast_Client Instance of the myyoast client.
	 */
	protected function get_client() {
		if ( ! $this->client ) {
			$this->client = new WPSEO_MyYoast_Client();
		}

		return $this->client;
	}

	/**
	 * Abstracts the action from the url.
	 *
	 * @codeCoverageIgnore
	 *
	 * @return string The action from the url.
	 */
	protected function get_action() {
		return filter_input( INPUT_GET, 'action' );
	}

	/**
<<<<<<< HEAD
	 * Abstracts the action from the url.
	 *
	 * @codeCoverageIgnore
	 *
	 * @return string The action from the url.
	 */
	protected function get_authorization_code() {
		return filter_input( INPUT_GET, 'code' );
=======
	 * Retrieves a list of activated extensions slugs.
	 *
	 * @codeCoverageIgnore
	 *
	 * @return array The extensions slugs.
	 */
	protected function get_extensions() {
		$addon_manager = new WPSEO_Addon_Manager();

		return array_keys( $addon_manager->get_subscriptions_for_active_addons() );
>>>>>>> 71e5d050
	}

	/**
	 * Generates an URL-encoded query string, redirects there.
	 *
	 * @codeCoverageIgnore
	 *
	 * @param string $url        The url to redirect to.
	 * @param array  $query_args The additional arguments to build the url from.
	 *
	 * @return void
	 */
	protected function redirect( $url, $query_args = array() ) {
		if ( ! empty( $query_args ) ) {
			$url .= '?' . http_build_query( $query_args );
		}

		wp_redirect( $url );
		exit;
	}

	/**
	 * Checks if current user is allowed to access the route.
	 *
	 * @codeCoverageIgnore
	 *
	 * @return bool True when current user has rights to manage options.
	 */
	protected function can_access_route() {
		return WPSEO_Utils::has_access_token_support() && current_user_can( 'wpseo_manage_options' );
	}

	/**
	 * Generates an unique user id.
	 *
	 * @codeCoverageIgnore
	 *
	 * @return string The generated unique user id.
	 */
	protected function generate_uuid() {
		return wp_generate_uuid4();
	}

	/**
	 * Retrieves the current user id.
	 *
	 * @codeCoverageIgnore
	 *
	 * @return int The user id.
	 */
	protected function get_current_user_id() {
		return get_current_user_id();
	}

	/**
	 * Redirects to the premium page.
	 *
	 * @codeCoverageIgnore
	 *
	 * @return void
	 */
	protected function redirect_to_premium_page() {
		wp_safe_redirect( admin_url( 'admin.php?page=wpseo_licenses' ) );
		exit;
	}
}<|MERGE_RESOLUTION|>--- conflicted
+++ resolved
@@ -225,8 +225,7 @@
 	}
 
 	/**
-<<<<<<< HEAD
-	 * Abstracts the action from the url.
+	 * Abstracts the authorization code from the url.
 	 *
 	 * @codeCoverageIgnore
 	 *
@@ -234,7 +233,9 @@
 	 */
 	protected function get_authorization_code() {
 		return filter_input( INPUT_GET, 'code' );
-=======
+  }
+
+  /**
 	 * Retrieves a list of activated extensions slugs.
 	 *
 	 * @codeCoverageIgnore
@@ -245,7 +246,6 @@
 		$addon_manager = new WPSEO_Addon_Manager();
 
 		return array_keys( $addon_manager->get_subscriptions_for_active_addons() );
->>>>>>> 71e5d050
 	}
 
 	/**
