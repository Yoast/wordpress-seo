--- conflicted
+++ resolved
@@ -11,44 +11,28 @@
 class WPSEO_Admin_Help_Panel {
 
 	/**
-<<<<<<< HEAD
-	 * Holds the unique identifier.
-=======
 	 * Unique identifier of the element the inline help refers to, used as an identifier in the html.
->>>>>>> 5a992b9c
 	 *
 	 * @var string
 	 */
 	private $id;
 
 	/**
-<<<<<<< HEAD
-	 * Holds the help button text.
-=======
 	 * The Help Button text. Needs a properly escaped string.
->>>>>>> 5a992b9c
 	 *
 	 * @var string
 	 */
 	private $help_button_text;
 
 	/**
-<<<<<<< HEAD
-	 * Holds the help panel content.
-=======
 	 * The Help Panel content. Needs a properly escaped string (might contain HTML).
->>>>>>> 5a992b9c
 	 *
 	 * @var string
 	 */
 	private $help_content;
 
 	/**
-<<<<<<< HEAD
-	 * Holds a value when a container div element for the Help Panel needs the be printed.
-=======
 	 * Optional Whether to print out a container div element for the Help Panel, used for styling.
->>>>>>> 5a992b9c
 	 *
 	 * @var string
 	 */
