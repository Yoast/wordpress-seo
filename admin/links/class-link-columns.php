<?php
/**
 * @package WPSEO\Admin\Links
 */

/**
 * Represents the link columns. This class will add and handle the link columns.
 */
class WPSEO_Link_Columns {

	const COLUMN_LINKED = 'linked';
	const COLUMN_LINKS = 'links';

	/** @var WPSEO_Link_Column_Count */
	protected $count_linked;

	/** @var WPSEO_Link_Column_Count */
	protected $count_links;

	/** @var array List of public post types. */
	protected $public_post_types = array();

	/**
	 * WPSEO_Link_Columns constructor.
	 *
	 * @param WPSEO_Link_Storage $storage The storage object to use.
	 */
	public function __construct( WPSEO_Link_Storage $storage ) {
		$this->storage = $storage;
	}

	/**
	 * Registers the hooks.
	 */
	public function register_hooks() {
		global $pagenow;
		if ( $pagenow !== 'edit.php' ) {
			return;
		}

		// Hook into tablenav to calculate links and linked.
		add_action( 'manage_posts_extra_tablenav', array( $this, 'count_objects' ) );

<<<<<<< HEAD
		add_filter( 'posts_clauses', array( $this, 'order_by_links' ), 1, 2 );
		add_filter( 'posts_clauses', array( $this, 'order_by_linked' ), 1, 2 );

		$public_post_types       = get_post_types( array( 'public' => true ) );
		$this->public_post_types = array_filter( $public_post_types, array( $this, 'filter_post_types' ) );
=======
		$this->public_post_types = WPSEO_Link_Utils::get_public_post_types();
>>>>>>> 45f576e7

		if ( is_array( $this->public_post_types ) && $this->public_post_types !== array() ) {
			array_walk( $this->public_post_types, array( $this, 'set_post_type_hooks' ) );
		}
	}

	/**
	 * Modifies the query pieces to allow ordering column by links to post.
	 *
	 * @param array     $pieces Array of Query pieces.
	 * @param \WP_Query $query  The Query on which to apply.
	 *
	 * @return array
	 */
	public function order_by_links( $pieces, $query ) {
		if ( 'wpseo-' . self::COLUMN_LINKS !== $query->get( 'orderby' ) ) {
			return $pieces;
		}

		return $this->build_sort_query_pieces( $pieces, $query, 'post_id' );
	}

	/**
	 * Modifies the query pieces to allow ordering column by links to post.
	 *
	 * @param array     $pieces Array of Query pieces.
	 * @param \WP_Query $query  The Query on which to apply.
	 *
	 * @return array
	 */
	public function order_by_linked( $pieces, $query ) {
		if ( 'wpseo-' . self::COLUMN_LINKED !== $query->get( 'orderby' ) ) {
			return $pieces;
		}

		return $this->build_sort_query_pieces( $pieces, $query, 'target_post_id' );
	}

	/**
	 * Builds the pieces for a sorting query.
	 *
	 * @param array     $pieces Array of Query pieces.
	 * @param \WP_Query $query  The Query on which to apply.
	 * @param string    $field  The field in the table to JOIN on.
	 *
	 * @return array Modified Query pieces.
	 */
	protected function build_sort_query_pieces( $pieces, $query, $field ) {
		global $wpdb;

		// We only want our code to run in the main WP query.
		if ( ! $query->is_main_query() ) {
			return $pieces;
		}

		// Get the order query variable - ASC or DESC.
		$order = strtoupper( $query->get( 'order' ) );

		// Make sure the order setting qualifies. If not, set default as ASC.
		if ( ! in_array( $order, array( 'ASC', 'DESC' ), true ) ) {
			$order = 'ASC';
		}

		$table = $this->storage->get_table_name();

		$pieces['join']    .= " LEFT JOIN $table AS yst_links ON yst_links.{$field} = {$wpdb->posts}.ID ";
		$pieces['orderby'] = "COUNT( yst_links.{$field} ) $order, FIELD( {$wpdb->posts}.post_status, 'publish' ) $order, {$pieces['orderby']}";

		// Make sure we don't introduce duplicate groupby fields.
		$groupby = explode( ',', $pieces['groupby'] );
		$groupby = array_filter( $groupby );
		$groupby = array_map( 'trim', $groupby );

		// Add the required fields to the list.
		$groupby[] = "yst_links.{$field}";
		$groupby[] = "{$wpdb->posts}.ID";

		// Strip out any duplicates.
		$groupby = array_unique( $groupby );

		// Convert to string again.
		$groupby = implode( ',', $groupby );

		$pieces['groupby'] = $groupby;

		return $pieces;
	}

	/**
	 * Sets the hooks for each post type.
	 *
	 * @param string $post_type The post type.
	 */
	public function set_post_type_hooks( $post_type ) {
		add_filter( 'manage_' . $post_type . '_posts_columns', array( $this, 'add_post_columns' ) );
		add_action( 'manage_' . $post_type . '_posts_custom_column', array( $this, 'column_content' ), 10, 2 );
		add_filter( 'manage_edit-' . $post_type . '_sortable_columns', array( $this, 'column_sort' ) );
	}

	/**
	 * Adds the columns for the post overview.
	 *
	 * @param array $columns Array with columns.
	 *
	 * @return array The extended array with columns.
	 */
	public function add_post_columns( array $columns ) {
		$columns[ 'wpseo-' . self::COLUMN_LINKS ] = __( 'Links', 'wordpress-seo' );

		if ( ! WPSEO_Link_Query::has_unprocessed_posts( $this->public_post_types ) ) {
			$columns[ 'wpseo-' . self::COLUMN_LINKED ] = __( 'Linked', 'wordpress-seo' );
		}

		return $columns;
	}

	/**
	 * Makes sure we calculate all values in one query.
	 *
	 * @param string $target Extra table navigation location which is triggered.
	 */
	public function count_objects( $target ) {
		if ( 'top' === $target ) {
			$this->set_count_objects();
		}
	}

	/**
	 * Sets the objects to use for the count.
	 */
	public function set_count_objects() {
		global $wp_query;

		$posts    = $wp_query->get_posts();
		$post_ids = array();

		// Post lists return a list of objects.
		if ( isset( $posts[0] ) && is_object( $posts[0] ) ) {
			$post_ids = wp_list_pluck( $posts, 'ID' );
		}
		elseif ( ! empty( $posts ) ) {
			// Page list returns an array of post IDs.
			$post_ids = array_keys( $posts );
		}

		$post_ids = WPSEO_Link_Query::filter_unprocessed_posts( $post_ids );

		$linked = new WPSEO_Link_Column_Count( 'target_post_id' );
		$linked->set( $post_ids );

		$links = new WPSEO_Link_Column_Count( 'post_id' );
		$links->set( $post_ids );

		$this->count_linked = $linked;
		$this->count_links  = $links;
	}

	/**
	 * Displays the column content for the given column
	 *
	 * @param string $column_name Column to display the content for.
	 * @param int    $post_id     Post to display the column content for.
	 */
	public function column_content( $column_name, $post_id ) {
		switch ( $column_name ) {
			case 'wpseo-' . self::COLUMN_LINKS :
				echo $this->count_links->get( $post_id );
				break;
			case 'wpseo-' . self::COLUMN_LINKED :
				echo $this->count_linked->get( $post_id );
				break;
		}
	}

	/**
	 * Sets the sortable columns.
	 *
	 * @param array $columns Array with sortable columns.
	 *
	 * @return array The extended array with sortable columns.
	 */
	public function column_sort( array $columns ) {
		$columns[ 'wpseo-' . self::COLUMN_LINKS ]  = 'wpseo-' . self::COLUMN_LINKS;
		$columns[ 'wpseo-' . self::COLUMN_LINKED ] = 'wpseo-' . self::COLUMN_LINKED;

		return $columns;
	}
}<|MERGE_RESOLUTION|>--- conflicted
+++ resolved
@@ -41,15 +41,9 @@
 		// Hook into tablenav to calculate links and linked.
 		add_action( 'manage_posts_extra_tablenav', array( $this, 'count_objects' ) );
 
-<<<<<<< HEAD
+		$this->public_post_types = WPSEO_Link_Utils::get_public_post_types();
 		add_filter( 'posts_clauses', array( $this, 'order_by_links' ), 1, 2 );
 		add_filter( 'posts_clauses', array( $this, 'order_by_linked' ), 1, 2 );
-
-		$public_post_types       = get_post_types( array( 'public' => true ) );
-		$this->public_post_types = array_filter( $public_post_types, array( $this, 'filter_post_types' ) );
-=======
-		$this->public_post_types = WPSEO_Link_Utils::get_public_post_types();
->>>>>>> 45f576e7
 
 		if ( is_array( $this->public_post_types ) && $this->public_post_types !== array() ) {
 			array_walk( $this->public_post_types, array( $this, 'set_post_type_hooks' ) );
