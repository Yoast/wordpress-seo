<?php
/**
 * WPSEO plugin file.
 *
 * @package WPSEO\Admin
 */

/**
 * This class registers all the necessary styles and scripts. Also has methods for the enqueing of scripts and styles. It automatically adds a prefix to the handle.
 */
class WPSEO_Admin_Asset_Manager {

	/**
	 * @var WPSEO_Admin_Asset_Location
	 */
	protected $asset_location;

	/**
	 *  Prefix for naming the assets.
	 */
	const PREFIX = 'yoast-seo-';

	/**
	 * @var string prefix for naming the assets.
	 */
	private $prefix;

	/**
	 * Constructs a manager of assets. Needs a location to know where to register assets at.
	 *
	 * @param WPSEO_Admin_Asset_Location $asset_location The provider of the asset location.
	 * @param string                     $prefix         The prefix for naming assets.
	 */
	public function __construct( WPSEO_Admin_Asset_Location $asset_location = null, $prefix = self::PREFIX ) {
		if ( $asset_location === null ) {
			$asset_location = self::create_default_location();
		}

		$this->asset_location = $asset_location;
		$this->prefix         = $prefix;
	}

	/**
	 * Enqueues scripts.
	 *
	 * @param string $script The name of the script to enqueue.
	 */
	public function enqueue_script( $script ) {
		wp_enqueue_script( $this->prefix . $script );
	}

	/**
	 * Enqueues styles.
	 *
	 * @param string $style The name of the style to enqueue.
	 */
	public function enqueue_style( $style ) {
		wp_enqueue_style( $this->prefix . $style );
	}

	/**
	 * Registers scripts based on it's parameters.
	 *
	 * @param WPSEO_Admin_Asset $script The script to register.
	 */
	public function register_script( WPSEO_Admin_Asset $script ) {
		wp_register_script(
			$this->prefix . $script->get_name(),
			$this->get_url( $script, WPSEO_Admin_Asset::TYPE_JS ),
			$script->get_deps(),
			$script->get_version(),
			$script->is_in_footer()
		);
	}

	/**
	 * Registers styles based on it's parameters.
	 *
	 * @param WPSEO_Admin_Asset $style The style to register.
	 */
	public function register_style( WPSEO_Admin_Asset $style ) {
		wp_register_style(
			$this->prefix . $style->get_name(),
			$this->get_url( $style, WPSEO_Admin_Asset::TYPE_CSS ),
			$style->get_deps(),
			$style->get_version(),
			$style->get_media()
		);
	}

	/**
	 * Calls the functions that register scripts and styles with the scripts and styles to be registered as arguments.
	 */
	public function register_assets() {
		$this->register_scripts( $this->scripts_to_be_registered() );
		$this->register_styles( $this->styles_to_be_registered() );
	}

	/**
	 * Registers all the scripts passed to it.
	 *
	 * @param array $scripts The scripts passed to it.
	 */
	public function register_scripts( $scripts ) {
		foreach ( $scripts as $script ) {
			$script = new WPSEO_Admin_Asset( $script );
			$this->register_script( $script );
		}
	}

	/**
	 * Registers all the styles it recieves.
	 *
	 * @param array $styles Styles that need to be registerd.
	 */
	public function register_styles( $styles ) {
		foreach ( $styles as $style ) {
			$style = new WPSEO_Admin_Asset( $style );
			$this->register_style( $style );
		}
	}

	/**
	 * A list of styles that shouldn't be registered but are needed in other locations in the plugin.
	 *
	 * @return array
	 */
	public function special_styles() {
		$flat_version = $this->flatten_version( WPSEO_VERSION );
		$asset_args   = array(
			'name' => 'inside-editor',
			'src'  => 'inside-editor-' . $flat_version,
		);

		return array( 'inside-editor' => new WPSEO_Admin_Asset( $asset_args ) );
	}

	/**
	 * Flattens a version number for use in a filename
	 *
	 * @param string $version The original version number.
	 *
	 * @return string The flattened version number.
	 */
	public function flatten_version( $version ) {
		$parts = explode( '.', $version );

		if ( count( $parts ) === 2 && preg_match( '/^\d+$/', $parts[1] ) === 1 ) {
			$parts[] = '0';
		}

		return implode( '', $parts );
	}

	/**
	 * Creates a default location object for use in the admin asset manager.
	 *
	 * @return WPSEO_Admin_Asset_Location The location to use in the asset manager.
	 */
	public static function create_default_location() {
		if ( defined( 'YOAST_SEO_DEV_SERVER' ) && YOAST_SEO_DEV_SERVER ) {
			$url = defined( 'YOAST_SEO_DEV_SERVER_URL' ) ? YOAST_SEO_DEV_SERVER_URL : WPSEO_Admin_Asset_Dev_Server_Location::DEFAULT_URL;

			return new WPSEO_Admin_Asset_Dev_Server_Location( $url );
		}

		return new WPSEO_Admin_Asset_SEO_Location( WPSEO_FILE );
	}

	/**
	 * Registers the WordPress dependencies that exist in 5.0 in case they are not present.
	 *
	 * This function can be removed when WordPress 5.1 has been released, because from 5.0 wp-elements will be
	 * registered earlier, which means we don't have to reregister things.
	 *
	 * @return void
	 */
	public function register_wp_assets() {

		global $wp_scripts;

		$script = $wp_scripts->query( 'react' );

		// IE11 needs wp-polyfill to be registered before react.
		if ( $script && ! in_array( 'wp-polyfill', $script->deps, true ) ) {
			$script->deps[] = 'wp-polyfill';
		}

		$flat_version = $this->flatten_version( WPSEO_VERSION );

		wp_register_script( 'lodash-base', plugins_url( 'js/vendor/lodash.min.js', WPSEO_FILE ), array(), false, true );
		wp_register_script( 'lodash', plugins_url( 'js/vendor/lodash-noconflict.js', WPSEO_FILE ), array( 'lodash-base' ), false, true );
		wp_register_script( 'wp-polyfill', plugins_url( 'js/dist/babel-polyfill-' . $flat_version . '.min.js', WPSEO_FILE ), array(), false, true );

		wp_register_script(
			'wp-element',
			plugins_url( 'js/dist/wp-element-' . $flat_version . '.min.js', WPSEO_FILE ),
			array( 'lodash', 'wp-polyfill' ),
			false,
			true
		);

		wp_register_script(
			'wp-api-fetch',
			plugins_url( 'js/dist/wp-apiFetch-' . $flat_version . '.min.js', WPSEO_FILE ),
			array( 'wp-i18n', 'wp-polyfill' ),
			false,
			true
		);

		wp_register_script(
			'wp-components',
			plugins_url( 'js/dist/wp-components-' . $flat_version . '.min.js', WPSEO_FILE ),
			array( 'lodash', 'wp-api-fetch', 'wp-i18n', 'wp-polyfill', 'wp-compose' ),
			false,
			true
		);

		wp_register_script(
			'wp-data',
			plugins_url( 'js/dist/wp-data-' . $flat_version . '.min.js', WPSEO_FILE ),
			array( 'lodash', 'wp-element', 'wp-polyfill', 'wp-compose' ),
			false,
			true
		);

		wp_register_script(
			'wp-i18n',
			plugins_url( 'js/dist/wp-i18n-' . $flat_version . '.min.js', WPSEO_FILE ),
			array( 'wp-polyfill' ),
			false,
			true
		);

		wp_register_script(
			'wp-rich-text',
			plugins_url( 'js/dist/wp-rich-text-' . $flat_version . '.min.js', WPSEO_FILE ),
			array( 'lodash', 'wp-polyfill', 'wp-data' ),
			false,
			true
		);

		wp_register_script(
			'wp-compose',
			plugins_url( 'js/dist/wp-compose-' . $flat_version . '.min.js', WPSEO_FILE ),
			array( 'wp-polyfill' ),
			false,
			true
		);

		/*
		 * wp-annotations only exists from Gutenberg 4.3 and onwards, so we register a no-op in earlier versions.
		 * The no-op achieves that our scripts that depend on this are actually loaded. Because WordPress doesn't
		 * load a script if any of the dependencies are missing.
		 */
		wp_register_script(
			'wp-annotations',
			null
		);
	}

	/**
	 * Returns the scripts that need to be registered.
	 *
	 * @todo Data format is not self-documenting. Needs explanation inline. R.
	 *
	 * @return array The scripts that need to be registered.
	 */
	protected function scripts_to_be_registered() {
		$select2_language = 'en';
		$user_locale      = WPSEO_Utils::get_user_locale();
		$language         = WPSEO_Utils::get_language( $user_locale );

		if ( file_exists( WPSEO_PATH . "js/dist/select2/i18n/{$user_locale}.js" ) ) {
			$select2_language = $user_locale; // Chinese and some others use full locale.
		}
		elseif ( file_exists( WPSEO_PATH . "js/dist/select2/i18n/{$language}.js" ) ) {
			$select2_language = $language;
		}

		$flat_version = $this->flatten_version( WPSEO_VERSION );

<<<<<<< HEAD
=======
		$backport_wp_dependencies = $this->get_backport_dependencies();

		// If Gutenberg's babel polyfill is not present, use our own.
		$babel_polyfill = 'wp-polyfill-ecmascript';
		if ( ! wp_script_is( 'wp-polyfill-ecmascript', 'registered' ) ) {
			$babel_polyfill = self::PREFIX . 'babel-polyfill';
		}

		$analysis = 'analysis-' . $flat_version;
		if ( WPSEO_Recalibration_Beta::is_enabled() ) {
			$analysis = 'https://my.yoast.com/api/downloads/file/analysis';
		}

>>>>>>> 3927e33a
		return array(
			array(
				'name' => 'commons',
				// Load webpack-commons for bundle support.
				'src'  => 'commons-' . $flat_version,
				'deps' => array(
					'wp-polyfill'
				),
			),
			array(
				'name' => 'search-appearance',
				'src'  => 'search-appearance-' . $flat_version,
				'deps' => array(
					self::PREFIX . 'components',
					self::PREFIX . 'commons',
				),
			),
			array(
				'name' => 'yoast-modal',
				'src'  => 'wp-seo-modal-' . $flat_version,
				'deps' => array(
					'jquery',
					'wp-element',
					'wp-i18n',
					self::PREFIX . 'components',
					self::PREFIX . 'commons',
				),
			),
			array(
				'name' => 'help-center',
				'src'  => 'wp-seo-help-center-' . $flat_version,
				'deps' => array(
					'jquery',
					'wp-element',
					'wp-i18n',
					self::PREFIX . 'components',
					self::PREFIX . 'commons',
				),
			),
			array(
				'name' => 'admin-script',
				'src'  => 'wp-seo-admin-' . $flat_version,
				'deps' => array(
					'jquery',
					'jquery-ui-core',
					'jquery-ui-progressbar',
					self::PREFIX . 'select2',
					self::PREFIX . 'select2-translations',
					self::PREFIX . 'commons',
				),
			),
			array(
				'name' => 'admin-media',
				'src'  => 'wp-seo-admin-media-' . $flat_version,
				'deps' => array(
					'jquery',
					'jquery-ui-core',
					self::PREFIX . 'commons',
				),
			),
			array(
				'name' => 'network-admin-script',
				'src'  => 'wp-seo-network-admin-' . $flat_version,
				'deps' => array(
					'jquery',
					self::PREFIX . 'commons',
				),
			),
			array(
				'name' => 'bulk-editor',
				'src'  => 'wp-seo-bulk-editor-' . $flat_version,
				'deps' => array(
					'jquery',
					self::PREFIX . 'commons',
				),
			),
			array(
				'name' => 'admin-global-script',
				'src'  => 'wp-seo-admin-global-' . $flat_version,
				'deps' => array(
					'jquery',
					self::PREFIX . 'commons',
				),
			),
			array(
				'name'      => 'metabox',
				'src'       => 'wp-seo-metabox-' . $flat_version,
				'deps'      => array(
					'jquery',
					'wp-element',
					'wp-i18n',
					'wp-data',
					'wp-components',
					self::PREFIX . 'select2',
					self::PREFIX . 'select2-translations',
					self::PREFIX . 'commons',
				),
				'in_footer' => false,
			),
			array(
				'name' => 'featured-image',
				'src'  => 'wp-seo-featured-image-' . $flat_version,
				'deps' => array(
					'jquery',
					self::PREFIX . 'commons',
				),
			),
			array(
				'name'      => 'admin-gsc',
				'src'       => 'wp-seo-admin-gsc-' . $flat_version,
				'deps'      => array(
					self::PREFIX . 'commons',
				),
				'in_footer' => false,
			),
			array(
				'name' => 'post-scraper',
				'src'  => 'wp-seo-post-scraper-' . $flat_version,
				'deps' => array(
					'wp-util',
					'wp-api',
					'wp-sanitize',
					'wp-element',
					'wp-i18n',
					'wp-data',
					'wp-api-fetch',
					'wp-annotations',
					'wp-compose',
					self::PREFIX . 'replacevar-plugin',
					self::PREFIX . 'shortcode-plugin',
					self::PREFIX . 'analysis',
					self::PREFIX . 'components',
					self::PREFIX . 'commons',
				),
			),
			array(
				'name' => 'term-scraper',
				'src'  => 'wp-seo-term-scraper-' . $flat_version,
				'deps' => array(
					'wp-sanitize',
					'wp-element',
					'wp-i18n',
					'wp-data',
					'wp-api-fetch',
					'wp-compose',
					self::PREFIX . 'replacevar-plugin',
					self::PREFIX . 'analysis',
					self::PREFIX . 'components',
					self::PREFIX . 'commons',
				),
			),
			array(
				'name' => 'replacevar-plugin',
				'src'  => 'wp-seo-replacevar-plugin-' . $flat_version,
				'deps' => array(
					self::PREFIX . 'analysis',
					self::PREFIX . 'components',
					self::PREFIX . 'commons',
				),
			),
			array(
				'name' => 'shortcode-plugin',
				'src'  => 'wp-seo-shortcode-plugin-' . $flat_version,
				'deps' => array(
					self::PREFIX . 'analysis',
					self::PREFIX . 'commons',
				),
			),
			array(
				'name' => 'recalculate',
				'src'  => 'wp-seo-recalculate-' . $flat_version,
				'deps' => array(
					'jquery',
					'jquery-ui-core',
					'jquery-ui-progressbar',
					self::PREFIX . 'analysis',
					self::PREFIX . 'commons',
				),
			),
			array(
				'name' => 'primary-category',
				'src'  => 'wp-seo-metabox-category-' . $flat_version,
				'deps' => array(
					'jquery',
					'wp-util',
					'wp-element',
					'wp-i18n',
					'wp-components',
					'wp-data',
					self::PREFIX . 'commons',
				),
			),
			array(
				'name'    => 'select2',
				'src'     => 'select2/select2.full',
				'suffix'  => '.min',
				'deps'    => array(
					'jquery',
				),
				'version' => '4.0.3',
			),
			array(
				'name'    => 'select2-translations',
				'src'     => 'select2/i18n/' . $select2_language,
				'deps'    => array(
					'jquery',
					self::PREFIX . 'select2',
				),
				'version' => '4.0.3',
				'suffix'  => '',
			),
			array(
				'name' => 'configuration-wizard',
				'src'  => 'configuration-wizard-' . $flat_version,
				'deps' => array(
					'jquery',
					'wp-element',
					'wp-i18n',
					self::PREFIX . 'components',
					self::PREFIX . 'commons',
				),
			),
			array(
				'name' => 'reindex-links',
				'src'  => 'wp-seo-reindex-links-' . $flat_version,
				'deps' => array(
					'jquery',
					'jquery-ui-core',
					'jquery-ui-progressbar',
					self::PREFIX . 'commons',
				),
			),
			array(
				'name' => 'edit-page-script',
				'src'  => 'wp-seo-edit-page-' . $flat_version,
				'deps' => array(
					'jquery',
					self::PREFIX . 'commons',
				),
			),
			array(
				'name'      => 'quick-edit-handler',
				'src'       => 'wp-seo-quick-edit-handler-' . $flat_version,
				'deps'      => array(
					'jquery',
					self::PREFIX . 'commons',
				),
				'in_footer' => true,
			),
			array(
				'name' => 'api',
				'src'  => 'wp-seo-api-' . $flat_version,
				'deps' => array(
					'wp-api',
					'jquery',
					self::PREFIX . 'commons',
				),
			),
			array(
				'name' => 'dashboard-widget',
				'src'  => 'wp-seo-dashboard-widget-' . $flat_version,
				'deps' => array(
					self::PREFIX . 'api',
					'jquery',
					'wp-element',
					'wp-i18n',
					self::PREFIX . 'components',
					self::PREFIX . 'commons',
				),
			),
			array(
				'name' => 'filter-explanation',
				'src'  => 'wp-seo-filter-explanation-' . $flat_version,
				'deps' => array(
					'jquery',
					self::PREFIX . 'commons',
				),
			),
			array(
				'name' => 'analysis',
				'src'  => $analysis,
				'deps' => array(
					'lodash',
					self::PREFIX . 'commons',
				),
			),
			array(
				'name' => 'components',
				'src'  => 'components-' . $flat_version,
				'deps' => array(
					self::PREFIX . 'analysis',
					self::PREFIX . 'styled-components',
					self::PREFIX . 'commons',
				),
			),
			array(
				'name' => 'structured-data-blocks',
				'src'  => 'wp-seo-structured-data-blocks-' . $flat_version,
				'deps' => array(
					'wp-blocks',
					'wp-i18n',
					'wp-element',
					self::PREFIX . 'styled-components',
					self::PREFIX . 'commons',
				),
			),
			array(
				'name' => 'styled-components',
				'src'  => 'styled-components-' . $flat_version,
			),
		);
	}

	/**
	 * Returns the styles that need to be registered.
	 *
	 * @todo Data format is not self-documenting. Needs explanation inline. R.
	 *
	 * @return array styles that need to be registered.
	 */
	protected function styles_to_be_registered() {
		$flat_version = $this->flatten_version( WPSEO_VERSION );

		return array(
			array(
				'name' => 'admin-css',
				'src'  => 'yst_plugin_tools-' . $flat_version,
				'deps' => array( self::PREFIX . 'toggle-switch' ),
			),
			array(
				'name' => 'toggle-switch',
				'src'  => 'toggle-switch-' . $flat_version,
			),
			array(
				'name' => 'dismissible',
				'src'  => 'wpseo-dismissible-' . $flat_version,
			),
			array(
				'name' => 'alerts',
				'src'  => 'alerts-' . $flat_version,
			),
			array(
				'name' => 'edit-page',
				'src'  => 'edit-page-' . $flat_version,
			),
			array(
				'name' => 'featured-image',
				'src'  => 'featured-image-' . $flat_version,
			),
			array(
				'name' => 'metabox-css',
				'src'  => 'metabox-' . $flat_version,
				'deps' => array(
					self::PREFIX . 'select2',
				),
			),
			array(
				'name' => 'wp-dashboard',
				'src'  => 'dashboard-' . $flat_version,
			),
			array(
				'name' => 'scoring',
				'src'  => 'yst_seo_score-' . $flat_version,
			),
			array(
				'name' => 'adminbar',
				'src'  => 'adminbar-' . $flat_version,
			),
			array(
				'name' => 'primary-category',
				'src'  => 'metabox-primary-category-' . $flat_version,
			),
			array(
				'name'    => 'select2',
				'src'     => 'select2/select2',
				'suffix'  => '.min',
				'version' => '4.0.1',
				'rtl'     => false,
			),
			array(
				'name' => 'admin-global',
				'src'  => 'admin-global-' . $flat_version,
			),
			array(
				'name' => 'yoast-components',
				'src'  => 'yoast-components-' . $flat_version,
			),
			array(
				'name' => 'extensions',
				'src'  => 'yoast-extensions-' . $flat_version,
			),
			array(
				'name' => 'filter-explanation',
				'src'  => 'filter-explanation-' . $flat_version,
			),
			array(
				'name' => 'search-appearance',
				'src'  => 'search-appearance-' . $flat_version,
			),
			array(
				'name' => 'structured-data-blocks',
				'src'  => 'structured-data-blocks-' . $flat_version,
				'deps' => array( 'wp-edit-blocks' ),
			),
		);
	}
<<<<<<< HEAD
=======

	/**
	 * Checks if the Gutenberg assets must be loaded.
	 *
	 * @return bool True when the Gutenberg assets must be loaded.
	 */
	protected function should_load_gutenberg_assets() {

		// When working in the classic editor shipped with Gutenberg, the assets shouldn't be loaded. Fixes IE11 bug.
		if ( isset( $_GET['classic-editor'] ) ) {
			return false;
		}

		return wp_script_is( 'wp-element', 'registered' );
	}

	/**
	 * Determines the URL of the asset.
	 *
	 * @param WPSEO_Admin_Asset $asset The asset to determine the URL for.
	 * @param string            $type  The type of asset. Usually JS or CSS.
	 *
	 * @return string The URL of the asset.
	 */
	protected function get_url( WPSEO_Admin_Asset $asset, $type ) {
		$scheme = wp_parse_url( $asset->get_src(), PHP_URL_SCHEME );
		if ( in_array( $scheme, array( 'http', 'https' ), true ) ) {
			return $asset->get_src();
		}

		return $this->asset_location->get_url( $asset, $type );
	}
>>>>>>> 3927e33a
}<|MERGE_RESOLUTION|>--- conflicted
+++ resolved
@@ -280,22 +280,11 @@
 
 		$flat_version = $this->flatten_version( WPSEO_VERSION );
 
-<<<<<<< HEAD
-=======
-		$backport_wp_dependencies = $this->get_backport_dependencies();
-
-		// If Gutenberg's babel polyfill is not present, use our own.
-		$babel_polyfill = 'wp-polyfill-ecmascript';
-		if ( ! wp_script_is( 'wp-polyfill-ecmascript', 'registered' ) ) {
-			$babel_polyfill = self::PREFIX . 'babel-polyfill';
-		}
-
 		$analysis = 'analysis-' . $flat_version;
 		if ( WPSEO_Recalibration_Beta::is_enabled() ) {
 			$analysis = 'https://my.yoast.com/api/downloads/file/analysis';
 		}
 
->>>>>>> 3927e33a
 		return array(
 			array(
 				'name' => 'commons',
@@ -702,23 +691,6 @@
 			),
 		);
 	}
-<<<<<<< HEAD
-=======
-
-	/**
-	 * Checks if the Gutenberg assets must be loaded.
-	 *
-	 * @return bool True when the Gutenberg assets must be loaded.
-	 */
-	protected function should_load_gutenberg_assets() {
-
-		// When working in the classic editor shipped with Gutenberg, the assets shouldn't be loaded. Fixes IE11 bug.
-		if ( isset( $_GET['classic-editor'] ) ) {
-			return false;
-		}
-
-		return wp_script_is( 'wp-element', 'registered' );
-	}
 
 	/**
 	 * Determines the URL of the asset.
@@ -736,5 +708,4 @@
 
 		return $this->asset_location->get_url( $asset, $type );
 	}
->>>>>>> 3927e33a
 }