--- conflicted
+++ resolved
@@ -756,10 +756,7 @@
 					'wp-compose',
 					'wp-i18n',
 					'wp-sanitize',
-<<<<<<< HEAD
-=======
 					'wp-api-fetch',
->>>>>>> 03590b38
 					self::PREFIX . 'components',
 					self::PREFIX . 'analysis',
 					self::PREFIX . 'commons',
