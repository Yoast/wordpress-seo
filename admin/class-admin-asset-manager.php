<?php
/**
 * WPSEO plugin file.
 *
 * @package WPSEO\Admin
 */

/**
 * This class registers all the necessary styles and scripts.
 *
 * Also has methods for the enqueing of scripts and styles.
 * It automatically adds a prefix to the handle.
 */
class WPSEO_Admin_Asset_Manager {

	/**
	 * Prefix for naming the assets.
	 *
	 * @var string
	 */
	const PREFIX = 'yoast-seo-';

	/**
	 * Class that manages the assets' location.
	 *
	 * @var WPSEO_Admin_Asset_Location
	 */
	protected $asset_location;

	/**
	 * Prefix for naming the assets.
	 *
	 * @var string
	 */
	private $prefix;

	/**
	 * Constructs a manager of assets. Needs a location to know where to register assets at.
	 *
	 * @param WPSEO_Admin_Asset_Location|null $asset_location The provider of the asset location.
	 * @param string                          $prefix         The prefix for naming assets.
	 */
	public function __construct( WPSEO_Admin_Asset_Location $asset_location = null, $prefix = self::PREFIX ) {
		if ( $asset_location === null ) {
			$asset_location = self::create_default_location();
		}

		$this->asset_location = $asset_location;
		$this->prefix         = $prefix;
	}

	/**
	 * Enqueues scripts.
	 *
	 * @param string $script The name of the script to enqueue.
	 */
	public function enqueue_script( $script ) {
		wp_enqueue_script( $this->prefix . $script );
	}

	/**
	 * Enqueues styles.
	 *
	 * @param string $style The name of the style to enqueue.
	 */
	public function enqueue_style( $style ) {
		wp_enqueue_style( $this->prefix . $style );
	}

	/**
	 * Enqueues the appropriate language for the user.
	 */
	public function enqueue_user_language_script() {
		$this->enqueue_script( 'language-' . YoastSEO()->helpers->language->get_researcher_language() );
	}

	/**
	 * Registers scripts based on it's parameters.
	 *
	 * @param WPSEO_Admin_Asset $script The script to register.
	 */
	public function register_script( WPSEO_Admin_Asset $script ) {
		$url = $script->get_src() ? $this->get_url( $script, WPSEO_Admin_Asset::TYPE_JS ) : false;

		wp_register_script(
			$this->prefix . $script->get_name(),
			$url,
			$script->get_deps(),
			$script->get_version(),
			$script->is_in_footer()
		);

		if ( in_array( 'wp-i18n', $script->get_deps(), true ) ) {
			wp_set_script_translations( $this->prefix . $script->get_name(), 'wordpress-seo' );
		}
	}

	/**
	 * Registers styles based on it's parameters.
	 *
	 * @param WPSEO_Admin_Asset $style The style to register.
	 */
	public function register_style( WPSEO_Admin_Asset $style ) {
		wp_register_style(
			$this->prefix . $style->get_name(),
			$this->get_url( $style, WPSEO_Admin_Asset::TYPE_CSS ),
			$style->get_deps(),
			$style->get_version(),
			$style->get_media()
		);
	}

	/**
	 * Calls the functions that register scripts and styles with the scripts and styles to be registered as arguments.
	 */
	public function register_assets() {
		$this->register_scripts( $this->scripts_to_be_registered() );
		$this->register_styles( $this->styles_to_be_registered() );
	}

	/**
	 * Registers all the scripts passed to it.
	 *
	 * @param array $scripts The scripts passed to it.
	 */
	public function register_scripts( $scripts ) {
		foreach ( $scripts as $script ) {
			$script = new WPSEO_Admin_Asset( $script );
			$this->register_script( $script );
		}
	}

	/**
	 * Registers all the styles it receives.
	 *
	 * @param array $styles Styles that need to be registered.
	 */
	public function register_styles( $styles ) {
		foreach ( $styles as $style ) {
			$style = new WPSEO_Admin_Asset( $style );
			$this->register_style( $style );
		}
	}

	/**
	 * Localizes the script.
	 *
	 * @param string $handle      The script handle.
	 * @param string $object_name The object name.
	 * @param array  $data        The l10n data.
	 */
	public function localize_script( $handle, $object_name, $data ) {
		\wp_localize_script( $this->prefix . $handle, $object_name, $data );
	}

	/**
	 * Adds an inline script.
	 *
	 * @param string $handle   The script handle.
	 * @param string $data     The l10n data.
	 * @param string $position Optional. Whether to add the inline script before the handle or after.
	 */
	public function add_inline_script( $handle, $data, $position = 'after' ) {
		\wp_add_inline_script( $this->prefix . $handle, $data, $position );
	}

	/**
	 * A list of styles that shouldn't be registered but are needed in other locations in the plugin.
	 *
	 * @return array
	 */
	public function special_styles() {
		$flat_version = $this->flatten_version( WPSEO_VERSION );
		$asset_args   = [
			'name' => 'inside-editor',
			'src'  => 'inside-editor-' . $flat_version,
		];

		return [ 'inside-editor' => new WPSEO_Admin_Asset( $asset_args ) ];
	}

	/**
	 * Flattens a version number for use in a filename.
	 *
	 * @param string $version The original version number.
	 *
	 * @return string The flattened version number.
	 */
	public function flatten_version( $version ) {
		$parts = explode( '.', $version );

		if ( count( $parts ) === 2 && preg_match( '/^\d+$/', $parts[1] ) === 1 ) {
			$parts[] = '0';
		}

		return implode( '', $parts );
	}

	/**
	 * Creates a default location object for use in the admin asset manager.
	 *
	 * @return WPSEO_Admin_Asset_Location The location to use in the asset manager.
	 */
	public static function create_default_location() {
		if ( defined( 'YOAST_SEO_DEV_SERVER' ) && YOAST_SEO_DEV_SERVER ) {
			$url = defined( 'YOAST_SEO_DEV_SERVER_URL' ) ? YOAST_SEO_DEV_SERVER_URL : WPSEO_Admin_Asset_Dev_Server_Location::DEFAULT_URL;

			return new WPSEO_Admin_Asset_Dev_Server_Location( $url );
		}

		return new WPSEO_Admin_Asset_SEO_Location( WPSEO_FILE, false );
	}

	/**
	 * Checks if the given script is enqueued.
	 *
	 * @param string $script The script to check.
	 *
	 * @return bool True when the script is enqueued.
	 */
	public function is_script_enqueued( $script ) {
		return \wp_script_is( $this->prefix . $script );
	}

	/**
	 * Returns the scripts that need to be registered.
	 *
	 * @todo Data format is not self-documenting. Needs explanation inline. R.
	 *
	 * @return array The scripts that need to be registered.
	 */
	protected function scripts_to_be_registered() {
		$header_scripts          = [
			'admin-global',
			'block-editor',
			'classic-editor',
			'post-edit',
			'help-scout-beacon',
		];
		$additional_dependencies = [
			'analysis-worker'          => [ self::PREFIX . 'analysis-package' ],
			'api-client'               => [ 'wp-api' ],
			'dashboard-widget'         => [ self::PREFIX . 'api-client' ],
			'elementor'                => [
				self::PREFIX . 'api-client',
				self::PREFIX . 'externals-components',
				self::PREFIX . 'externals-contexts',
				self::PREFIX . 'externals-redux',
			],
<<<<<<< HEAD
			'indexables-page' => [
=======
			'indexables-page'          => [
>>>>>>> 90ccd127
				self::PREFIX . 'api-client',
				self::PREFIX . 'externals-components',
				self::PREFIX . 'externals-contexts',
				self::PREFIX . 'externals-redux',
			],
			'indexation'               => [
				'jquery-ui-core',
				'jquery-ui-progressbar',
			],
			'first-time-configuration' => [
				self::PREFIX . 'api-client',
				self::PREFIX . 'externals-components',
				self::PREFIX . 'externals-contexts',
				self::PREFIX . 'externals-redux',
			],
			'integrations-page'        => [
				self::PREFIX . 'api-client',
				self::PREFIX . 'externals-components',
				self::PREFIX . 'externals-contexts',
				self::PREFIX . 'externals-redux',
			],
			'post-edit'                => [
				self::PREFIX . 'api-client',
				self::PREFIX . 'block-editor',
				self::PREFIX . 'externals-components',
				self::PREFIX . 'externals-contexts',
				self::PREFIX . 'externals-redux',
				self::PREFIX . 'select2',
			],
			'reindex-links'            => [
				'jquery-ui-core',
				'jquery-ui-progressbar',
			],
			'settings'                 => [
				'jquery-ui-core',
				'jquery-ui-progressbar',
				self::PREFIX . 'api-client',
				self::PREFIX . 'externals-components',
				self::PREFIX . 'externals-contexts',
				self::PREFIX . 'externals-redux',
				self::PREFIX . 'select2',
			],
			'term-edit'                => [
				self::PREFIX . 'api-client',
				self::PREFIX . 'classic-editor',
				self::PREFIX . 'externals-components',
				self::PREFIX . 'externals-contexts',
				self::PREFIX . 'externals-redux',
				self::PREFIX . 'select2',
			],
		];

		$plugin_scripts   = $this->load_generated_asset_file(
			[
				'asset_file'      => __DIR__ . '/../src/generated/assets/plugin.php',
				'ext_length'      => 3,
				'additional_deps' => $additional_dependencies,
				'header_scripts'  => $header_scripts,
			]
		);
		$external_scripts = $this->load_generated_asset_file(
			[
				'asset_file'      => __DIR__ . '/../src/generated/assets/externals.php',
				'ext_length'      => 3,
				'suffix'          => '-package',
				'base_dir'        => 'externals/',
				'additional_deps' => $additional_dependencies,
				'header_scripts'  => $header_scripts,
			]
		);
		$language_scripts = $this->load_generated_asset_file(
			[
				'asset_file'      => __DIR__ . '/../src/generated/assets/languages.php',
				'ext_length'      => 3,
				'suffix'          => '-language',
				'base_dir'        => 'languages/',
				'additional_deps' => $additional_dependencies,
				'header_scripts'  => $header_scripts,
			]
		);
		$select2_scripts  = $this->load_select2_scripts();
		$renamed_scripts  = $this->load_renamed_scripts();

		$scripts = array_merge(
			$plugin_scripts,
			$external_scripts,
			$language_scripts,
			$select2_scripts,
			$renamed_scripts
		);

		$scripts['installation-success'] = [
			'name'    => 'installation-success',
			'src'     => 'installation-success.js',
			'deps'    => [
				'wp-a11y',
				'wp-dom-ready',
				'wp-components',
				'wp-element',
				'wp-i18n',
				self::PREFIX . 'yoast-components',
				self::PREFIX . 'externals-components',
			],
			'version' => $scripts['installation-success']['version'],
		];

		$scripts['post-edit-classic'] = [
			'name'      => 'post-edit-classic',
			'src'       => $scripts['post-edit']['src'],
			'deps'      => array_map(
				static function( $dep ) {
					if ( $dep === self::PREFIX . 'block-editor' ) {
						return self::PREFIX . 'classic-editor';
					}
					return $dep;
				},
				$scripts['post-edit']['deps']
			),
			'in_footer' => ! in_array( 'post-edit-classic', $header_scripts, true ),
			'version'   => $scripts['post-edit']['version'],
		];

		$scripts['workouts'] = [
			'name'    => 'workouts',
			'src'     => 'workouts.js',
			'deps'    => [
				'clipboard',
				'lodash',
				'wp-api-fetch',
				'wp-a11y',
				'wp-components',
				'wp-compose',
				'wp-data',
				'wp-dom-ready',
				'wp-element',
				'wp-i18n',
				self::PREFIX . 'externals-components',
				self::PREFIX . 'externals-contexts',
				self::PREFIX . 'externals-redux',
				self::PREFIX . 'analysis',
				self::PREFIX . 'react-select',
				self::PREFIX . 'yoast-components',
			],
			'version' => $scripts['workouts']['version'],
		];

		// Add the current language to every script that requires the analysis package.
		foreach ( $scripts as $name => $script ) {
			if ( substr( $name, -8 ) === 'language' ) {
				continue;
			}
			if ( in_array( self::PREFIX . 'analysis-package', $script['deps'], true ) ) {
				$scripts[ $name ]['deps'][] = self::PREFIX . YoastSEO()->helpers->language->get_researcher_language() . '-language';
			}
		}

		return $scripts;
	}

	/**
	 * Loads a generated asset file.
	 *
	 * @param array $args {
	 *     The arguments.
	 *
	 *     @type string                  $asset_file      The asset file to load.
	 *     @type int                     $ext_length      The length of the extension, including suffix, of the filename.
	 *     @type string                  $suffix          Optional. The suffix of the asset name.
	 *     @type array<string, string[]> $additional_deps Optional. The additional dependencies assets may have.
	 *     @type string                  $base_dir        Optional. The base directory of the asset.
	 *     @type string[]                $header_scripts  Optional. The script names that should be in the header.
	 * }
	 *
	 * @return array {
	 *     The scripts to be registered.
	 *
	 *     @type string   $name      The name of the asset.
	 *     @type string   $src       The src of the asset.
	 *     @type string[] $deps      The dependenies of the asset.
	 *     @type bool     $in_footer Whether or not the asset should be in the footer.
	 * }
	 */
	protected function load_generated_asset_file( $args ) {
		$args    = wp_parse_args(
			$args,
			[
				'suffix'          => '',
				'additional_deps' => [],
				'base_dir'        => '',
				'header_scripts'  => [],
			]
		);
		$scripts = [];
		$assets  = require $args['asset_file'];
		foreach ( $assets as $file => $data ) {
			$name  = substr( $file, 0, -$args['ext_length'] );
			$name  = strtolower( preg_replace( '/([A-Z])/', '-$1', $name ) );
			$name .= $args['suffix'];

			$deps = $data['dependencies'];
			if ( isset( $args['additional_deps'][ $name ] ) ) {
				$deps = array_merge( $deps, $args['additional_deps'][ $name ] );
			}

			$scripts[ $name ] = [
				'name'      => $name,
				'src'       => $args['base_dir'] . $file,
				'deps'      => $deps,
				'in_footer' => ! in_array( $name, $args['header_scripts'], true ),
				'version'   => $data['version'],
			];
		}

		return $scripts;
	}

	/**
	 * Loads the select2 scripts.
	 *
	 * @return array {
	 *     The scripts to be registered.
	 *
	 *     @type string   $name      The name of the asset.
	 *     @type string   $src       The src of the asset.
	 *     @type string[] $deps      The dependenies of the asset.
	 *     @type bool     $in_footer Whether or not the asset should be in the footer.
	 * }
	 */
	protected function load_select2_scripts() {
		$scripts          = [];
		$select2_language = 'en';
		$user_locale      = \get_user_locale();
		$language         = WPSEO_Language_Utils::get_language( $user_locale );

		if ( file_exists( WPSEO_PATH . "js/dist/select2/i18n/{$user_locale}.js" ) ) {
			$select2_language = $user_locale; // Chinese and some others use full locale.
		}
		elseif ( file_exists( WPSEO_PATH . "js/dist/select2/i18n/{$language}.js" ) ) {
			$select2_language = $language;
		}

		$scripts['select2']              = [
			'name'    => 'select2',
			'src'     => false,
			'deps'    => [
				self::PREFIX . 'select2-translations',
				self::PREFIX . 'select2-core',
			],
		];
		$scripts['select2-core']         = [
			'name'    => 'select2-core',
			'src'     => 'select2/select2.full.min.js',
			'deps'    => [
				'jquery',
			],
			'version' => '4.0.13',
		];
		$scripts['select2-translations'] = [
			'name'    => 'select2-translations',
			'src'     => 'select2/i18n/' . $select2_language . '.js',
			'deps'    => [
				'jquery',
				self::PREFIX . 'select2-core',
			],
			'version' => '4.0.13',
		];

		return $scripts;
	}

	/**
	 * Loads the scripts that should be renamed for BC.
	 *
	 * @return array {
	 *     The scripts to be registered.
	 *
	 *     @type string   $name      The name of the asset.
	 *     @type string   $src       The src of the asset.
	 *     @type string[] $deps      The dependenies of the asset.
	 *     @type bool     $in_footer Whether or not the asset should be in the footer.
	 * }
	 */
	protected function load_renamed_scripts() {
		$scripts         = [];
		$renamed_scripts = [
			'admin-global-script'         => 'admin-global',
			'analysis'                    => 'analysis-package',
			'analysis-report'             => 'analysis-report-package',
			'api'                         => 'api-client',
			'commons'                     => 'commons-package',
			'edit-page'                   => 'edit-page-script',
			'draft-js'                    => 'draft-js-package',
			'feature-flag'                => 'feature-flag-package',
			'helpers'                     => 'helpers-package',
			'jed'                         => 'jed-package',
			'legacy-components'           => 'components-package',
			'network-admin-script'        => 'network-admin',
			'redux'                       => 'redux-package',
			'replacement-variable-editor' => 'replacement-variable-editor-package',
			'search-metadata-previews'    => 'search-metadata-previews-package',
			'social-metadata-forms'       => 'social-metadata-forms-package',
			'styled-components'           => 'styled-components-package',
			'style-guide'                 => 'style-guide-package',
			'yoast-components'            => 'components-new-package',
		];

		foreach ( $renamed_scripts as $original => $replacement ) {
			$scripts[] = [
				'name' => $original,
				'src'  => false,
				'deps' => [ self::PREFIX . $replacement ],
			];
		}

		return $scripts;
	}

	/**
	 * Returns the styles that need to be registered.
	 *
	 * @todo Data format is not self-documenting. Needs explanation inline. R.
	 *
	 * @return array Styles that need to be registered.
	 */
	protected function styles_to_be_registered() {
		$flat_version = $this->flatten_version( WPSEO_VERSION );

		return [
			[
				'name' => 'admin-css',
				'src'  => 'yst_plugin_tools-' . $flat_version,
				'deps' => [ self::PREFIX . 'toggle-switch' ],
			],
			[
				'name' => 'toggle-switch',
				'src'  => 'toggle-switch-' . $flat_version,
			],
			[
				'name' => 'dismissible',
				'src'  => 'wpseo-dismissible-' . $flat_version,
			],
			[
				'name' => 'notifications',
				'src'  => 'notifications-' . $flat_version,
			],
			[
				'name' => 'alert',
				'src'  => 'alerts-' . $flat_version,
			],
			[
				'name' => 'edit-page',
				'src'  => 'edit-page-' . $flat_version,
			],
			[
				'name' => 'featured-image',
				'src'  => 'featured-image-' . $flat_version,
			],
			[
				'name' => 'metabox-css',
				'src'  => 'metabox-' . $flat_version,
				'deps' => [
					self::PREFIX . 'select2',
					self::PREFIX . 'admin-css',
					'wp-components',
				],
			],
			[
				'name' => 'wp-dashboard',
				'src'  => 'dashboard-' . $flat_version,
			],
			[
				'name' => 'scoring',
				'src'  => 'yst_seo_score-' . $flat_version,
			],
			[
				'name' => 'adminbar',
				'src'  => 'adminbar-' . $flat_version,
				'deps' => [
					'admin-bar',
				],
			],
			[
				'name' => 'primary-category',
				'src'  => 'metabox-primary-category-' . $flat_version,
			],
			[
				'name'    => 'select2',
				'src'     => 'select2/select2',
				'suffix'  => '.min',
				'version' => '4.0.13',
				'rtl'     => false,
			],
			[
				'name' => 'admin-global',
				'src'  => 'admin-global-' . $flat_version,
			],
			[
				'name' => 'yoast-components',
				'src'  => 'yoast-components-' . $flat_version,
			],
			[
				'name' => 'extensions',
				'src'  => 'yoast-extensions-' . $flat_version,
				'deps' => [
					'wp-components',
				],
			],
			[
				'name' => 'filter-explanation',
				'src'  => 'filter-explanation-' . $flat_version,
			],
			[
				'name' => 'search-appearance',
				'src'  => 'search-appearance-' . $flat_version,
				'deps' => [
					self::PREFIX . 'monorepo',
				],
			],
			[
				'name' => 'monorepo',
				'src'  => 'monorepo-' . $flat_version,
			],
			[
				'name' => 'structured-data-blocks',
				'src'  => 'structured-data-blocks-' . $flat_version,
				'deps' => [ 'wp-edit-blocks' ],
			],
			[
				'name' => 'schema-blocks',
				'src'  => 'schema-blocks-' . $flat_version,
			],
			[
				'name' => 'elementor',
				'src'  => 'elementor-' . $flat_version,
			],
			[
				'name' => 'tailwind',
				'src'  => 'tailwind-' . $flat_version,
			],
			[
				'name' => 'workouts',
				'src'  => 'workouts-' . $flat_version,
				'deps' => [
					self::PREFIX . 'monorepo',
				],
			],
			[
				'name' => 'inside-editor',
				'src'  => 'inside-editor-' . $flat_version,
			],
		];
	}

	/**
	 * Determines the URL of the asset.
	 *
	 * @param WPSEO_Admin_Asset $asset The asset to determine the URL for.
	 * @param string            $type  The type of asset. Usually JS or CSS.
	 *
	 * @return string The URL of the asset.
	 */
	protected function get_url( WPSEO_Admin_Asset $asset, $type ) {
		$scheme = wp_parse_url( $asset->get_src(), PHP_URL_SCHEME );
		if ( in_array( $scheme, [ 'http', 'https' ], true ) ) {
			return $asset->get_src();
		}

		return $this->asset_location->get_url( $asset, $type );
	}
}<|MERGE_RESOLUTION|>--- conflicted
+++ resolved
@@ -247,11 +247,7 @@
 				self::PREFIX . 'externals-contexts',
 				self::PREFIX . 'externals-redux',
 			],
-<<<<<<< HEAD
-			'indexables-page' => [
-=======
 			'indexables-page'          => [
->>>>>>> 90ccd127
 				self::PREFIX . 'api-client',
 				self::PREFIX . 'externals-components',
 				self::PREFIX . 'externals-contexts',
