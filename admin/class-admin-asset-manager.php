--- conflicted
+++ resolved
@@ -286,7 +286,10 @@
 				),
 			),
 			array(
-<<<<<<< HEAD
+				'name' => 'polyfill',
+				'src'  => 'wp-seo-babel-polyfill-' . $flat_version,
+			),
+			array(
 				'name' => 'reindex-links',
 				'src'  => 'wp-seo-reindex-links-' . $flat_version,
 				'deps' => array(
@@ -294,10 +297,6 @@
 					'jquery-ui-core',
 					'jquery-ui-progressbar',
 				),
-=======
-				'name' => 'polyfill',
-				'src'  => 'wp-seo-babel-polyfill-' . $flat_version,
->>>>>>> fe5e5418
 			),
 		);
 	}
