--- conflicted
+++ resolved
@@ -257,15 +257,12 @@
 				self::PREFIX . 'externals-contexts',
 				self::PREFIX . 'externals-redux',
 			],
-<<<<<<< HEAD
 			'integrations-page'        => [
 				self::PREFIX . 'api-client',
 				self::PREFIX . 'externals-components',
 				self::PREFIX . 'externals-contexts',
 				self::PREFIX . 'externals-redux',
 			],
-=======
->>>>>>> 93332d47
 			'post-edit'                => [
 				self::PREFIX . 'api-client',
 				self::PREFIX . 'block-editor',
