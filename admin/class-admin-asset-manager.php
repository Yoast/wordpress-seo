<?php
/**
 * WPSEO plugin file.
 *
 * @package WPSEO\Admin
 */

/**
 * This class registers all the necessary styles and scripts.
 *
 * Also has methods for the enqueing of scripts and styles.
 * It automatically adds a prefix to the handle.
 */
class WPSEO_Admin_Asset_Manager {

	/**
	 * Prefix for naming the assets.
	 *
	 * @var string
	 */
	public const PREFIX = 'yoast-seo-';

	/**
	 * Class that manages the assets' location.
	 *
	 * @var WPSEO_Admin_Asset_Location
	 */
	protected $asset_location;

	/**
	 * Prefix for naming the assets.
	 *
	 * @var string
	 */
	private $prefix;

	/**
	 * Constructs a manager of assets. Needs a location to know where to register assets at.
	 *
	 * @param WPSEO_Admin_Asset_Location|null $asset_location The provider of the asset location.
	 * @param string                          $prefix         The prefix for naming assets.
	 */
	public function __construct( ?WPSEO_Admin_Asset_Location $asset_location = null, $prefix = self::PREFIX ) {
		if ( $asset_location === null ) {
			$asset_location = self::create_default_location();
		}

		$this->asset_location = $asset_location;
		$this->prefix         = $prefix;
	}

	/**
	 * Enqueues scripts.
	 *
	 * @param string $script The name of the script to enqueue.
	 *
	 * @return void
	 */
	public function enqueue_script( $script ) {
		wp_enqueue_script( $this->prefix . $script );
	}

	/**
	 * Enqueues styles.
	 *
	 * @param string $style The name of the style to enqueue.
	 *
	 * @return void
	 */
	public function enqueue_style( $style ) {
		wp_enqueue_style( $this->prefix . $style );
	}

	/**
	 * Enqueues the appropriate language for the user.
	 *
	 * @return void
	 */
	public function enqueue_user_language_script() {
		$this->enqueue_script( 'language-' . YoastSEO()->helpers->language->get_researcher_language() );
	}

	/**
	 * Registers scripts based on it's parameters.
	 *
	 * @param WPSEO_Admin_Asset $script The script to register.
	 *
	 * @return void
	 */
	public function register_script( WPSEO_Admin_Asset $script ) {
		$url = $script->get_src() ? $this->get_url( $script, WPSEO_Admin_Asset::TYPE_JS ) : false;

		wp_register_script(
			$this->prefix . $script->get_name(),
			$url,
			$script->get_deps(),
			$script->get_version(),
			$script->is_in_footer()
		);

		if ( in_array( 'wp-i18n', $script->get_deps(), true ) ) {
			wp_set_script_translations( $this->prefix . $script->get_name(), 'wordpress-seo' );
		}
	}

	/**
	 * Registers styles based on it's parameters.
	 *
	 * @param WPSEO_Admin_Asset $style The style to register.
	 *
	 * @return void
	 */
	public function register_style( WPSEO_Admin_Asset $style ) {
		wp_register_style(
			$this->prefix . $style->get_name(),
			$this->get_url( $style, WPSEO_Admin_Asset::TYPE_CSS ),
			$style->get_deps(),
			$style->get_version(),
			$style->get_media()
		);
	}

	/**
	 * Calls the functions that register scripts and styles with the scripts and styles to be registered as arguments.
	 *
	 * @return void
	 */
	public function register_assets() {
		$this->register_scripts( $this->scripts_to_be_registered() );
		$this->register_styles( $this->styles_to_be_registered() );
	}

	/**
	 * Registers all the scripts passed to it.
	 *
	 * @param array $scripts The scripts passed to it.
	 *
	 * @return void
	 */
	public function register_scripts( $scripts ) {
		foreach ( $scripts as $script ) {
			$script = new WPSEO_Admin_Asset( $script );
			$this->register_script( $script );
		}
	}

	/**
	 * Registers all the styles it receives.
	 *
	 * @param array $styles Styles that need to be registered.
	 *
	 * @return void
	 */
	public function register_styles( $styles ) {
		foreach ( $styles as $style ) {
			$style = new WPSEO_Admin_Asset( $style );
			$this->register_style( $style );
		}
	}

	/**
	 * Localizes the script.
	 *
	 * @param string $handle      The script handle.
	 * @param string $object_name The object name.
	 * @param array  $data        The l10n data.
	 *
	 * @return void
	 */
	public function localize_script( $handle, $object_name, $data ) {
		wp_localize_script( $this->prefix . $handle, $object_name, $data );
	}

	/**
	 * Adds an inline script.
	 *
	 * @param string $handle   The script handle.
	 * @param string $data     The l10n data.
	 * @param string $position Optional. Whether to add the inline script before the handle or after.
	 *
	 * @return void
	 */
	public function add_inline_script( $handle, $data, $position = 'after' ) {
		wp_add_inline_script( $this->prefix . $handle, $data, $position );
	}

	/**
	 * A list of styles that shouldn't be registered but are needed in other locations in the plugin.
	 *
	 * @return array
	 */
	public function special_styles() {
		$flat_version = $this->flatten_version( WPSEO_VERSION );
		$asset_args   = [
			'name' => 'inside-editor',
			'src'  => 'inside-editor-' . $flat_version,
		];

		return [ 'inside-editor' => new WPSEO_Admin_Asset( $asset_args ) ];
	}

	/**
	 * Flattens a version number for use in a filename.
	 *
	 * @param string $version The original version number.
	 *
	 * @return string The flattened version number.
	 */
	public function flatten_version( $version ) {
		$parts = explode( '.', $version );

		if ( count( $parts ) === 2 && preg_match( '/^\d+$/', $parts[1] ) === 1 ) {
			$parts[] = '0';
		}

		return implode( '', $parts );
	}

	/**
	 * Creates a default location object for use in the admin asset manager.
	 *
	 * @return WPSEO_Admin_Asset_Location The location to use in the asset manager.
	 */
	public static function create_default_location() {
		if ( defined( 'YOAST_SEO_DEV_SERVER' ) && YOAST_SEO_DEV_SERVER ) {
			$url = defined( 'YOAST_SEO_DEV_SERVER_URL' ) ? YOAST_SEO_DEV_SERVER_URL : WPSEO_Admin_Asset_Dev_Server_Location::DEFAULT_URL;

			return new WPSEO_Admin_Asset_Dev_Server_Location( $url );
		}

		return new WPSEO_Admin_Asset_SEO_Location( WPSEO_FILE, false );
	}

	/**
	 * Checks if the given script is enqueued.
	 *
	 * @param string $script The script to check.
	 *
	 * @return bool True when the script is enqueued.
	 */
	public function is_script_enqueued( $script ) {
		return wp_script_is( $this->prefix . $script );
	}

	/**
	 * Returns the scripts that need to be registered.
	 *
	 * @todo Data format is not self-documenting. Needs explanation inline. R.
	 *
	 * @return array The scripts that need to be registered.
	 */
	protected function scripts_to_be_registered() {
		$header_scripts          = [
			'admin-global',
			'block-editor',
			'classic-editor',
			'post-edit',
			'help-scout-beacon',
			'redirect-old-features-tab',
		];
		$additional_dependencies = [
<<<<<<< HEAD
			'analysis-worker'  => [ self::PREFIX . 'analysis-package' ],
			'api-client'       => [ 'wp-api' ],
			'dashboard-widget' => [ self::PREFIX . 'api-client' ],
			'elementor'        => [
=======
			'analysis-worker'          => [ self::PREFIX . 'analysis-package' ],
			'api-client'               => [ 'wp-api' ],
			'crawl-settings'           => [ 'jquery' ],
			'dashboard-widget'         => [ self::PREFIX . 'api-client' ],
			'wincher-dashboard-widget' => [ self::PREFIX . 'api-client' ],
			'editor-modules'           => [ 'jquery' ],
			'elementor'                => [
>>>>>>> 1cd9d5ae
				self::PREFIX . 'api-client',
				self::PREFIX . 'externals-components',
				self::PREFIX . 'externals-contexts',
				self::PREFIX . 'externals-redux',
			],
<<<<<<< HEAD
			'indexation'       => [
				'jquery-ui-core',
				'jquery-ui-progressbar',
			],
			'post-edit'        => [
=======
			'indexation'               => [
				'jquery-ui-core',
				'jquery-ui-progressbar',
			],
			'first-time-configuration' => [
				self::PREFIX . 'api-client',
				self::PREFIX . 'externals-components',
				self::PREFIX . 'externals-contexts',
				self::PREFIX . 'externals-redux',
			],
			'integrations-page'        => [
				self::PREFIX . 'api-client',
				self::PREFIX . 'externals-components',
				self::PREFIX . 'externals-contexts',
				self::PREFIX . 'externals-redux',
			],
			'post-edit'                => [
>>>>>>> 1cd9d5ae
				self::PREFIX . 'api-client',
				self::PREFIX . 'block-editor',
				self::PREFIX . 'externals-components',
				self::PREFIX . 'externals-contexts',
				self::PREFIX . 'externals-redux',
			],
<<<<<<< HEAD
			'reindex-links'    => [
				'jquery-ui-core',
				'jquery-ui-progressbar',
			],
			'settings'         => [
=======
			'reindex-links'            => [
				'jquery-ui-core',
				'jquery-ui-progressbar',
			],
			'settings'                 => [
>>>>>>> 1cd9d5ae
				'jquery-ui-core',
				'jquery-ui-progressbar',
				self::PREFIX . 'api-client',
				self::PREFIX . 'externals-components',
				self::PREFIX . 'externals-contexts',
				self::PREFIX . 'externals-redux',
			],
<<<<<<< HEAD
			'term-edit'        => [
=======
			'term-edit'                => [
>>>>>>> 1cd9d5ae
				self::PREFIX . 'api-client',
				self::PREFIX . 'classic-editor',
				self::PREFIX . 'externals-components',
				self::PREFIX . 'externals-contexts',
				self::PREFIX . 'externals-redux',
			],
			'classic-editor'   => [
				self::PREFIX . 'api-client',
				self::PREFIX . 'externals-components',
				self::PREFIX . 'externals-contexts',
				self::PREFIX . 'externals-redux',
				self::PREFIX . 'select2',
			],
		];

		$plugin_scripts   = $this->load_generated_asset_file(
			[
				'asset_file'      => __DIR__ . '/../src/generated/assets/plugin.php',
				'ext_length'      => 3,
				'additional_deps' => $additional_dependencies,
				'header_scripts'  => $header_scripts,
			]
		);
		$external_scripts = $this->load_generated_asset_file(
			[
				'asset_file'      => __DIR__ . '/../src/generated/assets/externals.php',
				'ext_length'      => 3,
				'suffix'          => '-package',
				'base_dir'        => 'externals/',
				'additional_deps' => $additional_dependencies,
				'header_scripts'  => $header_scripts,
			]
		);
		$language_scripts = $this->load_generated_asset_file(
			[
				'asset_file'      => __DIR__ . '/../src/generated/assets/languages.php',
				'ext_length'      => 3,
				'suffix'          => '-language',
				'base_dir'        => 'languages/',
				'additional_deps' => $additional_dependencies,
				'header_scripts'  => $header_scripts,
			]
		);
		$renamed_scripts  = $this->load_renamed_scripts();

		$scripts = array_merge(
			$plugin_scripts,
			$external_scripts,
			$language_scripts,
			$renamed_scripts
		);

		$scripts['installation-success'] = [
			'name'    => 'installation-success',
			'src'     => 'installation-success.js',
			'deps'    => [
				'wp-a11y',
				'wp-dom-ready',
				'wp-components',
				'wp-element',
				'wp-i18n',
				self::PREFIX . 'yoast-components',
				self::PREFIX . 'externals-components',
			],
			'version' => $scripts['installation-success']['version'],
		];

<<<<<<< HEAD
=======
		$scripts['post-edit-classic'] = [
			'name'      => 'post-edit-classic',
			'src'       => $scripts['post-edit']['src'],
			'deps'      => array_map(
				static function ( $dep ) {
					if ( $dep === self::PREFIX . 'block-editor' ) {
						return self::PREFIX . 'classic-editor';
					}
					return $dep;
				},
				$scripts['post-edit']['deps']
			),
			'in_footer' => ! in_array( 'post-edit-classic', $header_scripts, true ),
			'version'   => $scripts['post-edit']['version'],
		];

>>>>>>> 1cd9d5ae
		$scripts['workouts'] = [
			'name'    => 'workouts',
			'src'     => 'workouts.js',
			'deps'    => [
				'clipboard',
				'lodash',
				'wp-api-fetch',
				'wp-a11y',
				'wp-components',
				'wp-compose',
				'wp-data',
				'wp-dom-ready',
				'wp-element',
				'wp-i18n',
				self::PREFIX . 'externals-components',
				self::PREFIX . 'externals-contexts',
				self::PREFIX . 'externals-redux',
				self::PREFIX . 'analysis',
				self::PREFIX . 'react-select',
				self::PREFIX . 'yoast-components',
			],
			'version' => $scripts['workouts']['version'],
		];

		// Add the current language to every script that requires the analysis package.
		foreach ( $scripts as $name => $script ) {
			if ( substr( $name, -8 ) === 'language' ) {
				continue;
			}
			if ( in_array( self::PREFIX . 'analysis-package', $script['deps'], true ) ) {
				$scripts[ $name ]['deps'][] = self::PREFIX . YoastSEO()->helpers->language->get_researcher_language() . '-language';
			}
		}

		return $scripts;
	}

	/**
	 * Loads a generated asset file.
	 *
	 * @param array $args {
	 *     The arguments.
	 *
	 *     @type string                  $asset_file      The asset file to load.
	 *     @type int                     $ext_length      The length of the extension, including suffix, of the filename.
	 *     @type string                  $suffix          Optional. The suffix of the asset name.
	 *     @type array<string, string[]> $additional_deps Optional. The additional dependencies assets may have.
	 *     @type string                  $base_dir        Optional. The base directory of the asset.
	 *     @type string[]                $header_scripts  Optional. The script names that should be in the header.
	 * }
	 *
	 * @return array {
	 *     The scripts to be registered.
	 *
	 *     @type string   $name      The name of the asset.
	 *     @type string   $src       The src of the asset.
	 *     @type string[] $deps      The dependenies of the asset.
	 *     @type bool     $in_footer Whether or not the asset should be in the footer.
	 * }
	 */
	protected function load_generated_asset_file( $args ) {
		$args    = wp_parse_args(
			$args,
			[
				'suffix'          => '',
				'additional_deps' => [],
				'base_dir'        => '',
				'header_scripts'  => [],
			]
		);
		$scripts = [];
		$assets  = require $args['asset_file'];
		foreach ( $assets as $file => $data ) {
			$name  = substr( $file, 0, -$args['ext_length'] );
			$name  = strtolower( preg_replace( '/([A-Z])/', '-$1', $name ) );
			$name .= $args['suffix'];

			$deps = $data['dependencies'];
			if ( isset( $args['additional_deps'][ $name ] ) ) {
				$deps = array_merge( $deps, $args['additional_deps'][ $name ] );
			}

			$scripts[ $name ] = [
				'name'      => $name,
				'src'       => $args['base_dir'] . $file,
				'deps'      => $deps,
				'in_footer' => ! in_array( $name, $args['header_scripts'], true ),
				'version'   => $data['version'],
			];
		}

		return $scripts;
	}

	/**
	 * Loads the scripts that should be renamed for BC.
	 *
	 * @return array {
	 *     The scripts to be registered.
	 *
	 *     @type string   $name      The name of the asset.
	 *     @type string   $src       The src of the asset.
	 *     @type string[] $deps      The dependenies of the asset.
	 *     @type bool     $in_footer Whether or not the asset should be in the footer.
	 * }
	 */
	protected function load_renamed_scripts() {
		$scripts         = [];
		$renamed_scripts = [
			'admin-global-script'         => 'admin-global',
			'analysis'                    => 'analysis-package',
			'analysis-report'             => 'analysis-report-package',
			'api'                         => 'api-client',
			'commons'                     => 'commons-package',
			'edit-page'                   => 'edit-page-script',
			'draft-js'                    => 'draft-js-package',
			'feature-flag'                => 'feature-flag-package',
			'helpers'                     => 'helpers-package',
			'jed'                         => 'jed-package',
			'chart.js'                    => 'chart.js-package',
			'legacy-components'           => 'components-package',
			'network-admin-script'        => 'network-admin',
			'redux'                       => 'redux-package',
			'replacement-variable-editor' => 'replacement-variable-editor-package',
			'search-metadata-previews'    => 'search-metadata-previews-package',
			'social-metadata-forms'       => 'social-metadata-forms-package',
			'styled-components'           => 'styled-components-package',
			'style-guide'                 => 'style-guide-package',
			'yoast-components'            => 'components-new-package',
		];

		foreach ( $renamed_scripts as $original => $replacement ) {
			$scripts[] = [
				'name' => $original,
				'src'  => false,
				'deps' => [ self::PREFIX . $replacement ],
			];
		}

		return $scripts;
	}

	/**
	 * Returns the styles that need to be registered.
	 *
	 * @todo Data format is not self-documenting. Needs explanation inline. R.
	 *
	 * @return array Styles that need to be registered.
	 */
	protected function styles_to_be_registered() {
		$flat_version = $this->flatten_version( WPSEO_VERSION );

		return [
			[
				'name' => 'admin-css',
				'src'  => 'yst_plugin_tools-' . $flat_version,
				'deps' => [ self::PREFIX . 'toggle-switch' ],
			],
			[
				'name' => 'toggle-switch',
				'src'  => 'toggle-switch-' . $flat_version,
			],
			[
				'name' => 'dismissible',
				'src'  => 'wpseo-dismissible-' . $flat_version,
			],
			[
				'name' => 'notifications',
				'src'  => 'notifications-' . $flat_version,
			],
			[
				'name' => 'alert',
				'src'  => 'alerts-' . $flat_version,
			],
			[
				'name' => 'edit-page',
				'src'  => 'edit-page-' . $flat_version,
			],
			[
				'name' => 'featured-image',
				'src'  => 'featured-image-' . $flat_version,
			],
			[
				'name' => 'metabox-css',
				'src'  => 'metabox-' . $flat_version,
				'deps' => [
					self::PREFIX . 'admin-css',
					self::PREFIX . 'tailwind',
					'wp-components',
				],
			],
			[
				'name' => 'ai-generator',
				'src'  => 'ai-generator-' . $flat_version,
				'deps' => [
					self::PREFIX . 'tailwind',
					self::PREFIX . 'introductions',
				],
			],
			[
				'name' => 'introductions',
				'src'  => 'introductions-' . $flat_version,
				'deps' => [ self::PREFIX . 'tailwind' ],
			],
			[
				'name' => 'wp-dashboard',
				'src'  => 'dashboard-' . $flat_version,
			],
			[
				'name' => 'scoring',
				'src'  => 'yst_seo_score-' . $flat_version,
			],
			[
				'name' => 'adminbar',
				'src'  => 'adminbar-' . $flat_version,
				'deps' => [
					'admin-bar',
				],
			],
			[
				'name' => 'primary-category',
				'src'  => 'metabox-primary-category-' . $flat_version,
			],
			[
				'name' => 'admin-global',
				'src'  => 'admin-global-' . $flat_version,
			],
			[
				'name' => 'extensions',
				'src'  => 'yoast-extensions-' . $flat_version,
				'deps' => [
					'wp-components',
				],
			],
			[
				'name' => 'filter-explanation',
				'src'  => 'filter-explanation-' . $flat_version,
			],
			[
				'name' => 'monorepo',
				'src'  => 'monorepo-' . $flat_version,
			],
			[
				'name' => 'structured-data-blocks',
				'src'  => 'structured-data-blocks-' . $flat_version,
				'deps' => [ 'wp-edit-blocks' ],
			],
			[
				'name' => 'elementor',
				'src'  => 'elementor-' . $flat_version,
			],
			[
				'name' => 'tailwind',
				'src'  => 'tailwind-' . $flat_version,
			],
			[
				'name' => 'new-settings',
				'src'  => 'new-settings-' . $flat_version,
				'deps' => [ self::PREFIX . 'tailwind' ],
			],
			[
				'name' => 'black-friday-banner',
				'src'  => 'black-friday-banner-' . $flat_version,
				'deps' => [ self::PREFIX . 'tailwind' ],
			],
			[
				'name' => 'academy',
				'src'  => 'academy-' . $flat_version,
				'deps' => [ self::PREFIX . 'tailwind' ],
			],
			[
				'name' => 'support',
				'src'  => 'support-' . $flat_version,
				'deps' => [ self::PREFIX . 'tailwind' ],
			],
			[
				'name' => 'workouts',
				'src'  => 'workouts-' . $flat_version,
				'deps' => [
					self::PREFIX . 'monorepo',
				],
			],
			[
				'name' => 'first-time-configuration',
				'src'  => 'first-time-configuration-' . $flat_version,
				'deps' => [ self::PREFIX . 'tailwind' ],
			],
			[
				'name' => 'inside-editor',
				'src'  => 'inside-editor-' . $flat_version,
			],
		];
	}

	/**
	 * Determines the URL of the asset.
	 *
	 * @param WPSEO_Admin_Asset $asset The asset to determine the URL for.
	 * @param string            $type  The type of asset. Usually JS or CSS.
	 *
	 * @return string The URL of the asset.
	 */
	protected function get_url( WPSEO_Admin_Asset $asset, $type ) {
		$scheme = wp_parse_url( $asset->get_src(), PHP_URL_SCHEME );
		if ( in_array( $scheme, [ 'http', 'https' ], true ) ) {
			return $asset->get_src();
		}

		return $this->asset_location->get_url( $asset, $type );
	}
}<|MERGE_RESOLUTION|>--- conflicted
+++ resolved
@@ -259,36 +259,21 @@
 			'redirect-old-features-tab',
 		];
 		$additional_dependencies = [
-<<<<<<< HEAD
 			'analysis-worker'  => [ self::PREFIX . 'analysis-package' ],
 			'api-client'       => [ 'wp-api' ],
-			'dashboard-widget' => [ self::PREFIX . 'api-client' ],
-			'elementor'        => [
-=======
-			'analysis-worker'          => [ self::PREFIX . 'analysis-package' ],
-			'api-client'               => [ 'wp-api' ],
 			'crawl-settings'           => [ 'jquery' ],
 			'dashboard-widget'         => [ self::PREFIX . 'api-client' ],
-			'wincher-dashboard-widget' => [ self::PREFIX . 'api-client' ],
-			'editor-modules'           => [ 'jquery' ],
-			'elementor'                => [
->>>>>>> 1cd9d5ae
+			'wincher-dashboard-widget' => [ self::PREFIX . 'api-client' ],'editor-modules'           => [ 'jquery' ],
+			'elementor'        => [
 				self::PREFIX . 'api-client',
 				self::PREFIX . 'externals-components',
 				self::PREFIX . 'externals-contexts',
 				self::PREFIX . 'externals-redux',
 			],
-<<<<<<< HEAD
 			'indexation'       => [
 				'jquery-ui-core',
 				'jquery-ui-progressbar',
 			],
-			'post-edit'        => [
-=======
-			'indexation'               => [
-				'jquery-ui-core',
-				'jquery-ui-progressbar',
-			],
 			'first-time-configuration' => [
 				self::PREFIX . 'api-client',
 				self::PREFIX . 'externals-components',
@@ -301,27 +286,18 @@
 				self::PREFIX . 'externals-contexts',
 				self::PREFIX . 'externals-redux',
 			],
-			'post-edit'                => [
->>>>>>> 1cd9d5ae
+			'post-edit'        => [
 				self::PREFIX . 'api-client',
 				self::PREFIX . 'block-editor',
 				self::PREFIX . 'externals-components',
 				self::PREFIX . 'externals-contexts',
 				self::PREFIX . 'externals-redux',
 			],
-<<<<<<< HEAD
 			'reindex-links'    => [
 				'jquery-ui-core',
 				'jquery-ui-progressbar',
 			],
 			'settings'         => [
-=======
-			'reindex-links'            => [
-				'jquery-ui-core',
-				'jquery-ui-progressbar',
-			],
-			'settings'                 => [
->>>>>>> 1cd9d5ae
 				'jquery-ui-core',
 				'jquery-ui-progressbar',
 				self::PREFIX . 'api-client',
@@ -329,11 +305,7 @@
 				self::PREFIX . 'externals-contexts',
 				self::PREFIX . 'externals-redux',
 			],
-<<<<<<< HEAD
 			'term-edit'        => [
-=======
-			'term-edit'                => [
->>>>>>> 1cd9d5ae
 				self::PREFIX . 'api-client',
 				self::PREFIX . 'classic-editor',
 				self::PREFIX . 'externals-components',
@@ -401,25 +373,6 @@
 			'version' => $scripts['installation-success']['version'],
 		];
 
-<<<<<<< HEAD
-=======
-		$scripts['post-edit-classic'] = [
-			'name'      => 'post-edit-classic',
-			'src'       => $scripts['post-edit']['src'],
-			'deps'      => array_map(
-				static function ( $dep ) {
-					if ( $dep === self::PREFIX . 'block-editor' ) {
-						return self::PREFIX . 'classic-editor';
-					}
-					return $dep;
-				},
-				$scripts['post-edit']['deps']
-			),
-			'in_footer' => ! in_array( 'post-edit-classic', $header_scripts, true ),
-			'version'   => $scripts['post-edit']['version'],
-		];
-
->>>>>>> 1cd9d5ae
 		$scripts['workouts'] = [
 			'name'    => 'workouts',
 			'src'     => 'workouts.js',
