<?php
/**
 * WPSEO plugin file.
 *
 * @package WPSEO\Admin
 */

/**
 * This class registers all the necessary styles and scripts.
 *
 * Also has methods for the enqueing of scripts and styles.
 * It automatically adds a prefix to the handle.
 */
class WPSEO_Admin_Asset_Manager {

	/**
	 * Prefix for naming the assets.
	 *
	 * @var string
	 */
	const PREFIX = 'yoast-seo-';

	/**
	 * Class that manages the assets' location.
	 *
	 * @var WPSEO_Admin_Asset_Location
	 */
	protected $asset_location;

	/**
	 * Prefix for naming the assets.
	 *
	 * @var string
	 */
	private $prefix;

	/**
	 * Constructs a manager of assets. Needs a location to know where to register assets at.
	 *
	 * @param WPSEO_Admin_Asset_Location $asset_location The provider of the asset location.
	 * @param string                     $prefix         The prefix for naming assets.
	 */
	public function __construct( WPSEO_Admin_Asset_Location $asset_location = null, $prefix = self::PREFIX ) {
		if ( $asset_location === null ) {
			$asset_location = self::create_default_location();
		}

		$this->asset_location = $asset_location;
		$this->prefix         = $prefix;
	}

	/**
	 * Enqueues scripts.
	 *
	 * @param string $script The name of the script to enqueue.
	 */
	public function enqueue_script( $script ) {
		wp_enqueue_script( $this->prefix . $script );
	}

	/**
	 * Enqueues styles.
	 *
	 * @param string $style The name of the style to enqueue.
	 */
	public function enqueue_style( $style ) {
		wp_enqueue_style( $this->prefix . $style );
	}

	/**
	 * Registers scripts based on it's parameters.
	 *
	 * @param WPSEO_Admin_Asset $script The script to register.
	 */
	public function register_script( WPSEO_Admin_Asset $script ) {
		wp_register_script(
			$this->prefix . $script->get_name(),
			$this->get_url( $script, WPSEO_Admin_Asset::TYPE_JS ),
			$script->get_deps(),
			$script->get_version(),
			$script->is_in_footer()
		);
	}

	/**
	 * Registers styles based on it's parameters.
	 *
	 * @param WPSEO_Admin_Asset $style The style to register.
	 */
	public function register_style( WPSEO_Admin_Asset $style ) {
		wp_register_style(
			$this->prefix . $style->get_name(),
			$this->get_url( $style, WPSEO_Admin_Asset::TYPE_CSS ),
			$style->get_deps(),
			$style->get_version(),
			$style->get_media()
		);
	}

	/**
	 * Calls the functions that register scripts and styles with the scripts and styles to be registered as arguments.
	 */
	public function register_assets() {
		$this->register_scripts( $this->scripts_to_be_registered() );
		$this->register_styles( $this->styles_to_be_registered() );
	}

	/**
	 * Registers all the scripts passed to it.
	 *
	 * @param array $scripts The scripts passed to it.
	 */
	public function register_scripts( $scripts ) {
		foreach ( $scripts as $script ) {
			$script = new WPSEO_Admin_Asset( $script );
			$this->register_script( $script );
		}
	}

	/**
	 * Registers all the styles it receives.
	 *
	 * @param array $styles Styles that need to be registered.
	 */
	public function register_styles( $styles ) {
		foreach ( $styles as $style ) {
			$style = new WPSEO_Admin_Asset( $style );
			$this->register_style( $style );
		}
	}

	/**
	 * A list of styles that shouldn't be registered but are needed in other locations in the plugin.
	 *
	 * @return array
	 */
	public function special_styles() {
		$flat_version = $this->flatten_version( WPSEO_VERSION );
		$asset_args   = [
			'name' => 'inside-editor',
			'src'  => 'inside-editor-' . $flat_version,
		];

		return [ 'inside-editor' => new WPSEO_Admin_Asset( $asset_args ) ];
	}

	/**
	 * Flattens a version number for use in a filename.
	 *
	 * @param string $version The original version number.
	 *
	 * @return string The flattened version number.
	 */
	public function flatten_version( $version ) {
		$parts = explode( '.', $version );

		if ( count( $parts ) === 2 && preg_match( '/^\d+$/', $parts[1] ) === 1 ) {
			$parts[] = '0';
		}

		return implode( '', $parts );
	}

	/**
	 * Creates a default location object for use in the admin asset manager.
	 *
	 * @return WPSEO_Admin_Asset_Location The location to use in the asset manager.
	 */
	public static function create_default_location() {
		if ( defined( 'YOAST_SEO_DEV_SERVER' ) && YOAST_SEO_DEV_SERVER ) {
			$url = defined( 'YOAST_SEO_DEV_SERVER_URL' ) ? YOAST_SEO_DEV_SERVER_URL : WPSEO_Admin_Asset_Dev_Server_Location::DEFAULT_URL;

			return new WPSEO_Admin_Asset_Dev_Server_Location( $url );
		}

		return new WPSEO_Admin_Asset_SEO_Location( WPSEO_FILE );
	}

	/**
	 * Returns the scripts that need to be registered.
	 *
	 * @todo Data format is not self-documenting. Needs explanation inline. R.
	 *
	 * @return array The scripts that need to be registered.
	 */
	protected function scripts_to_be_registered() {
		$select2_language = 'en';
		$user_locale      = WPSEO_Language_Utils::get_user_locale();
		$language         = WPSEO_Language_Utils::get_language( $user_locale );

		if ( file_exists( WPSEO_PATH . "js/dist/select2/i18n/{$user_locale}.js" ) ) {
			$select2_language = $user_locale; // Chinese and some others use full locale.
		}
		elseif ( file_exists( WPSEO_PATH . "js/dist/select2/i18n/{$language}.js" ) ) {
			$select2_language = $language;
		}

		$flat_version = $this->flatten_version( WPSEO_VERSION );

		return [
			[
				'name'      => 'commons',
				// Load webpack-commons for bundle support.
				'src'       => 'commons-' . $flat_version,
				'in_footer' => false,
				'deps'      => [
					'lodash',
					'wp-polyfill',
				],
			],
			[
				'name' => 'search-appearance',
				'src'  => 'search-appearance-' . $flat_version,
				'deps' => [
					'lodash',
					'wp-api',
					'wp-element',
					'wp-i18n',
					self::PREFIX . 'styled-components',
					self::PREFIX . 'yoast-components',
					self::PREFIX . 'replacement-variable-editor',
					self::PREFIX . 'commons',
				],
			],
			[
				'name' => 'yoast-modal',
				'src'  => 'modal-' . $flat_version,
				'deps' => [
					'jquery',
					'wp-element',
					'wp-i18n',
					self::PREFIX . 'yoast-components',
					self::PREFIX . 'commons',
				],
			],
			[
				'name' => 'settings',
				'src'  => 'settings-' . $flat_version,
				'deps' => [
					'lodash',
					'jquery',
					'jquery-ui-core',
					'jquery-ui-progressbar',
					'wp-api',
					self::PREFIX . 'yoast-components',
					self::PREFIX . 'helpers',
					self::PREFIX . 'replacement-variable-editor',
					self::PREFIX . 'redux',
					self::PREFIX . 'select2',
					self::PREFIX . 'select2-translations',
					self::PREFIX . 'commons',
				],
			],
			[
				'name' => 'network-admin-script',
				'src'  => 'network-admin-' . $flat_version,
				'deps' => [
					'jquery',
					'wp-element',
					'wp-i18n',
					self::PREFIX . 'commons',
				],
			],
			[
				'name' => 'bulk-editor',
				'src'  => 'bulk-editor-' . $flat_version,
				'deps' => [
					'jquery',
					self::PREFIX . 'commons',
				],
			],
			[
				'name'      => 'admin-global-script',
				'src'       => 'admin-global-' . $flat_version,
				'deps'      => [
					'jquery',
					self::PREFIX . 'commons',
				],
				'in_footer' => false,
			],
			[
				'name'      => 'block-editor',
				'src'       => 'block-editor-' . $flat_version,
				'deps'      => [
					'lodash',
					'wp-annotations',
					'wp-blocks',
					'wp-components',
					'wp-compose',
					'wp-data',
					'wp-edit-post',
					'wp-element',
					'wp-i18n',
					'wp-plugins',
					'wp-rich-text',
					self::PREFIX . 'yoast-components',
					self::PREFIX . 'legacy-components',
					self::PREFIX . 'search-metadata-previews',
					self::PREFIX . 'social-metadata-forms',
					self::PREFIX . 'analysis',
				],
				'in_footer' => false,
			],
			[
				'name'      => 'classic-editor',
				'src'       => 'classic-editor-' . $flat_version,
				'deps'      => [
					'lodash',
					'wp-components',
					'wp-compose',
					'wp-element',
<<<<<<< HEAD
					self::PREFIX . 'redux',
					self::PREFIX . 'yoast-components',
					self::PREFIX . 'legacy-components',
					self::PREFIX . 'search-metadata-previews',
					self::PREFIX . 'social-metadata-forms',
					self::PREFIX . 'analysis',
					self::PREFIX . 'helpers',
=======
					self::PREFIX . 'components',
					'wp-api-fetch',
>>>>>>> d3c5f35a
				],
				'in_footer' => false,
			],
			[
				'name'      => 'post-edit',
				'src'       => 'post-edit-' . $flat_version,
				'deps'      => [
					'jquery',
					'lodash',
					'wp-api',
					'wp-api-fetch',
					'wp-data',
					'wp-i18n',
					'wp-is-shallow-equal',
					'wp-sanitize',
					'wp-url',
					'wp-util',
					self::PREFIX . 'analysis',
					self::PREFIX . 'block-editor',
					self::PREFIX . 'commons',
					self::PREFIX . 'redux',
					self::PREFIX . 'draft-js',
					self::PREFIX . 'jed',
					self::PREFIX . 'style-guide',
					self::PREFIX . 'feature-flag',
					self::PREFIX . 'replacement-variable-editor',
					self::PREFIX . 'search-metadata-previews',
					self::PREFIX . 'select2',
					self::PREFIX . 'select2-translations',
				],
				'in_footer' => false,
			],
			[
				'name'      => 'post-edit-classic',
				'src'       => 'post-edit-' . $flat_version,
				'deps'      => [
					'jquery',
					'lodash',
					'wp-api',
					'wp-api-fetch',
					'wp-data',
					'wp-i18n',
					'wp-is-shallow-equal',
					'wp-sanitize',
					'wp-url',
					'wp-util',
					self::PREFIX . 'analysis',
					self::PREFIX . 'classic-editor',
					self::PREFIX . 'commons',
					self::PREFIX . 'draft-js',
					self::PREFIX . 'jed',
					self::PREFIX . 'style-guide',
					self::PREFIX . 'replacement-variable-editor',
					self::PREFIX . 'search-metadata-previews',
					self::PREFIX . 'redux',
					self::PREFIX . 'select2',
					self::PREFIX . 'select2-translations',
				],
				'in_footer' => false,
			],
			[
				'name' => 'term-edit',
				'src'  => 'term-edit-' . $flat_version,
				'deps' => [
					'jquery',
					'lodash',
					'wp-sanitize',
					'wp-element',
					'wp-i18n',
					'wp-data',
					'wp-api-fetch',
					'wp-components',
					'wp-compose',
					'wp-is-shallow-equal',
					self::PREFIX . 'redux',
					self::PREFIX . 'draft-js',
					self::PREFIX . 'jed',
					self::PREFIX . 'style-guide',
					self::PREFIX . 'feature-flag',
					self::PREFIX . 'analysis',
					self::PREFIX . 'classic-editor',
					self::PREFIX . 'commons',
					self::PREFIX . 'yoast-components',
					self::PREFIX . 'legacy-components',
					self::PREFIX . 'replacement-variable-editor',
					self::PREFIX . 'search-metadata-previews',
					self::PREFIX . 'social-metadata-forms',
					self::PREFIX . 'select2',
					self::PREFIX . 'select2-translations',
				],
			],
			[
				'name'    => 'select2',
				'src'     => 'select2/select2.full',
				'suffix'  => '.min',
				'deps'    => [
					'jquery',
				],
				'version' => '4.0.3',
			],
			[
				'name'    => 'select2-translations',
				'src'     => 'select2/i18n/' . $select2_language,
				'deps'    => [
					'jquery',
					self::PREFIX . 'select2',
				],
				'version' => '4.0.3',
			],
			[
				'name' => 'configuration-wizard',
				'src'  => 'configuration-wizard-' . $flat_version,
				'deps' => [
					'jquery',
					'wp-element',
					'wp-i18n',
					'wp-api',
					self::PREFIX . 'helpers',
					self::PREFIX . 'legacy-components',
					self::PREFIX . 'commons',
				],
			],
			[
				'name' => 'configuration-wizard-package',
				'src'  => 'yoast/configuration-wizard-' . $flat_version,
				'deps' => [
					'jquery',
					'lodash',
					'wp-element',
					'wp-i18n',
					'wp-api',
					self::PREFIX . 'helpers',
					self::PREFIX . 'style-guide',
					self::PREFIX . 'yoast-components',
					self::PREFIX . 'commons',
				],
			],
			[
				'name' => 'reindex-links',
				'src'  => 'reindex-links-' . $flat_version,
				'deps' => [
					'jquery',
					'jquery-ui-core',
					'jquery-ui-progressbar',
					self::PREFIX . 'commons',
				],
			],
			[
				'name' => 'indexation',
				'src'  => 'indexation-' . $flat_version,
				'deps' => [
					'jquery',
					'jquery-ui-core',
					'jquery-ui-progressbar',
					self::PREFIX . 'admin-global-script',
					self::PREFIX . 'commons',
					self::PREFIX . 'components',
				],
			],
			[
				'name' => 'edit-page-script',
				'src'  => 'edit-page-' . $flat_version,
				'deps' => [
					'jquery',
					self::PREFIX . 'commons',
				],
			],
			[
				'name'      => 'quick-edit-handler',
				'src'       => 'quick-edit-handler-' . $flat_version,
				'deps'      => [
					'jquery',
					self::PREFIX . 'commons',
				],
				'in_footer' => true,
			],
			[
				'name' => 'api',
				'src'  => 'api-client-' . $flat_version,
				'deps' => [
					'wp-api',
					'jquery',
					self::PREFIX . 'commons',
				],
			],
			[
				'name' => 'dashboard-widget',
				'src'  => 'dashboard-widget-' . $flat_version,
				'deps' => [
					self::PREFIX . 'api',
					'jquery',
					'wp-element',
					'wp-i18n',
					self::PREFIX . 'helpers',
					self::PREFIX . 'yoast-components',
					self::PREFIX . 'style-guide',
					self::PREFIX . 'analysis-report',
					self::PREFIX . 'commons',
				],
			],
			[
				'name' => 'filter-explanation',
				'src'  => 'filter-explanation-' . $flat_version,
				'deps' => [
					'jquery',
					self::PREFIX . 'commons',
				],
			],
			[
				'name' => 'analysis',
				'src'  => 'analysis-' . $flat_version,
				'deps' => [
					'lodash',
					'wp-autop',
					self::PREFIX . 'feature-flag',
					self::PREFIX . 'jed',
					self::PREFIX . 'commons',
				],
			],
			[
				/**
				 * Asset for backwards-compatibility, to make sure
				 * the addons don't break when we change dependencies.
				 */
				'name' => 'components',
				'src'  => false,
				'deps' => [
					self::PREFIX . 'feature-flag',
					self::PREFIX . 'helpers',
					self::PREFIX . 'style-guide',
					self::PREFIX . 'configuration-wizard-package',
					self::PREFIX . 'analysis-report',
					self::PREFIX . 'yoast-components',
					self::PREFIX . 'replacement-variable-editor',
					self::PREFIX . 'search-metadata-previews',
					self::PREFIX . 'social-metadata-forms',
					self::PREFIX . 'legacy-components',
				],
			],
			[
				// The `@yoast/components` package.
				'name' => 'yoast-components',
				'src'  => 'yoast/components-' . $flat_version,
				'deps' => [
					'lodash',
					'wp-a11y',
					'wp-i18n',
					self::PREFIX . 'helpers',
					self::PREFIX . 'style-guide',
					self::PREFIX . 'styled-components',
					self::PREFIX . 'commons',
				],
			],
			[
				// The `yoast-components` package.
				'name' => 'legacy-components',
				'src'  => 'yoast/yoast-components-' . $flat_version,
				'deps' => [
					'lodash',
					'wp-a11y',
					'wp-i18n',
					'wp-dom-ready',
					self::PREFIX . 'style-guide',
					self::PREFIX . 'helpers',
					self::PREFIX . 'yoast-components',
					self::PREFIX . 'analysis-report',
					self::PREFIX . 'configuration-wizard-package',
					self::PREFIX . 'search-metadata-previews',
					self::PREFIX . 'replacement-variable-editor',
					self::PREFIX . 'jed',
					self::PREFIX . 'redux',
					self::PREFIX . 'styled-components',
					self::PREFIX . 'draft-js',
					self::PREFIX . 'commons',
				],
			],
			[
				'name' => 'structured-data-blocks',
				'src'  => 'structured-data-blocks-' . $flat_version,
				'deps' => [
					'wp-blocks',
					'wp-i18n',
					'wp-element',
					'wp-is-shallow-equal',
					self::PREFIX . 'styled-components',
					self::PREFIX . 'commons',
				],
			],
			[
				'name' => 'helpers',
				'src'  => 'yoast/helpers-' . $flat_version,
				'deps' => [
					self::PREFIX . 'styled-components',
					self::PREFIX . 'commons',
				],
			],
			[
				'name' => 'feature-flag',
				'src'  => 'yoast/feature-flag-' . $flat_version,
				'deps' => [
					self::PREFIX . 'commons',
				],
			],
			[
				'name' => 'analysis-report',
				'src'  => 'yoast/analysis-report-' . $flat_version,
				'deps' => [
					'wp-i18n',
					'react',
					'react-dom',
					'lodash',
					self::PREFIX . 'styled-components',
					self::PREFIX . 'helpers',
					self::PREFIX . 'style-guide',
					self::PREFIX . 'yoast-components',
					self::PREFIX . 'commons',
				],
			],
			[
				'name' => 'style-guide',
				'src'  => 'yoast/style-guide-' . $flat_version,
				'deps' => [
					self::PREFIX . 'helpers',
					self::PREFIX . 'styled-components',
					self::PREFIX . 'commons',
				],
			],
			[
				'name' => 'replacement-variable-editor',
				'src'  => 'yoast/replacement-variable-editor-' . $flat_version,
				'deps' => [
					'lodash',
					'wp-a11y',
					'wp-i18n',
					self::PREFIX . 'helpers',
					self::PREFIX . 'yoast-components',
					self::PREFIX . 'style-guide',
					self::PREFIX . 'styled-components',
					self::PREFIX . 'draft-js',
					self::PREFIX . 'commons',
				],
			],
			[
				'name' => 'search-metadata-previews',
				'src'  => 'yoast/search-metadata-previews-' . $flat_version,
				'deps' => [
					'lodash',
					'wp-a11y',
					'wp-i18n',
					self::PREFIX . 'helpers',
					self::PREFIX . 'style-guide',
					self::PREFIX . 'yoast-components',
					self::PREFIX . 'analysis',
					self::PREFIX . 'replacement-variable-editor',
					self::PREFIX . 'draft-js',
					self::PREFIX . 'commons',
				],
			],
			[
				'name' => 'social-metadata-forms',
				'src'  => 'yoast/social-metadata-forms-' . $flat_version,
				'deps' => [
					'lodash',
					'wp-i18n',
					self::PREFIX . 'redux',
					self::PREFIX . 'yoast-components',
					self::PREFIX . 'replacement-variable-editor',
					self::PREFIX . 'style-guide',
					self::PREFIX . 'styled-components',
					self::PREFIX . 'commons',
				],
			],
			[
				'name' => 'styled-components',
				'src'  => 'styled-components-' . $flat_version,
				'deps' => [
					'wp-element',
				],
			],
			[
				'name' => 'redux',
				'src'  => 'redux-' . $flat_version,
			],
			[
				'name' => 'jed',
				'src'  => 'jed-' . $flat_version,
			],
			[
				'name'      => 'help-scout-beacon',
				'src'       => 'help-scout-beacon-' . $flat_version,
				'in_footer' => false,
				'deps'      => [
					self::PREFIX . 'styled-components',
					'wp-element',
					'wp-i18n',
				],
			],
			[
				'name' => 'draft-js',
				'src'  => 'draft-js-' . $flat_version,
			],
		];
	}

	/**
	 * Returns the styles that need to be registered.
	 *
	 * @todo Data format is not self-documenting. Needs explanation inline. R.
	 *
	 * @return array Styles that need to be registered.
	 */
	protected function styles_to_be_registered() {
		$flat_version = $this->flatten_version( WPSEO_VERSION );

		return [
			[
				'name' => 'admin-css',
				'src'  => 'yst_plugin_tools-' . $flat_version,
				'deps' => [ self::PREFIX . 'toggle-switch' ],
			],
			[
				'name' => 'toggle-switch',
				'src'  => 'toggle-switch-' . $flat_version,
			],
			[
				'name' => 'dismissible',
				'src'  => 'wpseo-dismissible-' . $flat_version,
			],
			[
				'name' => 'notifications',
				'src'  => 'notifications-' . $flat_version,
			],
			[
				'name' => 'alert',
				'src'  => 'alerts-' . $flat_version,
			],
			[
				'name' => 'edit-page',
				'src'  => 'edit-page-' . $flat_version,
			],
			[
				'name' => 'featured-image',
				'src'  => 'featured-image-' . $flat_version,
			],
			[
				'name' => 'metabox-css',
				'src'  => 'metabox-' . $flat_version,
				'deps' => [
					self::PREFIX . 'select2',
					self::PREFIX . 'admin-css',
					'wp-components',
				],
			],
			[
				'name' => 'wp-dashboard',
				'src'  => 'dashboard-' . $flat_version,
			],
			[
				'name' => 'scoring',
				'src'  => 'yst_seo_score-' . $flat_version,
			],
			[
				'name' => 'adminbar',
				'src'  => 'adminbar-' . $flat_version,
				'deps' => [
					'admin-bar',
				],
			],
			[
				'name' => 'primary-category',
				'src'  => 'metabox-primary-category-' . $flat_version,
			],
			[
				'name'    => 'select2',
				'src'     => 'select2/select2',
				'suffix'  => '.min',
				'version' => '4.0.1',
				'rtl'     => false,
			],
			[
				'name' => 'admin-global',
				'src'  => 'admin-global-' . $flat_version,
			],
			[
				'name' => 'yoast-components',
				'src'  => 'yoast-components-' . $flat_version,
			],
			[
				'name' => 'extensions',
				'src'  => 'yoast-extensions-' . $flat_version,
			],
			[
				'name' => 'filter-explanation',
				'src'  => 'filter-explanation-' . $flat_version,
			],
			[
				'name' => 'search-appearance',
				'src'  => 'search-appearance-' . $flat_version,
				'deps' => [
					self::PREFIX . 'monorepo',
				],
			],
			[
				'name' => 'monorepo',
				'src'  => 'monorepo-' . $flat_version,
			],
			[
				'name' => 'structured-data-blocks',
				'src'  => 'structured-data-blocks-' . $flat_version,
				'deps' => [ 'wp-edit-blocks' ],
			],
		];
	}

	/**
	 * Determines the URL of the asset.
	 *
	 * @param WPSEO_Admin_Asset $asset The asset to determine the URL for.
	 * @param string            $type  The type of asset. Usually JS or CSS.
	 *
	 * @return string The URL of the asset.
	 */
	protected function get_url( WPSEO_Admin_Asset $asset, $type ) {
		$scheme = wp_parse_url( $asset->get_src(), PHP_URL_SCHEME );
		if ( in_array( $scheme, [ 'http', 'https' ], true ) ) {
			return $asset->get_src();
		}

		return $this->asset_location->get_url( $asset, $type );
	}

	/* ********************* DEPRECATED METHODS ********************* */

	/**
	 * This function is needed for backwards compatibility with Local SEO 12.5.
	 *
	 * @deprecated 12.8
	 * @codeCoverageIgnore
	 *
	 * @return void
	 */
	public function register_wp_assets() {
	}
}<|MERGE_RESOLUTION|>--- conflicted
+++ resolved
@@ -306,10 +306,10 @@
 				'src'       => 'classic-editor-' . $flat_version,
 				'deps'      => [
 					'lodash',
+					'wp-api-fetch',
 					'wp-components',
 					'wp-compose',
 					'wp-element',
-<<<<<<< HEAD
 					self::PREFIX . 'redux',
 					self::PREFIX . 'yoast-components',
 					self::PREFIX . 'legacy-components',
@@ -317,10 +317,7 @@
 					self::PREFIX . 'social-metadata-forms',
 					self::PREFIX . 'analysis',
 					self::PREFIX . 'helpers',
-=======
 					self::PREFIX . 'components',
-					'wp-api-fetch',
->>>>>>> d3c5f35a
 				],
 				'in_footer' => false,
 			],
