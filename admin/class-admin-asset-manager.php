<?php
/**
 * WPSEO plugin file.
 *
 * @package WPSEO\Admin
 */

/**
 * This class registers all the necessary styles and scripts. Also has methods for the enqueing of scripts and styles. It automatically adds a prefix to the handle.
 */
class WPSEO_Admin_Asset_Manager {

	/**
	 * @var WPSEO_Admin_Asset_Location
	 */
	protected $asset_location;

	/**
	 *  Prefix for naming the assets.
	 */
	const PREFIX = 'yoast-seo-';

	/**
	 * @var string prefix for naming the assets.
	 */
	private $prefix;

	/**
	 * Constructs a manager of assets. Needs a location to know where to register assets at.
	 *
	 * @param WPSEO_Admin_Asset_Location $asset_location The provider of the asset location.
	 * @param string                     $prefix         The prefix for naming assets.
	 */
	public function __construct( WPSEO_Admin_Asset_Location $asset_location = null, $prefix = self::PREFIX ) {
		if ( $asset_location === null ) {
			$asset_location = self::create_default_location();
		}

		$this->asset_location = $asset_location;
		$this->prefix         = $prefix;
	}

	/**
	 * Enqueues scripts.
	 *
	 * @param string $script The name of the script to enqueue.
	 */
	public function enqueue_script( $script ) {
		wp_enqueue_script( $this->prefix . $script );
	}

	/**
	 * Enqueues styles.
	 *
	 * @param string $style The name of the style to enqueue.
	 */
	public function enqueue_style( $style ) {
		wp_enqueue_style( $this->prefix . $style );
	}

	/**
	 * Registers scripts based on it's parameters.
	 *
	 * @param WPSEO_Admin_Asset $script The script to register.
	 */
	public function register_script( WPSEO_Admin_Asset $script ) {
		wp_register_script(
			$this->prefix . $script->get_name(),
			$this->asset_location->get_url( $script, WPSEO_Admin_Asset::TYPE_JS ),
			$script->get_deps(),
			$script->get_version(),
			$script->is_in_footer()
		);
	}

	/**
	 * Registers styles based on it's parameters.
	 *
	 * @param WPSEO_Admin_Asset $style The style to register.
	 */
	public function register_style( WPSEO_Admin_Asset $style ) {
		wp_register_style(
			$this->prefix . $style->get_name(),
			$this->asset_location->get_url( $style, WPSEO_Admin_Asset::TYPE_CSS ),
			$style->get_deps(),
			$style->get_version(),
			$style->get_media()
		);
	}

	/**
	 * Calls the functions that register scripts and styles with the scripts and styles to be registered as arguments.
	 */
	public function register_assets() {
		$this->register_scripts( $this->scripts_to_be_registered() );
		$this->register_styles( $this->styles_to_be_registered() );
	}

	/**
	 * Registers all the scripts passed to it.
	 *
	 * @param array $scripts The scripts passed to it.
	 */
	public function register_scripts( $scripts ) {
		foreach ( $scripts as $script ) {
			$script = new WPSEO_Admin_Asset( $script );
			$this->register_script( $script );
		}
	}

	/**
	 * Registers all the styles it recieves.
	 *
	 * @param array $styles Styles that need to be registerd.
	 */
	public function register_styles( $styles ) {
		foreach ( $styles as $style ) {
			$style = new WPSEO_Admin_Asset( $style );
			$this->register_style( $style );
		}
	}

	/**
	 * A list of styles that shouldn't be registered but are needed in other locations in the plugin.
	 *
	 * @return array
	 */
	public function special_styles() {
		$flat_version = $this->flatten_version( WPSEO_VERSION );
		$asset_args   = array(
			'name' => 'inside-editor',
			'src'  => 'inside-editor-' . $flat_version,
		);

		return array( 'inside-editor' => new WPSEO_Admin_Asset( $asset_args ) );
	}

	/**
	 * Flattens a version number for use in a filename
	 *
	 * @param string $version The original version number.
	 *
	 * @return string The flattened version number.
	 */
	public function flatten_version( $version ) {
		$parts = explode( '.', $version );

		if ( count( $parts ) === 2 && preg_match( '/^\d+$/', $parts[1] ) === 1 ) {
			$parts[] = '0';
		}

		return implode( '', $parts );
	}

	/**
	 * Creates a default location object for use in the admin asset manager.
	 *
	 * @return WPSEO_Admin_Asset_Location The location to use in the asset manager.
	 */
	public static function create_default_location() {
		if ( defined( 'YOAST_SEO_DEV_SERVER' ) && YOAST_SEO_DEV_SERVER ) {
			$url = defined( 'YOAST_SEO_DEV_SERVER_URL' ) ? YOAST_SEO_DEV_SERVER_URL : WPSEO_Admin_Asset_Dev_Server_Location::DEFAULT_URL;

			return new WPSEO_Admin_Asset_Dev_Server_Location( $url );
		}

		return new WPSEO_Admin_Asset_SEO_Location( WPSEO_FILE );
	}

	/**
	 * Registers the WordPress dependencies that exist in 5.0 in case they are not present.
	 *
	 * This function can be removed when WordPress 5.1 has been released, because from 5.0 wp-elements will be
	 * registered earlier, which means we don't have to reregister things.
	 *
	 * @return void
	 */
	public function register_wp_assets() {
		$flat_version = $this->flatten_version( WPSEO_VERSION );

		wp_register_script( 'lodash-base', plugins_url( 'js/vendor/lodash.min.js', WPSEO_FILE ), array(), false, true );
		wp_register_script( 'lodash', plugins_url( 'js/vendor/lodash-noconflict.js', WPSEO_FILE ), array( 'lodash-base' ), false, true );
<<<<<<< HEAD
		wp_register_script( 'wp-polyfill', plugins_url( 'js/dist/babel-polyfill-' . $flat_version . '.js', WPSEO_FILE ), array(), false, true );

		wp_register_script(
			'wp-element',
			plugins_url( 'js/dist/wp-element-' . $flat_version . '.js', WPSEO_FILE ),
=======
		wp_register_script( 'wp-polyfill', plugins_url( 'js/dist/babel-polyfill-' . $flat_version . '.min.js', WPSEO_FILE ), array(), false, true );

		wp_register_script(
			'wp-element',
			plugins_url( 'js/dist/wp-element-' . $flat_version . '.min.js', WPSEO_FILE ),
>>>>>>> 8f8c903f
			array( 'lodash', 'wp-polyfill' ),
			false,
			true
		);

		wp_register_script(
			'wp-api-fetch',
<<<<<<< HEAD
			plugins_url( 'js/dist/wp-apiFetch-' . $flat_version . '.js', WPSEO_FILE ),
=======
			plugins_url( 'js/dist/wp-apiFetch-' . $flat_version . '.min.js', WPSEO_FILE ),
>>>>>>> 8f8c903f
			array( 'wp-i18n', 'wp-polyfill' ),
			false,
			true
		);

		wp_register_script(
			'wp-components',
<<<<<<< HEAD
			plugins_url( 'js/dist/wp-components-' . $flat_version . '.js', WPSEO_FILE ),
=======
			plugins_url( 'js/dist/wp-components-' . $flat_version . '.min.js', WPSEO_FILE ),
>>>>>>> 8f8c903f
			array( 'lodash', 'wp-api-fetch', 'wp-i18n', 'wp-polyfill' ),
			false,
			true
		);

		wp_register_script(
			'wp-data',
<<<<<<< HEAD
			plugins_url( 'js/dist/wp-data-' . $flat_version . '.js', WPSEO_FILE ),
=======
			plugins_url( 'js/dist/wp-data-' . $flat_version . '.min.js', WPSEO_FILE ),
>>>>>>> 8f8c903f
			array( 'lodash', 'wp-element', 'wp-polyfill' ),
			false,
			true
		);

		wp_register_script(
			'wp-i18n',
<<<<<<< HEAD
			plugins_url( 'js/dist/wp-i18n-' . $flat_version . '.js', WPSEO_FILE ),
=======
			plugins_url( 'js/dist/wp-i18n-' . $flat_version . '.min.js', WPSEO_FILE ),
>>>>>>> 8f8c903f
			array( 'wp-polyfill' ),
			false,
			true
		);
	}

	/**
	 * Returns the scripts that need to be registered.
	 *
	 * @todo Data format is not self-documenting. Needs explanation inline. R.
	 *
	 * @return array The scripts that need to be registered.
	 */
	protected function scripts_to_be_registered() {
		$select2_language = 'en';
		$user_locale      = WPSEO_Utils::get_user_locale();
		$language         = WPSEO_Utils::get_language( $user_locale );

		if ( file_exists( WPSEO_PATH . "js/dist/select2/i18n/{$user_locale}.js" ) ) {
			$select2_language = $user_locale; // Chinese and some others use full locale.
		}
		elseif ( file_exists( WPSEO_PATH . "js/dist/select2/i18n/{$language}.js" ) ) {
			$select2_language = $language;
		}

		$flat_version = $this->flatten_version( WPSEO_VERSION );

		return array(
			array(
				'name' => 'commons',
				// Load webpack-commons for bundle support.
				'src'  => 'commons-' . $flat_version,
				'deps' => array(
					'wp-polyfill'
				),
			),
			array(
				'name' => 'search-appearance',
				'src'  => 'search-appearance-' . $flat_version,
				'deps' => array(
					self::PREFIX . 'components',
					self::PREFIX . 'commons',
				),
			),
			array(
				'name' => 'yoast-modal',
				'src'  => 'wp-seo-modal-' . $flat_version,
				'deps' => array(
					'jquery',
					'wp-element',
					'wp-i18n',
					self::PREFIX . 'components',
					self::PREFIX . 'commons',
				),
			),
			array(
				'name' => 'help-center',
				'src'  => 'wp-seo-help-center-' . $flat_version,
				'deps' => array(
					'jquery',
					'wp-element',
					'wp-i18n',
					self::PREFIX . 'components',
					self::PREFIX . 'commons',
				),
			),
			array(
				'name' => 'admin-script',
				'src'  => 'wp-seo-admin-' . $flat_version,
				'deps' => array(
					'jquery',
					'jquery-ui-core',
					'jquery-ui-progressbar',
					self::PREFIX . 'select2',
					self::PREFIX . 'select2-translations',
					self::PREFIX . 'commons',
				),
			),
			array(
				'name' => 'admin-media',
				'src'  => 'wp-seo-admin-media-' . $flat_version,
				'deps' => array(
					'jquery',
					'jquery-ui-core',
					self::PREFIX . 'commons',
				),
			),
			array(
				'name' => 'network-admin-script',
				'src'  => 'wp-seo-network-admin-' . $flat_version,
				'deps' => array(
					'jquery',
					self::PREFIX . 'commons',
				),
			),
			array(
				'name' => 'bulk-editor',
				'src'  => 'wp-seo-bulk-editor-' . $flat_version,
				'deps' => array(
					'jquery',
					self::PREFIX . 'commons',
				),
			),
			array(
				'name' => 'admin-global-script',
				'src'  => 'wp-seo-admin-global-' . $flat_version,
				'deps' => array(
					'jquery',
					self::PREFIX . 'commons',
				),
			),
			array(
				'name'      => 'metabox',
				'src'       => 'wp-seo-metabox-' . $flat_version,
				'deps'      => array(
					'jquery',
					'wp-element',
					'wp-i18n',
					'wp-data',
					'wp-components',
					self::PREFIX . 'select2',
					self::PREFIX . 'select2-translations',
					self::PREFIX . 'commons',
				),
				'in_footer' => false,
			),
			array(
				'name' => 'featured-image',
				'src'  => 'wp-seo-featured-image-' . $flat_version,
				'deps' => array(
					'jquery',
					self::PREFIX . 'commons',
				),
			),
			array(
				'name'      => 'admin-gsc',
				'src'       => 'wp-seo-admin-gsc-' . $flat_version,
				'deps'      => array(
					self::PREFIX . 'commons',
				),
				'in_footer' => false,
			),
			array(
				'name' => 'post-scraper',
				'src'  => 'wp-seo-post-scraper-' . $flat_version,
				'deps' => array(
					'wp-util',
					'wp-api',
					'wp-sanitize',
					'wp-element',
					'wp-i18n',
					'wp-data',
					'wp-api-fetch',
					self::PREFIX . 'replacevar-plugin',
					self::PREFIX . 'shortcode-plugin',
					self::PREFIX . 'analysis',
					self::PREFIX . 'components',
					self::PREFIX . 'commons',
				),
			),
			array(
				'name' => 'term-scraper',
				'src'  => 'wp-seo-term-scraper-' . $flat_version,
				'deps' => array(
					'wp-sanitize',
					'wp-element',
					'wp-i18n',
					'wp-data',
					'wp-api-fetch',
					self::PREFIX . 'replacevar-plugin',
					self::PREFIX . 'analysis',
					self::PREFIX . 'components',
					self::PREFIX . 'commons',
				),
			),
			array(
				'name' => 'replacevar-plugin',
				'src'  => 'wp-seo-replacevar-plugin-' . $flat_version,
				'deps' => array(
					self::PREFIX . 'analysis',
					self::PREFIX . 'components',
					self::PREFIX . 'commons',
				),
			),
			array(
				'name' => 'shortcode-plugin',
				'src'  => 'wp-seo-shortcode-plugin-' . $flat_version,
				'deps' => array(
					self::PREFIX . 'analysis',
					self::PREFIX . 'commons',
				),
			),
			array(
				'name' => 'recalculate',
				'src'  => 'wp-seo-recalculate-' . $flat_version,
				'deps' => array(
					'jquery',
					'jquery-ui-core',
					'jquery-ui-progressbar',
					self::PREFIX . 'analysis',
					self::PREFIX . 'commons',
				),
			),
			array(
				'name' => 'primary-category',
				'src'  => 'wp-seo-metabox-category-' . $flat_version,
				'deps' => array(
					'jquery',
					'wp-util',
					'wp-element',
					'wp-i18n',
					'wp-components',
					'wp-data',
					self::PREFIX . 'commons',
				),
			),
			array(
				'name'    => 'select2',
				'src'     => 'select2/select2.full',
				'suffix'  => '.min',
				'deps'    => array(
					'jquery',
				),
				'version' => '4.0.3',
			),
			array(
				'name'    => 'select2-translations',
				'src'     => 'select2/i18n/' . $select2_language,
				'deps'    => array(
					'jquery',
					self::PREFIX . 'select2',
				),
				'version' => '4.0.3',
				'suffix'  => '',
			),
			array(
				'name' => 'configuration-wizard',
				'src'  => 'configuration-wizard-' . $flat_version,
				'deps' => array(
					'jquery',
					'wp-element',
					'wp-i18n',
					self::PREFIX . 'components',
					self::PREFIX . 'commons',
				),
			),
			array(
				'name' => 'reindex-links',
				'src'  => 'wp-seo-reindex-links-' . $flat_version,
				'deps' => array(
					'jquery',
					'jquery-ui-core',
					'jquery-ui-progressbar',
					self::PREFIX . 'commons',
				),
			),
			array(
				'name' => 'edit-page-script',
				'src'  => 'wp-seo-edit-page-' . $flat_version,
				'deps' => array(
					'jquery',
					self::PREFIX . 'commons',
				),
			),
			array(
				'name'      => 'quick-edit-handler',
				'src'       => 'wp-seo-quick-edit-handler-' . $flat_version,
				'deps'      => array(
					'jquery',
					self::PREFIX . 'commons',
				),
				'in_footer' => true,
			),
			array(
				'name' => 'api',
				'src'  => 'wp-seo-api-' . $flat_version,
				'deps' => array(
					'wp-api',
					'jquery',
					self::PREFIX . 'commons',
				),
			),
			array(
				'name' => 'dashboard-widget',
				'src'  => 'wp-seo-dashboard-widget-' . $flat_version,
				'deps' => array(
					self::PREFIX . 'api',
					'jquery',
					'wp-element',
					'wp-i18n',
					self::PREFIX . 'components',
					self::PREFIX . 'commons',
				),
			),
			array(
				'name' => 'filter-explanation',
				'src'  => 'wp-seo-filter-explanation-' . $flat_version,
				'deps' => array(
					'jquery',
					self::PREFIX . 'commons',
				),
			),
			array(
				'name' => 'analysis',
				'src'  => 'analysis-' . $flat_version,
				'deps' => array(
					'lodash',
					self::PREFIX . 'commons',
				),
			),
			array(
				'name' => 'components',
				'src'  => 'components-' . $flat_version,
				'deps' => array(
					self::PREFIX . 'analysis',
					self::PREFIX . 'styled-components',
					self::PREFIX . 'commons',
				),
			),
			array(
				'name' => 'structured-data-blocks',
				'src'  => 'wp-seo-structured-data-blocks-' . $flat_version,
				'deps' => array(
					'wp-blocks',
					'wp-i18n',
					'wp-element',
					self::PREFIX . 'styled-components',
					self::PREFIX . 'commons',
				),
			),
			array(
				'name' => 'styled-components',
				'src'  => 'styled-components-' . $flat_version,
			),
		);
	}

	/**
	 * Returns the styles that need to be registered.
	 *
	 * @todo Data format is not self-documenting. Needs explanation inline. R.
	 *
	 * @return array styles that need to be registered.
	 */
	protected function styles_to_be_registered() {
		$flat_version = $this->flatten_version( WPSEO_VERSION );

		return array(
			array(
				'name' => 'admin-css',
				'src'  => 'yst_plugin_tools-' . $flat_version,
				'deps' => array( self::PREFIX . 'toggle-switch' ),
			),
			array(
				'name' => 'toggle-switch',
				'src'  => 'toggle-switch-' . $flat_version,
			),
			array(
				'name' => 'dismissible',
				'src'  => 'wpseo-dismissible-' . $flat_version,
			),
			array(
				'name' => 'alerts',
				'src'  => 'alerts-' . $flat_version,
			),
			array(
				'name' => 'edit-page',
				'src'  => 'edit-page-' . $flat_version,
			),
			array(
				'name' => 'featured-image',
				'src'  => 'featured-image-' . $flat_version,
			),
			array(
				'name' => 'metabox-css',
				'src'  => 'metabox-' . $flat_version,
				'deps' => array(
					self::PREFIX . 'select2',
				),
			),
			array(
				'name' => 'wp-dashboard',
				'src'  => 'dashboard-' . $flat_version,
			),
			array(
				'name' => 'scoring',
				'src'  => 'yst_seo_score-' . $flat_version,
			),
			array(
				'name' => 'adminbar',
				'src'  => 'adminbar-' . $flat_version,
			),
			array(
				'name' => 'primary-category',
				'src'  => 'metabox-primary-category-' . $flat_version,
			),
			array(
				'name'    => 'select2',
				'src'     => 'select2/select2',
				'suffix'  => '.min',
				'version' => '4.0.1',
				'rtl'     => false,
			),
			array(
				'name' => 'admin-global',
				'src'  => 'admin-global-' . $flat_version,
			),
			array(
				'name' => 'yoast-components',
				'src'  => 'yoast-components-' . $flat_version,
			),
			array(
				'name' => 'extensions',
				'src'  => 'yoast-extensions-' . $flat_version,
			),
			array(
				'name' => 'filter-explanation',
				'src'  => 'filter-explanation-' . $flat_version,
			),
			array(
				'name' => 'search-appearance',
				'src'  => 'search-appearance-' . $flat_version,
			),
			array(
				'name' => 'structured-data-blocks',
				'src'  => 'structured-data-blocks-' . $flat_version,
				'deps' => array( 'wp-edit-blocks' ),
			),
		);
	}

	/**
	 * Checks if the Gutenberg assets must be loaded.
	 *
	 * @return bool True when the Gutenberg assets must be loaded.
	 */
	protected function should_load_gutenberg_assets() {

		// When working in the classic editor shipped with Gutenberg, the assets shouldn't be loaded. Fixes IE11 bug.
		if ( isset( $_GET['classic-editor'] ) ) {
			return false;
		}

		return wp_script_is( 'wp-element', 'registered' );
	}
}<|MERGE_RESOLUTION|>--- conflicted
+++ resolved
@@ -180,19 +180,11 @@
 
 		wp_register_script( 'lodash-base', plugins_url( 'js/vendor/lodash.min.js', WPSEO_FILE ), array(), false, true );
 		wp_register_script( 'lodash', plugins_url( 'js/vendor/lodash-noconflict.js', WPSEO_FILE ), array( 'lodash-base' ), false, true );
-<<<<<<< HEAD
-		wp_register_script( 'wp-polyfill', plugins_url( 'js/dist/babel-polyfill-' . $flat_version . '.js', WPSEO_FILE ), array(), false, true );
-
-		wp_register_script(
-			'wp-element',
-			plugins_url( 'js/dist/wp-element-' . $flat_version . '.js', WPSEO_FILE ),
-=======
 		wp_register_script( 'wp-polyfill', plugins_url( 'js/dist/babel-polyfill-' . $flat_version . '.min.js', WPSEO_FILE ), array(), false, true );
 
 		wp_register_script(
 			'wp-element',
 			plugins_url( 'js/dist/wp-element-' . $flat_version . '.min.js', WPSEO_FILE ),
->>>>>>> 8f8c903f
 			array( 'lodash', 'wp-polyfill' ),
 			false,
 			true
@@ -200,11 +192,7 @@
 
 		wp_register_script(
 			'wp-api-fetch',
-<<<<<<< HEAD
-			plugins_url( 'js/dist/wp-apiFetch-' . $flat_version . '.js', WPSEO_FILE ),
-=======
 			plugins_url( 'js/dist/wp-apiFetch-' . $flat_version . '.min.js', WPSEO_FILE ),
->>>>>>> 8f8c903f
 			array( 'wp-i18n', 'wp-polyfill' ),
 			false,
 			true
@@ -212,11 +200,7 @@
 
 		wp_register_script(
 			'wp-components',
-<<<<<<< HEAD
-			plugins_url( 'js/dist/wp-components-' . $flat_version . '.js', WPSEO_FILE ),
-=======
 			plugins_url( 'js/dist/wp-components-' . $flat_version . '.min.js', WPSEO_FILE ),
->>>>>>> 8f8c903f
 			array( 'lodash', 'wp-api-fetch', 'wp-i18n', 'wp-polyfill' ),
 			false,
 			true
@@ -224,11 +208,7 @@
 
 		wp_register_script(
 			'wp-data',
-<<<<<<< HEAD
-			plugins_url( 'js/dist/wp-data-' . $flat_version . '.js', WPSEO_FILE ),
-=======
 			plugins_url( 'js/dist/wp-data-' . $flat_version . '.min.js', WPSEO_FILE ),
->>>>>>> 8f8c903f
 			array( 'lodash', 'wp-element', 'wp-polyfill' ),
 			false,
 			true
@@ -236,11 +216,7 @@
 
 		wp_register_script(
 			'wp-i18n',
-<<<<<<< HEAD
-			plugins_url( 'js/dist/wp-i18n-' . $flat_version . '.js', WPSEO_FILE ),
-=======
 			plugins_url( 'js/dist/wp-i18n-' . $flat_version . '.min.js', WPSEO_FILE ),
->>>>>>> 8f8c903f
 			array( 'wp-polyfill' ),
 			false,
 			true
