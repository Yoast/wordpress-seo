<?php
/**
 * WPSEO plugin file.
 *
 * @package WPSEO\Admin
 */

/**
 * This class registers all the necessary styles and scripts.
 *
 * Also has methods for the enqueing of scripts and styles.
 * It automatically adds a prefix to the handle.
 */
class WPSEO_Admin_Asset_Manager {

	/**
	 * Prefix for naming the assets.
	 *
	 * @var string
	 */
	public const PREFIX = 'yoast-seo-';

	/**
	 * Class that manages the assets' location.
	 *
	 * @var WPSEO_Admin_Asset_Location
	 */
	protected $asset_location;

	/**
	 * Prefix for naming the assets.
	 *
	 * @var string
	 */
	private $prefix;

	/**
	 * Constructs a manager of assets. Needs a location to know where to register assets at.
	 *
	 * @param WPSEO_Admin_Asset_Location|null $asset_location The provider of the asset location.
	 * @param string                          $prefix         The prefix for naming assets.
	 */
	public function __construct( ?WPSEO_Admin_Asset_Location $asset_location = null, $prefix = self::PREFIX ) {
		if ( $asset_location === null ) {
			$asset_location = self::create_default_location();
		}

		$this->asset_location = $asset_location;
		$this->prefix         = $prefix;
	}

	/**
	 * Enqueues scripts.
	 *
	 * @param string $script The name of the script to enqueue.
	 *
	 * @return void
	 */
	public function enqueue_script( $script ) {
		wp_enqueue_script( $this->prefix . $script );
	}

	/**
	 * Enqueues styles.
	 *
	 * @param string $style The name of the style to enqueue.
	 *
	 * @return void
	 */
	public function enqueue_style( $style ) {
		wp_enqueue_style( $this->prefix . $style );
	}

	/**
	 * Enqueues the appropriate language for the user.
	 *
	 * @return void
	 */
	public function enqueue_user_language_script() {
		$this->enqueue_script( 'language-' . YoastSEO()->helpers->language->get_researcher_language() );
	}

	/**
	 * Registers scripts based on it's parameters.
	 *
	 * @param WPSEO_Admin_Asset $script The script to register.
	 *
	 * @return void
	 */
	public function register_script( WPSEO_Admin_Asset $script ) {
		$url  = $script->get_src() ? $this->get_url( $script, WPSEO_Admin_Asset::TYPE_JS ) : false;
		$args = [
			'in_footer' => $script->is_in_footer(),
		];

		if ( $script->get_strategy() !== '' ) {
			$args['strategy'] = $script->get_strategy();
		}

		wp_register_script(
			$this->prefix . $script->get_name(),
			$url,
			$script->get_deps(),
			$script->get_version(),
			$args
		);

		if ( in_array( 'wp-i18n', $script->get_deps(), true ) ) {
			wp_set_script_translations( $this->prefix . $script->get_name(), 'wordpress-seo' );
		}
	}

	/**
	 * Registers styles based on it's parameters.
	 *
	 * @param WPSEO_Admin_Asset $style The style to register.
	 *
	 * @return void
	 */
	public function register_style( WPSEO_Admin_Asset $style ) {
		wp_register_style(
			$this->prefix . $style->get_name(),
			$this->get_url( $style, WPSEO_Admin_Asset::TYPE_CSS ),
			$style->get_deps(),
			$style->get_version(),
			$style->get_media()
		);
	}

	/**
	 * Calls the functions that register scripts and styles with the scripts and styles to be registered as arguments.
	 *
	 * @return void
	 */
	public function register_assets() {
		$this->register_scripts( $this->scripts_to_be_registered() );
		$this->register_styles( $this->styles_to_be_registered() );
	}

	/**
	 * Registers all the scripts passed to it.
	 *
	 * @param array $scripts The scripts passed to it.
	 *
	 * @return void
	 */
	public function register_scripts( $scripts ) {
		foreach ( $scripts as $script ) {
			$script = new WPSEO_Admin_Asset( $script );
			$this->register_script( $script );
		}
	}

	/**
	 * Registers all the styles it receives.
	 *
	 * @param array $styles Styles that need to be registered.
	 *
	 * @return void
	 */
	public function register_styles( $styles ) {
		foreach ( $styles as $style ) {
			$style = new WPSEO_Admin_Asset( $style );
			$this->register_style( $style );
		}
	}

	/**
	 * Localizes the script.
	 *
	 * @param string $handle      The script handle.
	 * @param string $object_name The object name.
	 * @param array  $data        The l10n data.
	 *
	 * @return void
	 */
	public function localize_script( $handle, $object_name, $data ) {
		wp_localize_script( $this->prefix . $handle, $object_name, $data );
	}

	/**
	 * Adds an inline script.
	 *
	 * @param string $handle   The script handle.
	 * @param string $data     The l10n data.
	 * @param string $position Optional. Whether to add the inline script before the handle or after.
	 *
	 * @return void
	 */
	public function add_inline_script( $handle, $data, $position = 'after' ) {
		wp_add_inline_script( $this->prefix . $handle, $data, $position );
	}

	/**
	 * A list of styles that shouldn't be registered but are needed in other locations in the plugin.
	 *
	 * @return array
	 */
	public function special_styles() {
		$flat_version = $this->flatten_version( WPSEO_VERSION );
		$asset_args   = [
			'name' => 'inside-editor',
			'src'  => 'inside-editor-' . $flat_version,
		];

		return [ 'inside-editor' => new WPSEO_Admin_Asset( $asset_args ) ];
	}

	/**
	 * Flattens a version number for use in a filename.
	 *
	 * @param string $version The original version number.
	 *
	 * @return string The flattened version number.
	 */
	public function flatten_version( $version ) {
		$parts = explode( '.', $version );

		if ( count( $parts ) === 2 && preg_match( '/^\d+$/', $parts[1] ) === 1 ) {
			$parts[] = '0';
		}

		return implode( '', $parts );
	}

	/**
	 * Creates a default location object for use in the admin asset manager.
	 *
	 * @return WPSEO_Admin_Asset_Location The location to use in the asset manager.
	 */
	public static function create_default_location() {
		if ( defined( 'YOAST_SEO_DEV_SERVER' ) && YOAST_SEO_DEV_SERVER ) {
			$url = defined( 'YOAST_SEO_DEV_SERVER_URL' ) ? YOAST_SEO_DEV_SERVER_URL : WPSEO_Admin_Asset_Dev_Server_Location::DEFAULT_URL;

			return new WPSEO_Admin_Asset_Dev_Server_Location( $url );
		}

		return new WPSEO_Admin_Asset_SEO_Location( WPSEO_FILE, false );
	}

	/**
	 * Checks if the given script is enqueued.
	 *
	 * @param string $script The script to check.
	 *
	 * @return bool True when the script is enqueued.
	 */
	public function is_script_enqueued( $script ) {
		return wp_script_is( $this->prefix . $script );
	}

	/**
	 * Returns the scripts that need to be registered.
	 *
	 * @todo Data format is not self-documenting. Needs explanation inline. R.
	 *
	 * @return array The scripts that need to be registered.
	 */
	protected function scripts_to_be_registered() {
		$header_scripts          = [
			'admin-global',
			'block-editor',
			'classic-editor',
			'post-edit',
			'help-scout-beacon',
			'redirect-old-features-tab',
		];
		$additional_dependencies = [
			'analysis-worker'          => [ self::PREFIX . 'analysis-package' ],
			'api-client'               => [ 'wp-api' ],
			'crawl-settings'           => [ 'jquery' ],
			'dashboard-widget'         => [ self::PREFIX . 'api-client' ],
			'wincher-dashboard-widget' => [ self::PREFIX . 'api-client' ],
			'editor-modules'           => [ 'jquery' ],
			'elementor'                => [
				self::PREFIX . 'api-client',
				self::PREFIX . 'externals-components',
				self::PREFIX . 'externals-contexts',
				self::PREFIX . 'externals-redux',
			],
			'indexation'               => [
				'jquery-ui-core',
				'jquery-ui-progressbar',
			],
			'first-time-configuration' => [
				self::PREFIX . 'api-client',
				self::PREFIX . 'externals-components',
				self::PREFIX . 'externals-contexts',
				self::PREFIX . 'externals-redux',
			],
			'integrations-page'        => [
				self::PREFIX . 'api-client',
				self::PREFIX . 'externals-components',
				self::PREFIX . 'externals-contexts',
				self::PREFIX . 'externals-redux',
			],
			'post-edit'                => [
				self::PREFIX . 'api-client',
				self::PREFIX . 'block-editor',
				self::PREFIX . 'externals-components',
				self::PREFIX . 'externals-contexts',
				self::PREFIX . 'externals-redux',
			],
			'reindex-links'            => [
				'jquery-ui-core',
				'jquery-ui-progressbar',
			],
			'settings'                 => [
				'jquery-ui-core',
				'jquery-ui-progressbar',
				self::PREFIX . 'api-client',
				self::PREFIX . 'externals-components',
				self::PREFIX . 'externals-contexts',
				self::PREFIX . 'externals-redux',
			],
			'term-edit'                => [
				self::PREFIX . 'api-client',
				self::PREFIX . 'classic-editor',
				self::PREFIX . 'externals-components',
				self::PREFIX . 'externals-contexts',
				self::PREFIX . 'externals-redux',
			],
			'general-page'             => [
				self::PREFIX . 'api-client',
			],
		];

		$plugin_scripts   = $this->load_generated_asset_file(
			[
				'asset_file'      => __DIR__ . '/../src/generated/assets/plugin.php',
				'ext_length'      => 3,
				'additional_deps' => $additional_dependencies,
				'header_scripts'  => $header_scripts,
			]
		);
		$external_scripts = $this->load_generated_asset_file(
			[
				'asset_file'      => __DIR__ . '/../src/generated/assets/externals.php',
				'ext_length'      => 3,
				'suffix'          => '-package',
				'base_dir'        => 'externals/',
				'additional_deps' => $additional_dependencies,
				'header_scripts'  => $header_scripts,
			]
		);
		$language_scripts = $this->load_generated_asset_file(
			[
				'asset_file'      => __DIR__ . '/../src/generated/assets/languages.php',
				'ext_length'      => 3,
				'suffix'          => '-language',
				'base_dir'        => 'languages/',
				'additional_deps' => $additional_dependencies,
				'header_scripts'  => $header_scripts,
			]
		);
		$renamed_scripts  = $this->load_renamed_scripts();

		$scripts = array_merge(
			$plugin_scripts,
			$external_scripts,
			$language_scripts,
			$renamed_scripts
		);

		$scripts['installation-success'] = [
			'name'    => 'installation-success',
			'src'     => 'installation-success.js',
			'deps'    => [
				'wp-a11y',
				'wp-dom-ready',
				'wp-components',
				'wp-element',
				'wp-i18n',
				self::PREFIX . 'components-new-package',
				self::PREFIX . 'externals-components',
			],
			'version' => $scripts['installation-success']['version'],
		];

		$scripts['post-edit-classic'] = [
			'name'      => 'post-edit-classic',
			'src'       => $scripts['post-edit']['src'],
			'deps'      => array_map(
				static function ( $dep ) {
					if ( $dep === self::PREFIX . 'block-editor' ) {
						return self::PREFIX . 'classic-editor';
					}
					return $dep;
				},
				$scripts['post-edit']['deps']
			),
			'in_footer' => ! in_array( 'post-edit-classic', $header_scripts, true ),
			'version'   => $scripts['post-edit']['version'],
		];

		$scripts['workouts'] = [
			'name'    => 'workouts',
			'src'     => 'workouts.js',
			'deps'    => [
				'clipboard',
				'lodash',
				'wp-api-fetch',
				'wp-a11y',
				'wp-components',
				'wp-compose',
				'wp-data',
				'wp-dom-ready',
				'wp-element',
				'wp-i18n',
				self::PREFIX . 'externals-components',
				self::PREFIX . 'externals-contexts',
				self::PREFIX . 'externals-redux',
				self::PREFIX . 'analysis',
				self::PREFIX . 'components-new-package',
			],
			'version' => $scripts['workouts']['version'],
		];

		// Add the current language to every script that requires the analysis package.
		foreach ( $scripts as $name => $script ) {
			if ( substr( $name, -8 ) === 'language' ) {
				continue;
			}
			if ( in_array( self::PREFIX . 'analysis-package', $script['deps'], true ) ) {
				$scripts[ $name ]['deps'][] = self::PREFIX . YoastSEO()->helpers->language->get_researcher_language() . '-language';
			}
		}

		return $scripts;
	}

	/**
	 * Loads a generated asset file.
	 *
	 * @param array $args {
	 *     The arguments.
	 *
	 *     @type string                  $asset_file      The asset file to load.
	 *     @type int                     $ext_length      The length of the extension, including suffix, of the filename.
	 *     @type string                  $suffix          Optional. The suffix of the asset name.
	 *     @type array<string, string[]> $additional_deps Optional. The additional dependencies assets may have.
	 *     @type string                  $base_dir        Optional. The base directory of the asset.
	 *     @type string[]                $header_scripts  Optional. The script names that should be in the header.
	 * }
	 *
	 * @return array {
	 *     The scripts to be registered.
	 *
	 *     @type string   $name      The name of the asset.
	 *     @type string   $src       The src of the asset.
	 *     @type string[] $deps      The dependenies of the asset.
	 *     @type bool     $in_footer Whether or not the asset should be in the footer.
	 * }
	 */
	protected function load_generated_asset_file( $args ) {
		$args    = wp_parse_args(
			$args,
			[
				'suffix'          => '',
				'additional_deps' => [],
				'base_dir'        => '',
				'header_scripts'  => [],
			]
		);
		$scripts = [];
		$assets  = require $args['asset_file'];
		foreach ( $assets as $file => $data ) {
			$name  = substr( $file, 0, -$args['ext_length'] );
			$name  = strtolower( preg_replace( '/([A-Z])/', '-$1', $name ) );
			$name .= $args['suffix'];

			$deps = $data['dependencies'];
			if ( isset( $args['additional_deps'][ $name ] ) ) {
				$deps = array_merge( $deps, $args['additional_deps'][ $name ] );
			}

			$scripts[ $name ] = [
				'name'      => $name,
				'src'       => $args['base_dir'] . $file,
				'deps'      => $deps,
				'in_footer' => ! in_array( $name, $args['header_scripts'], true ),
				'version'   => $data['version'],
			];
		}

		return $scripts;
	}

	/**
	 * Loads the scripts that should be renamed for BC.
	 *
	 * @return array {
	 *     The scripts to be registered.
	 *
	 *     @type string   $name      The name of the asset.
	 *     @type string   $src       The src of the asset.
	 *     @type string[] $deps      The dependenies of the asset.
	 *     @type bool     $in_footer Whether or not the asset should be in the footer.
	 * }
	 */
	protected function load_renamed_scripts() {
		$scripts         = [];
		$renamed_scripts = [
			'admin-global-script'         => 'admin-global',
			'analysis'                    => 'analysis-package',
			'analysis-report'             => 'analysis-report-package',
			'api'                         => 'api-client',
			'commons'                     => 'commons-package',
			'edit-page'                   => 'edit-page-script',
			'draft-js'                    => 'draft-js-package',
			'feature-flag'                => 'feature-flag-package',
			'helpers'                     => 'helpers-package',
			'jed'                         => 'jed-package',
			'chart.js'                    => 'chart.js-package',
			'network-admin-script'        => 'network-admin',
			'redux'                       => 'redux-package',
			'replacement-variable-editor' => 'replacement-variable-editor-package',
			'search-metadata-previews'    => 'search-metadata-previews-package',
			'social-metadata-forms'       => 'social-metadata-forms-package',
			'styled-components'           => 'styled-components-package',
			'style-guide'                 => 'style-guide-package',
			'yoast-components'            => 'components-new-package',
		];

		foreach ( $renamed_scripts as $original => $replacement ) {
			$scripts[] = [
				'name' => $original,
				'src'  => false,
				'deps' => [ self::PREFIX . $replacement ],
			];
		}

		return $scripts;
	}

	/**
	 * Returns the styles that need to be registered.
	 *
	 * @todo Data format is not self-documenting. Needs explanation inline. R.
	 *
	 * @return array Styles that need to be registered.
	 */
	protected function styles_to_be_registered() {
		$flat_version = $this->flatten_version( WPSEO_VERSION );

		return [
			[
				'name' => 'admin-css',
				'src'  => 'yst_plugin_tools-' . $flat_version,
				'deps' => [ self::PREFIX . 'toggle-switch' ],
			],
			[
				'name' => 'toggle-switch',
				'src'  => 'toggle-switch-' . $flat_version,
			],
			[
				'name' => 'dismissible',
				'src'  => 'wpseo-dismissible-' . $flat_version,
			],
			[
				'name' => 'notifications',
				'src'  => 'notifications-' . $flat_version,
			],
			[
				'name' => 'alert',
				'src'  => 'alerts-' . $flat_version,
			],
			[
				'name' => 'edit-page',
				'src'  => 'edit-page-' . $flat_version,
			],
			[
				'name' => 'featured-image',
				'src'  => 'featured-image-' . $flat_version,
			],
			[
				'name' => 'metabox-css',
				'src'  => 'metabox-' . $flat_version,
				'deps' => [
					self::PREFIX . 'admin-css',
					self::PREFIX . 'tailwind',
					'wp-components',
				],
			],
			[
				'name' => 'block-editor',
				'src'  => 'block-editor-' . $flat_version,
			],
			[
				'name' => 'ai-generator',
				'src'  => 'ai-generator-' . $flat_version,
				'deps' => [
					self::PREFIX . 'ai-frontend',
					self::PREFIX . 'tailwind',
					self::PREFIX . 'introductions',
				],
			],
			[
				'name' => 'ai-fix-assessments',
				'src'  => 'ai-fix-assessments-' . $flat_version,
			],
			[
				'name' => 'ai-frontend',
				'src'  => 'ai-frontend-' . $flat_version,
			],
			[
				'name' => 'introductions',
				'src'  => 'introductions-' . $flat_version,
				'deps' => [ self::PREFIX . 'tailwind', self::PREFIX . 'ai-frontend' ],
			],
			[
				'name' => 'wp-dashboard',
				'src'  => 'dashboard-' . $flat_version,
			],
			[
				'name' => 'scoring',
				'src'  => 'yst_seo_score-' . $flat_version,
			],
			[
				'name' => 'adminbar',
				'src'  => 'adminbar-' . $flat_version,
				'deps' => [
					'admin-bar',
				],
			],
			[
				'name' => 'primary-category',
				'src'  => 'metabox-primary-category-' . $flat_version,
			],
			[
				'name' => 'admin-global',
				'src'  => 'admin-global-' . $flat_version,
				'deps' => [ self::PREFIX . 'tailwind' ],
			],
			[
				'name' => 'filter-explanation',
				'src'  => 'filter-explanation-' . $flat_version,
			],
			[
				'name' => 'monorepo',
				'src'  => 'monorepo-' . $flat_version,
			],
			[
				'name' => 'structured-data-blocks',
				'src'  => 'structured-data-blocks-' . $flat_version,
				'deps' => [
					'dashicons',
					'forms',
					'wp-edit-blocks',
				],
			],
			[
				'name' => 'elementor',
				'src'  => 'elementor-' . $flat_version,
			],
			[
				'name' => 'tailwind',
				'src'  => 'tailwind-' . $flat_version,
				// Note: The RTL suffix is not added here.
				// Tailwind and our UI library provide styling that should be standalone compatible with RTL.
				// To make it easier we should use the logical properties and values when possible.
				// If there are exceptions, we can use the Tailwind modifier, e.g. `rtl:yst-space-x-reverse`.
				'rtl'  => false,
			],
			[
				'name' => 'new-settings',
				'src'  => 'new-settings-' . $flat_version,
<<<<<<< HEAD
				'deps' => [
					self::PREFIX . 'tailwind',
				],
=======
				'deps' => [ self::PREFIX . 'tailwind' ],
>>>>>>> ed41ad5d
			],
			[
				'name' => 'redirects',
				'src'  => 'redirects-' . $flat_version,
				'deps' => [ self::PREFIX . 'tailwind' ],
			],
			[
				'name' => 'black-friday-banner',
				'src'  => 'black-friday-banner-' . $flat_version,
				'deps' => [ self::PREFIX . 'tailwind' ],
			],
			[
				'name' => 'academy',
				'src'  => 'academy-' . $flat_version,
				'deps' => [ self::PREFIX . 'tailwind' ],
			],
			[
				'name' => 'general-page',
				'src'  => 'general-page-' . $flat_version,
				'deps' => [ self::PREFIX . 'tailwind' ],
			],
			[
				'name' => 'support',
				'src'  => 'support-' . $flat_version,
				'deps' => [ self::PREFIX . 'tailwind' ],
			],
			[
				'name' => 'workouts',
				'src'  => 'workouts-' . $flat_version,
				'deps' => [
					self::PREFIX . 'monorepo',
				],
			],
			[
				'name' => 'first-time-configuration',
				'src'  => 'first-time-configuration-' . $flat_version,
				'deps' => [ self::PREFIX . 'tailwind' ],
			],
			[
				'name' => 'inside-editor',
				'src'  => 'inside-editor-' . $flat_version,
			],
			[
				'name' => 'plans',
				'src'  => 'plans-' . $flat_version,
				'deps' => [ self::PREFIX . 'tailwind' ],
			],
		];
	}

	/**
	 * Determines the URL of the asset.
	 *
	 * @param WPSEO_Admin_Asset $asset The asset to determine the URL for.
	 * @param string            $type  The type of asset. Usually JS or CSS.
	 *
	 * @return string The URL of the asset.
	 */
	protected function get_url( WPSEO_Admin_Asset $asset, $type ) {
		$scheme = wp_parse_url( $asset->get_src(), PHP_URL_SCHEME );
		if ( in_array( $scheme, [ 'http', 'https' ], true ) ) {
			return $asset->get_src();
		}

		return $this->asset_location->get_url( $asset, $type );
	}
}<|MERGE_RESOLUTION|>--- conflicted
+++ resolved
@@ -665,13 +665,7 @@
 			[
 				'name' => 'new-settings',
 				'src'  => 'new-settings-' . $flat_version,
-<<<<<<< HEAD
-				'deps' => [
-					self::PREFIX . 'tailwind',
-				],
-=======
-				'deps' => [ self::PREFIX . 'tailwind' ],
->>>>>>> ed41ad5d
+				'deps' => [ self::PREFIX . 'tailwind' ],
 			],
 			[
 				'name' => 'redirects',
