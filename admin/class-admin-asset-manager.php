<?php
/**
 * WPSEO plugin file.
 *
 * @package WPSEO\Admin
 */

/**
 * This class registers all the necessary styles and scripts.
 *
 * Also has methods for the enqueing of scripts and styles.
 * It automatically adds a prefix to the handle.
 */
class WPSEO_Admin_Asset_Manager {

	/**
	 * Prefix for naming the assets.
	 *
	 * @var string
	 */
	const PREFIX = 'yoast-seo-';

	/**
	 * Class that manages the assets' location.
	 *
	 * @var WPSEO_Admin_Asset_Location
	 */
	protected $asset_location;

	/**
	 * Prefix for naming the assets.
	 *
	 * @var string
	 */
	private $prefix;

	/**
	 * Constructs a manager of assets. Needs a location to know where to register assets at.
	 *
	 * @param WPSEO_Admin_Asset_Location|null $asset_location The provider of the asset location.
	 * @param string                          $prefix         The prefix for naming assets.
	 */
	public function __construct( WPSEO_Admin_Asset_Location $asset_location = null, $prefix = self::PREFIX ) {
		if ( $asset_location === null ) {
			$asset_location = self::create_default_location();
		}

		$this->asset_location = $asset_location;
		$this->prefix         = $prefix;
	}

	/**
	 * Enqueues scripts.
	 *
	 * @param string $script The name of the script to enqueue.
	 */
	public function enqueue_script( $script ) {
		wp_enqueue_script( $this->prefix . $script );
	}

	/**
	 * Enqueues styles.
	 *
	 * @param string $style The name of the style to enqueue.
	 */
	public function enqueue_style( $style ) {
		wp_enqueue_style( $this->prefix . $style );
	}

	/**
	 * Enqueues the appropriate language for the user.
	 */
	public function enqueue_user_language_script() {
		$this->enqueue_script( 'language-' . YoastSEO()->helpers->language->get_researcher_language() );
	}

	/**
	 * Registers scripts based on it's parameters.
	 *
	 * @param WPSEO_Admin_Asset $script The script to register.
	 */
	public function register_script( WPSEO_Admin_Asset $script ) {
		$url = $script->get_src() ? $this->get_url( $script, WPSEO_Admin_Asset::TYPE_JS ) : false;

		wp_register_script(
			$this->prefix . $script->get_name(),
			$url,
			$script->get_deps(),
			$script->get_version(),
			$script->is_in_footer()
		);

		if ( in_array( 'wp-i18n', $script->get_deps(), true ) ) {
			wp_set_script_translations( $this->prefix . $script->get_name(), 'wordpress-seo' );
		}
	}

	/**
	 * Registers styles based on it's parameters.
	 *
	 * @param WPSEO_Admin_Asset $style The style to register.
	 */
	public function register_style( WPSEO_Admin_Asset $style ) {
		wp_register_style(
			$this->prefix . $style->get_name(),
			$this->get_url( $style, WPSEO_Admin_Asset::TYPE_CSS ),
			$style->get_deps(),
			$style->get_version(),
			$style->get_media()
		);
	}

	/**
	 * Calls the functions that register scripts and styles with the scripts and styles to be registered as arguments.
	 */
	public function register_assets() {
		$this->register_scripts( $this->scripts_to_be_registered() );
		$this->register_styles( $this->styles_to_be_registered() );
	}

	/**
	 * Registers all the scripts passed to it.
	 *
	 * @param array $scripts The scripts passed to it.
	 */
	public function register_scripts( $scripts ) {
		foreach ( $scripts as $script ) {
			$script = new WPSEO_Admin_Asset( $script );
			$this->register_script( $script );
		}
	}

	/**
	 * Registers all the styles it receives.
	 *
	 * @param array $styles Styles that need to be registered.
	 */
	public function register_styles( $styles ) {
		foreach ( $styles as $style ) {
			$style = new WPSEO_Admin_Asset( $style );
			$this->register_style( $style );
		}
	}

	/**
	 * Localizes the script.
	 *
	 * @param string $handle      The script handle.
	 * @param string $object_name The object name.
	 * @param array  $data        The l10n data.
	 */
	public function localize_script( $handle, $object_name, $data ) {
		\wp_localize_script( $this->prefix . $handle, $object_name, $data );
	}

	/**
	 * Adds an inline script.
	 *
	 * @param string $handle   The script handle.
	 * @param string $data     The l10n data.
	 * @param string $position Optional. Whether to add the inline script before the handle or after.
	 */
	public function add_inline_script( $handle, $data, $position = 'after' ) {
		\wp_add_inline_script( $this->prefix . $handle, $data, $position );
	}

	/**
	 * A list of styles that shouldn't be registered but are needed in other locations in the plugin.
	 *
	 * @return array
	 */
	public function special_styles() {
		$flat_version = $this->flatten_version( WPSEO_VERSION );
		$asset_args   = [
			'name' => 'inside-editor',
			'src'  => 'inside-editor-' . $flat_version,
		];

		return [ 'inside-editor' => new WPSEO_Admin_Asset( $asset_args ) ];
	}

	/**
	 * Flattens a version number for use in a filename.
	 *
	 * @param string $version The original version number.
	 *
	 * @return string The flattened version number.
	 */
	public function flatten_version( $version ) {
		$parts = explode( '.', $version );

		if ( count( $parts ) === 2 && preg_match( '/^\d+$/', $parts[1] ) === 1 ) {
			$parts[] = '0';
		}

		return implode( '', $parts );
	}

	/**
	 * Creates a default location object for use in the admin asset manager.
	 *
	 * @return WPSEO_Admin_Asset_Location The location to use in the asset manager.
	 */
	public static function create_default_location() {
		if ( defined( 'YOAST_SEO_DEV_SERVER' ) && YOAST_SEO_DEV_SERVER ) {
			$url = defined( 'YOAST_SEO_DEV_SERVER_URL' ) ? YOAST_SEO_DEV_SERVER_URL : WPSEO_Admin_Asset_Dev_Server_Location::DEFAULT_URL;

			return new WPSEO_Admin_Asset_Dev_Server_Location( $url );
		}

		return new WPSEO_Admin_Asset_SEO_Location( WPSEO_FILE, false );
	}

	/**
	 * Checks if the given script is enqueued.
	 *
	 * @param string $script The script to check.
	 *
	 * @return bool True when the script is enqueued.
	 */
	public function is_script_enqueued( $script ) {
		return \wp_script_is( $this->prefix . $script );
	}

	/**
	 * Returns the scripts that need to be registered.
	 *
	 * @todo Data format is not self-documenting. Needs explanation inline. R.
	 *
	 * @return array The scripts that need to be registered.
	 */
	protected function scripts_to_be_registered() {
		$header_scripts          = [
			'admin-global',
			'block-editor',
			'classic-editor',
			'post-edit',
			'help-scout-beacon',
		];
		$additional_dependencies = [
			'analysis-worker'    => [ self::PREFIX . 'analysis-package' ],
			'api-client'         => [ 'wp-api' ],
			'dashboard-widget'   => [ self::PREFIX . 'api-client' ],
			'elementor'          => [
				self::PREFIX . 'api-client',
				self::PREFIX . 'externals-components',
				self::PREFIX . 'externals-contexts',
				self::PREFIX . 'externals-redux',
			],
			'indexation'         => [
				'jquery-ui-core',
				'jquery-ui-progressbar',
			],
			'post-edit'          => [
				self::PREFIX . 'api-client',
				self::PREFIX . 'block-editor',
				self::PREFIX . 'externals-components',
				self::PREFIX . 'externals-contexts',
				self::PREFIX . 'externals-redux',
				self::PREFIX . 'select2',
			],
			'reindex-links'      => [
				'jquery-ui-core',
				'jquery-ui-progressbar',
			],
			'settings'           => [
				'jquery-ui-core',
				'jquery-ui-progressbar',
				self::PREFIX . 'api-client',
				self::PREFIX . 'select2',
			],
			'term-edit'          => [
				self::PREFIX . 'api-client',
				self::PREFIX . 'classic-editor',
				self::PREFIX . 'externals-components',
				self::PREFIX . 'externals-contexts',
				self::PREFIX . 'externals-redux',
				self::PREFIX . 'select2',
			],
		];

		$plugin_scripts   = $this->load_generated_asset_file(
			[
				'asset_file'      => __DIR__ . '/../src/generated/assets/plugin.php',
<<<<<<< HEAD
				'ext_length'      => 3,
=======
				'ext_length'      => 7,
>>>>>>> 9e737b4d
				'additional_deps' => $additional_dependencies,
				'header_scripts'  => $header_scripts,
			]
		);
		$external_scripts = $this->load_generated_asset_file(
			[
				'asset_file'      => __DIR__ . '/../src/generated/assets/externals.php',
<<<<<<< HEAD
				'ext_length'      => 3,
=======
				'ext_length'      => 7,
>>>>>>> 9e737b4d
				'suffix'          => '-package',
				'base_dir'        => 'externals/',
				'additional_deps' => $additional_dependencies,
				'header_scripts'  => $header_scripts,
			]
		);
		$language_scripts = $this->load_generated_asset_file(
			[
				'asset_file'      => __DIR__ . '/../src/generated/assets/languages.php',
<<<<<<< HEAD
				'ext_length'      => 3,
=======
				'ext_length'      => 7,
>>>>>>> 9e737b4d
				'suffix'          => '-language',
				'base_dir'        => 'languages/',
				'additional_deps' => $additional_dependencies,
				'header_scripts'  => $header_scripts,
			]
		);
		$select2_scripts  = $this->load_select2_scripts();
		$renamed_scripts  = $this->load_renamed_scripts();

		$scripts = array_merge(
			$plugin_scripts,
			$external_scripts,
			$language_scripts,
			$select2_scripts,
			$renamed_scripts
		);

		$scripts['installation-success'] = [
			'name'    => 'installation-success',
<<<<<<< HEAD
			'src'     => 'installation-success.js',
=======
			'src'     => 'installation-success.min.js',
>>>>>>> 9e737b4d
			'deps'    => [
				'wp-a11y',
				'wp-dom-ready',
				'wp-components',
				'wp-element',
				'wp-i18n',
				self::PREFIX . 'yoast-components',
				self::PREFIX . 'externals-components',
			],
			'version' => $scripts['installation-success']['version'],
		];

		$scripts['post-edit-classic'] = [
			'name'      => 'post-edit-classic',
			'src'       => $scripts['post-edit']['src'],
			'deps'      => array_map(
				static function( $dep ) {
					if ( $dep === self::PREFIX . 'block-editor' ) {
						return self::PREFIX . 'classic-editor';
					}
					return $dep;
				},
				$scripts['post-edit']['deps']
			),
			'in_footer' => ! in_array( 'post-edit-classic', $header_scripts, true ),
			'version'   => $scripts['post-edit']['version'],
		];

		$scripts['workouts'] = [
			'name'    => 'workouts',
<<<<<<< HEAD
			'src'     => 'workouts.js',
=======
			'src'     => 'workouts.min.js',
>>>>>>> 9e737b4d
			'deps'    => [
				'clipboard',
				'lodash',
				'wp-api-fetch',
				'wp-a11y',
				'wp-components',
				'wp-compose',
				'wp-data',
				'wp-dom-ready',
				'wp-element',
				'wp-i18n',
				self::PREFIX . 'externals-components',
				self::PREFIX . 'externals-contexts',
				self::PREFIX . 'externals-redux',
				self::PREFIX . 'analysis',
				self::PREFIX . 'react-select',
				self::PREFIX . 'yoast-components',
			],
			'version' => $scripts['workouts']['version'],
		];

		// Add the current language to every script that requires the analysis package.
		foreach ( $scripts as $name => $script ) {
			if ( substr( $name, -8 ) === 'language' ) {
				continue;
			}
			if ( in_array( self::PREFIX . 'analysis-package', $script['deps'], true ) ) {
				$scripts[ $name ]['deps'][] = self::PREFIX . YoastSEO()->helpers->language->get_researcher_language() . '-language';
			}
		}

		return $scripts;
	}

	/**
	 * Loads a generated asset file.
	 *
	 * @param array $args {
	 *     The arguments.
	 *
	 *     @type string                  $asset_file      The asset file to load.
	 *     @type int                     $ext_length      The length of the extension, including suffix, of the filename.
	 *     @type string                  $suffix          Optional. The suffix of the asset name.
	 *     @type array<string, string[]> $additional_deps Optional. The additional dependencies assets may have.
	 *     @type string                  $base_dir        Optional. The base directory of the asset.
	 *     @type string[]                $header_scripts  Optional. The script names that should be in the header.
	 * }
	 *
	 * @return array {
	 *     The scripts to be registered.
	 *
	 *     @type string   $name      The name of the asset.
	 *     @type string   $src       The src of the asset.
	 *     @type string[] $deps      The dependenies of the asset.
	 *     @type bool     $in_footer Whether or not the asset should be in the footer.
	 * }
	 */
	protected function load_generated_asset_file( $args ) {
		$args    = wp_parse_args(
			$args,
			[
				'suffix'          => '',
				'additional_deps' => [],
				'base_dir'        => '',
				'header_scripts'  => [],
			]
		);
		$scripts = [];
		$assets  = require $args['asset_file'];
		foreach ( $assets as $file => $data ) {
			$name  = substr( $file, 0, -$args['ext_length'] );
			$name  = strtolower( preg_replace( '/([A-Z])/', '-$1', $name ) );
			$name .= $args['suffix'];

			$deps = $data['dependencies'];
			if ( isset( $args['additional_deps'][ $name ] ) ) {
				$deps = array_merge( $deps, $args['additional_deps'][ $name ] );
			}

			$scripts[ $name ] = [
				'name'      => $name,
				'src'       => $args['base_dir'] . $file,
				'deps'      => $deps,
				'in_footer' => ! in_array( $name, $args['header_scripts'], true ),
				'version'   => $data['version'],
			];
		}

		return $scripts;
	}

	/**
	 * Loads the select2 scripts.
	 *
	 * @return array {
	 *     The scripts to be registered.
	 *
	 *     @type string   $name      The name of the asset.
	 *     @type string   $src       The src of the asset.
	 *     @type string[] $deps      The dependenies of the asset.
	 *     @type bool     $in_footer Whether or not the asset should be in the footer.
	 * }
	 */
	protected function load_select2_scripts() {
		$scripts          = [];
		$select2_language = 'en';
		$user_locale      = \get_user_locale();
		$language         = WPSEO_Language_Utils::get_language( $user_locale );

		if ( file_exists( WPSEO_PATH . "js/dist/select2/i18n/{$user_locale}.js" ) ) {
			$select2_language = $user_locale; // Chinese and some others use full locale.
		}
		elseif ( file_exists( WPSEO_PATH . "js/dist/select2/i18n/{$language}.js" ) ) {
			$select2_language = $language;
		}

		$scripts['select2']              = [
			'name'    => 'select2',
			'src'     => false,
			'deps'    => [
				self::PREFIX . 'select2-translations',
				self::PREFIX . 'select2-core',
			],
		];
		$scripts['select2-core']         = [
			'name'    => 'select2-core',
			'src'     => 'select2/select2.full.min.js',
			'deps'    => [
				'jquery',
			],
			'version' => '4.1.0-rc.0',
		];
		$scripts['select2-translations'] = [
			'name'    => 'select2-translations',
			'src'     => 'select2/i18n/' . $select2_language . '.js',
			'deps'    => [
				'jquery',
				self::PREFIX . 'select2-core',
			],
			'version' => '4.1.0-rc.0',
		];

		return $scripts;
	}

	/**
	 * Loads the scripts that should be renamed for BC.
	 *
	 * @return array {
	 *     The scripts to be registered.
	 *
	 *     @type string   $name      The name of the asset.
	 *     @type string   $src       The src of the asset.
	 *     @type string[] $deps      The dependenies of the asset.
	 *     @type bool     $in_footer Whether or not the asset should be in the footer.
	 * }
	 */
	protected function load_renamed_scripts() {
		$scripts         = [];
		$renamed_scripts = [
			'admin-global-script'         => 'admin-global',
			'analysis'                    => 'analysis-package',
			'analysis-report'             => 'analysis-report-package',
			'api'                         => 'api-client',
			'commons'                     => 'commons-package',
			'edit-page'                   => 'edit-page-script',
			'draft-js'                    => 'draft-js-package',
			'feature-flag'                => 'feature-flag-package',
			'helpers'                     => 'helpers-package',
			'jed'                         => 'jed-package',
			'legacy-components'           => 'components-package',
			'network-admin-script'        => 'network-admin',
			'redux'                       => 'redux-package',
			'replacement-variable-editor' => 'replacement-variable-editor-package',
			'search-metadata-previews'    => 'search-metadata-previews-package',
			'social-metadata-forms'       => 'social-metadata-forms-package',
			'styled-components'           => 'styled-components-package',
			'style-guide'                 => 'style-guide-package',
			'yoast-components'            => 'components-new-package',
		];

		foreach ( $renamed_scripts as $original => $replacement ) {
			$scripts[] = [
				'name' => $original,
				'src'  => false,
				'deps' => [ self::PREFIX . $replacement ],
			];
		}

		return $scripts;
	}

	/**
	 * Returns the styles that need to be registered.
	 *
	 * @todo Data format is not self-documenting. Needs explanation inline. R.
	 *
	 * @return array Styles that need to be registered.
	 */
	protected function styles_to_be_registered() {
		$flat_version = $this->flatten_version( WPSEO_VERSION );

		return [
			[
				'name' => 'admin-css',
				'src'  => 'yst_plugin_tools-' . $flat_version,
				'deps' => [ self::PREFIX . 'toggle-switch' ],
			],
			[
				'name' => 'toggle-switch',
				'src'  => 'toggle-switch-' . $flat_version,
			],
			[
				'name' => 'dismissible',
				'src'  => 'wpseo-dismissible-' . $flat_version,
			],
			[
				'name' => 'notifications',
				'src'  => 'notifications-' . $flat_version,
			],
			[
				'name' => 'alert',
				'src'  => 'alerts-' . $flat_version,
			],
			[
				'name' => 'edit-page',
				'src'  => 'edit-page-' . $flat_version,
			],
			[
				'name' => 'featured-image',
				'src'  => 'featured-image-' . $flat_version,
			],
			[
				'name' => 'metabox-css',
				'src'  => 'metabox-' . $flat_version,
				'deps' => [
					self::PREFIX . 'select2',
					self::PREFIX . 'admin-css',
					'wp-components',
				],
			],
			[
				'name' => 'wp-dashboard',
				'src'  => 'dashboard-' . $flat_version,
			],
			[
				'name' => 'scoring',
				'src'  => 'yst_seo_score-' . $flat_version,
			],
			[
				'name' => 'adminbar',
				'src'  => 'adminbar-' . $flat_version,
				'deps' => [
					'admin-bar',
				],
			],
			[
				'name' => 'primary-category',
				'src'  => 'metabox-primary-category-' . $flat_version,
			],
			[
				'name'    => 'select2',
				'src'     => 'select2/select2',
				'suffix'  => '.min',
				'version' => '4.1.0-rc.0',
				'rtl'     => false,
			],
			[
				'name' => 'admin-global',
				'src'  => 'admin-global-' . $flat_version,
			],
			[
				'name' => 'yoast-components',
				'src'  => 'yoast-components-' . $flat_version,
			],
			[
				'name' => 'extensions',
				'src'  => 'yoast-extensions-' . $flat_version,
				'deps' => [
					'wp-components',
				],
			],
			[
				'name' => 'filter-explanation',
				'src'  => 'filter-explanation-' . $flat_version,
			],
			[
				'name' => 'search-appearance',
				'src'  => 'search-appearance-' . $flat_version,
				'deps' => [
					self::PREFIX . 'monorepo',
				],
			],
			[
				'name' => 'monorepo',
				'src'  => 'monorepo-' . $flat_version,
			],
			[
				'name' => 'structured-data-blocks',
				'src'  => 'structured-data-blocks-' . $flat_version,
				'deps' => [ 'wp-edit-blocks' ],
			],
			[
				'name' => 'schema-blocks',
				'src'  => 'schema-blocks-' . $flat_version,
			],
			[
				'name' => 'elementor',
				'src'  => 'elementor-' . $flat_version,
			],
			[
				'name' => 'workouts',
				'src'  => 'workouts-' . $flat_version,
				'deps' => [ self::PREFIX . 'monorepo' ],
			],
			[
				'name' => 'installation-success',
				'src'  => 'installation-success-' . $flat_version,
				'deps' => [ self::PREFIX . 'monorepo' ],
			],
		];
	}

	/**
	 * Determines the URL of the asset.
	 *
	 * @param WPSEO_Admin_Asset $asset The asset to determine the URL for.
	 * @param string            $type  The type of asset. Usually JS or CSS.
	 *
	 * @return string The URL of the asset.
	 */
	protected function get_url( WPSEO_Admin_Asset $asset, $type ) {
		$scheme = wp_parse_url( $asset->get_src(), PHP_URL_SCHEME );
		if ( in_array( $scheme, [ 'http', 'https' ], true ) ) {
			return $asset->get_src();
		}

		return $this->asset_location->get_url( $asset, $type );
	}
}<|MERGE_RESOLUTION|>--- conflicted
+++ resolved
@@ -282,11 +282,7 @@
 		$plugin_scripts   = $this->load_generated_asset_file(
 			[
 				'asset_file'      => __DIR__ . '/../src/generated/assets/plugin.php',
-<<<<<<< HEAD
-				'ext_length'      => 3,
-=======
 				'ext_length'      => 7,
->>>>>>> 9e737b4d
 				'additional_deps' => $additional_dependencies,
 				'header_scripts'  => $header_scripts,
 			]
@@ -294,11 +290,7 @@
 		$external_scripts = $this->load_generated_asset_file(
 			[
 				'asset_file'      => __DIR__ . '/../src/generated/assets/externals.php',
-<<<<<<< HEAD
-				'ext_length'      => 3,
-=======
 				'ext_length'      => 7,
->>>>>>> 9e737b4d
 				'suffix'          => '-package',
 				'base_dir'        => 'externals/',
 				'additional_deps' => $additional_dependencies,
@@ -308,11 +300,7 @@
 		$language_scripts = $this->load_generated_asset_file(
 			[
 				'asset_file'      => __DIR__ . '/../src/generated/assets/languages.php',
-<<<<<<< HEAD
-				'ext_length'      => 3,
-=======
 				'ext_length'      => 7,
->>>>>>> 9e737b4d
 				'suffix'          => '-language',
 				'base_dir'        => 'languages/',
 				'additional_deps' => $additional_dependencies,
@@ -332,11 +320,7 @@
 
 		$scripts['installation-success'] = [
 			'name'    => 'installation-success',
-<<<<<<< HEAD
-			'src'     => 'installation-success.js',
-=======
 			'src'     => 'installation-success.min.js',
->>>>>>> 9e737b4d
 			'deps'    => [
 				'wp-a11y',
 				'wp-dom-ready',
@@ -367,11 +351,7 @@
 
 		$scripts['workouts'] = [
 			'name'    => 'workouts',
-<<<<<<< HEAD
-			'src'     => 'workouts.js',
-=======
 			'src'     => 'workouts.min.js',
->>>>>>> 9e737b4d
 			'deps'    => [
 				'clipboard',
 				'lodash',
