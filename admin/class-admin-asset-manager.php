--- conflicted
+++ resolved
@@ -336,25 +336,6 @@
 			'version' => $scripts['installation-success']['version'],
 		];
 
-<<<<<<< HEAD
-=======
-		$scripts['post-edit-classic'] = [
-			'name'      => 'post-edit-classic',
-			'src'       => $scripts['post-edit']['src'],
-			'deps'      => array_map(
-				static function( $dep ) {
-					if ( $dep === self::PREFIX . 'block-editor' ) {
-						return self::PREFIX . 'classic-editor';
-					}
-					return $dep;
-				},
-				$scripts['post-edit']['deps']
-			),
-			'in_footer' => ! in_array( 'post-edit-classic', $header_scripts, true ),
-			'version'   => $scripts['post-edit']['version'],
-		];
-
->>>>>>> 11187897
 		$scripts['workouts'] = [
 			'name'    => 'workouts',
 			'src'     => 'workouts.js',
