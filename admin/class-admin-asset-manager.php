<?php
/**
 * WPSEO plugin file.
 *
 * @package WPSEO\Admin
 */

/**
 * This class registers all the necessary styles and scripts.
 *
 * Also has methods for the enqueing of scripts and styles.
 * It automatically adds a prefix to the handle.
 */
class WPSEO_Admin_Asset_Manager {

	/**
	 * Prefix for naming the assets.
	 *
	 * @var string
	 */
	const PREFIX = 'yoast-seo-';

	/**
	 * Class that manages the assets' location.
	 *
	 * @var WPSEO_Admin_Asset_Location
	 */
	protected $asset_location;

	/**
	 * Prefix for naming the assets.
	 *
	 * @var string
	 */
	private $prefix;

	/**
	 * Constructs a manager of assets. Needs a location to know where to register assets at.
	 *
	 * @param WPSEO_Admin_Asset_Location $asset_location The provider of the asset location.
	 * @param string                     $prefix         The prefix for naming assets.
	 */
	public function __construct( WPSEO_Admin_Asset_Location $asset_location = null, $prefix = self::PREFIX ) {
		if ( $asset_location === null ) {
			$asset_location = self::create_default_location();
		}

		$this->asset_location = $asset_location;
		$this->prefix         = $prefix;
	}

	/**
	 * Enqueues scripts.
	 *
	 * @param string $script The name of the script to enqueue.
	 */
	public function enqueue_script( $script ) {
		wp_enqueue_script( $this->prefix . $script );
	}

	/**
	 * Enqueues styles.
	 *
	 * @param string $style The name of the style to enqueue.
	 */
	public function enqueue_style( $style ) {
		wp_enqueue_style( $this->prefix . $style );
	}

	/**
	 * Registers scripts based on it's parameters.
	 *
	 * @param WPSEO_Admin_Asset $script The script to register.
	 */
	public function register_script( WPSEO_Admin_Asset $script ) {
		wp_register_script(
			$this->prefix . $script->get_name(),
			$this->get_url( $script, WPSEO_Admin_Asset::TYPE_JS ),
			$script->get_deps(),
			$script->get_version(),
			$script->is_in_footer()
		);
	}

	/**
	 * Registers styles based on it's parameters.
	 *
	 * @param WPSEO_Admin_Asset $style The style to register.
	 */
	public function register_style( WPSEO_Admin_Asset $style ) {
		wp_register_style(
			$this->prefix . $style->get_name(),
			$this->get_url( $style, WPSEO_Admin_Asset::TYPE_CSS ),
			$style->get_deps(),
			$style->get_version(),
			$style->get_media()
		);
	}

	/**
	 * Calls the functions that register scripts and styles with the scripts and styles to be registered as arguments.
	 */
	public function register_assets() {
		$this->register_scripts( $this->scripts_to_be_registered() );
		$this->register_styles( $this->styles_to_be_registered() );
	}

	/**
	 * Registers all the scripts passed to it.
	 *
	 * @param array $scripts The scripts passed to it.
	 */
	public function register_scripts( $scripts ) {
		foreach ( $scripts as $script ) {
			$script = new WPSEO_Admin_Asset( $script );
			$this->register_script( $script );
		}
	}

	/**
	 * Registers all the styles it receives.
	 *
	 * @param array $styles Styles that need to be registered.
	 */
	public function register_styles( $styles ) {
		foreach ( $styles as $style ) {
			$style = new WPSEO_Admin_Asset( $style );
			$this->register_style( $style );
		}
	}

	/**
	 * A list of styles that shouldn't be registered but are needed in other locations in the plugin.
	 *
	 * @return array
	 */
	public function special_styles() {
		$flat_version = $this->flatten_version( WPSEO_VERSION );
		$asset_args   = [
			'name' => 'inside-editor',
			'src'  => 'inside-editor-' . $flat_version,
		];

		return [ 'inside-editor' => new WPSEO_Admin_Asset( $asset_args ) ];
	}

	/**
	 * Flattens a version number for use in a filename.
	 *
	 * @param string $version The original version number.
	 *
	 * @return string The flattened version number.
	 */
	public function flatten_version( $version ) {
		$parts = explode( '.', $version );

		if ( count( $parts ) === 2 && preg_match( '/^\d+$/', $parts[1] ) === 1 ) {
			$parts[] = '0';
		}

		return implode( '', $parts );
	}

	/**
	 * Creates a default location object for use in the admin asset manager.
	 *
	 * @return WPSEO_Admin_Asset_Location The location to use in the asset manager.
	 */
	public static function create_default_location() {
		if ( defined( 'YOAST_SEO_DEV_SERVER' ) && YOAST_SEO_DEV_SERVER ) {
			$url = defined( 'YOAST_SEO_DEV_SERVER_URL' ) ? YOAST_SEO_DEV_SERVER_URL : WPSEO_Admin_Asset_Dev_Server_Location::DEFAULT_URL;

			return new WPSEO_Admin_Asset_Dev_Server_Location( $url );
		}

		return new WPSEO_Admin_Asset_SEO_Location( WPSEO_FILE );
	}

	/**
	 * Returns the scripts that need to be registered.
	 *
	 * @todo Data format is not self-documenting. Needs explanation inline. R.
	 *
	 * @return array The scripts that need to be registered.
	 */
	protected function scripts_to_be_registered() {
		$select2_language = 'en';
		$user_locale      = WPSEO_Language_Utils::get_user_locale();
		$language         = WPSEO_Language_Utils::get_language( $user_locale );

		if ( file_exists( WPSEO_PATH . "js/dist/select2/i18n/{$user_locale}.js" ) ) {
			$select2_language = $user_locale; // Chinese and some others use full locale.
		}
		elseif ( file_exists( WPSEO_PATH . "js/dist/select2/i18n/{$language}.js" ) ) {
			$select2_language = $language;
		}

		$flat_version = $this->flatten_version( WPSEO_VERSION );

		return [
			[
				'name'      => 'commons',
				// Load webpack-commons for bundle support.
				'src'       => 'commons-' . $flat_version,
				'in_footer' => false,
				'deps'      => [
					'lodash',
					'wp-polyfill',
				],
			],
			[
				'name' => 'search-appearance',
				'src'  => 'search-appearance-' . $flat_version,
				'deps' => [
					'lodash',
					'wp-api',
					'wp-element',
					'wp-i18n',
					self::PREFIX . 'styled-components',
					self::PREFIX . 'components-modern',
					self::PREFIX . 'replacement-variable-editor',
					self::PREFIX . 'commons',
				],
			],
			[
				'name' => 'yoast-modal',
				'src'  => 'modal-' . $flat_version,
				'deps' => [
					'jquery',
					'wp-element',
					'wp-i18n',
					self::PREFIX . 'components-modern',
					self::PREFIX . 'commons',
				],
			],
			[
				'name' => 'settings',
				'src'  => 'settings-' . $flat_version,
				'deps' => [
					'lodash',
					'jquery',
					'jquery-ui-core',
					'jquery-ui-progressbar',
					'wp-api',
					self::PREFIX . 'components-modern',
					self::PREFIX . 'helpers',
					self::PREFIX . 'replacement-variable-editor',
					self::PREFIX . 'redux',
					self::PREFIX . 'select2',
					self::PREFIX . 'select2-translations',
					self::PREFIX . 'commons',
				],
			],
			[
				'name' => 'network-admin-script',
				'src'  => 'network-admin-' . $flat_version,
				'deps' => [
					'jquery',
					'wp-element',
					'wp-i18n',
					self::PREFIX . 'commons',
				],
			],
			[
				'name' => 'bulk-editor',
				'src'  => 'bulk-editor-' . $flat_version,
				'deps' => [
					'jquery',
					self::PREFIX . 'commons',
				],
			],
			[
				'name'      => 'admin-global-script',
				'src'       => 'admin-global-' . $flat_version,
				'deps'      => [
					'jquery',
					self::PREFIX . 'commons',
				],
				'in_footer' => false,
			],
			[
				'name'      => 'block-editor',
				'src'       => 'block-editor-' . $flat_version,
				'deps'      => [
					'lodash',
					'wp-annotations',
					'wp-blocks',
					'wp-components',
					'wp-compose',
					'wp-data',
					'wp-edit-post',
					'wp-element',
					'wp-i18n',
					'wp-plugins',
					'wp-rich-text',
					self::PREFIX . 'components-modern',
					self::PREFIX . 'components-legacy',
					self::PREFIX . 'search-metadata-previews',
					self::PREFIX . 'social-metadata-forms',
					self::PREFIX . 'analysis',
				],
				'in_footer' => false,
			],
			[
				'name'      => 'classic-editor',
				'src'       => 'classic-editor-' . $flat_version,
				'deps'      => [
					'lodash',
					'wp-components',
					'wp-compose',
					'wp-element',
					self::PREFIX . 'redux',
					self::PREFIX . 'components-modern',
					self::PREFIX . 'components-legacy',
					self::PREFIX . 'search-metadata-previews',
					self::PREFIX . 'social-metadata-forms',
					self::PREFIX . 'analysis',
					self::PREFIX . 'helpers',
				],
				'in_footer' => false,
			],
			[
				'name'      => 'post-edit',
				'src'       => 'post-edit-' . $flat_version,
				'deps'      => [
					'jquery',
					'lodash',
					'wp-api',
					'wp-api-fetch',
					'wp-data',
					'wp-i18n',
					'wp-is-shallow-equal',
					'wp-sanitize',
					'wp-url',
					'wp-util',
					self::PREFIX . 'analysis',
					self::PREFIX . 'block-editor',
					self::PREFIX . 'commons',
					self::PREFIX . 'redux',
<<<<<<< HEAD
					self::PREFIX . 'draft-js',
					self::PREFIX . 'jed',
					self::PREFIX . 'style-guide',
					self::PREFIX . 'feature-flag',
=======
					self::PREFIX . 'select2',
					self::PREFIX . 'select2-translations',
				],
				'in_footer' => false,
			],
			[
				'name'      => 'post-edit-classic',
				'src'       => 'post-edit-' . $flat_version,
				'deps'      => [
					'jquery',
					'wp-api',
					'wp-api-fetch',
					'wp-data',
					'wp-i18n',
					'wp-is-shallow-equal',
					'wp-sanitize',
					'wp-url',
					'wp-util',
>>>>>>> 7a927afe
					self::PREFIX . 'analysis',
					self::PREFIX . 'classic-editor',
					self::PREFIX . 'commons',
<<<<<<< HEAD
					self::PREFIX . 'replacement-variable-editor',
					self::PREFIX . 'search-metadata-previews',
					self::PREFIX . 'social-metadata-forms',
=======
					self::PREFIX . 'redux',
>>>>>>> 7a927afe
					self::PREFIX . 'select2',
					self::PREFIX . 'select2-translations',
				],
				'in_footer' => false,
			],
			[
				'name' => 'term-edit',
				'src'  => 'term-edit-' . $flat_version,
				'deps' => [
					'jquery',
					'lodash',
					'wp-sanitize',
					'wp-element',
					'wp-i18n',
					'wp-data',
					'wp-api-fetch',
					'wp-components',
					'wp-compose',
					'wp-is-shallow-equal',
					self::PREFIX . 'redux',
					self::PREFIX . 'draft-js',
					self::PREFIX . 'jed',
					self::PREFIX . 'style-guide',
					self::PREFIX . 'feature-flag',
					self::PREFIX . 'analysis',
					self::PREFIX . 'classic-editor',
					self::PREFIX . 'commons',
					self::PREFIX . 'components-modern',
					self::PREFIX . 'components-legacy',
					self::PREFIX . 'replacement-variable-editor',
					self::PREFIX . 'search-metadata-previews',
					self::PREFIX . 'social-metadata-forms',
					self::PREFIX . 'select2',
					self::PREFIX . 'select2-translations',
				],
			],
			[
				'name'    => 'select2',
				'src'     => 'select2/select2.full',
				'suffix'  => '.min',
				'deps'    => [
					'jquery',
				],
				'version' => '4.0.3',
			],
			[
				'name'    => 'select2-translations',
				'src'     => 'select2/i18n/' . $select2_language,
				'deps'    => [
					'jquery',
					self::PREFIX . 'select2',
				],
				'version' => '4.0.3',
			],
			[
				'name' => 'configuration-wizard',
				'src'  => 'configuration-wizard-' . $flat_version,
				'deps' => [
					'jquery',
					'wp-element',
					'wp-i18n',
					'wp-api',
					self::PREFIX . 'helpers',
					self::PREFIX . 'components-legacy',
					self::PREFIX . 'commons',
				],
			],
			[
				'name' => 'configuration-wizard-package',
				'src'  => 'yoast/configuration-wizard-' . $flat_version,
				'deps' => [
					'jquery',
					'lodash',
					'wp-element',
					'wp-i18n',
					'wp-api',
					self::PREFIX . 'helpers',
					self::PREFIX . 'style-guide',
					self::PREFIX . 'components-modern',
					self::PREFIX . 'commons',
				],
			],
			[
				'name' => 'reindex-links',
				'src'  => 'reindex-links-' . $flat_version,
				'deps' => [
					'jquery',
					'jquery-ui-core',
					'jquery-ui-progressbar',
					self::PREFIX . 'commons',
				],
			],
			[
				'name' => 'indexation',
				'src'  => 'indexation-' . $flat_version,
				'deps' => [
					'jquery',
					'jquery-ui-core',
					'jquery-ui-progressbar',
					self::PREFIX . 'admin-global-script',
					self::PREFIX . 'commons',
				],
			],
			[
				'name' => 'edit-page-script',
				'src'  => 'edit-page-' . $flat_version,
				'deps' => [
					'jquery',
					self::PREFIX . 'commons',
				],
			],
			[
				'name'      => 'quick-edit-handler',
				'src'       => 'quick-edit-handler-' . $flat_version,
				'deps'      => [
					'jquery',
					self::PREFIX . 'commons',
				],
				'in_footer' => true,
			],
			[
				'name' => 'api',
				'src'  => 'api-client-' . $flat_version,
				'deps' => [
					'wp-api',
					'jquery',
					self::PREFIX . 'commons',
				],
			],
			[
				'name' => 'dashboard-widget',
				'src'  => 'dashboard-widget-' . $flat_version,
				'deps' => [
					self::PREFIX . 'api',
					'jquery',
					'wp-element',
					'wp-i18n',
					self::PREFIX . 'helpers',
					self::PREFIX . 'components-modern',
					self::PREFIX . 'style-guide',
					self::PREFIX . 'analysis-report',
					self::PREFIX . 'commons',
				],
			],
			[
				'name' => 'filter-explanation',
				'src'  => 'filter-explanation-' . $flat_version,
				'deps' => [
					'jquery',
					self::PREFIX . 'commons',
				],
			],
			[
				'name' => 'analysis',
				'src'  => 'analysis-' . $flat_version,
				'deps' => [
					'lodash',
					'wp-autop',
					self::PREFIX . 'feature-flag',
					self::PREFIX . 'jed',
					self::PREFIX . 'commons',
				],
			],
			[
				/**
				 * Asset for backwards-compatibility, to make sure
				 * the addons don't break when we change dependencies.
				 */
				'name' => 'components',
				'src'  => false,
				'deps' => [
					self::PREFIX . 'feature-flag',
					self::PREFIX . 'helpers',
					self::PREFIX . 'style-guide',
					self::PREFIX . 'configuration-wizard-package',
					self::PREFIX . 'analysis-report',
					self::PREFIX . 'components-modern',
					self::PREFIX . 'replacement-variable-editor',
					self::PREFIX . 'search-metadata-previews',
					self::PREFIX . 'social-metadata-forms',
					self::PREFIX . 'components-legacy',
				],
			],
			[
				// The `@yoast/components` package.
				'name' => 'components-modern',
				'src'  => 'yoast/components-' . $flat_version,
				'deps' => [
					'lodash',
					'wp-a11y',
					'wp-i18n',
					self::PREFIX . 'helpers',
					self::PREFIX . 'style-guide',
					self::PREFIX . 'styled-components',
					self::PREFIX . 'commons',
				],
			],
			[
				// The `yoast-components` package.
				'name' => 'components-legacy',
				'src'  => 'yoast/yoast-components-' . $flat_version,
				'deps' => [
					'lodash',
					'wp-a11y',
					'wp-i18n',
					'wp-dom-ready',
					self::PREFIX . 'style-guide',
					self::PREFIX . 'helpers',
					self::PREFIX . 'components-modern',
					self::PREFIX . 'analysis-report',
					self::PREFIX . 'configuration-wizard-package',
					self::PREFIX . 'search-metadata-previews',
					self::PREFIX . 'replacement-variable-editor',
					self::PREFIX . 'jed',
					self::PREFIX . 'redux',
					self::PREFIX . 'styled-components',
					self::PREFIX . 'draft-js',
					self::PREFIX . 'commons',
				],
			],
			[
				'name' => 'structured-data-blocks',
				'src'  => 'structured-data-blocks-' . $flat_version,
				'deps' => [
					'wp-blocks',
					'wp-i18n',
					'wp-element',
					'wp-is-shallow-equal',
					self::PREFIX . 'styled-components',
					self::PREFIX . 'commons',
				],
			],
			[
				'name' => 'helpers',
				'src'  => 'yoast/helpers-' . $flat_version,
				'deps' => [
					self::PREFIX . 'styled-components',
					self::PREFIX . 'commons',
				],
			],
			[
				'name' => 'feature-flag',
				'src'  => 'yoast/feature-flag-' . $flat_version,
				'deps' => [
					self::PREFIX . 'commons',
				],
			],
			[
				'name' => 'analysis-report',
				'src'  => 'yoast/analysis-report-' . $flat_version,
				'deps' => [
					'wp-i18n',
					'react',
					'react-dom',
					'lodash',
					self::PREFIX . 'styled-components',
					self::PREFIX . 'helpers',
					self::PREFIX . 'style-guide',
					self::PREFIX . 'components-modern',
					self::PREFIX . 'commons',
				],
			],
			[
				'name' => 'style-guide',
				'src'  => 'yoast/style-guide-' . $flat_version,
				'deps' => [
					self::PREFIX . 'helpers',
					self::PREFIX . 'styled-components',
					self::PREFIX . 'commons',
				],
			],
			[
				'name' => 'replacement-variable-editor',
				'src'  => 'yoast/replacement-variable-editor-' . $flat_version,
				'deps' => [
					'lodash',
					'wp-a11y',
					'wp-i18n',
					self::PREFIX . 'helpers',
					self::PREFIX . 'components-modern',
					self::PREFIX . 'style-guide',
					self::PREFIX . 'styled-components',
					self::PREFIX . 'draft-js',
					self::PREFIX . 'commons',
				],
			],
			[
				'name' => 'search-metadata-previews',
				'src'  => 'yoast/search-metadata-previews-' . $flat_version,
				'deps' => [
					'lodash',
					'wp-a11y',
					'wp-i18n',
					self::PREFIX . 'helpers',
					self::PREFIX . 'style-guide',
					self::PREFIX . 'components-modern',
					self::PREFIX . 'analysis',
					self::PREFIX . 'replacement-variable-editor',
					self::PREFIX . 'draft-js',
					self::PREFIX . 'commons',
				],
			],
			[
				'name' => 'social-metadata-forms',
				'src'  => 'yoast/social-metadata-forms-' . $flat_version,
				'deps' => [
					'lodash',
					'wp-i18n',
					self::PREFIX . 'redux',
					self::PREFIX . 'components-modern',
					self::PREFIX . 'replacement-variable-editor',
					self::PREFIX . 'style-guide',
					self::PREFIX . 'styled-components',
					self::PREFIX . 'commons',
				],
			],
			[
				'name' => 'styled-components',
				'src'  => 'styled-components-' . $flat_version,
				'deps' => [
					'wp-element',
				],
			],
			[
				'name' => 'redux',
				'src'  => 'redux-' . $flat_version,
			],
			[
				'name' => 'jed',
				'src'  => 'jed-' . $flat_version,
			],
			[
				'name'      => 'help-scout-beacon',
				'src'       => 'help-scout-beacon-' . $flat_version,
				'in_footer' => false,
				'deps'      => [
					self::PREFIX . 'styled-components',
					'wp-element',
					'wp-i18n',
				],
			],
			[
				'name' => 'draft-js',
				'src'  => 'draft-js-' . $flat_version,
			],
		];
	}

	/**
	 * Returns the styles that need to be registered.
	 *
	 * @todo Data format is not self-documenting. Needs explanation inline. R.
	 *
	 * @return array Styles that need to be registered.
	 */
	protected function styles_to_be_registered() {
		$flat_version = $this->flatten_version( WPSEO_VERSION );

		return [
			[
				'name' => 'admin-css',
				'src'  => 'yst_plugin_tools-' . $flat_version,
				'deps' => [ self::PREFIX . 'toggle-switch' ],
			],
			[
				'name' => 'toggle-switch',
				'src'  => 'toggle-switch-' . $flat_version,
			],
			[
				'name' => 'dismissible',
				'src'  => 'wpseo-dismissible-' . $flat_version,
			],
			[
				'name' => 'notifications',
				'src'  => 'notifications-' . $flat_version,
			],
			[
				'name' => 'alert',
				'src'  => 'alerts-' . $flat_version,
			],
			[
				'name' => 'edit-page',
				'src'  => 'edit-page-' . $flat_version,
			],
			[
				'name' => 'featured-image',
				'src'  => 'featured-image-' . $flat_version,
			],
			[
				'name' => 'metabox-css',
				'src'  => 'metabox-' . $flat_version,
				'deps' => [
					self::PREFIX . 'select2',
					self::PREFIX . 'admin-css',
				],
			],
			[
				'name' => 'wp-dashboard',
				'src'  => 'dashboard-' . $flat_version,
			],
			[
				'name' => 'scoring',
				'src'  => 'yst_seo_score-' . $flat_version,
			],
			[
				'name' => 'adminbar',
				'src'  => 'adminbar-' . $flat_version,
				'deps' => [
					'admin-bar',
				],
			],
			[
				'name' => 'primary-category',
				'src'  => 'metabox-primary-category-' . $flat_version,
			],
			[
				'name'    => 'select2',
				'src'     => 'select2/select2',
				'suffix'  => '.min',
				'version' => '4.0.1',
				'rtl'     => false,
			],
			[
				'name' => 'admin-global',
				'src'  => 'admin-global-' . $flat_version,
			],
			[
				'name' => 'yoast-components',
				'src'  => 'yoast-components-' . $flat_version,
			],
			[
				'name' => 'extensions',
				'src'  => 'yoast-extensions-' . $flat_version,
			],
			[
				'name' => 'filter-explanation',
				'src'  => 'filter-explanation-' . $flat_version,
			],
			[
				'name' => 'search-appearance',
				'src'  => 'search-appearance-' . $flat_version,
				'deps' => [
					self::PREFIX . 'monorepo',
				],
			],
			[
				'name' => 'monorepo',
				'src'  => 'monorepo-' . $flat_version,
			],
			[
				'name' => 'structured-data-blocks',
				'src'  => 'structured-data-blocks-' . $flat_version,
				'deps' => [ 'wp-edit-blocks' ],
			],
		];
	}

	/**
	 * Determines the URL of the asset.
	 *
	 * @param WPSEO_Admin_Asset $asset The asset to determine the URL for.
	 * @param string            $type  The type of asset. Usually JS or CSS.
	 *
	 * @return string The URL of the asset.
	 */
	protected function get_url( WPSEO_Admin_Asset $asset, $type ) {
		$scheme = wp_parse_url( $asset->get_src(), PHP_URL_SCHEME );
		if ( in_array( $scheme, [ 'http', 'https' ], true ) ) {
			return $asset->get_src();
		}

		return $this->asset_location->get_url( $asset, $type );
	}

	/* ********************* DEPRECATED METHODS ********************* */

	/**
	 * This function is needed for backwards compatibility with Local SEO 12.5.
	 *
	 * @deprecated 12.8
	 * @codeCoverageIgnore
	 *
	 * @return void
	 */
	public function register_wp_assets() {
	}
}<|MERGE_RESOLUTION|>--- conflicted
+++ resolved
@@ -337,12 +337,12 @@
 					self::PREFIX . 'block-editor',
 					self::PREFIX . 'commons',
 					self::PREFIX . 'redux',
-<<<<<<< HEAD
 					self::PREFIX . 'draft-js',
 					self::PREFIX . 'jed',
 					self::PREFIX . 'style-guide',
 					self::PREFIX . 'feature-flag',
-=======
+					self::PREFIX . 'replacement-variable-editor',
+					self::PREFIX . 'search-metadata-previews',
 					self::PREFIX . 'select2',
 					self::PREFIX . 'select2-translations',
 				],
@@ -353,6 +353,7 @@
 				'src'       => 'post-edit-' . $flat_version,
 				'deps'      => [
 					'jquery',
+					'lodash'
 					'wp-api',
 					'wp-api-fetch',
 					'wp-data',
@@ -361,17 +362,15 @@
 					'wp-sanitize',
 					'wp-url',
 					'wp-util',
->>>>>>> 7a927afe
 					self::PREFIX . 'analysis',
 					self::PREFIX . 'classic-editor',
 					self::PREFIX . 'commons',
-<<<<<<< HEAD
+					self::PREFIX . 'draft-js',
+					self::PREFIX . 'jed',
+					self::PREFIX . 'style-guide',
 					self::PREFIX . 'replacement-variable-editor',
 					self::PREFIX . 'search-metadata-previews',
-					self::PREFIX . 'social-metadata-forms',
-=======
 					self::PREFIX . 'redux',
->>>>>>> 7a927afe
 					self::PREFIX . 'select2',
 					self::PREFIX . 'select2-translations',
 				],
