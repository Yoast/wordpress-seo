--- conflicted
+++ resolved
@@ -148,12 +148,8 @@
 					'jquery',
 					'jquery-ui-core',
 					'jquery-ui-autocomplete',
-<<<<<<< HEAD
-=======
-					self::PREFIX . 'jquery-qtip',
 					self::PREFIX . 'select2',
 					self::PREFIX . 'select2-translations',
->>>>>>> 72a696b7
 				),
 				'in_footer' => false,
 			),
@@ -293,13 +289,9 @@
 			array(
 				'name' => 'metabox-css',
 				'src'  => 'metabox-310',
-<<<<<<< HEAD
-=======
-				'deps' => array(
-					self::PREFIX . 'jquery-qtip.js',
+				'deps' => array(
 					self::PREFIX . 'select2',
 				),
->>>>>>> 72a696b7
 			),
 			array(
 				'name' => 'wp-dashboard',
