<?php
/**
 * @package WPSEO\Admin\ConfigurationUI
 */

/**
 * Class WPSEO_Config_Field_Post_Type_Visibility
 */
class WPSEO_Config_Field_Post_Type_Visibility extends WPSEO_Config_Field {

	/**
	 * WPSEO_Config_Field_Post_Type_Visibility constructor.
	 */
	public function __construct() {
		parent::__construct( 'postTypeVisibility', 'HTML' );

		$copy = __( 'Please specify what content types you would like to appear in search engines.
 If you do not know the differences between these, it\'s best to choose the
<<<<<<< HEAD
 default settings. ', 'wordpress-seo' );
=======
 default settings.', 'wordpress-seo' );
>>>>>>> 4f693608

		$html = '<p>' . esc_html( $copy ) . '</p><br/>';

		$this->set_property( 'html', $html );
	}
}<|MERGE_RESOLUTION|>--- conflicted
+++ resolved
@@ -16,11 +16,7 @@
 
 		$copy = __( 'Please specify what content types you would like to appear in search engines.
  If you do not know the differences between these, it\'s best to choose the
-<<<<<<< HEAD
- default settings. ', 'wordpress-seo' );
-=======
  default settings.', 'wordpress-seo' );
->>>>>>> 4f693608
 
 		$html = '<p>' . esc_html( $copy ) . '</p><br/>';
 
