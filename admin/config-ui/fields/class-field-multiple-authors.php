--- conflicted
+++ resolved
@@ -40,13 +40,8 @@
 	public function get_data() {
 
 		$option = WPSEO_Options::get_option( 'wpseo' );
-<<<<<<< HEAD
-		if ( isset( $option[ 'has_multiple_authors' ] ) ) {
-			$value = $option[ 'has_multiple_authors' ];
-=======
 		if ( isset( $option['has_multiple_authors'] ) ) {
 			$value = $option['has_multiple_authors'];
->>>>>>> 0a7680dc
 		}
 
 		if ( ! isset( $value ) || is_null( $value ) ) {
@@ -73,21 +68,13 @@
 		$value = ( $data === 'yes' );
 
 		$option                           = WPSEO_Options::get_option( 'wpseo' );
-<<<<<<< HEAD
-		$option[ 'has_multiple_authors' ] = $value;
-=======
 		$option['has_multiple_authors'] = $value;
->>>>>>> 0a7680dc
 
 		update_option( 'wpseo', $option );
 
 		// Check if everything got saved properly.
 		$saved_option = WPSEO_Options::get_option( 'wpseo' );
 
-<<<<<<< HEAD
-		return ( $saved_option[ 'has_multiple_authors' ] === $option[ 'has_multiple_authors' ] );
-=======
 		return ( $saved_option['has_multiple_authors'] === $option['has_multiple_authors'] );
->>>>>>> 0a7680dc
 	}
 }