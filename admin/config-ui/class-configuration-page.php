<?php
/**
 * @package WPSEO\Admin
 */

/**
 * @class WPSEO_Configuration_Wizard Loads the Yoast onboarding wizard.
 */
class WPSEO_Configuration_Page {

	const PAGE_IDENTIFIER = 'wpseo_configurator';

	/**
	 * WPSEO_Configuration_Wizard constructor.
	 */
	public function __construct() {
		add_action( 'admin_menu', array( $this, 'add_wizard_page' ) );
		if ( filter_input( INPUT_GET, 'page' ) !== self::PAGE_IDENTIFIER ) {
			return;
		}

		// Register the page for the wizard.
		add_action( 'admin_enqueue_scripts', array( $this, 'enqueue_assets' ) );
		add_action( 'admin_init', array( $this, 'render_wizard_page' ) );
	}

	/**
	 *  Registers the page for the wizard.
	 */
	public function add_wizard_page() {
		add_dashboard_page( '', '', 'manage_options', self::PAGE_IDENTIFIER, '' );
	}

	/**
	 * Renders the wizard page and exits to prevent the wordpress UI from loading.
	 */
	public function render_wizard_page() {
		$this->show_wizard();
		exit;
	}

	/**
	 * Enqueues the assets needed for the wizard.
	 */
	public function enqueue_assets() {
		$assetManager = new WPSEO_Admin_Asset_Manager();
		$assetManager->register_assets();
		$assetManager->enqueue_script( 'configuration-wizard' );
		$assetManager->enqueue_style( 'yoast-components' );

		$config = $this->get_config();

		wp_localize_script( WPSEO_Admin_Asset_Manager::PREFIX . 'configuration-wizard', 'yoastWizardConfig', $config );
	}

	/**
	 * Setup Wizard Header.
	 */
	public function show_wizard() {
		$this->enqueue_assets();
		$dashboard_url = admin_url( '/admin.php?page=wpseo_dashboard' );
		?>
		<!DOCTYPE html>
		<head>
			<meta name="viewport" content="width=device-width"/>
			<meta http-equiv="Content-Type" content="text/html; charset=utf-8"/>
			<title><?php _e( 'Yoast SEO &rsaquo; Setup Wizard', 'wordpress-seo' ); ?></title>
			<?php
				do_action( 'admin_print_styles' );
				do_action( 'admin_head' );
			?>
		</head>
		<body>
		<div id="wizard"></div>
		<a class="yoast-wizard-return-link" href="<?php echo $dashboard_url; ?>">Go back to the Yoast SEO
			dashboard.</a>
		<footer>
			<?php wp_print_scripts( 'yoast-seo-configuration-wizard' ); ?>
		</footer>
		</body>
		<?php

	}

	/**
	 * Get the API config for the wizard.
	 *
	 * @return array The API endpoint config.
	 */
	public function get_config() {
		$service = new WPSEO_GSC_Service();
		$config  = array(
			'namespace'         => WPSEO_Configuration_Endpoint::REST_NAMESPACE,
			'endpoint_retrieve' => WPSEO_Configuration_Endpoint::ENDPOINT_RETRIEVE,
			'endpoint_store'    => WPSEO_Configuration_Endpoint::ENDPOINT_STORE,
			'nonce'             => wp_create_nonce( 'wp_rest' ),
			'root'              => esc_url_raw( rest_url() ),
			'ajaxurl'           => admin_url( 'admin-ajax.php' ),
			'gscAuthURL'        => $service->get_client()->createAuthUrl(),
			'gscProfiles'       => $service->get_sites(),
			'gscNonce'          => wp_create_nonce( 'wpseo-gsc-ajax-security' ),
		);

		return $config;
	}

	/**
	 * Adds a notification to the notification center.
	 */
	public static function add_notification() {

		$message = sprintf(
			__( 'Since you are new to %1$s you can configure the %2$splugin%3$s', 'wordpress-seo' ),
			'Yoast SEO',
<<<<<<< HEAD
			'<a href="' . admin_url( '?page=wpseo_configurator' ) . '">',
=======
			'<a href="' . admin_url( '?page=' . self::PAGE_IDENTIFIER ) . '">',
>>>>>>> 31f649e9
			'</a>'
		);

		$notification = new Yoast_Notification(
			$message,
			array(
				'type'         => Yoast_Notification::WARNING,
				'id'           => 'wpseo-dismiss-onboarding-notice',
				'capabilities' => 'manage_options',
				'priority'     => 0.8,
			)
		);

		$notification_center = Yoast_Notification_Center::get();
		$notification_center->add_notification( $notification );
	}
}<|MERGE_RESOLUTION|>--- conflicted
+++ resolved
@@ -112,11 +112,7 @@
 		$message = sprintf(
 			__( 'Since you are new to %1$s you can configure the %2$splugin%3$s', 'wordpress-seo' ),
 			'Yoast SEO',
-<<<<<<< HEAD
-			'<a href="' . admin_url( '?page=wpseo_configurator' ) . '">',
-=======
 			'<a href="' . admin_url( '?page=' . self::PAGE_IDENTIFIER ) . '">',
->>>>>>> 31f649e9
 			'</a>'
 		);
 
