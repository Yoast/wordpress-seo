--- conflicted
+++ resolved
@@ -32,16 +32,12 @@
 	);
 
 	/**
-<<<<<<< HEAD
 	 * @var string The ID of the notification
 	 */
 	private $id;
 
 	/**
-	 * The Constructor
-=======
 	 * Notification class constructor.
->>>>>>> 4d90c0d3
 	 *
 	 * @param string $message Message string.
 	 * @param array  $options Set of options.
