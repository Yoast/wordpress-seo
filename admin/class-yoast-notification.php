--- conflicted
+++ resolved
@@ -380,12 +380,7 @@
 	 * @param string $value Attribute value.
 	 * @param string $key   Attribute name.
 	 */
-<<<<<<< HEAD
-	private function parse_attributes( & $value, $key ) {
+	private function parse_attributes( &$value, $key ) {
 		$value = sprintf( '%s="%s"', sanitize_key( $key ), esc_attr( $value ) );
-=======
-	private function parse_attributes( &$value, $key ) {
-		$value = sprintf( '%s="%s"', $key, esc_attr( $value ) );
->>>>>>> 76d00053
 	}
 }