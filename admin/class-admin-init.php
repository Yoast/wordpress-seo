--- conflicted
+++ resolved
@@ -34,33 +34,11 @@
 
 		$this->asset_manager = new WPSEO_Admin_Asset_Manager();
 
-<<<<<<< HEAD
-		add_action( 'admin_enqueue_scripts', array( $this, 'enqueue_dismissible' ) );
-		add_action( 'admin_init', array( $this, 'tagline_notice' ), 15 );
-		add_action( 'admin_init', array( $this, 'blog_public_notice' ), 15 );
-		add_action( 'admin_init', array( $this, 'permalink_notice' ), 15 );
-		add_action( 'admin_init', array( $this, 'ga_compatibility_notice' ), 15 );
-		add_action( 'admin_init', array( $this, 'yoast_plugin_suggestions_notification' ), 15 );
-		add_action( 'admin_init', array( $this, 'recalculate_notice' ), 15 );
-		add_action( 'admin_init', array( $this, 'unsupported_php_notice' ), 15 );
-		add_action( 'admin_init', array( $this, 'wordpress_upgrade_notice' ), 15 );
-		add_action( 'admin_init', array( $this->asset_manager, 'register_assets' ) );
-		add_action( 'admin_init', array( $this, 'show_hook_deprecation_warnings' ) );
-		add_action( 'admin_init', array( 'WPSEO_Plugin_Conflict', 'hook_check_for_plugin_conflicts' ) );
-		add_action( 'admin_init', array( $this, 'handle_notifications' ), 15 );
-		add_action( 'admin_notices', array( $this, 'permalink_settings_notice' ) );
-		add_action( 'admin_enqueue_scripts', array( $this->asset_manager, 'register_wp_assets' ), PHP_INT_MAX );
-
-		$page_comments = new WPSEO_Health_Check_Page_Comments();
-		$page_comments->register_test();
-
-		$listeners   = array();
-=======
 		add_action( 'admin_enqueue_scripts', [ $this, 'enqueue_dismissible' ] );
 		add_action( 'admin_init', [ $this, 'tagline_notice' ], 15 );
 		add_action( 'admin_init', [ $this, 'blog_public_notice' ], 15 );
 		add_action( 'admin_init', [ $this, 'permalink_notice' ], 15 );
-		add_action( 'admin_init', [ $this, 'page_comments_notice' ], 15 );
+		add_action( 'admin_init', [ $this, 'ga_compatibility_notice' ], 15 );
 		add_action( 'admin_init', [ $this, 'yoast_plugin_suggestions_notification' ], 15 );
 		add_action( 'admin_init', [ $this, 'recalculate_notice' ], 15 );
 		add_action( 'admin_init', [ $this, 'unsupported_php_notice' ], 15 );
@@ -71,8 +49,10 @@
 		add_action( 'admin_notices', [ $this, 'permalink_settings_notice' ] );
 		add_action( 'admin_enqueue_scripts', [ $this->asset_manager, 'register_wp_assets' ], PHP_INT_MAX );
 
+		$page_comments = new WPSEO_Health_Check_Page_Comments();
+		$page_comments->register_test();
+
 		$listeners   = [];
->>>>>>> a86abe2e
 		$listeners[] = new WPSEO_Post_Type_Archive_Notification_Handler();
 
 		/**
@@ -179,41 +159,6 @@
 	}
 
 	/**
-<<<<<<< HEAD
-=======
-	 * Display notice to disable comment pagination.
-	 */
-	public function page_comments_notice() {
-
-		$info_message  = __( 'Paging comments is enabled, this is not needed in 999 out of 1000 cases, we recommend to disable it.', 'wordpress-seo' );
-		$info_message .= '<br/>';
-
-		$info_message .= sprintf(
-			/* translators: %1$s resolves to the opening tag of the link to the comment setting page, %2$s resolves to the closing tag of the link */
-			__( 'To fix this uncheck the box in front of the "Break comments into pages..." on the %1$sComment settings page%2$s.', 'wordpress-seo' ),
-			'<a href="' . esc_url( admin_url( 'options-discussion.php' ) ) . '">',
-			'</a>'
-		);
-
-		$notification_options = [
-			'type'         => Yoast_Notification::WARNING,
-			'id'           => 'wpseo-dismiss-page_comments-notice',
-			'capabilities' => 'wpseo_manage_options',
-		];
-
-		$tagline_notification = new Yoast_Notification( $info_message, $notification_options );
-
-		$notification_center = Yoast_Notification_Center::get();
-		if ( $this->has_page_comments() ) {
-			$notification_center->add_notification( $tagline_notification );
-		}
-		else {
-			$notification_center->remove_notification( $tagline_notification );
-		}
-	}
-
-	/**
->>>>>>> a86abe2e
 	 * Returns whether or not the site has the default tagline.
 	 *
 	 * @return bool
@@ -644,29 +589,6 @@
 	}
 
 	/**
-<<<<<<< HEAD
-	 * Display notice to disable comment pagination.
-	 *
-	 * @deprecated 12.4
-	 * @codeCoverageIgnore
-	 */
-	public function page_comments_notice() {
-		_deprecated_function( __METHOD__, 'WPSEO 12.4' );
-	}
-
-	/**
-	 * Are page comments enabled.
-	 *
-	 * @deprecated 12.4
-	 * @codeCoverageIgnore
-	 *
-	 * @return bool
-	 */
-	public function has_page_comments() {
-		_deprecated_function( __METHOD__, 'WPSEO 12.4' );
-
-		return '1' === get_option( 'page_comments' );
-=======
 	 * Creates a WordPress upgrade notification in the notification center.
 	 *
 	 * @deprecated 12.5
@@ -676,6 +598,29 @@
 	 */
 	public function wordpress_upgrade_notice() {
 		_deprecated_function( __METHOD__, 'WPSEO 12.5' );
->>>>>>> a86abe2e
+	}
+
+	/**
+	 * Display notice to disable comment pagination.
+	 *
+	 * @deprecated 12.8
+	 * @codeCoverageIgnore
+	 */
+	public function page_comments_notice() {
+		_deprecated_function( __METHOD__, 'WPSEO 12.8' );
+	}
+
+	/**
+	 * Are page comments enabled.
+	 *
+	 * @deprecated 12.8
+	 * @codeCoverageIgnore
+	 *
+	 * @return bool
+	 */
+	public function has_page_comments() {
+		_deprecated_function( __METHOD__, 'WPSEO 12.8' );
+
+		return '1' === get_option( 'page_comments' );
 	}
 }