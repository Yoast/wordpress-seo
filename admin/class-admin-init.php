<?php
/**
 * WPSEO plugin file.
 *
 * @package WPSEO\Admin
 */

/**
 * Performs the load on admin side.
 */
class WPSEO_Admin_Init {

	/**
	 * Holds the global `$pagenow` variable's value.
	 *
	 * @var string
	 */
	private $pagenow;

	/**
	 * Holds the asset manager.
	 *
	 * @var WPSEO_Admin_Asset_Manager
	 */
	private $asset_manager;

	/**
	 * Class constructor.
	 */
	public function __construct() {
		$GLOBALS['wpseo_admin'] = new WPSEO_Admin();

		$this->pagenow = $GLOBALS['pagenow'];

		$this->asset_manager = new WPSEO_Admin_Asset_Manager();

		add_action( 'admin_enqueue_scripts', [ $this, 'enqueue_dismissible' ] );
		add_action( 'admin_init', [ $this, 'blog_public_notice' ], 15 );
		add_action( 'admin_init', [ $this, 'permalink_notice' ], 15 );
		add_action( 'admin_init', [ $this, 'yoast_plugin_suggestions_notification' ], 15 );
		add_action( 'admin_init', [ $this, 'recalculate_notice' ], 15 );
		add_action( 'admin_init', [ $this, 'unsupported_php_notice' ], 15 );
		add_action( 'admin_init', [ $this->asset_manager, 'register_assets' ] );
		add_action( 'admin_init', [ $this, 'show_hook_deprecation_warnings' ] );
		add_action( 'admin_init', [ 'WPSEO_Plugin_Conflict', 'hook_check_for_plugin_conflicts' ] );
		add_action( 'admin_init', [ $this, 'handle_notifications' ], 15 );
		add_action( 'admin_notices', [ $this, 'permalink_settings_notice' ] );

		$page_comments = new WPSEO_Health_Check_Page_Comments();
		$page_comments->register_test();

<<<<<<< HEAD
		$curl_version = new WPSEO_Health_Check_Curl_Version();
		$curl_version->register_test();
=======
		$default_tagline = new WPSEO_Health_Check_Default_Tagline();
		$default_tagline->register_test();
>>>>>>> 78966341

		$listeners   = [];
		$listeners[] = new WPSEO_Post_Type_Archive_Notification_Handler();

		/**
		 * Listener interface classes.
		 *
		 * @var WPSEO_Listener $listener
		 */
		foreach ( $listeners as $listener ) {
			$listener->listen();
		}

		$this->load_meta_boxes();
		$this->load_taxonomy_class();
		$this->load_admin_page_class();
		$this->load_admin_user_class();
		$this->load_xml_sitemaps_admin();
		$this->load_plugin_suggestions();
	}

	/**
	 * Handles the notifiers for the dashboard page.
	 *
	 * @return void
	 */
	public function handle_notifications() {
		/**
		 * Notification handlers.
		 *
		 * @var WPSEO_Notification_Handler[] $handlers
		 */
		$handlers   = [];
		$handlers[] = new WPSEO_Post_Type_Archive_Notification_Handler();

		$notification_center = Yoast_Notification_Center::get();
		foreach ( $handlers as $handler ) {
			$handler->handle( $notification_center );
		}
	}

	/**
	 * Enqueue our styling for dismissible yoast notifications.
	 */
	public function enqueue_dismissible() {
		$this->asset_manager->enqueue_style( 'dismissible' );
	}

	/**
	 * Add an alert if the blog is not publicly visible.
	 */
	public function blog_public_notice() {

		$info_message  = '<strong>' . __( 'Huge SEO Issue: You\'re blocking access to robots.', 'wordpress-seo' ) . '</strong> ';
		$info_message .= sprintf(
			/* translators: %1$s resolves to the opening tag of the link to the reading settings, %1$s resolves to the closing tag for the link */
			__( 'You must %1$sgo to your Reading Settings%2$s and uncheck the box for Search Engine Visibility.', 'wordpress-seo' ),
			'<a href="' . esc_url( admin_url( 'options-reading.php' ) ) . '">',
			'</a>'
		);

		$notification_options = [
			'type'         => Yoast_Notification::ERROR,
			'id'           => 'wpseo-dismiss-blog-public-notice',
			'priority'     => 1.0,
			'capabilities' => 'wpseo_manage_options',
		];

		$notification = new Yoast_Notification( $info_message, $notification_options );

		$notification_center = Yoast_Notification_Center::get();
		if ( ! $this->is_blog_public() ) {
			$notification_center->add_notification( $notification );
		}
		else {
			$notification_center->remove_notification( $notification );
		}
	}

	/**
	 * Show alert when the permalink doesn't contain %postname%.
	 */
	public function permalink_notice() {

		$info_message  = __( 'You do not have your postname in the URL of your posts and pages, it is highly recommended that you do. Consider setting your permalink structure to <strong>/%postname%/</strong>.', 'wordpress-seo' );
		$info_message .= '<br/>';
		$info_message .= sprintf(
			/* translators: %1$s resolves to the starting tag of the link to the permalink settings page, %2$s resolves to the closing tag of the link */
			__( 'You can fix this on the %1$sPermalink settings page%2$s.', 'wordpress-seo' ),
			'<a href="' . admin_url( 'options-permalink.php' ) . '">',
			'</a>'
		);

		$notification_options = [
			'type'         => Yoast_Notification::WARNING,
			'id'           => 'wpseo-dismiss-permalink-notice',
			'capabilities' => 'wpseo_manage_options',
			'priority'     => 0.8,
		];

		$notification = new Yoast_Notification( $info_message, $notification_options );

		$notification_center = Yoast_Notification_Center::get();
		if ( ! $this->has_postname_in_permalink() ) {
			$notification_center->add_notification( $notification );
		}
		else {
			$notification_center->remove_notification( $notification );
		}
	}

	/**
	 * Shows a notice to the user if they have Google Analytics for WordPress 5.4.3 installed because it causes an error
	 * on the google search console page.
	 *
	 * @deprecated 12.5
	 *
	 * @codeCoverageIgnore
	 */
	public function ga_compatibility_notice() {
		_deprecated_function( __METHOD__, 'WPSEO 12.5' );
	}

	/**
	 * Determines whether a suggested plugins notification needs to be displayed.
	 *
	 * @return void
	 */
	public function yoast_plugin_suggestions_notification() {
		$checker             = new WPSEO_Plugin_Availability();
		$notification_center = Yoast_Notification_Center::get();

		// Get all Yoast plugins that have dependencies.
		$plugins = $checker->get_plugins_with_dependencies();

		foreach ( $plugins as $plugin_name => $plugin ) {
			$dependency_names = $checker->get_dependency_names( $plugin );
			$notification     = $this->get_yoast_seo_suggested_plugins_notification( $plugin_name, $plugin, $dependency_names[0] );

			if ( $checker->dependencies_are_satisfied( $plugin ) && ! $checker->is_installed( $plugin ) ) {
				$notification_center->add_notification( $notification );

				continue;
			}

			$notification_center->remove_notification( $notification );
		}
	}

	/**
	 * Build Yoast SEO suggested plugins notification.
	 *
	 * @param string $name            The plugin name to use for the unique ID.
	 * @param array  $plugin          The plugin to retrieve the data from.
	 * @param string $dependency_name The name of the dependency.
	 *
	 * @return Yoast_Notification The notification containing the suggested plugin.
	 */
	private function get_yoast_seo_suggested_plugins_notification( $name, $plugin, $dependency_name ) {
		$info_message = sprintf(
			/* translators: %1$s expands to Yoast SEO, %2$s expands to the plugin version, %3$s expands to the plugin name */
			__( '%1$s and %2$s can work together a lot better by adding a helper plugin. Please install %3$s to make your life better.', 'wordpress-seo' ),
			'Yoast SEO',
			$dependency_name,
			sprintf( '<a href="%s">%s</a>', $plugin['url'], $plugin['title'] )
		);

		return new Yoast_Notification(
			$info_message,
			[
				'id'   => 'wpseo-suggested-plugin-' . $name,
				'type' => Yoast_Notification::WARNING,
			]
		);
	}

	/**
	 * Shows the notice for recalculating the post. the Notice will only be shown if the user hasn't dismissed it before.
	 */
	public function recalculate_notice() {
		// Just a return, because we want to temporary disable this notice (#3998 and #4532).
		return;

		if ( filter_input( INPUT_GET, 'recalculate' ) === '1' ) {
			update_option( 'wpseo_dismiss_recalculate', '1' );

			return;
		}

		if ( ! WPSEO_Capability_Utils::current_user_can( 'wpseo_manage_options' ) ) {
			return;
		}

		if ( $this->is_site_notice_dismissed( 'wpseo_dismiss_recalculate' ) ) {
			return;
		}

		Yoast_Notification_Center::get()->add_notification(
			new Yoast_Notification(
				sprintf(
					/* translators: 1: is a link to 'admin_url / admin.php?page=wpseo_tools&recalculate=1' 2: closing link tag */
					__( 'We\'ve updated our SEO score algorithm. %1$sRecalculate the SEO scores%2$s for all posts and pages.', 'wordpress-seo' ),
					'<a href="' . admin_url( 'admin.php?page=wpseo_tools&recalculate=1' ) . '">',
					'</a>'
				),
				[
					'type'  => 'updated yoast-dismissible',
					'id'    => 'wpseo-dismiss-recalculate',
					'nonce' => wp_create_nonce( 'wpseo-dismiss-recalculate' ),
				]
			)
		);
	}

	/**
	 * Creates an unsupported PHP version notification in the notification center.
	 *
	 * @return void
	 */
	public function unsupported_php_notice() {
		$notification_center = Yoast_Notification_Center::get();
		$notification_center->remove_notification_by_id( 'wpseo-dismiss-unsupported-php' );
	}

	/**
	 * Gets the latest released major WordPress version from the WordPress stable-check api.
	 *
	 * @return float The latest released major WordPress version. 0 The stable-check api doesn't respond.
	 */
	private function get_latest_major_wordpress_version() {
		$core_updates = get_core_updates( [ 'dismissed' => true ] );

		if ( $core_updates === false ) {
			return 0;
		}

		$wp_version_latest = get_bloginfo( 'version' );
		foreach ( $core_updates as $update ) {
			if ( $update->response === 'upgrade' && version_compare( $update->version, $wp_version_latest, '>' ) ) {
				$wp_version_latest = $update->version;
			}
		}

		// Strip the patch version and convert to a float.
		return (float) $wp_version_latest;
	}

	/**
	 * Check if the user has dismissed the given notice (by $notice_name).
	 *
	 * @param string $notice_name The name of the notice that might be dismissed.
	 *
	 * @return bool
	 */
	private function is_site_notice_dismissed( $notice_name ) {
		return '1' === get_option( $notice_name, true );
	}

	/**
	 * Helper to verify if the user is currently visiting one of our admin pages.
	 *
	 * @return bool
	 */
	private function on_wpseo_admin_page() {
		return 'admin.php' === $this->pagenow && strpos( filter_input( INPUT_GET, 'page' ), 'wpseo' ) === 0;
	}

	/**
	 * Determine whether we should load the meta box class and if so, load it.
	 */
	private function load_meta_boxes() {

		$is_editor      = WPSEO_Metabox::is_post_overview( $this->pagenow ) || WPSEO_Metabox::is_post_edit( $this->pagenow );
		$is_inline_save = filter_input( INPUT_POST, 'action' ) === 'inline-save';

		/**
		 * Filter: 'wpseo_always_register_metaboxes_on_admin' - Allow developers to change whether
		 * the WPSEO metaboxes are only registered on the typical pages (lean loading) or always
		 * registered when in admin.
		 *
		 * @api bool Whether to always register the metaboxes or not. Defaults to false.
		 */
		if ( $is_editor || $is_inline_save || apply_filters( 'wpseo_always_register_metaboxes_on_admin', false )
		) {
			$GLOBALS['wpseo_metabox']      = new WPSEO_Metabox();
			$GLOBALS['wpseo_meta_columns'] = new WPSEO_Meta_Columns();
		}
	}

	/**
	 * Determine if we should load our taxonomy edit class and if so, load it.
	 */
	private function load_taxonomy_class() {
		if (
			WPSEO_Taxonomy::is_term_edit( $this->pagenow )
			|| WPSEO_Taxonomy::is_term_overview( $this->pagenow )
		) {
			new WPSEO_Taxonomy();
		}
	}

	/**
	 * Determine if we should load our admin pages class and if so, load it.
	 *
	 * Loads admin page class for all admin pages starting with `wpseo_`.
	 */
	private function load_admin_user_class() {
		if ( in_array( $this->pagenow, [ 'user-edit.php', 'profile.php' ], true )
			&& current_user_can( 'edit_users' )
		) {
			new WPSEO_Admin_User_Profile();
		}
	}

	/**
	 * Determine if we should load our admin pages class and if so, load it.
	 *
	 * Loads admin page class for all admin pages starting with `wpseo_`.
	 */
	private function load_admin_page_class() {

		if ( $this->on_wpseo_admin_page() ) {
			// For backwards compatabilty, this still needs a global, for now...
			$GLOBALS['wpseo_admin_pages'] = new WPSEO_Admin_Pages();

			// Only register the yoast i18n when the page is a Yoast SEO page.
			if ( WPSEO_Utils::is_yoast_seo_free_page( filter_input( INPUT_GET, 'page' ) ) ) {
				$this->register_i18n_promo_class();
				$this->register_premium_upsell_admin_block();
			}
		}
	}

	/**
	 * Loads the plugin suggestions.
	 */
	private function load_plugin_suggestions() {
		$suggestions = new WPSEO_Suggested_Plugins( new WPSEO_Plugin_Availability(), Yoast_Notification_Center::get() );
		$suggestions->register_hooks();
	}

	/**
	 * Registers the Premium Upsell Admin Block.
	 *
	 * @return void
	 */
	private function register_premium_upsell_admin_block() {
		if ( ! WPSEO_Utils::is_yoast_seo_premium() ) {
			$upsell_block = new WPSEO_Premium_Upsell_Admin_Block( 'wpseo_admin_promo_footer' );
			$upsell_block->register_hooks();
		}
	}

	/**
	 * Registers the promotion class for our GlotPress instance, then creates a notification with the i18n promo.
	 *
	 * @link https://github.com/Yoast/i18n-module
	 */
	private function register_i18n_promo_class() {
		// BC, because an older version of the i18n-module didn't have this class.
		$i18n_module = new Yoast_I18n_WordPressOrg_v3(
			[
				'textdomain'  => 'wordpress-seo',
				'plugin_name' => 'Yoast SEO',
				'hook'        => 'wpseo_admin_promo_footer',
			],
			false
		);

		$message = $i18n_module->get_promo_message();

		if ( $message !== '' ) {
			$message .= $i18n_module->get_dismiss_i18n_message_button();
		}

		$notification_center = Yoast_Notification_Center::get();

		$notification = new Yoast_Notification(
			$message,
			[
				'type' => Yoast_Notification::WARNING,
				'id'   => 'i18nModuleTranslationAssistance',
			]
		);

		if ( $message ) {
			$notification_center->add_notification( $notification );

			return;
		}

		$notification_center->remove_notification( $notification );
	}

	/**
	 * See if we should start our XML Sitemaps Admin class.
	 */
	private function load_xml_sitemaps_admin() {
		if ( WPSEO_Options::get( 'enable_xml_sitemap', false ) ) {
			new WPSEO_Sitemaps_Admin();
		}
	}

	/**
	 * Check if the site is set to be publicly visible.
	 *
	 * @return bool
	 */
	private function is_blog_public() {
		return '1' === (string) get_option( 'blog_public' );
	}

	/**
	 * Shows deprecation warnings to the user if a plugin has registered a filter we have deprecated.
	 */
	public function show_hook_deprecation_warnings() {
		global $wp_filter;

		if ( wp_doing_ajax() ) {
			return;
		}

		// WordPress hooks that have been deprecated since a Yoast SEO version.
		$deprecated_filters = [
			'wpseo_genesis_force_adjacent_rel_home' => [
				'version'     => '9.4',
				'alternative' => null,
			],
		];

		// Determine which filters have been registered.
		$deprecated_notices = array_intersect(
			array_keys( $deprecated_filters ),
			array_keys( $wp_filter )
		);

		// Show notice for each deprecated filter or action that has been registered.
		foreach ( $deprecated_notices as $deprecated_filter ) {
			$deprecation_info = $deprecated_filters[ $deprecated_filter ];
			// phpcs:disable WordPress.Security.EscapeOutput.OutputNotEscaped -- only uses the hardcoded values from above.
			_deprecated_hook(
				$deprecated_filter,
				'WPSEO ' . $deprecation_info['version'],
				$deprecation_info['alternative']
			);
			// phpcs:enable WordPress.Security.EscapeOutput.OutputNotEscaped.
		}
	}

	/**
	 * Check if the permalink uses %postname%.
	 *
	 * @return bool
	 */
	private function has_postname_in_permalink() {
		return ( false !== strpos( get_option( 'permalink_structure' ), '%postname%' ) );
	}

	/**
	 * Shows a notice on the permalink settings page.
	 */
	public function permalink_settings_notice() {
		global $pagenow;

		if ( $pagenow === 'options-permalink.php' ) {
			printf(
				'<div class="notice notice-warning"><p><strong>%1$s</strong><br>%2$s<br><a href="%3$s" target="_blank">%4$s</a></p></div>',
				esc_html__( 'WARNING:', 'wordpress-seo' ),
				sprintf(
					/* translators: %1$s and %2$s expand to <em> items to emphasize the word in the middle. */
					esc_html__( 'Changing your permalinks settings can seriously impact your search engine visibility. It should almost %1$s never %2$s be done on a live website.', 'wordpress-seo' ),
					'<em>',
					'</em>'
				),
				esc_url( WPSEO_Shortlinker::get( 'https://yoa.st/why-permalinks/' ) ),
				// The link's content.
				esc_html__( 'Learn about why permalinks are important for SEO.', 'wordpress-seo' )
			);
		}
	}

	/* ********************* DEPRECATED METHODS ********************* */

	/**
	 * Add an alert if outdated versions of Yoast SEO plugins are running.
	 *
	 * @deprecated 12.3
	 * @codeCoverageIgnore
	 */
	public function yoast_plugin_compatibility_notification() {
		_deprecated_function( __METHOD__, 'WPSEO 12.3' );
	}

	/**
	 * Creates a WordPress upgrade notification in the notification center.
	 *
	 * @deprecated 12.5
	 * @codeCoverageIgnore
	 *
	 * @return void
	 */
	public function wordpress_upgrade_notice() {
		_deprecated_function( __METHOD__, 'WPSEO 12.5' );
	}

	/**
	 * Display notice to disable comment pagination.
	 *
	 * @deprecated 12.8
	 * @codeCoverageIgnore
	 */
	public function page_comments_notice() {
		_deprecated_function( __METHOD__, 'WPSEO 12.8' );
	}

	/**
	 * Are page comments enabled.
	 *
	 * @deprecated 12.8
	 * @codeCoverageIgnore
	 *
	 * @return bool
	 */
	public function has_page_comments() {
		_deprecated_function( __METHOD__, 'WPSEO 12.8' );

		return '1' === get_option( 'page_comments' );
	}

	/**
	 * Notify about the default tagline if the user hasn't changed it.
	 *
	 * @deprecated xx.x
	 * @codeCoverageIgnore
	 */
	public function tagline_notice() {
		_deprecated_function( __METHOD__, 'WPSEO xx.x' );
	}

	/**
	 * Returns whether or not the site has the default tagline.
	 *
	 * @deprecated xx.x
	 * @codeCoverageIgnore
	 *
	 * @return bool
	 */
	public function has_default_tagline() {
		_deprecated_function( __METHOD__, 'WPSEO xx.x' );

		$blog_description         = get_bloginfo( 'description' );
		$default_blog_description = 'Just another WordPress site';

		// We are checking against the WordPress internal translation.
		// @codingStandardsIgnoreLine
		$translated_blog_description = __( 'Just another WordPress site', 'default' );

		return $translated_blog_description === $blog_description || $default_blog_description === $blog_description;
	}
}<|MERGE_RESOLUTION|>--- conflicted
+++ resolved
@@ -49,13 +49,11 @@
 		$page_comments = new WPSEO_Health_Check_Page_Comments();
 		$page_comments->register_test();
 
-<<<<<<< HEAD
+		$default_tagline = new WPSEO_Health_Check_Default_Tagline();
+		$default_tagline->register_test();
+
 		$curl_version = new WPSEO_Health_Check_Curl_Version();
 		$curl_version->register_test();
-=======
-		$default_tagline = new WPSEO_Health_Check_Default_Tagline();
-		$default_tagline->register_test();
->>>>>>> 78966341
 
 		$listeners   = [];
 		$listeners[] = new WPSEO_Post_Type_Archive_Notification_Handler();
