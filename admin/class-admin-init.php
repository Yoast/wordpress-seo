<?php
/**
 * @package WPSEO\Admin
 */

/**
 * Performs the load on admin side.
 */
class WPSEO_Admin_Init {
<<<<<<< HEAD
=======

>>>>>>> 1bbdd14f
	/**
	 * Holds the global `$pagenow` variable's value.
	 *
	 * @var string
	 */
	private $pagenow;

	/**
	 * Holds the asset manager.
	 *
	 * @var WPSEO_Admin_Asset_Manager
	 */
	private $asset_manager;

	/**
	 * Class constructor
	 */
	public function __construct() {
		$GLOBALS['wpseo_admin'] = new WPSEO_Admin();

		$this->pagenow = $GLOBALS['pagenow'];

		$this->asset_manager = new WPSEO_Admin_Asset_Manager();

		add_action( 'admin_enqueue_scripts', array( $this, 'enqueue_dismissible' ) );
		add_action( 'admin_init', array( $this, 'tagline_notice' ), 15 );
		add_action( 'admin_init', array( $this, 'blog_public_notice' ), 15 );
		add_action( 'admin_init', array( $this, 'permalink_notice' ), 15 );
		add_action( 'admin_init', array( $this, 'page_comments_notice' ), 15 );
		add_action( 'admin_init', array( $this, 'ga_compatibility_notice' ), 15 );
		add_action( 'admin_init', array( $this, 'yoast_plugin_compatibility_notification' ), 15 );
		add_action( 'admin_init', array( $this, 'yoast_plugin_suggestions_notification' ), 15 );
		add_action( 'admin_init', array( $this, 'recalculate_notice' ), 15 );
		add_action( 'admin_init', array( $this->asset_manager, 'register_assets' ) );
		add_action( 'admin_init', array( $this, 'show_hook_deprecation_warnings' ) );
		add_action( 'admin_init', array( 'WPSEO_Plugin_Conflict', 'hook_check_for_plugin_conflicts' ) );

		$this->load_meta_boxes();
		$this->load_taxonomy_class();
		$this->load_admin_page_class();
		$this->load_admin_user_class();
		$this->load_xml_sitemaps_admin();
		$this->load_plugin_suggestions();
	}

	/**
	 * Enqueue our styling for dismissible yoast notifications.
	 */
	public function enqueue_dismissible() {
		$this->asset_manager->enqueue_style( 'dismissible' );
	}

	/**
	 * Helper to verify if the current user has already seen the about page for the current version
	 *
	 * @return bool
	 */
	private function seen_about() {
		$seen_about_version = substr( get_user_meta( get_current_user_id(), 'wpseo_seen_about_version', true ), 0, 3 );
		$last_minor_version = substr( WPSEO_VERSION, 0, 3 );

		return version_compare( $seen_about_version, $last_minor_version, '>=' );
	}

	/**
	 * Notify about the default tagline if the user hasn't changed it
	 */
	public function tagline_notice() {

		$current_url   = ( is_ssl() ? 'https://' : 'http://' );
		$current_url   .= sanitize_text_field( $_SERVER['SERVER_NAME'] ) . sanitize_text_field( $_SERVER['REQUEST_URI'] );
		$customize_url = add_query_arg( array(
			'url' => urlencode( $current_url ),
		), wp_customize_url() );

		$info_message = sprintf(
		/* translators: 1: link open tag; 2: link close tag. */
			__( 'You still have the default WordPress tagline, even an empty one is probably better. %1$sYou can fix this in the customizer%2$s.', 'wordpress-seo' ),
			'<a href="' . esc_attr( $customize_url ) . '">',
			'</a>'
		);

		$notification_options = array(
			'type'         => Yoast_Notification::ERROR,
			'id'           => 'wpseo-dismiss-tagline-notice',
			'capabilities' => 'wpseo_manage_options',
		);

		$tagline_notification = new Yoast_Notification( $info_message, $notification_options );

		$notification_center = Yoast_Notification_Center::get();
		if ( $this->has_default_tagline() ) {
			$notification_center->add_notification( $tagline_notification );
		}
		else {
			$notification_center->remove_notification( $tagline_notification );
		}
	}

	/**
	 * Add an alert if the blog is not publicly visible
	 */
	public function blog_public_notice() {

		$info_message = '<strong>' . __( 'Huge SEO Issue: You\'re blocking access to robots.', 'wordpress-seo' ) . '</strong> ';
		$info_message .= sprintf(
		/* translators: %1$s resolves to the opening tag of the link to the reading settings, %1$s resolves to the closing tag for the link */
			__( 'You must %1$sgo to your Reading Settings%2$s and uncheck the box for Search Engine Visibility.', 'wordpress-seo' ),
			'<a href="' . esc_url( admin_url( 'options-reading.php' ) ) . '">',
			'</a>'
		);

		$notification_options = array(
			'type'         => Yoast_Notification::ERROR,
			'id'           => 'wpseo-dismiss-blog-public-notice',
			'priority'     => 1.0,
			'capabilities' => 'wpseo_manage_options',
		);

		$notification = new Yoast_Notification( $info_message, $notification_options );

		$notification_center = Yoast_Notification_Center::get();
		if ( ! $this->is_blog_public() ) {
			$notification_center->add_notification( $notification );
		}
		else {
			$notification_center->remove_notification( $notification );
		}
	}

	/**
	 * Display notice to disable comment pagination
	 */
	public function page_comments_notice() {

		$info_message = __( 'Paging comments is enabled, this is not needed in 999 out of 1000 cases, we recommend to disable it.', 'wordpress-seo' );
		$info_message .= '<br/>';

		$info_message .= sprintf(
		/* translators: %1$s resolves to the opening tag of the link to the comment setting page, %2$s resolves to the closing tag of the link */
			__( 'Simply uncheck the box before "Break comments into pages..." on the %1$sComment settings page%2$s.', 'wordpress-seo' ),
			'<a href="' . esc_url( admin_url( 'options-discussion.php' ) ) . '">',
			'</a>'
		);

		$notification_options = array(
			'type'         => Yoast_Notification::WARNING,
			'id'           => 'wpseo-dismiss-page_comments-notice',
			'capabilities' => 'wpseo_manage_options',
		);

		$tagline_notification = new Yoast_Notification( $info_message, $notification_options );

		$notification_center = Yoast_Notification_Center::get();
		if ( $this->has_page_comments() ) {
			$notification_center->add_notification( $tagline_notification );
		}
		else {
			$notification_center->remove_notification( $tagline_notification );
		}
	}

	/**
	 * Returns whether or not the site has the default tagline
	 *
	 * @return bool
	 */
	public function has_default_tagline() {
		$blog_description         = get_bloginfo( 'description' );
		$default_blog_description = 'Just another WordPress site';

		// We are checking against the WordPress internal translation.
		// @codingStandardsIgnoreLine
		$translated_blog_description = __( 'Just another WordPress site' );

		return $translated_blog_description === $blog_description || $default_blog_description === $blog_description;
	}

	/**
	 * Show alert when the permalink doesn't contain %postname%
	 */
	public function permalink_notice() {

		$info_message = __( 'You do not have your postname in the URL of your posts and pages, it is highly recommended that you do. Consider setting your permalink structure to <strong>/%postname%/</strong>.', 'wordpress-seo' );
		$info_message .= '<br/>';
		$info_message .= sprintf(
		/* translators: %1$s resolves to the starting tag of the link to the permalink settings page, %2$s resolves to the closing tag of the link */
			__( 'You can fix this on the %1$sPermalink settings page%2$s.', 'wordpress-seo' ),
			'<a href="' . admin_url( 'options-permalink.php' ) . '">',
			'</a>'
		);

		$notification_options = array(
			'type'         => Yoast_Notification::WARNING,
			'id'           => 'wpseo-dismiss-permalink-notice',
			'capabilities' => 'wpseo_manage_options',
			'priority'     => 0.8,
		);

		$notification = new Yoast_Notification( $info_message, $notification_options );

		$notification_center = Yoast_Notification_Center::get();
		if ( ! $this->has_postname_in_permalink() ) {
			$notification_center->add_notification( $notification );
		}
		else {
			$notification_center->remove_notification( $notification );
		}
	}

	/**
	 * Are page comments enabled
	 *
	 * @return bool
	 */
	public function has_page_comments() {
		return '1' === get_option( 'page_comments' );
	}

	/**
	 * Shows a notice to the user if they have Google Analytics for WordPress 5.4.3 installed because it causes an error
	 * on the google search console page.
	 */
	public function ga_compatibility_notice() {

		$notification        = $this->get_compatibility_notification();
		$notification_center = Yoast_Notification_Center::get();

		if ( defined( 'GAWP_VERSION' ) && '5.4.3' === GAWP_VERSION ) {
			$notification_center->add_notification( $notification );
		}
		else {
			$notification_center->remove_notification( $notification );
		}
	}

	/**
	 * Build compatibility problem notification
	 *
	 * @return Yoast_Notification
	 */
	private function get_compatibility_notification() {
		$info_message = sprintf(
		/* translators: %1$s expands to Yoast SEO, %2$s expands to 5.4.3, %3$s expands to Google Analytics by Yoast */
			__( '%1$s detected you are using version %2$s of %3$s, please update to the latest version to prevent compatibility issues.', 'wordpress-seo' ),
			'Yoast SEO',
			'5.4.3',
			'Google Analytics by Yoast'
		);

		return new Yoast_Notification(
			$info_message,
			array(
				'id'   => 'gawp-compatibility-notice',
				'type' => Yoast_Notification::ERROR,
			)
		);
	}

	/**
	 * Determines whether a suggested plugins notification needs to be displayed.
	 *
	 * @return void
	 */
	public function yoast_plugin_suggestions_notification() {
		$checker             = new WPSEO_Plugin_Availability();
		$notification_center = Yoast_Notification_Center::get();

		// Get all Yoast plugins that have dependencies.
		$plugins = $checker->get_plugins_with_dependencies();

		foreach ( $plugins as $plugin_name => $plugin ) {
			$dependency_names = $checker->get_dependency_names( $plugin );
			$notification     = $this->get_yoast_seo_suggested_plugins_notification( $plugin_name, $plugin, $dependency_names[0] );

			if ( $checker->dependencies_are_satisfied( $plugin ) && ! $checker->is_installed( $plugin ) ) {
				$notification_center->add_notification( $notification );

				continue;
			}

			$notification_center->remove_notification( $notification );
		}
	}

	/**
	 * Build Yoast SEO suggested plugins notification.
	 *
	 * @param string $name            The plugin name to use for the unique ID.
	 * @param array  $plugin          The plugin to retrieve the data from.
	 * @param string $dependency_name The name of the dependency.
	 *
	 * @return Yoast_Notification The notification containing the suggested plugin.
	 */
	private function get_yoast_seo_suggested_plugins_notification( $name, $plugin, $dependency_name ) {
		$info_message = sprintf(
		/* translators: %1$s expands to Yoast SEO, %2$s expands to the plugin version, %3$s expands to the plugin name */
			__( '%1$s and %2$s can work together a lot better by adding a helper plugin. Please install %3$s to make your life better.', 'wordpress-seo' ),
			'Yoast SEO',
			$dependency_name,
			sprintf( '<a href="%s">%s</a>', $plugin['url'], $plugin['title'] )
		);

		return new Yoast_Notification(
			$info_message,
			array(
				'id'   => 'wpseo-suggested-plugin-' . $name,
				'type' => Yoast_Notification::WARNING,
			)
		);
	}

	/**
	 * Add an alert if outdated versions of Yoast SEO plugins are running.
	 */
	public function yoast_plugin_compatibility_notification() {
		$compatibility_checker = new WPSEO_Plugin_Compatibility( WPSEO_VERSION );
		$plugins               = $compatibility_checker->get_installed_plugins_compatibility();

		$notification_center = Yoast_Notification_Center::get();

		foreach ( $plugins as $name => $plugin ) {
			$type         = ( $plugin['active'] ) ? Yoast_Notification::ERROR : Yoast_Notification::WARNING;
			$notification = $this->get_yoast_seo_compatibility_notification( $name, $plugin, $type );

			if ( $plugin['compatible'] === false ) {
				$notification_center->add_notification( $notification );

				continue;
			}

			$notification_center->remove_notification( $notification );
		}
	}

	/**
	 * Build Yoast SEO compatibility problem notification
	 *
	 * @param string $name   The plugin name to use for the unique ID.
	 * @param array  $plugin The plugin to retrieve the data from.
	 * @param string $level  The severity level to use for the notification.
	 *
	 * @return Yoast_Notification
	 */
	private function get_yoast_seo_compatibility_notification( $name, $plugin, $level = Yoast_Notification::WARNING ) {
		$info_message = sprintf(
		/* translators: %1$s expands to Yoast SEO, %2$s expands to the plugin version, %3$s expands to the plugin name */
			__( '%1$s detected you are using version %2$s of %3$s, please update to the latest version to prevent compatibility issues.', 'wordpress-seo' ),
			'Yoast SEO',
			$plugin['version'],
			$plugin['title']
		);

		return new Yoast_Notification(
			$info_message,
			array(
				'id'   => 'wpseo-outdated-yoast-seo-plugin-' . $name,
				'type' => $level,
			)
		);
	}

	/**
	 * Shows the notice for recalculating the post. the Notice will only be shown if the user hasn't dismissed it before.
	 */
	public function recalculate_notice() {
		// Just a return, because we want to temporary disable this notice (#3998 and #4532).
		return;

		if ( filter_input( INPUT_GET, 'recalculate' ) === '1' ) {
			update_option( 'wpseo_dismiss_recalculate', '1' );

			return;
		}

		if ( ! WPSEO_Capability_Utils::current_user_can( 'wpseo_manage_options' ) ) {
			return;
		}

		if ( $this->is_site_notice_dismissed( 'wpseo_dismiss_recalculate' ) ) {
			return;
		}

		Yoast_Notification_Center::get()->add_notification(
			new Yoast_Notification(
				sprintf(
				/* translators: 1: is a link to 'admin_url / admin.php?page=wpseo_tools&recalculate=1' 2: closing link tag */
					__( 'We\'ve updated our SEO score algorithm. %1$sRecalculate the SEO scores%2$s for all posts and pages.', 'wordpress-seo' ),
					'<a href="' . admin_url( 'admin.php?page=wpseo_tools&recalculate=1' ) . '">',
					'</a>'
				),
				array(
					'type'  => 'updated yoast-dismissible',
					'id'    => 'wpseo-dismiss-recalculate',
					'nonce' => wp_create_nonce( 'wpseo-dismiss-recalculate' ),
				)
			)
		);
	}

	/**
	 * Check if the user has dismissed the given notice (by $notice_name)
	 *
	 * @param string $notice_name The name of the notice that might be dismissed.
	 *
	 * @return bool
	 */
	private function is_site_notice_dismissed( $notice_name ) {
		return '1' === get_option( $notice_name, true );
	}

	/**
	 * Helper to verify if the user is currently visiting one of our admin pages.
	 *
	 * @return bool
	 */
	private function on_wpseo_admin_page() {
		return 'admin.php' === $this->pagenow && strpos( filter_input( INPUT_GET, 'page' ), 'wpseo' ) === 0;
	}

	/**
	 * Determine whether we should load the meta box class and if so, load it.
	 */
	private function load_meta_boxes() {

		$is_editor      = WPSEO_Metabox::is_post_overview( $this->pagenow ) || WPSEO_Metabox::is_post_edit( $this->pagenow );
		$is_inline_save = filter_input( INPUT_POST, 'action' ) === 'inline-save';

		/**
		 * Filter: 'wpseo_always_register_metaboxes_on_admin' - Allow developers to change whether
		 * the WPSEO metaboxes are only registered on the typical pages (lean loading) or always
		 * registered when in admin.
		 *
		 * @api bool Whether to always register the metaboxes or not. Defaults to false.
		 */
		if ( $is_editor || $is_inline_save || apply_filters( 'wpseo_always_register_metaboxes_on_admin', false )
		) {
			$GLOBALS['wpseo_metabox']      = new WPSEO_Metabox();
			$GLOBALS['wpseo_meta_columns'] = new WPSEO_Meta_Columns();
		}
	}

	/**
	 * Determine if we should load our taxonomy edit class and if so, load it.
	 */
	private function load_taxonomy_class() {
		if (
			WPSEO_Taxonomy::is_term_edit( $this->pagenow )
			|| WPSEO_Taxonomy::is_term_overview( $this->pagenow )
		) {
			new WPSEO_Taxonomy();
		}
	}

	/**
	 * Determine if we should load our admin pages class and if so, load it.
	 *
	 * Loads admin page class for all admin pages starting with `wpseo_`.
	 */
	private function load_admin_user_class() {
<<<<<<< HEAD
		if ( in_array( $this->pagenow, array(
				'user-edit.php',
				'profile.php',
			), true ) && current_user_can( 'edit_users' ) ) {
=======
		if ( in_array( $this->pagenow, array( 'user-edit.php', 'profile.php' ), true )
			&& current_user_can( 'edit_users' )
		) {
>>>>>>> 1bbdd14f
			new WPSEO_Admin_User_Profile();
		}
	}

	/**
	 * Determine if we should load our admin pages class and if so, load it.
	 *
	 * Loads admin page class for all admin pages starting with `wpseo_`.
	 */
	private function load_admin_page_class() {

		if ( $this->on_wpseo_admin_page() ) {
			// For backwards compatabilty, this still needs a global, for now...
			$GLOBALS['wpseo_admin_pages'] = new WPSEO_Admin_Pages();

			// Only register the yoast i18n when the page is a Yoast SEO page.
			if ( WPSEO_Utils::is_yoast_seo_free_page( filter_input( INPUT_GET, 'page' ) ) ) {
				$this->register_i18n_promo_class();
				$this->register_premium_upsell_admin_block();
			}
		}
	}

	/**
	 * Loads the plugin suggestions.
	 */
	private function load_plugin_suggestions() {
		$suggestions = new WPSEO_Suggested_Plugins( new WPSEO_Plugin_Availability(), Yoast_Notification_Center::get() );
		$suggestions->register_hooks();
	}

	/**
	 * Registers the Premium Upsell Admin Block.
	 *
	 * @return void
	 */
	private function register_premium_upsell_admin_block() {
		if ( ! WPSEO_Utils::is_yoast_seo_premium() ) {
			$upsell_block = new WPSEO_Premium_Upsell_Admin_Block( 'wpseo_admin_promo_footer' );
			$upsell_block->register_hooks();
		}
	}

	/**
	 * Registers the promotion class for our GlotPress instance, then creates a notification with the i18n promo.
	 *
	 * @link https://github.com/Yoast/i18n-module
	 */
	private function register_i18n_promo_class() {
		// BC, because an older version of the i18n-module didn't have this class.
		$i18n_module = new Yoast_I18n_WordPressOrg_v3(
			array(
				'textdomain'  => 'wordpress-seo',
				'plugin_name' => 'Yoast SEO',
				'hook'        => 'wpseo_admin_promo_footer',
			), false
		);

		$message = $i18n_module->get_promo_message();

		if ( $message !== '' ) {
			$message .= $i18n_module->get_dismiss_i18n_message_button();
		}

		$notification_center = Yoast_Notification_Center::get();

		$notification = new Yoast_Notification(
			$message,
			array(
				'type' => Yoast_Notification::WARNING,
				'id'   => 'i18nModuleTranslationAssistance',
			)
		);

		if ( $message ) {
			$notification_center->add_notification( $notification );

			return;
		}

		$notification_center->remove_notification( $notification );
	}

	/**
	 * See if we should start our XML Sitemaps Admin class
	 */
	private function load_xml_sitemaps_admin() {
		if ( WPSEO_Options::get( 'enable_xml_sitemap', false ) ) {
			new WPSEO_Sitemaps_Admin();
		}
	}

	/**
	 * Check if the site is set to be publicly visible
	 *
	 * @return bool
	 */
	private function is_blog_public() {
		return '1' === (string) get_option( 'blog_public' );
	}

	/**
	 * Shows deprecation warnings to the user if a plugin has registered a filter we have deprecated.
	 */
	public function show_hook_deprecation_warnings() {
		global $wp_filter;

		if ( defined( 'DOING_AJAX' ) && DOING_AJAX ) {
			return false;
		}

		// WordPress hooks that have been deprecated since a Yoast SEO version.
		$deprecated_filters = array(
			'wpseo_metadesc_length'            => array(
				'version'     => '3.0',
				'alternative' => 'javascript',
			),
			'wpseo_metadesc_length_reason'     => array(
				'version'     => '3.0',
				'alternative' => 'javascript',
			),
			'wpseo_body_length_score'          => array(
				'version'     => '3.0',
				'alternative' => 'javascript',
			),
			'wpseo_linkdex_results'            => array(
				'version'     => '3.0',
				'alternative' => 'javascript',
			),
			'wpseo_snippet'                    => array(
				'version'     => '3.0',
				'alternative' => 'javascript',
			),
			'wp_seo_get_bc_title'              => array(
				'version'     => '5.8',
				'alternative' => 'wpseo_breadcrumb_single_link_info',
			),
			'wpseo_metakey'                    => array(
				'version'     => '6.3',
				'alternative' => null,
			),
			'wpseo_metakeywords'               => array(
				'version'     => '6.3',
				'alternative' => null,
			),
			'wpseo_stopwords'                  => array(
				'version'     => '7.0',
				'alternative' => null,
			),
			'wpseo_redirect_orphan_attachment' => array(
				'version'     => '7.0',
				'alternative' => null,
			),
		);

		// Determine which filters have been registered.
		$deprecated_notices = array_intersect(
			array_keys( $deprecated_filters ),
			array_keys( $wp_filter )
		);

		// Show notice for each deprecated filter or action that has been registered.
		foreach ( $deprecated_notices as $deprecated_filter ) {
			$deprecation_info = $deprecated_filters[ $deprecated_filter ];
			_deprecated_hook(
				$deprecated_filter,
				'WPSEO ' . $deprecation_info['version'],
				$deprecation_info['alternative']
			);
		}
	}

	/**
	 * Check if there is a dismiss notice action.
	 *
	 * @param string $notice_name The name of the notice to dismiss.
	 *
	 * @return bool
	 */
	private function dismiss_notice( $notice_name ) {
		return filter_input( INPUT_GET, $notice_name ) === '1' && wp_verify_nonce( filter_input( INPUT_GET, 'nonce' ), $notice_name );
	}

	/**
	 * Check if the permalink uses %postname%
	 *
	 * @return bool
	 */
	private function has_postname_in_permalink() {
		return ( false !== strpos( get_option( 'permalink_structure' ), '%postname%' ) );
	}
<<<<<<< HEAD

	/********************** DEPRECATED METHODS **********************/

	/**
	 * Returns whether or not the user has seen the tagline notice
	 *
	 * @deprecated 3.3
	 * @codeCoverageIgnore
	 *
	 * @return bool
	 */
	public function seen_tagline_notice() {
		_deprecated_function( __METHOD__, 'WPSEO 3.3.0' );

		return false;
	}

	/**
	 * Redirect first time or just upgraded users to the about screen.
	 *
	 * @deprecated 3.5
	 * @codeCoverageIgnore
	 */
	public function after_update_notice() {
		_deprecated_function( __METHOD__, 'WPSEO 3.5' );
	}
=======
>>>>>>> 1bbdd14f
}<|MERGE_RESOLUTION|>--- conflicted
+++ resolved
@@ -7,10 +7,7 @@
  * Performs the load on admin side.
  */
 class WPSEO_Admin_Init {
-<<<<<<< HEAD
-=======
-
->>>>>>> 1bbdd14f
+
 	/**
 	 * Holds the global `$pagenow` variable's value.
 	 *
@@ -81,13 +78,13 @@
 	public function tagline_notice() {
 
 		$current_url   = ( is_ssl() ? 'https://' : 'http://' );
-		$current_url   .= sanitize_text_field( $_SERVER['SERVER_NAME'] ) . sanitize_text_field( $_SERVER['REQUEST_URI'] );
+		$current_url  .= sanitize_text_field( $_SERVER['SERVER_NAME'] ) . sanitize_text_field( $_SERVER['REQUEST_URI'] );
 		$customize_url = add_query_arg( array(
 			'url' => urlencode( $current_url ),
 		), wp_customize_url() );
 
 		$info_message = sprintf(
-		/* translators: 1: link open tag; 2: link close tag. */
+			/* translators: 1: link open tag; 2: link close tag. */
 			__( 'You still have the default WordPress tagline, even an empty one is probably better. %1$sYou can fix this in the customizer%2$s.', 'wordpress-seo' ),
 			'<a href="' . esc_attr( $customize_url ) . '">',
 			'</a>'
@@ -115,9 +112,9 @@
 	 */
 	public function blog_public_notice() {
 
-		$info_message = '<strong>' . __( 'Huge SEO Issue: You\'re blocking access to robots.', 'wordpress-seo' ) . '</strong> ';
+		$info_message  = '<strong>' . __( 'Huge SEO Issue: You\'re blocking access to robots.', 'wordpress-seo' ) . '</strong> ';
 		$info_message .= sprintf(
-		/* translators: %1$s resolves to the opening tag of the link to the reading settings, %1$s resolves to the closing tag for the link */
+			/* translators: %1$s resolves to the opening tag of the link to the reading settings, %1$s resolves to the closing tag for the link */
 			__( 'You must %1$sgo to your Reading Settings%2$s and uncheck the box for Search Engine Visibility.', 'wordpress-seo' ),
 			'<a href="' . esc_url( admin_url( 'options-reading.php' ) ) . '">',
 			'</a>'
@@ -146,11 +143,11 @@
 	 */
 	public function page_comments_notice() {
 
-		$info_message = __( 'Paging comments is enabled, this is not needed in 999 out of 1000 cases, we recommend to disable it.', 'wordpress-seo' );
+		$info_message  = __( 'Paging comments is enabled, this is not needed in 999 out of 1000 cases, we recommend to disable it.', 'wordpress-seo' );
 		$info_message .= '<br/>';
 
 		$info_message .= sprintf(
-		/* translators: %1$s resolves to the opening tag of the link to the comment setting page, %2$s resolves to the closing tag of the link */
+			/* translators: %1$s resolves to the opening tag of the link to the comment setting page, %2$s resolves to the closing tag of the link */
 			__( 'Simply uncheck the box before "Break comments into pages..." on the %1$sComment settings page%2$s.', 'wordpress-seo' ),
 			'<a href="' . esc_url( admin_url( 'options-discussion.php' ) ) . '">',
 			'</a>'
@@ -194,10 +191,10 @@
 	 */
 	public function permalink_notice() {
 
-		$info_message = __( 'You do not have your postname in the URL of your posts and pages, it is highly recommended that you do. Consider setting your permalink structure to <strong>/%postname%/</strong>.', 'wordpress-seo' );
+		$info_message  = __( 'You do not have your postname in the URL of your posts and pages, it is highly recommended that you do. Consider setting your permalink structure to <strong>/%postname%/</strong>.', 'wordpress-seo' );
 		$info_message .= '<br/>';
 		$info_message .= sprintf(
-		/* translators: %1$s resolves to the starting tag of the link to the permalink settings page, %2$s resolves to the closing tag of the link */
+			/* translators: %1$s resolves to the starting tag of the link to the permalink settings page, %2$s resolves to the closing tag of the link */
 			__( 'You can fix this on the %1$sPermalink settings page%2$s.', 'wordpress-seo' ),
 			'<a href="' . admin_url( 'options-permalink.php' ) . '">',
 			'</a>'
@@ -254,7 +251,7 @@
 	 */
 	private function get_compatibility_notification() {
 		$info_message = sprintf(
-		/* translators: %1$s expands to Yoast SEO, %2$s expands to 5.4.3, %3$s expands to Google Analytics by Yoast */
+			/* translators: %1$s expands to Yoast SEO, %2$s expands to 5.4.3, %3$s expands to Google Analytics by Yoast */
 			__( '%1$s detected you are using version %2$s of %3$s, please update to the latest version to prevent compatibility issues.', 'wordpress-seo' ),
 			'Yoast SEO',
 			'5.4.3',
@@ -307,7 +304,7 @@
 	 */
 	private function get_yoast_seo_suggested_plugins_notification( $name, $plugin, $dependency_name ) {
 		$info_message = sprintf(
-		/* translators: %1$s expands to Yoast SEO, %2$s expands to the plugin version, %3$s expands to the plugin name */
+			/* translators: %1$s expands to Yoast SEO, %2$s expands to the plugin version, %3$s expands to the plugin name */
 			__( '%1$s and %2$s can work together a lot better by adding a helper plugin. Please install %3$s to make your life better.', 'wordpress-seo' ),
 			'Yoast SEO',
 			$dependency_name,
@@ -357,7 +354,7 @@
 	 */
 	private function get_yoast_seo_compatibility_notification( $name, $plugin, $level = Yoast_Notification::WARNING ) {
 		$info_message = sprintf(
-		/* translators: %1$s expands to Yoast SEO, %2$s expands to the plugin version, %3$s expands to the plugin name */
+			/* translators: %1$s expands to Yoast SEO, %2$s expands to the plugin version, %3$s expands to the plugin name */
 			__( '%1$s detected you are using version %2$s of %3$s, please update to the latest version to prevent compatibility issues.', 'wordpress-seo' ),
 			'Yoast SEO',
 			$plugin['version'],
@@ -397,7 +394,7 @@
 		Yoast_Notification_Center::get()->add_notification(
 			new Yoast_Notification(
 				sprintf(
-				/* translators: 1: is a link to 'admin_url / admin.php?page=wpseo_tools&recalculate=1' 2: closing link tag */
+					/* translators: 1: is a link to 'admin_url / admin.php?page=wpseo_tools&recalculate=1' 2: closing link tag */
 					__( 'We\'ve updated our SEO score algorithm. %1$sRecalculate the SEO scores%2$s for all posts and pages.', 'wordpress-seo' ),
 					'<a href="' . admin_url( 'admin.php?page=wpseo_tools&recalculate=1' ) . '">',
 					'</a>'
@@ -471,16 +468,9 @@
 	 * Loads admin page class for all admin pages starting with `wpseo_`.
 	 */
 	private function load_admin_user_class() {
-<<<<<<< HEAD
-		if ( in_array( $this->pagenow, array(
-				'user-edit.php',
-				'profile.php',
-			), true ) && current_user_can( 'edit_users' ) ) {
-=======
 		if ( in_array( $this->pagenow, array( 'user-edit.php', 'profile.php' ), true )
 			&& current_user_can( 'edit_users' )
 		) {
->>>>>>> 1bbdd14f
 			new WPSEO_Admin_User_Profile();
 		}
 	}
@@ -672,33 +662,4 @@
 	private function has_postname_in_permalink() {
 		return ( false !== strpos( get_option( 'permalink_structure' ), '%postname%' ) );
 	}
-<<<<<<< HEAD
-
-	/********************** DEPRECATED METHODS **********************/
-
-	/**
-	 * Returns whether or not the user has seen the tagline notice
-	 *
-	 * @deprecated 3.3
-	 * @codeCoverageIgnore
-	 *
-	 * @return bool
-	 */
-	public function seen_tagline_notice() {
-		_deprecated_function( __METHOD__, 'WPSEO 3.3.0' );
-
-		return false;
-	}
-
-	/**
-	 * Redirect first time or just upgraded users to the about screen.
-	 *
-	 * @deprecated 3.5
-	 * @codeCoverageIgnore
-	 */
-	public function after_update_notice() {
-		_deprecated_function( __METHOD__, 'WPSEO 3.5' );
-	}
-=======
->>>>>>> 1bbdd14f
 }