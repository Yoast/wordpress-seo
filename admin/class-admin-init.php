--- conflicted
+++ resolved
@@ -560,25 +560,20 @@
 			'wpseo_genesis_force_adjacent_rel_home' => [
 				'version'     => '9.4',
 				'alternative' => null,
-<<<<<<< HEAD
-			),
-			'wpseo_opengraph'                       => array(
+			],
+			'wpseo_opengraph'                       => [
 				'version'     => 'xx.x',
 				'alternative' => null,
-			),
-			'wpseo_twitter'                         => array(
+			],
+			'wpseo_twitter'                         => [
 				'version'     => 'xx.x',
 				'alternative' => null,
-			),
-			'wpseo_twitter_taxonomy_image'         => array(
+			],
+			'wpseo_twitter_taxonomy_image'         => [
 				'version'     => 'xx.x',
 				'alternative' => null,
-			),
-		);
-=======
 			],
 		];
->>>>>>> fd122e1f
 
 		// Determine which filters have been registered.
 		$deprecated_notices = array_intersect(
