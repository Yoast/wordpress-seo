<?php
/**
 * WPSEO plugin file.
 *
 * @package WPSEO\Admin
 */

/**
 * Performs the load on admin side.
 */
class WPSEO_Admin_Init {

	/**
	 * Holds the global `$pagenow` variable's value.
	 *
	 * @var string
	 */
	private $pagenow;

	/**
	 * Holds the asset manager.
	 *
	 * @var WPSEO_Admin_Asset_Manager
	 */
	private $asset_manager;

	/**
	 * Class constructor.
	 */
	public function __construct() {
		$GLOBALS['wpseo_admin'] = new WPSEO_Admin();

		$this->pagenow = $GLOBALS['pagenow'];

		$this->asset_manager = new WPSEO_Admin_Asset_Manager();

		add_action( 'admin_enqueue_scripts', [ $this, 'enqueue_dismissible' ] );
		add_action( 'admin_init', [ $this, 'blog_public_notice' ], 15 );
		add_action( 'admin_init', [ $this, 'yoast_plugin_suggestions_notification' ], 15 );
		add_action( 'admin_init', [ $this, 'recalculate_notice' ], 15 );
		add_action( 'admin_init', [ $this, 'unsupported_php_notice' ], 15 );
		add_action( 'admin_init', [ $this->asset_manager, 'register_assets' ] );
		add_action( 'admin_init', [ $this, 'show_hook_deprecation_warnings' ] );
		add_action( 'admin_init', [ 'WPSEO_Plugin_Conflict', 'hook_check_for_plugin_conflicts' ] );
		add_action( 'admin_init', [ $this, 'handle_notifications' ], 15 );
		add_action( 'admin_notices', [ $this, 'permalink_settings_notice' ] );

		$health_checks = [
			new WPSEO_Health_Check_Page_Comments(),
			new WPSEO_Health_Check_Ryte(),
			new WPSEO_Health_Check_Default_Tagline(),
			new WPSEO_Health_Check_Postname_Permalink(),
		];

<<<<<<< HEAD
		foreach ( $health_checks as $health_check ) {
			$health_check->register_test();
		}
=======
		$curl_version = new WPSEO_Health_Check_Curl_Version();
		$curl_version->register_test();

		$postname_in_permalink = new WPSEO_Health_Check_Postname_Permalink();
		$postname_in_permalink->register_test();
>>>>>>> 4e7e1620

		$listeners   = [];
		$listeners[] = new WPSEO_Post_Type_Archive_Notification_Handler();

		/**
		 * Listener interface classes.
		 *
		 * @var WPSEO_Listener $listener
		 */
		foreach ( $listeners as $listener ) {
			$listener->listen();
		}

		$this->load_meta_boxes();
		$this->load_taxonomy_class();
		$this->load_admin_page_class();
		$this->load_admin_user_class();
		$this->load_xml_sitemaps_admin();
		$this->load_plugin_suggestions();
	}

	/**
	 * Handles the notifiers for the dashboard page.
	 *
	 * @return void
	 */
	public function handle_notifications() {
		/**
		 * Notification handlers.
		 *
		 * @var WPSEO_Notification_Handler[] $handlers
		 */
		$handlers   = [];
		$handlers[] = new WPSEO_Post_Type_Archive_Notification_Handler();

		$notification_center = Yoast_Notification_Center::get();
		foreach ( $handlers as $handler ) {
			$handler->handle( $notification_center );
		}
	}

	/**
	 * Enqueue our styling for dismissible yoast notifications.
	 */
	public function enqueue_dismissible() {
		$this->asset_manager->enqueue_style( 'dismissible' );
	}

	/**
	 * Add an alert if the blog is not publicly visible.
	 */
	public function blog_public_notice() {

		$info_message  = '<strong>' . __( 'Huge SEO Issue: You\'re blocking access to robots.', 'wordpress-seo' ) . '</strong> ';
		$info_message .= sprintf(
			/* translators: %1$s resolves to the opening tag of the link to the reading settings, %1$s resolves to the closing tag for the link */
			__( 'You must %1$sgo to your Reading Settings%2$s and uncheck the box for Search Engine Visibility.', 'wordpress-seo' ),
			'<a href="' . esc_url( admin_url( 'options-reading.php' ) ) . '">',
			'</a>'
		);

		$notification_options = [
			'type'         => Yoast_Notification::ERROR,
			'id'           => 'wpseo-dismiss-blog-public-notice',
			'priority'     => 1.0,
			'capabilities' => 'wpseo_manage_options',
		];

		$notification = new Yoast_Notification( $info_message, $notification_options );

		$notification_center = Yoast_Notification_Center::get();
		if ( ! $this->is_blog_public() ) {
			$notification_center->add_notification( $notification );
		}
		else {
			$notification_center->remove_notification( $notification );
		}
	}

	/**
	 * Determines whether a suggested plugins notification needs to be displayed.
	 *
	 * @return void
	 */
	public function yoast_plugin_suggestions_notification() {
		$checker             = new WPSEO_Plugin_Availability();
		$notification_center = Yoast_Notification_Center::get();

		// Get all Yoast plugins that have dependencies.
		$plugins = $checker->get_plugins_with_dependencies();

		foreach ( $plugins as $plugin_name => $plugin ) {
			$dependency_names = $checker->get_dependency_names( $plugin );
			$notification     = $this->get_yoast_seo_suggested_plugins_notification( $plugin_name, $plugin, $dependency_names[0] );

			if ( $checker->dependencies_are_satisfied( $plugin ) && ! $checker->is_installed( $plugin ) ) {
				$notification_center->add_notification( $notification );

				continue;
			}

			$notification_center->remove_notification( $notification );
		}
	}

	/**
	 * Build Yoast SEO suggested plugins notification.
	 *
	 * @param string $name            The plugin name to use for the unique ID.
	 * @param array  $plugin          The plugin to retrieve the data from.
	 * @param string $dependency_name The name of the dependency.
	 *
	 * @return Yoast_Notification The notification containing the suggested plugin.
	 */
	private function get_yoast_seo_suggested_plugins_notification( $name, $plugin, $dependency_name ) {
		$info_message = sprintf(
			/* translators: %1$s expands to Yoast SEO, %2$s expands to the plugin version, %3$s expands to the plugin name */
			__( '%1$s and %2$s can work together a lot better by adding a helper plugin. Please install %3$s to make your life better.', 'wordpress-seo' ),
			'Yoast SEO',
			$dependency_name,
			sprintf( '<a href="%s">%s</a>', $plugin['url'], $plugin['title'] )
		);

		return new Yoast_Notification(
			$info_message,
			[
				'id'   => 'wpseo-suggested-plugin-' . $name,
				'type' => Yoast_Notification::WARNING,
			]
		);
	}

	/**
	 * Shows the notice for recalculating the post. the Notice will only be shown if the user hasn't dismissed it before.
	 */
	public function recalculate_notice() {
		// Just a return, because we want to temporary disable this notice (#3998 and #4532).
		return;

		if ( filter_input( INPUT_GET, 'recalculate' ) === '1' ) {
			update_option( 'wpseo_dismiss_recalculate', '1' );

			return;
		}

		if ( ! WPSEO_Capability_Utils::current_user_can( 'wpseo_manage_options' ) ) {
			return;
		}

		if ( $this->is_site_notice_dismissed( 'wpseo_dismiss_recalculate' ) ) {
			return;
		}

		Yoast_Notification_Center::get()->add_notification(
			new Yoast_Notification(
				sprintf(
					/* translators: 1: is a link to 'admin_url / admin.php?page=wpseo_tools&recalculate=1' 2: closing link tag */
					__( 'We\'ve updated our SEO score algorithm. %1$sRecalculate the SEO scores%2$s for all posts and pages.', 'wordpress-seo' ),
					'<a href="' . admin_url( 'admin.php?page=wpseo_tools&recalculate=1' ) . '">',
					'</a>'
				),
				[
					'type'  => 'updated yoast-dismissible',
					'id'    => 'wpseo-dismiss-recalculate',
					'nonce' => wp_create_nonce( 'wpseo-dismiss-recalculate' ),
				]
			)
		);
	}

	/**
	 * Creates an unsupported PHP version notification in the notification center.
	 *
	 * @return void
	 */
	public function unsupported_php_notice() {
		$notification_center = Yoast_Notification_Center::get();
		$notification_center->remove_notification_by_id( 'wpseo-dismiss-unsupported-php' );
	}

	/**
	 * Gets the latest released major WordPress version from the WordPress stable-check api.
	 *
	 * @return float The latest released major WordPress version. 0 The stable-check api doesn't respond.
	 */
	private function get_latest_major_wordpress_version() {
		$core_updates = get_core_updates( [ 'dismissed' => true ] );

		if ( $core_updates === false ) {
			return 0;
		}

		$wp_version_latest = get_bloginfo( 'version' );
		foreach ( $core_updates as $update ) {
			if ( $update->response === 'upgrade' && version_compare( $update->version, $wp_version_latest, '>' ) ) {
				$wp_version_latest = $update->version;
			}
		}

		// Strip the patch version and convert to a float.
		return (float) $wp_version_latest;
	}

	/**
	 * Check if the user has dismissed the given notice (by $notice_name).
	 *
	 * @param string $notice_name The name of the notice that might be dismissed.
	 *
	 * @return bool
	 */
	private function is_site_notice_dismissed( $notice_name ) {
		return get_option( $notice_name, true ) === '1';
	}

	/**
	 * Helper to verify if the user is currently visiting one of our admin pages.
	 *
	 * @return bool
	 */
	private function on_wpseo_admin_page() {
		return $this->pagenow === 'admin.php' && strpos( filter_input( INPUT_GET, 'page' ), 'wpseo' ) === 0;
	}

	/**
	 * Determine whether we should load the meta box class and if so, load it.
	 */
	private function load_meta_boxes() {

		$is_editor      = WPSEO_Metabox::is_post_overview( $this->pagenow ) || WPSEO_Metabox::is_post_edit( $this->pagenow );
		$is_inline_save = filter_input( INPUT_POST, 'action' ) === 'inline-save';

		/**
		 * Filter: 'wpseo_always_register_metaboxes_on_admin' - Allow developers to change whether
		 * the WPSEO metaboxes are only registered on the typical pages (lean loading) or always
		 * registered when in admin.
		 *
		 * @api bool Whether to always register the metaboxes or not. Defaults to false.
		 */
		if ( $is_editor || $is_inline_save || apply_filters( 'wpseo_always_register_metaboxes_on_admin', false )
		) {
			$GLOBALS['wpseo_metabox']      = new WPSEO_Metabox();
			$GLOBALS['wpseo_meta_columns'] = new WPSEO_Meta_Columns();
		}
	}

	/**
	 * Determine if we should load our taxonomy edit class and if so, load it.
	 */
	private function load_taxonomy_class() {
		if (
			WPSEO_Taxonomy::is_term_edit( $this->pagenow )
			|| WPSEO_Taxonomy::is_term_overview( $this->pagenow )
		) {
			new WPSEO_Taxonomy();
		}
	}

	/**
	 * Determine if we should load our admin pages class and if so, load it.
	 *
	 * Loads admin page class for all admin pages starting with `wpseo_`.
	 */
	private function load_admin_user_class() {
		if ( in_array( $this->pagenow, [ 'user-edit.php', 'profile.php' ], true )
			&& current_user_can( 'edit_users' )
		) {
			new WPSEO_Admin_User_Profile();
		}
	}

	/**
	 * Determine if we should load our admin pages class and if so, load it.
	 *
	 * Loads admin page class for all admin pages starting with `wpseo_`.
	 */
	private function load_admin_page_class() {

		if ( $this->on_wpseo_admin_page() ) {
			// For backwards compatabilty, this still needs a global, for now...
			$GLOBALS['wpseo_admin_pages'] = new WPSEO_Admin_Pages();

			// Only register the yoast i18n when the page is a Yoast SEO page.
			if ( WPSEO_Utils::is_yoast_seo_free_page( filter_input( INPUT_GET, 'page' ) ) ) {
				$this->register_i18n_promo_class();
				$this->register_premium_upsell_admin_block();
			}
		}
	}

	/**
	 * Loads the plugin suggestions.
	 */
	private function load_plugin_suggestions() {
		$suggestions = new WPSEO_Suggested_Plugins( new WPSEO_Plugin_Availability(), Yoast_Notification_Center::get() );
		$suggestions->register_hooks();
	}

	/**
	 * Registers the Premium Upsell Admin Block.
	 *
	 * @return void
	 */
	private function register_premium_upsell_admin_block() {
		if ( ! WPSEO_Utils::is_yoast_seo_premium() ) {
			$upsell_block = new WPSEO_Premium_Upsell_Admin_Block( 'wpseo_admin_promo_footer' );
			$upsell_block->register_hooks();
		}
	}

	/**
	 * Registers the promotion class for our GlotPress instance, then creates a notification with the i18n promo.
	 *
	 * @link https://github.com/Yoast/i18n-module
	 */
	private function register_i18n_promo_class() {
		// BC, because an older version of the i18n-module didn't have this class.
		$i18n_module = new Yoast_I18n_WordPressOrg_v3(
			[
				'textdomain'  => 'wordpress-seo',
				'plugin_name' => 'Yoast SEO',
				'hook'        => 'wpseo_admin_promo_footer',
			],
			false
		);

		$message = $i18n_module->get_promo_message();

		if ( $message !== '' ) {
			$message .= $i18n_module->get_dismiss_i18n_message_button();
		}

		$notification_center = Yoast_Notification_Center::get();

		$notification = new Yoast_Notification(
			$message,
			[
				'type' => Yoast_Notification::WARNING,
				'id'   => 'i18nModuleTranslationAssistance',
			]
		);

		if ( $message ) {
			$notification_center->add_notification( $notification );

			return;
		}

		$notification_center->remove_notification( $notification );
	}

	/**
	 * See if we should start our XML Sitemaps Admin class.
	 */
	private function load_xml_sitemaps_admin() {
		if ( WPSEO_Options::get( 'enable_xml_sitemap', false ) ) {
			new WPSEO_Sitemaps_Admin();
		}
	}

	/**
	 * Check if the site is set to be publicly visible.
	 *
	 * @return bool
	 */
	private function is_blog_public() {
		return (string) get_option( 'blog_public' ) === '1';
	}

	/**
	 * Shows deprecation warnings to the user if a plugin has registered a filter we have deprecated.
	 */
	public function show_hook_deprecation_warnings() {
		global $wp_filter;

		if ( wp_doing_ajax() ) {
			return;
		}

		// WordPress hooks that have been deprecated since a Yoast SEO version.
		$deprecated_filters = [
			'wpseo_genesis_force_adjacent_rel_home' => [
				'version'     => '9.4',
				'alternative' => null,
			],
		];

		// Determine which filters have been registered.
		$deprecated_notices = array_intersect(
			array_keys( $deprecated_filters ),
			array_keys( $wp_filter )
		);

		// Show notice for each deprecated filter or action that has been registered.
		foreach ( $deprecated_notices as $deprecated_filter ) {
			$deprecation_info = $deprecated_filters[ $deprecated_filter ];
			// phpcs:disable WordPress.Security.EscapeOutput.OutputNotEscaped -- only uses the hardcoded values from above.
			_deprecated_hook(
				$deprecated_filter,
				'WPSEO ' . $deprecation_info['version'],
				$deprecation_info['alternative']
			);
			// phpcs:enable WordPress.Security.EscapeOutput.OutputNotEscaped.
		}
	}

	/**
	 * Check if the permalink uses %postname%.
	 *
	 * @return bool
	 */
	private function has_postname_in_permalink() {
		return ( strpos( get_option( 'permalink_structure' ), '%postname%' ) !== false );
	}

	/**
	 * Shows a notice on the permalink settings page.
	 */
	public function permalink_settings_notice() {
		global $pagenow;

		if ( $pagenow === 'options-permalink.php' ) {
			printf(
				'<div class="notice notice-warning"><p><strong>%1$s</strong><br>%2$s<br><a href="%3$s" target="_blank">%4$s</a></p></div>',
				esc_html__( 'WARNING:', 'wordpress-seo' ),
				sprintf(
					/* translators: %1$s and %2$s expand to <em> items to emphasize the word in the middle. */
					esc_html__( 'Changing your permalinks settings can seriously impact your search engine visibility. It should almost %1$s never %2$s be done on a live website.', 'wordpress-seo' ),
					'<em>',
					'</em>'
				),
				esc_url( WPSEO_Shortlinker::get( 'https://yoa.st/why-permalinks/' ) ),
				// The link's content.
				esc_html__( 'Learn about why permalinks are important for SEO.', 'wordpress-seo' )
			);
		}
	}

	/* ********************* DEPRECATED METHODS ********************* */

	/**
	 * Add an alert if outdated versions of Yoast SEO plugins are running.
	 *
	 * @deprecated 12.3
	 * @codeCoverageIgnore
	 */
	public function yoast_plugin_compatibility_notification() {
		_deprecated_function( __METHOD__, 'WPSEO 12.3' );
	}

	/**
	 * Creates a WordPress upgrade notification in the notification center.
	 *
	 * @deprecated 12.5
	 * @codeCoverageIgnore
	 *
	 * @return void
	 */
	public function wordpress_upgrade_notice() {
		_deprecated_function( __METHOD__, 'WPSEO 12.5' );
	}

	/**
	 * Shows a notice to the user if they have Google Analytics for WordPress 5.4.3 installed because it causes an error
	 * on the google search console page.
	 *
	 * @deprecated 12.5
	 *
	 * @codeCoverageIgnore
	 */
	public function ga_compatibility_notice() {
		_deprecated_function( __METHOD__, 'WPSEO 12.5' );
	}

	/**
	 * Display notice to disable comment pagination.
	 *
	 * @deprecated 12.8
	 * @codeCoverageIgnore
	 */
	public function page_comments_notice() {
		_deprecated_function( __METHOD__, 'WPSEO 12.8' );
	}

	/**
	 * Are page comments enabled.
	 *
	 * @deprecated 12.8
	 * @codeCoverageIgnore
	 *
	 * @return bool
	 */
	public function has_page_comments() {
		_deprecated_function( __METHOD__, 'WPSEO 12.8' );

		return get_option( 'page_comments' ) === '1';
	}

	/**
	 * Notify about the default tagline if the user hasn't changed it.
	 *
	 * @deprecated xx.x
	 * @codeCoverageIgnore
	 */
	public function tagline_notice() {
		_deprecated_function( __METHOD__, 'WPSEO xx.x' );
	}

	/**
	 * Returns whether or not the site has the default tagline.
	 *
	 * @deprecated xx.x
	 * @codeCoverageIgnore
	 *
	 * @return bool
	 */
	public function has_default_tagline() {
		_deprecated_function( __METHOD__, 'WPSEO xx.x' );

		$blog_description         = get_bloginfo( 'description' );
		$default_blog_description = 'Just another WordPress site';

		// We are checking against the WordPress internal translation.
		// @codingStandardsIgnoreLine
		$translated_blog_description = __( 'Just another WordPress site', 'default' );

		return $translated_blog_description === $blog_description || $default_blog_description === $blog_description;
	}

	/**
	 * Shows an alert when the permalink doesn't contain %postname%.
	 *
	 * @deprecated xx.x
	 * @codeCoverageIgnore
	 */
	public function permalink_notice() {
		_deprecated_function( __METHOD__, 'WPSEO xx.x' );
	}
}<|MERGE_RESOLUTION|>--- conflicted
+++ resolved
@@ -50,19 +50,12 @@
 			new WPSEO_Health_Check_Ryte(),
 			new WPSEO_Health_Check_Default_Tagline(),
 			new WPSEO_Health_Check_Postname_Permalink(),
+			new WPSEO_Health_Check_Curl_Version(),
 		];
 
-<<<<<<< HEAD
 		foreach ( $health_checks as $health_check ) {
 			$health_check->register_test();
 		}
-=======
-		$curl_version = new WPSEO_Health_Check_Curl_Version();
-		$curl_version->register_test();
-
-		$postname_in_permalink = new WPSEO_Health_Check_Postname_Permalink();
-		$postname_in_permalink->register_test();
->>>>>>> 4e7e1620
 
 		$listeners   = [];
 		$listeners[] = new WPSEO_Post_Type_Archive_Notification_Handler();
