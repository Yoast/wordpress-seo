<?php
/**
 * WPSEO plugin file.
 *
 * @package WPSEO\Admin
 */

/**
 * Performs the load on admin side.
 */
class WPSEO_Admin_Init {

	/**
	 * Holds the global `$pagenow` variable's value.
	 *
	 * @var string
	 */
	private $pagenow;

	/**
	 * Holds the asset manager.
	 *
	 * @var WPSEO_Admin_Asset_Manager
	 */
	private $asset_manager;

	/**
	 * Class constructor.
	 */
	public function __construct() {
		$GLOBALS['wpseo_admin'] = new WPSEO_Admin();

		$this->pagenow = $GLOBALS['pagenow'];

		$this->asset_manager = new WPSEO_Admin_Asset_Manager();

		add_action( 'admin_enqueue_scripts', [ $this, 'enqueue_dismissible' ] );
		add_action( 'admin_init', [ $this, 'yoast_plugin_suggestions_notification' ], 15 );
		add_action( 'admin_init', [ $this, 'unsupported_php_notice' ], 15 );
		add_action( 'admin_init', [ $this->asset_manager, 'register_assets' ] );
		add_action( 'admin_init', [ $this, 'show_hook_deprecation_warnings' ] );
		add_action( 'admin_init', [ 'WPSEO_Plugin_Conflict', 'hook_check_for_plugin_conflicts' ] );
		add_action( 'admin_notices', [ $this, 'permalink_settings_notice' ] );

		/*
		 * The `admin_notices` hook fires on single site admin pages vs.
		 * `network_admin_notices` which fires on multisite admin pages and
		 * `user_admin_notices` which fires on multisite user admin pagss.
		 */
		add_action( 'admin_notices', [ $this, 'search_engines_discouraged_notice' ] );

		$health_checks = [
			new WPSEO_Health_Check_Page_Comments(),
			new WPSEO_Health_Check_Ryte(),
			new WPSEO_Health_Check_Default_Tagline(),
			new WPSEO_Health_Check_Postname_Permalink(),
			new WPSEO_Health_Check_Curl_Version(),
		];

		foreach ( $health_checks as $health_check ) {
			$health_check->register_test();
		}

		$this->load_meta_boxes();
		$this->load_taxonomy_class();
		$this->load_admin_page_class();
		$this->load_admin_user_class();
		$this->load_xml_sitemaps_admin();
		$this->load_plugin_suggestions();
	}

	/**
	 * Enqueue our styling for dismissible yoast notifications.
	 */
	public function enqueue_dismissible() {
		$this->asset_manager->enqueue_style( 'dismissible' );
	}

	/**
	 * Determines whether a suggested plugins notification needs to be displayed.
	 *
	 * @return void
	 */
	public function yoast_plugin_suggestions_notification() {
		$checker             = new WPSEO_Plugin_Availability();
		$notification_center = Yoast_Notification_Center::get();

		// Get all Yoast plugins that have dependencies.
		$plugins = $checker->get_plugins_with_dependencies();

		foreach ( $plugins as $plugin_name => $plugin ) {
			$dependency_names = $checker->get_dependency_names( $plugin );
			$notification     = $this->get_yoast_seo_suggested_plugins_notification( $plugin_name, $plugin, $dependency_names[0] );

			if ( $checker->dependencies_are_satisfied( $plugin ) && ! $checker->is_installed( $plugin ) ) {
				$notification_center->add_notification( $notification );

				continue;
			}

			$notification_center->remove_notification( $notification );
		}
	}

	/**
	 * Build Yoast SEO suggested plugins notification.
	 *
	 * @param string $name            The plugin name to use for the unique ID.
	 * @param array  $plugin          The plugin to retrieve the data from.
	 * @param string $dependency_name The name of the dependency.
	 *
	 * @return Yoast_Notification The notification containing the suggested plugin.
	 */
	private function get_yoast_seo_suggested_plugins_notification( $name, $plugin, $dependency_name ) {
		$info_message = sprintf(
			/* translators: %1$s expands to Yoast SEO, %2$s expands to the plugin version, %3$s expands to the plugin name */
			__( '%1$s and %2$s can work together a lot better by adding a helper plugin. Please install %3$s to make your life better.', 'wordpress-seo' ),
			'Yoast SEO',
			$dependency_name,
			sprintf( '<a href="%s">%s</a>', $plugin['url'], $plugin['title'] )
		);

		return new Yoast_Notification(
			$info_message,
			[
				'id'   => 'wpseo-suggested-plugin-' . $name,
				'type' => Yoast_Notification::WARNING,
			]
		);
	}

	/**
	 * Creates an unsupported PHP version notification in the notification center.
	 *
	 * @return void
	 */
	public function unsupported_php_notice() {
		$notification_center = Yoast_Notification_Center::get();
		$notification_center->remove_notification_by_id( 'wpseo-dismiss-unsupported-php' );
	}

	/**
	 * Gets the latest released major WordPress version from the WordPress stable-check api.
	 *
	 * @return float The latest released major WordPress version. 0 The stable-check api doesn't respond.
	 */
	private function get_latest_major_wordpress_version() {
		$core_updates = get_core_updates( [ 'dismissed' => true ] );

		if ( $core_updates === false ) {
			return 0;
		}

		$wp_version_latest = get_bloginfo( 'version' );
		foreach ( $core_updates as $update ) {
			if ( $update->response === 'upgrade' && version_compare( $update->version, $wp_version_latest, '>' ) ) {
				$wp_version_latest = $update->version;
			}
		}

		// Strip the patch version and convert to a float.
		return (float) $wp_version_latest;
	}

	/**
	 * Helper to verify if the user is currently visiting one of our admin pages.
	 *
	 * @return bool
	 */
	private function on_wpseo_admin_page() {
		return $this->pagenow === 'admin.php' && strpos( filter_input( INPUT_GET, 'page' ), 'wpseo' ) === 0;
	}

	/**
	 * Determine whether we should load the meta box class and if so, load it.
	 */
	private function load_meta_boxes() {

		$is_editor      = WPSEO_Metabox::is_post_overview( $this->pagenow ) || WPSEO_Metabox::is_post_edit( $this->pagenow );
		$is_inline_save = filter_input( INPUT_POST, 'action' ) === 'inline-save';

		/**
		 * Filter: 'wpseo_always_register_metaboxes_on_admin' - Allow developers to change whether
		 * the WPSEO metaboxes are only registered on the typical pages (lean loading) or always
		 * registered when in admin.
		 *
		 * @api bool Whether to always register the metaboxes or not. Defaults to false.
		 */
		if ( $is_editor || $is_inline_save || apply_filters( 'wpseo_always_register_metaboxes_on_admin', false )
		) {
			$GLOBALS['wpseo_metabox']      = new WPSEO_Metabox();
			$GLOBALS['wpseo_meta_columns'] = new WPSEO_Meta_Columns();
		}
	}

	/**
	 * Determine if we should load our taxonomy edit class and if so, load it.
	 */
	private function load_taxonomy_class() {
		if (
			WPSEO_Taxonomy::is_term_edit( $this->pagenow )
			|| WPSEO_Taxonomy::is_term_overview( $this->pagenow )
		) {
			new WPSEO_Taxonomy();
		}
	}

	/**
	 * Determine if we should load our admin pages class and if so, load it.
	 *
	 * Loads admin page class for all admin pages starting with `wpseo_`.
	 */
	private function load_admin_user_class() {
		if ( in_array( $this->pagenow, [ 'user-edit.php', 'profile.php' ], true )
			&& current_user_can( 'edit_users' )
		) {
			new WPSEO_Admin_User_Profile();
		}
	}

	/**
	 * Determine if we should load our admin pages class and if so, load it.
	 *
	 * Loads admin page class for all admin pages starting with `wpseo_`.
	 */
	private function load_admin_page_class() {

		if ( $this->on_wpseo_admin_page() ) {
			// For backwards compatabilty, this still needs a global, for now...
			$GLOBALS['wpseo_admin_pages'] = new WPSEO_Admin_Pages();

			// Only register the yoast i18n when the page is a Yoast SEO page.
			if ( WPSEO_Utils::is_yoast_seo_free_page( filter_input( INPUT_GET, 'page' ) ) ) {
				$this->register_i18n_promo_class();
				$this->register_premium_upsell_admin_block();
			}
		}
	}

	/**
	 * Loads the plugin suggestions.
	 */
	private function load_plugin_suggestions() {
		$suggestions = new WPSEO_Suggested_Plugins( new WPSEO_Plugin_Availability(), Yoast_Notification_Center::get() );
		$suggestions->register_hooks();
	}

	/**
	 * Registers the Premium Upsell Admin Block.
	 *
	 * @return void
	 */
	private function register_premium_upsell_admin_block() {
		if ( ! WPSEO_Utils::is_yoast_seo_premium() ) {
			$upsell_block = new WPSEO_Premium_Upsell_Admin_Block( 'wpseo_admin_promo_footer' );
			$upsell_block->register_hooks();
		}
	}

	/**
	 * Registers the promotion class for our GlotPress instance, then creates a notification with the i18n promo.
	 *
	 * @link https://github.com/Yoast/i18n-module
	 */
	private function register_i18n_promo_class() {
		// BC, because an older version of the i18n-module didn't have this class.
		$i18n_module = new Yoast_I18n_WordPressOrg_v3(
			[
				'textdomain'  => 'wordpress-seo',
				'plugin_name' => 'Yoast SEO',
				'hook'        => 'wpseo_admin_promo_footer',
			],
			false
		);

		$message = $i18n_module->get_promo_message();

		if ( $message !== '' ) {
			$message .= $i18n_module->get_dismiss_i18n_message_button();
		}

		$notification_center = Yoast_Notification_Center::get();

		$notification = new Yoast_Notification(
			$message,
			[
				'type' => Yoast_Notification::WARNING,
				'id'   => 'i18nModuleTranslationAssistance',
			]
		);

		if ( $message ) {
			$notification_center->add_notification( $notification );

			return;
		}

		$notification_center->remove_notification( $notification );
	}

	/**
	 * See if we should start our XML Sitemaps Admin class.
	 */
	private function load_xml_sitemaps_admin() {
		if ( WPSEO_Options::get( 'enable_xml_sitemap', false ) ) {
			new WPSEO_Sitemaps_Admin();
		}
	}

	/**
	 * Checks whether search engines are discouraged from indexing the site.
	 *
	 * @return bool Whether search engines are discouraged from indexing the site.
	 */
	private function are_search_engines_discouraged() {
		return (string) get_option( 'blog_public' ) === '0';
	}

	/**
	 * Shows deprecation warnings to the user if a plugin has registered a filter we have deprecated.
	 */
	public function show_hook_deprecation_warnings() {
		global $wp_filter;

		if ( wp_doing_ajax() ) {
			return;
		}

		// WordPress hooks that have been deprecated since a Yoast SEO version.
		$deprecated_filters = [
			'wpseo_genesis_force_adjacent_rel_home' => [
				'version'     => '9.4',
				'alternative' => null,
			],
			'wpseo_opengraph'                       => [
				'version'     => '14.0',
				'alternative' => null,
			],
			'wpseo_twitter'                         => [
				'version'     => '14.0',
				'alternative' => null,
			],
			'wpseo_twitter_taxonomy_image'          => [
				'version'     => '14.0',
				'alternative' => null,
			],
			'wpseo_twitter_metatag_key'             => [
				'version'     => '14.0',
				'alternative' => null,
			],
		];

		// Determine which filters have been registered.
		$deprecated_notices = array_intersect(
			array_keys( $deprecated_filters ),
			array_keys( $wp_filter )
		);

		// Show notice for each deprecated filter or action that has been registered.
		foreach ( $deprecated_notices as $deprecated_filter ) {
			$deprecation_info = $deprecated_filters[ $deprecated_filter ];
			// phpcs:disable WordPress.Security.EscapeOutput.OutputNotEscaped -- only uses the hardcoded values from above.
			_deprecated_hook(
				$deprecated_filter,
				'WPSEO ' . $deprecation_info['version'],
				$deprecation_info['alternative']
			);
			// phpcs:enable WordPress.Security.EscapeOutput.OutputNotEscaped.
		}
	}

	/**
	 * Check if the permalink uses %postname%.
	 *
	 * @return bool
	 */
	private function has_postname_in_permalink() {
		return ( strpos( get_option( 'permalink_structure' ), '%postname%' ) !== false );
	}

	/**
	 * Shows a notice on the permalink settings page.
	 */
	public function permalink_settings_notice() {
		global $pagenow;

		if ( $pagenow === 'options-permalink.php' ) {
			printf(
				'<div class="notice notice-warning"><p><strong>%1$s</strong><br>%2$s<br><a href="%3$s" target="_blank">%4$s</a></p></div>',
				esc_html__( 'WARNING:', 'wordpress-seo' ),
				sprintf(
					/* translators: %1$s and %2$s expand to <em> items to emphasize the word in the middle. */
					esc_html__( 'Changing your permalinks settings can seriously impact your search engine visibility. It should almost %1$s never %2$s be done on a live website.', 'wordpress-seo' ),
					'<em>',
					'</em>'
				),
				esc_url( WPSEO_Shortlinker::get( 'https://yoa.st/why-permalinks/' ) ),
				// The link's content.
				esc_html__( 'Learn about why permalinks are important for SEO.', 'wordpress-seo' )
			);
		}
	}

	/**
	 * Determines whether and where the "search engines discouraged" admin notice should be displayed.
	 *
	 * @return bool Whether the "search engines discouraged" admin notice should be displayed.
	 */
	private function should_display_search_engines_discouraged_notice() {
		return (
			$this->are_search_engines_discouraged()
			&& WPSEO_Capability_Utils::current_user_can( 'manage_options' )
			&& WPSEO_Options::get( 'ignore_search_engines_discouraged_notice', false ) === false
			&& (
				$this->on_wpseo_admin_page()
				|| in_array( $this->pagenow, [
					'index.php',
					'plugins.php',
					'update-core.php',
				], true )
			)
		);
	}

	/**
	 * Displays an admin notice when WordPress is set to discourage search engines from indexing the site.
	 *
	 * @return void
	 */
	public function search_engines_discouraged_notice() {
		if ( ! $this->should_display_search_engines_discouraged_notice() ) {
			return;
		}

		printf(
			'<div id="robotsmessage" class="notice notice-error"><p><strong>%1$s</strong> %2$s <button type="button" id="robotsmessage-dismiss-button" class="button-link hide-if-no-js" data-nonce="%3$s">%4$s</button></p></div>',
			esc_html__( 'Huge SEO Issue: You\'re blocking access to robots.', 'wordpress-seo' ),
			sprintf(
				/* translators: 1: Link start tag to the WordPress Reading Settings page, 2: Link closing tag. */
				esc_html__( 'If you want search engines to show this site in their results, you must %1$sgo to your Reading Settings%2$s and uncheck the box for Search Engine Visibility.', 'wordpress-seo' ),
				'<a href="' . esc_url( admin_url( 'options-reading.php' ) ) . '">',
				'</a>'
			),
			esc_js( wp_create_nonce( 'wpseo-ignore' ) ),
			esc_html__( 'I don\'t want this site to show in the search results.', 'wordpress-seo' )
		);
	}

	/* ********************* DEPRECATED METHODS ********************* */

	/**
	 * Add an alert if outdated versions of Yoast SEO plugins are running.
	 *
	 * @deprecated 12.3
	 * @codeCoverageIgnore
	 */
	public function yoast_plugin_compatibility_notification() {
		_deprecated_function( __METHOD__, 'WPSEO 12.3' );
	}

	/**
	 * Creates a WordPress upgrade notification in the notification center.
	 *
	 * @deprecated 12.5
	 * @codeCoverageIgnore
	 *
	 * @return void
	 */
	public function wordpress_upgrade_notice() {
		_deprecated_function( __METHOD__, 'WPSEO 12.5' );
	}

	/**
	 * Shows a notice to the user if they have Google Analytics for WordPress 5.4.3 installed because it causes an error
	 * on the google search console page.
	 *
	 * @deprecated 12.5
	 *
	 * @codeCoverageIgnore
	 */
	public function ga_compatibility_notice() {
		_deprecated_function( __METHOD__, 'WPSEO 12.5' );
	}

	/**
	 * Display notice to disable comment pagination.
	 *
	 * @deprecated 12.8
	 * @codeCoverageIgnore
	 */
	public function page_comments_notice() {
		_deprecated_function( __METHOD__, 'WPSEO 12.8' );
	}

	/**
	 * Are page comments enabled.
	 *
	 * @deprecated 12.8
	 * @codeCoverageIgnore
	 *
	 * @return bool
	 */
	public function has_page_comments() {
		_deprecated_function( __METHOD__, 'WPSEO 12.8' );

		return get_option( 'page_comments' ) === '1';
	}

	/**
	 * Notify about the default tagline if the user hasn't changed it.
	 *
	 * @deprecated 13.2
	 * @codeCoverageIgnore
	 */
	public function tagline_notice() {
		_deprecated_function( __METHOD__, 'WPSEO 13.2' );
	}

	/**
	 * Returns whether or not the site has the default tagline.
	 *
	 * @deprecated 13.2
	 * @codeCoverageIgnore
	 *
	 * @return bool
	 */
	public function has_default_tagline() {
		_deprecated_function( __METHOD__, 'WPSEO 13.2' );

		$blog_description         = get_bloginfo( 'description' );
		$default_blog_description = 'Just another WordPress site';

		// We are checking against the WordPress internal translation.
		// @codingStandardsIgnoreLine
		$translated_blog_description = __( 'Just another WordPress site', 'default' );

		return $translated_blog_description === $blog_description || $default_blog_description === $blog_description;
	}

	/**
	 * Shows an alert when the permalink doesn't contain %postname%.
	 *
	 * @deprecated 13.2
	 * @codeCoverageIgnore
	 */
	public function permalink_notice() {
		_deprecated_function( __METHOD__, 'WPSEO 13.2' );
	}

<<<<<<< HEAD

	/**
	 * Handles the notifiers for the dashboard page.
	 *
	 * @deprecated 14.1
	 * @codeCoverageIgnore
	 *
	 * @return void
	 */
	public function handle_notifications() {
=======
	/**
	 * Add an alert if the blog is not publicly visible.
	 *
	 * @deprecated 14.1
	 * @codeCoverageIgnore
	 */
	public function blog_public_notice() {
>>>>>>> bdbcacf4
		_deprecated_function( __METHOD__, 'WPSEO 14.1' );
	}
}<|MERGE_RESOLUTION|>--- conflicted
+++ resolved
@@ -547,7 +547,15 @@
 		_deprecated_function( __METHOD__, 'WPSEO 13.2' );
 	}
 
-<<<<<<< HEAD
+	/**
+	 * Add an alert if the blog is not publicly visible.
+	 *
+	 * @deprecated 14.1
+	 * @codeCoverageIgnore
+	 */
+	public function blog_public_notice() {
+		_deprecated_function( __METHOD__, 'WPSEO 14.1' );
+	}
 
 	/**
 	 * Handles the notifiers for the dashboard page.
@@ -558,15 +566,6 @@
 	 * @return void
 	 */
 	public function handle_notifications() {
-=======
-	/**
-	 * Add an alert if the blog is not publicly visible.
-	 *
-	 * @deprecated 14.1
-	 * @codeCoverageIgnore
-	 */
-	public function blog_public_notice() {
->>>>>>> bdbcacf4
 		_deprecated_function( __METHOD__, 'WPSEO 14.1' );
 	}
 }