--- conflicted
+++ resolved
@@ -37,13 +37,6 @@
 
 		add_action( 'wp_ajax_yoast_get_notifications', array( $this, 'ajax_get_notifications' ) );
 
-<<<<<<< HEAD
-		add_action( 'admin_head', array( $this, 'enqueue' ) );
-
-
-
-=======
->>>>>>> 1e9b7374
 		add_action( 'wpseo_deactivate', array( $this, 'deactivate_hook' ) );
 		add_action( 'shutdown', array( $this, 'update_storage' ) );
 	}
@@ -63,19 +56,6 @@
 	}
 
 	/**
-<<<<<<< HEAD
-	 * If we have notifications, make sure we can deal with them too, for which we need the scripts.
-	 */
-	public function enqueue() {
-		if ( count( $this->notifications ) > 0 ) {
-			WPSEO_Premium::enqueue();
-		}
-	}
-
-	/**
-	 * Get the notifications from cookie
-=======
->>>>>>> 1e9b7374
 	 * Initialise global notification conditions
 	 *
 	 * Conditions that don't have dependencies should be registered here.
