--- conflicted
+++ resolved
@@ -458,14 +458,9 @@
 	 * @return int Number of notifications
 	 */
 	public function get_notification_count( $dismissed = false ) {
-<<<<<<< HEAD
+
 		$notifications = $this->get_notifications_for_user( get_current_user_id() );
-		$notifications = array_filter( $notifications, array( $this, 'filter_persistent_notifications' ) );
-=======
-
-		$notifications = $this->get_notifications();
 		$notifications = array_filter( $notifications, [ $this, 'filter_persistent_notifications' ] );
->>>>>>> 20a658ee
 
 		if ( ! $dismissed ) {
 			$notifications = array_filter( $notifications, [ $this, 'filter_dismissed_notifications' ] );
@@ -594,12 +589,8 @@
 			return;
 		}
 
-<<<<<<< HEAD
-		array_walk( $notifications , array( $this, 'store_notifications_for_user' ) );
-	}
-=======
-		$notifications = array_map( [ $this, 'notification_to_array' ], $notifications );
->>>>>>> 20a658ee
+		array_walk( $notifications , [ $this, 'store_notifications_for_user' ] );
+	}
 
 	/**
 	 * Stores the notifications to its respective user's storage.
