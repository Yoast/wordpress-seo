<?php
/**
 * @package WPSEO\Admin\Notifications
 */

/**
 * Handles notifications storage and display.
 */
class Yoast_Notification_Center {

	/** Option name to store notifications on */
	const STORAGE_KEY = 'yoast_notifications';

	/** @var \Yoast_Notification_Center The singleton instance of this object */
	private static $instance = null;

	/** @var $notifications Yoast_Notification[] */
	private $notifications = array();

	/** @var array Notifications there are newly added */
	private $new = array();

	/** @var array Notifications that were added this execution */
	private $touched = array();

	/** @var bool Remove untouched notification if we have never reached admin_init */
	private $remove_untouched = false;

	/**
	 * Construct
	 */
	private function __construct() {

		$this->retrieve_notifications_from_storage();

		add_action( 'admin_init', array( $this, 'enable_remove_untouched' ) );
		add_action( 'all_admin_notices', array( $this, 'display_notifications' ) );

		add_action( 'wp_ajax_yoast_get_notifications', array( $this, 'ajax_get_notifications' ) );

		add_action( 'wpseo_deactivate', array( $this, 'deactivate_hook' ) );
		add_action( 'shutdown', array( $this, 'update_storage' ) );
		add_action( 'shutdown', array( $this, 'clear_dismissals' ) );
	}

	/**
	 * Singleton getter
	 *
	 * @return Yoast_Notification_Center
	 */
	public static function get() {

		if ( null === self::$instance ) {
			self::$instance = new self();
		}

		return self::$instance;
	}

	/**
	 * After admin_init all notification that are not added again should be removed
	 *
	 * We have pages that redirect after adding a notification
	 * which means that we can't have all notifications added to the stack
	 * so they aren't "touched".
	 *
	 * If we remove untouched these will be seen as new, which isn't true.
	 */
	public function enable_remove_untouched() {

		$this->remove_untouched = true;
	}

	/**
	 * Dismiss a notification
	 */
	public static function ajax_dismiss_notification() {

		$notification_center = self::get();

		$notification_id = filter_input( INPUT_POST, 'notification' );
		if ( empty( $notification_id ) ) {
			die( '-1' );
		}

		$notification = $notification_center->get_notification_by_id( $notification_id );
		if ( false === ( $notification instanceof Yoast_Notification ) ) {

			// Permit legacy.
			$notification = new Yoast_Notification( '', array(
				'id'            => $notification_id,
				'dismissal_key' => $notification_id,
			) );
		}

		if ( $notification_center->maybe_dismiss_notification( $notification ) ) {
			die( '1' );
		}

		die( '-1' );
	}

	/**
	 * Check if the user has dismissed a notification
	 *
	 * @param Yoast_Notification $notification The notification to check for dismissal.
	 * @param null|int           $user_id      User ID to check on.
	 *
	 * @return bool
	 */
	public static function is_notification_dismissed( Yoast_Notification $notification, $user_id = null ) {

		$user_id       = ( ! is_null( $user_id ) ? $user_id : get_current_user_id() );
		$dismissal_key = $notification->get_dismissal_key();

		$current_value = get_user_meta( $user_id, $dismissal_key, $single = true );

		return ! empty( $current_value );
	}

	/**
	 * Check if the nofitication is being dismissed
	 *
	 * @param string|Yoast_Notification $notification Notification to check dismissal of.
	 * @param string                    $meta_value   Value to set the meta value to if dismissed.
	 *
	 * @return bool True if dismissed.
	 */
	public static function maybe_dismiss_notification( Yoast_Notification $notification, $meta_value = 'seen' ) {

		// Only persistent notifications are dismissible.
		if ( ! $notification->is_persistent() ) {
			return false;
		}

		// If notification is already dismissed, we're done.
		if ( self::is_notification_dismissed( $notification ) ) {
			return true;
		}

		$dismissal_key   = $notification->get_dismissal_key();
		$notification_id = $notification->get_id();

		$is_dismissing = ( $dismissal_key === self::get_user_input( 'notification' ) );
		if ( ! $is_dismissing ) {
			$is_dismissing = ( $notification_id === self::get_user_input( 'notification' ) );
		}

		// Fallback to ?dismissal_key=1&nonce=bla when JavaScript fails.
		if ( ! $is_dismissing ) {
			$is_dismissing = ( '1' === self::get_user_input( $dismissal_key ) );
		}

		if ( ! $is_dismissing ) {
			return false;
		}

		$user_nonce = self::get_user_input( 'nonce' );
		if ( false === wp_verify_nonce( $user_nonce, $notification_id ) ) {
			return false;
		}

		return self::dismiss_notification( $notification, $meta_value );
	}

	/**
	 * Clear dismissal information for the specified Notification
	 *
	 * When a cause is resolved, the next time it is present we want to show
	 * the message again.
	 *
	 * @param string|Yoast_Notification $notification Notification to clear the dismissal of.
	 *
	 * @return bool
	 */
	public function clear_dismissal( $notification ) {

		if ( $notification instanceof Yoast_Notification ) {
			$dismissal_key = $notification->get_dismissal_key();
		}

		if ( is_string( $notification ) ) {
			$dismissal_key = $notification;
		}

		if ( empty( $dismissal_key ) ) {
			return false;
		}

		// Remove notification dismissal for all users.
		$deleted = delete_metadata( 'user', $user_id = 0, $dismissal_key, $meta_value = '', $delete_all = true );

		return $deleted;
	}

	/**
	 * Clear dismissals of resolved notifications
	 */
	public function clear_dismissals() {

		if ( defined( 'DOING_AJAX' ) && DOING_AJAX ) {
			return;
		}

		$notifications = array_filter(
			$this->notifications,
			array( $this, 'filter_untouched_notifications' )
		);

		$resolved_notifications = array_diff( $this->notifications, $notifications );

		// Remove dismissal so it will be shown next time the condition is met.
		array_map( array( $this, 'clear_dismissal' ), $resolved_notifications );
	}

	/**
	 * Add notification to the cookie
	 *
	 * @param Yoast_Notification $notification Notification object instance.
	 */
	public function add_notification( Yoast_Notification $notification ) {

		// Don't add if the user can't see it.
		if ( ! $notification->display_for_current_user() ) {
			return;
		}

		$notification_id = $notification->get_id();

		// Empty notifications are always added.
		if ( $notification_id !== '' ) {

			$this->touched[ $notification_id ] = true;

			// If notification ID exists in notifications, don't add again.
			$present_notification = $this->get_notification_by_id( $notification_id );
			if ( ! is_null( $present_notification ) ) {
				$present_notification->refresh_nonce();

				return;
			}

			$this->new[] = $notification_id;
		}

		// Add to list.
		$this->notifications[] = $notification;
	}

	/**
	 * Get the notification by ID
	 *
	 * @param string $notification_id The ID of the notification to search for.
	 *
	 * @return null|Yoast_Notification
	 */
	public function get_notification_by_id( $notification_id ) {

		foreach ( $this->notifications as & $notification ) {
			if ( $notification_id === $notification->get_id() ) {
				return $notification;
			}
		}

		return null;
	}

	/**
	 * Display the notifications
	 */
	public function display_notifications() {

		// Never display notifications for network admin.
		if ( function_exists( 'is_network_admin' ) && is_network_admin() ) {
			return;
		}

		$sorted_notifications = $this->get_sorted_notifications();
		foreach ( $sorted_notifications as $notification ) {
			if ( ! $notification->is_persistent() ) {
				echo $notification;
				$this->remove_notification( $notification );
			}
		}
	}

	/**
	 * Remove notification after it has been displayed
	 *
	 * @param Yoast_Notification $notification Notification to remove.
	 */
	private function remove_notification( Yoast_Notification $notification ) {

		$index = array_search( $notification, $this->notifications, true );
		if ( false === $index ) {
			return;
		}

		unset( $this->notifications[ $index ] );
		$this->notifications = array_values( $this->notifications );
	}

	/**
	 * Get the notification count
	 *
	 * @param bool $dismissed Count dismissed notifications.
	 *
	 * @return int Number of notifications
	 */
	public function get_notification_count( $dismissed = false ) {

		$notifications = $this->get_notifications();
		$notifications = array_filter( $notifications, array( $this, 'filter_persistent_notifications' ) );

		if ( ! $dismissed ) {
			$notifications = array_filter( $notifications, array( $this, 'filter_dismissed_notifications' ) );
		}

		return count( $notifications );
	}

	/**
	 * Get the number of notifications not touched this execution
	 *
	 * These notifications have been resolved and should be counted when active again.
	 *
	 * @return int
	 */
	public function get_resolved_notification_count() {

		return ( count( $this->notifications ) - count( $this->touched ) );
	}

	/**
	 * Return the notifications sorted on type and priority
	 *
	 * @return array|Yoast_Notification[] Sorted Notifications
	 */
	public function get_sorted_notifications() {

		$notifications = $this->get_notifications();
		if ( empty( $notifications ) ) {
			return array();
		}

		// Sort by severity, error first.
		usort( $notifications, array( $this, 'sort_notifications' ) );

		return $notifications;
	}

	/**
	 * AJAX display notifications
	 */
	public function ajax_get_notifications() {

		// Display the notices.
		$this->display_notifications();

		// AJAX die.
		exit;
	}

	/**
	 * Remove storage when the plugin is deactivated
	 */
	public function deactivate_hook() {

		$this->clear_notifications();
	}

	/**
	 * Save persistent notifications to storage
	 *
	 * We need to be able to retrieve these so they can be dismissed at any time during the execution.
	 *
	 * @since 3.2
	 *
	 * @return void
	 */
	public function update_storage() {

		$notifications = $this->get_notifications();

		// No notifications to store, clear storage.
		if ( empty( $notifications ) ) {
			$this->remove_storage();

			return;
		}

		$notifications = array_map( array( $this, 'notification_to_array' ), $notifications );

		// Save the notifications to the storage.
		update_user_option( get_current_user_id(), self::STORAGE_KEY, $notifications );
	}

	/**
	 * Provide a way to verify present notifications
	 *
	 * @return array|Yoast_Notification[] Registered notifications.
	 */
	public function get_notifications() {

		$notifications = $this->notifications;

		if ( ! ( defined( 'DOING_AJAX' ) && DOING_AJAX ) && $this->remove_untouched ) {
			$notifications = array_filter( $notifications, array( $this, 'filter_untouched_notifications' ) );
		}

		return $notifications;
	}

	/**
	 * Get newly added notifications
	 *
	 * @return array
	 */
	public function get_new_notifications() {

		return array_map( array( $this, 'get_notification_by_id' ), $this->new );
	}

	/**
	 * Only get touched notifications
	 *
	 * @param Yoast_Notification $notification Notification to test.
	 *
	 * @return bool
	 */
	private function filter_untouched_notifications( Yoast_Notification $notification ) {

		$notification_id = $notification->get_id();

		if ( empty( $notification_id ) ) {
			return true;
		}

		return array_key_exists( $notification_id, $this->touched ) && $this->touched[ $notification_id ];
	}

	/**
	 * Get information from the User input
	 *
	 * @param string $key Key to retrieve.
	 *
	 * @return mixed value of key if set.
	 */
	private static function get_user_input( $key ) {

		$filter_input_type = INPUT_GET;
		if ( 'POST' === filter_input( INPUT_SERVER, 'REQUEST_METHOD' ) ) {
			$filter_input_type = INPUT_POST;
		}

		return filter_input( $filter_input_type, $key );
	}

	/**
	 * Retrieve the notifications from storage
	 *
	 * @return array Yoast_Notification[] Notifications
	 */
	private function retrieve_notifications_from_storage() {

		$stored_notifications = get_user_option( self::STORAGE_KEY, get_current_user_id() );

		// Check if notifications are stored.
		if ( empty( $stored_notifications ) ) {
			return;
		}

		if ( is_array( $stored_notifications ) ) {
			$this->notifications = array_map( array( $this, 'array_to_notification' ), $stored_notifications );
		}
	}

	/**
	 * Sort on type then priority
	 *
	 * @param Yoast_Notification $a Compare with B.
	 * @param Yoast_Notification $b Compare with A.
	 *
	 * @return int 1, 0 or -1 for sorting offset.
	 */
	private function sort_notifications( Yoast_Notification $a, Yoast_Notification $b ) {

		$a_type = $a->get_type();
		$b_type = $b->get_type();

		if ( $a_type === $b_type ) {
			return bccomp( $b->get_priority(), $a->get_priority() );
		}

		if ( 'error' === $a_type ) {
			return -1;
		}

		if ( 'error' === $b_type ) {
			return 1;
		}

		return 0;
	}

	/**
	 * Dismiss the notification
	 *
	 * @param Yoast_Notification $notification Notification to dismiss.
	 * @param string             $meta_value   Value to save in the dismissal.
	 *
	 * @return bool
	 */
	private static function dismiss_notification( Yoast_Notification $notification, $meta_value = 'seen' ) {
<<<<<<< HEAD

		$user_id = get_current_user_id();

		// Set about version when dismissing about notification.
		if ( $notification->get_id() === 'wpseo-dismiss-about' ) {

			setcookie( 'wpseo_seen_about_version_' . $user_id, WPSEO_VERSION, ( $_SERVER['REQUEST_TIME'] + YEAR_IN_SECONDS ) );

			return ( false !== update_user_meta( $user_id, 'wpseo_seen_about_version', WPSEO_VERSION ) );
		}

=======
>>>>>>> 5a20ff08
		// Dismiss notification.
		return ( false !== update_user_meta( get_current_user_id(), $notification->get_dismissal_key(), $meta_value ) );
	}

	/**
	 * Remove all notifications from storage
	 */
	private function remove_storage() {

		delete_user_option( get_current_user_id(), self::STORAGE_KEY );
	}

	/**
	 * Clear local stored notifications
	 */
	private function clear_notifications() {

		$this->notifications = array();
	}

	/**
	 * Filter out non-persistent notifications.
	 *
	 * @param Yoast_Notification $notification Notification to test for persistent.
	 *
	 * @since 3.2
	 *
	 * @return bool
	 */
	private function filter_persistent_notifications( Yoast_Notification $notification ) {

		return $notification->is_persistent();
	}

	/**
	 * Filter out dismissed notifications
	 *
	 * @param Yoast_Notification $notification Notification to check.
	 *
	 * @return bool
	 */
	private function filter_dismissed_notifications( Yoast_Notification $notification ) {

		return ! $this->maybe_dismiss_notification( $notification );
	}

	/**
	 * Convert Notification to array representation
	 *
	 * @param Yoast_Notification $notification Notification to convert.
	 *
	 * @since 3.2
	 *
	 * @return array
	 */
	private function notification_to_array( Yoast_Notification $notification ) {

		return $notification->to_array();
	}

	/**
	 * Convert stored array to Notification.
	 *
	 * @param array $notification_data Array to convert to Notification.
	 *
	 * @return Yoast_Notification
	 */
	private function array_to_notification( $notification_data ) {

		return new Yoast_Notification(
			$notification_data['message'],
			$notification_data['options']
		);
	}

	/**
	 * Write the notifications to a cookie (hooked on shutdown)
	 *
	 * Function renamed to 'update_storage'.
	 *
	 * @deprecated 3.2 remove in 3.5
	 */
	public function set_transient() {
	}
}<|MERGE_RESOLUTION|>--- conflicted
+++ resolved
@@ -512,20 +512,6 @@
 	 * @return bool
 	 */
 	private static function dismiss_notification( Yoast_Notification $notification, $meta_value = 'seen' ) {
-<<<<<<< HEAD
-
-		$user_id = get_current_user_id();
-
-		// Set about version when dismissing about notification.
-		if ( $notification->get_id() === 'wpseo-dismiss-about' ) {
-
-			setcookie( 'wpseo_seen_about_version_' . $user_id, WPSEO_VERSION, ( $_SERVER['REQUEST_TIME'] + YEAR_IN_SECONDS ) );
-
-			return ( false !== update_user_meta( $user_id, 'wpseo_seen_about_version', WPSEO_VERSION ) );
-		}
-
-=======
->>>>>>> 5a20ff08
 		// Dismiss notification.
 		return ( false !== update_user_meta( get_current_user_id(), $notification->get_dismissal_key(), $meta_value ) );
 	}
