--- conflicted
+++ resolved
@@ -649,16 +649,8 @@
 	private function display_metabox( $post_type = null ) {
 		$current_post_type = sanitize_text_field( $this->get_current_post_type() );
 
-<<<<<<< HEAD
-		if ( isset( $post_type ) ) {
-			// Don't make static as post_types may still be added during the run.
-			$cpts    = WPSEO_Post_Type::get_accessible_post_types();
-
-			return ( ( WPSEO_Options::get( 'hideeditbox-' . $post_type ) === true ) || in_array( $post_type, $cpts, true ) === false );
-=======
 		if ( ! isset( $post_type ) && ! empty( $current_post_type ) ) {
 			$post_type = $current_post_type;
->>>>>>> 4f693608
 		}
 
 		return WPSEO_Utils::is_metabox_active( $post_type, 'post_type' );
