<?php
/**
 * WPSEO plugin file.
 *
 * @package WPSEO\Admin
 */

use Yoast\WP\SEO\Context\Meta_Tags_Context;
use Yoast\WP\SEO\Helpers\Score_Icon_Helper;
use Yoast\WP\SEO\Integrations\Admin\Admin_Columns_Cache_Integration;
use Yoast\WP\SEO\Surfaces\Values\Meta;

/**
 * Class WPSEO_Meta_Columns.
 */
class WPSEO_Meta_Columns {

	/**
	 * Holds the context objects for each indexable.
	 *
	 * @var Meta_Tags_Context[]
	 */
	protected $context = [];

	/**
	 * Holds the SEO analysis.
	 *
	 * @var WPSEO_Metabox_Analysis_SEO
	 */
	private $analysis_seo;

	/**
	 * Holds the readability analysis.
	 *
	 * @var WPSEO_Metabox_Analysis_Readability
	 */
	private $analysis_readability;

	/**
	 * Admin columns cache.
	 *
	 * @var Admin_Columns_Cache_Integration
	 */
	private $admin_columns_cache;

	/**
	 * Holds the Score_Icon_Helper.
	 *
	 * @var Score_Icon_Helper
	 */
	private $score_icon_helper;

	/**
	 * When page analysis is enabled, just initialize the hooks.
	 */
	public function __construct() {
		if ( apply_filters( 'wpseo_use_page_analysis', true ) === true ) {
			add_action( 'admin_init', [ $this, 'setup_hooks' ] );
		}

		$this->analysis_seo         = new WPSEO_Metabox_Analysis_SEO();
		$this->analysis_readability = new WPSEO_Metabox_Analysis_Readability();
		$this->admin_columns_cache  = YoastSEO()->classes->get( Admin_Columns_Cache_Integration::class );
		$this->score_icon_helper    = YoastSEO()->helpers->score_icon;
	}

	/**
	 * Sets up up the hooks.
	 */
	public function setup_hooks() {
		$this->set_post_type_hooks();

		if ( $this->analysis_seo->is_enabled() ) {
			add_action( 'restrict_manage_posts', [ $this, 'posts_filter_dropdown' ] );
		}

		if ( $this->analysis_readability->is_enabled() ) {
			add_action( 'restrict_manage_posts', [ $this, 'posts_filter_dropdown_readability' ] );
		}

		add_filter( 'request', [ $this, 'column_sort_orderby' ] );
		add_filter( 'default_hidden_columns', [ $this, 'column_hidden' ], 10, 1 );
	}

	/**
	 * Adds the column headings for the SEO plugin for edit posts / pages overview.
	 *
	 * @param array $columns Already existing columns.
	 *
	 * @return array Array containing the column headings.
	 */
	public function column_heading( $columns ) {
		if ( $this->display_metabox() === false ) {
			return $columns;
		}

		$added_columns = [];

		if ( $this->analysis_seo->is_enabled() ) {
			$added_columns['wpseo-score'] = '<span class="yoast-column-seo-score yoast-column-header-has-tooltip" data-tooltip-text="' . esc_attr__( 'SEO score', 'wordpress-seo' ) . '"><span class="screen-reader-text">' . __( 'SEO score', 'wordpress-seo' ) . '</span></span></span>';
		}

		if ( $this->analysis_readability->is_enabled() ) {
			$added_columns['wpseo-score-readability'] = '<span class="yoast-column-readability yoast-column-header-has-tooltip" data-tooltip-text="' . esc_attr__( 'Readability score', 'wordpress-seo' ) . '"><span class="screen-reader-text">' . __( 'Readability score', 'wordpress-seo' ) . '</span></span></span>';
		}

		$added_columns['wpseo-title']    = __( 'SEO Title', 'wordpress-seo' );
		$added_columns['wpseo-metadesc'] = __( 'Meta Desc.', 'wordpress-seo' );

		if ( $this->analysis_seo->is_enabled() ) {
			$added_columns['wpseo-focuskw'] = __( 'Keyphrase', 'wordpress-seo' );
		}

		return array_merge( $columns, $added_columns );
	}

	/**
	 * Displays the column content for the given column.
	 *
	 * @param string $column_name Column to display the content for.
	 * @param int    $post_id     Post to display the column content for.
	 */
	public function column_content( $column_name, $post_id ) {
		if ( $this->display_metabox() === false ) {
			return;
		}

		switch ( $column_name ) {
			case 'wpseo-score':
				// phpcs:ignore WordPress.Security.EscapeOutput.OutputNotEscaped -- Correctly escaped in render_score_indicator() method.
				echo $this->parse_column_score( $post_id );

				return;

			case 'wpseo-score-readability':
				// phpcs:ignore WordPress.Security.EscapeOutput.OutputNotEscaped -- Correctly escaped in render_score_indicator() method.
				echo $this->parse_column_score_readability( $post_id );

				return;

			case 'wpseo-title':
				$meta = $this->get_meta( $post_id );
				if ( $meta ) {
					echo esc_html( $meta->title );
				}

				return;

			case 'wpseo-metadesc':
				$metadesc_val = '';
				$meta         = $this->get_meta( $post_id );
				if ( $meta ) {
					$metadesc_val = $meta->meta_description;
				}
				if ( $metadesc_val === '' ) {
					echo '<span aria-hidden="true">&#8212;</span><span class="screen-reader-text">',
					esc_html__( 'Meta description not set.', 'wordpress-seo' ),
					'</span>';

					return;
				}

				echo esc_html( $metadesc_val );

				return;

			case 'wpseo-focuskw':
				$focuskw_val = WPSEO_Meta::get_value( 'focuskw', $post_id );

				if ( $focuskw_val === '' ) {
					echo '<span aria-hidden="true">&#8212;</span><span class="screen-reader-text">',
					esc_html__( 'Focus keyphrase not set.', 'wordpress-seo' ),
					'</span>';

					return;
				}

				echo esc_html( $focuskw_val );

				return;
		}
	}

	/**
	 * Indicates which of the SEO columns are sortable.
	 *
	 * @param array $columns Appended with their orderby variable.
	 *
	 * @return array Array containing the sortable columns.
	 */
	public function column_sort( $columns ) {
		if ( $this->display_metabox() === false ) {
			return $columns;
		}

		$columns['wpseo-metadesc'] = 'wpseo-metadesc';

		if ( $this->analysis_seo->is_enabled() ) {
			$columns['wpseo-focuskw'] = 'wpseo-focuskw';
			$columns['wpseo-score']   = 'wpseo-score';
		}

		if ( $this->analysis_readability->is_enabled() ) {
			$columns['wpseo-score-readability'] = 'wpseo-score-readability';
		}

		return $columns;
	}

	/**
	 * Hides the SEO title, meta description and focus keyword columns if the user hasn't chosen which columns to hide.
	 *
	 * @param array $hidden The hidden columns.
	 *
	 * @return array Array containing the columns to hide.
	 */
	public function column_hidden( $hidden ) {
		if ( ! is_array( $hidden ) ) {
			$hidden = [];
		}

		array_push( $hidden, 'wpseo-title', 'wpseo-metadesc' );

		if ( $this->analysis_seo->is_enabled() ) {
			$hidden[] = 'wpseo-focuskw';
		}

		return $hidden;
	}

	/**
	 * Adds a dropdown that allows filtering on the posts SEO Quality.
	 */
	public function posts_filter_dropdown() {
		if ( ! $this->can_display_filter() ) {
			return;
		}

		$ranks = WPSEO_Rank::get_all_ranks();

		echo '<label class="screen-reader-text" for="wpseo-filter">' . esc_html__( 'Filter by SEO Score', 'wordpress-seo' ) . '</label>';
		echo '<select name="seo_filter" id="wpseo-filter">';

		// phpcs:ignore WordPress.Security.EscapeOutput -- Output is correctly escaped in the generate_option() method.
		echo $this->generate_option( '', __( 'All SEO Scores', 'wordpress-seo' ) );

		foreach ( $ranks as $rank ) {
			$selected = selected( $this->get_current_seo_filter(), $rank->get_rank(), false );

			// phpcs:ignore WordPress.Security.EscapeOutput -- Output is correctly escaped in the generate_option() method.
			echo $this->generate_option( $rank->get_rank(), $rank->get_drop_down_label(), $selected );
		}

		echo '</select>';
	}

	/**
	 * Adds a dropdown that allows filtering on the posts Readability Quality.
	 *
	 * @return void
	 */
	public function posts_filter_dropdown_readability() {
		if ( ! $this->can_display_filter() ) {
			return;
		}

		$ranks = WPSEO_Rank::get_all_readability_ranks();

		echo '<label class="screen-reader-text" for="wpseo-readability-filter">' . esc_html__( 'Filter by Readability Score', 'wordpress-seo' ) . '</label>';
		echo '<select name="readability_filter" id="wpseo-readability-filter">';

		// phpcs:ignore WordPress.Security.EscapeOutput -- Output is correctly escaped in the generate_option() method.
		echo $this->generate_option( '', __( 'All Readability Scores', 'wordpress-seo' ) );

		foreach ( $ranks as $rank ) {
			$selected = selected( $this->get_current_readability_filter(), $rank->get_rank(), false );

			// phpcs:ignore WordPress.Security.EscapeOutput -- Output is correctly escaped in the generate_option() method.
			echo $this->generate_option( $rank->get_rank(), $rank->get_drop_down_readability_labels(), $selected );
		}

		echo '</select>';
	}

	/**
	 * Generates an <option> element.
	 *
	 * @param string $value    The option's value.
	 * @param string $label    The option's label.
	 * @param string $selected HTML selected attribute for an option.
	 *
	 * @return string The generated <option> element.
	 */
	protected function generate_option( $value, $label, $selected = '' ) {
		return '<option ' . $selected . ' value="' . esc_attr( $value ) . '">' . esc_html( $label ) . '</option>';
	}

	/**
	 * Returns the meta object for a given post ID.
	 *
	 * @param int $post_id The post ID.
	 *
	 * @return Meta The meta object.
	 */
	protected function get_meta( $post_id ) {
		$indexable = $this->admin_columns_cache->get_indexable( $post_id );

		return YoastSEO()->meta->for_indexable( $indexable, 'Post_Type' );
	}

	/**
	 * Determines the SEO score filter to be later used in the meta query, based on the passed SEO filter.
	 *
	 * @param string $seo_filter The SEO filter to use to determine what further filter to apply.
	 *
	 * @return array The SEO score filter.
	 */
	protected function determine_seo_filters( $seo_filter ) {
		if ( $seo_filter === WPSEO_Rank::NO_FOCUS ) {
			return $this->create_no_focus_keyword_filter();
		}

		if ( $seo_filter === WPSEO_Rank::NO_INDEX ) {
			return $this->create_no_index_filter();
		}

		$rank = new WPSEO_Rank( $seo_filter );

		return $this->create_seo_score_filter( $rank->get_starting_score(), $rank->get_end_score() );
	}

	/**
	 * Determines the Readability score filter to the meta query, based on the passed Readability filter.
	 *
	 * @param string $readability_filter The Readability filter to use to determine what further filter to apply.
	 *
	 * @return array The Readability score filter.
	 */
	protected function determine_readability_filters( $readability_filter ) {
		$rank = new WPSEO_Rank( $readability_filter );

		return $this->create_readability_score_filter( $rank->get_starting_score(), $rank->get_end_score() );
	}

	/**
	 * Creates a keyword filter for the meta query, based on the passed Keyword filter.
	 *
	 * @param string $keyword_filter The keyword filter to use.
	 *
	 * @return array The keyword filter.
	 */
	protected function get_keyword_filter( $keyword_filter ) {
		return [
			'post_type' => get_query_var( 'post_type', 'post' ),
			'key'       => WPSEO_Meta::$meta_prefix . 'focuskw',
			'value'     => sanitize_text_field( $keyword_filter ),
		];
	}

	/**
	 * Determines whether the passed filter is considered to be valid.
	 *
	 * @param mixed $filter The filter to check against.
	 *
	 * @return bool Whether the filter is considered valid.
	 */
	protected function is_valid_filter( $filter ) {
		return ! empty( $filter ) && is_string( $filter );
	}

	/**
	 * Returns the filter to use within the WP Meta Query to filter
	 * on related keyphrase.
	 *
	 * @param string $focus_keyphrase The focus keyphrase to filter on.
	 *
	 * @return array The filter.
	 */
	protected function get_related_keyphrase_filter( $focus_keyphrase ) {
		return [
			'post_type' => get_query_var( 'post_type', 'post' ),
			'key'       => WPSEO_Meta::$meta_prefix . 'focuskeywords',
			'value'     => '"keyword":"' . sanitize_text_field( $focus_keyphrase ) . '"',
			'compare'   => 'LIKE',
		];
	}

	/**
	 * Collects the filters and merges them into a single array.
	 *
	 * @return array Array containing all the applicable filters.
	 */
	protected function collect_filters() {
		$active_filters = [];

		$seo_filter             = $this->get_current_seo_filter();
		$readability_filter     = $this->get_current_readability_filter();
		$current_keyword_filter = $this->get_current_keyword_filter();

		if ( $this->is_valid_filter( $seo_filter ) ) {
			$active_filters = array_merge(
				$active_filters,
				$this->determine_seo_filters( $seo_filter )
			);
		}

		if ( $this->is_valid_filter( $readability_filter ) ) {
			$active_filters = array_merge(
				$active_filters,
				$this->determine_readability_filters( $readability_filter )
			);
		}

		if ( $this->is_valid_filter( $current_keyword_filter ) ) {
<<<<<<< HEAD
			$active_filters = array_merge(
				$active_filters,
				[
					'relation' => 'OR',
					$this->get_keyword_filter( $current_keyword_filter ),
					$this->get_related_keyphrase_filter( $current_keyword_filter ),
				]
=======
			/**
			 * Adapt the meta query used to filter the post overview on keyphrase.
			 *
			 * @internal
			 *
			 * @api array $keyword_filter The current keyword filter.
			 *
			 * @param array $keyphrase The keyphrase used in the filter.
			 */
			$keyphrase_filter = \apply_filters(
				'wpseo_change_keyphrase_filter_in_request',
				$this->get_keyword_filter( $current_keyword_filter ),
				$current_keyword_filter
>>>>>>> 84492506
			);

			if ( \is_array( $keyphrase_filter ) ) {
				$active_filters = array_merge(
					$active_filters,
					[ $keyphrase_filter ]
				);
			}
		}

		return $active_filters;
	}

	/**
	 * Modify the query based on the filters that are being passed.
	 *
	 * @param array $vars Query variables that need to be modified based on the filters.
	 *
	 * @return array Array containing the meta query to use for filtering the posts overview.
	 */
	public function column_sort_orderby( $vars ) {
		$collected_filters = $this->collect_filters();

		if ( isset( $vars['orderby'] ) ) {
			$vars = array_merge( $vars, $this->filter_order_by( $vars['orderby'] ) );
		}

		return $this->build_filter_query( $vars, $collected_filters );
	}

	/**
	 * Retrieves the meta robots query values to be used within the meta query.
	 *
	 * @return array Array containing the query parameters regarding meta robots.
	 */
	protected function get_meta_robots_query_values() {
		return [
			'relation' => 'OR',
			[
				'key'     => WPSEO_Meta::$meta_prefix . 'meta-robots-noindex',
				'compare' => 'NOT EXISTS',
			],
			[
				'key'     => WPSEO_Meta::$meta_prefix . 'meta-robots-noindex',
				'value'   => '1',
				'compare' => '!=',
			],
		];
	}

	/**
	 * Determines the score filters to be used. If more than one is passed, it created an AND statement for the query.
	 *
	 * @param array $score_filters Array containing the score filters.
	 *
	 * @return array Array containing the score filters that need to be applied to the meta query.
	 */
	protected function determine_score_filters( $score_filters ) {
		if ( count( $score_filters ) > 1 ) {
			return array_merge( [ 'relation' => 'AND' ], $score_filters );
		}

		return $score_filters;
	}

	/**
	 * Retrieves the post type from the $_GET variable.
	 *
	 * @return string|null The sanitized current post type or null when the variable is not set in $_GET.
	 */
	public function get_current_post_type() {
		// phpcs:ignore WordPress.Security.NonceVerification.Recommended -- Reason: We are not processing form information.
		if ( isset( $_GET['post_type'] ) && is_string( $_GET['post_type'] ) ) {
			// phpcs:ignore WordPress.Security.NonceVerification.Recommended -- Reason: We are not processing form information.
			return sanitize_text_field( wp_unslash( $_GET['post_type'] ) );
		}
		return null;
	}

	/**
	 * Retrieves the SEO filter from the $_GET variable.
	 *
	 * @return string|null The sanitized seo filter or null when the variable is not set in $_GET.
	 */
	public function get_current_seo_filter() {
		// phpcs:ignore WordPress.Security.NonceVerification.Recommended -- Reason: We are not processing form information.
		if ( isset( $_GET['seo_filter'] ) && is_string( $_GET['seo_filter'] ) ) {
			// phpcs:ignore WordPress.Security.NonceVerification.Recommended -- Reason: We are not processing form information.
			return sanitize_text_field( wp_unslash( $_GET['seo_filter'] ) );
		}
		return null;
	}

	/**
	 * Retrieves the Readability filter from the $_GET variable.
	 *
	 * @return string|null The sanitized readability filter or null when the variable is not set in $_GET.
	 */
	public function get_current_readability_filter() {
		// phpcs:ignore WordPress.Security.NonceVerification.Recommended -- Reason: We are not processing form information.
		if ( isset( $_GET['readability_filter'] ) && is_string( $_GET['readability_filter'] ) ) {
			// phpcs:ignore WordPress.Security.NonceVerification.Recommended -- Reason: We are not processing form information.
			return sanitize_text_field( wp_unslash( $_GET['readability_filter'] ) );
		}
		return null;
	}

	/**
	 * Retrieves the keyword filter from the $_GET variable.
	 *
	 * @return string|null The sanitized seo keyword filter or null when the variable is not set in $_GET.
	 */
	public function get_current_keyword_filter() {
		// phpcs:ignore WordPress.Security.NonceVerification.Recommended -- Reason: We are not processing form information.
		if ( isset( $_GET['seo_kw_filter'] ) && is_string( $_GET['seo_kw_filter'] ) ) {
			// phpcs:ignore WordPress.Security.NonceVerification.Recommended -- Reason: We are not processing form information.
			return sanitize_text_field( wp_unslash( $_GET['seo_kw_filter'] ) );
		}
		return null;
	}

	/**
	 * Uses the vars to create a complete filter query that can later be executed to filter out posts.
	 *
	 * @param array $vars    Array containing the variables that will be used in the meta query.
	 * @param array $filters Array containing the filters that we need to apply in the meta query.
	 *
	 * @return array Array containing the complete filter query.
	 */
	protected function build_filter_query( $vars, $filters ) {
		// If no filters were applied, just return everything.
		if ( count( $filters ) === 0 ) {
			return $vars;
		}

		$result               = [ 'meta_query' => [] ];
		$result['meta_query'] = array_merge( $result['meta_query'], [ $this->determine_score_filters( $filters ) ] );

		$current_seo_filter = $this->get_current_seo_filter();

		// This only applies for the SEO score filter because it can because the SEO score can be altered by the no-index option.
		if ( $this->is_valid_filter( $current_seo_filter ) && ! in_array( $current_seo_filter, [ WPSEO_Rank::NO_INDEX, WPSEO_Rank::NO_FOCUS ], true ) ) {
			$result['meta_query'] = array_merge( $result['meta_query'], [ $this->get_meta_robots_query_values() ] );
		}

		return array_merge( $vars, $result );
	}

	/**
	 * Creates a Readability score filter.
	 *
	 * @param number $low  The lower boundary of the score.
	 * @param number $high The higher boundary of the score.
	 *
	 * @return array The Readability Score filter.
	 */
	protected function create_readability_score_filter( $low, $high ) {
		return [
			[
				'key'     => WPSEO_Meta::$meta_prefix . 'content_score',
				'value'   => [ $low, $high ],
				'type'    => 'numeric',
				'compare' => 'BETWEEN',
			],
		];
	}

	/**
	 * Creates an SEO score filter.
	 *
	 * @param number $low  The lower boundary of the score.
	 * @param number $high The higher boundary of the score.
	 *
	 * @return array The SEO score filter.
	 */
	protected function create_seo_score_filter( $low, $high ) {
		return [
			[
				'key'     => WPSEO_Meta::$meta_prefix . 'linkdex',
				'value'   => [ $low, $high ],
				'type'    => 'numeric',
				'compare' => 'BETWEEN',
			],
		];
	}

	/**
	 * Creates a filter to retrieve posts that were set to no-index.
	 *
	 * @return array Array containin the no-index filter.
	 */
	protected function create_no_index_filter() {
		return [
			[
				'key'     => WPSEO_Meta::$meta_prefix . 'meta-robots-noindex',
				'value'   => '1',
				'compare' => '=',
			],
		];
	}

	/**
	 * Creates a filter to retrieve posts that have no keyword set.
	 *
	 * @return array Array containing the no focus keyword filter.
	 */
	protected function create_no_focus_keyword_filter() {
		return [
			[
				'key'     => WPSEO_Meta::$meta_prefix . 'meta-robots-noindex',
				'value'   => 'needs-a-value-anyway',
				'compare' => 'NOT EXISTS',
			],
			[
				'key'     => WPSEO_Meta::$meta_prefix . 'linkdex',
				'value'   => 'needs-a-value-anyway',
				'compare' => 'NOT EXISTS',
			],
		];
	}

	/**
	 * Determines whether a particular post_id is of an indexable post type.
	 *
	 * @param string $post_id The post ID to check.
	 *
	 * @return bool Whether or not it is indexable.
	 */
	protected function is_indexable( $post_id ) {
		if ( ! empty( $post_id ) && ! $this->uses_default_indexing( $post_id ) ) {
			return WPSEO_Meta::get_value( 'meta-robots-noindex', $post_id ) === '2';
		}

		$post = get_post( $post_id );

		if ( is_object( $post ) ) {
			// If the option is false, this means we want to index it.
			return WPSEO_Options::get( 'noindex-' . $post->post_type, false ) === false;
		}

		return true;
	}

	/**
	 * Determines whether the given post ID uses the default indexing settings.
	 *
	 * @param int $post_id The post ID to check.
	 *
	 * @return bool Whether or not the default indexing is being used for the post.
	 */
	protected function uses_default_indexing( $post_id ) {
		return WPSEO_Meta::get_value( 'meta-robots-noindex', $post_id ) === '0';
	}

	/**
	 * Returns filters when $order_by is matched in the if-statement.
	 *
	 * @param string $order_by The ID of the column by which to order the posts.
	 *
	 * @return array Array containing the order filters.
	 */
	private function filter_order_by( $order_by ) {
		switch ( $order_by ) {
			case 'wpseo-metadesc':
				return [
					// phpcs:ignore WordPress.DB.SlowDBQuery.slow_db_query_meta_key -- Reason: Only used when user requests sorting.
					'meta_key' => WPSEO_Meta::$meta_prefix . 'metadesc',
					'orderby'  => 'meta_value',
				];

			case 'wpseo-focuskw':
				return [
					// phpcs:ignore WordPress.DB.SlowDBQuery.slow_db_query_meta_key -- Reason: Only used when user requests sorting.
					'meta_key' => WPSEO_Meta::$meta_prefix . 'focuskw',
					'orderby'  => 'meta_value',
				];

			case 'wpseo-score':
				return [
					// phpcs:ignore WordPress.DB.SlowDBQuery.slow_db_query_meta_key -- Reason: Only used when user requests sorting.
					'meta_key' => WPSEO_Meta::$meta_prefix . 'linkdex',
					'orderby'  => 'meta_value_num',
				];

			case 'wpseo-score-readability':
				return [
					// phpcs:ignore WordPress.DB.SlowDBQuery.slow_db_query_meta_key -- Reason: Only used when user requests sorting.
					'meta_key' => WPSEO_Meta::$meta_prefix . 'content_score',
					'orderby'  => 'meta_value_num',
				];
		}

		return [];
	}

	/**
	 * Parses the score column.
	 *
	 * @param int $post_id The ID of the post for which to show the score.
	 *
	 * @return string The HTML for the SEO score indicator.
	 */
	private function parse_column_score( $post_id ) {
		$meta = $this->get_meta( $post_id );

		if ( $meta ) {
			return $this->score_icon_helper->for_seo( $meta->indexable, '', __( 'Post is set to noindex.', 'wordpress-seo' ) );
		}
	}

	/**
	 * Parsing the readability score column.
	 *
	 * @param int $post_id The ID of the post for which to show the readability score.
	 *
	 * @return string The HTML for the readability score indicator.
	 */
	private function parse_column_score_readability( $post_id ) {
		$meta = $this->get_meta( $post_id );
		if ( $meta ) {
			return $this->score_icon_helper->for_readability( $meta->indexable->readability_score );
		}
	}

	/**
	 * Sets up the hooks for the post_types.
	 */
	private function set_post_type_hooks() {
		$post_types = WPSEO_Post_Type::get_accessible_post_types();

		if ( ! is_array( $post_types ) || $post_types === [] ) {
			return;
		}

		foreach ( $post_types as $post_type ) {
			if ( $this->display_metabox( $post_type ) === false ) {
				continue;
			}

			add_filter( 'manage_' . $post_type . '_posts_columns', [ $this, 'column_heading' ], 10, 1 );
			add_action( 'manage_' . $post_type . '_posts_custom_column', [ $this, 'column_content' ], 10, 2 );
			add_action( 'manage_edit-' . $post_type . '_sortable_columns', [ $this, 'column_sort' ], 10, 2 );
		}

		unset( $post_type );
	}

	/**
	 * Wraps the WPSEO_Metabox check to determine whether the metabox should be displayed either by
	 * choice of the admin or because the post type is not a public post type.
	 *
	 * @since 7.0
	 *
	 * @param string|null $post_type Optional. The post type to test, defaults to the current post post_type.
	 *
	 * @return bool Whether or not the meta box (and associated columns etc) should be hidden.
	 */
	private function display_metabox( $post_type = null ) {
		$current_post_type = $this->get_current_post_type();

		if ( ! isset( $post_type ) && ! empty( $current_post_type ) ) {
			$post_type = $current_post_type;
		}

		return WPSEO_Utils::is_metabox_active( $post_type, 'post_type' );
	}

	/**
	 * Determines whether or not filter dropdowns should be displayed.
	 *
	 * @return bool Whether or the current page can display the filter drop downs.
	 */
	public function can_display_filter() {
		if ( $GLOBALS['pagenow'] === 'upload.php' ) {
			return false;
		}

		if ( $this->display_metabox() === false ) {
			return false;
		}

		$screen = get_current_screen();
		if ( $screen === null ) {
			return false;
		}

		return WPSEO_Post_Type::is_post_type_accessible( $screen->post_type );
	}
}<|MERGE_RESOLUTION|>--- conflicted
+++ resolved
@@ -369,23 +369,6 @@
 	}
 
 	/**
-	 * Returns the filter to use within the WP Meta Query to filter
-	 * on related keyphrase.
-	 *
-	 * @param string $focus_keyphrase The focus keyphrase to filter on.
-	 *
-	 * @return array The filter.
-	 */
-	protected function get_related_keyphrase_filter( $focus_keyphrase ) {
-		return [
-			'post_type' => get_query_var( 'post_type', 'post' ),
-			'key'       => WPSEO_Meta::$meta_prefix . 'focuskeywords',
-			'value'     => '"keyword":"' . sanitize_text_field( $focus_keyphrase ) . '"',
-			'compare'   => 'LIKE',
-		];
-	}
-
-	/**
 	 * Collects the filters and merges them into a single array.
 	 *
 	 * @return array Array containing all the applicable filters.
@@ -412,15 +395,6 @@
 		}
 
 		if ( $this->is_valid_filter( $current_keyword_filter ) ) {
-<<<<<<< HEAD
-			$active_filters = array_merge(
-				$active_filters,
-				[
-					'relation' => 'OR',
-					$this->get_keyword_filter( $current_keyword_filter ),
-					$this->get_related_keyphrase_filter( $current_keyword_filter ),
-				]
-=======
 			/**
 			 * Adapt the meta query used to filter the post overview on keyphrase.
 			 *
@@ -434,7 +408,6 @@
 				'wpseo_change_keyphrase_filter_in_request',
 				$this->get_keyword_filter( $current_keyword_filter ),
 				$current_keyword_filter
->>>>>>> 84492506
 			);
 
 			if ( \is_array( $keyphrase_filter ) ) {
