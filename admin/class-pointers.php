<?php
/**
 * @package    WPSEO
 * @subpackage Admin
 */

/**
 * This class handles the pointers used in the introduction tour.
 *
 * @todo Add an introductory pointer on the edit post page too.
 */
class WPSEO_Pointers {

	/**
	 * @var    object    Instance of this class
	 */
	public static $instance;

	/**
	 * Class constructor.
	 */
	private function __construct() {
		if ( current_user_can( 'manage_options' ) ) {
			$options = get_option( 'wpseo' );
			if ( $options['tracking_popup_done'] === false || $options['ignore_tour'] === false ) {
				wp_enqueue_style( 'wp-pointer' );
				wp_enqueue_script( 'jquery-ui' );
				wp_enqueue_script( 'wp-pointer' );
				wp_enqueue_script( 'utils' );
			}
			if ( $options['tracking_popup_done'] === false && ! isset( $_GET['allow_tracking'] ) ) {
				add_action( 'admin_print_footer_scripts', array( $this, 'tracking_request' ) );
			} elseif ( $options['ignore_tour'] === false ) {
				add_action( 'admin_print_footer_scripts', array( $this, 'intro_tour' ) );
			}
		}
	}

	/**
	 * Get the singleton instance of this class
	 *
	 * @return object
	 */
	public static function get_instance() {
		if ( ! ( self::$instance instanceof self ) ) {
			self::$instance = new self();
		}

		return self::$instance;
	}


	/**
	 * Shows a popup that asks for permission to allow tracking.
	 */
	function tracking_request() {
		$id    = '#wpadminbar';
		$nonce = wp_create_nonce( 'wpseo_activate_tracking' );

		$content = '<h3>' . __( 'Help improve WordPress SEO', 'wordpress-seo' ) . '</h3>';
		$content .= '<p>' . __( 'You&#8217;ve just installed WordPress SEO by Yoast. Please helps us improve it by allowing us to gather anonymous usage stats so we know which configurations, plugins and themes to test with.', 'wordpress-seo' ) . '</p>';
		$opt_arr      = array(
			'content'  => $content,
			'position' => array( 'edge' => 'top', 'align' => 'center' )
		);
		$button_array = array(
			'button1' => array(
				'text'     => __( 'Do not allow tracking', 'wordpress-seo' ),
				'function' => 'wpseo_store_answer("no","' . $nonce . '")',
			),
			'button2' => array(
				'text'     => __( 'Allow tracking', 'wordpress-seo' ),
				'function' => 'wpseo_store_answer("yes","' . $nonce . '")',
			),
		);

		$this->print_scripts( $id, $opt_arr, $button_array );
	}

	/**
	 * Load the introduction tour
	 */
	function intro_tour() {
<<<<<<< HEAD
		// @FIXME: Links to tabs only work with target="_blank" and thus open in a new window
		$adminpages = array(
			'wpseo_dashboard'      => array(
				'content'       => '
					<h3>' . __( 'Dashboard', 'wordpress-seo' ) . '</h3><p>' . __( 'This is the WordPress SEO Dashboard, here you can restart this tour or revert the WP SEO settings to default.', 'wordpress-seo' ) . '</p>
					<p><strong>' . __( 'More WordPress SEO', 'wordpress-seo' ) . '</strong><br/>' . sprintf( __( 'There&#8217;s more to learn about WordPress &amp; SEO than just using this plugin. A great start is our article %1$sthe definitive guide to WordPress SEO%2$s.', 'wordpress-seo' ), '<a target="_blank" href="' . esc_url( 'https://yoast.com/articles/wordpress-seo/#utm_source=wpseo_dashboard&utm_medium=wpseo_tour&utm_campaign=tour' ) . '">', '</a>' ) . '</p>
					<p><strong>' . __( 'Tracking', 'wordpress-seo' ) . '</strong><br/>' . __( 'To provide you with the best experience possible, we need your help. Please enable tracking to help us gather anonymous usage data.', 'wordpress-seo' ) . '</p>
					<p><strong>' . __( 'Webmaster Tools', 'wordpress-seo' ) . '</strong><br/>' . __( 'You can also add the verification codes for the different Webmaster Tools programs here, we highly encourage you to check out both Google and Bing&#8217;s Webmaster Tools.', 'wordpress-seo' ) . '</p>
					<p><strong>' . __( 'WordPress SEO Tour', 'wordpress-seo' ) . '</strong><br/>' . __( 'This tour will show you around in the plugin, to give you a general overview of the plugin.', 'wordpress-seo' ) . '</p>
					<p><strong>' . __( 'Newsletter', 'wordpress-seo' ) . '</strong><br/>' .
					__( 'If you would like us to keep you up-to-date regarding WordPress SEO and other plugins by Yoast, subscribe to our newsletter:', 'wordpress-seo' ) . '</p>
					<form action="http://yoast.us1.list-manage1.com/subscribe/post?u=ffa93edfe21752c921f860358&amp;id=972f1c9122" method="post" id="newsletter-form" accept-charset="' . esc_attr( get_bloginfo( 'charset' ) ) . '">
					<p>
					<label for="newsletter-email">' . __( 'Email', 'wordpress-seo' ) . ':</label> <input style="margin: 5px; color:#666" name="EMAIL" value="' . esc_attr( $GLOBALS['current_user']->user_email ) . '" id="newsletter-email" placeholder="' . __( 'Email', 'wordpress-seo' ) . '"/><br/>
					<input type="hidden" name="group" value="2"/>
					<button type="submit" class="button-primary">' . __( 'Subscribe', 'wordpress-seo' ) . '</button>
					</p></form>',
				'next'          => __( 'Next', 'wordpress-seo' ),
				'next_function' => sprintf( 'window.location="%s";', admin_url( 'admin.php?page=wpseo_titles' ) ),
				'position'      => array( 'edge' => 'top', 'align' => 'center' ),
			),
			'wpseo_titles'         => array(
				'content'       => '
					<h3>' . __( 'Title &amp; Metas settings', 'wordpress-seo' ) . '</h3>
					<p>' . __( 'This is where you set the titles and meta-information for all your post types, taxonomies, archives, special pages and for your homepage. The page is divided into different tabs. Make sure you check &#8217;em all out!', 'wordpress-seo' ) . '</p>
					<p><strong>' . __( 'Sitewide settings', 'wordpress-seo' ) . '</strong><br/>' . __( 'The first tab will show you site-wide settings. You can also set some settings for the entire site here to add specific meta tags or to remove some unneeded cruft.', 'wordpress-seo' ) . '</p>
					<p><strong>' . __( 'Templates and settings', 'wordpress-seo' ) . '</strong><br/>' . sprintf( __( 'Now click on the &#8216;%1$sPost Types%2$s&#8217;-tab, as this will be our example.', 'wordpress-seo' ), '<a target="_blank" href="' . esc_url( admin_url( 'admin.php?page=wpseo_titles#top#post_types' ) ) . '">', '</a>' ) . '<br />' . __( 'The templates are built using variables. You can find all these variables in the help tab (in the top-right corner of the page). The settings allow you to set specific behavior for the post types.', 'wordpress-seo' ) . '</p>',
				'next'          => __( 'Next', 'wordpress-seo' ),
				'next_function' => sprintf( 'window.location="%s";', admin_url( 'admin.php?page=wpseo_social' ) ),
				'prev'          => __( 'Previous', 'wordpress-seo' ),
				'prev_function' => sprintf( 'window.location="%s";', admin_url( 'admin.php?page=wpseo_dashboard' ) ),
			),
			'wpseo_social'         => array(
				'content'       => '
					<h3>' . __( 'Social settings', 'wordpress-seo' ) . '</h3>
					<p><strong>' . __( 'Facebook', 'wordpress-seo' ) . '</strong><br/>' . sprintf( __( 'On this tab you can enable the %1$sFacebook Open Graph%2$s functionality from this plugin, as well as assign a Facebook user or Application to be the admin of your site, so you can view the Facebook insights.', 'wordpress-seo' ), '<a target="_blank" href="' . esc_url( 'https://yoast.com/facebook-open-graph-protocol/#utm_source=wpseo_social&utm_medium=wpseo_tour&utm_campaign=tour' ) . '">', '</a>' ) . '</p><p>' . __( 'The frontpage settings allow you to set meta-data for your homepage, whereas the default settings allow you to set a fallback for all posts/pages without images. ', 'wordpress-seo' ) . '</p>
					<p><strong>' . __( 'Twitter', 'wordpress-seo' ) . '</strong><br/>' . sprintf( __( 'With %1$sTwitter Cards%2$s, you can attach rich photos, videos and media experience to tweets that drive traffic to your website. Simply check the box, sign up for the service, and users who Tweet links to your content will have a &#8220;Card&#8221; added to the tweet that&#8217;s visible to all of their followers.', 'wordpress-seo' ), '<a target="_blank" href="' . esc_url( 'https://yoast.com/twitter-cards/#utm_source=wpseo_social&utm_medium=wpseo_tour&utm_campaign=tour' ) . '">', '</a>' ) . '</p>
					<p><strong>' . __( 'Google+', 'wordpress-seo' ) . '</strong><br/>' . sprintf( __( 'This tab allows you to add specific post meta data for Google+. And if you have a Google+ page for your business, add that URL here and link it on your %1$sGoogle+%2$s page&#8217;s about page.', 'wordpress-seo' ), '<a target="_blank" href="' . esc_url( 'https://plus.google.com/' ) . '">', '</a>' ) . '</p>',
				'next'          => __( 'Next', 'wordpress-seo' ),
				'next_function' => sprintf( 'window.location="%s";', admin_url( 'admin.php?page=wpseo_xml' ) ),
				'prev'          => __( 'Previous', 'wordpress-seo' ),
				'prev_function' => sprintf( 'window.location="%s";', admin_url( 'admin.php?page=wpseo_titles' ) ),
			),
			'wpseo_xml'            => array(
				'content'       => '
					<h3>' . __( 'XML Sitemaps', 'wordpress-seo' ) . '</h3>
					<p><strong>' . __( 'What are XML sitemaps?', 'wordpress-seo' ) . '</strong><br/>' . __( 'A Sitemap is an XML file that lists the URLs for a site. It allows webmasters to include additional information about each URL: when it was last updated, how often it changes, and how important it is in relation to other URLs in the site. This allows search engines to crawl the site more intelligently.', 'wordpress-seo' ) . '</p>
					<p><strong>' . __( 'What does the plugin do with XML Sitemaps?', 'wordpress-seo' ) . '</strong><br/>' . __( 'This plugin adds XML sitemaps to your site. The sitemaps are automatically updated when you publish a new post, page or custom post and Google and Bing will be automatically notified. You can also have the plugin automatically notify Yahoo! and Ask.com.', 'wordpress-seo' ) . '</p><p>' . __( 'If you want to exclude certain post types and/or taxonomies, you can also set that on this page.', 'wordpress-seo' ) . '</p><p>' . __( 'Is your webserver low on memory? Decrease the entries per sitemap (default: 1000) to reduce load.', 'wordpress-seo' ) . '</p>',
				'next'          => __( 'Next', 'wordpress-seo' ),
				'next_function' => sprintf( 'window.location="%s";', admin_url( 'admin.php?page=wpseo_permalinks' ) ),
				'prev'          => __( 'Previous', 'wordpress-seo' ),
				'prev_function' => sprintf( 'window.location="%s";', admin_url( 'admin.php?page=wpseo_social' ) ),
			),
			'wpseo_permalinks'     => array(
				'content'       => '
					<h3>' . __( 'Permalink Settings', 'wordpress-seo' ) . '</h3>
					<p>' . __( 'All of the options here are for advanced users only, if you don&#8217;t know whether you should check any, don&#8217;t touch them.', 'wordpress-seo' ) . '</p>',
				'next'          => __( 'Next', 'wordpress-seo' ),
				'next_function' => sprintf( 'window.location="%s";', admin_url( 'admin.php?page=wpseo_internal-links' ) ),
				'prev'          => __( 'Previous', 'wordpress-seo' ),
				'prev_function' => sprintf( 'window.location="%s";', admin_url( 'admin.php?page=wpseo_xml' ) ),
			),
			'wpseo_internal-links' => array(
				'content'       => '
					<h3>' . __( 'Breadcrumbs Settings', 'wordpress-seo' ) . '</h3>
					<p>' . sprintf( __( 'If your theme supports my breadcrumbs, as all Genesis and WooThemes themes as well as a couple of other ones do, you can change the settings for those here. If you want to modify your theme to support them, %sfollow these instructions%s.', 'wordpress-seo' ), '<a target="_blank" href="' . esc_url( 'https://yoast.com/wordpress/plugins/breadcrumbs/#utm_source=wpseo_permalinks&utm_medium=wpseo_tour&utm_campaign=tour' ) . '">', '</a>' ) . '</p>',
				'next'          => __( 'Next', 'wordpress-seo' ),
				'next_function' => sprintf( 'window.location="%s";', admin_url( 'admin.php?page=wpseo_rss' ) ),
				'prev'          => __( 'Previous', 'wordpress-seo' ),
				'prev_function' => sprintf( 'window.location="%s";', admin_url( 'admin.php?page=wpseo_permalinks' ) ),
			),
			'wpseo_rss'            => array(
				'content'       => '
					<h3>' . __( 'RSS Settings', 'wordpress-seo' ) . '</h3>
					<p>' . __( 'This incredibly powerful function allows you to add content to the beginning and end of your posts in your RSS feed. This helps you gain links from people who steal your content!', 'wordpress-seo' ) . '</p>',
				'next'          => __( 'Next', 'wordpress-seo' ),
				'next_function' => sprintf( 'window.location="%s";', admin_url( 'admin.php?page=wpseo_import' ) ),
				'prev'          => __( 'Previous', 'wordpress-seo' ),
				'prev_function' => sprintf( 'window.location="%s";', admin_url( 'admin.php?page=wpseo_internal-links' ) ),
			),
			'wpseo_import'         => array(
				'content'       => '
					<h3>' . esc_html__( 'Import & Export', 'wordpress-seo' ) . '</h3>
					<p><strong>' . __( 'Import from other (SEO) plugins', 'wordpress-seo' ) . '</strong><br/>' . __( 'We can imagine that you switch from another SEO plugin to WordPress SEO. If you just did, you can use these options to transfer your SEO-data. If you were using one of my older plugins like Robots Meta &amp; RSS Footer, you can import the settings here too.', 'wordpress-seo' ) . '</p>
					<p><strong>' . __( 'Other imports', 'wordpress-seo' ) . '</strong><br/>' . sprintf( __( 'If you&#8217;re using one of our premium plugins, such as %1$sLocal SEO%2$s, you can also find specific import-options for that plugin here.', 'wordpress-seo' ), '<a target="_blank" href="' . esc_url( 'https://yoast.com/wordpress/plugins/local-seo/#utm_source=wpseo_import&utm_medium=wpseo_tour&utm_campaign=tour' ) . '">', '</a>' ) . '</p>
					<p><strong>' . __( 'Export', 'wordpress-seo' ) . '</strong><br/>' . __( 'If you have multiple blogs and you&#8217;re happy with how you&#8217;ve configured this blog, you can export the settings and import them on another blog so you don&#8217;t have to go through this process twice!', 'wordpress-seo' ) . '</p>',
				'next'          => __( 'Next', 'wordpress-seo' ),
				'next_function' => sprintf( 'window.location="%s";', admin_url( 'admin.php?page=wpseo_bulk-editor' ) ), // will auto-use admin_url if not on multi-site
				'prev'          => __( 'Previous', 'wordpress-seo' ),
				'prev_function' => sprintf( 'window.location="%s";', admin_url( 'admin.php?page=wpseo_rss' ) ),
			),
			'wpseo_bulk-editor'    => array(
				'content'       => '
					<h3>' . __( 'Bulk Editor', 'wordpress-seo' ) . '</h3>
					<p>' . __( 'This page lets you view and edit the titles and meta descriptions of all posts and pages on your site. This allows you to edit the title or meta description of all your pages in one place, rather than having to edit each individual page.', 'wordpress-seo' ) . '</p>',
				'next'          => __( 'Next', 'wordpress-seo' ),
				'next_function' => sprintf( 'window.location="%s";', network_admin_url( 'admin.php?page=wpseo_files' ) ),
				'prev'          => __( 'Previous', 'wordpress-seo' ),
				'prev_function' => sprintf( 'window.location="%s";', admin_url( 'admin.php?page=wpseo_import' ) ),
			),
			'wpseo_files'          => array(
				'content'       => '
					<h3>' . __( 'File Editor', 'wordpress-seo' ) . '</h3>
					<p>' . __( 'Here you can edit the .htaccess and robots.txt files, two of the most powerful files in your WordPress install, if your WordPress installation has write-access to the files. But please, only touch these files if you know what you&#8217;re doing!', 'wordpress-seo' ) . '</p>',
				'next'          => __( 'Next', 'wordpress-seo' ),
				'next_function' => sprintf( 'window.location="%s";', admin_url( 'admin.php?page=wpseo_licenses' ) ),
				'prev'          => __( 'Previous', 'wordpress-seo' ),
				'prev_function' => sprintf( 'window.location="%s";', admin_url( 'admin.php?page=wpseo_bulk-editor' ) ),
			),
			'wpseo_licenses'       => array(
				'content'       => '
					<h3>' . __( 'Extensions and Licenses', 'wordpress-seo' ) . '</h3>
					<p><strong>' . __( 'Extensions', 'wordpress-seo' ) . '</strong><br/>' . sprintf( __( 'The powerful functions of WordPress SEO can be extended with %1$sYoast premium plugins%2$s. These premium plugins require the installation of WordPress SEO or WordPress SEO Premium and add specific functionality. You can read all about the Yoast Premium Plugins on %1$shttp://yoast.com/wordpress/plugins/%2$s.', 'wordpress-seo' ), '<a target="_blank" href="' . esc_url( 'https://yoast.com/wordpress/plugins/#utm_source=wpseo_licenses&utm_medium=wpseo_tour&utm_campaign=tour' ) . '">', '</a>' ) . '</p>
					<p><strong>' . __( 'Licenses', 'wordpress-seo' ) . '</strong><br/>' . __( 'Once you&#8217;ve purchased WordPress SEO Premium or any other premium Yoast plugin, you&#8217;ll have to enter a license key. You can do so on the Licenses-tab. Once you&#8217;ve activated your premium plugin, you can use all its powerful features.', 'wordpress-seo' ) . '</p>
					<p><strong>' . __( 'Like this plugin?', 'wordpress-seo' ) . '</strong><br/>' . sprintf( __( 'So, we&#8217;ve come to the end of the tour. If you like the plugin, please %srate it 5 stars on WordPress.org%s!', 'wordpress-seo' ), '<a target="_blank" href="https://wordpress.org/plugins/wordpress-seo/">', '</a>' ) . '</p>
					<p>' . sprintf( __( 'Thank you for using my plugin and good luck with your SEO!<br/><br/>Best,<br/>Team Yoast - %1$sYoast.com%2$s', 'wordpress-seo' ), '<a target="_blank" href="' . esc_url( 'https://yoast.com/#utm_source=wpseo_licenses&utm_medium=wpseo_tour&utm_campaign=tour' ) . '">', '</a>' ) . '</p>',
				'prev'          => __( 'Previous', 'wordpress-seo' ),
				'prev_function' => sprintf( 'window.location="%s";', network_admin_url( 'admin.php?page=wpseo_files' ) ),
			),
		);

		// Skip tour about wpseo_files page if file editing is disallowed or if the site is a multisite and the current user isn't a superadmin
		if ( false === WPSEO_Utils::allow_system_file_edit() ) {
			unset( $adminpages['wpseo_files'] );
			$adminpages['wpseo_bulk-editor']['function'] = sprintf( 'window.location="%s";', admin_url( 'admin.php?page=wpseo_licenses' ) );
		}

		$page = '';
		if ( isset( $_GET['page'] ) ) {
			$page = $_GET['page'];
		}
=======
		global $pagenow, $current_user;

		$admin_pages = array(
			'dashboard' => array(
				'content'   => '<h3>' . __( 'General settings', 'wordpress-seo' ) . '</h3><p>' . __( 'These are the General settings for WordPress SEO, here you can restart this tour or revert the WP SEO settings to default.', 'wordpress-seo' ) . '</p>'
				               . '<p><strong>' . __( 'Tracking', 'wordpress-seo' ) . '</strong><br/>' . __( 'To provide you with the best experience possible, we need your help. Please enable tracking to help us gather anonymous usage data.', 'wordpress-seo' ) . '</p>'
				               . '<p><strong>' . __( 'Tab: Your Info / Company Info', 'wordpress-seo' ) . '</strong><br/>' . __( 'Add some info here needed for Google\'s Knowledge Graph.', 'wordpress-seo' ) . '</p>'
				               . '<p><strong>' . __( 'Tab: Webmaster Tools', 'wordpress-seo' ) . '</strong><br/>' . __( 'You can add the verification codes for the different Webmaster Tools programs here, we highly encourage you to check out both Google and Bing&#8217;s Webmaster Tools.', 'wordpress-seo' ) . '</p>'
				               . '<p><strong>' . __( 'Tab: Security', 'wordpress-seo' ) . '</strong><br/>' . __( 'Determine who has access to the plugins advanced settings on the post edit screen.', 'wordpress-seo' ) . '</p>'
				               . '<p><strong>' . __( 'More WordPress SEO', 'wordpress-seo' ) . '</strong><br/>' . sprintf( __( 'There&#8217;s more to learn about WordPress &amp; SEO than just using this plugin. A great start is our article %1$sthe definitive guide to WordPress SEO%2$s.', 'wordpress-seo' ), '<a target="_blank" href="' . esc_url( 'https://yoast.com/articles/wordpress-seo/#utm_source=wpseo_dashboard&utm_medium=wpseo_tour&utm_campaign=tour' ) . '">', '</a>' ) . '</p>'
				               . '<p><strong style="font-size:150%;">' . __( 'Subscribe to our Newsletter', 'wordpress-seo' ) . '</strong><br/>'
				               . __( 'If you would like us to keep you up-to-date regarding WordPress SEO and other plugins by Yoast, subscribe to our newsletter:', 'wordpress-seo' ) . '</p>' .
				               '<form action="http://yoast.us1.list-manage1.com/subscribe/post?u=ffa93edfe21752c921f860358&amp;id=972f1c9122" method="post" id="newsletter-form" accept-charset="' . esc_attr( get_bloginfo( 'charset' ) ) . '">' .
				               '<p>' .
				               '<input style="margin: 5px; color:#666" name="EMAIL" value="' . esc_attr( $current_user->user_email ) . '" id="newsletter-email" placeholder="' . __( 'Email', 'wordpress-seo' ) . '"/>' .
				               '<input type="hidden" name="group" value="2"/>' .
				               '<button type="submit" class="button-primary">' . __( 'Subscribe', 'wordpress-seo' ) . '</button>' .
				               '</p></form>',
				'next_page' => 'titles',
			),
			'titles'    => array(
				'content'   => '<h3>' . __( 'Title &amp; Metas settings', 'wordpress-seo' ) . '</h3>' . '<p>' . __( 'This is where you set the titles and meta-information for all your post types, taxonomies, archives, special pages and for your homepage. The page is divided into different tabs. Make sure you check &#8217;em all out!', 'wordpress-seo' ) . '</p>'
				               . '<p><strong>' . __( 'Sitewide settings', 'wordpress-seo' ) . '</strong><br/>' . __( 'The first tab will show you site-wide settings for titles, normally you\'ll only need to change the Title Separator.', 'wordpress-seo' ) . '</p>'
				               . '<p><strong>' . __( 'Templates and settings', 'wordpress-seo' ) . '</strong><br/>' . sprintf( __( 'Now click on the &#8216;%1$sPost Types%2$s&#8217;-tab, as this will be our example.', 'wordpress-seo' ), '<a target="_blank" href="' . esc_url( admin_url( 'admin.php?page=wpseo_titles#top#post_types' ) ) . '">', '</a>' ) . '<br />' . __( 'The templates are built using variables. You can find all these variables in the help tab (in the top-right corner of the page). The settings allow you to set specific behavior for the post types.', 'wordpress-seo' ) . '</p>'
				               . '<p><strong>' . __( 'Archives', 'wordpress-seo' ) . '</strong><br/>' . __( 'On the archives tab you can set templates for specific pages like author archives, search results and more.', 'wordpress-seo' )
				               . '<p><strong>' . __( 'Other', 'wordpress-seo' ) . '</strong><br/>' . __( 'On the Other tab you can change sitewide meta settings, like enable meta keywords.', 'wordpress-seo' ),
				'next_page' => 'social',
				'prev_page' => 'dashboard',
			),
			'social'    => array(
				'content'   => '<h3>' . __( 'Social settings', 'wordpress-seo' ) . '</h3>'
				               . '<p><strong>' . __( 'Facebook', 'wordpress-seo' ) . '</strong><br/>' . sprintf( __( 'On this tab you can enable the %1$sFacebook Open Graph%2$s functionality from this plugin, as well as assign a Facebook user or Application to be the admin of your site, so you can view the Facebook insights.', 'wordpress-seo' ), '<a target="_blank" href="' . esc_url( 'https://yoast.com/facebook-open-graph-protocol/#utm_source=wpseo_social&utm_medium=wpseo_tour&utm_campaign=tour' ) . '">', '</a>' ) . '</p><p>' . __( 'The frontpage settings allow you to set meta-data for your homepage, whereas the default settings allow you to set a fallback for all posts/pages without images. ', 'wordpress-seo' ) . '</p>'
				               . '<p><strong>' . __( 'Twitter', 'wordpress-seo' ) . '</strong><br/>' . sprintf( __( 'With %1$sTwitter Cards%2$s, you can attach rich photos, videos and media experience to tweets that drive traffic to your website. Simply check the box, sign up for the service, and users who Tweet links to your content will have a &#8220;Card&#8221; added to the tweet that&#8217;s visible to all of their followers.', 'wordpress-seo' ), '<a target="_blank" href="' . esc_url( 'https://yoast.com/twitter-cards/#utm_source=wpseo_social&utm_medium=wpseo_tour&utm_campaign=tour' ) . '">', '</a>' ) . '</p>'
				               . '<p><strong>' . __( 'Pinterest', 'wordpress-seo' ) . '</strong><br/>' . __( 'On this tab you can verify your site with Pinterest and enter your Pinterest account.', 'wordpress-seo' ) . '</p>'
				               . '<p><strong>' . __( 'Google+', 'wordpress-seo' ) . '</strong><br/>' . sprintf( __( 'This tab allows you to add specific post meta data for Google+. And if you have a Google+ page for your business, add that URL here and link it on your %1$sGoogle+%2$s page&#8217;s about page.', 'wordpress-seo' ), '<a target="_blank" href="' . esc_url( 'https://plus.google.com/' ) . '">', '</a>' ) . '</p>'
				               . '<p><strong>' . __( 'Other', 'wordpress-seo' ) . '</strong><br/>' . __( 'On this tab you can enter some more of your social accounts, mostly used for Google\'s Knowledge Graph.', 'wordpress-seo' ) . '</p>',
				'next_page' => 'xml',
				'prev_page' => 'titles',
			),
			'xml'       => array(
				'content'   => '<h3>' . __( 'XML Sitemaps', 'wordpress-seo' ) . '</h3>'
				               . '<p><strong>' . __( 'What are XML sitemaps?', 'wordpress-seo' ) . '</strong><br/>' . __( 'A Sitemap is an XML file that lists the URLs for a site. It allows webmasters to include additional information about each URL: when it was last updated, how often it changes, and how important it is in relation to other URLs in the site. This allows search engines to crawl the site more intelligently.', 'wordpress-seo' ) . '</p>'
				               . '<p><strong>' . __( 'What does the plugin do with XML Sitemaps?', 'wordpress-seo' ) . '</strong><br/>' . __( 'This plugin adds XML sitemaps to your site. The sitemaps are automatically updated when you publish a new post, page or custom post and Google and Bing will be automatically notified.', 'wordpress-seo' ) . '</p><p>' . __( 'If you want to exclude certain post types and/or taxonomies, you can also set that on this page.', 'wordpress-seo' ) . '</p><p>' . __( 'Is your webserver low on memory? Decrease the entries per sitemap (default: 1000) to reduce load.', 'wordpress-seo' ) . '</p>',
				'next_page' => 'advanced',
				'prev_page' => 'social',
			),
			'advanced'  => array(
				'content'   => '<h3>' . __( 'Advanced Settings', 'wordpress-seo' ) . '</h3><p>' . __( 'All of the options on these tabs are for advanced users only, if you don&#8217;t know whether you should check any, don&#8217;t touch them.', 'wordpress-seo' ) . '</p>',
				'next_page' => 'licenses',
				'prev_page' => 'xml',
			),
			'licenses'  => array(
				'content'   => '<h3>' . __( 'Extensions and Licenses', 'wordpress-seo' ) . '</h3>'
				               . '<p><strong>' . __( 'Extensions', 'wordpress-seo' ) . '</strong><br/>' . sprintf( __( 'The powerful functions of WordPress SEO can be extended with %1$sYoast premium plugins%2$s. These premium plugins require the installation of WordPress SEO or WordPress SEO Premium and add specific functionality. You can read all about the Yoast Premium Plugins %1$shere%2$s.', 'wordpress-seo' ), '<a target="_blank" href="' . esc_url( 'https://yoast.com/wordpress/plugins/#utm_source=wpseo_licenses&utm_medium=wpseo_tour&utm_campaign=tour' ) . '">', '</a>' ) . '</p>'
				               . '<p><strong>' . __( 'Licenses', 'wordpress-seo' ) . '</strong><br/>' . __( 'Once you&#8217;ve purchased WordPress SEO Premium or any other premium Yoast plugin, you&#8217;ll have to enter a license key. You can do so on the Licenses-tab. Once you&#8217;ve activated your premium plugin, you can use all its powerful features.', 'wordpress-seo' ) . '</p>'
				               . '<p><strong>' . __( 'Like this plugin?', 'wordpress-seo' ) . '</strong><br/>' . sprintf( __( 'So, we&#8217;ve come to the end of the tour. If you like the plugin, please %srate it 5 stars on WordPress.org%s!', 'wordpress-seo' ), '<a target="_blank" href="https://wordpress.org/plugins/wordpress-seo/">', '</a>' ) . '</p>'
				               . '<p>' . sprintf( __( 'Thank you for using our plugin and good luck with your SEO!<br/><br/>Best,<br/>Team Yoast - %1$sYoast.com%2$s', 'wordpress-seo' ), '<a target="_blank" href="' . esc_url( 'https://yoast.com/#utm_source=wpseo_licenses&utm_medium=wpseo_tour&utm_campaign=tour' ) . '">', '</a>' ) . '</p>',
				'prev_page' => 'advanced',
			),
		);

		$page = WPSEO_Utils::filter_input( INPUT_GET, 'page' );
		$page = str_replace( 'wpseo_', '', $page );
>>>>>>> 20647df1

		$button_array = array(
			'button1' => array(
				'text'     => __( 'Close', 'wordpress-seo' ),
				'function' => '',
			),
		);
		$opt_arr      = array();
		$id           = '#wpseo-title';
<<<<<<< HEAD
		if ( 'admin.php' !== $GLOBALS['pagenow'] || ! array_key_exists( $page, $adminpages ) ) {
=======
		if ( 'admin.php' != $pagenow || ! array_key_exists( $page, $admin_pages ) ) {
>>>>>>> 20647df1
			$id      = 'li.toplevel_page_wpseo_dashboard';
			$content = '
				<h3>' . __( 'Congratulations!', 'wordpress-seo' ) . '</h3>
				<p>' . __( 'You&#8217;ve just installed WordPress SEO by Yoast! Click &#8220;Start Tour&#8221; to view a quick introduction of this plugin&#8217;s core functionality.', 'wordpress-seo' ) . '</p>';
			$opt_arr                             = array(
				'content'  => $content,
				'position' => array( 'edge' => 'bottom', 'align' => 'center' )
			);
			$button_array['button2']['text']     = __( 'Start Tour', 'wordpress-seo' );
			$button_array['button2']['function'] = sprintf( 'document.location="%s";', admin_url( 'admin.php?page=wpseo_dashboard' ) );
		}
		else {
<<<<<<< HEAD
			if ( '' != $page && in_array( $page, array_keys( $adminpages ) ) ) {
				$align    = ( is_rtl() ) ? 'left' : 'right';
				$position = array( 'edge' => 'top', 'align' => $align, );
				if ( isset ( $adminpages[ $page ]['position'] ) ) {
					$position = $adminpages[ $page ]['position'];
				}
				$opt_arr = array(
					'content'      => $adminpages[ $page ]['content'],
					'position'     => $position,
					'pointerWidth' => 450,
				);
				if ( isset( $adminpages[ $page ]['next'], $adminpages[ $page ]['next_function'] ) ) {
=======
			if ( '' != $page && in_array( $page, array_keys( $admin_pages ) ) ) {
				$align   = ( is_rtl() ) ? 'left' : 'right';
				$opt_arr = array(
					'content'      => $admin_pages[ $page ]['content'],
					'position'     => ( isset ( $admin_pages[ $page ]['position'] ) ) ? ( $admin_pages[ $page ]['position'] ) : array(
						'edge'  => 'top',
						'align' => $align,
					),
					'pointerWidth' => 450,
				);
				if ( isset( $admin_pages[ $page ]['next_page'] ) ) {
>>>>>>> 20647df1
					$button_array['button2'] = array(
						'text'     => __( 'Next', 'wordpress-seo' ),
						'function' => 'window.location="' . admin_url( 'admin.php?page=wpseo_' . $admin_pages[ $page ]['next_page'] ) . '";',
					);
				}
<<<<<<< HEAD
				if ( isset( $adminpages[ $page ]['prev'], $adminpages[ $page ]['prev_function'] ) ) {
=======
				if ( isset( $admin_pages[ $page ]['prev_page'] ) ) {
>>>>>>> 20647df1
					$button_array['button3'] = array(
						'text'     => __( 'Previous', 'wordpress-seo' ),
						'function' => 'window.location="' . admin_url( 'admin.php?page=wpseo_' . $admin_pages[ $page ]['prev_page'] ) . '";',
					);
				}
			}
		}

		$this->print_scripts( $id, $opt_arr, $button_array );
	}


	/**
	 * Prints the pointer script
	 *
	 * @param string $selector     The CSS selector the pointer is attached to.
	 * @param array  $options      The options for the pointer.
	 * @param array  $button_array The options for the buttons.
	 */
	function print_scripts( $selector, $options, $button_array ) {
		$button_array_defaults = array(
			'button1' => array(
				'text'     => false,
				'function' => '',
			),
			'button2' => array(
				'text'     => false,
				'function' => '',
			),
			'button3' => array(
				'text'     => false,
				'function' => '',
			),
		);
		$button_array          = wp_parse_args( $button_array, $button_array_defaults );
		?>
		<script type="text/javascript">
			//<![CDATA[
			(function ($) {
				// Don't show the tour on screens with an effective width smaller than 1024px or an effective height smaller than 768px.
				if (jQuery(window).width() < 1024 || jQuery(window).availWidth < 1024) {
					return;
				}

				var wpseo_pointer_options = <?php echo json_encode( $options ); ?>, setup;

				function wpseo_store_answer(input, nonce) {
					var wpseo_tracking_data = {
						action: 'wpseo_allow_tracking',
						allow_tracking: input,
						nonce: nonce
					};
					jQuery.post(ajaxurl, wpseo_tracking_data, function () {
						jQuery('#wp-pointer-0').remove();
					});
				}

				wpseo_pointer_options = $.extend(wpseo_pointer_options, {
					buttons: function (event, t) {
						var button = jQuery('<a id="pointer-close" style="margin:0 5px;" class="button-secondary">' + '<?php echo $button_array['button1']['text']; ?>' + '</a>');
						button.bind('click.pointer', function () {
							t.element.pointer('close');
						});
						return button;
					},
					close: function () {
					}
				});

				setup = function () {
					$('<?php echo $selector; ?>').pointer(wpseo_pointer_options).pointer('open');
					<?php if ( $button_array['button2']['text'] ) : ?>
					jQuery('#pointer-close').after('<a id="pointer-primary" class="button-primary">' + '<?php echo $button_array['button2']['text']; ?>' + '</a>');
					jQuery('#pointer-primary').click(function () {
						<?php echo $button_array['button2']['function']; ?>
					});
					<?php if ( $button_array['button3']['text'] ) { ?>
					jQuery('#pointer-primary').after('<a id="pointer-ternary" style="float: left;" class="button-secondary">' + '<?php echo $button_array['button3']['text']; ?>' + '</a>');
					jQuery('#pointer-ternary').click(function () {
						<?php echo $button_array['button3']['function']; ?>
					});
					<?php } ?>
					jQuery('#pointer-close').click(function () {
						<?php if ( $button_array['button1']['function'] == '' ) : ?>
						wpseo_setIgnore("tour", "wp-pointer-0", "<?php echo esc_js( wp_create_nonce( 'wpseo-ignore' ) ); ?>");
						<?php else : ?>
						<?php echo $button_array['button1']['function']; ?>
						<?php endif; ?>
					});
					<?php elseif ( $button_array['button3']['text'] ) : ?>
					jQuery('#pointer-close').after('<a id="pointer-ternary" style="float: left;" class="button-secondary">' + '<?php echo $button_array['button3']['text']; ?>' + '</a>');
					jQuery('#pointer-ternary').click(function () {
						<?php echo $button_array['button3']['function']; ?>
					});
					<?php endif; ?>
				};

				if (wpseo_pointer_options.position && wpseo_pointer_options.position.defer_loading)
					$(window).bind('load.wp-pointers', setup);
				else
					$(document).ready(setup);
			})(jQuery);
			//]]>
		</script>
	<?php
	}


	/**
	 * Load a tiny bit of CSS in the head
	 *
	 * @deprecated 1.5.0, now handled by css
	 */
	function admin_head() {
		_deprecated_function( __METHOD__, 'WPSEO 1.5.0' );

		return;
	}

} /* End of class */<|MERGE_RESOLUTION|>--- conflicted
+++ resolved
@@ -81,139 +81,6 @@
 	 * Load the introduction tour
 	 */
 	function intro_tour() {
-<<<<<<< HEAD
-		// @FIXME: Links to tabs only work with target="_blank" and thus open in a new window
-		$adminpages = array(
-			'wpseo_dashboard'      => array(
-				'content'       => '
-					<h3>' . __( 'Dashboard', 'wordpress-seo' ) . '</h3><p>' . __( 'This is the WordPress SEO Dashboard, here you can restart this tour or revert the WP SEO settings to default.', 'wordpress-seo' ) . '</p>
-					<p><strong>' . __( 'More WordPress SEO', 'wordpress-seo' ) . '</strong><br/>' . sprintf( __( 'There&#8217;s more to learn about WordPress &amp; SEO than just using this plugin. A great start is our article %1$sthe definitive guide to WordPress SEO%2$s.', 'wordpress-seo' ), '<a target="_blank" href="' . esc_url( 'https://yoast.com/articles/wordpress-seo/#utm_source=wpseo_dashboard&utm_medium=wpseo_tour&utm_campaign=tour' ) . '">', '</a>' ) . '</p>
-					<p><strong>' . __( 'Tracking', 'wordpress-seo' ) . '</strong><br/>' . __( 'To provide you with the best experience possible, we need your help. Please enable tracking to help us gather anonymous usage data.', 'wordpress-seo' ) . '</p>
-					<p><strong>' . __( 'Webmaster Tools', 'wordpress-seo' ) . '</strong><br/>' . __( 'You can also add the verification codes for the different Webmaster Tools programs here, we highly encourage you to check out both Google and Bing&#8217;s Webmaster Tools.', 'wordpress-seo' ) . '</p>
-					<p><strong>' . __( 'WordPress SEO Tour', 'wordpress-seo' ) . '</strong><br/>' . __( 'This tour will show you around in the plugin, to give you a general overview of the plugin.', 'wordpress-seo' ) . '</p>
-					<p><strong>' . __( 'Newsletter', 'wordpress-seo' ) . '</strong><br/>' .
-					__( 'If you would like us to keep you up-to-date regarding WordPress SEO and other plugins by Yoast, subscribe to our newsletter:', 'wordpress-seo' ) . '</p>
-					<form action="http://yoast.us1.list-manage1.com/subscribe/post?u=ffa93edfe21752c921f860358&amp;id=972f1c9122" method="post" id="newsletter-form" accept-charset="' . esc_attr( get_bloginfo( 'charset' ) ) . '">
-					<p>
-					<label for="newsletter-email">' . __( 'Email', 'wordpress-seo' ) . ':</label> <input style="margin: 5px; color:#666" name="EMAIL" value="' . esc_attr( $GLOBALS['current_user']->user_email ) . '" id="newsletter-email" placeholder="' . __( 'Email', 'wordpress-seo' ) . '"/><br/>
-					<input type="hidden" name="group" value="2"/>
-					<button type="submit" class="button-primary">' . __( 'Subscribe', 'wordpress-seo' ) . '</button>
-					</p></form>',
-				'next'          => __( 'Next', 'wordpress-seo' ),
-				'next_function' => sprintf( 'window.location="%s";', admin_url( 'admin.php?page=wpseo_titles' ) ),
-				'position'      => array( 'edge' => 'top', 'align' => 'center' ),
-			),
-			'wpseo_titles'         => array(
-				'content'       => '
-					<h3>' . __( 'Title &amp; Metas settings', 'wordpress-seo' ) . '</h3>
-					<p>' . __( 'This is where you set the titles and meta-information for all your post types, taxonomies, archives, special pages and for your homepage. The page is divided into different tabs. Make sure you check &#8217;em all out!', 'wordpress-seo' ) . '</p>
-					<p><strong>' . __( 'Sitewide settings', 'wordpress-seo' ) . '</strong><br/>' . __( 'The first tab will show you site-wide settings. You can also set some settings for the entire site here to add specific meta tags or to remove some unneeded cruft.', 'wordpress-seo' ) . '</p>
-					<p><strong>' . __( 'Templates and settings', 'wordpress-seo' ) . '</strong><br/>' . sprintf( __( 'Now click on the &#8216;%1$sPost Types%2$s&#8217;-tab, as this will be our example.', 'wordpress-seo' ), '<a target="_blank" href="' . esc_url( admin_url( 'admin.php?page=wpseo_titles#top#post_types' ) ) . '">', '</a>' ) . '<br />' . __( 'The templates are built using variables. You can find all these variables in the help tab (in the top-right corner of the page). The settings allow you to set specific behavior for the post types.', 'wordpress-seo' ) . '</p>',
-				'next'          => __( 'Next', 'wordpress-seo' ),
-				'next_function' => sprintf( 'window.location="%s";', admin_url( 'admin.php?page=wpseo_social' ) ),
-				'prev'          => __( 'Previous', 'wordpress-seo' ),
-				'prev_function' => sprintf( 'window.location="%s";', admin_url( 'admin.php?page=wpseo_dashboard' ) ),
-			),
-			'wpseo_social'         => array(
-				'content'       => '
-					<h3>' . __( 'Social settings', 'wordpress-seo' ) . '</h3>
-					<p><strong>' . __( 'Facebook', 'wordpress-seo' ) . '</strong><br/>' . sprintf( __( 'On this tab you can enable the %1$sFacebook Open Graph%2$s functionality from this plugin, as well as assign a Facebook user or Application to be the admin of your site, so you can view the Facebook insights.', 'wordpress-seo' ), '<a target="_blank" href="' . esc_url( 'https://yoast.com/facebook-open-graph-protocol/#utm_source=wpseo_social&utm_medium=wpseo_tour&utm_campaign=tour' ) . '">', '</a>' ) . '</p><p>' . __( 'The frontpage settings allow you to set meta-data for your homepage, whereas the default settings allow you to set a fallback for all posts/pages without images. ', 'wordpress-seo' ) . '</p>
-					<p><strong>' . __( 'Twitter', 'wordpress-seo' ) . '</strong><br/>' . sprintf( __( 'With %1$sTwitter Cards%2$s, you can attach rich photos, videos and media experience to tweets that drive traffic to your website. Simply check the box, sign up for the service, and users who Tweet links to your content will have a &#8220;Card&#8221; added to the tweet that&#8217;s visible to all of their followers.', 'wordpress-seo' ), '<a target="_blank" href="' . esc_url( 'https://yoast.com/twitter-cards/#utm_source=wpseo_social&utm_medium=wpseo_tour&utm_campaign=tour' ) . '">', '</a>' ) . '</p>
-					<p><strong>' . __( 'Google+', 'wordpress-seo' ) . '</strong><br/>' . sprintf( __( 'This tab allows you to add specific post meta data for Google+. And if you have a Google+ page for your business, add that URL here and link it on your %1$sGoogle+%2$s page&#8217;s about page.', 'wordpress-seo' ), '<a target="_blank" href="' . esc_url( 'https://plus.google.com/' ) . '">', '</a>' ) . '</p>',
-				'next'          => __( 'Next', 'wordpress-seo' ),
-				'next_function' => sprintf( 'window.location="%s";', admin_url( 'admin.php?page=wpseo_xml' ) ),
-				'prev'          => __( 'Previous', 'wordpress-seo' ),
-				'prev_function' => sprintf( 'window.location="%s";', admin_url( 'admin.php?page=wpseo_titles' ) ),
-			),
-			'wpseo_xml'            => array(
-				'content'       => '
-					<h3>' . __( 'XML Sitemaps', 'wordpress-seo' ) . '</h3>
-					<p><strong>' . __( 'What are XML sitemaps?', 'wordpress-seo' ) . '</strong><br/>' . __( 'A Sitemap is an XML file that lists the URLs for a site. It allows webmasters to include additional information about each URL: when it was last updated, how often it changes, and how important it is in relation to other URLs in the site. This allows search engines to crawl the site more intelligently.', 'wordpress-seo' ) . '</p>
-					<p><strong>' . __( 'What does the plugin do with XML Sitemaps?', 'wordpress-seo' ) . '</strong><br/>' . __( 'This plugin adds XML sitemaps to your site. The sitemaps are automatically updated when you publish a new post, page or custom post and Google and Bing will be automatically notified. You can also have the plugin automatically notify Yahoo! and Ask.com.', 'wordpress-seo' ) . '</p><p>' . __( 'If you want to exclude certain post types and/or taxonomies, you can also set that on this page.', 'wordpress-seo' ) . '</p><p>' . __( 'Is your webserver low on memory? Decrease the entries per sitemap (default: 1000) to reduce load.', 'wordpress-seo' ) . '</p>',
-				'next'          => __( 'Next', 'wordpress-seo' ),
-				'next_function' => sprintf( 'window.location="%s";', admin_url( 'admin.php?page=wpseo_permalinks' ) ),
-				'prev'          => __( 'Previous', 'wordpress-seo' ),
-				'prev_function' => sprintf( 'window.location="%s";', admin_url( 'admin.php?page=wpseo_social' ) ),
-			),
-			'wpseo_permalinks'     => array(
-				'content'       => '
-					<h3>' . __( 'Permalink Settings', 'wordpress-seo' ) . '</h3>
-					<p>' . __( 'All of the options here are for advanced users only, if you don&#8217;t know whether you should check any, don&#8217;t touch them.', 'wordpress-seo' ) . '</p>',
-				'next'          => __( 'Next', 'wordpress-seo' ),
-				'next_function' => sprintf( 'window.location="%s";', admin_url( 'admin.php?page=wpseo_internal-links' ) ),
-				'prev'          => __( 'Previous', 'wordpress-seo' ),
-				'prev_function' => sprintf( 'window.location="%s";', admin_url( 'admin.php?page=wpseo_xml' ) ),
-			),
-			'wpseo_internal-links' => array(
-				'content'       => '
-					<h3>' . __( 'Breadcrumbs Settings', 'wordpress-seo' ) . '</h3>
-					<p>' . sprintf( __( 'If your theme supports my breadcrumbs, as all Genesis and WooThemes themes as well as a couple of other ones do, you can change the settings for those here. If you want to modify your theme to support them, %sfollow these instructions%s.', 'wordpress-seo' ), '<a target="_blank" href="' . esc_url( 'https://yoast.com/wordpress/plugins/breadcrumbs/#utm_source=wpseo_permalinks&utm_medium=wpseo_tour&utm_campaign=tour' ) . '">', '</a>' ) . '</p>',
-				'next'          => __( 'Next', 'wordpress-seo' ),
-				'next_function' => sprintf( 'window.location="%s";', admin_url( 'admin.php?page=wpseo_rss' ) ),
-				'prev'          => __( 'Previous', 'wordpress-seo' ),
-				'prev_function' => sprintf( 'window.location="%s";', admin_url( 'admin.php?page=wpseo_permalinks' ) ),
-			),
-			'wpseo_rss'            => array(
-				'content'       => '
-					<h3>' . __( 'RSS Settings', 'wordpress-seo' ) . '</h3>
-					<p>' . __( 'This incredibly powerful function allows you to add content to the beginning and end of your posts in your RSS feed. This helps you gain links from people who steal your content!', 'wordpress-seo' ) . '</p>',
-				'next'          => __( 'Next', 'wordpress-seo' ),
-				'next_function' => sprintf( 'window.location="%s";', admin_url( 'admin.php?page=wpseo_import' ) ),
-				'prev'          => __( 'Previous', 'wordpress-seo' ),
-				'prev_function' => sprintf( 'window.location="%s";', admin_url( 'admin.php?page=wpseo_internal-links' ) ),
-			),
-			'wpseo_import'         => array(
-				'content'       => '
-					<h3>' . esc_html__( 'Import & Export', 'wordpress-seo' ) . '</h3>
-					<p><strong>' . __( 'Import from other (SEO) plugins', 'wordpress-seo' ) . '</strong><br/>' . __( 'We can imagine that you switch from another SEO plugin to WordPress SEO. If you just did, you can use these options to transfer your SEO-data. If you were using one of my older plugins like Robots Meta &amp; RSS Footer, you can import the settings here too.', 'wordpress-seo' ) . '</p>
-					<p><strong>' . __( 'Other imports', 'wordpress-seo' ) . '</strong><br/>' . sprintf( __( 'If you&#8217;re using one of our premium plugins, such as %1$sLocal SEO%2$s, you can also find specific import-options for that plugin here.', 'wordpress-seo' ), '<a target="_blank" href="' . esc_url( 'https://yoast.com/wordpress/plugins/local-seo/#utm_source=wpseo_import&utm_medium=wpseo_tour&utm_campaign=tour' ) . '">', '</a>' ) . '</p>
-					<p><strong>' . __( 'Export', 'wordpress-seo' ) . '</strong><br/>' . __( 'If you have multiple blogs and you&#8217;re happy with how you&#8217;ve configured this blog, you can export the settings and import them on another blog so you don&#8217;t have to go through this process twice!', 'wordpress-seo' ) . '</p>',
-				'next'          => __( 'Next', 'wordpress-seo' ),
-				'next_function' => sprintf( 'window.location="%s";', admin_url( 'admin.php?page=wpseo_bulk-editor' ) ), // will auto-use admin_url if not on multi-site
-				'prev'          => __( 'Previous', 'wordpress-seo' ),
-				'prev_function' => sprintf( 'window.location="%s";', admin_url( 'admin.php?page=wpseo_rss' ) ),
-			),
-			'wpseo_bulk-editor'    => array(
-				'content'       => '
-					<h3>' . __( 'Bulk Editor', 'wordpress-seo' ) . '</h3>
-					<p>' . __( 'This page lets you view and edit the titles and meta descriptions of all posts and pages on your site. This allows you to edit the title or meta description of all your pages in one place, rather than having to edit each individual page.', 'wordpress-seo' ) . '</p>',
-				'next'          => __( 'Next', 'wordpress-seo' ),
-				'next_function' => sprintf( 'window.location="%s";', network_admin_url( 'admin.php?page=wpseo_files' ) ),
-				'prev'          => __( 'Previous', 'wordpress-seo' ),
-				'prev_function' => sprintf( 'window.location="%s";', admin_url( 'admin.php?page=wpseo_import' ) ),
-			),
-			'wpseo_files'          => array(
-				'content'       => '
-					<h3>' . __( 'File Editor', 'wordpress-seo' ) . '</h3>
-					<p>' . __( 'Here you can edit the .htaccess and robots.txt files, two of the most powerful files in your WordPress install, if your WordPress installation has write-access to the files. But please, only touch these files if you know what you&#8217;re doing!', 'wordpress-seo' ) . '</p>',
-				'next'          => __( 'Next', 'wordpress-seo' ),
-				'next_function' => sprintf( 'window.location="%s";', admin_url( 'admin.php?page=wpseo_licenses' ) ),
-				'prev'          => __( 'Previous', 'wordpress-seo' ),
-				'prev_function' => sprintf( 'window.location="%s";', admin_url( 'admin.php?page=wpseo_bulk-editor' ) ),
-			),
-			'wpseo_licenses'       => array(
-				'content'       => '
-					<h3>' . __( 'Extensions and Licenses', 'wordpress-seo' ) . '</h3>
-					<p><strong>' . __( 'Extensions', 'wordpress-seo' ) . '</strong><br/>' . sprintf( __( 'The powerful functions of WordPress SEO can be extended with %1$sYoast premium plugins%2$s. These premium plugins require the installation of WordPress SEO or WordPress SEO Premium and add specific functionality. You can read all about the Yoast Premium Plugins on %1$shttp://yoast.com/wordpress/plugins/%2$s.', 'wordpress-seo' ), '<a target="_blank" href="' . esc_url( 'https://yoast.com/wordpress/plugins/#utm_source=wpseo_licenses&utm_medium=wpseo_tour&utm_campaign=tour' ) . '">', '</a>' ) . '</p>
-					<p><strong>' . __( 'Licenses', 'wordpress-seo' ) . '</strong><br/>' . __( 'Once you&#8217;ve purchased WordPress SEO Premium or any other premium Yoast plugin, you&#8217;ll have to enter a license key. You can do so on the Licenses-tab. Once you&#8217;ve activated your premium plugin, you can use all its powerful features.', 'wordpress-seo' ) . '</p>
-					<p><strong>' . __( 'Like this plugin?', 'wordpress-seo' ) . '</strong><br/>' . sprintf( __( 'So, we&#8217;ve come to the end of the tour. If you like the plugin, please %srate it 5 stars on WordPress.org%s!', 'wordpress-seo' ), '<a target="_blank" href="https://wordpress.org/plugins/wordpress-seo/">', '</a>' ) . '</p>
-					<p>' . sprintf( __( 'Thank you for using my plugin and good luck with your SEO!<br/><br/>Best,<br/>Team Yoast - %1$sYoast.com%2$s', 'wordpress-seo' ), '<a target="_blank" href="' . esc_url( 'https://yoast.com/#utm_source=wpseo_licenses&utm_medium=wpseo_tour&utm_campaign=tour' ) . '">', '</a>' ) . '</p>',
-				'prev'          => __( 'Previous', 'wordpress-seo' ),
-				'prev_function' => sprintf( 'window.location="%s";', network_admin_url( 'admin.php?page=wpseo_files' ) ),
-			),
-		);
-
-		// Skip tour about wpseo_files page if file editing is disallowed or if the site is a multisite and the current user isn't a superadmin
-		if ( false === WPSEO_Utils::allow_system_file_edit() ) {
-			unset( $adminpages['wpseo_files'] );
-			$adminpages['wpseo_bulk-editor']['function'] = sprintf( 'window.location="%s";', admin_url( 'admin.php?page=wpseo_licenses' ) );
-		}
-
-		$page = '';
-		if ( isset( $_GET['page'] ) ) {
-			$page = $_GET['page'];
-		}
-=======
 		global $pagenow, $current_user;
 
 		$admin_pages = array(
@@ -277,7 +144,6 @@
 
 		$page = WPSEO_Utils::filter_input( INPUT_GET, 'page' );
 		$page = str_replace( 'wpseo_', '', $page );
->>>>>>> 20647df1
 
 		$button_array = array(
 			'button1' => array(
@@ -287,11 +153,7 @@
 		);
 		$opt_arr      = array();
 		$id           = '#wpseo-title';
-<<<<<<< HEAD
-		if ( 'admin.php' !== $GLOBALS['pagenow'] || ! array_key_exists( $page, $adminpages ) ) {
-=======
 		if ( 'admin.php' != $pagenow || ! array_key_exists( $page, $admin_pages ) ) {
->>>>>>> 20647df1
 			$id      = 'li.toplevel_page_wpseo_dashboard';
 			$content = '
 				<h3>' . __( 'Congratulations!', 'wordpress-seo' ) . '</h3>
@@ -304,20 +166,6 @@
 			$button_array['button2']['function'] = sprintf( 'document.location="%s";', admin_url( 'admin.php?page=wpseo_dashboard' ) );
 		}
 		else {
-<<<<<<< HEAD
-			if ( '' != $page && in_array( $page, array_keys( $adminpages ) ) ) {
-				$align    = ( is_rtl() ) ? 'left' : 'right';
-				$position = array( 'edge' => 'top', 'align' => $align, );
-				if ( isset ( $adminpages[ $page ]['position'] ) ) {
-					$position = $adminpages[ $page ]['position'];
-				}
-				$opt_arr = array(
-					'content'      => $adminpages[ $page ]['content'],
-					'position'     => $position,
-					'pointerWidth' => 450,
-				);
-				if ( isset( $adminpages[ $page ]['next'], $adminpages[ $page ]['next_function'] ) ) {
-=======
 			if ( '' != $page && in_array( $page, array_keys( $admin_pages ) ) ) {
 				$align   = ( is_rtl() ) ? 'left' : 'right';
 				$opt_arr = array(
@@ -329,17 +177,12 @@
 					'pointerWidth' => 450,
 				);
 				if ( isset( $admin_pages[ $page ]['next_page'] ) ) {
->>>>>>> 20647df1
 					$button_array['button2'] = array(
 						'text'     => __( 'Next', 'wordpress-seo' ),
 						'function' => 'window.location="' . admin_url( 'admin.php?page=wpseo_' . $admin_pages[ $page ]['next_page'] ) . '";',
 					);
 				}
-<<<<<<< HEAD
-				if ( isset( $adminpages[ $page ]['prev'], $adminpages[ $page ]['prev_function'] ) ) {
-=======
 				if ( isset( $admin_pages[ $page ]['prev_page'] ) ) {
->>>>>>> 20647df1
 					$button_array['button3'] = array(
 						'text'     => __( 'Previous', 'wordpress-seo' ),
 						'function' => 'window.location="' . admin_url( 'admin.php?page=wpseo_' . $admin_pages[ $page ]['prev_page'] ) . '";',
