--- conflicted
+++ resolved
@@ -239,30 +239,19 @@
 				$align   = ( is_rtl() ) ? 'left' : 'right';
 				$opt_arr = array(
 					'content'      => $adminpages[ $page ]['content'],
-<<<<<<< HEAD
-					'position'     => ( isset ( $adminpages[ $page ]['position'] ) ) ? ( $adminpages[ $page ]['position'] ) : array( 'edge' => 'top', 'align' => $align ),
-					'pointerWidth' => 450,
-				);
-				if ( isset( $adminpages[ $page ]['next'], $adminpages[ $page ]['next_function'] ) ) {
-=======
 					'position'     => ( isset ( $adminpages[ $page ]['position'] ) ) ? ( $adminpages[ $page ]['position'] ) : array(
 						'edge'  => 'top',
 						'align' => $align,
 					),
 					'pointerWidth' => 450,
 				);
-				if ( isset( $adminpages[ $page ]['next'] ) && isset( $adminpages[ $page ]['next_function'] ) ) {
->>>>>>> 7c8b8d4c
+				if ( isset( $adminpages[ $page ]['next'], $adminpages[ $page ]['next_function'] ) ) {
 					$button_array['button2'] = array(
 						'text'     => $adminpages[ $page ]['next'],
 						'function' => $adminpages[ $page ]['next_function'],
 					);
 				}
-<<<<<<< HEAD
 				if ( isset( $adminpages[ $page ]['prev'], $adminpages[ $page ]['prev_function'] ) ) {
-=======
-				if ( isset( $adminpages[ $page ]['prev'] ) && isset( $adminpages[ $page ]['prev_function'] ) ) {
->>>>>>> 7c8b8d4c
 					$button_array['button3'] = array(
 						'text'     => $adminpages[ $page ]['prev'],
 						'function' => $adminpages[ $page ]['prev_function'],
