--- conflicted
+++ resolved
@@ -15,22 +15,14 @@
 	 *
 	 * @var string
 	 */
-<<<<<<< HEAD
-	public const CURRENT_RELEASE = '17.2.3';
-=======
-	const CURRENT_RELEASE = '17.3.0';
->>>>>>> d62fae36
+	public const CURRENT_RELEASE = '17.3.0';
 
 	/**
 	 * The minimally supported version of Gutenberg by the plugin.
 	 *
 	 * @var string
 	 */
-<<<<<<< HEAD
-	public const MINIMUM_SUPPORTED = '17.2.3';
-=======
-	const MINIMUM_SUPPORTED = '17.3.0';
->>>>>>> d62fae36
+	public const MINIMUM_SUPPORTED = '17.3.0';
 
 	/**
 	 * Holds the current version.
