--- conflicted
+++ resolved
@@ -15,22 +15,14 @@
 	 *
 	 * @var string
 	 */
-<<<<<<< HEAD
-	public const CURRENT_RELEASE = '17.2.2';
-=======
 	const CURRENT_RELEASE = '17.2.3';
->>>>>>> f061d522
 
 	/**
 	 * The minimally supported version of Gutenberg by the plugin.
 	 *
 	 * @var string
 	 */
-<<<<<<< HEAD
-	public const MINIMUM_SUPPORTED = '17.2.2';
-=======
 	const MINIMUM_SUPPORTED = '17.2.3';
->>>>>>> f061d522
 
 	/**
 	 * Holds the current version.
