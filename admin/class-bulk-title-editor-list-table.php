--- conflicted
+++ resolved
@@ -183,23 +183,10 @@
 				'col_existing_yoast_seo_title' => array( 'seo_title', false ),
 			);
 		}
-<<<<<<< HEAD
 	
 		function prepare_items() {
 			global $wpdb;
 	
-=======
-
-		/**
-		 * @todo: [JRF => Faison] check if global $wp_column_headers is needed as it does not seem to be used
-		 */
-		function prepare_items() {
-			global $wpdb, $_wp_column_headers;
-
-			// @todo: [JRF => Faison] check if this variable setting makes sense as it does not seem to be used in this instance
-			$screen = get_current_screen();
-
->>>>>>> 47084733
 			$post_types = get_post_types( array( 'exclude_from_search' => false ) );
 			$post_types = "'" . implode( "', '", $post_types ) . "'";
 
