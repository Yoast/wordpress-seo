<?php
/**
 * WPSEO plugin file.
 *
 * @package WPSEO\Admin\Formatter
 */

use Yoast\WP\SEO\Config\Schema_Types;
use Yoast\WP\SEO\Config\SEMrush_Client;
use Yoast\WP\SEO\Exceptions\OAuth\Authentication_Failed_Exception;
use Yoast\WP\SEO\Exceptions\SEMrush\Tokens\Empty_Property_Exception;
use Yoast\WP\SEO\Exceptions\SEMrush\Tokens\Empty_Token_Exception;

/**
 * This class forces needed methods for the metabox localization.
 */
class WPSEO_Metabox_Formatter {

	/**
	 * Object that provides formatted values.
	 *
	 * @var WPSEO_Metabox_Formatter_Interface
	 */
	private $formatter;

	/**
	 * Setting the formatter property.
	 *
	 * @param WPSEO_Metabox_Formatter_Interface $formatter Object that provides the formatted values.
	 */
	public function __construct( WPSEO_Metabox_Formatter_Interface $formatter ) {
		$this->formatter = $formatter;
	}

	/**
	 * Returns the values.
	 *
	 * @return array
	 */
	public function get_values() {
		$defaults = $this->get_defaults();
		$values   = $this->formatter->get_values();

		return ( $values + $defaults );
	}

	/**
	 * Returns array with all the values always needed by a scraper object.
	 *
	 * @return array Default settings for the metabox.
	 */
	private function get_defaults() {
		$analysis_seo         = new WPSEO_Metabox_Analysis_SEO();
		$analysis_readability = new WPSEO_Metabox_Analysis_Readability();
		$schema_types         = new Schema_Types();

		return [
<<<<<<< HEAD
			'author_name'               => get_the_author_meta( 'display_name' ),
			'site_name'                 => get_bloginfo( 'name' ),
			'sitewide_social_image'     => WPSEO_Options::get( 'og_default_image' ),
			'search_url'                => '',
			'post_edit_url'             => '',
			'base_url'                  => '',
			'contentTab'                => __( 'Readability', 'wordpress-seo' ),
			'keywordTab'                => __( 'Keyphrase:', 'wordpress-seo' ),
			'removeKeyword'             => __( 'Remove keyphrase', 'wordpress-seo' ),
			'contentLocale'             => get_locale(),
			'userLocale'                => WPSEO_Language_Utils::get_user_locale(),
			'translations'              => $this->get_translations(),
			'keyword_usage'             => [],
			'title_template'            => '',
			'metadesc_template'         => '',
			'contentAnalysisActive'     => $analysis_readability->is_enabled() ? 1 : 0,
			'keywordAnalysisActive'     => $analysis_seo->is_enabled() ? 1 : 0,
			'cornerstoneActive'         => WPSEO_Options::get( 'enable_cornerstone_content', false ) ? 1 : 0,
			'semrushIntegrationActive'  => WPSEO_Options::get( 'semrush_integration_active', true ) ? 1 : 0,
			'intl'                      => $this->get_content_analysis_component_translations(),
			'isRtl'                     => is_rtl(),
			'isPremium'                 => WPSEO_Utils::is_yoast_seo_premium(),
			'addKeywordUpsell'          => $this->get_add_keyword_upsell_translations(),
			'wordFormRecognitionActive' => YoastSEO()->helpers->language->is_word_form_recognition_active( WPSEO_Language_Utils::get_language( get_locale() ) ),
			'siteIconUrl'               => get_site_icon_url(),
			'countryCode'               => WPSEO_Options::get( 'semrush_country_code', false ),
			'SEMrushLoginStatus'        => WPSEO_Options::get( 'semrush_integration_active', true ) ? $this->get_semrush_login_status() : false,
			'showSocial'                => [
=======
			'author_name'                 => get_the_author_meta( 'display_name' ),
			'site_name'                   => get_bloginfo( 'name' ),
			'sitewide_social_image'       => WPSEO_Options::get( 'og_default_image' ),
			'language'                    => WPSEO_Language_Utils::get_site_language_name(),
			'settings_link'               => $this->get_settings_link(),
			'search_url'                  => '',
			'post_edit_url'               => '',
			'base_url'                    => '',
			'contentTab'                  => __( 'Readability', 'wordpress-seo' ),
			'keywordTab'                  => __( 'Keyphrase:', 'wordpress-seo' ),
			'removeKeyword'               => __( 'Remove keyphrase', 'wordpress-seo' ),
			'contentLocale'               => get_locale(),
			'userLocale'                  => WPSEO_Language_Utils::get_user_locale(),
			'translations'                => $this->get_translations(),
			'keyword_usage'               => [],
			'title_template'              => '',
			'metadesc_template'           => '',
			'contentAnalysisActive'       => $analysis_readability->is_enabled() ? 1 : 0,
			'keywordAnalysisActive'       => $analysis_seo->is_enabled() ? 1 : 0,
			'cornerstoneActive'           => WPSEO_Options::get( 'enable_cornerstone_content', false ) ? 1 : 0,
			'semrushIntegrationActive'    => WPSEO_Options::get( 'semrush_integration_active', true ) ? 1 : 0,
			'intl'                        => $this->get_content_analysis_component_translations(),
			'isRtl'                       => is_rtl(),
			'isPremium'                   => WPSEO_Utils::is_yoast_seo_premium(),
			'addKeywordUpsell'            => $this->get_add_keyword_upsell_translations(),
			'wordFormRecognitionActive'   => YoastSEO()->helpers->language->is_word_form_recognition_active( WPSEO_Language_Utils::get_language( get_locale() ) ),
			'siteIconUrl'                 => get_site_icon_url(),
			'countryCode'                 => WPSEO_Options::get( 'semrush_country_code', false ),
			'SEMrushLoginStatus'          => WPSEO_Options::get( 'semrush_integration_active', true ) ? $this->get_semrush_login_status() : false,
			'showSocial'                  => [
>>>>>>> 9c7ae43a
				'facebook' => WPSEO_Options::get( 'opengraph', false ),
				'twitter'  => WPSEO_Options::get( 'twitter', false ),
			],
			'schema'                      => [
				'displayFooter'      => WPSEO_Capability_Utils::current_user_can( 'wpseo_manage_options' ),
				'pageTypeOptions'    => $schema_types->get_page_type_options(),
				'articleTypeOptions' => $schema_types->get_article_type_options(),
			],
			'twitterCardType'             => YoastSEO()->helpers->options->get( 'twitter_card_type' ),

			/**
			 * Filter to determine if the markers should be enabled or not.
			 *
			 * @param bool $showMarkers Should the markers being enabled. Default = true.
			 */
			'show_markers'                => apply_filters( 'wpseo_enable_assessment_markers', true ),
			'publish_box'                 => [
				'labels' => [
					'content' => [
						'na'   => sprintf(
							/* translators: %1$s expands to the opening anchor tag, %2$s to the closing anchor tag, %3$s to the readability score. */
							__( '%1$sReadability%2$s: %3$s', 'wordpress-seo' ),
							'<a href="#yoast-readability-analysis-collapsible-metabox">',
							'</a>',
							'<strong>' . __( 'Not available', 'wordpress-seo' ) . '</strong>'
						),
						'bad'  => sprintf(
							/* translators: %1$s expands to the opening anchor tag, %2$s to the closing anchor tag, %3$s to the readability score. */
							__( '%1$sReadability%2$s: %3$s', 'wordpress-seo' ),
							'<a href="#yoast-readability-analysis-collapsible-metabox">',
							'</a>',
							'<strong>' . __( 'Needs improvement', 'wordpress-seo' ) . '</strong>'
						),
						'ok'   => sprintf(
							/* translators: %1$s expands to the opening anchor tag, %2$s to the closing anchor tag, %3$s to the readability score. */
							__( '%1$sReadability%2$s: %3$s', 'wordpress-seo' ),
							'<a href="#yoast-readability-analysis-collapsible-metabox">',
							'</a>',
							'<strong>' . __( 'OK', 'wordpress-seo' ) . '</strong>'
						),
						'good' => sprintf(
							/* translators: %1$s expands to the opening anchor tag, %2$s to the closing anchor tag, %3$s to the readability score. */
							__( '%1$sReadability%2$s: %3$s', 'wordpress-seo' ),
							'<a href="#yoast-readability-analysis-collapsible-metabox">',
							'</a>',
							'<strong>' . __( 'Good', 'wordpress-seo' ) . '</strong>'
						),
					],
					'keyword' => [
						'na'   => sprintf(
							/* translators: %1$s expands to the opening anchor tag, %2$s to the closing anchor tag, %3$s to the SEO score. */
							__( '%1$sSEO%2$s: %3$s', 'wordpress-seo' ),
							'<a href="#yoast-seo-analysis-collapsible-metabox">',
							'</a>',
							'<strong>' . __( 'Not available', 'wordpress-seo' ) . '</strong>'
						),
						'bad'  => sprintf(
							/* translators: %1$s expands to the opening anchor tag, %2$s to the closing anchor tag, %3$s to the SEO score. */
							__( '%1$sSEO%2$s: %3$s', 'wordpress-seo' ),
							'<a href="#yoast-seo-analysis-collapsible-metabox">',
							'</a>',
							'<strong>' . __( 'Needs improvement', 'wordpress-seo' ) . '</strong>'
						),
						'ok'   => sprintf(
							/* translators: %1$s expands to the opening anchor tag, %2$s to the closing anchor tag, %3$s to the SEO score. */
							__( '%1$sSEO%2$s: %3$s', 'wordpress-seo' ),
							'<a href="#yoast-seo-analysis-collapsible-metabox">',
							'</a>',
							'<strong>' . __( 'OK', 'wordpress-seo' ) . '</strong>'
						),
						'good' => sprintf(
							/* translators: %1$s expands to the opening anchor tag, %2$s to the closing anchor tag, %3$s to the SEO score. */
							__( '%1$sSEO%2$s: %3$s', 'wordpress-seo' ),
							'<a href="#yoast-seo-analysis-collapsible-metabox">',
							'</a>',
							'<strong>' . __( 'Good', 'wordpress-seo' ) . '</strong>'
						),
					],
				],
			],
			'markdownEnabled'             => $this->is_markdown_enabled(),
			'analysisHeadingTitle'        => __( 'Analysis', 'wordpress-seo' ),
			'zapierIntegrationActive'     => WPSEO_Options::get( 'zapier_integration_active', false ) ? 1 : 0,
			'zapierConnectedStatus'       => ! empty( WPSEO_Options::get( 'zapier_subscription', [] ) ) ? 1 : 0,

			/**
			 * Filter to determine whether the PreviouslyUsedKeyword assessment should run.
			 *
			 * @param bool $previouslyUsedKeywordActive Whether the PreviouslyUsedKeyword assessment should run.
			 */
			'previouslyUsedKeywordActive' => apply_filters( 'wpseo_previously_used_keyword_active', true ),
		];
	}

	/**
	 * Returns required yoast-component translations.
	 *
	 * @return array
	 */
	private function get_content_analysis_component_translations() {
		// Esc_html is not needed because React already handles HTML in the (translations of) these strings.
		return [
			'locale'                                         => WPSEO_Language_Utils::get_user_locale(),
			'content-analysis.errors'                        => __( 'Errors', 'wordpress-seo' ),
			'content-analysis.problems'                      => __( 'Problems', 'wordpress-seo' ),
			'content-analysis.improvements'                  => __( 'Improvements', 'wordpress-seo' ),
			'content-analysis.considerations'                => __( 'Considerations', 'wordpress-seo' ),
			'content-analysis.good'                          => __( 'Good results', 'wordpress-seo' ),
			'content-analysis.highlight'                     => __( 'Highlight this result in the text', 'wordpress-seo' ),
			'content-analysis.nohighlight'                   => __( 'Remove highlight from the text', 'wordpress-seo' ),
			'content-analysis.disabledButton'                => __( 'Marks are disabled in current view', 'wordpress-seo' ),
			'a11yNotice.opensInNewTab'                       => __( '(Opens in a new browser tab)', 'wordpress-seo' ),
		];
	}

	/**
	 * Returns the translations for the Add Keyword modal.
	 *
	 * These strings are not escaped because they're meant to be used with React
	 * which already takes care of that. If used in PHP, they should be escaped.
	 *
	 * @return array Translated text strings for the Add Keyword modal.
	 */
	public function get_add_keyword_upsell_translations() {
		return [
			'title'                    => __( 'Would you like to add more than one keyphrase?', 'wordpress-seo' ),
			'intro'                    => sprintf(
				/* translators: %s expands to a 'Yoast SEO Premium' text linked to the yoast.com website. */
				__( 'Great news: you can, with %s!', 'wordpress-seo' ),
				'{{link}}Yoast SEO Premium{{/link}}'
			),
			'link'                     => WPSEO_Shortlinker::get( 'https://yoa.st/pe-premium-page' ),
			'other'                    => sprintf(
				/* translators: %s expands to 'Yoast SEO Premium'. */
				__( 'Other benefits of %s for you:', 'wordpress-seo' ),
				'Yoast SEO Premium'
			),
			'buylink'                  => WPSEO_Shortlinker::get( 'https://yoa.st/add-keywords-popup' ),
			'buy'                      => sprintf(
				/* translators: %s expands to 'Yoast SEO Premium'. */
				__( 'Get %s', 'wordpress-seo' ),
				'Yoast SEO Premium'
			),
			'small'                    => __( '1 year free support and updates included!', 'wordpress-seo' ),
			'a11yNotice.opensInNewTab' => __( '(Opens in a new browser tab)', 'wordpress-seo' ),
		];
	}

	/**
	 * Returns Jed compatible YoastSEO.js translations.
	 *
	 * @return array
	 */
	private function get_translations() {
		$locale = WPSEO_Language_Utils::get_user_locale();

		$file = plugin_dir_path( WPSEO_FILE ) . 'languages/wordpress-seo-' . $locale . '.json';
		if ( file_exists( $file ) ) {
			// phpcs:ignore WordPress.WP.AlternativeFunctions.file_get_contents_file_get_contents -- Retrieving a local file.
			$file = file_get_contents( $file );
			if ( is_string( $file ) && $file !== '' ) {
				return json_decode( $file, true );
			}
		}

		return [];
	}

	/**
	 * Checks if Jetpack's markdown module is enabled.
	 * Can be extended to work with other plugins that parse markdown in the content.
	 *
	 * @return boolean
	 */
	private function is_markdown_enabled() {
		$is_markdown = false;

		if ( class_exists( 'Jetpack' ) && method_exists( 'Jetpack', 'get_active_modules' ) ) {
			$active_modules = Jetpack::get_active_modules();

			// First at all, check if Jetpack's markdown module is active.
			$is_markdown = in_array( 'markdown', $active_modules, true );
		}

		/**
		 * Filters whether markdown support is active in the readability- and seo-analysis.
		 *
		 * @since 11.3
		 *
		 * @param array $is_markdown Is markdown support for Yoast SEO active.
		 */
		return apply_filters( 'wpseo_is_markdown_enabled', $is_markdown );
	}

	/**
	 * Checks if the user is logged in to SEMrush.
	 *
	 * @return boolean The SEMrush login status.
	 */
	private function get_semrush_login_status() {
		try {
			$semrush_client = YoastSEO()->classes->get( SEMrush_Client::class );
		} catch ( Empty_Property_Exception $e ) {
			// return false if token is malformed (empty property).
			return false;
		}

		// Get token (and refresh it if it's expired).
		try {
			$semrush_client->get_tokens();
		} catch ( Authentication_Failed_Exception $e ) {
			return false;
		} catch ( Empty_Token_Exception $e ) {
			return false;
		}

		return $semrush_client->has_valid_tokens();
	}
}<|MERGE_RESOLUTION|>--- conflicted
+++ resolved
@@ -55,7 +55,6 @@
 		$schema_types         = new Schema_Types();
 
 		return [
-<<<<<<< HEAD
 			'author_name'               => get_the_author_meta( 'display_name' ),
 			'site_name'                 => get_bloginfo( 'name' ),
 			'sitewide_social_image'     => WPSEO_Options::get( 'og_default_image' ),
@@ -84,55 +83,23 @@
 			'countryCode'               => WPSEO_Options::get( 'semrush_country_code', false ),
 			'SEMrushLoginStatus'        => WPSEO_Options::get( 'semrush_integration_active', true ) ? $this->get_semrush_login_status() : false,
 			'showSocial'                => [
-=======
-			'author_name'                 => get_the_author_meta( 'display_name' ),
-			'site_name'                   => get_bloginfo( 'name' ),
-			'sitewide_social_image'       => WPSEO_Options::get( 'og_default_image' ),
-			'language'                    => WPSEO_Language_Utils::get_site_language_name(),
-			'settings_link'               => $this->get_settings_link(),
-			'search_url'                  => '',
-			'post_edit_url'               => '',
-			'base_url'                    => '',
-			'contentTab'                  => __( 'Readability', 'wordpress-seo' ),
-			'keywordTab'                  => __( 'Keyphrase:', 'wordpress-seo' ),
-			'removeKeyword'               => __( 'Remove keyphrase', 'wordpress-seo' ),
-			'contentLocale'               => get_locale(),
-			'userLocale'                  => WPSEO_Language_Utils::get_user_locale(),
-			'translations'                => $this->get_translations(),
-			'keyword_usage'               => [],
-			'title_template'              => '',
-			'metadesc_template'           => '',
-			'contentAnalysisActive'       => $analysis_readability->is_enabled() ? 1 : 0,
-			'keywordAnalysisActive'       => $analysis_seo->is_enabled() ? 1 : 0,
-			'cornerstoneActive'           => WPSEO_Options::get( 'enable_cornerstone_content', false ) ? 1 : 0,
-			'semrushIntegrationActive'    => WPSEO_Options::get( 'semrush_integration_active', true ) ? 1 : 0,
-			'intl'                        => $this->get_content_analysis_component_translations(),
-			'isRtl'                       => is_rtl(),
-			'isPremium'                   => WPSEO_Utils::is_yoast_seo_premium(),
-			'addKeywordUpsell'            => $this->get_add_keyword_upsell_translations(),
-			'wordFormRecognitionActive'   => YoastSEO()->helpers->language->is_word_form_recognition_active( WPSEO_Language_Utils::get_language( get_locale() ) ),
-			'siteIconUrl'                 => get_site_icon_url(),
-			'countryCode'                 => WPSEO_Options::get( 'semrush_country_code', false ),
-			'SEMrushLoginStatus'          => WPSEO_Options::get( 'semrush_integration_active', true ) ? $this->get_semrush_login_status() : false,
-			'showSocial'                  => [
->>>>>>> 9c7ae43a
 				'facebook' => WPSEO_Options::get( 'opengraph', false ),
 				'twitter'  => WPSEO_Options::get( 'twitter', false ),
 			],
-			'schema'                      => [
+			'schema'                    => [
 				'displayFooter'      => WPSEO_Capability_Utils::current_user_can( 'wpseo_manage_options' ),
 				'pageTypeOptions'    => $schema_types->get_page_type_options(),
 				'articleTypeOptions' => $schema_types->get_article_type_options(),
 			],
-			'twitterCardType'             => YoastSEO()->helpers->options->get( 'twitter_card_type' ),
+			'twitterCardType'           => YoastSEO()->helpers->options->get( 'twitter_card_type' ),
 
 			/**
 			 * Filter to determine if the markers should be enabled or not.
 			 *
 			 * @param bool $showMarkers Should the markers being enabled. Default = true.
 			 */
-			'show_markers'                => apply_filters( 'wpseo_enable_assessment_markers', true ),
-			'publish_box'                 => [
+			'show_markers'              => apply_filters( 'wpseo_enable_assessment_markers', true ),
+			'publish_box'               => [
 				'labels' => [
 					'content' => [
 						'na'   => sprintf(
