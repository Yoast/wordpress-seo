<?php
/**
 * WPSEO plugin file.
 *
 * @package WPSEO\Admin\Formatter
 */

use Yoast\WP\SEO\Config\Schema_Types;
use Yoast\WP\SEO\Editors\Application\Analysis_Features\Enabled_Analysis_Features_Repository;
use Yoast\WP\SEO\Editors\Application\Integrations\Integration_Information_Repository;

/**
 * This class forces needed methods for the metabox localization.
 */
class WPSEO_Metabox_Formatter {

	/**
	 * Object that provides formatted values.
	 *
	 * @var WPSEO_Metabox_Formatter_Interface
	 */
	private $formatter;

	/**
	 * Setting the formatter property.
	 *
	 * @param WPSEO_Metabox_Formatter_Interface $formatter Object that provides the formatted values.
	 */
	public function __construct( WPSEO_Metabox_Formatter_Interface $formatter ) {
		$this->formatter = $formatter;
	}

	/**
	 * Returns the values.
	 *
	 * @return array<string,string|array<string|int|bool>|bool|int>
	 */
	public function get_values() {
		$defaults = $this->get_defaults();
		$values   = $this->formatter->get_values();

		return ( $values + $defaults );
	}

	/**
	 * Returns array with all the values always needed by a scraper object.
	 *
	 * @return array<string,string|array<string|int|bool>|bool|int> Default settings for the metabox.
	 */
	private function get_defaults() {
		$schema_types = new Schema_Types();
		$host         = YoastSEO()->helpers->url->get_url_host( get_site_url() );

		$defaults = [
			'author_name'                        => get_the_author_meta( 'display_name' ),
			'sitewide_social_image'              => WPSEO_Options::get( 'og_default_image' ),
<<<<<<< HEAD
			'contentTab'                         => __( 'Readability', 'wordpress-seo' ),
			'keywordTab'                         => __( 'Keyphrase:', 'wordpress-seo' ),
			'removeKeyword'                      => __( 'Remove keyphrase', 'wordpress-seo' ),
=======
			'search_url'                         => '',
			'post_edit_url'                      => '',
			'base_url'                           => '',
			'contentLocale'                      => get_locale(),
			'userLocale'                         => get_user_locale(),
>>>>>>> 5596f6ef
			'translations'                       => $this->get_translations(),
			'keyword_usage'                      => [],
			'title_template'                     => '',
			'metadesc_template'                  => '',
<<<<<<< HEAD
			'intl'                               => $this->get_content_analysis_component_translations(),
=======
			'isRtl'                              => is_rtl(),
			'isPremium'                          => YoastSEO()->helpers->product->is_premium(),
			'siteIconUrl'                        => get_site_icon_url(),
>>>>>>> 5596f6ef
			'showSocial'                         => [
				'facebook' => WPSEO_Options::get( 'opengraph', false ),
				'twitter'  => WPSEO_Options::get( 'twitter', false ),
			],
			'schema'                             => [
				'displayFooter'      => WPSEO_Capability_Utils::current_user_can( 'wpseo_manage_options' ),
				'pageTypeOptions'    => $schema_types->get_page_type_options(),
				'articleTypeOptions' => $schema_types->get_article_type_options(),
			],
			'twitterCardType'                    => 'summary_large_image',
			'publish_box'                        => [
				'labels' => [
					'keyword'            => [
						'na'   => sprintf(
							/* translators: %1$s expands to the opening anchor tag, %2$s to the closing anchor tag, %3$s to the SEO score. */
							__( '%1$sSEO%2$s: %3$s', 'wordpress-seo' ),
							'<a href="#yoast-seo-analysis-collapsible-metabox">',
							'</a>',
							'<strong>' . __( 'Not available', 'wordpress-seo' ) . '</strong>'
						),
						'bad'  => sprintf(
							/* translators: %1$s expands to the opening anchor tag, %2$s to the closing anchor tag, %3$s to the SEO score. */
							__( '%1$sSEO%2$s: %3$s', 'wordpress-seo' ),
							'<a href="#yoast-seo-analysis-collapsible-metabox">',
							'</a>',
							'<strong>' . __( 'Needs improvement', 'wordpress-seo' ) . '</strong>'
						),
						'ok'   => sprintf(
							/* translators: %1$s expands to the opening anchor tag, %2$s to the closing anchor tag, %3$s to the SEO score. */
							__( '%1$sSEO%2$s: %3$s', 'wordpress-seo' ),
							'<a href="#yoast-seo-analysis-collapsible-metabox">',
							'</a>',
							'<strong>' . __( 'OK', 'wordpress-seo' ) . '</strong>'
						),
						'good' => sprintf(
							/* translators: %1$s expands to the opening anchor tag, %2$s to the closing anchor tag, %3$s to the SEO score. */
							__( '%1$sSEO%2$s: %3$s', 'wordpress-seo' ),
							'<a href="#yoast-seo-analysis-collapsible-metabox">',
							'</a>',
							'<strong>' . __( 'Good', 'wordpress-seo' ) . '</strong>'
						),
					],
					'content'            => [
						'na'   => sprintf(
						/* translators: %1$s expands to the opening anchor tag, %2$s to the closing anchor tag, %3$s to the readability score. */
							__( '%1$sReadability%2$s: %3$s', 'wordpress-seo' ),
							'<a href="#yoast-readability-analysis-collapsible-metabox">',
							'</a>',
							'<strong>' . __( 'Not available', 'wordpress-seo' ) . '</strong>'
						),
						'bad'  => sprintf(
						/* translators: %1$s expands to the opening anchor tag, %2$s to the closing anchor tag, %3$s to the readability score. */
							__( '%1$sReadability%2$s: %3$s', 'wordpress-seo' ),
							'<a href="#yoast-readability-analysis-collapsible-metabox">',
							'</a>',
							'<strong>' . __( 'Needs improvement', 'wordpress-seo' ) . '</strong>'
						),
						'ok'   => sprintf(
						/* translators: %1$s expands to the opening anchor tag, %2$s to the closing anchor tag, %3$s to the readability score. */
							__( '%1$sReadability%2$s: %3$s', 'wordpress-seo' ),
							'<a href="#yoast-readability-analysis-collapsible-metabox">',
							'</a>',
							'<strong>' . __( 'OK', 'wordpress-seo' ) . '</strong>'
						),
						'good' => sprintf(
						/* translators: %1$s expands to the opening anchor tag, %2$s to the closing anchor tag, %3$s to the readability score. */
							__( '%1$sReadability%2$s: %3$s', 'wordpress-seo' ),
							'<a href="#yoast-readability-analysis-collapsible-metabox">',
							'</a>',
							'<strong>' . __( 'Good', 'wordpress-seo' ) . '</strong>'
						),
					],
					'inclusive-language' => [
						'na'   => sprintf(
						/* translators: %1$s expands to the opening anchor tag, %2$s to the closing anchor tag, %3$s to the inclusive language score. */
							__( '%1$sInclusive language%2$s: %3$s', 'wordpress-seo' ),
							'<a href="#yoast-inclusive-language-analysis-collapsible-metabox">',
							'</a>',
							'<strong>' . __( 'Not available', 'wordpress-seo' ) . '</strong>'
						),
						'bad'  => sprintf(
						/* translators: %1$s expands to the opening anchor tag, %2$s to the closing anchor tag, %3$s to the inclusive language score. */
							__( '%1$sInclusive language%2$s: %3$s', 'wordpress-seo' ),
							'<a href="#yoast-inclusive-language-analysis-collapsible-metabox">',
							'</a>',
							'<strong>' . __( 'Needs improvement', 'wordpress-seo' ) . '</strong>'
						),
						'ok'   => sprintf(
						/* translators: %1$s expands to the opening anchor tag, %2$s to the closing anchor tag, %3$s to the inclusive language score. */
							__( '%1$sInclusive language%2$s: %3$s', 'wordpress-seo' ),
							'<a href="#yoast-inclusive-language-analysis-collapsible-metabox">',
							'</a>',
							'<strong>' . __( 'Potentially non-inclusive', 'wordpress-seo' ) . '</strong>'
						),
						'good' => sprintf(
						/* translators: %1$s expands to the opening anchor tag, %2$s to the closing anchor tag, %3$s to the inclusive language score. */
							__( '%1$sInclusive language%2$s: %3$s', 'wordpress-seo' ),
							'<a href="#yoast-inclusive-language-analysis-collapsible-metabox">',
							'</a>',
							'<strong>' . __( 'Good', 'wordpress-seo' ) . '</strong>'
						),
					],
				],
			],
			/**
			 * Filter to determine if the markers should be enabled or not.
			 *
			 * @param bool $showMarkers Should the markers being enabled. Default = true.
			 */
			'show_markers'                       => apply_filters( 'wpseo_enable_assessment_markers', true ),
			'zapierIntegrationActive'            => WPSEO_Options::get( 'zapier_integration_active', false ) ? 1 : 0,
			'zapierConnectedStatus'              => ! empty( WPSEO_Options::get( 'zapier_subscription', [] ) ) ? 1 : 0,
			'getJetpackBoostPrePublishLink'      => WPSEO_Shortlinker::get( 'https://yoa.st/jetpack-boost-get-prepublish?domain=' . $host ),
			'upgradeJetpackBoostPrePublishLink'  => WPSEO_Shortlinker::get( 'https://yoa.st/jetpack-boost-upgrade-prepublish?domain=' . $host ),
			'woocommerceUpsellSchemaLink'        => WPSEO_Shortlinker::get( 'https://yoa.st/product-schema-metabox' ),
			'woocommerceUpsellGooglePreviewLink' => WPSEO_Shortlinker::get( 'https://yoa.st/product-google-preview-metabox' ),
		];

		$integration_information_repo = YoastSEO()->classes->get( Integration_Information_Repository::class );

		$enabled_integrations  = $integration_information_repo->get_integration_information();
		$defaults              = array_merge( $defaults, $enabled_integrations );
		$enabled_features_repo = YoastSEO()->classes->get( Enabled_Analysis_Features_Repository::class );

		$enabled_features = $enabled_features_repo->get_enabled_features()->parse_to_legacy_array();
		return array_merge( $defaults, $enabled_features );
	}

	/**
	 * Returns Jed compatible YoastSEO.js translations.
	 *
	 * @return string[]
	 */
	private function get_translations() {
		$locale = get_user_locale();

		$file = WPSEO_PATH . 'languages/wordpress-seo-' . $locale . '.json';
		if ( file_exists( $file ) ) {
			// phpcs:ignore WordPress.WP.AlternativeFunctions.file_get_contents_file_get_contents -- Retrieving a local file.
			$file = file_get_contents( $file );
			if ( is_string( $file ) && $file !== '' ) {
				return json_decode( $file, true );
			}
		}

		return [];
	}
}<|MERGE_RESOLUTION|>--- conflicted
+++ resolved
@@ -54,28 +54,10 @@
 		$defaults = [
 			'author_name'                        => get_the_author_meta( 'display_name' ),
 			'sitewide_social_image'              => WPSEO_Options::get( 'og_default_image' ),
-<<<<<<< HEAD
-			'contentTab'                         => __( 'Readability', 'wordpress-seo' ),
-			'keywordTab'                         => __( 'Keyphrase:', 'wordpress-seo' ),
-			'removeKeyword'                      => __( 'Remove keyphrase', 'wordpress-seo' ),
-=======
-			'search_url'                         => '',
-			'post_edit_url'                      => '',
-			'base_url'                           => '',
-			'contentLocale'                      => get_locale(),
-			'userLocale'                         => get_user_locale(),
->>>>>>> 5596f6ef
 			'translations'                       => $this->get_translations(),
 			'keyword_usage'                      => [],
 			'title_template'                     => '',
 			'metadesc_template'                  => '',
-<<<<<<< HEAD
-			'intl'                               => $this->get_content_analysis_component_translations(),
-=======
-			'isRtl'                              => is_rtl(),
-			'isPremium'                          => YoastSEO()->helpers->product->is_premium(),
-			'siteIconUrl'                        => get_site_icon_url(),
->>>>>>> 5596f6ef
 			'showSocial'                         => [
 				'facebook' => WPSEO_Options::get( 'opengraph', false ),
 				'twitter'  => WPSEO_Options::get( 'twitter', false ),
