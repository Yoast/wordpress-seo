<?php
/**
 * WPSEO plugin file.
 *
 * @package WPSEO\Admin\Formatter
 */

use Yoast\WP\SEO\Editors\Application\Seo\Term_Seo_Information_Repository;

/**
 * This class provides data for the term metabox by return its values for localization.
 */
class WPSEO_Term_Metabox_Formatter implements WPSEO_Metabox_Formatter_Interface {

	/**
	 * The term the metabox formatter is for.
	 *
	 * @var WP_Term|stdClass
	 */
	private $term;

	/**
	 * The term's taxonomy.
	 *
	 * @var stdClass
	 */
	private $taxonomy;

	/**
	 * Whether we must return social templates values.
	 *
	 * @var bool
	 */
	private $use_social_templates = false;

	/**
	 * Array with the WPSEO_Titles options.
	 *
	 * @var array
	 */
	protected $options;

	/**
	 * WPSEO_Taxonomy_Scraper constructor.
	 *
	 * @param stdClass         $taxonomy Taxonomy.
	 * @param WP_Term|stdClass $term     Term.
	 */
	public function __construct( $taxonomy, $term ) {
		$this->taxonomy = $taxonomy;
		$this->term     = $term;

		$this->use_social_templates = $this->use_social_templates();
	}

	/**
	 * Determines whether the social templates should be used.
	 *
	 * @return bool Whether the social templates should be used.
	 */
	public function use_social_templates() {
		return WPSEO_Options::get( 'opengraph', false ) === true;
	}

	/**
	 * Returns the translated values.
	 *
	 * @return array
	 */
	public function get_values() {
		$values = [];

		// Todo: a column needs to be added on the termpages to add a filter for the keyword, so this can be used in the focus keyphrase doubles.
		if ( is_object( $this->term ) && property_exists( $this->term, 'taxonomy' ) ) {
			$values = [
				'taxonomy'                    => $this->term->taxonomy,
				'semrushIntegrationActive'    => 0,
				'wincherIntegrationActive'    => 0,
				'isInsightsEnabled'           => $this->is_insights_enabled(),
			];

			$repo = YoastSEO()->classes->get( Term_Seo_Information_Repository::class );
			$repo->set_term( $this->term );
			$values = ( $repo->get_seo_data() + $values );
		}

		return $values;
	}

	/**
<<<<<<< HEAD
	 * Gets the image URL for the term's social preview.
	 *
	 * @return string|null The image URL for the social preview.
	 */
	protected function get_image_url() {
		return WPSEO_Image_Utils::get_first_content_image_for_term( $this->term->term_id );
	}

	/**
	 * Counting the number of given keyword used for other term than given term_id.
	 *
	 * @return array
	 */
	private function get_focus_keyword_usage() {
		$focuskw = WPSEO_Taxonomy_Meta::get_term_meta( $this->term, $this->term->taxonomy, 'focuskw' );

		return WPSEO_Taxonomy_Meta::get_keyword_usage( $focuskw, $this->term->term_id, $this->term->taxonomy );
	}

	/**
	 * Retrieves the title template.
	 *
	 * @param bool $fallback Whether to return the hardcoded fallback if the template value is empty.
	 *
	 * @return string The title template.
	 */
	private function get_title_template( $fallback = true ) {
		$title = $this->get_template( 'title' );

		if ( $title === '' && $fallback === true ) {
			/* translators: %s expands to the variable used for term title. */
			$archives = sprintf( __( '%s Archives', 'wordpress-seo' ), '%%term_title%%' );
			return $archives . ' %%page%% %%sep%% %%sitename%%';
		}

		return $title;
	}

	/**
	 * Retrieves the metadesc template.
	 *
	 * @return string The metadesc template.
	 */
	private function get_metadesc_template() {
		return $this->get_template( 'metadesc' );
	}

	/**
	 * Retrieves the social title template.
	 *
	 * @return string The social title template.
	 */
	private function get_social_title_template() {
		if ( $this->use_social_templates ) {
			return $this->get_social_template( 'title' );
		}

		return '';
	}

	/**
	 * Retrieves the social description template.
	 *
	 * @return string The social description template.
	 */
	private function get_social_description_template() {
		if ( $this->use_social_templates ) {
			return $this->get_social_template( 'description' );
		}

		return '';
	}

	/**
	 * Retrieves the social image template.
	 *
	 * @return string The social description template.
	 */
	private function get_social_image_template() {
		if ( $this->use_social_templates ) {
			return $this->get_social_template( 'image-url' );
		}

		return '';
	}

	/**
	 * Retrieves a template.
	 *
	 * @param string $template_option_name The name of the option in which the template you want to get is saved.
	 *
	 * @return string
	 */
	private function get_template( $template_option_name ) {
		$needed_option = $template_option_name . '-tax-' . $this->term->taxonomy;
		return WPSEO_Options::get( $needed_option, '' );
	}

	/**
	 * Retrieves a social template.
	 *
	 * @param string $template_option_name The name of the option in which the template you want to get is saved.
	 *
	 * @return string
	 */
	private function get_social_template( $template_option_name ) {
		/**
		 * Filters the social template value for a given taxonomy.
		 *
		 * @param string $template             The social template value, defaults to empty string.
		 * @param string $template_option_name The subname of the option in which the template you want to get is saved.
		 * @param string $taxonomy             The name of the taxonomy.
		 */
		return apply_filters( 'wpseo_social_template_taxonomy', '', $template_option_name, $this->term->taxonomy );
=======
	 * Returns the url to search for keyword for the taxonomy.
	 *
	 * @return string
	 */
	private function search_url() {
		return admin_url( 'edit-tags.php?taxonomy=' . $this->term->taxonomy . '&seo_kw_filter={keyword}' );
	}

	/**
	 * Returns the url to edit the taxonomy.
	 *
	 * @return string
	 */
	private function edit_url() {
		return admin_url( 'term.php?action=edit&taxonomy=' . $this->term->taxonomy . '&tag_ID={id}' );
	}

	/**
	 * Returns a base URL for use in the JS, takes permalink structure into account.
	 *
	 * @return string
	 */
	private function base_url_for_js() {

		$base_url = home_url( '/', null );
		if ( ! WPSEO_Options::get( 'stripcategorybase', false ) ) {
			if ( $this->taxonomy->rewrite ) {
				$base_url = trailingslashit( $base_url . $this->taxonomy->rewrite['slug'] );
			}
		}

		return $base_url;
>>>>>>> 5596f6ef
	}

	/**
	 * Determines whether the insights feature is enabled for this taxonomy.
	 *
	 * @return bool
	 */
	protected function is_insights_enabled() {
		return WPSEO_Options::get( 'enable_metabox_insights', false );
	}
}<|MERGE_RESOLUTION|>--- conflicted
+++ resolved
@@ -88,158 +88,6 @@
 	}
 
 	/**
-<<<<<<< HEAD
-	 * Gets the image URL for the term's social preview.
-	 *
-	 * @return string|null The image URL for the social preview.
-	 */
-	protected function get_image_url() {
-		return WPSEO_Image_Utils::get_first_content_image_for_term( $this->term->term_id );
-	}
-
-	/**
-	 * Counting the number of given keyword used for other term than given term_id.
-	 *
-	 * @return array
-	 */
-	private function get_focus_keyword_usage() {
-		$focuskw = WPSEO_Taxonomy_Meta::get_term_meta( $this->term, $this->term->taxonomy, 'focuskw' );
-
-		return WPSEO_Taxonomy_Meta::get_keyword_usage( $focuskw, $this->term->term_id, $this->term->taxonomy );
-	}
-
-	/**
-	 * Retrieves the title template.
-	 *
-	 * @param bool $fallback Whether to return the hardcoded fallback if the template value is empty.
-	 *
-	 * @return string The title template.
-	 */
-	private function get_title_template( $fallback = true ) {
-		$title = $this->get_template( 'title' );
-
-		if ( $title === '' && $fallback === true ) {
-			/* translators: %s expands to the variable used for term title. */
-			$archives = sprintf( __( '%s Archives', 'wordpress-seo' ), '%%term_title%%' );
-			return $archives . ' %%page%% %%sep%% %%sitename%%';
-		}
-
-		return $title;
-	}
-
-	/**
-	 * Retrieves the metadesc template.
-	 *
-	 * @return string The metadesc template.
-	 */
-	private function get_metadesc_template() {
-		return $this->get_template( 'metadesc' );
-	}
-
-	/**
-	 * Retrieves the social title template.
-	 *
-	 * @return string The social title template.
-	 */
-	private function get_social_title_template() {
-		if ( $this->use_social_templates ) {
-			return $this->get_social_template( 'title' );
-		}
-
-		return '';
-	}
-
-	/**
-	 * Retrieves the social description template.
-	 *
-	 * @return string The social description template.
-	 */
-	private function get_social_description_template() {
-		if ( $this->use_social_templates ) {
-			return $this->get_social_template( 'description' );
-		}
-
-		return '';
-	}
-
-	/**
-	 * Retrieves the social image template.
-	 *
-	 * @return string The social description template.
-	 */
-	private function get_social_image_template() {
-		if ( $this->use_social_templates ) {
-			return $this->get_social_template( 'image-url' );
-		}
-
-		return '';
-	}
-
-	/**
-	 * Retrieves a template.
-	 *
-	 * @param string $template_option_name The name of the option in which the template you want to get is saved.
-	 *
-	 * @return string
-	 */
-	private function get_template( $template_option_name ) {
-		$needed_option = $template_option_name . '-tax-' . $this->term->taxonomy;
-		return WPSEO_Options::get( $needed_option, '' );
-	}
-
-	/**
-	 * Retrieves a social template.
-	 *
-	 * @param string $template_option_name The name of the option in which the template you want to get is saved.
-	 *
-	 * @return string
-	 */
-	private function get_social_template( $template_option_name ) {
-		/**
-		 * Filters the social template value for a given taxonomy.
-		 *
-		 * @param string $template             The social template value, defaults to empty string.
-		 * @param string $template_option_name The subname of the option in which the template you want to get is saved.
-		 * @param string $taxonomy             The name of the taxonomy.
-		 */
-		return apply_filters( 'wpseo_social_template_taxonomy', '', $template_option_name, $this->term->taxonomy );
-=======
-	 * Returns the url to search for keyword for the taxonomy.
-	 *
-	 * @return string
-	 */
-	private function search_url() {
-		return admin_url( 'edit-tags.php?taxonomy=' . $this->term->taxonomy . '&seo_kw_filter={keyword}' );
-	}
-
-	/**
-	 * Returns the url to edit the taxonomy.
-	 *
-	 * @return string
-	 */
-	private function edit_url() {
-		return admin_url( 'term.php?action=edit&taxonomy=' . $this->term->taxonomy . '&tag_ID={id}' );
-	}
-
-	/**
-	 * Returns a base URL for use in the JS, takes permalink structure into account.
-	 *
-	 * @return string
-	 */
-	private function base_url_for_js() {
-
-		$base_url = home_url( '/', null );
-		if ( ! WPSEO_Options::get( 'stripcategorybase', false ) ) {
-			if ( $this->taxonomy->rewrite ) {
-				$base_url = trailingslashit( $base_url . $this->taxonomy->rewrite['slug'] );
-			}
-		}
-
-		return $base_url;
->>>>>>> 5596f6ef
-	}
-
-	/**
 	 * Determines whether the insights feature is enabled for this taxonomy.
 	 *
 	 * @return bool
