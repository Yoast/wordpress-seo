--- conflicted
+++ resolved
@@ -57,19 +57,11 @@
 				'postEditUrl'              => $this->edit_url(),
 				'baseUrl'                  => $this->base_url_for_js(),
 				'taxonomy'                 => $this->term->taxonomy,
-<<<<<<< HEAD
 				'keywordUsage'             => $this->get_focus_keyword_usage(),
 				'titleTemplate'            => $this->get_title_template(),
 				'metadescTemplate'         => $this->get_metadesc_template(),
 				'firstContentImage'        => $this->get_image_url(),
-				'semrushIntegrationActive' => 0,
-=======
-				'keyword_usage'            => $this->get_focus_keyword_usage(),
-				'title_template'           => $this->get_title_template(),
-				'metadesc_template'        => $this->get_metadesc_template(),
-				'first_content_image'      => $this->get_image_url(),
 				'semrushIntegrationActive' => false,
->>>>>>> bba46bb5
 			];
 		}
 
