<?php
/**
 * WPSEO plugin file.
 *
 * @package WPSEO\Admin\Tracking
 */

/**
 * Collects anonymized settings data.
 */
class WPSEO_Tracking_Settings_Data implements WPSEO_Collection {

	/**
	 * The options that need to be anonymized before they can be sent elsewhere.
	 *
	 * @var array $anonymous_settings All of the option_names which need to be
	 * anonymized before they can be sent elsewhere.
	 */
	private $anonymous_settings = [
		'baiduverify',
		'googleverify',
		'msverify',
		'yandexverify',
		'myyoast-oauth',
		'website_name',
		'alternate_website_name',
		'company_logo',
		'company_name',
		'person_name',
		'person_logo',
		'person_logo_id',
		'company_logo_id',
		'facebook_site',
		'instagram_url',
		'linkedin_url',
		'myspace_url',
		'og_default_image',
		'og_default_image_id',
		'og_frontpage_title',
		'og_frontpage_desc',
		'og_frontpage_image',
		'og_frontpage_image_id',
		'pinterest_url',
		'pinterestverify',
		'twitter_site',
		'youtube_url',
		'wikipedia_url',
		'fbadminapp',
		'semrush_tokens',
	];

	/**
	 * The options we want to track.
	 *
	 * @var array $include_list The option_names for the options we want to track.
	 */
	private $include_list = [
		'ms_defaults_set',
		'version',
		'disableadvanced_meta',
		'ryte_indexability',
		'baiduverify',
		'googleverify',
		'msverify',
		'yandexverify',
		'site_type',
		'has_multiple_authors',
		'environment_type',
		'content_analysis_active',
		'keyword_analysis_active',
		'enable_admin_bar_menu',
		'enable_cornerstone_content',
		'enable_xml_sitemap',
		'enable_text_link_counter',
		'show_onboarding_notice',
		'first_activated_on',
		'myyoast-oauth',
		'dynamic_permalinks',
		'website_name',
		'alternate_website_name',
		'company_logo',
		'company_name',
		'company_or_person',
		'person_name',
		'forcerewritetitle',
		'separator',
		'title-home-wpseo',
		'title-author-wpseo',
		'title-archive-wpseo',
		'title-search-wpseo',
		'title-404-wpseo',
		'metadesc-home-wpseo',
		'metadesc-author-wpseo',
		'metadesc-archive-wpseo',
		'rssbefore',
		'rssafter',
		'noindex-author-wpseo',
		'noindex-author-noposts-wpseo',
		'noindex-archive-wpseo',
		'disable-author',
		'disable-date',
		'disable-post_format',
		'disable-attachment',
		'is-media-purge-relevant',
		'breadcrumbs-404crumb',
		'breadcrumbs-display-blog-page',
		'breadcrumbs-boldlast',
		'breadcrumbs-archiveprefix',
		'breadcrumbs-enable',
		'breadcrumbs-home',
		'breadcrumbs-prefix',
		'breadcrumbs-searchprefix',
		'breadcrumbs-sep',
		'person_logo',
		'person_logo_id',
		'company_logo_id',
		'company_or_person_user_id',
		'stripcategorybase',
		'noindex-post',
		'display-metabox-pt-post',
		'noindex-page',
		'display-metabox-pt-page',
		'noindex-attachment',
		'display-metabox-pt-attachment',
		'display-metabox-tax-category',
		'noindex-tax-category',
		'display-metabox-tax-post_tag',
		'noindex-tax-post_tag',
		'display-metabox-tax-post_format',
		'noindex-tax-post_format',
		'taxonomy-category-ptparent',
		'taxonomy-post_tag-ptparent',
		'taxonomy-post_format-ptparent',
		'breadcrumbs-blog-remove',
		'hideeditbox-post',
		'hideeditbox-page',
		'hideeditbox-attachment',
		'hideeditbox-tax-category',
		'hideeditbox-tax-post_tag',
		'hideeditbox-tax-post_format',
		'facebook_site',
		'instagram_url',
		'linkedin_url',
		'myspace_url',
		'og_default_image',
		'og_default_image_id',
		'og_frontpage_title',
		'og_frontpage_desc',
		'og_frontpage_image',
		'og_frontpage_image_id',
		'opengraph',
		'pinterest_url',
		'pinterestverify',
		'twitter',
		'twitter_site',
		'twitter_card_type',
		'youtube_url',
		'wikipedia_url',
		'fbadminapp',
		'indexables_indexation_completed',
		'semrush_integration_active',
		'semrush_tokens',
<<<<<<< HEAD
		'zapier_integration_active',
=======
		'semrush_country_code',
>>>>>>> 14fd3314
	];

	/**
	 * Returns the collection data.
	 *
	 * @return array The collection data.
	 */
	public function get() {
		/**
		 * Filter: 'wpseo_tracking_settings_include_list' - Allow filtering the settings included in tracking.
		 *
		 * @api string $include_list the list with included setting names.
		 */
		$this->include_list = apply_filters( 'wpseo_tracking_settings_include_list', $this->include_list );

		$options = WPSEO_Options::get_all();
		// Returns the settings of which the keys intersect with the values of the include list.
		$options = array_intersect_key( $options, array_flip( $this->include_list ) );

		return [
			'settings' => $this->anonymize_settings( $options ),
		];
	}

	/**
	 * Anonimizes the WPSEO_Options array by replacing all $anonymous_settings values to 'used'.
	 *
	 * @param array $settings The settings.
	 *
	 * @return array The anonymized settings.
	 */
	private function anonymize_settings( $settings ) {
		foreach ( $this->anonymous_settings as $setting ) {
			if ( ! empty( $settings[ $setting ] ) ) {
				$settings[ $setting ] = 'used';
			}
		}

		return $settings;
	}
}<|MERGE_RESOLUTION|>--- conflicted
+++ resolved
@@ -160,11 +160,8 @@
 		'indexables_indexation_completed',
 		'semrush_integration_active',
 		'semrush_tokens',
-<<<<<<< HEAD
+		'semrush_country_code',
 		'zapier_integration_active',
-=======
-		'semrush_country_code',
->>>>>>> 14fd3314
 	];
 
 	/**
