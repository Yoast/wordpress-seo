<?php
/**
 * WPSEO plugin file.
 *
 * @package WPSEO\Admin\Tracking
 */

/**
 * Collects anonymized settings data.
 */
class WPSEO_Tracking_Settings_Data implements WPSEO_Collection {

	/**
	 * The options that need to be anonymized before they can be sent elsewhere.
	 *
	 * @var array All of the option_names which need to be
	 * anonymized before they can be sent elsewhere.
	 */
	private $anonymous_settings = [
		'baiduverify',
		'googleverify',
		'msverify',
		'yandexverify',
		'myyoast-oauth',
		'website_name',
		'alternate_website_name',
		'company_logo',
		'company_name',
		'person_name',
		'person_logo',
		'person_logo_id',
		'company_logo_id',
		'facebook_site',
		'instagram_url',
		'linkedin_url',
		'myspace_url',
		'og_default_image',
		'og_default_image_id',
		'og_frontpage_title',
		'og_frontpage_desc',
		'og_frontpage_image',
		'og_frontpage_image_id',
		'open_graph_frontpage_title',
		'open_graph_frontpage_desc',
		'open_graph_frontpage_image',
		'open_graph_frontpage_image_id',
		'other_social_urls',
		'pinterest_url',
		'pinterestverify',
		'twitter_site',
		'youtube_url',
		'wikipedia_url',
		'semrush_tokens',
		'zapier_api_key',
		'wincher_tokens',
		'wincher_website_id',
	];

	/**
	 * The options we want to track.
	 *
	 * @var array The option_names for the options we want to track.
	 */
	private $include_list = [
		'ms_defaults_set',
		'version',
		'disableadvanced_meta',
		'ryte_indexability',
		'baiduverify',
		'googleverify',
		'msverify',
		'yandexverify',
		'site_type',
		'has_multiple_authors',
		'environment_type',
		'content_analysis_active',
		'keyword_analysis_active',
		'enable_admin_bar_menu',
		'enable_cornerstone_content',
		'enable_xml_sitemap',
		'enable_text_link_counter',
		'show_onboarding_notice',
		'first_activated_on',
		'myyoast-oauth',
		'dynamic_permalinks',
		'website_name',
		'alternate_website_name',
		'company_logo',
		'company_name',
		'company_or_person',
		'person_name',
		'forcerewritetitle',
		'separator',
		'title-home-wpseo',
		'title-author-wpseo',
		'title-archive-wpseo',
		'title-search-wpseo',
		'title-404-wpseo',
		'metadesc-home-wpseo',
		'metadesc-author-wpseo',
		'metadesc-archive-wpseo',
		'rssbefore',
		'rssafter',
		'noindex-author-wpseo',
		'noindex-author-noposts-wpseo',
		'noindex-archive-wpseo',
		'disable-author',
		'disable-date',
		'disable-post_format',
		'disable-attachment',
		'breadcrumbs-404crumb',
		'breadcrumbs-display-blog-page',
		'breadcrumbs-boldlast',
		'breadcrumbs-archiveprefix',
		'breadcrumbs-enable',
		'breadcrumbs-home',
		'breadcrumbs-prefix',
		'breadcrumbs-searchprefix',
		'breadcrumbs-sep',
		'person_logo',
		'person_logo_id',
		'company_logo_id',
		'company_or_person_user_id',
		'stripcategorybase',
		'noindex-post',
		'display-metabox-pt-post',
		'noindex-page',
		'display-metabox-pt-page',
		'noindex-attachment',
		'display-metabox-pt-attachment',
		'display-metabox-tax-category',
		'noindex-tax-category',
		'display-metabox-tax-post_tag',
		'noindex-tax-post_tag',
		'display-metabox-tax-post_format',
		'noindex-tax-post_format',
		'taxonomy-category-ptparent',
		'taxonomy-post_tag-ptparent',
		'taxonomy-post_format-ptparent',
		'breadcrumbs-blog-remove',
		'hideeditbox-post',
		'hideeditbox-page',
		'hideeditbox-attachment',
		'hideeditbox-tax-category',
		'hideeditbox-tax-post_tag',
		'hideeditbox-tax-post_format',
		'facebook_site',
		'instagram_url',
		'linkedin_url',
		'myspace_url',
		'og_default_image',
		'og_default_image_id',
		'og_frontpage_title',
		'og_frontpage_desc',
		'og_frontpage_image',
		'og_frontpage_image_id',
		'open_graph_frontpage_title',
		'open_graph_frontpage_desc',
		'open_graph_frontpage_image',
		'open_graph_frontpage_image_id',
		'opengraph',
		'pinterest_url',
		'pinterestverify',
		'twitter',
		'twitter_site',
		'twitter_card_type',
		'youtube_url',
		'wikipedia_url',
		'indexables_indexing_completed',
		'semrush_integration_active',
		'semrush_tokens',
		'semrush_country_code',
		'enable_enhanced_slack_sharing',
		'zapier_integration_active',
		'zapier_api_key',
		'enable_metabox_insights',
		'enable_link_suggestions',
		'workouts',
		'wincher_integration_active',
		'wincher_tokens',
		'wincher_website_id',
		'wincher_automatically_add_keyphrases',
		'first_time_install',
		'other_social_urls',
		'remove_feed_post_comments',
<<<<<<< HEAD
		'remove_feed_global_comments',
=======
		'remove_atom_rdf_feeds',
>>>>>>> 00e17c3e
	];

	/**
	 * Returns the collection data.
	 *
	 * @return array The collection data.
	 */
	public function get() {
		/**
		 * Filter: 'wpseo_tracking_settings_include_list' - Allow filtering the settings included in tracking.
		 *
		 * @api string $include_list the list with included setting names.
		 */
		$this->include_list = apply_filters( 'wpseo_tracking_settings_include_list', $this->include_list );

		$options = WPSEO_Options::get_all();
		// Returns the settings of which the keys intersect with the values of the include list.
		$options = array_intersect_key( $options, array_flip( $this->include_list ) );

		return [
			'settings' => $this->anonymize_settings( $options ),
		];
	}

	/**
	 * Anonimizes the WPSEO_Options array by replacing all $anonymous_settings values to 'used'.
	 *
	 * @param array $settings The settings.
	 *
	 * @return array The anonymized settings.
	 */
	private function anonymize_settings( $settings ) {
		foreach ( $this->anonymous_settings as $setting ) {
			if ( ! empty( $settings[ $setting ] ) ) {
				$settings[ $setting ] = 'used';
			}
		}

		return $settings;
	}
}<|MERGE_RESOLUTION|>--- conflicted
+++ resolved
@@ -183,11 +183,8 @@
 		'first_time_install',
 		'other_social_urls',
 		'remove_feed_post_comments',
-<<<<<<< HEAD
 		'remove_feed_global_comments',
-=======
 		'remove_atom_rdf_feeds',
->>>>>>> 00e17c3e
 	];
 
 	/**
