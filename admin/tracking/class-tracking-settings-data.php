<?php
/**
 * WPSEO plugin file.
 *
 * @package WPSEO\Admin\Tracking
 */

/**
 * Collects anonymized settings data.
 */
class WPSEO_Tracking_Settings_Data implements WPSEO_Collection {

	/**
	 * The options that need to be anonymized before they can be sent elsewhere.
	 *
	 * @var array All of the option_names which need to be
	 * anonymized before they can be sent elsewhere.
	 */
	private $anonymous_settings = [
		'baiduverify',
		'googleverify',
		'msverify',
		'yandexverify',
		'myyoast-oauth',
		'website_name',
		'alternate_website_name',
		'company_logo',
		'company_name',
		'person_name',
		'person_logo',
		'person_logo_id',
		'company_logo_id',
		'facebook_site',
		'instagram_url',
		'linkedin_url',
		'myspace_url',
		'og_default_image',
		'og_default_image_id',
		'og_frontpage_title',
		'og_frontpage_desc',
		'og_frontpage_image',
		'og_frontpage_image_id',
		'open_graph_frontpage_title',
		'open_graph_frontpage_desc',
		'open_graph_frontpage_image',
		'open_graph_frontpage_image_id',
		'other_social_urls',
		'pinterest_url',
		'pinterestverify',
		'twitter_site',
		'youtube_url',
		'wikipedia_url',
		'semrush_tokens',
		'zapier_api_key',
		'wincher_tokens',
		'wincher_website_id',
	];

	/**
	 * The options we want to track.
	 *
	 * @var array The option_names for the options we want to track.
	 */
	private $include_list = [
		'ms_defaults_set',
		'version',
		'disableadvanced_meta',
		'ryte_indexability',
		'baiduverify',
		'googleverify',
		'msverify',
		'yandexverify',
		'site_type',
		'has_multiple_authors',
		'environment_type',
		'content_analysis_active',
		'keyword_analysis_active',
		'enable_admin_bar_menu',
		'enable_cornerstone_content',
		'enable_xml_sitemap',
		'enable_text_link_counter',
		'show_onboarding_notice',
		'first_activated_on',
		'myyoast-oauth',
		'dynamic_permalinks',
		'website_name',
		'alternate_website_name',
		'company_logo',
		'company_name',
		'company_or_person',
		'person_name',
		'forcerewritetitle',
		'separator',
		'title-home-wpseo',
		'title-author-wpseo',
		'title-archive-wpseo',
		'title-search-wpseo',
		'title-404-wpseo',
		'metadesc-home-wpseo',
		'metadesc-author-wpseo',
		'metadesc-archive-wpseo',
		'rssbefore',
		'rssafter',
		'noindex-author-wpseo',
		'noindex-author-noposts-wpseo',
		'noindex-archive-wpseo',
		'disable-author',
		'disable-date',
		'disable-post_format',
		'disable-attachment',
		'breadcrumbs-404crumb',
		'breadcrumbs-display-blog-page',
		'breadcrumbs-boldlast',
		'breadcrumbs-archiveprefix',
		'breadcrumbs-enable',
		'breadcrumbs-home',
		'breadcrumbs-prefix',
		'breadcrumbs-searchprefix',
		'breadcrumbs-sep',
		'person_logo',
		'person_logo_id',
		'company_logo_id',
		'company_or_person_user_id',
		'stripcategorybase',
		'noindex-post',
		'display-metabox-pt-post',
		'noindex-page',
		'display-metabox-pt-page',
		'noindex-attachment',
		'display-metabox-pt-attachment',
		'display-metabox-tax-category',
		'noindex-tax-category',
		'display-metabox-tax-post_tag',
		'noindex-tax-post_tag',
		'display-metabox-tax-post_format',
		'noindex-tax-post_format',
		'taxonomy-category-ptparent',
		'taxonomy-post_tag-ptparent',
		'taxonomy-post_format-ptparent',
		'breadcrumbs-blog-remove',
		'hideeditbox-post',
		'hideeditbox-page',
		'hideeditbox-attachment',
		'hideeditbox-tax-category',
		'hideeditbox-tax-post_tag',
		'hideeditbox-tax-post_format',
		'facebook_site',
		'instagram_url',
		'linkedin_url',
		'myspace_url',
		'og_default_image',
		'og_default_image_id',
		'og_frontpage_title',
		'og_frontpage_desc',
		'og_frontpage_image',
		'og_frontpage_image_id',
		'open_graph_frontpage_title',
		'open_graph_frontpage_desc',
		'open_graph_frontpage_image',
		'open_graph_frontpage_image_id',
		'opengraph',
		'pinterest_url',
		'pinterestverify',
		'twitter',
		'twitter_site',
		'twitter_card_type',
		'youtube_url',
		'wikipedia_url',
		'indexables_indexing_completed',
		'semrush_integration_active',
		'semrush_tokens',
		'semrush_country_code',
		'enable_enhanced_slack_sharing',
		'zapier_integration_active',
		'zapier_api_key',
		'enable_metabox_insights',
		'enable_link_suggestions',
		'workouts',
		'wincher_integration_active',
		'wincher_tokens',
		'wincher_website_id',
		'wincher_automatically_add_keyphrases',
		'first_time_install',
<<<<<<< HEAD
		'other_social_urls',
		'wordproof_integration_active',
=======
>>>>>>> ac2e6a51
	];

	/**
	 * Returns the collection data.
	 *
	 * @return array The collection data.
	 */
	public function get() {
		/**
		 * Filter: 'wpseo_tracking_settings_include_list' - Allow filtering the settings included in tracking.
		 *
		 * @api string $include_list the list with included setting names.
		 */
		$this->include_list = apply_filters( 'wpseo_tracking_settings_include_list', $this->include_list );

		$options = WPSEO_Options::get_all();
		// Returns the settings of which the keys intersect with the values of the include list.
		$options = array_intersect_key( $options, array_flip( $this->include_list ) );

		return [
			'settings' => $this->anonymize_settings( $options ),
		];
	}

	/**
	 * Anonimizes the WPSEO_Options array by replacing all $anonymous_settings values to 'used'.
	 *
	 * @param array $settings The settings.
	 *
	 * @return array The anonymized settings.
	 */
	private function anonymize_settings( $settings ) {
		foreach ( $this->anonymous_settings as $setting ) {
			if ( ! empty( $settings[ $setting ] ) ) {
				$settings[ $setting ] = 'used';
			}
		}

		return $settings;
	}
}<|MERGE_RESOLUTION|>--- conflicted
+++ resolved
@@ -181,11 +181,7 @@
 		'wincher_website_id',
 		'wincher_automatically_add_keyphrases',
 		'first_time_install',
-<<<<<<< HEAD
 		'other_social_urls',
-		'wordproof_integration_active',
-=======
->>>>>>> ac2e6a51
 	];
 
 	/**
