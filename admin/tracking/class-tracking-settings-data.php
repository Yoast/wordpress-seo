--- conflicted
+++ resolved
@@ -46,11 +46,8 @@
 		'youtube_url',
 		'wikipedia_url',
 		'fbadminapp',
-<<<<<<< HEAD
+		'semrush_integration_active',
 		'semrush_tokens',
-=======
-		'semrush_integration_active',
->>>>>>> 2151ce1a
 	];
 
 	/**
@@ -164,11 +161,8 @@
 		'wikipedia_url',
 		'fbadminapp',
 		'indexables_indexation_completed',
-<<<<<<< HEAD
+		'semrush_integration_active',
 		'semrush_tokens',
-=======
-		'semrush_integration_active',
->>>>>>> 2151ce1a
 	];
 
 	/**
