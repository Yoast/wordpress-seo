<?php
/**
 * WPSEO plugin file.
 *
 * @package WPSEO\Admin\Tracking
 */

/**
 * Collects anonymized settings data.
 */
class WPSEO_Tracking_Settings_Data implements WPSEO_Collection {

	/**
	 * The options that need to be anonymized before they can be sent elsewhere.
	 *
	 * @var array All of the option_names which need to be
	 * anonymized before they can be sent elsewhere.
	 */
	private $anonymous_settings = [
		'baiduverify',
		'googleverify',
		'msverify',
		'yandexverify',
		'ahrefsverify',
		'myyoast-oauth',
		'website_name',
		'alternate_website_name',
		'company_logo',
		'company_name',
		'company_alternate_name',
		'person_name',
		'person_logo',
		'person_logo_id',
		'company_logo_id',
		'facebook_site',
		'instagram_url',
		'linkedin_url',
		'myspace_url',
		'og_default_image',
		'og_default_image_id',
		'og_frontpage_title',
		'og_frontpage_desc',
		'og_frontpage_image',
		'og_frontpage_image_id',
		'open_graph_frontpage_title',
		'open_graph_frontpage_desc',
		'open_graph_frontpage_image',
		'open_graph_frontpage_image_id',
		'other_social_urls',
		'mastodon_url',
		'pinterest_url',
		'pinterestverify',
		'twitter_site',
		'youtube_url',
		'wikipedia_url',
		'semrush_tokens',
		'wincher_tokens',
		'wincher_website_id',
		'least_readability_ignore_list',
		'least_seo_score_ignore_list',
		'most_linked_ignore_list',
		'least_linked_ignore_list',
		'indexables_page_reading_list',
		'publishing_principles_id',
		'ownership_funding_info_id',
		'actionable_feedback_policy_id',
		'corrections_policy_id',
		'ethics_policy_id',
		'diversity_policy_id',
		'diversity_staffing_report_id',
	];

	/**
	 * The options we want to track.
	 *
	 * @var array The option_names for the options we want to track.
	 */
	private $include_list = [
		'ms_defaults_set',
		'version',
		'disableadvanced_meta',
		'ryte_indexability',
		'baiduverify',
		'googleverify',
		'ahrefsverify',
		'msverify',
		'yandexverify',
		'site_type',
		'has_multiple_authors',
		'environment_type',
		'content_analysis_active',
		'keyword_analysis_active',
		'inclusive_language_analysis_active',
		'enable_admin_bar_menu',
		'enable_cornerstone_content',
		'enable_xml_sitemap',
		'enable_text_link_counter',
		'show_onboarding_notice',
		'first_activated_on',
		'myyoast-oauth',
		'dynamic_permalinks',
		'website_name',
		'alternate_website_name',
		'company_logo',
		'company_name',
		'company_or_person',
		'person_name',
		'forcerewritetitle',
		'separator',
		'title-home-wpseo',
		'title-author-wpseo',
		'title-archive-wpseo',
		'title-search-wpseo',
		'title-404-wpseo',
		'metadesc-home-wpseo',
		'metadesc-author-wpseo',
		'metadesc-archive-wpseo',
		'rssbefore',
		'rssafter',
		'noindex-author-wpseo',
		'noindex-author-noposts-wpseo',
		'noindex-archive-wpseo',
		'disable-author',
		'disable-date',
		'disable-post_format',
		'disable-attachment',
		'breadcrumbs-404crumb',
		'breadcrumbs-display-blog-page',
		'breadcrumbs-boldlast',
		'breadcrumbs-archiveprefix',
		'breadcrumbs-enable',
		'breadcrumbs-home',
		'breadcrumbs-prefix',
		'breadcrumbs-searchprefix',
		'breadcrumbs-sep',
		'person_logo',
		'person_logo_id',
		'company_logo_id',
		'company_or_person_user_id',
		'stripcategorybase',
		'noindex-post',
		'display-metabox-pt-post',
		'noindex-page',
		'display-metabox-pt-page',
		'noindex-attachment',
		'display-metabox-pt-attachment',
		'display-metabox-tax-category',
		'noindex-tax-category',
		'display-metabox-tax-post_tag',
		'noindex-tax-post_tag',
		'display-metabox-tax-post_format',
		'noindex-tax-post_format',
		'taxonomy-category-ptparent',
		'taxonomy-post_tag-ptparent',
		'taxonomy-post_format-ptparent',
		'breadcrumbs-blog-remove',
		'hideeditbox-post',
		'hideeditbox-page',
		'hideeditbox-attachment',
		'hideeditbox-tax-category',
		'hideeditbox-tax-post_tag',
		'hideeditbox-tax-post_format',
		'facebook_site',
		'instagram_url',
		'linkedin_url',
		'myspace_url',
		'og_default_image',
		'og_default_image_id',
		'og_frontpage_title',
		'og_frontpage_desc',
		'og_frontpage_image',
		'og_frontpage_image_id',
		'open_graph_frontpage_title',
		'open_graph_frontpage_desc',
		'open_graph_frontpage_image',
		'open_graph_frontpage_image_id',
		'opengraph',
		'pinterest_url',
		'pinterestverify',
		'twitter',
		'twitter_site',
		'twitter_card_type',
		'youtube_url',
		'wikipedia_url',
		'mastodon_url',
		'indexables_indexing_completed',
		'semrush_integration_active',
		'semrush_tokens',
		'semrush_country_code',
		'enable_enhanced_slack_sharing',
		'enable_metabox_insights',
		'enable_link_suggestions',
		'enable_index_now',
		'enable_ai_generator',
		'workouts',
		'wincher_integration_active',
		'wincher_tokens',
		'wincher_website_id',
		'wincher_automatically_add_keyphrases',
		'first_time_install',
		'other_social_urls',
		'remove_feed_global',
		'remove_feed_global_comments',
		'remove_feed_post_comments',
		'remove_feed_authors',
		'remove_feed_categories',
		'remove_feed_tags',
		'remove_feed_custom_taxonomies',
		'remove_feed_post_types',
		'remove_feed_search',
		'remove_atom_rdf_feeds',
		'remove_shortlinks',
		'remove_rest_api_links',
		'remove_rsd_wlw_links',
		'remove_oembed_links',
		'remove_generator',
		'remove_emoji_scripts',
		'remove_powered_by_header',
		'remove_pingback_header',
		'clean_campaign_tracking_urls',
		'clean_permalinks',
		'clean_permalinks_extra_variables',
		'search_cleanup',
		'search_cleanup_emoji',
		'search_cleanup_patterns',
		'search_character_limit',
		'redirect_search_pretty_urls',
		'indexables_overview_state',
		'deny_search_crawling',
		'deny_wp_json_crawling',
		'deny_adsbot_crawling',
		'deny_ccbot_crawling',
		'deny_google_extended_crawling',
		'deny_gptbot_crawling',
		'last_known_no_unindexed',
		'site_kit_connected',
		'site_kit_tracking_setup_widget_loaded',
		'site_kit_tracking_first_interaction_stage',
		'site_kit_tracking_last_interaction_stage',
		'site_kit_tracking_setup_widget_temporarily_dismissed',
		'site_kit_tracking_setup_widget_permanently_dismissed',
		'google_site_kit_feature_enabled',
		'ai_free_sparks_started_on',
		'enable_llms_txt',
		'llms_txt_selection_mode',
		'configuration_finished_steps',
		'enable_task_list',
<<<<<<< HEAD
		'enable_schema',
=======
		// No need to add anything from WPSEO_Option_Tracking_Only as they are added automatically below.
>>>>>>> db67b95b
	];

	/**
	 * Returns the collection data.
	 *
	 * @return array The collection data.
	 */
	public function get() {
		/**
		 * Filter: 'wpseo_tracking_settings_include_list' - Allow filtering the settings included in tracking.
		 *
		 * @param string $include_list The list with included setting names.
		 */
		$this->include_list = apply_filters( 'wpseo_tracking_settings_include_list', $this->include_list );

		// Always include the tracking only option keys.
		$this->include_list = array_merge( $this->include_list, YoastSEO()->helpers->options->get_tracking_only_options() );

		$options = WPSEO_Options::get_all();
		// Returns the settings of which the keys intersect with the values of the include list.
		$options = array_intersect_key( $options, array_flip( $this->include_list ) );

		return [
			'settings' => $this->anonymize_settings( $options ),
		];
	}

	/**
	 * Anonimizes the WPSEO_Options array by replacing all $anonymous_settings values to 'used'.
	 *
	 * @param array $settings The settings.
	 *
	 * @return array The anonymized settings.
	 */
	private function anonymize_settings( $settings ) {
		foreach ( $this->anonymous_settings as $setting ) {
			if ( ! empty( $settings[ $setting ] ) ) {
				$settings[ $setting ] = 'used';
			}
		}

		return $settings;
	}
}<|MERGE_RESOLUTION|>--- conflicted
+++ resolved
@@ -245,11 +245,8 @@
 		'llms_txt_selection_mode',
 		'configuration_finished_steps',
 		'enable_task_list',
-<<<<<<< HEAD
 		'enable_schema',
-=======
 		// No need to add anything from WPSEO_Option_Tracking_Only as they are added automatically below.
->>>>>>> db67b95b
 	];
 
 	/**
