<?php
/**
 * WPSEO plugin file.
 *
 * @package WPSEO\Admin\Tracking
 */

/**
 * Collects anonymized settings data.
 */
class WPSEO_Tracking_Settings_Data implements WPSEO_Collection {

	/**
	 * The options that need to be anonymized before they can be sent elsewhere.
	 *
	 * @var array $anonymous_settings All of the option_names which need to be
	 * anonymized before they can be sent elsewhere.
	 */
	private $anonymous_settings = [
		'baiduverify',
		'googleverify',
		'msverify',
		'yandexverify',
		'myyoast-oauth',
		'website_name',
		'alternate_website_name',
		'company_logo',
		'company_name',
		'person_name',
		'person_logo',
		'person_logo_id',
		'company_logo_id',
		'facebook_site',
		'instagram_url',
		'linkedin_url',
		'myspace_url',
		'og_default_image',
		'og_default_image_id',
		'og_frontpage_title',
		'og_frontpage_desc',
		'og_frontpage_image',
		'og_frontpage_image_id',
		'pinterest_url',
		'pinterestverify',
		'twitter_site',
		'youtube_url',
		'wikipedia_url',
		'fbadminapp',
		'semrush_tokens',
	];

	/**
	 * The options we want to track.
	 *
	 * @var array $include_list The option_names for the options we want to track.
	 */
	private $include_list = [
		'ms_defaults_set',
		'version',
		'disableadvanced_meta',
		'ryte_indexability',
		'baiduverify',
		'googleverify',
		'msverify',
		'yandexverify',
		'site_type',
		'has_multiple_authors',
		'environment_type',
		'content_analysis_active',
		'keyword_analysis_active',
		'enable_admin_bar_menu',
		'enable_cornerstone_content',
		'enable_xml_sitemap',
		'enable_text_link_counter',
		'show_onboarding_notice',
		'first_activated_on',
		'myyoast-oauth',
		'dynamic_permalinks',
		'website_name',
		'alternate_website_name',
		'company_logo',
		'company_name',
		'company_or_person',
		'person_name',
		'forcerewritetitle',
		'separator',
		'title-home-wpseo',
		'title-author-wpseo',
		'title-archive-wpseo',
		'title-search-wpseo',
		'title-404-wpseo',
		'metadesc-home-wpseo',
		'metadesc-author-wpseo',
		'metadesc-archive-wpseo',
		'rssbefore',
		'rssafter',
		'noindex-author-wpseo',
		'noindex-author-noposts-wpseo',
		'noindex-archive-wpseo',
		'disable-author',
		'disable-date',
		'disable-post_format',
		'disable-attachment',
		'is-media-purge-relevant',
		'breadcrumbs-404crumb',
		'breadcrumbs-display-blog-page',
		'breadcrumbs-boldlast',
		'breadcrumbs-archiveprefix',
		'breadcrumbs-enable',
		'breadcrumbs-home',
		'breadcrumbs-prefix',
		'breadcrumbs-searchprefix',
		'breadcrumbs-sep',
		'person_logo',
		'person_logo_id',
		'company_logo_id',
		'company_or_person_user_id',
		'stripcategorybase',
		'noindex-post',
		'display-metabox-pt-post',
		'noindex-page',
		'display-metabox-pt-page',
		'noindex-attachment',
		'display-metabox-pt-attachment',
		'display-metabox-tax-category',
		'noindex-tax-category',
		'display-metabox-tax-post_tag',
		'noindex-tax-post_tag',
		'display-metabox-tax-post_format',
		'noindex-tax-post_format',
		'taxonomy-category-ptparent',
		'taxonomy-post_tag-ptparent',
		'taxonomy-post_format-ptparent',
		'breadcrumbs-blog-remove',
		'hideeditbox-post',
		'hideeditbox-page',
		'hideeditbox-attachment',
		'hideeditbox-tax-category',
		'hideeditbox-tax-post_tag',
		'hideeditbox-tax-post_format',
		'facebook_site',
		'instagram_url',
		'linkedin_url',
		'myspace_url',
		'og_default_image',
		'og_default_image_id',
		'og_frontpage_title',
		'og_frontpage_desc',
		'og_frontpage_image',
		'og_frontpage_image_id',
		'opengraph',
		'pinterest_url',
		'pinterestverify',
		'twitter',
		'twitter_site',
		'twitter_card_type',
		'youtube_url',
		'wikipedia_url',
		'fbadminapp',
		'indexables_indexation_completed',
		'semrush_integration_active',
		'semrush_tokens',
		'semrush_country_code',
<<<<<<< HEAD
		'zapier_integration_active',
=======
		'enable_enhanced_slack_sharing',
>>>>>>> ba0c43ef
	];

	/**
	 * Returns the collection data.
	 *
	 * @return array The collection data.
	 */
	public function get() {
		/**
		 * Filter: 'wpseo_tracking_settings_include_list' - Allow filtering the settings included in tracking.
		 *
		 * @api string $include_list the list with included setting names.
		 */
		$this->include_list = apply_filters( 'wpseo_tracking_settings_include_list', $this->include_list );

		$options = WPSEO_Options::get_all();
		// Returns the settings of which the keys intersect with the values of the include list.
		$options = array_intersect_key( $options, array_flip( $this->include_list ) );

		return [
			'settings' => $this->anonymize_settings( $options ),
		];
	}

	/**
	 * Anonimizes the WPSEO_Options array by replacing all $anonymous_settings values to 'used'.
	 *
	 * @param array $settings The settings.
	 *
	 * @return array The anonymized settings.
	 */
	private function anonymize_settings( $settings ) {
		foreach ( $this->anonymous_settings as $setting ) {
			if ( ! empty( $settings[ $setting ] ) ) {
				$settings[ $setting ] = 'used';
			}
		}

		return $settings;
	}
}<|MERGE_RESOLUTION|>--- conflicted
+++ resolved
@@ -161,11 +161,8 @@
 		'semrush_integration_active',
 		'semrush_tokens',
 		'semrush_country_code',
-<<<<<<< HEAD
+		'enable_enhanced_slack_sharing',
 		'zapier_integration_active',
-=======
-		'enable_enhanced_slack_sharing',
->>>>>>> ba0c43ef
 	];
 
 	/**
