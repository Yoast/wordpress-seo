<?php
/**
 * WPSEO plugin file.
 *
 * @package WPSEO\Admin\Tracking
 */

/**
 * Collects anonymized settings data.
 */
class WPSEO_Tracking_Settings_Data implements WPSEO_Collection {

	/**
	 * The options that need to be anonymized before they can be sent elsewhere.
	 *
	 * @var array $anonymous_settings All of the option_names which need to be
	 * anonymized before they can be sent elsewhere.
	 */
	private $anonymous_settings = [
		'baiduverify',
		'googleverify',
		'msverify',
		'yandexverify',
		'myyoast-oauth',
		'website_name',
		'alternate_website_name',
		'company_logo',
		'company_name',
		'person_name',
		'person_logo',
		'person_logo_id',
		'company_logo_id',
		'facebook_site',
		'instagram_url',
		'linkedin_url',
		'myspace_url',
		'og_default_image',
		'og_default_image_id',
		'og_frontpage_title',
		'og_frontpage_desc',
		'og_frontpage_image',
		'og_frontpage_image_id',
		'pinterest_url',
		'pinterestverify',
		'twitter_site',
		'youtube_url',
		'wikipedia_url',
		'fbadminapp',
	];

	/**
	 * The options we want to track.
	 *
	 * @var array $include_list The option_names for the options we want to track.
	 */
	private $include_list = [
		'ms_defaults_set',
		'version',
		'disableadvanced_meta',
		'ryte_indexability',
		'baiduverify',
		'googleverify',
		'msverify',
		'yandexverify',
		'site_type',
		'has_multiple_authors',
		'environment_type',
		'content_analysis_active',
		'keyword_analysis_active',
		'enable_admin_bar_menu',
		'enable_cornerstone_content',
		'enable_xml_sitemap',
		'enable_text_link_counter',
		'show_onboarding_notice',
		'first_activated_on',
		'myyoast-oauth',
		'website_name',
		'alternate_website_name',
		'company_logo',
		'company_name',
		'company_or_person',
		'person_name',
		'forcerewritetitle',
		'separator',
		'title-home-wpseo',
		'title-author-wpseo',
		'title-archive-wpseo',
		'title-search-wpseo',
		'title-404-wpseo',
		'metadesc-home-wpseo',
		'metadesc-author-wpseo',
		'metadesc-archive-wpseo',
		'rssbefore',
		'rssafter',
		'noindex-author-wpseo',
		'noindex-author-noposts-wpseo',
		'noindex-archive-wpseo',
		'disable-author',
		'disable-date',
		'disable-post_format',
		'disable-attachment',
		'is-media-purge-relevant',
		'breadcrumbs-404crumb',
		'breadcrumbs-display-blog-page',
		'breadcrumbs-boldlast',
		'breadcrumbs-archiveprefix',
		'breadcrumbs-enable',
		'breadcrumbs-home',
		'breadcrumbs-prefix',
		'breadcrumbs-searchprefix',
		'breadcrumbs-sep',
		'person_logo',
		'person_logo_id',
		'company_logo_id',
		'company_or_person_user_id',
		'stripcategorybase',
		'noindex-post',
		'showdate-post',
		'display-metabox-pt-post',
		'noindex-page',
		'showdate-page',
		'display-metabox-pt-page',
		'noindex-attachment',
		'showdate-attachment',
		'display-metabox-pt-attachment',
		'display-metabox-tax-category',
		'noindex-tax-category',
		'display-metabox-tax-post_tag',
		'noindex-tax-post_tag',
		'display-metabox-tax-post_format',
		'noindex-tax-post_format',
		'taxonomy-category-ptparent',
		'taxonomy-post_tag-ptparent',
		'taxonomy-post_format-ptparent',
		'breadcrumbs-blog-remove',
		'hideeditbox-post',
		'hideeditbox-page',
		'hideeditbox-attachment',
		'hideeditbox-tax-category',
		'hideeditbox-tax-post_tag',
		'hideeditbox-tax-post_format',
		'facebook_site',
		'instagram_url',
		'linkedin_url',
		'myspace_url',
		'og_default_image',
		'og_default_image_id',
		'og_frontpage_title',
		'og_frontpage_desc',
		'og_frontpage_image',
		'og_frontpage_image_id',
		'opengraph',
		'pinterest_url',
		'pinterestverify',
		'twitter',
		'twitter_site',
		'twitter_card_type',
		'youtube_url',
		'wikipedia_url',
		'fbadminapp',
<<<<<<< HEAD
		'started_configuration_wizard',
=======
		'indexables_indexation_completed',
>>>>>>> 8419955d
	];

	/**
	 * Returns the collection data.
	 *
	 * @return array The collection data.
	 */
	public function get() {
		/**
		 * Filter: 'wpseo_tracking_settings_include_list' - Allow filtering the settings included in tracking.
		 *
		 * @api string $include_list the list with included setting names.
		 */
		$this->include_list = apply_filters( 'wpseo_tracking_settings_include_list', $this->include_list );

		$options = WPSEO_Options::get_all();
		// Returns the settings of which the keys intersect with the values of the include list.
		$options = array_intersect_key( $options, array_flip( $this->include_list ) );

		return [
			'settings' => $this->anonymize_settings( $options ),
		];
	}

	/**
	 * Anonimizes the WPSEO_Options array by replacing all $anonymous_settings values to 'used'.
	 *
	 * @param array $settings The settings.
	 *
	 * @return array The anonymized settings.
	 */
	private function anonymize_settings( $settings ) {
		foreach ( $this->anonymous_settings as $setting ) {
			if ( ! empty( $settings[ $setting ] ) ) {
				$settings[ $setting ] = 'used';
			}
		}

		return $settings;
	}
}<|MERGE_RESOLUTION|>--- conflicted
+++ resolved
@@ -158,11 +158,8 @@
 		'youtube_url',
 		'wikipedia_url',
 		'fbadminapp',
-<<<<<<< HEAD
 		'started_configuration_wizard',
-=======
 		'indexables_indexation_completed',
->>>>>>> 8419955d
 	];
 
 	/**
