<?php
/**
 * WPSEO plugin file.
 *
 * @package WPSEO\Admin\Tracking
 */

/**
 * Collects anonymized settings data.
 */
class WPSEO_Tracking_Settings_Data implements WPSEO_Collection {

	/**
	 * The options that need to be anonymized before they can be sent elsewhere.
	 *
	 * @var array $anonymous_settings All of the option_names which need to be
	 * anonymized before they can be sent elsewhere.
	 */
	private $anonymous_settings = [
		'baiduverify',
		'googleverify',
		'msverify',
		'yandexverify',
		'myyoast-oauth',
		'website_name',
		'alternate_website_name',
		'company_logo',
		'company_name',
		'person_name',
		'person_logo',
		'person_logo_id',
		'company_logo_id',
		'facebook_site',
		'instagram_url',
		'linkedin_url',
		'myspace_url',
		'og_default_image',
		'og_default_image_id',
		'og_frontpage_title',
		'og_frontpage_desc',
		'og_frontpage_image',
		'og_frontpage_image_id',
		'pinterest_url',
		'pinterestverify',
		'twitter_site',
		'youtube_url',
		'wikipedia_url',
		'fbadminapp',
		'semrush_tokens',
	];

	/**
	 * The options we want to track.
	 *
	 * @var array $include_list The option_names for the options we want to track.
	 */
	private $include_list = [
		'ms_defaults_set',
		'version',
		'disableadvanced_meta',
		'ryte_indexability',
		'baiduverify',
		'googleverify',
		'msverify',
		'yandexverify',
		'site_type',
		'has_multiple_authors',
		'environment_type',
		'content_analysis_active',
		'keyword_analysis_active',
		'enable_admin_bar_menu',
		'enable_cornerstone_content',
		'enable_xml_sitemap',
		'enable_text_link_counter',
		'show_onboarding_notice',
		'first_activated_on',
		'myyoast-oauth',
		'dynamic_permalinks',
		'website_name',
		'alternate_website_name',
		'company_logo',
		'company_name',
		'company_or_person',
		'person_name',
		'forcerewritetitle',
		'separator',
		'title-home-wpseo',
		'title-author-wpseo',
		'title-archive-wpseo',
		'title-search-wpseo',
		'title-404-wpseo',
		'metadesc-home-wpseo',
		'metadesc-author-wpseo',
		'metadesc-archive-wpseo',
		'rssbefore',
		'rssafter',
		'noindex-author-wpseo',
		'noindex-author-noposts-wpseo',
		'noindex-archive-wpseo',
		'disable-author',
		'disable-date',
		'disable-post_format',
		'disable-attachment',
		'is-media-purge-relevant',
		'breadcrumbs-404crumb',
		'breadcrumbs-display-blog-page',
		'breadcrumbs-boldlast',
		'breadcrumbs-archiveprefix',
		'breadcrumbs-enable',
		'breadcrumbs-home',
		'breadcrumbs-prefix',
		'breadcrumbs-searchprefix',
		'breadcrumbs-sep',
		'person_logo',
		'person_logo_id',
		'company_logo_id',
		'company_or_person_user_id',
		'stripcategorybase',
		'noindex-post',
		'display-metabox-pt-post',
		'noindex-page',
		'display-metabox-pt-page',
		'noindex-attachment',
		'display-metabox-pt-attachment',
		'display-metabox-tax-category',
		'noindex-tax-category',
		'display-metabox-tax-post_tag',
		'noindex-tax-post_tag',
		'display-metabox-tax-post_format',
		'noindex-tax-post_format',
		'taxonomy-category-ptparent',
		'taxonomy-post_tag-ptparent',
		'taxonomy-post_format-ptparent',
		'breadcrumbs-blog-remove',
		'hideeditbox-post',
		'hideeditbox-page',
		'hideeditbox-attachment',
		'hideeditbox-tax-category',
		'hideeditbox-tax-post_tag',
		'hideeditbox-tax-post_format',
		'facebook_site',
		'instagram_url',
		'linkedin_url',
		'myspace_url',
		'og_default_image',
		'og_default_image_id',
		'og_frontpage_title',
		'og_frontpage_desc',
		'og_frontpage_image',
		'og_frontpage_image_id',
		'opengraph',
		'pinterest_url',
		'pinterestverify',
		'twitter',
		'twitter_site',
		'twitter_card_type',
		'youtube_url',
		'wikipedia_url',
		'fbadminapp',
		'indexables_indexation_completed',
		'semrush_integration_active',
		'semrush_tokens',
<<<<<<< HEAD
		'enable_enhanced_slack_sharing',
=======
		'semrush_country_code',
>>>>>>> b7b7376b
	];

	/**
	 * Returns the collection data.
	 *
	 * @return array The collection data.
	 */
	public function get() {
		/**
		 * Filter: 'wpseo_tracking_settings_include_list' - Allow filtering the settings included in tracking.
		 *
		 * @api string $include_list the list with included setting names.
		 */
		$this->include_list = apply_filters( 'wpseo_tracking_settings_include_list', $this->include_list );

		$options = WPSEO_Options::get_all();
		// Returns the settings of which the keys intersect with the values of the include list.
		$options = array_intersect_key( $options, array_flip( $this->include_list ) );

		return [
			'settings' => $this->anonymize_settings( $options ),
		];
	}

	/**
	 * Anonimizes the WPSEO_Options array by replacing all $anonymous_settings values to 'used'.
	 *
	 * @param array $settings The settings.
	 *
	 * @return array The anonymized settings.
	 */
	private function anonymize_settings( $settings ) {
		foreach ( $this->anonymous_settings as $setting ) {
			if ( ! empty( $settings[ $setting ] ) ) {
				$settings[ $setting ] = 'used';
			}
		}

		return $settings;
	}
}<|MERGE_RESOLUTION|>--- conflicted
+++ resolved
@@ -160,11 +160,8 @@
 		'indexables_indexation_completed',
 		'semrush_integration_active',
 		'semrush_tokens',
-<<<<<<< HEAD
+		'semrush_country_code',
 		'enable_enhanced_slack_sharing',
-=======
-		'semrush_country_code',
->>>>>>> b7b7376b
 	];
 
 	/**
