<?php
/**
 * @package    WPSEO
 * @subpackage Admin
 * @since      1.7.0
 */

/**
 * Contains list of conflicting plugins.
 */
class WPSEO_Plugin_Conflict extends Yoast_Plugin_Conflict {

	/**
	 * The plugins must be grouped per section.
	 *
	 * It's possible to check for each section if there are conflicting plugin
	 *
	 * @var array
	 */
	protected $plugins = array(
		// The plugin which are writing OG metadata
		'open_graph'   => array(
			'2-click-socialmedia-buttons/2-click-socialmedia-buttons.php',
			// 2 Click Social Media Buttons
			'add-link-to-facebook/add-link-to-facebook.php',         // Add Link to Facebook
			'add-meta-tags/add-meta-tags.php',                       // Add Meta Tags
			'easy-facebook-share-thumbnails/esft.php',               // Easy Facebook Share Thumbnail
			'facebook/facebook.php',                                 // Facebook (official plugin)
			'facebook-awd/AWD_facebook.php',                         // Facebook AWD All in one
			'facebook-featured-image-and-open-graph-meta-tags/fb-featured-image.php',
			// Facebook Featured Image & OG Meta Tags
			'facebook-meta-tags/facebook-metatags.php',              // Facebook Meta Tags
			'wonderm00ns-simple-facebook-open-graph-tags/wonderm00n-open-graph.php',
			// Facebook Open Graph Meta Tags for WordPress
			'facebook-revised-open-graph-meta-tag/index.php',        // Facebook Revised Open Graph Meta Tag
			'facebook-thumb-fixer/_facebook-thumb-fixer.php',        // Facebook Thumb Fixer
			'facebook-and-digg-thumbnail-generator/facebook-and-digg-thumbnail-generator.php',
			// Fedmich's Facebook Open Graph Meta
			'header-footer/plugin.php',                              // Header and Footer
			'network-publisher/networkpub.php',                      // Network Publisher
			'nextgen-facebook/nextgen-facebook.php',                 // NextGEN Facebook OG
			'opengraph/opengraph.php',                               // Open Graph
			'open-graph-protocol-framework/open-graph-protocol-framework.php',
			// Open Graph Protocol Framework
			'seo-facebook-comments/seofacebook.php',                 // SEO Facebook Comments
			'seo-ultimate/seo-ultimate.php',                         // SEO Ultimate
			'sexybookmarks/sexy-bookmarks.php',                      // Shareaholic
			'shareaholic/sexy-bookmarks.php',                        // Shareaholic
			'sharepress/sharepress.php',                             // SharePress
			'simple-facebook-connect/sfc.php',                       // Simple Facebook Connect
			'social-discussions/social-discussions.php',             // Social Discussions
			'social-sharing-toolkit/social_sharing_toolkit.php',     // Social Sharing Toolkit
			'socialize/socialize.php',                               // Socialize
			'only-tweet-like-share-and-google-1/tweet-like-plusone.php',
			// Tweet, Like, Google +1 and Share
			'wordbooker/wordbooker.php',                             // Wordbooker
			'wpsso/wpsso.php',                                       // WordPress Social Sharing Optimization
			'wp-caregiver/wp-caregiver.php',                         // WP Caregiver
			'wp-facebook-like-send-open-graph-meta/wp-facebook-like-send-open-graph-meta.php',
			// WP Facebook Like Send & Open Graph Meta
			'wp-facebook-open-graph-protocol/wp-facebook-ogp.php',   // WP Facebook Open Graph protocol
			'wp-ogp/wp-ogp.php',                                     // WP-OGP
			'zoltonorg-social-plugin/zosp.php',                      // Zolton.org Social Plugin
		),
		'xml_sitemaps' => array(
<<<<<<< HEAD
			'google-sitemap-plugin/google-sitemap-plugin.php',                                 // Google Sitemap (BestWebSoft)
			'xml-sitemaps/xml-sitemaps.php',                                                   // XML Sitemaps (Denis de Bernardy and Mike Koepke)
			'bwp-google-xml-sitemaps/bwp-simple-gxs.php',                                      // Better WordPress Google XML Sitemaps (Khang Minh)
			'google-sitemap-generator/sitemap.php',                                            // Google XML Sitemaps (Arne Brachhold)
			'xml-sitemap-feed/xml-sitemap.php',                                                // XML Sitemap & Google News feeds (RavanH)
			'google-monthly-xml-sitemap/monthly-xml-sitemap.php',                              // Google Monthly XML Sitemap (Andrea Pernici)
			'simple-google-sitemap-xml/simple-google-sitemap-xml.php',                         // Simple Google Sitemap XML (iTx Technologies)
			'another-simple-xml-sitemap/another-simple-xml-sitemap.php',                       // Another Simple XML Sitemap
			'xml-maps/google-sitemap.php',                                                     // Xml Sitemap (Jason Martens)
			'google-xml-sitemap-generator-by-anton-dachauer/adachauer-google-xml-sitemap.php', // Google XML Sitemap Generator by Anton Dachauer (Anton Dachauer)
			'wp-xml-sitemap/wp-xml-sitemap.php',                                               // WP XML Sitemap (Team Vivacity)
			'sitemap-generator-for-webmasters/sitemap.php',                                    // Sitemap Generator for Webmasters (iwebslogtech)
			'xml-sitemap-xml-sitemapcouk/xmls.php',                                            // XML Sitemap - XML-Sitemap.co.uk (Simon Hancox)
			'sewn-in-xml-sitemap/sewn-xml-sitemap.php',                                        // Sewn In XML Sitemap (jcow)
			'rps-sitemap-generator/rps-sitemap-generator.php',                                 // RPS Sitemap Generator (redpixelstudios)
=======
			'google-sitemap-plugin/google-sitemap-plugin.php',
			// Google Sitemap (BestWebSoft)
			'xml-sitemaps/xml-sitemaps.php',
			// XML Sitemaps (Denis de Bernardy and Mike Koepke)
			'bwp-google-xml-sitemaps/bwp-simple-gxs.php',
			// Better WordPress Google XML Sitemaps (Khang Minh)
			'google-sitemap-generator/sitemap.php',
			// Google XML Sitemaps (Arne Brachhold)
			'xml-sitemap-feed/xml-sitemap.php',
			// XML Sitemap & Google News feeds (RavanH)
			'google-monthly-xml-sitemap/monthly-xml-sitemap.php',
			// Google Monthly XML Sitemap (Andrea Pernici)
			'simple-google-sitemap-xml/simple-google-sitemap-xml.php',
			// Simple Google Sitemap XML (iTx Technologies)
			'another-simple-xml-sitemap/another-simple-xml-sitemap.php',
			// Another Simple XML Sitemap
			'xml-maps/google-sitemap.php',
			// Xml Sitemap (Jason Martens)
			'google-xml-sitemap-generator-by-anton-dachauer/adachauer-google-xml-sitemap.php',
			// Google XML Sitemap Generator by Anton Dachauer (Anton Dachauer)
			'wp-xml-sitemap/wp-xml-sitemap.php',
			// WP XML Sitemap (Team Vivacity)
			'sitemap-generator-for-webmasters/sitemap.php',
			// Sitemap Generator for Webmasters (iwebslogtech)
			'xml-sitemap-xml-sitemapcouk/xmls.php',
			// XML Sitemap - XML-Sitemap.co.uk (Simon Hancox)
			'sewn-in-xml-sitemap/sewn-xml-sitemap.php',
			// Sewn In XML Sitemap (jcow)
			'rps-sitemap-generator/rps-sitemap-generator.php',
			// RPS Sitemap Generator (redpixelstudios)
>>>>>>> 20647df1
		)
	);

	/**
	 * Overrides instance to set with this class as class
	 *
	 * @param string $class_name
	 *
	 * @return Yoast_Plugin_Conflict
	 */
	public static function get_instance( $class_name = __CLASS__ ) {
		return parent::get_instance( $class_name );
	}

	/**
	 * After activating any plugin, this method will be executed by a hook.
	 *
	 * If the activated plugin is conflicting with ours a notice will be shown.
	 *
	 * @param string|bool $plugin
	 *
	 */
	public static function hook_check_for_plugin_conflicts( $plugin = false ) {
		// The instance of itself
		$instance = self::get_instance();

		// Only add plugin as active plugin if $plugin isn't false
		if ( $plugin ) {
			// Because it's just activated
			$instance->add_active_plugin( $instance->find_plugin_category( $plugin ), $plugin );
		}

		$plugin_sections = array(
			'open_graph'   => 'open graph',
			'xml_sitemaps' => 'xml sitemaps',
		);

		$instance->check_plugin_conflicts( $plugin_sections );
	}

}<|MERGE_RESOLUTION|>--- conflicted
+++ resolved
@@ -63,23 +63,6 @@
 			'zoltonorg-social-plugin/zosp.php',                      // Zolton.org Social Plugin
 		),
 		'xml_sitemaps' => array(
-<<<<<<< HEAD
-			'google-sitemap-plugin/google-sitemap-plugin.php',                                 // Google Sitemap (BestWebSoft)
-			'xml-sitemaps/xml-sitemaps.php',                                                   // XML Sitemaps (Denis de Bernardy and Mike Koepke)
-			'bwp-google-xml-sitemaps/bwp-simple-gxs.php',                                      // Better WordPress Google XML Sitemaps (Khang Minh)
-			'google-sitemap-generator/sitemap.php',                                            // Google XML Sitemaps (Arne Brachhold)
-			'xml-sitemap-feed/xml-sitemap.php',                                                // XML Sitemap & Google News feeds (RavanH)
-			'google-monthly-xml-sitemap/monthly-xml-sitemap.php',                              // Google Monthly XML Sitemap (Andrea Pernici)
-			'simple-google-sitemap-xml/simple-google-sitemap-xml.php',                         // Simple Google Sitemap XML (iTx Technologies)
-			'another-simple-xml-sitemap/another-simple-xml-sitemap.php',                       // Another Simple XML Sitemap
-			'xml-maps/google-sitemap.php',                                                     // Xml Sitemap (Jason Martens)
-			'google-xml-sitemap-generator-by-anton-dachauer/adachauer-google-xml-sitemap.php', // Google XML Sitemap Generator by Anton Dachauer (Anton Dachauer)
-			'wp-xml-sitemap/wp-xml-sitemap.php',                                               // WP XML Sitemap (Team Vivacity)
-			'sitemap-generator-for-webmasters/sitemap.php',                                    // Sitemap Generator for Webmasters (iwebslogtech)
-			'xml-sitemap-xml-sitemapcouk/xmls.php',                                            // XML Sitemap - XML-Sitemap.co.uk (Simon Hancox)
-			'sewn-in-xml-sitemap/sewn-xml-sitemap.php',                                        // Sewn In XML Sitemap (jcow)
-			'rps-sitemap-generator/rps-sitemap-generator.php',                                 // RPS Sitemap Generator (redpixelstudios)
-=======
 			'google-sitemap-plugin/google-sitemap-plugin.php',
 			// Google Sitemap (BestWebSoft)
 			'xml-sitemaps/xml-sitemaps.php',
@@ -110,7 +93,6 @@
 			// Sewn In XML Sitemap (jcow)
 			'rps-sitemap-generator/rps-sitemap-generator.php',
 			// RPS Sitemap Generator (redpixelstudios)
->>>>>>> 20647df1
 		)
 	);
 
