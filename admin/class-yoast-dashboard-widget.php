--- conflicted
+++ resolved
@@ -65,15 +65,10 @@
 	 * Enqueue's stylesheet for the dashboard if the current page is the dashboard
 	 */
 	public function enqueue_dashboard_stylesheet() {
-<<<<<<< HEAD
-		if ( 'dashboard' === get_current_screen()->id ) {
-			wp_enqueue_style( 'wpseo-wp-dashboard', plugins_url( 'css/dashboard-' . '305' . WPSEO_CSSJS_SUFFIX . '.css', WPSEO_FILE ), array(), WPSEO_VERSION );
-=======
 		$current_screen = get_current_screen();
 
 		if ( $current_screen instanceof WP_Screen && 'dashboard' === $current_screen->id ) {
-			wp_enqueue_style( 'wpseo-wp-dashboard', plugins_url( 'css/dashboard' . WPSEO_CSSJS_SUFFIX . '.css', WPSEO_FILE ), array(), WPSEO_VERSION );
->>>>>>> 52c3cbe5
+			wp_enqueue_style( 'wpseo-wp-dashboard', plugins_url( 'css/dashboard-' . '305' . WPSEO_CSSJS_SUFFIX . '.css', WPSEO_FILE ), array(), WPSEO_VERSION );
 		}
 	}
 
