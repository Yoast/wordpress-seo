--- conflicted
+++ resolved
@@ -18,16 +18,11 @@
 
 switch ( filter_input( INPUT_GET, 'file', FILTER_SANITIZE_STRING ) ) {
 	case 'research-webworker':
-<<<<<<< HEAD
 		$request_content_type = 'text/javascript; charset=UTF-8';
-		$my_yoast_url = 'https://my.yoast.com/api/downloads/file/analysis-worker?plugin_version=' . $plugin_version;
+		$my_yoast_url         = 'https://my.yoast.com/api/downloads/file/analysis-worker?plugin_version=' . $plugin_version;
 
 		// Fallback local file.
 		$local_file = dirname( dirname( __FILE__ ) ) . '/js/dist/wp-seo-analysis-worker-recalibration-' . $plugin_version . $suffix . '.js';
-=======
-		$my_yoast_url              = 'https://my.yoast.com/api/downloads/file/analysis-worker';
-		$my_yoast_url_content_type = 'text/javascript; charset=UTF-8';
->>>>>>> c4c73323
 		break;
 }
 
