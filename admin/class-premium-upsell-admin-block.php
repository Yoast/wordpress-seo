--- conflicted
+++ resolved
@@ -68,12 +68,8 @@
 		$class = $this->get_html_class();
 
 		/* translators: %s expands to Yoast SEO Premium */
-<<<<<<< HEAD
-		$button_text  = YoastSEO()->classes->get( Promotion_Manager::class )->is( 'black-friday-2023-promotion' ) ? \esc_html__( 'Claim your 30% off now!', 'wordpress-seo' ) : sprintf( esc_html__( 'Get %s', 'wordpress-seo' ), 'Yoast SEO Premium' );
-=======
-		$button_text = sprintf( esc_html__( 'Get %s', 'wordpress-seo' ), 'Yoast SEO Premium' );
+		$button_text = YoastSEO()->classes->get( Promotion_Manager::class )->is( 'black-friday-2023-promotion' ) ? \esc_html__( 'Claim your 30% off now!', 'wordpress-seo' ) : sprintf( esc_html__( 'Get %s', 'wordpress-seo' ), 'Yoast SEO Premium' );
 		/* translators: Hidden accessibility text. */
->>>>>>> ad6930d4
 		$button_text .= '<span class="screen-reader-text">' . esc_html__( '(Opens in a new browser tab)', 'wordpress-seo' ) . '</span>' .
 			'<span aria-hidden="true" class="yoast-button-upsell__caret"></span>';
 
