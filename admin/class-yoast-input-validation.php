<?php
/**
 * WPSEO plugin file.
 *
 * @package WPSEO\Admin
 */

/**
 * Implements server-side user input validation.
 *
 * @since 12.0
 */
class Yoast_Input_Validation {

	/**
	 * The error descriptions.
	 *
	 * @since 12.1
	 *
	 * @var array
	 */
	private static $error_descriptions = [];

	/**
	 * Check whether an option group is a Yoast SEO setting.
	 *
	 * The normal pattern is 'yoast' . $option_name . 'options'.
	 *
	 * @since 12.0
	 *
	 * @param string $group_name The option group name.
	 *
	 * @return bool Whether or not it's an Yoast SEO option group.
	 */
	public static function is_yoast_option_group_name( $group_name ) {
		return ( strpos( $group_name, 'yoast' ) !== false );
	}

	/**
	 * Adds an error message to the document title when submitting a settings
	 * form and errors are returned.
	 *
	 * Uses the WordPress `admin_title` filter in the WPSEO_Option subclasses.
	 *
	 * @since 12.0
	 *
	 * @param string $admin_title The page title, with extra context added.
	 *
	 * @return string $admin_title The modified or original admin title.
	 */
	public static function add_yoast_admin_document_title_errors( $admin_title ) {
		$errors      = get_settings_errors();
		$error_count = 0;

		foreach ( $errors as $error ) {
			// For now, filter the admin title only in the Yoast SEO settings pages.
			if ( self::is_yoast_option_group_name( $error['setting'] ) && $error['code'] !== 'settings_updated' ) {
				++$error_count;
			}
		}

		if ( $error_count > 0 ) {
			return sprintf(
				/* translators: %1$s: amount of errors, %2$s: the admin page title */
				_n( 'The form contains %1$s error. %2$s', 'The form contains %1$s errors. %2$s', $error_count, 'wordpress-seo' ),
				number_format_i18n( $error_count ),
				$admin_title
			);
		}

		return $admin_title;
	}

	/**
	 * Checks whether a specific form input field was submitted with an invalid value.
	 *
	 * @since 12.1
	 *
	 * @param string $error_code Must be the same slug-name used for the field variable and for `add_settings_error()`.
	 *
	 * @return bool Whether or not the submitted input field contained an invalid value.
	 */
	public static function yoast_form_control_has_error( $error_code ) {
		$errors = get_settings_errors();

		foreach ( $errors as $error ) {
			if ( $error['code'] === $error_code ) {
				return true;
			}
		}

		return false;
	}

	/**
	 * Sets the error descriptions.
	 *
	 * @param array $descriptions An associative array of error descriptions.
	 *                            For each entry, the key must be the setting variable.
	 *
	 * @since 12.1
	 */
	public static function set_error_descriptions( $descriptions = [] ) {
		$defaults = [
			'baiduverify'     => sprintf(
				/* translators: %s: additional message with the submitted invalid value */
				esc_html__( 'Baidu verification codes can only contain letters, numbers, hyphens, and underscores. %s', 'wordpress-seo' ),
				self::get_dirty_value_message( 'baiduverify' )
			),
			'facebook_site'   => sprintf(
				/* translators: %s: additional message with the submitted invalid value */
				esc_html__( 'Please check the format of the Facebook Page URL you entered. %s', 'wordpress-seo' ),
				self::get_dirty_value_message( 'facebook_site' )
			),
			'googleverify'    => sprintf(
				/* translators: %s: additional message with the submitted invalid value */
				esc_html__( 'Google verification codes can only contain letters, numbers, hyphens, and underscores. %s', 'wordpress-seo' ),
				self::get_dirty_value_message( 'googleverify' )
			),
			'instagram_url'   => sprintf(
				/* translators: %s: additional message with the submitted invalid value */
				esc_html__( 'Please check the format of the Instagram URL you entered. %s', 'wordpress-seo' ),
				self::get_dirty_value_message( 'instagram_url' )
			),
			'linkedin_url'    => sprintf(
				/* translators: %s: additional message with the submitted invalid value */
				esc_html__( 'Please check the format of the Linkedin URL you entered. %s', 'wordpress-seo' ),
				self::get_dirty_value_message( 'linkedin_url' )
			),
			'msverify'        => sprintf(
				/* translators: %s: additional message with the submitted invalid value */
				esc_html__( 'Bing confirmation codes can only contain letters from A to F, numbers, hyphens, and underscores. %s', 'wordpress-seo' ),
				self::get_dirty_value_message( 'msverify' )
			),
			'myspace_url'     => sprintf(
				/* translators: %s: additional message with the submitted invalid value */
				esc_html__( 'Please check the format of the MySpace URL you entered. %s', 'wordpress-seo' ),
				self::get_dirty_value_message( 'myspace_url' )
			),
			'pinterest_url'   => sprintf(
				/* translators: %s: additional message with the submitted invalid value */
				esc_html__( 'Please check the format of the Pinterest URL you entered. %s', 'wordpress-seo' ),
				self::get_dirty_value_message( 'pinterest_url' )
			),
			'pinterestverify' => sprintf(
				/* translators: %s: additional message with the submitted invalid value */
				esc_html__( 'Pinterest confirmation codes can only contain letters from A to F, numbers, hyphens, and underscores. %s', 'wordpress-seo' ),
				self::get_dirty_value_message( 'pinterestverify' )
			),
			'twitter_site'    => sprintf(
				/* translators: %s: additional message with the submitted invalid value */
				esc_html__( 'Twitter usernames can only contain letters, numbers, and underscores. %s', 'wordpress-seo' ),
				self::get_dirty_value_message( 'twitter_site' )
			),
			'wikipedia_url'   => sprintf(
				/* translators: %s: additional message with the submitted invalid value */
				esc_html__( 'Please check the format of the Wikipedia URL you entered. %s', 'wordpress-seo' ),
				self::get_dirty_value_message( 'wikipedia_url' )
			),
			'yandexverify'    => sprintf(
				/* translators: %s: additional message with the submitted invalid value */
				esc_html__( 'Yandex confirmation codes can only contain letters from A to F, numbers, hyphens, and underscores. %s', 'wordpress-seo' ),
				self::get_dirty_value_message( 'yandexverify' )
			),
			'youtube_url'     => sprintf(
				/* translators: %s: additional message with the submitted invalid value */
				esc_html__( 'Please check the format of the Youtube URL you entered. %s', 'wordpress-seo' ),
				self::get_dirty_value_message( 'youtube_url' )
			),
		];

		$descriptions = wp_parse_args( $descriptions, $defaults );

		self::$error_descriptions = $descriptions;
	}

	/**
	 * Gets all the error descriptions.
	 *
	 * @since 12.1
	 *
	 * @return array An associative array of error descriptions.
	 */
	public static function get_error_descriptions() {
		return self::$error_descriptions;
	}

	/**
	 * Gets a specific error description.
	 *
	 * @since 12.1
	 *
	 * @param string $error_code Code of the error set via `add_settings_error()`, normally the variable name.
	 *
	 * @return string The error description.
	 */
	public static function get_error_description( $error_code ) {
		if ( ! isset( self::$error_descriptions[ $error_code ] ) ) {
			return null;
		}

		return self::$error_descriptions[ $error_code ];
	}

	/**
	 * Gets the aria-invalid HTML attribute based on the submitted invalid value.
	 *
	 * @since 12.1
	 *
	 * @param string $error_code Code of the error set via `add_settings_error()`, normally the variable name.
	 *
	 * @return string The aria-invalid HTML attribute or empty string.
	 */
	public static function get_the_aria_invalid_attribute( $error_code ) {
		if ( self::yoast_form_control_has_error( $error_code ) ) {
			return ' aria-invalid="true"';
		}

		return '';
	}

	/**
	 * Gets the aria-describedby HTML attribute based on the submitted invalid value.
	 *
	 * @since 12.1
	 *
	 * @param string $error_code Code of the error set via `add_settings_error()`, normally the variable name.
	 *
	 * @return string The aria-describedby HTML attribute or empty string.
	 */
	public static function get_the_aria_describedby_attribute( $error_code ) {
		if ( self::yoast_form_control_has_error( $error_code ) && self::get_error_description( $error_code ) ) {
			return ' aria-describedby="' . esc_attr( $error_code ) . '-error-description"';
		}

		return '';
	}

	/**
	 * Gets the error description wrapped in a HTML paragraph.
	 *
	 * @since 12.1
	 *
	 * @param string $error_code Code of the error set via `add_settings_error()`, normally the variable name.
	 *
	 * @return string The error description HTML or empty string.
	 */
	public static function get_the_error_description( $error_code ) {
		$error_description = self::get_error_description( $error_code );

		if ( self::yoast_form_control_has_error( $error_code ) && $error_description ) {
			return '<p id="' . esc_attr( $error_code ) . '-error-description" class="yoast-input-validation__error-description">' . esc_html( $error_description ) . '</p>';
		}

		return '';
	}

	/**
	 * Adds the submitted invalid value to the WordPress `$wp_settings_errors` global.
	 *
	 * @since 12.1
	 *
	 * @param string $error_code  Code of the error set via `add_settings_error()`, normally the variable name.
	 * @param string $dirty_value The submitted invalid value.
	 *
	 * @return void
	 */
	public static function add_dirty_value_to_settings_errors( $error_code, $dirty_value ) {
		global $wp_settings_errors;

		if ( ! is_array( $wp_settings_errors ) ) {
			return;
		}

		foreach ( $wp_settings_errors as $index => $error ) {
			if ( $error['code'] === $error_code ) {
<<<<<<< HEAD
				// phpcs:ignore WordPress.WP.GlobalVariablesOverride.Prohibited -- Reason: we're not overriding, we're just adding a custom key.
=======
				// phpcs:ignore WordPress.WP.GlobalVariablesOverride -- This is a deliberate action.
>>>>>>> 6f58e6c3
				$wp_settings_errors[ $index ]['yoast_dirty_value'] = $dirty_value;
			}
		}
	}

	/**
	 * Gets an invalid submitted value.
	 *
	 * @since 12.1
	 *
	 * @param string $error_code Code of the error set via `add_settings_error()`, normally the variable name.
	 *
	 * @return string The submitted invalid input field value.
	 */
	public static function get_dirty_value( $error_code ) {
		$errors = get_settings_errors();

		foreach ( $errors as $error ) {
			if ( $error['code'] === $error_code && isset( $error['yoast_dirty_value'] ) ) {
				return $error['yoast_dirty_value'];
			}
		}

		return '';
	}

	/**
	 * Gets a specific invalid value message.
	 *
	 * @since 12.1
	 *
	 * @param string $error_code Code of the error set via `add_settings_error()`, normally the variable name.
	 *
	 * @return string The error invalid value message or empty string.
	 */
	public static function get_dirty_value_message( $error_code ) {
		$dirty_value = self::get_dirty_value( $error_code );

		if ( $dirty_value ) {
			return sprintf(
				/* translators: %s: form value as submitted. */
				esc_html__( 'The submitted value was: %s', 'wordpress-seo' ),
				esc_html( $dirty_value )
			);
		}

		return '';
	}
}<|MERGE_RESOLUTION|>--- conflicted
+++ resolved
@@ -274,11 +274,7 @@
 
 		foreach ( $wp_settings_errors as $index => $error ) {
 			if ( $error['code'] === $error_code ) {
-<<<<<<< HEAD
-				// phpcs:ignore WordPress.WP.GlobalVariablesOverride.Prohibited -- Reason: we're not overriding, we're just adding a custom key.
-=======
 				// phpcs:ignore WordPress.WP.GlobalVariablesOverride -- This is a deliberate action.
->>>>>>> 6f58e6c3
 				$wp_settings_errors[ $index ]['yoast_dirty_value'] = $dirty_value;
 			}
 		}
