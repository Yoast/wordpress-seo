--- conflicted
+++ resolved
@@ -167,7 +167,6 @@
 		 * @param string $optionshort    The short name of the option to use for the current page.
 		 * @param bool   $contains_files Whether the form should allow for file uploads.
 		 */
-<<<<<<< HEAD
 		function admin_header( $form = true, $option = 'yoast_wpseo_options', $optionshort = 'wpseo', $contains_files = false ) {
 			?>
 			<div class="wrap">
@@ -179,9 +178,6 @@
 			 */
 			require_once( ABSPATH . 'wp-admin/options-head.php' );
 			?>
-			<a href="http://yoast.com/">
-			<?php screen_icon(); ?>
-			</a>
 			<h2 id="wpseo-title"><?php echo get_admin_page_title(); ?></h2>
 			<div id="wpseo_content_top" class="postbox-container" style="min-width:400px; max-width:600px; padding: 0 20px 0 0;">
 			<div class="metabox-holder">
@@ -193,19 +189,6 @@
 				$this->currentoption = $optionshort;
 			}
 	
-=======
-		require_once( ABSPATH . 'wp-admin/options-head.php' );
-		?>
-		<h2 id="wpseo-title"><?php echo get_admin_page_title(); ?></h2>
-		<div id="wpseo_content_top" class="postbox-container" style="min-width:400px; max-width:600px; padding: 0 20px 0 0;">
-		<div class="metabox-holder">
-		<div class="meta-box-sortables">
-		<?php
-		if ( $form ) {
-			echo '<form action="' . admin_url( 'options.php' ) . '" method="post" id="wpseo-conf"' . ( $contains_files ? ' enctype="multipart/form-data"' : '' ) . ' accept-charset="' . get_bloginfo( 'charset' ) . '">';
-			settings_fields( $option );
-			$this->currentoption = $optionshort;
->>>>>>> c3393263
 		}
 	
 		/**
