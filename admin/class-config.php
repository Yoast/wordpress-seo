<?php
/**
 * WPSEO plugin file.
 *
 * @package WPSEO\Admin
 */

use Yoast\WP\SEO\Actions\Alert_Dismissal_Action;
use Yoast\WP\SEO\Conditionals\WooCommerce_Conditional;
use Yoast\WP\SEO\Integrations\Academy_Integration;
use Yoast\WP\SEO\Integrations\Settings_Integration;
use Yoast\WP\SEO\Integrations\Support_Integration;
use Yoast\WP\SEO\Promotions\Application\Promotion_Manager;

/**
 * Class WPSEO_Admin_Pages.
 *
 * Class with functionality for the Yoast SEO admin pages.
 */
class WPSEO_Admin_Pages {

	/**
	 * The option in use for the current admin page.
	 *
	 * @var string
	 */
	public $currentoption = 'wpseo';

	/**
	 * Holds the asset manager.
	 *
	 * @var WPSEO_Admin_Asset_Manager
	 */
	private $asset_manager;

	/**
	 * Class constructor, which basically only hooks the init function on the init hook.
	 */
	public function __construct() {
		add_action( 'init', [ $this, 'init' ], 20 );

		$this->asset_manager = new WPSEO_Admin_Asset_Manager();
	}

	/**
	 * Make sure the needed scripts are loaded for admin pages.
	 *
	 * @return void
	 */
	public function init() {
		// phpcs:ignore WordPress.Security.NonceVerification.Recommended -- Reason: We are not processing form information.
		$page = isset( $_GET['page'] ) && is_string( $_GET['page'] ) ? sanitize_text_field( wp_unslash( $_GET['page'] ) ) : '';
		if ( in_array( $page, [ Settings_Integration::PAGE, Academy_Integration::PAGE, Support_Integration::PAGE ], true ) ) {
			// Bail, this is managed in the applicable integration.
			return;
		}

		add_action( 'admin_enqueue_scripts', [ $this, 'config_page_scripts' ] );
		add_action( 'admin_enqueue_scripts', [ $this, 'config_page_styles' ] );
	}

	/**
	 * Loads the required styles for the config page.
	 *
	 * @return void
	 */
	public function config_page_styles() {
		wp_enqueue_style( 'dashboard' );
		wp_enqueue_style( 'thickbox' );
		wp_enqueue_style( 'global' );
		wp_enqueue_style( 'wp-admin' );
		$this->asset_manager->enqueue_style( 'admin-css' );
		$this->asset_manager->enqueue_style( 'monorepo' );

		// phpcs:ignore WordPress.Security.NonceVerification.Recommended -- Reason: We are not processing form information.
		$page = isset( $_GET['page'] ) && is_string( $_GET['page'] ) ? sanitize_text_field( wp_unslash( $_GET['page'] ) ) : '';
		if ( $page === 'wpseo_licenses' ) {
			$this->asset_manager->enqueue_style( 'tailwind' );
		}
	}

	/**
	 * Loads the required scripts for the config page.
	 *
	 * @return void
	 */
	public function config_page_scripts() {
		$this->asset_manager->enqueue_script( 'settings' );
		wp_enqueue_script( 'dashboard' );
		wp_enqueue_script( 'thickbox' );

		$alert_dismissal_action  = YoastSEO()->classes->get( Alert_Dismissal_Action::class );
		$dismissed_alerts        = $alert_dismissal_action->all_dismissed();
		$woocommerce_conditional = new WooCommerce_Conditional();

		$script_data = [
<<<<<<< HEAD
			'userLanguageCode'        => WPSEO_Language_Utils::get_language( \get_user_locale() ),
			'siteTimezone'            => \wp_timezone_string(),
			'dismissedAlerts'         => $dismissed_alerts,
			'isRtl'                   => is_rtl(),
			'isPremium'               => YoastSEO()->helpers->product->is_premium(),
			'webinarIntroSettingsUrl' => WPSEO_Shortlinker::get( 'https://yoa.st/webinar-intro-settings' ),
=======
			'userLanguageCode'               => WPSEO_Language_Utils::get_language( get_user_locale() ),
			'dismissedAlerts'                => $dismissed_alerts,
			'isRtl'                          => is_rtl(),
			'isPremium'                      => YoastSEO()->helpers->product->is_premium(),
			'isWooCommerceActive'            => $woocommerce_conditional->is_met(),
			'currentPromotions'              => YoastSEO()->classes->get( Promotion_Manager::class )->get_current_promotions(),
			'webinarIntroSettingsUrl'        => WPSEO_Shortlinker::get( 'https://yoa.st/webinar-intro-settings' ),
			'webinarIntroFirstTimeConfigUrl' => $this->get_webinar_shortlink(),
			'linkParams'                     => WPSEO_Shortlinker::get_query_params(),
			'pluginUrl'                      => plugins_url( '', WPSEO_FILE ),
>>>>>>> 1cd9d5ae
		];

		// phpcs:ignore WordPress.Security.NonceVerification.Recommended -- Reason: We are not processing form information.
		$page = isset( $_GET['page'] ) && is_string( $_GET['page'] ) ? sanitize_text_field( wp_unslash( $_GET['page'] ) ) : '';

		if ( in_array( $page, [ WPSEO_Admin::PAGE_IDENTIFIER, 'wpseo_workouts' ], true ) ) {
			wp_enqueue_media();

			$script_data['media'] = [
				'choose_image' => __( 'Use Image', 'wordpress-seo' ),
			];

			$script_data['userEditUrl'] = add_query_arg( 'user_id', '{user_id}', admin_url( 'user-edit.php' ) );
		}

		if ( $page === 'wpseo_tools' ) {
			$this->enqueue_tools_scripts();
		}

		$this->asset_manager->localize_script( 'settings', 'wpseoScriptData', $script_data );
		$this->asset_manager->enqueue_user_language_script();
	}

	/**
	 * Retrieves some variables that are needed for replacing variables in JS.
	 *
	 * @deprecated 20.3
	 * @codeCoverageIgnore
	 *
	 * @return array The replacement and recommended replacement variables.
	 */
	public function get_replace_vars_script_data() {
		_deprecated_function( __METHOD__, 'Yoast SEO 20.3' );
		$replace_vars                 = new WPSEO_Replace_Vars();
		$recommended_replace_vars     = new WPSEO_Admin_Recommended_Replace_Vars();
		$editor_specific_replace_vars = new WPSEO_Admin_Editor_Specific_Replace_Vars();
		$replace_vars_list            = $replace_vars->get_replacement_variables_list();

		return [
			'replace_vars'                 => $replace_vars_list,
			'recommended_replace_vars'     => $recommended_replace_vars->get_recommended_replacevars(),
			'editor_specific_replace_vars' => $editor_specific_replace_vars->get(),
			'shared_replace_vars'          => $editor_specific_replace_vars->get_generic( $replace_vars_list ),
			'hidden_replace_vars'          => $replace_vars->get_hidden_replace_vars(),
		];
	}

	/**
	 * Enqueues and handles all the tool dependencies.
	 *
	 * @return void
	 */
	private function enqueue_tools_scripts() {
		// phpcs:ignore WordPress.Security.NonceVerification.Recommended -- Reason: We are not processing form information.
		$tool = isset( $_GET['tool'] ) && is_string( $_GET['tool'] ) ? sanitize_text_field( wp_unslash( $_GET['tool'] ) ) : '';

		if ( empty( $tool ) ) {
			$this->asset_manager->enqueue_script( 'yoast-seo' );
		}

		if ( $tool === 'bulk-editor' ) {
			$this->asset_manager->enqueue_script( 'bulk-editor' );
		}
	}

	/**
	 * Returns the appropriate shortlink for the Webinar.
	 *
	 * @return string The shortlink for the Webinar.
	 */
	private function get_webinar_shortlink() {
		if ( YoastSEO()->helpers->product->is_premium() ) {
			return WPSEO_Shortlinker::get( 'https://yoa.st/webinar-intro-first-time-config-premium' );
		}

		return WPSEO_Shortlinker::get( 'https://yoa.st/webinar-intro-first-time-config' );
	}
}<|MERGE_RESOLUTION|>--- conflicted
+++ resolved
@@ -94,15 +94,8 @@
 		$woocommerce_conditional = new WooCommerce_Conditional();
 
 		$script_data = [
-<<<<<<< HEAD
-			'userLanguageCode'        => WPSEO_Language_Utils::get_language( \get_user_locale() ),
+			'userLanguageCode'               => WPSEO_Language_Utils::get_language( get_user_locale() ),
 			'siteTimezone'            => \wp_timezone_string(),
-			'dismissedAlerts'         => $dismissed_alerts,
-			'isRtl'                   => is_rtl(),
-			'isPremium'               => YoastSEO()->helpers->product->is_premium(),
-			'webinarIntroSettingsUrl' => WPSEO_Shortlinker::get( 'https://yoa.st/webinar-intro-settings' ),
-=======
-			'userLanguageCode'               => WPSEO_Language_Utils::get_language( get_user_locale() ),
 			'dismissedAlerts'                => $dismissed_alerts,
 			'isRtl'                          => is_rtl(),
 			'isPremium'                      => YoastSEO()->helpers->product->is_premium(),
@@ -112,7 +105,6 @@
 			'webinarIntroFirstTimeConfigUrl' => $this->get_webinar_shortlink(),
 			'linkParams'                     => WPSEO_Shortlinker::get_query_params(),
 			'pluginUrl'                      => plugins_url( '', WPSEO_FILE ),
->>>>>>> 1cd9d5ae
 		];
 
 		// phpcs:ignore WordPress.Security.NonceVerification.Recommended -- Reason: We are not processing form information.
