<?php
/**
 * @package WPSEO\Admin
 */

/**
 * Class WPSEO_Admin_Pages
 *
 * Class with functionality for the Yoast SEO admin pages.
 */
class WPSEO_Admin_Pages {

	/**
	 * @var string $currentoption The option in use for the current admin page.
	 */
	public $currentoption = 'wpseo';

	/**
	 * Holds the asset manager.
	 *
	 * @var WPSEO_Admin_Asset_Manager
	 */
	private $asset_manager;

	/**
	 * Class constructor, which basically only hooks the init function on the init hook
	 */
	function __construct() {
		add_action( 'init', array( $this, 'init' ), 20 );
		$this->asset_manager = new WPSEO_Admin_Asset_Manager();
	}



	/**
	 * Make sure the needed scripts are loaded for admin pages
	 */
	function init() {
		if ( filter_input( INPUT_GET, 'wpseo_reset_defaults' ) && wp_verify_nonce( filter_input( INPUT_GET, 'nonce' ), 'wpseo_reset_defaults' ) && current_user_can( 'manage_options' ) ) {
			WPSEO_Options::reset();
			wp_redirect( admin_url( 'admin.php?page=wpseo_dashboard' ) );
		}

		if ( WPSEO_Utils::grant_access() ) {
			add_action( 'admin_enqueue_scripts', array( $this, 'config_page_scripts' ) );
			add_action( 'admin_enqueue_scripts', array( $this, 'config_page_styles' ) );
		}
	}

	/**
	 * Loads the required styles for the config page.
	 */
	function config_page_styles() {
		wp_enqueue_style( 'dashboard' );
		wp_enqueue_style( 'thickbox' );
		wp_enqueue_style( 'global' );
		wp_enqueue_style( 'wp-admin' );
<<<<<<< HEAD
		$this->asset_manager->enqueue_style( 'admin-css' );
=======
		wp_enqueue_style( 'yoast-admin-css', plugins_url( 'css/yst_plugin_tools-' . '302' . WPSEO_CSSJS_SUFFIX . '.css', WPSEO_FILE ), array(), WPSEO_VERSION );
>>>>>>> 03156d3f

		if ( is_rtl() ) {
			$this->asset_manager->enqueue_style( 'rtl' );
		}
	}

	/**
	 * Loads the required scripts for the config page.
	 */
	function config_page_scripts() {
<<<<<<< HEAD
		$this->asset_manager->enqueue_script( 'admin-script' );


		wp_localize_script( WPSEO_Admin_Asset_Manager::PREFIX . 'admin-script', 'wpseoAdminL10n', $this->localize_admin_script() );
=======
		wp_enqueue_script( 'wpseo-admin-script', plugins_url( 'js/wp-seo-admin-' . '306' . WPSEO_CSSJS_SUFFIX . '.js', WPSEO_FILE ), array(
			'jquery',
			'jquery-ui-core',
			'jquery-ui-progressbar',
		), WPSEO_VERSION, true );
		wp_localize_script( 'wpseo-admin-script', 'wpseoAdminL10n', $this->localize_admin_script() );
>>>>>>> 03156d3f
		wp_enqueue_script( 'dashboard' );
		wp_enqueue_script( 'thickbox' );



		$page = filter_input( INPUT_GET, 'page' );
		$tool = filter_input( INPUT_GET, 'tool' );

		if ( in_array( $page, array( 'wpseo_social', 'wpseo_dashboard' ) ) ) {
			wp_enqueue_media();
<<<<<<< HEAD

			$this->asset_manager->enqueue_script( 'admin-media' );
			wp_localize_script( WPSEO_Admin_Asset_Manager::PREFIX . 'admin-media', 'wpseoMediaL10n', $this->localize_media_script() );
=======
			wp_enqueue_script( 'wpseo-admin-media', plugins_url( 'js/wp-seo-admin-media-' . '302' . WPSEO_CSSJS_SUFFIX . '.js', WPSEO_FILE ), array(
				'jquery',
				'jquery-ui-core',
			), WPSEO_VERSION, true );
			wp_localize_script( 'wpseo-admin-media', 'wpseoMediaL10n', $this->localize_media_script() );
>>>>>>> 03156d3f
		}

		if ( 'wpseo_tools' === $page && empty( $tool ) ) {
			wp_enqueue_script( 'yoast-seo', plugins_url( 'js/dist/yoast-seo/yoast-seo-' . '307' . '.min.js', WPSEO_FILE ), null, WPSEO_VERSION, true );
		}

		if ( 'wpseo_tools' === $page && 'bulk-editor' === $tool ) {
			$this->asset_manager->enqueue_script( 'bulk-editor' );
		}

		if ( 'wpseo_tools' === $page && 'import-export' === $tool ) {
<<<<<<< HEAD
			$this->asset_manager->enqueue_script( 'export' );
=======
			wp_enqueue_script( 'wpseo-export', plugins_url( 'js/wp-seo-export-' . '302' . WPSEO_CSSJS_SUFFIX . '.js', WPSEO_FILE ), array( 'jquery' ), WPSEO_VERSION, true );
>>>>>>> 03156d3f
		}
	}

	/**
	 * Pass some variables to js for upload module.
	 *
	 * @return  array
	 */
	public function localize_media_script() {
		return array(
			'choose_image' => __( 'Use Image', 'wordpress-seo' ),
		);
	}

	/**
	 * Pass some variables to js for the admin JS module.
	 *
	 * %s is replaced with <code>%s</code> and replaced again in the javascript with the actual variable.
	 *
	 * @return  array
	 */
	public function localize_admin_script() {
		return array(
			/* translators: %s: '%%term_title%%' variable used in titles and meta's template that's not compatible with the given template */
			'variable_warning' => sprintf( __( 'Warning: the variable %s cannot be used in this template.', 'wordpress-seo' ), '<code>%s</code>' ) . ' ' . __( 'See the help tab for more info.', 'wordpress-seo' ),
			'locale' => get_locale(),
		);
	}

	/********************** DEPRECATED METHODS **********************/

	/**
	 * Exports the current site's Yoast SEO settings.
	 *
	 * @param bool $include_taxonomy Whether to include the taxonomy metadata the plugin creates.
	 *
	 * @return bool|string $return False when failed, the URL to the export file when succeeded.
	 */
	public function export_settings( $include_taxonomy ) {
		_deprecated_function( __METHOD__, 'WPSEO 2.0', 'This method is deprecated, please use the <code>WPSEO_Export</code> class.' );

		$export = new WPSEO_Export( $include_taxonomy );
		if ( $export->success ) {
			return $export->export_zip_url;
		}
		else {
			return false;
		}
	}

	/**
	 * Generates the header for admin pages
	 *
	 * @deprecated 2.0
	 *
	 * @param bool   $form             Whether or not the form start tag should be included.
	 * @param mixed  $option_long_name The long name of the option to use for the current page.
	 * @param string $option           The short name of the option to use for the current page.
	 * @param bool   $contains_files   Whether the form should allow for file uploads.
	 */
	public function admin_header( $form = true, $option_long_name = false, $option = 'wpseo', $contains_files = false ) {
		_deprecated_function( __METHOD__, 'WPSEO 2.0', 'This method is deprecated, please use the <code>Yoast_Form</code> class.' );

		Yoast_Form::get_instance()->admin_header( $form, $option, $contains_files, $option_long_name );
	}

	/**
	 * Generates the footer for admin pages
	 *
	 * @deprecated 2.0
	 *
	 * @param bool $submit       Whether or not a submit button and form end tag should be shown.
	 * @param bool $show_sidebar Whether or not to show the banner sidebar - used by premium plugins to disable it.
	 */
	public function admin_footer( $submit = true, $show_sidebar = true ) {
		_deprecated_function( __METHOD__, 'WPSEO 2.0', 'This method is deprecated, please use the <code>Yoast_Form</code> class.' );

		Yoast_Form::get_instance()->admin_footer( $submit, $show_sidebar );
	}

	/**
	 * Generates the sidebar for admin pages.
	 *
	 * @deprecated 2.0
	 */
	public function admin_sidebar() {
		_deprecated_function( __METHOD__, 'WPSEO 2.0', 'This method is deprecated, please use the <code>Yoast_Form</code> class.' );

		Yoast_Form::get_instance()->admin_sidebar();
	}

	/**
	 * Create a Checkbox input field.
	 *
	 * @deprecated 2.0
	 *
	 * @param string $var        The variable within the option to create the checkbox for.
	 * @param string $label      The label to show for the variable.
	 * @param bool   $label_left Whether the label should be left (true) or right (false).
	 * @param string $option     The option the variable belongs to.
	 */
	public function checkbox( $var, $label, $label_left = false, $option = '' ) {
		_deprecated_function( __METHOD__, 'WPSEO 2.0', 'This method is deprecated, please use the <code>Yoast_Form</code> class.' );

		if ( $option !== '' ) {
			Yoast_Form::get_instance()->set_option( $option );
		}

		Yoast_Form::get_instance()->checkbox( $var, $label, $label_left );
	}

	/**
	 * Create a Text input field.
	 *
	 * @deprecated 2.0
	 *
	 * @param string $var    The variable within the option to create the text input field for.
	 * @param string $label  The label to show for the variable.
	 * @param string $option The option the variable belongs to.
	 */
	function textinput( $var, $label, $option = '' ) {
		_deprecated_function( __METHOD__, 'WPSEO 2.0', 'This method is deprecated, please use the <code>Yoast_Form</code> class.' );

		if ( $option !== '' ) {
			Yoast_Form::get_instance()->set_option( $option );
		}
		Yoast_Form::get_instance()->textinput( $var, $label );
	}

	/**
	 * Create a textarea.
	 *
	 * @deprecated 2.0
	 *
	 * @param string $var    The variable within the option to create the textarea for.
	 * @param string $label  The label to show for the variable.
	 * @param string $option The option the variable belongs to.
	 * @param array  $attr   The CSS class to assign to the textarea.
	 */
	function textarea( $var, $label, $option = '', $attr = array() ) {
		_deprecated_function( __METHOD__, 'WPSEO 2.0', 'This method is deprecated, please use the <code>Yoast_Form</code> class.' );

		if ( $option !== '' ) {
			Yoast_Form::get_instance()->set_option( $option );
		}

		Yoast_Form::get_instance()->textarea( $var, $label, $attr );
	}

	/**
	 * Create a hidden input field.
	 *
	 * @deprecated 2.0
	 *
	 * @param string $var    The variable within the option to create the hidden input for.
	 * @param string $option The option the variable belongs to.
	 */
	function hidden( $var, $option = '' ) {
		_deprecated_function( __METHOD__, 'WPSEO 2.0', 'This method is deprecated, please use the <code>Yoast_Form</code> class.' );

		if ( $option !== '' ) {
			Yoast_Form::get_instance()->set_option( $option );
		}

		Yoast_Form::get_instance()->hidden( $var );
	}

	/**
	 * Create a Select Box.
	 *
	 * @deprecated 2.0
	 *
	 * @param string $var    The variable within the option to create the select for.
	 * @param string $label  The label to show for the variable.
	 * @param array  $values The select options to choose from.
	 * @param string $option The option the variable belongs to.
	 */
	function select( $var, $label, $values, $option = '' ) {
		_deprecated_function( __METHOD__, 'WPSEO 2.0', 'This method is deprecated, please use the <code>Yoast_Form</code> class.' );

		if ( $option !== '' ) {
			Yoast_Form::get_instance()->set_option( $option );
		}

		Yoast_Form::get_instance()->select( $var, $label, $values );
	}

	/**
	 * Create a File upload field.
	 *
	 * @deprecated 2.0
	 *
	 * @param string $var    The variable within the option to create the file upload field for.
	 * @param string $label  The label to show for the variable.
	 * @param string $option The option the variable belongs to.
	 */
	function file_upload( $var, $label, $option = '' ) {
		_deprecated_function( __METHOD__, 'WPSEO 2.0', 'This method is deprecated, please use the <code>Yoast_Form</code> class.' );

		if ( $option !== '' ) {
			Yoast_Form::get_instance()->set_option( $option );
		}

		Yoast_Form::get_instance()->file_upload( $var, $label );
	}

	/**
	 * Media input
	 *
	 * @deprecated 2.0
	 *
	 * @param string $var    Option name.
	 * @param string $label  Label message.
	 * @param string $option Optional option key.
	 */
	function media_input( $var, $label, $option = '' ) {
		_deprecated_function( __METHOD__, 'WPSEO 2.0', 'This method is deprecated, please use the <code>Yoast_Form</code> class.' );

		if ( $option !== '' ) {
			Yoast_Form::get_instance()->set_option( $option );
		}

		Yoast_Form::get_instance()->media_input( $var, $label );
	}

	/**
	 * Create a Radio input field.
	 *
	 * @deprecated 2.0
	 *
	 * @param string $var    The variable within the option to create the file upload field for.
	 * @param array  $values The radio options to choose from.
	 * @param string $label  The label to show for the variable.
	 * @param string $option The option the variable belongs to.
	 */
	function radio( $var, $values, $label, $option = '' ) {
		_deprecated_function( __METHOD__, 'WPSEO 2.0', 'This method is deprecated, please use the <code>Yoast_Form</code> class.' );

		if ( $option !== '' ) {
			Yoast_Form::get_instance()->set_option( $option );
		}

		Yoast_Form::get_instance()->radio( $var, $values, $label );
	}

	/**
	 * Create a postbox widget.
	 *
	 * @deprecated 2.0
	 *
	 * @param string $id      ID of the postbox.
	 * @param string $title   Title of the postbox.
	 * @param string $content Content of the postbox.
	 */
	function postbox( $id, $title, $content ) {
		_deprecated_function( __METHOD__, 'WPSEO 2.0', 'This method is deprecated, please re-implement the admin pages.' );

		?>
			<div id="<?php echo esc_attr( $id ); ?>" class="yoastbox">
				<h1><?php echo $title; ?></h1>
				<?php echo $content; ?>
			</div>
		<?php
	}

	/**
	 * Create a form table from an array of rows.
	 *
	 * @deprecated 2.0
	 *
	 * @param array $rows Rows to include in the table.
	 *
	 * @return string
	 */
	function form_table( $rows ) {
		_deprecated_function( __METHOD__, 'WPSEO 2.0', 'This method is deprecated, please re-implement the admin pages.' );

		if ( ! is_array( $rows ) || $rows === array() ) {
			return '';
		}

		$content = '<table class="form-table">';
		foreach ( $rows as $row ) {
			$content .= '<tr><th scope="row">';
			if ( isset( $row['id'] ) && $row['id'] != '' ) {
				$content .= '<label for="' . esc_attr( $row['id'] ) . '">' . esc_html( $row['label'] ) . ':</label>';
			}
			else {
				$content .= esc_html( $row['label'] );
			}
			if ( isset( $row['desc'] ) && $row['desc'] != '' ) {
				$content .= '<br/><small>' . esc_html( $row['desc'] ) . '</small>';
			}
			$content .= '</th><td>';
			$content .= $row['content'];
			$content .= '</td></tr>';
		}
		$content .= '</table>';

		return $content;
	}

	/**
	 * Resets the site to the default Yoast SEO settings and runs a title test to check
	 * whether force rewrite needs to be on.
	 *
	 * @deprecated 1.5.0
	 * @deprecated use WPSEO_Options::reset()
	 * @see        WPSEO_Options::reset()
	 */
	function reset_defaults() {
		_deprecated_function( __METHOD__, 'WPSEO 1.5.0', 'WPSEO_Options::reset()' );
		WPSEO_Options::reset();
	}
} /* End of class */<|MERGE_RESOLUTION|>--- conflicted
+++ resolved
@@ -55,11 +55,7 @@
 		wp_enqueue_style( 'thickbox' );
 		wp_enqueue_style( 'global' );
 		wp_enqueue_style( 'wp-admin' );
-<<<<<<< HEAD
 		$this->asset_manager->enqueue_style( 'admin-css' );
-=======
-		wp_enqueue_style( 'yoast-admin-css', plugins_url( 'css/yst_plugin_tools-' . '302' . WPSEO_CSSJS_SUFFIX . '.css', WPSEO_FILE ), array(), WPSEO_VERSION );
->>>>>>> 03156d3f
 
 		if ( is_rtl() ) {
 			$this->asset_manager->enqueue_style( 'rtl' );
@@ -70,40 +66,20 @@
 	 * Loads the required scripts for the config page.
 	 */
 	function config_page_scripts() {
-<<<<<<< HEAD
 		$this->asset_manager->enqueue_script( 'admin-script' );
 
-
 		wp_localize_script( WPSEO_Admin_Asset_Manager::PREFIX . 'admin-script', 'wpseoAdminL10n', $this->localize_admin_script() );
-=======
-		wp_enqueue_script( 'wpseo-admin-script', plugins_url( 'js/wp-seo-admin-' . '306' . WPSEO_CSSJS_SUFFIX . '.js', WPSEO_FILE ), array(
-			'jquery',
-			'jquery-ui-core',
-			'jquery-ui-progressbar',
-		), WPSEO_VERSION, true );
-		wp_localize_script( 'wpseo-admin-script', 'wpseoAdminL10n', $this->localize_admin_script() );
->>>>>>> 03156d3f
 		wp_enqueue_script( 'dashboard' );
 		wp_enqueue_script( 'thickbox' );
 
-
-
 		$page = filter_input( INPUT_GET, 'page' );
 		$tool = filter_input( INPUT_GET, 'tool' );
 
 		if ( in_array( $page, array( 'wpseo_social', 'wpseo_dashboard' ) ) ) {
 			wp_enqueue_media();
-<<<<<<< HEAD
 
 			$this->asset_manager->enqueue_script( 'admin-media' );
 			wp_localize_script( WPSEO_Admin_Asset_Manager::PREFIX . 'admin-media', 'wpseoMediaL10n', $this->localize_media_script() );
-=======
-			wp_enqueue_script( 'wpseo-admin-media', plugins_url( 'js/wp-seo-admin-media-' . '302' . WPSEO_CSSJS_SUFFIX . '.js', WPSEO_FILE ), array(
-				'jquery',
-				'jquery-ui-core',
-			), WPSEO_VERSION, true );
-			wp_localize_script( 'wpseo-admin-media', 'wpseoMediaL10n', $this->localize_media_script() );
->>>>>>> 03156d3f
 		}
 
 		if ( 'wpseo_tools' === $page && empty( $tool ) ) {
@@ -115,11 +91,7 @@
 		}
 
 		if ( 'wpseo_tools' === $page && 'import-export' === $tool ) {
-<<<<<<< HEAD
 			$this->asset_manager->enqueue_script( 'export' );
-=======
-			wp_enqueue_script( 'wpseo-export', plugins_url( 'js/wp-seo-export-' . '302' . WPSEO_CSSJS_SUFFIX . '.js', WPSEO_FILE ), array( 'jquery' ), WPSEO_VERSION, true );
->>>>>>> 03156d3f
 		}
 	}
 
