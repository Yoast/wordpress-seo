--- conflicted
+++ resolved
@@ -127,10 +127,6 @@
 				);
 			}
 
-<<<<<<< HEAD
-			shuffle( $banners );
-
-=======
 			if ( ! class_exists( 'WPSEO_News' ) ) {
 				$plugin_banners[] = array(
 					'url' => 'https://yoast.com/wordpress/plugins/news-seo/#utm_source=wordpress-seo-config&utm_medium=banner&utm_campaign=news-seo-banner',
@@ -149,7 +145,6 @@
 
 			shuffle( $service_banners );
 			shuffle( $plugin_banners );
->>>>>>> 235d16b8
 			?>
 			<div class="wpseo_content_cell" id="sidebar-container">
 				<div id="sidebar">
