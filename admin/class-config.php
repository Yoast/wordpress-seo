--- conflicted
+++ resolved
@@ -55,16 +55,9 @@
 		wp_enqueue_style( 'thickbox' );
 		wp_enqueue_style( 'global' );
 		wp_enqueue_style( 'wp-admin' );
-<<<<<<< HEAD
-		// TODO minified toggle styles. R.
-		wp_register_style( 'yoast-toggle-switch-lib', plugins_url( 'css/toggle-switch/toggle-switch.css', WPSEO_FILE ), array(), '4.0.2' );
-		wp_register_style( 'yoast-toggle-switch', plugins_url( 'css/toggle-switch.css', WPSEO_FILE ), array( 'yoast-toggle-switch-lib' ), WPSEO_VERSION );
-		wp_enqueue_style( 'yoast-admin-css', plugins_url( 'css/yst_plugin_tools-' . '302' . WPSEO_CSSJS_SUFFIX . '.css', WPSEO_FILE ), array( 'yoast-toggle-switch' ), WPSEO_VERSION );
-		wp_enqueue_style( 'yoast-seo-select2', plugins_url( 'css/dist/select2/select2.min.css', WPSEO_FILE ), array(), '4.0.1' );
-=======
+		wp_enqueue_style( 'select2' );
 
 		$this->asset_manager->enqueue_style( 'admin-css' );
->>>>>>> a1b003eb
 
 		if ( is_rtl() ) {
 			$this->asset_manager->enqueue_style( 'rtl' );
@@ -75,24 +68,13 @@
 	 * Loads the required scripts for the config page.
 	 */
 	function config_page_scripts() {
-<<<<<<< HEAD
-		wp_enqueue_script( 'yoast-seo-select2', plugins_url( 'js/dist/select2/select2.min.js', WPSEO_FILE ), array(
-			'jquery',
-		), '4.0.1', true );
-		wp_enqueue_script( 'wpseo-admin-script', plugins_url( 'js/wp-seo-admin-' . '306' . WPSEO_CSSJS_SUFFIX . '.js', WPSEO_FILE ), array(
-			'jquery',
-			'jquery-ui-core',
-			'jquery-ui-progressbar',
-			'yoast-seo-select2',
-		), WPSEO_VERSION, true );
-		wp_localize_script( 'wpseo-admin-script', 'wpseoAdminL10n', $this->localize_admin_script() );
-=======
 		$this->asset_manager->enqueue_script( 'admin-script' );
 
 		wp_localize_script( WPSEO_Admin_Asset_Manager::PREFIX . 'admin-script', 'wpseoAdminL10n', $this->localize_admin_script() );
->>>>>>> a1b003eb
+
 		wp_enqueue_script( 'dashboard' );
 		wp_enqueue_script( 'thickbox' );
+		$this->asset_manager->enqueue_script( 'select2' );
 
 		$page = filter_input( INPUT_GET, 'page' );
 		$tool = filter_input( INPUT_GET, 'tool' );
