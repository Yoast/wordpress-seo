--- conflicted
+++ resolved
@@ -524,11 +524,7 @@
 
 			foreach ( $values as $value => $label ) {
 				if ( ! empty( $label ) ) {
-<<<<<<< HEAD
-					$output .= '<option value="' . esc_attr( $value ) . '"' . selected( $options[ $var ], $value, false ) . '>' . $label . '</option>';
-=======
 					$output .= '<option value="' . esc_attr( $value ) . '"' . selected( $val, $value, false ) . '>' . $label . '</option>';
->>>>>>> 1f63659c
 				}
 			}
 			$output .= '</select>';
