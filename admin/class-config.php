--- conflicted
+++ resolved
@@ -68,15 +68,11 @@
 	 * Generates the sidebar for admin pages.
 	 */
 	function admin_sidebar() {
-<<<<<<< HEAD
-			if ( false === apply_filters( 'wpseo_sidebar_banners', true ) ) {
-=======
-
-		// Make the sidebar filterable
 		if ( false === apply_filters( 'wpseo_sidebar_banners', true ) ) {
->>>>>>> 2161ba25
 			return;
 		}
+
+		
 
 		$banners = array(
 				array(
@@ -91,6 +87,7 @@
 				),
 		);
 
+
 		if ( ! class_exists( 'wpseo_Video_Sitemap' ) ) {
 			$banners[] = array(
 					'url' => 'https://yoast.com/wordpress/video-seo/#utm_source=wordpress-seo-config&utm_medium=banner&utm_campaign=video-seo-banner',
@@ -99,11 +96,7 @@
 			);
 		}
 
-<<<<<<< HEAD
-		if ( !class_exists( 'wpseo_Video_Sitemap' ) ) {
-=======
 		if ( ! class_exists( 'wpseo_Video_Manual' ) ) {
->>>>>>> 2161ba25
 			$banners[] = array(
 					'url' => 'https://yoast.com/wordpress/video-manual-wordpress-seo/#utm_source=wordpress-seo-config&utm_medium=banner&utm_campaign=video-manual-banner',
 					'img' => 'banner-video-seo-manual.png',
@@ -111,11 +104,7 @@
 			);
 		}
 
-<<<<<<< HEAD
-		if ( !class_exists( 'wpseo_Video_Manual' ) ) {
-=======
 		if ( class_exists( 'Woocommerce' ) ) {
->>>>>>> 2161ba25
 			$banners[] = array(
 					'url' => 'https://yoast.com/wordpress/yoast-woocommerce-seo/#utm_source=wordpress-seo-config&utm_medium=banner&utm_campaign=woocommerce-seo-banner',
 					'img' => 'banner-woocommerce-seo.png',
@@ -123,11 +112,7 @@
 			);
 		}
 
-<<<<<<< HEAD
-		if ( !defined( 'WPSEO_LOCAL_VERSION' ) ) {
-=======
 		if ( ! defined( 'WPSEO_LOCAL_VERSION' ) ) {
->>>>>>> 2161ba25
 			$banners[] = array(
 					'url' => 'https://yoast.com/wordpress/local-seo/#utm_source=wordpress-seo-config&utm_medium=banner&utm_campaign=local-seo-banner',
 					'img' => 'banner-local-seo.png',
