<?php
/**
 * WPSEO plugin file.
 *
 * @package WPSEO\Admin
 */

use Yoast\WP\SEO\Config\Schema_Types;
use Yoast\WP\SEO\Integrations\Settings_Integration;
use Yoast\WP\SEO\Integrations\Academy_Integration;

/**
 * Class WPSEO_Admin_Pages.
 *
 * Class with functionality for the Yoast SEO admin pages.
 */
class WPSEO_Admin_Pages {

	/**
	 * The option in use for the current admin page.
	 *
	 * @var string
	 */
	public $currentoption = 'wpseo';

	/**
	 * Holds the asset manager.
	 *
	 * @var WPSEO_Admin_Asset_Manager
	 */
	private $asset_manager;

	/**
	 * Class constructor, which basically only hooks the init function on the init hook.
	 */
	public function __construct() {
		add_action( 'init', [ $this, 'init' ], 20 );
		$this->asset_manager = new WPSEO_Admin_Asset_Manager();
	}

	/**
	 * Make sure the needed scripts are loaded for admin pages.
	 */
	public function init() {
<<<<<<< HEAD
		$page = filter_input( INPUT_GET, 'page' );
		if ( $page === Settings_Integration::PAGE || $page === Academy_Integration::PAGE ) {
=======
		// phpcs:ignore WordPress.Security.NonceVerification.Recommended -- Reason: We are not processing form information.
		$page = isset( $_GET['page'] ) && is_string( $_GET['page'] ) ? sanitize_text_field( wp_unslash( $_GET['page'] ) ) : '';
		if ( $page === Settings_Integration::PAGE ) {
>>>>>>> 1d0471bf
			// Bail, this is managed in the Settings_Integration.
			return;
		}

		add_action( 'admin_enqueue_scripts', [ $this, 'config_page_scripts' ] );
		add_action( 'admin_enqueue_scripts', [ $this, 'config_page_styles' ] );
	}

	/**
	 * Loads the required styles for the config page.
	 */
	public function config_page_styles() {
		wp_enqueue_style( 'dashboard' );
		wp_enqueue_style( 'thickbox' );
		wp_enqueue_style( 'global' );
		wp_enqueue_style( 'wp-admin' );
		$this->asset_manager->enqueue_style( 'admin-css' );
		$this->asset_manager->enqueue_style( 'monorepo' );

		// phpcs:ignore WordPress.Security.NonceVerification.Recommended -- Reason: We are not processing form information.
		$page = isset( $_GET['page'] ) && is_string( $_GET['page'] ) ? sanitize_text_field( wp_unslash( $_GET['page'] ) ) : '';
		if ( $page === 'wpseo_licenses' ) {
			$this->asset_manager->enqueue_style( 'tailwind' );
		}
	}

	/**
	 * Loads the required scripts for the config page.
	 */
	public function config_page_scripts() {
		$this->asset_manager->enqueue_script( 'settings' );
		wp_enqueue_script( 'dashboard' );
		wp_enqueue_script( 'thickbox' );

		$alert_dismissal_action = YoastSEO()->classes->get( \Yoast\WP\SEO\Actions\Alert_Dismissal_Action::class );
		$dismissed_alerts       = $alert_dismissal_action->all_dismissed();

		$script_data = [
			'userLanguageCode'               => WPSEO_Language_Utils::get_language( \get_user_locale() ),
			'dismissedAlerts'                => $dismissed_alerts,
			'isRtl'                          => is_rtl(),
			'isPremium'                      => YoastSEO()->helpers->product->is_premium(),
			'webinarIntroSettingsUrl'        => WPSEO_Shortlinker::get( 'https://yoa.st/webinar-intro-settings' ),
			'webinarIntroFirstTimeConfigUrl' => $this->get_webinar_shortlink(),
		];

		// phpcs:ignore WordPress.Security.NonceVerification.Recommended -- Reason: We are not processing form information.
		$page = isset( $_GET['page'] ) && is_string( $_GET['page'] ) ? sanitize_text_field( wp_unslash( $_GET['page'] ) ) : '';

		if ( in_array( $page, [ WPSEO_Admin::PAGE_IDENTIFIER, 'wpseo_workouts' ], true ) ) {
			wp_enqueue_media();

			$script_data['media'] = [
				'choose_image' => __( 'Use Image', 'wordpress-seo' ),
			];

			$script_data['userEditUrl'] = add_query_arg( 'user_id', '{user_id}', admin_url( 'user-edit.php' ) );
		}

		if ( $page === 'wpseo_tools' ) {
			$this->enqueue_tools_scripts();
		}

		$this->asset_manager->localize_script( 'settings', 'wpseoScriptData', $script_data );
		$this->asset_manager->enqueue_user_language_script();
	}

	/**
	 * Retrieves some variables that are needed for replacing variables in JS.
	 *
	 * @deprecated 20.3
	 * @codeCoverageIgnore
	 *
	 * @return array The replacement and recommended replacement variables.
	 */
	public function get_replace_vars_script_data() {
		_deprecated_function( __METHOD__, 'Yoast SEO 20.3' );
		$replace_vars                 = new WPSEO_Replace_Vars();
		$recommended_replace_vars     = new WPSEO_Admin_Recommended_Replace_Vars();
		$editor_specific_replace_vars = new WPSEO_Admin_Editor_Specific_Replace_Vars();
		$replace_vars_list            = $replace_vars->get_replacement_variables_list();

		return [
			'replace_vars'                 => $replace_vars_list,
			'recommended_replace_vars'     => $recommended_replace_vars->get_recommended_replacevars(),
			'editor_specific_replace_vars' => $editor_specific_replace_vars->get(),
			'shared_replace_vars'          => $editor_specific_replace_vars->get_generic( $replace_vars_list ),
			'hidden_replace_vars'          => $replace_vars->get_hidden_replace_vars(),
		];
	}

	/**
	 * Enqueues and handles all the tool dependencies.
	 */
	private function enqueue_tools_scripts() {
		// phpcs:ignore WordPress.Security.NonceVerification.Recommended -- Reason: We are not processing form information.
		$tool = isset( $_GET['tool'] ) && is_string( $_GET['tool'] ) ? sanitize_text_field( wp_unslash( $_GET['tool'] ) ) : '';

		if ( empty( $tool ) ) {
			$this->asset_manager->enqueue_script( 'yoast-seo' );
		}

		if ( $tool === 'bulk-editor' ) {
			$this->asset_manager->enqueue_script( 'bulk-editor' );
		}
	}

	/**
	 * Returns the appropriate shortlink for the Webinar.
	 *
	 * @return string The shortlink for the Webinar.
	 */
	private function get_webinar_shortlink() {
		if ( YoastSEO()->helpers->product->is_premium() ) {
			return WPSEO_Shortlinker::get( 'https://yoa.st/webinar-intro-first-time-config-premium' );
		}

		return WPSEO_Shortlinker::get( 'https://yoa.st/webinar-intro-first-time-config' );
	}
}<|MERGE_RESOLUTION|>--- conflicted
+++ resolved
@@ -42,14 +42,9 @@
 	 * Make sure the needed scripts are loaded for admin pages.
 	 */
 	public function init() {
-<<<<<<< HEAD
-		$page = filter_input( INPUT_GET, 'page' );
-		if ( $page === Settings_Integration::PAGE || $page === Academy_Integration::PAGE ) {
-=======
 		// phpcs:ignore WordPress.Security.NonceVerification.Recommended -- Reason: We are not processing form information.
 		$page = isset( $_GET['page'] ) && is_string( $_GET['page'] ) ? sanitize_text_field( wp_unslash( $_GET['page'] ) ) : '';
-		if ( $page === Settings_Integration::PAGE ) {
->>>>>>> 1d0471bf
+		if ( $page === Settings_Integration::PAGE || $page === Academy_Integration::PAGE ) {
 			// Bail, this is managed in the Settings_Integration.
 			return;
 		}
