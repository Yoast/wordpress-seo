<?php
/**
 * WPSEO plugin file.
 *
 * @package WPSEO\Admin
 */

use Yoast\WP\SEO\Actions\Alert_Dismissal_Action;
use Yoast\WP\SEO\General\User_Interface\General_Page_Integration;
use Yoast\WP\SEO\Integrations\Academy_Integration;
use Yoast\WP\SEO\Integrations\Settings_Integration;
use Yoast\WP\SEO\Integrations\Support_Integration;
use Yoast\WP\SEO\Promotions\Application\Promotion_Manager;

/**
 * Class WPSEO_Admin_Pages.
 *
 * Class with functionality for the Yoast SEO admin pages.
 */
class WPSEO_Admin_Pages {

	/**
	 * The option in use for the current admin page.
	 *
	 * @var string
	 */
	public $currentoption = 'wpseo';

	/**
	 * Holds the asset manager.
	 *
	 * @var WPSEO_Admin_Asset_Manager
	 */
	private $asset_manager;

	/**
	 * Class constructor, which basically only hooks the init function on the init hook.
	 */
	public function __construct() {
		add_action( 'init', [ $this, 'init' ], 20 );

		$this->asset_manager = new WPSEO_Admin_Asset_Manager();
	}

	/**
	 * Make sure the needed scripts are loaded for admin pages.
	 *
	 * @return void
	 */
	public function init() {
		// phpcs:ignore WordPress.Security.NonceVerification.Recommended -- Reason: We are not processing form information.
		$page = isset( $_GET['page'] ) && is_string( $_GET['page'] ) ? sanitize_text_field( wp_unslash( $_GET['page'] ) ) : '';

		// Don't load the scripts for the following pages.
<<<<<<< HEAD
		$page_exceptions = in_array( $page, [ Settings_Integration::PAGE, Academy_Integration::PAGE, Support_Integration::PAGE, General_Page_Integration::PAGE ], true );
=======
		$page_exceptions = in_array( $page, [ Settings_Integration::PAGE, Academy_Integration::PAGE, Support_Integration::PAGE ], true );
		// Don't load the scripts for the new dashboard page, but only if the feature flag is enabled.
		$new_dashboard_conditional = new New_Dashboard_Ui_Conditional();
		$new_dashboard_page        = ( $page === New_Dashboard_Page_Integration::PAGE && $new_dashboard_conditional->is_met() && ! is_network_admin() );
>>>>>>> 8a4aceaf

		if ( $page_exceptions ) {
			// Bail, this is managed in the applicable integration.
			return;
		}
		add_action( 'admin_enqueue_scripts', [ $this, 'config_page_scripts' ] );
		add_action( 'admin_enqueue_scripts', [ $this, 'config_page_styles' ] );
	}

	/**
	 * Loads the required styles for the config page.
	 *
	 * @return void
	 */
	public function config_page_styles() {
		wp_enqueue_style( 'dashboard' );
		wp_enqueue_style( 'thickbox' );
		wp_enqueue_style( 'global' );
		wp_enqueue_style( 'wp-admin' );
		$this->asset_manager->enqueue_style( 'admin-css' );
		$this->asset_manager->enqueue_style( 'monorepo' );

		// phpcs:ignore WordPress.Security.NonceVerification.Recommended -- Reason: We are not processing form information.
		$page = isset( $_GET['page'] ) && is_string( $_GET['page'] ) ? sanitize_text_field( wp_unslash( $_GET['page'] ) ) : '';
		if ( $page === 'wpseo_licenses' ) {
			$this->asset_manager->enqueue_style( 'tailwind' );
		}
	}

	/**
	 * Loads the required scripts for the config page.
	 *
	 * @return void
	 */
	public function config_page_scripts() {
		$this->asset_manager->enqueue_script( 'settings' );
		wp_enqueue_script( 'dashboard' );
		wp_enqueue_script( 'thickbox' );

		$alert_dismissal_action = YoastSEO()->classes->get( Alert_Dismissal_Action::class );
		$dismissed_alerts       = $alert_dismissal_action->all_dismissed();

		$script_data = [
			'dismissedAlerts'                => $dismissed_alerts,
			'isRtl'                          => is_rtl(),
			'isPremium'                      => YoastSEO()->helpers->product->is_premium(),
			'currentPromotions'              => YoastSEO()->classes->get( Promotion_Manager::class )->get_current_promotions(),
			'webinarIntroFirstTimeConfigUrl' => $this->get_webinar_shortlink(),
			'linkParams'                     => WPSEO_Shortlinker::get_query_params(),
			'pluginUrl'                      => plugins_url( '', WPSEO_FILE ),
		];

		// phpcs:ignore WordPress.Security.NonceVerification.Recommended -- Reason: We are not processing form information.
		$page = isset( $_GET['page'] ) && is_string( $_GET['page'] ) ? sanitize_text_field( wp_unslash( $_GET['page'] ) ) : '';

		if ( in_array( $page, [ WPSEO_Admin::PAGE_IDENTIFIER, 'wpseo_workouts' ], true ) ) {
			wp_enqueue_media();

			$script_data['userEditUrl'] = add_query_arg( 'user_id', '{user_id}', admin_url( 'user-edit.php' ) );
		}

		if ( $page === 'wpseo_tools' ) {
			$this->enqueue_tools_scripts();
		}

		$this->asset_manager->localize_script( 'settings', 'wpseoScriptData', $script_data );
		$this->asset_manager->enqueue_user_language_script();
	}

	/**
	 * Enqueues and handles all the tool dependencies.
	 *
	 * @return void
	 */
	private function enqueue_tools_scripts() {
		// phpcs:ignore WordPress.Security.NonceVerification.Recommended -- Reason: We are not processing form information.
		$tool = isset( $_GET['tool'] ) && is_string( $_GET['tool'] ) ? sanitize_text_field( wp_unslash( $_GET['tool'] ) ) : '';

		if ( empty( $tool ) ) {
			$this->asset_manager->enqueue_script( 'yoast-seo' );
		}

		if ( $tool === 'bulk-editor' ) {
			$this->asset_manager->enqueue_script( 'bulk-editor' );
		}
	}

	/**
	 * Returns the appropriate shortlink for the Webinar.
	 *
	 * @return string The shortlink for the Webinar.
	 */
	private function get_webinar_shortlink() {
		if ( YoastSEO()->helpers->product->is_premium() ) {
			return WPSEO_Shortlinker::get( 'https://yoa.st/webinar-intro-first-time-config-premium' );
		}

		return WPSEO_Shortlinker::get( 'https://yoa.st/webinar-intro-first-time-config' );
	}
}<|MERGE_RESOLUTION|>--- conflicted
+++ resolved
@@ -52,16 +52,9 @@
 		$page = isset( $_GET['page'] ) && is_string( $_GET['page'] ) ? sanitize_text_field( wp_unslash( $_GET['page'] ) ) : '';
 
 		// Don't load the scripts for the following pages.
-<<<<<<< HEAD
-		$page_exceptions = in_array( $page, [ Settings_Integration::PAGE, Academy_Integration::PAGE, Support_Integration::PAGE, General_Page_Integration::PAGE ], true );
-=======
 		$page_exceptions = in_array( $page, [ Settings_Integration::PAGE, Academy_Integration::PAGE, Support_Integration::PAGE ], true );
-		// Don't load the scripts for the new dashboard page, but only if the feature flag is enabled.
-		$new_dashboard_conditional = new New_Dashboard_Ui_Conditional();
-		$new_dashboard_page        = ( $page === New_Dashboard_Page_Integration::PAGE && $new_dashboard_conditional->is_met() && ! is_network_admin() );
->>>>>>> 8a4aceaf
-
-		if ( $page_exceptions ) {
+		$new_dashboard_page = ( $page === General_Page_Integration::PAGE && ! is_network_admin() );
+		if ( $page_exceptions || $new_dashboard_page ) {
 			// Bail, this is managed in the applicable integration.
 			return;
 		}
