--- conflicted
+++ resolved
@@ -99,10 +99,9 @@
 		$this->check_php_version();
 		$this->initialize_cornerstone_content();
 
-<<<<<<< HEAD
 		add_filter( 'yoast-license-valid', '__return_true' );
 		add_filter( 'yoast-show-license-notice', '__return_false' );
-=======
+
 		$integrations[] = new WPSEO_Yoast_Columns();
 		$integrations = array_merge( $integrations, $this->initialize_seo_links() );
 
@@ -110,7 +109,7 @@
 		foreach ( $integrations as $integration ) {
 			$integration->register_hooks();
 		}
->>>>>>> 28614616
+
 	}
 
 	/**
