<?php
/**
 * @package WPSEO\Admin
 */

/**
 * Class that holds most of the admin functionality for Yoast SEO.
 */
class WPSEO_Admin {

	/** The page identifier used in WordPress to register the admin page !DO NOT CHANGE THIS! */
	const PAGE_IDENTIFIER = 'wpseo_dashboard';

	/**
	 * Array of classes that add admin functionality.
	 *
	 * @var array
	 */
	protected $admin_features;

	/**
	 * Class constructor.
	 */
	public function __construct() {
		$integrations = array();

		global $pagenow;

		$wpseo_menu = new WPSEO_Menu();
		$wpseo_menu->register_hooks();

		if ( is_multisite() ) {
			WPSEO_Options::maybe_set_multisite_defaults( false );
		}

		if ( WPSEO_Options::get( 'stripcategorybase' ) === true ) {
			add_action( 'created_category', array( $this, 'schedule_rewrite_flush' ) );
			add_action( 'edited_category', array( $this, 'schedule_rewrite_flush' ) );
			add_action( 'delete_category', array( $this, 'schedule_rewrite_flush' ) );
		}

		$this->admin_features = array(
			// Google Search Console.
			'google_search_console' => new WPSEO_GSC(),
			'dashboard_widget'      => new Yoast_Dashboard_Widget(),
		);

		if ( WPSEO_Metabox::is_post_overview( $pagenow ) || WPSEO_Metabox::is_post_edit( $pagenow ) ) {
			$this->admin_features['primary_category'] = new WPSEO_Primary_Term_Admin();
		}

		if ( filter_input( INPUT_GET, 'page' ) === 'wpseo_tools' && filter_input( INPUT_GET, 'tool' ) === null ) {
			new WPSEO_Recalculate_Scores();
		}

		add_filter( 'plugin_action_links_' . WPSEO_BASENAME, array( $this, 'add_action_link' ), 10, 2 );

		add_action( 'admin_enqueue_scripts', array( $this, 'config_page_scripts' ) );
		add_action( 'admin_enqueue_scripts', array( $this, 'enqueue_global_style' ) );

		add_filter( 'user_contactmethods', array( $this, 'update_contactmethods' ), 10, 1 );

		add_action( 'after_switch_theme', array( $this, 'switch_theme' ) );
		add_action( 'switch_theme', array( $this, 'switch_theme' ) );

		add_filter( 'set-screen-option', array( $this, 'save_bulk_edit_options' ), 10, 3 );

		add_action( 'admin_init', array( 'WPSEO_Plugin_Conflict', 'hook_check_for_plugin_conflicts' ), 10, 1 );
		add_action( 'admin_init', array( $this, 'import_plugin_hooks' ) );

		add_action( 'admin_init', array( $this, 'map_manage_options_cap' ) );

		WPSEO_Sitemaps_Cache::register_clear_on_option_update( 'wpseo' );
		WPSEO_Sitemaps_Cache::register_clear_on_option_update( 'home' );

		if ( WPSEO_Utils::is_yoast_seo_page() ) {
			add_action( 'admin_enqueue_scripts', array( $this, 'enqueue_assets' ) );
		}

		if ( WPSEO_Utils::is_api_available() ) {
			$configuration = new WPSEO_Configuration_Page();
			$configuration->set_hooks();
			$configuration->catch_configuration_request();
		}

		$this->set_upsell_notice();

		$this->check_php_version();
		$this->initialize_cornerstone_content();

		$integrations[] = new WPSEO_Yoast_Columns();
		$integrations[] = new WPSEO_License_Page_Manager();
		$integrations[] = new WPSEO_Statistic_Integration();
		$integrations[] = new WPSEO_Slug_Change_Watcher();
		$integrations[] = new WPSEO_Capability_Manager_Integration( WPSEO_Capability_Manager_Factory::get() );
		$integrations   = array_merge( $integrations, $this->initialize_seo_links() );

		/** @var WPSEO_WordPress_Integration $integration */
		foreach ( $integrations as $integration ) {
			$integration->register_hooks();
		}

	}

	/**
	 * Setting the hooks for importing data from other plugins.
	 */
	public function import_plugin_hooks() {
		if ( current_user_can( $this->get_manage_options_cap() ) ) {
			$plugin_imports = array(
				'wpSEO'       => new WPSEO_Import_WPSEO_Hooks(),
				'aioseo'      => new WPSEO_Import_AIOSEO_Hooks(),
			);
		}
	}

	/**
	 * Schedules a rewrite flush to happen at shutdown.
	 */
	public function schedule_rewrite_flush() {
		add_action( 'shutdown', 'flush_rewrite_rules' );
	}

	/**
	 * Returns all the classes for the admin features.
	 *
	 * @return array
	 */
	public function get_admin_features() {
		return $this->admin_features;
	}

	/**
	 * Register assets needed on admin pages.
	 */
	public function enqueue_assets() {
		if ( 'wpseo_licenses' === filter_input( INPUT_GET, 'page' ) ) {
			$asset_manager = new WPSEO_Admin_Asset_Manager();
			$asset_manager->enqueue_style( 'extensions' );
		}
	}

	/**
	 * Returns the manage_options capability.
	 *
	 * @return string The capability to use.
	 */
	public function get_manage_options_cap() {
		/**
		 * Filter: 'wpseo_manage_options_capability' - Allow changing the capability users need to view the settings pages.
		 *
		 * @api string unsigned The capability.
		 */
		return apply_filters( 'wpseo_manage_options_capability', 'wpseo_manage_options' );
	}

	/**
	 * Maps the manage_options cap on saving an options page to wpseo_manage_options.
	 */
	public function map_manage_options_cap() {
		$option_page = ! empty( $_POST['option_page'] ) ? $_POST['option_page'] : ''; // WPCS: CSRF ok.

		if ( strpos( $option_page, 'yoast_wpseo' ) === 0 ) {
			add_filter( 'option_page_capability_' . $option_page, array( $this, 'get_manage_options_cap' ) );
		}
	}

	/**
	 * Adds the ability to choose how many posts are displayed per page
	 * on the bulk edit pages.
	 */
	public function bulk_edit_options() {
		$option = 'per_page';
		$args   = array(
			'label'   => __( 'Posts', 'wordpress-seo' ),
			'default' => 10,
			'option'  => 'wpseo_posts_per_page',
		);
		add_screen_option( $option, $args );
	}

	/**
	 * Saves the posts per page limit for bulk edit pages.
	 *
	 * @param int    $status Status value to pass through.
	 * @param string $option Option name.
	 * @param int    $value  Count value to check.
	 *
	 * @return int
	 */
	public function save_bulk_edit_options( $status, $option, $value ) {
		if ( 'wpseo_posts_per_page' === $option && ( $value > 0 && $value < 1000 ) ) {
			return $value;
		}

		return $status;
	}

	/**
	 * Adds links to Premium Support and FAQ under the plugin in the plugin overview page.
	 *
	 * @staticvar string $this_plugin Holds the directory & filename for the plugin.
	 *
	 * @param array  $links Array of links for the plugins, adapted when the current plugin is found.
	 * @param string $file  The filename for the current plugin, which the filter loops through.
	 *
	 * @return array $links
	 */
	public function add_action_link( $links, $file ) {
		if ( WPSEO_BASENAME === $file && WPSEO_Capability_Utils::current_user_can( 'wpseo_manage_options' ) ) {
			$settings_link = '<a href="' . esc_url( admin_url( 'admin.php?page=' . self::PAGE_IDENTIFIER ) ) . '">' . __( 'Settings', 'wordpress-seo' ) . '</a>';
			array_unshift( $links, $settings_link );
		}

		if ( class_exists( 'WPSEO_Product_Premium' ) ) {
			$product_premium   = new WPSEO_Product_Premium();
			$extension_manager = new WPSEO_Extension_Manager();

			if ( $extension_manager->is_activated( $product_premium->get_slug() ) ) {
				return $links;
			}
		}

		// Add link to premium support landing page.
		$premium_link = '<a href="' . esc_url( WPSEO_Shortlinker::get( 'https://yoa.st/1yb' ) ) . '">' . __( 'Premium Support', 'wordpress-seo' ) . '</a>';
		array_unshift( $links, $premium_link );

		// Add link to docs.
		$faq_link = '<a href="' . esc_url( WPSEO_Shortlinker::get( 'https://yoa.st/1yc' ) ) . '">' . __( 'FAQ', 'wordpress-seo' ) . '</a>';
		array_unshift( $links, $faq_link );

		return $links;
	}

	/**
	 * Enqueues the (tiny) global JS needed for the plugin.
	 */
	public function config_page_scripts() {
		$asset_manager = new WPSEO_Admin_Asset_Manager();
		$asset_manager->enqueue_script( 'admin-global-script' );

		wp_localize_script( WPSEO_Admin_Asset_Manager::PREFIX . 'admin-global-script', 'wpseoAdminGlobalL10n', $this->localize_admin_global_script() );
	}

	/**
	 * Enqueues the (tiny) global stylesheet needed for the plugin.
	 */
	public function enqueue_global_style() {
		$asset_manager = new WPSEO_Admin_Asset_Manager();
		$asset_manager->enqueue_style( 'admin-global' );
	}

	/**
	 * Filter the $contactmethods array and add Facebook, Google+ and Twitter.
	 *
	 * These are used with the Facebook author, rel="author" and Twitter cards implementation.
	 *
	 * @param array $contactmethods Currently set contactmethods.
	 *
	 * @return array $contactmethods with added contactmethods.
	 */
	public function update_contactmethods( $contactmethods ) {
		// Add Google+.
		$contactmethods['googleplus'] = __( 'Google+', 'wordpress-seo' );
		// Add Twitter.
		$contactmethods['twitter'] = __( 'Twitter username (without @)', 'wordpress-seo' );
		// Add Facebook.
		$contactmethods['facebook'] = __( 'Facebook profile URL', 'wordpress-seo' );

		return $contactmethods;
	}

	/**
	 * Log the updated timestamp for user profiles when theme is changed.
	 */
	public function switch_theme() {
		$users = get_users( array( 'who' => 'authors' ) );
		if ( is_array( $users ) && $users !== array() ) {
			foreach ( $users as $user ) {
				update_user_meta( $user->ID, '_yoast_wpseo_profile_updated', time() );
			}
		}
	}

	/**
	 * Localization for the dismiss urls.
	 *
	 * @return array
	 */
	private function localize_admin_global_script() {
		return array(
			'dismiss_about_url'       => $this->get_dismiss_url( 'wpseo-dismiss-about' ),
			'dismiss_tagline_url'     => $this->get_dismiss_url( 'wpseo-dismiss-tagline-notice' ),
			'help_video_iframe_title' => __( 'Yoast SEO video tutorial', 'wordpress-seo' ),
			'scrollable_table_hint'   => __( 'Scroll to see the table content.', 'wordpress-seo' ),
		);
	}

	/**
	 * Extending the current page URL with two params to be able to ignore the notice.
	 *
	 * @param string $dismiss_param The param used to dismiss the notification.
	 *
	 * @return string
	 */
	private function get_dismiss_url( $dismiss_param ) {
		$arr_params = array(
			$dismiss_param => '1',
			'nonce'        => wp_create_nonce( $dismiss_param ),
		);

		return esc_url( add_query_arg( $arr_params ) );
	}

	/**
	 * Sets the upsell notice.
	 */
	protected function set_upsell_notice() {
		$upsell = new WPSEO_Product_Upsell_Notice();
		$upsell->dismiss_notice_listener();
		$upsell->initialize();
	}

	/**
	 * Initializes Whip to show a notice for outdated PHP versions.
	 */
	protected function check_php_version() {
		if ( ! current_user_can( 'manage_options' ) ) {
			return;
		}

		if ( ! $this->on_dashboard_page() ) {
			return;
		}

		whip_wp_check_versions( array(
			'php' => '>=5.4',
		) );
	}

	/**
	 * Whether we are on the admin dashboard page.
	 *
	 * @returns bool
	 */
	protected function on_dashboard_page() {
		return 'index.php' === $GLOBALS['pagenow'];
	}

	/**
	 * Loads the cornerstone filter.
	 */
	protected function initialize_cornerstone_content() {
		if ( ! WPSEO_Options::get( 'enable_cornerstone_content' ) ) {
			return;
		}

		$cornerstone = new WPSEO_Cornerstone();
		$cornerstone->register_hooks();

		$cornerstone_filter = new WPSEO_Cornerstone_Filter();
		$cornerstone_filter->register_hooks();
	}

	/**
	 * Initializes the seo link watcher.
	 *
	 * @returns WPSEO_WordPress_Integration[]
	 */
	protected function initialize_seo_links() {
		$integrations = array();

		$link_table_compatibility_notifier = new WPSEO_Link_Compatibility_Notifier();
		$link_table_accessible_notifier    = new WPSEO_Link_Table_Accessible_Notifier();

		if ( ! WPSEO_Options::get( 'enable_text_link_counter' ) ) {
			$link_table_compatibility_notifier->remove_notification();

			return $integrations;
		}

		$integrations[] = new WPSEO_Link_Cleanup_Transient();

		// Only use the link module for PHP 5.3 and higher and show a notice when version is wrong.
		if ( version_compare( phpversion(), '5.3', '<' ) ) {
			$link_table_compatibility_notifier->add_notification();

			return $integrations;
		}

		$link_table_compatibility_notifier->remove_notification();

		// When the table doesn't exists, just add the notification and return early.
		if ( ! WPSEO_Link_Table_Accessible::is_accessible() ) {
			WPSEO_Link_Table_Accessible::cleanup();
		}

		if ( ! WPSEO_Meta_Table_Accessible::is_accessible() ) {
			WPSEO_Meta_Table_Accessible::cleanup();
		}

		if ( ! WPSEO_Link_Table_Accessible::is_accessible() || ! WPSEO_Meta_Table_Accessible::is_accessible() ) {
			$link_table_accessible_notifier->add_notification();

			return $integrations;
		}

		$link_table_accessible_notifier->remove_notification();

		$integrations[] = new WPSEO_Link_Columns( new WPSEO_Meta_Storage() );
		$integrations[] = new WPSEO_Link_Reindex_Dashboard();
		$integrations[] = new WPSEO_Link_Notifier();

		// Adds a filter to exclude the attachments from the link count.
		add_filter( 'wpseo_link_count_post_types', array( 'WPSEO_Post_Type', 'filter_attachment_post_type' ) );

		return $integrations;
	}

	/********************** DEPRECATED METHODS **********************/

	// @codeCoverageIgnoreStart
	/**
	 * Register the menu item and its sub menu's.
	 *
	 * @deprecated 5.5
	 */
	public function register_settings_page() {
		_deprecated_function( __METHOD__, 'WPSEO 5.5.0' );
	}

	/**
	 * Register the settings page for the Network settings.
	 *
	 * @deprecated 5.5
	 */
	public function register_network_settings_page() {
		_deprecated_function( __METHOD__, 'WPSEO 5.5.0' );
	}

	/**
	 * Load the form for a WPSEO admin page.
	 *
	 * @deprecated 5.5
	 */
	public function load_page() {
		_deprecated_function( __METHOD__, 'WPSEO 5.5.0' );
	}

	/**
	 * Loads the form for the network configuration page.
	 *
	 * @deprecated 5.5
	 */
	public function network_config_page() {
		_deprecated_function( __METHOD__, 'WPSEO 5.5.0' );
	}

	/**
	 * Filters all advanced settings pages from the given pages.
	 *
	 * @deprecated 5.5
	 * @param array $pages The pages to filter.
	 */
	public function filter_settings_pages( array $pages ) {
		_deprecated_function( __METHOD__, 'WPSEO 5.5.0' );
	}

	/**
	 * Cleans stopwords out of the slug, if the slug hasn't been set yet.
	 *
<<<<<<< HEAD
	 * @since 1.1.7
	 *
	 * @return void
	 */
	public function stopwords() {
		_deprecated_function( __METHOD__, 'WPSEO 3.1' );
=======
	 * @deprecated 7.0
	 *
	 * @return void
	 */
	public function remove_stopwords_from_slug() {
		_deprecated_function( __METHOD__, 'WPSEO 7.0' );
>>>>>>> 4f693608
	}

	/**
	 * Filter the stopwords from the slug.
	 *
	 * @deprecated 7.0
	 *
	 * @return void
	 */
<<<<<<< HEAD
	public function stopwords_check() {
		_deprecated_function( __METHOD__, 'WPSEO 3.1' );
	}

	/**
	 * Cleans stopwords out of the slug, if the slug hasn't been set yet.
	 *
	 * @deprecated 7.0
	 *
	 * @return void
	 */
	public function remove_stopwords_from_slug() {
		_deprecated_function( __METHOD__, 'WPSEO 7.0' );
	}

	/**
	 * Filter the stopwords from the slug.
	 *
	 * @deprecated 7.0
	 *
	 * @return void
	 */
=======
>>>>>>> 4f693608
	public function filter_stopwords_from_slug() {
		_deprecated_function( __METHOD__, 'WPSEO 7.0' );
	}

	/**
	 * Adds contextual help to the titles & metas page.
	 *
	 * @deprecated 5.6.0
	 */
	public function title_metas_help_tab() {
		_deprecated_function( __METHOD__, '5.6.0' );

		$screen = get_current_screen();

		$screen->set_help_sidebar( '
			<p><strong>' . __( 'For more information:', 'wordpress-seo' ) . '</strong></p>
			<p><a target="_blank" href="https://yoast.com/wordpress-seo/#titles">' . __( 'Title optimization', 'wordpress-seo' ) . '</a></p>
			<p><a target="_blank" href="https://yoast.com/google-page-title/">' . __( 'Why Google won\'t display the right page title', 'wordpress-seo' ) . '</a></p>'
		);

		$screen->add_help_tab(
			array(
				'id'      => 'basic-help',
				'title'   => __( 'Template explanation', 'wordpress-seo' ),
				'content' => "\n\t\t<h2>" . __( 'Template explanation', 'wordpress-seo' ) . "</h2>\n\t\t" . '<p>' .
					sprintf(
						/* translators: %1$s expands to Yoast SEO. */
						__( 'The title &amp; metas settings for %1$s are made up of variables that are replaced by specific values from the page when the page is displayed. The tabs on the left explain the available variables.', 'wordpress-seo' ),
						'Yoast SEO'
					) .
					'</p><p>' . __( 'Note that not all variables can be used in every template.', 'wordpress-seo' ) . '</p>',
			)
		);

		$screen->add_help_tab(
			array(
				'id'      => 'title-vars',
				'title'   => __( 'Basic Variables', 'wordpress-seo' ),
				'content' => "\n\t\t<h2>" . __( 'Basic Variables', 'wordpress-seo' ) . "</h2>\n\t\t" . WPSEO_Replace_Vars::get_basic_help_texts(),
			)
		);

		$screen->add_help_tab(
			array(
				'id'      => 'title-vars-advanced',
				'title'   => __( 'Advanced Variables', 'wordpress-seo' ),
				'content' => "\n\t\t<h2>" . __( 'Advanced Variables', 'wordpress-seo' ) . "</h2>\n\t\t" . WPSEO_Replace_Vars::get_advanced_help_texts(),
			)
		);
	}

	// @codeCoverageIgnoreEnd
}<|MERGE_RESOLUTION|>--- conflicted
+++ resolved
@@ -469,21 +469,12 @@
 	/**
 	 * Cleans stopwords out of the slug, if the slug hasn't been set yet.
 	 *
-<<<<<<< HEAD
-	 * @since 1.1.7
-	 *
-	 * @return void
-	 */
-	public function stopwords() {
-		_deprecated_function( __METHOD__, 'WPSEO 3.1' );
-=======
 	 * @deprecated 7.0
 	 *
 	 * @return void
 	 */
 	public function remove_stopwords_from_slug() {
 		_deprecated_function( __METHOD__, 'WPSEO 7.0' );
->>>>>>> 4f693608
 	}
 
 	/**
@@ -493,31 +484,6 @@
 	 *
 	 * @return void
 	 */
-<<<<<<< HEAD
-	public function stopwords_check() {
-		_deprecated_function( __METHOD__, 'WPSEO 3.1' );
-	}
-
-	/**
-	 * Cleans stopwords out of the slug, if the slug hasn't been set yet.
-	 *
-	 * @deprecated 7.0
-	 *
-	 * @return void
-	 */
-	public function remove_stopwords_from_slug() {
-		_deprecated_function( __METHOD__, 'WPSEO 7.0' );
-	}
-
-	/**
-	 * Filter the stopwords from the slug.
-	 *
-	 * @deprecated 7.0
-	 *
-	 * @return void
-	 */
-=======
->>>>>>> 4f693608
 	public function filter_stopwords_from_slug() {
 		_deprecated_function( __METHOD__, 'WPSEO 7.0' );
 	}
