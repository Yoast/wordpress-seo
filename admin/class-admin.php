<?php
/**
 * @package WPSEO\Admin
 */

/**
 * Class that holds most of the admin functionality for WP SEO.
 */
class WPSEO_Admin {

	/**
	 * @var array
	 */
	private $options;

	/**
<<<<<<< HEAD
	 * @var Yoast_Dashboard_Widget
	 */
	public $dashboard_widget;
=======
	 * @var WPSEO_GSC
	 */
	private $page_gsc;
>>>>>>> 89e546a3

	/**
	 * Class constructor
	 */
	function __construct() {
		$this->options = WPSEO_Options::get_all();

		if ( is_multisite() ) {
			WPSEO_Options::maybe_set_multisite_defaults( false );
		}

		$this->dashboard_widget = new Yoast_Dashboard_Widget();

		if ( $this->options['stripcategorybase'] === true ) {
			add_action( 'created_category', array( $this, 'schedule_rewrite_flush' ) );
			add_action( 'edited_category', array( $this, 'schedule_rewrite_flush' ) );
			add_action( 'delete_category', array( $this, 'schedule_rewrite_flush' ) );
		}

		$this->page_gsc = new WPSEO_GSC();

		// Needs the lower than default priority so other plugins can hook underneath it without issue.
		add_action( 'admin_menu', array( $this, 'register_settings_page' ), 5 );
		add_action( 'network_admin_menu', array( $this, 'register_network_settings_page' ) );

		add_filter( 'plugin_action_links_' . WPSEO_BASENAME, array( $this, 'add_action_link' ), 10, 2 );

		add_action( 'admin_enqueue_scripts', array( $this, 'config_page_scripts' ) );

		if ( '0' == get_option( 'blog_public' ) ) {
			add_action( 'admin_footer', array( $this, 'blog_public_warning' ) );
		}

		if ( ( ( isset( $this->options['theme_has_description'] ) && $this->options['theme_has_description'] === true ) ||
				$this->options['theme_description_found'] !== '' ) && $this->options['ignore_meta_description_warning'] !== true
		) {
			add_action( 'admin_footer', array( $this, 'meta_description_warning' ) );
		}

		if ( $this->options['cleanslugs'] === true ) {
			add_filter( 'name_save_pre', array( $this, 'remove_stopwords_from_slug' ), 0 );
		}

		add_filter( 'user_contactmethods', array( $this, 'update_contactmethods' ), 10, 1 );

		add_action( 'after_switch_theme', array( $this, 'switch_theme' ) );
		add_action( 'switch_theme', array( $this, 'switch_theme' ) );

		add_filter( 'set-screen-option', array( $this, 'save_bulk_edit_options' ), 10, 3 );

		add_action( 'activated_plugin', array( 'WPSEO_Plugin_Conflict', 'hook_check_for_plugin_conflicts' ), 10, 1 );

		WPSEO_Utils::register_cache_clear_option( 'wpseo',  '' );
	}

	/**
	 * Schedules a rewrite flush to happen at shutdown
	 */
	function schedule_rewrite_flush() {
		add_action( 'shutdown', 'flush_rewrite_rules' );
	}

	/**
	 * Register the menu item and its sub menu's.
	 *
	 * @global array $submenu used to change the label on the first item.
	 */
	function register_settings_page() {
		if ( WPSEO_Utils::grant_access() !== true ) {
			return;
		}

		// Base 64 encoded SVG image.
		$icon_svg = 'data:image/svg+xml;base64,PD94bWwgdmVyc2lvbj0iMS4wIiBlbmNvZGluZz0idXRmLTgiPz4NCjwhRE9DVFlQRSBzdmcgUFVCTElDICItLy9XM0MvL0RURCBTVkcgMS4xLy9FTiIgImh0dHA6Ly93d3cudzMub3JnL0dyYXBoaWNzL1NWRy8xLjEvRFREL3N2ZzExLmR0ZCIgWw0KCTwhRU5USVRZIG5zX2Zsb3dzICJodHRwOi8vbnMuYWRvYmUuY29tL0Zsb3dzLzEuMC8iPg0KCTwhRU5USVRZIG5zX2V4dGVuZCAiaHR0cDovL25zLmFkb2JlLmNvbS9FeHRlbnNpYmlsaXR5LzEuMC8iPg0KCTwhRU5USVRZIG5zX2FpICJodHRwOi8vbnMuYWRvYmUuY29tL0Fkb2JlSWxsdXN0cmF0b3IvMTAuMC8iPg0KCTwhRU5USVRZIG5zX2dyYXBocyAiaHR0cDovL25zLmFkb2JlLmNvbS9HcmFwaHMvMS4wLyI+DQpdPg0KPHN2ZyB2ZXJzaW9uPSIxLjEiIGlkPSJMYWFnXzEiIHhtbG5zOng9IiZuc19leHRlbmQ7IiB4bWxuczppPSImbnNfYWk7IiB4bWxuczpncmFwaD0iJm5zX2dyYXBoczsiDQoJIHhtbG5zPSJodHRwOi8vd3d3LnczLm9yZy8yMDAwL3N2ZyIgeG1sbnM6eGxpbms9Imh0dHA6Ly93d3cudzMub3JnLzE5OTkveGxpbmsiIHhtbG5zOmE9Imh0dHA6Ly9ucy5hZG9iZS5jb20vQWRvYmVTVkdWaWV3ZXJFeHRlbnNpb25zLzMuMC8iDQoJIHg9IjBweCIgeT0iMHB4IiB2aWV3Qm94PSIwIDAgNDAgMzEuODkiIGVuYWJsZS1iYWNrZ3JvdW5kPSJuZXcgMCAwIDQwIDMxLjg5IiB4bWw6c3BhY2U9InByZXNlcnZlIj4NCjxnPg0KPHBhdGggZmlsbD0iI0ZGRkZGRiIgZD0iTTQwLDEyLjUyNEM0MCw1LjYwOCwzMS40NjksMCwyMCwwQzguNTMsMCwwLDUuNjA4LDAsMTIuNTI0YzAsNS41Niw1LjI0MywxMC4yNzIsMTMuNTU3LDExLjkwN3YtNC4wNjUNCgljMCwwLDAuMDQtMS0wLjI4LTEuOTJjLTAuMzItMC45MjEtMS43Ni0zLjAwMS0xLjc2LTUuMTIxYzAtMi4xMjEsMi41NjEtOS41NjMsNS4xMjItMTAuNDQ0Yy0wLjQsMS4yMDEtMC4zMiw3LjY4My0wLjMyLDcuNjgzDQoJczEuNCwyLjcyLDQuNjQxLDIuNzJjMy4yNDIsMCw0LjUxMS0xLjc2LDQuNzE1LTIuMmMwLjIwNi0wLjQ0LDAuODQ2LTguNzIzLDAuODQ2LTguNzIzczQuMDgyLDQuNDAyLDMuNjgyLDkuMzYzDQoJYy0wLjQwMSw0Ljk2Mi00LjQ4Miw3LjIwMy02LjEyMiw5LjEyM2MtMS4yODYsMS41MDUtMi4yMjQsMy4xMy0yLjYyOSw0LjE2OGMwLjgwMS0wLjAzNCwxLjU4Ny0wLjA5OCwyLjM2MS0wLjE4NGw5LjE1MSw3LjA1OQ0KCWwtNC44ODQtNy44M0MzNS41MzUsMjIuMTYxLDQwLDE3LjcxMyw0MCwxMi41MjR6Ii8+DQo8L2c+DQo8L3N2Zz4=';

		// Add main page.
		$admin_page = add_menu_page( __( 'Yoast WordPress SEO:', 'wordpress-seo' ) . ' ' . __( 'General Settings', 'wordpress-seo' ), __( 'SEO', 'wordpress-seo' ), 'manage_options', 'wpseo_dashboard', array(
			$this,
			'load_page',
		), $icon_svg, '99.31337' );

		/**
		 * Filter: 'wpseo_manage_options_capability' - Allow changing the capability users need to view the settings pages
		 *
		 * @api string unsigned The capability
		 */
		$manage_options_cap = apply_filters( 'wpseo_manage_options_capability', 'manage_options' );

		// Sub menu pages.
		$submenu_pages = array(
			array(
				'wpseo_dashboard',
				'',
				__( 'Titles &amp; Metas', 'wordpress-seo' ),
				$manage_options_cap,
				'wpseo_titles',
				array( $this, 'load_page' ),
				array( array( $this, 'title_metas_help_tab' ) ),
			),
			array(
				'wpseo_dashboard',
				'',
				__( 'Social', 'wordpress-seo' ),
				$manage_options_cap,
				'wpseo_social',
				array( $this, 'load_page' ),
				null,
			),
			array(
				'wpseo_dashboard',
				'',
				__( 'XML Sitemaps', 'wordpress-seo' ),
				$manage_options_cap,
				'wpseo_xml',
				array( $this, 'load_page' ),
				null,
			),
			array(
				'wpseo_dashboard',
				'',
				__( 'Advanced', 'wordpress-seo' ),
				$manage_options_cap,
				'wpseo_advanced',
				array( $this, 'load_page' ),
				null,
			),
			array(
				'wpseo_dashboard',
				'',
				__( 'Tools', 'wordpress-seo' ),
				$manage_options_cap,
				'wpseo_tools',
				array( $this, 'load_page' ),
				null,
			),
			array(
				'wpseo_dashboard',
				'',
				__( 'Webmaster Tools', 'wordpress-seo' ),
				$manage_options_cap,
				'wpseo_webmaster_tools',
				array( $this->page_gsc, 'display' ),
				array( array( $this->page_gsc, 'set_help' ) ),
			),
		);

		// Add Extension submenu page.
		$submenu_pages[] = array(
			'wpseo_dashboard',
			'',
			'<span style="color:#f18500">' . __( 'Extensions', 'wordpress-seo' ) . '</span>',
			$manage_options_cap,
			'wpseo_licenses',
			array( $this, 'load_page' ),
			null,
		);

		// Allow submenu pages manipulation.
		$submenu_pages = apply_filters( 'wpseo_submenu_pages', $submenu_pages );

		// Loop through submenu pages and add them.
		if ( count( $submenu_pages ) ) {
			foreach ( $submenu_pages as $submenu_page ) {

				// Add submenu page.
				$admin_page = add_submenu_page( $submenu_page[0], $submenu_page[2] . ' - ' . __( 'WordPress SEO by Yoast', 'wordpress-seo' ), $submenu_page[2], $submenu_page[3], $submenu_page[4], $submenu_page[5] );

				// Check if we need to hook.
				if ( isset( $submenu_page[6] ) && ( is_array( $submenu_page[6] ) && $submenu_page[6] !== array() ) ) {
					foreach ( $submenu_page[6] as $submenu_page_action ) {
						add_action( 'load-' . $admin_page, $submenu_page_action );
					}
				}
			}
		}

		global $submenu;
		if ( isset( $submenu['wpseo_dashboard'] ) && current_user_can( $manage_options_cap ) ) {
			$submenu['wpseo_dashboard'][0][0] = __( 'General', 'wordpress-seo' );
		}
	}

	/**
	 * Adds contextual help to the titles & metas page.
	 */
	function title_metas_help_tab() {
		$screen = get_current_screen();

		$screen->set_help_sidebar( '
			<p><strong>' . __( 'For more information:', 'wordpress-seo' ) . '</strong></p>
			<p><a target="_blank" href="https://yoast.com/articles/wordpress-seo/#titles">' . __( 'Title optimization', 'wordpress-seo' ) . '</a></p>
			<p><a target="_blank" href="https://yoast.com/google-page-title/">' . __( 'Why Google won\'t display the right page title', 'wordpress-seo' ) . '</a></p>'
		);

		$screen->add_help_tab(
			array(
				'id'      => 'basic-help',
				'title'   => __( 'Template explanation', 'wordpress-seo' ),
				'content' => '<p>' . __( 'The title &amp; metas settings for WordPress SEO are made up of variables that are replaced by specific values from the page when the page is displayed. The tabs on the left explain the available variables.', 'wordpress-seo' ) . '</p>' . '<p>' . __( 'Note that not all variables can be used in every template.', 'wordpress-seo' ) . '</p>',
			)
		);

		$screen->add_help_tab(
			array(
				'id'      => 'title-vars',
				'title'   => __( 'Basic Variables', 'wordpress-seo' ),
				'content' => "\n\t\t<h2>" . __( 'Basic Variables', 'wordpress-seo' ) . "</h2>\n\t\t" . WPSEO_Replace_Vars::get_basic_help_texts(),
			)
		);

		$screen->add_help_tab(
			array(
				'id'      => 'title-vars-advanced',
				'title'   => __( 'Advanced Variables', 'wordpress-seo' ),
				'content' => "\n\t\t<h2>" . __( 'Advanced Variables', 'wordpress-seo' ) . "</h2>\n\t\t" . WPSEO_Replace_Vars::get_advanced_help_texts(),
			)
		);
	}

	/**
	 * Register the settings page for the Network settings.
	 */
	function register_network_settings_page() {
		if ( WPSEO_Utils::grant_access() ) {
			// Base 64 encoded SVG image.
			$icon_svg = 'data:image/svg+xml;base64,PD94bWwgdmVyc2lvbj0iMS4wIiBlbmNvZGluZz0idXRmLTgiPz4NCjwhRE9DVFlQRSBzdmcgUFVCTElDICItLy9XM0MvL0RURCBTVkcgMS4xLy9FTiIgImh0dHA6Ly93d3cudzMub3JnL0dyYXBoaWNzL1NWRy8xLjEvRFREL3N2ZzExLmR0ZCIgWw0KCTwhRU5USVRZIG5zX2Zsb3dzICJodHRwOi8vbnMuYWRvYmUuY29tL0Zsb3dzLzEuMC8iPg0KCTwhRU5USVRZIG5zX2V4dGVuZCAiaHR0cDovL25zLmFkb2JlLmNvbS9FeHRlbnNpYmlsaXR5LzEuMC8iPg0KCTwhRU5USVRZIG5zX2FpICJodHRwOi8vbnMuYWRvYmUuY29tL0Fkb2JlSWxsdXN0cmF0b3IvMTAuMC8iPg0KCTwhRU5USVRZIG5zX2dyYXBocyAiaHR0cDovL25zLmFkb2JlLmNvbS9HcmFwaHMvMS4wLyI+DQpdPg0KPHN2ZyB2ZXJzaW9uPSIxLjEiIGlkPSJMYWFnXzEiIHhtbG5zOng9IiZuc19leHRlbmQ7IiB4bWxuczppPSImbnNfYWk7IiB4bWxuczpncmFwaD0iJm5zX2dyYXBoczsiDQoJIHhtbG5zPSJodHRwOi8vd3d3LnczLm9yZy8yMDAwL3N2ZyIgeG1sbnM6eGxpbms9Imh0dHA6Ly93d3cudzMub3JnLzE5OTkveGxpbmsiIHhtbG5zOmE9Imh0dHA6Ly9ucy5hZG9iZS5jb20vQWRvYmVTVkdWaWV3ZXJFeHRlbnNpb25zLzMuMC8iDQoJIHg9IjBweCIgeT0iMHB4IiB2aWV3Qm94PSIwIDAgNDAgMzEuODkiIGVuYWJsZS1iYWNrZ3JvdW5kPSJuZXcgMCAwIDQwIDMxLjg5IiB4bWw6c3BhY2U9InByZXNlcnZlIj4NCjxnPg0KPHBhdGggZmlsbD0iI0ZGRkZGRiIgZD0iTTQwLDEyLjUyNEM0MCw1LjYwOCwzMS40NjksMCwyMCwwQzguNTMsMCwwLDUuNjA4LDAsMTIuNTI0YzAsNS41Niw1LjI0MywxMC4yNzIsMTMuNTU3LDExLjkwN3YtNC4wNjUNCgljMCwwLDAuMDQtMS0wLjI4LTEuOTJjLTAuMzItMC45MjEtMS43Ni0zLjAwMS0xLjc2LTUuMTIxYzAtMi4xMjEsMi41NjEtOS41NjMsNS4xMjItMTAuNDQ0Yy0wLjQsMS4yMDEtMC4zMiw3LjY4My0wLjMyLDcuNjgzDQoJczEuNCwyLjcyLDQuNjQxLDIuNzJjMy4yNDIsMCw0LjUxMS0xLjc2LDQuNzE1LTIuMmMwLjIwNi0wLjQ0LDAuODQ2LTguNzIzLDAuODQ2LTguNzIzczQuMDgyLDQuNDAyLDMuNjgyLDkuMzYzDQoJYy0wLjQwMSw0Ljk2Mi00LjQ4Miw3LjIwMy02LjEyMiw5LjEyM2MtMS4yODYsMS41MDUtMi4yMjQsMy4xMy0yLjYyOSw0LjE2OGMwLjgwMS0wLjAzNCwxLjU4Ny0wLjA5OCwyLjM2MS0wLjE4NGw5LjE1MSw3LjA1OQ0KCWwtNC44ODQtNy44M0MzNS41MzUsMjIuMTYxLDQwLDE3LjcxMyw0MCwxMi41MjR6Ii8+DQo8L2c+DQo8L3N2Zz4=';
			add_menu_page( __( 'Yoast WordPress SEO:', 'wordpress-seo' ) . ' ' . __( 'MultiSite Settings', 'wordpress-seo' ), __( 'SEO', 'wordpress-seo' ), 'delete_users', 'wpseo_dashboard', array(
				$this,
				'network_config_page',
			), $icon_svg );

			if ( WPSEO_Utils::allow_system_file_edit() === true ) {
				add_submenu_page( 'wpseo_dashboard', __( 'Yoast WordPress SEO:', 'wordpress-seo' ) . ' ' . __( 'Edit Files', 'wordpress-seo' ), __( 'Edit Files', 'wordpress-seo' ), 'delete_users', 'wpseo_files', array(
					$this,
					'load_page',
				) );
			}

			// Add Extension submenu page.
			add_submenu_page( 'wpseo_dashboard', __( 'Yoast WordPress SEO:', 'wordpress-seo' ) . ' ' . __( 'Extensions', 'wordpress-seo' ), __( 'Extensions', 'wordpress-seo' ), 'delete_users', 'wpseo_licenses', array(
				$this,
				'load_page',
			) );
		}
	}


	/**
	 * Load the form for a WPSEO admin page
	 */
	function load_page() {
		$page = filter_input( INPUT_GET, 'page' );

		switch ( $page ) {
			case 'wpseo_advanced':
				require_once( WPSEO_PATH . 'admin/pages/advanced.php' );
				break;

			case 'wpseo_tools':
				require_once( WPSEO_PATH . 'admin/pages/tools.php' );
				break;

			case 'wpseo_titles':
				require_once( WPSEO_PATH . 'admin/pages/metas.php' );
				break;

			case 'wpseo_social':
				require_once( WPSEO_PATH . 'admin/pages/social.php' );
				break;

			case 'wpseo_xml':
				require_once( WPSEO_PATH . 'admin/pages/xml-sitemaps.php' );
				break;

			case 'wpseo_licenses':
				require_once( WPSEO_PATH . 'admin/pages/licenses.php' );
				break;

			case 'wpseo_dashboard':
			default:
				require_once( WPSEO_PATH . 'admin/pages/dashboard.php' );
				break;
		}
	}


	/**
	 * Loads the form for the network configuration page.
	 */
	function network_config_page() {
		require_once( WPSEO_PATH . 'admin/pages/network.php' );
	}


	/**
	 * Adds the ability to choose how many posts are displayed per page
	 * on the bulk edit pages.
	 */
	function bulk_edit_options() {
		$option = 'per_page';
		$args   = array(
			'label'   => __( 'Posts', 'wordpress-seo' ),
			'default' => 10,
			'option'  => 'wpseo_posts_per_page',
		);
		add_screen_option( $option, $args );
	}

	/**
	 * Saves the posts per page limit for bulk edit pages.
	 *
	 * @param int    $status
	 * @param string $option
	 * @param int    $value
	 *
	 * @return int
	 */
	function save_bulk_edit_options( $status, $option, $value ) {
		if ( 'wpseo_posts_per_page' === $option && ( $value > 0 && $value < 1000 ) ) {
			return $value;
		}

		return $status;
	}

	/**
	 * Display an error message when the blog is set to private.
	 */
	function blog_public_warning() {
		if ( ( function_exists( 'is_network_admin' ) && is_network_admin() ) || WPSEO_Utils::grant_access() !== true ) {
			return;
		}

		if ( $this->options['ignore_blog_public_warning'] === true ) {
			return;
		}
		printf( '
			<div id="robotsmessage" class="error">
				<p>
					<strong>%1$s</strong>
					%2$s
					<a href="javascript:wpseoSetIgnore(\'blog_public_warning\',\'robotsmessage\',\'%3$s\');" class="button">%4$s</a>
				</p>
			</div>',
			__( 'Huge SEO Issue: You\'re blocking access to robots.', 'wordpress-seo' ),
			sprintf( __( 'You must %sgo to your Reading Settings%s and uncheck the box for Search Engine Visibility.', 'wordpress-seo' ), sprintf( '<a href="%s">', esc_url( admin_url( 'options-reading.php' ) ) ), '</a>' ),
			esc_js( wp_create_nonce( 'wpseo-ignore' ) ),
			__( 'I know, don\'t bug me.', 'wordpress-seo' )
		);
	}

	/**
	 * Display an error message when the theme contains a meta description tag.
	 *
	 * @since 1.4.14
	 */
	function meta_description_warning() {
		if ( ( function_exists( 'is_network_admin' ) && is_network_admin() ) || WPSEO_Utils::grant_access() !== true ) {
			return;
		}

		// No need to double display it on the dashboard.
		if ( 'wpseo_dashboard' === filter_input( INPUT_GET, 'page' ) ) {
			return;
		}

		if ( true === $this->options['ignore_meta_description_warning'] ) {
			return;
		}

		printf( '
			<div id="metamessage" class="error">
				<p>
					<strong>%1$s</strong>
					%2$s
					<a href="javascript:wpseoSetIgnore(\'meta_description_warning\',\'metamessage\',\'%3$s\');" class="button">%4$s</a>
				</p>
			</div>',
			__( 'SEO Issue:', 'wordpress-seo' ),
			sprintf( __( 'Your theme contains a meta description, which blocks WordPress SEO from working properly. Please visit the %sSEO Dashboard%s to fix this.', 'wordpress-seo' ), sprintf( '<a href="%s">', esc_url( admin_url( 'admin.php?page=wpseo_dashboard' ) ) ), '</a>' ),
			esc_js( wp_create_nonce( 'wpseo-ignore' ) ),
			__( 'I know, don\'t bug me.', 'wordpress-seo' )
		);
	}

	/**
	 * Add a link to the settings page to the plugins list
	 *
	 * @staticvar string $this_plugin holds the directory & filename for the plugin
	 *
	 * @param array  $links array of links for the plugins, adapted when the current plugin is found.
	 * @param string $file  the filename for the current plugin, which the filter loops through.
	 *
	 * @return array $links
	 */
	function add_action_link( $links, $file ) {
		if ( WPSEO_BASENAME === $file && WPSEO_Utils::grant_access() ) {
			$settings_link = '<a href="' . esc_url( admin_url( 'admin.php?page=wpseo_dashboard' ) ) . '">' . __( 'Settings', 'wordpress-seo' ) . '</a>';
			array_unshift( $links, $settings_link );
		}

		if ( class_exists( 'Yoast_Product_WPSEO_Premium' ) ) {
			$license_manager = new Yoast_Plugin_License_Manager( new Yoast_Product_WPSEO_Premium() );
			if ( $license_manager->license_is_valid() ) {
				return $links;
			}
		}

		// Add link to premium support landing page.
		$premium_link = '<a href="https://yoast.com/wordpress/plugins/seo-premium/support/#utm_source=wordpress-seo-settings-link&utm_medium=text-link&utm_campaign=support-link">' . __( 'Premium Support', 'wordpress-seo' ) . '</a>';
		array_unshift( $links, $premium_link );

		// Add link to docs.
		$faq_link = '<a href="https://yoast.com/wordpress/plugins/seo/faq/">' . __( 'FAQ', 'wordpress-seo' ) . '</a>';
		array_unshift( $links, $faq_link );

		return $links;
	}

	/**
	 * Enqueues the (tiny) global JS needed for the plugin.
	 */
	function config_page_scripts() {
		if ( WPSEO_Utils::grant_access() ) {
			wp_enqueue_script( 'wpseo-admin-global-script', plugins_url( 'js/wp-seo-admin-global' . WPSEO_CSSJS_SUFFIX . '.js', WPSEO_FILE ), array( 'jquery' ), WPSEO_VERSION, true );
		}
	}

	/**
	 * Filter the $contactmethods array and add Facebook, Google+ and Twitter.
	 *
	 * These are used with the Facebook author, rel="author" and Twitter cards implementation.
	 *
	 * @param array $contactmethods currently set contactmethods.
	 *
	 * @return array $contactmethods with added contactmethods.
	 */
	public function update_contactmethods( $contactmethods ) {
		// Add Google+.
		$contactmethods['googleplus'] = __( 'Google+', 'wordpress-seo' );
		// Add Twitter.
		$contactmethods['twitter'] = __( 'Twitter username (without @)', 'wordpress-seo' );
		// Add Facebook.
		$contactmethods['facebook'] = __( 'Facebook profile URL', 'wordpress-seo' );

		return $contactmethods;
	}

	/**
	 * Cleans stopwords out of the slug, if the slug hasn't been set yet.
	 *
	 * @since 1.1.7
	 *
	 * @param string $slug if this isn't empty, the function will return an unaltered slug.
	 *
	 * @return string $clean_slug cleaned slug
	 */
	function remove_stopwords_from_slug( $slug ) {
		// Don't change an existing slug.
		if ( isset( $slug ) && $slug !== '' ) {
			return $slug;
		}

		if ( ! filter_input( INPUT_POST, 'post_title' ) ) {
			return $slug;
		}

		// Don't change slug if the post is a draft, this conflicts with polylang.
		if ( 'draft' == filter_input( INPUT_POST, 'post_status' ) ) {
			return $slug;
		}

		// Lowercase the slug and strip slashes.
		$clean_slug = sanitize_title( stripslashes( filter_input( INPUT_POST, 'post_title' ) ) );

		// Turn it to an array and strip stopwords by comparing against an array of stopwords.
		$clean_slug_array = array_diff( explode( '-', $clean_slug ), $this->stopwords() );

		// Don't change the slug if there are less than 3 words left.
		if ( count( $clean_slug_array ) < 3 ) {
			return $clean_slug;
		}

		// Turn the sanitized array into a string.
		$clean_slug = join( '-', $clean_slug_array );

		return $clean_slug;
	}

	/**
	 * Returns the stopwords for the current language
	 *
	 * @since 1.1.7
	 *
	 * @return array $stopwords array of stop words to check and / or remove from slug
	 */
	function stopwords() {
		/* translators: this should be an array of stopwords for your language, separated by comma's. */
		$stopwords = explode( ',', __( "a,about,above,after,again,against,all,am,an,and,any,are,as,at,be,because,been,before,being,below,between,both,but,by,could,did,do,does,doing,down,during,each,few,for,from,further,had,has,have,having,he,he'd,he'll,he's,her,here,here's,hers,herself,him,himself,his,how,how's,i,i'd,i'll,i'm,i've,if,in,into,is,it,it's,its,itself,let's,me,more,most,my,myself,nor,of,on,once,only,or,other,ought,our,ours,ourselves,out,over,own,same,she,she'd,she'll,she's,should,so,some,such,than,that,that's,the,their,theirs,them,themselves,then,there,there's,these,they,they'd,they'll,they're,they've,this,those,through,to,too,under,until,up,very,was,we,we'd,we'll,we're,we've,were,what,what's,when,when's,where,where's,which,while,who,who's,whom,why,why's,with,would,you,you'd,you'll,you're,you've,your,yours,yourself,yourselves", 'wordpress-seo' ) );

		/**
		 * Allows filtering of the stop words list
		 * Especially useful for users on a language in which WPSEO is not available yet
		 * and/or users who want to turn off stop word filtering
		 * @api  array  $stopwords  Array of all lowercase stopwords to check and/or remove from slug
		 */
		$stopwords = apply_filters( 'wpseo_stopwords', $stopwords );

		return $stopwords;
	}


	/**
	 * Check whether the stopword appears in the string
	 *
	 * @param string $haystack    The string to be checked for the stopword.
	 * @param bool   $checkingUrl Whether or not we're checking a URL.
	 *
	 * @return bool|mixed
	 */
	function stopwords_check( $haystack, $checkingUrl = false ) {
		$stopWords = $this->stopwords();

		if ( is_array( $stopWords ) && $stopWords !== array() ) {
			foreach ( $stopWords as $stopWord ) {
				// If checking a URL remove the single quotes.
				if ( $checkingUrl ) {
					$stopWord = str_replace( "'", '', $stopWord );
				}

				// Check whether the stopword appears as a whole word.
				// @todo [JRF => whomever] check whether the use of \b (=word boundary) would be more efficient ;-).
				$res = preg_match( "`(^|[ \n\r\t\.,'\(\)\"\+;!?:])" . preg_quote( $stopWord, '`' ) . "($|[ \n\r\t\.,'\(\)\"\+;!?:])`iu", $haystack );
				if ( $res > 0 ) {
					return $stopWord;
				}
			}
		}

		return false;
	}

	/**
	 * Log the updated timestamp for user profiles when theme is changed
	 */
	function switch_theme() {
		$users = get_users( array( 'who' => 'authors' ) );
		if ( is_array( $users ) && $users !== array() ) {
			foreach ( $users as $user ) {
				update_user_meta( $user->ID, '_yoast_wpseo_profile_updated', time() );
			}
		}
	}

	/********************** DEPRECATED METHODS **********************/

	/**
	 * Check whether the current user is allowed to access the configuration.
	 *
	 * @deprecated 1.5.0
	 * @deprecated use WPSEO_Utils::grant_access()
	 * @see        WPSEO_Utils::grant_access()
	 *
	 * @return boolean
	 */
	function grant_access() {
		_deprecated_function( __METHOD__, 'WPSEO 1.5.0', 'WPSEO_Utils::grant_access()' );

		return WPSEO_Utils::grant_access();
	}

	/**
	 * Check whether the current user is allowed to access the configuration.
	 *
	 * @deprecated 1.5.0
	 * @deprecated use wpseo_do_upgrade()
	 * @see        WPSEO_Upgrade
	 */
	function maybe_upgrade() {
		_deprecated_function( __METHOD__, 'WPSEO 1.5.0', 'wpseo_do_upgrade' );
		new WPSEO_Upgrade();
	}

	/**
	 * Clears the cache
	 *
	 * @deprecated 1.5.0
	 * @deprecated use WPSEO_Utils::clear_cache()
	 * @see        WPSEO_Utils::clear_cache()
	 */
	function clear_cache() {
		_deprecated_function( __METHOD__, 'WPSEO 1.5.0', 'WPSEO_Utils::clear_cache()' );
		WPSEO_Utils::clear_cache();
	}

	/**
	 * Clear rewrites
	 *
	 * @deprecated 1.5.0
	 * @deprecated use WPSEO_Utils::clear_rewrites()
	 * @see        WPSEO_Utils::clear_rewrites()
	 */
	function clear_rewrites() {
		_deprecated_function( __METHOD__, 'WPSEO 1.5.0', 'WPSEO_Utils::clear_rewrites()' );
		WPSEO_Utils::clear_rewrites();
	}

	/**
	 * Register all the options needed for the configuration pages.
	 *
	 * @deprecated 1.5.0
	 * @deprecated use WPSEO_Option::register_setting() on each individual option
	 * @see        WPSEO_Option::register_setting()
	 */
	function options_init() {
		_deprecated_function( __METHOD__, 'WPSEO 1.5.0', 'WPSEO_Option::register_setting()' );
	}



} /* End of class */<|MERGE_RESOLUTION|>--- conflicted
+++ resolved
@@ -14,15 +14,14 @@
 	private $options;
 
 	/**
-<<<<<<< HEAD
 	 * @var Yoast_Dashboard_Widget
 	 */
 	public $dashboard_widget;
-=======
+
+	/**
 	 * @var WPSEO_GSC
 	 */
 	private $page_gsc;
->>>>>>> 89e546a3
 
 	/**
 	 * Class constructor
@@ -33,8 +32,6 @@
 		if ( is_multisite() ) {
 			WPSEO_Options::maybe_set_multisite_defaults( false );
 		}
-
-		$this->dashboard_widget = new Yoast_Dashboard_Widget();
 
 		if ( $this->options['stripcategorybase'] === true ) {
 			add_action( 'created_category', array( $this, 'schedule_rewrite_flush' ) );
@@ -43,6 +40,7 @@
 		}
 
 		$this->page_gsc = new WPSEO_GSC();
+		$this->dashboard_widget = new Yoast_Dashboard_Widget();
 
 		// Needs the lower than default priority so other plugins can hook underneath it without issue.
 		add_action( 'admin_menu', array( $this, 'register_settings_page' ), 5 );
