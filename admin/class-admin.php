<?php
/**
 * WPSEO plugin file.
 *
 * @package WPSEO\Admin
 */

/**
 * Class that holds most of the admin functionality for Yoast SEO.
 */
class WPSEO_Admin {

	/**
	 * The page identifier used in WordPress to register the admin page.
	 *
	 * !DO NOT CHANGE THIS!
	 *
	 * @var string
	 */
	const PAGE_IDENTIFIER = 'wpseo_dashboard';

	/**
	 * Array of classes that add admin functionality.
	 *
	 * @var array
	 */
	protected $admin_features;

	/**
	 * Class constructor.
	 */
	public function __construct() {
		$integrations = array();

		global $pagenow;

		$wpseo_menu = new WPSEO_Menu();
		$wpseo_menu->register_hooks();

		if ( is_multisite() ) {
			WPSEO_Options::maybe_set_multisite_defaults( false );
		}

		if ( WPSEO_Options::get( 'stripcategorybase' ) === true ) {
			add_action( 'created_category', array( $this, 'schedule_rewrite_flush' ) );
			add_action( 'edited_category', array( $this, 'schedule_rewrite_flush' ) );
			add_action( 'delete_category', array( $this, 'schedule_rewrite_flush' ) );
		}

		if ( WPSEO_Options::get( 'disable-attachment' ) === true ) {
			add_filter( 'wpseo_accessible_post_types', array( 'WPSEO_Post_Type', 'filter_attachment_post_type' ) );
		}

		if ( filter_input( INPUT_GET, 'page' ) === 'wpseo_tools' && filter_input( INPUT_GET, 'tool' ) === null ) {
			new WPSEO_Recalculate_Scores();
		}

		add_filter( 'plugin_action_links_' . WPSEO_BASENAME, array( $this, 'add_action_link' ), 10, 2 );

		add_action( 'admin_enqueue_scripts', array( $this, 'config_page_scripts' ) );
		add_action( 'admin_enqueue_scripts', array( $this, 'enqueue_global_style' ) );

		add_filter( 'user_contactmethods', array( $this, 'update_contactmethods' ), 10, 1 );

		add_action( 'after_switch_theme', array( $this, 'switch_theme' ) );
		add_action( 'switch_theme', array( $this, 'switch_theme' ) );

		add_filter( 'set-screen-option', array( $this, 'save_bulk_edit_options' ), 10, 3 );

		add_action( 'admin_init', array( 'WPSEO_Plugin_Conflict', 'hook_check_for_plugin_conflicts' ), 10, 1 );

		add_action( 'admin_init', array( $this, 'map_manage_options_cap' ) );

		WPSEO_Sitemaps_Cache::register_clear_on_option_update( 'wpseo' );
		WPSEO_Sitemaps_Cache::register_clear_on_option_update( 'home' );

		if ( WPSEO_Utils::is_yoast_seo_page() ) {
			add_action( 'admin_enqueue_scripts', array( $this, 'enqueue_assets' ) );
		}

		if ( WPSEO_Utils::is_api_available() ) {
			$configuration = new WPSEO_Configuration_Page();
			$configuration->set_hooks();
			$configuration->catch_configuration_request();
		}

		$this->set_upsell_notice();

		$this->initialize_cornerstone_content();

		if ( WPSEO_Utils::is_plugin_network_active() ) {
			$integrations[] = new Yoast_Network_Admin();
		}

		$this->admin_features = array(
			'google_search_console' => new WPSEO_GSC(),
			'dashboard_widget'      => new Yoast_Dashboard_Widget(),
		);

		if ( WPSEO_Metabox::is_post_overview( $pagenow ) || WPSEO_Metabox::is_post_edit( $pagenow ) ) {
			$this->admin_features['primary_category'] = new WPSEO_Primary_Term_Admin();
		}

		$integrations[] = new WPSEO_Yoast_Columns();
		$integrations[] = new WPSEO_License_Page_Manager();
		$integrations[] = new WPSEO_Statistic_Integration();
		$integrations[] = new WPSEO_Capability_Manager_Integration( WPSEO_Capability_Manager_Factory::get() );
		$integrations[] = new WPSEO_Admin_Media_Purge_Notification();
		$integrations[] = new WPSEO_Admin_Gutenberg_Compatibility_Notification();
		$integrations[] = new WPSEO_Expose_Shortlinks();
		$integrations[] = new WPSEO_MyYoast_Proxy();
		$integrations[] = new WPSEO_MyYoast_Route();
<<<<<<< HEAD
		$integrations[] = new WPSEO_Addon_Manager();
		$integrations[] = new WPSEO_Subscription_Notifier();
=======
>>>>>>> 880df27d

		$integrations = array_merge(
			$integrations,
			$this->get_admin_features(),
			$this->initialize_seo_links(),
			$this->initialize_cornerstone_content()
		);

		/** @var WPSEO_WordPress_Integration $integration */
		foreach ( $integrations as $integration ) {
			$integration->register_hooks();
		}
	}

	/**
	 * Schedules a rewrite flush to happen at shutdown.
	 */
	public function schedule_rewrite_flush() {
		add_action( 'shutdown', 'flush_rewrite_rules' );
	}

	/**
	 * Returns all the classes for the admin features.
	 *
	 * @return array
	 */
	public function get_admin_features() {
		return $this->admin_features;
	}

	/**
	 * Register assets needed on admin pages.
	 */
	public function enqueue_assets() {
		if ( 'wpseo_licenses' === filter_input( INPUT_GET, 'page' ) ) {
			$asset_manager = new WPSEO_Admin_Asset_Manager();
			$asset_manager->enqueue_style( 'extensions' );
		}
	}

	/**
	 * Returns the manage_options capability.
	 *
	 * @return string The capability to use.
	 */
	public function get_manage_options_cap() {
		/**
		 * Filter: 'wpseo_manage_options_capability' - Allow changing the capability users need to view the settings pages.
		 *
		 * @api string unsigned The capability.
		 */
		return apply_filters( 'wpseo_manage_options_capability', 'wpseo_manage_options' );
	}

	/**
	 * Maps the manage_options cap on saving an options page to wpseo_manage_options.
	 */
	public function map_manage_options_cap() {
		$option_page = ! empty( $_POST['option_page'] ) ? $_POST['option_page'] : ''; // WPCS: CSRF ok.

		if ( strpos( $option_page, 'yoast_wpseo' ) === 0 ) {
			add_filter( 'option_page_capability_' . $option_page, array( $this, 'get_manage_options_cap' ) );
		}
	}

	/**
	 * Adds the ability to choose how many posts are displayed per page
	 * on the bulk edit pages.
	 */
	public function bulk_edit_options() {
		$option = 'per_page';
		$args   = array(
			'label'   => __( 'Posts', 'wordpress-seo' ),
			'default' => 10,
			'option'  => 'wpseo_posts_per_page',
		);
		add_screen_option( $option, $args );
	}

	/**
	 * Saves the posts per page limit for bulk edit pages.
	 *
	 * @param int    $status Status value to pass through.
	 * @param string $option Option name.
	 * @param int    $value  Count value to check.
	 *
	 * @return int
	 */
	public function save_bulk_edit_options( $status, $option, $value ) {
		if ( 'wpseo_posts_per_page' === $option && ( $value > 0 && $value < 1000 ) ) {
			return $value;
		}

		return $status;
	}

	/**
	 * Adds links to Premium Support and FAQ under the plugin in the plugin overview page.
	 *
	 * @staticvar string $this_plugin Holds the directory & filename for the plugin.
	 *
	 * @param array  $links Array of links for the plugins, adapted when the current plugin is found.
	 * @param string $file  The filename for the current plugin, which the filter loops through.
	 *
	 * @return array $links
	 */
	public function add_action_link( $links, $file ) {
		if ( WPSEO_BASENAME === $file && WPSEO_Capability_Utils::current_user_can( 'wpseo_manage_options' ) ) {
			$settings_link = '<a href="' . esc_url( admin_url( 'admin.php?page=' . self::PAGE_IDENTIFIER ) ) . '">' . __( 'Settings', 'wordpress-seo' ) . '</a>';
			array_unshift( $links, $settings_link );
		}

		$addon_manager = new WPSEO_Addon_Manager();
		if ( WPSEO_Utils::is_yoast_seo_premium() && $addon_manager->has_valid_subscription( WPSEO_Addon_Manager::PREMIUM_SLUG ) ) {
			return $links;
		}

		// Add link to premium support landing page.
		$premium_link = '<a style="font-weight: bold;" href="' . esc_url( WPSEO_Shortlinker::get( 'https://yoa.st/1yb' ) ) . '" target="_blank">' . __( 'Premium Support', 'wordpress-seo' ) . '</a>';
		array_unshift( $links, $premium_link );

		// Add link to docs.
		$faq_link = '<a href="' . esc_url( WPSEO_Shortlinker::get( 'https://yoa.st/1yc' ) ) . '" target="_blank">' . __( 'FAQ', 'wordpress-seo' ) . '</a>';
		array_unshift( $links, $faq_link );

		return $links;
	}

	/**
	 * Enqueues the (tiny) global JS needed for the plugin.
	 */
	public function config_page_scripts() {
		$asset_manager = new WPSEO_Admin_Asset_Manager();
		$asset_manager->enqueue_script( 'admin-global-script' );

		wp_localize_script( WPSEO_Admin_Asset_Manager::PREFIX . 'admin-global-script', 'wpseoAdminGlobalL10n', $this->localize_admin_global_script() );
	}

	/**
	 * Enqueues the (tiny) global stylesheet needed for the plugin.
	 */
	public function enqueue_global_style() {
		$asset_manager = new WPSEO_Admin_Asset_Manager();
		$asset_manager->enqueue_style( 'admin-global' );
	}

	/**
	 * Filter the $contactmethods array and add Facebook, LinkedIn and Twitter.
	 *
	 * These are used with the Facebook author, rel="author" and Twitter cards implementation.
	 *
	 * @param array $contactmethods Currently set contactmethods.
	 *
	 * @return array $contactmethods with added contactmethods.
	 */
	public function update_contactmethods( $contactmethods ) {
		// Add Facebook.
		$contactmethods['facebook'] = __( 'Facebook profile URL', 'wordpress-seo' );
		// Add Instagram.
		$contactmethods['instagram'] = __( 'Instagram profile URL', 'wordpress-seo' );
		// Add LinkedIn.
		$contactmethods['linkedin'] = __( 'LinkedIn profile URL', 'wordpress-seo' );
		// Add Pinterest.
		$contactmethods['pinterest'] = __( 'Pinterest profile URL', 'wordpress-seo' );
		// Add Twitter.
		$contactmethods['twitter'] = __( 'Twitter username (without @)', 'wordpress-seo' );

		return $contactmethods;
	}

	/**
	 * Log the updated timestamp for user profiles when theme is changed.
	 */
	public function switch_theme() {
		$users = get_users( array( 'who' => 'authors' ) );
		if ( is_array( $users ) && $users !== array() ) {
			foreach ( $users as $user ) {
				update_user_meta( $user->ID, '_yoast_wpseo_profile_updated', time() );
			}
		}
	}

	/**
	 * Localization for the dismiss urls.
	 *
	 * @return array
	 */
	private function localize_admin_global_script() {
		return array(
			/* translators: %s: '%%term_title%%' variable used in titles and meta's template that's not compatible with the given template */
			'variable_warning'        => sprintf( __( 'Warning: the variable %s cannot be used in this template. See the help center for more info.', 'wordpress-seo' ), '<code>%s</code>' ),
			'dismiss_about_url'       => $this->get_dismiss_url( 'wpseo-dismiss-about' ),
			'dismiss_tagline_url'     => $this->get_dismiss_url( 'wpseo-dismiss-tagline-notice' ),
			'help_video_iframe_title' => __( 'Yoast SEO video tutorial', 'wordpress-seo' ),
			'scrollable_table_hint'   => __( 'Scroll to see the table content.', 'wordpress-seo' ),
		);
	}

	/**
	 * Extending the current page URL with two params to be able to ignore the notice.
	 *
	 * @param string $dismiss_param The param used to dismiss the notification.
	 *
	 * @return string
	 */
	private function get_dismiss_url( $dismiss_param ) {
		$arr_params = array(
			$dismiss_param => '1',
			'nonce'        => wp_create_nonce( $dismiss_param ),
		);

		return esc_url( add_query_arg( $arr_params ) );
	}

	/**
	 * Sets the upsell notice.
	 */
	protected function set_upsell_notice() {
		$upsell = new WPSEO_Product_Upsell_Notice();
		$upsell->dismiss_notice_listener();
		$upsell->initialize();
	}

	/**
	 * Whether we are on the admin dashboard page.
	 *
	 * @returns bool
	 */
	protected function on_dashboard_page() {
		return 'index.php' === $GLOBALS['pagenow'];
	}

	/**
	 * Loads the cornerstone filter.
	 *
	 * @return WPSEO_WordPress_Integration[] The integrations to initialize.
	 */
	protected function initialize_cornerstone_content() {
		if ( ! WPSEO_Options::get( 'enable_cornerstone_content' ) ) {
			return array();
		}

		return array(
			'cornerstone_filter'   => new WPSEO_Cornerstone_Filter(),
		);
	}

	/**
	 * Initializes the seo link watcher.
	 *
	 * @returns WPSEO_WordPress_Integration[]
	 */
	protected function initialize_seo_links() {
		$integrations = array();

		$link_table_compatibility_notifier = new WPSEO_Link_Compatibility_Notifier();
		$link_table_accessible_notifier    = new WPSEO_Link_Table_Accessible_Notifier();

		if ( ! WPSEO_Options::get( 'enable_text_link_counter' ) ) {
			$link_table_compatibility_notifier->remove_notification();

			return $integrations;
		}

		$integrations[] = new WPSEO_Link_Cleanup_Transient();

		// Only use the link module for PHP 5.3 and higher and show a notice when version is wrong.
		if ( version_compare( phpversion(), '5.3', '<' ) ) {
			$link_table_compatibility_notifier->add_notification();

			return $integrations;
		}

		$link_table_compatibility_notifier->remove_notification();

		// When the table doesn't exists, just add the notification and return early.
		if ( ! WPSEO_Link_Table_Accessible::is_accessible() ) {
			WPSEO_Link_Table_Accessible::cleanup();
		}

		if ( ! WPSEO_Meta_Table_Accessible::is_accessible() ) {
			WPSEO_Meta_Table_Accessible::cleanup();
		}

		if ( ! WPSEO_Link_Table_Accessible::is_accessible() || ! WPSEO_Meta_Table_Accessible::is_accessible() ) {
			$link_table_accessible_notifier->add_notification();

			return $integrations;
		}

		$link_table_accessible_notifier->remove_notification();

		$integrations[] = new WPSEO_Link_Columns( new WPSEO_Meta_Storage() );
		$integrations[] = new WPSEO_Link_Reindex_Dashboard();
		$integrations[] = new WPSEO_Link_Notifier();

		// Adds a filter to exclude the attachments from the link count.
		add_filter( 'wpseo_link_count_post_types', array( 'WPSEO_Post_Type', 'filter_attachment_post_type' ) );

		return $integrations;
	}

	/* ********************* DEPRECATED METHODS ********************* */

	/**
	 * Cleans stopwords out of the slug, if the slug hasn't been set yet.
	 *
	 * @deprecated 7.0
	 * @codeCoverageIgnore
	 *
	 * @return void
	 */
	public function remove_stopwords_from_slug() {
		_deprecated_function( __METHOD__, 'WPSEO 7.0' );
	}

	/**
	 * Filter the stopwords from the slug.
	 *
	 * @deprecated 7.0
	 * @codeCoverageIgnore
	 *
	 * @return void
	 */
	public function filter_stopwords_from_slug() {
		_deprecated_function( __METHOD__, 'WPSEO 7.0' );
	}

	/**
	 * Initializes WHIP to show a notice for outdated PHP versions.
	 *
	 * @deprecated 8.1
	 * @codeCoverageIgnore
	 *
	 * @return void
	 */
	public function check_php_version() {
		// Intentionally left empty.
	}
}<|MERGE_RESOLUTION|>--- conflicted
+++ resolved
@@ -110,11 +110,7 @@
 		$integrations[] = new WPSEO_Expose_Shortlinks();
 		$integrations[] = new WPSEO_MyYoast_Proxy();
 		$integrations[] = new WPSEO_MyYoast_Route();
-<<<<<<< HEAD
-		$integrations[] = new WPSEO_Addon_Manager();
 		$integrations[] = new WPSEO_Subscription_Notifier();
-=======
->>>>>>> 880df27d
 
 		$integrations = array_merge(
 			$integrations,
