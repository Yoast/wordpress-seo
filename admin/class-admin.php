<?php
/**
 * @package Admin
 */

if ( ! defined( 'WPSEO_VERSION' ) ) {
	header( 'Status: 403 Forbidden' );
	header( 'HTTP/1.1 403 Forbidden' );
	exit();
}

if ( ! class_exists( 'WPSEO_Admin' ) ) {
	/**
	 * Class that holds most of the admin functionality for WP SEO.
	 */
	class WPSEO_Admin {

		/**
		 * Class constructor
		 */
		function __construct() {
			$options = WPSEO_Options::get_all();

			if ( function_exists( 'is_multisite' ) && is_multisite() && $options['ms_defaults_set'] === false ) {
				WPSEO_Options::set_multisite_defaults();
			}

			if ( $options['stripcategorybase'] === true ) {
				add_action( 'created_category', array( $this, 'schedule_rewrite_flush' ) );
				add_action( 'edited_category', array( $this, 'schedule_rewrite_flush' ) );
				add_action( 'delete_category', array( $this, 'schedule_rewrite_flush' ) );
			}

			if ( WPSEO_Options::grant_access() ) {
				// Needs the lower than default priority so other plugins can hook underneath it without issue.
				add_action( 'admin_menu', array( $this, 'register_settings_page' ), 5 );
				add_action( 'network_admin_menu', array( $this, 'register_network_settings_page' ) );

				add_filter( 'plugin_action_links', array( $this, 'add_action_link' ), 10, 2 );
				add_action( 'admin_enqueue_scripts', array( $this, 'config_page_scripts' ) );

				if ( '0' == get_option( 'blog_public' ) ) {
					add_action( 'admin_footer', array( $this, 'blog_public_warning' ) );
				}

				if ( ( ( isset( $options['theme_has_description'] ) && $options['theme_has_description'] === true ) || $options['theme_description_found'] !== '' ) && $options['ignore_meta_description_warning'] !== true ) {
					add_action( 'admin_footer', array( $this, 'meta_description_warning' ) );
				}
			}

			if ( $options['cleanslugs'] === true ) {
				add_filter( 'name_save_pre', array( $this, 'remove_stopwords_from_slug' ), 0 );
			}

			add_action( 'show_user_profile', array( $this, 'user_profile' ) );
			add_action( 'edit_user_profile', array( $this, 'user_profile' ) );
			add_action( 'personal_options_update', array( $this, 'process_user_option_update' ) );
			add_action( 'edit_user_profile_update', array( $this, 'process_user_option_update' ) );
			add_action( 'personal_options_update', array( $this, 'update_user_profile' ) );
			add_action( 'edit_user_profile_update', array( $this, 'update_user_profile' ) );

			add_filter( 'user_contactmethods', array( $this, 'update_contactmethods' ), 10, 1 );

			add_action( 'after_switch_theme', array( $this, 'switch_theme' ) );
			add_action( 'switch_theme', array( $this, 'switch_theme' ) );

			add_filter( 'set-screen-option', array( $this, 'save_bulk_edit_options' ), 10, 3 );
		}

		/**
		 * Schedules a rewrite flush to happen at shutdown
		 */
		function schedule_rewrite_flush() {
			add_action( 'shutdown', 'flush_rewrite_rules' );
		}


		/**
		 * Register the menu item and its sub menu's.
		 *
		 * @global array $submenu used to change the label on the first item.
		 */
		function register_settings_page() {

			// Add main page
			$admin_page = add_menu_page( __( 'Yoast WordPress SEO:', 'wordpress-seo' ) . ' ' . __( 'General Settings', 'wordpress-seo' ), __( 'SEO', 'wordpress-seo' ), 'manage_options', 'wpseo_dashboard', array( $this, 'load_page' ), plugins_url( 'images/yoast-icon.png', WPSEO_FILE ), '99.31337' );
			add_action( 'load-' . $admin_page, array( $this, 'title_metas_help_tab' ) );

			// Sub menu pages
			$submenu_pages = array(
					array( 'wpseo_dashboard', __( 'Yoast WordPress SEO:', 'wordpress-seo' ) . ' ' . __( 'Titles &amp; Metas', 'wordpress-seo' ), __( 'Titles &amp; Metas', 'wordpress-seo' ), 'manage_options', 'wpseo_titles', array( $this, 'load_page' ), array( array( $this, 'title_metas_help_tab' ) ) ),
					array( 'wpseo_dashboard', __( 'Yoast WordPress SEO:', 'wordpress-seo' ) . ' ' . __( 'Social', 'wordpress-seo' ), __( 'Social', 'wordpress-seo' ), 'manage_options', 'wpseo_social', array( $this, 'load_page' ), null ),
					array( 'wpseo_dashboard', __( 'Yoast WordPress SEO:', 'wordpress-seo' ) . ' ' . __( 'XML Sitemaps', 'wordpress-seo' ), __( 'XML Sitemaps', 'wordpress-seo' ), 'manage_options', 'wpseo_xml', array( $this, 'load_page' ), null ),
					array( 'wpseo_dashboard', __( 'Yoast WordPress SEO:', 'wordpress-seo' ) . ' ' . __( 'Permalinks', 'wordpress-seo' ), __( 'Permalinks', 'wordpress-seo' ), 'manage_options', 'wpseo_permalinks', array( $this, 'load_page' ), null ),
					array( 'wpseo_dashboard', __( 'Yoast WordPress SEO:', 'wordpress-seo' ) . ' ' . __( 'Internal Links', 'wordpress-seo' ), __( 'Internal Links', 'wordpress-seo' ), 'manage_options', 'wpseo_internal-links', array( $this, 'load_page' ), null ),
					array( 'wpseo_dashboard', __( 'Yoast WordPress SEO:', 'wordpress-seo' ) . ' ' . __( 'RSS', 'wordpress-seo' ), __( 'RSS', 'wordpress-seo' ), 'manage_options', 'wpseo_rss', array( $this, 'load_page' ), null ),
					array( 'wpseo_dashboard', __( 'Yoast WordPress SEO:', 'wordpress-seo' ) . ' ' . __( 'Import & Export', 'wordpress-seo' ), __( 'Import & Export', 'wordpress-seo' ), 'manage_options', 'wpseo_import', array( $this, 'load_page' ), null ),
					array( 'wpseo_dashboard', __( 'Yoast WordPress SEO:', 'wordpress-seo' ) . ' ' . __( 'Bulk Title Editor', 'wordpress-seo' ), __( 'Bulk Title Editor', 'wordpress-seo' ), 'wpseo_bulk_edit', 'wpseo_bulk-title-editor', array( $this, 'load_page' ), array( array( $this, 'bulk_edit_options' ) ) ),
					array( 'wpseo_dashboard', __( 'Yoast WordPress SEO:', 'wordpress-seo' ) . ' ' . __( 'Bulk Description Editor', 'wordpress-seo' ), __( 'Bulk Description Editor', 'wordpress-seo' ), 'wpseo_bulk_edit', 'wpseo_bulk-description-editor', array( $this, 'load_page' ), array( array( $this, 'bulk_edit_options' ) ) ),
					array( 'wpseo_dashboard', __( 'Yoast WordPress SEO:', 'wordpress-seo' ) . ' ' . __( 'Licenses', 'wordpress-seo'), __('Licenses', 'wordpress-seo' ), 'manage_options', 'wpseo_licenses', array( $this, 'load_page' ), null )
			);

			// Check where to add the edit files page
			if ( ! ( defined( 'DISALLOW_FILE_EDIT' ) && DISALLOW_FILE_EDIT ) && ! ( defined( 'DISALLOW_FILE_MODS' ) && DISALLOW_FILE_MODS ) ) {
				// Make sure on a multi site install only super admins can edit .htaccess and robots.txt
				if ( ! function_exists( 'is_multisite' ) || ! is_multisite() ) {
					$submenu_pages[] = array( 'wpseo_dashboard', __( 'Yoast WordPress SEO:', 'wordpress-seo' ) . ' ' . __( 'Edit Files', 'wordpress-seo' ), __( 'Edit Files', 'wordpress-seo' ), 'manage_options', 'wpseo_files', array( $this, 'load_page' ) );
				}else {
					$submenu_pages[] = array( 'wpseo_dashboard', __( 'Yoast WordPress SEO:', 'wordpress-seo' ) . ' ' . __( 'Edit Files', 'wordpress-seo' ), __( 'Edit Files', 'wordpress-seo' ), 'delete_users', 'wpseo_files', array( $this, 'load_page' ) );
				}
			}

			// Allow submenu pages manipulation
			$submenu_pages = apply_filters( 'wpseo_submenu_pages', $submenu_pages );

			// Loop through submenu pages and add them
			if ( count( $submenu_pages ) ) {
				foreach ( $submenu_pages as $submenu_page ) {

					// Add submenu page
					$admin_page = add_submenu_page( $submenu_page[0], $submenu_page[1], $submenu_page[2], $submenu_page[3], $submenu_page[4], $submenu_page[5] );

<<<<<<< HEAD
	/**
	 * Register the menu item and its sub menu's.
	 *
	 * @global array $submenu used to change the label on the first item.
	 */
	function register_settings_page() {

        // Main menu page - General settings
        add_menu_page( __( 'Yoast WordPress SEO:', 'wordpress-seo' ) . ' ' . __( 'General Settings', 'wordpress-seo' ), __( 'SEO', 'wordpress-seo' ), 'manage_options', 'wpseo_dashboard', array( $this, 'config_page' ), plugins_url( 'images/yoast-icon.png', dirname( __FILE__ ) ), '99.31337' );

        // Sub menu pages
        $submenu_pages = array(
            array( 'wpseo_dashboard', __( 'Yoast WordPress SEO:', 'wordpress-seo' ) . ' ' . __( 'Titles &amp; Metas', 'wordpress-seo' ), __( 'Titles &amp; Metas', 'wordpress-seo' ), 'manage_options', 'wpseo_titles', array( $this, 'titles_page' ), array( array( $this, 'title_metas_help_tab' ) ) ),
            array( 'wpseo_dashboard', __( 'Yoast WordPress SEO:', 'wordpress-seo' ) . ' ' . __( 'Social', 'wordpress-seo' ), __( 'Social', 'wordpress-seo' ), 'manage_options', 'wpseo_social', array( $this, 'social_page' ), null ),
            array( 'wpseo_dashboard', __( 'Yoast WordPress SEO:', 'wordpress-seo' ) . ' ' . __( 'XML Sitemaps', 'wordpress-seo' ), __( 'XML Sitemaps', 'wordpress-seo' ), 'manage_options', 'wpseo_xml', array( $this, 'xml_sitemaps_page' ), null ),
            array( 'wpseo_dashboard', __( 'Yoast WordPress SEO:', 'wordpress-seo' ) . ' ' . __( 'Permalinks', 'wordpress-seo' ), __( 'Permalinks', 'wordpress-seo' ), 'manage_options', 'wpseo_permalinks', array( $this, 'permalinks_page' ), null ),
            array( 'wpseo_dashboard', __( 'Yoast WordPress SEO:', 'wordpress-seo' ) . ' ' . __( 'Internal Links', 'wordpress-seo' ), __( 'Internal Links', 'wordpress-seo' ), 'manage_options', 'wpseo_internal-links', array( $this, 'internallinks_page' ), null ),
            array( 'wpseo_dashboard', __( 'Yoast WordPress SEO:', 'wordpress-seo' ) . ' ' . __( 'RSS', 'wordpress-seo' ), __( 'RSS', 'wordpress-seo' ), 'manage_options', 'wpseo_rss', array( $this, 'rss_page' ), null ),
            array( 'wpseo_dashboard', __( 'Yoast WordPress SEO:', 'wordpress-seo' ) . ' ' . __( 'Import & Export', 'wordpress-seo' ), __( 'Import & Export', 'wordpress-seo' ), 'manage_options', 'wpseo_import', array( $this, 'import_page' ), null ),
        );

        // Check where to add the edit files page
        if ( ! ( defined( 'DISALLOW_FILE_EDIT' ) && DISALLOW_FILE_EDIT ) && ! ( defined( 'DISALLOW_FILE_MODS' ) && DISALLOW_FILE_MODS ) ) {
            // Make sure on a multi site install only super admins can edit .htaccess and robots.txt
            if ( ! function_exists( 'is_multisite' ) || ! is_multisite() ) {
                $submenu_pages[] = array( 'wpseo_dashboard', __( 'Yoast WordPress SEO:', 'wordpress-seo' ) . ' ' . __( 'Edit Files', 'wordpress-seo' ), __( 'Edit Files', 'wordpress-seo' ), 'manage_options', 'wpseo_files', array( $this, 'files_page' ) );
            }else {
                $submenu_pages[] = array( 'wpseo_dashboard', __( 'Yoast WordPress SEO:', 'wordpress-seo' ) . ' ' . __( 'Edit Files', 'wordpress-seo' ), __( 'Edit Files', 'wordpress-seo' ), 'delete_users', 'wpseo_files', array( $this, 'files_page' ) );
            }
        }

        // Allow submenu pages manipulation
        $submenu_pages = apply_filters( 'wpseo_submenu_pages', $submenu_pages );

        // Loop through submenu pages and add them
        if ( count( $submenu_pages ) ) {
            foreach ( $submenu_pages as $submenu_page ) {

                // Add submenu page
                $admin_page = add_submenu_page( $submenu_page[0], $submenu_page[1], $submenu_page[2], $submenu_page[3], $submenu_page[4], $submenu_page[5] );

                // Check if we need to hook
                if ( isset( $submenu_page[6] ) && null != $submenu_page[6] && is_array( $submenu_page[6] ) && count( $submenu_page[6] ) > 0 ) {
                    foreach ( $submenu_page[6] as $submenu_page_action ) {
                        add_action( 'load-' . $admin_page, $submenu_page_action );
                    }
                }
            }
        }
=======
					// Check if we need to hook
					if ( isset( $submenu_page[6] ) && null != $submenu_page[6] && is_array( $submenu_page[6] ) && count( $submenu_page[6] ) > 0 ) {
						foreach ( $submenu_page[6] as $submenu_page_action ) {
							add_action( 'load-' . $admin_page, $submenu_page_action );
						}
					}
				}
			}

			global $submenu;
			if ( isset( $submenu['wpseo_dashboard'] ) ) {
				$submenu['wpseo_dashboard'][0][0] = __( 'Dashboard', 'wordpress-seo' );
			}
		}

		/**
		 * Adds contextual help to the titles & metas page.
		 */
		function title_metas_help_tab() {
			$screen = get_current_screen();

			$screen->set_help_sidebar(
					'<p><strong>' . __( 'For more information:' ) . '</strong></p>' .
					'<p><a target="_blank" href="https://yoast.com/articles/wordpress-seo/#titles">' . __( 'Title optimization', 'wordpress-seo' ) . '</a></p>' .
					'<p><a target="_blank" href="https://yoast.com/google-page-title/">' . __( 'Why Google won\'t display the right page title', 'wordpress-seo' ) . '</a></p>'
			);
>>>>>>> cb5805f1

			$screen->add_help_tab(
					array(
							'id'      => 'basic-help',
							'title'   => __( 'Template explanation', 'wordpress-seo' ),
							'content' => '<p>' . __( 'The title &amp; metas settings for WordPress SEO are made up of variables that are replaced by specific values from the page when the page is displayed. The tabs on the left explain the available variables.', 'wordpress-seo' ) . '</p>',
					)
			);

			$screen->add_help_tab(
					array(
							'id'      => 'title-vars',
							'title'   => __( 'Basic Variables', 'wordpress-seo' ),
							'content' => '
		<h2>' . __( 'Basic Variables.', 'wordpress-seo' ) . '</h2>
			<table class="yoast_help">
				<tr>
					<th>%%date%%</th>
					<td>' . __( 'Replaced with the date of the post/page', 'wordpress-seo' ) . '</td>
				</tr>
				<tr>
					<th>%%title%%</th>
					<td>' . __( 'Replaced with the title of the post/page', 'wordpress-seo' ) . '</td>
				</tr>
				<tr>
					<th>%%sitename%%</th>
					<td>' . __( 'The site\'s name', 'wordpress-seo' ) . '</td>
				</tr>
				<tr>
					<th>%%sitedesc%%</th>
					<td>' . __( 'The site\'s tagline / description', 'wordpress-seo' ) . '</td>
				</tr>
				<tr>
					<th>%%excerpt%%</th>
					<td>' . __( 'Replaced with the post/page excerpt (or auto-generated if it does not exist)', 'wordpress-seo' ) . '</td>
				</tr>
				<tr>
					<th>%%excerpt_only%%</th>
					<td>' . __( 'Replaced with the post/page excerpt (without auto-generation)', 'wordpress-seo' ) . '</td>
				</tr>
				<tr>
					<th>%%tag%%</th>
					<td>' . __( 'Replaced with the current tag/tags', 'wordpress-seo' ) . '</td>
				</tr>
				<tr>
					<th>%%category%%</th>
					<td>' . __( 'Replaced with the post categories (comma separated)', 'wordpress-seo' ) . '</td>
				</tr>
				<tr>
					<th>%%category_description%%</th>
					<td>' . __( 'Replaced with the category description', 'wordpress-seo' ) . '</td>
				</tr>
				<tr>
					<th>%%tag_description%%</th>
					<td>' . __( 'Replaced with the tag description', 'wordpress-seo' ) . '</td>
				</tr>
				<tr>
					<th>%%term_description%%</th>
					<td>' . __( 'Replaced with the term description', 'wordpress-seo' ) . '</td>
				</tr>
				<tr>
					<th>%%term_title%%</th>
					<td>' . __( 'Replaced with the term name', 'wordpress-seo' ) . '</td>
				</tr>
				<tr>
					<th>%%searchphrase%%</th>
					<td>' . __( 'Replaced with the current search phrase', 'wordpress-seo' ) . '</td>
				</tr>
				<tr>
					<th>%%sep%%</th>
					<td>' . __( 'The separator defined in your theme\'s <code>wp_title()</code> tag.', 'wordpress-seo' ) . '</td>
				</tr>
				</table>',
					)
			);

			$screen->add_help_tab(
					array(
							'id'      => 'title-vars-advanced',
							'title'   => __( 'Advanced Variables.', 'wordpress-seo' ),
							'content' => '
				<h2>' . __( 'Advanced Variables.', 'wordpress-seo' ) . '</h2>
				<table class="yoast_help">
				<tr>
					<th>%%pt_single%%</th>
					<td>' . __( 'Replaced with the post type single label', 'wordpress-seo' ) . '</td>
				</tr>
				<tr>
					<th>%%pt_plural%%</th>
					<td>' . __( 'Replaced with the post type plural label', 'wordpress-seo' ) . '</td>
				</tr>
				<tr>
					<th>%%modified%%</th>
					<td>' . __( 'Replaced with the post/page modified time', 'wordpress-seo' ) . '</td>
				</tr>
				<tr>
					<th>%%id%%</th>
					<td>' . __( 'Replaced with the post/page ID', 'wordpress-seo' ) . '</td>
				</tr>
				<tr>
					<th>%%name%%</th>
					<td>' . __( 'Replaced with the post/page author\'s \'nicename\'', 'wordpress-seo' ) . '</td>
				</tr>
				<tr>
					<th>%%userid%%</th>
					<td>' . __( 'Replaced with the post/page author\'s userid', 'wordpress-seo' ) . '</td>
				</tr>
				<tr class="alt">
					<th>%%currenttime%%</th>
					<td>' . __( 'Replaced with the current time', 'wordpress-seo' ) . '</td>
				</tr>
				<tr>
					<th>%%currentdate%%</th>
					<td>' . __( 'Replaced with the current date', 'wordpress-seo' ) . '</td>
				</tr>
				<tr class="alt">
					<th>%%currentday%%</th>
					<td>' . __( 'Replaced with the current day', 'wordpress-seo' ) . '</td>
				</tr>
				<tr>
					<th>%%currentmonth%%</th>
					<td>' . __( 'Replaced with the current month', 'wordpress-seo' ) . '</td>
				</tr>
				<tr class="alt">
					<th>%%currentyear%%</th>
					<td>' . __( 'Replaced with the current year', 'wordpress-seo' ) . '</td>
				</tr>
				<tr>
					<th>%%page%%</th>
					<td>' . __( 'Replaced with the current page number (i.e. page 2 of 4)', 'wordpress-seo' ) . '</td>
				</tr>
				<tr class="alt">
					<th>%%pagetotal%%</th>
					<td>' . __( 'Replaced with the current page total', 'wordpress-seo' ) . '</td>
				</tr>
				<tr>
					<th>%%pagenumber%%</th>
					<td>' . __( 'Replaced with the current page number', 'wordpress-seo' ) . '</td>
				</tr>
				<tr class="alt">
					<th>%%caption%%</th>
					<td>' . __( 'Attachment caption', 'wordpress-seo' ) . '</td>
				</tr>
				<tr>
					<th>%%focuskw%%</th>
					<td>' . __( 'Replaced with the posts focus keyword', 'wordpress-seo' ) . '</td>
				</tr>
				<tr>
					<th>%%term404%%</th>
					<td>' . __( 'Replaced with the slug which caused the 404', 'wordpress-seo' ) . '</td>
				</tr>
				<tr>
					<th>%%cf_&lt;custom-field-name&gt;%%</th>
					<td>' . __( 'Replaced with a posts custom field value', 'wordpress-seo' ) . '</td>
				</tr>
				<tr>
					<th>%%ct_&lt;custom-tax-name&gt;%%</th>
					<td>' . __( 'Replaced with a posts custom taxonomies, comma separated.', 'wordpress-seo' ) . '</td>
				</tr>
				<tr>
					<th>%%ct_desc_&lt;custom-tax-name&gt;%%</th>
					<td>' . __( 'Replaced with a custom taxonomies description', 'wordpress-seo' ) . '</td>
				</tr>
			</table>', //actual help text
					)
			);
		}

		/**
		 * Register the settings page for the Network settings.
		 */
		function register_network_settings_page() {
			add_menu_page( __( 'Yoast WordPress SEO:', 'wordpress-seo' ) . ' ' . __( 'MultiSite Settings', 'wordpress-seo' ), __( 'SEO', 'wordpress-seo' ), 'delete_users', 'wpseo_dashboard', array( $this, 'network_config_page' ), plugins_url( 'images/yoast-icon.png', WPSEO_FILE ) );
		}


		/**
		 * Load the form for a WPSEO admin page
		 */
		function load_page() {
			if ( isset( $_GET['page'] ) ) {
				switch ( $_GET['page'] ) {
					case 'wpseo_titles':
						require_once( WPSEO_PATH . 'admin/pages/metas.php' );
						break;

					case 'wpseo_social':
						require_once( WPSEO_PATH . 'admin/pages/social.php' );
						break;

					case 'wpseo_xml':
						require_once( WPSEO_PATH . 'admin/pages/xml-sitemaps.php' );
						break;

					case 'wpseo_permalinks':
						require_once( WPSEO_PATH . 'admin/pages/permalinks.php' );
						break;

					case 'wpseo_internal-links':
						require_once( WPSEO_PATH . 'admin/pages/internal-links.php' );
						break;

					case 'wpseo_rss':
						require_once( WPSEO_PATH . 'admin/pages/rss.php' );
						break;

					case 'wpseo_import':
						require_once( WPSEO_PATH . 'admin/pages/import.php' );
						break;

					case 'wpseo_files':
						require_once( WPSEO_PATH . 'admin/pages/files.php' );
						break;

					case 'wpseo_bulk-title-editor':
						require_once( WPSEO_PATH . 'admin/pages/bulk-title-editor.php' );
						break;

					case 'wpseo_bulk-description-editor':
						require_once( WPSEO_PATH . 'admin/pages/bulk-description-editor.php' );
						break;

					case 'wpseo_licenses':
						require_once( WPSEO_PATH . 'admin/pages/licenses.php' );
						break;

					case 'wpseo_dashboard':
					default:
						require_once( WPSEO_PATH . 'admin/pages/dashboard.php' );
						break;
				}
			}
		}


		/**
		 * Loads the form for the network configuration page.
		 */
		function network_config_page() {
			require_once( WPSEO_PATH . 'admin/pages/network.php' );
		}


		/**
		 * Adds the ability to choose how many posts are displayed per page
		 * on the bulk edit pages.
		 */
		function bulk_edit_options() {
			$option = 'per_page';
			$args   = array(
					'label'	  => 'Posts',
					'default' => 10,
					'option'  => 'wpseo_posts_per_page',
			);
			add_screen_option( $option, $args );
		}

		/**
		 * Saves the posts per page limit for bulk edit pages.
		 */
		function save_bulk_edit_options( $status, $option, $value ) {
			if ( 'wpseo_posts_per_page' === $option && ( $value > 0 && $value < 1000 ) ) {
				return $value;
			}
		}

		/**
		 * Display an error message when the blog is set to private.
		 */
		function blog_public_warning() {
			if ( function_exists( 'is_network_admin' ) && is_network_admin() ) {
				return;
			}

			$options = get_option( 'wpseo' );
			if ( $options['ignore_blog_public_warning'] === true ) {
				return;
			}
			echo '<div id="message" class="error">';
			echo '<p><strong>' . __( 'Huge SEO Issue: You\'re blocking access to robots.', 'wordpress-seo' ) . '</strong> ' . sprintf( __( 'You must %sgo to your Reading Settings%s and uncheck the box for Search Engine Visibility.', 'wordpress-seo' ), '<a href="' . esc_url( admin_url( 'options-reading.php' ) ) . '">', '</a>' ) . ' <a href="javascript:wpseo_setIgnore(\'blog_public_warning\',\'message\',\'' . esc_js( wp_create_nonce( 'wpseo-ignore' ) ) . '\');" class="button">' . __( 'I know, don\'t bug me.', 'wordpress-seo' ) . '</a></p></div>';
		}

		/**
		 * Display an error message when the theme contains a meta description tag.
		 *
		 * @since 1.4.14
		 */
		function meta_description_warning() {
			if ( function_exists( 'is_network_admin' ) && is_network_admin() ) {
				return;
			}

			// No need to double display it on the dashboard
			if ( isset( $_GET['page'] ) && 'wpseo_dashboard' === $_GET['page'] ) {
				return;
			}

			$options = get_option( 'wpseo' );
			if ( true === $options['ignore_meta_description_warning'] ) {
				return;
			}

			echo '<div id="metamessage" class="error">';
			echo '<p><strong>' . __( 'SEO Issue:', 'wordpress-seo' ) . '</strong> ' . sprintf( __( 'Your theme contains a meta description, which blocks WordPress SEO from working properly. Please visit the %sSEO Dashboard%s to fix this.', 'wordpress-seo' ), '<a href="' . esc_url( admin_url( 'admin.php?page=wpseo_dashboard' ) ) . '">', '</a>' ) . ' <a href="javascript:wpseo_setIgnore(\'meta_description_warning\',\'metamessage\',\'' . esc_js( wp_create_nonce( 'wpseo-ignore' ) ) . '\');" class="button">' . __( 'I know, don\'t bug me.', 'wordpress-seo' ) . '</a></p></div>';
		}

		/**
		 * Add a link to the settings page to the plugins list
		 *
		 * @staticvar string $this_plugin holds the directory & filename for the plugin
		 *
		 * @param	array	$links array of links for the plugins, adapted when the current plugin is found.
		 * @param	string	$file  the filename for the current plugin, which the filter loops through.
		 * @return	array	$links
		 */
		function add_action_link( $links, $file ) {
			static $this_plugin;
			if ( empty( $this_plugin ) ) $this_plugin = 'wordpress-seo/wp-seo.php';
			if ( $file == $this_plugin ) {
				$settings_link = '<a href="' . esc_url( admin_url( 'admin.php?page=wpseo_dashboard' ) ) . '">' . __( 'Settings', 'wordpress-seo' ) . '</a>';
				array_unshift( $links, $settings_link );
			}
			return $links;
		}

		/**
		 * Enqueues the (tiny) global JS needed for the plugin.
		 */
		function config_page_scripts() {
			wp_enqueue_script( 'wpseo-admin-global-script', plugins_url( 'js/wp-seo-admin-global' . WPSEO_CSSJS_SUFFIX . '.js', WPSEO_FILE ), array( 'jquery' ), WPSEO_VERSION, true );
		}


		/**
		 * Updates the user metas that (might) have been set on the user profile page.
		 *
		 * @param    int    $user_id of the updated user
		 */
		function process_user_option_update( $user_id ) {
			if ( isset( $_POST['wpseo_author_title'] ) ) {
				check_admin_referer( 'wpseo_user_profile_update', 'wpseo_nonce' );
				update_user_meta( $user_id, 'wpseo_title', ( isset( $_POST['wpseo_author_title'] ) ? WPSEO_Option::sanitize_text_field( $_POST['wpseo_author_title'] ) : '' ) );
				update_user_meta( $user_id, 'wpseo_metadesc', ( isset( $_POST['wpseo_author_metadesc'] ) ? WPSEO_Option::sanitize_text_field( $_POST['wpseo_author_metadesc'] ) : '' ) );
				update_user_meta( $user_id, 'wpseo_metakey', ( isset( $_POST['wpseo_author_metakey'] ) ? WPSEO_Option::sanitize_text_field( $_POST['wpseo_author_metakey'] ) : '' ) );
			}
		}

		/**
		 * Filter the $contactmethods array and add Facebook, Google+ and Twitter.
		 *
		 * These are used with the Facebook author, rel="author" and Twitter cards implementation.
		 *
		 * @param	array	$contactmethods currently set contactmethods.
		 * @return	array	$contactmethods with added contactmethods.
		 */
		function update_contactmethods( $contactmethods ) {
			// Add Google+
			$contactmethods['googleplus'] = __( 'Google+', 'wordpress-seo' );
			// Add Twitter
			$contactmethods['twitter'] = __( 'Twitter username (without @)', 'wordpress-seo' );
			// Add Facebook
			$contactmethods['facebook'] = __( 'Facebook profile URL', 'wordpress-seo' );

			return $contactmethods;
		}

		/**
		 * Add the inputs needed for SEO values to the User Profile page
		 *
		 * @param	object	$user
		 */
		function user_profile( $user ) {

			if ( ! current_user_can( 'edit_users' ) )
				return;

			$options = WPSEO_Options::get_all();

			wp_nonce_field( 'wpseo_user_profile_update', 'wpseo_nonce' );
			?>
			<h3 id="wordpress-seo"><?php _e( 'WordPress SEO settings', 'wordpress-seo' ); ?></h3>
			<table class="form-table">
				<tr>
					<th><label for="wpseo_author_title"><?php _e( 'Title to use for Author page', 'wordpress-seo' ); ?></label></th>
					<td><input class="regular-text" type="text" id="wpseo_author_title" name="wpseo_author_title"
										 value="<?php echo esc_attr( get_the_author_meta( 'wpseo_title', $user->ID ) ); ?>" /></td>
				</tr>
				<tr>
					<th><label for="wpseo_author_metadesc"><?php _e( 'Meta description to use for Author page', 'wordpress-seo' ); ?></label></th>
					<td><textarea rows="3" cols="30" id="wpseo_author_metadesc" name="wpseo_author_metadesc"><?php echo esc_textarea( get_the_author_meta( 'wpseo_metadesc', $user->ID ) ); ?></textarea>
					</td>
				</tr>
				<?php if ( $options['usemetakeywords'] === true ) { ?>
					<tr>
						<th><label for="wpseo_author_metakey"><?php _e( 'Meta keywords to use for Author page', 'wordpress-seo' ); ?></label></th>
						<td><input class="regular-text" type="text" id="wpseo_author_metakey" name="wpseo_author_metakey" value="<?php echo esc_attr( get_the_author_meta( 'wpseo_metakey', $user->ID ) ); ?>" /></td>
					</tr>
				<?php } ?>
			</table>
			<br /><br />
		<?php
		}

		/**
		 * Cleans stopwords out of the slug, if the slug hasn't been set yet.
		 *
		 * @since 1.1.7
		 *
		 * @param string $slug if this isn't empty, the function will return an unaltered slug.
		 *
		 * @return string $clean_slug cleaned slug
		 */
		function remove_stopwords_from_slug( $slug ) {
			// Don't change an existing slug
			if ( isset( $slug ) && $slug !== '' ) {
				return $slug;
			}

			if ( ! isset( $_POST['post_title'] ) ) {
				return $slug;
			}

			// Lowercase the slug and strip slashes
			$clean_slug = sanitize_title( stripslashes( $_POST['post_title'] ) );

			// Turn it to an array and strip stopwords by comparing against an array of stopwords
			$clean_slug_array = array_diff( explode( '-', $clean_slug ), $this->stopwords() );

			// Turn the sanitized array into a string
			$clean_slug = join( '-', $clean_slug_array );

			return $clean_slug;
		}

		/**
		 * Returns the stopwords for the current language
		 *
		 * @since 1.1.7
		 *
		 * @return array $stopwords array of stop words to check and / or remove from slug
		 */
		function stopwords() {
			/* translators: this should be an array of stopwords for your language, separated by comma's. */
			$stopwords = explode( ',', __( "a,about,above,after,again,against,all,am,an,and,any,are,aren't,as,at,be,because,been,before,being,below,between,both,but,by,can't,cannot,could,couldn't,did,didn't,do,does,doesn't,doing,don't,down,during,each,few,for,from,further,had,hadn't,has,hasn't,have,haven't,having,he,he'd,he'll,he's,her,here,here's,hers,herself,him,himself,his,how,how's,i,i'd,i'll,i'm,i've,if,in,into,is,isn't,it,it's,its,itself,let's,me,more,most,mustn't,my,myself,no,nor,not,of,off,on,once,only,or,other,ought,our,ours,ourselves,out,over,own,same,shan't,she,she'd,she'll,she's,should,shouldn't,so,some,such,than,that,that's,the,their,theirs,them,themselves,then,there,there's,these,they,they'd,they'll,they're,they've,this,those,through,to,too,under,until,up,very,was,wasn't,we,we'd,we'll,we're,we've,were,weren't,what,what's,when,when's,where,where's,which,while,who,who's,whom,why,why's,with,won't,would,wouldn't,you,you'd,you'll,you're,you've,your,yours,yourself,yourselves", 'wordpress-seo' ) );

			/**
			 * Allows filtering of the stop words list
			 * Especially useful for users on a language in which WPSEO is not available yet
			 * and/or users who want to turn off stop word filtering
			 * @api  array  $stopwords  Array of all lowercase stopwords to check and/or remove from slug
			 */
			$stopwords = apply_filters( 'wpseo_stopwords', $stopwords );

			return $stopwords;
		}


		/**
		 * Check whether the stopword appears in the string
		 *
		 * @param string $haystack    The string to be checked for the stopword
		 * @param bool   $checkingUrl Whether or not we're checking a URL
		 *
		 * @return bool|mixed
		 */
		function stopwords_check( $haystack, $checkingUrl = false ) {
			$stopWords = $this->stopwords();

			if ( is_array( $stopWords ) && $stopWords !== array() ) {
				foreach ( $stopWords as $stopWord ) {
					// If checking a URL remove the single quotes
					if ( $checkingUrl )
						$stopWord = str_replace( "'", '', $stopWord );

					// Check whether the stopword appears as a whole word
					// @todo [JRF => whomever] check whether the use of \b (=word boundary) would be more efficient ;-)
					$res = preg_match( "`(^|[ \n\r\t\.,'\(\)\"\+;!?:])" . preg_quote( $stopWord, '`' ) . "($|[ \n\r\t\.,'\(\)\"\+;!?:])`iu", $haystack, $match );
					if ( $res > 0 )
						return $stopWord;
				}
			}

			return false;
		}

		/**
		 * Log the timestamp when a user profile has been updated
		 */
		function update_user_profile( $user_id ) {
			if ( current_user_can( 'edit_user', $user_id ) ) {
				update_user_meta( $user_id, '_yoast_wpseo_profile_updated', time() );
			}
		}

		/**
		 * Log the updated timestamp for user profiles when theme is changed
		 */
		function switch_theme() {
			$users = get_users( array( 'who' => 'authors' ) );
			if ( is_array( $users ) && $users !== array() ) {
				foreach ( $users as $user ) {
					update_user_meta( $user->ID, '_yoast_wpseo_profile_updated', time() );
				}
			}
		}




		/********************** DEPRECATED METHODS **********************/

		/**
		 * Check whether the current user is allowed to access the configuration.
		 *
		 * @deprecated 1.5.0
		 * @deprecated use WPSEO_Options::grant_access()
		 * @see WPSEO_Options::grant_access()
		 *
		 * @return boolean
		 */
		function grant_access() {
			_deprecated_function( __CLASS__ . '::' . __METHOD__, 'WPSEO 1.5.0', 'WPSEO_Options::grant_access()' );
			return WPSEO_Options::grant_access();
		}

		/**
		 * Check whether the current user is allowed to access the configuration.
		 *
		 * @deprecated 1.5.0
		 * @deprecated use wpseo_do_upgrade()
		 * @see wpseo_do_upgrade()
		 *
		 * @return boolean
		 */
		function maybe_upgrade() {
			_deprecated_function( __CLASS__ . '::' . __METHOD__, 'WPSEO 1.5.0', 'wpseo_do_upgrade' );
			wpseo_do_upgrade();
		}

		/**
		 * Clears the cache
		 *
		 * @deprecated 1.5.0
		 * @deprecated use WPSEO_Options::clear_cache()
		 * @see WPSEO_Options::clear_cache()
		 */
		function clear_cache() {
			_deprecated_function( __CLASS__ . '::' . __METHOD__, 'WPSEO 1.5.0', 'WPSEO_Options::clear_cache()' );
			WPSEO_Options::clear_cache();
		}

		/**
		 * Clear rewrites
		 *
		 * @deprecated 1.5.0
		 * @deprecated use WPSEO_Options::clear_rewrites()
		 * @see WPSEO_Options::clear_rewrites()
		 */
		function clear_rewrites() {
			_deprecated_function( __CLASS__ . '::' . __METHOD__, 'WPSEO 1.5.0', 'WPSEO_Options::clear_rewrites()' );
			WPSEO_Options::clear_rewrites();
		}

		/**
		 * Register all the options needed for the configuration pages.
		 *
		 * @deprecated 1.5.0
		 * @deprecated use WPSEO_Option::register_setting() on each individual option
		 * @see WPSEO_Option::register_setting()
		 */
		function options_init() {
			_deprecated_function( __CLASS__ . '::' . __METHOD__, 'WPSEO 1.5.0', 'WPSEO_Option::register_setting()' );
		}

		/**
		 * Initialize default values for a new multisite blog.
		 *
		 * @deprecated 1.5.0
		 * @deprecated use WPSEO_Options::set_multisite_defaults()
		 * @see WPSEO_Options::set_multisite_defaults()
		 */
		function multisite_defaults() {
			_deprecated_function( __CLASS__ . '::' . __METHOD__, 'WPSEO 1.5.0', 'WPSEO_Options::set_multisite_defaults()' );
			WPSEO_Options::set_multisite_defaults();
		}

		/**
		 * Loads the form for the import/export page.
		 *
		 * @deprecated 1.5.0
		 * @deprecated use WPSEO_Admin::load_page()
		 */
		function import_page() {
			_deprecated_function( __CLASS__ . '::' . __METHOD__, 'WPSEO 1.5.0', 'WPSEO_Admin::load_page()' );
			$this->load_page();
		}

		/**
		 * Loads the form for the titles & metas page.
		 *
		 * @deprecated 1.5.0
		 * @deprecated use WPSEO_Admin::load_page()
		 */
		function titles_page() {
			_deprecated_function( __CLASS__ . '::' . __METHOD__, 'WPSEO 1.5.0', 'WPSEO_Admin::load_page()' );
			$this->load_page();
		}

		/**
		 * Loads the form for the permalinks page.
		 *
		 * @deprecated 1.5.0
		 * @deprecated use WPSEO_Admin::load_page()
		 */
		function permalinks_page() {
			_deprecated_function( __CLASS__ . '::' . __METHOD__, 'WPSEO 1.5.0', 'WPSEO_Admin::load_page()' );
			$this->load_page();
		}

		/**
		 * Loads the form for the internal links / breadcrumbs page.
		 *
		 * @deprecated 1.5.0
		 * @deprecated use WPSEO_Admin::load_page()
		 */
		function internallinks_page() {
			_deprecated_function( __CLASS__ . '::' . __METHOD__, 'WPSEO 1.5.0', 'WPSEO_Admin::load_page()' );
			$this->load_page();
		}

		/**
		 * Loads the form for the file edit page.
		 *
		 * @deprecated 1.5.0
		 * @deprecated use WPSEO_Admin::load_page()
		 */
		function files_page() {
			_deprecated_function( __CLASS__ . '::' . __METHOD__, 'WPSEO 1.5.0', 'WPSEO_Admin::load_page()' );
			$this->load_page();
		}

		/**
		 * Loads the form for the RSS page.
		 *
		 * @deprecated 1.5.0
		 * @deprecated use WPSEO_Admin::load_page()
		 */
		function rss_page() {
			_deprecated_function( __CLASS__ . '::' . __METHOD__, 'WPSEO 1.5.0', 'WPSEO_Admin::load_page()' );
			$this->load_page();
		}

		/**
		 * Loads the form for the XML Sitemaps page.
		 *
		 * @deprecated 1.5.0
		 * @deprecated use WPSEO_Admin::load_page()
		 */
		function xml_sitemaps_page() {
			_deprecated_function( __CLASS__ . '::' . __METHOD__, 'WPSEO 1.5.0', 'WPSEO_Admin::load_page()' );
			$this->load_page();
		}

		/**
		 * Loads the form for the Dashboard page.
		 *
		 * @deprecated 1.5.0
		 * @deprecated use WPSEO_Admin::load_page()
		 */
		function config_page() {
			_deprecated_function( __CLASS__ . '::' . __METHOD__, 'WPSEO 1.5.0', 'WPSEO_Admin::load_page()' );
			$this->load_page();
		}

		/**
		 * Loads the form for the Social Settings page.
		 *
		 * @deprecated 1.5.0
		 * @deprecated use WPSEO_Admin::load_page()
		 */
		function social_page() {
			_deprecated_function( __CLASS__ . '::' . __METHOD__, 'WPSEO 1.5.0', 'WPSEO_Admin::load_page()' );
			$this->load_page();
		}

	} /* End of class */

} /* End of class-exists wrapper */<|MERGE_RESOLUTION|>--- conflicted
+++ resolved
@@ -120,57 +120,6 @@
 					// Add submenu page
 					$admin_page = add_submenu_page( $submenu_page[0], $submenu_page[1], $submenu_page[2], $submenu_page[3], $submenu_page[4], $submenu_page[5] );
 
-<<<<<<< HEAD
-	/**
-	 * Register the menu item and its sub menu's.
-	 *
-	 * @global array $submenu used to change the label on the first item.
-	 */
-	function register_settings_page() {
-
-        // Main menu page - General settings
-        add_menu_page( __( 'Yoast WordPress SEO:', 'wordpress-seo' ) . ' ' . __( 'General Settings', 'wordpress-seo' ), __( 'SEO', 'wordpress-seo' ), 'manage_options', 'wpseo_dashboard', array( $this, 'config_page' ), plugins_url( 'images/yoast-icon.png', dirname( __FILE__ ) ), '99.31337' );
-
-        // Sub menu pages
-        $submenu_pages = array(
-            array( 'wpseo_dashboard', __( 'Yoast WordPress SEO:', 'wordpress-seo' ) . ' ' . __( 'Titles &amp; Metas', 'wordpress-seo' ), __( 'Titles &amp; Metas', 'wordpress-seo' ), 'manage_options', 'wpseo_titles', array( $this, 'titles_page' ), array( array( $this, 'title_metas_help_tab' ) ) ),
-            array( 'wpseo_dashboard', __( 'Yoast WordPress SEO:', 'wordpress-seo' ) . ' ' . __( 'Social', 'wordpress-seo' ), __( 'Social', 'wordpress-seo' ), 'manage_options', 'wpseo_social', array( $this, 'social_page' ), null ),
-            array( 'wpseo_dashboard', __( 'Yoast WordPress SEO:', 'wordpress-seo' ) . ' ' . __( 'XML Sitemaps', 'wordpress-seo' ), __( 'XML Sitemaps', 'wordpress-seo' ), 'manage_options', 'wpseo_xml', array( $this, 'xml_sitemaps_page' ), null ),
-            array( 'wpseo_dashboard', __( 'Yoast WordPress SEO:', 'wordpress-seo' ) . ' ' . __( 'Permalinks', 'wordpress-seo' ), __( 'Permalinks', 'wordpress-seo' ), 'manage_options', 'wpseo_permalinks', array( $this, 'permalinks_page' ), null ),
-            array( 'wpseo_dashboard', __( 'Yoast WordPress SEO:', 'wordpress-seo' ) . ' ' . __( 'Internal Links', 'wordpress-seo' ), __( 'Internal Links', 'wordpress-seo' ), 'manage_options', 'wpseo_internal-links', array( $this, 'internallinks_page' ), null ),
-            array( 'wpseo_dashboard', __( 'Yoast WordPress SEO:', 'wordpress-seo' ) . ' ' . __( 'RSS', 'wordpress-seo' ), __( 'RSS', 'wordpress-seo' ), 'manage_options', 'wpseo_rss', array( $this, 'rss_page' ), null ),
-            array( 'wpseo_dashboard', __( 'Yoast WordPress SEO:', 'wordpress-seo' ) . ' ' . __( 'Import & Export', 'wordpress-seo' ), __( 'Import & Export', 'wordpress-seo' ), 'manage_options', 'wpseo_import', array( $this, 'import_page' ), null ),
-        );
-
-        // Check where to add the edit files page
-        if ( ! ( defined( 'DISALLOW_FILE_EDIT' ) && DISALLOW_FILE_EDIT ) && ! ( defined( 'DISALLOW_FILE_MODS' ) && DISALLOW_FILE_MODS ) ) {
-            // Make sure on a multi site install only super admins can edit .htaccess and robots.txt
-            if ( ! function_exists( 'is_multisite' ) || ! is_multisite() ) {
-                $submenu_pages[] = array( 'wpseo_dashboard', __( 'Yoast WordPress SEO:', 'wordpress-seo' ) . ' ' . __( 'Edit Files', 'wordpress-seo' ), __( 'Edit Files', 'wordpress-seo' ), 'manage_options', 'wpseo_files', array( $this, 'files_page' ) );
-            }else {
-                $submenu_pages[] = array( 'wpseo_dashboard', __( 'Yoast WordPress SEO:', 'wordpress-seo' ) . ' ' . __( 'Edit Files', 'wordpress-seo' ), __( 'Edit Files', 'wordpress-seo' ), 'delete_users', 'wpseo_files', array( $this, 'files_page' ) );
-            }
-        }
-
-        // Allow submenu pages manipulation
-        $submenu_pages = apply_filters( 'wpseo_submenu_pages', $submenu_pages );
-
-        // Loop through submenu pages and add them
-        if ( count( $submenu_pages ) ) {
-            foreach ( $submenu_pages as $submenu_page ) {
-
-                // Add submenu page
-                $admin_page = add_submenu_page( $submenu_page[0], $submenu_page[1], $submenu_page[2], $submenu_page[3], $submenu_page[4], $submenu_page[5] );
-
-                // Check if we need to hook
-                if ( isset( $submenu_page[6] ) && null != $submenu_page[6] && is_array( $submenu_page[6] ) && count( $submenu_page[6] ) > 0 ) {
-                    foreach ( $submenu_page[6] as $submenu_page_action ) {
-                        add_action( 'load-' . $admin_page, $submenu_page_action );
-                    }
-                }
-            }
-        }
-=======
 					// Check if we need to hook
 					if ( isset( $submenu_page[6] ) && null != $submenu_page[6] && is_array( $submenu_page[6] ) && count( $submenu_page[6] ) > 0 ) {
 						foreach ( $submenu_page[6] as $submenu_page_action ) {
@@ -197,7 +146,6 @@
 					'<p><a target="_blank" href="https://yoast.com/articles/wordpress-seo/#titles">' . __( 'Title optimization', 'wordpress-seo' ) . '</a></p>' .
 					'<p><a target="_blank" href="https://yoast.com/google-page-title/">' . __( 'Why Google won\'t display the right page title', 'wordpress-seo' ) . '</a></p>'
 			);
->>>>>>> cb5805f1
 
 			$screen->add_help_tab(
 					array(
