--- conflicted
+++ resolved
@@ -39,15 +39,13 @@
 			add_action( 'delete_category', array( $this, 'schedule_rewrite_flush' ) );
 		}
 
-<<<<<<< HEAD
+
 		// Image Alt Check Page
 		include_once('class-image-alt-check.php');
 		$WPSEO_Alt_Image_Check = new WPSEO_Alt_Image_Check();
 
 		$this->page_gsc = new WPSEO_GSC();
-=======
-		$this->page_gsc         = new WPSEO_GSC();
->>>>>>> d5f2f389
+
 		$this->dashboard_widget = new Yoast_Dashboard_Widget();
 
 
