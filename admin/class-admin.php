--- conflicted
+++ resolved
@@ -108,10 +108,7 @@
 		$integrations[] = new WPSEO_Expose_Shortlinks();
 		$integrations[] = new WPSEO_MyYoast_Proxy();
 		$integrations[] = new WPSEO_MyYoast_Route();
-<<<<<<< HEAD
-=======
 		$integrations[] = new WPSEO_Schema_Person_Upgrade_Notification();
->>>>>>> d896b059
 
 		$integrations = array_merge(
 			$integrations,
