--- conflicted
+++ resolved
@@ -75,12 +75,9 @@
 		add_action( 'admin_init', array( 'WPSEO_Plugin_Conflict', 'hook_check_for_plugin_conflicts' ), 10, 1 );
 		add_action( 'admin_init', array( $this, 'import_plugin_hooks' ) );
 
-		WPSEO_Utils::register_cache_clear_option( 'wpseo', '' );
-	}
-
-<<<<<<< HEAD
 		WPSEO_Sitemaps_Cache::register_clear_on_option_update( 'wpseo' );
-=======
+	}
+
 	/**
 	 * Setting the hooks for importing data from other plugins
 	 */
@@ -92,7 +89,6 @@
 				'robots_meta' => new WPSEO_Import_Robots_Meta_Hooks(),
 			);
 		}
->>>>>>> add19939
 	}
 
 	/**
