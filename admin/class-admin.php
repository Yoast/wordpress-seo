--- conflicted
+++ resolved
@@ -111,11 +111,8 @@
 		$integrations[] = new WPSEO_Expose_Shortlinks();
 		$integrations[] = new WPSEO_Recalibration_Beta();
 		$integrations[] = new WPSEO_MyYoast_Proxy();
-<<<<<<< HEAD
+		$integrations[] = new WPSEO_MyYoast_Route();
 		$integrations[] = new WPSEO_Addon_Manager();
-=======
-		$integrations[] = new WPSEO_MyYoast_Route();
->>>>>>> 3078b6ec
 		$integrations[] = $this->admin_features['google_search_console'];
 		$integrations   = array_merge( $integrations, $this->initialize_seo_links(), $this->initialize_cornerstone_content() );
 
