--- conflicted
+++ resolved
@@ -38,10 +38,7 @@
 		'shortlinks.upsell.sidebar.additional_link'                 => 'https://yoa.st/textlink-keywords-sidebar',
 		'shortlinks.upsell.sidebar.additional_button'               => 'https://yoa.st/add-keywords-sidebar',
 		'shortlinks.upsell.sidebar.keyphrase_distribution'          => 'https://yoa.st/keyphrase-distribution-sidebar',
-<<<<<<< HEAD
-=======
 		'shortlinks.upsell.sidebar.word_complexity'                 => 'https://yoa.st/word-complexity-sidebar',
->>>>>>> 16d018ca
 		'shortlinks.upsell.metabox.news'                            => 'https://yoa.st/get-news-metabox',
 		'shortlinks.upsell.metabox.go_premium'                      => 'https://yoa.st/pe-premium-page',
 		'shortlinks.upsell.metabox.focus_keyword_synonyms_link'     => 'https://yoa.st/textlink-synonyms-popup-metabox',
@@ -52,10 +49,7 @@
 		'shortlinks.upsell.metabox.additional_link'                 => 'https://yoa.st/textlink-keywords-metabox',
 		'shortlinks.upsell.metabox.additional_button'               => 'https://yoa.st/add-keywords-metabox',
 		'shortlinks.upsell.metabox.keyphrase_distribution'          => 'https://yoa.st/keyphrase-distribution-metabox',
-<<<<<<< HEAD
-=======
 		'shortlinks.upsell.metabox.word_complexity'                 => 'https://yoa.st/word-complexity-metabox',
->>>>>>> 16d018ca
 		'shortlinks.upsell.gsc.create_redirect_button'              => 'https://yoa.st/redirects',
 		'shortlinks.readability_analysis_info'                      => 'https://yoa.st/readability-analysis',
 		'shortlinks.activate_premium_info'                          => 'https://yoa.st/activate-subscription',
@@ -122,10 +116,7 @@
 		$shortlinks['shortlinks.upsell.metabox.additional_button']               = 'https://yoa.st/add-keywords-metabox-term';
 		$shortlinks['shortlinks.upsell.sidebar.morphology_upsell_metabox']       = 'https://yoa.st/morphology-upsell-metabox-term';
 		$shortlinks['shortlinks.upsell.metabox.keyphrase_distribution']          = 'https://yoa.st/keyphrase-distribution-metabox-term';
-<<<<<<< HEAD
-=======
 		$shortlinks['shortlinks.upsell.metabox.word_complexity']                 = 'https://yoa.st/word-complexity-metabox-term';
->>>>>>> 16d018ca
 
 		return $shortlinks;
 	}
