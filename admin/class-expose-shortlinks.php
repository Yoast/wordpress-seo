<?php
/**
 * WPSEO plugin file.
 *
 * @package WPSEO\Admin
 */

/**
 * Exposes shortlinks in a global, so that we can pass them to our Javascript components.
 */
class WPSEO_Expose_Shortlinks implements WPSEO_WordPress_Integration {

	/**
	 * Array containing the keys and shortlinks.
	 *
	 * @var array
	 */
	private $shortlinks = [
		'shortlinks.advanced.allow_search_engines'                  => 'https://yoa.st/allow-search-engines',
		'shortlinks.advanced.follow_links'                          => 'https://yoa.st/follow-links',
		'shortlinks.advanced.meta_robots'                           => 'https://yoa.st/meta-robots-advanced',
		'shortlinks.advanced.breadcrumbs_title'                     => 'https://yoa.st/breadcrumbs-title',
		'shortlinks.metabox.schema.explanation'                     => 'https://yoa.st/400',
		'shortlinks.metabox.schema.page_type'                       => 'https://yoa.st/402',
		'shortlinks.sidebar.schema.explanation'                     => 'https://yoa.st/401',
		'shortlinks.sidebar.schema.page_type'                       => 'https://yoa.st/403',
		'shortlinks.focus_keyword_info'                             => 'https://yoa.st/focus-keyword',
		'shortlinks.nofollow_sponsored'                             => 'https://yoa.st/nofollow-sponsored',
		'shortlinks.snippet_preview_info'                           => 'https://yoa.st/snippet-preview',
		'shortlinks.cornerstone_content_info'                       => 'https://yoa.st/1i9',
		'shortlinks.upsell.social_previews'                         => 'https://yoa.st/social-preview-cta',
		'shortlinks.upsell.sidebar.news'                            => 'https://yoa.st/get-news-sidebar',
		'shortlinks.upsell.sidebar.focus_keyword_synonyms_link'     => 'https://yoa.st/textlink-synonyms-popup-sidebar',
		'shortlinks.upsell.sidebar.focus_keyword_synonyms_button'   => 'https://yoa.st/keyword-synonyms-popup-sidebar',
		'shortlinks.upsell.sidebar.premium_seo_analysis_button'     => 'https://yoa.st/premium-seo-analysis-sidebar',
		'shortlinks.upsell.sidebar.focus_keyword_additional_link'   => 'https://yoa.st/textlink-keywords-popup-sidebar',
		'shortlinks.upsell.sidebar.focus_keyword_additional_button' => 'https://yoa.st/add-keywords-popup-sidebar',
		'shortlinks.upsell.sidebar.additional_link'                 => 'https://yoa.st/textlink-keywords-sidebar',
		'shortlinks.upsell.sidebar.additional_button'               => 'https://yoa.st/add-keywords-sidebar',
		'shortlinks.upsell.sidebar.keyphrase_distribution'          => 'https://yoa.st/keyphrase-distribution-sidebar',
<<<<<<< HEAD
		'shortlinks.upsell.sidebar.word_complexity'                 => 'https://yoa.st/word-complexity-sidebar',
=======
		'shortlinks.upsell.metabox.news'                            => 'https://yoa.st/get-news-metabox',
>>>>>>> 6d219407
		'shortlinks.upsell.metabox.go_premium'                      => 'https://yoa.st/pe-premium-page',
		'shortlinks.upsell.metabox.focus_keyword_synonyms_link'     => 'https://yoa.st/textlink-synonyms-popup-metabox',
		'shortlinks.upsell.metabox.focus_keyword_synonyms_button'   => 'https://yoa.st/keyword-synonyms-popup',
		'shortlinks.upsell.metabox.premium_seo_analysis_button'     => 'https://yoa.st/premium-seo-analysis-metabox',
		'shortlinks.upsell.metabox.focus_keyword_additional_link'   => 'https://yoa.st/textlink-keywords-popup-metabox',
		'shortlinks.upsell.metabox.focus_keyword_additional_button' => 'https://yoa.st/add-keywords-popup',
		'shortlinks.upsell.metabox.additional_link'                 => 'https://yoa.st/textlink-keywords-metabox',
		'shortlinks.upsell.metabox.additional_button'               => 'https://yoa.st/add-keywords-metabox',
		'shortlinks.upsell.metabox.keyphrase_distribution'          => 'https://yoa.st/keyphrase-distribution-metabox',
		'shortlinks.upsell.metabox.word_complexity'                 => 'https://yoa.st/word-complexity-metabox',
		'shortlinks.upsell.gsc.create_redirect_button'              => 'https://yoa.st/redirects',
		'shortlinks.readability_analysis_info'                      => 'https://yoa.st/readability-analysis',
		'shortlinks.activate_premium_info'                          => 'https://yoa.st/activate-subscription',
		'shortlinks.upsell.sidebar.morphology_upsell_metabox'       => 'https://yoa.st/morphology-upsell-metabox',
		'shortlinks.upsell.sidebar.morphology_upsell_sidebar'       => 'https://yoa.st/morphology-upsell-sidebar',
		'shortlinks.semrush.volume_help'                            => 'https://yoa.st/3-v',
		'shortlinks.semrush.trend_help'                             => 'https://yoa.st/3-v',
		'shortlinks.semrush.prices'                                 => 'https://yoa.st/semrush-prices',
		'shortlinks.semrush.premium_landing_page'                   => 'https://yoa.st/413',
		'shortlinks.wincher.seo_performance'                        => 'https://yoa.st/wincher-integration',
		'shortlinks-insights-estimated_reading_time'                => 'https://yoa.st/4fd',
		'shortlinks-insights-flesch_reading_ease'                   => 'https://yoa.st/34r',
		'shortlinks-insights-flesch_reading_ease_article'           => 'https://yoa.st/34s',
		'shortlinks-insights-keyword_research_link'                 => 'https://yoa.st/keyword-research-metabox',
		'shortlinks-insights-upsell-sidebar-prominent_words'        => 'https://yoa.st/prominent-words-upsell-sidebar',
		'shortlinks-insights-upsell-metabox-prominent_words'        => 'https://yoa.st/prominent-words-upsell-metabox',
		'shortlinks-insights-upsell-elementor-prominent_words'      => 'https://yoa.st/prominent-words-upsell-elementor',
		'shortlinks-insights-word_count'                            => 'https://yoa.st/word-count',
	];

	/**
	 * Registers all hooks to WordPress.
	 *
	 * @return void
	 */
	public function register_hooks() {
		add_filter( 'wpseo_admin_l10n', [ $this, 'expose_shortlinks' ] );
	}

	/**
	 * Adds shortlinks to the passed array.
	 *
	 * @param array $input The array to add shortlinks to.
	 *
	 * @return array The passed array with the additional shortlinks.
	 */
	public function expose_shortlinks( $input ) {
		foreach ( $this->get_shortlinks() as $key => $shortlink ) {
			$input[ $key ] = WPSEO_Shortlinker::get( $shortlink );
		}

		$input['default_query_params'] = WPSEO_Shortlinker::get_query_params();

		return $input;
	}

	/**
	 * Retrieves the shortlinks.
	 *
	 * @return array The shortlinks.
	 */
	private function get_shortlinks() {
		if ( ! $this->is_term_edit() ) {
			return $this->shortlinks;
		}

		$shortlinks = $this->shortlinks;

		$shortlinks['shortlinks.upsell.metabox.focus_keyword_synonyms_link']     = 'https://yoa.st/textlink-synonyms-popup-metabox-term';
		$shortlinks['shortlinks.upsell.metabox.focus_keyword_synonyms_button']   = 'https://yoa.st/keyword-synonyms-popup-term';
		$shortlinks['shortlinks.upsell.metabox.focus_keyword_additional_link']   = 'https://yoa.st/textlink-keywords-popup-metabox-term';
		$shortlinks['shortlinks.upsell.metabox.focus_keyword_additional_button'] = 'https://yoa.st/add-keywords-popup-term';
		$shortlinks['shortlinks.upsell.metabox.additional_link']                 = 'https://yoa.st/textlink-keywords-metabox-term';
		$shortlinks['shortlinks.upsell.metabox.additional_button']               = 'https://yoa.st/add-keywords-metabox-term';
		$shortlinks['shortlinks.upsell.sidebar.morphology_upsell_metabox']       = 'https://yoa.st/morphology-upsell-metabox-term';
		$shortlinks['shortlinks.upsell.metabox.keyphrase_distribution']          = 'https://yoa.st/keyphrase-distribution-metabox-term';
		$shortlinks['shortlinks.upsell.metabox.word_complexity']                 = 'https://yoa.st/word-complexity-metabox-term';

		return $shortlinks;
	}

	/**
	 * Checks if the current page is a term edit page.
	 *
	 * @return bool True when page is term edit.
	 */
	private function is_term_edit() {
		global $pagenow;

		return WPSEO_Taxonomy::is_term_edit( $pagenow );
	}
}<|MERGE_RESOLUTION|>--- conflicted
+++ resolved
@@ -38,11 +38,8 @@
 		'shortlinks.upsell.sidebar.additional_link'                 => 'https://yoa.st/textlink-keywords-sidebar',
 		'shortlinks.upsell.sidebar.additional_button'               => 'https://yoa.st/add-keywords-sidebar',
 		'shortlinks.upsell.sidebar.keyphrase_distribution'          => 'https://yoa.st/keyphrase-distribution-sidebar',
-<<<<<<< HEAD
 		'shortlinks.upsell.sidebar.word_complexity'                 => 'https://yoa.st/word-complexity-sidebar',
-=======
 		'shortlinks.upsell.metabox.news'                            => 'https://yoa.st/get-news-metabox',
->>>>>>> 6d219407
 		'shortlinks.upsell.metabox.go_premium'                      => 'https://yoa.st/pe-premium-page',
 		'shortlinks.upsell.metabox.focus_keyword_synonyms_link'     => 'https://yoa.st/textlink-synonyms-popup-metabox',
 		'shortlinks.upsell.metabox.focus_keyword_synonyms_button'   => 'https://yoa.st/keyword-synonyms-popup',
