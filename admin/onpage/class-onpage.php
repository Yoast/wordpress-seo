<?php
/**
 * @package WPSEO\Admin
 */

/**
 * Handle the request for getting the onpage status
 */
class WPSEO_OnPage {

	/**
	 * The name of the user meta key for storing the dismissed status.
	 */
	const USER_META_KEY = 'wpseo_dismiss_onpage';

	/**
	 * @var WPSEO_OnPage_Option The OnPage.org option class.
	 */
	private $onpage_option;

	/**
	 * @var boolean Is the request started by pressing the fetch button.
	 */
	private $is_manual_request = false;

	/**
	 * Constructing the object
	 */
	public function __construct() {
		// We never want to fetch on AJAX request because doing a remote request is really slow.
		if ( ! ( defined( 'DOING_AJAX' ) && DOING_AJAX === true ) ) {
			$this->onpage_option = new WPSEO_OnPage_Option();

			if ( $this->onpage_option->is_enabled() ) {
				$this->set_hooks();
				$this->catch_redo_listener();
			}
		}
	}

	/**
	 * The hooks to run on plugin activation
	 */
	public function activate_hooks() {
		$this->set_cron();
	}

	/**
	 * Adding a weekly schedule to the schedules array
	 *
	 * @param array $schedules Array with schedules.
	 *
	 * @return array
	 */
	public function add_weekly_schedule( array $schedules ) {
		$schedules['weekly'] = array( 'interval' => WEEK_IN_SECONDS, 'display' => __( 'Once Weekly' ) );

		return $schedules;
	}

	/**
	 * Fetching the data from onpage.
	 *
	 * @return bool
	 */
	public function fetch_from_onpage() {
		if ( $this->onpage_option->should_be_fetched() && false !== ( $new_status = $this->request_indexability() ) ) {

			// Updates the timestamp in the option.
			$this->onpage_option->set_last_fetch( time() );

			// The currently indexability status.
			$old_status = $this->onpage_option->get_status();

			// Saving the new status.
			$this->onpage_option->set_status( $new_status );

			// Saving the option.
			$this->onpage_option->save_option();

			// Check if the status has been changed.
			if ( $old_status !== $new_status && $new_status !== WPSEO_OnPage_Option::CANNOT_FETCH ) {
				$this->notify_admins();
			}

			return true;
		}

		return false;
	}

	/**
	 * Show a notice when the website is not indexable
	 */
	public function show_notice() {

		if ( $this->should_show_notice() ) {

			$notice = sprintf(
				/* translators: 1: opens a link to a related knowledge base article. 2: closes the link */
				__( '%1$sYour homepage cannot be indexed by search engines%2$s. This is very bad for SEO and should be fixed.', 'wordpress-seo' ),
				'<a href="https://yoa.st/onpageindexerror" target="_blank">',
				'</a>'
			);

			Yoast_Notification_Center::get()->add_notification(
				new Yoast_Notification(
					$notice,
					array(
						'type'  => Yoast_Notification::ERROR,
						'id'    => 'wpseo-dismiss-onpageorg',
<<<<<<< HEAD
						'nonce' => wp_create_nonce( 'wpseo-dismiss-onpageorg' ),
=======
						'capabilities' => 'manage_options',
>>>>>>> 5a20ff08
					)
				)
			);
		}
	}

	/**
	 * Send a request to OnPage.org to get the indexability
	 *
	 * @return int(0)|int(1)|false
	 */
	protected function request_indexability() {
		$parameters = array();
		if ( $this->wordfence_protection_enabled() ) {
			$parameters['wf_strict'] = 1;
		}

		$request  = new WPSEO_OnPage_Request();
		$response = $request->do_request( get_option( 'home' ), $parameters );

		if ( isset( $response['is_indexable'] ) ) {
			return (int) $response['is_indexable'];
		}

		return WPSEO_OnPage_Option::CANNOT_FETCH;
	}

	/**
	 * Should the notice being given?
	 *
	 * @return bool
	 */
	protected function should_show_notice() {
		// If development mode is on or the blog is not public, just don't show this notice.
		if ( WPSEO_Utils::is_development_mode() || ( '0' === get_option( 'blog_public' ) ) ) {
			return false;
		}

		return $this->onpage_option->get_status() === WPSEO_OnPage_Option::IS_NOT_INDEXABLE;
	}

	/**
	 * Notify the admins
	 */
	protected function notify_admins() {
		/*
		 * Let's start showing the notices to all admins by removing the hide-notice meta data for each admin resulting
		 * in popping up the notice again.
		 */
		delete_metadata( 'user', 0, WPSEO_OnPage::USER_META_KEY, '', true );
	}

	/**
	 * Setting up the hooks.
	 */
	private function set_hooks() {
		// Schedule cronjob when it doesn't exists on activation.
		register_activation_hook( WPSEO_FILE, array( $this, 'activate_hooks' ) );

		// Add weekly schedule to the cron job schedules.
		add_filter( 'cron_schedules', array( $this, 'add_weekly_schedule' ) );

		// Adding admin notice if necessary.
		add_filter( 'admin_init', array( $this, 'show_notice' ) );

		// Setting the action for the OnPage fetch.
		add_action( 'wpseo_onpage_fetch', array( $this, 'fetch_from_onpage' ) );
	}

	/**
	 * Setting the cronjob to get the new indexibility status.
	 */
	private function set_cron() {
		if ( ! wp_next_scheduled( 'wpseo_onpage_fetch' ) ) {
			wp_schedule_event( time(), 'weekly', 'wpseo_onpage_fetch' );
		}
	}

	/**
	 * Redo the fetch request for onpage
	 */
	private function catch_redo_listener() {
		if ( filter_input( INPUT_GET, 'wpseo-redo-onpage' ) === '1' ) {
			$this->is_manual_request = true;

			add_action( 'admin_init', array( $this, 'fetch_from_onpage' ) );
		}
	}

	/**
	 * Checks if WordFence protects the site against 'fake' Google crawlers.
	 *
	 * @return boolean
	 */
	private function wordfence_protection_enabled() {
		if ( ! class_exists( 'wfConfig' ) ) {
			return false;
		}

		if ( ! method_exists( 'wfConfig', 'get' ) ) {
			return false;
		}

		return (bool) wfConfig::get( 'blockFakeBots' );
	}
}<|MERGE_RESOLUTION|>--- conflicted
+++ resolved
@@ -109,11 +109,7 @@
 					array(
 						'type'  => Yoast_Notification::ERROR,
 						'id'    => 'wpseo-dismiss-onpageorg',
-<<<<<<< HEAD
-						'nonce' => wp_create_nonce( 'wpseo-dismiss-onpageorg' ),
-=======
 						'capabilities' => 'manage_options',
->>>>>>> 5a20ff08
 					)
 				)
 			);
