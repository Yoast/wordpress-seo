--- conflicted
+++ resolved
@@ -926,12 +926,8 @@
 			// @todo replace this translation with JavaScript translations.
 			'media'                      => [ 'choose_image' => __( 'Use Image', 'wordpress-seo' ) ],
 			'metabox'                    => $this->get_metabox_script_data(),
-<<<<<<< HEAD
-			'userLanguageCode'           => WPSEO_Language_Utils::get_language( \get_user_locale() ),
+			'userLanguageCode'           => WPSEO_Language_Utils::get_language( get_user_locale() ),
 			'siteTimezone'               => \wp_timezone_string(),
-=======
-			'userLanguageCode'           => WPSEO_Language_Utils::get_language( get_user_locale() ),
->>>>>>> 1cd9d5ae
 			'isPost'                     => true,
 			'isBlockEditor'              => $is_block_editor,
 			'postId'                     => $post_id,
