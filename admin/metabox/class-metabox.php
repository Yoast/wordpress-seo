--- conflicted
+++ resolved
@@ -7,12 +7,7 @@
 
 use Yoast\WP\SEO\Presenters\Admin\Alert_Presenter;
 use Yoast\WP\SEO\Presenters\Admin\Meta_Fields_Presenter;
-<<<<<<< HEAD
-use Yoast\WP\SEO\Integrations\Admin\Editor\Replace_Vars_Post;
-use Yoast\WP\SEO\Integrations\Admin\Editor\Editor_Post_Data;
-=======
 use Yoast\WP\SEO\Promotions\Application\Promotion_Manager;
->>>>>>> 1cd9d5ae
 
 /**
  * This class generates the metabox on the edit post / page as well as contains all page analysis functionality.
@@ -879,15 +874,7 @@
 		 */
 		remove_action( 'admin_print_scripts', 'print_emoji_detection_script' );
 
-<<<<<<< HEAD
 		$this->asset_manager->localize_script( $post_edit_handle, 'wpseoAdminL10n', WPSEO_Utils::get_admin_l10n() );
-
-		$script_data = $this->editor_post_data->get_script_data($this->post);
-
-		if ( post_type_supports( $this->post->post_type, 'thumbnail' ) ) {
-			$this->asset_manager->enqueue_style( 'featured-image' );
-=======
-		$asset_manager->localize_script( $post_edit_handle, 'wpseoAdminL10n', WPSEO_Utils::get_admin_l10n() );
 
 		$plugins_script_data = [
 			'replaceVars' => [
@@ -904,22 +891,9 @@
 			],
 		];
 
-		$worker_script_data = [
-			'url'                     => YoastSEO()->helpers->asset->get_asset_url( 'yoast-seo-analysis-worker' ),
-			'dependencies'            => YoastSEO()->helpers->asset->get_dependency_urls_by_handle( 'yoast-seo-analysis-worker' ),
-			'keywords_assessment_url' => YoastSEO()->helpers->asset->get_asset_url( 'yoast-seo-used-keywords-assessment' ),
-			'log_level'               => WPSEO_Utils::get_analysis_worker_log_level(),
-		];
-
-		$alert_dismissal_action            = YoastSEO()->classes->get( Alert_Dismissal_Action::class );
-		$dismissed_alerts                  = $alert_dismissal_action->all_dismissed();
-		$woocommerce_conditional           = new WooCommerce_Conditional();
-		$woocommerce_active                = $woocommerce_conditional->is_met();
-		$wpseo_plugin_availability_checker = new WPSEO_Plugin_Availability();
-		$woocommerce_seo_file              = 'wpseo-woocommerce/wpseo-woocommerce.php';
-		$woocommerce_seo_active            = $wpseo_plugin_availability_checker->is_active( $woocommerce_seo_file );
-
-		$script_data = [
+		if ( post_type_supports( $this->post->post_type, 'thumbnail' ) ) {
+			$this->asset_manager->enqueue_style( 'featured-image' );
+
 			// @todo replace this translation with JavaScript translations.
 			'media'                      => [ 'choose_image' => __( 'Use Image', 'wordpress-seo' ) ],
 			'metabox'                    => $this->get_metabox_script_data(),
@@ -950,7 +924,6 @@
 
 		if ( post_type_supports( get_post_type(), 'thumbnail' ) ) {
 			$asset_manager->enqueue_style( 'featured-image' );
->>>>>>> 1cd9d5ae
 
 			// @todo replace this translation with JavaScript translations.
 			$script_data['featuredImage'] = [
