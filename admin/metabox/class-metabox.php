<?php
/**
 * WPSEO plugin file.
 *
 * @package WPSEO\Admin
 */

use Yoast\WP\SEO\Presenters\Admin\Alert_Presenter;
use Yoast\WP\SEO\Presenters\Admin\Meta_Fields_Presenter;

/**
 * This class generates the metabox on the edit post / page as well as contains all page analysis functionality.
 */
class WPSEO_Metabox extends WPSEO_Meta {

	/**
	 * Whether or not the social tab is enabled.
	 *
	 * @var bool
	 */
	private $social_is_enabled;

	/**
	 * Helper to determine whether or not the SEO analysis is enabled.
	 *
	 * @var WPSEO_Metabox_Analysis_SEO
	 */
	protected $seo_analysis;

	/**
	 * Helper to determine whether or not the readability analysis is enabled.
	 *
	 * @var WPSEO_Metabox_Analysis_Readability
	 */
	protected $readability_analysis;

	/**
	 * The metabox editor object.
	 *
	 * @var WPSEO_Metabox_Editor
	 */
	protected $editor;


	/**
	 * The Metabox post.
	 *
	 * @var WP_Post
	 */
	protected $post = null;


	/**
	 * Whether or not the advanced metadata is enabled.
	 *
	 * @var bool
	 */
	protected $is_advanced_metadata_enabled;

	/**
	 * Class constructor.
	 */
	public function __construct() {
		if ( $this->is_internet_explorer() ) {
			add_action( 'add_meta_boxes', [ $this, 'internet_explorer_metabox' ] );
			return;
		}

		add_action( 'add_meta_boxes', [ $this, 'add_meta_box' ] );
		add_action( 'admin_enqueue_scripts', [ $this, 'enqueue' ] );
		add_action( 'wp_insert_post', [ $this, 'save_postdata' ] );
		add_action( 'edit_attachment', [ $this, 'save_postdata' ] );
		add_action( 'add_attachment', [ $this, 'save_postdata' ] );
		add_action( 'admin_init', [ $this, 'translate_meta_boxes' ] );

		$this->editor = new WPSEO_Metabox_Editor();
		$this->editor->register_hooks();

		$this->social_is_enabled            = WPSEO_Options::get( 'opengraph', false ) || WPSEO_Options::get( 'twitter', false );
		$this->is_advanced_metadata_enabled = WPSEO_Capability_Utils::current_user_can( 'wpseo_edit_advanced_metadata' ) || WPSEO_Options::get( 'disableadvanced_meta' ) === false;

		$this->seo_analysis = new WPSEO_Metabox_Analysis_SEO();
		$this->readability_analysis = new WPSEO_Metabox_Analysis_Readability();
	}

	/**
	 * Checks whether the request comes from an IE 11 browser.
	 *
	 * @return bool Whether the request comes from an IE 11 browser.
	 */
	public static function is_internet_explorer() {
		if ( empty( $_SERVER['HTTP_USER_AGENT'] ) ) {
			return false;
		}

		$user_agent = sanitize_text_field( wp_unslash( $_SERVER['HTTP_USER_AGENT'] ) );

		if ( stripos( $user_agent, 'Trident/7.0' ) === false ) {
			return false;
		}

		return true;
	}

	/**
	 * Adds an alternative metabox for internet explorer users.
	 */
	public function internet_explorer_metabox() {
		$post_types = WPSEO_Post_Type::get_accessible_post_types();
		$post_types = array_filter( $post_types, [ $this, 'display_metabox' ] );

		if ( ! is_array( $post_types ) || $post_types === [] ) {
			return;
		}

		$product_title = $this->get_product_title();

		foreach ( $post_types as $post_type ) {
			add_filter( "postbox_classes_{$post_type}_wpseo_meta", [ $this, 'wpseo_metabox_class' ] );

			add_meta_box(
				'wpseo_meta',
				$product_title,
				[ $this, 'render_internet_explorer_notice' ],
				$post_type,
				'normal',
				apply_filters( 'wpseo_metabox_prio', 'high' ),
				[ '__block_editor_compatible_meta_box' => true ]
			);
		}
	}

	/**
	 * Renders the content for the internet explorer metabox.
	 *
	 * @return void
	 */
	public function render_internet_explorer_notice() {
		$content = sprintf(
			/* translators: 1: Link start tag to the Firefox website, 2: Link start tag to the Chrome website, 3: Link start tag to the Edge website, 4: Link closing tag. */
			esc_html__( 'The browser you are currently using is unfortunately rather dated. Since we strive to give you the best experience possible, we no longer support this browser. Instead, please use %1$sFirefox%4$s, %2$sChrome%4$s or %3$sMicrosoft Edge%4$s.', 'wordpress-seo' ),
			'<a href="https://www.mozilla.org/firefox/new/">',
			'<a href="https://www.google.com/chrome/">',
			'<a href="https://www.microsoft.com/windows/microsoft-edge">',
			'</a>'
		);

		echo new Alert_Presenter( $content );
	}

	/**
	 * Translates text strings for use in the meta box.
	 *
	 * IMPORTANT: if you want to add a new string (option) somewhere, make sure you add that array key to
	 * the main meta box definition array in the class WPSEO_Meta() as well!!!!
	 */
	public static function translate_meta_boxes() {
		WPSEO_Meta::$meta_fields['general']['title']['title']    = __( 'SEO title', 'wordpress-seo' );
		WPSEO_Meta::$meta_fields['general']['metadesc']['title'] = __( 'Meta description', 'wordpress-seo' );

		/* translators: %s expands to the post type name. */
		WPSEO_Meta::$meta_fields['advanced']['meta-robots-noindex']['title'] = __( 'Allow search engines to show this %s in search results?', 'wordpress-seo' );
		if ( (string) get_option( 'blog_public' ) === '0' ) {
			WPSEO_Meta::$meta_fields['advanced']['meta-robots-noindex']['description'] = '<span class="error-message">' . __( 'Warning: even though you can set the meta robots setting here, the entire site is set to noindex in the sitewide privacy settings, so these settings won\'t have an effect.', 'wordpress-seo' ) . '</span>';
		}
		/* translators: %1$s expands to Yes or No,  %2$s expands to the post type name.*/
		WPSEO_Meta::$meta_fields['advanced']['meta-robots-noindex']['options']['0'] = __( 'Default for %2$s, currently: %1$s', 'wordpress-seo' );
		WPSEO_Meta::$meta_fields['advanced']['meta-robots-noindex']['options']['2'] = __( 'Yes', 'wordpress-seo' );
		WPSEO_Meta::$meta_fields['advanced']['meta-robots-noindex']['options']['1'] = __( 'No', 'wordpress-seo' );

		/* translators: %1$s expands to the post type name.*/
		WPSEO_Meta::$meta_fields['advanced']['meta-robots-nofollow']['title']        = __( 'Should search engines follow links on this %1$s?', 'wordpress-seo' );
		WPSEO_Meta::$meta_fields['advanced']['meta-robots-nofollow']['options']['0'] = __( 'Yes', 'wordpress-seo' );
		WPSEO_Meta::$meta_fields['advanced']['meta-robots-nofollow']['options']['1'] = __( 'No', 'wordpress-seo' );

		WPSEO_Meta::$meta_fields['advanced']['meta-robots-adv']['title']                   = __( 'Meta robots advanced', 'wordpress-seo' );
		WPSEO_Meta::$meta_fields['advanced']['meta-robots-adv']['description']             = __( 'If you want to apply advanced <code>meta</code> robots settings for this page, please define them in the following field.', 'wordpress-seo' );
		WPSEO_Meta::$meta_fields['advanced']['meta-robots-adv']['options']['noimageindex'] = __( 'No Image Index', 'wordpress-seo' );
		WPSEO_Meta::$meta_fields['advanced']['meta-robots-adv']['options']['noarchive']    = __( 'No Archive', 'wordpress-seo' );
		WPSEO_Meta::$meta_fields['advanced']['meta-robots-adv']['options']['nosnippet']    = __( 'No Snippet', 'wordpress-seo' );

		WPSEO_Meta::$meta_fields['advanced']['bctitle']['title']       = __( 'Breadcrumbs Title', 'wordpress-seo' );
		WPSEO_Meta::$meta_fields['advanced']['bctitle']['description'] = __( 'Title to use for this page in breadcrumb paths', 'wordpress-seo' );

		WPSEO_Meta::$meta_fields['advanced']['canonical']['title'] = __( 'Canonical URL', 'wordpress-seo' );

		WPSEO_Meta::$meta_fields['advanced']['canonical']['description'] = sprintf(
			/* translators: 1: link open tag; 2: link close tag. */
			__( 'The canonical URL that this page should point to. Leave empty to default to permalink. %1$sCross domain canonical%2$s supported too.', 'wordpress-seo' ),
			'<a href="https://googlewebmastercentral.blogspot.com/2009/12/handling-legitimate-cross-domain.html" target="_blank" rel="noopener">',
			WPSEO_Admin_Utils::get_new_tab_message() . '</a>'
		);

		WPSEO_Meta::$meta_fields['advanced']['redirect']['title']       = __( '301 Redirect', 'wordpress-seo' );
		WPSEO_Meta::$meta_fields['advanced']['redirect']['description'] = __( 'The URL that this page should redirect to.', 'wordpress-seo' );

		do_action( 'wpseo_tab_translate' );
	}

	/**
	 * Determines whether the metabox should be shown for the passed identifier.
	 *
	 * By default the check is done for post types, but can also be used for taxonomies.
	 *
	 * @param string|null $identifier The identifier to check.
	 * @param string      $type       The type of object to check. Defaults to post_type.
	 *
	 * @return bool Whether or not the metabox should be displayed.
	 */
	public function display_metabox( $identifier = null, $type = 'post_type' ) {
		return WPSEO_Utils::is_metabox_active( $identifier, $type );
	}

	/**
	 * Adds the Yoast SEO meta box to the edit boxes in the edit post, page,
	 * attachment, and custom post types pages.
	 *
	 * @return void
	 */
	public function add_meta_box() {
		$post_types = WPSEO_Post_Type::get_accessible_post_types();
		$post_types = array_filter( $post_types, [ $this, 'display_metabox' ] );

		if ( ! is_array( $post_types ) || $post_types === [] ) {
			return;
		}

		$product_title = $this->get_product_title();

		foreach ( $post_types as $post_type ) {
			add_filter( "postbox_classes_{$post_type}_wpseo_meta", [ $this, 'wpseo_metabox_class' ] );

			add_meta_box(
				'wpseo_meta',
				$product_title,
				[ $this, 'meta_box' ],
				$post_type,
				'normal',
				apply_filters( 'wpseo_metabox_prio', 'high' ),
				[ '__block_editor_compatible_meta_box' => true ]
			);
		}
	}

	/**
	 * Adds CSS classes to the meta box.
	 *
	 * @param array $classes An array of postbox CSS classes.
	 *
	 * @return array List of classes that will be applied to the editbox container.
	 */
	public function wpseo_metabox_class( $classes ) {
		$classes[] = 'yoast wpseo-metabox';

		return $classes;
	}

	/**
	 * Passes variables to js for use with the post-scraper.
	 *
	 * @return array
	 */
	public function get_metabox_script_data() {
		$permalink = '';

		if ( is_object( $this->get_metabox_post() ) ) {
			$permalink = get_sample_permalink( $this->get_metabox_post()->ID );
			$permalink = $permalink[0];
		}

		$post_formatter = new WPSEO_Metabox_Formatter(
			new WPSEO_Post_Metabox_Formatter( $this->get_metabox_post(), [], $permalink )
		);

		$values = $post_formatter->get_values();

		/** This filter is documented in admin/filters/class-cornerstone-filter.php. */
		$post_types = apply_filters( 'wpseo_cornerstone_post_types', WPSEO_Post_Type::get_accessible_post_types() );
		if ( $values['cornerstoneActive'] && ! in_array( $this->get_metabox_post()->post_type, $post_types, true ) ) {
			$values['cornerstoneActive'] = false;
		}

		return $values;
	}

	/**
	 * Determines whether or not the current post type has registered taxonomies.
	 *
	 * @return bool Whether the current post type has taxonomies.
	 */
	private function current_post_type_has_taxonomies() {
		$post_taxonomies = get_object_taxonomies( get_post_type() );

		return ! empty( $post_taxonomies );
	}

	/**
	 * Determines the scope based on the post type.
	 * This can be used by the replacevar plugin to determine if a replacement needs to be executed.
	 *
	 * @return string String describing the current scope.
	 */
	private function determine_scope() {
		if ( $this->get_metabox_post()->post_type === 'page' ) {
			return 'page';
		}

		return 'post';
	}

	/**
	 * Outputs the meta box.
	 */
	public function meta_box() {
		$this->render_hidden_fields();
		$this->render_tabs();
	}

	/**
	 * Renders the metabox hidden fields.
	 *
	 * @return void
	 */
	protected function render_hidden_fields() {
		wp_nonce_field( 'yoast_free_metabox', 'yoast_free_metabox_nonce' );

		echo new Meta_Fields_Presenter( $this->get_metabox_post(), 'general' );
		if ( WPSEO_Capability_Utils::current_user_can( 'wpseo_edit_advanced_metadata' ) || WPSEO_Options::get( 'disableadvanced_meta' ) === false ) {
			echo new Meta_Fields_Presenter( $this->get_metabox_post(),'advanced' );
		}

<<<<<<< HEAD
		echo new Meta_Fields_Presenter( $this->get_metabox_post(), 'schema', $this->get_metabox_post()->post_type );
=======
		if ( $this->is_advanced_metadata_enabled ) {
			$content_sections[] = $this->get_schema_meta_section( $post_type );
		}
>>>>>>> c7bbf729

		if ( $this->social_is_enabled ) {
			echo new Meta_Fields_Presenter( $this->get_metabox_post(),'social' );
		}

		/**
		 * Filter: 'wpseo_content_meta_section_content' - Allow filtering the metabox content before outputting.
		 *
		 * @api string $post_content The metabox content string.
		 */
		echo apply_filters( 'wpseo_content_meta_section_content', '' );
	}

	/**
	 * Renders the metabox tabs.
	 *
	 * @return void
	 */
	protected function render_tabs() {
		echo '<div class="wpseo-metabox-content">';
		// phpcs:ignore WordPress.Security.EscapeOutput.OutputNotEscaped -- Reason: $this->get_product_title is considered safe.
		printf( '<div class="wpseo-metabox-menu"><ul role="tablist" class="yoast-aria-tabs" aria-label="%s">', $this->get_product_title() );

		$tabs = $this->get_tabs();

		foreach ( $tabs as $tab ) {
			if ( $tab->name === 'premium' ) {
				continue;
			}

			$tab->display_link();
		}

		echo '</ul></div>';

		foreach ( $tabs as $tab ) {
			$tab->display_content();
		}

		echo '</div>';
	}

	/**
	 * Returns the relevant metabox tabs for the current view.
	 *
	 * @return WPSEO_Metabox_Section[]
	 */
	private function get_tabs() {
		$tabs = [];

		$label = __( 'SEO', 'wordpress-seo' );
		if ( $this->seo_analysis->is_enabled() ) {
			$label = '<span class="wpseo-score-icon-container" id="wpseo-seo-score-icon"></span>' . $label;
		}
		$tabs[] = new WPSEO_Metabox_Section_React( 'content', $label );

<<<<<<< HEAD
		if ( $this->readability_analysis->is_enabled() ) {
			$tabs[] = new WPSEO_Metabox_Section_Readability();
=======
		$html_after = '';

		if ( $this->is_advanced_metadata_enabled ) {
			$html_after = $this->get_tab_content( 'advanced' );
>>>>>>> c7bbf729
		}

		$tabs[] = new WPSEO_Metabox_Section_React(
			'schema',
			'<span class="wpseo-schema-icon"></span>' . __( 'Schema', 'wordpress-seo' ),
			''
		);

		if ( $this->social_is_enabled ) {
			$tabs[] = new WPSEO_Metabox_Section_React(
				'social',
				'<span class="dashicons dashicons-share"></span>' . __( 'Social', 'wordpress-seo' ),
				'',
				[
					'html_after' => '<div id="wpseo-section-social"></div>',
				]
			);
		}

		$tabs = array_merge( $tabs, $this->get_additional_tabs() );

		return $tabs;
	}

	/**
	 * Returns the metabox tabs that have been added by other plugins.
	 *
	 * @return WPSEO_Metabox_Section_Additional[]
	 */
	protected function get_additional_tabs() {
		$tabs = [];

		/**
		 * Private filter: 'yoast_free_additional_metabox_sections'.
		 *
		 * Meant for internal use only. Allows adding additional tabs to the Yoast SEO metabox.
		 *
		 * @since 11.9
		 *
		 * @param array[] $tabs {
		 *     An array of arrays with tab specifications.
		 *
		 *     @type array $tab {
		 *          A tab specification.
		 *
		 *          @type string $name         The name of the tab. Used in the HTML IDs, href and aria properties.
		 *          @type string $link_content The content of the tab link.
		 *          @type string $content      The content of the tab.
		 *          @type array $options {
		 *              Optional. Extra options.
		 *
		 *              @type string $link_class      Optional. The class for the tab link.
		 *              @type string $link_aria_label Optional. The aria label of the tab link.
		 *          }
		 *     }
		 * }
		 */
		$requested_tabs = apply_filters( 'yoast_free_additional_metabox_sections', [] );

		foreach ( $requested_tabs as $tab ) {
			if ( is_array( $tab ) && array_key_exists( 'name', $tab ) && array_key_exists( 'link_content', $tab ) && array_key_exists( 'content', $tab ) ) {
				$options    = array_key_exists( 'options', $tab ) ? $tab['options'] : [];
				$tabs[] = new WPSEO_Metabox_Section_Additional(
					$tab['name'],
					$tab['link_content'],
					$tab['content'],
					$options
				);
			}
		}

		return $tabs;
	}

	/**
	 * Adds a line in the meta box.
	 *
	 * @todo [JRF] Check if $class is added appropriately everywhere.
	 *
	 * @param array  $meta_field_def Contains the vars based on which output is generated.
	 * @param string $key            Internal key (without prefix).
	 *
	 * @return string
	 */
	public function do_meta_box( $meta_field_def, $key = '' ) {
		$content      = '';
		$esc_form_key = esc_attr( WPSEO_Meta::$form_prefix . $key );
		$meta_value   = WPSEO_Meta::get_value( $key, $this->get_metabox_post()->ID );

		$class = '';
		if ( isset( $meta_field_def['class'] ) && $meta_field_def['class'] !== '' ) {
			$class = ' ' . $meta_field_def['class'];
		}

		$placeholder = '';
		if ( isset( $meta_field_def['placeholder'] ) && $meta_field_def['placeholder'] !== '' ) {
			$placeholder = $meta_field_def['placeholder'];
		}

		$aria_describedby = '';
		$description      = '';
		if ( isset( $meta_field_def['description'] ) ) {
			$aria_describedby = ' aria-describedby="' . $esc_form_key . '-desc"';
			$description      = '<p id="' . $esc_form_key . '-desc" class="yoast-metabox__description">' . $meta_field_def['description'] . '</p>';
		}

		// Add a hide_on_pages option that returns nothing when the field is rendered on a page.
		if ( isset( $meta_field_def['hide_on_pages'] ) && $meta_field_def['hide_on_pages'] && get_post_type() === 'page' ) {
			return '';
		}

		switch ( $meta_field_def['type'] ) {
			case 'text':
				$ac = '';
				if ( isset( $meta_field_def['autocomplete'] ) && $meta_field_def['autocomplete'] === false ) {
					$ac = 'autocomplete="off" ';
				}
				if ( $placeholder !== '' ) {
					$placeholder = ' placeholder="' . esc_attr( $placeholder ) . '"';
				}
				$content .= '<input type="text"' . $placeholder . ' id="' . $esc_form_key . '" ' . $ac . 'name="' . $esc_form_key . '" value="' . esc_attr( $meta_value ) . '" class="large-text' . $class . '"' . $aria_describedby . '/>';
				break;

			case 'url':
				if ( $placeholder !== '' ) {
					$placeholder = ' placeholder="' . esc_attr( $placeholder ) . '"';
				}
				$content .= '<input type="url"' . $placeholder . ' id="' . $esc_form_key . '" name="' . $esc_form_key . '" value="' . esc_attr( urldecode( $meta_value ) ) . '" class="large-text' . $class . '"' . $aria_describedby . '/>';
				break;

			case 'textarea':
				$rows = 3;
				if ( isset( $meta_field_def['rows'] ) && $meta_field_def['rows'] > 0 ) {
					$rows = $meta_field_def['rows'];
				}
				$content .= '<textarea class="large-text' . $class . '" rows="' . esc_attr( $rows ) . '" id="' . $esc_form_key . '" name="' . $esc_form_key . '"' . $aria_describedby . '>' . esc_textarea( $meta_value ) . '</textarea>';
				break;

			case 'hidden':
				$default = '';
				if ( isset( $meta_field_def['default'] ) ) {
					$default = sprintf( ' data-default="%s"', esc_attr( $meta_field_def['default'] ) );
				}
				$content .= '<input type="hidden" id="' . $esc_form_key . '" name="' . $esc_form_key . '" value="' . esc_attr( $meta_value ) . '"' . $default . '/>' . "\n";
				break;
			case 'select':
				if ( isset( $meta_field_def['options'] ) && is_array( $meta_field_def['options'] ) && $meta_field_def['options'] !== [] ) {
					$content .= '<select name="' . $esc_form_key . '" id="' . $esc_form_key . '" class="yoast' . $class . '">';
					foreach ( $meta_field_def['options'] as $val => $option ) {
						$selected = selected( $meta_value, $val, false );
						$content .= '<option ' . $selected . ' value="' . esc_attr( $val ) . '">' . esc_html( $option ) . '</option>';
					}
					unset( $val, $option, $selected );
					$content .= '</select>';
				}
				break;

			case 'multiselect':
				if ( isset( $meta_field_def['options'] ) && is_array( $meta_field_def['options'] ) && $meta_field_def['options'] !== [] ) {

					// Set $meta_value as $selected_arr.
					$selected_arr = $meta_value;

					// If the multiselect field is 'meta-robots-adv' we should explode on ,.
					if ( $key === 'meta-robots-adv' ) {
						$selected_arr = explode( ',', $meta_value );
					}

					if ( ! is_array( $selected_arr ) ) {
						$selected_arr = (array) $selected_arr;
					}

					$options_count = count( $meta_field_def['options'] );

					// This select now uses Select2.
					$content .= '<select multiple="multiple" size="' . esc_attr( $options_count ) . '" name="' . $esc_form_key . '[]" id="' . $esc_form_key . '" class="yoast' . $class . '"' . $aria_describedby . '>';
					foreach ( $meta_field_def['options'] as $val => $option ) {
						$selected = '';
						if ( in_array( $val, $selected_arr, true ) ) {
							$selected = ' selected="selected"';
						}
						$content .= '<option ' . $selected . ' value="' . esc_attr( $val ) . '">' . esc_html( $option ) . '</option>';
					}
					$content .= '</select>';
					unset( $val, $option, $selected, $selected_arr, $options_count );
				}
				break;

			case 'checkbox':
				$checked  = checked( $meta_value, 'on', false );
				$expl     = ( isset( $meta_field_def['expl'] ) ) ? esc_html( $meta_field_def['expl'] ) : '';
				$content .= '<input type="checkbox" id="' . $esc_form_key . '" name="' . $esc_form_key . '" ' . $checked . ' value="on" class="yoast' . $class . '"' . $aria_describedby . '/> <label for="' . $esc_form_key . '">' . $expl . '</label>';
				unset( $checked, $expl );
				break;

			case 'radio':
				if ( isset( $meta_field_def['options'] ) && is_array( $meta_field_def['options'] ) && $meta_field_def['options'] !== [] ) {
					foreach ( $meta_field_def['options'] as $val => $option ) {
						$checked  = checked( $meta_value, $val, false );
						$content .= '<input type="radio" ' . $checked . ' id="' . $esc_form_key . '_' . esc_attr( $val ) . '" name="' . $esc_form_key . '" value="' . esc_attr( $val ) . '"/> <label for="' . $esc_form_key . '_' . esc_attr( $val ) . '">' . esc_html( $option ) . '</label> ';
					}
					unset( $val, $option, $checked );
				}
				break;

			case 'upload':
				$content .= '<input' .
					' id="' . $esc_form_key . '"' .
					' type="text"' .
					' size="36"' .
					' class="' . $class . '"' .
					' name="' . $esc_form_key . '"' .
					' value="' . esc_attr( $meta_value ) . '"' . $aria_describedby .
					' readonly="readonly"' .
					' /> ';
				$content .= '<input' .
					' id="' . esc_attr( $esc_form_key ) . '_button"' .
					' class="wpseo_image_upload_button button"' .
					' data-target="' . esc_attr( $esc_form_key ) . '"' .
					' data-target-id="' . esc_attr( $esc_form_key ) . '-id"' .
					' type="button"' .
					' value="' . esc_attr__( 'Upload Image', 'wordpress-seo' ) . '"' .
					' /> ';
				$content .= '<input' .
					' class="wpseo_image_remove_button button"' .
					' type="button"' .
					' value="' . esc_attr__( 'Clear Image', 'wordpress-seo' ) . '"' .
					' />';
				break;
		}

		$html = '';
		if ( $content === '' ) {
			$content = apply_filters( 'wpseo_do_meta_box_field_' . $key, $content, $meta_value, $esc_form_key, $meta_field_def, $key );
		}

		if ( $content !== '' ) {

			$title = esc_html( $meta_field_def['title'] );

			// By default, use the field title as a label element.
			$label = '<label for="' . $esc_form_key . '">' . $title . '</label>';

			// Set the inline help and help panel, if any.
			$help_button = '';
			$help_panel  = '';
			if ( isset( $meta_field_def['help'] ) && $meta_field_def['help'] !== '' ) {
				$help        = new WPSEO_Admin_Help_Panel( $key, $meta_field_def['help-button'], $meta_field_def['help'] );
				$help_button = $help->get_button_html();
				$help_panel  = $help->get_panel_html();
			}

			// If it's a set of radio buttons, output proper fieldset and legend.
			if ( $meta_field_def['type'] === 'radio' ) {
				return '<fieldset><legend>' . $title . '</legend>' . $help_button . $help_panel . $content . $description . '</fieldset>';
			}

			// If it's a single checkbox, ignore the title.
			if ( $meta_field_def['type'] === 'checkbox' ) {
				$label = '';
			}

			// Other meta box content or form fields.
			if ( $meta_field_def['type'] === 'hidden' ) {
				$html = $content;
			}
			else {
				$html = $label . $description . $help_button . $help_panel . $content;
			}
		}

		return $html;
	}

	/**
	 * Saves the WP SEO metadata for posts.
	 *
	 * {@internal $_POST parameters are validated via sanitize_post_meta().}}
	 *
	 * @param int $post_id Post ID.
	 *
	 * @return bool|void Boolean false if invalid save post request.
	 */
	public function save_postdata( $post_id ) {
		// Bail if this is a multisite installation and the site has been switched.
		if ( is_multisite() && ms_is_switched() ) {
			return false;
		}

		if ( $post_id === null ) {
			return false;
		}

		if ( ! isset( $_POST['yoast_free_metabox_nonce'] ) || ! wp_verify_nonce( $_POST['yoast_free_metabox_nonce'], 'yoast_free_metabox' ) ) {
			return false;
		}

		if ( wp_is_post_revision( $post_id ) ) {
			$post_id = wp_is_post_revision( $post_id );
		}

		/**
		 * Determine we're not accidentally updating a different post.
		 * We can't use filter_input here as the ID isn't available at this point, other than in the $_POST data.
		 */
		if ( ! isset( $_POST['ID'] ) || $post_id !== (int) $_POST['ID'] ) {
			return false;
		}

		clean_post_cache( $post_id );
		$post = get_post( $post_id );

		if ( ! is_object( $post ) ) {
			// Non-existent post.
			return false;
		}

		do_action( 'wpseo_save_compare_data', $post );

		$social_fields = [];
		if ( $this->social_is_enabled ) {
			$social_fields = WPSEO_Meta::get_meta_field_defs( 'social' );
		}

		$meta_boxes = apply_filters( 'wpseo_save_metaboxes', [] );
		$meta_boxes = array_merge(
			$meta_boxes,
			WPSEO_Meta::get_meta_field_defs( 'general', $post->post_type ),
			WPSEO_Meta::get_meta_field_defs( 'advanced' ),
			$social_fields,
			WPSEO_Meta::get_meta_field_defs( 'schema', $post->post_type )
		);

		foreach ( $meta_boxes as $key => $meta_box ) {

			// If analysis is disabled remove that analysis score value from the DB.
			if ( $this->is_meta_value_disabled( $key ) ) {
				WPSEO_Meta::delete( $key, $post_id );
				continue;
			}

			$data       = null;
			$field_name = WPSEO_Meta::$form_prefix . $key;

			if ( $meta_box['type'] === 'checkbox' ) {
				$data = isset( $_POST[ $field_name ] ) ? 'on' : 'off';
			}
			else {
				if ( isset( $_POST[ $field_name ] ) ) {
					$data = wp_unslash( $_POST[ $field_name ] );

					// For multi-select.
					if ( is_array( $data ) ) {
						$data = array_map( [ 'WPSEO_Utils', 'sanitize_text_field' ], $data );
					}

					if ( is_string( $data ) ) {
						$data = ( $key !== 'canonical' ) ? WPSEO_Utils::sanitize_text_field( $data ) : WPSEO_Utils::sanitize_url( $data );
					}
				}

				// Reset options when no entry is present with multiselect - only applies to `meta-robots-adv` currently.
				if ( ! isset( $_POST[ $field_name ] ) && ( $meta_box['type'] === 'multiselect' ) ) {
					$data = [];
				}
			}

			if ( $data !== null ) {
				WPSEO_Meta::set_value( $key, $data, $post_id );
			}
		}

		do_action( 'wpseo_saved_postdata' );
	}

	/**
	 * Determines if the given meta value key is disabled.
	 *
	 * @param string $key The key of the meta value.
	 *
	 * @return bool Whether the given meta value key is disabled.
	 */
	public function is_meta_value_disabled( $key ) {
		if ( $key === 'linkdex' && ! $this->seo_analysis->is_enabled() ) {
			return true;
		}

		if ( $key === 'content_score' && ! $this->readability_analysis->is_enabled() ) {
			return true;
		}

		return false;
	}

	/**
	 * Enqueues all the needed JS and CSS.
	 *
	 * @todo [JRF => whomever] Create css/metabox-mp6.css file and add it to the below allowed colors array when done.
	 */
	public function enqueue() {
		global $pagenow;

		$asset_manager = new WPSEO_Admin_Asset_Manager();

		$is_editor = self::is_post_overview( $pagenow ) || self::is_post_edit( $pagenow );

		if ( self::is_post_overview( $pagenow ) ) {
			$asset_manager->enqueue_style( 'edit-page' );
			$asset_manager->enqueue_script( 'edit-page-script' );

			return;
		}

		/* Filter 'wpseo_always_register_metaboxes_on_admin' documented in wpseo-main.php */
		if ( ( $is_editor === false && apply_filters( 'wpseo_always_register_metaboxes_on_admin', false ) === false ) || $this->display_metabox() === false ) {
			return;
		}

		$post_id = get_queried_object_id();
		if ( empty( $post_id ) && isset( $_GET['post'] ) ) {
			$post_id = sanitize_text_field( $_GET['post'] );
		}

		if ( $post_id !== 0 ) {
			// Enqueue files needed for upload functionality.
			wp_enqueue_media( [ 'post' => $post_id ] );
		}

		$asset_manager->enqueue_style( 'metabox-css' );
		$asset_manager->enqueue_style( 'scoring' );
		$asset_manager->enqueue_style( 'select2' );
		$asset_manager->enqueue_style( 'monorepo' );

		$is_block_editor = WP_Screen::get()->is_block_editor();
		$post_edit_handle = 'post-edit';
		if ( ! $is_block_editor ) {
			$post_edit_handle = 'post-edit-classic';
		}
		$asset_manager->enqueue_script( $post_edit_handle );
		$asset_manager->enqueue_style( 'admin-css' );

		$yoast_components_l10n = new WPSEO_Admin_Asset_Yoast_Components_L10n();
		$yoast_components_l10n->localize_script( WPSEO_Admin_Asset_Manager::PREFIX . $post_edit_handle );

		/**
		 * Removes the emoji script as it is incompatible with both React and any
		 * contenteditable fields.
		 */
		remove_action( 'admin_print_scripts', 'print_emoji_detection_script' );

		wp_localize_script( WPSEO_Admin_Asset_Manager::PREFIX . $post_edit_handle, 'wpseoAdminL10n', WPSEO_Utils::get_admin_l10n() );
		wp_localize_script( WPSEO_Admin_Asset_Manager::PREFIX . $post_edit_handle, 'wpseoFeaturesL10n', WPSEO_Utils::retrieve_enabled_features() );

		$analysis_worker_location          = new WPSEO_Admin_Asset_Analysis_Worker_Location( $asset_manager->flatten_version( WPSEO_VERSION ) );
		$used_keywords_assessment_location = new WPSEO_Admin_Asset_Analysis_Worker_Location( $asset_manager->flatten_version( WPSEO_VERSION ), 'used-keywords-assessment' );

		$script_data = [
			'analysis'         => [
				'plugins' => [
					'replaceVars' => [
						'no_parent_text'           => __( '(no parent)', 'wordpress-seo' ),
						'replace_vars'             => $this->get_replace_vars(),
						'recommended_replace_vars' => $this->get_recommended_replace_vars(),
						'scope'                    => $this->determine_scope(),
						'has_taxonomies'           => $this->current_post_type_has_taxonomies(),
					],
					'shortcodes' => [
						'wpseo_filter_shortcodes_nonce' => wp_create_nonce( 'wpseo-filter-shortcodes' ),
						'wpseo_shortcode_tags'          => $this->get_valid_shortcode_tags(),
					],
				],
				'worker'  => [
					'url'                     => $analysis_worker_location->get_url( $analysis_worker_location->get_asset(), WPSEO_Admin_Asset::TYPE_JS ),
					'keywords_assessment_url' => $used_keywords_assessment_location->get_url( $used_keywords_assessment_location->get_asset(), WPSEO_Admin_Asset::TYPE_JS ),
					'log_level'               => WPSEO_Utils::get_analysis_worker_log_level(),
					// We need to make the feature flags separately available inside of the analysis web worker.
					'enabled_features'        => WPSEO_Utils::retrieve_enabled_features(),
				],
			],
			'media'            => [
				// @todo replace this translation with JavaScript translations.
				'choose_image' => __( 'Use Image', 'wordpress-seo' ),
			],
			'metabox'          => $this->get_metabox_script_data(),
			'userLanguageCode' => WPSEO_Language_Utils::get_language( WPSEO_Language_Utils::get_user_locale() ),
			'isPost'           => true,
			'isBlockEditor'    => $is_block_editor,
		];

		if ( post_type_supports( get_post_type(), 'thumbnail' ) ) {
			$asset_manager->enqueue_style( 'featured-image' );

			// @todo replace this translation with JavaScript translations.
			$script_data['featuredImage'] = [
				'featured_image_notice' => __( 'SEO issue: The featured image should be at least 200 by 200 pixels to be picked up by Facebook and other social media sites.', 'wordpress-seo' ),
			];
		}

		wp_localize_script( WPSEO_Admin_Asset_Manager::PREFIX . $post_edit_handle, 'wpseoScriptData', $script_data );
	}

	/**
	 * Returns post in metabox context.
	 *
	 * @returns WP_Post|array
	 */
	protected function get_metabox_post() {
		if ( $this->post !== null ) {
			return $this->post;
		}

		$post = filter_input( INPUT_GET, 'post' );
		if ( ! empty( $post ) ) {
			$post_id = (int) WPSEO_Utils::validate_int( $post );

			return get_post( $post_id );
		}

		if ( isset( $GLOBALS['post'] ) ) {
			return $GLOBALS['post'];
		}

		return [];
	}

	/**
	 * Returns an array with shortcode tags for all registered shortcodes.
	 *
	 * @return array
	 */
	private function get_valid_shortcode_tags() {
		$shortcode_tags = [];

		foreach ( $GLOBALS['shortcode_tags'] as $tag => $description ) {
			$shortcode_tags[] = $tag;
		}

		return $shortcode_tags;
	}

	/**
	 * Prepares the replace vars for localization.
	 *
	 * @return array Replace vars.
	 */
	private function get_replace_vars() {
		$cached_replacement_vars = [];

		$vars_to_cache = [
			'date',
			'id',
			'sitename',
			'sitedesc',
			'sep',
			'page',
			'currentyear',
		];

		foreach ( $vars_to_cache as $var ) {
			$cached_replacement_vars[ $var ] = wpseo_replace_vars( '%%' . $var . '%%', $this->get_metabox_post() );
		}

		// Merge custom replace variables with the WordPress ones.
		return array_merge( $cached_replacement_vars, $this->get_custom_replace_vars( $this->get_metabox_post() ) );
	}

	/**
	 * Prepares the recommended replace vars for localization.
	 *
	 * @return array Recommended replacement variables.
	 */
	private function get_recommended_replace_vars() {
		$recommended_replace_vars = new WPSEO_Admin_Recommended_Replace_Vars();

		// What is recommended depends on the current context.
		$post_type = $recommended_replace_vars->determine_for_post( $this->get_metabox_post() );

		return $recommended_replace_vars->get_recommended_replacevars_for( $post_type );
	}

	/**
	 * Gets the custom replace variables for custom taxonomies and fields.
	 *
	 * @param WP_Post $post The post to check for custom taxonomies and fields.
	 *
	 * @return array Array containing all the replacement variables.
	 */
	private function get_custom_replace_vars( $post ) {
		return [
			'custom_fields'     => $this->get_custom_fields_replace_vars( $post ),
			'custom_taxonomies' => $this->get_custom_taxonomies_replace_vars( $post ),
		];
	}

	/**
	 * Gets the custom replace variables for custom taxonomies.
	 *
	 * @param WP_Post $post The post to check for custom taxonomies.
	 *
	 * @return array Array containing all the replacement variables.
	 */
	private function get_custom_taxonomies_replace_vars( $post ) {
		$taxonomies          = get_object_taxonomies( $post, 'objects' );
		$custom_replace_vars = [];

		foreach ( $taxonomies as $taxonomy_name => $taxonomy ) {

			if ( is_string( $taxonomy ) ) { // If attachment, see https://core.trac.wordpress.org/ticket/37368 .
				$taxonomy_name = $taxonomy;
				$taxonomy      = get_taxonomy( $taxonomy_name );
			}

			if ( $taxonomy->_builtin && $taxonomy->public ) {
				continue;
			}

			$custom_replace_vars[ $taxonomy_name ] = [
				'name'        => $taxonomy->name,
				'description' => $taxonomy->description,
			];
		}

		return $custom_replace_vars;
	}

	/**
	 * Gets the custom replace variables for custom fields.
	 *
	 * @param WP_Post $post The post to check for custom fields.
	 *
	 * @return array Array containing all the replacement variables.
	 */
	private function get_custom_fields_replace_vars( $post ) {
		$custom_replace_vars = [];

		// If no post object is passed, return the empty custom_replace_vars array.
		if ( ! is_object( $post ) ) {
			return $custom_replace_vars;
		}

		$custom_fields = get_post_custom( $post->ID );

		foreach ( $custom_fields as $custom_field_name => $custom_field ) {
			// Skip private custom fields.
			if ( substr( $custom_field_name, 0, 1 ) === '_' ) {
				continue;
			}

			// Skip custom field values that are serialized.
			if ( is_serialized( $custom_field[0] ) ) {
				continue;
			}

			$custom_replace_vars[ $custom_field_name ] = $custom_field[0];
		}

		return $custom_replace_vars;
	}

	/**
	 * Checks if the page is the post overview page.
	 *
	 * @param string $page The page to check for the post overview page.
	 *
	 * @return bool Whether or not the given page is the post overview page.
	 */
	public static function is_post_overview( $page ) {
		return $page === 'edit.php';
	}

	/**
	 * Checks if the page is the post edit page.
	 *
	 * @param string $page The page to check for the post edit page.
	 *
	 * @return bool Whether or not the given page is the post edit page.
	 */
	public static function is_post_edit( $page ) {
		return $page === 'post.php'
			|| $page === 'post-new.php';
	}

	/**
	 * Retrieves the product title.
	 *
	 * @return string The product title.
	 */
	protected function get_product_title() {
		$product_title = 'Yoast SEO';

		if ( WPSEO_Utils::is_yoast_seo_premium() ) {
			$product_title .= ' Premium';
		}

		return $product_title;
	}

	/* ********************* DEPRECATED METHODS ********************* */

	/**
	 * Outputs a tab in the Yoast SEO Metabox.
	 *
	 * @deprecated         12.2
	 * @codeCoverageIgnore
	 *
	 * @param string $id      CSS ID of the tab.
	 * @param string $heading Heading for the tab.
	 * @param string $content Content of the tab. This content should be escaped.
	 */
	public function do_tab( $id, $heading, $content ) {
		_deprecated_function( __METHOD__, '12.2' );

		?>
		<div id="<?php echo esc_attr( 'wpseo_' . $id ); ?>" class="wpseotab wpseo-form <?php echo esc_attr( $id ); ?>">
			<?php
			// phpcs:ignore WordPress.Security.EscapeOutput.OutputNotEscaped -- Reason: deprecated function.
			echo $content;
			?>
		</div>
		<?php
	}
}<|MERGE_RESOLUTION|>--- conflicted
+++ resolved
@@ -41,14 +41,12 @@
 	 */
 	protected $editor;
 
-
 	/**
 	 * The Metabox post.
 	 *
 	 * @var WP_Post
 	 */
 	protected $post = null;
-
 
 	/**
 	 * Whether or not the advanced metadata is enabled.
@@ -325,17 +323,11 @@
 		wp_nonce_field( 'yoast_free_metabox', 'yoast_free_metabox_nonce' );
 
 		echo new Meta_Fields_Presenter( $this->get_metabox_post(), 'general' );
-		if ( WPSEO_Capability_Utils::current_user_can( 'wpseo_edit_advanced_metadata' ) || WPSEO_Options::get( 'disableadvanced_meta' ) === false ) {
+		if ( $this->is_advanced_metadata_enabled ) {
 			echo new Meta_Fields_Presenter( $this->get_metabox_post(),'advanced' );
 		}
 
-<<<<<<< HEAD
 		echo new Meta_Fields_Presenter( $this->get_metabox_post(), 'schema', $this->get_metabox_post()->post_type );
-=======
-		if ( $this->is_advanced_metadata_enabled ) {
-			$content_sections[] = $this->get_schema_meta_section( $post_type );
-		}
->>>>>>> c7bbf729
 
 		if ( $this->social_is_enabled ) {
 			echo new Meta_Fields_Presenter( $this->get_metabox_post(),'social' );
@@ -392,22 +384,17 @@
 		}
 		$tabs[] = new WPSEO_Metabox_Section_React( 'content', $label );
 
-<<<<<<< HEAD
 		if ( $this->readability_analysis->is_enabled() ) {
 			$tabs[] = new WPSEO_Metabox_Section_Readability();
-=======
-		$html_after = '';
+		}
 
 		if ( $this->is_advanced_metadata_enabled ) {
-			$html_after = $this->get_tab_content( 'advanced' );
->>>>>>> c7bbf729
-		}
-
-		$tabs[] = new WPSEO_Metabox_Section_React(
-			'schema',
-			'<span class="wpseo-schema-icon"></span>' . __( 'Schema', 'wordpress-seo' ),
-			''
-		);
+			$tabs[] = new WPSEO_Metabox_Section_React(
+				'schema',
+				'<span class="wpseo-schema-icon"></span>' . __( 'Schema', 'wordpress-seo' ),
+				''
+			);
+		}
 
 		if ( $this->social_is_enabled ) {
 			$tabs[] = new WPSEO_Metabox_Section_React(
