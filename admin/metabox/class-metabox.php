--- conflicted
+++ resolved
@@ -47,16 +47,6 @@
 	 * the main meta box definition array in the class WPSEO_Meta() as well!!!!
 	 */
 	public static function translate_meta_boxes() {
-<<<<<<< HEAD
-		self::$meta_fields['general']['snippetpreview']['title'] = __( 'Snippet Editor', 'wordpress-seo' );
-		self::$meta_fields['general']['snippetpreview']['help']  = sprintf( __( 'This is a rendering of what this post might look like in Google\'s search results.<br/><br/>Read %sthis post%s for more info.', 'wordpress-seo' ), '<a target="_blank" href="https://yoast.com/snippet-preview/#utm_source=wordpress-seo-metabox&amp;utm_medium=inline-help&amp;utm_campaign=snippet-preview">', '</a>' );
-
-		self::$meta_fields['general']['pageanalysis']['title'] = __( 'Content Analysis', 'wordpress-seo' );
-		self::$meta_fields['general']['pageanalysis']['help']  = sprintf( __( 'This is the content analysis, a collection of content checks that analyze the content of your page. Read %sthis post%s for more info.', 'wordpress-seo' ), '<a target="_blank" href="https://yoast.com/real-time-content-analysis/#utm_source=wordpress-seo-metabox&amp;utm_medium=inline-help&amp;utm_campaign=snippet-preview">', '</a>' );
-
-		self::$meta_fields['general']['focuskw_text_input']['title'] = __( 'Focus Keyword', 'wordpress-seo' );
-		self::$meta_fields['general']['focuskw_text_input']['help']  = sprintf( __( 'Pick the main keyword or keyphrase that this post/page is about.<br/><br/>Read %sthis post%s for more info.', 'wordpress-seo' ), '<a target="_blank" href="https://yoast.com/focus-keyword/#utm_source=wordpress-seo-metabox&amp;utm_medium=inline-help&amp;utm_campaign=focus-keyword">', '</a>' );
-=======
 		self::$meta_fields['general']['snippetpreview']['title']       = __( 'Snippet Editor', 'wordpress-seo' );
 		self::$meta_fields['general']['snippetpreview']['help']        = sprintf( __( 'This is a rendering of what this post might look like in Google\'s search results. Read %sthis post%s for more info.', 'wordpress-seo' ), '<a target="_blank" href="https://yoast.com/snippet-preview/#utm_source=wordpress-seo-metabox&amp;utm_medium=inline-help&amp;utm_campaign=snippet-preview">', '</a>' );
 		self::$meta_fields['general']['snippetpreview']['help-button'] = __( 'Snippet Editor Help', 'wordpress-seo' );
@@ -68,7 +58,6 @@
 		self::$meta_fields['general']['focuskw_text_input']['title']       = __( 'Focus Keyword', 'wordpress-seo' );
 		self::$meta_fields['general']['focuskw_text_input']['help']        = sprintf( __( 'Pick the main keyword or keyphrase that this post/page is about. Read %sthis post%s for more info.', 'wordpress-seo' ), '<a target="_blank" href="https://yoast.com/focus-keyword/#utm_source=wordpress-seo-metabox&amp;utm_medium=inline-help&amp;utm_campaign=focus-keyword">', '</a>' );
 		self::$meta_fields['general']['focuskw_text_input']['help-button'] = __( 'Focus Keyword Help', 'wordpress-seo' );
->>>>>>> 1e9b7374
 
 		self::$meta_fields['general']['title']['title']       = __( 'SEO Title', 'wordpress-seo' );
 
@@ -654,10 +643,6 @@
 			$asset_manager->enqueue_style( 'scoring' );
 			$asset_manager->enqueue_style( 'snippet' );
 			$asset_manager->enqueue_style( 'yoast-seo' );
-<<<<<<< HEAD
-			$asset_manager->enqueue_style( 'jquery-qtip.js' );
-=======
->>>>>>> 1e9b7374
 			$asset_manager->enqueue_style( 'select2' );
 
 			$asset_manager->enqueue_script( 'metabox' );
