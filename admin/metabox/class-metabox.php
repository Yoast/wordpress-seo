--- conflicted
+++ resolved
@@ -512,12 +512,9 @@
 		if ( WPSEO_Utils::is_yoast_seo_premium() === false ) {
 			$button = new WPSEO_Metabox_Keyword_Synonyms_Config();
 			$button->enqueue_translations();
-<<<<<<< HEAD
-=======
 
 			$multiple_keywords_button = new WPSEO_Metabox_Multiple_Keywords_Config();
 			$multiple_keywords_button->enqueue_translations();
->>>>>>> fad07d2f
 		}
 
 		switch ( $meta_field_def['type'] ) {
