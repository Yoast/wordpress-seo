<?php
/**
 * WPSEO plugin file.
 *
 * @package WPSEO\Admin
 */

use Yoast\WP\SEO\Editors\Application\Site\Website_Information_Repository;
use Yoast\WP\SEO\Presenters\Admin\Alert_Presenter;
use Yoast\WP\SEO\Presenters\Admin\Meta_Fields_Presenter;

/**
 * This class generates the metabox on the edit post / page as well as contains all page analysis functionality.
 */
class WPSEO_Metabox extends WPSEO_Meta {

	/**
	 * Whether the social tab is enabled.
	 *
	 * @var bool
	 */
	private $social_is_enabled;

	/**
	 * Helper to determine whether the SEO analysis is enabled.
	 *
	 * @var WPSEO_Metabox_Analysis_SEO
	 */
	protected $seo_analysis;

	/**
	 * Helper to determine whether the readability analysis is enabled.
	 *
	 * @var WPSEO_Metabox_Analysis_Readability
	 */
	protected $readability_analysis;

	/**
	 * Helper to determine whether the inclusive language analysis is enabled.
	 *
	 * @var WPSEO_Metabox_Analysis_Inclusive_Language
	 */
	protected $inclusive_language_analysis;

	/**
	 * The metabox editor object.
	 *
	 * @var WPSEO_Metabox_Editor
	 */
	protected $editor;

	/**
	 * The Metabox post.
	 *
	 * @var WP_Post
	 */
	protected $post = null;

	/**
	 * Whether the advanced metadata is enabled.
	 *
	 * @var bool
	 */
	protected $is_advanced_metadata_enabled;

	/**
	 * Class constructor.
	 */
	public function __construct() {
		if ( $this->is_internet_explorer() ) {
			add_action( 'add_meta_boxes', [ $this, 'internet_explorer_metabox' ] );

			return;
		}

		add_action( 'add_meta_boxes', [ $this, 'add_meta_box' ] );
		add_action( 'admin_enqueue_scripts', [ $this, 'enqueue' ] );
		add_action( 'wp_insert_post', [ $this, 'save_postdata' ] );
		add_action( 'edit_attachment', [ $this, 'save_postdata' ] );
		add_action( 'add_attachment', [ $this, 'save_postdata' ] );

		$this->editor = new WPSEO_Metabox_Editor();
		$this->editor->register_hooks();

		$this->social_is_enabled            = WPSEO_Options::get( 'opengraph', false ) || WPSEO_Options::get( 'twitter', false );
		$this->is_advanced_metadata_enabled = WPSEO_Capability_Utils::current_user_can( 'wpseo_edit_advanced_metadata' ) || WPSEO_Options::get( 'disableadvanced_meta' ) === false;

		$this->seo_analysis                = new WPSEO_Metabox_Analysis_SEO();
		$this->readability_analysis        = new WPSEO_Metabox_Analysis_Readability();
		$this->inclusive_language_analysis = new WPSEO_Metabox_Analysis_Inclusive_Language();
	}

	/**
	 * Checks whether the request comes from an IE 11 browser.
	 *
	 * @return bool Whether the request comes from an IE 11 browser.
	 */
	public static function is_internet_explorer() {
		if ( empty( $_SERVER['HTTP_USER_AGENT'] ) ) {
			return false;
		}

		$user_agent = sanitize_text_field( wp_unslash( $_SERVER['HTTP_USER_AGENT'] ) );

		if ( stripos( $user_agent, 'Trident/7.0' ) === false ) {
			return false;
		}

		return true;
	}

	/**
	 * Adds an alternative metabox for internet explorer users.
	 *
	 * @return void
	 */
	public function internet_explorer_metabox() {
		$post_types = WPSEO_Post_Type::get_accessible_post_types();
		$post_types = array_filter( $post_types, [ $this, 'display_metabox' ] );

		if ( ! is_array( $post_types ) || $post_types === [] ) {
			return;
		}

		$product_title = $this->get_product_title();

		foreach ( $post_types as $post_type ) {
			add_filter( "postbox_classes_{$post_type}_wpseo_meta", [ $this, 'wpseo_metabox_class' ] );

			add_meta_box(
				'wpseo_meta',
				$product_title,
				[ $this, 'render_internet_explorer_notice' ],
				$post_type,
				'normal',
				apply_filters( 'wpseo_metabox_prio', 'high' ),
				[ '__block_editor_compatible_meta_box' => true ]
			);
		}
	}

	/**
	 * Renders the content for the internet explorer metabox.
	 *
	 * @return void
	 */
	public function render_internet_explorer_notice() {
		$content = sprintf(
			/* translators: 1: Link start tag to the Firefox website, 2: Link start tag to the Chrome website, 3: Link start tag to the Edge website, 4: Link closing tag. */
			esc_html__( 'The browser you are currently using is unfortunately rather dated. Since we strive to give you the best experience possible, we no longer support this browser. Instead, please use %1$sFirefox%4$s, %2$sChrome%4$s or %3$sMicrosoft Edge%4$s.', 'wordpress-seo' ),
			'<a href="https://www.mozilla.org/firefox/new/">',
			'<a href="https://www.google.com/chrome/">',
			'<a href="https://www.microsoft.com/windows/microsoft-edge">',
			'</a>'
		);

		// phpcs:ignore WordPress.Security.EscapeOutput.OutputNotEscaped -- Output escaped above.
		echo new Alert_Presenter( $content );
	}

	/**
	 * Translates text strings for use in the meta box.
	 *
	 * IMPORTANT: if you want to add a new string (option) somewhere, make sure you add that array key to
	 * the main meta box definition array in the class WPSEO_Meta() as well!!!!
	 *
	 * @deprecated 23.5
	 * @codeCoverageIgnore
	 *
	 * @return void
	 */
	public static function translate_meta_boxes() {
		_deprecated_function( __METHOD__, 'Yoast SEO 23.5' );

		WPSEO_Meta::$meta_fields['general']['title']['title']    = __( 'SEO title', 'wordpress-seo' );
		WPSEO_Meta::$meta_fields['general']['metadesc']['title'] = __( 'Meta description', 'wordpress-seo' );

		/* translators: %s expands to the post type name. */
		WPSEO_Meta::$meta_fields['advanced']['meta-robots-noindex']['title'] = __( 'Allow search engines to show this %s in search results?', 'wordpress-seo' );
		if ( (string) get_option( 'blog_public' ) === '0' ) {
			WPSEO_Meta::$meta_fields['advanced']['meta-robots-noindex']['description'] = '<span class="error-message">' . __( 'Warning: even though you can set the meta robots setting here, the entire site is set to noindex in the sitewide privacy settings, so these settings won\'t have an effect.', 'wordpress-seo' ) . '</span>';
		}
		/* translators: %1$s expands to Yes or No,  %2$s expands to the post type name.*/
		WPSEO_Meta::$meta_fields['advanced']['meta-robots-noindex']['options']['0'] = __( 'Default for %2$s, currently: %1$s', 'wordpress-seo' );
		WPSEO_Meta::$meta_fields['advanced']['meta-robots-noindex']['options']['2'] = __( 'Yes', 'wordpress-seo' );
		WPSEO_Meta::$meta_fields['advanced']['meta-robots-noindex']['options']['1'] = __( 'No', 'wordpress-seo' );

		/* translators: %1$s expands to the post type name.*/
		WPSEO_Meta::$meta_fields['advanced']['meta-robots-nofollow']['title']        = __( 'Should search engines follow links on this %1$s?', 'wordpress-seo' );
		WPSEO_Meta::$meta_fields['advanced']['meta-robots-nofollow']['options']['0'] = __( 'Yes', 'wordpress-seo' );
		WPSEO_Meta::$meta_fields['advanced']['meta-robots-nofollow']['options']['1'] = __( 'No', 'wordpress-seo' );

		WPSEO_Meta::$meta_fields['advanced']['meta-robots-adv']['title']                   = __( 'Meta robots advanced', 'wordpress-seo' );
		WPSEO_Meta::$meta_fields['advanced']['meta-robots-adv']['description']             = __( 'If you want to apply advanced <code>meta</code> robots settings for this page, please define them in the following field.', 'wordpress-seo' );
		WPSEO_Meta::$meta_fields['advanced']['meta-robots-adv']['options']['noimageindex'] = __( 'No Image Index', 'wordpress-seo' );
		WPSEO_Meta::$meta_fields['advanced']['meta-robots-adv']['options']['noarchive']    = __( 'No Archive', 'wordpress-seo' );
		WPSEO_Meta::$meta_fields['advanced']['meta-robots-adv']['options']['nosnippet']    = __( 'No Snippet', 'wordpress-seo' );

		WPSEO_Meta::$meta_fields['advanced']['bctitle']['title']       = __( 'Breadcrumbs Title', 'wordpress-seo' );
		WPSEO_Meta::$meta_fields['advanced']['bctitle']['description'] = __( 'Title to use for this page in breadcrumb paths', 'wordpress-seo' );

		WPSEO_Meta::$meta_fields['advanced']['canonical']['title'] = __( 'Canonical URL', 'wordpress-seo' );

		WPSEO_Meta::$meta_fields['advanced']['canonical']['description'] = sprintf(
			/* translators: 1: link open tag; 2: link close tag. */
			__( 'The canonical URL that this page should point to. Leave empty to default to permalink. %1$sCross domain canonical%2$s supported too.', 'wordpress-seo' ),
			'<a href="https://googlewebmastercentral.blogspot.com/2009/12/handling-legitimate-cross-domain.html" target="_blank" rel="noopener">',
			WPSEO_Admin_Utils::get_new_tab_message() . '</a>'
		);

		WPSEO_Meta::$meta_fields['advanced']['redirect']['title']       = __( '301 Redirect', 'wordpress-seo' );
		WPSEO_Meta::$meta_fields['advanced']['redirect']['description'] = __( 'The URL that this page should redirect to.', 'wordpress-seo' );

		do_action_deprecated( 'wpseo_tab_translate', [], 'Yoast SEO 23.5', '', 'WPSEO_Metabox::translate_meta_boxes is deprecated.' );
	}

	/**
	 * Determines whether the metabox should be shown for the passed identifier.
	 *
	 * By default the check is done for post types, but can also be used for taxonomies.
	 *
	 * @param string|null $identifier The identifier to check.
	 * @param string      $type       The type of object to check. Defaults to post_type.
	 *
	 * @return bool Whether or not the metabox should be displayed.
	 */
	public function display_metabox( $identifier = null, $type = 'post_type' ) {
		return WPSEO_Utils::is_metabox_active( $identifier, $type );
	}

	/**
	 * Adds the Yoast SEO meta box to the edit boxes in the edit post, page,
	 * attachment, and custom post types pages.
	 *
	 * @return void
	 */
	public function add_meta_box() {
		$post_types = WPSEO_Post_Type::get_accessible_post_types();
		$post_types = array_filter( $post_types, [ $this, 'display_metabox' ] );

		if ( ! is_array( $post_types ) || $post_types === [] ) {
			return;
		}

		$product_title = $this->get_product_title();

		foreach ( $post_types as $post_type ) {
			add_filter( "postbox_classes_{$post_type}_wpseo_meta", [ $this, 'wpseo_metabox_class' ] );

			add_meta_box(
				'wpseo_meta',
				$product_title,
				[ $this, 'meta_box' ],
				$post_type,
				'normal',
				apply_filters( 'wpseo_metabox_prio', 'high' ),
				[ '__block_editor_compatible_meta_box' => true ]
			);
		}
	}

	/**
	 * Adds CSS classes to the meta box.
	 *
	 * @param string[] $classes An array of postbox CSS classes.
	 *
	 * @return string[]  List of classes that will be applied to the editbox container.
	 */
	public function wpseo_metabox_class( $classes ) {
		$classes[] = 'yoast wpseo-metabox';

		return $classes;
	}

	/**
	 * Passes variables to js for use with the post-scraper.
	 *
	 * @return array<string,string|array<string|int|bool>|bool|int>
	 */
	public function get_metabox_script_data() {
		$permalink = $this->get_permalink();

		$post_formatter = new WPSEO_Metabox_Formatter(
			new WPSEO_Post_Metabox_Formatter( $this->get_metabox_post(), [], $permalink )
		);

		$values = $post_formatter->get_values();
		/** This filter is documented in admin/filters/class-cornerstone-filter.php. */
		$post_types = apply_filters( 'wpseo_cornerstone_post_types', WPSEO_Post_Type::get_accessible_post_types() );
		if ( $values['cornerstoneActive'] && ! in_array( $this->get_metabox_post()->post_type, $post_types, true ) ) {
			$values['cornerstoneActive'] = false;
		}

		if ( $values['semrushIntegrationActive'] && $this->post->post_type === 'attachment' ) {
			$values['semrushIntegrationActive'] = 0;
		}

		if ( $values['wincherIntegrationActive'] && $this->post->post_type === 'attachment' ) {
			$values['wincherIntegrationActive'] = 0;
		}

		return $values;
	}

	/**
	 * Determines whether or not the current post type has registered taxonomies.
	 *
	 * @return bool Whether the current post type has taxonomies.
	 */
	private function current_post_type_has_taxonomies() {
		$post_taxonomies = get_object_taxonomies( get_post_type() );

		return ! empty( $post_taxonomies );
	}

	/**
	 * Determines the scope based on the post type.
	 * This can be used by the replacevar plugin to determine if a replacement needs to be executed.
	 *
	 * @return string String describing the current scope.
	 */
	private function determine_scope() {
		if ( $this->get_metabox_post()->post_type === 'page' ) {
			return 'page';
		}

		return 'post';
	}

	/**
	 * Outputs the meta box.
	 *
	 * @return void
	 */
	public function meta_box() {
		$this->render_hidden_fields();
		$this->render_tabs();
	}

	/**
	 * Renders the metabox hidden fields.
	 *
	 * @return void
	 */
	protected function render_hidden_fields() {
		wp_nonce_field( 'yoast_free_metabox', 'yoast_free_metabox_nonce' );

		// phpcs:ignore WordPress.Security.EscapeOutput.OutputNotEscaped -- Output escaped in class.
		echo new Meta_Fields_Presenter( $this->get_metabox_post(), 'general' );

		if ( $this->is_advanced_metadata_enabled ) {
			// phpcs:ignore WordPress.Security.EscapeOutput.OutputNotEscaped -- Output escaped in class.
			echo new Meta_Fields_Presenter( $this->get_metabox_post(), 'advanced' );
		}

		// phpcs:ignore WordPress.Security.EscapeOutput.OutputNotEscaped -- Output escaped in class.
		echo new Meta_Fields_Presenter( $this->get_metabox_post(), 'schema', $this->get_metabox_post()->post_type );

		if ( $this->social_is_enabled ) {
			// phpcs:ignore WordPress.Security.EscapeOutput.OutputNotEscaped -- Output escaped in class.
			echo new Meta_Fields_Presenter( $this->get_metabox_post(), 'social' );
		}

		/**
		 * Filter: 'wpseo_content_meta_section_content' - Allow filtering the metabox content before outputting.
		 *
		 * @param string $post_content The metabox content string.
		 */
		// phpcs:ignore WordPress.Security.EscapeOutput.OutputNotEscaped -- Output should be escaped in the filter.
		echo apply_filters( 'wpseo_content_meta_section_content', '' );
	}

	/**
	 * Renders the metabox tabs.
	 *
	 * @return void
	 */
	protected function render_tabs() {
		echo '<div class="wpseo-metabox-content">';
		// phpcs:ignore WordPress.Security.EscapeOutput.OutputNotEscaped -- Reason: $this->get_product_title() returns a hard-coded string.
		printf( '<div class="wpseo-metabox-menu"><ul role="tablist" class="yoast-aria-tabs" aria-label="%s">', $this->get_product_title() );

		$tabs = $this->get_tabs();

		foreach ( $tabs as $tab ) {
			if ( $tab->name === 'premium' ) {
				continue;
			}

			$tab->display_link();
		}

		echo '</ul></div>';

		foreach ( $tabs as $tab ) {
			$tab->display_content();
		}

		echo '</div>';
	}

	/**
	 * Returns the relevant metabox tabs for the current view.
	 *
	 * @return WPSEO_Metabox_Section[]
	 */
	private function get_tabs() {
		$tabs = [];

		$label = __( 'SEO', 'wordpress-seo' );
		if ( $this->seo_analysis->is_enabled() ) {
			$label = '<span class="wpseo-score-icon-container" id="wpseo-seo-score-icon"></span>' . $label;
		}
		$tabs[] = new WPSEO_Metabox_Section_React( 'content', $label );

		if ( $this->readability_analysis->is_enabled() ) {
			$tabs[] = new WPSEO_Metabox_Section_Readability();
		}

		if ( $this->inclusive_language_analysis->is_enabled() ) {
			$tabs[] = new WPSEO_Metabox_Section_Inclusive_Language();
		}

		if ( $this->is_advanced_metadata_enabled ) {
			$tabs[] = new WPSEO_Metabox_Section_React(
				'schema',
				'<span class="wpseo-schema-icon"></span>' . __( 'Schema', 'wordpress-seo' ),
				''
			);
		}

		if ( $this->social_is_enabled ) {
			$tabs[] = new WPSEO_Metabox_Section_React(
				'social',
				'<span class="dashicons dashicons-share"></span>' . __( 'Social', 'wordpress-seo' ),
				'',
				[
					'html_after' => '<div id="wpseo-section-social"></div>',
				]
			);
		}

		$tabs = array_merge( $tabs, $this->get_additional_tabs() );

		return $tabs;
	}

	/**
	 * Returns the metabox tabs that have been added by other plugins.
	 *
	 * @return WPSEO_Metabox_Section_Additional[]
	 */
	protected function get_additional_tabs() {
		$tabs = [];

		/**
		 * Private filter: 'yoast_free_additional_metabox_sections'.
		 *
		 * Meant for internal use only. Allows adding additional tabs to the Yoast SEO metabox.
		 *
		 * @since 11.9
		 *
		 * @param array[] $tabs {
		 *     An array of arrays with tab specifications.
		 *
		 *     @type array $tab {
		 *          A tab specification.
		 *
		 *          @type string $name         The name of the tab. Used in the HTML IDs, href and aria properties.
		 *          @type string $link_content The content of the tab link.
		 *          @type string $content      The content of the tab.
		 *          @type array $options {
		 *              Optional. Extra options.
		 *
		 *              @type string $link_class      Optional. The class for the tab link.
		 *              @type string $link_aria_label Optional. The aria label of the tab link.
		 *          }
		 *     }
		 * }
		 */
		$requested_tabs = apply_filters( 'yoast_free_additional_metabox_sections', [] );

		foreach ( $requested_tabs as $tab ) {
			if ( is_array( $tab ) && array_key_exists( 'name', $tab ) && array_key_exists( 'link_content', $tab ) && array_key_exists( 'content', $tab ) ) {
				$options = array_key_exists( 'options', $tab ) ? $tab['options'] : [];
				$tabs[]  = new WPSEO_Metabox_Section_Additional(
					$tab['name'],
					$tab['link_content'],
					$tab['content'],
					$options
				);
			}
		}

		return $tabs;
	}

	/**
	 * Adds a line in the meta box.
	 *
	 * @deprecated 23.5
	 * @codeCoverageIgnore
	 *
	 * @param string[] $meta_field_def Contains the vars based on which output is generated.
	 * @param string   $key            Internal key (without prefix).
	 *
	 * @return string
	 */
	public function do_meta_box( $meta_field_def, $key = '' ) {
		_deprecated_function( __METHOD__, 'Yoast SEO 23.5' );

		$content      = '';
		$esc_form_key = esc_attr( WPSEO_Meta::$form_prefix . $key );
		$meta_value   = WPSEO_Meta::get_value( $key, $this->get_metabox_post()->ID );

		$class = '';
		if ( isset( $meta_field_def['class'] ) && $meta_field_def['class'] !== '' ) {
			$class = ' ' . $meta_field_def['class'];
		}

		$placeholder = '';
		if ( isset( $meta_field_def['placeholder'] ) && $meta_field_def['placeholder'] !== '' ) {
			$placeholder = $meta_field_def['placeholder'];
		}

		$aria_describedby = '';
		$description      = '';
		if ( isset( $meta_field_def['description'] ) ) {
			$aria_describedby = ' aria-describedby="' . $esc_form_key . '-desc"';
			$description      = '<p id="' . $esc_form_key . '-desc" class="yoast-metabox__description">' . $meta_field_def['description'] . '</p>';
		}

		// Add a hide_on_pages option that returns nothing when the field is rendered on a page.
		if ( isset( $meta_field_def['hide_on_pages'] ) && $meta_field_def['hide_on_pages'] && get_post_type() === 'page' ) {
			return '';
		}

		switch ( $meta_field_def['type'] ) {
			case 'text':
				$ac = '';
				if ( isset( $meta_field_def['autocomplete'] ) && $meta_field_def['autocomplete'] === false ) {
					$ac = 'autocomplete="off" ';
				}
				if ( $placeholder !== '' ) {
					$placeholder = ' placeholder="' . esc_attr( $placeholder ) . '"';
				}
				$content .= '<input type="text"' . $placeholder . ' id="' . $esc_form_key . '" ' . $ac . 'name="' . $esc_form_key . '" value="' . esc_attr( $meta_value ) . '" class="large-text' . $class . '"' . $aria_describedby . '/>';
				break;

			case 'url':
				if ( $placeholder !== '' ) {
					$placeholder = ' placeholder="' . esc_attr( $placeholder ) . '"';
				}
				$content .= '<input type="url"' . $placeholder . ' id="' . $esc_form_key . '" name="' . $esc_form_key . '" value="' . esc_attr( urldecode( $meta_value ) ) . '" class="large-text' . $class . '"' . $aria_describedby . '/>';
				break;

			case 'textarea':
				$rows = 3;
				if ( isset( $meta_field_def['rows'] ) && $meta_field_def['rows'] > 0 ) {
					$rows = $meta_field_def['rows'];
				}
				$content .= '<textarea class="large-text' . $class . '" rows="' . esc_attr( $rows ) . '" id="' . $esc_form_key . '" name="' . $esc_form_key . '"' . $aria_describedby . '>' . esc_textarea( $meta_value ) . '</textarea>';
				break;

			case 'hidden':
				$default = '';
				if ( isset( $meta_field_def['default'] ) ) {
					$default = sprintf( ' data-default="%s"', esc_attr( $meta_field_def['default'] ) );
				}
				$content .= '<input type="hidden" id="' . $esc_form_key . '" name="' . $esc_form_key . '" value="' . esc_attr( $meta_value ) . '"' . $default . '/>' . "\n";
				break;
			case 'select':
				if ( isset( $meta_field_def['options'] ) && is_array( $meta_field_def['options'] ) && $meta_field_def['options'] !== [] ) {
					$content .= '<select name="' . $esc_form_key . '" id="' . $esc_form_key . '" class="yoast' . $class . '">';
					foreach ( $meta_field_def['options'] as $val => $option ) {
						$selected = selected( $meta_value, $val, false );
						$content .= '<option ' . $selected . ' value="' . esc_attr( $val ) . '">' . esc_html( $option ) . '</option>';
					}
					unset( $val, $option, $selected );
					$content .= '</select>';
				}
				break;

			case 'multiselect':
				if ( isset( $meta_field_def['options'] ) && is_array( $meta_field_def['options'] ) && $meta_field_def['options'] !== [] ) {

					// Set $meta_value as $selected_arr.
					$selected_arr = $meta_value;

					// If the multiselect field is 'meta-robots-adv' we should explode on ,.
					if ( $key === 'meta-robots-adv' ) {
						$selected_arr = explode( ',', $meta_value );
					}

					if ( ! is_array( $selected_arr ) ) {
						$selected_arr = (array) $selected_arr;
					}

					$options_count = count( $meta_field_def['options'] );

					$content .= '<select multiple="multiple" size="' . esc_attr( $options_count ) . '" name="' . $esc_form_key . '[]" id="' . $esc_form_key . '" class="yoast' . $class . '"' . $aria_describedby . '>';
					foreach ( $meta_field_def['options'] as $val => $option ) {
						$selected = '';
						if ( in_array( $val, $selected_arr, true ) ) {
							$selected = ' selected="selected"';
						}
						$content .= '<option ' . $selected . ' value="' . esc_attr( $val ) . '">' . esc_html( $option ) . '</option>';
					}
					$content .= '</select>';
					unset( $val, $option, $selected, $selected_arr, $options_count );
				}
				break;

			case 'checkbox':
				$checked  = checked( $meta_value, 'on', false );
				$expl     = ( isset( $meta_field_def['expl'] ) ) ? esc_html( $meta_field_def['expl'] ) : '';
				$content .= '<input type="checkbox" id="' . $esc_form_key . '" name="' . $esc_form_key . '" ' . $checked . ' value="on" class="yoast' . $class . '"' . $aria_describedby . '/> <label for="' . $esc_form_key . '">' . $expl . '</label>';
				unset( $checked, $expl );
				break;

			case 'radio':
				if ( isset( $meta_field_def['options'] ) && is_array( $meta_field_def['options'] ) && $meta_field_def['options'] !== [] ) {
					foreach ( $meta_field_def['options'] as $val => $option ) {
						$checked  = checked( $meta_value, $val, false );
						$content .= '<input type="radio" ' . $checked . ' id="' . $esc_form_key . '_' . esc_attr( $val ) . '" name="' . $esc_form_key . '" value="' . esc_attr( $val ) . '"/> <label for="' . $esc_form_key . '_' . esc_attr( $val ) . '">' . esc_html( $option ) . '</label> ';
					}
					unset( $val, $option, $checked );
				}
				break;
		}

		$html = '';
		if ( $content === '' ) {
			$content = apply_filters_deprecated( 'wpseo_do_meta_box_field_' . $key, [ $content, $meta_value, $esc_form_key, $meta_field_def, $key ], 'Yoast SEO 23.5', '', 'do_meta_box is deprecated' );
		}

		if ( $content !== '' ) {

			$title = esc_html( $meta_field_def['title'] );

			// By default, use the field title as a label element.
			$label = '<label for="' . $esc_form_key . '">' . $title . '</label>';

			// Set the inline help and help panel, if any.
			$help_button = '';
			$help_panel  = '';
			if ( isset( $meta_field_def['help'] ) && $meta_field_def['help'] !== '' ) {
				$help        = new WPSEO_Admin_Help_Panel( $key, $meta_field_def['help-button'], $meta_field_def['help'] );
				$help_button = $help->get_button_html();
				$help_panel  = $help->get_panel_html();
			}

			// If it's a set of radio buttons, output proper fieldset and legend.
			if ( $meta_field_def['type'] === 'radio' ) {
				return '<fieldset><legend>' . $title . '</legend>' . $help_button . $help_panel . $content . $description . '</fieldset>';
			}

			// If it's a single checkbox, ignore the title.
			if ( $meta_field_def['type'] === 'checkbox' ) {
				$label = '';
			}

			// Other meta box content or form fields.
			if ( $meta_field_def['type'] === 'hidden' ) {
				$html = $content;
			}
			else {
				$html = $label . $description . $help_button . $help_panel . $content;
			}
		}

		return $html;
	}

	/**
	 * Saves the WP SEO metadata for posts.
	 *
	 * {@internal $_POST parameters are validated via sanitize_post_meta().}}
	 *
	 * @param int $post_id Post ID.
	 *
	 * @return bool|void Boolean false if invalid save post request.
	 */
	public function save_postdata( $post_id ) {
		// Bail if this is a multisite installation and the site has been switched.
		if ( is_multisite() && ms_is_switched() ) {
			return false;
		}

		if ( $post_id === null ) {
			return false;
		}

		// phpcs:ignore WordPress.Security.ValidatedSanitizedInput.InputNotSanitized -- Sanitized in wp_verify_none.
		if ( ! isset( $_POST['yoast_free_metabox_nonce'] ) || ! wp_verify_nonce( wp_unslash( $_POST['yoast_free_metabox_nonce'] ), 'yoast_free_metabox' ) ) {
			return false;
		}

		if ( wp_is_post_revision( $post_id ) ) {
			$post_id = wp_is_post_revision( $post_id );
		}

		/**
		 * Determine we're not accidentally updating a different post.
		 * We can't use filter_input here as the ID isn't available at this point, other than in the $_POST data.
		 */
		if ( ! isset( $_POST['ID'] ) || $post_id !== (int) $_POST['ID'] ) {
			return false;
		}

		clean_post_cache( $post_id );
		$post = get_post( $post_id );

		if ( ! is_object( $post ) ) {
			// Non-existent post.
			return false;
		}

		do_action( 'wpseo_save_compare_data', $post );

		$social_fields = [];
		if ( $this->social_is_enabled ) {
			$social_fields = WPSEO_Meta::get_meta_field_defs( 'social' );
		}

		$meta_boxes = apply_filters( 'wpseo_save_metaboxes', [] );
		$meta_boxes = array_merge(
			$meta_boxes,
			WPSEO_Meta::get_meta_field_defs( 'general', $post->post_type ),
			WPSEO_Meta::get_meta_field_defs( 'advanced' ),
			$social_fields,
			WPSEO_Meta::get_meta_field_defs( 'schema', $post->post_type )
		);

		foreach ( $meta_boxes as $key => $meta_box ) {

			// If analysis is disabled remove that analysis score value from the DB.
			if ( $this->is_meta_value_disabled( $key ) ) {
				WPSEO_Meta::delete( $key, $post_id );
				continue;
			}

			$data       = null;
			$field_name = WPSEO_Meta::$form_prefix . $key;

			if ( $meta_box['type'] === 'checkbox' ) {
				$data = isset( $_POST[ $field_name ] ) ? 'on' : 'off';
			}
			else {
				if ( isset( $_POST[ $field_name ] ) ) {
					// phpcs:ignore WordPress.Security.ValidatedSanitizedInput.InputNotSanitized -- We're preparing to do just that.
					$data = wp_unslash( $_POST[ $field_name ] );

					// For multi-select.
					if ( is_array( $data ) ) {
						$data = array_map( [ 'WPSEO_Utils', 'sanitize_text_field' ], $data );
					}

					if ( is_string( $data ) ) {
						$data = ( $key !== 'canonical' ) ? WPSEO_Utils::sanitize_text_field( $data ) : WPSEO_Utils::sanitize_url( $data );
					}
				}

				// Reset options when no entry is present with multiselect - only applies to `meta-robots-adv` currently.
				if ( ! isset( $_POST[ $field_name ] ) && ( $meta_box['type'] === 'multiselect' ) ) {
					$data = [];
				}
			}

			if ( $data !== null ) {
				WPSEO_Meta::set_value( $key, $data, $post_id );
			}
		}

		do_action( 'wpseo_saved_postdata' );
	}

	/**
	 * Determines if the given meta value key is disabled.
	 *
	 * @param string $key The key of the meta value.
	 *
	 * @return bool Whether the given meta value key is disabled.
	 */
	public function is_meta_value_disabled( $key ) {
		if ( $key === 'linkdex' && ! $this->seo_analysis->is_enabled() ) {
			return true;
		}

		if ( $key === 'content_score' && ! $this->readability_analysis->is_enabled() ) {
			return true;
		}

		if ( $key === 'inclusive_language_score' && ! $this->inclusive_language_analysis->is_enabled() ) {
			return true;
		}

		return false;
	}

	/**
	 * Enqueues all the needed JS and CSS.
	 *
	 * @todo [JRF => whomever] Create css/metabox-mp6.css file and add it to the below allowed colors array when done.
	 *
	 * @return void
	 */
	public function enqueue() {
		global $pagenow;

		$asset_manager = new WPSEO_Admin_Asset_Manager();

		$is_editor = self::is_post_overview( $pagenow ) || self::is_post_edit( $pagenow );

		if ( self::is_post_overview( $pagenow ) ) {
			$asset_manager->enqueue_style( 'edit-page' );
			$asset_manager->enqueue_script( 'edit-page' );

			return;
		}

		/* Filter 'wpseo_always_register_metaboxes_on_admin' documented in wpseo-main.php */
		if ( ( $is_editor === false && apply_filters( 'wpseo_always_register_metaboxes_on_admin', false ) === false ) || $this->display_metabox() === false ) {
			return;
		}

		$post_id = get_queried_object_id();
		// phpcs:ignore WordPress.Security.NonceVerification.Recommended -- Reason: We are not processing form information.
		if ( empty( $post_id ) && isset( $_GET['post'] ) && is_string( $_GET['post'] ) ) {
			// phpcs:ignore WordPress.Security.NonceVerification.Recommended -- Reason: We are not processing form information.
			$post_id = sanitize_text_field( wp_unslash( $_GET['post'] ) );
		}

		if ( $post_id !== 0 ) {
			// Enqueue files needed for upload functionality.
			wp_enqueue_media( [ 'post' => $post_id ] );
		}

		$asset_manager->enqueue_style( 'metabox-css' );
		$asset_manager->enqueue_style( 'scoring' );
		$asset_manager->enqueue_style( 'monorepo' );
		$asset_manager->enqueue_style( 'ai-generator' );
		$asset_manager->enqueue_style( 'ai-fix-assessments' );

		$is_block_editor  = WP_Screen::get()->is_block_editor();
		$post_edit_handle = 'post-edit';
		if ( ! $is_block_editor ) {
			$post_edit_handle = 'post-edit-classic';
		}
		$asset_manager->enqueue_script( $post_edit_handle );
		$asset_manager->enqueue_style( 'admin-css' );

		/**
		 * Removes the emoji script as it is incompatible with both React and any
		 * contenteditable fields.
		 */
		remove_action( 'admin_print_scripts', 'print_emoji_detection_script' );

		$asset_manager->localize_script( $post_edit_handle, 'wpseoAdminL10n', WPSEO_Utils::get_admin_l10n() );

		$plugins_script_data = [
			'replaceVars' => [
				'replace_vars'             => $this->get_replace_vars(),
				'hidden_replace_vars'      => $this->get_hidden_replace_vars(),
				'recommended_replace_vars' => $this->get_recommended_replace_vars(),
				'scope'                    => $this->determine_scope(),
				'has_taxonomies'           => $this->current_post_type_has_taxonomies(),
			],
			'shortcodes' => [
				'wpseo_shortcode_tags'          => $this->get_valid_shortcode_tags(),
				'wpseo_filter_shortcodes_nonce' => wp_create_nonce( 'wpseo-filter-shortcodes' ),
			],
		];

		$worker_script_data = [
			'url'                     => YoastSEO()->helpers->asset->get_asset_url( 'yoast-seo-analysis-worker' ),
			'dependencies'            => YoastSEO()->helpers->asset->get_dependency_urls_by_handle( 'yoast-seo-analysis-worker' ),
			'keywords_assessment_url' => YoastSEO()->helpers->asset->get_asset_url( 'yoast-seo-used-keywords-assessment' ),
			'log_level'               => WPSEO_Utils::get_analysis_worker_log_level(),
		];

		$script_data = [
			'metabox'                    => $this->get_metabox_script_data(),
			'userLanguageCode'           => WPSEO_Language_Utils::get_language( get_user_locale() ),
			'isPost'                     => true,
			'isBlockEditor'              => $is_block_editor,
			'postId'                     => $post_id,
			'postStatus'                 => get_post_status( $post_id ),
			'postType'                   => get_post_type( $post_id ),
			'usedKeywordsNonce'          => wp_create_nonce( 'wpseo-keyword-usage-and-post-types' ),
			'analysis'                   => [
				'plugins' => $plugins_script_data,
				'worker'  => $worker_script_data,
			],
<<<<<<< HEAD
			'isJetpackBoostActive'       => ( $is_block_editor ) ? YoastSEO()->classes->get( Jetpack_Boost_Active_Conditional::class )->is_met() : false,
			'isJetpackBoostNotPremium'   => ( $is_block_editor ) ? YoastSEO()->classes->get( Jetpack_Boost_Not_Premium_Conditional::class )->is_met() : false,
=======
			'isWooCommerceSeoActive'     => $woocommerce_seo_active,
>>>>>>> 9ef5595e
		];

		/**
		 * The website information repository.
		 *
		 * @var $repo Website_Information_Repository
		 */
		$repo             = YoastSEO()->classes->get( Website_Information_Repository::class );
		$site_information = $repo->get_post_site_information();
		$site_information->set_permalink( $this->get_permalink() );
		$script_data = array_merge_recursive( $site_information->get_legacy_site_information(), $script_data );

		if ( ! $is_block_editor && post_type_supports( get_post_type(), 'thumbnail' ) ) {
			$asset_manager->enqueue_style( 'featured-image' );
		}

		$asset_manager->localize_script( $post_edit_handle, 'wpseoScriptData', $script_data );
		$asset_manager->enqueue_user_language_script();
	}

	/**
	 * Returns post in metabox context.
	 *
	 * @return WP_Post|array<string|int|bool>
	 */
	protected function get_metabox_post() {
		if ( $this->post !== null ) {
			return $this->post;
		}

		// phpcs:ignore WordPress.Security.NonceVerification.Recommended -- Reason: We are not processing form information.
		if ( isset( $_GET['post'] ) && is_string( $_GET['post'] ) ) {
			// phpcs:ignore WordPress.Security.NonceVerification.Recommended,WordPress.Security.ValidatedSanitizedInput.InputNotSanitized -- Reason: We are not processing form information, Sanitization happens in the validate_int function.
			$post_id = (int) WPSEO_Utils::validate_int( wp_unslash( $_GET['post'] ) );

			$this->post = get_post( $post_id );

			return $this->post;
		}

		if ( isset( $GLOBALS['post'] ) ) {
			$this->post = $GLOBALS['post'];

			return $this->post;
		}

		return [];
	}

	/**
	 * Returns an array with shortcode tags for all registered shortcodes.
	 *
	 * @return string[]
	 */
	private function get_valid_shortcode_tags() {
		$shortcode_tags = [];

		foreach ( $GLOBALS['shortcode_tags'] as $tag => $description ) {
			$shortcode_tags[] = $tag;
		}

		return $shortcode_tags;
	}

	/**
	 * Prepares the replace vars for localization.
	 *
	 * @return string[] Replace vars.
	 */
	private function get_replace_vars() {
		$cached_replacement_vars = [];

		$vars_to_cache = [
			'date',
			'id',
			'sitename',
			'sitedesc',
			'sep',
			'page',
			'currentdate',
			'currentyear',
			'currentmonth',
			'currentday',
			'post_year',
			'post_month',
			'post_day',
			'name',
			'author_first_name',
			'author_last_name',
			'permalink',
			'post_content',
			'category_title',
			'tag',
			'category',
		];

		foreach ( $vars_to_cache as $var ) {
			$cached_replacement_vars[ $var ] = wpseo_replace_vars( '%%' . $var . '%%', $this->get_metabox_post() );
		}

		// Merge custom replace variables with the WordPress ones.
		return array_merge( $cached_replacement_vars, $this->get_custom_replace_vars( $this->get_metabox_post() ) );
	}

	/**
	 * Returns the list of replace vars that should be hidden inside the editor.
	 *
	 * @return string[] The hidden replace vars.
	 */
	protected function get_hidden_replace_vars() {
		return ( new WPSEO_Replace_Vars() )->get_hidden_replace_vars();
	}

	/**
	 * Prepares the recommended replace vars for localization.
	 *
	 * @return array<string[]> Recommended replacement variables.
	 */
	private function get_recommended_replace_vars() {
		$recommended_replace_vars = new WPSEO_Admin_Recommended_Replace_Vars();

		// What is recommended depends on the current context.
		$post_type = $recommended_replace_vars->determine_for_post( $this->get_metabox_post() );

		return $recommended_replace_vars->get_recommended_replacevars_for( $post_type );
	}

	/**
	 * Gets the custom replace variables for custom taxonomies and fields.
	 *
	 * @param WP_Post $post The post to check for custom taxonomies and fields.
	 *
	 * @return array<string[]> Array containing all the replacement variables.
	 */
	private function get_custom_replace_vars( $post ) {
		return [
			'custom_fields'     => $this->get_custom_fields_replace_vars( $post ),
			'custom_taxonomies' => $this->get_custom_taxonomies_replace_vars( $post ),
		];
	}

	/**
	 * Gets the custom replace variables for custom taxonomies.
	 *
	 * @param WP_Post $post The post to check for custom taxonomies.
	 *
	 * @return array<string[]> Array containing all the replacement variables.
	 */
	private function get_custom_taxonomies_replace_vars( $post ) {
		$taxonomies          = get_object_taxonomies( $post, 'objects' );
		$custom_replace_vars = [];

		foreach ( $taxonomies as $taxonomy_name => $taxonomy ) {

			if ( is_string( $taxonomy ) ) { // If attachment, see https://core.trac.wordpress.org/ticket/37368 .
				$taxonomy_name = $taxonomy;
				$taxonomy      = get_taxonomy( $taxonomy_name );
			}

			if ( $taxonomy->_builtin && $taxonomy->public ) {
				continue;
			}

			$custom_replace_vars[ $taxonomy_name ] = [
				'name'        => $taxonomy->name,
				'description' => $taxonomy->description,
			];
		}

		return $custom_replace_vars;
	}

	/**
	 * Gets the custom replace variables for custom fields.
	 *
	 * @param WP_Post $post The post to check for custom fields.
	 *
	 * @return array<string[]> Array containing all the replacement variables.
	 */
	private function get_custom_fields_replace_vars( $post ) {
		$custom_replace_vars = [];

		// If no post object is passed, return the empty custom_replace_vars array.
		if ( ! is_object( $post ) ) {
			return $custom_replace_vars;
		}

		$custom_fields = get_post_custom( $post->ID );

		// If $custom_fields is an empty string or generally not an array, return early.
		if ( ! is_array( $custom_fields ) ) {
			return $custom_replace_vars;
		}

		$meta = YoastSEO()->meta->for_post( $post->ID );

		if ( ! $meta ) {
			return $custom_replace_vars;
		}

		// Simply concatenate all fields containing replace vars so we can handle them all with a single regex find.
		$replace_vars_fields = implode(
			' ',
			[
				$meta->presentation->title,
				$meta->presentation->meta_description,
			]
		);

		preg_match_all( '/%%cf_([A-Za-z0-9_]+)%%/', $replace_vars_fields, $matches );
		$fields_to_include = $matches[1];
		foreach ( $custom_fields as $custom_field_name => $custom_field ) {
			// Skip private custom fields.
			if ( substr( $custom_field_name, 0, 1 ) === '_' ) {
				continue;
			}

			// Skip custom fields that are not used, new ones will be fetched dynamically.
			if ( ! in_array( $custom_field_name, $fields_to_include, true ) ) {
				continue;
			}

			// Skip custom field values that are serialized.
			if ( is_serialized( $custom_field[0] ) ) {
				continue;
			}

			$custom_replace_vars[ $custom_field_name ] = $custom_field[0];
		}

		return $custom_replace_vars;
	}

	/**
	 * Checks if the page is the post overview page.
	 *
	 * @param string $page The page to check for the post overview page.
	 *
	 * @return bool Whether or not the given page is the post overview page.
	 */
	public static function is_post_overview( $page ) {
		return $page === 'edit.php';
	}

	/**
	 * Checks if the page is the post edit page.
	 *
	 * @param string $page The page to check for the post edit page.
	 *
	 * @return bool Whether or not the given page is the post edit page.
	 */
	public static function is_post_edit( $page ) {
		return $page === 'post.php'
			|| $page === 'post-new.php';
	}

	/**
	 * Retrieves the product title.
	 *
	 * @return string The product title.
	 */
	protected function get_product_title() {
		return YoastSEO()->helpers->product->get_product_name();
	}

	/**
	 * Gets the permalink.
	 *
	 * @return string
	 */
	protected function get_permalink() {
		$permalink = '';

		if ( is_object( $this->get_metabox_post() ) ) {
			$permalink = get_sample_permalink( $this->get_metabox_post()->ID );
			$permalink = $permalink[0];
		}

		return $permalink;
	}
}<|MERGE_RESOLUTION|>--- conflicted
+++ resolved
@@ -892,12 +892,6 @@
 				'plugins' => $plugins_script_data,
 				'worker'  => $worker_script_data,
 			],
-<<<<<<< HEAD
-			'isJetpackBoostActive'       => ( $is_block_editor ) ? YoastSEO()->classes->get( Jetpack_Boost_Active_Conditional::class )->is_met() : false,
-			'isJetpackBoostNotPremium'   => ( $is_block_editor ) ? YoastSEO()->classes->get( Jetpack_Boost_Not_Premium_Conditional::class )->is_met() : false,
-=======
-			'isWooCommerceSeoActive'     => $woocommerce_seo_active,
->>>>>>> 9ef5595e
 		];
 
 		/**
