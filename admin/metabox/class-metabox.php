--- conflicted
+++ resolved
@@ -619,11 +619,7 @@
 				if ( $placeholder !== '' ) {
 					$placeholder = ' placeholder="' . esc_attr( $placeholder ) . '"';
 				}
-<<<<<<< HEAD
-				$content .= '<input type="text"' . $placeholder . ' id="' . $esc_form_key . '" ' . $ac . 'name="' . $esc_form_key . '" value="' . esc_attr( $meta_value ) . '" class="large-text' . $class . '"' . $aria_describedby . '/><br />';
-=======
-				$content .= '<input type="text"' . $placeholder . 'id="' . $esc_form_key . '" ' . $ac . 'name="' . $esc_form_key . '" value="' . esc_attr( $meta_value ) . '" class="large-text' . $class . '"' . $aria_describedby . '/>';
->>>>>>> 0fae1490
+				$content .= '<input type="text"' . $placeholder . ' id="' . $esc_form_key . '" ' . $ac . 'name="' . $esc_form_key . '" value="' . esc_attr( $meta_value ) . '" class="large-text' . $class . '"' . $aria_describedby . '/>';
 				break;
 
 			case 'textarea':
