<?php
/**
 * WPSEO plugin file.
 *
 * @package WPSEO\Admin
 */

use Yoast\WP\SEO\Presenters\Admin\Alert_Presenter;
use Yoast\WP\SEO\Presenters\Admin\Meta_Fields_Presenter;

/**
 * This class generates the metabox on the edit post / page as well as contains all page analysis functionality.
 */
class WPSEO_Metabox extends WPSEO_Meta {

	/**
	 * Whether the social tab is enabled.
	 *
	 * @var bool
	 */
	private $social_is_enabled;

	/**
	 * Helper to determine whether the SEO analysis is enabled.
	 *
	 * @var WPSEO_Metabox_Analysis_SEO
	 */
	protected $seo_analysis;

	/**
	 * Helper to determine whether the readability analysis is enabled.
	 *
	 * @var WPSEO_Metabox_Analysis_Readability
	 */
	protected $readability_analysis;

	/**
	 * Helper to determine whether or not the inclusive language analysis is enabled.
	 *
	 * @var WPSEO_Metabox_Analysis_Inclusive_Language
	 */
	protected $inclusive_language_analysis;

	/**
	 * The metabox editor object.
	 *
	 * @var WPSEO_Metabox_Editor
	 */
	protected $editor;

	/**
	 * The Metabox post.
	 *
	 * @var WP_Post
	 */
	protected $post = null;

	/**
	 * Whether the advanced metadata is enabled.
	 *
	 * @var bool
	 */
	protected $is_advanced_metadata_enabled;

	/**
	 * Class constructor.
	 */
	public function __construct() {
		if ( $this->is_internet_explorer() ) {
			add_action( 'add_meta_boxes', [ $this, 'internet_explorer_metabox' ] );

			return;
		}

		add_action( 'add_meta_boxes', [ $this, 'add_meta_box' ] );
		add_action( 'admin_enqueue_scripts', [ $this, 'enqueue' ] );
		add_action( 'wp_insert_post', [ $this, 'save_postdata' ] );
		add_action( 'edit_attachment', [ $this, 'save_postdata' ] );
		add_action( 'add_attachment', [ $this, 'save_postdata' ] );
		add_action( 'admin_init', [ $this, 'translate_meta_boxes' ] );

		$this->editor = new WPSEO_Metabox_Editor();
		$this->editor->register_hooks();

		$this->social_is_enabled            = WPSEO_Options::get( 'opengraph', false ) || WPSEO_Options::get( 'twitter', false );
		$this->is_advanced_metadata_enabled = WPSEO_Capability_Utils::current_user_can( 'wpseo_edit_advanced_metadata' ) || WPSEO_Options::get( 'disableadvanced_meta' ) === false;

<<<<<<< HEAD
		$this->seo_analysis         = new WPSEO_Metabox_Analysis_SEO();
		$this->readability_analysis = new WPSEO_Metabox_Analysis_Readability();
=======
		$this->estimated_reading_time_conditional = new Estimated_Reading_Time_Conditional(
			new Post_Conditional(),
			new Input_Helper()
		);

		$this->seo_analysis                = new WPSEO_Metabox_Analysis_SEO();
		$this->readability_analysis        = new WPSEO_Metabox_Analysis_Readability();
		$this->inclusive_language_analysis = new WPSEO_Metabox_Analysis_Inclusive_Language();
>>>>>>> 9886a912
	}

	/**
	 * Checks whether the request comes from an IE 11 browser.
	 *
	 * @return bool Whether the request comes from an IE 11 browser.
	 */
	public static function is_internet_explorer() {
		if ( empty( $_SERVER['HTTP_USER_AGENT'] ) ) {
			return false;
		}

		$user_agent = sanitize_text_field( wp_unslash( $_SERVER['HTTP_USER_AGENT'] ) );

		if ( stripos( $user_agent, 'Trident/7.0' ) === false ) {
			return false;
		}

		return true;
	}

	/**
	 * Adds an alternative metabox for internet explorer users.
	 */
	public function internet_explorer_metabox() {
		$post_types = WPSEO_Post_Type::get_accessible_post_types();
		$post_types = array_filter( $post_types, [ $this, 'display_metabox' ] );

		if ( ! is_array( $post_types ) || $post_types === [] ) {
			return;
		}

		$product_title = $this->get_product_title();

		foreach ( $post_types as $post_type ) {
			add_filter( "postbox_classes_{$post_type}_wpseo_meta", [ $this, 'wpseo_metabox_class' ] );

			add_meta_box(
				'wpseo_meta',
				$product_title,
				[ $this, 'render_internet_explorer_notice' ],
				$post_type,
				'normal',
				apply_filters( 'wpseo_metabox_prio', 'high' ),
				[ '__block_editor_compatible_meta_box' => true ]
			);
		}
	}

	/**
	 * Renders the content for the internet explorer metabox.
	 *
	 * @return void
	 */
	public function render_internet_explorer_notice() {
		$content = sprintf(
			/* translators: 1: Link start tag to the Firefox website, 2: Link start tag to the Chrome website, 3: Link start tag to the Edge website, 4: Link closing tag. */
			esc_html__( 'The browser you are currently using is unfortunately rather dated. Since we strive to give you the best experience possible, we no longer support this browser. Instead, please use %1$sFirefox%4$s, %2$sChrome%4$s or %3$sMicrosoft Edge%4$s.', 'wordpress-seo' ),
			'<a href="https://www.mozilla.org/firefox/new/">',
			'<a href="https://www.google.com/chrome/">',
			'<a href="https://www.microsoft.com/windows/microsoft-edge">',
			'</a>'
		);

		// phpcs:ignore WordPress.Security.EscapeOutput.OutputNotEscaped -- Output escaped above.
		echo new Alert_Presenter( $content );
	}

	/**
	 * Translates text strings for use in the meta box.
	 *
	 * IMPORTANT: if you want to add a new string (option) somewhere, make sure you add that array key to
	 * the main meta box definition array in the class WPSEO_Meta() as well!!!!
	 */
	public static function translate_meta_boxes() {
		WPSEO_Meta::$meta_fields['general']['title']['title']    = __( 'SEO title', 'wordpress-seo' );
		WPSEO_Meta::$meta_fields['general']['metadesc']['title'] = __( 'Meta description', 'wordpress-seo' );

		/* translators: %s expands to the post type name. */
		WPSEO_Meta::$meta_fields['advanced']['meta-robots-noindex']['title'] = __( 'Allow search engines to show this %s in search results?', 'wordpress-seo' );
		if ( (string) get_option( 'blog_public' ) === '0' ) {
			WPSEO_Meta::$meta_fields['advanced']['meta-robots-noindex']['description'] = '<span class="error-message">' . __( 'Warning: even though you can set the meta robots setting here, the entire site is set to noindex in the sitewide privacy settings, so these settings won\'t have an effect.', 'wordpress-seo' ) . '</span>';
		}
		/* translators: %1$s expands to Yes or No,  %2$s expands to the post type name.*/
		WPSEO_Meta::$meta_fields['advanced']['meta-robots-noindex']['options']['0'] = __( 'Default for %2$s, currently: %1$s', 'wordpress-seo' );
		WPSEO_Meta::$meta_fields['advanced']['meta-robots-noindex']['options']['2'] = __( 'Yes', 'wordpress-seo' );
		WPSEO_Meta::$meta_fields['advanced']['meta-robots-noindex']['options']['1'] = __( 'No', 'wordpress-seo' );

		/* translators: %1$s expands to the post type name.*/
		WPSEO_Meta::$meta_fields['advanced']['meta-robots-nofollow']['title']        = __( 'Should search engines follow links on this %1$s?', 'wordpress-seo' );
		WPSEO_Meta::$meta_fields['advanced']['meta-robots-nofollow']['options']['0'] = __( 'Yes', 'wordpress-seo' );
		WPSEO_Meta::$meta_fields['advanced']['meta-robots-nofollow']['options']['1'] = __( 'No', 'wordpress-seo' );

		WPSEO_Meta::$meta_fields['advanced']['meta-robots-adv']['title']                   = __( 'Meta robots advanced', 'wordpress-seo' );
		WPSEO_Meta::$meta_fields['advanced']['meta-robots-adv']['description']             = __( 'If you want to apply advanced <code>meta</code> robots settings for this page, please define them in the following field.', 'wordpress-seo' );
		WPSEO_Meta::$meta_fields['advanced']['meta-robots-adv']['options']['noimageindex'] = __( 'No Image Index', 'wordpress-seo' );
		WPSEO_Meta::$meta_fields['advanced']['meta-robots-adv']['options']['noarchive']    = __( 'No Archive', 'wordpress-seo' );
		WPSEO_Meta::$meta_fields['advanced']['meta-robots-adv']['options']['nosnippet']    = __( 'No Snippet', 'wordpress-seo' );

		WPSEO_Meta::$meta_fields['advanced']['bctitle']['title']       = __( 'Breadcrumbs Title', 'wordpress-seo' );
		WPSEO_Meta::$meta_fields['advanced']['bctitle']['description'] = __( 'Title to use for this page in breadcrumb paths', 'wordpress-seo' );

		WPSEO_Meta::$meta_fields['advanced']['canonical']['title'] = __( 'Canonical URL', 'wordpress-seo' );

		WPSEO_Meta::$meta_fields['advanced']['canonical']['description'] = sprintf(
			/* translators: 1: link open tag; 2: link close tag. */
			__( 'The canonical URL that this page should point to. Leave empty to default to permalink. %1$sCross domain canonical%2$s supported too.', 'wordpress-seo' ),
			'<a href="https://googlewebmastercentral.blogspot.com/2009/12/handling-legitimate-cross-domain.html" target="_blank" rel="noopener">',
			WPSEO_Admin_Utils::get_new_tab_message() . '</a>'
		);
		/* translators: %s expands to the post type name. */
		WPSEO_Meta::$meta_fields['advanced']['wordproof_timestamp']['title']        = __( 'Timestamp this %s', 'wordpress-seo' );
		WPSEO_Meta::$meta_fields['advanced']['wordproof_timestamp']['description']  = __( 'Use WordProof to timestamp this page to comply with legal regulations and join the fight for a more transparant and accountable internet.', 'wordpress-seo' );
		WPSEO_Meta::$meta_fields['advanced']['wordproof_timestamp']['options']['0'] = __( 'Off', 'wordpress-seo' );
		WPSEO_Meta::$meta_fields['advanced']['wordproof_timestamp']['options']['1'] = __( 'On', 'wordpress-seo' );
		WPSEO_Meta::$meta_fields['advanced']['wordproof_timestamp']['type']         = 'hidden';

		WPSEO_Meta::$meta_fields['advanced']['redirect']['title']       = __( '301 Redirect', 'wordpress-seo' );
		WPSEO_Meta::$meta_fields['advanced']['redirect']['description'] = __( 'The URL that this page should redirect to.', 'wordpress-seo' );

		do_action( 'wpseo_tab_translate' );
	}

	/**
	 * Determines whether the metabox should be shown for the passed identifier.
	 *
	 * By default the check is done for post types, but can also be used for taxonomies.
	 *
	 * @param string|null $identifier The identifier to check.
	 * @param string      $type       The type of object to check. Defaults to post_type.
	 *
	 * @return bool Whether or not the metabox should be displayed.
	 */
	public function display_metabox( $identifier = null, $type = 'post_type' ) {
		return WPSEO_Utils::is_metabox_active( $identifier, $type );
	}

	/**
	 * Adds the Yoast SEO meta box to the edit boxes in the edit post, page,
	 * attachment, and custom post types pages.
	 *
	 * @return void
	 */
	public function add_meta_box() {
		$post_types = WPSEO_Post_Type::get_accessible_post_types();
		$post_types = array_filter( $post_types, [ $this, 'display_metabox' ] );

		if ( ! is_array( $post_types ) || $post_types === [] ) {
			return;
		}

		$product_title = $this->get_product_title();

		foreach ( $post_types as $post_type ) {
			add_filter( "postbox_classes_{$post_type}_wpseo_meta", [ $this, 'wpseo_metabox_class' ] );

			add_meta_box(
				'wpseo_meta',
				$product_title,
				[ $this, 'meta_box' ],
				$post_type,
				'normal',
				apply_filters( 'wpseo_metabox_prio', 'high' ),
				[ '__block_editor_compatible_meta_box' => true ]
			);
		}
	}

	/**
	 * Adds CSS classes to the meta box.
	 *
	 * @param array $classes An array of postbox CSS classes.
	 *
	 * @return array List of classes that will be applied to the editbox container.
	 */
	public function wpseo_metabox_class( $classes ) {
		$classes[] = 'yoast wpseo-metabox';

		return $classes;
	}

	/**
	 * Passes variables to js for use with the post-scraper.
	 *
	 * @return array
	 */
	public function get_metabox_script_data() {
		$permalink = '';

		if ( is_object( $this->get_metabox_post() ) ) {
			$permalink = get_sample_permalink( $this->get_metabox_post()->ID );
			$permalink = $permalink[0];
		}

		$post_formatter = new WPSEO_Metabox_Formatter(
			new WPSEO_Post_Metabox_Formatter( $this->get_metabox_post(), [], $permalink )
		);

		$values = $post_formatter->get_values();

		/** This filter is documented in admin/filters/class-cornerstone-filter.php. */
		$post_types = apply_filters( 'wpseo_cornerstone_post_types', WPSEO_Post_Type::get_accessible_post_types() );
		if ( $values['cornerstoneActive'] && ! in_array( $this->get_metabox_post()->post_type, $post_types, true ) ) {
			$values['cornerstoneActive'] = false;
		}

		if ( $values['semrushIntegrationActive'] && $this->post->post_type === 'attachment' ) {
			$values['semrushIntegrationActive'] = 0;
		}

		if ( $values['wincherIntegrationActive'] && $this->post->post_type === 'attachment' ) {
			$values['wincherIntegrationActive'] = 0;
		}

		return $values;
	}

	/**
	 * Determines whether or not the current post type has registered taxonomies.
	 *
	 * @return bool Whether the current post type has taxonomies.
	 */
	private function current_post_type_has_taxonomies() {
		$post_taxonomies = get_object_taxonomies( get_post_type() );

		return ! empty( $post_taxonomies );
	}

	/**
	 * Determines the scope based on the post type.
	 * This can be used by the replacevar plugin to determine if a replacement needs to be executed.
	 *
	 * @return string String describing the current scope.
	 */
	private function determine_scope() {
		if ( $this->get_metabox_post()->post_type === 'page' ) {
			return 'page';
		}

		return 'post';
	}

	/**
	 * Outputs the meta box.
	 */
	public function meta_box() {
		$this->render_hidden_fields();
		$this->render_tabs();
	}

	/**
	 * Renders the metabox hidden fields.
	 *
	 * @return void
	 */
	protected function render_hidden_fields() {
		wp_nonce_field( 'yoast_free_metabox', 'yoast_free_metabox_nonce' );

		// phpcs:ignore WordPress.Security.EscapeOutput.OutputNotEscaped -- Output escaped in class.
		echo new Meta_Fields_Presenter( $this->get_metabox_post(), 'general' );

		if ( $this->is_advanced_metadata_enabled ) {
			// phpcs:ignore WordPress.Security.EscapeOutput.OutputNotEscaped -- Output escaped in class.
			echo new Meta_Fields_Presenter( $this->get_metabox_post(), 'advanced' );
		}

		// phpcs:ignore WordPress.Security.EscapeOutput.OutputNotEscaped -- Output escaped in class.
		echo new Meta_Fields_Presenter( $this->get_metabox_post(), 'schema', $this->get_metabox_post()->post_type );

		if ( $this->social_is_enabled ) {
			// phpcs:ignore WordPress.Security.EscapeOutput.OutputNotEscaped -- Output escaped in class.
			echo new Meta_Fields_Presenter( $this->get_metabox_post(), 'social' );
		}

		/**
		 * Filter: 'wpseo_content_meta_section_content' - Allow filtering the metabox content before outputting.
		 *
		 * @api string $post_content The metabox content string.
		 */
		// phpcs:ignore WordPress.Security.EscapeOutput.OutputNotEscaped -- Output should be escaped in the filter.
		echo apply_filters( 'wpseo_content_meta_section_content', '' );
	}

	/**
	 * Renders the metabox tabs.
	 *
	 * @return void
	 */
	protected function render_tabs() {
		echo '<div class="wpseo-metabox-content">';
		// phpcs:ignore WordPress.Security.EscapeOutput.OutputNotEscaped -- Reason: $this->get_product_title() returns a hard-coded string.
		printf( '<div class="wpseo-metabox-menu"><ul role="tablist" class="yoast-aria-tabs" aria-label="%s">', $this->get_product_title() );

		$tabs = $this->get_tabs();

		foreach ( $tabs as $tab ) {
			if ( $tab->name === 'premium' ) {
				continue;
			}

			$tab->display_link();
		}

		echo '</ul></div>';

		foreach ( $tabs as $tab ) {
			$tab->display_content();
		}

		echo '</div>';
	}

	/**
	 * Returns the relevant metabox tabs for the current view.
	 *
	 * @return WPSEO_Metabox_Section[]
	 */
	private function get_tabs() {
		$tabs = [];

		$label = __( 'SEO', 'wordpress-seo' );
		if ( $this->seo_analysis->is_enabled() ) {
			$label = '<span class="wpseo-score-icon-container" id="wpseo-seo-score-icon"></span>' . $label;
		}
		$tabs[] = new WPSEO_Metabox_Section_React( 'content', $label );

		if ( $this->readability_analysis->is_enabled() ) {
			$tabs[] = new WPSEO_Metabox_Section_Readability();
		}

		if ( $this->inclusive_language_analysis->is_enabled() ) {
			$tabs[] = new WPSEO_Metabox_Section_Inclusive_Language();
		}

		if ( $this->is_advanced_metadata_enabled ) {
			$tabs[] = new WPSEO_Metabox_Section_React(
				'schema',
				'<span class="wpseo-schema-icon"></span>' . __( 'Schema', 'wordpress-seo' ),
				''
			);
		}

		if ( $this->social_is_enabled ) {
			$tabs[] = new WPSEO_Metabox_Section_React(
				'social',
				'<span class="dashicons dashicons-share"></span>' . __( 'Social', 'wordpress-seo' ),
				'',
				[
					'html_after' => '<div id="wpseo-section-social"></div>',
				]
			);
		}

		$tabs = array_merge( $tabs, $this->get_additional_tabs() );

		return $tabs;
	}

	/**
	 * Returns the metabox tabs that have been added by other plugins.
	 *
	 * @return WPSEO_Metabox_Section_Additional[]
	 */
	protected function get_additional_tabs() {
		$tabs = [];

		/**
		 * Private filter: 'yoast_free_additional_metabox_sections'.
		 *
		 * Meant for internal use only. Allows adding additional tabs to the Yoast SEO metabox.
		 *
		 * @since 11.9
		 *
		 * @param array[] $tabs {
		 *     An array of arrays with tab specifications.
		 *
		 *     @type array $tab {
		 *          A tab specification.
		 *
		 *          @type string $name         The name of the tab. Used in the HTML IDs, href and aria properties.
		 *          @type string $link_content The content of the tab link.
		 *          @type string $content      The content of the tab.
		 *          @type array $options {
		 *              Optional. Extra options.
		 *
		 *              @type string $link_class      Optional. The class for the tab link.
		 *              @type string $link_aria_label Optional. The aria label of the tab link.
		 *          }
		 *     }
		 * }
		 */
		$requested_tabs = apply_filters( 'yoast_free_additional_metabox_sections', [] );

		foreach ( $requested_tabs as $tab ) {
			if ( is_array( $tab ) && array_key_exists( 'name', $tab ) && array_key_exists( 'link_content', $tab ) && array_key_exists( 'content', $tab ) ) {
				$options = array_key_exists( 'options', $tab ) ? $tab['options'] : [];
				$tabs[]  = new WPSEO_Metabox_Section_Additional(
					$tab['name'],
					$tab['link_content'],
					$tab['content'],
					$options
				);
			}
		}

		return $tabs;
	}

	/**
	 * Adds a line in the meta box.
	 *
	 * @todo [JRF] Check if $class is added appropriately everywhere.
	 *
	 * @param array  $meta_field_def Contains the vars based on which output is generated.
	 * @param string $key            Internal key (without prefix).
	 *
	 * @return string
	 */
	public function do_meta_box( $meta_field_def, $key = '' ) {
		$content      = '';
		$esc_form_key = esc_attr( WPSEO_Meta::$form_prefix . $key );
		$meta_value   = WPSEO_Meta::get_value( $key, $this->get_metabox_post()->ID );

		$class = '';
		if ( isset( $meta_field_def['class'] ) && $meta_field_def['class'] !== '' ) {
			$class = ' ' . $meta_field_def['class'];
		}

		$placeholder = '';
		if ( isset( $meta_field_def['placeholder'] ) && $meta_field_def['placeholder'] !== '' ) {
			$placeholder = $meta_field_def['placeholder'];
		}

		$aria_describedby = '';
		$description      = '';
		if ( isset( $meta_field_def['description'] ) ) {
			$aria_describedby = ' aria-describedby="' . $esc_form_key . '-desc"';
			$description      = '<p id="' . $esc_form_key . '-desc" class="yoast-metabox__description">' . $meta_field_def['description'] . '</p>';
		}

		// Add a hide_on_pages option that returns nothing when the field is rendered on a page.
		if ( isset( $meta_field_def['hide_on_pages'] ) && $meta_field_def['hide_on_pages'] && get_post_type() === 'page' ) {
			return '';
		}

		switch ( $meta_field_def['type'] ) {
			case 'text':
				$ac = '';
				if ( isset( $meta_field_def['autocomplete'] ) && $meta_field_def['autocomplete'] === false ) {
					$ac = 'autocomplete="off" ';
				}
				if ( $placeholder !== '' ) {
					$placeholder = ' placeholder="' . esc_attr( $placeholder ) . '"';
				}
				$content .= '<input type="text"' . $placeholder . ' id="' . $esc_form_key . '" ' . $ac . 'name="' . $esc_form_key . '" value="' . esc_attr( $meta_value ) . '" class="large-text' . $class . '"' . $aria_describedby . '/>';
				break;

			case 'url':
				if ( $placeholder !== '' ) {
					$placeholder = ' placeholder="' . esc_attr( $placeholder ) . '"';
				}
				$content .= '<input type="url"' . $placeholder . ' id="' . $esc_form_key . '" name="' . $esc_form_key . '" value="' . esc_attr( urldecode( $meta_value ) ) . '" class="large-text' . $class . '"' . $aria_describedby . '/>';
				break;

			case 'textarea':
				$rows = 3;
				if ( isset( $meta_field_def['rows'] ) && $meta_field_def['rows'] > 0 ) {
					$rows = $meta_field_def['rows'];
				}
				$content .= '<textarea class="large-text' . $class . '" rows="' . esc_attr( $rows ) . '" id="' . $esc_form_key . '" name="' . $esc_form_key . '"' . $aria_describedby . '>' . esc_textarea( $meta_value ) . '</textarea>';
				break;

			case 'hidden':
				$default = '';
				if ( isset( $meta_field_def['default'] ) ) {
					$default = sprintf( ' data-default="%s"', esc_attr( $meta_field_def['default'] ) );
				}
				$content .= '<input type="hidden" id="' . $esc_form_key . '" name="' . $esc_form_key . '" value="' . esc_attr( $meta_value ) . '"' . $default . '/>' . "\n";
				break;
			case 'select':
				if ( isset( $meta_field_def['options'] ) && is_array( $meta_field_def['options'] ) && $meta_field_def['options'] !== [] ) {
					$content .= '<select name="' . $esc_form_key . '" id="' . $esc_form_key . '" class="yoast' . $class . '">';
					foreach ( $meta_field_def['options'] as $val => $option ) {
						$selected = selected( $meta_value, $val, false );
						$content .= '<option ' . $selected . ' value="' . esc_attr( $val ) . '">' . esc_html( $option ) . '</option>';
					}
					unset( $val, $option, $selected );
					$content .= '</select>';
				}
				break;

			case 'multiselect':
				if ( isset( $meta_field_def['options'] ) && is_array( $meta_field_def['options'] ) && $meta_field_def['options'] !== [] ) {

					// Set $meta_value as $selected_arr.
					$selected_arr = $meta_value;

					// If the multiselect field is 'meta-robots-adv' we should explode on ,.
					if ( $key === 'meta-robots-adv' ) {
						$selected_arr = explode( ',', $meta_value );
					}

					if ( ! is_array( $selected_arr ) ) {
						$selected_arr = (array) $selected_arr;
					}

					$options_count = count( $meta_field_def['options'] );

					$content .= '<select multiple="multiple" size="' . esc_attr( $options_count ) . '" name="' . $esc_form_key . '[]" id="' . $esc_form_key . '" class="yoast' . $class . '"' . $aria_describedby . '>';
					foreach ( $meta_field_def['options'] as $val => $option ) {
						$selected = '';
						if ( in_array( $val, $selected_arr, true ) ) {
							$selected = ' selected="selected"';
						}
						$content .= '<option ' . $selected . ' value="' . esc_attr( $val ) . '">' . esc_html( $option ) . '</option>';
					}
					$content .= '</select>';
					unset( $val, $option, $selected, $selected_arr, $options_count );
				}
				break;

			case 'checkbox':
				$checked  = checked( $meta_value, 'on', false );
				$expl     = ( isset( $meta_field_def['expl'] ) ) ? esc_html( $meta_field_def['expl'] ) : '';
				$content .= '<input type="checkbox" id="' . $esc_form_key . '" name="' . $esc_form_key . '" ' . $checked . ' value="on" class="yoast' . $class . '"' . $aria_describedby . '/> <label for="' . $esc_form_key . '">' . $expl . '</label>';
				unset( $checked, $expl );
				break;

			case 'radio':
				if ( isset( $meta_field_def['options'] ) && is_array( $meta_field_def['options'] ) && $meta_field_def['options'] !== [] ) {
					foreach ( $meta_field_def['options'] as $val => $option ) {
						$checked  = checked( $meta_value, $val, false );
						$content .= '<input type="radio" ' . $checked . ' id="' . $esc_form_key . '_' . esc_attr( $val ) . '" name="' . $esc_form_key . '" value="' . esc_attr( $val ) . '"/> <label for="' . $esc_form_key . '_' . esc_attr( $val ) . '">' . esc_html( $option ) . '</label> ';
					}
					unset( $val, $option, $checked );
				}
				break;

			case 'upload':
				$content .= '<input' .
					' id="' . $esc_form_key . '"' .
					' type="text"' .
					' size="36"' .
					' class="' . $class . '"' .
					' name="' . $esc_form_key . '"' .
					' value="' . esc_attr( $meta_value ) . '"' . $aria_describedby .
					' readonly="readonly"' .
					' /> ';
				$content .= '<input' .
					' id="' . esc_attr( $esc_form_key ) . '_button"' .
					' class="wpseo_image_upload_button button"' .
					' data-target="' . esc_attr( $esc_form_key ) . '"' .
					' data-target-id="' . esc_attr( $esc_form_key ) . '-id"' .
					' type="button"' .
					' value="' . esc_attr__( 'Upload Image', 'wordpress-seo' ) . '"' .
					' /> ';
				$content .= '<input' .
					' class="wpseo_image_remove_button button"' .
					' type="button"' .
					' value="' . esc_attr__( 'Clear Image', 'wordpress-seo' ) . '"' .
					' />';
				break;
		}

		$html = '';
		if ( $content === '' ) {
			$content = apply_filters( 'wpseo_do_meta_box_field_' . $key, $content, $meta_value, $esc_form_key, $meta_field_def, $key );
		}

		if ( $content !== '' ) {

			$title = esc_html( $meta_field_def['title'] );

			// By default, use the field title as a label element.
			$label = '<label for="' . $esc_form_key . '">' . $title . '</label>';

			// Set the inline help and help panel, if any.
			$help_button = '';
			$help_panel  = '';
			if ( isset( $meta_field_def['help'] ) && $meta_field_def['help'] !== '' ) {
				$help        = new WPSEO_Admin_Help_Panel( $key, $meta_field_def['help-button'], $meta_field_def['help'] );
				$help_button = $help->get_button_html();
				$help_panel  = $help->get_panel_html();
			}

			// If it's a set of radio buttons, output proper fieldset and legend.
			if ( $meta_field_def['type'] === 'radio' ) {
				return '<fieldset><legend>' . $title . '</legend>' . $help_button . $help_panel . $content . $description . '</fieldset>';
			}

			// If it's a single checkbox, ignore the title.
			if ( $meta_field_def['type'] === 'checkbox' ) {
				$label = '';
			}

			// Other meta box content or form fields.
			if ( $meta_field_def['type'] === 'hidden' ) {
				$html = $content;
			}
			else {
				$html = $label . $description . $help_button . $help_panel . $content;
			}
		}

		return $html;
	}

	/**
	 * Saves the WP SEO metadata for posts.
	 *
	 * {@internal $_POST parameters are validated via sanitize_post_meta().}}
	 *
	 * @param int $post_id Post ID.
	 *
	 * @return bool|void Boolean false if invalid save post request.
	 */
	public function save_postdata( $post_id ) {
		// Bail if this is a multisite installation and the site has been switched.
		if ( is_multisite() && ms_is_switched() ) {
			return false;
		}

		if ( $post_id === null ) {
			return false;
		}

		// phpcs:ignore WordPress.Security.ValidatedSanitizedInput.InputNotSanitized -- Sanitized in wp_verify_none.
		if ( ! isset( $_POST['yoast_free_metabox_nonce'] ) || ! wp_verify_nonce( wp_unslash( $_POST['yoast_free_metabox_nonce'] ), 'yoast_free_metabox' ) ) {
			return false;
		}

		if ( wp_is_post_revision( $post_id ) ) {
			$post_id = wp_is_post_revision( $post_id );
		}

		/**
		 * Determine we're not accidentally updating a different post.
		 * We can't use filter_input here as the ID isn't available at this point, other than in the $_POST data.
		 */
		if ( ! isset( $_POST['ID'] ) || $post_id !== (int) $_POST['ID'] ) {
			return false;
		}

		clean_post_cache( $post_id );
		$post = get_post( $post_id );

		if ( ! is_object( $post ) ) {
			// Non-existent post.
			return false;
		}

		do_action( 'wpseo_save_compare_data', $post );

		$social_fields = [];
		if ( $this->social_is_enabled ) {
			$social_fields = WPSEO_Meta::get_meta_field_defs( 'social' );
		}

		$meta_boxes = apply_filters( 'wpseo_save_metaboxes', [] );
		$meta_boxes = array_merge(
			$meta_boxes,
			WPSEO_Meta::get_meta_field_defs( 'general', $post->post_type ),
			WPSEO_Meta::get_meta_field_defs( 'advanced' ),
			$social_fields,
			WPSEO_Meta::get_meta_field_defs( 'schema', $post->post_type )
		);

		foreach ( $meta_boxes as $key => $meta_box ) {

			// If analysis is disabled remove that analysis score value from the DB.
			if ( $this->is_meta_value_disabled( $key ) ) {
				WPSEO_Meta::delete( $key, $post_id );
				continue;
			}

			$data       = null;
			$field_name = WPSEO_Meta::$form_prefix . $key;

			if ( $meta_box['type'] === 'checkbox' ) {
				$data = isset( $_POST[ $field_name ] ) ? 'on' : 'off';
			}
			else {
				if ( isset( $_POST[ $field_name ] ) ) {
					// phpcs:ignore WordPress.Security.ValidatedSanitizedInput.InputNotSanitized -- We're preparing to do just that.
					$data = wp_unslash( $_POST[ $field_name ] );

					// For multi-select.
					if ( is_array( $data ) ) {
						$data = array_map( [ 'WPSEO_Utils', 'sanitize_text_field' ], $data );
					}

					if ( is_string( $data ) ) {
						$data = ( $key !== 'canonical' ) ? WPSEO_Utils::sanitize_text_field( $data ) : WPSEO_Utils::sanitize_url( $data );
					}
				}

				// Reset options when no entry is present with multiselect - only applies to `meta-robots-adv` currently.
				if ( ! isset( $_POST[ $field_name ] ) && ( $meta_box['type'] === 'multiselect' ) ) {
					$data = [];
				}
			}

			if ( $data !== null ) {
				WPSEO_Meta::set_value( $key, $data, $post_id );
			}
		}

		do_action( 'wpseo_saved_postdata' );
	}

	/**
	 * Determines if the given meta value key is disabled.
	 *
	 * @param string $key The key of the meta value.
	 *
	 * @return bool Whether the given meta value key is disabled.
	 */
	public function is_meta_value_disabled( $key ) {
		if ( $key === 'linkdex' && ! $this->seo_analysis->is_enabled() ) {
			return true;
		}

		if ( $key === 'content_score' && ! $this->readability_analysis->is_enabled() ) {
			return true;
		}

		if ( $key === 'inclusive_language_score' && ! $this->inclusive_language_analysis->is_enabled() ) {
			return true;
		}

		return false;
	}

	/**
	 * Enqueues all the needed JS and CSS.
	 *
	 * @todo [JRF => whomever] Create css/metabox-mp6.css file and add it to the below allowed colors array when done.
	 */
	public function enqueue() {
		global $pagenow;

		$asset_manager = new WPSEO_Admin_Asset_Manager();

		$is_editor = self::is_post_overview( $pagenow ) || self::is_post_edit( $pagenow );

		if ( self::is_post_overview( $pagenow ) ) {
			$asset_manager->enqueue_style( 'edit-page' );
			$asset_manager->enqueue_script( 'edit-page' );

			return;
		}

		/* Filter 'wpseo_always_register_metaboxes_on_admin' documented in wpseo-main.php */
		if ( ( $is_editor === false && apply_filters( 'wpseo_always_register_metaboxes_on_admin', false ) === false ) || $this->display_metabox() === false ) {
			return;
		}

		$post_id = get_queried_object_id();
		// phpcs:ignore WordPress.Security.NonceVerification.Recommended
		if ( empty( $post_id ) && isset( $_GET['post'] ) ) {
			$post_id = sanitize_text_field( filter_input( INPUT_GET, 'post' ) );
		}

		if ( $post_id !== 0 ) {
			// Enqueue files needed for upload functionality.
			wp_enqueue_media( [ 'post' => $post_id ] );
		}

		$asset_manager->enqueue_style( 'metabox-css' );
		$asset_manager->enqueue_style( 'scoring' );
		$asset_manager->enqueue_style( 'monorepo' );

		$is_block_editor  = WP_Screen::get()->is_block_editor();
		$post_edit_handle = 'post-edit';
		if ( ! $is_block_editor ) {
			$post_edit_handle = 'post-edit-classic';
		}
		$asset_manager->enqueue_script( $post_edit_handle );
		$asset_manager->enqueue_style( 'admin-css' );

		/**
		 * Removes the emoji script as it is incompatible with both React and any
		 * contenteditable fields.
		 */
		remove_action( 'admin_print_scripts', 'print_emoji_detection_script' );

		$asset_manager->localize_script( $post_edit_handle, 'wpseoAdminL10n', WPSEO_Utils::get_admin_l10n() );

		$plugins_script_data = [
			'replaceVars' => [
				'no_parent_text'           => __( '(no parent)', 'wordpress-seo' ),
				'replace_vars'             => $this->get_replace_vars(),
				'hidden_replace_vars'      => $this->get_hidden_replace_vars(),
				'recommended_replace_vars' => $this->get_recommended_replace_vars(),
				'scope'                    => $this->determine_scope(),
				'has_taxonomies'           => $this->current_post_type_has_taxonomies(),
			],
			'shortcodes' => [
				'wpseo_filter_shortcodes_nonce' => wp_create_nonce( 'wpseo-filter-shortcodes' ),
				'wpseo_shortcode_tags'          => $this->get_valid_shortcode_tags(),
			],
		];

		$worker_script_data = [
			'url'                     => YoastSEO()->helpers->asset->get_asset_url( 'yoast-seo-analysis-worker' ),
			'dependencies'            => YoastSEO()->helpers->asset->get_dependency_urls_by_handle( 'yoast-seo-analysis-worker' ),
			'keywords_assessment_url' => YoastSEO()->helpers->asset->get_asset_url( 'yoast-seo-used-keywords-assessment' ),
			'log_level'               => WPSEO_Utils::get_analysis_worker_log_level(),
		];

		$alert_dismissal_action = YoastSEO()->classes->get( \Yoast\WP\SEO\Actions\Alert_Dismissal_Action::class );
		$dismissed_alerts       = $alert_dismissal_action->all_dismissed();

		$script_data = [
			// @todo replace this translation with JavaScript translations.
			'media'                      => [ 'choose_image' => __( 'Use Image', 'wordpress-seo' ) ],
			'metabox'                    => $this->get_metabox_script_data(),
			'userLanguageCode'           => WPSEO_Language_Utils::get_language( \get_user_locale() ),
			'isPost'                     => true,
			'isBlockEditor'              => $is_block_editor,
			'postId'                     => $post_id,
			'postStatus'                 => get_post_status( $post_id ),
			'analysis'                   => [
				'plugins' => $plugins_script_data,
				'worker'  => $worker_script_data,
			],
			'dismissedAlerts'            => $dismissed_alerts,
			'webinarIntroBlockEditorUrl' => WPSEO_Shortlinker::get( 'https://yoa.st/webinar-intro-block-editor' ),
		];

		if ( post_type_supports( get_post_type(), 'thumbnail' ) ) {
			$asset_manager->enqueue_style( 'featured-image' );

			// @todo replace this translation with JavaScript translations.
			$script_data['featuredImage'] = [
				'featured_image_notice' => __( 'SEO issue: The featured image should be at least 200 by 200 pixels to be picked up by Facebook and other social media sites.', 'wordpress-seo' ),
			];
		}

		$asset_manager->localize_script( $post_edit_handle, 'wpseoScriptData', $script_data );
		$asset_manager->enqueue_user_language_script();
	}

	/**
	 * Returns post in metabox context.
	 *
	 * @return WP_Post|array
	 */
	protected function get_metabox_post() {
		if ( $this->post !== null ) {
			return $this->post;
		}

		$post = filter_input( INPUT_GET, 'post' );
		if ( ! empty( $post ) ) {
			$post_id = (int) WPSEO_Utils::validate_int( $post );

			$this->post = get_post( $post_id );

			return $this->post;
		}

		if ( isset( $GLOBALS['post'] ) ) {
			$this->post = $GLOBALS['post'];

			return $this->post;
		}

		return [];
	}

	/**
	 * Returns an array with shortcode tags for all registered shortcodes.
	 *
	 * @return array
	 */
	private function get_valid_shortcode_tags() {
		$shortcode_tags = [];

		foreach ( $GLOBALS['shortcode_tags'] as $tag => $description ) {
			$shortcode_tags[] = $tag;
		}

		return $shortcode_tags;
	}

	/**
	 * Prepares the replace vars for localization.
	 *
	 * @return array Replace vars.
	 */
	private function get_replace_vars() {
		$cached_replacement_vars = [];

		$vars_to_cache = [
			'date',
			'id',
			'sitename',
			'sitedesc',
			'sep',
			'page',
			'currentdate',
			'currentyear',
			'currentmonth',
			'currentday',
			'post_year',
			'post_month',
			'post_day',
			'name',
			'author_first_name',
			'author_last_name',
			'permalink',
			'post_content',
			'category_title',
			'tag',
			'category',
		];

		foreach ( $vars_to_cache as $var ) {
			$cached_replacement_vars[ $var ] = wpseo_replace_vars( '%%' . $var . '%%', $this->get_metabox_post() );
		}

		// Merge custom replace variables with the WordPress ones.
		return array_merge( $cached_replacement_vars, $this->get_custom_replace_vars( $this->get_metabox_post() ) );
	}

	/**
	 * Returns the list of replace vars that should be hidden inside the editor.
	 *
	 * @return string[] The hidden replace vars.
	 */
	protected function get_hidden_replace_vars() {
		return ( new WPSEO_Replace_Vars() )->get_hidden_replace_vars();
	}

	/**
	 * Prepares the recommended replace vars for localization.
	 *
	 * @return array Recommended replacement variables.
	 */
	private function get_recommended_replace_vars() {
		$recommended_replace_vars = new WPSEO_Admin_Recommended_Replace_Vars();

		// What is recommended depends on the current context.
		$post_type = $recommended_replace_vars->determine_for_post( $this->get_metabox_post() );

		return $recommended_replace_vars->get_recommended_replacevars_for( $post_type );
	}

	/**
	 * Gets the custom replace variables for custom taxonomies and fields.
	 *
	 * @param WP_Post $post The post to check for custom taxonomies and fields.
	 *
	 * @return array Array containing all the replacement variables.
	 */
	private function get_custom_replace_vars( $post ) {
		return [
			'custom_fields'     => $this->get_custom_fields_replace_vars( $post ),
			'custom_taxonomies' => $this->get_custom_taxonomies_replace_vars( $post ),
		];
	}

	/**
	 * Gets the custom replace variables for custom taxonomies.
	 *
	 * @param WP_Post $post The post to check for custom taxonomies.
	 *
	 * @return array Array containing all the replacement variables.
	 */
	private function get_custom_taxonomies_replace_vars( $post ) {
		$taxonomies          = get_object_taxonomies( $post, 'objects' );
		$custom_replace_vars = [];

		foreach ( $taxonomies as $taxonomy_name => $taxonomy ) {

			if ( is_string( $taxonomy ) ) { // If attachment, see https://core.trac.wordpress.org/ticket/37368 .
				$taxonomy_name = $taxonomy;
				$taxonomy      = get_taxonomy( $taxonomy_name );
			}

			if ( $taxonomy->_builtin && $taxonomy->public ) {
				continue;
			}

			$custom_replace_vars[ $taxonomy_name ] = [
				'name'        => $taxonomy->name,
				'description' => $taxonomy->description,
			];
		}

		return $custom_replace_vars;
	}

	/**
	 * Gets the custom replace variables for custom fields.
	 *
	 * @param WP_Post $post The post to check for custom fields.
	 *
	 * @return array Array containing all the replacement variables.
	 */
	private function get_custom_fields_replace_vars( $post ) {
		$custom_replace_vars = [];

		// If no post object is passed, return the empty custom_replace_vars array.
		if ( ! is_object( $post ) ) {
			return $custom_replace_vars;
		}

		$custom_fields = get_post_custom( $post->ID );

		// If $custom_fields is an empty string or generally not an array, return early.
		if ( ! is_array( $custom_fields ) ) {
			return $custom_replace_vars;
		}

		$meta = YoastSEO()->meta->for_post( $post->ID );

		if ( ! $meta ) {
			return $custom_replace_vars;
		}

		// Simply concatenate all fields containing replace vars so we can handle them all with a single regex find.
		$replace_vars_fields = implode(
			' ',
			[
				$meta->presentation->title,
				$meta->presentation->meta_description,
			]
		);

		preg_match_all( '/%%cf_([A-Za-z0-9_]+)%%/', $replace_vars_fields, $matches );
		$fields_to_include = $matches[1];
		foreach ( $custom_fields as $custom_field_name => $custom_field ) {
			// Skip private custom fields.
			if ( substr( $custom_field_name, 0, 1 ) === '_' ) {
				continue;
			}

			// Skip custom fields that are not used, new ones will be fetched dynamically.
			if ( ! in_array( $custom_field_name, $fields_to_include, true ) ) {
				continue;
			}

			// Skip custom field values that are serialized.
			if ( is_serialized( $custom_field[0] ) ) {
				continue;
			}

			$custom_replace_vars[ $custom_field_name ] = $custom_field[0];
		}

		return $custom_replace_vars;
	}

	/**
	 * Checks if the page is the post overview page.
	 *
	 * @param string $page The page to check for the post overview page.
	 *
	 * @return bool Whether or not the given page is the post overview page.
	 */
	public static function is_post_overview( $page ) {
		return $page === 'edit.php';
	}

	/**
	 * Checks if the page is the post edit page.
	 *
	 * @param string $page The page to check for the post edit page.
	 *
	 * @return bool Whether or not the given page is the post edit page.
	 */
	public static function is_post_edit( $page ) {
		return $page === 'post.php'
			|| $page === 'post-new.php';
	}

	/**
	 * Retrieves the product title.
	 *
	 * @return string The product title.
	 */
	protected function get_product_title() {
		return YoastSEO()->helpers->product->get_product_name();
	}
}<|MERGE_RESOLUTION|>--- conflicted
+++ resolved
@@ -35,7 +35,7 @@
 	protected $readability_analysis;
 
 	/**
-	 * Helper to determine whether or not the inclusive language analysis is enabled.
+	 * Helper to determine whether the inclusive language analysis is enabled.
 	 *
 	 * @var WPSEO_Metabox_Analysis_Inclusive_Language
 	 */
@@ -85,19 +85,9 @@
 		$this->social_is_enabled            = WPSEO_Options::get( 'opengraph', false ) || WPSEO_Options::get( 'twitter', false );
 		$this->is_advanced_metadata_enabled = WPSEO_Capability_Utils::current_user_can( 'wpseo_edit_advanced_metadata' ) || WPSEO_Options::get( 'disableadvanced_meta' ) === false;
 
-<<<<<<< HEAD
-		$this->seo_analysis         = new WPSEO_Metabox_Analysis_SEO();
-		$this->readability_analysis = new WPSEO_Metabox_Analysis_Readability();
-=======
-		$this->estimated_reading_time_conditional = new Estimated_Reading_Time_Conditional(
-			new Post_Conditional(),
-			new Input_Helper()
-		);
-
 		$this->seo_analysis                = new WPSEO_Metabox_Analysis_SEO();
 		$this->readability_analysis        = new WPSEO_Metabox_Analysis_Readability();
 		$this->inclusive_language_analysis = new WPSEO_Metabox_Analysis_Inclusive_Language();
->>>>>>> 9886a912
 	}
 
 	/**
