<?php
/**
 * WPSEO plugin file.
 *
 * @package WPSEO\Admin
 */

use Yoast\WP\SEO\Actions\Alert_Dismissal_Action;
use Yoast\WP\SEO\Conditionals\Third_Party\Jetpack_Boost_Active_Conditional;
use Yoast\WP\SEO\Conditionals\Third_Party\Jetpack_Boost_Not_Premium_Conditional;
use Yoast\WP\SEO\Conditionals\WooCommerce_Conditional;
use Yoast\WP\SEO\Presenters\Admin\Alert_Presenter;
use Yoast\WP\SEO\Presenters\Admin\Meta_Fields_Presenter;

/**
 * This class generates the metabox on the edit post / page as well as contains all page analysis functionality.
 */
class WPSEO_Metabox extends WPSEO_Meta {

	/**
	 * Whether the social tab is enabled.
	 *
	 * @var bool
	 */
	private $social_is_enabled;

	/**
	 * Helper to determine whether the SEO analysis is enabled.
	 *
	 * @var WPSEO_Metabox_Analysis_SEO
	 */
	protected $seo_analysis;

	/**
	 * Helper to determine whether the readability analysis is enabled.
	 *
	 * @var WPSEO_Metabox_Analysis_Readability
	 */
	protected $readability_analysis;

	/**
	 * Helper to determine whether the inclusive language analysis is enabled.
	 *
	 * @var WPSEO_Metabox_Analysis_Inclusive_Language
	 */
	protected $inclusive_language_analysis;

	/**
	 * The metabox editor object.
	 *
	 * @var WPSEO_Metabox_Editor
	 */
	protected $editor;

	/**
	 * The Metabox post.
	 *
	 * @var WP_Post
	 */
	protected $post = null;

	/**
	 * Whether the advanced metadata is enabled.
	 *
	 * @var bool
	 */
	protected $is_advanced_metadata_enabled;

	/**
	 * Class constructor.
	 */
	public function __construct() {
		if ( $this->is_internet_explorer() ) {
			add_action( 'add_meta_boxes', [ $this, 'internet_explorer_metabox' ] );

			return;
		}

		add_action( 'add_meta_boxes', [ $this, 'add_meta_box' ] );
		add_action( 'admin_enqueue_scripts', [ $this, 'enqueue' ] );
		add_action( 'wp_insert_post', [ $this, 'save_postdata' ] );
		add_action( 'edit_attachment', [ $this, 'save_postdata' ] );
		add_action( 'add_attachment', [ $this, 'save_postdata' ] );
		add_action( 'admin_init', [ $this, 'translate_meta_boxes' ] );

		$this->editor = new WPSEO_Metabox_Editor();
		$this->editor->register_hooks();

		$this->social_is_enabled            = WPSEO_Options::get( 'opengraph', false ) || WPSEO_Options::get( 'twitter', false );
		$this->is_advanced_metadata_enabled = WPSEO_Capability_Utils::current_user_can( 'wpseo_edit_advanced_metadata' ) || WPSEO_Options::get( 'disableadvanced_meta' ) === false;

		$this->seo_analysis                = new WPSEO_Metabox_Analysis_SEO();
		$this->readability_analysis        = new WPSEO_Metabox_Analysis_Readability();
		$this->inclusive_language_analysis = new WPSEO_Metabox_Analysis_Inclusive_Language();
	}

	/**
	 * Checks whether the request comes from an IE 11 browser.
	 *
	 * @return bool Whether the request comes from an IE 11 browser.
	 */
	public static function is_internet_explorer() {
		if ( empty( $_SERVER['HTTP_USER_AGENT'] ) ) {
			return false;
		}

		$user_agent = sanitize_text_field( wp_unslash( $_SERVER['HTTP_USER_AGENT'] ) );

		if ( stripos( $user_agent, 'Trident/7.0' ) === false ) {
			return false;
		}

		return true;
	}

	/**
	 * Adds an alternative metabox for internet explorer users.
	 */
	public function internet_explorer_metabox() {
		$post_types = WPSEO_Post_Type::get_accessible_post_types();
		$post_types = array_filter( $post_types, [ $this, 'display_metabox' ] );

		if ( ! is_array( $post_types ) || $post_types === [] ) {
			return;
		}

		$product_title = $this->get_product_title();

		foreach ( $post_types as $post_type ) {
			add_filter( "postbox_classes_{$post_type}_wpseo_meta", [ $this, 'wpseo_metabox_class' ] );

			add_meta_box(
				'wpseo_meta',
				$product_title,
				[ $this, 'render_internet_explorer_notice' ],
				$post_type,
				'normal',
				apply_filters( 'wpseo_metabox_prio', 'high' ),
				[ '__block_editor_compatible_meta_box' => true ]
			);
		}
	}

	/**
	 * Renders the content for the internet explorer metabox.
	 *
	 * @return void
	 */
	public function render_internet_explorer_notice() {
		$content = sprintf(
			/* translators: 1: Link start tag to the Firefox website, 2: Link start tag to the Chrome website, 3: Link start tag to the Edge website, 4: Link closing tag. */
			esc_html__( 'The browser you are currently using is unfortunately rather dated. Since we strive to give you the best experience possible, we no longer support this browser. Instead, please use %1$sFirefox%4$s, %2$sChrome%4$s or %3$sMicrosoft Edge%4$s.', 'wordpress-seo' ),
			'<a href="https://www.mozilla.org/firefox/new/">',
			'<a href="https://www.google.com/chrome/">',
			'<a href="https://www.microsoft.com/windows/microsoft-edge">',
			'</a>'
		);

		// phpcs:ignore WordPress.Security.EscapeOutput.OutputNotEscaped -- Output escaped above.
		echo new Alert_Presenter( $content );
	}

	/**
	 * Translates text strings for use in the meta box.
	 *
	 * IMPORTANT: if you want to add a new string (option) somewhere, make sure you add that array key to
	 * the main meta box definition array in the class WPSEO_Meta() as well!!!!
	 */
	public static function translate_meta_boxes() {
		WPSEO_Meta::$meta_fields['general']['title']['title']    = __( 'SEO title', 'wordpress-seo' );
		WPSEO_Meta::$meta_fields['general']['metadesc']['title'] = __( 'Meta description', 'wordpress-seo' );

		/* translators: %s expands to the post type name. */
		WPSEO_Meta::$meta_fields['advanced']['meta-robots-noindex']['title'] = __( 'Allow search engines to show this %s in search results?', 'wordpress-seo' );
		if ( (string) get_option( 'blog_public' ) === '0' ) {
			WPSEO_Meta::$meta_fields['advanced']['meta-robots-noindex']['description'] = '<span class="error-message">' . __( 'Warning: even though you can set the meta robots setting here, the entire site is set to noindex in the sitewide privacy settings, so these settings won\'t have an effect.', 'wordpress-seo' ) . '</span>';
		}
		/* translators: %1$s expands to Yes or No,  %2$s expands to the post type name.*/
		WPSEO_Meta::$meta_fields['advanced']['meta-robots-noindex']['options']['0'] = __( 'Default for %2$s, currently: %1$s', 'wordpress-seo' );
		WPSEO_Meta::$meta_fields['advanced']['meta-robots-noindex']['options']['2'] = __( 'Yes', 'wordpress-seo' );
		WPSEO_Meta::$meta_fields['advanced']['meta-robots-noindex']['options']['1'] = __( 'No', 'wordpress-seo' );

		/* translators: %1$s expands to the post type name.*/
		WPSEO_Meta::$meta_fields['advanced']['meta-robots-nofollow']['title']        = __( 'Should search engines follow links on this %1$s?', 'wordpress-seo' );
		WPSEO_Meta::$meta_fields['advanced']['meta-robots-nofollow']['options']['0'] = __( 'Yes', 'wordpress-seo' );
		WPSEO_Meta::$meta_fields['advanced']['meta-robots-nofollow']['options']['1'] = __( 'No', 'wordpress-seo' );

		WPSEO_Meta::$meta_fields['advanced']['meta-robots-adv']['title']                   = __( 'Meta robots advanced', 'wordpress-seo' );
		WPSEO_Meta::$meta_fields['advanced']['meta-robots-adv']['description']             = __( 'If you want to apply advanced <code>meta</code> robots settings for this page, please define them in the following field.', 'wordpress-seo' );
		WPSEO_Meta::$meta_fields['advanced']['meta-robots-adv']['options']['noimageindex'] = __( 'No Image Index', 'wordpress-seo' );
		WPSEO_Meta::$meta_fields['advanced']['meta-robots-adv']['options']['noarchive']    = __( 'No Archive', 'wordpress-seo' );
		WPSEO_Meta::$meta_fields['advanced']['meta-robots-adv']['options']['nosnippet']    = __( 'No Snippet', 'wordpress-seo' );

		WPSEO_Meta::$meta_fields['advanced']['bctitle']['title']       = __( 'Breadcrumbs Title', 'wordpress-seo' );
		WPSEO_Meta::$meta_fields['advanced']['bctitle']['description'] = __( 'Title to use for this page in breadcrumb paths', 'wordpress-seo' );

		WPSEO_Meta::$meta_fields['advanced']['canonical']['title'] = __( 'Canonical URL', 'wordpress-seo' );

		WPSEO_Meta::$meta_fields['advanced']['canonical']['description'] = sprintf(
			/* translators: 1: link open tag; 2: link close tag. */
			__( 'The canonical URL that this page should point to. Leave empty to default to permalink. %1$sCross domain canonical%2$s supported too.', 'wordpress-seo' ),
			'<a href="https://googlewebmastercentral.blogspot.com/2009/12/handling-legitimate-cross-domain.html" target="_blank" rel="noopener">',
			WPSEO_Admin_Utils::get_new_tab_message() . '</a>'
		);
		/* translators: %s expands to the post type name. */
		WPSEO_Meta::$meta_fields['advanced']['wordproof_timestamp']['title']        = __( 'Timestamp this %s', 'wordpress-seo' );
		WPSEO_Meta::$meta_fields['advanced']['wordproof_timestamp']['description']  = __( 'Use WordProof to timestamp this page to comply with legal regulations and join the fight for a more transparant and accountable internet.', 'wordpress-seo' );
		WPSEO_Meta::$meta_fields['advanced']['wordproof_timestamp']['options']['0'] = __( 'Off', 'wordpress-seo' );
		WPSEO_Meta::$meta_fields['advanced']['wordproof_timestamp']['options']['1'] = __( 'On', 'wordpress-seo' );
		WPSEO_Meta::$meta_fields['advanced']['wordproof_timestamp']['type']         = 'hidden';

		WPSEO_Meta::$meta_fields['advanced']['redirect']['title']       = __( '301 Redirect', 'wordpress-seo' );
		WPSEO_Meta::$meta_fields['advanced']['redirect']['description'] = __( 'The URL that this page should redirect to.', 'wordpress-seo' );

		do_action( 'wpseo_tab_translate' );
	}

	/**
	 * Determines whether the metabox should be shown for the passed identifier.
	 *
	 * By default the check is done for post types, but can also be used for taxonomies.
	 *
	 * @param string|null $identifier The identifier to check.
	 * @param string      $type       The type of object to check. Defaults to post_type.
	 *
	 * @return bool Whether or not the metabox should be displayed.
	 */
	public function display_metabox( $identifier = null, $type = 'post_type' ) {
		return WPSEO_Utils::is_metabox_active( $identifier, $type );
	}

	/**
	 * Adds the Yoast SEO meta box to the edit boxes in the edit post, page,
	 * attachment, and custom post types pages.
	 *
	 * @return void
	 */
	public function add_meta_box() {
		$post_types = WPSEO_Post_Type::get_accessible_post_types();
		$post_types = array_filter( $post_types, [ $this, 'display_metabox' ] );

		if ( ! is_array( $post_types ) || $post_types === [] ) {
			return;
		}

		$product_title = $this->get_product_title();

		foreach ( $post_types as $post_type ) {
			add_filter( "postbox_classes_{$post_type}_wpseo_meta", [ $this, 'wpseo_metabox_class' ] );

			add_meta_box(
				'wpseo_meta',
				$product_title,
				[ $this, 'meta_box' ],
				$post_type,
				'normal',
				apply_filters( 'wpseo_metabox_prio', 'high' ),
				[ '__block_editor_compatible_meta_box' => true ]
			);
		}
	}

	/**
	 * Adds CSS classes to the meta box.
	 *
	 * @param array $classes An array of postbox CSS classes.
	 *
	 * @return array List of classes that will be applied to the editbox container.
	 */
	public function wpseo_metabox_class( $classes ) {
		$classes[] = 'yoast wpseo-metabox';

		return $classes;
	}

	/**
	 * Passes variables to js for use with the post-scraper.
	 *
	 * @return array
	 */
	public function get_metabox_script_data() {
		$permalink = '';

		if ( is_object( $this->get_metabox_post() ) ) {
			$permalink = get_sample_permalink( $this->get_metabox_post()->ID );
			$permalink = $permalink[0];
		}

		$post_formatter = new WPSEO_Metabox_Formatter(
			new WPSEO_Post_Metabox_Formatter( $this->get_metabox_post(), [], $permalink )
		);

		$values = $post_formatter->get_values();

		/** This filter is documented in admin/filters/class-cornerstone-filter.php. */
		$post_types = apply_filters( 'wpseo_cornerstone_post_types', WPSEO_Post_Type::get_accessible_post_types() );
		if ( $values['cornerstoneActive'] && ! in_array( $this->get_metabox_post()->post_type, $post_types, true ) ) {
			$values['cornerstoneActive'] = false;
		}

		if ( $values['semrushIntegrationActive'] && $this->post->post_type === 'attachment' ) {
			$values['semrushIntegrationActive'] = 0;
		}

		if ( $values['wincherIntegrationActive'] && $this->post->post_type === 'attachment' ) {
			$values['wincherIntegrationActive'] = 0;
		}

		return $values;
	}

	/**
	 * Determines whether or not the current post type has registered taxonomies.
	 *
	 * @return bool Whether the current post type has taxonomies.
	 */
	private function current_post_type_has_taxonomies() {
		$post_taxonomies = get_object_taxonomies( get_post_type() );

		return ! empty( $post_taxonomies );
	}

	/**
	 * Determines the scope based on the post type.
	 * This can be used by the replacevar plugin to determine if a replacement needs to be executed.
	 *
	 * @return string String describing the current scope.
	 */
	private function determine_scope() {
		if ( $this->get_metabox_post()->post_type === 'page' ) {
			return 'page';
		}

		return 'post';
	}

	/**
	 * Outputs the meta box.
	 */
	public function meta_box() {
		$this->render_hidden_fields();
		$this->render_tabs();
	}

	/**
	 * Renders the metabox hidden fields.
	 *
	 * @return void
	 */
	protected function render_hidden_fields() {
		wp_nonce_field( 'yoast_free_metabox', 'yoast_free_metabox_nonce' );

		// phpcs:ignore WordPress.Security.EscapeOutput.OutputNotEscaped -- Output escaped in class.
		echo new Meta_Fields_Presenter( $this->get_metabox_post(), 'general' );

		if ( $this->is_advanced_metadata_enabled ) {
			// phpcs:ignore WordPress.Security.EscapeOutput.OutputNotEscaped -- Output escaped in class.
			echo new Meta_Fields_Presenter( $this->get_metabox_post(), 'advanced' );
		}

		// phpcs:ignore WordPress.Security.EscapeOutput.OutputNotEscaped -- Output escaped in class.
		echo new Meta_Fields_Presenter( $this->get_metabox_post(), 'schema', $this->get_metabox_post()->post_type );

		if ( $this->social_is_enabled ) {
			// phpcs:ignore WordPress.Security.EscapeOutput.OutputNotEscaped -- Output escaped in class.
			echo new Meta_Fields_Presenter( $this->get_metabox_post(), 'social' );
		}

		/**
		 * Filter: 'wpseo_content_meta_section_content' - Allow filtering the metabox content before outputting.
		 *
		 * @api string $post_content The metabox content string.
		 */
		// phpcs:ignore WordPress.Security.EscapeOutput.OutputNotEscaped -- Output should be escaped in the filter.
		echo apply_filters( 'wpseo_content_meta_section_content', '' );
	}

	/**
	 * Renders the metabox tabs.
	 *
	 * @return void
	 */
	protected function render_tabs() {
		echo '<div class="wpseo-metabox-content">';
		// phpcs:ignore WordPress.Security.EscapeOutput.OutputNotEscaped -- Reason: $this->get_product_title() returns a hard-coded string.
		printf( '<div class="wpseo-metabox-menu"><ul role="tablist" class="yoast-aria-tabs" aria-label="%s">', $this->get_product_title() );

		$tabs = $this->get_tabs();

		foreach ( $tabs as $tab ) {
			if ( $tab->name === 'premium' ) {
				continue;
			}

			$tab->display_link();
		}

		echo '</ul></div>';

		foreach ( $tabs as $tab ) {
			$tab->display_content();
		}

		echo '</div>';
	}

	/**
	 * Returns the relevant metabox tabs for the current view.
	 *
	 * @return WPSEO_Metabox_Section[]
	 */
	private function get_tabs() {
		$tabs = [];

		$label = __( 'SEO', 'wordpress-seo' );
		if ( $this->seo_analysis->is_enabled() ) {
			$label = '<span class="wpseo-score-icon-container" id="wpseo-seo-score-icon"></span>' . $label;
		}
		$tabs[] = new WPSEO_Metabox_Section_React( 'content', $label );

		if ( $this->readability_analysis->is_enabled() ) {
			$tabs[] = new WPSEO_Metabox_Section_Readability();
		}

		if ( $this->inclusive_language_analysis->is_enabled() ) {
			$tabs[] = new WPSEO_Metabox_Section_Inclusive_Language();
		}

		if ( $this->is_advanced_metadata_enabled ) {
			$tabs[] = new WPSEO_Metabox_Section_React(
				'schema',
				'<span class="wpseo-schema-icon"></span>' . __( 'Schema', 'wordpress-seo' ),
				''
			);
		}

		if ( $this->social_is_enabled ) {
			$tabs[] = new WPSEO_Metabox_Section_React(
				'social',
				'<span class="dashicons dashicons-share"></span>' . __( 'Social', 'wordpress-seo' ),
				'',
				[
					'html_after' => '<div id="wpseo-section-social"></div>',
				]
			);
		}

		$tabs = array_merge( $tabs, $this->get_additional_tabs() );

		return $tabs;
	}

	/**
	 * Returns the metabox tabs that have been added by other plugins.
	 *
	 * @return WPSEO_Metabox_Section_Additional[]
	 */
	protected function get_additional_tabs() {
		$tabs = [];

		/**
		 * Private filter: 'yoast_free_additional_metabox_sections'.
		 *
		 * Meant for internal use only. Allows adding additional tabs to the Yoast SEO metabox.
		 *
		 * @since 11.9
		 *
		 * @param array[] $tabs {
		 *     An array of arrays with tab specifications.
		 *
		 *     @type array $tab {
		 *          A tab specification.
		 *
		 *          @type string $name         The name of the tab. Used in the HTML IDs, href and aria properties.
		 *          @type string $link_content The content of the tab link.
		 *          @type string $content      The content of the tab.
		 *          @type array $options {
		 *              Optional. Extra options.
		 *
		 *              @type string $link_class      Optional. The class for the tab link.
		 *              @type string $link_aria_label Optional. The aria label of the tab link.
		 *          }
		 *     }
		 * }
		 */
		$requested_tabs = apply_filters( 'yoast_free_additional_metabox_sections', [] );

		foreach ( $requested_tabs as $tab ) {
			if ( is_array( $tab ) && array_key_exists( 'name', $tab ) && array_key_exists( 'link_content', $tab ) && array_key_exists( 'content', $tab ) ) {
				$options = array_key_exists( 'options', $tab ) ? $tab['options'] : [];
				$tabs[]  = new WPSEO_Metabox_Section_Additional(
					$tab['name'],
					$tab['link_content'],
					$tab['content'],
					$options
				);
			}
		}

		return $tabs;
	}

	/**
	 * Adds a line in the meta box.
	 *
	 * @todo [JRF] Check if $class is added appropriately everywhere.
	 *
	 * @param array  $meta_field_def Contains the vars based on which output is generated.
	 * @param string $key            Internal key (without prefix).
	 *
	 * @return string
	 */
	public function do_meta_box( $meta_field_def, $key = '' ) {
		$content      = '';
		$esc_form_key = esc_attr( WPSEO_Meta::$form_prefix . $key );
		$meta_value   = WPSEO_Meta::get_value( $key, $this->get_metabox_post()->ID );

		$class = '';
		if ( isset( $meta_field_def['class'] ) && $meta_field_def['class'] !== '' ) {
			$class = ' ' . $meta_field_def['class'];
		}

		$placeholder = '';
		if ( isset( $meta_field_def['placeholder'] ) && $meta_field_def['placeholder'] !== '' ) {
			$placeholder = $meta_field_def['placeholder'];
		}

		$aria_describedby = '';
		$description      = '';
		if ( isset( $meta_field_def['description'] ) ) {
			$aria_describedby = ' aria-describedby="' . $esc_form_key . '-desc"';
			$description      = '<p id="' . $esc_form_key . '-desc" class="yoast-metabox__description">' . $meta_field_def['description'] . '</p>';
		}

		// Add a hide_on_pages option that returns nothing when the field is rendered on a page.
		if ( isset( $meta_field_def['hide_on_pages'] ) && $meta_field_def['hide_on_pages'] && get_post_type() === 'page' ) {
			return '';
		}

		switch ( $meta_field_def['type'] ) {
			case 'text':
				$ac = '';
				if ( isset( $meta_field_def['autocomplete'] ) && $meta_field_def['autocomplete'] === false ) {
					$ac = 'autocomplete="off" ';
				}
				if ( $placeholder !== '' ) {
					$placeholder = ' placeholder="' . esc_attr( $placeholder ) . '"';
				}
				$content .= '<input type="text"' . $placeholder . ' id="' . $esc_form_key . '" ' . $ac . 'name="' . $esc_form_key . '" value="' . esc_attr( $meta_value ) . '" class="large-text' . $class . '"' . $aria_describedby . '/>';
				break;

			case 'url':
				if ( $placeholder !== '' ) {
					$placeholder = ' placeholder="' . esc_attr( $placeholder ) . '"';
				}
				$content .= '<input type="url"' . $placeholder . ' id="' . $esc_form_key . '" name="' . $esc_form_key . '" value="' . esc_attr( urldecode( $meta_value ) ) . '" class="large-text' . $class . '"' . $aria_describedby . '/>';
				break;

			case 'textarea':
				$rows = 3;
				if ( isset( $meta_field_def['rows'] ) && $meta_field_def['rows'] > 0 ) {
					$rows = $meta_field_def['rows'];
				}
				$content .= '<textarea class="large-text' . $class . '" rows="' . esc_attr( $rows ) . '" id="' . $esc_form_key . '" name="' . $esc_form_key . '"' . $aria_describedby . '>' . esc_textarea( $meta_value ) . '</textarea>';
				break;

			case 'hidden':
				$default = '';
				if ( isset( $meta_field_def['default'] ) ) {
					$default = sprintf( ' data-default="%s"', esc_attr( $meta_field_def['default'] ) );
				}
				$content .= '<input type="hidden" id="' . $esc_form_key . '" name="' . $esc_form_key . '" value="' . esc_attr( $meta_value ) . '"' . $default . '/>' . "\n";
				break;
			case 'select':
				if ( isset( $meta_field_def['options'] ) && is_array( $meta_field_def['options'] ) && $meta_field_def['options'] !== [] ) {
					$content .= '<select name="' . $esc_form_key . '" id="' . $esc_form_key . '" class="yoast' . $class . '">';
					foreach ( $meta_field_def['options'] as $val => $option ) {
						$selected = selected( $meta_value, $val, false );
						$content .= '<option ' . $selected . ' value="' . esc_attr( $val ) . '">' . esc_html( $option ) . '</option>';
					}
					unset( $val, $option, $selected );
					$content .= '</select>';
				}
				break;

			case 'multiselect':
				if ( isset( $meta_field_def['options'] ) && is_array( $meta_field_def['options'] ) && $meta_field_def['options'] !== [] ) {

					// Set $meta_value as $selected_arr.
					$selected_arr = $meta_value;

					// If the multiselect field is 'meta-robots-adv' we should explode on ,.
					if ( $key === 'meta-robots-adv' ) {
						$selected_arr = explode( ',', $meta_value );
					}

					if ( ! is_array( $selected_arr ) ) {
						$selected_arr = (array) $selected_arr;
					}

					$options_count = count( $meta_field_def['options'] );

					$content .= '<select multiple="multiple" size="' . esc_attr( $options_count ) . '" name="' . $esc_form_key . '[]" id="' . $esc_form_key . '" class="yoast' . $class . '"' . $aria_describedby . '>';
					foreach ( $meta_field_def['options'] as $val => $option ) {
						$selected = '';
						if ( in_array( $val, $selected_arr, true ) ) {
							$selected = ' selected="selected"';
						}
						$content .= '<option ' . $selected . ' value="' . esc_attr( $val ) . '">' . esc_html( $option ) . '</option>';
					}
					$content .= '</select>';
					unset( $val, $option, $selected, $selected_arr, $options_count );
				}
				break;

			case 'checkbox':
				$checked  = checked( $meta_value, 'on', false );
				$expl     = ( isset( $meta_field_def['expl'] ) ) ? esc_html( $meta_field_def['expl'] ) : '';
				$content .= '<input type="checkbox" id="' . $esc_form_key . '" name="' . $esc_form_key . '" ' . $checked . ' value="on" class="yoast' . $class . '"' . $aria_describedby . '/> <label for="' . $esc_form_key . '">' . $expl . '</label>';
				unset( $checked, $expl );
				break;

			case 'radio':
				if ( isset( $meta_field_def['options'] ) && is_array( $meta_field_def['options'] ) && $meta_field_def['options'] !== [] ) {
					foreach ( $meta_field_def['options'] as $val => $option ) {
						$checked  = checked( $meta_value, $val, false );
						$content .= '<input type="radio" ' . $checked . ' id="' . $esc_form_key . '_' . esc_attr( $val ) . '" name="' . $esc_form_key . '" value="' . esc_attr( $val ) . '"/> <label for="' . $esc_form_key . '_' . esc_attr( $val ) . '">' . esc_html( $option ) . '</label> ';
					}
					unset( $val, $option, $checked );
				}
				break;

			case 'upload':
				$content .= '<input' .
					' id="' . $esc_form_key . '"' .
					' type="text"' .
					' size="36"' .
					' class="' . $class . '"' .
					' name="' . $esc_form_key . '"' .
					' value="' . esc_attr( $meta_value ) . '"' . $aria_describedby .
					' readonly="readonly"' .
					' /> ';
				$content .= '<input' .
					' id="' . esc_attr( $esc_form_key ) . '_button"' .
					' class="wpseo_image_upload_button button"' .
					' data-target="' . esc_attr( $esc_form_key ) . '"' .
					' data-target-id="' . esc_attr( $esc_form_key ) . '-id"' .
					' type="button"' .
					' value="' . esc_attr__( 'Upload Image', 'wordpress-seo' ) . '"' .
					' /> ';
				$content .= '<input' .
					' class="wpseo_image_remove_button button"' .
					' type="button"' .
					' value="' . esc_attr__( 'Clear Image', 'wordpress-seo' ) . '"' .
					' />';
				break;
		}

		$html = '';
		if ( $content === '' ) {
			$content = apply_filters( 'wpseo_do_meta_box_field_' . $key, $content, $meta_value, $esc_form_key, $meta_field_def, $key );
		}

		if ( $content !== '' ) {

			$title = esc_html( $meta_field_def['title'] );

			// By default, use the field title as a label element.
			$label = '<label for="' . $esc_form_key . '">' . $title . '</label>';

			// Set the inline help and help panel, if any.
			$help_button = '';
			$help_panel  = '';
			if ( isset( $meta_field_def['help'] ) && $meta_field_def['help'] !== '' ) {
				$help        = new WPSEO_Admin_Help_Panel( $key, $meta_field_def['help-button'], $meta_field_def['help'] );
				$help_button = $help->get_button_html();
				$help_panel  = $help->get_panel_html();
			}

			// If it's a set of radio buttons, output proper fieldset and legend.
			if ( $meta_field_def['type'] === 'radio' ) {
				return '<fieldset><legend>' . $title . '</legend>' . $help_button . $help_panel . $content . $description . '</fieldset>';
			}

			// If it's a single checkbox, ignore the title.
			if ( $meta_field_def['type'] === 'checkbox' ) {
				$label = '';
			}

			// Other meta box content or form fields.
			if ( $meta_field_def['type'] === 'hidden' ) {
				$html = $content;
			}
			else {
				$html = $label . $description . $help_button . $help_panel . $content;
			}
		}

		return $html;
	}

	/**
	 * Saves the WP SEO metadata for posts.
	 *
	 * {@internal $_POST parameters are validated via sanitize_post_meta().}}
	 *
	 * @param int $post_id Post ID.
	 *
	 * @return bool|void Boolean false if invalid save post request.
	 */
	public function save_postdata( $post_id ) {
		// Bail if this is a multisite installation and the site has been switched.
		if ( is_multisite() && ms_is_switched() ) {
			return false;
		}

		if ( $post_id === null ) {
			return false;
		}

		// phpcs:ignore WordPress.Security.ValidatedSanitizedInput.InputNotSanitized -- Sanitized in wp_verify_none.
		if ( ! isset( $_POST['yoast_free_metabox_nonce'] ) || ! wp_verify_nonce( wp_unslash( $_POST['yoast_free_metabox_nonce'] ), 'yoast_free_metabox' ) ) {
			return false;
		}

		if ( wp_is_post_revision( $post_id ) ) {
			$post_id = wp_is_post_revision( $post_id );
		}

		/**
		 * Determine we're not accidentally updating a different post.
		 * We can't use filter_input here as the ID isn't available at this point, other than in the $_POST data.
		 */
		if ( ! isset( $_POST['ID'] ) || $post_id !== (int) $_POST['ID'] ) {
			return false;
		}

		clean_post_cache( $post_id );
		$post = get_post( $post_id );

		if ( ! is_object( $post ) ) {
			// Non-existent post.
			return false;
		}

		do_action( 'wpseo_save_compare_data', $post );

		$social_fields = [];
		if ( $this->social_is_enabled ) {
			$social_fields = WPSEO_Meta::get_meta_field_defs( 'social' );
		}

		$meta_boxes = apply_filters( 'wpseo_save_metaboxes', [] );
		$meta_boxes = array_merge(
			$meta_boxes,
			WPSEO_Meta::get_meta_field_defs( 'general', $post->post_type ),
			WPSEO_Meta::get_meta_field_defs( 'advanced' ),
			$social_fields,
			WPSEO_Meta::get_meta_field_defs( 'schema', $post->post_type )
		);

		foreach ( $meta_boxes as $key => $meta_box ) {

			// If analysis is disabled remove that analysis score value from the DB.
			if ( $this->is_meta_value_disabled( $key ) ) {
				WPSEO_Meta::delete( $key, $post_id );
				continue;
			}

			$data       = null;
			$field_name = WPSEO_Meta::$form_prefix . $key;

			if ( $meta_box['type'] === 'checkbox' ) {
				$data = isset( $_POST[ $field_name ] ) ? 'on' : 'off';
			}
			else {
				if ( isset( $_POST[ $field_name ] ) ) {
					// phpcs:ignore WordPress.Security.ValidatedSanitizedInput.InputNotSanitized -- We're preparing to do just that.
					$data = wp_unslash( $_POST[ $field_name ] );

					// For multi-select.
					if ( is_array( $data ) ) {
						$data = array_map( [ 'WPSEO_Utils', 'sanitize_text_field' ], $data );
					}

					if ( is_string( $data ) ) {
						$data = ( $key !== 'canonical' ) ? WPSEO_Utils::sanitize_text_field( $data ) : WPSEO_Utils::sanitize_url( $data );
					}
				}

				// Reset options when no entry is present with multiselect - only applies to `meta-robots-adv` currently.
				if ( ! isset( $_POST[ $field_name ] ) && ( $meta_box['type'] === 'multiselect' ) ) {
					$data = [];
				}
			}

			if ( $data !== null ) {
				WPSEO_Meta::set_value( $key, $data, $post_id );
			}
		}

		do_action( 'wpseo_saved_postdata' );
	}

	/**
	 * Determines if the given meta value key is disabled.
	 *
	 * @param string $key The key of the meta value.
	 *
	 * @return bool Whether the given meta value key is disabled.
	 */
	public function is_meta_value_disabled( $key ) {
		if ( $key === 'linkdex' && ! $this->seo_analysis->is_enabled() ) {
			return true;
		}

		if ( $key === 'content_score' && ! $this->readability_analysis->is_enabled() ) {
			return true;
		}

		if ( $key === 'inclusive_language_score' && ! $this->inclusive_language_analysis->is_enabled() ) {
			return true;
		}

		return false;
	}

	/**
	 * Enqueues all the needed JS and CSS.
	 *
	 * @todo [JRF => whomever] Create css/metabox-mp6.css file and add it to the below allowed colors array when done.
	 */
	public function enqueue() {
		global $pagenow;

		$asset_manager = new WPSEO_Admin_Asset_Manager();

		$is_editor = self::is_post_overview( $pagenow ) || self::is_post_edit( $pagenow );

		if ( self::is_post_overview( $pagenow ) ) {
			$asset_manager->enqueue_style( 'edit-page' );
			$asset_manager->enqueue_script( 'edit-page' );

			return;
		}

		/* Filter 'wpseo_always_register_metaboxes_on_admin' documented in wpseo-main.php */
		if ( ( $is_editor === false && apply_filters( 'wpseo_always_register_metaboxes_on_admin', false ) === false ) || $this->display_metabox() === false ) {
			return;
		}

		$post_id = get_queried_object_id();
		// phpcs:ignore WordPress.Security.NonceVerification.Recommended -- Reason: We are not processing form information.
		if ( empty( $post_id ) && isset( $_GET['post'] ) && is_string( $_GET['post'] ) ) {
			// phpcs:ignore WordPress.Security.NonceVerification.Recommended -- Reason: We are not processing form information.
			$post_id = sanitize_text_field( wp_unslash( $_GET['post'] ) );
		}

		if ( $post_id !== 0 ) {
			// Enqueue files needed for upload functionality.
			wp_enqueue_media( [ 'post' => $post_id ] );
		}

		$asset_manager->enqueue_style( 'metabox-css' );
		$asset_manager->enqueue_style( 'scoring' );
		$asset_manager->enqueue_style( 'monorepo' );
<<<<<<< HEAD
		$asset_manager->enqueue_style( 'ai-generator' );
=======
		$asset_manager->enqueue_style( 'tailwind' );
>>>>>>> 78df6070

		$is_block_editor  = WP_Screen::get()->is_block_editor();
		$post_edit_handle = 'post-edit';
		if ( ! $is_block_editor ) {
			$post_edit_handle = 'post-edit-classic';
		}
		$asset_manager->enqueue_script( $post_edit_handle );
		$asset_manager->enqueue_style( 'admin-css' );

		/**
		 * Removes the emoji script as it is incompatible with both React and any
		 * contenteditable fields.
		 */
		remove_action( 'admin_print_scripts', 'print_emoji_detection_script' );

		$asset_manager->localize_script( $post_edit_handle, 'wpseoAdminL10n', WPSEO_Utils::get_admin_l10n() );

		$plugins_script_data = [
			'replaceVars' => [
				'no_parent_text'           => __( '(no parent)', 'wordpress-seo' ),
				'replace_vars'             => $this->get_replace_vars(),
				'hidden_replace_vars'      => $this->get_hidden_replace_vars(),
				'recommended_replace_vars' => $this->get_recommended_replace_vars(),
				'scope'                    => $this->determine_scope(),
				'has_taxonomies'           => $this->current_post_type_has_taxonomies(),
			],
			'shortcodes' => [
				'wpseo_filter_shortcodes_nonce' => wp_create_nonce( 'wpseo-filter-shortcodes' ),
				'wpseo_shortcode_tags'          => $this->get_valid_shortcode_tags(),
			],
		];

		$worker_script_data = [
			'url'                     => YoastSEO()->helpers->asset->get_asset_url( 'yoast-seo-analysis-worker' ),
			'dependencies'            => YoastSEO()->helpers->asset->get_dependency_urls_by_handle( 'yoast-seo-analysis-worker' ),
			'keywords_assessment_url' => YoastSEO()->helpers->asset->get_asset_url( 'yoast-seo-used-keywords-assessment' ),
			'log_level'               => WPSEO_Utils::get_analysis_worker_log_level(),
		];

		$alert_dismissal_action            = YoastSEO()->classes->get( Alert_Dismissal_Action::class );
		$dismissed_alerts                  = $alert_dismissal_action->all_dismissed();
		$woocommerce_conditional           = new WooCommerce_Conditional();
		$woocommerce_active                = $woocommerce_conditional->is_met();
		$wpseo_plugin_availability_checker = new WPSEO_Plugin_Availability();
		$woocommerce_seo_file              = 'wpseo-woocommerce/wpseo-woocommerce.php';
		$woocommerce_seo_active            = $wpseo_plugin_availability_checker->is_active( $woocommerce_seo_file );

		$script_data = [
			// @todo replace this translation with JavaScript translations.
			'media'                      => [ 'choose_image' => __( 'Use Image', 'wordpress-seo' ) ],
			'metabox'                    => $this->get_metabox_script_data(),
			'userLanguageCode'           => WPSEO_Language_Utils::get_language( \get_user_locale() ),
			'isPost'                     => true,
			'isBlockEditor'              => $is_block_editor,
			'postId'                     => $post_id,
			'postStatus'                 => get_post_status( $post_id ),
			'usedKeywordsNonce'          => \wp_create_nonce( 'wpseo-keyword-usage-and-post-types' ),
			'analysis'                   => [
				'plugins' => $plugins_script_data,
				'worker'  => $worker_script_data,
			],
			'dismissedAlerts'            => $dismissed_alerts,
			'webinarIntroBlockEditorUrl' => WPSEO_Shortlinker::get( 'https://yoa.st/webinar-intro-block-editor' ),
			'isJetpackBoostActive'       => ( $is_block_editor ) ? YoastSEO()->classes->get( Jetpack_Boost_Active_Conditional::class )->is_met() : false,
			'isJetpackBoostNotPremium'   => ( $is_block_editor ) ? YoastSEO()->classes->get( Jetpack_Boost_Not_Premium_Conditional::class )->is_met() : false,
<<<<<<< HEAD
			'linkParams'                 => WPSEO_Shortlinker::get_query_params(),
			'pluginUrl'                  => \plugins_url( '', \WPSEO_FILE ),
=======
			'woocommerceUpsell'          => get_post_type( $post_id ) === 'product' && ! $woocommerce_seo_active && $woocommerce_active,
>>>>>>> 78df6070
		];

		if ( post_type_supports( get_post_type(), 'thumbnail' ) ) {
			$asset_manager->enqueue_style( 'featured-image' );

			// @todo replace this translation with JavaScript translations.
			$script_data['featuredImage'] = [
				'featured_image_notice' => __( 'SEO issue: The featured image should be at least 200 by 200 pixels to be picked up by Facebook and other social media sites.', 'wordpress-seo' ),
			];
		}

		$asset_manager->localize_script( $post_edit_handle, 'wpseoScriptData', $script_data );
		$asset_manager->enqueue_user_language_script();
	}

	/**
	 * Returns post in metabox context.
	 *
	 * @return WP_Post|array
	 */
	protected function get_metabox_post() {
		if ( $this->post !== null ) {
			return $this->post;
		}

		// phpcs:ignore WordPress.Security.NonceVerification.Recommended -- Reason: We are not processing form information.
		if ( isset( $_GET['post'] ) && is_string( $_GET['post'] ) ) {
			// phpcs:ignore WordPress.Security.NonceVerification.Recommended, WordPress.Security.ValidatedSanitizedInput.InputNotSanitized -- Reason: We are not processing form information, Sanitization happens in the validate_int function.
			$post_id = (int) WPSEO_Utils::validate_int( wp_unslash( $_GET['post'] ) );

			$this->post = get_post( $post_id );

			return $this->post;
		}

		if ( isset( $GLOBALS['post'] ) ) {
			$this->post = $GLOBALS['post'];

			return $this->post;
		}

		return [];
	}

	/**
	 * Returns an array with shortcode tags for all registered shortcodes.
	 *
	 * @return array
	 */
	private function get_valid_shortcode_tags() {
		$shortcode_tags = [];

		foreach ( $GLOBALS['shortcode_tags'] as $tag => $description ) {
			$shortcode_tags[] = $tag;
		}

		return $shortcode_tags;
	}

	/**
	 * Prepares the replace vars for localization.
	 *
	 * @return array Replace vars.
	 */
	private function get_replace_vars() {
		$cached_replacement_vars = [];

		$vars_to_cache = [
			'date',
			'id',
			'sitename',
			'sitedesc',
			'sep',
			'page',
			'currentdate',
			'currentyear',
			'currentmonth',
			'currentday',
			'post_year',
			'post_month',
			'post_day',
			'name',
			'author_first_name',
			'author_last_name',
			'permalink',
			'post_content',
			'category_title',
			'tag',
			'category',
		];

		foreach ( $vars_to_cache as $var ) {
			$cached_replacement_vars[ $var ] = wpseo_replace_vars( '%%' . $var . '%%', $this->get_metabox_post() );
		}

		// Merge custom replace variables with the WordPress ones.
		return array_merge( $cached_replacement_vars, $this->get_custom_replace_vars( $this->get_metabox_post() ) );
	}

	/**
	 * Returns the list of replace vars that should be hidden inside the editor.
	 *
	 * @return string[] The hidden replace vars.
	 */
	protected function get_hidden_replace_vars() {
		return ( new WPSEO_Replace_Vars() )->get_hidden_replace_vars();
	}

	/**
	 * Prepares the recommended replace vars for localization.
	 *
	 * @return array Recommended replacement variables.
	 */
	private function get_recommended_replace_vars() {
		$recommended_replace_vars = new WPSEO_Admin_Recommended_Replace_Vars();

		// What is recommended depends on the current context.
		$post_type = $recommended_replace_vars->determine_for_post( $this->get_metabox_post() );

		return $recommended_replace_vars->get_recommended_replacevars_for( $post_type );
	}

	/**
	 * Gets the custom replace variables for custom taxonomies and fields.
	 *
	 * @param WP_Post $post The post to check for custom taxonomies and fields.
	 *
	 * @return array Array containing all the replacement variables.
	 */
	private function get_custom_replace_vars( $post ) {
		return [
			'custom_fields'     => $this->get_custom_fields_replace_vars( $post ),
			'custom_taxonomies' => $this->get_custom_taxonomies_replace_vars( $post ),
		];
	}

	/**
	 * Gets the custom replace variables for custom taxonomies.
	 *
	 * @param WP_Post $post The post to check for custom taxonomies.
	 *
	 * @return array Array containing all the replacement variables.
	 */
	private function get_custom_taxonomies_replace_vars( $post ) {
		$taxonomies          = get_object_taxonomies( $post, 'objects' );
		$custom_replace_vars = [];

		foreach ( $taxonomies as $taxonomy_name => $taxonomy ) {

			if ( is_string( $taxonomy ) ) { // If attachment, see https://core.trac.wordpress.org/ticket/37368 .
				$taxonomy_name = $taxonomy;
				$taxonomy      = get_taxonomy( $taxonomy_name );
			}

			if ( $taxonomy->_builtin && $taxonomy->public ) {
				continue;
			}

			$custom_replace_vars[ $taxonomy_name ] = [
				'name'        => $taxonomy->name,
				'description' => $taxonomy->description,
			];
		}

		return $custom_replace_vars;
	}

	/**
	 * Gets the custom replace variables for custom fields.
	 *
	 * @param WP_Post $post The post to check for custom fields.
	 *
	 * @return array Array containing all the replacement variables.
	 */
	private function get_custom_fields_replace_vars( $post ) {
		$custom_replace_vars = [];

		// If no post object is passed, return the empty custom_replace_vars array.
		if ( ! is_object( $post ) ) {
			return $custom_replace_vars;
		}

		$custom_fields = get_post_custom( $post->ID );

		// If $custom_fields is an empty string or generally not an array, return early.
		if ( ! is_array( $custom_fields ) ) {
			return $custom_replace_vars;
		}

		$meta = YoastSEO()->meta->for_post( $post->ID );

		if ( ! $meta ) {
			return $custom_replace_vars;
		}

		// Simply concatenate all fields containing replace vars so we can handle them all with a single regex find.
		$replace_vars_fields = implode(
			' ',
			[
				$meta->presentation->title,
				$meta->presentation->meta_description,
			]
		);

		preg_match_all( '/%%cf_([A-Za-z0-9_]+)%%/', $replace_vars_fields, $matches );
		$fields_to_include = $matches[1];
		foreach ( $custom_fields as $custom_field_name => $custom_field ) {
			// Skip private custom fields.
			if ( substr( $custom_field_name, 0, 1 ) === '_' ) {
				continue;
			}

			// Skip custom fields that are not used, new ones will be fetched dynamically.
			if ( ! in_array( $custom_field_name, $fields_to_include, true ) ) {
				continue;
			}

			// Skip custom field values that are serialized.
			if ( is_serialized( $custom_field[0] ) ) {
				continue;
			}

			$custom_replace_vars[ $custom_field_name ] = $custom_field[0];
		}

		return $custom_replace_vars;
	}

	/**
	 * Checks if the page is the post overview page.
	 *
	 * @param string $page The page to check for the post overview page.
	 *
	 * @return bool Whether or not the given page is the post overview page.
	 */
	public static function is_post_overview( $page ) {
		return $page === 'edit.php';
	}

	/**
	 * Checks if the page is the post edit page.
	 *
	 * @param string $page The page to check for the post edit page.
	 *
	 * @return bool Whether or not the given page is the post edit page.
	 */
	public static function is_post_edit( $page ) {
		return $page === 'post.php'
			|| $page === 'post-new.php';
	}

	/**
	 * Retrieves the product title.
	 *
	 * @return string The product title.
	 */
	protected function get_product_title() {
		return YoastSEO()->helpers->product->get_product_name();
	}
}<|MERGE_RESOLUTION|>--- conflicted
+++ resolved
@@ -864,11 +864,8 @@
 		$asset_manager->enqueue_style( 'metabox-css' );
 		$asset_manager->enqueue_style( 'scoring' );
 		$asset_manager->enqueue_style( 'monorepo' );
-<<<<<<< HEAD
+		$asset_manager->enqueue_style( 'tailwind' );
 		$asset_manager->enqueue_style( 'ai-generator' );
-=======
-		$asset_manager->enqueue_style( 'tailwind' );
->>>>>>> 78df6070
 
 		$is_block_editor  = WP_Screen::get()->is_block_editor();
 		$post_edit_handle = 'post-edit';
@@ -934,12 +931,9 @@
 			'webinarIntroBlockEditorUrl' => WPSEO_Shortlinker::get( 'https://yoa.st/webinar-intro-block-editor' ),
 			'isJetpackBoostActive'       => ( $is_block_editor ) ? YoastSEO()->classes->get( Jetpack_Boost_Active_Conditional::class )->is_met() : false,
 			'isJetpackBoostNotPremium'   => ( $is_block_editor ) ? YoastSEO()->classes->get( Jetpack_Boost_Not_Premium_Conditional::class )->is_met() : false,
-<<<<<<< HEAD
+			'woocommerceUpsell'          => get_post_type( $post_id ) === 'product' && ! $woocommerce_seo_active && $woocommerce_active,
 			'linkParams'                 => WPSEO_Shortlinker::get_query_params(),
 			'pluginUrl'                  => \plugins_url( '', \WPSEO_FILE ),
-=======
-			'woocommerceUpsell'          => get_post_type( $post_id ) === 'product' && ! $woocommerce_seo_active && $woocommerce_active,
->>>>>>> 78df6070
 		];
 
 		if ( post_type_supports( get_post_type(), 'thumbnail' ) ) {
