--- conflicted
+++ resolved
@@ -39,15 +39,14 @@
 	private $link_title;
 
 	/**
-<<<<<<< HEAD
 	 * @var string
 	 */
 	private $link_aria_label;
-=======
+
+	/**
 	 * @var boolean
 	 */
 	private $single;
->>>>>>> a3a730da
 
 	/**
 	 * Constructor.
@@ -58,12 +57,12 @@
 	 * @param array  $options      Optional link attributes.
 	 */
 	public function __construct( $name, $content, $link_content, array $options = array() ) {
-<<<<<<< HEAD
 		$default_options = array(
 			'tab_class'       => '',
 			'link_class'      => '',
 			'link_title'      => '',
 			'link_aria_label' => '',
+			'single'          => false,
 		);
 		$options = array_merge( $default_options, $options );
 
@@ -74,14 +73,7 @@
 		$this->link_class      = $options['link_class'];
 		$this->link_title      = $options['link_title'];
 		$this->link_aria_label = $options['link_aria_label'];
-=======
-		$this->name         = $name;
-		$this->content      = $content;
-		$this->link_content = $link_content;
-		$this->link_class	= isset( $options['link_class'] ) ? $options['link_class'] : '';
-		$this->link_title   = isset( $options['link_title'] ) ? $options['link_title'] : '';
-		$this->single       = isset( $options['single'] ) ? true : false;
->>>>>>> a3a730da
+		$this->single          = $options['single'];
 	}
 
 	/**
@@ -98,11 +90,7 @@
 		}
 
 		return sprintf(
-<<<<<<< HEAD
-			'<li class="%1$s %2$s"><a class="wpseo_tablink %3$s" href="#wpseo_%1$s"%4$s%5$s>%6$s</a></li>',
-=======
 			$html,
->>>>>>> a3a730da
 			esc_attr( $this->name ),
 			esc_attr( $this->tab_class ),
 			esc_attr( $this->link_class ),
