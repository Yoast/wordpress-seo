<?php
/**
 * @package WPSEO\Admin
 * @since      1.7.0
 */

/**
 * Base class for handling plugin conflicts.
 */
class Yoast_Plugin_Conflict {

	/**
	 * The plugins must be grouped per section.
	 *
	 * It's possible to check for each section if there are conflicting plugin
	 *
	 * @var array
	 */
	protected $plugins = array();

	/**
	 * All the current active plugins will be stored in this private var
	 *
	 * @var array
	 */
	protected $all_active_plugins = array();

	/**
	 * After searching for active plugins that are in $this->plugins the active plugins will be stored in this
	 * property
	 *
	 * @var array
	 */
	protected $active_plugins = array();

	/**
	 * Property for holding instance of itself
	 *
	 * @var Yoast_Plugin_Conflict
	 */
	protected static $instance;

	/**
	 * For the use of singleton pattern. Create instance of itself and return his instance
	 *
	 * @param string $class_name Give the classname to initialize. If classname is false (empty) it will use it's own __CLASS__.
	 *
	 * @return Yoast_Plugin_Conflict
	 */
	public static function get_instance( $class_name = '' ) {

		if ( is_null( self::$instance ) ) {
			if ( ! is_string( $class_name ) || $class_name === '' ) {
				$class_name = __CLASS__;
			}

			self::$instance = new $class_name();
		}

		return self::$instance;
	}

	/**
	 * Setting instance, all active plugins and search for active plugins
	 *
	 * Protected constructor to prevent creating a new instance of the
	 * *Singleton* via the `new` operator from outside of this class.
	 */
	protected function __construct() {
		// Set active plugins.
		$this->all_active_plugins = get_option( 'active_plugins' );

		if ( filter_input( INPUT_GET, 'action' ) === 'deactivate' ) {
			$this->remove_deactivated_plugin();
		}

		// Search for active plugins.
		$this->search_active_plugins();
	}

	/**
	 * Check if there are conflicting plugins for given $plugin_section
	 *
	 * @param string $plugin_section Type of plugin conflict (such as Open Graph or sitemap).
	 *
	 * @return bool
	 */
	public function check_for_conflicts( $plugin_section ) {

		static $sections_checked;

		if ( $sections_checked === null ) {
			$sections_checked = array();
		}

		if ( ! in_array( $plugin_section, $sections_checked ) ) {
			$sections_checked[] = $plugin_section;
			$has_conflicts      = ( ! empty( $this->active_plugins[ $plugin_section ] ) );

			return $has_conflicts;
		}

		return false;
	}

	/**
	 * Getting all the conflicting plugins and return them as a string.
	 *
	 * This method will loop through all conflicting plugins to get the details of each plugin. The plugin name
	 * will be taken from the details to parse a comma separated string, which can be use for by example a notice
	 *
	 * @param string $plugin_section Plugin conflict type (such as Open Graph or sitemap).
	 *
	 * @return string
	 */
	public function get_conflicting_plugins_as_string( $plugin_section ) {
		if ( ! function_exists( 'get_plugin_data' ) ) {
			require_once( ABSPATH . '/wp-admin/includes/plugin.php' );
		}

		// Getting the active plugins by given section.
		$plugins = $this->active_plugins[ $plugin_section ];

		$plugin_names = array();
		foreach ( $plugins as $plugin ) {
			if ( $name = WPSEO_Utils::get_plugin_name( $plugin ) ) {
				$plugin_names[] = '<em>' . $name . '</em>';
			}
		}
		unset( $plugins, $plugin );

		if ( ! empty( $plugin_names ) ) {
			return implode( ' &amp; ', $plugin_names );
		}
	}

	/**
	 * Checks for given $plugin_sections for conflicts
	 *
	 * @param array $plugin_sections Set of sections.
	 */
	public function check_plugin_conflicts( $plugin_sections ) {
		foreach ( $plugin_sections as $plugin_section => $readable_plugin_section ) {
			// Check for conflicting plugins and show error if there are conflicts.
			if ( $this->check_for_conflicts( $plugin_section ) ) {
				$this->set_error( $plugin_section, $readable_plugin_section );
			}
		}

		// List of all active sections.
		$sections = array_keys( $plugin_sections );
		// List of all sections.
		$all_plugin_sections = array_keys( $this->plugins );

		/*
		 * Get all sections that are inactive.
		 * These plugins need to be cleared.
		 *
		 * This happens when Sitemaps or OpenGraph implementations toggle active/disabled.
		 */
		$inactive_sections = array_diff( $all_plugin_sections, $sections );
		if ( ! empty( $inactive_sections ) ) {
			foreach ( $inactive_sections as $section ) {
				array_walk( $this->plugins[ $section ], array( $this, 'clear_error' ) );
			}
		}

		// For active sections clear errors for inactive plugins.
		foreach ( $sections as $section ) {
			// By default clear errors for all plugins of the section.
			$inactive_plugins = $this->plugins[ $section ];

			// If there are active plugins, filter them from being cleared.
			if ( isset( $this->active_plugins[ $section ] ) ) {
				$inactive_plugins = array_diff( $this->plugins[ $section ], $this->active_plugins[ $section ] );
			}

			array_walk( $inactive_plugins, array( $this, 'clear_error' ) );
		}
	}

	/**
	 * Setting an error on the screen
	 *
	 * @param string $plugin_section          Type of conflict group (such as Open Graph or sitemap).
	 * @param string $readable_plugin_section This is the value for the translation.
	 */
	protected function set_error( $plugin_section, $readable_plugin_section ) {

		$notification_center = Yoast_Notification_Center::get();

		foreach ( $this->active_plugins[ $plugin_section ] as $plugin_file ) {

			$plugin_name = WPSEO_Utils::get_plugin_name( $plugin_file );

			$error_message = '';
			/* translators: %1$s: 'Facebook & Open Graph' plugin name(s) of possibly conflicting plugin(s), %2$s to Yoast SEO */
			$error_message .= '<p>' . sprintf( __( 'The %1$s plugin might cause issues when used in conjunction with %2$s.', 'wordpress-seo' ), '<em>' . $plugin_name . '</em>', 'Yoast SEO' ) . '</p>';
			$error_message .= '<p>' . sprintf( $readable_plugin_section, 'Yoast SEO', $plugin_name ) . '</p>';

			/* translators: %s: 'Facebook' plugin name of possibly conflicting plugin */
			$error_message .= '<a target="_blank" class="button-primary" href="' . wp_nonce_url( 'plugins.php?action=deactivate&amp;plugin=' . $plugin_file . '&amp;plugin_status=all', 'deactivate-plugin_' . $plugin_file ) . '">' . sprintf( __( 'Deactivate %s', 'wordpress-seo' ), WPSEO_Utils::get_plugin_name( $plugin_file ) ) . '</a> ';

<<<<<<< HEAD
=======
			$identifier = $this->get_notification_identifier( $plugin_file );
>>>>>>> b68c3c71

			// Add the message to the notifications center.
			$notification_center->add_notification(
				new Yoast_Notification(
					$error_message,
					array(
						'type' => Yoast_Notification::ERROR,
						'id'   => 'wpseo-conflict-' . $identifier,
					)
				)
			);
		}
	}

	/**
	 * Clear the notification for a plugin
	 *
	 * @param string $plugin_file Clear the optional notification for this plugin.
	 */
	protected function clear_error( $plugin_file ) {
		$identifier = $this->get_notification_identifier( $plugin_file );

		$notification_center = Yoast_Notification_Center::get();
		$notification = $notification_center->get_notification_by_id( 'wpseo-conflict-' . $identifier );

		if ( $notification ) {
			$notification_center->remove_notification( $notification );
		}
	}

	/**
	 * Loop through the $this->plugins to check if one of the plugins is active.
	 *
	 * This method will store the active plugins in $this->active_plugins.
	 */
	protected function search_active_plugins() {
		foreach ( $this->plugins as $plugin_section => $plugins ) {
			$this->check_plugins_active( $plugins, $plugin_section );
		}
	}

	/**
	 * Loop through plugins and check if each plugin is active
	 *
	 * @param array  $plugins        Set of plugins.
	 * @param string $plugin_section Type of conflict group (such as Open Graph or sitemap).
	 */
	protected function check_plugins_active( $plugins, $plugin_section ) {
		foreach ( $plugins as $plugin ) {
			if ( $this->check_plugin_is_active( $plugin ) ) {
				$this->add_active_plugin( $plugin_section, $plugin );
			}
		}
	}


	/**
	 * Check if given plugin exists in array with all_active_plugins
	 *
	 * @param string $plugin Plugin basename string.
	 *
	 * @return bool
	 */
	protected function check_plugin_is_active( $plugin ) {
		return in_array( $plugin, $this->all_active_plugins );
	}

	/**
	 * Add plugin to the list of active plugins.
	 *
	 * This method will check first if key $plugin_section exists, if not it will create an empty array
	 * If $plugin itself doesn't exist it will be added.
	 *
	 * @param string $plugin_section Type of conflict group (such as Open Graph or sitemap).
	 * @param string $plugin         Plugin basename string.
	 */
	protected function add_active_plugin( $plugin_section, $plugin ) {

		if ( ! array_key_exists( $plugin_section, $this->active_plugins ) ) {
			$this->active_plugins[ $plugin_section ] = array();
		}

		if ( ! in_array( $plugin, $this->active_plugins[ $plugin_section ] ) ) {
			$this->active_plugins[ $plugin_section ][] = $plugin;
		}
	}

	/**
	 * Search in $this->plugins for the given $plugin
	 *
	 * If there is a result it will return the plugin category
	 *
	 * @param string $plugin Plugin basename string.
	 *
	 * @return int|string
	 */
	protected function find_plugin_category( $plugin ) {

		foreach ( $this->plugins as $plugin_section => $plugins ) {
			if ( in_array( $plugin, $plugins ) ) {
				return $plugin_section;
			}
		}

	}

	/**
	 * When being in the deactivation process the currently deactivated plugin has to be removed.
	 */
	private function remove_deactivated_plugin() {
		$deactivated_plugin = filter_input( INPUT_GET, 'plugin' );
		$key_to_remove      = array_search( $deactivated_plugin, $this->all_active_plugins );

		if ( $key_to_remove !== false ) {
			unset( $this->all_active_plugins[ $key_to_remove ] );
		}
	}

	/**
	 * Get the identifier from the plugin file
	 *
	 * @param string $plugin_file Plugin file to get Identifier from.
	 *
	 * @return string
	 */
	private function get_notification_identifier( $plugin_file ) {
		return md5( $plugin_file );
	}
}<|MERGE_RESOLUTION|>--- conflicted
+++ resolved
@@ -201,10 +201,7 @@
 			/* translators: %s: 'Facebook' plugin name of possibly conflicting plugin */
 			$error_message .= '<a target="_blank" class="button-primary" href="' . wp_nonce_url( 'plugins.php?action=deactivate&amp;plugin=' . $plugin_file . '&amp;plugin_status=all', 'deactivate-plugin_' . $plugin_file ) . '">' . sprintf( __( 'Deactivate %s', 'wordpress-seo' ), WPSEO_Utils::get_plugin_name( $plugin_file ) ) . '</a> ';
 
-<<<<<<< HEAD
-=======
 			$identifier = $this->get_notification_identifier( $plugin_file );
->>>>>>> b68c3c71
 
 			// Add the message to the notifications center.
 			$notification_center->add_notification(
