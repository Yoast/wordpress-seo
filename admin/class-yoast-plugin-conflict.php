<?php
/**
 * @package    WPSEO
 * @subpackage Admin
 * @since      1.7.0
 */

class Yoast_Plugin_Conflict {

	/**
	 * The plugins must be grouped per section.
	 *
	 * It's possible to check for each section if there are conflicting plugin
	 *
	 * @var array
	 */
	protected $plugins = array();

	/**
	 * All the current active plugins will be stored in this private var
	 *
	 * @var array
	 */
	protected $all_active_plugins = array();

	/**
	 * After searching for active plugins that are in $this->plugins the active plugins will be stored in this
	 * property
	 *
	 * @var array
	 */
	protected $active_plugins = array();

	/**
	 * Property for holding instance of itself
	 *
	 * @var Yoast_Plugin_Conflict
	 */
	protected static $instance;

	/**
	 * For the use of singleton pattern. Create instance of itself and return his instance
	 *
	 * @param string $class_name Give the classname to initialize. If classname is false (empty) it will use it's own __CLASS__
	 *
	 * @return Yoast_Plugin_Conflict
	 */
	public static function get_instance( $class_name = '' ) {

		if ( is_null( self::$instance ) ) {
			if ( ! is_string( $class_name ) || $class_name === '' ) {
				$class_name = __CLASS__;
			}

			self::$instance = new $class_name();
		}

		return self::$instance;
	}

	/**
	 * Setting instance, all active plugins and search for active plugins
	 *
	 * Protected constructor to prevent creating a new instance of the
	 * *Singleton* via the `new` operator from outside of this class.
	 *
	 */
	protected function __construct() {
		// Set active plugins
		$this->all_active_plugins = get_option( 'active_plugins' );

		// Search for active plugins
		$this->search_active_plugins();
	}

	/**
	 * Check if there are conflicting plugins for given $plugin_section
	 *
	 * @param string $plugin_section
	 *
	 * @return bool
	 */
	public function check_for_conflicts( $plugin_section ) {

		static $sections_checked;

		if ( $sections_checked == null ) {
			$sections_checked = array();
		}

		if ( ! in_array( $plugin_section, $sections_checked ) ) {
			$sections_checked[] = $plugin_section;
<<<<<<< HEAD
			$has_conflicts = ( ! empty( $this->active_plugins[ $plugin_section ] ) );
=======
			$has_conflicts      = ( ! empty( $this->active_plugins[ $plugin_section ] ) );
>>>>>>> 7c8b8d4c

			return $has_conflicts;
		}
		else {
			return false;
		}
	}

	/**
	 * Getting all the conflicting plugins and return them as a string.
	 *
	 * This method will loop through all conflicting plugins to get the details of each plugin. The plugin name
	 * will be taken from the details to parse a comma separated string, which can be use for by example a notice
	 *
	 * @param string $plugin_section
	 *
	 * @return string
	 */
	public function get_conflicting_plugins_as_string( $plugin_section ) {
		if ( ! function_exists( 'get_plugin_data' ) ) {
			require_once( ABSPATH . '/wp-admin/includes/plugin.php' );
		}

		// Getting the active plugins by given section
		$plugins = $this->active_plugins[ $plugin_section ];

		$plugin_names = array();
		foreach ( $plugins as $plugin ) {
			$plugin_details = get_plugin_data( ABSPATH . '/wp-content/plugins/' . $plugin );

			if ( $plugin_details['Name'] != '' ) {
				$plugin_names[] = $plugin_details['Name'];
			}
		}
		unset( $plugins, $plugin, $plugin_details );

		if ( ! empty( $plugin_names ) ) {
			return implode( ', ', $plugin_names );
		}
	}

	/**
	 * Checks for given $plugin_sections for conflicts
	 *
	 * @param array $plugin_sections
	 */
	public function check_plugin_conflicts( $plugin_sections ) {
		foreach ( $plugin_sections as $plugin_section => $readable_plugin_section ) {
			// Check for conflicting plugins and show error if there are conflicts
			if ( $this->check_for_conflicts( $plugin_section ) ) {
				$this->set_error( $plugin_section, $readable_plugin_section );
			}
		}
	}

	/**
	 * Setting an error on the screen
	 *
	 * @param string $plugin_section
	 * @param string $readable_plugin_section This is the value for the translation
	 */
	protected function set_error( $plugin_section, $readable_plugin_section ) {

		$plugins_as_string = $this->get_conflicting_plugins_as_string( $plugin_section );
		$error_message     = sprintf( __( 'The following plugins might cause (%1s) issues with Yoast WordPress SEO: %2s', 'wordpress-seo' ), $readable_plugin_section, $plugins_as_string );

		// Add the message to the notifications center
		Yoast_Notification_Center::get()->add_notification( new Yoast_Notification( $error_message, 'error' ) );
	}

	/**
	 * Loop through the $this->plugins to check if one of the plugins is active.
	 *
	 * This method will store the active plugins in $this->active_plugins.
	 */
	protected function search_active_plugins() {
		foreach ( $this->plugins as $plugin_section => $plugins ) {
			$this->check_plugins_active( $plugins, $plugin_section );
		}
	}

	/**
	 * Loop through plugins and check if each plugin is active
	 *
	 * @param array  $plugins
	 * @param string $plugin_section
	 */
	protected function check_plugins_active( $plugins, $plugin_section ) {
		foreach ( $plugins as $plugin ) {
			if ( $this->check_plugin_is_active( $plugin ) ) {
				$this->add_active_plugin( $plugin_section, $plugin );
			}
		}
	}

	/**
	 * Check if given plugin exists in array with all_active_plugins
	 *
	 * @param string $plugin
	 *
	 * @return bool
	 */
	protected function check_plugin_is_active( $plugin ) {
		return in_array( $plugin, $this->all_active_plugins );
	}

	/**
	 * Add plugin to the list of active plugins.
	 *
	 * This method will check first if key $plugin_section exists, if not it will create an empty array
	 * If $plugin itself doesn't exist it will be added.
	 *
	 * @param string $plugin_section
	 * @param string $plugin
	 */
	protected function add_active_plugin( $plugin_section, $plugin ) {
		if ( ! array_key_exists( $plugin_section, $this->active_plugins ) ) {
			$this->active_plugins[ $plugin_section ] = array();
		}

		if ( ! in_array( $plugin, $this->active_plugins[ $plugin_section ] ) ) {
			$this->active_plugins[ $plugin_section ][] = $plugin;
		}
	}

	/**
	 * Search in $this->plugins for the given $plugin
	 *
	 * If there is a result it will return the plugin category
	 *
	 * @param string $plugin
	 *
	 * @return int|string
	 */
	protected function find_plugin_category( $plugin ) {

		foreach ( $this->plugins as $plugin_section => $plugins ) {
			if ( in_array( $plugin, $plugins ) ) {
				return $plugin_section;
			}
		}

	}

}<|MERGE_RESOLUTION|>--- conflicted
+++ resolved
@@ -90,11 +90,7 @@
 
 		if ( ! in_array( $plugin_section, $sections_checked ) ) {
 			$sections_checked[] = $plugin_section;
-<<<<<<< HEAD
-			$has_conflicts = ( ! empty( $this->active_plugins[ $plugin_section ] ) );
-=======
 			$has_conflicts      = ( ! empty( $this->active_plugins[ $plugin_section ] ) );
->>>>>>> 7c8b8d4c
 
 			return $has_conflicts;
 		}
