--- conflicted
+++ resolved
@@ -97,7 +97,10 @@
 					if ( $options['usemetakeywords'] === true ) {
 						$yform->textinput( 'metakey-' . $name, __( 'Meta keywords template', 'wordpress-seo' ) );
 					}
-<<<<<<< HEAD
+					$yform->checkbox( 'noindex-' . $name, '<code>noindex, follow</code>', __( 'Meta Robots', 'wordpress-seo' ) );
+					$yform->checkbox( 'showdate-' . $name, __( 'Show date in snippet preview?', 'wordpress-seo' ), __( 'Date in Snippet Preview', 'wordpress-seo' ) );
+					/* translators: %1$s expands to Yoast SEO */
+					$yform->checkbox( 'hideeditbox-' . $name, __( 'Hide', 'wordpress-seo' ), sprintf( __( '%1$s Meta Box', 'wordpress-seo' ), 'Yoast SEO' ) );
 					$yform->toggle_switch( 'noindex-' . $name, $index_switch_values, __( 'Meta Robots', 'wordpress-seo' ) );
 					$yform->toggle_switch( 'showdate-' . $name, array(
 						'on'  => __( 'Show', 'wordpress-seo' ),
@@ -108,14 +111,7 @@
 						'on'  => __( 'Hide', 'wordpress-seo' ),
 						/* translators: %1$s expands to Yoast SEO */
 					), sprintf( __( '%1$s Meta Box', 'wordpress-seo' ), 'Yoast SEO' ) );
-
-=======
-					$yform->checkbox( 'noindex-' . $name, '<code>noindex, follow</code>', __( 'Meta Robots', 'wordpress-seo' ) );
-					$yform->checkbox( 'showdate-' . $name, __( 'Show date in snippet preview?', 'wordpress-seo' ), __( 'Date in Snippet Preview', 'wordpress-seo' ) );
-					/* translators: %1$s expands to Yoast SEO */
-					$yform->checkbox( 'hideeditbox-' . $name, __( 'Hide', 'wordpress-seo' ), sprintf( __( '%1$s Meta Box', 'wordpress-seo' ), 'Yoast SEO' ) );
 					echo '</div>';
->>>>>>> cc0c0717
 					/**
 					 * Allow adding a custom checkboxes to the admin meta page - Post Types tab
 					 * @api  WPSEO_Admin_Pages  $yform  The WPSEO_Admin_Pages object
@@ -146,12 +142,8 @@
 					if ( $options['breadcrumbs-enable'] === true ) {
 						$yform->textinput( 'bctitle-ptarchive-' . $name, __( 'Breadcrumbs title', 'wordpress-seo' ) );
 					}
-<<<<<<< HEAD
 					$yform->toggle_switch( 'noindex-ptarchive-' . $name, $index_switch_values, __( 'Meta Robots', 'wordpress-seo' ) );
 
-=======
-					$yform->checkbox( 'noindex-ptarchive-' . $name, '<code>noindex, follow</code>', __( 'Meta Robots', 'wordpress-seo' ) );
->>>>>>> cc0c0717
 					echo '<br/><br/>';
 				}
 				unset( $pt );
@@ -220,19 +212,12 @@
 			echo '<p>';
 			_e( 'Date-based archives could in some cases also be seen as duplicate content.', 'wordpress-seo' );
 			echo '</p>';
-<<<<<<< HEAD
 			$yform->toggle_switch( 'disable-date', array(
 				'off' => __( 'Enabled', 'wordpress-seo' ),
 				'on'  => __( 'Disabled', 'wordpress-seo' ),
 			), __( 'Date-based archives', 'wordpress-seo' ) );
 			$yform->toggle_switch( 'noindex-archive-wpseo', $index_switch_values, __( 'Meta Robots', 'wordpress-seo' ) );
-
-=======
-			/* translators: %s expands to <code>noindex, follow</code> */
-			$yform->checkbox( 'noindex-archive-wpseo', sprintf( __( 'Add %s to the date-based archives', 'wordpress-seo' ), '<code>noindex, follow</code>' ) );
-			$yform->checkbox( 'disable-date', __( 'Disable the date-based archives', 'wordpress-seo' ) );
-			echo '</div>';
->>>>>>> cc0c0717
+			echo '</div>';
 			echo '<br/>';
 			echo '<div id="special-pages-titles-metas">';
 			echo '<h2>' . __( 'Special Pages', 'wordpress-seo' ) . '</h2>';
@@ -253,7 +238,6 @@
 			<br/>
 			<?php
 			echo '<p>', __( 'If you want to prevent /page/2/ and further of any archive to show up in the search results, enable this.', 'wordpress-seo' ), '</p>';
-<<<<<<< HEAD
 			$yform->toggle_switch( 'noindex-subpages-wpseo', $index_switch_values, __( 'Subpages of archives', 'wordpress-seo' ) );
 
 			echo '<p>', __( 'I don\'t know why you\'d want to use meta keywords, but if you want to, enable this.', 'wordpress-seo' ), '</p>';
@@ -267,17 +251,6 @@
 			/* translators: %s expands to <code>noydir</code> */
 			$yform->light_switch( 'noydir', sprintf( __( 'Add %s meta robots tag sitewide', 'wordpress-seo' ), '<code>noydir</code>' ) );
 
-=======
-			$yform->checkbox( 'noindex-subpages-wpseo', __( 'Noindex subpages of archives', 'wordpress-seo' ) );
-			echo '<p>', __( 'I don\'t know why you\'d want to use meta keywords, but if you want to, check this box.', 'wordpress-seo' ), '</p>';
-			$yform->checkbox( 'usemetakeywords', __( 'Use meta keywords tag?', 'wordpress-seo' ) );
-			echo '<p>', __( 'Prevents search engines from using the DMOZ description for pages from this site in the search results.', 'wordpress-seo' ), '</p>';
-			/* translators: %s expands to <code>noodp</code> */
-			$yform->checkbox( 'noodp', sprintf( __( 'Add %s meta robots tag sitewide', 'wordpress-seo' ), '<code>noodp</code>' ) );
-			echo '<p>', __( 'Prevents search engines from using the Yahoo! directory description for pages from this site in the search results.', 'wordpress-seo' ), '</p>';
-			/* translators: %s expands to <code>noydir</code> */
-			$yform->checkbox( 'noydir', sprintf( __( 'Add %s meta robots tag sitewide', 'wordpress-seo' ), '<code>noydir</code>' ) );
->>>>>>> cc0c0717
 			?>
 		</div>
 
