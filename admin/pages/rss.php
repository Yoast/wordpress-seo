<?php
/**
 * @package Admin
 */

if ( !defined('WPSEO_VERSION') ) {
	header('HTTP/1.0 403 Forbidden');
	die;
}

global $wpseo_admin_pages;

<<<<<<< HEAD
$options = WPSEO_Options::get_all();
$wpseo_admin_pages->admin_header( __( 'RSS', 'wordpress-seo' ), true, WPSEO_Options::$options['wpseo_rss']['group'], 'wpseo_rss' );
=======
$options = get_wpseo_options();
$wpseo_admin_pages->admin_header( true, 'yoast_wpseo_rss_options', 'wpseo_rss' );
>>>>>>> 53f16748

$content   = '<p>' . __( "This feature is used to automatically add content to your RSS, more specifically, it's meant to add links back to your blog and your blog posts, so dumb scrapers will automatically add these links too, helping search engines identify you as the original source of the content.", 'wordpress-seo' ) . '</p>';
$rows      = array();
$rssbefore = stripslashes( $options[ 'rssbefore' ] );
$rssafter  = stripslashes( $options[ 'rssafter' ] );

$rows[] = array(
	'id'      => 'rssbefore',
	'label'   => __( 'Content to put before each post in the feed', 'wordpress-seo' ),
	'desc'    => __( '(HTML allowed)', 'wordpress-seo' ),
	'content' => '<textarea cols="50" rows="5" id="rssbefore" name="wpseo_rss[rssbefore]">' . esc_textarea( $rssbefore ) . '</textarea>',
);
$rows[ ] = array(
	'id'      => 'rssafter',
	'label'   => __( 'Content to put after each post', 'wordpress-seo' ),
	'desc'    => __( '(HTML allowed)', 'wordpress-seo' ),
	'content' => '<textarea cols="50" rows="5" id="rssafter" name="wpseo_rss[rssafter]">' . esc_textarea( $rssafter ) . '</textarea>',
);
$rows[ ] = array(
	'label'   => __( 'Explanation', 'wordpress-seo' ),
	'content' => '<p>' . __( 'You can use the following variables within the content, they will be replaced by the value on the right.', 'wordpress-seo' ) . '</p>' .
		'<table>' .
		'<tr><th><strong>%%AUTHORLINK%%</strong></th><td>' . __( 'A link to the archive for the post author, with the authors name as anchor text.', 'wordpress-seo' ) . '</td></tr>' .
		'<tr><th><strong>%%POSTLINK%%</strong></th><td>' . __( 'A link to the post, with the title as anchor text.', 'wordpress-seo' ) . '</td></tr>' .
		'<tr><th><strong>%%BLOGLINK%%</strong></th><td>' . __( "A link to your site, with your site's name as anchor text.", 'wordpress-seo' ) . '</td></tr>' .
		'<tr><th><strong>%%BLOGDESCLINK%%</strong></th><td>' . __( "A link to your site, with your site's name and description as anchor text.", 'wordpress-seo' ) . '</td></tr>' .
		'</table>'
);
$wpseo_admin_pages->postbox( 'rssfootercontent', __( 'Content of your RSS Feed', 'wordpress-seo' ), $content . $wpseo_admin_pages->form_table( $rows ) );

$wpseo_admin_pages->admin_footer();<|MERGE_RESOLUTION|>--- conflicted
+++ resolved
@@ -10,13 +10,8 @@
 
 global $wpseo_admin_pages;
 
-<<<<<<< HEAD
 $options = WPSEO_Options::get_all();
-$wpseo_admin_pages->admin_header( __( 'RSS', 'wordpress-seo' ), true, WPSEO_Options::$options['wpseo_rss']['group'], 'wpseo_rss' );
-=======
-$options = get_wpseo_options();
-$wpseo_admin_pages->admin_header( true, 'yoast_wpseo_rss_options', 'wpseo_rss' );
->>>>>>> 53f16748
+$wpseo_admin_pages->admin_header( true, WPSEO_Options::$options['wpseo_rss']['group'], 'wpseo_rss' );
 
 $content   = '<p>' . __( "This feature is used to automatically add content to your RSS, more specifically, it's meant to add links back to your blog and your blog posts, so dumb scrapers will automatically add these links too, helping search engines identify you as the original source of the content.", 'wordpress-seo' ) . '</p>';
 $rows      = array();
