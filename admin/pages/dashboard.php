--- conflicted
+++ resolved
@@ -52,45 +52,6 @@
 	}
 }
 
-<<<<<<< HEAD
-if ( get_option( 'page_comments' ) && $options['ignore_page_comments'] === false ) {
-	echo '<p id="wrong_page_comments" class="wrong">';
-	echo '<a href="javascript:setWPOption(\'page_comments\',\'0\',\'wrong_page_comments\',\'', esc_js( wp_create_nonce( 'wpseo-setoption' ) ), '\');" class="button fixit">', __( 'Fix it.', 'wordpress-seo' ), '</a>';
-	echo '<a href="javascript:wpseoSetIgnore(\'page_comments\',\'wrong_page_comments\',\'', esc_js( wp_create_nonce( 'wpseo-ignore' ) ), '\');" class="button fixit">', __( 'Ignore.', 'wordpress-seo' ), '</a>';
-	echo __( 'Paging comments is enabled, this is not needed in 999 out of 1000 cases, so the suggestion is to disable it, to do that, simply uncheck the box before "Break comments into pages..."', 'wordpress-seo' ), '</p>';
-}
-
-=======
-$tabs = array(
-	'dashboard'       => array(
-		'label' => __( 'Dashboard', 'wordpress-seo' ),
-	),
-	'general'         => array(
-		'label'                => __( 'General', 'wordpress-seo' ),
-		'screencast_video_url' => 'https://yoa.st/screencast-general',
-	),
-	'knowledge-graph' => array(
-		'label'                => ( 'company' === $options['company_or_person'] ) ? __( 'Company Info', 'wordpress-seo' ) : __( 'Your Info', 'wordpress-seo' ),
-		'screencast_video_url' => 'https://yoa.st/screencast-knowledge-graph',
-	),
-	'webmaster-tools' => array(
-		'label'                => __( 'Webmaster Tools', 'wordpress-seo' ),
-		'screencast_video_url' => 'https://yoa.st/screencast-general-search-console',
-	),
-	'security'        => array(
-		'label'                => __( 'Security', 'wordpress-seo' ),
-		'screencast_video_url' => 'https://yoa.st/screencast-security',
-	),
-);
-
-?>
-	<h2 class="nav-tab-wrapper" id="wpseo-tabs">
-		<?php foreach ( $tabs as $identifier => $tab ) : ?>
-		<a class="nav-tab" id="<?php echo $identifier; ?>-tab" href="#top#<?php echo $identifier; ?>"><?php echo $tab['label']; ?></a>
-		<?php endforeach; ?>
-	</h2>
->>>>>>> dff59450
-
 $tabs = new WPSEO_Option_Tabs( 'dashboard' );
 $tabs->add_tab( new WPSEO_Option_Tab( 'general', __( 'General', 'wordpress-seo' ), array( 'video_url' => 'https://yoa.st/screencast-general' ) ) );
 $knowledge_graph_label = ( 'company' === $options['company_or_person'] ) ? __( 'Company Info', 'wordpress-seo' ) : __( 'Your Info', 'wordpress-seo' );
