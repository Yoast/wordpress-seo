--- conflicted
+++ resolved
@@ -122,13 +122,8 @@
 				</p>
 			</div>
 		</div>
-<<<<<<< HEAD
 		<div class="yoast-sidebar__section">
 			<strong><?php esc_html_e( 'Remove these ads?', 'wordpress-seo' ) ?></strong>
-=======
-		<div class="yoast-sidebar_section">
-			<strong><?php esc_html_e( 'Remove these ads?', 'wordpress-seo' ); ?></strong>
->>>>>>> 487ccaed
 			<p>
 				<a href="<?php WPSEO_Shortlinker::show( 'https://yoa.st/jy' ); ?>" target="_blank">
 					<?php
