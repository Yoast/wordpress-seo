<?php
/**
 * WPSEO plugin file.
 *
 * @package WPSEO\Admin\Views
 *
 * @uses Yoast_Form $yform Form object.
 */

if ( ! defined( 'WPSEO_VERSION' ) ) {
	header( 'Status: 403 Forbidden' );
	header( 'HTTP/1.1 403 Forbidden' );
	exit();
}

$feature_toggles = Yoast_Feature_Toggles::instance()->get_all();

?>
<<<<<<< HEAD
<h2><?php esc_html_e( 'Features', 'wordpress-seo' ); ?></h2>
<div class="yoast-feature">
	<p>
		<?php
		printf(
			/* translators: %s expands to Yoast SEO */
			esc_html__( 'This tab allows you to selectively disable %s features for all sites in the network. By default all features are enabled, which allows site admins to choose for themselves if they want to toggle a feature on or off for their site. When you disable a feature here, site admins will not be able to use that feature at all.', 'wordpress-seo' ),
			'Yoast SEO'
		);
		?>
	</p>

	<?php
=======
<div class="tab-block">
	<h2><?php esc_html_e( 'Features', 'wordpress-seo' ); ?></h2>
	<div class="yoast-measure">
		<?php
		echo sprintf(
			/* translators: %s Expands to Yoast SEO. */
			esc_html__( 'This tab allows you to selectively disable %s features for all sites in the network. By default all features are enabled, which allows site admins to choose for themselves if they want to toggle a feature on or off for their site. When you disable a feature here, site admins will not be able to use that feature at all.', 'wordpress-seo' ),
			'Yoast SEO'
		);
>>>>>>> 89d13124

		foreach ( $feature_toggles as $feature ) {
			$feature_help = new WPSEO_Admin_Help_Button(
				$feature->read_more_url,
				/* translators: %s Expands to a feature's name. */
				sprintf( esc_html__( 'Help on: %s', 'wordpress-seo' ), esc_html( $feature->name ) )
			);

<<<<<<< HEAD
		$yform->toggle_switch(
			WPSEO_Option::ALLOW_KEY_PREFIX . $feature->setting,
			[
				'off' => __( 'Disable', 'wordpress-seo' ),
				'on'  => __( 'Allow Control', 'wordpress-seo' ),
			],
			'<strong>' . $feature->name . '</strong>',
			$feature_help
		);
	}
	?>
=======
			$yform->toggle_switch(
				WPSEO_Option::ALLOW_KEY_PREFIX . $feature->setting,
				[
					'on'  => esc_html__( 'Allow Control', 'wordpress-seo' ),
					'off' => esc_html__( 'Disable', 'wordpress-seo' ),
				],
				'<strong>' . esc_html( $feature->name ) . '</strong>',
				$feature_help
			);
		}
		?>
	</div>
>>>>>>> 89d13124
</div>
<?php

/*
 * Required to prevent our settings framework from saving the default because the field
 * isn't explicitly set when saving the Dashboard page.
 */
$yform->hidden( 'show_onboarding_notice', 'wpseo_show_onboarding_notice' );<|MERGE_RESOLUTION|>--- conflicted
+++ resolved
@@ -16,7 +16,7 @@
 $feature_toggles = Yoast_Feature_Toggles::instance()->get_all();
 
 ?>
-<<<<<<< HEAD
+
 <h2><?php esc_html_e( 'Features', 'wordpress-seo' ); ?></h2>
 <div class="yoast-feature">
 	<p>
@@ -30,17 +30,7 @@
 	</p>
 
 	<?php
-=======
-<div class="tab-block">
-	<h2><?php esc_html_e( 'Features', 'wordpress-seo' ); ?></h2>
-	<div class="yoast-measure">
-		<?php
-		echo sprintf(
-			/* translators: %s Expands to Yoast SEO. */
-			esc_html__( 'This tab allows you to selectively disable %s features for all sites in the network. By default all features are enabled, which allows site admins to choose for themselves if they want to toggle a feature on or off for their site. When you disable a feature here, site admins will not be able to use that feature at all.', 'wordpress-seo' ),
-			'Yoast SEO'
-		);
->>>>>>> 89d13124
+
 
 		foreach ( $feature_toggles as $feature ) {
 			$feature_help = new WPSEO_Admin_Help_Button(
@@ -49,7 +39,6 @@
 				sprintf( esc_html__( 'Help on: %s', 'wordpress-seo' ), esc_html( $feature->name ) )
 			);
 
-<<<<<<< HEAD
 		$yform->toggle_switch(
 			WPSEO_Option::ALLOW_KEY_PREFIX . $feature->setting,
 			[
@@ -61,20 +50,7 @@
 		);
 	}
 	?>
-=======
-			$yform->toggle_switch(
-				WPSEO_Option::ALLOW_KEY_PREFIX . $feature->setting,
-				[
-					'on'  => esc_html__( 'Allow Control', 'wordpress-seo' ),
-					'off' => esc_html__( 'Disable', 'wordpress-seo' ),
-				],
-				'<strong>' . esc_html( $feature->name ) . '</strong>',
-				$feature_help
-			);
-		}
-		?>
-	</div>
->>>>>>> 89d13124
+
 </div>
 <?php
 
