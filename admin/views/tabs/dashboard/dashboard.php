<?php
/**
 * WPSEO plugin file.
 *
 * @package WPSEO\Admin
 */

/**
 * Notifications template variables.
 *
 * @noinspection PhpUnusedLocalVariableInspection
 *
 * @var array
 */
$notifications_data = Yoast_Notifications::get_template_variables();

$notifier = new WPSEO_Configuration_Notifier();
$notifier->notify();

$wpseo_contributors_phrase = sprintf(
	/* translators: 1: expands to Yoast SEO. */
	__( 'See who contributed to %1$s.', 'wordpress-seo' ),
	'Yoast SEO'
);

?>

	<div class="tab-block">

		<div class="yoast-paper">
			<?php require WPSEO_PATH . 'admin/views/partial-notifications-errors.php'; ?>
		</div>

	<div class="yoast-paper">
		<?php require WPSEO_PATH . 'admin/views/partial-notifications-warnings.php'; ?>
	</div>
</div>

<<<<<<< HEAD
	<div class="tab-block">
		<h2><?php esc_html_e( 'Credits', 'wordpress-seo' ); ?></h2>
		<p>
			<a href="<?php WPSEO_Shortlinker::show( 'https://yoa.st/yoast-seo-credits' ); ?>"><?php echo esc_html( $wpseo_contributors_phrase ); ?></a>
		</p>
	</div>

<?php

/**
 * Action: 'wpseo_internal_linking' - Hook to add the internal linking analyze interface to the interface.
 *
 * @deprecated 7.0
 */
do_action_deprecated( 'wpseo_internal_linking', [], 'WPSEO 7.0' );
=======
<div class="tab-block">
	<h2><?php esc_html_e( 'Credits', 'wordpress-seo' ); ?></h2>
	<p>
		<a href="<?php WPSEO_Shortlinker::show( 'https://yoa.st/yoast-seo-credits' ); ?>"><?php echo esc_html( $wpseo_contributors_phrase ); ?></a>
	</p>
</div>
>>>>>>> 8419955d
<|MERGE_RESOLUTION|>--- conflicted
+++ resolved
@@ -36,27 +36,9 @@
 	</div>
 </div>
 
-<<<<<<< HEAD
-	<div class="tab-block">
-		<h2><?php esc_html_e( 'Credits', 'wordpress-seo' ); ?></h2>
-		<p>
-			<a href="<?php WPSEO_Shortlinker::show( 'https://yoa.st/yoast-seo-credits' ); ?>"><?php echo esc_html( $wpseo_contributors_phrase ); ?></a>
-		</p>
-	</div>
-
-<?php
-
-/**
- * Action: 'wpseo_internal_linking' - Hook to add the internal linking analyze interface to the interface.
- *
- * @deprecated 7.0
- */
-do_action_deprecated( 'wpseo_internal_linking', [], 'WPSEO 7.0' );
-=======
 <div class="tab-block">
 	<h2><?php esc_html_e( 'Credits', 'wordpress-seo' ); ?></h2>
 	<p>
 		<a href="<?php WPSEO_Shortlinker::show( 'https://yoa.st/yoast-seo-credits' ); ?>"><?php echo esc_html( $wpseo_contributors_phrase ); ?></a>
 	</p>
-</div>
->>>>>>> 8419955d
+</div>