<?php
/**
 * @package WPSEO\Admin\Views
 */

if ( ! defined( 'WPSEO_VERSION' ) ) {
	header( 'Status: 403 Forbidden' );
	header( 'HTTP/1.1 403 Forbidden' );
	exit();
}

if ( WPSEO_Utils::is_api_available() ) :
	echo '<h2>' . esc_html__( 'Configuration wizard', 'wordpress-seo' ) . '</h2>';
	?>
	<p>
		<?php
			/* translators: %1$s expands to Yoast SEO */
			printf( __( 'Configure %1$s step-by-step.', 'wordpress-seo' ), 'Yoast SEO' );
		?>
	</p>
<p>
	<a class="button"
	   href="<?php echo esc_url( admin_url( 'admin.php?page=' . WPSEO_Configuration_Page::PAGE_IDENTIFIER ) ); ?>"><?php _e( 'Open the configuration wizard', 'wordpress-seo' ); ?></a>
</p>

	<br/>
<?php
endif;
<<<<<<< HEAD
=======

/**
 * Action: 'wpseo_internal_linking' - Hook to add the internal linking analyze interface to the interface.
 */
do_action( 'wpseo_internal_linking' );

echo '<h2>' . esc_html__( 'Credits', 'wordpress-seo' ) . '</h2>';
>>>>>>> 88cf7df1
?>
<p>
	<?php
		/* translators: %1$s expands to Yoast SEO */
		printf( __( 'Take a look at the people that create %1$s.', 'wordpress-seo' ), 'Yoast SEO' );
	?>
</p>

<p>
	<a class="button"
	   href="<?php echo esc_url( admin_url( 'admin.php?page=' . WPSEO_Admin::PAGE_IDENTIFIER . '&intro=1' ) ); ?>"><?php _e( 'View Credits', 'wordpress-seo' ); ?></a>
</p>
<br/>
<?php
echo '<h2>' . esc_html__( 'Restore default settings', 'wordpress-seo' ) . '</h2>';
?>
<p>
	<?php
	/* translators: %s expands to Yoast SEO. */
	printf( __( 'If you want to restore a site to the default %s settings, press this button.', 'wordpress-seo' ), 'Yoast SEO' );
	?>
</p>

<p>
	<a onclick="if ( !confirm( '<?php _e( 'Are you sure you want to reset your SEO settings?', 'wordpress-seo' ); ?>' ) ) return false;"
	   class="button"
	   href="<?php echo esc_url( add_query_arg( array( 'nonce' => wp_create_nonce( 'wpseo_reset_defaults' ) ), admin_url( 'admin.php?page=' . WPSEO_Admin::PAGE_IDENTIFIER . '&wpseo_reset_defaults=1' ) ) ); ?>"><?php _e( 'Restore Default Settings', 'wordpress-seo' ); ?></a>
</p><|MERGE_RESOLUTION|>--- conflicted
+++ resolved
@@ -25,9 +25,6 @@
 
 	<br/>
 <?php
-endif;
-<<<<<<< HEAD
-=======
 
 /**
  * Action: 'wpseo_internal_linking' - Hook to add the internal linking analyze interface to the interface.
@@ -35,7 +32,6 @@
 do_action( 'wpseo_internal_linking' );
 
 echo '<h2>' . esc_html__( 'Credits', 'wordpress-seo' ) . '</h2>';
->>>>>>> 88cf7df1
 ?>
 <p>
 	<?php
