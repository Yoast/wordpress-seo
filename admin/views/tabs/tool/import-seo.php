<?php
/**
 * @package WPSEO\Admin\Views
 */

if ( ! defined( 'WPSEO_VERSION' ) ) {
	header( 'Status: 403 Forbidden' );
	header( 'HTTP/1.1 403 Forbidden' );
	exit();
}

?>
<p><?php esc_html_e( 'No doubt you\'ve used an SEO plugin before if this site isn\'t new. Let\'s make it easy on you, you can import the data below. If you want, you can import first, check if it was imported correctly, and then import &amp; delete. No duplicate data will be imported.', 'wordpress-seo' ); ?></p>

<p>
	<?php
	printf(
		/* translators: 1: link open tag; 2: link close tag. */
		esc_html__( 'If you\'ve used another SEO plugin, try the %1$sSEO Data Transporter%2$s plugin to move your data into this plugin, it rocks!', 'wordpress-seo' ),
		'<a href="https://wordpress.org/plugins/seo-data-transporter/">',
		'</a>'
	);
	?>
</p>

<form
	action="<?php echo esc_url( admin_url( 'admin.php?page=wpseo_tools&tool=import-export#top#import-seo' ) ); ?>"
	method="post" accept-charset="<?php echo esc_attr( get_bloginfo( 'charset' ) ); ?>">
	<?php
	wp_nonce_field( 'wpseo-import', '_wpnonce', true, true );
	$yform->checkbox( 'importheadspace', __( 'Import from HeadSpace2', 'wordpress-seo' ) );
	$yform->checkbox( 'importaioseo', __( 'Import from All-in-One SEO', 'wordpress-seo' ) );
	$yform->checkbox( 'importjetpackseo', __( 'Import from Jetpack SEO', 'wordpress-seo' ) );
<<<<<<< HEAD
	$yform->checkbox( 'importseoultimate', __( 'Import from Ultimate SEO', 'wordpress-seo' ) );
=======
	$yform->checkbox( 'importseopressor', __( 'Import from SEOpressor', 'wordpress-seo' ) );
>>>>>>> b5e2659d
	$yform->checkbox( 'importwoo', __( 'Import from WooThemes SEO framework', 'wordpress-seo' ) );
	$yform->checkbox( 'importwpseo', __( 'Import from wpSEO', 'wordpress-seo' ) );

	do_action( 'wpseo_import_other_plugins' );
	?>
	<br/>
	<?php
	$yform->checkbox( 'deleteolddata', __( 'Delete the old data after import? (recommended)', 'wordpress-seo' ) );
	?>
	<br/>
	<input type="submit" class="button button-primary" name="import"
		value="<?php esc_attr_e( 'Import', 'wordpress-seo' ); ?>"/>
</form><|MERGE_RESOLUTION|>--- conflicted
+++ resolved
@@ -31,11 +31,8 @@
 	$yform->checkbox( 'importheadspace', __( 'Import from HeadSpace2', 'wordpress-seo' ) );
 	$yform->checkbox( 'importaioseo', __( 'Import from All-in-One SEO', 'wordpress-seo' ) );
 	$yform->checkbox( 'importjetpackseo', __( 'Import from Jetpack SEO', 'wordpress-seo' ) );
-<<<<<<< HEAD
 	$yform->checkbox( 'importseoultimate', __( 'Import from Ultimate SEO', 'wordpress-seo' ) );
-=======
 	$yform->checkbox( 'importseopressor', __( 'Import from SEOpressor', 'wordpress-seo' ) );
->>>>>>> b5e2659d
 	$yform->checkbox( 'importwoo', __( 'Import from WooThemes SEO framework', 'wordpress-seo' ) );
 	$yform->checkbox( 'importwpseo', __( 'Import from wpSEO', 'wordpress-seo' ) );
 
