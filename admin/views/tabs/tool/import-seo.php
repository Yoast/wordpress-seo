--- conflicted
+++ resolved
@@ -25,7 +25,6 @@
 
 	return;
 }
-<<<<<<< HEAD
 
 /**
  * Creates a select box given a name and plugins array.
@@ -45,27 +44,6 @@
 	echo '</select>';
 }
 
-=======
-
-/**
- * Creates a select box given a name and plugins array.
- *
- * @param string $name    Name field for the select field.
- * @param array  $plugins An array of plugins and classes.
- *
- * @return void
- */
-function wpseo_import_external_select( $name, $plugins ) {
-	_e( 'Plugin: ', 'wordpress-seo' );
-	echo '<select name="', $name, '">';
-	foreach ( $plugins as $class => $plugin ) {
-		/* translators: %s is replaced with the name of the plugin we're importing from. */
-		echo '<option value="' . $class . '">' . esc_html( $plugin ) . '</option>';
-	}
-	echo '</select>';
-}
-
->>>>>>> a045949d
 ?>
 <h2><?php esc_html_e( 'Import from other SEO plugins', 'wordpress-seo' ); ?></h2>
 <p>
@@ -106,11 +84,6 @@
 </div>
 
 <div class="tab-block">
-<<<<<<< HEAD
-	<h3><?php esc_html_e( 'Step 4: Clean up', 'wordpress-seo' ); ?></h3>
-	<p>
-		<?php esc_html_e( 'This will remove all the original data.', 'wordpress-seo' ); ?>
-=======
 	<h3><?php esc_html_e( 'Step 4: Run the configuration wizard', 'wordpress-seo' ); ?></h3>
 	<p>
 		<?php
@@ -123,7 +96,6 @@
 	<h3><?php esc_html_e( 'Step 5: Clean up', 'wordpress-seo' ); ?></h3>
 	<p>
 		<?php esc_html_e( 'Once you\'re certain your site is OK, you can clean up. This will remove all the original data.', 'wordpress-seo' ); ?>
->>>>>>> a045949d
 	</p>
 	<form action="<?php echo esc_url( admin_url( 'admin.php?page=wpseo_tools&tool=import-export#top#import-seo' ) ); ?>"
 		  method="post" accept-charset="<?php echo esc_attr( get_bloginfo( 'charset' ) ); ?>">
