<?php
/**
 * @package WPSEO\Admin\Views
 */

/**
 * @var Yoast_Form $yform
 */

if ( ! defined( 'WPSEO_VERSION' ) ) {
	header( 'Status: 403 Forbidden' );
	header( 'HTTP/1.1 403 Forbidden' );
	exit();
}

echo '<h2>' . esc_html__( 'Facebook settings', 'wordpress-seo' ) . '</h2>';

$yform->light_switch( 'opengraph', __( 'Add Open Graph meta data', 'wordpress-seo' ) );

?>
	<p>
		<?php
			esc_html_e( 'Enable this feature if you want Facebook and other social media to display a preview with images and a text excerpt when a link to your site is shared.', 'wordpress-seo' );
		?>
	</p>

<?php
if ( 'posts' === get_option( 'show_on_front' ) ) {
	$social_facebook_frontpage_help = new WPSEO_Admin_Help_Panel(
		'social-facebook-frontpage',
<<<<<<< HEAD
		__( 'Learn more about the title separator setting', 'wordpress-seo' ),
		__( 'These are the title, description and image used in the Open Graph meta tags on the front page of your site.', 'wordpress-seo' ),
=======
		esc_html__( 'Learn more about the title separator setting', 'wordpress-seo' ),
		esc_html__( 'These are the title, description and image used in the Open Graph meta tags on the front page of your site.', 'wordpress-seo' ),
>>>>>>> 4f693608
		'has-wrapper'
	);
	echo '<h2 class="help-button-inline">' . esc_html__( 'Frontpage settings', 'wordpress-seo' ) . $social_facebook_frontpage_help->get_button_html() . '</h2>';
	echo $social_facebook_frontpage_help->get_panel_html();

	$yform->media_input( 'og_frontpage_image', __( 'Image URL', 'wordpress-seo' ) );
	$yform->textinput( 'og_frontpage_title', __( 'Title', 'wordpress-seo' ) );
	$yform->textinput( 'og_frontpage_desc', __( 'Description', 'wordpress-seo' ) );

	$copy_home_description_button_label = esc_html__( 'Copy home meta description', 'wordpress-seo' );

	// Offer copying of meta description.
<<<<<<< HEAD
	echo '<input type="hidden" id="meta_description" value="', WPSEO_Options::get( 'metadesc-home-wpseo' ), '" />';
	echo '<p class="label desc"><a href="javascript:;" onclick="wpseoCopyHomeMeta();" class="button">', esc_html__( 'Copy home meta description', 'wordpress-seo' ), '</a></p>';
=======
	$homepage_meta_description = WPSEO_Options::get( 'metadesc-home-wpseo' );
	if ( ! empty( $homepage_meta_description ) ) {
		$copy_home_meta_desc_help = new WPSEO_Admin_Help_Panel(
			'copy-home-meda-desc',
			esc_html__( 'Help on copying the home meta description', 'wordpress-seo' ),
			sprintf(
				/* translators: 1: link open tag; 2: link close tag., 3: the translated label of the button */
				esc_html__( 'Click the "%3$s" button to use the meta description already set in the %1$sSearch Appearance Homepage%2$s setting.', 'wordpress-seo' ),
				'<a href="' . esc_url( admin_url( 'admin.php?page=wpseo_titles' ) ) . '">',
				'</a>',
				$copy_home_description_button_label
			)
		);
>>>>>>> 4f693608

		echo '<input type="hidden" id="meta_description" value="', $homepage_meta_description, '" />';
		echo '<div class="label desc copy-home-meta-description">' .
				'<button type="button" id="copy-home-meta-description" class="button">', $copy_home_description_button_label, '</button>' .
				$copy_home_meta_desc_help->get_button_html() .
				$copy_home_meta_desc_help->get_panel_html() .
			'</div>';
	}
}

echo '<h2>' . esc_html__( 'Default settings', 'wordpress-seo' ) . '</h2>';

$yform->media_input( 'og_default_image', __( 'Image URL', 'wordpress-seo' ) );

?>
	<p class="desc label">
		<?php esc_html_e( 'This image is used if the post/page being shared does not contain any images.', 'wordpress-seo' ); ?>
	</p>

<?php

$social_facebook = new Yoast_Social_Facebook();
$social_facebook->show_form();

do_action( 'wpseo_admin_opengraph_section' );<|MERGE_RESOLUTION|>--- conflicted
+++ resolved
@@ -28,13 +28,8 @@
 if ( 'posts' === get_option( 'show_on_front' ) ) {
 	$social_facebook_frontpage_help = new WPSEO_Admin_Help_Panel(
 		'social-facebook-frontpage',
-<<<<<<< HEAD
-		__( 'Learn more about the title separator setting', 'wordpress-seo' ),
-		__( 'These are the title, description and image used in the Open Graph meta tags on the front page of your site.', 'wordpress-seo' ),
-=======
 		esc_html__( 'Learn more about the title separator setting', 'wordpress-seo' ),
 		esc_html__( 'These are the title, description and image used in the Open Graph meta tags on the front page of your site.', 'wordpress-seo' ),
->>>>>>> 4f693608
 		'has-wrapper'
 	);
 	echo '<h2 class="help-button-inline">' . esc_html__( 'Frontpage settings', 'wordpress-seo' ) . $social_facebook_frontpage_help->get_button_html() . '</h2>';
@@ -47,10 +42,6 @@
 	$copy_home_description_button_label = esc_html__( 'Copy home meta description', 'wordpress-seo' );
 
 	// Offer copying of meta description.
-<<<<<<< HEAD
-	echo '<input type="hidden" id="meta_description" value="', WPSEO_Options::get( 'metadesc-home-wpseo' ), '" />';
-	echo '<p class="label desc"><a href="javascript:;" onclick="wpseoCopyHomeMeta();" class="button">', esc_html__( 'Copy home meta description', 'wordpress-seo' ), '</a></p>';
-=======
 	$homepage_meta_description = WPSEO_Options::get( 'metadesc-home-wpseo' );
 	if ( ! empty( $homepage_meta_description ) ) {
 		$copy_home_meta_desc_help = new WPSEO_Admin_Help_Panel(
@@ -64,7 +55,6 @@
 				$copy_home_description_button_label
 			)
 		);
->>>>>>> 4f693608
 
 		echo '<input type="hidden" id="meta_description" value="', $homepage_meta_description, '" />';
 		echo '<div class="label desc copy-home-meta-description">' .
