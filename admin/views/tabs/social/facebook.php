<?php
/**
 * WPSEO plugin file.
 *
 * @package WPSEO\Admin\Views
 *
 * @uses Yoast_Form $yform Form object.
 */

if ( ! defined( 'WPSEO_VERSION' ) ) {
	header( 'Status: 403 Forbidden' );
	header( 'HTTP/1.1 403 Forbidden' );
	exit();
}

echo '<h2>' . \esc_html__( 'Facebook settings', 'wordpress-seo' ) . '</h2>';

$yform->light_switch( 'opengraph', \__( 'Add Open Graph meta data', 'wordpress-seo' ) );

?>
	<p>
		<?php
		\esc_html_e( 'Enable this feature if you want Facebook and other social media to display a preview with images and a text excerpt when a link to your site is shared.', 'wordpress-seo' );
		?>
	</p>

<div id="wpseo-opengraph-settings" style="display: none;">
<<<<<<< HEAD
	<?php
	$frontpage_settings_message = sprintf(
		/* translators: 1: link open tag; 2: link close tag. */
		\esc_html__( 'The frontpage settings have been moved to the %1$sSearch Appearance section%2$s.', 'wordpress-seo' ),
		'<a href="' . \esc_url( \admin_url( 'admin.php?page=wpseo_titles#top#post-types' ) ) . '">',
		'</a>'
	);

	$frontpage_settings_alert = new Alert_Presenter( $frontpage_settings_message, 'info' );
=======
<?php
>>>>>>> 4be821cc

if ( get_option( 'show_on_front' ) === 'posts' ) {
	$social_facebook_frontpage_help = new WPSEO_Admin_Help_Panel(
		'social-facebook-frontpage',
		esc_html__( 'Learn more about the title separator setting', 'wordpress-seo' ),
		esc_html__( 'These are the title, description and image used in the Open Graph meta tags on the front page of your site.', 'wordpress-seo' ),
		'has-wrapper'
	);
	// phpcs:ignore WordPress.Security.EscapeOutput -- get_button_html() output is properly escaped.
	echo '<h2 class="help-button-inline">' . esc_html__( 'Frontpage settings', 'wordpress-seo' ) . $social_facebook_frontpage_help->get_button_html() . '</h2>';
	// phpcs:ignore WordPress.Security.EscapeOutput -- get_panel_html() output is properly escaped.
	echo $social_facebook_frontpage_help->get_panel_html();

	$yform->hidden( 'og_frontpage_image', 'og_frontpage_image' );
	$yform->hidden( 'og_frontpage_image_id', 'og_frontpage_image_id' );
	?>
	<div id="yoast-og-frontpage-image-select"></div>
	<?php
	$yform->textinput( 'og_frontpage_title', __( 'Title', 'wordpress-seo' ) );
	$yform->textinput( 'og_frontpage_desc', __( 'Description', 'wordpress-seo' ) );

	$copy_home_description_button_label = esc_html__( 'Copy home meta description', 'wordpress-seo' );

	// Offer copying of meta description.
	$homepage_meta_description = WPSEO_Options::get( 'metadesc-home-wpseo' );
	if ( ! empty( $homepage_meta_description ) ) {
		$copy_home_meta_desc_help = new WPSEO_Admin_Help_Panel(
			'copy-home-meda-desc',
			esc_html__( 'Help on copying the home meta description', 'wordpress-seo' ),
			sprintf(
				/* translators: 1: link open tag; 2: link close tag., 3: the translated label of the button */
				esc_html__( 'Click the "%3$s" button to use the meta description already set in the %1$sSearch Appearance Homepage%2$s setting.', 'wordpress-seo' ),
				'<a href="' . esc_url( admin_url( 'admin.php?page=wpseo_titles' ) ) . '">',
				'</a>',
				// $copy_home_description_button_label is escaped above.
				$copy_home_description_button_label
			)
		);

		echo '<input type="hidden" id="meta_description" value="', esc_attr( $homepage_meta_description ), '" />';
		echo '<div class="label desc copy-home-meta-description">' .
			// phpcs:ignore WordPress.Security.EscapeOutput -- $copy_home_description_button_label is escaped above.
			'<button type="button" id="copy-home-meta-description" class="button">', $copy_home_description_button_label, '</button>' .
			// phpcs:ignore WordPress.Security.EscapeOutput -- get_button_html() output is properly escaped.
			$copy_home_meta_desc_help->get_button_html() .
			// phpcs:ignore WordPress.Security.EscapeOutput -- get_panel_html() output is properly escaped.
			$copy_home_meta_desc_help->get_panel_html() .
			'</div>';
	}
}

echo '<h2>' . esc_html__( 'Default settings', 'wordpress-seo' ) . '</h2>';

$yform->hidden( 'og_default_image', 'og_default_image' );
$yform->hidden( 'og_default_image_id', 'og_default_image_id' );

?>
	<p>
		<?php \esc_html_e( 'This image is used if the post/page being shared does not contain any images.', 'wordpress-seo' ); ?>
	</p>
	<div id="yoast-og-default-image-select"></div>
</div>
<?php

\do_action( 'wpseo_admin_opengraph_section' );<|MERGE_RESOLUTION|>--- conflicted
+++ resolved
@@ -20,24 +20,12 @@
 ?>
 	<p>
 		<?php
-		\esc_html_e( 'Enable this feature if you want Facebook and other social media to display a preview with images and a text excerpt when a link to your site is shared.', 'wordpress-seo' );
+			\esc_html_e( 'Enable this feature if you want Facebook and other social media to display a preview with images and a text excerpt when a link to your site is shared.', 'wordpress-seo' );
 		?>
 	</p>
 
 <div id="wpseo-opengraph-settings" style="display: none;">
-<<<<<<< HEAD
-	<?php
-	$frontpage_settings_message = sprintf(
-		/* translators: 1: link open tag; 2: link close tag. */
-		\esc_html__( 'The frontpage settings have been moved to the %1$sSearch Appearance section%2$s.', 'wordpress-seo' ),
-		'<a href="' . \esc_url( \admin_url( 'admin.php?page=wpseo_titles#top#post-types' ) ) . '">',
-		'</a>'
-	);
-
-	$frontpage_settings_alert = new Alert_Presenter( $frontpage_settings_message, 'info' );
-=======
 <?php
->>>>>>> 4be821cc
 
 if ( get_option( 'show_on_front' ) === 'posts' ) {
 	$social_facebook_frontpage_help = new WPSEO_Admin_Help_Panel(
