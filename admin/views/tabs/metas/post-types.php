--- conflicted
+++ resolved
@@ -57,10 +57,6 @@
 		$name = $post_type->name;
 		echo '<div class="tab-block">';
 		echo '<h3>' . esc_html( ucfirst( $post_type->labels->name ) ) . '</h3>';
-<<<<<<< HEAD
-		/* translators: %s exapnds to the post type's name. */
-		$yform->index_switch( 'noindex-ptarchive-' . $name, sprintf( __( 'the archive for %s', 'wordpress-seo' ), $post_type->labels->name ) );
-=======
 
 		$custom_post_type_archive_help = $view_utils->search_results_setting_help( $post_type, 'archive' );
 
@@ -74,7 +70,6 @@
 			$custom_post_type_archive_help->get_button_html() . $custom_post_type_archive_help->get_panel_html()
 		);
 
->>>>>>> 2bd99984
 		$yform->textinput( 'title-ptarchive-' . $name, __( 'Title', 'wordpress-seo' ), 'template posttype-template' );
 		$yform->textarea( 'metadesc-ptarchive-' . $name, __( 'Meta description', 'wordpress-seo' ), array( 'class' => 'template posttype-template' ) );
 		if ( WPSEO_Options::get( 'breadcrumbs-enable' ) === true ) {
