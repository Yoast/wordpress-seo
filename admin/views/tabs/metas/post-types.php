<?php
/**
 * WPSEO plugin file.
 *
 * @package WPSEO\Admin\Views
 */

if ( ! defined( 'WPSEO_VERSION' ) ) {
	header( 'Status: 403 Forbidden' );
	header( 'HTTP/1.1 403 Forbidden' );
	exit();
}

/*
 * WPSEO_Post_Type::get_accessible_post_types() should *not* be used here.
 * Otherwise setting a post-type to `noindex` will remove it from the list,
 * making it very hard to restore the setting again.
 */
$wpseo_post_types = get_post_types( [ 'public' => true ], 'objects' );

// We'll show attachments on the Media tab.
$wpseo_post_types = WPSEO_Post_Type::filter_attachment_post_type( $wpseo_post_types );

echo '<p>';
esc_html_e( 'The settings on this page allow you to specify what the default search appearance should be for any type of content you have. You can choose which content types appear in search results and what their default description should be.', 'wordpress-seo' );
echo '</p>';

$view_utils                   = new Yoast_View_Utils();
$recommended_replace_vars     = new WPSEO_Admin_Recommended_Replace_Vars();
$editor_specific_replace_vars = new WPSEO_Admin_Editor_Specific_Replace_Vars();

$title = \esc_html__( 'Frontpage', 'wordpress-seo' );

if ( get_option( 'show_on_front' ) === 'posts' ) {
	$wpseo_front_page_presenter = new WPSEO_Paper_Presenter(
		$title,
		__DIR__ . '/paper-content/front-page-content.php',
		[
			'collapsible' => true,
			'expanded'    => true,
			'paper_id'    => 'settings-front-page',
			'view_data'   => [
				'view_utils'                   => $view_utils,
				'recommended_replace_vars'     => $recommended_replace_vars,
				'editor_specific_replace_vars' => $editor_specific_replace_vars,
			],
			'title'       => $title,
			'class'       => 'search-appearance',
		]
	);

<<<<<<< HEAD
	echo $wpseo_front_page_presenter->get_output();
}

if ( is_array( $wpseo_post_types ) && $wpseo_post_types !== [] ) {
	foreach ( array_values( $wpseo_post_types ) as $wpseo_post_type_index => $post_type ) {
=======
	foreach ( array_values( $wpseo_post_types ) as $wpseo_post_type_index => $yoast_seo_post_type ) {
>>>>>>> 6f58e6c3
		$wpseo_post_type_presenter = new WPSEO_Paper_Presenter(
			$yoast_seo_post_type->labels->name,
			__DIR__ . '/paper-content/post-type-content.php',
			[
				'collapsible' => true,
				'expanded'    => ( $wpseo_post_type_index === 0 ),
				'paper_id'    => 'settings-' . $yoast_seo_post_type->name,
				'view_data'   => [
					'wpseo_post_type'              => $yoast_seo_post_type,
					'view_utils'                   => $view_utils,
					'recommended_replace_vars'     => $recommended_replace_vars,
					'editor_specific_replace_vars' => $editor_specific_replace_vars,
				],
				'title'       => $yoast_seo_post_type->labels->name,
				'title_after' => ' (<code>' . esc_html( $yoast_seo_post_type->name ) . '</code>)',
				'class'       => 'search-appearance',
			]
		);

		// phpcs:ignore WordPress.Security.EscapeOutput -- get_output() output is properly escaped.
		echo $wpseo_post_type_presenter->get_output();
	}
}<|MERGE_RESOLUTION|>--- conflicted
+++ resolved
@@ -49,15 +49,11 @@
 		]
 	);
 
-<<<<<<< HEAD
 	echo $wpseo_front_page_presenter->get_output();
 }
 
 if ( is_array( $wpseo_post_types ) && $wpseo_post_types !== [] ) {
-	foreach ( array_values( $wpseo_post_types ) as $wpseo_post_type_index => $post_type ) {
-=======
 	foreach ( array_values( $wpseo_post_types ) as $wpseo_post_type_index => $yoast_seo_post_type ) {
->>>>>>> 6f58e6c3
 		$wpseo_post_type_presenter = new WPSEO_Paper_Presenter(
 			$yoast_seo_post_type->labels->name,
 			__DIR__ . '/paper-content/post-type-content.php',
