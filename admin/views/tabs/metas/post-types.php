<?php
/**
 * WPSEO plugin file.
 *
 * @package WPSEO\Admin\Views
 */

/**
 * Form object.
 *
 * @var Yoast_Form $yform
 */

if ( ! defined( 'WPSEO_VERSION' ) ) {
	header( 'Status: 403 Forbidden' );
	header( 'HTTP/1.1 403 Forbidden' );
	exit();
}

/*
 * WPSEO_Post_Type::get_accessible_post_types() should *not* be used here.
 * Otherwise setting a post-type to `noindex` will remove it from the list,
 * making it very hard to restore the setting again.
 */
$post_types = get_post_types( array( 'public' => true ), 'objects' );

// We'll show attachments on the Media tab.
$post_types = WPSEO_Post_Type::filter_attachment_post_type( $post_types );

$view_utils = new Yoast_View_Utils();

echo '<p>';
esc_html_e( 'The settings on this page allow you to specify what the default search appearance should be for any type of content you have. You can choose which content types appear in search results and what their default description should be.', 'wordpress-seo' );
echo '</p>';

if ( is_array( $post_types ) && $post_types !== array() ) {
	$recommended_replace_vars     = new WPSEO_Admin_Recommended_Replace_Vars();
	$editor_specific_replace_vars = new WPSEO_Admin_Editor_Specific_Replace_Vars();

	foreach ( $post_types as $id => $post_type ) {
		$single_label = $post_type->labels->singular_name;
		$plural_label = $post_type->labels->name;

		echo '<div class="paper tab-block" id="' . esc_attr( $post_type->name . '-titles-metas' ) . '">';

		$toggle_icon = 'dashicons-arrow-up-alt2';
		$class 		 = 'toggleable-container';

		if ( $id !== 'post' ) {
			$toggle_icon = 'dashicons-arrow-down-alt2';
			$class .= ' toggleable-container-hidden';
		}

		printf(
			'<h2 id="%s">%s (<code>%s</code>) <button class="toggleable-container-trigger"><span class="toggleable-container-icon dashicons %s"></span></button></h2>',
			esc_attr( $post_type->name ),
			esc_html( $plural_label ),
			esc_html( $post_type->name ),
			$toggle_icon
		);

		echo '<div class="' . $class . '">';

		// translators: %s is the singular version of the post type's name.
		echo '<h3>' . esc_html( sprintf( __( 'Settings for single %s URLs', 'wordpress-seo' ), $single_label ) ) . '</h3>';

		$view_utils->show_post_type_settings( $post_type );

		if ( $post_type->has_archive === true ) {
			// translators: %s is the plural version of the post type's name.
			echo '<h3>' . esc_html( sprintf( __( 'Settings for %s archive', 'wordpress-seo' ), $plural_label ) ) . '</h3>';

			$custom_post_type_archive_help = $view_utils->search_results_setting_help( $post_type, 'archive' );

			$yform->index_switch(
				'noindex-ptarchive-' . $post_type->name,
				sprintf(
					/* translators: %s expands to the post type's name. */
					__( 'the archive for %s', 'wordpress-seo' ),
					$plural_label
				),
				$custom_post_type_archive_help->get_button_html() . $custom_post_type_archive_help->get_panel_html()
			);

			$page_type_recommended = $recommended_replace_vars->determine_for_archive( $post_type->name );
			$page_type_specific    = $editor_specific_replace_vars->determine_for_archive( $post_type->name );

<<<<<<< HEAD
			$editor = new WPSEO_Replacevar_Editor( $yform, 'title-ptarchive-' . $post_type->name, 'metadesc-ptarchive-' . $post_type->name, $page_type_recommended, $page_type_specific );
=======
			$editor = new WPSEO_Replacevar_Editor( $yform, 'title-ptarchive-' . $post_type->name, 'metadesc-ptarchive-' . $post_type->name, $page_type, false );
>>>>>>> 5e391fbc
			$editor->render();

			if ( WPSEO_Options::get( 'breadcrumbs-enable' ) === true ) {
				// translators: %s is the plural version of the post type's name.
				echo '<h4>' . esc_html( sprintf( __( 'Breadcrumb settings for %s archive', 'wordpress-seo' ), $plural_label ) ) . '</h4>';
				$yform->textinput( 'bctitle-ptarchive-' . $post_type->name, __( 'Breadcrumbs title', 'wordpress-seo' ) );
			}
		}

		/**
		 * Allow adding a custom checkboxes to the admin meta page - Post Types tab
		 *
		 * @api  WPSEO_Admin_Pages  $yform  The WPSEO_Admin_Pages object
		 * @api  String  $name  The post type name
		 */
		do_action( 'wpseo_admin_page_meta_post_types', $yform, $post_type->name );

		echo '</div>';
		echo '</div>';
	}
}<|MERGE_RESOLUTION|>--- conflicted
+++ resolved
@@ -85,11 +85,7 @@
 			$page_type_recommended = $recommended_replace_vars->determine_for_archive( $post_type->name );
 			$page_type_specific    = $editor_specific_replace_vars->determine_for_archive( $post_type->name );
 
-<<<<<<< HEAD
-			$editor = new WPSEO_Replacevar_Editor( $yform, 'title-ptarchive-' . $post_type->name, 'metadesc-ptarchive-' . $post_type->name, $page_type_recommended, $page_type_specific );
-=======
-			$editor = new WPSEO_Replacevar_Editor( $yform, 'title-ptarchive-' . $post_type->name, 'metadesc-ptarchive-' . $post_type->name, $page_type, false );
->>>>>>> 5e391fbc
+			$editor = new WPSEO_Replacevar_Editor( $yform, 'title-ptarchive-' . $post_type->name, 'metadesc-ptarchive-' . $post_type->name, $page_type_recommended, $page_type_specific, false );
 			$editor->render();
 
 			if ( WPSEO_Options::get( 'breadcrumbs-enable' ) === true ) {
