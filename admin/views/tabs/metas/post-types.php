--- conflicted
+++ resolved
@@ -28,13 +28,10 @@
 $view_utils                   = new Yoast_View_Utils();
 $recommended_replace_vars     = new WPSEO_Admin_Recommended_Replace_Vars();
 $editor_specific_replace_vars = new WPSEO_Admin_Editor_Specific_Replace_Vars();
-<<<<<<< HEAD
-=======
 $opengraph_disabled_alert     = $view_utils->generate_opengraph_disabled_alert();
 
 // phpcs:ignore WordPress.Security.EscapeOutput.OutputNotEscaped -- Is correctly escaped in the generate_opengraph_disabled_alert() method.
 echo $opengraph_disabled_alert;
->>>>>>> 6db26cbb
 
 if ( is_array( $wpseo_post_types ) && $wpseo_post_types !== [] ) {
 	foreach ( array_values( $wpseo_post_types ) as $wpseo_post_type_index => $yoast_seo_post_type ) {
