--- conflicted
+++ resolved
@@ -24,17 +24,4 @@
 	)
 );
 
-<<<<<<< HEAD
-?>
-	<div id="media_settings">
-		<br/>
-		<br/>
-
-		<?php
-		$view_utils = new Yoast_View_Utils();
-		$view_utils->show_post_type_settings( 'attachment', true );
-		?>
-	</div>
-=======
-echo $wpseo_media_presenter->get_output();
->>>>>>> 751d4247
+echo $wpseo_media_presenter->get_output();