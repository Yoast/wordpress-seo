<?php
/**
 * WPSEO plugin file.
 *
 * @package WPSEO\Admin\Views
 */

if ( ! defined( 'WPSEO_VERSION' ) ) {
	header( 'Status: 403 Forbidden' );
	header( 'HTTP/1.1 403 Forbidden' );
	exit();
}

<<<<<<< HEAD
// To improve readability, this tab has been divided into separate blocks, included below.
require dirname( __FILE__ ) . '/archives/help.php';

$wpseo_archives = array(
	array(
		'title'     => esc_html__( 'Author archives settings', 'wordpress-seo' ),
		'view_file' => 'paper-content/author-archive-settings.php',
	),
	array(
		'title'     => esc_html__( 'Date archives settings', 'wordpress-seo' ),
		'view_file' => 'paper-content/date-archives-settings.php',
	),
	array(
		'title'     => esc_html__( 'Special Pages', 'wordpress-seo' ),
		'view_file' => 'paper-content/special-pages.php',
=======
$recommended_replace_vars     = new WPSEO_Admin_Recommended_Replace_Vars();
$editor_specific_replace_vars = new WPSEO_Admin_Editor_Specific_Replace_Vars();

$archives_help_01 = sprintf(
	/* translators: %1$s / %2$s: links to an article about duplicate content on yoast.com */
	esc_html__( 'If you\'re running a one author blog, the author archive will be exactly the same as your homepage. This is what\'s called a %1$sduplicate content problem%2$s.', 'wordpress-seo' ),
	'<a href="' . esc_url( WPSEO_Shortlinker::get( 'https://yoa.st/duplicate-content' ) ) . '">',
	'</a>'
);

$archives_help_02 = sprintf(
	/* translators: %s expands to <code>noindex, follow</code> */
	esc_html__( 'If this is the case on your site, you can choose to either disable it (which makes it redirect to the homepage), or to add %s to it so it doesn\'t show up in the search results.', 'wordpress-seo' ),
	'<code>noindex,follow</code>'
);

$archives_help_03 = esc_html__( 'Note that links to archives might be still output by your theme and you would need to remove them separately.', 'wordpress-seo' );

$archives_help_04 = esc_html__( 'Date-based archives could in some cases also be seen as duplicate content.', 'wordpress-seo' );

$archives_help = new WPSEO_Admin_Help_Panel(
	'search-appearance-archives',
	__( 'Learn more about the archives setting', 'wordpress-seo' ),
	$archives_help_01 . ' ' . $archives_help_02 . ' ' . $archives_help_03 . ' ' . $archives_help_04,
	'has-wrapper'
);

echo '<p class="help-button-inline"><strong>' . esc_html__( 'Archives settings help', 'wordpress-seo' ) . $archives_help->get_button_html() . '</strong><p>';
echo $archives_help->get_panel_html();

echo '<div class="tab-block" id="author-archives-titles-metas">';
echo '<h2>' . esc_html__( 'Author archives settings', 'wordpress-seo' ) . '</h2>';
$yform->toggle_switch( 'disable-author', array(
	'off' => __( 'Enabled', 'wordpress-seo' ),
	'on'  => __( 'Disabled', 'wordpress-seo' ),
), __( 'Author archives', 'wordpress-seo' ) );

echo "<div id='author-archives-titles-metas-content' class='archives-titles-metas-content'>";

$author_archives_help = new WPSEO_Admin_Help_Panel(
	'noindex-author-wpseo',
	esc_html__( 'Help on the author archives search results setting', 'wordpress-seo' ),
	sprintf(
		/* translators: 1: expands to <code>noindex</code>; 2: link open tag; 3: link close tag. */
		esc_html__( 'Not showing the archive for authors in the search results technically means those will have a %1$s robots meta and will be excluded from XML sitemaps. %2$sMore info on the search results settings%3$s.', 'wordpress-seo' ),
		'<code>noindex</code>',
		'<a href="' . esc_url( WPSEO_Shortlinker::get( 'https://yoa.st/show-x' ) ) . '" target="_blank" rel="noopener noreferrer">',
		'</a>'
	)
);

$yform->index_switch(
	'noindex-author-wpseo',
	__( 'author archives', 'wordpress-seo' ),
	$author_archives_help->get_button_html() . $author_archives_help->get_panel_html()
);

$author_archives_no_posts_help = new WPSEO_Admin_Help_Panel(
	'noindex-author-noposts-wpseo',
	esc_html__( 'Help on the authors without posts archive search results setting', 'wordpress-seo' ),
	sprintf(
		/* translators: 1: expands to <code>noindex</code>; 2: link open tag; 3: link close tag. */
		esc_html__( 'Not showing the archives for authors without posts in the search results technically means those will have a %1$s robots meta and will be excluded from XML sitemaps. %2$sMore info on the search results settings%3$s.', 'wordpress-seo' ),
		'<code>noindex</code>',
		'<a href="' . esc_url( WPSEO_Shortlinker::get( 'https://yoa.st/show-x' ) ) . '" target="_blank" rel="noopener noreferrer">',
		'</a>'
	)
);

$yform->index_switch(
	'noindex-author-noposts-wpseo',
	__( 'archives for authors without posts', 'wordpress-seo' ),
	$author_archives_no_posts_help->get_button_html() . $author_archives_no_posts_help->get_panel_html()
);

$editor = new WPSEO_Replacevar_Editor(
	$yform,
	array(
		'title'                 => 'title-author-wpseo',
		'description'           => 'metadesc-author-wpseo',
		'page_type_recommended' => $recommended_replace_vars->determine_for_archive( 'author' ),
		'page_type_specific'    => $editor_specific_replace_vars->determine_for_archive( 'author' ),
	)
);
$editor->render();
echo '</div>';
echo '</div>';

echo '<div class="tab-block" id="date-archives-titles-metas">';
echo '<h2>' . esc_html__( 'Date archives settings', 'wordpress-seo' ) . '</h2>';
$yform->toggle_switch( 'disable-date', array(
	'off' => __( 'Enabled', 'wordpress-seo' ),
	'on'  => __( 'Disabled', 'wordpress-seo' ),
), __( 'Date archives', 'wordpress-seo' ) );

echo "<div id='date-archives-titles-metas-content' class='archives-titles-metas-content'>";

$date_archives_help = new WPSEO_Admin_Help_Panel(
	'noindex-archive-wpseo',
	esc_html__( 'Help on the date archives search results setting', 'wordpress-seo' ),
	sprintf(
		/* translators: 1: expands to <code>noindex</code>; 2: link open tag; 3: link close tag. */
		esc_html__( 'Not showing the date archives in the search results technically means those will have a %1$s robots meta and will be excluded from XML sitemaps. %2$sMore info on the search results settings%3$s.', 'wordpress-seo' ),
		'<code>noindex</code>',
		'<a href="' . esc_url( WPSEO_Shortlinker::get( 'https://yoa.st/show-x' ) ) . '" target="_blank" rel="noopener noreferrer">',
		'</a>'
	)
);

$yform->index_switch(
	'noindex-archive-wpseo',
	__( 'date archives', 'wordpress-seo' ),
	$date_archives_help->get_button_html() . $date_archives_help->get_panel_html()
);

$editor = new WPSEO_Replacevar_Editor(
	$yform,
	array(
		'title'                 => 'title-archive-wpseo',
		'description'           => 'metadesc-archive-wpseo',
		'page_type_recommended' => $recommended_replace_vars->determine_for_archive( 'date' ),
		'page_type_specific'    => $editor_specific_replace_vars->determine_for_archive( 'date' ),
	)
);
$editor->render();
echo '</div>';
echo '</div>';

$spcia_pages_help = new WPSEO_Admin_Help_Panel(
	'search-appearance-special-pages',
	__( 'Learn more about the special pages setting', 'wordpress-seo' ),
	sprintf(
		/* translators: %s expands to <code>noindex, follow</code>. */
		__( 'These pages will be %s by default, so they will never show up in search results.', 'wordpress-seo' ),
		'<code>noindex, follow</code>'
>>>>>>> 11e372a6
	),
);
foreach ( $wpseo_archives as $wpseo_archive_index => $wpseo_archive ) {
	$wpseo_archive_presenter = new WPSEO_Paper_Presenter(
		$wpseo_archive['title'],
		dirname( __FILE__ ) . '/' . $wpseo_archive['view_file'],
		array(
			'collapsible' => true,
			'expanded'    => ( $wpseo_archive_index === 0 ),
		)
	);

	echo $wpseo_archive_presenter->get_output();
}

<<<<<<< HEAD
unset( $wpseo_archives, $wpseo_archive_presenter, $wpseo_archive_index );
=======
echo '<div class="tab-block" id="special-pages-titles-metas">';
echo '<h2 class="help-button-inline">' . esc_html__( 'Special Pages', 'wordpress-seo' ) . $spcia_pages_help->get_button_html() . '</h2>';
echo $spcia_pages_help->get_panel_html();

$editor = new WPSEO_Replacevar_Field( $yform, 'title-search-wpseo', __( 'Search pages', 'wordpress-seo' ), 'search', 'search' );
$editor->render();
echo '<br/>';
$editor = new WPSEO_Replacevar_Field( $yform, 'title-404-wpseo', __( '404 pages', 'wordpress-seo' ), '404', '404' );
$editor->render();
echo '</div>';
>>>>>>> 11e372a6
<|MERGE_RESOLUTION|>--- conflicted
+++ resolved
@@ -11,7 +11,6 @@
 	exit();
 }
 
-<<<<<<< HEAD
 // To improve readability, this tab has been divided into separate blocks, included below.
 require dirname( __FILE__ ) . '/archives/help.php';
 
@@ -27,169 +26,25 @@
 	array(
 		'title'     => esc_html__( 'Special Pages', 'wordpress-seo' ),
 		'view_file' => 'paper-content/special-pages.php',
-=======
+	),
+);
+
 $recommended_replace_vars     = new WPSEO_Admin_Recommended_Replace_Vars();
 $editor_specific_replace_vars = new WPSEO_Admin_Editor_Specific_Replace_Vars();
 
-$archives_help_01 = sprintf(
-	/* translators: %1$s / %2$s: links to an article about duplicate content on yoast.com */
-	esc_html__( 'If you\'re running a one author blog, the author archive will be exactly the same as your homepage. This is what\'s called a %1$sduplicate content problem%2$s.', 'wordpress-seo' ),
-	'<a href="' . esc_url( WPSEO_Shortlinker::get( 'https://yoa.st/duplicate-content' ) ) . '">',
-	'</a>'
-);
-
-$archives_help_02 = sprintf(
-	/* translators: %s expands to <code>noindex, follow</code> */
-	esc_html__( 'If this is the case on your site, you can choose to either disable it (which makes it redirect to the homepage), or to add %s to it so it doesn\'t show up in the search results.', 'wordpress-seo' ),
-	'<code>noindex,follow</code>'
-);
-
-$archives_help_03 = esc_html__( 'Note that links to archives might be still output by your theme and you would need to remove them separately.', 'wordpress-seo' );
-
-$archives_help_04 = esc_html__( 'Date-based archives could in some cases also be seen as duplicate content.', 'wordpress-seo' );
-
-$archives_help = new WPSEO_Admin_Help_Panel(
-	'search-appearance-archives',
-	__( 'Learn more about the archives setting', 'wordpress-seo' ),
-	$archives_help_01 . ' ' . $archives_help_02 . ' ' . $archives_help_03 . ' ' . $archives_help_04,
-	'has-wrapper'
-);
-
-echo '<p class="help-button-inline"><strong>' . esc_html__( 'Archives settings help', 'wordpress-seo' ) . $archives_help->get_button_html() . '</strong><p>';
-echo $archives_help->get_panel_html();
-
-echo '<div class="tab-block" id="author-archives-titles-metas">';
-echo '<h2>' . esc_html__( 'Author archives settings', 'wordpress-seo' ) . '</h2>';
-$yform->toggle_switch( 'disable-author', array(
-	'off' => __( 'Enabled', 'wordpress-seo' ),
-	'on'  => __( 'Disabled', 'wordpress-seo' ),
-), __( 'Author archives', 'wordpress-seo' ) );
-
-echo "<div id='author-archives-titles-metas-content' class='archives-titles-metas-content'>";
-
-$author_archives_help = new WPSEO_Admin_Help_Panel(
-	'noindex-author-wpseo',
-	esc_html__( 'Help on the author archives search results setting', 'wordpress-seo' ),
-	sprintf(
-		/* translators: 1: expands to <code>noindex</code>; 2: link open tag; 3: link close tag. */
-		esc_html__( 'Not showing the archive for authors in the search results technically means those will have a %1$s robots meta and will be excluded from XML sitemaps. %2$sMore info on the search results settings%3$s.', 'wordpress-seo' ),
-		'<code>noindex</code>',
-		'<a href="' . esc_url( WPSEO_Shortlinker::get( 'https://yoa.st/show-x' ) ) . '" target="_blank" rel="noopener noreferrer">',
-		'</a>'
-	)
-);
-
-$yform->index_switch(
-	'noindex-author-wpseo',
-	__( 'author archives', 'wordpress-seo' ),
-	$author_archives_help->get_button_html() . $author_archives_help->get_panel_html()
-);
-
-$author_archives_no_posts_help = new WPSEO_Admin_Help_Panel(
-	'noindex-author-noposts-wpseo',
-	esc_html__( 'Help on the authors without posts archive search results setting', 'wordpress-seo' ),
-	sprintf(
-		/* translators: 1: expands to <code>noindex</code>; 2: link open tag; 3: link close tag. */
-		esc_html__( 'Not showing the archives for authors without posts in the search results technically means those will have a %1$s robots meta and will be excluded from XML sitemaps. %2$sMore info on the search results settings%3$s.', 'wordpress-seo' ),
-		'<code>noindex</code>',
-		'<a href="' . esc_url( WPSEO_Shortlinker::get( 'https://yoa.st/show-x' ) ) . '" target="_blank" rel="noopener noreferrer">',
-		'</a>'
-	)
-);
-
-$yform->index_switch(
-	'noindex-author-noposts-wpseo',
-	__( 'archives for authors without posts', 'wordpress-seo' ),
-	$author_archives_no_posts_help->get_button_html() . $author_archives_no_posts_help->get_panel_html()
-);
-
-$editor = new WPSEO_Replacevar_Editor(
-	$yform,
-	array(
-		'title'                 => 'title-author-wpseo',
-		'description'           => 'metadesc-author-wpseo',
-		'page_type_recommended' => $recommended_replace_vars->determine_for_archive( 'author' ),
-		'page_type_specific'    => $editor_specific_replace_vars->determine_for_archive( 'author' ),
-	)
-);
-$editor->render();
-echo '</div>';
-echo '</div>';
-
-echo '<div class="tab-block" id="date-archives-titles-metas">';
-echo '<h2>' . esc_html__( 'Date archives settings', 'wordpress-seo' ) . '</h2>';
-$yform->toggle_switch( 'disable-date', array(
-	'off' => __( 'Enabled', 'wordpress-seo' ),
-	'on'  => __( 'Disabled', 'wordpress-seo' ),
-), __( 'Date archives', 'wordpress-seo' ) );
-
-echo "<div id='date-archives-titles-metas-content' class='archives-titles-metas-content'>";
-
-$date_archives_help = new WPSEO_Admin_Help_Panel(
-	'noindex-archive-wpseo',
-	esc_html__( 'Help on the date archives search results setting', 'wordpress-seo' ),
-	sprintf(
-		/* translators: 1: expands to <code>noindex</code>; 2: link open tag; 3: link close tag. */
-		esc_html__( 'Not showing the date archives in the search results technically means those will have a %1$s robots meta and will be excluded from XML sitemaps. %2$sMore info on the search results settings%3$s.', 'wordpress-seo' ),
-		'<code>noindex</code>',
-		'<a href="' . esc_url( WPSEO_Shortlinker::get( 'https://yoa.st/show-x' ) ) . '" target="_blank" rel="noopener noreferrer">',
-		'</a>'
-	)
-);
-
-$yform->index_switch(
-	'noindex-archive-wpseo',
-	__( 'date archives', 'wordpress-seo' ),
-	$date_archives_help->get_button_html() . $date_archives_help->get_panel_html()
-);
-
-$editor = new WPSEO_Replacevar_Editor(
-	$yform,
-	array(
-		'title'                 => 'title-archive-wpseo',
-		'description'           => 'metadesc-archive-wpseo',
-		'page_type_recommended' => $recommended_replace_vars->determine_for_archive( 'date' ),
-		'page_type_specific'    => $editor_specific_replace_vars->determine_for_archive( 'date' ),
-	)
-);
-$editor->render();
-echo '</div>';
-echo '</div>';
-
-$spcia_pages_help = new WPSEO_Admin_Help_Panel(
-	'search-appearance-special-pages',
-	__( 'Learn more about the special pages setting', 'wordpress-seo' ),
-	sprintf(
-		/* translators: %s expands to <code>noindex, follow</code>. */
-		__( 'These pages will be %s by default, so they will never show up in search results.', 'wordpress-seo' ),
-		'<code>noindex, follow</code>'
->>>>>>> 11e372a6
-	),
-);
 foreach ( $wpseo_archives as $wpseo_archive_index => $wpseo_archive ) {
 	$wpseo_archive_presenter = new WPSEO_Paper_Presenter(
 		$wpseo_archive['title'],
 		dirname( __FILE__ ) . '/' . $wpseo_archive['view_file'],
 		array(
-			'collapsible' => true,
-			'expanded'    => ( $wpseo_archive_index === 0 ),
+			'collapsible'                  => true,
+			'expanded'                     => ( $wpseo_archive_index === 0 ),
+			'recommended_replace_vars'     => $recommended_replace_vars,
+			'editor_specific_replace_vars' => $editor_specific_replace_vars,
 		)
 	);
 
 	echo $wpseo_archive_presenter->get_output();
 }
 
-<<<<<<< HEAD
-unset( $wpseo_archives, $wpseo_archive_presenter, $wpseo_archive_index );
-=======
-echo '<div class="tab-block" id="special-pages-titles-metas">';
-echo '<h2 class="help-button-inline">' . esc_html__( 'Special Pages', 'wordpress-seo' ) . $spcia_pages_help->get_button_html() . '</h2>';
-echo $spcia_pages_help->get_panel_html();
-
-$editor = new WPSEO_Replacevar_Field( $yform, 'title-search-wpseo', __( 'Search pages', 'wordpress-seo' ), 'search', 'search' );
-$editor->render();
-echo '<br/>';
-$editor = new WPSEO_Replacevar_Field( $yform, 'title-404-wpseo', __( '404 pages', 'wordpress-seo' ), '404', '404' );
-$editor->render();
-echo '</div>';
->>>>>>> 11e372a6
+unset( $wpseo_archives, $wpseo_archive_presenter, $wpseo_archive_index );