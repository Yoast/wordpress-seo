--- conflicted
+++ resolved
@@ -84,7 +84,15 @@
 
 $editor->render();
 
-<<<<<<< HEAD
+/**
+ * Allow adding custom fields to the admin meta page - Author Archives tab.
+ *
+ * @since 16.2
+ *
+ * @param WPSEO_Admin_Pages $yform The WPSEO_Admin_Pages object
+ */
+do_action( 'Yoast\WP\SEO\admin_author_archives_meta', $yform );
+
 $author_archive_breadcrumbs_title_help_link = new Help_Link_Presenter(
 	WPSEO_Shortlinker::get( 'https://yoa.st/4cf' ),
 	__( 'Learn more about the breadcrumbs title', 'wordpress-seo' )
@@ -97,15 +105,5 @@
 	[ 'extra_content' => $author_archive_breadcrumbs_title_help_link ]
 );
 echo '</div>';
-=======
-/**
- * Allow adding custom fields to the admin meta page - Author Archives tab.
- *
- * @since 16.2
- *
- * @param WPSEO_Admin_Pages $yform The WPSEO_Admin_Pages object
- */
-do_action( 'Yoast\WP\SEO\admin_author_archives_meta', $yform );
->>>>>>> b74afc0e
 ?>
 </div>