<?php
/**
 * WPSEO plugin file.
 *
 * @package WPSEO\Admin\Views\Taxonomies
 *
 * @var Yoast_Form                               $yform
 * @var WP_Post_Type                             $wpseo_post_type
 * @var Yoast_View_Utils                         $view_utils
 * @var WPSEO_Admin_Recommended_Replace_Vars     $recommended_replace_vars
 * @var WPSEO_Admin_Editor_Specific_Replace_Vars $editor_specific_replace_vars
 */

$single_label = $wpseo_post_type->labels->singular_name;
$paper_style  = false;

/* translators: %s is the singular version of the post type's name. */
echo '<h3>' . esc_html( sprintf( __( 'Settings for single %s URLs', 'wordpress-seo' ), $wpseo_post_type->labels->singular_name ) ) . '</h3>';

require dirname( __FILE__ ) . '/post_type/post-type.php';

if ( $wpseo_post_type->name === 'product' && WPSEO_Utils::is_woocommerce_active() ) {
	require dirname( __FILE__ ) . '/post_type/woocommerce-shop-page.php';

	return;
}

<<<<<<< HEAD
if ( $wpseo_post_type->has_archive ) {
=======
if ( WPSEO_Post_Type::has_archive( $wpseo_post_type ) ) {
>>>>>>> 9d2ba283
	$plural_label = $wpseo_post_type->labels->name;

	// translators: %s is the plural version of the post type's name.
	echo '<h3>' . esc_html( sprintf( __( 'Settings for %s archive', 'wordpress-seo' ), $plural_label ) ) . '</h3>';

	$custom_post_type_archive_help = $view_utils->search_results_setting_help( $wpseo_post_type, 'archive' );

	$yform->index_switch(
		'noindex-ptarchive-' . $wpseo_post_type->name,
		sprintf(
			/* translators: %s expands to the post type's name. */
			__( 'the archive for %s', 'wordpress-seo' ),
			$plural_label
		),
		$custom_post_type_archive_help->get_button_html() . $custom_post_type_archive_help->get_panel_html()
	);

	$page_type = $recommended_replace_vars->determine_for_archive( $wpseo_post_type->name );

	$editor = new WPSEO_Replacevar_Editor(
		$yform,
		array(
			'title'                 => 'title-ptarchive-' . $wpseo_post_type->name,
			'description'           => 'metadesc-ptarchive-' . $wpseo_post_type->name,
			'page_type_recommended' => $recommended_replace_vars->determine_for_archive( $wpseo_post_type->name ),
			'page_type_specific'    => $editor_specific_replace_vars->determine_for_archive( $wpseo_post_type->name ),
			'paper_style'           => false,
		)
	);
	$editor->render();

	if ( WPSEO_Options::get( 'breadcrumbs-enable' ) === true ) {
		/* translators: %s is the plural version of the post type's name. */
		echo '<h4>' . esc_html( sprintf( __( 'Breadcrumb settings for %s archive', 'wordpress-seo' ), $plural_label ) ) . '</h4>';
		$yform->textinput( 'bctitle-ptarchive-' . $wpseo_post_type->name, __( 'Breadcrumbs title', 'wordpress-seo' ) );
	}
}

/**
 * Allow adding a custom checkboxes to the admin meta page - Post Types tab
 *
 * @api  WPSEO_Admin_Pages  $yform  The WPSEO_Admin_Pages object
 * @api  String  $name  The post type name
 */
do_action( 'wpseo_admin_page_meta_post_types', $yform, $wpseo_post_type->name );<|MERGE_RESOLUTION|>--- conflicted
+++ resolved
@@ -25,11 +25,7 @@
 	return;
 }
 
-<<<<<<< HEAD
-if ( $wpseo_post_type->has_archive ) {
-=======
 if ( WPSEO_Post_Type::has_archive( $wpseo_post_type ) ) {
->>>>>>> 9d2ba283
 	$plural_label = $wpseo_post_type->labels->name;
 
 	// translators: %s is the plural version of the post type's name.
