<?php
/**
 * @package WPSEO\Admin\Views
 */

/**
 * @var Yoast_Form $yform
 */

if ( ! defined( 'WPSEO_VERSION' ) ) {
	header( 'Status: 403 Forbidden' );
	header( 'HTTP/1.1 403 Forbidden' );
	exit();
}

$taxonomies = get_taxonomies( array( 'public' => true ), 'objects' );
if ( is_array( $taxonomies ) && $taxonomies !== array() ) {
	foreach ( $taxonomies as $tax ) {
		// Explicitly hide all the core taxonomies we never want to do stuff for.
		if ( in_array( $tax->name, array( 'link_category', 'nav_menu' ), true ) ) {
			continue;
		}

		echo '<div class="tab-block">';
		echo '<h2>' . esc_html( ucfirst( $tax->labels->name ) ) . ' (<code>' . esc_html( $tax->name ) . '</code>)</h2>';
		if ( $tax->name === 'post_format' ) {
			$yform->light_switch(
				'disable-post_format',
				__( 'Format-based archives', 'wordpress-seo' ),
				array( __( 'Enabled', 'wordpress-seo' ), __( 'Disabled', 'wordpress-seo' ) ),
				false
			);
		}
		echo "<div id='" . esc_attr( $tax->name ) . "-titles-metas'>";
<<<<<<< HEAD
		/* translators: %1$s expands to the Taxonomy name */
		$yform->index_switch( 'noindex-tax-' . $tax->name, $tax->labels->name );
=======

		$view_utils      = new Yoast_View_Utils();
		$taxonomies_help = $view_utils->search_results_setting_help( $tax );

		$yform->index_switch(
			'noindex-tax-' . $tax->name,
			$tax->labels->name,
			$taxonomies_help->get_button_html() . $taxonomies_help->get_panel_html()
		);

>>>>>>> 2bd99984
		$yform->textinput( 'title-tax-' . $tax->name, __( 'Title template', 'wordpress-seo' ), 'template taxonomy-template' );
		$yform->textarea( 'metadesc-tax-' . $tax->name, __( 'Meta description template', 'wordpress-seo' ), array( 'class' => 'template taxonomy-template' ) );
		if ( $tax->name !== 'post_format' ) {
			/* translators: %1$s expands to Yoast SEO */
<<<<<<< HEAD
			$yform->show_hide_switch( 'hideeditbox-tax-' . $tax->name, sprintf( __( '%1$s Meta Box', 'wordpress-seo' ), 'Yoast SEO' ) );
=======
			$yform->show_hide_switch( 'display-metabox-tax-' . $tax->name, sprintf( __( '%1$s Meta Box', 'wordpress-seo' ), 'Yoast SEO' ) );
>>>>>>> 2bd99984
		}
		/**
		 * Allow adding custom checkboxes to the admin meta page - Taxonomies tab
		 *
		 * @api  WPSEO_Admin_Pages  $yform  The WPSEO_Admin_Pages object
		 * @api  Object             $tax    The taxonomy
		 */
		do_action( 'wpseo_admin_page_meta_taxonomies', $yform, $tax );
		echo '</div>';
		echo '</div>';
	}
	unset( $tax );
}
unset( $taxonomies );

echo '<h2>', esc_html__( ' Category URLs', 'wordpress-seo' ), '</h2>';

$remove_buttons = array( __( 'Keep', 'wordpress-seo' ), __( 'Remove', 'wordpress-seo' ) );
<<<<<<< HEAD
$yform->light_switch(
	'stripcategorybase',
	/* translators: %s expands to <code>/category/</code> */
	sprintf( __( 'Category URLs in WordPress contain a prefix, usually %s, this feature removes that prefix, for categories only.', 'wordpress-seo' ), '<code>/category/</code>' ),
	$remove_buttons,
	false
=======

$stripcategorybase_help = new WPSEO_Admin_Help_Panel(
	'opengraph',
	esc_html__( 'Help on the category prefix setting', 'wordpress-seo' ),
	sprintf(
		/* translators: %s expands to <code>/category/</code> */
		esc_html__( 'Category URLs in WordPress contain a prefix, usually %s, this feature removes that prefix, for categories only.', 'wordpress-seo' ),
		'<code>/category/</code>'
	)
);

$yform->light_switch(
	'stripcategorybase',
	__( 'Remove the categories prefix', 'wordpress-seo' ),
	$remove_buttons,
	false,
	$stripcategorybase_help->get_button_html() . $stripcategorybase_help->get_panel_html()
>>>>>>> 2bd99984
);<|MERGE_RESOLUTION|>--- conflicted
+++ resolved
@@ -32,10 +32,6 @@
 			);
 		}
 		echo "<div id='" . esc_attr( $tax->name ) . "-titles-metas'>";
-<<<<<<< HEAD
-		/* translators: %1$s expands to the Taxonomy name */
-		$yform->index_switch( 'noindex-tax-' . $tax->name, $tax->labels->name );
-=======
 
 		$view_utils      = new Yoast_View_Utils();
 		$taxonomies_help = $view_utils->search_results_setting_help( $tax );
@@ -46,16 +42,11 @@
 			$taxonomies_help->get_button_html() . $taxonomies_help->get_panel_html()
 		);
 
->>>>>>> 2bd99984
 		$yform->textinput( 'title-tax-' . $tax->name, __( 'Title template', 'wordpress-seo' ), 'template taxonomy-template' );
 		$yform->textarea( 'metadesc-tax-' . $tax->name, __( 'Meta description template', 'wordpress-seo' ), array( 'class' => 'template taxonomy-template' ) );
 		if ( $tax->name !== 'post_format' ) {
 			/* translators: %1$s expands to Yoast SEO */
-<<<<<<< HEAD
-			$yform->show_hide_switch( 'hideeditbox-tax-' . $tax->name, sprintf( __( '%1$s Meta Box', 'wordpress-seo' ), 'Yoast SEO' ) );
-=======
 			$yform->show_hide_switch( 'display-metabox-tax-' . $tax->name, sprintf( __( '%1$s Meta Box', 'wordpress-seo' ), 'Yoast SEO' ) );
->>>>>>> 2bd99984
 		}
 		/**
 		 * Allow adding custom checkboxes to the admin meta page - Taxonomies tab
@@ -74,14 +65,6 @@
 echo '<h2>', esc_html__( ' Category URLs', 'wordpress-seo' ), '</h2>';
 
 $remove_buttons = array( __( 'Keep', 'wordpress-seo' ), __( 'Remove', 'wordpress-seo' ) );
-<<<<<<< HEAD
-$yform->light_switch(
-	'stripcategorybase',
-	/* translators: %s expands to <code>/category/</code> */
-	sprintf( __( 'Category URLs in WordPress contain a prefix, usually %s, this feature removes that prefix, for categories only.', 'wordpress-seo' ), '<code>/category/</code>' ),
-	$remove_buttons,
-	false
-=======
 
 $stripcategorybase_help = new WPSEO_Admin_Help_Panel(
 	'opengraph',
@@ -99,5 +82,4 @@
 	$remove_buttons,
 	false,
 	$stripcategorybase_help->get_button_html() . $stripcategorybase_help->get_panel_html()
->>>>>>> 2bd99984
 );