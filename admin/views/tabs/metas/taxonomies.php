--- conflicted
+++ resolved
@@ -11,64 +11,6 @@
 	exit();
 }
 
-<<<<<<< HEAD
-$taxonomies = get_taxonomies( array( 'public' => true ), 'objects' );
-if ( is_array( $taxonomies ) && $taxonomies !== array() ) {
-	$recommended_replace_vars     = new WPSEO_Admin_Recommended_Replace_Vars();
-	$editor_specific_replace_vars = new WPSEO_Admin_Editor_Specific_Replace_Vars();
-
-	foreach ( $taxonomies as $tax ) {
-		// Explicitly hide all the core taxonomies we never want to do stuff for.
-		if ( in_array( $tax->name, array( 'link_category', 'nav_menu' ), true ) ) {
-			continue;
-		}
-
-		echo '<div class="tab-block">';
-		echo '<h2>' . esc_html( ucfirst( $tax->labels->name ) ) . ' (<code>' . esc_html( $tax->name ) . '</code>)</h2>';
-		if ( $tax->name === 'post_format' ) {
-			$yform->light_switch(
-				'disable-post_format',
-				__( 'Format-based archives', 'wordpress-seo' ),
-				array( __( 'Enabled', 'wordpress-seo' ), __( 'Disabled', 'wordpress-seo' ) ),
-				false
-			);
-		}
-		echo "<div id='" . esc_attr( $tax->name ) . "-titles-metas'>";
-
-		$view_utils      = new Yoast_View_Utils();
-		$taxonomies_help = $view_utils->search_results_setting_help( $tax );
-
-		$yform->index_switch(
-			'noindex-tax-' . $tax->name,
-			$tax->labels->name,
-			$taxonomies_help->get_button_html() . $taxonomies_help->get_panel_html()
-		);
-
-		$editor = new WPSEO_Replacevar_Editor(
-			$yform,
-			array(
-				'title'                 => 'title-tax-' . $tax->name,
-				'description'           => 'metadesc-tax-' . $tax->name,
-				'page_type_recommended' => $recommended_replace_vars->determine_for_term( $tax->name ),
-				'page_type_specific'    => $editor_specific_replace_vars->determine_for_term( $tax->name ),
-			)
-		);
-		$editor->render();
-
-		if ( $tax->name !== 'post_format' ) {
-			/* translators: %1$s expands to Yoast SEO */
-			$yform->show_hide_switch( 'display-metabox-tax-' . $tax->name, sprintf( __( '%1$s Meta Box', 'wordpress-seo' ), 'Yoast SEO' ) );
-		}
-		/**
-		 * Allow adding custom checkboxes to the admin meta page - Taxonomies tab
-		 *
-		 * @api  WPSEO_Admin_Pages  $yform  The WPSEO_Admin_Pages object
-		 * @api  Object             $tax    The taxonomy
-		 */
-		do_action( 'wpseo_admin_page_meta_taxonomies', $yform, $tax );
-		echo '</div>';
-		echo '</div>';
-=======
 $wpseo_taxonomies = get_taxonomies( array( 'public' => true ), 'objects' );
 if ( is_array( $wpseo_taxonomies ) && $wpseo_taxonomies !== array() ) {
 	$view_utils                   = new Yoast_View_Utils();
@@ -96,7 +38,6 @@
 			)
 		);
 		echo $wpseo_taxonomy_presenter->get_output();
->>>>>>> 1adadd66
 	}
 
 	unset( $wpseo_taxonomy_index, $wpseo_taxonomy_presenter, $view_utils, $recommended_replace_vars );
