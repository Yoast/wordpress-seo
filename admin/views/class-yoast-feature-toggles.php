--- conflicted
+++ resolved
@@ -130,11 +130,10 @@
 				'order'           => 90,
 			],
 			(object) [
-<<<<<<< HEAD
 				'name'    => __( 'Usage tracking', 'wordpress-seo' ),
 				'setting' => 'tracking',
-				'read_more_label' => sprintf(
-				/* translators: 1: Yoast SEO */
+				'read_more_label'   => sprintf(
+				    /* translators: 1: Yoast SEO */
 					__( 'Allow us to track some data about your site to improve our plugin.', 'wordpress-seo' ),
 					'Yoast SEO'
 				),
@@ -142,8 +141,6 @@
 				'order'   => 95,
 			],
 			(object) [
-=======
->>>>>>> 134287dc
 				'name'    => __( 'REST API: Head endpoint', 'wordpress-seo' ),
 				'setting' => 'enable_headless_rest_endpoints',
 				'read_more_label' => sprintf(
