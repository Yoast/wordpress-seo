<?php
/**
 * WPSEO plugin file.
 *
 * @package WPSEO\Admin
 */

use Yoast\WP\SEO\Helpers\Language_Helper;
use Yoast\WP\SEO\Presenters\Admin\Alert_Presenter;

/**
 * Class for managing feature toggles.
 */
class Yoast_Feature_Toggles {

	/**
	 * Available feature toggles.
	 *
	 * @var array
	 */
	protected $toggles;

	/**
	 * Instance holder.
	 *
	 * @var self|null
	 */
	protected static $instance = null;

	/**
	 * Gets the main feature toggles manager instance used.
	 *
	 * This essentially works like a Singleton, but for its drawbacks does not restrict
	 * instantiation otherwise.
	 *
	 * @return self Main instance.
	 */
	public static function instance() {
		if ( self::$instance === null ) {
			self::$instance = new self();
		}

		return self::$instance;
	}

	/**
	 * Gets all available feature toggles.
	 *
	 * @return array List of sorted Yoast_Feature_Toggle instances.
	 */
	public function get_all() {
		if ( $this->toggles === null ) {
			$this->toggles = $this->load_toggles();
		}

		return $this->toggles;
	}

	/**
	 * Loads the available feature toggles.
	 *
	 * Also ensures that the toggles are all Yoast_Feature_Toggle instances and sorted by their order value.
	 *
	 * @return array List of sorted Yoast_Feature_Toggle instances.
	 */
	protected function load_toggles() {
		$xml_sitemap_extra = false;
		if ( WPSEO_Options::get( 'enable_xml_sitemap' ) ) {
			$xml_sitemap_extra = '<a href="' . esc_url( WPSEO_Sitemaps_Router::get_base_url( 'sitemap_index.xml' ) )
				. '" target="_blank">' . esc_html__( 'See the XML sitemap.', 'wordpress-seo' ) . '</a>';
		}

		$feature_toggles = [
			(object) [
				'name'            => __( 'SEO analysis', 'wordpress-seo' ),
				'setting'         => 'keyword_analysis_active',
				'label'           => __( 'The SEO analysis offers suggestions to improve the SEO of your text.', 'wordpress-seo' ),
				'read_more_label' => __( 'Learn how the SEO analysis can help you rank.', 'wordpress-seo' ),
				'read_more_url'   => 'https://yoa.st/2ak',
				'order'           => 10,
			],
			(object) [
				'name'            => __( 'Readability analysis', 'wordpress-seo' ),
				'setting'         => 'content_analysis_active',
				'label'           => __( 'The readability analysis offers suggestions to improve the structure and style of your text.', 'wordpress-seo' ),
				'read_more_label' => __( 'Discover why readability is important for SEO.', 'wordpress-seo' ),
				'read_more_url'   => 'https://yoa.st/2ao',
				'order'           => 20,
			],
			(object) [
				'name'                => __( 'Inclusive language analysis', 'wordpress-seo' ),
				'premium'             => true,
				'premium_version'     => '19.2.1-RC0',
				'in_beta'             => true,
				'supported_languages' => Language_Helper::$languages_with_inclusive_language_support,
				'setting'             => 'inclusive_language_analysis_active',
				'label'               => __( 'The inclusive language analysis offers suggestions to write more inclusive copy.', 'wordpress-seo' ),
				'read_more_label'     => __( 'Discover why inclusive language is important for SEO.', 'wordpress-seo' ),
				'read_more_url'       => 'https://yoa.st/inclusive-language-features-free',
				'premium_url'         => 'https://yoa.st/inclusive-language-features-premium',
				'premium_upsell_url'  => 'https://yoa.st/get-inclusive-language',
				'order'               => 25,
			],
			(object) [
				'name'            => __( 'Cornerstone content', 'wordpress-seo' ),
				'setting'         => 'enable_cornerstone_content',
				'label'           => __( 'The cornerstone content feature lets you to mark and filter cornerstone content on your website.', 'wordpress-seo' ),
				'read_more_label' => __( 'Find out how cornerstone content can help you improve your site structure.', 'wordpress-seo' ),
				'read_more_url'   => 'https://yoa.st/dashboard-help-cornerstone',
				'order'           => 30,
			],
			(object) [
				'name'            => __( 'Text link counter', 'wordpress-seo' ),
				'setting'         => 'enable_text_link_counter',
				'label'           => __( 'The text link counter helps you improve your site structure.', 'wordpress-seo' ),
				'read_more_label' => __( 'Find out how the text link counter can enhance your SEO.', 'wordpress-seo' ),
				'read_more_url'   => 'https://yoa.st/2aj',
				'order'           => 40,
			],
			(object) [
				'name'               => __( 'Insights', 'wordpress-seo' ),
				'setting'            => 'enable_metabox_insights',
				'label'              => __( 'Find relevant data about your content right in the Insights section in the Yoast SEO metabox. You’ll see what words you use most often and if they’re a match with your keywords! ', 'wordpress-seo' ),
				'read_more_label'    => __( 'Find out how Insights can help you improve your content.', 'wordpress-seo' ),
				'read_more_url'      => 'https://yoa.st/4ew',
				'premium_url'        => 'https://yoa.st/2ai',
				'order'              => 41,
			],
			(object) [
<<<<<<< HEAD
				'name'            => __( 'Link suggestions', 'wordpress-seo' ),
				'premium'         => true,
				'setting'         => 'enable_link_suggestions',
				'label'           => __( 'Get relevant internal linking suggestions — while you’re writing! The link suggestions metabox shows a list of posts on your blog with similar content that might be interesting to link to. ', 'wordpress-seo' ),
				'read_more_label' => __( 'Read more about how internal linking can improve your site structure.', 'wordpress-seo' ),
				'read_more_url'   => 'https://yoa.st/4ev',
				'premium_url'     => 'https://yoa.st/17g',
				'order'           => 42,
=======
				'name'               => __( 'Link suggestions', 'wordpress-seo' ),
				'premium'            => true,
				'setting'            => 'enable_link_suggestions',
				'label'              => __( 'Get relevant internal linking suggestions  — while you’re writing! The link suggestions metabox shows a list of posts on your blog with similar content that might be interesting to link to. ', 'wordpress-seo' ),
				'read_more_label'    => __( 'Read more about how internal linking can improve your site structure.', 'wordpress-seo' ),
				'read_more_url'      => 'https://yoa.st/4ev',
				'premium_url'        => 'https://yoa.st/17g',
				'premium_upsell_url' => 'https://yoa.st/get-link-suggestions',
				'order'              => 42,
>>>>>>> e798e85e
			],
			(object) [
				'name'            => __( 'XML sitemaps', 'wordpress-seo' ),
				'setting'         => 'enable_xml_sitemap',
				/* translators: %s: Yoast SEO */
				'label'           => sprintf( __( 'Enable the XML sitemaps that %s generates.', 'wordpress-seo' ), 'Yoast SEO' ),
				'read_more_label' => __( 'Read why XML Sitemaps are important for your site.', 'wordpress-seo' ),
				'read_more_url'   => 'https://yoa.st/2a-',
				'extra'           => $xml_sitemap_extra,
				'after'           => $this->sitemaps_toggle_after(),
				'order'           => 60,
			],
			(object) [
				'name'    => __( 'Admin bar menu', 'wordpress-seo' ),
				'setting' => 'enable_admin_bar_menu',
				/* translators: 1: Yoast SEO */
				'label'   => sprintf( __( 'The %1$s admin bar menu contains useful links to third-party tools for analyzing pages and makes it easy to see if you have new notifications.', 'wordpress-seo' ), 'Yoast SEO' ),
				'order'   => 80,
			],
			(object) [
				'name'    => __( 'Security: no advanced or schema settings for authors', 'wordpress-seo' ),
				'setting' => 'disableadvanced_meta',
				'label'   => sprintf(
					/* translators: 1: Yoast SEO, 2: translated version of "Off" */
					__( 'The advanced section of the %1$s meta box allows a user to remove posts from the search results or change the canonical. The settings in the schema tab allows a user to change schema meta data for a post. These are things you might not want any author to do. That\'s why, by default, only editors and administrators can do this. Setting to "%2$s" allows all users to change these settings.', 'wordpress-seo' ),
					'Yoast SEO',
					__( 'Off', 'wordpress-seo' )
				),
				'order'   => 90,
			],
			(object) [
				'name'            => __( 'Usage tracking', 'wordpress-seo' ),
				'label'           => __( 'Usage tracking', 'wordpress-seo' ),
				'setting'         => 'tracking',
				'read_more_label' => sprintf(
				/* translators: 1: Yoast SEO */
					__( 'Allow us to track some data about your site to improve our plugin.', 'wordpress-seo' ),
					'Yoast SEO'
				),
				'read_more_url'   => 'https://yoa.st/usage-tracking-2',
				'order'           => 95,
			],
			(object) [
				'name'    => __( 'REST API: Head endpoint', 'wordpress-seo' ),
				'setting' => 'enable_headless_rest_endpoints',
				'label'   => sprintf(
					/* translators: 1: Yoast SEO */
					__( 'This %1$s REST API endpoint gives you all the metadata you need for a specific URL. This will make it very easy for headless WordPress sites to use %1$s for all their SEO meta output.', 'wordpress-seo' ),
					'Yoast SEO'
				),
				'order'   => 100,
			],
			(object) [
				'name'            => __( 'Enhanced Slack sharing', 'wordpress-seo' ),
				'setting'         => 'enable_enhanced_slack_sharing',
				'label'           => __( 'This adds an author byline and reading time estimate to the article’s snippet when shared on Slack.', 'wordpress-seo' ),
				'read_more_label' => __( 'Find out how a rich snippet can improve visibility and click-through-rate.', 'wordpress-seo' ),
				'read_more_url'   => 'https://yoa.st/help-slack-share',
				'order'           => 105,
			],
			(object) [
				'name'               => __( 'IndexNow', 'wordpress-seo' ),
				'premium'            => true,
				'setting'            => 'enable_index_now',
				'label'              => __( 'Automatically ping search engines like Bing and Yandex whenever you publish, update or delete a post.', 'wordpress-seo' ),
				'read_more_label'    => __( 'Find out how IndexNow can help your site.', 'wordpress-seo' ),
				'read_more_url'      => 'https://yoa.st/index-now-read-more',
				'premium_url'        => 'https://yoa.st/index-now-feature',
				'premium_upsell_url' => 'https://yoa.st/get-indexnow',
				'order'              => 110,
			],
		];

		/**
		 * Filter to add feature toggles from add-ons.
		 *
		 * @param array $feature_toggles Array with feature toggle objects where each object
		 *                               should have a `name`, `setting` and `label` property.
		 */
		$feature_toggles = apply_filters( 'wpseo_feature_toggles', $feature_toggles );

		$feature_toggles = array_map( [ $this, 'ensure_toggle' ], $feature_toggles );
		usort( $feature_toggles, [ $this, 'sort_toggles_callback' ] );

		return $feature_toggles;
	}

	/**
	 * Returns html for a warning that core sitemaps are enabled when yoast seo sitemaps are disabled.
	 *
	 * @return string HTML string for the warning.
	 */
	protected function sitemaps_toggle_after() {
		$out   = '<div id="yoast-seo-sitemaps-disabled-warning" style="display:none;">';
		$alert = new Alert_Presenter(
			/* translators: %1$s: expands to an opening anchor tag, %2$s: expands to a closing anchor tag */
			\sprintf( esc_html__( 'Disabling Yoast SEO\'s XML sitemaps will not disable WordPress\' core sitemaps. In some cases, this %1$s may result in SEO errors on your site%2$s. These may be reported in Google Search Console and other tools.', 'wordpress-seo' ), '<a target="_blank" href="' . WPSEO_Shortlinker::get( 'https://yoa.st/44z' ) . '">', '</a>' ),
			'warning'
		);
		$out .= $alert->present();
		$out .= '</div>';

		return $out;
	}

	/**
	 * Ensures that the passed value is a Yoast_Feature_Toggle.
	 *
	 * @param Yoast_Feature_Toggle|object|array $toggle_data Feature toggle instance, or raw object or array
	 *                                                       containing feature toggle data.
	 * @return Yoast_Feature_Toggle Feature toggle instance based on $toggle_data.
	 */
	protected function ensure_toggle( $toggle_data ) {
		if ( $toggle_data instanceof Yoast_Feature_Toggle ) {
			return $toggle_data;
		}

		if ( is_object( $toggle_data ) ) {
			$toggle_data = get_object_vars( $toggle_data );
		}

		return new Yoast_Feature_Toggle( $toggle_data );
	}

	/**
	 * Callback for sorting feature toggles by their order.
	 *
	 * {@internal Once the minimum PHP version goes up to PHP 7.0, the logic in the function
	 * can be replaced with the spaceship operator `<=>`.}
	 *
	 * @param Yoast_Feature_Toggle $feature_a Feature A.
	 * @param Yoast_Feature_Toggle $feature_b Feature B.
	 *
	 * @return int An integer less than, equal to, or greater than zero indicating respectively
	 *             that feature A is considered to be less than, equal to, or greater than feature B.
	 */
	protected function sort_toggles_callback( Yoast_Feature_Toggle $feature_a, Yoast_Feature_Toggle $feature_b ) {
		return ( $feature_a->order - $feature_b->order );
	}
}<|MERGE_RESOLUTION|>--- conflicted
+++ resolved
@@ -127,26 +127,15 @@
 				'order'              => 41,
 			],
 			(object) [
-<<<<<<< HEAD
-				'name'            => __( 'Link suggestions', 'wordpress-seo' ),
-				'premium'         => true,
-				'setting'         => 'enable_link_suggestions',
-				'label'           => __( 'Get relevant internal linking suggestions — while you’re writing! The link suggestions metabox shows a list of posts on your blog with similar content that might be interesting to link to. ', 'wordpress-seo' ),
-				'read_more_label' => __( 'Read more about how internal linking can improve your site structure.', 'wordpress-seo' ),
-				'read_more_url'   => 'https://yoa.st/4ev',
-				'premium_url'     => 'https://yoa.st/17g',
-				'order'           => 42,
-=======
 				'name'               => __( 'Link suggestions', 'wordpress-seo' ),
 				'premium'            => true,
 				'setting'            => 'enable_link_suggestions',
-				'label'              => __( 'Get relevant internal linking suggestions  — while you’re writing! The link suggestions metabox shows a list of posts on your blog with similar content that might be interesting to link to. ', 'wordpress-seo' ),
+				'label'              => __( 'Get relevant internal linking suggestions — while you’re writing! The link suggestions metabox shows a list of posts on your blog with similar content that might be interesting to link to. ', 'wordpress-seo' ),
 				'read_more_label'    => __( 'Read more about how internal linking can improve your site structure.', 'wordpress-seo' ),
 				'read_more_url'      => 'https://yoa.st/4ev',
 				'premium_url'        => 'https://yoa.st/17g',
 				'premium_upsell_url' => 'https://yoa.st/get-link-suggestions',
 				'order'              => 42,
->>>>>>> e798e85e
 			],
 			(object) [
 				'name'            => __( 'XML sitemaps', 'wordpress-seo' ),
