--- conflicted
+++ resolved
@@ -114,11 +114,7 @@
 		$editor_specific_replace_vars = new WPSEO_Admin_Editor_Specific_Replace_Vars();
 		$page_type_specific           = $editor_specific_replace_vars->determine_for_post_type( $post_type->name );
 
-<<<<<<< HEAD
-		$editor = new WPSEO_Replacevar_Editor( $this->form, 'title-' . $post_type->name, 'metadesc-' . $post_type->name, $page_type_recommended, $page_type_specific, false );
-=======
-		$editor = new WPSEO_Replacevar_Editor( $this->form, 'title-' . $post_type->name, 'metadesc-' . $post_type->name, $page_type, $paper_style );
->>>>>>> 4b7f5189
+		$editor = new WPSEO_Replacevar_Editor( $this->form, 'title-' . $post_type->name, 'metadesc-' . $post_type->name, $page_type_recommended, $page_type_specific, $paper_style );
 		$editor->render();
 	}
 }