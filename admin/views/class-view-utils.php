--- conflicted
+++ resolved
@@ -82,7 +82,6 @@
 
 		$message = $this->generate_opengraph_disabled_free_alert( $type );
 		if ( YoastSEO()->helpers->product->is_premium() ) {
-<<<<<<< HEAD
 			$message = $this->generate_opengraph_disabled_premium_alert( $type );
 		}
 
@@ -101,16 +100,16 @@
 	/**
 	 * Generates the OpenGraph disabled alert for Free users.
 	 *
-	 * @param string $type The type of message. Can be altered to taxonomies or archives. Empty string by default.
+	 * @param string $type The type of message. Can be altered to homepage, taxonomies or archives. Empty string by default.
 	 *
 	 * @return string The alert. Returns an empty string if the setting is enabled.
 	 */
-	public function generate_opengraph_disabled_free_alert( $type ) {
-		if ( $type === '' && get_option( 'show_on_front' ) === 'posts' ) {
-			return sprintf(
+	private function generate_opengraph_disabled_free_alert( $type ) {
+		if ( $type === 'homepage' ) {
+				return sprintf(
 				/* translators: 1: link open tag; 2: link close tag. */
 				esc_html__(
-					'The frontpage settings are hidden. If you want to show these settings, please enable the ‘Open Graph meta data’ setting on the %1$sFacebook tab of the Social section%2$s.',
+					'The social appearance settings for your homepage require Open Graph metadata (which is currently disabled). You can enable this in the %1$s‘Social’ settings under the ‘Facebook’ tab%2$s.',
 					'wordpress-seo'
 				),
 				'<a href="' . esc_url( admin_url( 'admin.php?page=wpseo_social#top#facebook' ) ) . '">',
@@ -124,18 +123,30 @@
 	/**
 	 * Generates the OpenGraph disabled alert for Premium users.
 	 *
-	 * @param string $type The type of message. Can be altered to taxonomies or archives. Empty string by default.
+	 * @param string $type The type of message. Can be altered to homepage, taxonomies or archives. Empty string by default.
 	 *
 	 * @return string The alert. Returns an empty string if the setting is enabled.
 	 */
 	private function generate_opengraph_disabled_premium_alert( $type ) {
 		$social_feature_enabled = defined( 'YOAST_SEO_SOCIAL_TEMPLATES' ) && YOAST_SEO_SOCIAL_TEMPLATES === true;
 
+		if ( ! $social_feature_enabled ) {
+			return '';
+		}
+
+		if ( $type === '' ) {
+			return sprintf(
+				/* translators: 1: link open tag; 2: link close tag. */
+				esc_html__(
+					'The social appearance settings for content types require Open Graph metadata (which is currently disabled). You can enable this in the %1$s‘Social’ settings under the ‘Facebook’ tab%2$s.',
+					'wordpress-seo'
+				),
+				'<a href="' . esc_url( admin_url( 'admin.php?page=wpseo_social#top#facebook' ) ) . '">',
+				'</a>'
+			);
+		}
+
 		if ( $type === 'taxonomies' ) {
-			if ( ! $social_feature_enabled ) {
-				return '';
-			}
-
 			return sprintf(
 				/* translators: 1: link open tag; 2: link close tag. */
 				esc_html__(
@@ -148,9 +159,6 @@
 		}
 
 		if ( $type === 'archives' ) {
-			if ( ! $social_feature_enabled ) {
-				return '';
-			}
 			return sprintf(
 				/* translators: 1: link open tag; 2: link close tag. */
 				esc_html__(
@@ -160,101 +168,13 @@
 				'<a href="' . esc_url( admin_url( 'admin.php?page=wpseo_social#top#facebook' ) ) . '">',
 				'</a>'
 			);
-=======
-			if ( $type === '' ) {
-				$message = sprintf(
-					/* translators: 1: link open tag; 2: link close tag. */
-					esc_html__(
-						'The social appearance settings for content types require Open Graph metadata (which is currently disabled). You can enable this in the %1$s‘Social’ settings under the ‘Facebook’ tab%2$s.',
-						'wordpress-seo'
-					),
-					'<a href="' . esc_url( admin_url( 'admin.php?page=wpseo_social#top#facebook' ) ) . '">',
-					'</a>'
-				);
-			}
-
-			if ( $type === 'taxonomies' ) {
-				$message = sprintf(
-					/* translators: 1: link open tag; 2: link close tag. */
-					esc_html__(
-						'The social image, social title and social description are hidden for all taxonomies. If you want to show these settings, please enable the ‘Open Graph meta data’ setting on the %1$sFacebook tab of the Social section%2$s.',
-						'wordpress-seo'
-					),
-					'<a href="' . esc_url( admin_url( 'admin.php?page=wpseo_social#top#facebook' ) ) . '">',
-					'</a>'
-				);
-			}
-
-			if ( $type === 'archives' ) {
-				$message = sprintf(
-					/* translators: 1: link open tag; 2: link close tag. */
-					esc_html__(
-						'The social image, social title and social description are hidden for all archives. If you want to show these settings, please enable the ‘Open Graph meta data’ setting on the %1$sFacebook tab of the Social section%2$s.',
-						'wordpress-seo'
-					),
-					'<a href="' . esc_url( admin_url( 'admin.php?page=wpseo_social#top#facebook' ) ) . '">',
-					'</a>'
-				);
-			}
 		}
 
-		if ( empty( $message ) ) {
-			return '';
->>>>>>> 7c81dab4
-		}
-
-		if ( get_option( 'show_on_front' ) === 'posts' ) {
-			if ( ! $social_feature_enabled ) {
-				return sprintf(
-					/* translators: 1: link open tag; 2: link close tag. */
-					esc_html__(
-						'The frontpage settings are hidden. If you want to show these settings, please enable the ‘Open Graph meta data’ setting on the %1$sFacebook tab of the Social section%2$s.',
-						'wordpress-seo'
-					),
-					'<a href="' . esc_url( admin_url( 'admin.php?page=wpseo_social#top#facebook' ) ) . '">',
-					'</a>'
-				);
-			}
-
-			return sprintf(
-				/* translators: 1: link open tag; 2: link close tag. */
-				esc_html__(
-					'The frontpage settings and the social image, social title and social description are hidden for all content types. If you want to show these settings, please enable the ‘Open Graph meta data’ setting on the %1$sFacebook tab of the Social section%2$s.',
-					'wordpress-seo'
-				),
-				'<a href="' . esc_url( admin_url( 'admin.php?page=wpseo_social#top#facebook' ) ) . '">',
-				'</a>'
-			);
-		}
-
-		if ( $social_feature_enabled ) {
-			return sprintf(
-				/* translators: 1: link open tag; 2: link close tag. */
-				esc_html__(
-					'The social appearance settings for content types require Open Graph metadata (which is currently disabled). You can enable this on the %1$sFacebook tab of the Social section%2$s.',
-					'wordpress-seo'
-				),
-				'<a href="' . esc_url( admin_url( 'admin.php?page=wpseo_social#top#facebook' ) ) . '">',
-				'</a>'
-			);
-		}
-
-		return '';
-	}
-
-	/**
-	 * Generates the OpenGraph disabled alert for Free users.
-	 *
-	 * @param string $type The type of message. Can be altered to homepage, taxonomies or archives. Empty string by default.
-	 *
-	 * @return string The alert. Returns an empty string if the setting is enabled.
-	 */
-	private function generate_opengraph_disabled_free_alert( $type ) {
 		if ( $type === 'homepage' ) {
 			return sprintf(
-				/* translators: 1: link open tag; 2: link close tag. */
+			/* translators: 1: link open tag; 2: link close tag. */
 				esc_html__(
-					'The social appearance settings for your homepage require Open Graph metatdata (which is currently disabled). You can enable this in the %1$s‘Social’ settings under the ‘Facebook’ tab%2$s.',
+					'The social appearance settings for your homepage require Open Graph metadata (which is currently disabled). You can enable this in the %1$s‘Social’ settings under the ‘Facebook’ tab%2$s.',
 					'wordpress-seo'
 				),
 				'<a href="' . esc_url( admin_url( 'admin.php?page=wpseo_social#top#facebook' ) ) . '">',
