--- conflicted
+++ resolved
@@ -35,18 +35,13 @@
 
 	<p class="about-text">
 		<?php
-<<<<<<< HEAD
-		/* translators: %1$s and %2$s expands to anchor tags, %3$s expands to Yoast SEO */
-		printf( __( 'While most of the development team is at %1$sYoast%2$s in the Netherlands, %3$s is created by a worldwide team.', 'wordpress-seo' ), '<a target="_blank" href="' . esc_url( WPSEO_Shortlinker::get( 'https://yoa.st/1ye' ) ) . '">', '</a>', 'Yoast SEO' );
-=======
 		printf(
 			/* translators: %1$s and %2$s expands to anchor tags, %3$s expands to Yoast SEO */
 			esc_html__( 'While most of the development team is at %1$sYoast%2$s in the Netherlands, %3$s is created by a worldwide team.', 'wordpress-seo' ),
-			'<a target="_blank" href="https://yoast.com/">',
+			'<a target="_blank" href="' . esc_url( WPSEO_Shortlinker::get( 'https://yoa.st/1ye' ) ) . '">',
 			'</a>',
 			'Yoast SEO'
 		);
->>>>>>> 3f8f7267
 		echo ' ';
 		printf(
 			/* translators: 1: link open tag; 2: link close tag. */
