<?php
/**
 * @package WPSEO\Admin
 */

if ( ! defined( 'WPSEO_VERSION' ) ) {
	header( 'Status: 403 Forbidden' );
	header( 'HTTP/1.1 403 Forbidden' );
	exit();
}

$version = '3.4';

/**
 * Display a list of contributors
 *
 * @param array $contributors Contributors' data, associative by GitHub username.
 */
function wpseo_display_contributors( $contributors ) {
	foreach ( $contributors as $username => $dev ) {
		echo '<li class="wp-person">';
		echo '<a href="https://github.com/', $username, '" class="web"><img src="//gravatar.com/avatar/', $dev->gravatar, '?s=120" class="gravatar" alt="">', $dev->name, '</a>';
		echo '<span class="title">', $dev->role, "</span></li>\n";
	}
}

?>

<div class="wrap about-wrap">

	<h1><?php
		/* translators: %1$s expands to Yoast SEO */
		printf( __( 'Thank you for updating %1$s!', 'wordpress-seo' ), 'Yoast SEO' );
		?></h1>

	<p class="about-text">
		<?php
		/* translators: %1$s and %2$s expands to anchor tags, %3$s expands to Yoast SEO */
		printf( __( 'While most of the development team is at %1$sYoast%2$s in the Netherlands, %3$s is created by a worldwide team.', 'wordpress-seo' ), '<a target="_blank" href="https://yoast.com/">', '</a>', 'Yoast SEO' );
		echo ' ';
		/* translators: 1: link open tag; 2: link close tag. */
		printf( __( 'Want to help us develop? Read our %1$scontribution guidelines%2$s!', 'wordpress-seo' ), '<a target="_blank" href="' . WPSEO_Shortlinker::get( 'https://yoa.st/wpseocontributionguidelines' ) . '">', '</a>' );
		?>
	</p>

	<div class="wp-badge"></div>

	<h2 class="nav-tab-wrapper" id="wpseo-tabs">
		<a class="nav-tab" href="#top#credits" id="credits-tab"><?php _e( 'Credits', 'wordpress-seo' ); ?></a>
		<a class="nav-tab" href="#top#integrations" id="integrations-tab"><?php _e( 'Integrations', 'wordpress-seo' ); ?></a>
	</h2>

	<div id="credits" class="wpseotab">
		<h2 class="screen-reader-text"><?php esc_html_e( 'Team and contributors', 'wordpress-seo' ); ?></h2>

		<h3 class="wp-people-group"><?php _e( 'Product Management', 'wordpress-seo' ); ?></h3>
		<ul class="wp-people-group " id="wp-people-group-project-leaders">
			<?php
			$people = array(
				'jdevalk'     => (object) array(
					'name'     => 'Joost de Valk',
					'role'     => __( 'Project Lead', 'wordpress-seo' ),
					'gravatar' => 'f08c3c3253bf14b5616b4db53cea6b78',
				),
				'mariekerakt' => (object) array(
					'name'     => 'Marieke van de Rakt',
					'role'     => __( 'Head R&D', 'wordpress-seo' ),
					'gravatar' => '1d83533e299c379140f9fcc2cb0015cb',
				),
				'irenestr'    => (object) array(
					'name'     => 'Irene Strikkers',
					'role'     => __( 'Linguist', 'wordpress-seo' ),
					'gravatar' => '074d67179d52561e36e57e8e9ea8f8cf',
				),
			);

			wpseo_display_contributors( $people );
			?>
		</ul>
		<h3 class="wp-people-group"><?php _e( 'Development Leaders', 'wordpress-seo' ); ?></h3>
		<ul class="wp-people-group " id="wp-people-group-development-leaders">
			<?php
			$people = array(
				'omarreiss' => (object) array(
					'name'     => 'Omar Reiss',
					'role'     => __( 'CTO', 'wordpress-seo' ),
					'gravatar' => '86aaa606a1904e7e0cf9857a663c376e',
				),
				'atimmer'   => (object) array(
					'name'     => 'Anton Timmermans',
					'role'     => __( 'Architect', 'wordpress-seo' ),
					'gravatar' => 'b3acbabfdd208ecbf950d864b86fe968',
				),
				'moorscode' => (object) array(
					'name'     => 'Jip Moors',
					'role'     => __( 'Architect', 'wordpress-seo' ),
					'gravatar' => '1751c5afc377ef4ec07a50791db1bc52',
				),
			);

			wpseo_display_contributors( $people );
			?>
		</ul>
		<h3 class="wp-people-group"><?php _e( 'Yoast Developers', 'wordpress-seo' ); ?></h3>
		<ul class="wp-people-group " id="wp-people-group-core-developers">
			<?php
			$people = array(
				'afercia'       => (object) array(
					'name'     => 'Andrea Fercia',
					'role'     => __( 'Developer', 'wordpress-seo' ),
					'gravatar' => '074af62ea5ff218b6a6eeab89104f616',
				),
				'rarst'         => (object) array(
					'name'     => 'Andrey Savchenko',
					'role'     => __( 'Developer', 'wordpress-seo' ),
					'gravatar' => 'c445c2491f9f55409b2e4dccee357961',
				),
				'andizer'       => (object) array(
					'name'     => 'Andy Meerwaldt',
					'role'     => __( 'Developer', 'wordpress-seo' ),
					'gravatar' => 'a9b43e766915b48031eab78f9916ca8e',
				),
				'boblinthorst'  => (object) array(
					'name'     => 'Bob Linthorst',
					'role'     => __( 'Developer', 'wordpress-seo' ),
					'gravatar' => '8063b1955f54681ef3a2deb21972faa1',
				),
				'CarolineGeven' => (object) array(
					'name'     => 'Caroline Geven',
					'role'     => __( 'Developer', 'wordpress-seo' ),
					'gravatar' => 'f2596a568c3974e35f051266a63d791f',
				),
				'terw-dan'      => (object) array(
					'name'     => 'Danny Terwindt',
					'role'     => __( 'Developer', 'wordpress-seo' ),
					'gravatar' => '20a04b0736e630e80ce2dbefe3f1d62f',
				),
				'diedexx'       => (object) array(
					'name'     => 'Diede Exterkate',
					'role'     => __( 'Developer', 'wordpress-seo' ),
					'gravatar' => '59908788f406037240ee011388db29f8',
				),
				'irenestr'      => (object) array(
					'name'     => 'Irene Strikkers',
					'role'     => __( 'Developer', 'wordpress-seo' ),
					'gravatar' => '074d67179d52561e36e57e8e9ea8f8cf',
				),
				'jcomack'       => (object) array(
					'name'     => 'Jimmy Comack',
					'role'     => __( 'Developer', 'wordpress-seo' ),
					'gravatar' => '41073ef9e1f3e01b03cbee75cee33bd4',
				),
			);

			wpseo_display_contributors( $people );
			?>
		</ul>
		<h3 class="wp-people-group"><?php _e( 'Quality Assurance & Testing', 'wordpress-seo' ); ?></h3>
		<ul class="wp-people-group " id="wp-people-group-qa-testing">
			<?php
			$people = array(
				'tacoverdo'    => (object) array(
					'name'     => 'Taco Verdonschot',
					'role'     => __( 'QA & Translations Manager', 'wordpress-seo' ),
					'gravatar' => 'd2d3ecb38cacd521926979b5c678297b',
				),
				'benvaassen'   => (object) array(
					'name'     => 'Ben Vaassen',
					'role'     => __( 'QA', 'wordpress-seo' ),
					'gravatar' => 'e186ff6435b02a7bc1c7185dd66b7e64',
				),
				'monbauza'     => (object) array(
					'name'     => 'Ramon Bauza',
					'role'     => __( 'Tester', 'wordpress-seo' ),
					'gravatar' => 'de09b8491ab1d927e770f7519219cfc9',
				),
				'boblinthorst' => (object) array(
					'name'     => 'Bob Linthorst',
					'role'     => __( 'Tester', 'wordpress-seo' ),
					'gravatar' => '8063b1955f54681ef3a2deb21972faa1',
				),
			);

			wpseo_display_contributors( $people );
			?>
		</ul>
		<?php
		$patches_from = array();
		if ( ! empty( $patches_from ) ) :
			$call_to_contribute = sprintf(
				/* translators: %1$s expands to Yoast SEO, %2$s to the version number of the plugin. */
				__( 'We\'re always grateful for patches from non-regular contributors, in %1$s %2$s, patches from the following people made it in:', 'wordpress-seo' ),
				'Yoast SEO',
				$version
			);
			?>
			<h3 class="wp-people-group"><?php _e( 'Community contributors', 'wordpress-seo' ); ?></h3>
			<p><?php echo $call_to_contribute; ?></p>
			<ul class="ul-square">
				<?php
				foreach ( $patches_from as $patcher => $link ) {
					echo '<li><a href="', esc_url( $link ), '">', $patcher, '</a></li>';
				}
				?>
			</ul>
		<?php endif; ?>
	</div>

	<div id="integrations" class="wpseotab">
		<h2>Yoast SEO Integrations</h2>
		<p class="about-description">
			Yoast SEO 3.0 brought a way for theme builders and custom field plugins to integrate with Yoast SEO. These
			integrations make sure that <em>all</em> the data on your page is used for the content analysis. On this
			page, we highlight the frameworks that have nicely working integrations.
		</p>

		<ol>
			<li><a href="https://wordpress.org/plugins/acf-content-analysis-for-yoast-seo/" target="_blank" rel="noreferrer noopener">Yoast ACF
					Integration</a> - an integration built by <a href="https://forsberg.ax" target="_blank" rel="noreferrer noopener">Marcus Forsberg</a>,
				<a href="http://kraftner.com/" target="_blank" rel="noreferrer noopener">Thomas Kräftner</a>,
				<a href="https://angrycreative.se/" target="_blank" rel="noreferrer noopener">Angry Creative</a>
				and Team Yoast
			</li>
			<li><a href="https://www.elegantthemes.com/plugins/divi-builder/" target="_blank" rel="noreferrer noopener">Divi Builder</a></li>
			<li><a href="https://vc.wpbakery.com/" target="_blank" rel="noreferrer noopener">Visual Composer</a></li>
		</ol>

		<h3>Other integrations</h3>
		<p class="about-description">
			We've got another integration we'd like to tell you about:
		</p>

		<ol>
			<li><a href="https://wordpress.org/plugins/glue-for-yoast-seo-amp/" target="_blank" rel="noreferrer noopener">Glue for Yoast SEO &amp;
					AMP</a> - an integration between <a href="https://wordpress.org/plugins/amp/" target="_blank" rel="noreferrer noopener">the WordPress AMP
					plugin</a> and Yoast SEO.
			</li>
<<<<<<< HEAD
=======
			<li>
				<a href="https://wordpress.org/plugins/fb-instant-articles/" target="_blank" rel="noreferrer noopener">Instant Articles for WP</a>
				- Enable Instant Articles for Facebook on your WordPress site and integrates with Yoast SEO.
			</li>
>>>>>>> 502653e5
		</ol>
	</div>
</div><|MERGE_RESOLUTION|>--- conflicted
+++ resolved
@@ -235,13 +235,6 @@
 					AMP</a> - an integration between <a href="https://wordpress.org/plugins/amp/" target="_blank" rel="noreferrer noopener">the WordPress AMP
 					plugin</a> and Yoast SEO.
 			</li>
-<<<<<<< HEAD
-=======
-			<li>
-				<a href="https://wordpress.org/plugins/fb-instant-articles/" target="_blank" rel="noreferrer noopener">Instant Articles for WP</a>
-				- Enable Instant Articles for Facebook on your WordPress site and integrates with Yoast SEO.
-			</li>
->>>>>>> 502653e5
 		</ol>
 	</div>
 </div>