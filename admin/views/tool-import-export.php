--- conflicted
+++ resolved
@@ -75,16 +75,11 @@
 		$msg .= ' ' . __( 'The old data of the imported plugin was deleted successfully.', 'wordpress-seo' );
 	}
 
-<<<<<<< HEAD
-	if ( $msg !== '' ) {
-		echo '<div id="message" class="message updated" style="width:94%;"><p>', $msg, '</p></div>';
-=======
 	if ( $msg != '' ) {
 
 		$status = ( $import->success ) ? 'updated' : 'error';
 
 		echo '<div id="message" class="message ', $status, '" style="width:94%;"><p>', $msg, '</p></div>';
->>>>>>> c474aab1
 	}
 }
 
