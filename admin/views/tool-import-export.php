<?php
/**
 * WPSEO plugin file.
 *
 * @package WPSEO\Admin
 */

if ( ! defined( 'WPSEO_VERSION' ) ) {
	header( 'Status: 403 Forbidden' );
	header( 'HTTP/1.1 403 Forbidden' );
	exit();
}

<<<<<<< HEAD
$yform = Yoast_Form::get_instance();

=======
$yform  = Yoast_Form::get_instance();
>>>>>>> 5e953f8d
$import = false;

/**
 * The import method is used to determine if there should be something imported.
 *
 * In case of POST the user is on the Yoast SEO import page and in case of the GET the user sees a notice from
 * Yoast SEO that we can import stuff for that plugin.
 */
if ( filter_input( INPUT_POST, 'import' ) || filter_input( INPUT_GET, 'import' ) ) {
	check_admin_referer( 'wpseo-import' );

	$post_wpseo = filter_input( INPUT_POST, 'wpseo', FILTER_DEFAULT, FILTER_REQUIRE_ARRAY );
	$action     = 'import';
}
elseif ( filter_input( INPUT_POST, 'import_external' ) ) {
	check_admin_referer( 'wpseo-import-plugins' );

	$class = filter_input( INPUT_POST, 'import_external_plugin' );
	if ( class_exists( $class ) ) {
		$import = new WPSEO_Import_Plugin( new $class(), 'import' );
	}
}
elseif ( filter_input( INPUT_POST, 'clean_external' ) ) {
	check_admin_referer( 'wpseo-clean-plugins' );

	$class = filter_input( INPUT_POST, 'clean_external_plugin' );
	if ( class_exists( $class ) ) {
		$import = new WPSEO_Import_Plugin( new $class(), 'cleanup' );
	}
}
elseif ( isset( $_FILES['settings_import_file'] ) ) {
	check_admin_referer( 'wpseo-import-file' );

	$import = new WPSEO_Import_Settings();
}

/**
 * Allow custom import actions.
 *
 * @api WPSEO_Import_Status $import Contains info about the handled import.
 */
$import = apply_filters( 'wpseo_handle_import', $import );

if ( $import ) {

	$message = '';
	if ( $import->status instanceof WPSEO_Import_Status ) {
		$message = $import->status->get_msg();
	}

	/**
	 * Allow customization of import/export message.
	 *
	 * @api string $msg The message.
	 */
	$msg = apply_filters( 'wpseo_import_message', $message );

	if ( ! empty( $msg ) ) {
		$status = 'error';
		if ( $import->status->status ) {
			$status = 'updated';
		}

		echo '<div id="message" class="message ', $status, '"><p>', esc_html( $msg ), '</p></div>';
	}
}

$tabs = array(
	'wpseo-import' => array(
		'label'                => __( 'Import settings', 'wordpress-seo' ),
		'screencast_video_url' => WPSEO_Shortlinker::get( 'https://yoa.st/screencast-tools-import-export' ),
	),
	'wpseo-export' => array(
		'label'                => __( 'Export settings', 'wordpress-seo' ),
		'screencast_video_url' => WPSEO_Shortlinker::get( 'https://yoa.st/screencast-tools-import-export' ),
	),
	'import-seo'   => array(
		'label'                => __( 'Import from other SEO plugins', 'wordpress-seo' ),
		'screencast_video_url' => WPSEO_Shortlinker::get( 'https://yoa.st/screencast-tools-import-export' ),
	),
);

?>
	<br/><br/>

	<h2 class="nav-tab-wrapper" id="wpseo-tabs">
		<?php foreach ( $tabs as $identifier => $tab ) : ?>
			<a class="nav-tab" id="<?php echo esc_attr( $identifier . '-tab' ); ?>" href="<?php echo esc_url( '#top#' . $identifier ); ?>"><?php echo esc_html( $tab['label'] ); ?></a>
		<?php endforeach; ?>

		<?php
		/**
		 * Allow adding a custom import tab header
		 */
		do_action( 'wpseo_import_tab_header' );
		?>
	</h2>

<?php

$helpcenter_tabs = new WPSEO_Option_Tabs( '', '' );

foreach ( $tabs as $identifier => $tab ) {
	if ( ! empty( $tab['screencast_video_url'] ) ) {
		$tab_video_url = $tab['screencast_video_url'];

		$helpcenter_tab = new WPSEO_Option_Tab( $identifier, $tab['label'],
			array( 'video_url' => $tab['screencast_video_url'] ) );
	}

	$helpcenter_tabs->add_tab( $helpcenter_tab );
}

$helpcenter = new WPSEO_Help_Center( '', $helpcenter_tabs, WPSEO_Utils::is_yoast_seo_premium() );
$helpcenter->localize_data();
$helpcenter->mount();

foreach ( $tabs as $identifier => $tab ) {
	printf( '<div id="%s" class="wpseotab">', esc_attr( $identifier ) );
	require_once WPSEO_PATH . 'admin/views/tabs/tool/' . $identifier . '.php';
	echo '</div>';
}

/**
 * Allow adding a custom import tab
 */
do_action( 'wpseo_import_tab_content' );<|MERGE_RESOLUTION|>--- conflicted
+++ resolved
@@ -11,12 +11,7 @@
 	exit();
 }
 
-<<<<<<< HEAD
-$yform = Yoast_Form::get_instance();
-
-=======
 $yform  = Yoast_Form::get_instance();
->>>>>>> 5e953f8d
 $import = false;
 
 /**
