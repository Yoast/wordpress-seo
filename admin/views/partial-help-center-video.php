<?php
/**
 * @package WPSEO\Admin\Views
 */

if ( ! defined( 'WPSEO_VERSION' ) ) {
	header( 'Status: 403 Forbidden' );
	header( 'HTTP/1.1 403 Forbidden' );
	exit();
}


if ( ! empty( $tab_video_url ) ) :

	?>
	<h2 class="screen-reader-text"><?php esc_html_e( 'Video tutorial', 'wordpress-seo' ) ?></h2>
	<div class="wpseo-tab-video__panel wpseo-tab-video__panel--video">
		<div class="wpseo-tab-video__data yoast-video-container" data-url="<?php echo $tab_video_url ?>"></div>
	</div>
	<div class="wpseo-tab-video__panel wpseo-tab-video__panel--text">
		<?php

		// Don't show for Premium.
		if ( ! defined( 'WPSEO_PREMIUM_PLUGIN_FILE' ) ) :
			?>
			<div class="wpseo-tab-video__panel__textarea">
<<<<<<< HEAD
				<h3><?php _e( 'Need more help?', 'wordpress-seo' ); ?></h3>
				<?php /* translators: %s expands to Yoast SEO Premium */ ?>
				<p><?php printf( __( 'If you buy %s you\'ll get access to our support team and bonus features!', 'wordpress-seo' ), 'Yoast SEO Premium' ); ?></p>
				<p><a href="<?php WPSEO_Shortlinker::show( 'https://yoa.st/seo-premium-vt' ); ?>" target="_blank"><?php
=======
				<h3><?php _e( 'Need some help?', 'wordpress-seo' ); ?></h3>
				<p><?php _e( 'Go Premium and our experts will be there for you to answer any questions you might have about the setup and use of the plugin.', 'wordpress-seo' ) ?></p>
				<p><a href="https://yoa.st/seo-premium-vt" target="_blank"><?php
>>>>>>> f1e3479c
				/* translators: %s expands to Yoast SEO Premium */
				printf( __( 'Get %s now &raquo;', 'wordpress-seo' ), 'Yoast SEO Premium' );
				?></a>
				</p>
			</div>
			<?php
		endif;
		?>
		<div class="wpseo-tab-video__panel__textarea">
			<?php /* translators: %s expands to Yoast SEO. */ ?>
			<h3><?php printf( __( 'Want to be a %s Expert?', 'wordpress-seo' ), 'Yoast SEO' ); ?></h3>
			<?php /* translators: %$1s expands to Yoast SEO */ ?>
			<p><?php printf( __( 'Follow our %1$s for WordPress training and become a certified %1$s Expert!', 'wordpress-seo' ), 'Yoast SEO' ); ?></p>
			<p><a href="<?php WPSEO_Shortlinker::show( 'https://yoa.st/wordpress-training-vt' ); ?>" target="_blank"><?php
			/* translators: %s expands to Yoast SEO for WordPress */
			printf( __( 'Enroll in the %s training &raquo;', 'wordpress-seo' ), 'Yoast SEO for WordPress' );
			?></a>
			</p>
		</div>
	</div>
	<?php

endif;<|MERGE_RESOLUTION|>--- conflicted
+++ resolved
@@ -24,16 +24,9 @@
 		if ( ! defined( 'WPSEO_PREMIUM_PLUGIN_FILE' ) ) :
 			?>
 			<div class="wpseo-tab-video__panel__textarea">
-<<<<<<< HEAD
-				<h3><?php _e( 'Need more help?', 'wordpress-seo' ); ?></h3>
-				<?php /* translators: %s expands to Yoast SEO Premium */ ?>
-				<p><?php printf( __( 'If you buy %s you\'ll get access to our support team and bonus features!', 'wordpress-seo' ), 'Yoast SEO Premium' ); ?></p>
-				<p><a href="<?php WPSEO_Shortlinker::show( 'https://yoa.st/seo-premium-vt' ); ?>" target="_blank"><?php
-=======
 				<h3><?php _e( 'Need some help?', 'wordpress-seo' ); ?></h3>
 				<p><?php _e( 'Go Premium and our experts will be there for you to answer any questions you might have about the setup and use of the plugin.', 'wordpress-seo' ) ?></p>
-				<p><a href="https://yoa.st/seo-premium-vt" target="_blank"><?php
->>>>>>> f1e3479c
+				<p><a href="<?php  WPSEO_Shortlinker::show( 'https://yoa.st/seo-premium-vt' ); ?>" target="_blank"><?php
 				/* translators: %s expands to Yoast SEO Premium */
 				printf( __( 'Get %s now &raquo;', 'wordpress-seo' ), 'Yoast SEO Premium' );
 				?></a>
