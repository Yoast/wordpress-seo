--- conflicted
+++ resolved
@@ -29,17 +29,10 @@
 
 	<?php if ( WPSEO_Options::get( 'keyword_analysis_active', false ) ) : ?>
 		<input class="yoast-settings__checkbox double" type="checkbox" id="wpseo_keyword_analysis_disable"
-<<<<<<< HEAD
-			   name="wpseo_keyword_analysis_disable" aria-describedby="wpseo_keyword_analysis_disable_desc"
-			   value="on" <?php echo ( get_the_author_meta( 'wpseo_keyword_analysis_disable', $user->ID ) === 'on' ) ? 'checked' : ''; ?> />
-		<label class="yoast-label-strong"
-			   for="wpseo_keyword_analysis_disable"><?php esc_html_e( 'Disable SEO analysis', 'wordpress-seo' ); ?></label>
-=======
 			name="wpseo_keyword_analysis_disable" aria-describedby="wpseo_keyword_analysis_disable_desc"
 			value="on" <?php echo ( get_the_author_meta( 'wpseo_keyword_analysis_disable', $user->ID ) === 'on' ) ? 'checked' : ''; ?> />
 		<label class="yoast-label-strong"
 			for="wpseo_keyword_analysis_disable"><?php esc_html_e( 'Disable SEO analysis', 'wordpress-seo' ); ?></label>
->>>>>>> 4f693608
 		<br>
 		<p class="description" id="wpseo_keyword_analysis_disable_desc">
 			<?php esc_html_e( 'Removes the keyword tab from the metabox and disables all SEO-related suggestions.', 'wordpress-seo' ); ?>
@@ -48,17 +41,10 @@
 
 	<?php if ( WPSEO_Options::get( 'content_analysis_active', false ) ) : ?>
 		<input class="yoast-settings__checkbox double" type="checkbox" id="wpseo_content_analysis_disable"
-<<<<<<< HEAD
-			   name="wpseo_content_analysis_disable" aria-describedby="wpseo_content_analysis_disable_desc"
-			   value="on" <?php echo ( get_the_author_meta( 'wpseo_content_analysis_disable', $user->ID ) === 'on' ) ? 'checked' : ''; ?> />
-		<label class="yoast-label-strong"
-			   for="wpseo_content_analysis_disable"><?php esc_html_e( 'Disable readability analysis', 'wordpress-seo' ); ?></label>
-=======
 			name="wpseo_content_analysis_disable" aria-describedby="wpseo_content_analysis_disable_desc"
 			value="on" <?php echo ( get_the_author_meta( 'wpseo_content_analysis_disable', $user->ID ) === 'on' ) ? 'checked' : ''; ?> />
 		<label class="yoast-label-strong"
 			for="wpseo_content_analysis_disable"><?php esc_html_e( 'Disable readability analysis', 'wordpress-seo' ); ?></label>
->>>>>>> 4f693608
 		<br>
 		<p class="description" id="wpseo_content_analysis_disable_desc">
 			<?php esc_html_e( 'Removes the readability tab from the metabox and disables all readability-related suggestions.', 'wordpress-seo' ); ?>
