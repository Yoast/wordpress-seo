--- conflicted
+++ resolved
@@ -206,10 +206,7 @@
 		if ( $attr['aria_label'] !== '' ) {
 			$aria_label = ' aria-label="' . esc_attr( $attr['aria_label'] ) . '"';
 		}
-<<<<<<< HEAD
-=======
-
->>>>>>> 89d13124
+
 		echo '<div class="yoast-field-group__title">';
 		echo "<label class='" . esc_attr( $attr['class'] ) . "' for='" . esc_attr( $attr['for'] ) . "'$aria_label>$text";
 		if ( $attr['close'] ) {
