<?php
/**
 * @package WPSEO\Admin
 */

/**
 * Admin form class.
 *
 * @since 2.0
 */
class Yoast_Form {

	/**
	 * @var object    Instance of this class
	 * @since 2.0
	 */
	public static $instance;

	/**
	 * @var string
	 * @since 2.0
	 */
	public $option_name;

	/**
	 * @var array
	 * @since 2.0
	 */
	public $options;

	/**
	 * Get the singleton instance of this class
	 *
	 * @since 2.0
	 *
	 * @return Yoast_Form
	 */
	public static function get_instance() {
		if ( ! ( self::$instance instanceof self ) ) {
			self::$instance = new self();
		}

		return self::$instance;
	}

	/**
	 * Generates the header for admin pages
	 *
	 * @since 2.0
	 *
	 * @param bool   $form             Whether or not the form start tag should be included.
	 * @param string $option           The short name of the option to use for the current page.
	 * @param bool   $contains_files   Whether the form should allow for file uploads.
	 * @param bool   $option_long_name Group name of the option.
	 */
	public function admin_header( $form = true, $option = 'wpseo', $contains_files = false, $option_long_name = false ) {
		if ( ! $option_long_name ) {
			$option_long_name = WPSEO_Options::get_group_name( $option );
		}
		?>
		<div class="wrap yoast wpseo-admin-page <?php echo esc_attr( 'page-' . $option ); ?>">
		<?php
		/**
		 * Display the updated/error messages
		 * Only needed as our settings page is not under options, otherwise it will automatically be included
		 *
		 * @see settings_errors()
		 */
		require_once ABSPATH . 'wp-admin/options-head.php';
		?>
		<h1 id="wpseo-title"><?php echo esc_html( get_admin_page_title() ); ?></h1>
		<div class="wpseo_content_wrapper">
		<div class="wpseo_content_cell" id="wpseo_content_top">
		<?php
		if ( $form === true ) {
			$enctype = ( $contains_files ) ? ' enctype="multipart/form-data"' : '';
			echo '<form action="' . esc_url( admin_url( 'options.php' ) ) . '" method="post" id="wpseo-conf"' . $enctype . ' accept-charset="' . esc_attr( get_bloginfo( 'charset' ) ) . '">';
			settings_fields( $option_long_name );
		}
		$this->set_option( $option );
	}

	/**
	 * Set the option used in output for form elements
	 *
	 * @since 2.0
	 *
	 * @param string $option_name Option key.
	 */
	public function set_option( $option_name ) {
		$this->option_name = $option_name;
		$this->options     = $this->get_option();
	}

	/**
	 * Sets a value in the options.
	 *
	 * @since 5.4
	 *
	 * @param string $key       The key of the option to set.
	 * @param mixed  $value     The value to set the option to.
	 * @param bool   $overwrite Whether to overwrite existing options. Default is false.
	 */
	public function set_options_value( $key, $value, $overwrite = false ) {
		if ( $overwrite || ! array_key_exists( $key, $this->options ) ) {
			$this->options[ $key ] = $value;
		}
	}

	/**
	 * Retrieve options based on whether we're on multisite or not.
	 *
	 * @since 1.2.4
	 * @since 2.0   Moved to this class.
	 *
	 * @return array
	 */
	private function get_option() {
		if ( is_network_admin() ) {
			return get_site_option( $this->option_name );
		}

		return get_option( $this->option_name );
	}

	/**
	 * Generates the footer for admin pages
	 *
	 * @since 2.0
	 *
	 * @param bool $submit       Whether or not a submit button and form end tag should be shown.
	 * @param bool $show_sidebar Whether or not to show the banner sidebar - used by premium plugins to disable it.
	 */
	public function admin_footer( $submit = true, $show_sidebar = true ) {
		if ( $submit ) {
			submit_button( __( 'Save changes', 'wordpress-seo' ) );

			echo '
			</form>';
		}

		/**
		 * Apply general admin_footer hooks
		 */
		do_action( 'wpseo_admin_footer' );

		/**
		 * Run possibly set actions to add for example an i18n box
		 */
		do_action( 'wpseo_admin_promo_footer' );

		echo '
			</div><!-- end of div wpseo_content_top -->';

		if ( $show_sidebar ) {
			$this->admin_sidebar();
		}

		echo '</div><!-- end of div wpseo_content_wrapper -->';


		if ( ( defined( 'WP_DEBUG' ) && WP_DEBUG === true ) ) {
			$xdebug = ( extension_loaded( 'xdebug' ) ? true : false );
			echo '
			<div id="wpseo-debug-info" class="yoast-container">

				<h2>' . esc_html__( 'Debug Information', 'wordpress-seo' ) . '</h2>
				<div>
					<h3 class="wpseo-debug-heading">' . esc_html__( 'Current option:', 'wordpress-seo' ) . ' <span class="wpseo-debug">' . esc_html( $this->option_name ) . '</span></h3>
					' . ( ( $xdebug ) ? '' : '<pre>' );
			var_dump( $this->get_option() );
			echo '
					' . ( ( $xdebug ) ? '' : '</pre>' ) . '
				</div>
			</div>';
		}

		echo '
			</div><!-- end of wrap -->';
	}

	/**
	 * Generates the sidebar for admin pages.
	 *
	 * @since 2.0
	 */
	public function admin_sidebar() {

		// No banners in Premium.
		if ( class_exists( 'WPSEO_Product_Premium' ) ) {
			$product_premium   = new WPSEO_Product_Premium();
			$extension_manager = new WPSEO_Extension_Manager();

			if ( $extension_manager->is_activated( $product_premium->get_slug() ) ) {
				return;
			}
		}

		$sidebar_renderer = new WPSEO_Admin_Banner_Sidebar_Renderer( new WPSEO_Admin_Banner_Spot_Renderer() );

		$banner_renderer = new WPSEO_Admin_Banner_Renderer();
		$banner_renderer->set_base_path( plugins_url( 'images/banner/', WPSEO_FILE ) );

		/* translators: %1$s expands to "Yoast". */
		$sidebar = new WPSEO_Admin_Banner_Sidebar( sprintf( __( '%1s recommendations for you', 'wordpress-seo' ), 'Yoast' ), $banner_renderer );
		$sidebar->initialize( new WPSEO_Features() );

		echo $sidebar_renderer->render( $sidebar );

	}

	/**
	 * Output a label element
	 *
	 * @since 2.0
	 *
	 * @param string $text Label text string.
	 * @param array  $attr HTML attributes set.
	 */
	public function label( $text, $attr ) {
		$attr = wp_parse_args( $attr, array(
				'class' => 'checkbox',
				'close' => true,
				'for'   => '',
			)
		);
		echo "<label class='" . esc_attr( $attr['class'] ) . "' for='" . esc_attr( $attr['for'] ) . "'>$text";
		if ( $attr['close'] ) {
			echo '</label>';
		}
	}

	/**
	 * Output a legend element.
	 *
	 * @since 3.4
	 *
	 * @param string $text Legend text string.
	 * @param array  $attr HTML attributes set.
	 */
	public function legend( $text, $attr ) {
		$attr = wp_parse_args( $attr, array(
				'id'    => '',
				'class' => '',
			)
		);

		$id = ( '' === $attr['id'] ) ? '' : ' id="' . esc_attr( $attr['id'] ) . '"';
		echo '<legend class="yoast-form-legend ' . esc_attr( $attr['class'] ) . '"' . $id . '>' . $text . '</legend>';
	}

	/**
	 * Create a Checkbox input field.
	 *
	 * @since 2.0
	 *
	 * @param string $var        The variable within the option to create the checkbox for.
	 * @param string $label      The label to show for the variable.
	 * @param bool   $label_left Whether the label should be left (true) or right (false).
	 */
	public function checkbox( $var, $label, $label_left = false ) {
		if ( ! isset( $this->options[ $var ] ) ) {
			$this->options[ $var ] = false;
		}

		if ( $this->options[ $var ] === true ) {
			$this->options[ $var ] = 'on';
		}

		$class = '';
		if ( $label_left !== false ) {
			if ( ! empty( $label_left ) ) {
				$label_left .= ':';
			}
			$this->label( $label_left, array( 'for' => $var ) );
		}
		else {
			$class = 'double';
		}

		echo '<input class="checkbox ', esc_attr( $class ), '" type="checkbox" id="', esc_attr( $var ), '" name="', esc_attr( $this->option_name ), '[', esc_attr( $var ), ']" value="on"', checked( $this->options[ $var ], 'on', false ), '/>';

		if ( ! empty( $label ) ) {
			$this->label( $label, array( 'for' => $var ) );
		}

		echo '<br class="clear" />';
	}

	/**
	 * Create a light switch input field using a single checkbox.
	 *
	 * @since 3.1
	 *
	 * @param string  $var        The variable within the option to create the checkbox for.
	 * @param string  $label      The label element text for the checkbox.
	 * @param array   $buttons    Array of two visual labels for the buttons (defaults Disabled/Enabled).
	 * @param boolean $reverse    Reverse order of buttons (default true).
	 * @param string  $help       Inline Help that will be printed out before the visible toggles text.
	 */
	public function light_switch( $var, $label, $buttons = array(), $reverse = true, $help = '' ) {

		if ( ! isset( $this->options[ $var ] ) ) {
			$this->options[ $var ] = false;
		}

		if ( $this->options[ $var ] === true ) {
			$this->options[ $var ] = 'on';
		}

		$class           = 'switch-light switch-candy switch-yoast-seo';
		$aria_labelledby = esc_attr( $var ) . '-label';

		if ( $reverse ) {
			$class .= ' switch-yoast-seo-reverse';
		}

		if ( empty( $buttons ) ) {
			$buttons = array( __( 'Disabled', 'wordpress-seo' ), __( 'Enabled', 'wordpress-seo' ) );
		}

		list( $off_button, $on_button ) = $buttons;

		$help_class               = '';
		$screen_reader_text_class = '';

		$help_class = ! empty( $help ) ? ' switch-container__has-help' : '';

		echo "<div class='switch-container$help_class'>",
		"<span class='switch-light-visual-label'>{$label}</span>" . $help,
		'<label class="', $class, '"><b class="switch-yoast-seo-jaws-a11y">&nbsp;</b>',
		'<input type="checkbox" aria-labelledby="', $aria_labelledby, '" id="', esc_attr( $var ), '" name="', esc_attr( $this->option_name ), '[', esc_attr( $var ), ']" value="on"', checked( $this->options[ $var ], 'on', false ), '/>',
		"<b class='label-text screen-reader-text' id='{$aria_labelledby}'>{$label}</b>",
		'<span aria-hidden="true">
			<span>', esc_html( $off_button ) ,'</span>
			<span>', esc_html( $on_button ) ,'</span>
			<a></a>
		 </span>
		 </label><div class="clear"></div></div>';
	}

	/**
	 * Create a Text input field.
	 *
	 * @since 2.0
	 * @since 2.1 Introduced the `$attr` parameter.
	 *
	 * @param string       $var   The variable within the option to create the text input field for.
	 * @param string       $label The label to show for the variable.
	 * @param array|string $attr  Extra class to add to the input field.
	 */
	public function textinput( $var, $label, $attr = array() ) {
		if ( ! is_array( $attr ) ) {
			$attr = array(
				'class' => $attr,
			);
		}
		$attr = wp_parse_args( $attr, array(
			'placeholder' => '',
			'class'       => '',
		) );
		$val  = ( isset( $this->options[ $var ] ) ) ? $this->options[ $var ] : '';

		$this->label(
			$label . ':',
			array(
				'for'   => $var,
				'class' => 'textinput',
			)
		);
		echo '<input class="textinput ' . esc_attr( $attr['class'] ) . ' " placeholder="' . esc_attr( $attr['placeholder'] ) . '" type="text" id="', esc_attr( $var ), '" name="', esc_attr( $this->option_name ), '[', esc_attr( $var ), ']" value="', esc_attr( $val ), '"/>', '<br class="clear" />';
	}

	/**
	 * Create a textarea.
	 *
	 * @since 2.0
	 *
	 * @param string $var   The variable within the option to create the textarea for.
	 * @param string $label The label to show for the variable.
	 * @param array  $attr  The CSS class to assign to the textarea.
	 */
	public function textarea( $var, $label, $attr = array() ) {
		if ( ! is_array( $attr ) ) {
			$attr = array(
				'class' => $attr,
			);
		}
		$attr = wp_parse_args( $attr, array(
			'cols'  => '',
			'rows'  => '',
			'class' => '',
		) );
		$val  = ( isset( $this->options[ $var ] ) ) ? $this->options[ $var ] : '';

		$this->label(
			$label . ':',
			array(
				'for'   => $var,
				'class' => 'textinput',
			)
		);
		echo '<textarea cols="' . esc_attr( $attr['cols'] ) . '" rows="' . esc_attr( $attr['rows'] ) . '" class="textinput ' . esc_attr( $attr['class'] ) . '" id="' . esc_attr( $var ) . '" name="' . esc_attr( $this->option_name ) . '[' . esc_attr( $var ) . ']">' . esc_textarea( $val ) . '</textarea><br class="clear" />';
	}

	/**
	 * Create a hidden input field.
	 *
	 * @since 2.0
	 *
	 * @param string $var The variable within the option to create the hidden input for.
	 * @param string $id  The ID of the element.
	 */
	public function hidden( $var, $id = '' ) {
		$val = ( isset( $this->options[ $var ] ) ) ? $this->options[ $var ] : '';
		if ( is_bool( $val ) ) {
			$val = ( $val === true ) ? 'true' : 'false';
		}

		if ( '' === $id ) {
			$id = 'hidden_' . $var;
		}

		echo '<input type="hidden" id="' . esc_attr( $id ) . '" name="' . esc_attr( $this->option_name ) . '[' . esc_attr( $var ) . ']" value="' . esc_attr( $val ) . '"/>';
	}

	/**
	 * Create a Select Box.
	 *
	 * @since 2.0
	 *
	 * @param string $field_name     The variable within the option to create the select for.
	 * @param string $label          The label to show for the variable.
	 * @param array  $select_options The select options to choose from.
	 */
	public function select( $field_name, $label, array $select_options ) {

		if ( empty( $select_options ) ) {
			return;
		}

		$this->label(
			$label . ':',
			array(
				'for'   => $field_name,
				'class' => 'select',
			)
		);

		$select_name   = esc_attr( $this->option_name ) . '[' . esc_attr( $field_name ) . ']';
		$active_option = ( isset( $this->options[ $field_name ] ) ) ? $this->options[ $field_name ] : '';

		$select = new Yoast_Input_Select( $field_name, $select_name, $select_options, $active_option );
		$select->add_attribute( 'class', 'select' );
		$select->output_html();

		echo '<br class="clear"/>';
	}

	/**
	 * Create a File upload field.
	 *
	 * @since 2.0
	 *
	 * @param string $var   The variable within the option to create the file upload field for.
	 * @param string $label The label to show for the variable.
	 */
	public function file_upload( $var, $label ) {
		$val = '';
		if ( isset( $this->options[ $var ] ) && is_array( $this->options[ $var ] ) ) {
			$val = $this->options[ $var ]['url'];
		}

		$var_esc = esc_attr( $var );
		$this->label(
			$label . ':',
			array(
				'for'   => $var,
				'class' => 'select',
			)
		);
		echo '<input type="file" value="' . esc_attr( $val ) . '" class="textinput" name="' . esc_attr( $this->option_name ) . '[' . $var_esc . ']" id="' . $var_esc . '"/>';

		// Need to save separate array items in hidden inputs, because empty file inputs type will be deleted by settings API.
		if ( ! empty( $this->options[ $var ] ) ) {
			$this->hidden( 'file', $this->option_name . '_file' );
			$this->hidden( 'url', $this->option_name . '_url' );
			$this->hidden( 'type', $this->option_name . '_type' );
		}
		echo '<br class="clear"/>';
	}

	/**
	 * Media input
	 *
	 * @since 2.0
	 *
	 * @param string $var   Option name.
	 * @param string $label Label message.
	 */
	public function media_input( $var, $label ) {
		$val = '';
		if ( isset( $this->options[ $var ] ) ) {
			$val = $this->options[ $var ];
		}

		$var_esc = esc_attr( $var );

		$this->label(
			$label . ':',
			array(
				'for'   => 'wpseo_' . $var,
				'class' => 'select',
			)
		);
		echo '<input class="textinput" id="wpseo_', $var_esc, '" type="text" size="36" name="', esc_attr( $this->option_name ), '[', $var_esc, ']" value="', esc_attr( $val ), '" />';
		echo '<input id="wpseo_', $var_esc, '_button" class="wpseo_image_upload_button button" type="button" value="', esc_attr__( 'Upload Image', 'wordpress-seo' ), '" />';
		echo '<br class="clear"/>';
	}

	/**
	 * Create a Radio input field.
	 *
	 * @since 2.0
	 *
	 * @param string $var         The variable within the option to create the radio button for.
	 * @param array  $values      The radio options to choose from.
	 * @param string $legend      Optional. The legend to show for the field set, if any.
	 * @param array  $legend_attr Optional. The attributes for the legend, if any.
	 */
	public function radio( $var, $values, $legend = '', $legend_attr = array() ) {
		if ( ! is_array( $values ) || $values === array() ) {
			return;
		}
		if ( ! isset( $this->options[ $var ] ) ) {
			$this->options[ $var ] = false;
		}

		$var_esc = esc_attr( $var );

		echo '<fieldset class="yoast-form-fieldset wpseo_radio_block" id="' . $var_esc . '">';

		if ( is_string( $legend ) && '' !== $legend ) {

			$legend_attr = wp_parse_args( $legend_attr, array(
				'id'    => '',
				'class' => 'radiogroup',
			) );

			$this->legend( $legend, $legend_attr );
		}

		foreach ( $values as $key => $value ) {
			$key_esc = esc_attr( $key );
			echo '<input type="radio" class="radio" id="' . $var_esc . '-' . $key_esc . '" name="' . esc_attr( $this->option_name ) . '[' . $var_esc . ']" value="' . $key_esc . '" ' . checked( $this->options[ $var ], $key_esc, false ) . ' />';
			$this->label(
				$value,
				array(
					'for'   => $var_esc . '-' . $key_esc,
					'class' => 'radio',
				)
			);
		}
		echo '</fieldset>';
	}


	/**
	 * Create a toggle switch input field using two radio buttons.
	 *
	 * @since 3.1
	 *
	 * @param string $var    The variable within the option to create the radio buttons for.
	 * @param array  $values Associative array of on/off keys and their values to be used as
	 *                       the label elements text for the radio buttons. Optionally, each
	 *                       value can be an array of visible label text and screen reader text.
	 * @param string $label  The visual label for the radio buttons group, used as the fieldset legend.
<<<<<<< HEAD
=======
	 * @param string $help   Inline Help that will be printed out before the visible toggles text.
>>>>>>> 2bd99984
	 */
	public function toggle_switch( $var, $values, $label, $help = '' ) {
		if ( ! is_array( $values ) || $values === array() ) {
			return;
		}
		if ( ! isset( $this->options[ $var ] ) ) {
			$this->options[ $var ] = false;
		}
		if ( $this->options[ $var ] === true ) {
			$this->options[ $var ] = 'on';
		}
		if ( $this->options[ $var ] === false ) {
			$this->options[ $var ] = 'off';
		}

		$help_class = ! empty( $help ) ? ' switch-container__has-help' : '';

		$var_esc = esc_attr( $var );

		printf( '<div class="%s">', esc_attr( 'switch-container' . $help_class ) );
		echo '<fieldset id="', $var_esc, '" class="fieldset-switch-toggle"><legend>', $label, '</legend>', $help,
		'<div class="switch-toggle switch-candy switch-yoast-seo">';

		foreach ( $values as $key => $value ) {
<<<<<<< HEAD
			$screen_reader_text = '';

			if ( is_array( $value ) ) {
				$screen_reader_text = $value['screen_reader_text'];
				$value = $value['text'];
=======
			$screen_reader_text      = '';
			$screen_reader_text_html = '';

			if ( is_array( $value ) ) {
				$screen_reader_text      = $value['screen_reader_text'];
				$screen_reader_text_html = '<span class="screen-reader-text"> ' . esc_html( $screen_reader_text ) . '</span>';
				$value                   = $value['text'];
>>>>>>> 2bd99984
			}

			$key_esc = esc_attr( $key );
			$for     = $var_esc . '-' . $key_esc;
			echo '<input type="radio" id="' . $for . '" name="' . esc_attr( $this->option_name ) . '[' . $var_esc . ']" value="' . $key_esc . '" ' . checked( $this->options[ $var ], $key_esc, false ) . ' />',
<<<<<<< HEAD
			'<label for="', $for, '">', esc_html( $value ), '<span class="screen-reader-text"> ' , esc_html( $screen_reader_text ),'</span></label>';
=======
			'<label for="', $for, '">', esc_html( $value ), $screen_reader_text_html,'</label>';
>>>>>>> 2bd99984
		}

		echo '<a></a></div></fieldset><div class="clear"></div></div>' . "\n\n";
	}

	/**
	 * Creates a toggle switch to define whether an indexable should be indexed or not.
	 *
	 * @param string $var    The variable within the option to create the radio buttons for.
	 * @param string $label  The visual label for the radio buttons group, used as the fieldset legend.
<<<<<<< HEAD
	 *
	 * @return void
	 */
	public function index_switch( $var, $label ) {
=======
	 * @param string $help   Inline Help that will be printed out before the visible toggles text.
	 *
	 * @return void
	 */
	public function index_switch( $var, $label, $help = '' ) {
>>>>>>> 2bd99984
		$index_switch_values = array(
			'off' => __( 'Yes', 'wordpress-seo' ),
			'on'  => __( 'No', 'wordpress-seo' ),
		);

<<<<<<< HEAD
		/* translators: %s expands to an indexable object's name, like a post type or taxonomy */
		$this->toggle_switch( $var, $index_switch_values, sprintf( esc_html__( 'Allow search engines to show %s in search results?', 'wordpress-seo' ), '<strong>' . esc_html( $label ) . '</strong>' ) );
=======
		$this->toggle_switch(
			$var,
			$index_switch_values,
			sprintf(
				/* translators: %s expands to an indexable object's name, like a post type or taxonomy */
				esc_html__( 'Show %s in search results?', 'wordpress-seo' ),
				'<strong>' . esc_html( $label ) . '</strong>'
			),
			$help
		);
>>>>>>> 2bd99984
	}

	/**
	 * Creates a toggle switch to show hide certain options.
	 *
<<<<<<< HEAD
	 * @param string $var    The variable within the option to create the radio buttons for.
	 * @param string $label  The visual label for the radio buttons group, used as the fieldset legend.
	 *
	 * @return void
	 */
	public function show_hide_switch( $var, $label ) {
		$show_hide_switch = array(
			'on'  => __( 'Show', 'wordpress-seo' ),
			'off' => __( 'Hide', 'wordpress-seo' ),
		);

		$this->toggle_switch( $var, $show_hide_switch, $label );
=======
	 * @param string $var           The variable within the option to create the radio buttons for.
	 * @param string $label         The visual label for the radio buttons group, used as the fieldset legend.
	 * @param bool   $inverse_keys  Whether or not the option keys need to be inverted to support older functions.
	 * @param string $help          Inline Help that will be printed out before the visible toggles text.
	 *
	 * @return void
	 */
	public function show_hide_switch( $var, $label, $inverse_keys = false, $help = '' ) {
		$on_key  = ( $inverse_keys ) ? 'off' : 'on';
		$off_key = ( $inverse_keys ) ? 'on' : 'off';

		$show_hide_switch = array(
			$on_key  => __( 'Show', 'wordpress-seo' ),
			$off_key => __( 'Hide', 'wordpress-seo' ),
		);

		$this->toggle_switch( $var, $show_hide_switch, $label, $help );
>>>>>>> 2bd99984
	}
}<|MERGE_RESOLUTION|>--- conflicted
+++ resolved
@@ -575,10 +575,7 @@
 	 *                       the label elements text for the radio buttons. Optionally, each
 	 *                       value can be an array of visible label text and screen reader text.
 	 * @param string $label  The visual label for the radio buttons group, used as the fieldset legend.
-<<<<<<< HEAD
-=======
 	 * @param string $help   Inline Help that will be printed out before the visible toggles text.
->>>>>>> 2bd99984
 	 */
 	public function toggle_switch( $var, $values, $label, $help = '' ) {
 		if ( ! is_array( $values ) || $values === array() ) {
@@ -603,13 +600,6 @@
 		'<div class="switch-toggle switch-candy switch-yoast-seo">';
 
 		foreach ( $values as $key => $value ) {
-<<<<<<< HEAD
-			$screen_reader_text = '';
-
-			if ( is_array( $value ) ) {
-				$screen_reader_text = $value['screen_reader_text'];
-				$value = $value['text'];
-=======
 			$screen_reader_text      = '';
 			$screen_reader_text_html = '';
 
@@ -617,17 +607,12 @@
 				$screen_reader_text      = $value['screen_reader_text'];
 				$screen_reader_text_html = '<span class="screen-reader-text"> ' . esc_html( $screen_reader_text ) . '</span>';
 				$value                   = $value['text'];
->>>>>>> 2bd99984
 			}
 
 			$key_esc = esc_attr( $key );
 			$for     = $var_esc . '-' . $key_esc;
 			echo '<input type="radio" id="' . $for . '" name="' . esc_attr( $this->option_name ) . '[' . $var_esc . ']" value="' . $key_esc . '" ' . checked( $this->options[ $var ], $key_esc, false ) . ' />',
-<<<<<<< HEAD
-			'<label for="', $for, '">', esc_html( $value ), '<span class="screen-reader-text"> ' , esc_html( $screen_reader_text ),'</span></label>';
-=======
 			'<label for="', $for, '">', esc_html( $value ), $screen_reader_text_html,'</label>';
->>>>>>> 2bd99984
 		}
 
 		echo '<a></a></div></fieldset><div class="clear"></div></div>' . "\n\n";
@@ -638,27 +623,16 @@
 	 *
 	 * @param string $var    The variable within the option to create the radio buttons for.
 	 * @param string $label  The visual label for the radio buttons group, used as the fieldset legend.
-<<<<<<< HEAD
+	 * @param string $help   Inline Help that will be printed out before the visible toggles text.
 	 *
 	 * @return void
 	 */
-	public function index_switch( $var, $label ) {
-=======
-	 * @param string $help   Inline Help that will be printed out before the visible toggles text.
-	 *
-	 * @return void
-	 */
 	public function index_switch( $var, $label, $help = '' ) {
->>>>>>> 2bd99984
 		$index_switch_values = array(
 			'off' => __( 'Yes', 'wordpress-seo' ),
 			'on'  => __( 'No', 'wordpress-seo' ),
 		);
 
-<<<<<<< HEAD
-		/* translators: %s expands to an indexable object's name, like a post type or taxonomy */
-		$this->toggle_switch( $var, $index_switch_values, sprintf( esc_html__( 'Allow search engines to show %s in search results?', 'wordpress-seo' ), '<strong>' . esc_html( $label ) . '</strong>' ) );
-=======
 		$this->toggle_switch(
 			$var,
 			$index_switch_values,
@@ -669,26 +643,11 @@
 			),
 			$help
 		);
->>>>>>> 2bd99984
 	}
 
 	/**
 	 * Creates a toggle switch to show hide certain options.
 	 *
-<<<<<<< HEAD
-	 * @param string $var    The variable within the option to create the radio buttons for.
-	 * @param string $label  The visual label for the radio buttons group, used as the fieldset legend.
-	 *
-	 * @return void
-	 */
-	public function show_hide_switch( $var, $label ) {
-		$show_hide_switch = array(
-			'on'  => __( 'Show', 'wordpress-seo' ),
-			'off' => __( 'Hide', 'wordpress-seo' ),
-		);
-
-		$this->toggle_switch( $var, $show_hide_switch, $label );
-=======
 	 * @param string $var           The variable within the option to create the radio buttons for.
 	 * @param string $label         The visual label for the radio buttons group, used as the fieldset legend.
 	 * @param bool   $inverse_keys  Whether or not the option keys need to be inverted to support older functions.
@@ -706,6 +665,5 @@
 		);
 
 		$this->toggle_switch( $var, $show_hide_switch, $label, $help );
->>>>>>> 2bd99984
 	}
 }