<?php
/**
 * WPSEO plugin file.
 *
 * @package WPSEO\Admin
 */

/**
 * Admin form class.
 *
 * @since 2.0
 */
class Yoast_Form {

	/**
	 * Instance of this class
	 *
	 * @var object
	 * @since 2.0
	 */
	public static $instance;

	/**
	 * The short name of the option to use for the current page.
	 *
	 * @var string
	 * @since 2.0
	 */
	public $option_name;

	/**
	 * Option instance.
	 *
	 * @since 8.4
	 * @var WPSEO_Option|null
	 */
	protected $option_instance = null;

	/**
	 * Get the singleton instance of this class.
	 *
	 * @since 2.0
	 *
	 * @return Yoast_Form
	 */
	public static function get_instance() {
		if ( ! ( self::$instance instanceof self ) ) {
			self::$instance = new self();
		}

		return self::$instance;
	}

	/**
	 * Generates the header for admin pages.
	 *
	 * @since 2.0
	 *
	 * @param bool   $form             Whether or not the form start tag should be included.
	 * @param string $option           The short name of the option to use for the current page.
	 * @param bool   $contains_files   Whether the form should allow for file uploads.
	 * @param bool   $option_long_name Group name of the option.
	 */
	public function admin_header( $form = true, $option = 'wpseo', $contains_files = false, $option_long_name = false ) {
		if ( ! $option_long_name ) {
			$option_long_name = WPSEO_Options::get_group_name( $option );
		}
		?>
		<div class="wrap yoast wpseo-admin-page <?php echo esc_attr( 'page-' . $option ); ?>">
		<?php
		/**
		 * Display the updated/error messages.
		 * Only needed as our settings page is not under options, otherwise it will automatically be included.
		 *
		 * @see settings_errors()
		 */
		require_once ABSPATH . 'wp-admin/options-head.php';
		?>
		<h1 id="wpseo-title"><?php echo esc_html( get_admin_page_title() ); ?></h1>
		<div class="wpseo_content_wrapper">
		<div class="wpseo_content_cell" id="wpseo_content_top">
		<?php
		if ( $form === true ) {
			$enctype = ( $contains_files ) ? ' enctype="multipart/form-data"' : '';

			$network_admin = new Yoast_Network_Admin();
			if ( $network_admin->meets_requirements() ) {
				$action_url       = network_admin_url( 'settings.php' );
				$hidden_fields_cb = [ $network_admin, 'settings_fields' ];
			}
			else {
				$action_url       = admin_url( 'options.php' );
				$hidden_fields_cb = 'settings_fields';
			}

			echo '<form action="' . esc_url( $action_url ) . '" method="post" id="wpseo-conf"' . $enctype . ' accept-charset="' . esc_attr( get_bloginfo( 'charset' ) ) . '">';
			call_user_func( $hidden_fields_cb, $option_long_name );
		}
		$this->set_option( $option );
	}

	/**
	 * Set the option used in output for form elements.
	 *
	 * @since 2.0
	 *
	 * @param string $option_name Option key.
	 */
	public function set_option( $option_name ) {
		$this->option_name = $option_name;

		$this->option_instance = WPSEO_Options::get_option_instance( $option_name );
		if ( ! $this->option_instance ) {
			$this->option_instance = null;
		}
	}

	/**
	 * Generates the footer for admin pages.
	 *
	 * @since 2.0
	 *
	 * @param bool $submit       Whether or not a submit button and form end tag should be shown.
	 * @param bool $show_sidebar Whether or not to show the banner sidebar - used by premium plugins to disable it.
	 */
	public function admin_footer( $submit = true, $show_sidebar = true ) {
		if ( $submit ) {
			$settings_changed_listener = new WPSEO_Admin_Settings_Changed_Listener();
			echo '<div id="wpseo-submit-container">';

<<<<<<< HEAD
			echo '<div id="wpseo-submit-container-float" class="wpseo-admin-submit">';
			submit_button( __( 'Save changes', 'wordpress-seo' ) );
			$settings_changed_listener->show_success_message();
			echo '</div>';

			echo '<div id="wpseo-submit-container-fixed" class="wpseo-admin-submit wpseo-admin-submit-fixed" style="display: none;">';
			submit_button( __( 'Save changes', 'wordpress-seo' ) );
=======
			submit_button( __( 'Save changes', 'wordpress-seo' ), 'yoast-button yoast-button--primary' );

>>>>>>> 43674fde
			$settings_changed_listener->show_success_message();
			echo '</div>';

			echo '</div>';

			echo '
			</form>';
		}

		/**
		 * Apply general admin_footer hooks.
		 */
		do_action( 'wpseo_admin_footer', $this );

		/**
		 * Run possibly set actions to add for example an i18n box.
		 */
		do_action( 'wpseo_admin_promo_footer' );

		echo '
			</div><!-- end of div wpseo_content_top -->';

		if ( $show_sidebar ) {
			$this->admin_sidebar();
		}

		echo '</div><!-- end of div wpseo_content_wrapper -->';

		do_action( 'wpseo_admin_below_content', $this );

		echo '
			</div><!-- end of wrap -->';
	}

	/**
	 * Generates the sidebar for admin pages.
	 *
	 * @since 2.0
	 */
	public function admin_sidebar() {
		// No banners in Premium.
		$addon_manager = new WPSEO_Addon_Manager();
		if ( WPSEO_Utils::is_yoast_seo_premium() && $addon_manager->has_valid_subscription( WPSEO_Addon_Manager::PREMIUM_SLUG ) ) {
			return;
		}

		require_once 'views/sidebar.php';
	}

	/**
	 * Output a label element.
	 *
	 * @since 2.0
	 *
	 * @param string $text Label text string.
	 * @param array  $attr HTML attributes set.
	 */
	public function label( $text, $attr ) {
		$defaults = [
			'class'      => 'checkbox',
			'close'      => true,
			'for'        => '',
			'aria_label' => '',
		];

		$attr       = wp_parse_args( $attr, $defaults );
		$aria_label = '';
		if ( $attr['aria_label'] !== '' ) {
			$aria_label = ' aria-label="' . esc_attr( $attr['aria_label'] ) . '"';
		}

		echo "<label class='" . esc_attr( $attr['class'] ) . "' for='" . esc_attr( $attr['for'] ) . "'$aria_label>$text";
		if ( $attr['close'] ) {
			echo '</label>';
		}
	}

	/**
	 * Output a legend element.
	 *
	 * @since 3.4
	 *
	 * @param string $text Legend text string.
	 * @param array  $attr HTML attributes set.
	 */
	public function legend( $text, $attr ) {
		$defaults = [
			'id'    => '',
			'class' => '',
		];
		$attr     = wp_parse_args( $attr, $defaults );

		$id = ( $attr['id'] === '' ) ? '' : ' id="' . esc_attr( $attr['id'] ) . '"';
		echo '<legend class="yoast-form-legend ' . esc_attr( $attr['class'] ) . '"' . $id . '>' . $text . '</legend>';
	}

	/**
	 * Create a Checkbox input field.
	 *
	 * @since 2.0
	 *
	 * @param string $var        The variable within the option to create the checkbox for.
	 * @param string $label      The label to show for the variable.
	 * @param bool   $label_left Whether the label should be left (true) or right (false).
	 */
	public function checkbox( $var, $label, $label_left = false ) {
		$val = WPSEO_Options::get( $var, false );

		if ( $val === true ) {
			$val = 'on';
		}

		$class = '';
		if ( $label_left !== false ) {
			$this->label( $label_left, [ 'for' => $var ] );
		}
		else {
			$class = 'double';
		}

		echo '<input class="checkbox ', esc_attr( $class ), '" type="checkbox" id="', esc_attr( $var ), '" name="', esc_attr( $this->option_name ), '[', esc_attr( $var ), ']" value="on"', checked( $val, 'on', false ), disabled( $this->is_control_disabled( $var ), true, false ), '/>';

		if ( ! empty( $label ) ) {
			$this->label( $label, [ 'for' => $var ] );
		}

		echo '<br class="clear" />';
	}

	/**
	 * Creates a Checkbox input field list.
	 *
	 * @since 12.8
	 *
	 * @param string $variable The variables within the option to create the checkbox list for.
	 * @param string $labels   The labels to show for the variable.
	 */
	public function checkbox_list( $variable, $labels ) {
		$values = WPSEO_Options::get( $variable, [] );

		foreach ( $labels as $name => $label ) {
			printf(
				'<input class="checkbox double" id="%1$s" type="checkbox" name="%2$s" %3$s value="%4$s"/>',
				esc_attr( $variable . '-' . $name ),
				esc_attr( $this->option_name ) . '[' . esc_attr( $variable ) . '][' . $name . ']',
				checked( ! empty( $values[ $name ] ), true, false ),
				esc_attr( $name )
			);

			printf(
				'<label class="checkbox" for="%1$s">%2$s</label>',
				esc_attr( $variable . '-' . $name ), // #1
				esc_html( $label )
			);
			echo '<br class="clear">';
		}
	}

	/**
	 * Create a light switch input field using a single checkbox.
	 *
	 * @since 3.1
	 *
	 * @param string $var     The variable within the option to create the checkbox for.
	 * @param string $label   The label element text for the checkbox.
	 * @param array  $buttons Array of two visual labels for the buttons (defaults Disabled/Enabled).
	 * @param bool   $reverse Reverse order of buttons (default true).
	 * @param string $help    Inline Help that will be printed out before the visible toggles text.
	 * @param bool   $strong  Whether the visual label is displayed in strong text. Default is false.
	 */
	public function light_switch( $var, $label, $buttons = [], $reverse = true, $help = '', $strong = false ) {
		$val = WPSEO_Options::get( $var, false );

		if ( $val === true ) {
			$val = 'on';
		}


		if ( $reverse ) {
			$class .= ' switch-yoast-seo-reverse';
		}

		if ( empty( $buttons ) ) {
			$buttons = [ __( 'Disabled', 'wordpress-seo' ), __( 'Enabled', 'wordpress-seo' ) ];
		}

		list( $off_button, $on_button ) = $buttons;

		echo '<div class="yoast-toggle__item">',
				'<span class="yoast-toggle__item-title">', esc_html( $label ), '</span>' . $help,
				'<div class="yoast-toggle">',
					'<input type="checkbox" aria-labelledby="', esc_attr( $var . '-label' ), '" id="', esc_attr( $var ), '" name="', esc_attr( $this->option_name ), '[', esc_attr( $var ), ']" value="on"', checked( $val, 'on', false ), disabled( $this->is_control_disabled( $var ), true, false ), '/>',
					'<span class="yoast-toggle--inactive">', esc_html( $off_button ), '</span>',
					'<label class="yoast-toggle__switch" for="', esc_attr( $var ), '"></label>',
					'<span class="yoast-toggle--active">', esc_html( $on_button ) ,'</span>',
				'</div>',
			'</div>';
	}

	/**
	 * Create a Text input field.
	 *
	 * @since 2.0
	 * @since 2.1 Introduced the `$attr` parameter.
	 *
	 * @param string       $var   The variable within the option to create the text input field for.
	 * @param string       $label The label to show for the variable.
	 * @param array|string $attr  Extra attributes to add to the input field. Can be class, disabled, autocomplete.
	 */
	public function textinput( $var, $label, $attr = [] ) {
		if ( ! is_array( $attr ) ) {
			$attr = [
				'class'    => $attr,
				'disabled' => false,
			];
		}

		$defaults   = [
			'placeholder' => '',
			'class'       => '',
		];
		$attr       = wp_parse_args( $attr, $defaults );
		$val        = WPSEO_Options::get( $var, '' );
		$attributes = isset( $attr['autocomplete'] ) ? ' autocomplete="' . esc_attr( $attr['autocomplete'] ) . '"' : '';
		if ( isset( $attr['disabled'] ) && $attr['disabled'] ) {
			$attributes .= ' disabled';
		}

		$this->label(
			$label,
			[
				'for'   => $var,
				'class' => 'textinput',
			]
		);

		$has_input_error = Yoast_Input_Validation::yoast_form_control_has_error( $var );
		$aria_attributes = Yoast_Input_Validation::get_the_aria_invalid_attribute( $var );

		Yoast_Input_Validation::set_error_descriptions();
		$aria_attributes .= Yoast_Input_Validation::get_the_aria_describedby_attribute( $var );

		echo '<input' . $attributes . $aria_attributes . ' class="textinput ' . esc_attr( $attr['class'] ) . '" placeholder="' . esc_attr( $attr['placeholder'] ) . '" type="text" id="', esc_attr( $var ), '" name="', esc_attr( $this->option_name ), '[', esc_attr( $var ), ']" value="', esc_attr( $val ), '"', disabled( $this->is_control_disabled( $var ), true, false ), '/>', '<br class="clear" />';
		echo Yoast_Input_Validation::get_the_error_description( $var );
	}

	/**
	 * Create a textarea.
	 *
	 * @since 2.0
	 *
	 * @param string       $var   The variable within the option to create the textarea for.
	 * @param string       $label The label to show for the variable.
	 * @param string|array $attr  The CSS class or an array of attributes to assign to the textarea.
	 */
	public function textarea( $var, $label, $attr = [] ) {
		if ( ! is_array( $attr ) ) {
			$attr = [
				'class' => $attr,
			];
		}

		$defaults = [
			'cols'  => '',
			'rows'  => '',
			'class' => '',
		];
		$attr     = wp_parse_args( $attr, $defaults );
		$val      = WPSEO_Options::get( $var, '' );

		$this->label(
			$label,
			[
				'for'   => $var,
				'class' => 'textinput',
			]
		);
		echo '<textarea cols="' . esc_attr( $attr['cols'] ) . '" rows="' . esc_attr( $attr['rows'] ) . '" class="textinput ' . esc_attr( $attr['class'] ) . '" id="' . esc_attr( $var ) . '" name="' . esc_attr( $this->option_name ) . '[' . esc_attr( $var ) . ']"', disabled( $this->is_control_disabled( $var ), true, false ), '>' . esc_textarea( $val ) . '</textarea><br class="clear" />';
	}

	/**
	 * Create a hidden input field.
	 *
	 * @since 2.0
	 *
	 * @param string $var The variable within the option to create the hidden input for.
	 * @param string $id  The ID of the element.
	 */
	public function hidden( $var, $id = '' ) {
		$val = WPSEO_Options::get( $var, '' );
		if ( is_bool( $val ) ) {
			$val = ( $val === true ) ? 'true' : 'false';
		}

		if ( $id === '' ) {
			$id = 'hidden_' . $var;
		}

		echo '<input type="hidden" id="' . esc_attr( $id ) . '" name="' . esc_attr( $this->option_name ) . '[' . esc_attr( $var ) . ']" value="' . esc_attr( $val ) . '"/>';
	}

	/**
	 * Create a Select Box.
	 *
	 * @since 2.0
	 *
	 * @param string $var            The variable within the option to create the select for.
	 * @param string $label          The label to show for the variable.
	 * @param array  $select_options The select options to choose from.
	 * @param string $styled         The select style. Use 'styled' to get a styled select. Default 'unstyled'.
	 * @param bool   $show_label     Whether or not to show the label, if not, it will be applied as an aria-label.
	 */
	public function select( $var, $label, array $select_options, $styled = 'unstyled', $show_label = true ) {

		if ( empty( $select_options ) ) {
			return;
		}

		if ( $show_label ) {
			$this->label(
				$label,
				[
					'for'   => $var,
					'class' => 'select',

				]
			);
		}

		$select_name       = esc_attr( $this->option_name ) . '[' . esc_attr( $var ) . ']';
		$active_option     = WPSEO_Options::get( $var, '' );
		$wrapper_start_tag = '';
		$wrapper_end_tag   = '';

		$select = new Yoast_Input_Select( $var, $select_name, $select_options, $active_option );
		$select->add_attribute( 'class', 'select' );
		if ( $this->is_control_disabled( $var ) ) {
			$select->add_attribute( 'disabled', 'disabled' );
		}
		if ( ! $show_label ) {
			$select->add_attribute( 'aria-label', $label );
		}

		if ( $styled === 'styled' ) {
			$wrapper_start_tag = '<span class="yoast-styled-select">';
			$wrapper_end_tag   = '</span>';
		}

		echo $wrapper_start_tag;
		$select->output_html();
		echo $wrapper_end_tag;
		echo '<br class="clear"/>';
	}

	/**
	 * Create a File upload field.
	 *
	 * @since 2.0
	 *
	 * @param string $var   The variable within the option to create the file upload field for.
	 * @param string $label The label to show for the variable.
	 */
	public function file_upload( $var, $label ) {
		$val = WPSEO_Options::get( $var, '' );
		if ( is_array( $val ) ) {
			$val = $val['url'];
		}

		$var_esc = esc_attr( $var );
		$this->label(
			$label,
			[
				'for'   => $var,
				'class' => 'select',
			]
		);
		echo '<input type="file" value="' . esc_attr( $val ) . '" class="textinput" name="' . esc_attr( $this->option_name ) . '[' . $var_esc . ']" id="' . $var_esc . '"', disabled( $this->is_control_disabled( $var ), true, false ), '/>';

		// Need to save separate array items in hidden inputs, because empty file inputs type will be deleted by settings API.
		if ( ! empty( $val ) ) {
			$this->hidden( 'file', $this->option_name . '_file' );
			$this->hidden( 'url', $this->option_name . '_url' );
			$this->hidden( 'type', $this->option_name . '_type' );
		}
		echo '<br class="clear"/>';
	}

	/**
	 * Media input.
	 *
	 * @since 2.0
	 *
	 * @param string $var   Option name.
	 * @param string $label Label message.
	 */
	public function media_input( $var, $label ) {
		$val      = WPSEO_Options::get( $var, '' );
		$id_value = WPSEO_Options::get( $var . '_id', '' );

		$var_esc = esc_attr( $var );

		$this->label(
			$label,
			[
				'for'   => 'wpseo_' . $var,
				'class' => 'select',
			]
		);

		$id_field_id = 'wpseo_' . $var_esc . '_id';

		echo '<span>';
			echo '<input',
				' class="textinput"',
				' id="wpseo_', $var_esc, '"',
				' type="text" size="36"',
				' name="', esc_attr( $this->option_name ), '[', $var_esc, ']"',
				' value="', esc_attr( $val ), '"',
				' readonly="readonly"',
				' /> ';
			echo '<input',
				' id="wpseo_', $var_esc, '_button"',
				' class="wpseo_image_upload_button button"',
				' type="button"',
				' value="', esc_attr__( 'Upload Image', 'wordpress-seo' ), '"',
				' data-target-id="', esc_attr( $id_field_id ), '"',
				disabled( $this->is_control_disabled( $var ), true, false ),
				' /> ';
			echo '<input',
				' class="wpseo_image_remove_button button"',
				' type="button"',
				' value="', esc_attr__( 'Clear Image', 'wordpress-seo' ), '"',
				disabled( $this->is_control_disabled( $var ), true, false ),
				' />';
			echo '<input',
				' type="hidden"',
				' id="', esc_attr( $id_field_id ), '"',
				' name="', esc_attr( $this->option_name ), '[', $var_esc, '_id]"',
				' value="', esc_attr( $id_value ), '"',
				' />';
		echo '</span>';
		echo '<br class="clear"/>';
	}

	/**
	 * Create a Radio input field.
	 *
	 * @since 2.0
	 *
	 * @param string $var         The variable within the option to create the radio button for.
	 * @param array  $values      The radio options to choose from.
	 * @param string $legend      Optional. The legend to show for the field set, if any.
	 * @param array  $legend_attr Optional. The attributes for the legend, if any.
	 */
	public function radio( $var, $values, $legend = '', $legend_attr = [] ) {
		if ( ! is_array( $values ) || $values === [] ) {
			return;
		}
		$val = WPSEO_Options::get( $var, false );

		$var_esc = esc_attr( $var );

		echo '<fieldset class="yoast-form-fieldset wpseo_radio_block" id="' . $var_esc . '">';

		if ( is_string( $legend ) && $legend !== '' ) {

			$defaults = [
				'id'    => '',
				'class' => 'radiogroup',
			];

			$legend_attr = wp_parse_args( $legend_attr, $defaults );

			$this->legend( $legend, $legend_attr );
		}

		foreach ( $values as $key => $value ) {
			$label      = $value;
			$aria_label = '';

			if ( is_array( $value ) ) {
				$label      = isset( $value['label'] ) ? $value['label'] : '';
				$aria_label = isset( $value['aria_label'] ) ? $value['aria_label'] : '';
			}

			$key_esc = esc_attr( $key );
			echo '<input type="radio" class="radio" id="' . $var_esc . '-' . $key_esc . '" name="' . esc_attr( $this->option_name ) . '[' . $var_esc . ']" value="' . $key_esc . '" ' . checked( $val, $key_esc, false ) . disabled( $this->is_control_disabled( $var ), true, false ) . ' />';
			$this->label(
				$label,
				[
					'for'        => $var_esc . '-' . $key_esc,
					'class'      => 'radio',
					'aria_label' => $aria_label,
				]
			);
		}
		echo '</fieldset>';
	}

	/**
	 * Create a toggle switch input field using two radio buttons.
	 *
	 * @since 3.1
	 *
	 * @param string $var    The variable within the option to create the radio buttons for.
	 * @param array  $values Associative array of on/off keys and their values to be used as
	 *                       the label elements text for the radio buttons. Optionally, each
	 *                       value can be an array of visible label text and screen reader text.
	 * @param string $label  The visual label for the radio buttons group, used as the fieldset legend.
	 * @param string $help   Inline Help that will be printed out before the visible toggles text.
	 */
	public function toggle_switch( $var, $values, $label, $help = '' ) {
		if ( ! is_array( $values ) || $values === [] ) {
			return;
		}
		$val = WPSEO_Options::get( $var, false );
		if ( $val === true ) {
			$val = 'on';
		}
		if ( $val === false ) {
			$val = 'off';
		}

		$var_esc = esc_attr( $var );

<<<<<<< HEAD
		echo '<fieldset id="', $var_esc, '" class="yoast-toggle__item"><div class="yoast-toggle__item-title"><legend>', $label, '</legend>', $help, '</div>';
=======
		printf( '<div class="%s">', esc_attr( 'switch-container' . $help_class ) );
		echo '<fieldset id="', $var_esc, '" class="fieldset-switch-toggle"><legend>', $label, ' ', $help, '</legend>';
>>>>>>> 43674fde

		echo $this->get_disabled_note( $var );
		echo '<div class="yoast-toggle">';

		foreach ( $values as $key => $value ) {
			$screen_reader_text_html = '';

			if ( is_array( $value ) ) {
				$screen_reader_text      = $value['screen_reader_text'];
				$screen_reader_text_html = '<span class="screen-reader-text"> ' . esc_html( $screen_reader_text ) . '</span>';
				$value                   = $value['text'];
			}

			$key_esc = esc_attr( $key );
			$for     = $var_esc . '-' . $key_esc;
			echo '<input type="radio" id="' . $for . '" name="' . esc_attr( $this->option_name ) . '[' . $var_esc . ']" value="' . $key_esc . '" ' . checked( $val, $key_esc, false ) . disabled( $this->is_control_disabled( $var ), true, false ) . ' />',
			'<label for="', $for, '">', esc_html( $value ), $screen_reader_text_html,'</label>';
		}

<<<<<<< HEAD
		echo '<div class="yoast-toggle__switch"></div>';

		echo '</div></fieldset>' . PHP_EOL . PHP_EOL;
=======
		echo '</div></fieldset><div class="clear"></div></div>' . PHP_EOL . PHP_EOL;
>>>>>>> 43674fde
	}

	/**
	 * Creates a toggle switch to define whether an indexable should be indexed or not.
	 *
	 * @param string $var   The variable within the option to create the radio buttons for.
	 * @param string $label The visual label for the radio buttons group, used as the fieldset legend.
	 * @param string $help  Inline Help that will be printed out before the visible toggles text.
	 *
	 * @return void
	 */
	public function index_switch( $var, $label, $help = '' ) {
		$index_switch_values = [
			'off' => __( 'Yes', 'wordpress-seo' ),
			'on'  => __( 'No', 'wordpress-seo' ),
		];

		$this->toggle_switch(
			$var,
			$index_switch_values,
			sprintf(
				/* translators: %s expands to an indexable object's name, like a post type or taxonomy */
				esc_html__( 'Show %s in search results?', 'wordpress-seo' ),
				'<strong>' . esc_html( $label ) . '</strong>'
			),
			$help
		);
	}

	/**
	 * Creates a toggle switch to show hide certain options.
	 *
	 * @param string $var          The variable within the option to create the radio buttons for.
	 * @param string $label        The visual label for the radio buttons group, used as the fieldset legend.
	 * @param bool   $inverse_keys Whether or not the option keys need to be inverted to support older functions.
	 * @param string $help         Inline Help that will be printed out before the visible toggles text.
	 *
	 * @return void
	 */
	public function show_hide_switch( $var, $label, $inverse_keys = false, $help = '' ) {
		$on_key  = ( $inverse_keys ) ? 'off' : 'on';
		$off_key = ( $inverse_keys ) ? 'on' : 'off';

		$show_hide_switch = [
			$on_key  => __( 'Show', 'wordpress-seo' ),
			$off_key => __( 'Hide', 'wordpress-seo' ),
		];

		$this->toggle_switch( $var, $show_hide_switch, $label, $help );
	}

	/**
	 * Checks whether a given control should be disabled.
	 *
	 * @param string $var The variable within the option to check whether its control should be disabled.
	 *
	 * @return bool True if control should be disabled, false otherwise.
	 */
	protected function is_control_disabled( $var ) {
		if ( $this->option_instance === null ) {
			return false;
		}

		return $this->option_instance->is_disabled( $var );
	}

	/**
	 * Gets the explanation note to print if a given control is disabled.
	 *
	 * @param string $var The variable within the option to print a disabled note for.
	 *
	 * @return string Explanation note HTML string, or empty string if no note necessary.
	 */
	protected function get_disabled_note( $var ) {
		if ( ! $this->is_control_disabled( $var ) ) {
			return '';
		}

		return '<p class="disabled-note">' . esc_html__( 'This feature has been disabled by the network admin.', 'wordpress-seo' ) . '</p>';
	}

	/* ********************* DEPRECATED METHODS ********************* */

	/**
	 * Retrieve options based on whether we're on multisite or not.
	 *
	 * @since 1.2.4
	 * @since 2.0   Moved to this class.
	 * @deprecated 8.4
	 * @codeCoverageIgnore
	 *
	 * @return array The option's value.
	 */
	public function get_option() {
		_deprecated_function( __METHOD__, 'WPSEO 8.4' );

		if ( is_network_admin() ) {
			return get_site_option( $this->option_name );
		}

		return get_option( $this->option_name );
	}
}<|MERGE_RESOLUTION|>--- conflicted
+++ resolved
@@ -128,18 +128,7 @@
 			$settings_changed_listener = new WPSEO_Admin_Settings_Changed_Listener();
 			echo '<div id="wpseo-submit-container">';
 
-<<<<<<< HEAD
-			echo '<div id="wpseo-submit-container-float" class="wpseo-admin-submit">';
-			submit_button( __( 'Save changes', 'wordpress-seo' ) );
-			$settings_changed_listener->show_success_message();
-			echo '</div>';
-
-			echo '<div id="wpseo-submit-container-fixed" class="wpseo-admin-submit wpseo-admin-submit-fixed" style="display: none;">';
-			submit_button( __( 'Save changes', 'wordpress-seo' ) );
-=======
 			submit_button( __( 'Save changes', 'wordpress-seo' ), 'yoast-button yoast-button--primary' );
-
->>>>>>> 43674fde
 			$settings_changed_listener->show_success_message();
 			echo '</div>';
 
@@ -306,20 +295,13 @@
 	 * @param string $var     The variable within the option to create the checkbox for.
 	 * @param string $label   The label element text for the checkbox.
 	 * @param array  $buttons Array of two visual labels for the buttons (defaults Disabled/Enabled).
-	 * @param bool   $reverse Reverse order of buttons (default true).
 	 * @param string $help    Inline Help that will be printed out before the visible toggles text.
-	 * @param bool   $strong  Whether the visual label is displayed in strong text. Default is false.
-	 */
-	public function light_switch( $var, $label, $buttons = [], $reverse = true, $help = '', $strong = false ) {
+	 */
+	public function light_switch( $var, $label, $buttons = [], $help = '' ) {
 		$val = WPSEO_Options::get( $var, false );
 
 		if ( $val === true ) {
 			$val = 'on';
-		}
-
-
-		if ( $reverse ) {
-			$class .= ' switch-yoast-seo-reverse';
 		}
 
 		if ( empty( $buttons ) ) {
@@ -665,12 +647,8 @@
 
 		$var_esc = esc_attr( $var );
 
-<<<<<<< HEAD
-		echo '<fieldset id="', $var_esc, '" class="yoast-toggle__item"><div class="yoast-toggle__item-title"><legend>', $label, '</legend>', $help, '</div>';
-=======
-		printf( '<div class="%s">', esc_attr( 'switch-container' . $help_class ) );
+		echo '<div class="switch-container">';
 		echo '<fieldset id="', $var_esc, '" class="fieldset-switch-toggle"><legend>', $label, ' ', $help, '</legend>';
->>>>>>> 43674fde
 
 		echo $this->get_disabled_note( $var );
 		echo '<div class="yoast-toggle">';
@@ -690,13 +668,7 @@
 			'<label for="', $for, '">', esc_html( $value ), $screen_reader_text_html,'</label>';
 		}
 
-<<<<<<< HEAD
-		echo '<div class="yoast-toggle__switch"></div>';
-
-		echo '</div></fieldset>' . PHP_EOL . PHP_EOL;
-=======
 		echo '</div></fieldset><div class="clear"></div></div>' . PHP_EOL . PHP_EOL;
->>>>>>> 43674fde
 	}
 
 	/**
