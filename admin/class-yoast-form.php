<?php
/**
 * WPSEO plugin file.
 *
 * @package WPSEO\Admin
 */

/**
 * Admin form class.
 *
 * @since 2.0
 */
class Yoast_Form {

	/**
	 * Instance of this class
	 *
	 * @var object
	 * @since 2.0
	 */
	public static $instance;

	/**
	 * The short name of the option to use for the current page.
	 *
	 * @var string
	 * @since 2.0
	 */
	public $option_name;

	/**
	 * Option instance.
	 *
	 * @since 8.4
	 * @var WPSEO_Option|null
	 */
	protected $option_instance = null;

	/**
	 * Get the singleton instance of this class.
	 *
	 * @return Yoast_Form
	 * @since 2.0
	 */
	public static function get_instance() {
		if ( ! ( self::$instance instanceof self ) ) {
			self::$instance = new self();
		}

		return self::$instance;
	}

	/**
	 * Generates the header for admin pages.
	 *
	 * @param bool   $form             Whether or not the form start tag should be included.
	 * @param string $option           The short name of the option to use for the current page.
	 * @param bool   $contains_files   Whether the form should allow for file uploads.
	 * @param bool   $option_long_name Group name of the option.
	 *
	 * @since 2.0
	 */
	public function admin_header( $form = true, $option = 'wpseo', $contains_files = false, $option_long_name = false ) {
		if ( ! $option_long_name ) {
			$option_long_name = WPSEO_Options::get_group_name( $option );
		}
		?>
	<div class="wrap yoast wpseo-admin-page <?php echo esc_attr( 'page-' . $option ); ?>">
		<?php
		/**
		 * Display the updated/error messages.
		 * Only needed as our settings page is not under options, otherwise it will automatically be included.
		 *
		 * @see settings_errors()
		 */
		require_once ABSPATH . 'wp-admin/options-head.php';
		?>
		<h1 id="wpseo-title"><?php echo esc_html( get_admin_page_title() ); ?></h1>
		<div class="wpseo_content_wrapper">
			<div class="wpseo_content_cell" id="wpseo_content_top">
		<?php
		if ( $form === true ) {
			$enctype = ( $contains_files ) ? ' enctype="multipart/form-data"' : '';

			$action_url       = admin_url( 'options.php' );
			$hidden_fields_cb = 'settings_fields';
			$network_admin    = new Yoast_Network_Admin();
			if ( $network_admin->meets_requirements() ) {
				$action_url       = network_admin_url( 'settings.php' );
				$hidden_fields_cb = [ $network_admin, 'settings_fields' ];
			}

			echo '<form action="' .
				esc_url( $action_url ) .
				'" method="post" id="wpseo-conf"' .
				$enctype . ' accept-charset="' .
				esc_attr( get_bloginfo( 'charset' ) ) .
				'" novalidate="novalidate">';
			call_user_func( $hidden_fields_cb, $option_long_name );
		}
		$this->set_option( $option );
	}

	/**
	 * Set the option used in output for form elements.
	 *
	 * @param string $option_name Option key.
	 *
	 * @since 2.0
	 */
	public function set_option( $option_name ) {
		$this->option_name = $option_name;

		$this->option_instance = WPSEO_Options::get_option_instance( $option_name );
		if ( ! $this->option_instance ) {
			$this->option_instance = null;
		}
	}

	/**
	 * Generates the footer for admin pages.
	 *
	 * @param bool $submit       Whether or not a submit button and form end tag should be shown.
	 * @param bool $show_sidebar Whether or not to show the banner sidebar - used by premium plugins to disable it.
	 *
	 * @since 2.0
	 */
	public function admin_footer( $submit = true, $show_sidebar = true ) {
		if ( $submit ) {
			$settings_changed_listener = new WPSEO_Admin_Settings_Changed_Listener();

			echo '<div id="wpseo-submit-container">';
			submit_button( __( 'Save changes', 'wordpress-seo' ), 'yoast-button yoast-button--primary' );

			$settings_changed_listener->show_success_message();
			echo '</div>';

			echo PHP_EOL . '</form>';
		}

		/**
		 * Apply general admin_footer hooks.
		 */
		do_action( 'wpseo_admin_footer', $this );

		/**
		 * Run possibly set actions to add for example an i18n box.
		 */
		do_action( 'wpseo_admin_promo_footer' );

		echo '
			</div><!-- end of div wpseo_content_top -->';

		if ( $show_sidebar ) {
			$this->admin_sidebar();
		}

		echo '</div><!-- end of div wpseo_content_wrapper -->';

		do_action( 'wpseo_admin_below_content', $this );

		echo '
			</div><!-- end of wrap -->';
	}

	/**
	 * Generates the sidebar for admin pages.
	 *
	 * @since 2.0
	 */
	public function admin_sidebar() {
		// No banners in Premium.
		$addon_manager = new WPSEO_Addon_Manager();
		if ( WPSEO_Utils::is_yoast_seo_premium() && $addon_manager->has_valid_subscription( WPSEO_Addon_Manager::PREMIUM_SLUG ) ) {
			return;
		}

		require_once 'views/sidebar.php';
	}

	/**
	 * Output a label element.
	 *
	 * @param string $text Label text string.
	 * @param array  $attr HTML attributes set.
	 *
	 * @since 2.0
	 */
	public function label( $text, $attr ) {
		$defaults = [
			'class'      => 'checkbox',
			'close'      => true,
			'for'        => '',
			'aria_label' => '',
		];

		$attr       = wp_parse_args( $attr, $defaults );
		$aria_label = '';
		if ( $attr['aria_label'] !== '' ) {
			$aria_label = ' aria-label="' . esc_attr( $attr['aria_label'] ) . '"';
		}

		echo '<div class="yoast-field-group__title">';
		echo "<label class='" . esc_attr( $attr['class'] ) . "' for='" . esc_attr( $attr['for'] ) . "'$aria_label>$text";
		if ( $attr['close'] ) {
			echo '</label>';
		}
		echo '</div>';
	}

	/**
	 * Output a legend element.
	 *
	 * @param string $text Legend text string.
	 * @param array  $attr HTML attributes set.
	 *
	 * @since 3.4
	 */
	public function legend( $text, $attr ) {
		$defaults = [
			'id'    => '',
			'class' => '',
		];
		$attr     = wp_parse_args( $attr, $defaults );

		$id = ( $attr['id'] === '' ) ? '' : ' id="' . esc_attr( $attr['id'] ) . '"';
		echo '<legend class="yoast-form-legend ' . esc_attr( $attr['class'] ) . '"' . $id . '>' . $text . '</legend>';
	}

	/**
	 * Create a Checkbox input field.
	 *
	 * @param string $var        The variable within the option to create the checkbox for.
	 * @param string $label      The label to show for the variable.
	 * @param bool   $label_left Whether the label should be left (true) or right (false).
	 *
	 * @since 2.0
	 */
	public function checkbox( $var, $label, $label_left = false ) {
		$val = $this->get_field_value( $var, false );

		if ( $val === true ) {
			$val = 'on';
		}

		$class = 'double';
		if ( $label_left !== false ) {
			$this->label( $label_left, [ 'for' => $var ] );
			$class = '';
		}

		echo '<input class="checkbox ', esc_attr( $class ), '" type="checkbox" id="', esc_attr( $var ), '" name="', esc_attr( $this->option_name ), '[', esc_attr( $var ), ']" value="on"', checked( $val, 'on', false ), disabled( $this->is_control_disabled( $var ), true, false ), '/>';

		if ( ! empty( $label ) ) {
			$this->label( $label, [ 'for' => $var ] );
		}

		echo '<br class="clear" />';
	}

	/**
	 * Creates a Checkbox input field list.
	 *
	 * @param string $variable The variables within the option to create the checkbox list for.
	 * @param string $labels   The labels to show for the variable.
	 *
	 * @since 12.8
	 */
	public function checkbox_list( $variable, $labels ) {
		$values = $this->get_field_value( $variable, [] );

		foreach ( $labels as $name => $label ) {
			printf(
				'<input class="checkbox double" id="%1$s" type="checkbox" name="%2$s" %3$s value="%4$s"/>',
				esc_attr( $variable . '-' . $name ),
				esc_attr( $this->option_name ) . '[' . esc_attr( $variable ) . '][' . $name . ']',
				checked( ! empty( $values[ $name ] ), true, false ),
				esc_attr( $name )
			);

			printf(
				'<label class="checkbox" for="%1$s">%2$s</label>',
				esc_attr( $variable . '-' . $name ), // #1
				esc_html( $label )
			);
			echo '<br class="clear">';
		}
	}

	/**
	 * Create a light switch input field using a single checkbox.
	 *
	 * @param string $var     The variable within the option to create the checkbox for.
	 * @param string $label   The label element text for the checkbox.
	 * @param array  $buttons Array of two visual labels for the buttons (defaults Disabled/Enabled).
	 * @param string $help    Inline Help that will be printed out before the visible toggles text.
	 * @param bool   $inverse Used when the option is saved inverse, for instance for "noindex-" or "disable-" type options.
	 *
	 * @since 3.1
	 */
	public function light_switch( $var, $label, $buttons = [], $help = '', $inverse = false ) {
		$val = $this->get_field_value( $var, false );

		$class = 'yoast-toggle';
		if ( $inverse ) {
			$class .= '--inverse';
		}


		if ( empty( $buttons ) ) {
			$buttons = [ __( 'Disabled', 'wordpress-seo' ), __( 'Enabled', 'wordpress-seo' ) ];
		}

		list( $off_button, $on_button ) = $buttons;

		echo '<div class="yoast-toggle__item">',
		'<div class="yoast-toggle__item-title"><label for="', esc_attr( $var ) ,'">', esc_html( $label ), '</label>', $help, '</div>',
		'<div class="', $class, '">',
		'<input type="checkbox" class="yoast-toggle__checkbox" id="', esc_attr( $var ), '" name="', esc_attr( $this->option_name ), '[', esc_attr( $var ), ']" value="on"', checked( $val, true, false ), disabled( $this->is_control_disabled( $var ), true, false ), '/>',
		'<span class="yoast-toggle__switch"></span>',
		'<span class="yoast-toggle--inactive" aria-hidden="true">', esc_html( $off_button ), '</span>',
		'<span class="yoast-toggle--active" aria-hidden="true">', esc_html( $on_button ), '</span>',
		'</div>',
		'</div>';
	}

	/**
	 * Create a Text input field.
	 *
	 * @param string       $var   The variable within the option to create the text input field for.
	 * @param string       $label The label to show for the variable.
	 * @param array|string $attr  Extra attributes to add to the input field. Can be class, disabled, autocomplete.
	 *
	 * @since 2.1 Introduced the `$attr` parameter.
	 *
	 * @since 2.0
	 */
	public function textinput( $var, $label, $attr = [] ) {
		if ( ! is_array( $attr ) ) {
			$attr = [
				'class'    => $attr,
				'disabled' => false,
			];
		}

		$defaults = [
			'placeholder' => '',
			'class'       => '',
		];
		$attr       = wp_parse_args( $attr, $defaults );
		$val        = $this->get_field_value( $var, '' );
		$attributes = isset( $attr['autocomplete'] ) ? ' autocomplete="' . esc_attr( $attr['autocomplete'] ) . '"' : '';
		if ( isset( $attr['disabled'] ) && $attr['disabled'] ) {
			$attributes .= ' disabled';
		}

		$this->label(
			$label,
			[
				'for'   => $var,
				'class' => 'textinput',
			]
		);

		$has_input_error = Yoast_Input_Validation::yoast_form_control_has_error( $var );
		$aria_attributes = Yoast_Input_Validation::get_the_aria_invalid_attribute( $var );

		Yoast_Input_Validation::set_error_descriptions();
		$aria_attributes .= Yoast_Input_Validation::get_the_aria_describedby_attribute( $var );

		echo '<input' . $attributes . $aria_attributes . ' class="textinput ' . esc_attr( $attr['class'] ) . '" placeholder="' . esc_attr( $attr['placeholder'] ) . '" type="text" id="', esc_attr( $var ), '" name="', esc_attr( $this->option_name ), '[', esc_attr( $var ), ']" value="', esc_attr( $val ), '"', disabled( $this->is_control_disabled( $var ), true, false ), '/>', '<br class="clear" />';
		echo Yoast_Input_Validation::get_the_error_description( $var );
	}

	/**
	 * Create a textarea.
	 *
	 * @param string       $var   The variable within the option to create the textarea for.
	 * @param string       $label The label to show for the variable.
	 * @param string|array $attr  The CSS class or an array of attributes to assign to the textarea.
	 *
	 * @since 2.0
	 */
	public function textarea( $var, $label, $attr = [] ) {
		if ( ! is_array( $attr ) ) {
			$attr = [
				'class' => $attr,
			];
		}

		$defaults = [
			'cols'  => '',
			'rows'  => '',
			'class' => '',
		];
		$attr     = wp_parse_args( $attr, $defaults );
		$val      = $this->get_field_value( $var, '' );

		$this->label(
			$label,
			[
				'for'   => $var,
				'class' => 'textinput',
			]
		);
		echo '<textarea cols="' . esc_attr( $attr['cols'] ) . '" rows="' . esc_attr( $attr['rows'] ) . '" class="textinput ' . esc_attr( $attr['class'] ) . '" id="' . esc_attr( $var ) . '" name="' . esc_attr( $this->option_name ) . '[' . esc_attr( $var ) . ']"', disabled( $this->is_control_disabled( $var ), true, false ), '>' . esc_textarea( $val ) . '</textarea><br class="clear" />';
	}

	/**
	 * Create a hidden input field.
	 *
	 * @param string $var The variable within the option to create the hidden input for.
	 * @param string $id  The ID of the element.
	 *
	 * @since 2.0
	 */
	public function hidden( $var, $id = '' ) {
		$val = $this->get_field_value( $var, '' );
		if ( is_bool( $val ) ) {
			$val = ( $val === true ) ? 'true' : 'false';
		}

		if ( $id === '' ) {
			$id = 'hidden_' . $var;
		}

		echo '<input type="hidden" id="' . esc_attr( $id ) . '" name="' . esc_attr( $this->option_name ) . '[' . esc_attr( $var ) . ']" value="' . esc_attr( $val ) . '"/>';
	}

	/**
	 * Create a Select Box.
	 *
	 * @param string $var            The variable within the option to create the select for.
	 * @param string $label          The label to show for the variable.
	 * @param array  $select_options The select options to choose from.
	 * @param string $styled         The select style. Use 'styled' to get a styled select. Default 'unstyled'.
	 * @param bool   $show_label     Whether or not to show the label, if not, it will be applied as an aria-label.
	 *
	 * @since 2.0
	 */
	public function select( $var, $label, array $select_options, $styled = 'unstyled', $show_label = true ) {
		echo '<div class="yoast-field-group">';
		if ( empty( $select_options ) ) {
			return;
		}

		if ( $show_label ) {
			$this->label(
				$label,
				[
					'for'   => $var,
					'class' => 'select',

				]
			);
		}

		$select_name       = esc_attr( $this->option_name ) . '[' . esc_attr( $var ) . ']';
		$active_option     = $this->get_field_value( $var, '' );
		$wrapper_start_tag = '';
		$wrapper_end_tag   = '';

		$select = new Yoast_Input_Select( $var, $select_name, $select_options, $active_option );
		$select->add_attribute( 'class', 'select' );
		if ( $this->is_control_disabled( $var ) ) {
			$select->add_attribute( 'disabled', 'disabled' );
		}
		if ( ! $show_label ) {
			$select->add_attribute( 'aria-label', $label );
		}

		if ( $styled === 'styled' ) {
			$wrapper_start_tag = '<span class="yoast-styled-select">';
			$wrapper_end_tag   = '</span>';
		}

		echo $wrapper_start_tag;
		$select->output_html();
		echo $wrapper_end_tag;
		echo '</div>';
	}

	/**
	 * Create a File upload field.
	 *
	 * @param string $var   The variable within the option to create the file upload field for.
	 * @param string $label The label to show for the variable.
	 *
	 * @since 2.0
	 */
	public function file_upload( $var, $label ) {
		$val = $this->get_field_value( $var, '' );
		if ( is_array( $val ) ) {
			$val = $val['url'];
		}

		$var_esc = esc_attr( $var );
		$this->label(
			$label,
			[
				'for'   => $var,
				'class' => 'select',
			]
		);
		echo '<input type="file" value="' . esc_attr( $val ) . '" class="textinput" name="' . esc_attr( $this->option_name ) . '[' . $var_esc . ']" id="' . $var_esc . '"', disabled( $this->is_control_disabled( $var ), true, false ), '/>';

		// Need to save separate array items in hidden inputs, because empty file inputs type will be deleted by settings API.
		if ( ! empty( $val ) ) {
			$this->hidden( 'file', $this->option_name . '_file' );
			$this->hidden( 'url', $this->option_name . '_url' );
			$this->hidden( 'type', $this->option_name . '_type' );
		}
		echo '<br class="clear"/>';
	}

	/**
	 * Media input.
	 *
	 * @param string $var   Option name.
	 * @param string $label Label message.
	 *
	 * @since 2.0
	 */
	public function media_input( $var, $label ) {
		$val      = $this->get_field_value( $var, '' );
		$id_value = $this->get_field_value( $var . '_id', '' );

		$var_esc = esc_attr( $var );

		$this->label(
			$label,
			[
				'for'   => 'wpseo_' . $var,
				'class' => 'select',
			]
		);

		$id_field_id = 'wpseo_' . $var_esc . '_id';

<<<<<<< HEAD
		echo '<div class="yoast-field-group yoast-field-group__upload">';
			echo '<input',
				' class="textinput yoast-field-group__inputfield"',
				' id="wpseo_', $var_esc, '"',
				' type="text" size="36"',
				' name="', esc_attr( $this->option_name ), '[', $var_esc, ']"',
				' value="', esc_attr( $val ), '"',
				' readonly="readonly"',
				' /> ';
			echo '<input',
				' id="wpseo_', $var_esc, '_button"',
				' class="wpseo_image_upload_button yoast-button yoast-button--secondary yoast-button--upload"',
				' type="button"',
				' value="', esc_attr__( 'Upload Image', 'wordpress-seo' ), '"',
				' data-target-id="', esc_attr( $id_field_id ), '"',
				disabled( $this->is_control_disabled( $var ), true, false ),
				' />';
			echo '<input',
				' class="yoast-remove"',
				' type="button"',
				' value="', esc_attr__( 'Remove image', 'wordpress-seo' ), '"',
				disabled( $this->is_control_disabled( $var ), true, false ),
				' />';
			echo '<input',
				' type="hidden"',
				' id="', esc_attr( $id_field_id ), '"',
				' name="', esc_attr( $this->option_name ), '[', $var_esc, '_id]"',
				' value="', esc_attr( $id_value ), '"',
				' />';
		echo '</div>';
=======
		echo '<span>';
		echo '<input',
			' class="textinput"',
			' id="wpseo_', $var_esc, '"',
			' type="text" size="36"',
			' name="', esc_attr( $this->option_name ), '[', $var_esc, ']"',
			' value="', esc_attr( $val ), '"',
			' readonly="readonly"',
			' /> ';
		echo '<input',
			' id="wpseo_', $var_esc, '_button"',
			' class="wpseo_image_upload_button yoast-button yoast-button--secondary"',
			' type="button"',
			' value="', esc_attr__( 'Upload Image', 'wordpress-seo' ), '"',
			' data-target-id="', esc_attr( $id_field_id ), '"',
			disabled( $this->is_control_disabled( $var ), true, false ),
			' /> ';
		echo '<input',
			' class="yoast-remove"',
			' type="button"',
			' value="', esc_attr__( 'Remove image', 'wordpress-seo' ), '"',
			disabled( $this->is_control_disabled( $var ), true, false ),
			' />';
		echo '<input',
			' type="hidden"',
			' id="', esc_attr( $id_field_id ), '"',
			' name="', esc_attr( $this->option_name ), '[', $var_esc, '_id]"',
			' value="', esc_attr( $id_value ), '"',
			' />';
		echo '</span>';
>>>>>>> aa7748a8
		echo '<br class="clear"/>';
	}

	/**
	 * Create a Radio input field.
	 *
	 * @param string $var         The variable within the option to create the radio button for.
	 * @param array  $values      The radio options to choose from.
	 * @param string $legend      Optional. The legend to show for the field set, if any.
	 * @param array  $legend_attr Optional. The attributes for the legend, if any.
	 *
	 * @since 2.0
	 */
	public function radio( $var, $values, $legend = '', $legend_attr = [] ) {
		if ( ! is_array( $values ) || $values === [] ) {
			return;
		}
		$val = $this->get_field_value( $var, false );

		$var_esc = esc_attr( $var );

		echo '<fieldset class="yoast-form-fieldset wpseo_radio_block" id="' . $var_esc . '">';

		if ( is_string( $legend ) && $legend !== '' ) {

			$defaults = [
				'id'    => '',
				'class' => 'radiogroup',
			];

			$legend_attr = wp_parse_args( $legend_attr, $defaults );

			$this->legend( $legend, $legend_attr );
		}

		foreach ( $values as $key => $value ) {
			$label      = $value;
			$aria_label = '';

			if ( is_array( $value ) ) {
				$label      = isset( $value['label'] ) ? $value['label'] : '';
				$aria_label = isset( $value['aria_label'] ) ? $value['aria_label'] : '';
			}

			$key_esc = esc_attr( $key );
			echo '<input type="radio" class="radio" id="' . $var_esc . '-' . $key_esc . '" name="' . esc_attr( $this->option_name ) . '[' . $var_esc . ']" value="' . $key_esc . '" ' . checked( $val, $key_esc, false ) . disabled( $this->is_control_disabled( $var ), true, false ) . ' />';
			$this->label(
				$label,
				[
					'for'        => $var_esc . '-' . $key_esc,
					'class'      => 'radio',
					'aria_label' => $aria_label,
				]
			);
		}
		echo '</fieldset>';
	}

	/**
	 * Create a toggle switch input field using two radio buttons.
	 *
	 * @param string $var    The variable within the option to create the radio buttons for.
	 * @param array  $values Associative array of on/off keys and their values to be used as
	 *                       the label elements text for the radio buttons. Optionally, each
	 *                       value can be an array of visible label text and screen reader text.
	 * @param string $label  The visual label for the radio buttons group, used as the fieldset legend.
	 * @param string $help   Inline Help that will be printed out before the visible toggles text.
	 *
	 * @since 3.1
	 */
	public function toggle_switch( $var, $values, $label, $help = '' ) {
		if ( ! is_array( $values ) || $values === [] ) {
			return;
		}
		$val = $this->get_field_value( $var, false );
		if ( $val === true ) {
			$val = 'on';
		}
		if ( $val === false ) {
			$val = 'off';
		}

		$var_esc = esc_attr( $var );

		echo '<div class="switch-container">';
		echo '<fieldset id="', $var_esc, '" class="fieldset-switch-toggle"><legend>', $label, ' ', $help, '</legend>';

		echo $this->get_disabled_note( $var );
		echo '<div class="yoast-toggle">';

		foreach ( $values as $key => $value ) {
			$screen_reader_text_html = '';

			if ( is_array( $value ) ) {
				$screen_reader_text      = $value['screen_reader_text'];
				$screen_reader_text_html = '<span class="screen-reader-text"> ' . esc_html( $screen_reader_text ) . '</span>';
				$value                   = $value['text'];
			}

			$key_esc = esc_attr( $key );
			$for     = $var_esc . '-' . $key_esc;
			echo '<input type="radio" id="' . $for . '" name="' . esc_attr( $this->option_name ) . '[' . $var_esc . ']" value="' . $key_esc . '" ' . checked( $val, $key_esc, false ) . disabled( $this->is_control_disabled( $var ), true, false ) . ' />',
			'<label for="', $for, '">', esc_html( $value ), $screen_reader_text_html, '</label>';
		}

		echo '</div></fieldset><div class="clear"></div></div>' . PHP_EOL . PHP_EOL;
	}

	/**
	 * Creates a toggle switch to define whether an indexable should be indexed or not.
	 *
	 * @param string $var   The variable within the option to create the radio buttons for.
	 * @param string $label The visual label for the radio buttons group, used as the fieldset legend.
	 * @param string $help  Inline Help that will be printed out before the visible toggles text.
	 *
	 * @return void
	 */
	public function index_switch( $var, $label, $help = '' ) {
		$index_switch_values = [
			__( 'Yes', 'wordpress-seo' ),
			__( 'No', 'wordpress-seo' ),
		];

		$this->light_switch(
			$var,
			sprintf(
			/* translators: %s expands to an indexable object's name, like a post type or taxonomy */
				esc_html__( 'Show %s in search results?', 'wordpress-seo' ),
				esc_html( $label )
			),
			$index_switch_values,
			$help,
			true
		);
	}

	/**
	 * Creates a toggle switch to show hide certain options.
	 *
	 * @param string $var          The variable within the option to create the radio buttons for.
	 * @param string $label        The visual label for the radio buttons group, used as the fieldset legend.
	 * @param bool   $inverse_keys Whether or not the option keys need to be inverted to support older functions.
	 * @param string $help         Inline Help that will be printed out before the visible toggles text.
	 *
	 * @return void
	 */
	public function show_hide_switch( $var, $label, $inverse_keys = false, $help = '' ) {
		$show_hide_switch = [
			__( 'Hide', 'wordpress-seo' ),
			__( 'Show', 'wordpress-seo' ),
		];

		$this->light_switch( $var, $label, $show_hide_switch, $help, $inverse_keys );
	}

	/**
	 * Retrieves the value for the form field.
	 *
	 * @param string $field_name    The field name to retrieve the value for.
	 * @param string $default_value The default value, when field has no value.
	 *
	 * @return mixed|null The retrieved value.
	 */
	protected function get_field_value( $field_name, $default_value = null ) {
		return WPSEO_Options::get( $field_name, $default_value );
	}

	/**
	 * Checks whether a given control should be disabled.
	 *
	 * @param string $var The variable within the option to check whether its control should be disabled.
	 *
	 * @return bool True if control should be disabled, false otherwise.
	 */
	protected function is_control_disabled( $var ) {
		if ( $this->option_instance === null ) {
			return false;
		}

		return $this->option_instance->is_disabled( $var );
	}

	/**
	 * Gets the explanation note to print if a given control is disabled.
	 *
	 * @param string $var The variable within the option to print a disabled note for.
	 *
	 * @return string Explanation note HTML string, or empty string if no note necessary.
	 */
	protected function get_disabled_note( $var ) {
		if ( ! $this->is_control_disabled( $var ) ) {
			return '';
		}

		return '<p class="disabled-note">' . esc_html__( 'This feature has been disabled by the network admin.', 'wordpress-seo' ) . '</p>';
	}

	/* ********************* DEPRECATED METHODS ********************* */

	/**
	 * Retrieve options based on whether we're on multisite or not.
	 *
	 * @return array The option's value.
	 * @since      2.0   Moved to this class.
	 * @deprecated 8.4
	 * @codeCoverageIgnore
	 *
	 * @since      1.2.4
	 */
	public function get_option() {
		_deprecated_function( __METHOD__, 'WPSEO 8.4' );

		if ( is_network_admin() ) {
			return get_site_option( $this->option_name );
		}

		return get_option( $this->option_name );
	}
}<|MERGE_RESOLUTION|>--- conflicted
+++ resolved
@@ -537,7 +537,6 @@
 
 		$id_field_id = 'wpseo_' . $var_esc . '_id';
 
-<<<<<<< HEAD
 		echo '<div class="yoast-field-group yoast-field-group__upload">';
 			echo '<input',
 				' class="textinput yoast-field-group__inputfield"',
@@ -568,38 +567,6 @@
 				' value="', esc_attr( $id_value ), '"',
 				' />';
 		echo '</div>';
-=======
-		echo '<span>';
-		echo '<input',
-			' class="textinput"',
-			' id="wpseo_', $var_esc, '"',
-			' type="text" size="36"',
-			' name="', esc_attr( $this->option_name ), '[', $var_esc, ']"',
-			' value="', esc_attr( $val ), '"',
-			' readonly="readonly"',
-			' /> ';
-		echo '<input',
-			' id="wpseo_', $var_esc, '_button"',
-			' class="wpseo_image_upload_button yoast-button yoast-button--secondary"',
-			' type="button"',
-			' value="', esc_attr__( 'Upload Image', 'wordpress-seo' ), '"',
-			' data-target-id="', esc_attr( $id_field_id ), '"',
-			disabled( $this->is_control_disabled( $var ), true, false ),
-			' /> ';
-		echo '<input',
-			' class="yoast-remove"',
-			' type="button"',
-			' value="', esc_attr__( 'Remove image', 'wordpress-seo' ), '"',
-			disabled( $this->is_control_disabled( $var ), true, false ),
-			' />';
-		echo '<input',
-			' type="hidden"',
-			' id="', esc_attr( $id_field_id ), '"',
-			' name="', esc_attr( $this->option_name ), '[', $var_esc, '_id]"',
-			' value="', esc_attr( $id_value ), '"',
-			' />';
-		echo '</span>';
->>>>>>> aa7748a8
 		echo '<br class="clear"/>';
 	}
 
