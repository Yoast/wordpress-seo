--- conflicted
+++ resolved
@@ -646,26 +646,17 @@
 	/**
 	 * Creates a toggle switch to show hide certain options.
 	 *
-<<<<<<< HEAD
-	 * @param string $var    The variable within the option to create the radio buttons for.
-	 * @param string $label  The visual label for the radio buttons group, used as the fieldset legend.
-	 * @param string $help   Inline Help that will be printed out before the visible toggles text.
-	 *
-	 * @return void
-	 */
-	public function show_hide_switch( $var, $label, $help = '' ) {
-=======
 	 * @param string $var           The variable within the option to create the radio buttons for.
 	 * @param string $label         The visual label for the radio buttons group, used as the fieldset legend.
 	 * @param bool   $inverse_keys  Whether or not the option keys need to be inverted to support older functions.
+	 * @param string $help   Inline Help that will be printed out before the visible toggles text.
 	 *
 	 * @return void
 	 */
-	public function show_hide_switch( $var, $label, $inverse_keys = false ) {
+	public function show_hide_switch( $var, $label, $inverse_keys = false, $help = '' ) {
 		$on_key  = ( $inverse_keys ) ? 'off' : 'on';
 		$off_key = ( $inverse_keys ) ? 'on' : 'off';
 
->>>>>>> 23b10cc7
 		$show_hide_switch = array(
 			$on_key  => __( 'Show', 'wordpress-seo' ),
 			$off_key => __( 'Hide', 'wordpress-seo' ),
