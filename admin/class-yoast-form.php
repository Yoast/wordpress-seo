<?php
/**
 * WPSEO plugin file.
 *
 * @package WPSEO\Admin
 */

/**
 * Admin form class.
 *
 * @since 2.0
 */
class Yoast_Form {

	/**
	 * Instance of this class
	 *
	 * @var object
	 * @since 2.0
	 */
	public static $instance;

	/**
	 * The short name of the option to use for the current page.
	 *
	 * @var string
	 * @since 2.0
	 */
	public $option_name;

	/**
	 * Option instance.
	 *
	 * @since 8.4
	 * @var WPSEO_Option|null
	 */
	protected $option_instance = null;

	/**
	 * Get the singleton instance of this class.
	 *
	 * @return Yoast_Form
	 * @since 2.0
	 */
	public static function get_instance() {
		if ( ! ( self::$instance instanceof self ) ) {
			self::$instance = new self();
		}

		return self::$instance;
	}

	/**
	 * Generates the header for admin pages.
	 *
	 * @param bool   $form             Whether or not the form start tag should be included.
	 * @param string $option           The short name of the option to use for the current page.
	 * @param bool   $contains_files   Whether the form should allow for file uploads.
	 * @param bool   $option_long_name Group name of the option.
	 *
	 * @since 2.0
	 */
	public function admin_header( $form = true, $option = 'wpseo', $contains_files = false, $option_long_name = false ) {
		if ( ! $option_long_name ) {
			$option_long_name = WPSEO_Options::get_group_name( $option );
		}
		?>
	<div class="wrap yoast wpseo-admin-page <?php echo esc_attr( 'page-' . $option ); ?>">
		<?php
		/**
		 * Display the updated/error messages.
		 * Only needed as our settings page is not under options, otherwise it will automatically be included.
		 *
		 * @see settings_errors()
		 */
		require_once ABSPATH . 'wp-admin/options-head.php';
		?>
		<h1 id="wpseo-title"><?php echo esc_html( get_admin_page_title() ); ?></h1>
		<div class="wpseo_content_wrapper yoast-layout">
			<div class="wpseo_content_cell" id="wpseo_content_top">
		<?php
		if ( $form === true ) {
			$enctype = ( $contains_files ) ? ' enctype="multipart/form-data"' : '';

			$action_url       = admin_url( 'options.php' );
			$hidden_fields_cb = 'settings_fields';
			$network_admin    = new Yoast_Network_Admin();
			if ( $network_admin->meets_requirements() ) {
				$action_url       = network_admin_url( 'settings.php' );
				$hidden_fields_cb = [ $network_admin, 'settings_fields' ];
			}

			echo '<form action="' .
				esc_url( $action_url ) .
				'" method="post" id="wpseo-conf"' .
				$enctype . ' accept-charset="' .
				esc_attr( get_bloginfo( 'charset' ) ) .
				'" novalidate="novalidate">';
			call_user_func( $hidden_fields_cb, $option_long_name );
		}
		$this->set_option( $option );
	}

	/**
	 * Set the option used in output for form elements.
	 *
	 * @param string $option_name Option key.
	 *
	 * @since 2.0
	 */
	public function set_option( $option_name ) {
		$this->option_name = $option_name;

		$this->option_instance = WPSEO_Options::get_option_instance( $option_name );
		if ( ! $this->option_instance ) {
			$this->option_instance = null;
		}
	}

	/**
	 * Generates the footer for admin pages.
	 *
	 * @param bool $submit       Whether or not a submit button and form end tag should be shown.
	 * @param bool $show_sidebar Whether or not to show the banner sidebar - used by premium plugins to disable it.
	 *
	 * @since 2.0
	 */
	public function admin_footer( $submit = true, $show_sidebar = true ) {
		if ( $submit ) {
			$settings_changed_listener = new WPSEO_Admin_Settings_Changed_Listener();

			echo '<div id="wpseo-submit-container">';
			submit_button( __( 'Save changes', 'wordpress-seo' ), 'yoast-button yoast-button--primary' );

			$settings_changed_listener->show_success_message();
			echo '</div>';

			echo PHP_EOL . '</form>';
		}

		/**
		 * Apply general admin_footer hooks.
		 */
		do_action( 'wpseo_admin_footer', $this );

		/**
		 * Run possibly set actions to add for example an i18n box.
		 */
		do_action( 'wpseo_admin_promo_footer' );

		echo '
			</div><!-- end of div wpseo_content_top -->';

		if ( $show_sidebar ) {
			$this->admin_sidebar();
		}

		echo '</div><!-- end of div wpseo_content_wrapper -->';

		do_action( 'wpseo_admin_below_content', $this );

		echo '
			</div><!-- end of wrap -->';
	}

	/**
	 * Generates the sidebar for admin pages.
	 *
	 * @since 2.0
	 */
	public function admin_sidebar() {
		// No banners in Premium.
		$addon_manager = new WPSEO_Addon_Manager();
		if ( WPSEO_Utils::is_yoast_seo_premium() && $addon_manager->has_valid_subscription( WPSEO_Addon_Manager::PREMIUM_SLUG ) ) {
			return;
		}

		require_once 'views/sidebar.php';
	}

	/**
	 * Output a label element.
	 *
	 * @param string $text Label text string.
	 * @param array  $attr HTML attributes set.
	 *
	 * @since 2.0
	 */
	public function label( $text, $attr ) {
		$defaults = [
			'class'      => 'checkbox',
			'close'      => true,
			'for'        => '',
			'aria_label' => '',
		];

		$attr       = wp_parse_args( $attr, $defaults );
		$aria_label = '';
		if ( $attr['aria_label'] !== '' ) {
			$aria_label = ' aria-label="' . esc_attr( $attr['aria_label'] ) . '"';
		}

		echo '<div class="yoast-field-group__title">';
		echo "<label class='" . esc_attr( $attr['class'] ) . "' for='" . esc_attr( $attr['for'] ) . "'$aria_label>$text";
		if ( $attr['close'] ) {
			echo '</label>';
		}
		echo '</div>';
	}

	/**
	 * Output a legend element.
	 *
	 * @param string $text Legend text string.
	 * @param array  $attr HTML attributes set.
	 *
	 * @since 3.4
	 */
	public function legend( $text, $attr ) {
		$defaults = [
			'id'    => '',
			'class' => '',
		];
		$attr     = wp_parse_args( $attr, $defaults );

		$id = ( $attr['id'] === '' ) ? '' : ' id="' . esc_attr( $attr['id'] ) . '"';
		echo '<legend class="yoast-form-legend ' . esc_attr( $attr['class'] ) . '"' . $id . '>' . $text . '</legend>';
	}

	/**
	 * Create a Checkbox input field.
	 *
	 * @param string $var        The variable within the option to create the checkbox for.
	 * @param string $label      The label to show for the variable.
	 * @param bool   $label_left Whether the label should be left (true) or right (false).
	 *
	 * @since 2.0
	 */
	public function checkbox( $var, $label, $label_left = false ) {
		$val = $this->get_field_value( $var, false );

		if ( $val === true ) {
			$val = 'on';
		}

		$class = 'double';
		if ( $label_left !== false ) {
			$this->label( $label_left, [ 'for' => $var ] );
			$class = '';
		}

		echo '<input class="checkbox ', esc_attr( $class ), '" type="checkbox" id="', esc_attr( $var ), '" name="', esc_attr( $this->option_name ), '[', esc_attr( $var ), ']" value="on"', checked( $val, 'on', false ), disabled( $this->is_control_disabled( $var ), true, false ), '/>';

		if ( ! empty( $label ) ) {
			$this->label( $label, [ 'for' => $var ] );
		}

		echo '<br class="clear" />';
	}

	/**
	 * Creates a Checkbox input field list.
	 *
	 * @param string $variable The variables within the option to create the checkbox list for.
	 * @param string $labels   The labels to show for the variable.
	 *
	 * @since 12.8
	 */
	public function checkbox_list( $variable, $labels ) {
		$values = $this->get_field_value( $variable, [] );

		foreach ( $labels as $name => $label ) {
			printf(
				'<input class="checkbox double" id="%1$s" type="checkbox" name="%2$s" %3$s value="%4$s"/>',
				esc_attr( $variable . '-' . $name ),
				esc_attr( $this->option_name ) . '[' . esc_attr( $variable ) . '][' . $name . ']',
				checked( ! empty( $values[ $name ] ), true, false ),
				esc_attr( $name )
			);

			printf(
				'<label class="checkbox" for="%1$s">%2$s</label>',
				esc_attr( $variable . '-' . $name ), // #1
				esc_html( $label )
			);
			echo '<br class="clear">';
		}
	}

	/**
	 * Create a light switch input field using a single checkbox.
	 *
	 * @param string $var     The variable within the option to create the checkbox for.
	 * @param string $label   The label element text for the checkbox.
	 * @param array  $buttons Array of two visual labels for the buttons (defaults Disabled/Enabled).
	 * @param string $help    Inline Help that will be printed out before the visible toggles text.
	 * @param bool   $inverse Used when the option is saved inverse, for instance for "noindex-" or "disable-" type options.
	 *
	 * @since 3.1
	 */
	public function light_switch( $var, $label, $buttons = [], $help = '', $inverse = false ) {
		$val = $this->get_field_value( $var, false );

		if ( $val === 'on' ) {
			$val = true;
		}

		$class = 'yoast-toggle';
		if ( $inverse ) {
			$class .= '--inverse';
		}


		if ( empty( $buttons ) ) {
			$buttons = [ __( 'Disabled', 'wordpress-seo' ), __( 'Enabled', 'wordpress-seo' ) ];
		}

		list( $off_button, $on_button ) = $buttons;

		echo '<div class="yoast-toggle__item">',
		'<div class="yoast-toggle__item-title"><label for="', esc_attr( $var ) ,'">', esc_html( $label ), '</label>', $help, '</div>',
		'<div class="', $class, '">',
		'<input type="checkbox" class="yoast-toggle__checkbox" id="', esc_attr( $var ), '" name="', esc_attr( $this->option_name ), '[', esc_attr( $var ), ']" value="on"', checked( $val, true, false ), disabled( $this->is_control_disabled( $var ), true, false ), '/>',
		'<span class="yoast-toggle__switch"></span>',
		'<span class="yoast-toggle--inactive" aria-hidden="true">', esc_html( $off_button ), '</span>',
		'<span class="yoast-toggle--active" aria-hidden="true">', esc_html( $on_button ), '</span>',
		'</div>',
		'</div>';
	}

	/**
	 * Create a disabled switch input field using a single checkbox.
	 *
	 * @param string $var     The variable within the option to create the checkbox for.
	 * @param string $label   The label element text for the checkbox.
	 * @param array  $buttons Array of two visual labels for the buttons (defaults Disabled/Enabled).
	 * @param string $help    Inline Help that will be printed out before the visible toggles text.
	 * @param bool   $inverse Used when the option is saved inverse, for instance for "noindex-" or "disable-" type options.
	 * @param string $url     The URL to link the button to.
	 *
	 * @since 3.1
	 */
	public function light_switch_disabled( $var, $label, $buttons = [], $help = '', $inverse = false, $url ) {
		$class = 'yoast-toggle';
		if ( $inverse ) {
			$class .= '--inverse';
		}


		if ( empty( $buttons ) ) {
			$buttons = [ __( 'Disabled', 'wordpress-seo' ), __( 'Enabled', 'wordpress-seo' ) ];
		}

		list( $off_button, $on_button ) = $buttons;

		echo '<div class="yoast-toggle__item yoast-toggle__item-disabled">',
		'<div class="yoast-toggle__item-title"><label for="', esc_attr( $var ) ,'">', esc_html( $label ), '</label>', $help, '</div>',
		'<div class="', $class, '">',
		'<input type="checkbox" disabled class="yoast-toggle__checkbox" id="', esc_attr( $var ), '" name="', esc_attr( $this->option_name ), '[', esc_attr( $var ), ']" value="on"', '/>',
		'<span class="yoast-toggle__switch"></span>',
		'<span class="yoast-toggle--inactive" aria-hidden="true">', esc_html( $off_button ), '</span>',
		'<span class="yoast-toggle--active" aria-hidden="true">', esc_html( $on_button ), '</span>',
		'</div>',
		'<a href="', $url, '" class="yoast-button yoast-button--buy yoast-button--buy-small">', __( 'Upgrade to premium', 'wordpress-seo' ) ,'<span class="yoast-button--buy__caret"></span></a>',
		'</div>';
	}

	/**
	 * Create a Text input field.
	 *
	 * @param string       $var   The variable within the option to create the text input field for.
	 * @param string       $label The label to show for the variable.
	 * @param array|string $attr  Extra attributes to add to the input field. Can be class, disabled, autocomplete.
	 *
	 * @since 2.1 Introduced the `$attr` parameter.
	 *
	 * @since 2.0
	 */
	public function textinput( $var, $label, $attr = [] ) {

		echo '<div class="yoast-field-group">';
		$type = 'text';

		if ( ! is_array( $attr ) ) {
			$attr = [
				'class'    => $attr,
				'disabled' => false,
			];
		}

		$defaults = [
			'placeholder' => '',
			'class'       => '',
		];
		$attr       = wp_parse_args( $attr, $defaults );
		$val        = $this->get_field_value( $var, '' );
		$attributes = isset( $attr['autocomplete'] ) ? ' autocomplete="' . esc_attr( $attr['autocomplete'] ) . '"' : '';
		if ( isset( $attr['disabled'] ) && $attr['disabled'] ) {
			$attributes .= ' disabled';
		}

		$this->label(
			$label,
			[
				'for'   => $var,
				'class' => 'textinput',
			]
		);

		$has_input_error = Yoast_Input_Validation::yoast_form_control_has_error( $var );
		$aria_attributes = Yoast_Input_Validation::get_the_aria_invalid_attribute( $var );

		Yoast_Input_Validation::set_error_descriptions();
		$aria_attributes .= Yoast_Input_Validation::get_the_aria_describedby_attribute( $var );

		echo '<input' . $attributes . $aria_attributes . ' class="yoast-field-group__inputfield ' . esc_attr( $attr['class'] ) . '
		" placeholder="' . esc_attr( $attr['placeholder'] ) . '
		" type="' . $type . '
		" id="', esc_attr( $var ), '
		" name="', esc_attr( $this->option_name ), '[', esc_attr( $var ), ']
		" value="', esc_attr( $val ), '"', disabled( $this->is_control_disabled( $var ), true, false ), '/>', '</div>';

		echo Yoast_Input_Validation::get_the_error_description( $var );
	}

	/**
	 * Create a textarea.
	 *
	 * @param string       $var   The variable within the option to create the textarea for.
	 * @param string       $label The label to show for the variable.
	 * @param string|array $attr  The CSS class or an array of attributes to assign to the textarea.
	 *
	 * @since 2.0
	 */
	public function textarea( $var, $label, $attr = [] ) {
		echo '<div class="yoast-field-group">';
		if ( ! is_array( $attr ) ) {
			$attr = [
				'class' => $attr,
			];
		}

		$defaults = [
			'cols'  => '',
			'rows'  => '',
			'class' => '',
		];
		$attr     = wp_parse_args( $attr, $defaults );
		$val      = $this->get_field_value( $var, '' );

		$this->label(
			$label,
			[
				'for'   => $var,
				'class' => 'textinput',
			]
		);
		echo '<textarea cols="' . esc_attr( $attr['cols'] ) . '
		" rows="' . esc_attr( $attr['rows'] ) . '
		" class="yoast-field-group__textarea ' . esc_attr( $attr['class'] ) . '
		" id="' . esc_attr( $var ) . '
		" name="' . esc_attr( $this->option_name ) . '[' . esc_attr( $var ) . ']
		"', disabled( $this->is_control_disabled( $var ), true, false ), '>' . esc_textarea( $val ) . '</textarea>';
		echo '</div>';
	}

	/**
	 * Create a hidden input field.
	 *
	 * @param string $var The variable within the option to create the hidden input for.
	 * @param string $id  The ID of the element.
	 *
	 * @since 2.0
	 */
	public function hidden( $var, $id = '' ) {
		$val = $this->get_field_value( $var, '' );
		if ( is_bool( $val ) ) {
			$val = ( $val === true ) ? 'true' : 'false';
		}

		if ( $id === '' ) {
			$id = 'hidden_' . $var;
		}

		echo '<input type="hidden" id="' . esc_attr( $id ) . '" name="' . esc_attr( $this->option_name ) . '[' . esc_attr( $var ) . ']" value="' . esc_attr( $val ) . '"/>';
	}

	/**
	 * Create a Select Box.
	 *
	 * @param string $var            The variable within the option to create the select for.
	 * @param string $label          The label to show for the variable.
	 * @param array  $select_options The select options to choose from.
	 * @param string $styled         The select style. Use 'styled' to get a styled select. Default 'unstyled'.
	 * @param bool   $show_label     Whether or not to show the label, if not, it will be applied as an aria-label.
	 *
	 * @since 2.0
	 */
	public function select( $var, $label, array $select_options, $styled = 'unstyled', $show_label = true ) {
		echo '<div class="yoast-field-group">';
		if ( empty( $select_options ) ) {
			return;
		}

		if ( $show_label ) {
			$this->label(
				$label,
				[
					'for'   => $var,
					'class' => 'select',

				]
			);
		}

		$select_name       = esc_attr( $this->option_name ) . '[' . esc_attr( $var ) . ']';
		$active_option     = $this->get_field_value( $var, '' );
		$wrapper_start_tag = '';
		$wrapper_end_tag   = '';

		$select = new Yoast_Input_Select( $var, $select_name, $select_options, $active_option );
		$select->add_attribute( 'class', 'select' );
		if ( $this->is_control_disabled( $var ) ) {
			$select->add_attribute( 'disabled', 'disabled' );
		}
		if ( ! $show_label ) {
			$select->add_attribute( 'aria-label', $label );
		}

		if ( $styled === 'styled' ) {
			$wrapper_start_tag = '<span class="yoast-styled-select">';
			$wrapper_end_tag   = '</span>';
		}

		echo $wrapper_start_tag;
		$select->output_html();
		echo $wrapper_end_tag;
		echo '</div>';
	}

	/**
	 * Create a File upload field.
	 *
	 * @param string $var   The variable within the option to create the file upload field for.
	 * @param string $label The label to show for the variable.
	 *
	 * @since 2.0
	 */
	public function file_upload( $var, $label ) {
		$val = $this->get_field_value( $var, '' );
		if ( is_array( $val ) ) {
			$val = $val['url'];
		}

		$var_esc = esc_attr( $var );
		$this->label(
			$label,
			[
				'for'   => $var,
				'class' => 'select',
			]
		);
		echo '<input type="file" value="' . esc_attr( $val ) . '" class="textinput" name="' . esc_attr( $this->option_name ) . '[' . $var_esc . ']" id="' . $var_esc . '"', disabled( $this->is_control_disabled( $var ), true, false ), '/>';

		// Need to save separate array items in hidden inputs, because empty file inputs type will be deleted by settings API.
		if ( ! empty( $val ) ) {
			$this->hidden( 'file', $this->option_name . '_file' );
			$this->hidden( 'url', $this->option_name . '_url' );
			$this->hidden( 'type', $this->option_name . '_type' );
		}
		echo '<br class="clear"/>';
	}

	/**
	 * Media input.
	 *
	 * @param string $var   Option name.
	 * @param string $label Label message.
	 *
	 * @since 2.0
	 */
	public function media_input( $var, $label ) {
		$val      = $this->get_field_value( $var, '' );
		$id_value = $this->get_field_value( $var . '_id', '' );

		$var_esc = esc_attr( $var );

		$this->label(
			$label,
			[
				'for'   => 'wpseo_' . $var,
				'class' => 'select',
			]
		);

		$id_field_id = 'wpseo_' . $var_esc . '_id';

		echo '<div class="yoast-field-group yoast-field-group__upload">';
			echo '<input',
				' class="textinput yoast-field-group__inputfield"',
				' id="wpseo_', $var_esc, '"',
				' type="text" size="36"',
				' name="', esc_attr( $this->option_name ), '[', $var_esc, ']"',
				' value="', esc_attr( $val ), '"',
				' readonly="readonly"',
				' /> ';
			echo '<input',
				' id="wpseo_', $var_esc, '_button"',
				' class="wpseo_image_upload_button yoast-button yoast-button--secondary yoast-button--upload"',
				' type="button"',
				' value="', esc_attr__( 'Upload image', 'wordpress-seo' ), '"',
				' data-target-id="', esc_attr( $id_field_id ), '"',
				disabled( $this->is_control_disabled( $var ), true, false ),
				' />';
			echo '<input',
				' class="yoast-remove yoast-js-remove-image"',
				' type="button"',
				' value="', esc_attr__( 'Remove image', 'wordpress-seo' ), '"',
				disabled( $this->is_control_disabled( $var ), true, false ),
				' />';
			echo '<input',
				' type="hidden"',
				' id="', esc_attr( $id_field_id ), '"',
				' name="', esc_attr( $this->option_name ), '[', $var_esc, '_id]"',
				' value="', esc_attr( $id_value ), '"',
				' />';
		echo '</div>';
		echo '<br class="clear"/>';
	}

	/**
	 * Create a Radio input field.
	 *
	 * @param string $var         The variable within the option to create the radio button for.
	 * @param array  $values      The radio options to choose from.
	 * @param string $legend      Optional. The legend to show for the field set, if any.
	 * @param array  $legend_attr Optional. The attributes for the legend, if any.
	 *
	 * @since 2.0
	 */
	public function radio( $var, $values, $legend = '', $legend_attr = [] ) {
		if ( ! is_array( $values ) || $values === [] ) {
			return;
		}
		$val = $this->get_field_value( $var, false );

		$var_esc = esc_attr( $var );

		echo '<fieldset class="yoast-form-fieldset wpseo_radio_block" id="' . $var_esc . '">';

		if ( is_string( $legend ) && $legend !== '' ) {

			$defaults = [
				'id'    => '',
				'class' => 'radiogroup',
			];

			$legend_attr = wp_parse_args( $legend_attr, $defaults );

			$this->legend( $legend, $legend_attr );
		}

		foreach ( $values as $key => $value ) {
			$label      = $value;
			$aria_label = '';

			if ( is_array( $value ) ) {
				$label      = isset( $value['label'] ) ? $value['label'] : '';
				$aria_label = isset( $value['aria_label'] ) ? $value['aria_label'] : '';
			}

			$key_esc = esc_attr( $key );
			echo '<input type="radio" class="radio" id="' . $var_esc . '-' . $key_esc . '" name="' . esc_attr( $this->option_name ) . '[' . $var_esc . ']" value="' . $key_esc . '" ' . checked( $val, $key_esc, false ) . disabled( $this->is_control_disabled( $var ), true, false ) . ' />';
			$this->label(
				$label,
				[
					'for'        => $var_esc . '-' . $key_esc,
					'class'      => 'radio',
					'aria_label' => $aria_label,
				]
			);
		}
		echo '</fieldset>';
	}

	/**
	 * Create a Title separator input field.
	 *
	 * @param string $var         The variable within the option to create the separator.
	 * @param array  $values      The title separator options to choose from.
	 * @param string $legend      Optional. The legend to show for the field set, if any.
	 * @param array  $legend_attr Optional. The attributes for the legend, if any.
	 *
	 * @since 14.5
	 */
	public function title_separator( $var, $values, $legend = '', $legend_attr = [] ) {
		if ( ! is_array( $values ) || $values === [] ) {
			return;
		}
		$val = $this->get_field_value( $var, false );

		$var_esc = esc_attr( $var );

		echo '<div class="yoast-field-group__title-separator" id="' . $var_esc . '">';

		if ( is_string( $legend ) && $legend !== '' ) {

			$defaults = [
				'id'    => '',
				'class' => 'radiogroup',
			];

			$legend_attr = wp_parse_args( $legend_attr, $defaults );

			$this->legend( $legend, $legend_attr );
		}

		foreach ( $values as $key => $value ) {
			$label      = $value;
			$aria_label = '';

			if ( is_array( $value ) ) {
				$label      = isset( $value['label'] ) ? $value['label'] : '';
				$aria_label = isset( $value['aria_label'] ) ? $value['aria_label'] : '';
			}

			$key_esc = esc_attr( $key );
			echo '<input type="radio" class="visually-hidden" id="' . $var_esc . '-' . $key_esc . '" name="' . esc_attr( $this->option_name ) . '[' . $var_esc . ']" value="' . $key_esc . '" ' . checked( $val, $key_esc, false ) . disabled( $this->is_control_disabled( $var ), true, false ) . ' />';
			$this->label_title_separator(
				$label,
				[
					'for'        => $var_esc . '-' . $key_esc,
					'class'      => 'radio',
					'aria_label' => $aria_label,
				]
			);
		}
		echo '</div>';
	}

	/**
	 * Output a label element.
	 *
	 * @param string $text Label text string.
	 * @param array  $attr HTML attributes set.
	 *
	 * @since 2.0
	 */
	public function label_title_separator( $text, $attr ) {
		$defaults = [
			'class'      => 'radio',
			'close'      => true,
			'for'        => '',
			'aria_label' => '',
		];

		$attr       = wp_parse_args( $attr, $defaults );
		$aria_label = '';
		if ( $attr['aria_label'] !== '' ) {
			$aria_label = ' aria-label="' . esc_attr( $attr['aria_label'] ) . '"';
		}

		echo "<label class='" . esc_attr( $attr['class'] ) . "' for='" . esc_attr( $attr['for'] ) . "'$aria_label>$text";
		if ( $attr['close'] ) {
			echo '</label>';
		}
	}

	/**
	 * Create a toggle switch input field using two radio buttons.
	 *
	 * @param string $var    The variable within the option to create the radio buttons for.
	 * @param array  $values Associative array of on/off keys and their values to be used as
	 *                       the label elements text for the radio buttons. Optionally, each
	 *                       value can be an array of visible label text and screen reader text.
	 * @param string $label  The visual label for the radio buttons group, used as the fieldset legend.
	 * @param string $help   Inline Help that will be printed out before the visible toggles text.
	 *
	 * @since 3.1
	 */
	public function toggle_switch( $var, $values, $label, $help = '' ) {
		if ( ! is_array( $values ) || $values === [] ) {
			return;
		}
		$val = $this->get_field_value( $var, false );
		if ( $val === true ) {
			$val = 'on';
		}
		if ( $val === false ) {
			$val = 'off';
		}

		$var_esc = esc_attr( $var );

		echo '<div class="switch-container">';
		echo '<fieldset id="', $var_esc, '" class="fieldset-switch-toggle"><legend>', $label, ' ', $help, '</legend>';

		echo $this->get_disabled_note( $var );
		echo '<div class="yoast-toggle">';

		foreach ( $values as $key => $value ) {
			$screen_reader_text_html = '';

			if ( is_array( $value ) ) {
				$screen_reader_text      = $value['screen_reader_text'];
				$screen_reader_text_html = '<span class="screen-reader-text"> ' . esc_html( $screen_reader_text ) . '</span>';
				$value                   = $value['text'];
			}

			$key_esc = esc_attr( $key );
			$for     = $var_esc . '-' . $key_esc;
			echo '<input type="radio" id="' . $for . '" name="' . esc_attr( $this->option_name ) . '[' . $var_esc . ']" value="' . $key_esc . '" ' . checked( $val, $key_esc, false ) . disabled( $this->is_control_disabled( $var ), true, false ) . ' />',
			'<label for="', $for, '">', esc_html( $value ), $screen_reader_text_html, '</label>';
		}

		echo '</div></fieldset><div class="clear"></div></div>' . PHP_EOL . PHP_EOL;
	}

	/**
	 * Creates a toggle switch to define whether an indexable should be indexed or not.
	 *
	 * @param string $var   The variable within the option to create the radio buttons for.
	 * @param string $label The visual label for the radio buttons group, used as the fieldset legend.
	 * @param string $help  Inline Help that will be printed out before the visible toggles text.
	 *
	 * @return void
	 */
	public function index_switch( $var, $label, $help = '' ) {
		$index_switch_values = [
			__( 'Yes', 'wordpress-seo' ),
			__( 'No', 'wordpress-seo' ),
		];

		$this->light_switch(
			$var,
			sprintf(
			/* translators: %s expands to an indexable object's name, like a post type or taxonomy */
				esc_html__( 'Show %s in search results?', 'wordpress-seo' ),
				esc_html( $label )
			),
			$index_switch_values,
			$help,
			true
		);
	}

	/**
	 * Creates a toggle switch to show hide certain options.
	 *
	 * @param string $var          The variable within the option to create the radio buttons for.
	 * @param string $label        The visual label for the radio buttons group, used as the fieldset legend.
	 * @param bool   $inverse_keys Whether or not the option keys need to be inverted to support older functions.
	 * @param string $help         Inline Help that will be printed out before the visible toggles text.
	 *
	 * @return void
	 */
	public function show_hide_switch( $var, $label, $inverse_keys = false, $help = '' ) {
		$show_hide_switch = [
			__( 'Hide', 'wordpress-seo' ),
			__( 'Show', 'wordpress-seo' ),
		];

		$this->light_switch( $var, $label, $show_hide_switch, $help, $inverse_keys );
	}

	/**
	 * Retrieves the value for the form field.
	 *
	 * @param string $field_name    The field name to retrieve the value for.
	 * @param string $default_value The default value, when field has no value.
	 *
	 * @return mixed|null The retrieved value.
	 */
	protected function get_field_value( $field_name, $default_value = null ) {
		return WPSEO_Options::get( $field_name, $default_value );
	}

	/**
	 * Checks whether a given control should be disabled.
	 *
	 * @param string $var The variable within the option to check whether its control should be disabled.
	 *
	 * @return bool True if control should be disabled, false otherwise.
	 */
	protected function is_control_disabled( $var ) {
		if ( $this->option_instance === null ) {
			return false;
		}

		return $this->option_instance->is_disabled( $var );
	}

	/**
	 * Gets the explanation note to print if a given control is disabled.
	 *
	 * @param string $var The variable within the option to print a disabled note for.
	 *
	 * @return string Explanation note HTML string, or empty string if no note necessary.
	 */
	protected function get_disabled_note( $var ) {
		if ( ! $this->is_control_disabled( $var ) ) {
			return '';
		}

		return '<p class="disabled-note">' . esc_html__( 'This feature has been disabled by the network admin.', 'wordpress-seo' ) . '</p>';
	}
<<<<<<< HEAD

	/* ********************* DEPRECATED METHODS ********************* */

	/**
	 * Retrieve options based on whether we're on multisite or not.
	 *
	 * @return array The option's value.
	 * @since      2.0   Moved to this class.
	 * @deprecated 8.4
	 * @codeCoverageIgnore
	 *
	 * @since      1.2.4
	 */
	public function get_option() {
		_deprecated_function( __METHOD__, 'WPSEO 8.4' );

		if ( is_network_admin() ) {
			return get_site_option( $this->option_name );
		}

		return get_option( $this->option_name );
	}
=======
>>>>>>> 8419955d
}<|MERGE_RESOLUTION|>--- conflicted
+++ resolved
@@ -904,29 +904,4 @@
 
 		return '<p class="disabled-note">' . esc_html__( 'This feature has been disabled by the network admin.', 'wordpress-seo' ) . '</p>';
 	}
-<<<<<<< HEAD
-
-	/* ********************* DEPRECATED METHODS ********************* */
-
-	/**
-	 * Retrieve options based on whether we're on multisite or not.
-	 *
-	 * @return array The option's value.
-	 * @since      2.0   Moved to this class.
-	 * @deprecated 8.4
-	 * @codeCoverageIgnore
-	 *
-	 * @since      1.2.4
-	 */
-	public function get_option() {
-		_deprecated_function( __METHOD__, 'WPSEO 8.4' );
-
-		if ( is_network_admin() ) {
-			return get_site_option( $this->option_name );
-		}
-
-		return get_option( $this->option_name );
-	}
-=======
->>>>>>> 8419955d
 }