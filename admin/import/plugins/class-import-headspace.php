<?php
/**
<<<<<<< HEAD
 * WPSEO plugin file.
=======
 * File with the class to handle data from HeadSpace.
>>>>>>> b38c40e0
 *
 * @package WPSEO\Admin\Import\Plugins
 */

/**
 * Class WPSEO_Import_HeadSpace
 *
 * Class with functionality to import & clean HeadSpace SEO post metadata.
 */
class WPSEO_Import_HeadSpace extends WPSEO_Plugin_Importer {
	/**
	 * The plugin name.
	 *
	 * @var string
	 */
	protected $plugin_name = 'HeadSpace SEO';

	/**
	 * Meta key, used in SQL LIKE clause for detect query.
	 *
	 * @var string
	 */
	protected $meta_key = '_headspace_%';

	/**
	 * The arrays of keys to clone into Yoast SEO.
	 *
	 * @var array
	 */
	protected $clone_keys = array(
		array(
			'old_key' => '_headspace_description',
			'new_key' => 'metadesc',
		),
		array(
			'old_key' => '_headspace_page_title',
			'new_key' => 'title',
		),
		array(
			'old_key' => '_headspace_noindex',
			'new_key' => 'meta-robots-noindex',
			'convert' => array( 'on' => 1 ),
		),
		array(
			'old_key' => '_headspace_nofollow',
			'new_key' => 'meta-robots-nofollow',
			'convert' => array( 'on' => 1 ),
		),
	);
}<|MERGE_RESOLUTION|>--- conflicted
+++ resolved
@@ -1,10 +1,6 @@
 <?php
 /**
-<<<<<<< HEAD
- * WPSEO plugin file.
-=======
  * File with the class to handle data from HeadSpace.
->>>>>>> b38c40e0
  *
  * @package WPSEO\Admin\Import\Plugins
  */
