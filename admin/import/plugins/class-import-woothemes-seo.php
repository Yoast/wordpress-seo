--- conflicted
+++ resolved
@@ -1,10 +1,6 @@
 <?php
 /**
-<<<<<<< HEAD
- * WPSEO plugin file.
-=======
  * File with the class to handle data from WooThemes SEO.
->>>>>>> ba25bfda
  *
  * @package WPSEO\Admin\Import\Plugins
  */
