--- conflicted
+++ resolved
@@ -84,15 +84,9 @@
 					'</a>'
 				),
 				array(
-<<<<<<< HEAD
-					'type'      => 'updated yoast-dismissible',
-					'id'        => 'wpseo-dismiss-gsc',
-					'nonce'     => wp_create_nonce( 'dismiss-gsc-notice' ),
-=======
 					'type'         => Yoast_Notification::WARNING,
 					'id'           => 'wpseo-dismiss-gsc',
 					'capabilities' => 'manage_options',
->>>>>>> 5a20ff08
 				)
 			)
 		);
