<?php
/**
 * @package WPSEO\Admin
 */

if ( ! defined( 'WPSEO_VERSION' ) ) {
	header( 'Status: 403 Forbidden' );
	header( 'HTTP/1.1 403 Forbidden' );
	exit();
}

/**
 * @todo this whole thing should probably be a proper class.
 */

/**
 * Convenience function to JSON encode and echo results and then die
 *
 * @param array $results Results array for encoding.
 */
function wpseo_ajax_json_echo_die( $results ) {
	echo WPSEO_Utils::json_encode( $results );
	die();
}

/**
 * Function used from AJAX calls, takes it variables from $_POST, dies on exit.
 */
function wpseo_set_option() {
	if ( ! current_user_can( 'manage_options' ) ) {
		die( '-1' );
	}

	check_ajax_referer( 'wpseo-setoption' );

	$option = sanitize_text_field( filter_input( INPUT_POST, 'option' ) );
	if ( $option !== 'page_comments' ) {
		die( '-1' );
	}

	update_option( $option, 0 );
	die( '1' );
}

add_action( 'wp_ajax_wpseo_set_option', 'wpseo_set_option' );

/**
 * Function used to remove the admin notices for several purposes, dies on exit.
 */
function wpseo_set_ignore() {
	if ( ! current_user_can( 'manage_options' ) ) {
		die( '-1' );
	}

	check_ajax_referer( 'wpseo-ignore' );

	$ignore_key = sanitize_text_field( filter_input( INPUT_POST, 'option' ) );

	$options                          = get_option( 'wpseo' );
	$options[ 'ignore_' . $ignore_key ] = true;
	update_option( 'wpseo', $options );

	die( '1' );
}

add_action( 'wp_ajax_wpseo_set_ignore', 'wpseo_set_ignore' );

/**
 * Hides the after-update notification until the next update for a specific user.
 */
function wpseo_dismiss_about() {
	if ( ! current_user_can( 'manage_options' ) ) {
		die( '-1' );
	}

	check_ajax_referer( 'wpseo-dismiss-about' );

	update_user_meta( get_current_user_id(), 'wpseo_seen_about_version' , WPSEO_VERSION );

	die( '1' );
}

add_action( 'wp_ajax_wpseo_dismiss_about', 'wpseo_dismiss_about' );

/**
 * Hides the default tagline notice for a specific user.
 */
function wpseo_dismiss_tagline_notice() {
	if ( ! current_user_can( 'manage_options' ) ) {
		die( '-1' );
	}

	check_ajax_referer( 'wpseo-dismiss-tagline-notice' );

	update_user_meta( get_current_user_id(), 'wpseo_seen_tagline_notice', 'seen' );

	die( '1' );
}

add_action( 'wp_ajax_wpseo_dismiss_tagline_notice', 'wpseo_dismiss_tagline_notice' );

/**
 * Function used to delete blocking files, dies on exit.
 */
function wpseo_kill_blocking_files() {
	if ( ! current_user_can( 'manage_options' ) ) {
		die( '-1' );
	}

	check_ajax_referer( 'wpseo-blocking-files' );

	$message = 'There were no files to delete.';
	$options = get_option( 'wpseo' );
	if ( is_array( $options['blocking_files'] ) && $options['blocking_files'] !== array() ) {
		$message       = 'success';
		$files_removed = 0;
		foreach ( $options['blocking_files'] as $k => $file ) {
			if ( ! @unlink( $file ) ) {
				$message = __( 'Some files could not be removed. Please remove them via FTP.', 'wordpress-seo' );
			}
			else {
				unset( $options['blocking_files'][ $k ] );
				$files_removed ++;
			}
		}
		if ( $files_removed > 0 ) {
			update_option( 'wpseo', $options );
		}
	}

	die( $message );
}

add_action( 'wp_ajax_wpseo_kill_blocking_files', 'wpseo_kill_blocking_files' );

/**
 * Used in the editor to replace vars for the snippet preview
 */
function wpseo_ajax_replace_vars() {
	global $post;
	check_ajax_referer( 'wpseo-replace-vars' );

	$post = get_post( intval( filter_input( INPUT_POST, 'post_id' ) ) );
	global $wp_query;
	$wp_query->queried_object = $post;
	$wp_query->queried_object_id = $post->ID;
	$omit = array( 'excerpt', 'excerpt_only', 'title' );
	echo wpseo_replace_vars( stripslashes( filter_input( INPUT_POST, 'string' ) ), $post, $omit );
	die;
}

add_action( 'wp_ajax_wpseo_replace_vars', 'wpseo_ajax_replace_vars' );

/**
 * Save an individual SEO title from the Bulk Editor.
 */
function wpseo_save_title() {
	wpseo_save_what( 'title' );
}

add_action( 'wp_ajax_wpseo_save_title', 'wpseo_save_title' );

/**
 * Save an individual meta description from the Bulk Editor.
 */
function wpseo_save_description() {
	wpseo_save_what( 'metadesc' );
}

add_action( 'wp_ajax_wpseo_save_metadesc', 'wpseo_save_description' );

/**
 * Save titles & descriptions
 *
 * @param string $what Type of item to save (title, description).
 */
function wpseo_save_what( $what ) {
	check_ajax_referer( 'wpseo-bulk-editor' );

	$new      = filter_input( INPUT_POST, 'new_value' );
	$post_id  = intval( filter_input( INPUT_POST, 'wpseo_post_id' ) );
	$original = filter_input( INPUT_POST, 'existing_value' );

	$results = wpseo_upsert_new( $what, $post_id, $new, $original );

	wpseo_ajax_json_echo_die( $results );
}

/**
 * Helper function to update a post's meta data, returning relevant information
 * about the information updated and the results or the meta update.
 *
 * @param int    $post_id         Post ID.
 * @param string $new_meta_value  New meta value to record.
 * @param string $orig_meta_value Original meta value.
 * @param string $meta_key        Meta key string.
 * @param string $return_key      Return key string to use in results.
 *
 * @return string
 */
function wpseo_upsert_meta( $post_id, $new_meta_value, $orig_meta_value, $meta_key, $return_key ) {

	$post_id                  = intval( $post_id );
	$sanitized_new_meta_value = wp_strip_all_tags( $new_meta_value );
	$orig_meta_value          = wp_strip_all_tags( $orig_meta_value );

	$upsert_results = array(
		'status'                 => 'success',
		'post_id'                => $post_id,
		"new_{$return_key}"      => $new_meta_value,
		"original_{$return_key}" => $orig_meta_value,
	);

	$the_post = get_post( $post_id );
	if ( empty( $the_post ) ) {

		$upsert_results['status']  = 'failure';
		$upsert_results['results'] = __( 'Post doesn\'t exist.', 'wordpress-seo' );

		return $upsert_results;
	}

	$post_type_object = get_post_type_object( $the_post->post_type );
	if ( ! $post_type_object ) {

		$upsert_results['status']  = 'failure';
		$upsert_results['results'] = sprintf( __( 'Post has an invalid Post Type: %s.', 'wordpress-seo' ), $the_post->post_type );

		return $upsert_results;
	}

	if ( ! current_user_can( $post_type_object->cap->edit_posts ) ) {

		$upsert_results['status']  = 'failure';
		$upsert_results['results'] = sprintf( __( 'You can\'t edit %s.', 'wordpress-seo' ), $post_type_object->label );

		return $upsert_results;
	}

	if ( ! current_user_can( $post_type_object->cap->edit_others_posts ) && $the_post->post_author != get_current_user_id() ) {

		$upsert_results['status']  = 'failure';
		$upsert_results['results'] = sprintf( __( 'You can\'t edit %s that aren\'t yours.', 'wordpress-seo' ), $post_type_object->label );

		return $upsert_results;

	}

	if ( $sanitized_new_meta_value === $orig_meta_value && $sanitized_new_meta_value !== $new_meta_value ) {
		$upsert_results['status']  = 'failure';
		$upsert_results['results'] = __( 'You have used HTML in your value which is not allowed.', 'wordpress-seo' );

		return $upsert_results;
	}

	$res = update_post_meta( $post_id, $meta_key, $sanitized_new_meta_value );

	$upsert_results['status']  = ( $res !== false ) ? 'success' : 'failure';
	$upsert_results['results'] = $res;

	return $upsert_results;
}

/**
 * Save all titles sent from the Bulk Editor.
 */
function wpseo_save_all_titles() {
	wpseo_save_all( 'title' );
}

add_action( 'wp_ajax_wpseo_save_all_titles', 'wpseo_save_all_titles' );

/**
 * Save all description sent from the Bulk Editor.
 */
function wpseo_save_all_descriptions() {
	wpseo_save_all( 'metadesc' );
}

add_action( 'wp_ajax_wpseo_save_all_descriptions', 'wpseo_save_all_descriptions' );

/**
 * Utility function to save values
 *
 * @param string $what Type of item so save.
 */
function wpseo_save_all( $what ) {
	check_ajax_referer( 'wpseo-bulk-editor' );

	// @todo the WPSEO Utils class can't filter arrays in POST yet.
	$new_values      = $_POST['items'];
	$original_values = $_POST['existing_items'];

	$results = array();

	if ( is_array( $new_values ) && $new_values !== array() ) {
		foreach ( $new_values as $post_id => $new_value ) {
			$original_value = $original_values[ $post_id ];
			$results[]      = wpseo_upsert_new( $what, $post_id, $new_value, $original_value );
		}
	}
	wpseo_ajax_json_echo_die( $results );
}

/**
 * Insert a new value
 *
 * @param string $what     Item type (such as title).
 * @param int    $post_id  Post ID.
 * @param string $new      New value to record.
 * @param string $original Original value.
 *
 * @return string
 */
function wpseo_upsert_new( $what, $post_id, $new, $original ) {
	$meta_key = WPSEO_Meta::$meta_prefix . $what;

	return wpseo_upsert_meta( $post_id, $new, $original, $meta_key, $what );
}

/**
 * Create an export and return the URL
 */
function wpseo_get_export() {

	$include_taxonomy = ( filter_input( INPUT_POST, 'include_taxonomy' ) === 'true' );
	$export           = new WPSEO_Export( $include_taxonomy );

	wpseo_ajax_json_echo_die( $export->get_results() );
}

add_action( 'wp_ajax_wpseo_export', 'wpseo_get_export' );

/**
 * Handles the posting of a new FB admin.
 */
function wpseo_add_fb_admin() {
	check_ajax_referer( 'wpseo_fb_admin_nonce' );

	if ( ! current_user_can( 'manage_options' ) ) {
		die( '-1' );
	}

	$facebook_social = new Yoast_Social_Facebook();

	wp_die( $facebook_social->add_admin( filter_input( INPUT_POST, 'admin_name' ), filter_input( INPUT_POST, 'admin_id' ) ) );
}

add_action( 'wp_ajax_wpseo_add_fb_admin', 'wpseo_add_fb_admin' );

<<<<<<< HEAD
/**
 * Retrieves the keyword for the keyword doubles.
 */
function ajax_get_keyword_usage() {
	$post_id = filter_input( INPUT_POST, 'post_id' );
	$keyword = filter_input( INPUT_POST, 'keyword' );

	wp_die(
		WPSEO_Utils::json_encode( WPSEO_Meta::keyword_usage( $keyword, $post_id ) )
	);
}

add_action( 'wp_ajax_get_focus_keyword_usage',  'ajax_get_keyword_usage' );

/**
 * Retrieves the keyword for the keyword doubles of the termpages.
 */
function ajax_get_term_keyword_usage() {
	$post_id = filter_input( INPUT_POST, 'post_id' );
	$keyword = filter_input( INPUT_POST, 'keyword' );
	$taxonomy = filter_input( INPUT_POST, 'taxonomy' );

	wp_die(
		WPSEO_Utils::json_encode( WPSEO_Taxonomy_Meta::get_keyword_usage( $keyword, $post_id, $taxonomy ) )
	);
}

add_action( 'wp_ajax_get_term_keyword_usage',  'ajax_get_term_keyword_usage' );

// Crawl Issue Manager AJAX hooks.
new WPSEO_GSC_Ajax;

// SEO Score Recalculations.
new WPSEO_Recalculate_Scores_Ajax;

new Yoast_Dashboard_Widget();

new WPSEO_Shortcode_Filter();
=======
new Yoast_Dashboard_Widget();

new Yoast_WPTitle_Ajax();
>>>>>>> 8484e381
<|MERGE_RESOLUTION|>--- conflicted
+++ resolved
@@ -348,7 +348,6 @@
 
 add_action( 'wp_ajax_wpseo_add_fb_admin', 'wpseo_add_fb_admin' );
 
-<<<<<<< HEAD
 /**
  * Retrieves the keyword for the keyword doubles.
  */
@@ -387,8 +386,5 @@
 new Yoast_Dashboard_Widget();
 
 new WPSEO_Shortcode_Filter();
-=======
-new Yoast_Dashboard_Widget();
-
-new Yoast_WPTitle_Ajax();
->>>>>>> 8484e381
+
+new Yoast_WPTitle_Ajax();