<?php
/**
 * @package Admin
 *
 * This code generates the metabox on the edit post / page as well as contains all page analysis functionality.
 */

if ( ! defined( 'WPSEO_VERSION' ) ) {
	header( 'HTTP/1.0 403 Forbidden' );
	die;
}

/**
 * class WPSEO_Metabox
 *
 * The class that generates the metabox on the edit post / page as well as contains all page analysis functionality.
 */
class WPSEO_Metabox {

	/**
	 * @var int $meta_length Allowed length of the meta description.
	 */
	var $meta_length = 156;

	/**
	 * @var string $meta_length_reason Reason the meta description is not the default length.
	 */
	var $meta_length_reason = '';

	/**
	 * Class constructor
	 */
	function __construct() {
		if ( ! class_exists( 'Yoast_TextStatistics' ) && apply_filters( 'wpseo_use_page_analysis', true ) === true )
			require_once( WPSEO_PATH . 'admin/TextStatistics.php' );

		add_action( 'add_meta_boxes', array( $this, 'add_meta_box' ) );
		add_action( 'admin_print_styles-post-new.php', array( $this, 'enqueue' ) );
		add_action( 'admin_print_styles-post.php', array( $this, 'enqueue' ) );
		add_action( 'admin_print_styles-edit.php', array( $this, 'enqueue' ) );
		add_action( 'admin_head', array( $this, 'script' ) );
		add_action( 'add_meta_boxes', array( $this, 'add_custom_box' ) );
		add_action( 'wp_insert_post', array( $this, 'save_postdata' ) );
		add_action( 'edit_attachment', array( $this, 'save_postdata' ) );
		add_action( 'add_attachment', array( $this, 'save_postdata' ) );
		add_action( 'admin_init', array( $this, 'setup_page_analysis' ) );
	}

	/**
	 * Test whether we are on a public post type - no metabox actions needed if we are not
	 * Unfortunately we have to hook most everything in before the point where all post types are registered and
	 * we know which post type is being requested, so we need to use this check in nearly every hooked in function.
	 *
	 * Still problematic functions based on tests (i.e. pt_is_public() does not yet return the right info):
	 * setup_page_analysis()
	 * column_sort_orderby()
	 * save_postdata() (at least for new posts /autosave)
	 *
	 * @since 1.5.0
	 */
	function pt_is_public() {
		global $post;

		// Don't make static as post_types may still be added during the run
		$cpts = get_post_types( array( 'public' => true ), 'names' );

		return ( is_object( $post ) && in_array( $post->post_type, $cpts ) );
	}

	/**
	 * Sets up all the functionality related to the prominence of the page analysis functionality.
	 */
	public function setup_page_analysis() {

		if ( apply_filters( 'wpseo_use_page_analysis', true ) === true ) {

			$options = WPSEO_Options::get_all();

			foreach ( get_post_types( array( 'public' => true ), 'names' ) as $pt ) {
				if ( isset( $options['hideeditbox-' . $pt] ) && $options['hideeditbox-' . $pt] === true )
					continue;
				add_filter( 'manage_' . $pt . '_posts_columns', array( $this, 'column_heading' ), 10, 1 );
				add_action( 'manage_' . $pt . '_posts_custom_column', array( $this, 'column_content' ), 10, 2 );
				add_action( 'manage_edit-' . $pt . '_sortable_columns', array( $this, 'column_sort' ), 10, 2 );
			}
			add_filter( 'request', array( $this, 'column_sort_orderby' ) );

			add_action( 'restrict_manage_posts', array( $this, 'posts_filter_dropdown' ) );
			add_action( 'post_submitbox_misc_actions', array( $this, 'publish_box' ) );
		}
	}

	/**
	 * Lowercase a sentence while preserving "weird" characters.
	 *
	 * This should work with Greek, Russian, Polish & French amongst other languages...
	 *
	 * @param string $string String to lowercase
	 *
	 * @return string
	 */
	public function strtolower_utf8( $string ) {
		$convert_to   = array(
			"a", "b", "c", "d", "e", "f", "g", "h", "i", "j", "k", "l", "m", "n", "o", "p", "q", "r", "s", "t", "u",
			"v", "w", "x", "y", "z", "à", "á", "â", "ã", "ä", "å", "æ", "ç", "è", "é", "ê", "ë", "ì", "í", "î", "ï",
			"ð", "ñ", "ò", "ó", "ô", "õ", "ö", "ø", "ù", "ú", "û", "ü", "ý", "а", "б", "в", "г", "д", "е", "ё", "ж",
			"з", "и", "й", "к", "л", "м", "н", "о", "п", "р", "с", "т", "у", "ф", "х", "ц", "ч", "ш", "щ", "ъ", "ы",
			"ь", "э", "ю", "я", "ą", "ć", "ę", "ł", "ń", "ó", "ś", "ź", "ż"
		);
		$convert_from = array(
			"A", "B", "C", "D", "E", "F", "G", "H", "I", "J", "K", "L", "M", "N", "O", "P", "Q", "R", "S", "T", "U",
			"V", "W", "X", "Y", "Z", "À", "Á", "Â", "Ã", "Ä", "Å", "Æ", "Ç", "È", "É", "Ê", "Ë", "Ì", "Í", "Î", "Ï",
			"Ð", "Ñ", "Ò", "Ó", "Ô", "Õ", "Ö", "Ø", "Ù", "Ú", "Û", "Ü", "Ý", "А", "Б", "В", "Г", "Д", "Е", "Ё", "Ж",
			"З", "И", "Й", "К", "Л", "М", "Н", "О", "П", "Р", "С", "Т", "У", "Ф", "Х", "Ц", "Ч", "Ш", "Щ", "Ъ", "Ъ",
			"Ь", "Э", "Ю", "Я", "Ą", "Ć", "Ę", "Ł", "Ń", "Ó", "Ś", "Ź", "Ż"
		);

		return str_replace( $convert_from, $convert_to, $string );
	}

	/**
	 * Outputs the page analysis score in the Publish Box.
	 */
	public function publish_box() {
		if( $this->pt_is_public() === false )
			return;

		echo '<div class="misc-pub-section misc-yoast misc-pub-section-last">';

		if ( wpseo_get_value( 'meta-robots-noindex' ) == 1 ) {
			$score_label = 'noindex';
			$title       = __( 'Post is set to noindex.', 'wordpress-seo' );
		}
		else {
			$score = wpseo_get_value( 'linkdex' );
			if ( $score ) {
				$score = round( $score / 10 );
				if ( $score < 1 )
					$score = 1;
				$score_label = wpseo_translate_score( $score );
			}
			else {
				if ( isset( $_GET['post'] ) ) {
					$post_id = (int) $_GET['post'];
					$post    = get_post( $post_id );
				}
				else {
					global $post;
				}

				$this->calculate_results( $post );
				$score = wpseo_get_value( 'linkdex' );
				if ( ! $score || empty( $score ) ) {
					$score_label = 'na';
					$title       = __( 'No focus keyword set.', 'wordpress-seo' );
				}
				else {
					$score_label = wpseo_translate_score( $score );
				}
			}
		}
		if ( ! isset( $title ) )
			$title = wpseo_translate_score( $score, $css = false );

		$result = '<div title="' . esc_attr( $title ) . '" alt="' . esc_attr( $title ) . '" class="wpseo_score_img ' . $score_label . '"></div>';

		echo __( 'SEO: ', 'wordpress-seo' ) . $result . ' <a class="wpseo_tablink scroll" href="#wpseo_linkdex">' . __( 'Check', 'wordpress-seo' ) . '</a>';

		echo '</div>';
	}

	/**
	 * Adds the WordPress SEO box to the edit boxes in the edit post / page overview.
	 */
	public function add_custom_box() {
		if( $this->pt_is_public() === false )
			return;

		$options = WPSEO_Options::get_all();

		foreach ( get_post_types( array( 'public' => true ) ) as $posttype ) {
			if ( isset( $options['hideeditbox-' . $posttype] ) && $options['hideeditbox-' . $posttype] === true )
				continue;
			add_meta_box( 'wpseo_meta', __( 'WordPress SEO by Yoast', 'wordpress-seo' ), array( $this, 'meta_box' ), $posttype, 'normal', apply_filters( 'wpseo_metabox_prio', 'high' ) );
		}
	}

	/**
	 * Outputs the scripts needed for the edit / post page overview, snippet preview, etc.
	 */
	public function script() {
		if( $this->pt_is_public() === false )
			return;

		if ( isset( $_GET['post'] ) ) {
			$post_id = (int) $_GET['post'];
			$post    = get_post( $post_id );
		}
		else {
			global $post;
		}

		if ( ! isset( $post ) )
			return;

		$options = WPSEO_Options::get_all();

		$date = '';
		if ( isset( $options['showdate-' . $post->post_type] ) && $options['showdate-' . $post->post_type] === true ) {
			$date = $this->get_post_date( $post );

			$this->meta_length        = $this->meta_length - ( strlen( $date ) + 5 );
			$this->meta_length_reason = __( ' (because of date display)', 'wordpress-seo' );
		}

		$this->meta_length_reason = apply_filters( 'wpseo_metadesc_length_reason', $this->meta_length_reason, $post );
		$this->meta_length        = apply_filters( 'wpseo_metadesc_length', $this->meta_length, $post );

		unset( $date );

		$title_template = '';
		if ( isset( $options['title-' . $post->post_type] ) && $options['title-' . $post->post_type] !== '' )
			$title_template = $options['title-' . $post->post_type];

		// If there's no title template set, use the default, otherwise title preview won't work.
		if ( $title_template == '' )
			$title_template = '%%title%% - %%sitename%%';
		$title_template = wpseo_replace_vars( $title_template, $post, array( '%%title%%' ) );

		$metadesc_template = '';
		if ( isset( $options['metadesc-' . $post->post_type] ) && $options['metadesc-' . $post->post_type] !== '' )
			$metadesc_template = wpseo_replace_vars( $options['metadesc-' . $post->post_type], $post, array( '%%excerpt%%', '%%excerpt_only%%' ) );

		$sample_permalink = get_sample_permalink( $post->ID );
		$sample_permalink = str_replace( '%page', '%post', $sample_permalink[0] );
		?>
		<script type="text/javascript">
			var wpseo_lang = '<?php echo substr( get_locale(), 0, 2 ); ?>';
			var wpseo_meta_desc_length = '<?php echo $this->meta_length; ?>';
			var wpseo_title_template = '<?php echo esc_attr( $title_template ); ?>';
			var wpseo_metadesc_template = '<?php echo esc_attr( $metadesc_template ); ?>';
			var wpseo_permalink_template = '<?php echo esc_url( $sample_permalink ); ?>';
			var wpseo_keyword_suggest_nonce = '<?php echo wp_create_nonce( 'wpseo-get-suggest' ); ?>';
		</script>
	<?php
	}

	/**
	 * Add the meta box
	 */
	public function add_meta_box() {
		if( $this->pt_is_public() === false )
			return;

		$options = WPSEO_Options::get_all();

		foreach ( get_post_types( array( 'public' => true ) ) as $posttype ) {
			if ( isset( $options['hideeditbox-' . $posttype] ) && $options['hideeditbox-' . $posttype] === true )
				continue;
			add_meta_box( 'wpseo_meta', __( 'WordPress SEO by Yoast', 'wordpress-seo' ), array( $this, 'meta_box' ), $posttype, 'normal', apply_filters( 'wpseo_metabox_prio', 'high' ) );
		}
	}

	/**
	 * Output a tab in the WP SEO Metabox
	 *
	 * @param string $id      CSS ID of the tab.
	 * @param string $heading Heading for the tab.
	 * @param string $content Content of the tab. This content should be escaped.
	 */
	public function do_tab( $id, $heading, $content ) {
		?>
		<div class="wpseotab <?php echo esc_attr( $id ) ?>">
			<h4 class="wpseo-heading"><?php echo esc_html( $heading ); ?></h4>
			<table class="form-table">
				<?php echo $content ?>
			</table>
		</div>
	<?php
	}

	/**
	 * Retrieve the meta boxes for the given post type.
	 *
	 * @param string $post_type
	 *
	 * @return array
	 */
	public function get_meta_boxes( $post_type = 'post' ) {
		$options = WPSEO_Options::get_all();

		$mbs                   = array();
		$mbs['snippetpreview'] = array(
			'name'  => 'snippetpreview',
			'type'  => 'snippetpreview',
			'title' => __( 'Snippet Preview', 'wordpress-seo' ),
		);
		$mbs['focuskw']        = array(
			'name'         => 'focuskw',
			'std'          => '',
			'type'         => 'text',
			'title'        => __( 'Focus Keyword', 'wordpress-seo' ),
			'autocomplete' => 'off',
			'help'         => sprintf( __( 'Pick the main keyword or keyphrase that this post/page is about.<br/><br/>Read %sthis post%s for more info.', 'wordpress-seo' ), '<a href="http://yoast.com/focus-keyword/#utm_source=wordpress-seo-metabox&utm_medium=inline-help&utm_campaign=focus-keyword">', '</a>' ),
			'description'  => '<div id="focuskwresults"></div>',
		);
		$mbs['title']          = array(
			'name'        => 'title',
			'std'         => '',
			'type'        => 'text',
			'title'       => __( 'SEO Title', 'wordpress-seo' ),
			'description' => sprintf( __( 'Title display in search engines is limited to 70 chars, %s chars left.', 'wordpress-seo' ), '<span id="yoast_wpseo_title-length"></span>' ),
			'help'        => __( 'The SEO Title defaults to what is generated based on this sites title template for this posttype.', 'wordpress-seo' )
		);
		$mbs['metadesc']       = array(
			'name'        => 'metadesc',
			'std'         => '',
			'class'       => 'metadesc',
			'type'        => 'textarea',
			'title'       => __( 'Meta Description', 'wordpress-seo' ),
			'rows'        => 2,
			'richedit'    => false,
			'description' => sprintf( __( 'The <code>meta</code> description will be limited to %s chars%s, %s chars left.', 'wordpress-seo' ), $this->meta_length, $this->meta_length_reason, '<span id="yoast_wpseo_metadesc-length"></span>' ) . ' <div id="yoast_wpseo_metadesc_notice"></div>',
			'help'        => __( 'If the meta description is empty, the snippet preview above shows what is generated based on this sites meta description template.', 'wordpress-seo' ),
		);
		if ( $options['usemetakeywords'] === true ) {
			$mbs['metakeywords'] = array(
				'name'        => 'metakeywords',
				'std'         => '',
				'class'       => 'metakeywords',
				'type'        => 'text',
				'title'       => __( 'Meta Keywords', 'wordpress-seo' ),
				'description' => sprintf( __( 'If you type something above it will override your %smeta keywords template%s.', 'wordpress-seo' ), '<a target="_blank" href="' . admin_url( 'admin.php?page=wpseo_titles#' . esc_url( $post_type ) ) . '">', '</a>' )
			);
		}

		// Apply filters before entering the advanced section
		$mbs = apply_filters( 'wpseo_metabox_entries', $mbs );

		return $mbs;
	}

	/**
	 * Retrieve the meta boxes for the advanced tab.
	 *
	 * @return array
	 */
	function get_advanced_meta_boxes() {
		global $post;

		$post_type = '';
		if ( isset( $post->post_type ) )
			$post_type = $post->post_type;
		else if ( ! isset( $post->post_type ) && isset( $_GET['post_type'] ) )
			$post_type = $_GET['post_type'];

		$options = WPSEO_Options::get_all();

		$mbs = array();

		$mbs['meta-robots-noindex']  = array(
			'name'    => 'meta-robots-noindex',
			'std'     => '-',
			'type'    => 'select',
			'title'   => __( 'Meta Robots Index', 'wordpress-seo' ),
			'options' => array(
				'0' => sprintf( __( 'Default for post type, currently: %s', 'wordpress-seo' ), ( ( isset( $options['noindex-' . $post_type] ) && $options['noindex-' . $post_type] === true ) ? 'noindex' : 'index' ) ),
				'2' => __( 'index', 'wordpress-seo' ),
				'1' => __( 'noindex', 'wordpress-seo' ),
			),
		);
		$mbs['meta-robots-nofollow'] = array(
			'name'    => 'meta-robots-nofollow',
			'std'     => 'follow',
			'type'    => 'radio',
			'title'   => __( 'Meta Robots Follow', 'wordpress-seo' ),
			'options' => array(
				'0' => __( 'Follow', 'wordpress-seo' ),
				'1' => __( 'Nofollow', 'wordpress-seo' ),
			),
		);
		$mbs['meta-robots-adv']      = array(
			'name'        => 'meta-robots-adv',
			'std'         => 'none',
			'type'        => 'multiselect',
			'title'       => __( 'Meta Robots Advanced', 'wordpress-seo' ),
			'description' => __( 'Advanced <code>meta</code> robots settings for this page.', 'wordpress-seo' ),
			'options'     => array(
				'noodp'     => __( 'NO ODP', 'wordpress-seo' ),
				'noydir'    => __( 'NO YDIR', 'wordpress-seo' ),
				'noarchive' => __( 'No Archive', 'wordpress-seo' ),
				'nosnippet' => __( 'No Snippet', 'wordpress-seo' ),
			),
		);
		if ( $options['breadcrumbs-enable'] === true ) {
			$mbs['bctitle'] = array(
				'name'        => 'bctitle',
				'std'         => '',
				'type'        => 'text',
				'title'       => __( 'Breadcrumbs title', 'wordpress-seo' ),
				'description' => __( 'Title to use for this page in breadcrumb paths', 'wordpress-seo' ),
			);
		}
		if ( $options['enablexmlsitemap'] === true ) {
			$mbs['sitemap-include'] = array(
				'name'        => 'sitemap-include',
				'std'         => '-',
				'type'        => 'select',
				'title'       => __( 'Include in Sitemap', 'wordpress-seo' ),
				'description' => __( 'Should this page be in the XML Sitemap at all times, regardless of Robots Meta settings?', 'wordpress-seo' ),
				'options'     => array(
					'-'      => __( 'Auto detect', 'wordpress-seo' ),
					'always' => __( 'Always include', 'wordpress-seo' ),
					'never'  => __( 'Never include', 'wordpress-seo' ),
				),
			);
			$mbs['sitemap-prio']    = array(
				'name'        => 'sitemap-prio',
				'std'         => '-',
				'type'        => 'select',
				'title'       => __( 'Sitemap Priority', 'wordpress-seo' ),
				'description' => __( 'The priority given to this page in the XML sitemap.', 'wordpress-seo' ),
				'options'     => array(
					'-'   => __( 'Automatic prioritization', 'wordpress-seo' ),
					'1'   => __( '1 - Highest priority', 'wordpress-seo' ),
					'0.9' => '0.9',
					'0.8' => '0.8 - ' . __( 'Default for first tier pages', 'wordpress-seo' ),
					'0.7' => '0.7',
					'0.6' => '0.6 - ' . __( 'Default for second tier pages and posts', 'wordpress-seo' ),
					'0.5' => '0.5 - ' . __( 'Medium priority', 'wordpress-seo' ),
					'0.4' => '0.4',
					'0.3' => '0.3',
					'0.2' => '0.2',
					'0.1' => '0.1 - ' . __( 'Lowest priority', 'wordpress-seo' ),
				),
			);
		}
		$mbs['sitemap-html-include'] = array(
			'name'        => 'sitemap-html-include',
			'std'         => '-',
			'type'        => 'select',
			'title'       => __( 'Include in HTML Sitemap', 'wordpress-seo' ),
			'description' => __( 'Should this page be in the HTML Sitemap at all times, regardless of Robots Meta settings?', 'wordpress-seo' ),
			'options'     => array(
				'-'      => __( 'Auto detect', 'wordpress-seo' ),
				'always' => __( 'Always include', 'wordpress-seo' ),
				'never'  => __( 'Never include', 'wordpress-seo' ),
			),
		);
		$mbs['canonical']            = array(
			'name'        => 'canonical',
			'std'         => '',
			'type'        => 'text',
			'title'       => __( 'Canonical URL', 'wordpress-seo' ),
			'description' => sprintf( __( 'The canonical URL that this page should point to, leave empty to default to permalink. %sCross domain canonical%s supported too.', 'wordpress-seo' ), '<a target="_blank" href="http://googlewebmastercentral.blogspot.com/2009/12/handling-legitimate-cross-domain.html">', '</a>' )
		);
		$mbs['redirect']             = array(
			'name'        => 'redirect',
			'std'         => '',
			'type'        => 'text',
			'title'       => __( '301 Redirect', 'wordpress-seo' ),
			'description' => __( 'The URL that this page should redirect to.', 'wordpress-seo' )
		);

		// Apply filters for in advanced section
		$mbs = apply_filters( 'wpseo_metabox_entries_advanced', $mbs );

		return $mbs;
	}

	/**
	 * Output the meta box
	 */
	function meta_box() {
		if ( isset( $_GET['post'] ) ) {
			$post_id = (int) $_GET['post'];
			$post    = get_post( $post_id );
		}
		else {
			global $post;
		}

		$options = WPSEO_Options::get_all();

		?>
		<div class="wpseo-metabox-tabs-div">
		<ul class="wpseo-metabox-tabs" id="wpseo-metabox-tabs">
			<li class="general"><a class="wpseo_tablink"
														 href="#wpseo_general"><?php _e( "General", 'wordpress-seo' ); ?></a></li>
			<li id="linkdex" class="linkdex"><a class="wpseo_tablink"
																					href="#wpseo_linkdex"><?php _e( "Page Analysis", 'wordpress-seo' ); ?></a>
			</li>
			<?php if ( current_user_can( 'manage_options' ) || $options['disableadvanced_meta'] === false ): ?>
				<li class="advanced"><a class="wpseo_tablink"
																href="#wpseo_advanced"><?php _e( "Advanced", 'wordpress-seo' ); ?></a></li>
			<?php endif; ?>
			<?php do_action( 'wpseo_tab_header' ); ?>
		</ul>
		<?php
		$content = '';
		foreach ( $this->get_meta_boxes( $post->post_type ) as $meta_box ) {
			$content .= $this->do_meta_box( $meta_box );
		}
		$this->do_tab( 'general', __( 'General', 'wordpress-seo' ), $content );

		$this->do_tab( 'linkdex', __( 'Page Analysis', 'wordpress-seo' ), $this->linkdex_output( $post ) );

		if ( current_user_can( 'manage_options' ) || $options['disableadvanced_meta'] === false ) {
			$content = '';
			foreach ( $this->get_advanced_meta_boxes() as $meta_box ) {
				$content .= $this->do_meta_box( $meta_box );
			}
			$this->do_tab( 'advanced', __( 'Advanced', 'wordpress-seo' ), $content );
		}

		do_action( 'wpseo_tab_content' );

		echo '</div>';
	}

	/**
	 * Adds a line in the meta box
	 *
	 * @param array $meta_box Contains the vars based on which output is generated.
	 *
	 * @return string
	 */
	function do_meta_box( $meta_box ) {
		$content        = '';
		$meta_box_value = '';

		if ( ! isset( $meta_box['name'] ) ) {
			$meta_box['name'] = '';
		}
		else {
			if ( wpseo_get_value( $meta_box['name'] ) !== false ) {
				$meta_box_value = wpseo_get_value( $meta_box['name'] );
			}
			else if ( isset( $meta_box['std'] ) ) {
				$meta_box_value = $meta_box['std'];
			}
			$meta_box['name'] = esc_attr( $meta_box['name'] );
		}

		$class = '';
		if ( ! empty( $meta_box['class'] ) )
			$class = ' ' . $meta_box['class'];

		$placeholder = '';
		if ( isset( $meta_box['placeholder'] ) && ! empty( $meta_box['placeholder'] ) )
			$placeholder = $meta_box['placeholder'];

		$help = '';
		if ( isset( $meta_box['help'] ) && $meta_box['help'] )
			$help = '<img src="' . plugins_url( 'images/question-mark.png', dirname( __FILE__ ) ) . '" class="alignright yoast_help" id="' . $meta_box['name'] . 'help" alt="' . esc_attr( $meta_box['help'] ) . '" />';

		$content .= '<tr>';
		$content .= '<th scope="row"><label for="yoast_wpseo_' . $meta_box['name'] . '">' . $meta_box['title'] . ':</label>' . $help . '</th>';
		$content .= '<td>';

		switch ( $meta_box['type'] ) {
			case "snippetpreview":
				$content .= $this->snippet();
				break;
			case "text":
				$ac = '';
				if ( isset( $meta_box['autocomplete'] ) && $meta_box['autocomplete'] == 'off' )
					$ac = 'autocomplete="off" ';
				$content .= '<input type="text" placeholder="' . esc_attr( $placeholder ) . '" id="yoast_wpseo_' . $meta_box['name'] . '" ' . $ac . 'name="yoast_wpseo_' . $meta_box['name'] . '" value="' . esc_attr( $meta_box_value ) . '" class="large-text"/><br />';
				break;
			case "textarea":
				$content .= '<textarea class="large-text" rows="3" id="yoast_wpseo_' . $meta_box['name'] . '" name="yoast_wpseo_' . $meta_box['name'] . '">' . esc_textarea( $meta_box_value ) . '</textarea>';
				break;
			case "select":
				$content .= '<select name="yoast_wpseo_' . $meta_box['name'] . '" id="yoast_wpseo_' . $meta_box['name'] . '" class="yoast' . $class . '">';
				foreach ( $meta_box['options'] as $val => $option ) {
					$selected = '';
					if ( $meta_box_value == $val )
						$selected = 'selected="selected"';
					$content .= '<option ' . $selected . ' value="' . esc_attr( $val ) . '">' . esc_html( $option ) . '</option>';
				}
				$content .= '</select>';
				break;
			case "multiselect":
				$selectedarr         = explode( ',', $meta_box_value );
				$meta_box['options'] = array( 'none' => 'None' ) + $meta_box['options'];
				$content .= '<select multiple="multiple" size="' . count( $meta_box['options'] ) . '" style="height: ' . ( count( $meta_box['options'] ) * 16 ) . 'px;" name="yoast_wpseo_' . $meta_box['name'] . '[]" id="yoast_wpseo_' . $meta_box['name'] . '" class="yoast' . $class . '">';
				foreach ( $meta_box['options'] as $val => $option ) {
					$selected = '';
					if ( in_array( $val, $selectedarr ) )
						$selected = 'selected="selected"';
					$content .= '<option ' . $selected . ' value="' . esc_attr( $val ) . '">' . esc_html( $option ) . '</option>';
				}
				$content .= '</select>';
				break;
			case "checkbox":
				$checked = '';
				if ( $meta_box_value == 'on' || $meta_box_value == true )
					$checked = 'checked="checked"';
				$expl = ( isset( $meta_box['expl'] ) ) ? esc_html( $meta_box['expl'] ) : '';
				$content .= '<input type="checkbox" id="yoast_wpseo_' . $meta_box['name'] . '" name="yoast_wpseo_' . $meta_box['name'] . '" ' . $checked . ' class="yoast' . $class . '"/> ' . $expl . '<br />';
				break;
			case "radio":
				if ( $meta_box_value == '' )
					$meta_box_value = $meta_box['std'];
				foreach ( $meta_box['options'] as $val => $option ) {
					$selected = '';
					if ( $meta_box_value == $val )
						$selected = 'checked="checked"';
					$content .= '<input type="radio" ' . $selected . ' id="yoast_wpseo_' . $meta_box['name'] . '_' . esc_attr( $val ) . '" name="yoast_wpseo_' . $meta_box['name'] . '" value="' . esc_attr( $val ) . '"/> <label for="yoast_wpseo_' . $meta_box['name'] . '_' . $val . '">' . $option . '</label> ';
				}
				break;
			case "upload":
				if ( $meta_box_value == '' )
					$meta_box_value = $meta_box['std'];
				$content .= '<label for="upload_image">';
				$content .= '<input id="yoast_wpseo_'.$meta_box['name'].'" type="text" size="36" name="yoast_wpseo_'.$meta_box['name'].'" value="' . $meta_box_value . '" />';
				$content .= '<input id="yoast_wpseo_'.$meta_box['name'].'_button" class="wpseo_image_upload_button button" type="button" value="Upload Image" />';
				$content .= '</label>';
				break;
			case "divtext":
				$content .= '<p>' . $meta_box['description'] . '</p>';
		}

		if ( isset( $meta_box['description'] ) )
			$content .= '<p>' . $meta_box['description'] . '</p>';

		$content .= '</td>';
		$content .= '</tr>';

		return $content;
	}

	/**
	 * Retrieve a post date when post is published, or return current date when it's not.
	 *
	 * @param object $post Post to retrieve the date for.
	 *
	 * @return string
	 */
	function get_post_date( $post ) {
		if ( isset( $post->post_date ) && $post->post_status == 'publish' )
			$date = date( 'j M Y', strtotime( $post->post_date ) );
		else
			$date = date( 'j M Y' );
		return $date;
	}

	/**
	 * Generate a snippet preview.
	 *
	 * @return string
	 */
	function snippet() {
		if ( isset( $_GET['post'] ) ) {
			$post_id = (int) $_GET['post'];
			$post    = get_post( $post_id );
		}
		else {
			global $post;
		}

		$options = WPSEO_Options::get_all();

		$date = '';
		if ( isset( $options['showdate-' . $post->post_type] ) && $options['showdate-' . $post->post_type] === true )
			$date = $this->get_post_date( $post );

		$title = wpseo_get_value( 'title' );
		$desc  = wpseo_get_value( 'metadesc' );

		$slug = $post->post_name;
		if ( empty( $slug ) )
			$slug = sanitize_title( $title );

		if ( ! empty( $date ) )
			$datestr = '<span style="color: #666;">' . $date . '</span> – ';
		else
			$datestr = '';
		$content = '<div id="wpseosnippet">
			<a class="title" href="#">' . esc_html( $title ) . '</a><br/>';

<<<<<<< HEAD
//		if ( $options['breadcrumbs-enable'] === true ) {
//			require_once WPSEO_PATH . '/frontend/class-breadcrumbs.php';
=======
//		if ( isset( $options['breadcrumbs-enable'] ) && $options['breadcrumbs-enable'] == 'on' ) {
//			require_once( WPSEO_PATH . 'frontend/class-breadcrumbs.php' );
>>>>>>> aad6d049
//			$content .= '<span href="#" style="font-size: 13px; color: #282; line-height: 15px;" class="breadcrumb">' . yoast_breadcrumb('','',false) . '</span>';
//		} else {
		$content .= '<a href="#" style="font-size: 13px; color: #282; line-height: 15px;" class="url">' . str_replace( 'http://', '', get_bloginfo( 'url' ) ) . '/' . esc_html( $slug ) . '/</a>';
//		}
//		if ( $gplus = $this->get_gplus_data( $post->post_author ) ) {
//			//		$content .= '<a href="https://profiles.google.com/' . $gplus->id . '" style="text-decoration:none;line-height:15px;font-size:13px;font-family:arial,sans-serif">';
//			$content .= '<div style="margin-top: 5px; position: relative;"><img style="float: left; margin-right:8px;" src="' . str_replace( 'sz=50', 'sz=44', $gplus->image->url ) . '"/>';
//			$content .= '<p class="desc" style="width: 460px; float: left; font-size: 13px; color: #000; line-height: 15px;">';
//			$content .= '<span style="color: #666;">by ' . $gplus->displayName . ' - in 12,345 circles - More by ' . $gplus->displayName . '</span><br/>';
//			$content .= $datestr . '<span class="content">' . $desc . '</span></p>';
//			$content .= '<div style="clear:both;"></div>';
////		$content .= '<div class="f" style="display:inline;margin-top:-10px;padding:2px 0;color:#666;font-size:13px">by ' . $gplus->displayName . ' - More by ' . $gplus->displayName . '</div></a>';
////		$content .= '</div>';
//
////		echo '<pre>'.print_r($gplus,1).'</pre>';
//
//		} else {
		$content .= '<p class="desc" style="font-size: 13px; color: #000; line-height: 15px;">' . $datestr . '<span class="content">' . esc_html( $desc ) . '</span></p>';
//		}
		$content .= '</div>';

//		$content .= '<pre>' . print_r( $gplus, 1 ) . '</pre>';

		$content = apply_filters( 'wpseo_snippet', $content, $post, compact( 'title', 'desc', 'date', 'slug' ) );

		return $content;
	}

	/**
	 * Grab a users G+ data
	 *
	 * @since 1.2.9
	 *
	 * @param int $user_id The ID of the user to retrieve the data for.
	 *
	 * @return object $gplus An object with the users Google+ data.
	 */
	function get_gplus_data( $user_id ) {
		if ( $gplus = get_transient( 'gplus_' . $user_id ) )
			return $gplus;

		$gplus_profile = get_the_author_meta( 'googleplus', $user_id );

		if ( empty( $gplus_profile ) )
			return false;
		if ( preg_match( '`u/0/([^/]+)/`', $gplus_profile, $match ) )
			$gplus_id = $match[1];
		else if ( preg_match( '`\.com/(\d+)`', $gplus_profile, $match ) )
			$gplus_id = $match[1];
		else
			return false;

		$args = array(
			'headers' => array(
				'Referer' => 'http://yoast.com/wp-admin/',
			),
		);

		$resp = wp_remote_get( 'https://www.googleapis.com/plus/v1/people/' . $gplus_id . '?key=AIzaSyBLYmCW10gzW63ob8NYIPTneph1arsxqWs', $args );
		if ( ! is_wp_error( $resp ) ) {
			$gplus = json_decode( $resp['body'] );

			set_transient( 'gplus_' . $user_id, $gplus, ( 7 * 24 * 60 * 60 ) );

			return $gplus;
		}
		else {
			return false;
		}

	}

	/**
	 * Save the WP SEO metadata for posts.
	 *
	 * @param int $post_id
	 *
	 * @return mixed
	 */
	function save_postdata( $post_id ) {

		if ( $post_id == null )
			return false;

		if ( wp_is_post_revision( $post_id ) )
			$post_id = wp_is_post_revision( $post_id );

		clean_post_cache( $post_id );
		$post = get_post( $post_id );

		$metaboxes = array_merge( $this->get_meta_boxes( $post->post_type ), $this->get_advanced_meta_boxes() );

		$metaboxes = apply_filters( 'wpseo_save_metaboxes', $metaboxes );

		foreach ( $metaboxes as $meta_box ) {
			if ( ! isset( $meta_box['name'] ) )
				continue;

			if ( 'checkbox' == $meta_box['type'] ) {
				if ( isset( $_POST['yoast_wpseo_' . $meta_box['name']] ) )
					$data = 'on';
				else
					$data = 'off';
			}
			else if ( 'multiselect' == $meta_box['type'] ) {
				if ( isset( $_POST['yoast_wpseo_' . $meta_box['name']] ) ) {
					if ( is_array( $_POST['yoast_wpseo_' . $meta_box['name']] ) )
						$data = implode( ",", $_POST['yoast_wpseo_' . $meta_box['name']] );
					else
						$data = $_POST['yoast_wpseo_' . $meta_box['name']];
				}
				else {
					continue;
				}
			}
			else {
				if ( isset( $_POST['yoast_wpseo_' . $meta_box['name']] ) )
					$data = $_POST['yoast_wpseo_' . $meta_box['name']];
				else
					continue;
			}

			wpseo_set_value( $meta_box['name'], sanitize_text_field( $data ), $post_id );
		}

		$this->calculate_results( $post );

		do_action( 'wpseo_saved_postdata' );
	}

	/**
	 * Enqueues all the needed JS and CSS.
	 * @todo create css/metabox-mp6.css file and add it to the below allowed colors array when done
	 */
	public function enqueue() {
		if( $this->pt_is_public() === false )
			return;

		$color = get_user_meta( get_current_user_id(), 'admin_color', true );
		if ( '' == $color || in_array( $color, array( 'classic', 'fresh' ), true ) === false )
			$color = 'fresh';

		global $pagenow;
		if ( $pagenow == 'edit.php' ) {
			wp_enqueue_style( 'edit-page', plugins_url( 'css/edit-page.css', dirname( __FILE__ ) ), array(), WPSEO_VERSION );
		}
		else {
			wp_enqueue_style( 'metabox-tabs', plugins_url( 'css/metabox-tabs.css', dirname( __FILE__ ) ), array(), WPSEO_VERSION );
			wp_enqueue_style( "metabox-$color", plugins_url( 'css/metabox-' . esc_attr( $color ) . '.css', dirname( __FILE__ ) ), array(), WPSEO_VERSION );

			wp_enqueue_script( 'jquery-ui-autocomplete' );

			wp_enqueue_script( 'jquery-qtip', plugins_url( 'js/jquery.qtip.min.js', dirname( __FILE__ ) ), array( 'jquery' ), '1.0.0-RC3', true );
			wp_enqueue_script( 'wp-seo-metabox', plugins_url( 'js/wp-seo-metabox.js', dirname( __FILE__ ) ), array( 'jquery', 'jquery-ui-core', 'jquery-ui-autocomplete' ), WPSEO_VERSION, true );

			// Text strings to pass to metabox for keyword analysis
			wp_localize_script( 'wp-seo-metabox', 'wpseoMetaboxL10n', array(
				'keyword_header'        => __( 'Your focus keyword was found in:', 'wordpress-seo' ),
				'article_header_text'   => __( 'Article Heading: ', 'wordpress-seo' ),
				'page_title_text'       => __( 'Page title: ', 'wordpress-seo' ),
				'page_url_text'         => __( 'Page URL: ', 'wordpress-seo' ),
				'content_text'          => __( 'Content: ', 'wordpress-seo' ),
				'meta_description_text' => __( 'Meta description: ', 'wordpress-seo' ),
				'choose_image'          => __( 'Use Image', 'wordpress-seo' )
			) );
		}
	}

	/**
	 * Adds a dropdown that allows filtering on the posts SEO Quality.
	 *
	 * @return bool
	 */
	function posts_filter_dropdown() {
		if( $this->pt_is_public() === false )
			return;

		global $pagenow;
		if ( $pagenow == 'upload.php' )
			return false;

		echo '<select name="seo_filter">';
		echo '<option value="">' . __( "All SEO Scores", 'wordpress-seo' ) . '</option>';
		foreach ( array(
								'na'      => __( 'SEO: No Focus Keyword', 'wordpress-seo' ),
								'bad'     => __( 'SEO: Bad', 'wordpress-seo' ),
								'poor'    => __( 'SEO: Poor', 'wordpress-seo' ),
								'ok'      => __( 'SEO: OK', 'wordpress-seo' ),
								'good'    => __( 'SEO: Good', 'wordpress-seo' ),
								'noindex' => __( 'SEO: Post Noindexed', 'wordpress-seo' )
							) as $val => $text ) {
			$sel = '';
			if ( isset( $_GET['seo_filter'] ) && $_GET['seo_filter'] == $val )
				$sel = 'selected ';
			echo '<option ' . $sel . 'value="' . $val . '">' . $text . '</option>';
		}
		echo '</select>';
	}

	/**
	 * Adds the column headings for the SEO plugin for edit posts / pages overview
	 *
	 * @param array $columns Already existing columns.
	 *
	 * @return array
	 */
	function column_heading( $columns ) {
		if( $this->pt_is_public() === false )
			return;

		return array_merge( $columns, array( 'wpseo-score' => __( 'SEO', 'wordpress-seo' ), 'wpseo-title' => __( 'SEO Title', 'wordpress-seo' ), 'wpseo-metadesc' => __( 'Meta Desc.', 'wordpress-seo' ), 'wpseo-focuskw' => __( 'Focus KW', 'wordpress-seo' ) ) );
	}

	/**
	 * Display the column content for the given column
	 *
	 * @param string $column_name Column to display the content for.
	 * @param int    $post_id     Post to display the column content for.
	 */
	function column_content( $column_name, $post_id ) {
		if( $this->pt_is_public() === false )
			return;

		if ( $column_name == 'wpseo-score' ) {
			if ( wpseo_get_value( 'meta-robots-noindex', $post_id ) == 1 ) {
				$score_label = 'noindex';
				$title       = __( 'Post is set to noindex.', 'wordpress-seo' );
				if ( wpseo_get_value( 'meta-robots-noindex', $post_id ) !== 0 )
					wpseo_set_value( 'linkdex', 0, $post_id );
			}
			else if ( $score = wpseo_get_value( 'linkdex', $post_id ) ) {
				$score_label = wpseo_translate_score( round( $score / 10 ) );
				$title       = wpseo_translate_score( round( $score / 10 ), $css = false );
			}
			else {
				$this->calculate_results( get_post( $post_id ) );
				$score = wpseo_get_value( 'linkdex', $post_id );
				if ( ! $score || empty( $score ) ) {
					$score_label = 'na';
					$title       = __( 'Focus keyword not set.', 'wordpress-seo' );
				}
				else {
					$score_label = wpseo_translate_score( $score );
					$title       = wpseo_translate_score( $score, $css = false );
				}
			}

			echo '<div title="' . esc_attr( $title ) . '" alt="' . esc_attr( $title ) . '" class="wpseo_score_img ' . esc_attr( $score_label ) . '"></div>';
		}
		if ( $column_name == 'wpseo-title' ) {
			echo esc_html( apply_filters( 'wpseo_title', $this->page_title( $post_id ) ) );
		}
		if ( $column_name == 'wpseo-metadesc' ) {
			echo esc_html( apply_filters( 'wpseo_metadesc', wpseo_get_value( 'metadesc', $post_id ) ) );
		}
		if ( $column_name == 'wpseo-focuskw' ) {
			$focuskw = wpseo_get_value( 'focuskw', $post_id );
			echo esc_html( $focuskw );
		}
	}

	/**
	 * Indicate which of the SEO columns are sortable.
	 *
	 * @param array $columns appended with their orderby variable.
	 *
	 * @return array
	 */
	function column_sort( $columns ) {
		if( $this->pt_is_public() === false )
			return;

		$columns['wpseo-score']    = 'wpseo-score';
		$columns['wpseo-metadesc'] = 'wpseo-metadesc';
		$columns['wpseo-focuskw']  = 'wpseo-focuskw';
		return $columns;
	}

	/**
	 * Modify the query based on the seo_filter variable in $_GET
	 *
	 * @param array $vars Query variables.
	 *
	 * @return array
	 */
	function column_sort_orderby( $vars ) {
		if ( isset( $_GET['seo_filter'] ) ) {
			$noindex = false;
			$high    = false;
			switch ( $_GET['seo_filter'] ) {
				case 'noindex':
					$low     = false;
					$noindex = true;
					break;
				case 'na':
					$low  = 0;
					$high = 0;
					break;
				case 'bad':
					$low  = 1;
					$high = 34;
					break;
				case 'poor':
					$low  = 35;
					$high = 54;
					break;
				case 'ok':
					$low  = 55;
					$high = 74;
					break;
				case 'good':
					$low  = 75;
					$high = 100;
					break;
				default:
					$low     = false;
					$high    = false;
					$noindex = false;
					break;
			}
			if ( $low !== false ) {
				$vars = array_merge(
					$vars,
					array(
						'meta_query' => array(
							'relation' => 'AND',
							array(
								'key'     => '_yoast_wpseo_meta-robots-noindex',
								'value'   => 1,
								'compare' => '!='
							),
							array(
								'key'     => '_yoast_wpseo_linkdex',
								'value'   => array( $low, $high ),
								'type'    => 'numeric',
								'compare' => 'BETWEEN'
							)
						)
					)
				);
			}
			else if ( $noindex ) {
				$vars = array_merge(
					$vars,
					array(
						'meta_query' => array(
							'relation' => 'AND',
							array(
								'key'     => '_yoast_wpseo_meta-robots-noindex',
								'value'   => 1,
								'compare' => '='
							),
						)
					)
				);
			}
		}
		if ( isset( $_GET['seo_kw_filter'] ) ) {
			$vars = array_merge( $vars, array(
				'post_type'  => 'any',
				'meta_key'   => '_yoast_wpseo_focuskw',
				'meta_value' => $_GET['seo_kw_filter'],
			) );
		}
		if ( isset( $vars['orderby'] ) && 'wpseo-score' == $vars['orderby'] ) {
			$vars = array_merge( $vars, array(
				'meta_key' => '_yoast_wpseo_linkdex',
				'orderby'  => 'meta_value_num'
			) );
		}
		if ( isset( $vars['orderby'] ) && 'wpseo-metadesc' == $vars['orderby'] ) {
			$vars = array_merge( $vars, array(
				'meta_key' => '_yoast_wpseo_metadesc',
				'orderby'  => 'meta_value'
			) );
		}
		if ( isset( $vars['orderby'] ) && 'wpseo-focuskw' == $vars['orderby'] ) {
			$vars = array_merge( $vars, array(
				'meta_key' => '_yoast_wpseo_focuskw',
				'orderby'  => 'meta_value'
			) );
		}

		return $vars;
	}

	/**
	 * Retrieve the page title.
	 *
	 * @param int $post_id Post to retrieve the title for.
	 *
	 * @return string
	 */
	function page_title( $post_id ) {
		$fixed_title = wpseo_get_value( 'title', $post_id );
		if ( $fixed_title ) {
			return $fixed_title;
		}
		else {
			$post    = get_post( $post_id );
			$options = WPSEO_Options::get_all();
			if ( isset( $options['title-' . $post->post_type] ) && $options['title-' . $post->post_type] !== '' ) {
				$title_template = $options['title-' . $post->post_type];
				$title_template = str_replace( ' %%page%% ', ' ', $title_template );
				return wpseo_replace_vars( $title_template, (array) $post );
			}
			else {
				return wpseo_replace_vars( '%%title%%', (array) $post );
			}
		}
	}

	/**
	 * Sort an array by a given key.
	 *
	 * @param array  $array Array to sort, array is returned sorted.
	 * @param string $key   Key to sort array by.
	 */
	function aasort( &$array, $key ) {
		$sorter = array();
		$ret    = array();
		reset( $array );
		foreach ( $array as $ii => $va ) {
			$sorter[$ii] = $va[$key];
		}
		asort( $sorter );
		foreach ( $sorter as $ii => $va ) {
			$ret[$ii] = $array[$ii];
		}
		$array = $ret;
	}

	/**
	 * Output the page analysis results.
	 *
	 * @param object $post Post to output the page analysis results for.
	 *
	 * @return string
	 */
	function linkdex_output( $post ) {
		$results = $this->calculate_results( $post );

		if ( is_wp_error( $results ) ) {
			$error = $results->get_error_messages();
			return '<div class="wpseo_msg"><p><strong>' . esc_html( $error[0] ) . '</strong></p></div>';
		}

		$output = '<table class="wpseoanalysis">';

		$perc_score = absint( wpseo_get_value( 'linkdex' ) );

		foreach ( $results as $result ) {
			$score = wpseo_translate_score( $result['val'] );
			$output .= '<tr><td class="score"><div class="wpseo_score_img ' . esc_attr( $score ) . '"></div></td><td>' . $result['msg'] . '</td></tr>';
		}
		$output .= '</table>';

		if ( WP_DEBUG )
			$output .= '<p><small>(' . $perc_score . '%)</small></p>';

		$output = '<div class="wpseo_msg"><p>' . __( 'To update this page analysis, save as draft or update and check this tab again', 'wordpress-seo' ) . '.</p></div>' . $output;

		unset( $results );

		return $output;
	}

	/**
	 * Calculate the page analysis results for post.
	 *
	 * @param object $post Post to calculate the results for.
	 *
	 * @return array
	 */
	function calculate_results( $post ) {
		$options = WPSEO_Options::get_all();

		if ( ! class_exists( 'DOMDocument' ) ) {
			$result = new WP_Error( 'no-domdocument', sprintf( __( "Your hosting environment does not support PHP's %sDocument Object Model%s.", 'wordpress-seo' ), '<a href="http://php.net/manual/en/book.dom.php">', '</a>' ) . ' ' . __( "To enjoy all the benefits of the page analysis feature, you'll need to (get your host to) install it.", 'wordpress-seo' ) );
			return $result;
		}

		if ( ! wpseo_get_value( 'focuskw', $post->ID ) ) {
			$result = new WP_Error( 'no-focuskw', sprintf( __( 'No focus keyword was set for this %s. If you do not set a focus keyword, no score can be calculated.', 'wordpress-seo' ), $post->post_type ) );

			wpseo_set_value( 'linkdex', 0, $post->ID );

			return $result;

		}
		elseif ( apply_filters( 'wpseo_use_page_analysis', true ) !== true ) {
			$result = new WP_Error( 'page-analysis-disabled', sprintf( __( 'Page Analysis has been disabled.', 'wordpress-seo' ), $post->post_type ) );

			return $result;
		}

		$results = array();
		$job     = array();

		$sampleurl             = get_sample_permalink( $post );
		$job['pageUrl']        = preg_replace( '`%(?:post|page)name%`', $sampleurl[1], $sampleurl[0] );
		$job['pageSlug']       = urldecode( $post->post_name );
		$job['keyword']        = trim( wpseo_get_value( 'focuskw' ) );
		$job['keyword_folded'] = $this->strip_separators_and_fold( $job['keyword'] );
		$job['post_id']        = $post->ID;
		$job['post_type']      = $post->post_type;

		$dom                      = new domDocument;
		$dom->strictErrorChecking = false;
		$dom->preserveWhiteSpace  = false;
		@$dom->loadHTML( apply_filters( 'wpseo_pre_analysis_post_content', $post->post_content, $post ) );
		$xpath = new DOMXPath( $dom );

		global $statistics;
		$statistics = new Yoast_TextStatistics;

		// Check if this focus keyword has been used already.
		$this->check_double_focus_keyword( $job, $results );

		// Keyword
		$this->score_keyword( $job['keyword'], $results );

		// Title
		if ( wpseo_get_value( 'title' ) ) {
			$job['title'] = wpseo_get_value( 'title' );
		}
		else {
			if ( isset( $options['title-' . $post->post_type] ) && $options['title-' . $post->post_type] !== '' )
				$title_template = $options['title-' . $post->post_type];
			else
				$title_template = '%%title%% - %%sitename%%';
			$job['title'] = wpseo_replace_vars( $title_template, (array) $post );
		}
		$this->score_title( $job, $results );

		// Meta description
		$description = '';
		if ( wpseo_get_value( 'metadesc' ) ) {
			$description = wpseo_get_value( 'metadesc' );
		}
		else {
			if ( isset( $options['metadesc-' . $post->post_type] ) && $options['metadesc-' . $post->post_type] !== '' )
				$description = wpseo_replace_vars( $options['metadesc-' . $post->post_type], (array) $post );
		}

		$meta_length = apply_filters( 'wpseo_metadesc_length', 156, $post );

		$this->score_description( $job, $results, $description, $meta_length );
		unset( $description );

		// Body
		$body   = $this->get_body( $post );
		$firstp = $this->get_first_paragraph( $body );
		$this->score_body( $job, $results, $body, $firstp );
		unset( $firstp );

		// URL
		$this->score_url( $job, $results );

		// Headings
		$headings = $this->get_headings( $body );
		$this->score_headings( $job, $results, $headings );
		unset( $headings );

		// Images
		$imgs          = array();
		$imgs['count'] = substr_count( $body, '<img' );
		$imgs          = $this->get_images_alt_text( $post->ID, $body, $imgs );
		$this->score_images_alt_text( $job, $results, $imgs );
		unset( $imgs );
		unset( $body );

		// Anchors
		$anchors = $this->get_anchor_texts( $xpath );
		$count   = $this->get_anchor_count( $xpath );
		$this->score_anchor_texts( $job, $results, $anchors, $count );
		unset( $anchors, $count, $dom );

		$results = apply_filters( 'wpseo_linkdex_results', $results, $job, $post );

		$this->aasort( $results, 'val' );

		$overall     = 0;
		$overall_max = 0;

		foreach ( $results as $result ) {
			$overall += $result['val'];
			$overall_max += 9;
		}

		if ( $overall < 1 )
			$overall = 1;
		$score = round( ( $overall / $overall_max ) * 100 );

		wpseo_set_value( 'linkdex', absint( $score ), $post->ID );

		return $results;
	}

	/**
	 * Save the score result to the results array.
	 *
	 * @param array  $results      The results array used to store results.
	 * @param int    $scoreValue   The score value.
	 * @param string $scoreMessage The score message.
	 * @param string $scoreLabel   The label of the score to use in the results array.
	 * @param string $rawScore     The raw score, to be used by other filters.
	 */
	function save_score_result( &$results, $scoreValue, $scoreMessage, $scoreLabel, $rawScore = null ) {
		$score                = array(
			'val' => $scoreValue,
			'msg' => $scoreMessage,
			'raw' => $rawScore
		);
		$results[$scoreLabel] = $score;
	}

	/**
	 * Clean up the input string.
	 *
	 * @param string $inputString              String to clean up.
	 * @param bool   $removeOptionalCharacters Whether or not to do a cleanup of optional chars too.
	 *
	 * @return string
	 */
	function strip_separators_and_fold( $inputString, $removeOptionalCharacters = false ) {
		$keywordCharactersAlwaysReplacedBySpace = array( ",", "'", "\"", "?", "’", "“", "”", "|", "/" );
		$keywordCharactersRemovedOrReplaced     = array( "_", "-" );
		$keywordWordsRemoved                    = array( " a ", " in ", " an ", " on ", " for ", " the ", " and " );

		// lower
		$inputString = $this->strtolower_utf8( $inputString );

		// default characters replaced by space
		$inputString = str_replace( $keywordCharactersAlwaysReplacedBySpace, ' ', $inputString );

		// standardise whitespace
		$inputString = preg_replace( '`\s+`u', ' ', $inputString );

		// deal with the separators that can be either removed or replaced by space
		if ( $removeOptionalCharacters ) {
			// remove word separators with a space
			$inputString = str_replace( $keywordWordsRemoved, ' ', $inputString );

			$inputString = str_replace( $keywordCharactersRemovedOrReplaced, '', $inputString );
		}
		else {
			$inputString = str_replace( $keywordCharactersRemovedOrReplaced, ' ', $inputString );
		}

		// standardise whitespace again
		$inputString = preg_replace( '`\s+`u', ' ', $inputString );

		return trim( $inputString );
	}

	/**
	 * Check whether this focus keyword has been used for other posts before.
	 *
	 * @param array $job
	 * @param array $results
	 */
	function check_double_focus_keyword( $job, &$results ) {
		$posts = get_posts(
			array(
				'meta_key'    => '_yoast_wpseo_focuskw',
				'meta_value'  => $job['keyword'],
				'exclude'     => $job['post_id'],
				'fields'      => 'ids',
				'post_type'   => 'any',
				'numberposts' => - 1
			)
		);

		if ( count( $posts ) == 0 )
			$this->save_score_result( $results, 9, __( "You've never used this focus keyword before, very good.", 'wordpress-seo' ), 'keyword_overused' );
		else if ( count( $posts ) == 1 )
			$this->save_score_result( $results, 6, sprintf( __( 'You\'ve used this focus keyword %1$sonce before%2$s, be sure to make very clear which URL on your site is the most important for this keyword.', 'wordpress-seo' ), '<a href="' . admin_url( 'post.php?post=' . $posts[0] . '&action=edit' ) . '">', '</a>' ), 'keyword_overused' );
		else
			$this->save_score_result( $results, 1, sprintf( __( 'You\'ve used this focus keyword %3$s%4$d times before%2$s, it\'s probably a good idea to read %1$sthis post on cornerstone content%2$s and improve your keyword strategy.', 'wordpress-seo' ), '<a href="http://yoast.com/cornerstone-content-rank/">', '</a>', '<a href="' . admin_url( 'edit.php?seo_kw_filter=' . urlencode( $job['keyword'] ) ) . '">', count( $posts ) ), 'keyword_overused' );
	}

	/**
	 * Check whether the keyword contains stopwords.
	 *
	 * @param string $keyword The keyword to check for stopwords.
	 * @param array  $results The results array.
	 */
	function score_keyword( $keyword, &$results ) {
		global $wpseo_admin;

		$keywordStopWord = __( "The keyword for this page contains one or more %sstop words%s, consider removing them. Found '%s'.", 'wordpress-seo' );

		if ( $wpseo_admin->stopwords_check( $keyword ) !== false )
			$this->save_score_result( $results, 5, sprintf( $keywordStopWord, "<a href=\"http://en.wikipedia.org/wiki/Stop_words\">", "</a>", $wpseo_admin->stopwords_check( $keyword ) ), 'keyword_stopwords' );
	}

	/**
	 * Check whether the keyword is contained in the URL.
	 *
	 * @param array $job        The job array holding both the keyword and the URLs.
	 * @param array $results    The results array.
	 */
	function score_url( $job, &$results ) {
		global $statistics, $wpseo_admin;

		$urlGood      = __( "The keyword / phrase appears in the URL for this page.", 'wordpress-seo' );
		$urlMedium    = __( "The keyword / phrase does not appear in the URL for this page. If you decide to rename the URL be sure to check the old URL 301 redirects to the new one!", 'wordpress-seo' );
		$urlStopWords = __( "The slug for this page contains one or more <a href=\"http://en.wikipedia.org/wiki/Stop_words\">stop words</a>, consider removing them.", 'wordpress-seo' );
		$longSlug     = __( "The slug for this page is a bit long, consider shortening it.", 'wordpress-seo' );

		$needle    = $this->strip_separators_and_fold( $job["keyword"] );
		$haystack1 = $this->strip_separators_and_fold( $job["pageUrl"], true );
		$haystack2 = $this->strip_separators_and_fold( $job["pageUrl"], false );

		if ( stripos( $haystack1, $needle ) || stripos( $haystack2, $needle ) )
			$this->save_score_result( $results, 9, $urlGood, 'url_keyword' );
		else
			$this->save_score_result( $results, 6, $urlMedium, 'url_keyword' );

		// Check for Stop Words in the slug
		if ( $wpseo_admin->stopwords_check( $job["pageSlug"], true ) !== false )
			$this->save_score_result( $results, 5, $urlStopWords, 'url_stopword' );

		// Check if the slug isn't too long relative to the length of the keyword
		if ( ( $statistics->text_length( $job["keyword"] ) + 20 ) < $statistics->text_length( $job["pageSlug"] ) && 40 < $statistics->text_length( $job["pageSlug"] ) )
			$this->save_score_result( $results, 5, $longSlug, 'url_length' );
	}

	/**
	 * Check whether the keyword is contained in the title.
	 *
	 * @param array $job        The job array holding both the keyword versions.
	 * @param array $results    The results array.
	 */
	function score_title( $job, &$results ) {
		global $statistics;

		$scoreTitleMinLength    = 40;
		$scoreTitleMaxLength    = 70;
		$scoreTitleKeywordLimit = 0;

		$scoreTitleMissing          = __( "Please create a page title.", 'wordpress-seo' );
		$scoreTitleCorrectLength    = __( "The page title is more than 40 characters and less than the recommended 70 character limit.", 'wordpress-seo' );
		$scoreTitleTooShort         = __( "The page title contains %d characters, which is less than the recommended minimum of 40 characters. Use the space to add keyword variations or create compelling call-to-action copy.", 'wordpress-seo' );
		$scoreTitleTooLong          = __( "The page title contains %d characters, which is more than the viewable limit of 70 characters; some words will not be visible to users in your listing.", 'wordpress-seo' );
		$scoreTitleKeywordMissing   = __( "The keyword / phrase %s does not appear in the page title.", 'wordpress-seo' );
		$scoreTitleKeywordBeginning = __( "The page title contains keyword / phrase, at the beginning which is considered to improve rankings.", 'wordpress-seo' );
		$scoreTitleKeywordEnd       = __( "The page title contains keyword / phrase, but it does not appear at the beginning; try and move it to the beginning.", 'wordpress-seo' );

		if ( $job['title'] == "" ) {
			$this->save_score_result( $results, 1, $scoreTitleMissing, 'title' );
		}
		else {
			$length = $statistics->text_length( $job['title'] );
			if ( $length < $scoreTitleMinLength )
				$this->save_score_result( $results, 6, sprintf( $scoreTitleTooShort, $length ), 'title_length' );
			else if ( $length > $scoreTitleMaxLength )
				$this->save_score_result( $results, 6, sprintf( $scoreTitleTooLong, $length ), 'title_length' );
			else
				$this->save_score_result( $results, 9, $scoreTitleCorrectLength, 'title_length' );

			// TODO MA Keyword/Title matching is exact match with separators removed, but should extend to distributed match
			$needle_position = stripos( $job['title'], $job["keyword_folded"] );

			if ( $needle_position === false ) {
				$needle_position = stripos( $job['title'], $job["keyword"] );
			}

			if ( $needle_position === false )
				$this->save_score_result( $results, 2, sprintf( $scoreTitleKeywordMissing, $job["keyword_folded"] ), 'title_keyword' );
			else if ( $needle_position <= $scoreTitleKeywordLimit )
				$this->save_score_result( $results, 9, $scoreTitleKeywordBeginning, 'title_keyword' );
			else
				$this->save_score_result( $results, 6, $scoreTitleKeywordEnd, 'title_keyword' );
		}
	}

	/**
	 * Check whether the document contains outbound links and whether it's anchor text matches the keyword.
	 *
	 * @param array $job          The job array holding both the keyword versions.
	 * @param array $results      The results array.
	 * @param array $anchor_texts The array holding all anchors in the document.
	 * @param array $count        The number of anchors in the document, grouped by type.
	 */
	function score_anchor_texts( $job, &$results, $anchor_texts, $count ) {
		$scoreNoLinks               = __( "No outbound links appear in this page, consider adding some as appropriate.", 'wordpress-seo' );
		$scoreKeywordInOutboundLink = __( "You're linking to another page with the keyword you want this page to rank for, consider changing that if you truly want this page to rank.", 'wordpress-seo' );
		$scoreLinksDofollow         = __( "This page has %s outbound link(s).", 'wordpress-seo' );
		$scoreLinksNofollow         = __( "This page has %s outbound link(s), all nofollowed.", 'wordpress-seo' );
		$scoreLinks                 = __( "This page has %s nofollowed link(s) and %s normal outbound link(s).", 'wordpress-seo' );


		if ( $count['external']['nofollow'] == 0 && $count['external']['dofollow'] == 0 ) {
			$this->save_score_result( $results, 6, $scoreNoLinks, 'links' );
		}
		else {
			$found = false;
			foreach ( $anchor_texts as $anchor_text ) {
				if ( $this->strtolower_utf8( $anchor_text ) == $job["keyword_folded"] )
					$found = true;
			}
			if ( $found )
				$this->save_score_result( $results, 2, $scoreKeywordInOutboundLink, 'links_focus_keyword' );

			if ( $count['external']['nofollow'] == 0 && $count['external']['dofollow'] > 0 ) {
				$this->save_score_result( $results, 9, sprintf( $scoreLinksDofollow, $count['external']['dofollow'] ), 'links_number' );
			}
			else if ( $count['external']['nofollow'] > 0 && $count['external']['dofollow'] == 0 ) {
				$this->save_score_result( $results, 7, sprintf( $scoreLinksNofollow, $count['external']['nofollow'] ), 'links_number' );
			}
			else {
				$this->save_score_result( $results, 8, sprintf( $scoreLinks, $count['external']['nofollow'], $count['external']['dofollow'] ), 'links_number' );
			}
		}

	}

	/**
	 * Retrieve the anchor texts used in the current document.
	 *
	 * @param object $xpath An XPATH object of the current document.
	 *
	 * @return array
	 */
	function get_anchor_texts( &$xpath ) {
		$query        = "//a|//A";
		$dom_objects  = $xpath->query( $query );
		$anchor_texts = array();
		foreach ( $dom_objects as $dom_object ) {
			if ( $dom_object->attributes->getNamedItem( 'href' ) ) {
				$href = $dom_object->attributes->getNamedItem( 'href' )->textContent;
				if ( substr( $href, 0, 4 ) == 'http' )
					$anchor_texts['external'] = $dom_object->textContent;
			}
		}
		unset( $dom_objects );
		return $anchor_texts;
	}

	/**
	 * Count the number of anchors and group them by type.
	 *
	 * @param object $xpath An XPATH object of the current document.
	 *
	 * @return array
	 */
	function get_anchor_count( &$xpath ) {
		$query       = "//a|//A";
		$dom_objects = $xpath->query( $query );
		$count       = array(
			'total'    => 0,
			'internal' => array( 'nofollow' => 0, 'dofollow' => 0 ),
			'external' => array( 'nofollow' => 0, 'dofollow' => 0 ),
			'other'    => array( 'nofollow' => 0, 'dofollow' => 0 )
		);

		foreach ( $dom_objects as $dom_object ) {
			$count['total'] ++;
			if ( $dom_object->attributes->getNamedItem( 'href' ) ) {
				$href  = $dom_object->attributes->getNamedItem( 'href' )->textContent;
				$wpurl = get_bloginfo( 'url' );
				if ( substr( $href, 0, 1 ) == "/" || substr( $href, 0, strlen( $wpurl ) ) == $wpurl )
					$type = "internal";
				else if ( substr( $href, 0, 4 ) == 'http' )
					$type = "external";
				else
					$type = "other";
				if ( $dom_object->attributes->getNamedItem( 'rel' ) ) {
					$link_rel = $dom_object->attributes->getNamedItem( 'rel' )->textContent;
					if ( stripos( $link_rel, 'nofollow' ) !== false )
						$count[$type]['nofollow'] ++;
					else
						$count[$type]['dofollow'] ++;
				}
				else {
					$count[$type]['dofollow'] ++;
				}
			}
		}
		return $count;
	}

	/**
	 * Check whether the images alt texts contain the keyword.
	 *
	 * @param array $job     The job array holding both the keyword versions.
	 * @param array $results The results array.
	 * @param array $imgs    The array with images alt texts.
	 */
	function score_images_alt_text( $job, &$results, $imgs ) {
		$scoreImagesNoImages          = __( "No images appear in this page, consider adding some as appropriate.", 'wordpress-seo' );
		$scoreImagesNoAlt             = __( "The images on this page are missing alt tags.", 'wordpress-seo' );
		$scoreImagesAltKeywordIn      = __( "The images on this page contain alt tags with the target keyword / phrase.", 'wordpress-seo' );
		$scoreImagesAltKeywordMissing = __( "The images on this page do not have alt tags containing your keyword / phrase.", 'wordpress-seo' );

		if ( $imgs['count'] == 0 ) {
			$this->save_score_result( $results, 3, $scoreImagesNoImages, 'images_alt' );
		}
		else if ( count( $imgs['alts'] ) == 0 && $imgs['count'] != 0 ) {
			$this->save_score_result( $results, 5, $scoreImagesNoAlt, 'images_alt' );
		}
		else {
			$found = false;
			foreach ( $imgs['alts'] as $alt ) {
				$haystack1 = $this->strip_separators_and_fold( $alt, true );
				$haystack2 = $this->strip_separators_and_fold( $alt, false );
				if ( strrpos( $haystack1, $job["keyword_folded"] ) !== false )
					$found = true;
				else if ( strrpos( $haystack2, $job["keyword_folded"] ) !== false )
					$found = true;
			}
			if ( $found )
				$this->save_score_result( $results, 9, $scoreImagesAltKeywordIn, 'images_alt' );
			else
				$this->save_score_result( $results, 5, $scoreImagesAltKeywordMissing, 'images_alt' );
		}

	}

	/**
	 * Retrieve the alt texts from the images.
	 *
	 * @param int    $post_id The post to find images in.
	 * @param string $body    The post content to find images in.
	 * @param array  $imgs    The array holding the image information.
	 *
	 * @return array The updated images array.
	 */
	function get_images_alt_text( $post_id, $body, $imgs ) {
		preg_match_all( '`<img[^>]+>`im', $body, $matches );
		$imgs['alts'] = array();
		if ( is_array( $matches ) && count( $matches ) > 0 ) {
			foreach ( $matches[0] as $img ) {
				if ( preg_match( '`alt=(["\'])(.*?)\1`', $img, $alt ) && isset( $alt[2] ) )
					$imgs['alts'][] = $this->strtolower_utf8( $alt[2] );
			}
		}
		if ( strpos( $body, '[gallery' ) !== false ) {
			$attachments = get_children( array( 'post_parent' => $post_id, 'post_status' => 'inherit', 'post_type' => 'attachment', 'post_mime_type' => 'image', 'fields' => 'ids' ) );
			if ( is_array( $attachments ) && count( $attachments ) > 0 ) {
				foreach ( $attachments as $att_id ) {
					$alt = get_post_meta( $att_id, '_wp_attachment_image_alt', true );
					if ( $alt && ! empty( $alt ) )
						$imgs['alts'][] = $alt;
					$imgs['count'] ++;
				}
			}
		}
		return $imgs;
	}

	/**
	 * Score the headings for keyword appearance.
	 *
	 * @param array $job      The array holding the keywords.
	 * @param array $results  The results array.
	 * @param array $headings The headings found in the document.
	 */
	function score_headings( $job, &$results, $headings ) {
		$scoreHeadingsNone           = __( "No subheading tags (like an H2) appear in the copy.", 'wordpress-seo' );
		$scoreHeadingsKeywordIn      = __( "Keyword / keyphrase appears in %s (out of %s) subheadings in the copy. While not a major ranking factor, this is beneficial.", 'wordpress-seo' );
		$scoreHeadingsKeywordMissing = __( "You have not used your keyword / keyphrase in any subheading (such as an H2) in your copy.", 'wordpress-seo' );

		$headingCount = count( $headings );
		if ( $headingCount == 0 )
			$this->save_score_result( $results, 7, $scoreHeadingsNone, 'headings' );
		else {
			$found = 0;
			foreach ( $headings as $heading ) {
				$haystack1 = $this->strip_separators_and_fold( $heading, true );
				$haystack2 = $this->strip_separators_and_fold( $heading, false );

				if ( strrpos( $haystack1, $job["keyword_folded"] ) !== false )
					$found ++;
				else if ( strrpos( $haystack2, $job["keyword_folded"] ) !== false )
					$found ++;
			}
			if ( $found )
				$this->save_score_result( $results, 9, sprintf( $scoreHeadingsKeywordIn, $found, $headingCount ), 'headings' );
			else
				$this->save_score_result( $results, 3, $scoreHeadingsKeywordMissing, 'headings' );
		}
	}

	/**
	 * Fetch all headings and return their content.
	 *
	 * @param string $postcontent Post content to find headings in.
	 *
	 * @return array Array of heading texts.
	 */
	function get_headings( $postcontent ) {
		$headings = array();

		preg_match_all( '`<h([1-6])(?:[^>]+)?>(.*?)</h\\1>`i', $postcontent, $matches );
		if ( isset( $matches ) && isset( $matches[2] ) ) {
			foreach ( $matches[2] as $heading ) {
				$headings[] = $this->strtolower_utf8( $heading );
			}
		}

		return $headings;
	}

	/**
	 * Score the meta description for length and keyword appearance.
	 *
	 * @param array  $job         The array holding the keywords.
	 * @param array  $results     The results array.
	 * @param string $description The meta description.
	 * @param int    $maxlength   The maximum length of the meta description.
	 */
	function score_description( $job, &$results, $description, $maxlength = 155 ) {
		global $statistics;

		$scoreDescriptionMinLength      = 120;
		$scoreDescriptionCorrectLength  = __( "In the specified meta description, consider: How does it compare to the competition? Could it be made more appealing?", 'wordpress-seo' );
		$scoreDescriptionTooShort       = __( "The meta description is under 120 characters, however up to %s characters are available. %s", 'wordpress-seo' );
		$scoreDescriptionTooLong        = __( "The specified meta description is over %s characters, reducing it will ensure the entire description is visible. %s", 'wordpress-seo' );
		$scoreDescriptionMissing        = __( "No meta description has been specified, search engines will display copy from the page instead.", 'wordpress-seo' );
		$scoreDescriptionKeywordIn      = __( "The meta description contains the primary keyword / phrase.", 'wordpress-seo' );
		$scoreDescriptionKeywordMissing = __( "A meta description has been specified, but it does not contain the target keyword / phrase.", 'wordpress-seo' );

		$metaShorter = '';
		if ( $maxlength != 155 )
			$metaShorter = __( "The available space is shorter than the usual 155 characters because Google will also include the publication date in the snippet.", 'wordpress-seo' );

		if ( $description == "" ) {
			$this->save_score_result( $results, 1, $scoreDescriptionMissing, 'description_length' );
		}
		else {
			$length = $statistics->text_length( $description );

			if ( $length < $scoreDescriptionMinLength )
				$this->save_score_result( $results, 6, sprintf( $scoreDescriptionTooShort, $maxlength, $metaShorter ), 'description_length' );
			else if ( $length <= $maxlength )
				$this->save_score_result( $results, 9, $scoreDescriptionCorrectLength, 'description_length' );
			else
				$this->save_score_result( $results, 6, sprintf( $scoreDescriptionTooLong, $maxlength, $metaShorter ), 'description_length' );

			// TODO MA Keyword/Title matching is exact match with separators removed, but should extend to distributed match
			$haystack1 = $this->strip_separators_and_fold( $description, true );
			$haystack2 = $this->strip_separators_and_fold( $description, false );
			if ( strrpos( $haystack1, $job["keyword_folded"] ) === false && strrpos( $haystack2, $job["keyword_folded"] ) === false )
				$this->save_score_result( $results, 3, $scoreDescriptionKeywordMissing, 'description_keyword' );
			else
				$this->save_score_result( $results, 9, $scoreDescriptionKeywordIn, 'description_keyword' );
		}
	}

	/**
	 * Score the body for length and keyword appearance.
	 *
	 * @param array  $job         The array holding the keywords.
	 * @param array  $results     The results array.
	 * @param string $body        The body.
	 * @param string $firstp      The first paragraph.
	 */
	function score_body( $job, &$results, $body, $firstp ) {
		global $statistics;

		$lengthScore = apply_filters( 'wpseo_body_length_score',
			array(
				'good' => 300,
				'ok'   => 250,
				'poor' => 200,
				'bad'  => 100
			),
			$job
		);

		$scoreBodyGoodLength = __( "There are %d words contained in the body copy, this is more than the %d word recommended minimum.", 'wordpress-seo' );
		$scoreBodyPoorLength = __( "There are %d words contained in the body copy, this is below the %d word recommended minimum. Add more useful content on this topic for readers.", 'wordpress-seo' );
		$scoreBodyOKLength   = __( "There are %d words contained in the body copy, this is slightly below the %d word recommended minimum, add a bit more copy.", 'wordpress-seo' );
		$scoreBodyBadLength  = __( "There are %d words contained in the body copy. This is far too low and should be increased.", 'wordpress-seo' );

		$scoreKeywordDensityLow  = __( "The keyword density is %s%%, which is a bit low, the keyword was found %s times.", 'wordpress-seo' );
		$scoreKeywordDensityHigh = __( "The keyword density is %s%%, which is over the advised 4.5%% maximum, the keyword was found %s times.", 'wordpress-seo' );
		$scoreKeywordDensityGood = __( "The keyword density is %s%%, which is great, the keyword was found %s times.", 'wordpress-seo' );

		$scoreFirstParagraphLow  = __( "The keyword doesn't appear in the first paragraph of the copy, make sure the topic is clear immediately.", 'wordpress-seo' );
		$scoreFirstParagraphHigh = __( "The keyword appears in the first paragraph of the copy.", 'wordpress-seo' );

		$fleschurl   = '<a href="http://en.wikipedia.org/wiki/Flesch-Kincaid_readability_test#Flesch_Reading_Ease">' . __( 'Flesch Reading Ease', 'wordpress-seo' ) . '</a>';
		$scoreFlesch = __( "The copy scores %s in the %s test, which is considered %s to read. %s", 'wordpress-seo' );

		// Replace images with their alt tags, then strip all tags
		$body = preg_replace( '`<img(?:[^>]+)?alt="([^"]+)"(?:[^>]+)>`', '$1', $body );
		$body = strip_tags( $body );

		// Copy length check
		$wordCount = $statistics->word_count( $body );

		if ( $wordCount < $lengthScore['bad'] )
			$this->save_score_result( $results, - 20, sprintf( $scoreBodyBadLength, $wordCount, $lengthScore['good'] ), 'body_length', $wordCount );
		else if ( $wordCount < $lengthScore['poor'] )
			$this->save_score_result( $results, - 10, sprintf( $scoreBodyPoorLength, $wordCount, $lengthScore['good'] ), 'body_length', $wordCount );
		else if ( $wordCount < $lengthScore['ok'] )
			$this->save_score_result( $results, 5, sprintf( $scoreBodyPoorLength, $wordCount, $lengthScore['good'] ), 'body_length', $wordCount );
		else if ( $wordCount < $lengthScore['good'] )
			$this->save_score_result( $results, 7, sprintf( $scoreBodyOKLength, $wordCount, $lengthScore['good'] ), 'body_length', $wordCount );
		else
			$this->save_score_result( $results, 9, sprintf( $scoreBodyGoodLength, $wordCount, $lengthScore['good'] ), 'body_length', $wordCount );

		$body           = $this->strtolower_utf8( $body );
		$job["keyword"] = $this->strtolower_utf8( $job["keyword"] );

		$keywordWordCount = str_word_count( $job["keyword"] );
		if ( $keywordWordCount > 10 ) {
			$this->save_score_result( $results, 0, __( 'Your keyphrase is over 10 words, a keyphrase should be shorter and there can be only one keyphrase.', 'wordpress-seo' ), 'focus_keyword_length' );
		}
		else {
			// Keyword Density check
			$keywordDensity = 0;
			if ( $wordCount > 100 ) {
				$keywordCount = preg_match_all( '`' . preg_quote( $job["keyword"], '`' ) . '`msiuU', $body, $res );
				if ( $keywordCount > 0 && $keywordWordCount > 0 )
					$keywordDensity = number_format( ( ( $keywordCount / ( $wordCount - ( ( $keywordWordCount - 1 ) * $keywordWordCount ) ) ) * 100 ), 2 );
				if ( $keywordDensity < 1 ) {
					$this->save_score_result( $results, 4, sprintf( $scoreKeywordDensityLow, $keywordDensity, $keywordCount ), 'keyword_density' );
				}
				else if ( $keywordDensity > 4.5 ) {
					$this->save_score_result( $results, - 50, sprintf( $scoreKeywordDensityHigh, $keywordDensity, $keywordCount ), 'keyword_density' );
				}
				else {
					$this->save_score_result( $results, 9, sprintf( $scoreKeywordDensityGood, $keywordDensity, $keywordCount ), 'keyword_density' );
				}
			}
		}

		$firstp = $this->strtolower_utf8( $firstp );

		// First Paragraph Test
		if ( ! preg_match( '`\b' . preg_quote( $job['keyword'], '`' ) . '\b`u', $firstp ) && ! preg_match( '`\b' . preg_quote( $job['keyword_folded'], '`' ) . '\b`u', $firstp ) ) {
			$this->save_score_result( $results, 3, $scoreFirstParagraphLow, 'keyword_first_paragraph' );
		}
		else {
			$this->save_score_result( $results, 9, $scoreFirstParagraphHigh, 'keyword_first_paragraph' );
		}

		$lang = get_bloginfo( 'language' );
		if ( substr( $lang, 0, 2 ) == 'en' && $wordCount > 100 ) {
			// Flesch Reading Ease check
			$flesch = $statistics->flesch_kincaid_reading_ease( $body );

			$note  = '';
			$level = '';
			$score = 1;
			if ( $flesch >= 90 ) {
				$level = __( 'very easy', 'wordpress-seo' );
				$score = 9;
			}
			else if ( $flesch >= 80 ) {
				$level = __( 'easy', 'wordpress-seo' );
				$score = 9;
			}
			else if ( $flesch >= 70 ) {
				$level = __( 'fairly easy', 'wordpress-seo' );
				$score = 8;
			}
			else if ( $flesch >= 60 ) {
				$level = __( 'OK', 'wordpress-seo' );
				$score = 7;
			}
			else if ( $flesch >= 50 ) {
				$level = __( 'fairly difficult', 'wordpress-seo' );
				$note  = __( 'Try to make shorter sentences to improve readability.', 'wordpress-seo' );
				$score = 6;
			}
			else if ( $flesch >= 30 ) {
				$level = __( 'difficult', 'wordpress-seo' );
				$note  = __( 'Try to make shorter sentences, using less difficult words to improve readability.', 'wordpress-seo' );
				$score = 5;
			}
			else if ( $flesch >= 0 ) {
				$level = __( 'very difficult', 'wordpress-seo' );
				$note  = __( 'Try to make shorter sentences, using less difficult words to improve readability.', 'wordpress-seo' );
				$score = 4;
			}
			$this->save_score_result( $results, $score, sprintf( $scoreFlesch, $flesch, $fleschurl, $level, $note ), 'flesch_kincaid' );
		}
	}

	/**
	 * Retrieve the body from the post.
	 *
	 * @param object $post The post object.
	 *
	 * @return string The post content.
	 */
	function get_body( $post ) {
		// This filter allows plugins to add their content to the content to be analyzed.
		$post_content = apply_filters( 'wpseo_pre_analysis_post_content', $post->post_content, $post );

		// Strip shortcodes, for obvious reasons, if plugins think their content should be in the analysis, they should
		// hook into the above filter.
		$post_content = wpseo_strip_shortcode( $post_content );

		if ( trim( $post_content ) == '' )
			return '';

		$htmdata2 = preg_replace( '`[\n\r]`', ' ', $post_content );
		if ( $htmdata2 == null )
			$htmdata2 = $post_content;
		else
			unset( $post_content );

		$htmdata3 = preg_replace( '`<(?:\x20*script|script).*?(?:/>|/script>)`', '', $htmdata2 );
		if ( $htmdata3 == null )
			$htmdata3 = $htmdata2;
		else
			unset( $htmdata2 );

		$htmdata4 = preg_replace( '`<!--.*?-->`', '', $htmdata3 );
		if ( $htmdata4 == null )
			$htmdata4 = $htmdata3;
		else
			unset( $htmdata3 );

		$htmdata5 = preg_replace( '`<(?:\x20*style|style).*?(?:/>|/style>)`', '', $htmdata4 );
		if ( $htmdata5 == null )
			$htmdata5 = $htmdata4;
		else
			unset( $htmdata4 );

		return $htmdata5;
	}

	/**
	 * Retrieve the first paragraph from the post.
	 *
	 * @param string $body The post content to retrieve the first paragraph from.
	 *
	 * @return string
	 */
	function get_first_paragraph( $body ) {
		// To determine the first paragraph we first need to autop the content, then match the first paragraph and return.
		$res = preg_match( '`<p[.]*?>(.*)</p>`', wpautop( strip_tags( $body ) ), $matches );
		if ( $res )
			return $matches[1];
		return false;
	}
}

global $wpseo_metabox;
$wpseo_metabox = new WPSEO_Metabox();<|MERGE_RESOLUTION|>--- conflicted
+++ resolved
@@ -680,13 +680,8 @@
 		$content = '<div id="wpseosnippet">
 			<a class="title" href="#">' . esc_html( $title ) . '</a><br/>';
 
-<<<<<<< HEAD
 //		if ( $options['breadcrumbs-enable'] === true ) {
-//			require_once WPSEO_PATH . '/frontend/class-breadcrumbs.php';
-=======
-//		if ( isset( $options['breadcrumbs-enable'] ) && $options['breadcrumbs-enable'] == 'on' ) {
 //			require_once( WPSEO_PATH . 'frontend/class-breadcrumbs.php' );
->>>>>>> aad6d049
 //			$content .= '<span href="#" style="font-size: 13px; color: #282; line-height: 15px;" class="breadcrumb">' . yoast_breadcrumb('','',false) . '</span>';
 //		} else {
 		$content .= '<a href="#" style="font-size: 13px; color: #282; line-height: 15px;" class="url">' . str_replace( 'http://', '', get_bloginfo( 'url' ) ) . '/' . esc_html( $slug ) . '/</a>';
