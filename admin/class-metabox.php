--- conflicted
+++ resolved
@@ -199,52 +199,22 @@
 		}
 
 
-<<<<<<< HEAD
-=======
-	/**
-	 * Lowercase a sentence while preserving "weird" characters.
-	 *
-	 * This should work with Greek, Russian, Polish & French amongst other languages...
-	 *
-	 * @param string $string String to lowercase
-	 *
-	 * @return string
-	 */
-	public function strtolower_utf8( $string ) {
+
+
+		/**
+		 * Lowercase a sentence while preserving "weird" characters.
+		 *
+		 * This should work with Greek, Russian, Polish & French amongst other languages...
+		 *
+		 * @param string $string String to lowercase
+		 *
+		 * @return string
+		 */
+		public function strtolower_utf8( $string ) {
 		
 		// Prevent comparison between utf8 characters and html entities (é vs &eacute;)
 		$string = html_entity_decode( $string );
 		
-		$convert_to   = array(
-			"a", "b", "c", "d", "e", "f", "g", "h", "i", "j", "k", "l", "m", "n", "o", "p", "q", "r", "s", "t", "u",
-			"v", "w", "x", "y", "z", "à", "á", "â", "ã", "ä", "å", "æ", "ç", "è", "é", "ê", "ë", "ì", "í", "î", "ï",
-			"ð", "ñ", "ò", "ó", "ô", "õ", "ö", "ø", "ù", "ú", "û", "ü", "ý", "а", "б", "в", "г", "д", "е", "ё", "ж",
-			"з", "и", "й", "к", "л", "м", "н", "о", "п", "р", "с", "т", "у", "ф", "х", "ц", "ч", "ш", "щ", "ъ", "ы",
-			"ь", "э", "ю", "я", "ą", "ć", "ę", "ł", "ń", "ó", "ś", "ź", "ż"
-		);
-		$convert_from = array(
-			"A", "B", "C", "D", "E", "F", "G", "H", "I", "J", "K", "L", "M", "N", "O", "P", "Q", "R", "S", "T", "U",
-			"V", "W", "X", "Y", "Z", "À", "Á", "Â", "Ã", "Ä", "Å", "Æ", "Ç", "È", "É", "Ê", "Ë", "Ì", "Í", "Î", "Ï",
-			"Ð", "Ñ", "Ò", "Ó", "Ô", "Õ", "Ö", "Ø", "Ù", "Ú", "Û", "Ü", "Ý", "А", "Б", "В", "Г", "Д", "Е", "Ё", "Ж",
-			"З", "И", "Й", "К", "Л", "М", "Н", "О", "П", "Р", "С", "Т", "У", "Ф", "Х", "Ц", "Ч", "Ш", "Щ", "Ъ", "Ъ",
-			"Ь", "Э", "Ю", "Я", "Ą", "Ć", "Ę", "Ł", "Ń", "Ó", "Ś", "Ź", "Ż"
-		);
-
-		return str_replace( $convert_from, $convert_to, $string );
-	}
->>>>>>> 0d288229
-
-
-		/**
-		 * Lowercase a sentence while preserving "weird" characters.
-		 *
-		 * This should work with Greek, Russian, Polish & French amongst other languages...
-		 *
-		 * @param string $string String to lowercase
-		 *
-		 * @return string
-		 */
-		public function strtolower_utf8( $string ) {
 			$convert_to   = array(
 				'a', 'b', 'c', 'd', 'e', 'f', 'g', 'h', 'i', 'j', 'k', 'l', 'm', 'n', 'o', 'p', 'q', 'r', 's', 't', 'u',
 				'v', 'w', 'x', 'y', 'z', 'à', 'á', 'â', 'ã', 'ä', 'å', 'æ', 'ç', 'è', 'é', 'ê', 'ë', 'ì', 'í', 'î', 'ï',
