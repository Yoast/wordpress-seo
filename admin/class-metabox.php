<?php
/**
 * @package WPSEO\Admin
 */

/**
 * This class generates the metabox on the edit post / page as well as contains all page analysis functionality.
 */
class WPSEO_Metabox extends WPSEO_Meta {

	/**
	 * Class constructor
	 */
	public function __construct() {
		add_action( 'add_meta_boxes', array( $this, 'add_meta_box' ) );
		add_action( 'admin_enqueue_scripts', array( $this, 'enqueue' ) );
		add_action( 'wp_insert_post', array( $this, 'save_postdata' ) );
		add_action( 'edit_attachment', array( $this, 'save_postdata' ) );
		add_action( 'add_attachment', array( $this, 'save_postdata' ) );
		add_action( 'post_submitbox_misc_actions', array( $this, 'publish_box' ) );
		add_action( 'admin_init', array( $this, 'setup_page_analysis' ) );
		add_action( 'admin_init', array( $this, 'translate_meta_boxes' ) );
		add_action( 'admin_footer', array( $this, 'scoring_svg' ) );

	}

	/**
	 * Translate text strings for use in the meta box
	 *
	 * IMPORTANT: if you want to add a new string (option) somewhere, make sure you add that array key to
	 * the main meta box definition array in the class WPSEO_Meta() as well!!!!
	 */
	public static function translate_meta_boxes() {
		self::$meta_fields['general']['snippetpreview']['title'] = __( 'Snippet', 'wordpress-seo' );
		self::$meta_fields['general']['snippetpreview']['help']  = sprintf( __( 'This is a rendering of what this post might look like in Google\'s search results.<br/><br/>Read %sthis post%s for more info.', 'wordpress-seo' ), '<a href="https://yoast.com/snippet-preview/#utm_source=wordpress-seo-metabox&amp;utm_medium=inline-help&amp;utm_campaign=snippet-preview">', '</a>' );

		self::$meta_fields['general']['pageanalysis']['title'] = __( 'Page Analysis', 'wordpress-seo' );
		self::$meta_fields['general']['pageanalysis']['help']  = sprintf( __( 'This is a rendering of what this post might look like in Google\'s search results.<br/><br/>Read %sthis post%s for more info.', 'wordpress-seo' ), '<a href="https://yoast.com/snippet-preview/#utm_source=wordpress-seo-metabox&amp;utm_medium=inline-help&amp;utm_campaign=snippet-preview">', '</a>' );

		self::$meta_fields['general']['focuskw']['title'] = __( 'Focus Keyword', 'wordpress-seo' );
		self::$meta_fields['general']['focuskw']['help']  = sprintf( __( 'Pick the main keyword or keyphrase that this post/page is about.<br/><br/>Read %sthis post%s for more info.', 'wordpress-seo' ), '<a href="https://yoast.com/focus-keyword/#utm_source=wordpress-seo-metabox&amp;utm_medium=inline-help&amp;utm_campaign=focus-keyword">', '</a>' );

		self::$meta_fields['general']['title']['title']       = __( 'SEO Title', 'wordpress-seo' );

		self::$meta_fields['general']['metadesc']['title']       = __( 'Meta description', 'wordpress-seo' );

		self::$meta_fields['general']['metakeywords']['title']       = __( 'Meta keywords', 'wordpress-seo' );
		self::$meta_fields['general']['metakeywords']['description'] = __( 'If you type something above it will override your %smeta keywords template%s.', 'wordpress-seo' );


		self::$meta_fields['advanced']['meta-robots-noindex']['title'] = __( 'Meta Robots Index', 'wordpress-seo' );
		if ( '0' == get_option( 'blog_public' ) ) {
			self::$meta_fields['advanced']['meta-robots-noindex']['description'] = '<p class="error-message">' . __( 'Warning: even though you can set the meta robots setting here, the entire site is set to noindex in the sitewide privacy settings, so these settings won\'t have an effect.', 'wordpress-seo' ) . '</p>';
		}
		self::$meta_fields['advanced']['meta-robots-noindex']['options']['0'] = __( 'Default for post type, currently: %s', 'wordpress-seo' );
		self::$meta_fields['advanced']['meta-robots-noindex']['options']['2'] = __( 'index', 'wordpress-seo' );
		self::$meta_fields['advanced']['meta-robots-noindex']['options']['1'] = __( 'noindex', 'wordpress-seo' );

		self::$meta_fields['advanced']['meta-robots-nofollow']['title']        = __( 'Meta Robots Follow', 'wordpress-seo' );
		self::$meta_fields['advanced']['meta-robots-nofollow']['options']['0'] = __( 'Follow', 'wordpress-seo' );
		self::$meta_fields['advanced']['meta-robots-nofollow']['options']['1'] = __( 'Nofollow', 'wordpress-seo' );

		self::$meta_fields['advanced']['meta-robots-adv']['title']                   = __( 'Meta Robots Advanced', 'wordpress-seo' );
		self::$meta_fields['advanced']['meta-robots-adv']['description']             = __( 'Advanced <code>meta</code> robots settings for this page.', 'wordpress-seo' );
		self::$meta_fields['advanced']['meta-robots-adv']['options']['-']            = __( 'Site-wide default: %s', 'wordpress-seo' );
		self::$meta_fields['advanced']['meta-robots-adv']['options']['none']         = __( 'None', 'wordpress-seo' );
		self::$meta_fields['advanced']['meta-robots-adv']['options']['noodp']        = __( 'NO ODP', 'wordpress-seo' );
		self::$meta_fields['advanced']['meta-robots-adv']['options']['noydir']       = __( 'NO YDIR', 'wordpress-seo' );
		self::$meta_fields['advanced']['meta-robots-adv']['options']['noimageindex'] = __( 'No Image Index', 'wordpress-seo' );
		self::$meta_fields['advanced']['meta-robots-adv']['options']['noarchive']    = __( 'No Archive', 'wordpress-seo' );
		self::$meta_fields['advanced']['meta-robots-adv']['options']['nosnippet']    = __( 'No Snippet', 'wordpress-seo' );

		self::$meta_fields['advanced']['bctitle']['title']       = __( 'Breadcrumbs Title', 'wordpress-seo' );
		self::$meta_fields['advanced']['bctitle']['description'] = __( 'Title to use for this page in breadcrumb paths', 'wordpress-seo' );

		self::$meta_fields['advanced']['canonical']['title']       = __( 'Canonical URL', 'wordpress-seo' );
		self::$meta_fields['advanced']['canonical']['description'] = sprintf( __( 'The canonical URL that this page should point to, leave empty to default to permalink. %sCross domain canonical%s supported too.', 'wordpress-seo' ), '<a target="_blank" href="http://googlewebmastercentral.blogspot.com/2009/12/handling-legitimate-cross-domain.html">', '</a>' );

		self::$meta_fields['advanced']['redirect']['title']       = __( '301 Redirect', 'wordpress-seo' );
		self::$meta_fields['advanced']['redirect']['description'] = __( 'The URL that this page should redirect to.', 'wordpress-seo' );

		do_action( 'wpseo_tab_translate' );
	}

	/**
	 * Test whether the metabox should be hidden either by choice of the admin or because
	 * the post type is not a public post type
	 *
	 * @since 1.5.0
	 *
	 * @param  string $post_type (optional) The post type to test, defaults to the current post post_type.
	 *
	 * @return  bool        Whether or not the meta box (and associated columns etc) should be hidden
	 */
	function is_metabox_hidden( $post_type = null ) {
		if ( ! isset( $post_type ) && ( isset( $GLOBALS['post'] ) && ( is_object( $GLOBALS['post'] ) && isset( $GLOBALS['post']->post_type ) ) ) ) {
			$post_type = $GLOBALS['post']->post_type;
		}

		if ( isset( $post_type ) ) {
			// Don't make static as post_types may still be added during the run.
			$cpts    = get_post_types( array( 'public' => true ), 'names' );
			$options = get_option( 'wpseo_titles' );

			return ( ( isset( $options[ 'hideeditbox-' . $post_type ] ) && $options[ 'hideeditbox-' . $post_type ] === true ) || in_array( $post_type, $cpts ) === false );
		}
		return false;
	}

	/**
	 * Sets up all the functionality related to the prominence of the page analysis functionality.
	 */
	public function setup_page_analysis() {
		if ( apply_filters( 'wpseo_use_page_analysis', true ) === true ) {
			add_action( 'post_submitbox_misc_actions', array( $this, 'publish_box' ) );
		}
	}

	/**
	 * Outputs the page analysis score in the Publish Box.
	 */
	public function publish_box() {
		if ( $this->is_metabox_hidden() === true ) {
			return;
		}

		$post = $this->get_metabox_post();
		if ( self::get_value( 'meta-robots-noindex', $post->ID ) === '1' ) {
			$score_label = 'noindex';
			$title       = __( 'Post is set to noindex.', 'wordpress-seo' );
			$score_title = $title;
		}
		else {
			$score = self::get_value( 'linkdex', $post->ID );
			if ( $score === '' ) {
				$score_label = 'na';
				$title       = __( 'No focus keyword set.', 'wordpress-seo' );
			}
			else {
				$score_label = WPSEO_Utils::translate_score( $score );
			}

			$score_title = WPSEO_Utils::translate_score( $score, false );
			if ( ! isset( $title ) ) {
				$title = $score_title;
			}
		}

		printf( '
		<div class="misc-pub-section misc-yoast misc-pub-section-last" id="wpseo-score">

		</div>',
			esc_attr( $title ),
			esc_attr( 'wpseo-score-icon ' . $score_label ),
			__( 'SEO:', 'wordpress-seo' ),
			$score_title,
			__( 'Check', 'wordpress-seo' )
		);
	}

	/**
	 * Adds the Yoast SEO meta box to the edit boxes in the edit post / page  / cpt pages.
	 */
	public function add_meta_box() {
		$post_types = get_post_types( array( 'public' => true ) );

		if ( is_array( $post_types ) && $post_types !== array() ) {
			foreach ( $post_types as $post_type ) {
				if ( $this->is_metabox_hidden( $post_type ) === false ) {
					$product_title = 'Yoast SEO';
					if ( file_exists( WPSEO_PATH . 'premium/' ) ) {
						$product_title .= ' Premium';
					}

					add_meta_box( 'wpseo_meta', $product_title, array(
						$this,
						'meta_box',
					), $post_type, 'normal', apply_filters( 'wpseo_metabox_prio', 'high' ) );
				}
			}
		}
	}

	/**
	 * Pass some variables to js for the edit / post page overview, snippet preview, etc.
	 *
	 * @return  array
	 */
	public function localize_script() {
		$post = $this->get_metabox_post();

		if ( ( ! is_object( $post ) || ! isset( $post->post_type ) ) || $this->is_metabox_hidden( $post->post_type ) === true ) {
			return array();
		}

		$options = get_option( 'wpseo_titles' );

		$date = '';
		if ( isset( $options[ 'showdate-' . $post->post_type ] ) && $options[ 'showdate-' . $post->post_type ] === true ) {
			$date = $this->get_post_date( $post );

			self::$meta_length        = ( self::$meta_length - ( strlen( $date ) + 5 ) );
			self::$meta_length_reason = __( ' (because of date display)', 'wordpress-seo' );
		}

		self::$meta_length_reason = apply_filters( 'wpseo_metadesc_length_reason', self::$meta_length_reason, $post );
		self::$meta_length        = apply_filters( 'wpseo_metadesc_length', self::$meta_length, $post );

		unset( $date );

		$title_template = '';
		if ( isset( $options[ 'title-' . $post->post_type ] ) && $options[ 'title-' . $post->post_type ] !== '' ) {
			$title_template = $options[ 'title-' . $post->post_type ];
		}

		// If there's no title template set, use the default, otherwise title preview won't work.
		if ( $title_template == '' ) {
			$title_template = '%%title%% - %%sitename%%';
		}

		$metadesc_template = '';
		if ( isset( $options[ 'metadesc-' . $post->post_type ] ) && $options[ 'metadesc-' . $post->post_type ] !== '' ) {
			$metadesc_template = $options[ 'metadesc-' . $post->post_type ];
		}

		$sample_permalink = get_sample_permalink( $post->ID );
		$sample_permalink = str_replace( '%page', '%post', $sample_permalink[0] );

		return array(
			'field_prefix'                => self::$form_prefix,
			'keyword_header'              => '<strong>' . __( 'Focus keyword usage', 'wordpress-seo' ) . '</strong><br>' . __( 'Your focus keyword was found in:', 'wordpress-seo' ),
			'article_header_text'         => __( 'Article Heading: ', 'wordpress-seo' ),
			'page_title_text'             => __( 'Page title: ', 'wordpress-seo' ),
			'page_url_text'               => __( 'Page URL: ', 'wordpress-seo' ),
			'content_text'                => __( 'Content: ', 'wordpress-seo' ),
			'meta_description_text'       => __( 'Meta description: ', 'wordpress-seo' ),
			'choose_image'                => __( 'Use Image', 'wordpress-seo' ),
			'wpseo_meta_desc_length'      => self::$meta_length,
			'wpseo_title_template'        => $title_template,
			'wpseo_metadesc_template'     => $metadesc_template,
			'wpseo_permalink_template'    => $sample_permalink,
			'wpseo_keyword_suggest_nonce' => wp_create_nonce( 'wpseo-get-suggest' ),
			'featured_image_notice'       => __( 'The featured image should be at least 200x200 pixels to be picked up by Facebook and other social media sites.', 'wordpress-seo' ),
			'keyword_usage'               => $this->get_focus_keyword_usage( $post->ID ),
			'search_url'                  => admin_url( 'edit.php?seo_kw_filter={keyword}' ),
			'post_edit_url'               => admin_url( 'post.php?post={id}&action=edit' ),
		);
	}

	/**
	 * Pass some variables to js for replacing variables.
	 */
	public function localize_replace_vars_script() {
		return array(
			'no_parent_text' => __( '(no parent)', 'wordpress-seo' ),
			'replace_vars'   => $this->get_replace_vars(),
		);
	}

	/**
	 * Pass some variables to js for the edit / post page overview, snippet preview, etc.
	 *
	 * @return  array
	 */
	public function localize_shortcode_plugin_script() {
		return array(
			'wpseo_filter_shortcodes_nonce' => wp_create_nonce( 'wpseo-filter-shortcodes' ),
			'wpseo_shortcode_tags'          => $this->get_valid_shortcode_tags(),
		);
	}

	/**
	 * Output a tab in the Yoast SEO Metabox
	 *
	 * @param string $id      CSS ID of the tab.
	 * @param string $heading Heading for the tab.
	 * @param string $content Content of the tab. This content should be escaped.
	 */
	public function do_tab( $id, $heading, $content ) {
		?>
		<div class="wpseotab <?php echo esc_attr( $id ) ?>">
			<h4 class="wpseo-heading"><?php echo esc_html( $heading ); ?></h4>
			<table class="form-table">
				<?php echo $content ?>
			</table>
		</div>
	<?php
	}

	/**
	 * Output the meta box
	 */
<<<<<<< HEAD
	public function meta_box() {
		$post    = $this->get_metabox_post();
		$options = WPSEO_Options::get_all();
=======
	function meta_box() {

		$post              = $this->get_metabox_post();
		$options           = WPSEO_Options::get_all();
		$use_page_analysis = apply_filters( 'wpseo_use_page_analysis', true ) === true;
>>>>>>> 68728dfe

		?>
		<div class="wpseo-metabox-tabs-div">
		<ul class="wpseo-metabox-tabs" id="wpseo-metabox-tabs">
			<li class="general">
<<<<<<< HEAD
				<a class="wpseo_tablink" href="#wpseo_general"><?php _e( 'Content', 'wordpress-seo' ); ?></a></li>

=======
				<a class="wpseo_tablink" href="#wpseo_general"><?php _e( 'General', 'wordpress-seo' ); ?></a></li>
			<?php if ( $use_page_analysis ) : ?>
			<li id="linkdex" class="linkdex">
				<a class="wpseo_tablink" href="#wpseo_linkdex"><?php _e( 'Page Analysis', 'wordpress-seo' ); ?></a>
			</li>
			<?php endif; ?>
>>>>>>> 68728dfe
			<?php if ( current_user_can( 'manage_options' ) || $options['disableadvanced_meta'] === false ) : ?>
				<li class="advanced">
					<a class="wpseo_tablink" href="#wpseo_advanced"><?php _e( 'Advanced', 'wordpress-seo' ); ?></a>
				</li>
			<?php endif; ?>
			<?php do_action( 'wpseo_tab_header' ); ?>
		</ul>
		<?php
		$content = '';
		if ( is_object( $post ) && isset( $post->post_type ) ) {
			foreach ( $this->get_meta_field_defs( 'general', $post->post_type ) as $key => $meta_field ) {
				$content .= $this->do_meta_box( $meta_field, $key );
			}
			unset( $key, $meta_field );
		}
		$this->do_tab( 'general', __( 'General', 'wordpress-seo' ), $content );

<<<<<<< HEAD
=======
		if ( $use_page_analysis ) {
			$this->do_tab( 'linkdex', __( 'Page Analysis', 'wordpress-seo' ), $this->linkdex_output( $post ) );
		}

>>>>>>> 68728dfe
		if ( current_user_can( 'manage_options' ) || $options['disableadvanced_meta'] === false ) {
			$content = '';
			foreach ( $this->get_meta_field_defs( 'advanced' ) as $key => $meta_field ) {
				$content .= $this->do_meta_box( $meta_field, $key );
			}
			unset( $key, $meta_field );
			$this->do_tab( 'advanced', __( 'Advanced', 'wordpress-seo' ), $content );
		}

		do_action( 'wpseo_tab_content' );

		echo '</div>';
	}

	/**
	 * Adds a line in the meta box
	 *
	 * @todo [JRF] check if $class is added appropriately everywhere
	 *
	 * @param   array  $meta_field_def Contains the vars based on which output is generated.
	 * @param   string $key            Internal key (without prefix).
	 *
	 * @return  string
	 */
	function do_meta_box( $meta_field_def, $key = '' ) {
		$content      = '';
		$esc_form_key = esc_attr( self::$form_prefix . $key );
		$meta_value   = self::get_value( $key, $this->get_metabox_post()->ID );

		$class = '';
		if ( isset( $meta_field_def['class'] ) && $meta_field_def['class'] !== '' ) {
			$class = ' ' . $meta_field_def['class'];
		}

		$placeholder = '';
		if ( isset( $meta_field_def['placeholder'] ) && $meta_field_def['placeholder'] !== '' ) {
			$placeholder = $meta_field_def['placeholder'];
		}

		switch ( $meta_field_def['type'] ) {
			case 'pageanalysis':
				$content .= '<div id="wpseo-pageanalysis"></div>';
				break;
			case 'snippetpreview':
				$content .= '<div id="wpseosnippet"></div>';
				break;

			case 'text':
				$ac = '';
				if ( isset( $meta_field_def['autocomplete'] ) && $meta_field_def['autocomplete'] === false ) {
					$ac = 'autocomplete="off" ';
				}
				if ( $placeholder !== '' ) {
					$placeholder = ' placeholder="' . esc_attr( $placeholder ) . '"';
				}
				$content .= '<input type="text"' . $placeholder . ' id="' . $esc_form_key . '" ' . $ac . 'name="' . $esc_form_key . '" value="' . esc_attr( $meta_value ) . '" class="large-text' . $class . '"/><br />';
				break;

			case 'textarea':
				$rows = 3;
				if ( isset( $meta_field_def['rows'] ) && $meta_field_def['rows'] > 0 ) {
					$rows = $meta_field_def['rows'];
				}
				$content .= '<textarea class="large-text' . $class . '" rows="' . esc_attr( $rows ) . '" id="' . $esc_form_key . '" name="' . $esc_form_key . '">' . esc_textarea( $meta_value ) . '</textarea>';
				break;

			case 'hidden':
				$content .= '<input type="hidden" id="' . $esc_form_key . '" name="' . $esc_form_key . '" value="' . esc_attr( $meta_value ) . '"/><br />';
				break;
			case 'select':
				if ( isset( $meta_field_def['options'] ) && is_array( $meta_field_def['options'] ) && $meta_field_def['options'] !== array() ) {
					$content .= '<select name="' . $esc_form_key . '" id="' . $esc_form_key . '" class="yoast' . $class . '">';
					foreach ( $meta_field_def['options'] as $val => $option ) {
						$selected = selected( $meta_value, $val, false );
						$content .= '<option ' . $selected . ' value="' . esc_attr( $val ) . '">' . esc_html( $option ) . '</option>';
					}
					unset( $val, $option, $selected );
					$content .= '</select>';
				}
				break;

			case 'multiselect':
				if ( isset( $meta_field_def['options'] ) && is_array( $meta_field_def['options'] ) && $meta_field_def['options'] !== array() ) {

					// Set $meta_value as $selected_arr.
					$selected_arr = $meta_value;

					// If the multiselect field is 'meta-robots-adv' we should explode on ,.
					if ( 'meta-robots-adv' === $key ) {
						$selected_arr = explode( ',', $meta_value );
					}

					if ( ! is_array( $selected_arr ) ) {
						$selected_arr = (array) $selected_arr;
					}

					$options_count = count( $meta_field_def['options'] );

					// @todo [JRF => whomever] verify height calculation for older WP versions, was 16x, for WP3.8 20x is more appropriate.
					$content .= '<select multiple="multiple" size="' . esc_attr( $options_count ) . '" style="height: ' . esc_attr( ( $options_count * 20 ) + 4 ) . 'px;" name="' . $esc_form_key . '[]" id="' . $esc_form_key . '" class="yoast' . $class . '">';
					foreach ( $meta_field_def['options'] as $val => $option ) {
						$selected = '';
						if ( in_array( $val, $selected_arr ) ) {
							$selected = ' selected="selected"';
						}
						$content .= '<option ' . $selected . ' value="' . esc_attr( $val ) . '">' . esc_html( $option ) . '</option>';
					}
					$content .= '</select>';
					unset( $val, $option, $selected, $selected_arr, $options_count );
				}
				break;

			case 'checkbox':
				$checked = checked( $meta_value, 'on', false );
				$expl    = ( isset( $meta_field_def['expl'] ) ) ? esc_html( $meta_field_def['expl'] ) : '';
				$content .= '<label for="' . $esc_form_key . '"><input type="checkbox" id="' . $esc_form_key . '" name="' . $esc_form_key . '" ' . $checked . ' value="on" class="yoast' . $class . '"/> ' . $expl . '</label><br />';
				unset( $checked, $expl );
				break;

			case 'radio':
				if ( isset( $meta_field_def['options'] ) && is_array( $meta_field_def['options'] ) && $meta_field_def['options'] !== array() ) {
					foreach ( $meta_field_def['options'] as $val => $option ) {
						$checked = checked( $meta_value, $val, false );
						$content .= '<input type="radio" ' . $checked . ' id="' . $esc_form_key . '_' . esc_attr( $val ) . '" name="' . $esc_form_key . '" value="' . esc_attr( $val ) . '"/> <label for="' . $esc_form_key . '_' . esc_attr( $val ) . '">' . esc_html( $option ) . '</label> ';
					}
					unset( $val, $option, $checked );
				}
				break;

			case 'upload':
				$content .= '<input id="' . $esc_form_key . '" type="text" size="36" class="' . $class . '" name="' . $esc_form_key . '" value="' . esc_attr( $meta_value ) . '" />';
				$content .= '<input id="' . $esc_form_key . '_button" class="wpseo_image_upload_button button" type="button" value="Upload Image" />';
				break;
		}


		$html = '';
		if ( $content === '' ) {
			$content = apply_filters( 'wpseo_do_meta_box_field_' . $key, $content, $meta_value, $esc_form_key, $meta_field_def, $key );
		}

		if ( $content !== '' ) {

			$label = esc_html( $meta_field_def['title'] );
			if ( in_array( $meta_field_def['type'], array(
					'snippetpreview',
					'pageanalysis',
					'radio',
					'checkbox',
				), true ) === false
			) {
				$label = '<label for="' . $esc_form_key . '">' . $label . ':</label>';
			}

			$help = '';
			if ( isset( $meta_field_def['help'] ) && $meta_field_def['help'] !== '' ) {
				$help = '<img src="' . plugins_url( 'images/question-mark.png', WPSEO_FILE ) . '" class="alignright yoast_help" id="' . esc_attr( $key . 'help' ) . '" alt="' . esc_attr( $meta_field_def['help'] ) . '" />';
			}

			if ( $meta_field_def['type'] === 'hidden' ) {
				$html = '<tr class="wpseo_hidden"><td>' . $content . '</td></tr>';
			}
			else {
				$html = '
					<tr>
						<th scope="row">' . $label . $help . '</th>
						<td>';

				$html .= $content;

				if ( isset( $meta_field_def['description'] ) ) {
					$html .= '<div>' . $meta_field_def['description'] . '</div>';
				}

				$html .= '
					</td>
				</tr>';
			}
		}

		return $html;
	}

	/**
	 * Save the WP SEO metadata for posts.
	 *
	 * @internal $_POST parameters are validated via sanitize_post_meta()
	 *
	 * @param int $post_id Post ID.
	 *
	 * @return  bool|void   Boolean false if invalid save post request
	 */
	function save_postdata( $post_id ) {
		if ( $post_id === null ) {
			return false;
		}

		if ( wp_is_post_revision( $post_id ) ) {
			$post_id = wp_is_post_revision( $post_id );
		}

		clean_post_cache( $post_id );
		$post = get_post( $post_id );

		if ( ! is_object( $post ) ) {
			// Non-existent post.
			return false;
		}

		do_action( 'wpseo_save_compare_data', $post );

		$meta_boxes = apply_filters( 'wpseo_save_metaboxes', array() );
		$meta_boxes = array_merge( $meta_boxes, $this->get_meta_field_defs( 'general', $post->post_type ), $this->get_meta_field_defs( 'advanced' ) );

		foreach ( $meta_boxes as $key => $meta_box ) {
			$data = null;
			if ( 'checkbox' === $meta_box['type'] ) {
				$data = isset( $_POST[ self::$form_prefix . $key ] ) ? 'on' : 'off';
			}
			else {
				if ( isset( $_POST[ self::$form_prefix . $key ] ) ) {
					$data = $_POST[ self::$form_prefix . $key ];
				}
			}
			if ( isset( $data ) ) {
				self::set_value( $key, $data, $post_id );
			}
		}

		do_action( 'wpseo_saved_postdata' );
	}

	/**
	 * Enqueues all the needed JS and CSS.
	 * @todo [JRF => whomever] create css/metabox-mp6.css file and add it to the below allowed colors array when done
	 */
	public function enqueue() {
		global $pagenow;
		/* Filter 'wpseo_always_register_metaboxes_on_admin' documented in wpseo-main.php */
		if ( ( ! in_array( $pagenow, array(
					'post-new.php',
					'post.php',
					'edit.php',
				), true ) && apply_filters( 'wpseo_always_register_metaboxes_on_admin', false ) === false ) || $this->is_metabox_hidden() === true
		) {
			return;
		}

		$color = get_user_meta( get_current_user_id(), 'admin_color', true );
		if ( '' == $color || in_array( $color, array( 'classic', 'fresh' ), true ) === false ) {
			$color = 'fresh';
		}

		if ( $pagenow == 'edit.php' ) {
			wp_enqueue_style( 'edit-page', plugins_url( 'css/edit-page' . WPSEO_CSSJS_SUFFIX . '.css', WPSEO_FILE ), array(), WPSEO_VERSION );
		}
		else {
			if ( 0 != get_queried_object_id() ) {
				wp_enqueue_media( array( 'post' => get_queried_object_id() ) ); // Enqueue files needed for upload functionality.
			}
			wp_enqueue_style( 'metabox-tabs', plugins_url( 'css/metabox-tabs' . WPSEO_CSSJS_SUFFIX . '.css', WPSEO_FILE ), array(), WPSEO_VERSION );
			wp_enqueue_style( "metabox-$color", plugins_url( 'css/metabox-' . esc_attr( $color ) . WPSEO_CSSJS_SUFFIX . '.css', WPSEO_FILE ), array(), WPSEO_VERSION );
			wp_enqueue_style( 'featured-image', plugins_url( 'css/featured-image' . WPSEO_CSSJS_SUFFIX . '.css', WPSEO_FILE ), array(), WPSEO_VERSION );
			wp_enqueue_style( 'jquery-qtip.js', plugins_url( 'css/jquery.qtip' . WPSEO_CSSJS_SUFFIX . '.css', WPSEO_FILE ), array(), '2.2.1' );
			wp_enqueue_style( 'snippet', plugins_url( 'css/snippet' . WPSEO_CSSJS_SUFFIX . '.css', WPSEO_FILE ), array(), '2.2.1' );
			wp_enqueue_style( 'scoring', plugins_url( 'css/yst_seo_score' . WPSEO_CSSJS_SUFFIX . '.css', WPSEO_FILE ), array(), '2.2.1' );
			wp_enqueue_script( 'jquery-ui-autocomplete' );

			// Always enqueue minified as it's not our code.
			wp_enqueue_script( 'jquery-qtip', plugins_url( 'js/jquery.qtip.min.js', WPSEO_FILE ), array( 'jquery' ), '2.2.1', true );

			wp_enqueue_script( 'wp-seo-metabox', plugins_url( 'js/wp-seo-metabox' . WPSEO_CSSJS_SUFFIX . '.js', WPSEO_FILE ), array(
				'jquery',
				'jquery-ui-core',
			), WPSEO_VERSION, true );

			wp_enqueue_script( 'yoast-seo', plugins_url( 'js/dist/yoast-seo/yoast-seo.min.js', WPSEO_FILE ), null, WPSEO_VERSION, true );
			wp_enqueue_script( 'wp-seo-wordpressScraper-Config.js', plugins_url( 'js/wp-seo-wordpress-scraper-config' . WPSEO_CSSJS_SUFFIX . '.js', WPSEO_FILE ), array( 'yoast-seo' ), WPSEO_VERSION, true );
			wp_enqueue_script( 'wp-seo-wordpressScraper.js', plugins_url( 'js/wp-seo-wordpress-scraper' . WPSEO_CSSJS_SUFFIX . '.js', WPSEO_FILE ), array( 'yoast-seo' ), WPSEO_VERSION, true );
			wp_enqueue_script( 'wp-seo-replacevar-plugin.js', plugins_url( 'js/wp-seo-replacevar-plugin' . WPSEO_CSSJS_SUFFIX . '.js', WPSEO_FILE ), array( 'yoast-seo', 'wp-seo-metabox' ), WPSEO_VERSION, true );
			wp_enqueue_script( 'wp-seo-shortcode-plugin.js', plugins_url( 'js/wp-seo-shortcode-plugin' . WPSEO_CSSJS_SUFFIX . '.js', WPSEO_FILE ), array( 'yoast-seo', 'wp-seo-metabox' ), WPSEO_VERSION, true );

			$file = plugin_dir_path( WPSEO_FILE ) . 'languages/wordpress-seo-' . get_locale() . '.json';
			if ( file_exists( $file ) ) {
				$file = file_get_contents( $file );
				$json = json_decode( $file, true );
			}
			else {
				$json = array();
			}
			wp_localize_script( 'wp-seo-wordpressScraper.js', 'wpseoL10n', $json );
			wp_localize_script( 'wp-seo-replacevar-plugin.js', 'wpseoReplaceVarsL10n', $this->localize_replace_vars_script() );

			// Text strings to pass to shortcode plugin for keyword analysis.
			wp_localize_script( 'wp-seo-shortcode-plugin.js', 'wpseoShortcodePluginL10n', $this->localize_shortcode_plugin_script() );

			if ( post_type_supports( get_post_type(), 'thumbnail' ) ) {
				wp_enqueue_script( 'wp-seo-featured-image', plugins_url( 'js/wp-seo-featured-image' . WPSEO_CSSJS_SUFFIX . '.js', WPSEO_FILE ), array( 'jquery' ), WPSEO_VERSION, true );
			}

			wp_enqueue_script( 'wpseo-admin-media', plugins_url( 'js/wp-seo-admin-media' . WPSEO_CSSJS_SUFFIX . '.js', WPSEO_FILE ), array(
				'jquery',
				'jquery-ui-core',
			), WPSEO_VERSION, true );

			wp_localize_script( 'wpseo-admin-media', 'wpseoMediaL10n', $this->localize_media_script() );

			// Text strings to pass to metabox for keyword analysis.
			wp_localize_script( 'wp-seo-metabox', 'wpseoMetaboxL10n', $this->localize_script() );
		}
	}

	/**
	 * Pass some variables to js for upload module.
	 *
	 * @return  array
	 */
	public function localize_media_script() {
		return array(
			'choose_image' => __( 'Use Image', 'wordpress-seo' ),
		);
	}

	/**
	 * Retrieve a post date when post is published, or return current date when it's not.
	 *
	 * @param WP_Post $post The post for which to retrieve the post date.
	 *
	 * @return string
	 */
	public function get_post_date( $post ) {
		if ( isset( $post->post_date ) && $post->post_status === 'publish' ) {
			$date = date_i18n( 'j M Y', strtotime( $post->post_date ) );
		}
		else {
			$date = date_i18n( 'j M Y' );
		}

		return (string) $date;
	}

	/**
	 * Returns post in metabox context
	 *
	 * @returns WP_Post
	 */
	private function get_metabox_post() {
		if ( $post = filter_input( INPUT_GET, 'post' ) ) {
			$post_id = (int) WPSEO_Utils::validate_int( $post );

			return get_post( $post_id );
		}

		return $GLOBALS['post'];
	}

	/**
	 * Counting the number of given keyword used for other posts than given post_id
	 *
	 * @param integer $post_id The ID of the post for which to get the focus keyword usage.
	 *
	 * @return int
	 */
	private function get_focus_keyword_usage( $post_id ) {
		$keyword = WPSEO_Meta::get_value( 'focuskw', $post_id );

		return array(
			$keyword => WPSEO_Meta::keyword_usage( $keyword, $post_id ),
		);
	}

	/********************** DEPRECATED METHODS **********************/

	/**
	 * Adds the Yoast SEO box
	 *
	 * @deprecated 1.4.24
	 * @deprecated use WPSEO_Metabox::add_meta_box()
	 * @see        WPSEO_Meta::add_meta_box()
	 */
	public function add_custom_box() {
		_deprecated_function( __METHOD__, 'WPSEO 1.4.24', 'WPSEO_Metabox::add_meta_box()' );
		$this->add_meta_box();
	}

	/**
	 * Retrieve the meta boxes for the given post type.
	 *
	 * @deprecated 1.5.0
	 * @deprecated use WPSEO_Meta::get_meta_field_defs()
	 * @see        WPSEO_Meta::get_meta_field_defs()
	 *
	 * @param  string $post_type The post type for which to get the meta fields.
	 *
	 * @return  array
	 */
	public function get_meta_boxes( $post_type = 'post' ) {
		_deprecated_function( __METHOD__, 'WPSEO 1.5.0', 'WPSEO_Meta::get_meta_field_defs()' );

		return $this->get_meta_field_defs( 'general', $post_type );
	}

	/**
	 * Pass some variables to js
	 *
	 * @deprecated 1.5.0
	 * @deprecated use WPSEO_Meta::localize_script()
	 * @see        WPSEO_Meta::localize_script()
	 */
	public function script() {
		_deprecated_function( __METHOD__, 'WPSEO 1.5.0', 'WPSEO_Meta::localize_script()' );

		return $this->localize_script();
	}

	/**
	 * Returns an array with shortcode tags for all registered shortcodes.
	 *
	 * @return array
	 */
	private function get_valid_shortcode_tags() {
		$shortcode_tags = array();

		foreach ( $GLOBALS['shortcode_tags'] as $tag => $description ) {
			array_push( $shortcode_tags, $tag );
		}

		return $shortcode_tags;
	}

	/**
	 * Prepares the replace vars for localization.
	 *
	 * @return array replace vars
	 */
	private function get_replace_vars() {
		$post = $this->get_metabox_post();

		$cached_replacement_vars = array();

		$vars_to_cache = array(
			'date',
			'id',
			'sitename',
			'sitedesc',
			'sep',
			'page',
			'currenttime',
			'currentdate',
			'currentday',
			'currentmonth',
			'currentyear',
		);

		foreach ( $vars_to_cache as $var ) {
			$cached_replacement_vars[ $var ] = wpseo_replace_vars( '%%' . $var . '%%', $post );
		}

		return $cached_replacement_vars;
	}

	/**
	 * SVG for the general SEO score.
	 */
	public function scoring_svg() {
		echo '<script type="text/html" id="tmpl-score_svg">
				<svg version="1.1" xmlns="http://www.w3.org/2000/svg" x="0px" y="0px" viewBox="0 0 500 500" enable-background="new 0 0 500 500" xml:space="preserve" width="50" height="50">
					<g id="BG"></g>
					<g id="BG_dark"></g>
					<g id="bg_light"><path fill="#5B2942" d="M415,500H85c-46.8,0-85-38.2-85-85V85C0,38.2,38.2,0,85,0h330c46.8,0,85,38.2,85,85v330	C500,461.8,461.8,500,415,500z"/>
						<path fill="none" stroke="#7EADB9" stroke-width="17" stroke-miterlimit="10" d="M404.6,467H95.4C61.1,467,33,438.9,33,404.6V95.4	C33,61.1,61.1,33,95.4,33h309.2c34.3,0,62.4,28.1,62.4,62.4v309.2C467,438.9,438.9,467,404.6,467z"/>
					</g>
					<g id="Layer_2">
						<circle id="score_circle_shadow" fill="#77B227" cx="250" cy="250" r="155"/>
						<path id="score_circle" fill="#9FDA4F" d="M172.5,384.2C98.4,341.4,73,246.6,115.8,172.5S253.4,73,327.5,115.8"/>
						<g>
							<g>
								<g display="none">
									<path display="inline" fill="#FEC228" d="M668,338.4c-30.4,0-55-24.6-55-55s24.6-55,55-55"/>
									<path display="inline" fill="#8BDA53" d="M668,215.1c-30.4,0-55-24.6-55-55s24.6-55,55-55"/>
									<path display="inline" fill="#FF443D" d="M668,461.7c-30.4,0-55-24.6-55-55s24.6-55,55-55"/>
								</g>
							</g>
						</g>
					</g>
				</svg>
			</script>';
	}
} /* End of class */<|MERGE_RESOLUTION|>--- conflicted
+++ resolved
@@ -290,33 +290,14 @@
 	/**
 	 * Output the meta box
 	 */
-<<<<<<< HEAD
 	public function meta_box() {
 		$post    = $this->get_metabox_post();
 		$options = WPSEO_Options::get_all();
-=======
-	function meta_box() {
-
-		$post              = $this->get_metabox_post();
-		$options           = WPSEO_Options::get_all();
-		$use_page_analysis = apply_filters( 'wpseo_use_page_analysis', true ) === true;
->>>>>>> 68728dfe
-
 		?>
 		<div class="wpseo-metabox-tabs-div">
 		<ul class="wpseo-metabox-tabs" id="wpseo-metabox-tabs">
 			<li class="general">
-<<<<<<< HEAD
 				<a class="wpseo_tablink" href="#wpseo_general"><?php _e( 'Content', 'wordpress-seo' ); ?></a></li>
-
-=======
-				<a class="wpseo_tablink" href="#wpseo_general"><?php _e( 'General', 'wordpress-seo' ); ?></a></li>
-			<?php if ( $use_page_analysis ) : ?>
-			<li id="linkdex" class="linkdex">
-				<a class="wpseo_tablink" href="#wpseo_linkdex"><?php _e( 'Page Analysis', 'wordpress-seo' ); ?></a>
-			</li>
-			<?php endif; ?>
->>>>>>> 68728dfe
 			<?php if ( current_user_can( 'manage_options' ) || $options['disableadvanced_meta'] === false ) : ?>
 				<li class="advanced">
 					<a class="wpseo_tablink" href="#wpseo_advanced"><?php _e( 'Advanced', 'wordpress-seo' ); ?></a>
@@ -334,13 +315,6 @@
 		}
 		$this->do_tab( 'general', __( 'General', 'wordpress-seo' ), $content );
 
-<<<<<<< HEAD
-=======
-		if ( $use_page_analysis ) {
-			$this->do_tab( 'linkdex', __( 'Page Analysis', 'wordpress-seo' ), $this->linkdex_output( $post ) );
-		}
-
->>>>>>> 68728dfe
 		if ( current_user_can( 'manage_options' ) || $options['disableadvanced_meta'] === false ) {
 			$content = '';
 			foreach ( $this->get_meta_field_defs( 'advanced' ) as $key => $meta_field ) {
