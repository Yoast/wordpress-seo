--- conflicted
+++ resolved
@@ -102,28 +102,6 @@
 			'<small>' . __( 'Prices start as low as 69,- for one site', 'wordpress-seo' ) . '</small><br/><br/>'
 		);
 
-<<<<<<< HEAD
-		// Temporary early return.
-		return $premium_spot;
-
-		$premium_spot->set_description(
-			sprintf(
-				/* translators: %1$s expands to a link start tag to the Yoast plugin page, %2$s is the link closing tag */
-				__( 'Want to get the most out of your SEO-strategy? %1$sGo premium!%2$s.', 'wordpress-seo' ),
-				'<a target="_blank" href="' . WPSEO_Shortlinker::get( 'https://yoa.st/ji' ) . '">',
-				'</a>'
-			)
-		);
-
-		$premium_spot->add_banner(
-			new WPSEO_Admin_Banner(
-				WPSEO_Shortlinker::get( 'https://yoa.st/jj' ),
-				'premium-seo.png',
-				261,
-				152,
-				sprintf(
-					/* translators: %1$s expands to Yoast SEO Premium. */
-=======
 		/*
 		$premium_spot->set_description(
 			sprintf(
@@ -143,16 +121,12 @@
 						152,
 						sprintf(
 							/* translators: %1$s expands to Yoast SEO Premium. * /
->>>>>>> c518bac0
 					__( 'Buy the %1$s plugin now and get access to extra features and 24/7 support!', 'wordpress-seo' ),
 					'Yoast SEO Premium'
 				)
 			)
 		);
-<<<<<<< HEAD
-=======
 		*/
->>>>>>> c518bac0
 
 		return $premium_spot;
 	}
@@ -189,13 +163,7 @@
 			)
 		);
 
-<<<<<<< HEAD
-		// Temporary early return.
-		return $service_spot;
-
-=======
 		/*
->>>>>>> c518bac0
 		$service_spot->add_banner(
 			new WPSEO_Admin_Banner(
 				WPSEO_Shortlinker::get( 'https://yoa.st/seo-care-banner' ),
@@ -203,20 +171,13 @@
 				261,
 				152,
 				sprintf(
-<<<<<<< HEAD
-				/* translators: %1$s expands to Yoast SEO Care. */
-=======
 				/* translators: %1$s expands to Yoast SEO Care. * /
->>>>>>> c518bac0
 					__( 'Let us help you take care of the SEO of your website. Order %1$s now!', 'wordpress-seo' ),
 					'Yoast SEO Care'
 				)
 			)
 		);
-<<<<<<< HEAD
-=======
 		*/
->>>>>>> c518bac0
 
 		return $service_spot;
 	}
