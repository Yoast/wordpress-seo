--- conflicted
+++ resolved
@@ -80,21 +80,16 @@
 			),
 
 			'yoast-acf-analysis' => array(
-				'url'           => 'https://wordpress.org/plugins/acf-content-analysis-for-yoast-seo/',
-				'title'         => 'ACF Content Analysis for Yoast SEO',
-<<<<<<< HEAD
-				/* translators: %1$s expands to Yoast SEO */
-				'description'   => sprintf( __( 'Seamlessly integrate ACF with %1$s for the content analysis!', 'wordpress-seo' ), 'Yoast SEO' ),
-=======
+				'url'         => 'https://wordpress.org/plugins/acf-content-analysis-for-yoast-seo/',
+				'title'       => 'ACF Content Analysis for Yoast SEO',
 				'description'   => sprintf(
 					/* translators: %1$s expands to Yoast SEO, %2$s expands to Advanced Custom Fields */
-					__( 'Seamlessly integrate %2$s with %1$s for the content analysis!', 'wordpress-seo' ),
+				 	__( 'Seamlessly integrate %2$s with %1$s for the content analysis!', 'wordpress-seo' ),
 					'Yoast SEO',
 					'Advanced Custom Fields'
 				),
->>>>>>> c819bca6
-				'installed'     => false,
-				'slug'          => 'acf-content-analysis-for-yoast-seo/yoast-acf-analysis.php',
+				'installed'   => false,
+				'slug'        => 'acf-content-analysis-for-yoast-seo/yoast-acf-analysis.php',
 				'_dependencies' => array(
 					'Advanced Custom Fields' => array(
 						'slug' => 'advanced-custom-fields/acf.php',
@@ -104,20 +99,14 @@
 			),
 
 			'yoastseo-amp' => array(
-				'url'           => 'https://wordpress.org/plugins/glue-for-yoast-seo-amp/',
-				'title'         => 'Yoast SEO AMP Glue',
-<<<<<<< HEAD
-				/* translators: %1$s expands to Yoast SEO */
-				'description'   => sprintf( __( 'Seamlessly integrate %1$s into your AMP pages!', 'wordpress-seo' ), 'Yoast SEO' ),
-=======
+				'url'         => 'https://wordpress.org/plugins/glue-for-yoast-seo-amp/',
+				'title'       => 'Yoast SEO AMP Glue',
 				'description'   => sprintf(
 					/* translators: %1$s expands to Yoast SEO */
-					__( 'Seamlessly integrate %1$s into your AMP pages!', 'wordpress-seo' ),
-					'Yoast SEO'
-				),
->>>>>>> c819bca6
-				'installed'     => false,
-				'slug'          => 'glue-for-yoast-seo-amp/yoastseo-amp.php',
+				 	__( 'Seamlessly integrate %1$s into your AMP pages!', 'wordpress-seo' ), 'Yoast SEO'
+				),
+				'installed'   => false,
+				'slug'        => 'glue-for-yoast-seo-amp/yoastseo-amp.php',
 				'_dependencies' => array(
 					'AMP' => array(
 						'slug' => 'amp/amp.php',
