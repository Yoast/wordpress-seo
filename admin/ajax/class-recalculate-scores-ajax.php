<?php
/**
 * @package WPSEO\Admin|Ajax
 */

/**
 * Class WPSEO_Recalculate_Scores
 *
 * This class handles the SEO score recalculation for all posts with a filled focus keyword
 */
class WPSEO_Recalculate_Scores_Ajax {

	/**
	 * @var int
	 */
	private $posts_per_page = 20;

	/**
	 * @var array The fields which should be always queries, can be extended by array_merge
	 */
	private $query_fields   = array(
		'post_type'      => 'any',
		'meta_key'       => '_yoast_wpseo_focuskw',
	);

	/**
	 * @var array The options stored in the database
	 */
	private $options;

	/**
	 * Initialize the AJAX hooks
	 */
	public function __construct() {
		add_action( 'wp_ajax_wpseo_recalculate_scores', array( $this, 'recalculate_scores' ) );
		add_action( 'wp_ajax_wpseo_update_score', array( $this, 'save_score' ) );
	}

	/**
	 * Start recalculation
	 */
	public function recalculate_scores() {
		check_ajax_referer( 'wpseo_recalculate', 'nonce' );
		wp_die(
			$this->get_posts( filter_input( INPUT_POST, 'paged', FILTER_VALIDATE_INT ) )
		);
	}

	/**
	 * Saving the new linkdex score for given post
	 */
	public function save_score() {
		check_ajax_referer( 'wpseo_recalculate', 'nonce' );

		$scores = filter_input( INPUT_POST, 'scores', FILTER_DEFAULT, FILTER_REQUIRE_ARRAY );
		foreach ( $scores as $score ) {
			WPSEO_Meta::set_value( 'linkdex', $score['score'], $score['post_id'] );
		}

<<<<<<< HEAD
		exit;
=======
		wp_die();
>>>>>>> 3302c36f
	}

	/**
	 * Getting the posts from the database by doing a WP_Query.
	 *
	 * @param integer $paged The page.
	 *
	 * @return string
	 */
	private function get_posts( $paged ) {
		$post_query = new WP_Query(
			array_merge(
				$this->query_fields,
				array(
					'posts_per_page' => $this->posts_per_page,
					'paged'          => $paged,
					'posts'          => array(),
				)
			)
		);

		if ( $posts = $post_query->get_posts() ) {
			$this->options = WPSEO_Options::get_all();

			$parsed_posts = $this->parse_posts( $posts );

			$response  = array(
				'posts'       => $parsed_posts,
				'total_posts' => count( $parsed_posts ),
				'next_page'   => ( $paged + 1 ),
			);

			return json_encode( $response );
		}

		return '';
	}

	/**
	 * Parsing the posts with the value we need
	 *
	 * @param array $posts The posts to parse.
	 *
	 * @return array
	 */
	private function parse_posts( array $posts ) {
		$parsed_posts = array();
		foreach ( $posts as $post ) {
			$parsed_posts[] = $this->post_to_response( $post );
		}

		return $parsed_posts;
	}

	/**
	 * @param WP_Post $post The post for which to build the analyzer data.
	 *
	 * @return array
	 */
	private function post_to_response( WP_Post $post ) {
		$focus_keyword = WPSEO_Meta::get_value( 'focuskw', $post->ID );

		return array(
			'post_id'       => $post->ID,
			'text'          => $post->post_content,
			'keyword'       => $focus_keyword,
			'url'           => urldecode( $post->post_name ),
			'pageTitle'     => apply_filters( 'wpseo_title', wpseo_replace_vars( $this->get_title( $post->ID, $post->post_type ), $post ) ),
			'meta'          => apply_filters( 'wpseo_metadesc', wpseo_replace_vars( $this->get_meta_description( $post->ID, $post->post_type ), $post ) ),
			'keyword_usage' => array(
				$focus_keyword => WPSEO_Meta::keyword_usage( $focus_keyword, $post->ID ),
			),
		);
	}

	/**
	 * Getting the title for given post
	 *
	 * @param integer $post_id The ID of the post for which to get the title.
	 * @param string  $post_type The post type.
	 *
	 * @return mixed|string
	 */
	private function get_title( $post_id, $post_type ) {
		if ( ( $title = WPSEO_Meta::get_value( 'title', $post_id )  ) !== '' ) {
			return $title;
		}

		if ( $default_from_options = $this->default_from_options( 'title', $post_type ) ) {
			return str_replace( ' %%page%% ', ' ', $default_from_options );
		}

		return '%%title%%';
	}

	/**
	 * Getting the meta description for given post
	 *
	 * @param integer $post_id The ID of the post for which to get the meta description.
	 * @param string  $post_type The post type.
	 *
	 * @return bool|string
	 */
	private function get_meta_description( $post_id, $post_type ) {
		if ( ( $meta_description = WPSEO_Meta::get_value( 'metadesc', $post_id ) ) !== '' ) {
			return $meta_description;
		}

		if ( $default_from_options = $this->default_from_options( 'metadesc', $post_type ) ) {
			return $default_from_options;
		}

		return '';
	}

	/**
	 * Getting default from the options for given field
	 *
	 * @param string $field The field for which to get the default options.
	 * @param string $post_type The post type.
	 *
	 * @return bool|string
	 */
	private function default_from_options( $field, $post_type ) {
		$target_option_field = $field . '-' . $post_type;
		if ( ! empty( $this->options[ $target_option_field ] ) ) {
			return $this->options[ $target_option_field ];
		}

		return false;
	}

}<|MERGE_RESOLUTION|>--- conflicted
+++ resolved
@@ -56,12 +56,7 @@
 		foreach ( $scores as $score ) {
 			WPSEO_Meta::set_value( 'linkdex', $score['score'], $score['post_id'] );
 		}
-
-<<<<<<< HEAD
-		exit;
-=======
 		wp_die();
->>>>>>> 3302c36f
 	}
 
 	/**
