<?php
/**
 * @package WPSEO\Admin
 */

/**
 * This class adds columns to the taxonomy table.
 */
class WPSEO_Taxonomy_Columns {

	/**
	 * @var WPSEO_Metabox_Analysis_SEO
	 */
	private $analysis_seo;

	/**
	 * @var WPSEO_Metabox_Analysis_Readability
	 */
	private $analysis_readability;

	/**
	 * @var string The current taxonomy
	 */
	private $taxonomy;

	/**
	 * WPSEO_Taxonomy_Columns constructor.
	 */
	public function __construct() {

		$this->taxonomy = $this->get_taxonomy();

		if ( ! empty( $this->taxonomy ) ) {
			add_filter( 'manage_edit-' . $this->taxonomy . '_columns', array( $this, 'add_columns' ) );
			add_filter( 'manage_' . $this->taxonomy . '_custom_column', array( $this, 'parse_column' ), 10, 3 );
		}

		$this->analysis_seo         = new WPSEO_Metabox_Analysis_SEO();
		$this->analysis_readability = new WPSEO_Metabox_Analysis_Readability();
	}

	/**
	 * Adds an SEO score column to the terms table, right after the description column.
	 *
	 * @param array $columns Current set columns.
	 *
	 * @return array
	 */
	public function add_columns( array $columns ) {
		if ( $this->display_metabox( $this->taxonomy ) === false ) {
			return $columns;
		}

		$new_columns = array();

		foreach ( $columns as $column_name => $column_value ) {
			$new_columns[ $column_name ] = $column_value;

			if ( $column_name === 'description' && $this->analysis_seo->is_enabled() ) {
				$new_columns['wpseo-score'] = '<span class="yoast-tooltip yoast-tooltip-n yoast-tooltip-alt" data-label="' . esc_attr__( 'SEO score', 'wordpress-seo' ) . '"><span class="yoast-column-seo-score yoast-column-header-has-tooltip"><span class="screen-reader-text">' . __( 'SEO score', 'wordpress-seo' ) . '</span></span></span>';
			}

			if ( $column_name === 'description' && $this->analysis_readability->is_enabled() ) {
				$new_columns['wpseo-score-readability'] = '<span class="yoast-tooltip yoast-tooltip-n yoast-tooltip-alt" data-label="' . esc_attr__( 'Readability score', 'wordpress-seo' ) . '"><span class="yoast-column-readability yoast-column-header-has-tooltip"><span class="screen-reader-text">' . __( 'Readability score', 'wordpress-seo' ) . '</span></span></span>';
			}
		}

		return $new_columns;
	}

	/**
	 * Parses the column.
	 *
	 * @param string  $content     The current content of the column.
	 * @param string  $column_name The name of the column.
	 * @param integer $term_id     ID of requested taxonomy.
	 *
	 * @return string
	 */
	public function parse_column( $content, $column_name, $term_id ) {

		switch ( $column_name ) {
			case 'wpseo-score':
				return $this->get_score_value( $term_id );

			case 'wpseo-score-readability':
				return $this->get_score_readability_value( $term_id );
		}

		return $content;
	}

	/**
	 * Retrieves the taxonomy from the $_GET variable.
	 *
	 * @return string The current taxonomy.
	 */
	public function get_current_taxonomy() {
		return filter_input( $this->get_taxonomy_input_type(), 'taxonomy' );
	}

	/**
	 * Returns the posted/get taxonomy value if it is set.
	 *
	 * @return string|null
	 */
	private function get_taxonomy() {
		if ( defined( 'DOING_AJAX' ) && DOING_AJAX === true ) {
			return FILTER_INPUT( INPUT_POST, 'taxonomy' );
		}

		return FILTER_INPUT( INPUT_GET, 'taxonomy' );
	}

	/**
	 * Parses the value for the score column.
	 *
	 * @param integer $term_id ID of requested term.
	 *
	 * @return string
	 */
	private function get_score_value( $term_id ) {
		$term = get_term( $term_id, $this->taxonomy );

		// When the term isn't indexable.
		if ( ! $this->is_indexable( $term ) ) {
			return $this->create_score_icon(
				new WPSEO_Rank( WPSEO_Rank::NO_INDEX ),
				__( 'Term is set to noindex.', 'wordpress-seo' )
			);
		}

		// When there is a focus key word.
		$focus_keyword = $this->get_focus_keyword( $term );
		$score         = (int) WPSEO_Taxonomy_Meta::get_term_meta( $term_id, $this->taxonomy, 'linkdex' );
		$rank          = WPSEO_Rank::from_numeric_score( $score );

		return $this->create_score_icon( $rank, $rank->get_label() );
	}

	/**
	 * Parses the value for the readability score column.
	 *
	 * @param int $term_id ID of the requested term.
	 *
	 * @return string The HTML for the readability score indicator.
	 */
	private function get_score_readability_value( $term_id ) {
		$score = (int) WPSEO_Taxonomy_Meta::get_term_meta( $term_id, $this->taxonomy, 'content_score' );
		$rank  = WPSEO_Rank::from_numeric_score( $score );

		return $this->create_score_icon( $rank );
	}

	/**
	 * Creates an icon by the given values.
	 *
	 * @param WPSEO_Rank $rank The ranking object.
	 * @param string     $title Optional. The title to show. Defaults to the rank label.
	 *
	 * @return string The HTML for a score icon.
	 */
	private function create_score_icon( WPSEO_Rank $rank, $title = '' ) {
		if ( empty( $title ) ) {
			$title = $rank->get_label();
		}

		return '<div aria-hidden="true" title="' . esc_attr( $title ) . '" class="wpseo-score-icon ' . esc_attr( $rank->get_css_class() ) . '"></div><span class="screen-reader-text">' . $title . '</span>';
	}

	/**
	 * Check if the taxonomy is indexable.
	 *
	 * @param mixed $term The current term.
	 *
	 * @return bool
	 */
	private function is_indexable( $term ) {
		// When the no_index value is not empty and not default, check if its value is index.
		$no_index = WPSEO_Taxonomy_Meta::get_term_meta( $term->term_id, $this->taxonomy, 'noindex' );
		if ( ! empty( $no_index ) && $no_index !== 'default' ) {
			return ( $no_index === 'index' );
		}

		// Check if the default for taxonomy is empty (this will be index).
		$no_index_key = 'noindex-tax-' . $term->taxonomy;
		if ( is_object( $term ) ) {
			return WPSEO_Options::get( $no_index_key, false );
		}

		return true;
	}

	/**
	 * Returns the focus keyword if this is set, otherwise it will give the term name.
	 *
	 * @param stdClass|WP_Term $term The current term.
	 *
	 * @return string
	 */
	private function get_focus_keyword( $term ) {
		$focus_keyword = WPSEO_Taxonomy_Meta::get_term_meta( 'focuskw', $term->term_id, $term->taxonomy );
		if ( $focus_keyword !== false ) {
			return $focus_keyword;
		}

		return $term->name;
	}

	/**
	 * Checks if a taxonomy is being added via a POST method. If not, it defaults to a GET request.
	 *
	 * @return int
	 */
	private function get_taxonomy_input_type() {
		if ( ! empty( $_SERVER['REQUEST_METHOD'] ) && $_SERVER['REQUEST_METHOD'] === 'POST' ) {
			return INPUT_POST;
		}

		return INPUT_GET;
	}

	/**
	 * Wraps the WPSEO_Metabox check to determine whether the metabox should be displayed either by
	 * choice of the admin or because the taxonomy is not public.
	 *
	 * @since 7.0
	 *
	 * @param string $taxonomy Optional. The taxonomy to test, defaults to the current taxonomy.
	 *
	 * @return bool Whether or not the meta box (and associated columns etc) should be hidden.
	 */
	private function display_metabox( $taxonomy = null ) {
		$current_taxonomy = sanitize_text_field( $this->get_current_taxonomy() );

		if ( ! isset( $taxonomy ) && ! empty( $current_taxonomy ) ) {
			$taxonomy = $current_taxonomy;
		}

<<<<<<< HEAD
		if ( isset( $taxonomy ) ) {
			// Don't make static as taxonomies may still be added during the run.
			$custom_taxonomies = get_taxonomies( array( 'public' => true ), 'names' );

			return ( ( WPSEO_Options::get( 'hideeditbox-tax-' . $taxonomy ) === true ) || in_array( $taxonomy, $custom_taxonomies, true ) === false );
		}
=======
		return WPSEO_Utils::is_metabox_active( $taxonomy, 'taxonomy' );
	}

>>>>>>> 1bbdd14f

}<|MERGE_RESOLUTION|>--- conflicted
+++ resolved
@@ -237,17 +237,8 @@
 			$taxonomy = $current_taxonomy;
 		}
 
-<<<<<<< HEAD
-		if ( isset( $taxonomy ) ) {
-			// Don't make static as taxonomies may still be added during the run.
-			$custom_taxonomies = get_taxonomies( array( 'public' => true ), 'names' );
-
-			return ( ( WPSEO_Options::get( 'hideeditbox-tax-' . $taxonomy ) === true ) || in_array( $taxonomy, $custom_taxonomies, true ) === false );
-		}
-=======
 		return WPSEO_Utils::is_metabox_active( $taxonomy, 'taxonomy' );
 	}
 
->>>>>>> 1bbdd14f
 
 }