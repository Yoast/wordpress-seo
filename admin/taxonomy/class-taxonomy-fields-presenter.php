--- conflicted
+++ resolved
@@ -44,24 +44,17 @@
 	private function form_row( $field_name, array $field_configuration ) {
 		$esc_field_name = esc_attr( $field_name );
 
-<<<<<<< HEAD
+		$options = (array) $field_configuration['options'];
+
+		if ( ! empty( $field_configuration['description'] ) ) {
+			$options['description'] = $field_configuration['description'];
+		}
+
 		$label            = $this->get_label( $field_configuration['label'], $esc_field_name );
-		$field            = $this->get_field( $field_configuration['type'], $esc_field_name, $this->get_field_value( $field_name ), $field_configuration['description'], (array) $field_configuration['options'] );
+		$field            = $this->get_field( $field_configuration['type'], $esc_field_name, $this->get_field_value( $field_name ), $options );
 		$help_content     = isset( $field_configuration['options']['help'] ) ? $field_configuration['options']['help'] : '';
 		$help_button_text = isset( $field_configuration['options']['help-button'] ) ? $field_configuration['options']['help-button'] : '';
 		$help             = new WPSEO_Admin_Help_Panel( $field_name, $help_button_text, $help_content );
-=======
-		$options = (array) $field_options['options'];
-
-		if ( ! empty( $field_options['description'] ) ) {
-			$options['description'] = $field_options['description'];
-		}
-
-		$label            = $this->get_label( $field_options['label'], $esc_field_name );
-		$field            = $this->get_field( $field_options['type'], $esc_field_name, $this->get_field_value( $field_name ), $options );
-		$help_button_text = isset( $field_options['options']['help-button'] ) ? $field_options['options']['help-button'] : '';
-		$help             = new WPSEO_Admin_Help_Panel( $field_name, $help_button_text, $field_options['description'] );
->>>>>>> c474aab1
 
 		return $this->parse_row( $label, $help, $field );
 	}
@@ -69,22 +62,21 @@
 	/**
 	 * Generates the html for the given field config.
 	 *
-	 * @param string $field_type        The fieldtype, e.g: text, checkbox, etc.
-	 * @param string $field_name        The name of the field.
-	 * @param string $field_value       The value of the field.
-	 * @param string $field_description Optional. The description of the field.
-	 * @param array  $options           Array with additional options.
+	 * @param string $field_type  The fieldtype, e.g: text, checkbox, etc.
+	 * @param string $field_name  The name of the field.
+	 * @param string $field_value The value of the field.
+	 * @param array  $options     Array with additional options.
 	 *
 	 * @return string
 	 */
-	private function get_field( $field_type, $field_name, $field_value, $field_description = '', array $options ) {
+	private function get_field( $field_type, $field_name, $field_value, array $options ) {
 
 		$class = $this->get_class( $options );
 		$field = $description = $aria_describedby = '';
 
-		if ( '' !== $field_description ) {
+		if ( ! empty( $options['description'] ) ) {
 			$aria_describedby = ' aria-describedby="' . $field_name . '-desc"';
-			$description = '<p id="' . $field_name . '-desc">' . $field_description . '</p>';
+			$description = '<p id="' . $field_name . '-desc">' . $options['description'] . '</p>';
 		}
 
 		switch ( $field_type ) {
@@ -105,13 +97,8 @@
 				$field .= '<textarea class="large-text" rows="' . esc_attr( $rows ) . '" id="' . $field_name . '" name="' . $field_name . '"' . $aria_describedby . '>' . esc_textarea( $field_value ) . '</textarea>';
 				break;
 			case 'upload' :
-<<<<<<< HEAD
 				$field .= '<input id="' . $field_name . '" type="text" size="36" name="' . $field_name . '" value="' . esc_attr( $field_value ) . '"' . $aria_describedby . ' />';
-				$field .= '<input id="' . $field_name . '_button" class="wpseo_image_upload_button button" type="button" value="' . __( 'Upload Image', 'wordpress-seo' ) . '" />';
-=======
-				$field .= '<input id="' . $field_name . '" type="text" size="36" name="' . $field_name . '" value="' . esc_attr( $field_value ) . '" />';
 				$field .= '<input id="' . $field_name . '_button" class="wpseo_image_upload_button button" type="button" value="' . esc_attr__( 'Upload Image', 'wordpress-seo' ) . '" />';
->>>>>>> c474aab1
 				break;
 			case 'select' :
 				if ( is_array( $options ) && $options !== array() ) {
