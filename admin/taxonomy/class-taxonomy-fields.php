--- conflicted
+++ resolved
@@ -24,18 +24,6 @@
 	 */
 	public function __construct( $term ) {
 		$this->term = $term;
-<<<<<<< HEAD
-		if ( $options !== null ) {
-			$this->options = $options;
-		}
-		else {
-			$this->options = WPSEO_Options::get_options( array(
-				'wpseo_titles',
-				'wpseo_social',
-			) );
-		}
-=======
->>>>>>> a8f6f29e
 	}
 
 	/**
