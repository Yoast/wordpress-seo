<?php
/**
 * WPSEO plugin file.
 *
 * @package WPSEO\Admin
 */

use Yoast\WP\SEO\Presenters\Admin\Alert_Presenter;

/**
 * Class that handles the edit boxes on taxonomy edit pages.
 */
class WPSEO_Taxonomy {

	/**
	 * The current active taxonomy.
	 *
	 * @var string
	 */
	private $taxonomy = '';

	/**
	 * Holds the metabox SEO analysis instance.
	 *
	 * @var WPSEO_Metabox_Analysis_SEO
	 */
	private $analysis_seo;

	/**
	 * Holds the metabox readability analysis instance.
	 *
	 * @var WPSEO_Metabox_Analysis_Readability
	 */
	private $analysis_readability;

	/**
	 * Class constructor.
	 */
	public function __construct() {
		$this->taxonomy = $this->get_taxonomy();

		add_action( 'edit_term', [ $this, 'update_term' ], 99, 3 );
		add_action( 'init', [ $this, 'custom_category_descriptions_allow_html' ] );
		add_action( 'admin_init', [ $this, 'admin_init' ] );

		if ( self::is_term_overview( $GLOBALS['pagenow'] ) ) {
			new WPSEO_Taxonomy_Columns();
		}
		$this->analysis_seo         = new WPSEO_Metabox_Analysis_SEO();
		$this->analysis_readability = new WPSEO_Metabox_Analysis_Readability();
	}

	/**
	 * Add hooks late enough for taxonomy object to be available for checks.
	 */
	public function admin_init() {

		$taxonomy = get_taxonomy( $this->taxonomy );

		if ( empty( $taxonomy ) || empty( $taxonomy->public ) || ! $this->show_metabox() ) {
			return;
		}

		$this->insert_description_field_editor();

		add_action( sanitize_text_field( $this->taxonomy ) . '_edit_form', [ $this, 'term_metabox' ], 90, 1 );
		add_action( 'admin_enqueue_scripts', [ $this, 'admin_enqueue_scripts' ] );
	}

	/**
	 * Show the SEO inputs for term.
	 *
	 * @param stdClass|WP_Term $term Term to show the edit boxes for.
	 */
	public function term_metabox( $term ) {
		if ( WPSEO_Metabox::is_internet_explorer() ) {
			$this->show_internet_explorer_notice();
			return;
		}

		$metabox = new WPSEO_Taxonomy_Metabox( $this->taxonomy, $term );
		$metabox->display();
	}

	/**
	 * Renders the content for the internet explorer metabox.
	 *
	 * @return void
	 */
	private function show_internet_explorer_notice() {
		$product_title = YoastSEO()->helpers->product->get_product_name();

		// phpcs:ignore WordPress.Security.EscapeOutput.OutputNotEscaped -- Reason: $product_title is hardcoded.
		printf( '<div id="wpseo_meta" class="postbox yoast wpseo-taxonomy-metabox-postbox"><h2><span>%1$s</span></h2>', $product_title );
		echo '<div class="inside">';

		$content = sprintf(
			/* translators: 1: Link start tag to the Firefox website, 2: Link start tag to the Chrome website, 3: Link start tag to the Edge website, 4: Link closing tag. */
			esc_html__( 'The browser you are currently using is unfortunately rather dated. Since we strive to give you the best experience possible, we no longer support this browser. Instead, please use %1$sFirefox%4$s, %2$sChrome%4$s or %3$sMicrosoft Edge%4$s.', 'wordpress-seo' ),
			'<a href="https://www.mozilla.org/firefox/new/">',
			'<a href="https://www.google.com/chrome/">',
			'<a href="https://www.microsoft.com/windows/microsoft-edge">',
			'</a>'
		);
		// phpcs:ignore WordPress.Security.EscapeOutput.OutputNotEscaped -- Output escaped above.
		echo new Alert_Presenter( $content );

		echo '</div></div>';
	}

	/**
	 * Queue assets for taxonomy screens.
	 *
	 * @since 1.5.0
	 */
	public function admin_enqueue_scripts() {

		$pagenow = $GLOBALS['pagenow'];

		if ( ! ( self::is_term_edit( $pagenow ) || self::is_term_overview( $pagenow ) ) ) {
			return;
		}

		$asset_manager = new WPSEO_Admin_Asset_Manager();
		$asset_manager->enqueue_style( 'scoring' );
		$asset_manager->enqueue_style( 'monorepo' );

		$tag_id = filter_input( INPUT_GET, 'tag_ID' );
		if (
			self::is_term_edit( $pagenow )
			&& ! empty( $tag_id )  // After we drop support for <4.5 this can be removed.
		) {
			wp_enqueue_media(); // Enqueue files needed for upload functionality.

			$term_edit_handle = 'classic-editor';

			$asset_manager->enqueue_style( 'metabox-css' );
			$asset_manager->enqueue_style( 'scoring' );
			$asset_manager->enqueue_script( $term_edit_handle );
<<<<<<< HEAD

			$yoast_components_l10n = new WPSEO_Admin_Asset_Yoast_Components_L10n();
			$yoast_components_l10n->localize_script( $term_edit_handle );
=======
>>>>>>> 0a2a2886

			/**
			 * Remove the emoji script as it is incompatible with both React and any
			 * contenteditable fields.
			 */
			remove_action( 'admin_print_scripts', 'print_emoji_detection_script' );

			$asset_manager->localize_script( $term_edit_handle, 'wpseoAdminL10n', WPSEO_Utils::get_admin_l10n() );

			$script_data = [
				'analysis'         => [
					'plugins' => [
						'replaceVars' => [
							'no_parent_text'           => __( '(no parent)', 'wordpress-seo' ),
							'replace_vars'             => $this->get_replace_vars(),
							'recommended_replace_vars' => $this->get_recommended_replace_vars(),
							'scope'                    => $this->determine_scope(),
						],
					],
					'worker'  => [
						'url'                     => YoastSEO()->helpers->asset->get_asset_url( 'yoast-seo-analysis-worker' ),
						'dependencies'            => YoastSEO()->helpers->asset->get_dependency_urls_by_handle( 'yoast-seo-analysis-worker' ),
						'keywords_assessment_url' => YoastSEO()->helpers->asset->get_asset_url( 'yoast-seo-used-keywords-assessment' ),
						'log_level'               => WPSEO_Utils::get_analysis_worker_log_level(),
					],
				],
				'media'            => [
					// @todo replace this translation with JavaScript translations.
					'choose_image' => __( 'Use Image', 'wordpress-seo' ),
				],
				'metabox'          => $this->localize_term_scraper_script(),
				'userLanguageCode' => WPSEO_Language_Utils::get_language( \get_user_locale() ),
				'siteTimezone'     => \wp_timezone_string(),
				'isTerm'           => true,
			];
			$asset_manager->localize_script( $term_edit_handle, 'wpseoScriptData', $script_data );
			$asset_manager->enqueue_user_language_script();
		}

		if ( self::is_term_overview( $pagenow ) ) {
			$asset_manager->enqueue_script( 'edit-page' );
		}
	}

	/**
	 * Update the taxonomy meta data on save.
	 *
	 * @param int    $term_id  ID of the term to save data for.
	 * @param int    $tt_id    The taxonomy_term_id for the term.
	 * @param string $taxonomy The taxonomy the term belongs to.
	 */
	public function update_term( $term_id, $tt_id, $taxonomy ) {
		// Bail if this is a multisite installation and the site has been switched.
		if ( is_multisite() && ms_is_switched() ) {
			return;
		}

		/* Create post array with only our values. */
		$new_meta_data = [];
		foreach ( WPSEO_Taxonomy_Meta::$defaults_per_term as $key => $default ) {
			$posted_value = filter_input( INPUT_POST, $key );
			if ( isset( $posted_value ) && $posted_value !== false ) {
				$new_meta_data[ $key ] = $posted_value;
			}

			// If analysis is disabled remove that analysis score value from the DB.
			if ( $this->is_meta_value_disabled( $key ) ) {
				$new_meta_data[ $key ] = '';
			}
		}
		unset( $key, $default );

		// Saving the values.
		WPSEO_Taxonomy_Meta::set_values( $term_id, $taxonomy, $new_meta_data );
	}

	/**
	 * Determines if the given meta value key is disabled.
	 *
	 * @param string $key The key of the meta value.
	 * @return bool Whether the given meta value key is disabled.
	 */
	public function is_meta_value_disabled( $key ) {
		if ( $key === 'wpseo_linkdex' && ! $this->analysis_seo->is_enabled() ) {
			return true;
		}

		if ( $key === 'wpseo_content_score' && ! $this->analysis_readability->is_enabled() ) {
			return true;
		}

		return false;
	}

	/**
	 * Allows post-kses-filtered HTML in term descriptions.
	 */
	public function custom_category_descriptions_allow_html() {
		remove_filter( 'term_description', 'wp_kses_data' );
		remove_filter( 'pre_term_description', 'wp_filter_kses' );
		add_filter( 'term_description', 'wp_kses_post' );
		add_filter( 'pre_term_description', 'wp_filter_post_kses' );
	}

	/**
	 * Output the WordPress editor.
	 */
	public function custom_category_description_editor() {
		wp_editor( '', 'description' );
	}

	/**
	 * Pass variables to js for use with the term-scraper.
	 *
	 * @return array
	 */
	public function localize_term_scraper_script() {
		$term_id  = filter_input( INPUT_GET, 'tag_ID' );
		$term     = get_term_by( 'id', $term_id, $this->get_taxonomy() );
		$taxonomy = get_taxonomy( $term->taxonomy );

		$term_formatter = new WPSEO_Metabox_Formatter(
			new WPSEO_Term_Metabox_Formatter( $taxonomy, $term )
		);

		return $term_formatter->get_values();
	}

	/**
	 * Pass some variables to js for replacing variables.
	 *
	 * @return array
	 */
	public function localize_replace_vars_script() {
		return [
			'no_parent_text'           => __( '(no parent)', 'wordpress-seo' ),
			'replace_vars'             => $this->get_replace_vars(),
			'recommended_replace_vars' => $this->get_recommended_replace_vars(),
			'scope'                    => $this->determine_scope(),
		];
	}

	/**
	 * Determines the scope based on the current taxonomy.
	 * This can be used by the replacevar plugin to determine if a replacement needs to be executed.
	 *
	 * @return string String decribing the current scope.
	 */
	private function determine_scope() {
		$taxonomy = $this->get_taxonomy();

		if ( $taxonomy === 'category' ) {
			return 'category';
		}

		if ( $taxonomy === 'post_tag' ) {
			return 'tag';
		}

		return 'term';
	}

	/**
	 * Determines if a given page is the term overview page.
	 *
	 * @param string $page The string to check for the term overview page.
	 *
	 * @return bool
	 */
	public static function is_term_overview( $page ) {
		return $page === 'edit-tags.php';
	}

	/**
	 * Determines if a given page is the term edit page.
	 *
	 * @param string $page The string to check for the term edit page.
	 *
	 * @return bool
	 */
	public static function is_term_edit( $page ) {
		return $page === 'term.php';
	}

	/**
	 * Function to get the labels for the current taxonomy.
	 *
	 * @return object Labels for the current taxonomy.
	 */
	public static function get_labels() {
		$term     = filter_input( INPUT_GET, 'taxonomy', FILTER_DEFAULT, [ 'options' => [ 'default' => '' ] ] );
		$taxonomy = get_taxonomy( $term );

		return $taxonomy->labels;
	}

	/**
	 * Retrieves a template.
	 * Check if metabox for current taxonomy should be displayed.
	 *
	 * @return bool
	 */
	private function show_metabox() {
		$option_key = 'display-metabox-tax-' . $this->taxonomy;

		return WPSEO_Options::get( $option_key );
	}

	/**
	 * Getting the taxonomy from the URL.
	 *
	 * @return string
	 */
	private function get_taxonomy() {
		return filter_input( INPUT_GET, 'taxonomy', FILTER_DEFAULT, [ 'options' => [ 'default' => '' ] ] );
	}

	/**
	 * Prepares the replace vars for localization.
	 *
	 * @return array The replacement variables.
	 */
	private function get_replace_vars() {
		$term_id = filter_input( INPUT_GET, 'tag_ID' );
		$term    = get_term_by( 'id', $term_id, $this->get_taxonomy() );

		$cached_replacement_vars = [];

		$vars_to_cache = [
			'date',
			'id',
			'sitename',
			'sitedesc',
			'sep',
			'page',
			'term_title',
			'term_description',
			'term_hierarchy',
			'category_description',
			'tag_description',
			'searchphrase',
			'currentyear',
		];

		foreach ( $vars_to_cache as $var ) {
			$cached_replacement_vars[ $var ] = wpseo_replace_vars( '%%' . $var . '%%', $term );
		}

		return $cached_replacement_vars;
	}

	/**
	 * Prepares the recommended replace vars for localization.
	 *
	 * @return array The recommended replacement variables.
	 */
	private function get_recommended_replace_vars() {
		$recommended_replace_vars = new WPSEO_Admin_Recommended_Replace_Vars();
		$taxonomy                 = filter_input( INPUT_GET, 'taxonomy' );

		// What is recommended depends on the current context.
		$page_type = $recommended_replace_vars->determine_for_term( $taxonomy );

		return $recommended_replace_vars->get_recommended_replacevars_for( $page_type );
	}

	/**
	 * Adds custom category description editor.
	 * Needs a hook that runs before the description field. Prior to WP version 4.5 we need to use edit_form as
	 * term_edit_form_top was introduced in WP 4.5. This can be removed after <4.5 is no longer supported.
	 *
	 * @return void
	 */
	private function insert_description_field_editor() {
		if ( version_compare( $GLOBALS['wp_version'], '4.5', '<' ) ) {
			add_action( "{$this->taxonomy}_edit_form", [ $this, 'custom_category_description_editor' ] );
			return;
		}

		add_action( "{$this->taxonomy}_term_edit_form_top", [ $this, 'custom_category_description_editor' ] );
	}
}<|MERGE_RESOLUTION|>--- conflicted
+++ resolved
@@ -137,12 +137,6 @@
 			$asset_manager->enqueue_style( 'metabox-css' );
 			$asset_manager->enqueue_style( 'scoring' );
 			$asset_manager->enqueue_script( $term_edit_handle );
-<<<<<<< HEAD
-
-			$yoast_components_l10n = new WPSEO_Admin_Asset_Yoast_Components_L10n();
-			$yoast_components_l10n->localize_script( $term_edit_handle );
-=======
->>>>>>> 0a2a2886
 
 			/**
 			 * Remove the emoji script as it is incompatible with both React and any
