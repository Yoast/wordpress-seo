<?php
/**
 * @package WPSEO\Admin
 */

/**
 * Class that handles the edit boxes on taxonomy edit pages.
 */
class WPSEO_Taxonomy {

	/**
	 * The current active taxonomy.
	 *
	 * @var string
	 */
	private $taxonomy = '';

	/**
	 * @var WPSEO_Metabox_Analysis_SEO
	 */
	private $analysis_seo;

	/**
	 * @var WPSEO_Metabox_Analysis_Readability
	 */
	private $analysis_readability;

	/**
	 * Class constructor.
	 */
	public function __construct() {
		$this->taxonomy = $this->get_taxonomy();

		add_action( 'edit_term', array( $this, 'update_term' ), 99, 3 );
		add_action( 'init', array( $this, 'custom_category_descriptions_allow_html' ) );
		add_action( 'admin_init', array( $this, 'admin_init' ) );

		if ( self::is_term_overview( $GLOBALS['pagenow'] ) ) {
			new WPSEO_Taxonomy_Columns();
		}
		$this->analysis_seo         = new WPSEO_Metabox_Analysis_SEO();
		$this->analysis_readability = new WPSEO_Metabox_Analysis_Readability();
	}

	/**
	 * Add hooks late enough for taxonomy object to be available for checks.
	 */
	public function admin_init() {

		$taxonomy = get_taxonomy( $this->taxonomy );

		if ( empty( $taxonomy ) || empty( $taxonomy->public ) || ! $this->show_metabox() ) {
			return;
		}

		$this->insert_description_field_editor();

		add_filter( 'category_description', array( $this, 'custom_category_descriptions_add_shortcode_support' ) );

		add_action( sanitize_text_field( $this->taxonomy ) . '_edit_form', array( $this, 'term_metabox' ), 90, 1 );
		add_action( 'admin_enqueue_scripts', array( $this, 'admin_enqueue_scripts' ) );
	}

	/**
	 * Show the SEO inputs for term.
	 *
	 * @param stdClass|WP_Term $term Term to show the edit boxes for.
	 */
	public function term_metabox( $term ) {
		$metabox = new WPSEO_Taxonomy_Metabox( $this->taxonomy, $term );
		$metabox->display();
	}

	/**
	 * Queue assets for taxonomy screens.
	 *
	 * @since 1.5.0
	 */
	public function admin_enqueue_scripts() {
		$pagenow = $GLOBALS['pagenow'];

		if ( ! ( self::is_term_edit( $pagenow ) || self::is_term_overview( $pagenow ) ) ) {
			return;
		}

		$asset_manager = new WPSEO_Admin_Asset_Manager();
		$asset_manager->enqueue_style( 'scoring' );


		$tag_id = filter_input( INPUT_GET, 'tag_ID' );
		if (
			self::is_term_edit( $pagenow ) &&
			! empty( $tag_id )  // After we drop support for <4.5 this can be removed.
		) {
			wp_enqueue_media(); // Enqueue files needed for upload functionality.

			$asset_manager->enqueue_style( 'metabox-css' );
			$asset_manager->enqueue_style( 'snippet' );
			$asset_manager->enqueue_style( 'scoring' );
			$asset_manager->enqueue_script( 'metabox' );
			$asset_manager->enqueue_script( 'term-scraper' );

			wp_localize_script( WPSEO_Admin_Asset_Manager::PREFIX . 'term-scraper', 'wpseoTermScraperL10n', $this->localize_term_scraper_script() );
			wp_localize_script( WPSEO_Admin_Asset_Manager::PREFIX . 'replacevar-plugin', 'wpseoReplaceVarsL10n', $this->localize_replace_vars_script() );
			wp_localize_script( WPSEO_Admin_Asset_Manager::PREFIX . 'metabox', 'wpseoSelect2Locale', WPSEO_Utils::get_language( WPSEO_Utils::get_user_locale() ) );
			wp_localize_script( WPSEO_Admin_Asset_Manager::PREFIX . 'metabox', 'wpseoAdminL10n', WPSEO_Help_Center::get_translated_texts() );

			$asset_manager->enqueue_script( 'admin-media' );

			wp_localize_script( WPSEO_Admin_Asset_Manager::PREFIX . 'admin-media', 'wpseoMediaL10n', array(
				'choose_image' => __( 'Use Image', 'wordpress-seo' ),
			) );
		}

		if ( self::is_term_overview( $pagenow ) ) {
			$asset_manager->enqueue_script( 'edit-page-script' );
		}
	}

	/**
	 * Update the taxonomy meta data on save.
	 *
	 * @param int    $term_id  ID of the term to save data for.
	 * @param int    $tt_id    The taxonomy_term_id for the term.
	 * @param string $taxonomy The taxonomy the term belongs to.
	 */
	public function update_term( $term_id, $tt_id, $taxonomy ) {
		/* Create post array with only our values. */
		$new_meta_data = array();
		foreach ( WPSEO_Taxonomy_Meta::$defaults_per_term as $key => $default ) {
			$posted_value = filter_input( INPUT_POST, $key );
			if ( isset( $posted_value ) && $posted_value !== false ) {
				$new_meta_data[ $key ] = $posted_value;
			}

			// If analysis is disabled remove that analysis score value from the DB.
			if ( $this->is_meta_value_disabled( $key ) ) {
				$new_meta_data[ $key ] = '';
			}
		}
		unset( $key, $default );

		// Saving the values.
		WPSEO_Taxonomy_Meta::set_values( $term_id, $taxonomy, $new_meta_data );
	}

	/**
	 * Determines if the given meta value key is disabled.
	 *
	 * @param string $key The key of the meta value.
	 * @return bool Whether the given meta value key is disabled.
	 */
	public function is_meta_value_disabled( $key ) {
		if ( 'wpseo_linkdex' === $key && ! $this->analysis_seo->is_enabled() ) {
			return true;
		}

		if ( 'wpseo_content_score' === $key && ! $this->analysis_readability->is_enabled() ) {
			return true;
		}

		return false;
	}

	/**
	 * Allows HTML in descriptions.
	 */
	public function custom_category_descriptions_allow_html() {
		$filters = array(
			'pre_term_description',
			'pre_link_description',
			'pre_link_notes',
			'pre_user_description',
		);

		foreach ( $filters as $filter ) {
			remove_filter( $filter, 'wp_filter_kses' );
		}
		remove_filter( 'term_description', 'wp_kses_data' );
	}

	/**
	 * Output the WordPress editor.
	 */
	public function custom_category_description_editor() {
		wp_editor( '', 'description' );
	}

	/**
	 * Adds shortcode support to category descriptions.
	 *
	 * @param string $desc String to add shortcodes in.
	 *
	 * @return string
	 */
	public function custom_category_descriptions_add_shortcode_support( $desc ) {
		// Wrap in output buffering to prevent shortcodes that echo stuff instead of return from breaking things.
		ob_start();
		$desc = do_shortcode( $desc );
		ob_end_clean();

		return $desc;
	}

	/**
	 * Pass variables to js for use with the term-scraper.
	 *
	 * @return array
	 */
	public function localize_term_scraper_script() {
		$term_id  = filter_input( INPUT_GET, 'tag_ID' );
		$term     = get_term_by( 'id', $term_id, $this->get_taxonomy() );
		$taxonomy = get_taxonomy( $term->taxonomy );

		$term_formatter = new WPSEO_Metabox_Formatter(
			new WPSEO_Term_Metabox_Formatter( $taxonomy, $term )
		);

		return $term_formatter->get_values();
	}

	/**
	 * Pass some variables to js for replacing variables.
	 */
	public function localize_replace_vars_script() {
		return array(
			'no_parent_text' => __( '(no parent)', 'wordpress-seo' ),
			'replace_vars'   => $this->get_replace_vars(),
			'scope'          => $this->determine_scope(),
		);
	}

	/**
	 * Determines the scope based on the current taxonomy.
	 * This can be used by the replacevar plugin to determine if a replacement needs to be executed.
	 *
	 * @return string String decribing the current scope.
	 */
	private function determine_scope() {
		$taxonomy = $this->get_taxonomy();

		if ( $taxonomy === 'category' ) {
			return 'category';
		}

		if ( $taxonomy === 'post_tag' ) {
			return 'tag';
		}

		return 'term';
	}

	/**
	 * @param string $page The string to check for the term overview page.
	 *
	 * @return bool
	 */
	public static function is_term_overview( $page ) {
		return 'edit-tags.php' === $page;
	}

	/**
	 * @param string $page The string to check for the term edit page.
	 *
	 * @return bool
	 */
	public static function is_term_edit( $page ) {
		return 'term.php' === $page;
	}

	/**
	 * Retrieves a template.
	 * Check if metabox for current taxonomy should be displayed.
	 *
	 * @return bool
	 */
	private function show_metabox() {
<<<<<<< HEAD
		$option_key = 'hideeditbox-tax-' . $this->taxonomy;
=======
		$option_key = 'display-metabox-tax-' . $this->taxonomy;
>>>>>>> 4f693608

		return WPSEO_Options::get( $option_key );
	}

	/**
	 * Getting the taxonomy from the URL.
	 *
	 * @return string
	 */
	private function get_taxonomy() {
		return filter_input( INPUT_GET, 'taxonomy', FILTER_DEFAULT, array( 'options' => array( 'default' => '' ) ) );
	}

	/**
	 * Prepares the replace vars for localization.
	 *
	 * @return array replace vars.
	 */
	private function get_replace_vars() {
		$term_id = filter_input( INPUT_GET, 'tag_ID' );
		$term    = get_term_by( 'id', $term_id, $this->get_taxonomy() );

		$cached_replacement_vars = array();

		$vars_to_cache = array(
			'date',
			'id',
			'sitename',
			'sitedesc',
			'sep',
			'page',
			'currenttime',
			'currentdate',
			'currentday',
			'currentmonth',
			'currentyear',
			'term_title',
			'term_description',
			'category_description',
			'tag_description',
			'searchphrase',
		);

		foreach ( $vars_to_cache as $var ) {
			$cached_replacement_vars[ $var ] = wpseo_replace_vars( '%%' . $var . '%%', $term );
		}

		return $cached_replacement_vars;
	}

	/**
	 * Adds custom category description editor.
	 * Needs a hook that runs before the description field. Prior to WP version 4.5 we need to use edit_form as
	 * term_edit_form_top was introduced in WP 4.5. This can be removed after <4.5 is no longer supported.
	 *
	 * @return {void}
	 */
	private function insert_description_field_editor() {
		if ( version_compare( $GLOBALS['wp_version'], '4.5', '<' ) ) {
			add_action( "{$this->taxonomy}_edit_form", array( $this, 'custom_category_description_editor' ) );
			return;
		}

		add_action( "{$this->taxonomy}_term_edit_form_top", array( $this, 'custom_category_description_editor' ) );
	}
}<|MERGE_RESOLUTION|>--- conflicted
+++ resolved
@@ -275,11 +275,7 @@
 	 * @return bool
 	 */
 	private function show_metabox() {
-<<<<<<< HEAD
-		$option_key = 'hideeditbox-tax-' . $this->taxonomy;
-=======
 		$option_key = 'display-metabox-tax-' . $this->taxonomy;
->>>>>>> 4f693608
 
 		return WPSEO_Options::get( $option_key );
 	}
