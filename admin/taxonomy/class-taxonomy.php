--- conflicted
+++ resolved
@@ -174,18 +174,11 @@
 					// @todo replace this translation with JavaScript translations.
 					'choose_image' => __( 'Use Image', 'wordpress-seo' ),
 				],
-<<<<<<< HEAD
-				'metabox'          => $this->localize_term_scraper_script( $tag_id ),
-				'userLanguageCode' => WPSEO_Language_Utils::get_language( \get_user_locale() ),
-				'isTerm'           => true,
-				'postId'           => $tag_id,
-=======
-				'metabox'           => $this->localize_term_scraper_script(),
+				'metabox'           => $this->localize_term_scraper_script( $tag_id ),
 				'userLanguageCode'  => WPSEO_Language_Utils::get_language( \get_user_locale() ),
 				'isTerm'            => true,
 				'postId'            => $tag_id,
 				'usedKeywordsNonce' => \wp_create_nonce( 'wpseo-keyword-usage' ),
->>>>>>> ba42aec5
 			];
 			$asset_manager->localize_script( 'term-edit', 'wpseoScriptData', $script_data );
 			$asset_manager->enqueue_user_language_script();
