--- conflicted
+++ resolved
@@ -200,28 +200,6 @@
 	}
 
 	/**
-<<<<<<< HEAD
-	 * Adds shortcode support to category descriptions.
-	 *
-	 * @deprecated 7.8.0
-	 *
-	 * @param string $desc String to add shortcodes in.
-	 *
-	 * @return string
-	 */
-	public function custom_category_descriptions_add_shortcode_support( $desc ) {
-		_deprecated_function( __FUNCTION__, 'WPSEO 7.8.0' );
-
-		// Wrap in output buffering to prevent shortcodes that echo stuff instead of return from breaking things.
-		ob_start();
-		$desc = do_shortcode( $desc );
-		ob_end_clean();
-		return $desc;
-	}
-
-	/**
-=======
->>>>>>> 896ed2ac
 	 * Pass variables to js for use with the term-scraper.
 	 *
 	 * @return array
