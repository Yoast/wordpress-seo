--- conflicted
+++ resolved
@@ -198,14 +198,9 @@
 			// Todo: a column needs to be added on the termpages to add a filter for the keyword, so this can be used in the focus kw doubles.
 			'search_url'                    => admin_url( 'edit-tags.php?taxonomy=' . $term->taxonomy . '&seo_kw_filter={keyword}' ),
 			'post_edit_url'                 => admin_url( 'edit-tags.php?action=edit&taxonomy=' . $term->taxonomy . '&tag_ID={id}' ),
-<<<<<<< HEAD
 			'title_template'                => WPSEO_Taxonomy::get_title_template( $term ),
 			'metadesc_template'             => WPSEO_Taxonomy::get_metadesc_template( $term ),
-=======
-			'sep'                           => WPSEO_Utils::get_title_separator(),
-			'sitename'                      => WPSEO_Utils::get_site_name(),
 			'contentTab'                    => __( 'Content:', 'wordpress-seo' ),
->>>>>>> 3302c36f
 		);
 	}
 
