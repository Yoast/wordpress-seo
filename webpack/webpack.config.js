const webpack = require( "webpack" );
const CaseSensitivePathsPlugin = require( "case-sensitive-paths-webpack-plugin" );
const CopyWebpackPlugin = require( "copy-webpack-plugin" );
const path = require( "path" );
const mapValues = require( "lodash/mapValues" );
const isString = require( "lodash/isString" );

const paths = require( "./paths" );
const externals = require( "./externals" );
const utils = require( "./utils" );
const backportsConfig = require( "./backports.webpack.config" );

const root = path.join( __dirname, "../" );
const mainEntry = mapValues( paths.entry, entry => {
	if ( ! isString( entry ) ) {
		return entry;
	}

	return "./" + path.join( "js/src/", entry );
} );

module.exports = function( env = { environment: "production", recalibration: "disabled" } ) {
	const mode = env.environment;
	const isRecalibration = ( env.recalibration || process.env.YOAST_RECALIBRATION || "disabled" ) === "enabled";
	const outputFilename = utils.getOutputFilename( mode );

	const plugins = [
		new webpack.DefinePlugin( {
			"process.env": {
				YOAST_RECALIBRATION: JSON.stringify( isRecalibration ? "enabled" : "disabled" ),
			},
		} ),
		new CaseSensitivePathsPlugin(),
	];

	const base = {
		mode: mode,
		devtool: mode === "development" ? "cheap-module-eval-source-map" : false,
		context: root,
		output: {
			path: paths.jsDist,
			filename: outputFilename,
			jsonpFunction: "yoastWebpackJsonp",
		},
		resolve: {
			extensions: [ ".json", ".js", ".jsx" ],
			symlinks: false,
		},
		module: {
			rules: [
				{
					test: /.jsx?$/,
					exclude: /node_modules[/\\](?!(yoast-components|gutenberg|yoastseo|@wordpress)[/\\]).*/,
					use: [
						{
							loader: "babel-loader",
							options: {
								cacheDirectory: true,
								env: {
									development: {
										plugins: [
											"babel-plugin-styled-components",
										],
									},
								},
							},
						},
					],
				},
				{
					test: /.svg$/,
					use: [
						{
							loader: "svg-react-loader",
						},
					],
				},
			],
		},
		externals,
		optimization: {
			runtimeChunk: {
				name: "commons",
			},
		},
	};

	let config;

	/*
	 * When using recalibration in the production build:
	 *
	 * The only output should be files that use the analysis:
	 * - Analysis Worker
	 * - Analysis
	 */
	if ( isRecalibration && mode === "production" ) {
		config = [
			// Analysis web worker.
			{
				...base,
				entry: {
					"wp-seo-analysis-worker": "./js/src/wp-seo-analysis-worker.js",
				},
				plugins,
			},
			// Analysis that is used as external (`window.yoastseo`).
			{
				...base,
				entry: {
					analysis: "./js/src/analysis.js",
				},
				plugins,
			},
		];
	} else {
		config = [
			{
				...base,
				entry: {
					...mainEntry,
					"styled-components": "./js/src/styled-components.js",
					analysis: "./js/src/analysis.js",
					components: "./js/src/components.js",
				},
				externals: {
					...externals,

					"@wordpress/element": "window.wp.element",
					"@wordpress/data": "window.wp.data",
					"@wordpress/components": "window.wp.components",
					"@wordpress/i18n": "window.wp.i18n",
					"@wordpress/api-fetch": "window.wp.apiFetch",
					"@wordpress/rich-text": "window.wp.richText",
					"@wordpress/compose": "window.wp.compose",

					"styled-components": "window.yoast.styledComponents",
				},
				plugins: [
					...plugins,
					new CopyWebpackPlugin( [
						{
							from: "node_modules/react/umd/react.production.min.js",
							// Relative to js/dist.
							to: "../vendor/react.min.js",
						},
						{
							from: "node_modules/react-dom/umd/react-dom.production.min.js",
							// Relative to js/dist.
							to: "../vendor/react-dom.min.js",
						},
					] ),
				],
			},
			// Config for wp packages files that are shipped for BC with WP 4.9.
<<<<<<< HEAD
			backportsConfig( env ),
=======
			{
				...base,
				externals: {
					tinymce: "tinymce",

					react: "React",
					"react-dom": "ReactDOM",

					lodash: "lodash",

					"@wordpress/element": [ "wp", "element" ],
					"@wordpress/data": [ "wp", "data" ],
					"@wordpress/components": [ "wp",  "components" ],
					"@wordpress/i18n": [ "wp", "i18n" ],
					"@wordpress/api-fetch": [ "wp", "apiFetch" ],
					"@wordpress/rich-text": [ "wp", "richText" ],
					"@wordpress/compose": [ "wp", "compose" ],
				},
				output: {
					path: paths.jsDist,
					filename: "wp-" + outputFilename,
					jsonpFunction: "yoastWebpackJsonp",
					library: {
						root: [ "wp", "[name]" ],
					},
					libraryTarget: "this",
				},
				entry: {
					apiFetch: "./node_modules/@wordpress/api-fetch",
					components: "./node_modules/@wordpress/components",
					data: "./node_modules/@wordpress/data",
					element: "./node_modules/@wordpress/element",
					i18n: "./node_modules/@wordpress/i18n",
					compose: "./node_modules/@wordpress/compose",
					richText: "./node_modules/@wordpress/rich-text",
				},
				plugins,
				optimization: {
					runtimeChunk: false,
				},
			},
>>>>>>> 4189c13b
			// Config for files that should not use any externals at all.
			{
				...base,
				entry: {
					"wp-seo-analysis-worker": "./js/src/wp-seo-analysis-worker.js",
					"babel-polyfill": "./js/src/babel-polyfill.js",
				},
				plugins,
				optimization: {
					runtimeChunk: false,
				},
			},
			// Config for files that should only use externals available in the web worker context.
			{
				...base,
				externals: { yoastseo: "yoast.analysis" },
				entry: {
					"wp-seo-used-keywords-assessment": "./js/src/wp-seo-used-keywords-assessment.js",
				},
				plugins,
				optimization: {
					runtimeChunk: false,
				},
			},
		];
	}

	if ( mode === "development" ) {
		config[ 0 ].devServer = {
			publicPath: "/",
		};
	}

	return config;
};<|MERGE_RESOLUTION|>--- conflicted
+++ resolved
@@ -7,10 +7,11 @@
 
 const paths = require( "./paths" );
 const externals = require( "./externals" );
-const utils = require( "./utils" );
+
+const noExternalsConfig = require( "./no-externals.webpack.config" );
 const backportsConfig = require( "./backports.webpack.config" );
+const baseConfig = require( "./baseConfig" );
 
-const root = path.join( __dirname, "../" );
 const mainEntry = mapValues( paths.entry, entry => {
 	if ( ! isString( entry ) ) {
 		return entry;
@@ -22,7 +23,6 @@
 module.exports = function( env = { environment: "production", recalibration: "disabled" } ) {
 	const mode = env.environment;
 	const isRecalibration = ( env.recalibration || process.env.YOAST_RECALIBRATION || "disabled" ) === "enabled";
-	const outputFilename = utils.getOutputFilename( mode );
 
 	const plugins = [
 		new webpack.DefinePlugin( {
@@ -33,57 +33,7 @@
 		new CaseSensitivePathsPlugin(),
 	];
 
-	const base = {
-		mode: mode,
-		devtool: mode === "development" ? "cheap-module-eval-source-map" : false,
-		context: root,
-		output: {
-			path: paths.jsDist,
-			filename: outputFilename,
-			jsonpFunction: "yoastWebpackJsonp",
-		},
-		resolve: {
-			extensions: [ ".json", ".js", ".jsx" ],
-			symlinks: false,
-		},
-		module: {
-			rules: [
-				{
-					test: /.jsx?$/,
-					exclude: /node_modules[/\\](?!(yoast-components|gutenberg|yoastseo|@wordpress)[/\\]).*/,
-					use: [
-						{
-							loader: "babel-loader",
-							options: {
-								cacheDirectory: true,
-								env: {
-									development: {
-										plugins: [
-											"babel-plugin-styled-components",
-										],
-									},
-								},
-							},
-						},
-					],
-				},
-				{
-					test: /.svg$/,
-					use: [
-						{
-							loader: "svg-react-loader",
-						},
-					],
-				},
-			],
-		},
-		externals,
-		optimization: {
-			runtimeChunk: {
-				name: "commons",
-			},
-		},
-	};
+	const base = baseConfig( mode );
 
 	let config;
 
@@ -153,63 +103,9 @@
 				],
 			},
 			// Config for wp packages files that are shipped for BC with WP 4.9.
-<<<<<<< HEAD
 			backportsConfig( env ),
-=======
-			{
-				...base,
-				externals: {
-					tinymce: "tinymce",
-
-					react: "React",
-					"react-dom": "ReactDOM",
-
-					lodash: "lodash",
-
-					"@wordpress/element": [ "wp", "element" ],
-					"@wordpress/data": [ "wp", "data" ],
-					"@wordpress/components": [ "wp",  "components" ],
-					"@wordpress/i18n": [ "wp", "i18n" ],
-					"@wordpress/api-fetch": [ "wp", "apiFetch" ],
-					"@wordpress/rich-text": [ "wp", "richText" ],
-					"@wordpress/compose": [ "wp", "compose" ],
-				},
-				output: {
-					path: paths.jsDist,
-					filename: "wp-" + outputFilename,
-					jsonpFunction: "yoastWebpackJsonp",
-					library: {
-						root: [ "wp", "[name]" ],
-					},
-					libraryTarget: "this",
-				},
-				entry: {
-					apiFetch: "./node_modules/@wordpress/api-fetch",
-					components: "./node_modules/@wordpress/components",
-					data: "./node_modules/@wordpress/data",
-					element: "./node_modules/@wordpress/element",
-					i18n: "./node_modules/@wordpress/i18n",
-					compose: "./node_modules/@wordpress/compose",
-					richText: "./node_modules/@wordpress/rich-text",
-				},
-				plugins,
-				optimization: {
-					runtimeChunk: false,
-				},
-			},
->>>>>>> 4189c13b
 			// Config for files that should not use any externals at all.
-			{
-				...base,
-				entry: {
-					"wp-seo-analysis-worker": "./js/src/wp-seo-analysis-worker.js",
-					"babel-polyfill": "./js/src/babel-polyfill.js",
-				},
-				plugins,
-				optimization: {
-					runtimeChunk: false,
-				},
-			},
+			noExternalsConfig( env ),
 			// Config for files that should only use externals available in the web worker context.
 			{
 				...base,
