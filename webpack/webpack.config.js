const webpack = require( "webpack" );
const UnminifiedWebpackPlugin = require( "unminified-webpack-plugin" );
const CaseSensitivePathsPlugin = require( "case-sensitive-paths-webpack-plugin" );
const path = require( "path" );
const mapValues = require( "lodash/mapValues" );
const isString = require( "lodash/isString" );

const paths = require( "./paths" );
const pkg = require( "../package.json" );

const pluginVersionSlug = paths.flattenVersionForFile( pkg.yoast.pluginVersion );
const outputFilename = "[name]-" + pluginVersionSlug + ".min.js";

const root = path.join( __dirname, "../" );
const entry = mapValues( paths.entry, entry => {
	if ( ! isString( entry ) ) {
		return entry;
	}

	return "./" + path.join( "js/src/", entry );
} );

const externals = {
	// This is necessary for Gutenberg to work.
	tinymce: "window.tinymce",

	yoastseo: "window.yoast.analysis",
	"yoast-components": "window.yoast.components",

	lodash: "window.lodash",
};

const alias = {
	// This prevents loading multiple versions of React:
	react: path.join( root, "node_modules/react" ),
	"react-dom": path.join( root, "node_modules/react-dom" ),
};

module.exports = function( env = { environment: "production", recalibration: "disabled" } ) {
	const mode = env.environment || process.env.NODE_ENV || "production";
	const isRecalibration = ( env.recalibration || process.env.YOAST_RECALIBRATION || "disabled" ) === "enabled";

	const plugins = [
		new webpack.DefinePlugin( {
			"process.env": {
				NODE_ENV: JSON.stringify( mode ),
				YOAST_RECALIBRATION: JSON.stringify( isRecalibration ? "enabled" : "disabled" ),
			},
		} ),
		new UnminifiedWebpackPlugin(),
		new webpack.optimize.UglifyJsPlugin(),
		new webpack.optimize.AggressiveMergingPlugin(),
		new CaseSensitivePathsPlugin(),
	];

	const base = {
		devtool: mode === "development" ? "cheap-module-eval-source-map" : false,
		entry: entry,
		context: root,
		output: {
			path: paths.jsDist,
			filename: outputFilename,
			jsonpFunction: "yoastWebpackJsonp",
		},
		resolve: {
			extensions: [ ".json", ".js", ".jsx" ],
			alias,
			symlinks: false,
		},
		module: {
			rules: [
				{
					test: /.jsx?$/,
					exclude: /node_modules[/\\](?!(yoast-components|gutenberg|yoastseo|@wordpress)[/\\]).*/,
					use: [
						{
							loader: "babel-loader",
							options: {
								env: {
									development: {
										plugins: [
											"babel-plugin-styled-components",
										],
									},
								},
							},
						},
					],
				},
				{
					test: /.svg$/,
					use: [
						{
							loader: "svg-react-loader",
						},
					],
				},
			],
		},
		externals,
	};

<<<<<<< HEAD
	const config = [
		{
			...base,
			externals: {
				...externals,

				"@wordpress/element": "window.wp.element",
				"@wordpress/data": "window.wp.data",
				"@wordpress/components": "window.wp.components",
				"@wordpress/i18n": "window.wp.i18n",
				"@wordpress/api-fetch": "window.wp.apiFetch",
				"@wordpress/rich-text": "window.wp.richText",
				"@wordpress/compose": "window.wp.compose",

				"styled-components": "window.yoast.styledComponents",
			},
			plugins: [
				...plugins,
				new webpack.optimize.CommonsChunkPlugin( {
					name: "vendor",
					filename: "commons-" + pluginVersionSlug + ".min.js",
				} ),
			],
		},
		// Config for wp packages files that are shipped for BC with WP 4.9.
		{
			...base,
			externals: {
				...externals,

				"@wordpress/element": "window.wp.element",
				"@wordpress/data": "window.wp.data",
				"@wordpress/components": "window.wp.components",
				"@wordpress/i18n": "window.wp.i18n",
				"@wordpress/api-fetch": "window.wp.apiFetch",
				"@wordpress/rich-text": "window.wp.richText",
				"@wordpress/compose": "window.wp.compose",
			},
			output: {
				path: paths.jsDist,
				filename: "wp-" + outputFilename,
				jsonpFunction: "yoastWebpackJsonp",
				library: [ "wp", "[name]" ],
			},
			entry: {
				apiFetch: "./node_modules/@wordpress/api-fetch",
				components: "./node_modules/@wordpress/components",
				data: "./node_modules/@wordpress/data",
				element: "./node_modules/@wordpress/element",
				i18n: "./node_modules/@wordpress/i18n",
				compose: "./node_modules/@wordpress/compose",
				richText: "./node_modules/@wordpress/rich-text",
			},
			plugins,
		},
		// Config for files that should not use any externals at all.
		{
			...base,
			entry: {
				"styled-components": "./js/src/styled-components.js",
				"wp-seo-analysis-worker": "./js/src/wp-seo-analysis-worker.js",
				"babel-polyfill": "./js/src/babel-polyfill.js",
=======
	let config;
	/*
	 * When using recalibration in the production build:
	 *
	 * The only output should be files that use the analysis:
	 * - Analysis Worker
	 * - Analysis
	 */
	if ( isRecalibration && mode === "production" ) {
		config = [
			// Analysis web worker.
			{
				...base,
				entry: {
					"wp-seo-analysis-worker": "./js/src/wp-seo-analysis-worker.js",
				},
				plugins,
			},
			// Analysis that is used as external (`window.yoastseo`).
			{
				...base,
				entry: {
					analysis: "./js/src/analysis.js",
				},
				plugins,
>>>>>>> 3927e33a
			},
		];
	} else {
		config = [
			{
				...base,
				externals: {
					...externals,

					"@wordpress/element": "window.yoast._wp.element",
					"@wordpress/data": "window.yoast._wp.data",
					"@wordpress/components": "window.yoast._wp.components",
					"@wordpress/i18n": "window.yoast._wp.i18n",
					"@wordpress/api-fetch": "window.yoast._wp.apiFetch",

					"styled-components": "window.yoast.styledComponents",
				},
				plugins: [
					...plugins,
					new webpack.optimize.CommonsChunkPlugin( {
						name: "vendor",
						filename: "commons-" + pluginVersionSlug + ".min.js",
					} ),
				],
			},
			// Config for files that should not use any externals at all.
			{
				...base,
				entry: {
					"wp-seo-wp-globals-backport": "./js/src/wp-seo-wp-globals-backport.js",
					"wp-seo-analysis-worker": "./js/src/wp-seo-analysis-worker.js",
					"babel-polyfill": "./js/src/babel-polyfill.js",
				},
				plugins,
			},
			// Config for files that should only use externals available in the web worker context.
			{
				...base,
				externals: { yoastseo: "yoast.analysis" },
				entry: {
					"wp-seo-used-keywords-assessment": "./js/src/wp-seo-used-keywords-assessment.js",
				},
				plugins,
			},
		];
	}

	if ( mode === "development" ) {
		config[ 0 ].devServer = {
			publicPath: "/",
		};
	}

	return config;
};<|MERGE_RESOLUTION|>--- conflicted
+++ resolved
@@ -100,70 +100,6 @@
 		externals,
 	};
 
-<<<<<<< HEAD
-	const config = [
-		{
-			...base,
-			externals: {
-				...externals,
-
-				"@wordpress/element": "window.wp.element",
-				"@wordpress/data": "window.wp.data",
-				"@wordpress/components": "window.wp.components",
-				"@wordpress/i18n": "window.wp.i18n",
-				"@wordpress/api-fetch": "window.wp.apiFetch",
-				"@wordpress/rich-text": "window.wp.richText",
-				"@wordpress/compose": "window.wp.compose",
-
-				"styled-components": "window.yoast.styledComponents",
-			},
-			plugins: [
-				...plugins,
-				new webpack.optimize.CommonsChunkPlugin( {
-					name: "vendor",
-					filename: "commons-" + pluginVersionSlug + ".min.js",
-				} ),
-			],
-		},
-		// Config for wp packages files that are shipped for BC with WP 4.9.
-		{
-			...base,
-			externals: {
-				...externals,
-
-				"@wordpress/element": "window.wp.element",
-				"@wordpress/data": "window.wp.data",
-				"@wordpress/components": "window.wp.components",
-				"@wordpress/i18n": "window.wp.i18n",
-				"@wordpress/api-fetch": "window.wp.apiFetch",
-				"@wordpress/rich-text": "window.wp.richText",
-				"@wordpress/compose": "window.wp.compose",
-			},
-			output: {
-				path: paths.jsDist,
-				filename: "wp-" + outputFilename,
-				jsonpFunction: "yoastWebpackJsonp",
-				library: [ "wp", "[name]" ],
-			},
-			entry: {
-				apiFetch: "./node_modules/@wordpress/api-fetch",
-				components: "./node_modules/@wordpress/components",
-				data: "./node_modules/@wordpress/data",
-				element: "./node_modules/@wordpress/element",
-				i18n: "./node_modules/@wordpress/i18n",
-				compose: "./node_modules/@wordpress/compose",
-				richText: "./node_modules/@wordpress/rich-text",
-			},
-			plugins,
-		},
-		// Config for files that should not use any externals at all.
-		{
-			...base,
-			entry: {
-				"styled-components": "./js/src/styled-components.js",
-				"wp-seo-analysis-worker": "./js/src/wp-seo-analysis-worker.js",
-				"babel-polyfill": "./js/src/babel-polyfill.js",
-=======
 	let config;
 	/*
 	 * When using recalibration in the production build:
@@ -189,7 +125,6 @@
 					analysis: "./js/src/analysis.js",
 				},
 				plugins,
->>>>>>> 3927e33a
 			},
 		];
 	} else {
@@ -199,11 +134,13 @@
 				externals: {
 					...externals,
 
-					"@wordpress/element": "window.yoast._wp.element",
-					"@wordpress/data": "window.yoast._wp.data",
-					"@wordpress/components": "window.yoast._wp.components",
-					"@wordpress/i18n": "window.yoast._wp.i18n",
-					"@wordpress/api-fetch": "window.yoast._wp.apiFetch",
+					"@wordpress/element": "window.wp.element",
+					"@wordpress/data": "window.wp.data",
+					"@wordpress/components": "window.wp.components",
+					"@wordpress/i18n": "window.wp.i18n",
+					"@wordpress/api-fetch": "window.wp.apiFetch",
+					"@wordpress/rich-text": "window.wp.richText",
+					"@wordpress/compose": "window.wp.compose",
 
 					"styled-components": "window.yoast.styledComponents",
 				},
@@ -215,11 +152,42 @@
 					} ),
 				],
 			},
+			// Config for wp packages files that are shipped for BC with WP 4.9.
+			{
+				...base,
+				externals: {
+					...externals,
+
+					"@wordpress/element": "window.wp.element",
+					"@wordpress/data": "window.wp.data",
+					"@wordpress/components": "window.wp.components",
+					"@wordpress/i18n": "window.wp.i18n",
+					"@wordpress/api-fetch": "window.wp.apiFetch",
+					"@wordpress/rich-text": "window.wp.richText",
+					"@wordpress/compose": "window.wp.compose",
+				},
+				output: {
+					path: paths.jsDist,
+					filename: "wp-" + outputFilename,
+					jsonpFunction: "yoastWebpackJsonp",
+					library: [ "wp", "[name]" ],
+				},
+				entry: {
+					apiFetch: "./node_modules/@wordpress/api-fetch",
+					components: "./node_modules/@wordpress/components",
+					data: "./node_modules/@wordpress/data",
+					element: "./node_modules/@wordpress/element",
+					i18n: "./node_modules/@wordpress/i18n",
+					compose: "./node_modules/@wordpress/compose",
+					richText: "./node_modules/@wordpress/rich-text",
+				},
+				plugins,
+			},
 			// Config for files that should not use any externals at all.
 			{
 				...base,
 				entry: {
-					"wp-seo-wp-globals-backport": "./js/src/wp-seo-wp-globals-backport.js",
+					"styled-components": "./js/src/styled-components.js",
 					"wp-seo-analysis-worker": "./js/src/wp-seo-analysis-worker.js",
 					"babel-polyfill": "./js/src/babel-polyfill.js",
 				},
