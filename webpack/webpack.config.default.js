--- conflicted
+++ resolved
@@ -16,10 +16,6 @@
 
 // This makes sure the @wordpress dependencies are correctly transformed.
 const wpDependencies = [
-<<<<<<< HEAD
-	"i18n",
-=======
->>>>>>> 7d4ca96d
 	"components",
 	"element",
 	"blocks",
@@ -57,20 +53,13 @@
 	resolve: {
 		extensions: [ ".json", ".js", ".jsx" ],
 		alias,
-<<<<<<< HEAD
-=======
 		symlinks: false,
->>>>>>> 7d4ca96d
 	},
 	module: {
 		rules: [
 			{
 				test: /.jsx?$/,
-<<<<<<< HEAD
-				exclude: /node_modules\/(?!(yoast-components|gutenberg)\/).*/,
-=======
 				exclude: /node_modules\/(?!(yoast-components|gutenberg|yoastseo)\/).*/,
->>>>>>> 7d4ca96d
 				use: [
 					{
 						loader: "babel-loader",
