=== Yoast SEO ===
Contributors: yoast, joostdevalk, tacoverdo, omarreiss, atimmer, jipmoors
Donate link: https://yoa.st/1up
License: GPLv3
License URI: http://www.gnu.org/licenses/gpl.html
Tags: SEO, XML sitemap, Google Search Console, Content analysis, Readability
Requires at least: 4.8
<<<<<<< HEAD
Tested up to: 4.9.2
Stable tag: 6.3
=======
Tested up to: 4.9.4
Stable tag: 6.3.1
>>>>>>> 7bc14506
Requires PHP: 5.2.4

Improve your WordPress SEO: Write better content and have a fully optimized WordPress site using the Yoast SEO plugin.

== Description ==

### Yoast SEO: the #1 WordPress SEO plugin

Need an SEO plugin that helps you reach for the stars? Yoast SEO is the original WordPress SEO plugin since 2008. It is the favorite tool of millions of users, ranging from the bakery around the corner to some of the most popular sites on the planet. With Yoast SEO, you get a solid toolset that helps you aim for that number one spot in the search results. Yoast: SEO for everyone.

Yoast SEO does everything in its power to please both visitors and search engine spiders. How? Below you’ll find a small sampling of the powers of Yoast SEO:

#### Taking care of your WordPress SEO

* The most advanced XML Sitemaps functionality at the push of a button.
* Full control over site breadcrumbs: add a piece of code and you’re good to go.
* Set canonical URLs to avoid duplicate content. Never have to worry about Google penalties again.
* Title and meta description templating for better branding and consistent snippets in the search results.
* **[Premium]** Expand Yoast SEO with the News SEO, Video SEO, Local SEO and WooCommerce SEO extensions.
* **[Premium]** Need help? Yoast SEO Premium users get 1 year free access to our awesome support team.

> Note: some features are Premium. Which means you need Yoast SEO Premium to unlock those features. You can [get Yoast SEO Premium here](https://yoa.st/1v8)!

#### Write killer content with Yoast SEO

* Content & SEO analysis: Invaluable tools to write SEO-friendly texts.
* The snippet preview shows you how your post or page will look in the search results - even on mobile. Yoast SEO Premium even has social media previews!
* **[Premium]** The Insights tool shows you what your text focuses on so you can keep your article in line with your keywords.
* **[Premium]** Multiple focus keywords: Optimize your article for synonyms and related keywords.
* **[Premium]** Automatic internal linking suggestions: write your article and get automatic suggested posts to link to.

#### Keep your site in perfect shape

* Yoast SEO tunes the engine of your site so you can work on creating great content.
* Our cornerstone content and internal linking features help you optimize your site structure in a breeze.
* Integrates with Google Search Console: See how your site performs in the search engines and fix crawl errors.
* Manage SEO roles: Give your colleagues access to specific sections of the Yoast SEO plugin.
* Bulk editor: Make large-scale edits to your site.
* **[Premium]** Social previews to manage the way your page is shared on social networks like Facebook and Twitter.
* **[Premium]** Redirect manager: It keeps your site healthy by easily redirecting errors from Google Search Console, deleted pages and changed URLs.

### Premium support

The Yoast team does not always provide active support for the Yoast SEO plugin on the WordPress.org forums, as we prioritize our email support. One-on-one email support is available to people who [bought Yoast SEO Premium](https://yoa.st/1v8) only.

Note that the [Yoast SEO Premium](https://yoa.st/1v8) also has several extra features too, including the option to have multiple focus keywords, internal linking suggestions, cornerstone content checks and a redirect manager, so it is well worth your investment!

You should also check out the [Yoast Local SEO](https://yoa.st/1uu), [Yoast News SEO](https://yoa.st/1uv) and [Yoast Video SEO](https://yoa.st/1uw) extensions to Yoast SEO. They work with the free version of Yoast SEO already, and these premium extensions of course come with support too.

### Bug reports

Bug reports for Yoast SEO are [welcomed on GitHub](https://github.com/Yoast/wordpress-seo). Please note GitHub is not a support forum, and issues that aren’t properly qualified as bugs will be closed.

### Further Reading

For more info, check out the following articles:

* The [Yoast SEO Plugin](https://yoa.st/1v8) official homepage.
* The [Yoast SEO Knowledgebase](https://yoa.st/1va).
* [WordPress SEO - The definitive Guide by Yoast](https://yoa.st/1v6).
* Other [WordPress Plugins](https://yoa.st/1v9) by the same team.
* Follow Yoast on [Facebook](https://facebook.com/yoast) & [Twitter](https://twitter.com/yoast).

== Installation ==

=== From within WordPress ===

1. Visit 'Plugins > Add New'
1. Search for 'Yoast SEO'
1. Activate Yoast SEO from your Plugins page.
1. Go to "after activation" below.

=== Manually ===

1. Upload the `wordpress-seo` folder to the `/wp-content/plugins/` directory
1. Activate the Yoast SEO plugin through the 'Plugins' menu in WordPress
1. Go to "after activation" below.

=== After activation ===

1. You should see (a notice to start) the Yoast SEO configuration wizard.
1. Go through the configuration wizard and set up the plugin for your site.
1. You're done!

== Frequently Asked Questions ==

You'll find answers to many of your questions on [kb.yoast.com](https://yoa.st/1va).

== Screenshots ==

1. The Yoast SEO plugin general meta box. You'll see this on edit post pages, for posts, pages and custom post types.
2. The fully configurable XML sitemap for Yoast SEO.
3. Easily import SEO data from other SEO plugins like All In One SEO pack, HeadSpace2 SEO and wpSEO.de.
4. Example of the SEO analysis functionality.
5. Example of the readability analysis functionality.
6. The advanced section of the Yoast SEO meta box.

== Changelog ==

<<<<<<< HEAD
= 7.0.0 =
Release Date: March 6th, 2018

## Enhancements:
* Interface:
    * Introduces an overhaul of the Admin settings to simplify the plugin configuration.
    * Introduces a new setting to redirect attachment URLs. Previously, we had an option to redirect attachment URLs to their post parent. This didn't work for attachments that weren't attached to anything. This new setting redirects *all* attachment URLs to the URL of the original image / media item. This is all explained on the new Media tab under Titles & Meta's. This setting is enabled by default for new installations.
    * Moves the `Text link counter calculation` to the `Tools` submenu.
    * Moves the RSS tab from Advanced to Titles & Meta's.
    * Removes the option to remove the `replytocom` variable. We now disable this automatically with a filter (`wpseo_remove_reply_to_com`).
    * Removes the option to exclude an author from the XML sitemap in favor of a broader option. Instead, we now have an option to set whether this author's archive should be visible in the search results. If you choose not to allow this archive in the search results, it's also excluded from the author sitemap.
    * Removes the XML sitemaps settings page in favor of a feature toggle on the Features tab and a question in Titles & Meta's "Do you want to show X in search results?".

* JSON+LD:
    * Shows JSON+LD markup for website and search on the front page.
    * Makes sure JSON+LD organization markup properly links to the frontpage.

* Copy:
    * Clarifies the copy on the Edit Post page to ask "Allow search engines to show this Post in search results?" instead of having a heading "Meta Robots", which was quite non-understandable for non-SEO's. Similar changes have been made to the `follow`/`nofollow` setting.
    * Introduces the question: "Allow search engines to show this `<taxonomy>` in search results?" and bases both the `noindex` and the inclusion in XML sitemaps on this decision.
* Other:
    * Removes the feature that automatically removed stop words from the slug.
    * Removes `media` post type from the Configuration Wizard, which brings the question about indexing in line with the rest of the plugin.
    * Removes jQuery UI autocomplete from the enqueued scripts.
    * Adds a filter `wpseo_exclude_from_sitemap_by_post_ids` for controlling which posts are excluded from the sitemap.
    * Improves the switch toggle settings for use with assistive technologies.
    * Removes code to add a trailing slash in weird permutations of permalink settings. Canonical should solve this properly.
    * Removes the functionality to automatically remove blocking XML sitemap files.
    * Removes the clean permalinks feature, as it was created before canonical was introduced and is no longer needed.
    * Fixes a reference to the ACF Content Analysis for Yoast SEO plugin
    * Removes all functions, methods and files that were deprecated since before version 4.0 and were showing a deprecation warning.
    * Removes the plugin conflict check for the `Head, Footer and Post Injections`-plugin as it no longer manages OpenGraph tags.

## Bugs:

* Fixes a bug where you would not stay on the same option tab after using the save button in Safari.
* Hides the "Save changes" button on option tabs where there is nothing to save.
* When we set `noindex` on a page, we no longer add a canonical, to prevent confusing search engines.
=======
= 6.3.1 =
Release Date: February 20th, 2018

Bugfixes:

* Fixes a bug where a non-existing JavaScript `chunk` file was loaded, causing a console error. This only affected users using a locale different than `en`.
>>>>>>> 7bc14506

= 6.3.0 =
Release Date: February 13th, 2018

Bugfixes:

* Reverts the shortlink in the HTML comment back to the hard link it was before.
* Fixes a bug where the Local SEO for WooCommerce extension was not shown on the licenses page.
* Fixes a bug where the `current_user_can()` function was not called with the post ID as argument.
* Fixes a bug where the auto-generated meta descriptions were not using the new 320 characters limitation.
* Fixes a bug where specific external links were not filtered from the post_type sitemap.
* Fixes a bug where trashed posts were displayed in the bulk editor overview.
* Fixes a bug where old meta values were not deleted during import.
* Fixes a bug where only 10 posts when executing meta robots import from wpSEO.de.
* Clears the sitemap cache when the Site URL is changed.

Enhancements:

* Adds an importer for the SEO Ultimate plugin SEO data.
* Adds an importer for the SEOpressor plugin SEO data.
* Adds links to explanatory articles on the features tab.
* Adds additional explanation for entries on the features tab.
* Improves Open Graph copy for Facebook and Twitter in the Social settings to better explain what it does.
* Improves Content Analysis and Publish box copy for better translations.
* Applies design changes to the Help Center support tab for Premium.

Other:

* Removes "meta keywords" from the plugin as this has had no search result value for at least 7 years.
* Removes the "noindex subpages" feature as Google has gotten much better at paginated series, and it's now actually detrimental to use.
* Removes the "Other" tab from the Titles & Metas settings screen, as all options have been moved or removed.
* Security hardening.

= 6.2.0 =
Release Date: January 23rd, 2018

Enhancements:

* Allows more strings to be translated.
* Adds the passive voice assessment for French.
* Adds the passive voice assessment for Spanish.
* Simplifies the feedback message for the assessment that checks whether subheadings contain the keyword.

Bugfixes:

* Security hardening through stricter code checks.
* Reduces the number of times the content analysis is refreshed on page load.
* Fixes a bug where relative URLs were not counted as internal links in the internal link assessment.
* Fixes a bug where Premium users would be shown ads when following a certain path through the SEO menu.
* Fixes a bug where the method of setting the title and meta description templates for the WooCommerce shop page would not work anymore.

= Earlier versions =

For the changelog of earlier versions, please refer to https://yoa.st/yoast-seo-changelog<|MERGE_RESOLUTION|>--- conflicted
+++ resolved
@@ -5,13 +5,8 @@
 License URI: http://www.gnu.org/licenses/gpl.html
 Tags: SEO, XML sitemap, Google Search Console, Content analysis, Readability
 Requires at least: 4.8
-<<<<<<< HEAD
-Tested up to: 4.9.2
-Stable tag: 6.3
-=======
 Tested up to: 4.9.4
 Stable tag: 6.3.1
->>>>>>> 7bc14506
 Requires PHP: 5.2.4
 
 Improve your WordPress SEO: Write better content and have a fully optimized WordPress site using the Yoast SEO plugin.
@@ -111,7 +106,6 @@
 
 == Changelog ==
 
-<<<<<<< HEAD
 = 7.0.0 =
 Release Date: March 6th, 2018
 
@@ -150,14 +144,13 @@
 * Fixes a bug where you would not stay on the same option tab after using the save button in Safari.
 * Hides the "Save changes" button on option tabs where there is nothing to save.
 * When we set `noindex` on a page, we no longer add a canonical, to prevent confusing search engines.
-=======
+
 = 6.3.1 =
-Release Date: February 20th, 2018
+Release Date: February 19th, 2018
 
 Bugfixes:
 
-* Fixes a bug where a non-existing JavaScript `chunk` file was loaded, causing a console error. This only affected users using a locale different than `en`.
->>>>>>> 7bc14506
+* Fixes a bug where a non-existing JavaScript `chunk` file was loaded, causing a console error. This only affected users using a locale different than `en_US`.
 
 = 6.3.0 =
 Release Date: February 13th, 2018
