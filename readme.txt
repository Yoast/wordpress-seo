--- conflicted
+++ resolved
@@ -208,11 +208,8 @@
 	* Do not include external URLs in XML sitemap (Issue #528) - props [tivnet](https://github.com/tivnet).
 	* Get home_url out of the sitemap loop - props [tivnet](https://github.com/tivnet).
 	* Add support for html entities - props [julienmeyer](https://github.com/julienmeyer).
-<<<<<<< HEAD
 	* Fixed wrong use of `__FILE__`.
-=======
 	* Prevent error when theme does not support featured images, issue [#639](https://github.com/Yoast/wordpress-seo/issues/639) as reported by [kuzudecoletaje](https://github.com/kuzudecoletaje) - props [Jrf](http://profiles.wordpress.org/jrf).
->>>>>>> 5dc160fb
 
 * Enhancement
 	* WPSEO_FILE now has a 'defined' check.
