=== Yoast SEO ===
Contributors: yoast, joostdevalk, tacoverdo, omarreiss, atimmer, jipmoors
Donate link: https://yoa.st/1up
License: GPLv3
License URI: http://www.gnu.org/licenses/gpl.html
Tags: SEO, XML sitemap, Content analysis, Readability
Requires at least: 5.2
Tested up to: 5.3.2
Stable tag: 12.8
Requires PHP: 5.6.20

Improve your WordPress SEO: Write better content and have a fully optimized WordPress site using the Yoast SEO plugin.

== Description ==

### Yoast SEO: the #1 WordPress SEO plugin

Since 2008 Yoast SEO has helped millions of websites worldwide to rank higher in search engines. This WordPress SEO plugin helps you with your search engine optimization. Are you not entirely convinced? Yoast SEO is the favorite WordPress SEO plugin of millions of users worldwide!

As Yoast’s mission is **SEO for Everyone**, the plugin’s users range from the bakery around the corner to some of the most popular sites on the planet.

#### DON’T LET YOUR COMPETITORS WIN
Do you know who your competitors are in your niche? There’s a reason why they are your competitors: they do what you do. And they might even do it better right now. That does not mean you can't win from them, but it does mean you need all the help to get on top and stay on top! Yoast SEO is here to help you out as we’ve helped millions of people worldwide with their WordPress SEO efforts.

#### TAKING CARE OF YOUR WORDPRESS SEO
Yoast SEO does everything in its power to please both visitors and search engine spiders. A dedicated team of developers, testers, architects and SEO experts work daily to improve the plugin with every release. Yoast SEO offers:

* Title and meta description templating for better branding and consistent snippets in the search results.
* A state-of-the-art Schema implementation helps search engines make sense of your site and increases the chance on those coveted rich results.
* The most advanced XML Sitemaps functionality at the push of a button.
* Full control over your site's breadcrumbs.
* Automatically set canonical URLs to avoid duplicate content.
* **[Premium]** support for our [Yoast SEO Premium](https://yoa.st/1v8) users.
* **[Premium]** the ability to expand Yoast SEO with the [News SEO](https://yoa.st/1uv), [Video SEO](https://yoa.st/1uw), [Local SEO](https://yoa.st/1uu) and [WooCommerce SEO](https://yoa.st/3rh) extensions.

#### WRITE KILLER CONTENT WITH YOAST SEO
We know content is king, that's why Yoast SEO is famous for its readability analysis and its SEO analysis. Yoast SEO gives you:

* The SEO analysis: an invaluable tool to write SEO-friendly texts with the right (focus) keywords in mind.
* The readability analysis: make sure that you are writing easy-to-digest, engaging content for both visitors and search engines.
* Our snippet preview that shows you how your post or page will look in the search results. Even on mobile! 
* An **FAQ** and **HowTo** block for the WordPress editor so search engines know when you are serving a FAQ page or HowTo guides.
* **[Premium]** Social previews to show you how your content will be shown on Twitter and Facebook.
* **[Premium]** The Insights tool that shows you what your text focuses on. This way you can keep your article in line with your keyphrases.
* **[Premium]** The ability to optimize your article for synonyms and related keyphrases.
* **[Premium]** We now recognize different word forms of your keyphrase, like singular and plurals, but also different tenses of verbs (just in English for now). It helps you improve your text in a more natural way.
* **[Premium]** Automatic internal linking suggestions: write your article and automatically get suggested posts to link to! 

#### KEEP YOUR SITE IN PERFECT SHAPE

Whether you are a **business owner** or **blogger**, a **content creator**, a **developer** or an **SEO expert**: Yoast SEO helps you keep your website in perfect shape. Yoast SEO:

* Tunes the engine of your website so you can focus on creating great content.
* Gives you cornerstone content and internal linking features to help you rank for the right keywords with the right pages.
* Helps you manage your team's WordPress SEO efforts: with our SEO roles you can give colleagues access to specific sections of the Yoast SEO plugin.
* Has a bulk editor so you can make large-scale edits to the titles and meta descriptions of your website.
* Translates your content to structured data where possible to help search engines understand your website.
* **[Premium]** Gives you social previews to manage the way your page is shared on social networks like Facebook and Twitter.
* **[Premium]** Has a full redirect manager to keep your site healthy by easily redirecting deleted pages and changed URLs.

### Premium support

The Yoast team aims to provide regular support for the Yoast SEO plugin on the WordPress.org forums. But please understand that we do prioritize our premium support. This one-on-one email support is available to people who [bought Yoast SEO Premium](https://yoa.st/1v8).

Did you know that the [Yoast SEO Premium](https://yoa.st/1v8) also has several extra features: 

* It gives you the option to have **synonyms and related keyphrases**.
* A **redirect manager** that f.i. helps you prevent 404 Page Not Found errors.
* **Internal linking** suggestions while you write.
* Write more natural with our automatic **recognition of word forms**
* **Cornerstone content checks** to point search engines to your main pages.

The [Yoast SEO Premium plugin](https://yoa.st/1v8) is well worth your investment!

#### Our addons to further improve your WordPress SEO
You should also check out these other products by Yoast:

* **[Yoast Local SEO](https://yoa.st/1uu)** to optimize all website that serve a local audience, like certain small businesses, or businesses with multiple locations.
* **[Yoast Video SEO](https://yoa.st/1uw)** to make sure Google understands what you video is about, thus increasing your chances to rank in video results.
* **[Yoast News SEO](https://yoa.st/1uv)** for websites that are in Google News and what to optimize all news articles for the best indexation and ranking.
* **[WooCommerce SEO](https://yoa.st/3rh)** for all online shops that want to perform better in search engines and on social platforms.

They work with the FREE version of Yoast SEO already, and these premium extensions of course come with support too.

Oh, and don't forget: our **[Yoast Academy](https://yoa.st/3ri)** is for all the business owners, bloggers and everyone else who wants to learn more about optimizing websites, improving their WordPress SEO and taking their online content to the next level.

### Bug reports

Bug reports for Yoast SEO are welcomed in our WordPress SEO [repository on GitHub](https://github.com/Yoast/wordpress-seo). Please note that GitHub is not a support forum, and that issues that aren’t properly qualified as bugs will be closed.

### Further Reading

For more info on search engine optimization and WordPress SEO in specific, check out the following:

* The [Yoast SEO Plugin](https://yoa.st/1v8) official homepage.
* The [Yoast SEO Knowledgebase](https://yoa.st/1va).
* [WordPress SEO - The definitive Guide by Yoast](https://yoa.st/1v6).
* Other [WordPress Plugins](https://yoa.st/1v9) by the same team.
* Follow Yoast on [Facebook](https://facebook.com/yoast), [Instagram](https://www.instagram.com/yoast/) & [Twitter](https://twitter.com/yoast).

== Installation ==
Starting with Yoast SEO consists of just two steps: installing and setting up the plugin. Yoast SEO is designed to work with your site’s specific needs, so don’t forget to go through the Yoast SEO configuration wizard as explained in the ‘after activation’ step!

### INSTALL YOAST SEO FROM WITHIN WORDPRESS

1. Visit the plugins page within your dashboard and select ‘Add New’;
1. Search for ‘Yoast SEO’;
1. Activate Yoast SEO from your Plugins page;
1. Go to ‘after activation’ below.

### INSTALL YOAST SEO MANUALLY

1. Upload the ‘wordpress-seo’ folder to the /wp-content/plugins/ directory;
1. Activate the Yoast SEO plugin through the ‘Plugins’ menu in WordPress;
1. Go to ‘after activation’ below.

### AFTER ACTIVATION

1. You should see (a notice to start) the Yoast SEO configuration wizard;
1. Go through the configuration wizard and set up the plugin for your site;
1. You’re done!

== Frequently Asked Questions ==

= How do the XML Sitemaps in the Yoast SEO plugin work? =

Having an XML sitemap can be beneficial for SEO, as Google can retrieve essential pages of a website very fast, even if the internal linking of a site isn’t flawless.
The sitemap index and individual sitemaps are updated automatically as you add or remove content and will include the post types you want search engines to index. Post Types marked as noindex will not appear in the sitemap. [Learn more about XML Sitemaps](https://yoa.st/3qt).

= How can I add my website to Google Search Console? =

It is straightforward to add your website to Google Search Console. 
1. Create a Google Search Console account and login into your account.
1. Click ‘Add a property’ under the search drop-down.
1. Enter your website URL in the box and click ‘Continue’.
1. Click the arrow next to ‘HTML tag’ to expand the option.
1. Copy the meta tag.
1. Log in to your WordPress website.
1. Click on ‘SEO’ in the dashboard.
1. Click on ‘General’.
1. Click on the ‘Webmaster Tools’ tab.
1. Paste the code in the Google field and click ‘Save Changes’.
1. Go back to Google Search Console and click ‘Verify’.

If you want more details steps, please visit [our article on our knowledge base](https://yoa.st/3qu).

= How do I implement Yoast SEO breadcrumbs? =

The steps below are a temporary solution as manual edits made to theme files may be overwritten with future theme updates. Please contact the theme developer for a permanent solution. We’ve written an article about the [importance of breadcrumbs for SEO](https://yoa.st/3qv). 

To implement the [breadcrumbs]https://yoa.st/3qw) function in Yoast SEO, you will have to edit your theme. We recommend that prior to any editing of the theme files, a backup is taken. Your host provider can help you take a backup.
Copy the following code into your theme where you want the breadcrumbs to be. If you are not sure, you will need to experiment with placement:

```
<?php
*if* ( function_exists(‘yoast_breadcrumb’) ) {
  yoast_breadcrumb( ‘<p id=“breadcrumbs”>’,’</p>’ );
}
?>
```

Common places where you could place your breadcrumbs are inside your `single.php` and/or `page.php` file just above the page’s title. Another option that makes it really easy in some themes is by just pasting the code in `header.php`at the very end.

In most non-WooTheme themes, this code snippet should not be added to your `functions.php` file. 
Alternatively, you can manually add the breadcrumb shortcode to individual posts or pages: `[wpseo_breadcrumb]`

If you need more details or a step by step guide, read our [Implementation guide for Yoast SEO breadcrumbs](https://yoa.st/3qx).

= How do I noindex URLS? =

Yoast SEO provides multiple options for setting a URL or group of URLs to noindex. [Read more about how to do this in this guide](https://yoa.st/3qy/).

= Google shows the wrong description, how do I fix this? =

If you’ve crafted nice meta descriptions for your blog posts, nothing is more annoying than Google showing another description for your site completely in the search result snippet. 

Possible causes could be:
1. wrong description in code
2. Google cache is outdated
3. Search term manipulation
4. Google ignored the meta description

You can [read more here on how to solve the issue with the wrong description](https://yoa.st/3qz).

= How often is Yoast SEO updated? =

Yoast SEO is updated every two weeks. If you want to know why, please read [this post on why we release every two weeks](https://yoa.st/3q-)!

= How do I get support? =

As our free plugin is used by millions of people worldwide, we cannot offer you all one on one support. If you have trouble with the Yoast SEO for WordPress plugin, you can get help on the support forums here at [wordpress.org](https://wordpress.org/support/plugin/wordpress-seo/) or by checking out or knowledge base at [kb.yoast.com](https://yoa.st/3r1). 

The plugins you buy at Yoast are called ‘premium plugins’ (even if Premium isn’t in its name) and include a complete year of free updates and premium support. This means you can contact our support team if you have any questions about that plugin.

[Read more on how to get support](https://yoa.st/3r2)

= I have a different question than listed here =

Your question has most likely been answered on our knowledge base: [kb.yoast.com](https://yoa.st/1va).

== Screenshots ==

1. The Yoast SEO plugin general meta box. You'll see this on edit post pages, for posts, pages and custom post types.
2. Example of the SEO analysis functionality.
3. Example of the readability analysis functionality.
4. Overview of site-wide SEO problems and possible improvements.
5. Control over which features you want to use.
6. Easily import SEO data from other SEO plugins like All In One SEO pack, HeadSpace2 SEO and wpSEO.de.

== Changelog ==

= 12.9 =
Release Date: January 21st, 2020

<<<<<<< HEAD
Other:

* Renames the 'Snippet preview' to 'Google preview'.
* Replaces the Google preview mode switcher toggle with radio buttons.
=======
Bugfixes:
* Fixes a bug where the Yoast SEO metabox would not be shown on custom post types and taxonomies when the options of our plugin were never saved before.
>>>>>>> 549794c7

= 12.8 =
Release Date: January 7th, 2020

Welcome to another year of helping you achieve your goals with your site! Today, it’s time for the first in a long line of releases planned for 2020: Yoast SEO 12.8. In this release, you’ll find a number of bug fixes and performance enhancements. Find out more about this release in [our 12.8 release post](https://yoa.st/release-12-8)!

Bugfixes:

* Fixes a bug where clicking the notification center buttons would result in an incorrect icon and a misplaced focus style for the dismiss and restore buttons.
* Fixes a bug where `create` and `update` actions would be done twice on multisite environments in combination with MultilingualPress.
* Fixes a bug where an empty page title would cause the breadcrumbs schema to set a wrong url.
* Fixes a bug where author archives for authors without post would show up in the search results, even though the "Show archives for authors without posts in search results?" option was enabled.
* Fixes a bug where the styling was missing from admin error notices in WordPress 5.3.
* Fixes a bug where the results of the images alt attribute SEO assessment in the Classic Editor were incorrect when the image did not have an alt attribute but did have a title attribute.

Enhancements:

* Optimizes the options retrieval processes. Props to [Alex Bouma](https://alex.bouma.dev/) for his testing and suggestions.
* Adds the possibility to declare an identifier when integrating with the Schema output.

Other:

* Fixes the documentation in the Schema HowTo file. Props to [timvaniersel](https://github.com/timvaniersel).
* Fixes the documentation in the Breadcrumbs file. Props to [alfiosalanitri](https://github.com/alfiosalanitri).
* Moves the paginated comments notice from the dashboard to WordPress' Site Health screen.

= Earlier versions =
For the changelog of earlier versions, please refer to [the changelog on yoast.com](https://yoa.st/yoast-seo-changelog).<|MERGE_RESOLUTION|>--- conflicted
+++ resolved
@@ -212,15 +212,17 @@
 = 12.9 =
 Release Date: January 21st, 2020
 
-<<<<<<< HEAD
 Other:
 
 * Renames the 'Snippet preview' to 'Google preview'.
 * Replaces the Google preview mode switcher toggle with radio buttons.
-=======
+
+= 12.8.1 =
+Release Date: January 15th, 2020
+
 Bugfixes:
+
 * Fixes a bug where the Yoast SEO metabox would not be shown on custom post types and taxonomies when the options of our plugin were never saved before.
->>>>>>> 549794c7
 
 = 12.8 =
 Release Date: January 7th, 2020
