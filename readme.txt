=== Yoast SEO ===
Contributors: yoast, joostdevalk, tacoverdo, omarreiss, atimmer, jipmoors
Donate link: https://yoast.com/
License: GPLv3
License URI: http://www.gnu.org/licenses/gpl.html
Tags: SEO, XML sitemap, Google Search Console, Content analysis, Readability
Requires at least: 4.6
Tested up to: 4.8.2
<<<<<<< HEAD
Stable tag: 5.4.2
=======
Stable tag: 5.5
>>>>>>> bf81897a
Requires PHP: 5.2.4

Improve your WordPress SEO: Write better content and have a fully optimized WordPress site using the Yoast SEO plugin.

== Description ==

WordPress out of the box is already technically quite a good platform for SEO. This was true when Joost wrote his original [WordPress SEO](https://yoast.com/articles/wordpress-seo/) article in 2008 (updated every few months) and it's still true today, but that doesn't mean you can't improve it further! This plugin is written from the ground up by Joost de Valk and his team at [Yoast](https://yoast.com/) to improve your site's SEO on *all* needed aspects. While this [Yoast SEO plugin](https://yoast.com/wordpress/plugins/seo/) goes the extra mile to take care of all the technical optimization, more on that below, it first and foremost helps you write better content.  Yoast SEO forces you to choose a focus keyword when you're writing your articles, and then makes sure you use that focus keyword everywhere.

> <strong>Premium Support</strong><br>
> The Yoast team does not always provide active support for the Yoast SEO plugin on the WordPress.org forums. One-on-one email support is available to people who bought the [Premium Yoast SEO plugin](https://yoast.com/wordpress/plugins/seo-premium/) only.
> Note that the Premium SEO plugin has several extra features too, including the option to have multiple focus keywords and a redirect manager, so it might be well worth your investment!
>
> You should also check out the [Yoast Local SEO](https://yoast.com/wordpress/plugins/local-seo/), [Yoast News SEO](https://yoast.com/wordpress/plugins/news-seo/) and [Yoast Video SEO](https://yoast.com/wordpress/plugins/video-seo/) extensions to Yoast SEO. These of course come with support too.

> <strong>Bug Reports</strong><br>
> Bug reports for Yoast SEO are [welcomed on GitHub](https://github.com/Yoast/wordpress-seo). Please note GitHub is _not_ a support forum, and issues that aren't properly qualified as bugs will be closed.

= Write better content with Yoast SEO =
Using the snippet preview, you can see a rendering of what your post or page will look like in the search results, whether your title is too long or too short, and whether your meta description makes sense in the context of a search result. This way the plugin will help you not only increase rankings but also increase the click through rate for organic search results.

= Page Analysis =
The Yoast SEO plugins [Page Analysis](https://yoast.com/content-seo-wordpress-linkdex/) functionality checks simple things you're bound to forget. It checks, for instance, if you have images in your post and whether they have an alt tag containing the focus keyword for that post. It also checks whether your posts are long enough, whether you've written a meta description and if that meta description contains your focus keyword, if you've used any subheadings within your post, etc. etc.

The plugin also allows you to write meta titles and descriptions for all your category, tag and custom taxonomy archives, giving you the option to further optimize those pages.

Combined, this plugin makes sure that your content is the type of content search engines will love!

= Technical WordPress Search Engine Optimization =
While out of the box WordPress is pretty good for SEO, it needs some tweaks here and there. This Yoast SEO plugin guides you through some of the settings needed, for instance by reminding you to enable pretty permalinks. But it also goes beyond that, by automatically optimizing and inserting the meta tags and link elements that Google and other search engines like so much:

= Meta & Link Elements =
With the Yoast SEO plugin you can control which pages Google shows in its search results and which pages it doesn't show. By default, it will tell search engines to index all of your pages, including category and tag archives, but to only show the first pages in the search results. It's not very useful for a user to end up on the third page of your "personal" category, right?

WordPress itself only shows canonical link elements on single pages, but Yoast SEO makes it output canonical link elements everywhere. Google has recently announced they would also use `rel="next"` and `rel="prev"` link elements in the `head` section of your paginated archives. This plugin adds those automatically. See [this post](https://yoast.com/rel-next-prev-paginated-archives/) for more info.

= XML Sitemaps =
The Yoast SEO plugin has the most advanced XML Sitemaps functionality in any WordPress plugin. Once you check the box, it automatically creates XML sitemaps and notifies Google & Bing of the sitemaps' existence. These XML sitemaps include the images in your posts & pages too, so that your images may be found better in the search engines too.

These XML Sitemaps will even work on large sites, because of how they're created, using one index sitemap that links to sub-sitemaps for each 1,000 posts. They will also work with custom post types and custom taxonomies automatically, while giving you the option to remove those from the XML sitemap should you wish to.

Because of using [XSL stylesheets for these XML Sitemaps](https://yoast.com/xsl-stylesheet-xml-sitemap/), the XML sitemaps are easily readable for the human eye too, so you can spot things that shouldn't be in there.

= RSS Optimization =
Are you being outranked by scrapers? Instead of cursing at them, use them to your advantage! By automatically adding a link to your RSS feed pointing back to the original article, you're telling the search engine where they should be looking for the original. This way, the Yoast SEO plugin increases your own chance of ranking for your chosen keywords and gets rid of scrapers in one go!

= Breadcrumbs =
If your theme is compatible, and themes based on for instance Genesis or by WooThemes often are, you can use the built-in Breadcrumbs functionality. This allows you to create an easy navigation that is great for both users and search engines, and will support the search engines in understanding the structure of your site.

Making your theme compatible isn't hard either, check [these instructions](https://kb.yoast.com/kb/implement-wordpress-seo-breadcrumbs/).

= Edit your .htaccess and robots.txt file =
Using the built-in file editor, you can edit your WordPress blog's `.htaccess` and `robots.txt` file, giving you direct access to the two most powerful files, from an SEO perspective, in your WordPress install.

= Social Integration =
SEO and Social Media are heavily intertwined. That's why this plugin also comes with a Facebook OpenGraph implementation and will soon also support Google+ sharing tags.

= Multi-Site Compatible =
The Yoast SEO plugin, unlike some others, is fully Multi-Site compatible. The XML Sitemaps work fine in all setups and you even have the option, in the Network settings, to copy the settings from one blog to another, or make blogs default to the settings for a specific blog.

= Import & Export functionality =
If you have multiple blogs, setting up plugins like this one on all of them might seem like a daunting task. Except that it's not, because what you can do is simple: you set up the plugin once. You then export your settings and simply import them on all your other sites. It's that simple!

= Import functionality for other WordPress SEO plugins =
If you've used All In One SEO Pack or HeadSpace2 before using this plugin, you might want to import all your old titles and descriptions. You can do that easily using the built-in import functionality. There's also import functionality for some of the older Yoast plugins, like Robots Meta and RSS footer.

Should you have a need to import from another SEO plugin to Yoast SEO, or from a theme like Genesis or Thesis, you can use the [SEO Data Transporter](http://wordpress.org/extend/plugins/seo-data-transporter/) plugin, which will easily convert your SEO meta data from and to a whole set of plugins like Platinum SEO, SEO Ultimate, Greg's High Performance SEO, and themes like Headway, Hybrid, WooFramework, Catalyst etc.

Read [this migration guide](https://yoast.com/all-in-one-seo-pack-migration/) if you still have questions about migrating from another SEO plugin to Yoast SEO.

= Yoast SEO Plugin in your Language! =
Currently a huge translation project is underway, translating Yoast SEO in as much as 24 languages. So far, the translations for French and Dutch are complete, but we still need help on a lot of other languages, so if you're good at translating, please join us at [translate.yoast.com](http://translate.yoast.com).

= News SEO =
Be sure to also check out the premium [News SEO module](https://yoast.com/wordpress/plugins/news-seo/) if you need Google News Sitemaps. It tightly integrates with Yoast SEO to give you the combined power of News Sitemaps and full Search Engine Optimization.

= Further Reading =
For more info, check out the following articles:

* The [Yoast SEO Knowledgebase](https://kb.yoast.com/kb/category/yoast-seo/).
* [WordPress SEO - The definitive Guide by Yoast](https://yoast.com/articles/wordpress-seo/).
* Once you have great SEO, you'll need the [best WordPress Hosting](https://yoast.com/articles/wordpress-hosting/).
* The [Yoast SEO Plugin](https://yoast.com/wordpress/plugins/seo/) official homepage.
* Other [WordPress Plugins](https://yoast.com/wordpress/plugins/) by the same team.
* Follow Yoast on [Facebook](https://facebook.com/yoast) & [Twitter](http://twitter.com/yoast).

== Installation ==

=== From within WordPress ===
1. Visit 'Plugins > Add New'
1. Search for 'Yoast SEO'
1. Activate Yoast SEO from your Plugins page.
1. Go to "after activation" below.

=== Manually ===
1. Upload the `wordpress-seo` folder to the `/wp-content/plugins/` directory
1. Activate the Yoast SEO plugin through the 'Plugins' menu in WordPress
1. Go to "after activation" below.

=== After activation ===
1. You should see (a notice to start) the Yoast SEO configuration wizard.
1. Go through the configuration wizard and set up the plugin for your site.
1. You're done!

== Frequently Asked Questions ==

You'll find answers to many of your questions on [kb.yoast.com](https://kb.yoast.com/kb/category/yoast-seo/).

== Screenshots ==

1. The Yoast SEO plugin general meta box. You'll see this on edit post pages, for posts, pages and custom post types.
2. The fully configurable XML sitemap for Yoast SEO.
3. Easily import SEO data from other SEO plugins like All In One SEO pack, HeadSpace2 SEO and wpSEO.de.
4. Example of the SEO analysis functionality.
5. Example of the readability analysis functionality.
6. The advanced section of the Yoast SEO meta box.

== Changelog ==

= 5.5.0 =

Release Date: September 26th, 2017

* Enhancements
	* Updated the Dashboard Widget with a new design.
	* Added additional explanations to the Configuration wizard.
	* Added `contentinfo` landmark for assistive technologies to the Configuration wizard page.
	* Introduces `wpseo_manager` and `wpseo_editor` roles.
	* Introduces `wpseo_manage_options` capability to control which users have access to all SEO settings.
	* Introduces `wpseo_edit_advanced_metadata` capability to control which users have access to the advanced SEO settings.

* Bugfixes
	* Fixed a bug where certain options (`site_type`, `environment_type` and `has_multiple_authors`) would be reset to their default value whenever one of the feature toggles were changed.
	* Ensured that `has_multiple_authors` gets validated.

= 5.4.2

Release Date: September 21st, 2017

* Bugfixes
	* Replace unsupported query `prepare` placeholder `%1$d` with `%d` to fix broken queries. Fixes compatibility issue with WordPress 4.8.2.

= 5.4.1

Release Date: September 20th, 2017

* Bugfixes
	* Replace unsupported query `prepare` placeholder `%1$s` with `%d` to fix broken queries. Fixes compatibility issue with WordPress 4.8.2.

= 5.4.0 =

Release Date: September 6th, 2017

* Enhancements
	* Added a hook to disabled the twitter card. (Props: @petenelson)

* Performance
	* Replaced the use of `get_posts` and `get_children` by `WP_Query`.

* Bugfixes
	* Archive pages are excluded from the sitemap based on the noindex setting. (Props: @stodorovic)
	* Prevent the throwing of an error when `wpseoPostScraperL10n` is not defined.
	* Escapes all input when generating links for the RSS feed.
	* Apply the `wp_get_attachment_url` filter to Sitemap images.

= 5.3.3 =

Release Date: August 28th, 2017

* Bugfixes
	* Fixes a bug where table listings were not giving expected content, props [Kyle B. Johnson](https://github.com/kjohnson).

= 5.3.2 =

Release Date: August 23rd, 2017

* Bugfixes
	* Fixes a bug where an invalid license notification could be shown in certain situations.

= 5.3.1 =

Release Date: August 22nd, 2017

* Bugfixes
	* Fixes a bug where "mark as fixed" on the search console page didn't work.
	* Fixes a bug where the configuration wizard JavaScript file was too large.

= 5.3.0 =

Release Date: August 22nd, 2017

* Enhancements
	* Adds missing I18n function call to make a string translatable
	* Adds XML schema for image sitemap, props: [stodorovic](https://github.com/stodorovic)
	* Adds schema.org meta-data on every page, instead of only on the homepage
	* Adds the possibility to filter posts by readability score.
	* Exposes tinyMCEHelper as window.YoastSEO.wp._tinyMCEHelper in JavaScript
	* Exposes the ReplaceVar class in YoastReplaceVarPlugin as window.YoastReplaceVarPlugin.ReplaceVar in JavaScript

* Bugfixes
	* Adds sanitization for the Twitter Image meta field
	* Fixes use of `register_meta` for usage in WordPress 4.6 and higher
	* Initialize the providers on hook `after_theme_setup` to make sure custom providers are added properly, props: [stodorovic](https://github.com/stodorovic)
	* Changes the label of the "Bad" score to "Needs improvement" while filtering on SEO or readability scores.

= 5.2.0 =

Release Date: August 8th, 2017

* Enhancements
	* Added wpseo_pre_adjacent_rel_links filter to bypass built-in rel prev/next functionality.
	* Introduces classes to allow collecting data in the Premium plugin.
	* Renamed OnPage.org to Ryte.
	* Allow WordPress WHIP messages to be dismissed for a period of 4 weeks.
	* Adds a filter for word combinations that consist of a single one-character word.
	* Adds aria-current to the onboarding wizard active step.

* Bugfixes
	* Removes JQMIGRATE JavaScript warnings.

= Earlier versions =

For the changelog of earlier versions, please refer to the separate changelog.txt file.<|MERGE_RESOLUTION|>--- conflicted
+++ resolved
@@ -6,11 +6,7 @@
 Tags: SEO, XML sitemap, Google Search Console, Content analysis, Readability
 Requires at least: 4.6
 Tested up to: 4.8.2
-<<<<<<< HEAD
-Stable tag: 5.4.2
-=======
 Stable tag: 5.5
->>>>>>> bf81897a
 Requires PHP: 5.2.4
 
 Improve your WordPress SEO: Write better content and have a fully optimized WordPress site using the Yoast SEO plugin.
