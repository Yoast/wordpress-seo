=== Yoast SEO ===
Contributors: yoast, joostdevalk, tacoverdo, omarreiss, atimmer, jipmoors
Donate link: https://yoa.st/1up
License: GPLv3
License URI: http://www.gnu.org/licenses/gpl.html
Tags: SEO, XML sitemap, Content analysis, Readability, Schema
Tested up to: 5.5.1
Stable tag: 15.1
Requires PHP: 5.6.20

Improve your WordPress SEO: Write better content and have a fully optimized WordPress site using the Yoast SEO plugin.

== Description ==

### Yoast SEO: the #1 WordPress SEO plugin

Since 2008 Yoast SEO has helped millions of websites worldwide to rank higher in search engines. This WordPress SEO plugin helps you with your search engine optimization. Are you not entirely convinced? Yoast SEO is the favorite WordPress SEO plugin of millions of users worldwide!

As Yoast’s mission is **SEO for Everyone**, the plugin’s users range from the bakery around the corner to some of the most popular sites on the planet.

#### DON’T LET YOUR COMPETITORS WIN
Do you know who your competitors are in your niche? There’s a reason why they are your competitors: they do what you do. And they might even do it better right now. That does not mean you can't win from them, but it does mean you need all the help to get on top and stay on top! Yoast SEO is here to help you out as we’ve helped millions of people worldwide with their WordPress SEO efforts.

#### TAKING CARE OF YOUR WORDPRESS SEO
Yoast SEO does everything in its power to please both visitors and search engine spiders. A dedicated team of developers, testers, architects and SEO experts work daily to improve the plugin with every release. Yoast SEO offers:

* Title and meta description templating for better branding and consistent snippets in the search results.
* A state-of-the-art Schema implementation helps search engines make sense of your site and increases the chance on those coveted rich results.
* The most advanced XML Sitemaps functionality at the push of a button.
* Full control over your site's breadcrumbs.
* Automatically set canonical URLs to avoid duplicate content.
* **[Premium]** support for our [Yoast SEO Premium](https://yoa.st/1v8) users.
* **[Premium]** the ability to expand Yoast SEO with the [News SEO](https://yoa.st/1uv), [Video SEO](https://yoa.st/1uw), [Local SEO](https://yoa.st/1uu) and [WooCommerce SEO](https://yoa.st/3rh) extensions.

#### WRITE KILLER CONTENT WITH YOAST SEO
We know content is king, that's why Yoast SEO is famous for its readability analysis and its SEO analysis. Yoast SEO gives you:

* The SEO analysis: an invaluable tool to write SEO-friendly texts with the right (focus) keywords in mind.
* The readability analysis: make sure that you are writing easy-to-digest, engaging content for both visitors and search engines.
* Our snippet preview that shows you how your post or page will look in the search results. Even on mobile!
* An **FAQ** and **HowTo** block for the WordPress editor so search engines know when you are serving a FAQ page or HowTo guides.
* **[Premium]** Social previews to show you how your content will be shown on Twitter and Facebook.
* **[Premium]** The Insights tool that shows you what your text focuses on. This way you can keep your article in line with your keyphrases.
* **[Premium]** The ability to optimize your article for synonyms and related keyphrases.
* **[Premium]** We now recognize different word forms of your keyphrase, like singular and plurals, but also different tenses of verbs (just in English for now). It helps you improve your text in a more natural way.
* **[Premium]** Automatic internal linking suggestions: write your article and automatically get suggested posts to link to!

#### KEEP YOUR SITE IN PERFECT SHAPE

Whether you are a **business owner** or **blogger**, a **content creator**, a **developer** or an **SEO expert**: Yoast SEO helps you keep your website in perfect shape. Yoast SEO:

* Tunes the engine of your website so you can focus on creating great content.
* Gives you cornerstone content and internal linking features to help you rank for the right keywords with the right pages.
* Helps you manage your team's WordPress SEO efforts: with our SEO roles you can give colleagues access to specific sections of the Yoast SEO plugin.
* Has a bulk editor so you can make large-scale edits to the titles and meta descriptions of your website.
* Translates your content to structured data where possible to help search engines understand your website.
* **[Premium]** Gives you social previews to manage the way your page is shared on social networks like Facebook and Twitter.
* **[Premium]** Has a full redirect manager to keep your site healthy by easily redirecting deleted pages and changed URLs.

### Premium support

The Yoast team aims to provide regular support for the Yoast SEO plugin on the WordPress.org forums. But please understand that we do prioritize our premium support. This one-on-one email support is available to people who [bought Yoast SEO Premium](https://yoa.st/1v8).

Did you know that the [Yoast SEO Premium](https://yoa.st/1v8) also has several extra features:

* It gives you the option to have **synonyms and related keyphrases**.
* A **redirect manager** that f.i. helps you prevent 404 Page Not Found errors.
* **Internal linking** suggestions while you write.
* Write more natural with our automatic **recognition of word forms**
* **Cornerstone content checks** to point search engines to your main pages.

The [Yoast SEO Premium plugin](https://yoa.st/1v8) is well worth your investment!

#### Our addons to further improve your WordPress SEO
You should also check out these other products by Yoast:

* **[Yoast Local SEO](https://yoa.st/1uu)** to optimize all website that serve a local audience, like certain small businesses, or businesses with multiple locations.
* **[Yoast Video SEO](https://yoa.st/1uw)** to make sure Google understands what your video is about, thus increasing your chances to rank in video results.
* **[Yoast News SEO](https://yoa.st/1uv)** for news publishers who want to improve their visibility and performance in Google News.
* **[WooCommerce SEO](https://yoa.st/3rh)** for all online shops that want to perform better in search engines and on social platforms.

They work with the FREE version of Yoast SEO already, and these premium extensions of course come with support too.

Oh, and don't forget: our **[Yoast Academy](https://yoa.st/3ri)** is for all the business owners, bloggers and everyone else who wants to learn more about optimizing websites, improving their WordPress SEO and taking their online content to the next level.

### Bug reports

Bug reports for Yoast SEO are welcomed in our WordPress SEO [repository on GitHub](https://github.com/Yoast/wordpress-seo). Please note that GitHub is not a support forum, and that issues that aren’t properly qualified as bugs will be closed.

### Further Reading

For more info on search engine optimization and WordPress SEO in specific, check out the following:

* The [Yoast SEO Plugin](https://yoa.st/1v8) official homepage.
* The [Yoast SEO Knowledgebase](https://yoa.st/1va).
* [WordPress SEO - The definitive Guide by Yoast](https://yoa.st/1v6).
* Other [WordPress Plugins](https://yoa.st/1v9) by the same team.
* Follow Yoast on [Facebook](https://facebook.com/yoast), [Instagram](https://www.instagram.com/yoast/) & [Twitter](https://twitter.com/yoast).

== Installation ==
Starting with Yoast SEO consists of just two steps: installing and setting up the plugin. Yoast SEO is designed to work with your site’s specific needs, so don’t forget to go through the Yoast SEO configuration wizard as explained in the ‘after activation’ step!

### INSTALL YOAST SEO FROM WITHIN WORDPRESS

1. Visit the plugins page within your dashboard and select ‘Add New’;
1. Search for ‘Yoast SEO’;
1. Activate Yoast SEO from your Plugins page;
1. Go to ‘after activation’ below.

### INSTALL YOAST SEO MANUALLY

1. Upload the ‘wordpress-seo’ folder to the /wp-content/plugins/ directory;
1. Activate the Yoast SEO plugin through the ‘Plugins’ menu in WordPress;
1. Go to ‘after activation’ below.

### AFTER ACTIVATION

1. You should see (a notice to start) the Yoast SEO configuration wizard;
1. Go through the configuration wizard and set up the plugin for your site;
1. You’re done!

== Frequently Asked Questions ==

= How do the XML Sitemaps in the Yoast SEO plugin work? =

Having an XML sitemap can be beneficial for SEO, as Google can retrieve essential pages of a website very fast, even if the internal linking of a site isn’t flawless.
The sitemap index and individual sitemaps are updated automatically as you add or remove content and will include the post types you want search engines to index. Post Types marked as noindex will not appear in the sitemap. [Learn more about XML Sitemaps](https://yoa.st/3qt).

= How can I add my website to Google Search Console? =

It is straightforward to add your website to Google Search Console.
1. Create a Google Search Console account and login into your account.
2. Click ‘Add a property’ under the search drop-down.
3. Enter your website URL in the box and click ‘Continue’.
4. Click the arrow next to ‘HTML tag’ to expand the option.
5. Copy the meta tag.
6. Log in to your WordPress website.
7. Click on ‘SEO’ in the dashboard.
8. Click on ‘General’.
9. Click on the ‘Webmaster Tools’ tab.
10. Paste the code in the Google field and click ‘Save Changes’.
11. Go back to Google Search Console and click ‘Verify’.

If you want more details steps, please visit [our article on our knowledge base](https://yoa.st/3qu).

= How do I implement Yoast SEO breadcrumbs? =

The steps below are a temporary solution as manual edits made to theme files may be overwritten with future theme updates. Please contact the theme developer for a permanent solution. We’ve written an article about the [importance of breadcrumbs for SEO](https://yoa.st/3qv).

To implement the [breadcrumbs](https://yoa.st/3qw) function in Yoast SEO, you will have to edit your theme. We recommend that prior to any editing of the theme files, a backup is taken. Your host provider can help you take a backup.
Copy the following code into your theme where you want the breadcrumbs to be. If you are not sure, you will need to experiment with placement:

```
<?php
if ( function_exists( 'yoast_breadcrumb' ) ) {
    yoast_breadcrumb( '<p id="breadcrumbs">','</p>' );
}
?>
```

Common places where you could place your breadcrumbs are inside your `single.php` and/or `page.php` file just above the page’s title. Another option that makes it really easy in some themes is by just pasting the code in `header.php` at the very end.

In most non-WooTheme themes, this code snippet should not be added to your `functions.php` file.
Alternatively, you can manually add the breadcrumb shortcode to individual posts or pages: `[wpseo_breadcrumb]`

If you need more details or a step by step guide, read our [Implementation guide for Yoast SEO breadcrumbs](https://yoa.st/3qx).

= How do I noindex URLS? =

Yoast SEO provides multiple options for setting a URL or group of URLs to noindex. [Read more about how to do this in this guide](https://yoa.st/3qy/).

= Google shows the wrong description, how do I fix this? =

If you’ve crafted nice meta descriptions for your blog posts, nothing is more annoying than Google showing another description for your site completely in the search result snippet.

Possible causes could be:
1. wrong description in code
2. Google cache is outdated
3. Search term manipulation
4. Google ignored the meta description

You can [read more here on how to solve the issue with the wrong description](https://yoa.st/3qz).

= How often is Yoast SEO updated? =

Yoast SEO is updated every two weeks. If you want to know why, please read [this post on why we release every two weeks](https://yoa.st/3q-)!

= How do I get support? =

As our free plugin is used by millions of people worldwide, we cannot offer you all one on one support. If you have trouble with the Yoast SEO for WordPress plugin, you can get help on the support forums here at [wordpress.org](https://wordpress.org/support/plugin/wordpress-seo/) or by checking out or knowledge base at [kb.yoast.com](https://yoa.st/3r1).

The plugins you buy at Yoast are called ‘premium plugins’ (even if Premium isn’t in its name) and include a complete year of free updates and premium support. This means you can contact our support team if you have any questions about that plugin.

[Read more on how to get support](https://yoa.st/3r2)

= I have a different question than listed here =

Your question has most likely been answered on our knowledge base: [kb.yoast.com](https://yoa.st/1va).

== Screenshots ==

1. The Yoast SEO plugin general meta box. You'll see this on edit post pages, for posts, pages and custom post types.
2. Example of the SEO analysis functionality.
3. Example of the readability analysis functionality.
4. Overview of site-wide SEO problems and possible improvements.
5. Control over which features you want to use.
6. Easily import SEO data from other SEO plugins like All In One SEO pack, HeadSpace2 SEO and wpSEO.de.

== Changelog ==

<<<<<<< HEAD
= 15.2 =
Release Date: October 27th, 2020

Enhancements:

* Adds Open Graph integration for `The Events Calendar`. Props to [Luehrsen](https://github.com/Luehrsen)
* Adds a filter to `WPSEO_Image_Utils` class to allow changes to image meta data. Props to [spacedmonkey](https://github.com/spacedmonkey)
* Sets the default schema type for Web Stories to Article. Props to [swissspidy](https://github.com/swissspidy)
* Adds a toggle for the "Enhanced Slack sharing" feature.
* Adds enhanced Slack sharing tags on posts and pages.
* Registers an additional check to the `wpseo_permalink_structure_check` cron job to check for changes in custom taxonomy slugs and resets the indexables table accordingly.
* Improves the loading times of admin-pages where Yoast SEO places content.

Bugfixes:

* Fixes a bug where we linked to Google's Structured Data Test, which is deprecated. We now link to Google's Rich Results Test. Props to [wormeyman](https://github.com/wormeyman)
* Fixes styling of the General tab in the Network admin dashboard.
* Fixes a bug where the German passive voice assessment would show an error when the text contained a participle enclosed within curly quotation marks (e.g., `"getan"`).
=======
= 15.1.1 =
Release Date: October 15th, 2020

Bugfixes:

* Fixes a bug where the indexing button on the Tools page would keep showing up because certain objects would be detected as requiring indexing but would not actually be indexed during the indexing process.
>>>>>>> bc7d8abc

= 15.1 =
Release Date: October 14th, 2020

Wouldn’t it be cool if you could get keyword data while working on your content in Yoast SEO? Well, we asked ourselves that same question and now we have an answer! Yes, you can now find related keyphrases inside the post editor. And it’s not any old data — no, it’s powered by our good friends at SEMrush, a world-class provider of SEO and internet marketing tools! Read more about what’s new in 15.1 in [our release post](https://yoa.st/release-15-1)!

Enhancements:

* Adds an integration with SEMrush to search for and compare search volume of related keyphrases.
* Moves the Ryte feature toggle to the new Integrations tab where the new SEMrush feature toggle also can be found.
* Merges the indexable and link indexing tools on the tools page into one process.
* Improves the user experience of the indexing tool on the tools page by showing its progress on the tools page itself, instead of in a separate pop-up modal.
* Prevents several processes from happening on non-production environments:
    * Indexing indexables.
    * Pinging search engines about XML sitemaps.
    * Sending tracking information.
    * Checking the indexability of the site with Ryte.
* Uses the `website` from a user's WordPress profile in that user's `SameAs` array in the Schema output.
* Flushes all permalinks from the indexables tables when the value of the `permalink_structure` option changes, and introduces a notification to ask for a reindex in that case.
* Flushes all permalinks from the indexables tables when the value of the `home_url` option changes, and introduces a notification to ask for a reindex in that case.
* Registers a cron job that checks whether the `home_url` was changed manually and resets the permalinks accordingly.
* Makes it possible to recognize keyphrases in Farsi when they have a negation prefix or an indefinite article (for example: ماشین ('car') in ماشینی ('a car')).
* Improves keyphrase recognition in Farsi by filtering the function words such as `هفت`, چهارم`,`یا`.

Bugfixes:

* Fixes a bug where the Yoast replacement variables plugin would not be available on edit terms page for usage by other plugins.
* Fixes a bug where the incoming link count for each post, as shown on the post overview page, was incorrect.

Other:

* Adds a filter (`wpseo_dynamic_permalinks_enabled`) to enable the dynamic permalink fallback. When this fallback is enabled, the indexable-based output of the `permalink` property is overridden by a permalink that is calculated on the fly. Using this is detrimental for performance but may be needed for some site setups.

= Earlier versions =
For the changelog of earlier versions, please refer to [the changelog on yoast.com](https://yoa.st/yoast-seo-changelog).<|MERGE_RESOLUTION|>--- conflicted
+++ resolved
@@ -208,7 +208,6 @@
 
 == Changelog ==
 
-<<<<<<< HEAD
 = 15.2 =
 Release Date: October 27th, 2020
 
@@ -227,14 +226,13 @@
 * Fixes a bug where we linked to Google's Structured Data Test, which is deprecated. We now link to Google's Rich Results Test. Props to [wormeyman](https://github.com/wormeyman)
 * Fixes styling of the General tab in the Network admin dashboard.
 * Fixes a bug where the German passive voice assessment would show an error when the text contained a participle enclosed within curly quotation marks (e.g., `"getan"`).
-=======
+
 = 15.1.1 =
 Release Date: October 15th, 2020
 
 Bugfixes:
 
 * Fixes a bug where the indexing button on the Tools page would keep showing up because certain objects would be detected as requiring indexing but would not actually be indexed during the indexing process.
->>>>>>> bc7d8abc
 
 = 15.1 =
 Release Date: October 14th, 2020
