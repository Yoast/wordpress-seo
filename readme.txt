=== Yoast SEO ===
Contributors: yoast, joostdevalk, omarreiss
Donate link: https://yoa.st/1up
License: GPLv3
License URI: http://www.gnu.org/licenses/gpl.html
Tags: SEO, XML sitemap, Content analysis, Readability, Schema
Tested up to: 5.9
<<<<<<< HEAD
Stable tag: 18.4
=======
Stable tag: 18.4.1
>>>>>>> a7f6bcb2
Requires PHP: 5.6.20

Improve your WordPress SEO: Write better content and have a fully optimized WordPress site using the Yoast SEO plugin.

== Description ==

### Yoast SEO: the #1 WordPress SEO plugin

Since 2008 Yoast SEO has helped millions of websites worldwide to **rank higher in search engines**.

Yoast’s mission is **SEO for Everyone**. Our plugin’s users range from the bakery around the corner to some of the most popular sites on the planet.

Yoast SEO Free contains everything that you need to manage your SEO, and the [Yoast SEO Premium](https://yoa.st/1v8) plugin and its extensions unlock even more tools and functionality.

#### GET AHEAD OF THE COMPETITION
To rank highly in search engines, you need to beat the competition. You need a better, faster, stronger website than the people who sell or do the same kinds of things as you.

Yoast SEO is the most-used WordPress SEO plugin, and has helped millions of people like you to get ahead, and to stay ahead.

#### TAKING CARE OF YOUR WORDPRESS SEO
Yoast SEO is packed full of features, designed to help visitors and search engines to get the most out of your website. Some of our favourites are:

* Automated technical SEO improvements, like **canonical URLs** and **meta tags**.
* Advanced **XML sitemaps**; making it easy for Google to understand your site structure.
* Title and meta description templating, for **better branding** and consistent snippets in the search results.
* An in-depth Schema.org integration that will **increase your chance of getting rich results**, by helping search engines to understand your content.
* Full control over **site breadcrumbs**, so that users and search engines always know where they are.
* **Faster loading times** for your whole website, due to an innovative way of managing data in WordPress.
* **[Premium]** E-mail support for our [Yoast SEO Premium](https://yoa.st/1v8) users.
* **[Premium]** The possibility to expand Yoast SEO with the [News SEO](https://yoa.st/1uv), [Video SEO](https://yoa.st/1uw), [Local SEO](https://yoa.st/1uu) and [WooCommerce SEO](https://yoa.st/3rh) extensions.

#### WRITE KILLER CONTENT WITH YOAST SEO
We know content is king, that's why Yoast SEO is famous for its **state-of-the-art content and SEO analysis**. Yoast SEO gives you:

* **SEO analysis**: an invaluable tool while writing SEO-friendly content with the right (focus) keyphrases in mind.
* **Readability analysis**: ensures that humans and search engines can read and understand your content.
* **Full language support** for: English, German, French, Dutch, Spanish, Italian, Russian, Indonesian, Polish, Portuguese, Arabic, Swedish, Hebrew, Hungarian, Turkish, Czech, Norwegian, Slovak and Greek.
* **A Google preview**, which shows what your listings will look like in the search results. Even on mobile devices!
* **Innovative Schema blocks** for the WordPress block editor, so that your FAQ and HowTo content can be shown directly in the search results. Plus a breadcrumbs block to guide your users.
* **[Premium] Internal linking blocks** to easily improve the structure of your content. Easily add a **table of contents block**, a **related links block**, a **subpages** block, or **siblings block**! Plus, we’ll keep adding these easy-to-add blocks to improve your site structure.
* **[Premium]** Social previews to show you how your content will be shown on Twitter and Facebook. Plus: Social Appearance Templates to guarantee a consistent look.
* **[Premium]** The Insights tool that shows you what your text focuses on. This way you can keep your article in line with your keyphrases.
* **[Premium]** Optimize your content for synonyms and related keyphrases.
* **[Premium]** Optimize your article for different word forms of your keyphrases, as the singular and plural. But also different verb forms, synonyms, and related keyphrases. This makes for more natural content!
* **[Premium]** Automatic internal linking suggestions: write your article and get automatic suggested posts to link to!
* **[Premium]** An orphaned content filter to detect posts that have no links pointing towards them!
* **[Premium]** SEO workouts to make working on your site as easy as ABC. These SEO workflows will get your site into shape in no time!

#### KEEP YOUR SITE IN PERFECT SHAPE

Whether you are an online entrepreneur, blogger or content creator, a developer, a (WordPress) SEO expert or a business owner, Yoast SEO helps you keep your website in perfect shape by:

* Tuning the engine of your website, so you can work on creating great content!
* Giving you **cornerstone content** and **internal linking** features to help you optimize your site structure in a breeze.
* Translating your content to **structured data** where possible, to help search engines understand your website.
* Helping you manage your team: with our **SEO roles** you can give colleagues access to specific sections of the Yoast SEO plugin.
* **[Premium] Automatically creating redirects** when URLs change or when pages are deleted, and providing tools to manage or create redirects.
* **[Premium]** Showing you **social previews** to manage the way your page is shared on social networks like Facebook and Twitter.

#### TRUST THE EXPERTS

Yoast is powered by a team of expert developers, testers, software architects, and SEO consultants. They work constantly to stay at the cutting edge of WordPress SEO, and to improve the plugin with every release.

Yoast SEO is the **only WordPress SEO plugin made by world-renowned SEO experts**.

### GET PREMIUM SUPPORT

The Yoast team offers regular support on the WordPress.org forums. But we hope you understand that we prioritize our Premium customers. This one-on-one email support is available to people who have purchased Yoast SEO Premium.

Did you know that [Yoast SEO Premium](https://yoa.st/1v8) contains a lot of extra features:

* A **redirect manager** that prevents “404: page not found” errors
* Optimize without worrying about over-optimization with **intelligent word form recognition** available in multiple languages.
* **Internal linking blocks** to structure your site easily.
* **Internal linking suggestions** while you’re writing.
* Preview your content to see what it will look like in the search results and when shared on social media using the **Google preview** and **social preview**.
* **Cornerstone content checks** that point search engines to your most important pages.
* Connect Yoast SEO to Zapier to easily **create zaps that instantly share your published posts** with 2000+ destinations like Twitter, Facebook, and much more.

If you are serious about your WordPress SEO, install the [Yoast SEO Premium plugin](https://yoa.st/1v8)! **Costs a little, saves a lot of time!**

#### OUR EXTENSIONS TO FURTHER IMPROVE YOUR WORDPRESS SEO
Check out these SEO add-ons by Yoast:

* **[Yoast Local SEO](https://yoa.st/1uu)** optimizes your website for a local audience.
* **[Yoast Video SEO](https://yoa.st/1uw)** ensures that Google understands what your video is about, increasing the chances of ranking in the video results.
* **[Yoast News SEO](https://yoa.st/1uv)** for news websites that want to improve their visibility and performance in Google News.
* **[WooCommerce SEO](https://yoa.st/3rh)** for all online shops that want to perform better in the search results and social media.

These extensions work fine with the free version of Yoast SEO. Of course, the premium extensions also include 24/7 support.

Oh, don't forget: our **[Yoast Academy](https://yoa.st/3ri)** is for all entrepreneurs, bloggers, and anyone who wants to learn more about optimizing websites, improving your WordPress SEO, and if you want to take your content to the next level!

### INTEGRATIONS

Yoast SEO integrates seamlessly into a range of themes and plugins. We work particularly well with:

* The [WordPress block editor](https://wordpress.org/support/article/wordpress-editor/) (or ‘Gutenberg’ editor).
* The official [AMP](https://wordpress.org/plugins/amp/) plugin, which changes your templates to use the ‘AMP’ HTML format.
* Google’s [Web Stories](https://wordpress.org/plugins/web-stories/) plugin, which helps you to create ‘[web stories](https://amp.dev/about/stories/)’.
* The [Advanced Custom Fields](https://wordpress.org/plugins/advanced-custom-fields/) plugin, when you also activate the [ACF Content Analysis for Yoast SEO](https://wordpress.org/plugins/acf-content-analysis-for-yoast-seo/) plugin.
* The [Elementor](https://wordpress.org/plugins/elementor/) website builder.
* [Zapier](https://zapier.com/apps/yoast-seo/integrations), which helps you automate your publishing flow.
* [Algolia](https://wordpress.org/plugins/wp-search-with-algolia/) integration to improve the quality of your site search.
* [WordProof](https://wordproof.com/), which helps you prove ownership by adding timestamps.

### BUG REPORTS

Do you want to report a bug for Yoast SEO? Best to do so in the WordPress SEO [repository on GitHub](https://github.com/Yoast/wordpress-seo). Please note that GitHub is not a support forum and issues will be closed if they don’t meet the bug requirements.

### READ MORE

Want more information on search engine optimization and Yoast SEO? Have a look at:

* The [Yoast SEO Plugin](https://yoa.st/1v8) official homepage.
* The [Yoast SEO Help center](https://yoa.st/1va).
* [WordPress SEO - The definitive Guide by Yoast](https://yoa.st/1v6).
* Other [WordPress Plugins](https://yoa.st/1v9) by Team Yoast.
* Also follow Yoast on [Facebook](https://facebook.com/yoast), [Instagram](https://www.instagram.com/yoast/) & [Twitter](https://twitter.com/yoast).

== Installation ==
Starting with Yoast SEO consists of just two steps: installing and setting up the plugin. Yoast SEO is designed to work with your site’s specific needs, so don’t forget to go through the Yoast SEO configuration workout as explained in the ‘after activation’ step!

### INSTALL YOAST SEO FROM WITHIN WORDPRESS

1. Visit the plugins page within your dashboard and select ‘Add New’;
1. Search for ‘Yoast SEO’;
1. Activate Yoast SEO from your Plugins page;
1. Go to ‘after activation’ below.

### INSTALL YOAST SEO MANUALLY

1. Upload the ‘wordpress-seo’ folder to the /wp-content/plugins/ directory;
1. Activate the Yoast SEO plugin through the ‘Plugins’ menu in WordPress;
1. Go to ‘after activation’ below.

### AFTER ACTIVATION

1. You should see (a notice to start) the Yoast SEO configuration workout;
1. Go through the configuration workout and set up the plugin for your site;
1. You’re done!

== Frequently Asked Questions ==

= How do the XML Sitemaps in the Yoast SEO plugin work? =

Having an XML sitemap can be beneficial for SEO, as Google can retrieve essential pages of a website very fast, even if the internal linking of a site isn’t flawless.
The sitemap index and individual sitemaps are updated automatically as you add or remove content and will include the post types you want search engines to index. Post Types marked as noindex will not appear in the sitemap. [Learn more about XML Sitemaps](https://yoa.st/3qt).

= How can I add my website to Google Search Console? =

It is straightforward to add your website to Google Search Console.
1. Create a Google Search Console account and login into your account.
2. Click ‘Add a property’ under the search drop-down.
3. Enter your website URL in the box and click ‘Continue’.
4. Click the arrow next to ‘HTML tag’ to expand the option.
5. Copy the meta tag.
6. Log in to your WordPress website.
7. Click on ‘SEO’ in the dashboard.
8. Click on ‘General’.
9. Click on the ‘Webmaster Tools’ tab.
10. Paste the code in the Google field and click ‘Save Changes’.
11. Go back to Google Search Console and click ‘Verify’.

If you want more details steps, please visit [our article on our help center](https://yoa.st/3qu).

= How do I implement Yoast SEO breadcrumbs? =

The steps below are a temporary solution as manual edits made to theme files may be overwritten with future theme updates. Please contact the theme developer for a permanent solution. We’ve written an article about the [importance of breadcrumbs for SEO](https://yoa.st/3qv).

To implement the [breadcrumbs](https://yoa.st/3qw) function in Yoast SEO, you will have to edit your theme. We recommend that prior to any editing of the theme files, a backup is taken. Your host provider can help you take a backup.
Copy the following code into your theme where you want the breadcrumbs to be. If you are not sure, you will need to experiment with placement:

<code>
<?php
if ( function_exists( 'yoast_breadcrumb' ) ) {
    yoast_breadcrumb( '<p id="breadcrumbs">','</p>' );
}
?>
</code>

Common places where you could place your breadcrumbs are inside your `single.php` and/or `page.php` file just above the page’s title. Another option that makes it really easy in some themes is by just pasting the code in `header.php` at the very end.

In most non-WooTheme themes, this code snippet should not be added to your `functions.php` file.
Alternatively, you can manually add the breadcrumb shortcode to individual posts or pages: `[wpseo_breadcrumb]`

If you need more details or a step by step guide, read our [Implementation guide for Yoast SEO breadcrumbs](https://yoa.st/3qx).

= How do I noindex URLS? =

Yoast SEO provides multiple options for setting a URL or group of URLs to noindex. [Read more about how to do this in this guide](https://yoa.st/3qy/).

= Google shows the wrong description, how do I fix this? =

If you’ve crafted nice meta descriptions for your blog posts, nothing is more annoying than Google showing another description for your site completely in the search result snippet.

Possible causes could be:
1. wrong description in code
2. Google cache is outdated
3. Search term manipulation
4. Google ignored the meta description

You can [read more here on how to solve the issue with the wrong description](https://yoa.st/3qz).

= How often is Yoast SEO updated? =

Yoast SEO is updated every two weeks. If you want to know why, please read [this post on why we release every two weeks](https://yoa.st/3q-)!

= How do I get support? =

As our free plugin is used by millions of people worldwide, we cannot offer you all one on one support. If you have trouble with the Yoast SEO for WordPress plugin, you can get help on the support forums here at [wordpress.org](https://wordpress.org/support/plugin/wordpress-seo/) or by checking out our help center at [yoast.com/help/](https://yoa.st/3r1).

The plugins you buy at Yoast are called ‘premium plugins’ (even if Premium isn’t in its name) and include a complete year of free updates and premium support. This means you can contact our support team if you have any questions about that plugin.

[Read more on how to get support](https://yoa.st/3r2)

= I have a different question than listed here =

Your question has most likely been answered on our help center: [yoast.com/help/](https://yoa.st/1va).

== Screenshots ==

1. The Yoast SEO plugin general meta box. You'll see this on edit post pages, for posts, pages and custom post types.
2. Example of the SEO analysis functionality.
3. Example of the readability analysis functionality.
4. Overview of site-wide SEO problems and possible improvements.
5. Control over which features you want to use.
6. Easily import SEO data from other SEO plugins like All In One SEO pack, HeadSpace2 SEO and wpSEO.de.

== Changelog ==

<<<<<<< HEAD
= 18.4 =
Release Date: March 22nd, 2022
=======
= 18.4.1 =
Release Date: March 22nd, 2022

Other:

* Reverts the 18.4 release due to errors in the WordProof integration.

= 18.4 =
Release Date: March 22nd, 2022

In Yoast SEO 18.4, we're launching a new integration with an innovative new service called [WordProof](https://wordproof.com/). WordProof offers a way to add timestamps to your content and add those to the blockchain to prove ownership. Try it out now! Read more about what's new in Yoast SEO 18.4 in [our release post in English](https://yoa.st/release-22-3-22) or [our release post in Spanish](https://yoa.st/release-22-3-22-spanish)!

Enhancements:

* Adds the possibility to timestamp your Privacy Policy page and your WooCommerce Terms and Conditions page by use of a WordProof certificate.

Bugfixes:

* Fixes a bug where the Google preview would display wrong breadcrumbs for child pages.
* Fixes a potential error related to the `has_ancestors` column of our indexables table. Props to @junaidbhura.

Other:

* Sets the minimum required WordPress version to 5.8.

= 18.3 =
Release Date: March 8th, 2022
>>>>>>> a7f6bcb2

In Yoast SEO 18.4, we're launching a new integration with an innovative new service called [WordProof](https://wordproof.com/). WordProof offers a way to add timestamps to your content and add those to the blockchain to prove ownership. Try it out now! Read more about what's new in Yoast SEO 18.4 in [our release post in English](https://yoa.st/release-22-3-22) or [our release post in Spanish](https://yoa.st/release-22-3-22-spanish)!

Enhancements:

* Adds the possibility to timestamp your Privacy Policy page and your WooCommerce Terms and Conditions page by use of a WordProof certificate.

Bugfixes:

* Fixes a bug where the Google preview would display wrong breadcrumbs for child pages.
* Fixes a potential error related to the `has_ancestors` column of our indexables table. Props to @junaidbhura.

Other:

* Sets the minimum required WordPress version to 5.8.

= 18.3 =
Release Date: March 8th, 2022

Meet Yoast SEO 18.3! For this release, we did another round of fixes and improvements. Read more about what's new in Yoast SEO 18.3 in [our release post in English](https://yoa.st/release-8-3-22) or [our release post in Spanish](https://yoa.st/release-8-3-22-spanish)!

Enhancements:

* Improves the importer so you can now import `post_meta`, `robot_txt` and search appearance options when moving from All-In-One SEO to Yoast SEO.
* Improves feedback strings for the Keyphrase Length assessment by making it explicit that we only count content words for languages with function word support.

Bugfixes:

* Fixes a bug where the Force rewrite titles option would be shown when a user was using a block-based theme.
* Fixes a bug where the title of a page would not get included in our `get_head` REST route.
* Fixes a bug where URLs in the XML sitemaps in certain edge cases would potentially be mangled, most notably when schema-relative URLs were being used.
* Fixes an issue where HowTo images would not be optimized if they did not start with the site URL.
* Fixes a bug where HowTo images with custom width would lose their custom width in the Twenty Twenty-One theme.

Other:

* Fixes an incompatibility with Elementor 3.6.0 where the React contents of the Yoast tab in Elementor were not rendered.

= Earlier versions =
For the changelog of earlier versions, please refer to [the changelog on yoast.com](https://yoa.st/yoast-seo-changelog).<|MERGE_RESOLUTION|>--- conflicted
+++ resolved
@@ -5,11 +5,7 @@
 License URI: http://www.gnu.org/licenses/gpl.html
 Tags: SEO, XML sitemap, Content analysis, Readability, Schema
 Tested up to: 5.9
-<<<<<<< HEAD
-Stable tag: 18.4
-=======
 Stable tag: 18.4.1
->>>>>>> a7f6bcb2
 Requires PHP: 5.6.20
 
 Improve your WordPress SEO: Write better content and have a fully optimized WordPress site using the Yoast SEO plugin.
@@ -241,19 +237,15 @@
 
 == Changelog ==
 
-<<<<<<< HEAD
+= 18.4.1 =
+Release Date: March 22nd, 2022
+
+Other:
+
+* Reverts the 18.4 release due to errors in the WordProof integration.
+
 = 18.4 =
 Release Date: March 22nd, 2022
-=======
-= 18.4.1 =
-Release Date: March 22nd, 2022
-
-Other:
-
-* Reverts the 18.4 release due to errors in the WordProof integration.
-
-= 18.4 =
-Release Date: March 22nd, 2022
 
 In Yoast SEO 18.4, we're launching a new integration with an innovative new service called [WordProof](https://wordproof.com/). WordProof offers a way to add timestamps to your content and add those to the blockchain to prove ownership. Try it out now! Read more about what's new in Yoast SEO 18.4 in [our release post in English](https://yoa.st/release-22-3-22) or [our release post in Spanish](https://yoa.st/release-22-3-22-spanish)!
 
@@ -272,7 +264,6 @@
 
 = 18.3 =
 Release Date: March 8th, 2022
->>>>>>> a7f6bcb2
 
 In Yoast SEO 18.4, we're launching a new integration with an innovative new service called [WordProof](https://wordproof.com/). WordProof offers a way to add timestamps to your content and add those to the blockchain to prove ownership. Try it out now! Read more about what's new in Yoast SEO 18.4 in [our release post in English](https://yoa.st/release-22-3-22) or [our release post in Spanish](https://yoa.st/release-22-3-22-spanish)!
 
