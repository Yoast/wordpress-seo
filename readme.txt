=== Yoast SEO ===
Contributors: yoast, joostdevalk, omarreiss
Donate link: https://yoa.st/1up
License: GPLv3
License URI: http://www.gnu.org/licenses/gpl.html
Tags: SEO, XML sitemap, Content analysis, Readability, Schema
Tested up to: 5.8
Stable tag: 17.2
Requires PHP: 5.6.20

Improve your WordPress SEO: Write better content and have a fully optimized WordPress site using the Yoast SEO plugin.

== Description ==

### Yoast SEO: the #1 WordPress SEO plugin

Since 2008 Yoast SEO has helped millions of websites worldwide to **rank higher in search engines**.

Yoast’s mission is **SEO for Everyone**. Our plugin’s users range from the bakery around the corner to some of the most popular sites on the planet.

Yoast SEO Free contains everything that you need to manage your SEO, and the [Yoast SEO Premium](https://yoa.st/1v8) plugin and its extensions unlock even more tools and functionality.

#### GET AHEAD OF THE COMPETITION
To rank highly in search engines, you need to beat the competition. You need a better, faster, stronger website than the people who sell or do the same kinds of things as you.

Yoast SEO is the most-used WordPress SEO plugin, and has helped millions of people like you to get ahead, and to stay ahead.

#### TAKING CARE OF YOUR WORDPRESS SEO
Yoast SEO is packed full of features, designed to help visitors and search engines to get the most out of your website. Some of our favourites are:

* Automated technical SEO improvements, like **canonical URLs** and **meta tags**.
* Advanced **XML sitemaps**; making it easy for Google to understand your site structure.
* Title and meta description templating, for **better branding** and consistent snippets in the search results.
* An in-depth Schema.org integration that will **increase your chance of getting rich results**, by helping search engines to understand your content.
* Full control over **site breadcrumbs**, so that users and search engines always know where they are.
* **Faster loading times** for your whole website, due to an innovative way of managing data in WordPress.
* **[Premium]** E-mail support for our [Yoast SEO Premium](https://yoa.st/1v8) users.
* **[Premium]** The possibility to expand Yoast SEO with the [News SEO](https://yoa.st/1uv), [Video SEO](https://yoa.st/1uw), [Local SEO](https://yoa.st/1uu) and [WooCommerce SEO](https://yoa.st/3rh) extensions.

#### WRITE KILLER CONTENT WITH YOAST SEO
We know content is king, that's why Yoast SEO is famous for its **state-of-the-art content and SEO analysis**. Yoast SEO gives you:

* **SEO analysis**: an invaluable tool while writing SEO-friendly content with the right (focus) keyphrases in mind.
* **Readability analysis**: ensures that humans and search engines can read and understand your content.
* **Full language support** for: English, German, French, Dutch, Spanish, Italian, Russian, Indonesian, Polish, Portuguese, Arabic, Swedish, Hebrew, Hungarian, Turkish, Czech, Norwegian and Slovak.
* **A Google preview**, which shows what your listings will look like in the search results. Even on mobile devices!
* **Innovative Schema blocks** for the WordPress block editor, so that your FAQ and HowTo content can be shown directly in the search results. Plus a breadcrumbs block to guide your users.
* **[Premium] Internal linking blocks** to easily improve the structure of your content. Easily add a **table of contents block**, a **related links block**, a **subpages** block, or **siblings block**! Plus, we’ll keep adding these easy-to-add blocks to improve your site structure.
* **[Premium]** Social previews to show you how your content will be shown on Twitter and Facebook. Plus: Social Appearance Templates to guarantee a consistent look.
* **[Premium]** The Insights tool that shows you what your text focuses on. This way you can keep your article in line with your keyphrases.
* **[Premium]** Optimize your content for synonyms and related keyphrases.
* **[Premium]** Optimize your article for different word forms of your keyphrases, as the singular and plural. But also different verb forms, synonyms, and related keyphrases. This makes for more natural content!
* **[Premium]** Automatic internal linking suggestions: write your article and get automatic suggested posts to link to!
* **[Premium]** An orphaned content filter to detect posts that have no links pointing towards them!
* **[Premium]** SEO workouts to make working on your site as easy as ABC. These SEO workflows will get your site into shape in no time!

#### KEEP YOUR SITE IN PERFECT SHAPE

Whether you are an online entrepreneur, blogger or content creator, a developer, a (WordPress) SEO expert or a business owner, Yoast SEO helps you keep your website in perfect shape by:

* Tuning the engine of your website, so you can work on creating great content!
* Giving you **cornerstone content** and **internal linking** features to help you optimize your site structure in a breeze.
* Translating your content to **structured data** where possible, to help search engines understand your website.
* Helping you manage your team: with our **SEO roles** you can give colleagues access to specific sections of the Yoast SEO plugin.
* **[Premium] Automatically creating redirects** when URLs change or when pages are deleted, and providing tools to manage or create redirects.
* **[Premium]** Showing you **social previews** to manage the way your page is shared on social networks like Facebook and Twitter.

#### TRUST THE EXPERTS

Yoast is powered by a team of expert developers, testers, software architects, and SEO consultants. They work constantly to stay at the cutting edge of WordPress SEO, and to improve the plugin with every release.

Yoast SEO is the **only WordPress SEO plugin made by world-renowned SEO experts**.

### GET PREMIUM SUPPORT

The Yoast team offers regular support on the WordPress.org forums. But we hope you understand that we prioritize our Premium customers. This one-on-one email support is available to people who have purchased Yoast SEO Premium.

Did you know that [Yoast SEO Premium](https://yoa.st/1v8) contains a lot of extra features:

* A **redirect manager** that prevents “404: page not found” errors
* Optimize without worrying about over-optimization with **intelligent word form recognition** available in multiple languages.
* **Internal linking blocks** to structure your site easily.
* **Internal linking suggestions** while you’re writing.
* Preview your content to see what it will look like in the search results and when shared on social media using the **Google preview** and **social preview**.
* **Cornerstone content checks** that point search engines to your most important pages.
* Connect Yoast SEO to Zapier to easily **create zaps that instantly share your published posts** with 2000+ destinations like Twitter, Facebook, and much more.

If you are serious about your WordPress SEO, install the [Yoast SEO Premium plugin](https://yoa.st/1v8)! **Costs a little, saves a lot of time!**

#### OUR EXTENSIONS TO FURTHER IMPROVE YOUR WORDPRESS SEO
Check out these SEO add-ons by Yoast:

* **[Yoast Local SEO](https://yoa.st/1uu)** optimizes your website for a local audience.
* **[Yoast Video SEO](https://yoa.st/1uw)** ensures that Google understands what your video is about, increasing the chances of ranking in the video results.
* **[Yoast News SEO](https://yoa.st/1uv)** for news websites that want to improve their visibility and performance in Google News.
* **[WooCommerce SEO](https://yoa.st/3rh)** for all online shops that want to perform better in the search results and social media.

These extensions work fine with the free version of Yoast SEO. Of course, the premium extensions also include 24/7 support.

Oh, don't forget: our **[Yoast Academy](https://yoa.st/3ri)** is for all entrepreneurs, bloggers, and anyone who wants to learn more about optimizing websites, improving your WordPress SEO, and if you want to take your content to the next level!

### INTEGRATIONS

Yoast SEO integrates seamlessly into a range of themes and plugins. We work particularly well with:

* The [WordPress block editor](https://wordpress.org/support/article/wordpress-editor/) (or ‘Gutenberg’ editor).
* The official [AMP](https://wordpress.org/plugins/amp/) plugin, which changes your templates to use the ‘AMP’ HTML format.
* Google’s [Web Stories](https://wordpress.org/plugins/web-stories/) plugin, which helps you to create ‘[web stories](https://amp.dev/about/stories/)’.
* The [Advanced Custom Fields](https://wordpress.org/plugins/advanced-custom-fields/) plugin, when you also activate the [ACF Content Analysis for Yoast SEO](https://wordpress.org/plugins/acf-content-analysis-for-yoast-seo/) plugin.
* The [Elementor](https://wordpress.org/plugins/elementor/) website builder.
* [Zapier](https://zapier.com/apps/yoast-seo/integrations), which helps you automate your publishing flow.
* [Algolia](https://wordpress.org/plugins/wp-search-with-algolia/) integration to improve the quality of your site search.

### BUG REPORTS

Do you want to report a bug for Yoast SEO? Best to do so in the WordPress SEO [repository on GitHub](https://github.com/Yoast/wordpress-seo). Please note that GitHub is not a support forum and issues will be closed if they don’t meet the bug requirements.

### READ MORE

Want more information on search engine optimization and Yoast SEO? Have a look at:

* The [Yoast SEO Plugin](https://yoa.st/1v8) official homepage.
* The [Yoast SEO Help center](https://yoa.st/1va).
* [WordPress SEO - The definitive Guide by Yoast](https://yoa.st/1v6).
* Other [WordPress Plugins](https://yoa.st/1v9) by Team Yoast.
* Also follow Yoast on [Facebook](https://facebook.com/yoast), [Instagram](https://www.instagram.com/yoast/) & [Twitter](https://twitter.com/yoast).

== Installation ==
Starting with Yoast SEO consists of just two steps: installing and setting up the plugin. Yoast SEO is designed to work with your site’s specific needs, so don’t forget to go through the Yoast SEO configuration wizard as explained in the ‘after activation’ step!

### INSTALL YOAST SEO FROM WITHIN WORDPRESS

1. Visit the plugins page within your dashboard and select ‘Add New’;
1. Search for ‘Yoast SEO’;
1. Activate Yoast SEO from your Plugins page;
1. Go to ‘after activation’ below.

### INSTALL YOAST SEO MANUALLY

1. Upload the ‘wordpress-seo’ folder to the /wp-content/plugins/ directory;
1. Activate the Yoast SEO plugin through the ‘Plugins’ menu in WordPress;
1. Go to ‘after activation’ below.

### AFTER ACTIVATION

1. You should see (a notice to start) the Yoast SEO configuration wizard;
1. Go through the configuration wizard and set up the plugin for your site;
1. You’re done!

== Frequently Asked Questions ==

= How do the XML Sitemaps in the Yoast SEO plugin work? =

Having an XML sitemap can be beneficial for SEO, as Google can retrieve essential pages of a website very fast, even if the internal linking of a site isn’t flawless.
The sitemap index and individual sitemaps are updated automatically as you add or remove content and will include the post types you want search engines to index. Post Types marked as noindex will not appear in the sitemap. [Learn more about XML Sitemaps](https://yoa.st/3qt).

= How can I add my website to Google Search Console? =

It is straightforward to add your website to Google Search Console.
1. Create a Google Search Console account and login into your account.
2. Click ‘Add a property’ under the search drop-down.
3. Enter your website URL in the box and click ‘Continue’.
4. Click the arrow next to ‘HTML tag’ to expand the option.
5. Copy the meta tag.
6. Log in to your WordPress website.
7. Click on ‘SEO’ in the dashboard.
8. Click on ‘General’.
9. Click on the ‘Webmaster Tools’ tab.
10. Paste the code in the Google field and click ‘Save Changes’.
11. Go back to Google Search Console and click ‘Verify’.

If you want more details steps, please visit [our article on our help center](https://yoa.st/3qu).

= How do I implement Yoast SEO breadcrumbs? =

The steps below are a temporary solution as manual edits made to theme files may be overwritten with future theme updates. Please contact the theme developer for a permanent solution. We’ve written an article about the [importance of breadcrumbs for SEO](https://yoa.st/3qv).

To implement the [breadcrumbs](https://yoa.st/3qw) function in Yoast SEO, you will have to edit your theme. We recommend that prior to any editing of the theme files, a backup is taken. Your host provider can help you take a backup.
Copy the following code into your theme where you want the breadcrumbs to be. If you are not sure, you will need to experiment with placement:

<code>
<?php
if ( function_exists( 'yoast_breadcrumb' ) ) {
    yoast_breadcrumb( '<p id="breadcrumbs">','</p>' );
}
?>
</code>

Common places where you could place your breadcrumbs are inside your `single.php` and/or `page.php` file just above the page’s title. Another option that makes it really easy in some themes is by just pasting the code in `header.php` at the very end.

In most non-WooTheme themes, this code snippet should not be added to your `functions.php` file.
Alternatively, you can manually add the breadcrumb shortcode to individual posts or pages: `[wpseo_breadcrumb]`

If you need more details or a step by step guide, read our [Implementation guide for Yoast SEO breadcrumbs](https://yoa.st/3qx).

= How do I noindex URLS? =

Yoast SEO provides multiple options for setting a URL or group of URLs to noindex. [Read more about how to do this in this guide](https://yoa.st/3qy/).

= Google shows the wrong description, how do I fix this? =

If you’ve crafted nice meta descriptions for your blog posts, nothing is more annoying than Google showing another description for your site completely in the search result snippet.

Possible causes could be:
1. wrong description in code
2. Google cache is outdated
3. Search term manipulation
4. Google ignored the meta description

You can [read more here on how to solve the issue with the wrong description](https://yoa.st/3qz).

= How often is Yoast SEO updated? =

Yoast SEO is updated every two weeks. If you want to know why, please read [this post on why we release every two weeks](https://yoa.st/3q-)!

= How do I get support? =

As our free plugin is used by millions of people worldwide, we cannot offer you all one on one support. If you have trouble with the Yoast SEO for WordPress plugin, you can get help on the support forums here at [wordpress.org](https://wordpress.org/support/plugin/wordpress-seo/) or by checking out our help center at [yoast.com/help/](https://yoa.st/3r1).

The plugins you buy at Yoast are called ‘premium plugins’ (even if Premium isn’t in its name) and include a complete year of free updates and premium support. This means you can contact our support team if you have any questions about that plugin.

[Read more on how to get support](https://yoa.st/3r2)

= I have a different question than listed here =

Your question has most likely been answered on our help center: [yoast.com/help/](https://yoa.st/1va).

== Screenshots ==

1. The Yoast SEO plugin general meta box. You'll see this on edit post pages, for posts, pages and custom post types.
2. Example of the SEO analysis functionality.
3. Example of the readability analysis functionality.
4. Overview of site-wide SEO problems and possible improvements.
5. Control over which features you want to use.
6. Easily import SEO data from other SEO plugins like All In One SEO pack, HeadSpace2 SEO and wpSEO.de.

== Changelog ==

= 17.2 =
Release Date: September 21st, 2021

Yoast SEO 17.2 is out now! Yoast SEO comes with many powerful tools that will help you write SEO-proof and readable texts. And as of today, you can also work on your readability in the Farsi language. Readable content is awesome content! Read more about what’s new in Yoast SEO 17.2 in [our release post](https://yoa.st/release-17-2)!

Enhancements:

* Completes the readability analysis for Farsi by adding the transition words, consecutive sentences, and passive voice assessments, and by adjusting the sentence length assessment to make it more appropriate for the Farsi language.
* Improves keyword detection for Farsi by adding more categories to the list of function words. E.g., general adjectives and adverbs category, conjunctions, and articles.
<<<<<<< HEAD
* Cleans up indexables for posts with `auto-draft` post-status, in order to speed-up your admin pages.
=======
* Cleans up indexables for posts with an `auto-draft` post-status, in order to speed-up your admin pages.
>>>>>>> 95ca2270

Bugfixes:

* Fixes a bug where indexables would be created for post auto-drafts when the SEO optimization is run.

Other:

* Loads our help beacon on the workouts page.

= 17.1 =
Release Date: September 7th, 2021

Yoast SEO 17.1 is out today! In this release, you’ll find a couple of small changes that’ll help you write great titles that stand up to Google’s scrutiny. It also includes some behind-the-scenes improvements, including several fixes for our indexables data management. For now, please enjoy Yoast SEO and write the best possible content in the language of your choice! Read more about what’s new in Yoast SEO 17.1 in [our release post](https://yoa.st/release-17-1)!

Enhancements:

* Improves the performance of saving posts by excluding unchanged items, especially noticeable on posts with many links.
* Stops showing the SEO Optimization notification on non-production sites.
* Improves the filtering of function words in Dutch, English, Indonesian, Russian, and Spanish by including time-related words like 'minute'.
* Updates the styling of our Google preview, to reflect the updated styling of the Google search results.
* Stops warning users when they have short titles, because concise, specific titles are less likely to be altered by Google.
* Removes the `|` and `~` separator options from titles, because Google frequently replaces these in search results.

= Earlier versions =
For the changelog of earlier versions, please refer to [the changelog on yoast.com](https://yoa.st/yoast-seo-changelog).<|MERGE_RESOLUTION|>--- conflicted
+++ resolved
@@ -245,11 +245,7 @@
 
 * Completes the readability analysis for Farsi by adding the transition words, consecutive sentences, and passive voice assessments, and by adjusting the sentence length assessment to make it more appropriate for the Farsi language.
 * Improves keyword detection for Farsi by adding more categories to the list of function words. E.g., general adjectives and adverbs category, conjunctions, and articles.
-<<<<<<< HEAD
-* Cleans up indexables for posts with `auto-draft` post-status, in order to speed-up your admin pages.
-=======
 * Cleans up indexables for posts with an `auto-draft` post-status, in order to speed-up your admin pages.
->>>>>>> 95ca2270
 
 Bugfixes:
 
