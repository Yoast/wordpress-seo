--- conflicted
+++ resolved
@@ -106,7 +106,6 @@
 
 == Changelog ==
 
-<<<<<<< HEAD
 = 7.6.0 =
 Release Date: May 29th, 2018
 
@@ -119,12 +118,11 @@
 
 Other:
 * Changes the maximum meta description length from 320 to 156 characters.
-=======
+
 = 7.5.3 =
 Release Date: May 30th, 2018
 
 * Added hooks and filters to allow our new [search index purge](https://wordpress.org/plugins/yoast-seo-search-index-purge/) plugin to work. You’re encouraged to read [this post about an attachment URL problem](https://yoa.st/2r8) for more info.
->>>>>>> 231e13bb
 
 = 7.5.1 =
 Release Date: May 16th, 2018
@@ -146,41 +144,6 @@
 * Fixes a bug where the sitemap styling could not be loaded when the Site domain differs from the Admin domain.
 * Fixes a bug where the admin bar still used old copy: Dashboard has been renamed to General.
 
-= 7.4.2 =
-Release Date: May 3rd, 2018
-
-Bugfixes:
-* Fixes automatic image size detection for OpenGraph images. When an image was used that was too large, we wouldn't output the `og:image` tag. That is now fixed.
-* Fixes a bug where portrait images where not allowed for the OpenGraph image.
-
-
-= 7.4.1 =
-Release Date: May 2nd, 2018
-
-Bugfixes:
-* Re-adds `wpseo_opengraph_image_size` filter. This will completely override any automatic size determination our code does. This filter now also applies to all ways an `og:image` can be determined: In the content, as a featured image or as set in our Facebook image setting.
-* Fixes an unintended backwards incompatible change which caused "Warning: Illegal string offset ‘url’ in".
-* Fixes an unintended change which caused SVGs to be included in consideration for the `og:image` tag. SVG images are not allowed by Facebook, so these should never be used in the `og:image` tag.
-
-= 7.4.0 =
-Release Date: May 1st, 2018
-
-Enhancements:
-* Adds OpenGraph image dimension-meta tags for more images.
-* Excludes images from being used in OpenGraph meta tags, if the image is larger than 2MB.
-* Adds caching for images found in a post to reduce load.
-* Adds image alt tag to the OpenGraph output, using the meta tag `og:image:alt`.
-* Adds the `is_post_type_viewable` WordPress function to improve support for the `wpseo_accessible_post_types` filters.
-
-Bugfixes:
-* Fixes a bug where a non-array value causes a fatal error when `cron_schedules` filter has been executed.
-* Fixes a bug where not all database tables were removed when a subsite was deleted in a multisite environment.
-* Fixes a bug where deleting multiple posts might cause performance issues. Props to [Moeini](https://github.com/abolfazl-moeini).
-
-Other:
-* Introduces a message, warning about dropping of PHP 5.2 support in an upcoming version.
-* Alters the configuration service text in the Configuration Wizard when a user is already running Yoast SEO Premium. Previously the text contained a reference to getting a bundled copy of Premium, even if the user was already running Premium.
-
 = Earlier versions =
 
 For the changelog of earlier versions, please refer to https://yoa.st/yoast-seo-changelog