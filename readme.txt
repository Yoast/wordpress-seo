=== Yoast SEO ===
Contributors: yoast, joostdevalk, omarreiss
Donate link: https://yoa.st/1up
License: GPLv3
License URI: http://www.gnu.org/licenses/gpl.html
Tags: SEO, XML sitemap, Content analysis, Readability, Schema
Tested up to: 6.0
Stable tag: 19.3
Requires PHP: 5.6.20

Improve your WordPress SEO: Write better content and have a fully optimized WordPress site using the Yoast SEO plugin.

== Description ==

### Yoast SEO: the #1 WordPress SEO plugin

Since 2008 Yoast SEO has helped millions of websites worldwide to **rank higher in search engines**.

Yoast’s mission is **SEO for Everyone**. Our plugin’s users range from the bakery around the corner to some of the most popular sites on the planet.

Yoast SEO Free contains everything that you need to manage your SEO, and the [Yoast SEO Premium](https://yoa.st/1v8) plugin and its extensions unlock even more tools and functionality.

#### GET AHEAD OF THE COMPETITION
To rank highly in search engines, you need to beat the competition. You need a better, faster, stronger website than the people who sell or do the same kinds of things as you.

Yoast SEO is the most-used WordPress SEO plugin, and has helped millions of people like you to get ahead, and to stay ahead.

#### TAKING CARE OF YOUR WORDPRESS SEO
Yoast SEO is packed full of features, designed to help visitors and search engines to get the most out of your website. Some of our favourites are:

* Automated technical SEO improvements, like **canonical URLs** and **meta tags**.
* Advanced **XML sitemaps**; making it easy for Google to understand your site structure.
* Title and meta description templating, for **better branding** and consistent snippets in the search results.
* An in-depth Schema.org integration that will **increase your chance of getting rich results**, by helping search engines to understand your content.
* Full control over **site breadcrumbs**, so that users and search engines always know where they are.
* **Faster loading times** for your whole website, due to an innovative way of managing data in WordPress.
* **[Premium]** E-mail support for our [Yoast SEO Premium](https://yoa.st/1v8) users.
* **[Premium]** The possibility to expand Yoast SEO with the [News SEO](https://yoa.st/1uv), [Video SEO](https://yoa.st/1uw), [Local SEO](https://yoa.st/1uu) and [WooCommerce SEO](https://yoa.st/3rh) extensions.
* **[Premium]** **New!** Yoast SEO Premium comes with wide-ranging crawl settings that help you improve how search engines crawl your site.
* **[Premium]** **New!** Yoast SEO Premium comes with an IndexNow integration to ping search engines like Microsoft Bing whenever you publish or update content.

#### WRITE KILLER CONTENT WITH YOAST SEO
We know content is king, that's why Yoast SEO is famous for its **state-of-the-art content and SEO analysis**. Yoast SEO gives you:

* **SEO analysis**: an invaluable tool while writing SEO-friendly content with the right (focus) keyphrases in mind.
* **Readability analysis**: ensures that humans and search engines can read and understand your content.
* **Full language support** for: English, German, French, Dutch, Spanish, Italian, Russian, Indonesian, Polish, Portuguese, Arabic, Swedish, Hebrew, Hungarian, Turkish, Czech, Norwegian, Slovak and Greek.
* **A Google preview**, which shows what your listings will look like in the search results. Even on mobile devices!
* **Innovative Schema blocks** for the WordPress block editor, so that your FAQ and HowTo content can be shown directly in the search results. Plus a breadcrumbs block to guide your users.
* **[Premium] Internal linking blocks** to easily improve the structure of your content. Easily add a **table of contents block**, a **related links block**, a **subpages** block, or **siblings block**! Plus, we’ll keep adding these easy-to-add blocks to improve your site structure.
* **[Premium]** Social previews to show you how your content will be shown on Twitter and Facebook. Plus: Social Appearance Templates to guarantee a consistent look.
* **[Premium]** The Insights tool that shows you what your text focuses on. This way you can keep your article in line with your keyphrases.
* **[Premium]** Optimize your content for synonyms and related keyphrases.
* **[Premium]** Optimize your article for different word forms of your keyphrases, as the singular and plural. But also different verb forms, synonyms, and related keyphrases. This makes for more natural content!
* **[Premium]** Automatic internal linking suggestions: write your article and get automatic suggested posts to link to!
* **[Premium]** An orphaned content filter to detect posts that have no links pointing towards them!
* **[Premium]** SEO workouts to make working on your site as easy as ABC. These SEO workflows will get your site into shape in no time!
* **[Premium]** **New!** Yoast SEO Premium comes with a new word complexity feature that gives you actionable feedback on using difficult words. This feature is in beta and English only for now.

#### KEEP YOUR SITE IN PERFECT SHAPE

Whether you are an online entrepreneur, blogger or content creator, a developer, a (WordPress) SEO expert or a business owner, Yoast SEO helps you keep your website in perfect shape by:

* Tuning the engine of your website, so you can work on creating great content!
* Giving you **cornerstone content** and **internal linking** features to help you optimize your site structure in a breeze.
* Translating your content to **structured data** where possible, to help search engines understand your website.
* Helping you manage your team: with our **SEO roles** you can give colleagues access to specific sections of the Yoast SEO plugin.
* **[Premium] Automatically creating redirects** when URLs change or when pages are deleted, and providing tools to manage or create redirects.
* **[Premium]** Showing you **social previews** to manage the way your page is shared on social networks like Facebook and Twitter.

#### TRUST THE EXPERTS

Yoast is powered by a team of expert developers, testers, software architects, and SEO consultants. They work constantly to stay at the cutting edge of WordPress SEO, and to improve the plugin with every release.

Yoast SEO is the **only WordPress SEO plugin made by world-renowned SEO experts**.

### GET PREMIUM SUPPORT

The Yoast team offers regular support on the WordPress.org forums. But we hope you understand that we prioritize our Premium customers. This one-on-one email support is available to people who have purchased Yoast SEO Premium.

Did you know that [Yoast SEO Premium](https://yoa.st/1v8) contains a lot of extra features:

* A **redirect manager** that prevents “404: page not found” errors
* Optimize without worrying about over-optimization with **intelligent word form recognition** available in multiple languages.
* **Internal linking blocks** to structure your site easily.
* **Internal linking suggestions** while you’re writing.
* Preview your content to see what it will look like in the search results and when shared on social media using the **Google preview** and **social preview**.
* **Cornerstone content checks** that point search engines to your most important pages.
* Connect Yoast SEO to Zapier to easily **create zaps that instantly share your published posts** with 2000+ destinations like Twitter, Facebook, and much more.

If you are serious about your WordPress SEO, install the [Yoast SEO Premium plugin](https://yoa.st/1v8)! **Costs a little, saves a lot of time!**

#### OUR EXTENSIONS TO FURTHER IMPROVE YOUR WORDPRESS SEO
Check out these SEO add-ons by Yoast:

* **[Yoast Local SEO](https://yoa.st/1uu)** optimizes your website for a local audience.
* **[Yoast Video SEO](https://yoa.st/1uw)** ensures that Google understands what your video is about, increasing the chances of ranking in the video results.
* **[Yoast News SEO](https://yoa.st/1uv)** for news websites that want to improve their visibility and performance in Google News.
* **[WooCommerce SEO](https://yoa.st/3rh)** for all online shops that want to perform better in the search results and social media.

These extensions work fine with the free version of Yoast SEO. Of course, the premium extensions also include 24/7 support.

Oh, don't forget: our **[Yoast Academy](https://yoa.st/3ri)** is for all entrepreneurs, bloggers, and anyone who wants to learn more about optimizing websites, improving your WordPress SEO, and if you want to take your content to the next level!

### INTEGRATIONS

Yoast SEO integrates seamlessly into a range of themes and plugins. We work particularly well with:

* The [WordPress block editor](https://wordpress.org/support/article/wordpress-editor/) (or ‘Gutenberg’ editor).
* The official [AMP](https://wordpress.org/plugins/amp/) plugin, which changes your templates to use the ‘AMP’ HTML format.
* Google’s [Web Stories](https://wordpress.org/plugins/web-stories/) plugin, which helps you to create ‘[web stories](https://amp.dev/about/stories/)’.
* The [Advanced Custom Fields](https://wordpress.org/plugins/advanced-custom-fields/) plugin, when you also activate the [ACF Content Analysis for Yoast SEO](https://wordpress.org/plugins/acf-content-analysis-for-yoast-seo/) plugin.
* The [Elementor](https://wordpress.org/plugins/elementor/) website builder.
* [Zapier](https://zapier.com/apps/yoast-seo/integrations), which helps you automate your publishing flow.
* [Algolia](https://wordpress.org/plugins/wp-search-with-algolia/) integration to improve the quality of your site search.
* [WordProof](https://wordproof.com/), which helps you prove ownership by adding timestamps.

### BUG REPORTS

Do you want to report a bug for Yoast SEO? Best to do so in the WordPress SEO [repository on GitHub](https://github.com/Yoast/wordpress-seo). Please note that GitHub is not a support forum and issues will be closed if they don’t meet the bug requirements.

### READ MORE

Want more information on search engine optimization and Yoast SEO? Have a look at:

* The [Yoast SEO Plugin](https://yoa.st/1v8) official homepage.
* The [Yoast SEO Help center](https://yoa.st/1va).
* [WordPress SEO - The definitive Guide by Yoast](https://yoa.st/1v6).
* Other [WordPress Plugins](https://yoa.st/1v9) by Team Yoast.
* Also follow Yoast on [Facebook](https://facebook.com/yoast), [Instagram](https://www.instagram.com/yoast/) & [Twitter](https://twitter.com/yoast).

== Installation ==
Starting with Yoast SEO consists of just two steps: installing and setting up the plugin. Yoast SEO is designed to work with your site’s specific needs, so don’t forget to go through the Yoast SEO first-time configuration as explained in the ‘after activation’ step!

### INSTALL YOAST SEO FROM WITHIN WORDPRESS

1. Visit the plugins page within your dashboard and select ‘Add New’;
1. Search for ‘Yoast SEO’;
1. Activate Yoast SEO from your Plugins page;
1. Go to ‘after activation’ below.

### INSTALL YOAST SEO MANUALLY

1. Upload the ‘wordpress-seo’ folder to the /wp-content/plugins/ directory;
1. Activate the Yoast SEO plugin through the ‘Plugins’ menu in WordPress;
1. Go to ‘after activation’ below.

### AFTER ACTIVATION

1. You should see (a notice to start) the Yoast SEO first-time configuration;
1. Go through this configuration and set up the plugin for your site;
1. You’re done!

== Frequently Asked Questions ==

= How do the XML Sitemaps in the Yoast SEO plugin work? =

Having an XML sitemap can be beneficial for SEO, as Google can retrieve essential pages of a website very fast, even if the internal linking of a site isn’t flawless.
The sitemap index and individual sitemaps are updated automatically as you add or remove content and will include the post types you want search engines to index. Post Types marked as noindex will not appear in the sitemap. [Learn more about XML Sitemaps](https://yoa.st/3qt).

= How can I add my website to Google Search Console? =

It is straightforward to add your website to Google Search Console.
1. Create a Google Search Console account and login into your account.
2. Click ‘Add a property’ under the search drop-down.
3. Enter your website URL in the box and click ‘Continue’.
4. Click the arrow next to ‘HTML tag’ to expand the option.
5. Copy the meta tag.
6. Log in to your WordPress website.
7. Click on ‘SEO’ in the dashboard.
8. Click on ‘General’.
9. Click on the ‘Webmaster Tools’ tab.
10. Paste the code in the Google field and click ‘Save Changes’.
11. Go back to Google Search Console and click ‘Verify’.

If you want more details steps, please visit [our article on our help center](https://yoa.st/3qu).

= How do I implement Yoast SEO breadcrumbs? =

The steps below are a temporary solution as manual edits made to theme files may be overwritten with future theme updates. Please contact the theme developer for a permanent solution. We’ve written an article about the [importance of breadcrumbs for SEO](https://yoa.st/3qv).

To implement the [breadcrumbs](https://yoa.st/3qw) function in Yoast SEO, you will have to edit your theme. We recommend that prior to any editing of the theme files, a backup is taken. Your host provider can help you take a backup.
Copy the following code into your theme where you want the breadcrumbs to be. If you are not sure, you will need to experiment with placement:

<code>
<?php
if ( function_exists( 'yoast_breadcrumb' ) ) {
    yoast_breadcrumb( '<p id="breadcrumbs">','</p>' );
}
?>
</code>

Common places where you could place your breadcrumbs are inside your `single.php` and/or `page.php` file just above the page’s title. Another option that makes it really easy in some themes is by just pasting the code in `header.php` at the very end.

In most non-WooTheme themes, this code snippet should not be added to your `functions.php` file.
Alternatively, you can manually add the breadcrumb shortcode to individual posts or pages: `[wpseo_breadcrumb]`

If you need more details or a step by step guide, read our [Implementation guide for Yoast SEO breadcrumbs](https://yoa.st/3qx).

= How do I noindex URLS? =

Yoast SEO provides multiple options for setting a URL or group of URLs to noindex. [Read more about how to do this in this guide](https://yoa.st/3qy/).

= Google shows the wrong description, how do I fix this? =

If you’ve crafted nice meta descriptions for your blog posts, nothing is more annoying than Google showing another description for your site completely in the search result snippet.

Possible causes could be:
1. wrong description in code
2. Google cache is outdated
3. Search term manipulation
4. Google ignored the meta description

You can [read more here on how to solve the issue with the wrong description](https://yoa.st/3qz).

= How often is Yoast SEO updated? =

Yoast SEO is updated every two weeks. If you want to know why, please read [this post on why we release every two weeks](https://yoa.st/3q-)!

= How do I get support? =

As our free plugin is used by millions of people worldwide, we cannot offer you all one on one support. If you have trouble with the Yoast SEO for WordPress plugin, you can get help on the support forums here at [wordpress.org](https://wordpress.org/support/plugin/wordpress-seo/) or by checking out our help center at [yoast.com/help/](https://yoa.st/3r1).

The plugins you buy at Yoast are called ‘premium plugins’ (even if Premium isn’t in its name) and include a complete year of free updates and premium support. This means you can contact our support team if you have any questions about that plugin.

[Read more on how to get support](https://yoa.st/3r2)

= I have a different question than listed here =

Your question has most likely been answered on our help center: [yoast.com/help/](https://yoa.st/1va).

== Screenshots ==

1. The Yoast SEO plugin general meta box. You'll see this on edit post pages, for posts, pages and custom post types.
2. Example of the SEO analysis functionality.
3. Example of the readability analysis functionality.
4. Overview of site-wide SEO problems and possible improvements.
5. Control over which features you want to use.
6. Easily import SEO data from other SEO plugins like All In One SEO pack, HeadSpace2 SEO and wpSEO.de.

== Changelog ==

= 19.4 =
Release Date: July 26th, 2022
<<<<<<< HEAD
=======

>>>>>>> 41cab37c
Enhancements:

* Allows marking inside of Classic editor blocks in the Block/Gutenberg editor.
* Enhances the Integrations page and relocates it in the Yoast SEO sidebar menu.
* Improves Schema for archive pages by using the featured image of the first post as `primaryImageOfPage` and by removing `potentialAction`.
* Improves Schema for attachment pages by setting the proper `primaryImage` attribute.
* Improves the text analysis by adding curly (“”) and angular quotation marks («»).
* Improves the text analysis by filtering out all versions of the ampersand (&).
* Removes the date from the meta description for WooCommerce products.

Bugfixes:

* Fixes a bug where an `Undefined index: SERVER_NAME` warning would be triggered in cronjobs or WP CLI commands.

= 19.3 =
Release Date: July 12th, 2022

Yoast SEO 19.3 is out today! In this release, we’ve rolled out some improvements to our Schema structured data implementation. In addition, we also added an Insights tab with information about your content, improved our content analyses and a whole lot more. Read more about what's new in Yoast SEO 19.3 in [our release post in English](https://yoa.st/release-12-7-22) or [our release post in Spanish](https://yoa.st/release-12-7-22-spanish)!

Enhancements:

* Adds an Insights tab to the editors which contains the Flesch reading ease score and feedback, (estimated) reading time, and word count. Since the Flesch reading ease score has been moved to the insights tab, it is removed from the readability analysis.
* Changes the `@id` of the main Schema `WebPage` node to be just the permalink for the current page, for interoperability with other plugins.
* Changes the logic of the Schema generation to prefer featured image and in-content images instead of OpenGraph and Twitter images.
* Uses the site logo set in the customizer as the logo in our Schema `Organization` output when a site has not set a logo in the Yoast SEO settings.
* Improves the author meta tag to be displayed only on posts.
* Adds a `wpseo_meta_author` hook to filter the content of the author meta tag.
* Improves sentence recognition for German by disregarding ordinal numbers as potential sentence boundaries.
* Adds canonical HTTP headers from RSS feeds to their parent URLs (for instance your homepage, or specific categories or tags), so the feeds themselves don't show up in search results.
* Makes sure the `link` tag in the RSS feeds' `channel` section links to the most specific URL possible (for instance the category or tag the RSS feed is for) instead of the homepage.
* Makes sure the title separator chosen in Yoast SEO is used for RSS feed titles too.

Bugfixes:

* Fixes a bug where the focus keyphrase in the Wincher integration table on posts and terms would not be marked with an asterisk.
* Fixes a bug where a warning would be triggered when author data wasn't available for a post.
* Fixes a bug where disabled settings in the General page would be set to `Off` upon saving the settings form.
* Fixes a bug where the desktop preview would show a truncated title, while the title length progress bar and title width assessment would indicate that the title length was still within the limits.
* Fixes a bug where the keyphrase density assessment errors, or fails to mark the found keyphrases in the text, when using keyphrases that include some regular expression control characters, for example brackets.

= Earlier versions =
For the changelog of earlier versions, please refer to [the changelog on yoast.com](https://yoa.st/yoast-seo-changelog).<|MERGE_RESOLUTION|>--- conflicted
+++ resolved
@@ -242,10 +242,7 @@
 
 = 19.4 =
 Release Date: July 26th, 2022
-<<<<<<< HEAD
-=======
-
->>>>>>> 41cab37c
+
 Enhancements:
 
 * Allows marking inside of Classic editor blocks in the Block/Gutenberg editor.
