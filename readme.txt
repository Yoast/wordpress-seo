--- conflicted
+++ resolved
@@ -123,10 +123,6 @@
 
 Enhancements:
 
-<<<<<<< HEAD
-* Adds a step in the configuration wizard for enabling (or disabling) the advanced settings.
-=======
->>>>>>> 015d0514
 * Adds an importer for the SEO Ultimate plugin SEO data.
 * Adds an importer for the SEOpressor plugin SEO data.
 * Adds links to explanatory articles on the features tab.
