--- conflicted
+++ resolved
@@ -6,12 +6,8 @@
 Tags: SEO, XML sitemap, Google Search Console, Content analysis, Readability
 Requires at least: 4.8
 Tested up to: 4.9.5
-<<<<<<< HEAD
-Stable tag: 7.4.2
-=======
 Stable tag: 7.5
 Requires PHP: 5.2.4
->>>>>>> 686bb4bd
 
 Improve your WordPress SEO: Write better content and have a fully optimized WordPress site using the Yoast SEO plugin.
 
