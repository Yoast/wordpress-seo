=== WordPress SEO by Yoast ===
Contributors: joostdevalk
Donate link: http://yoast.com/
License: GPLv3
License URI: http://www.gnu.org/licenses/gpl.html
Tags: seo, SEO, google, meta, meta description, search engine optimization, xml sitemap, xml sitemaps, google sitemap, sitemap, sitemaps, robots meta, rss, rss footer, yahoo, bing, news sitemaps, XML News Sitemaps, WordPress SEO, WordPress SEO by Yoast, yoast, multisite, canonical, nofollow, noindex, keywords, meta keywords, description, webmaster tools, google webmaster tools, seo pack
Requires at least: 3.5
Tested up to: 3.8
<<<<<<< HEAD
Stable tag: 1.5.0-beta
=======
Stable tag: 1.4.23
>>>>>>> 4b228988

Improve your WordPress SEO: Write better content and have a fully optimized WordPress site using the WordPress SEO plugin by Yoast.

== Description ==

WordPress out of the box is already technically quite a good platform for SEO, this was true when I wrote my original [WordPress SEO](http://yoast.com/articles/wordpress-seo/) article in 2008 (and updated every few months) and it's still true today, but that doesn't mean you can't improve it further! This plugin is written from the ground up by Joost de Valk and his team at [Yoast](http://yoast.com/) to improve your site's SEO on *all* needed aspects. While this [WordPress SEO plugin](http://yoast.com/wordpress/seo/) goes the extra mile to take care of all the technical optimization, more on that below, it first and foremost helps you write better content.  WordPress SEO forces you to choose a focus keyword when you're writing your articles, and then makes sure you use that focus keyword everywhere.

= Premium Support =
The Yoast team does not provide support for the WordPress SEO plugin on the WordPress.org forums. One on one email support is available to people who bought the [Premium WordPress SEO plugin](http://yoast.com/wordpress/seo-premium/) only. You should also check out the [Local SEO](http://yoast.com/wordpress/local-seo/) and [Video SEO](http://yoast.com/wordpress/video-seo/) extensions to WordPress SEO, these of course come with support too.

= Write better content with WordPress SEO =
Using the snippet preview you can see a rendering of what your post or page will look like in the search results, whether your title is too long or too short and your meta description makes sense in the context of a search result. This way the plugin will help you not only increase rankings but also increase the click through for organic search results.

= Page Analysis =
The WordPress SEO plugins [Linkdex Page Analysis](http://yoast.com/content-seo-wordpress-linkdex/) functionality checks simple things you're bound to forget. It checks, for instance, if you have images in your post and whether they have an alt tag containing the focus keyword for that post. It also checks whether your posts are long enough, if you've written a meta description and if that meta description contains your focus keyword, if you've used any subheadings within your post, etc. etc.

The plugin also allows you to write meta titles and descriptions for all your category, tag and custom taxonomy archives, giving you the option to further optimize those pages.

Combined, this plugin makes sure that your content is the type of content search engines will love!

= Technical WordPress Search Engine Optimization =
While out of the box WordPress is pretty good for SEO, it needs some tweaks here and there. This WordPress SEO plugin guides you through some of the settings needed, for instance by reminding you to enable pretty permalinks. But it also goes beyond that, by automatically optimizing and inserting the meta tags and link elements that Google and other search engines like so much:

= Meta & Link Elements =
With the WordPress SEO plugin you can control which pages Google shows in its search results and which pages it doesn't show. By default, it will tell search engines to index all of your pages, including category and tag archives, but only show the first pages in the search results. It's not very useful for a user to end up on the third page of your "personal" category, right?

WordPress itself only shows canonical link elements on single pages, WordPress SEO makes it output canonical link elements everywhere. Google has recently announced they would also use `rel="next"` and `rel="prev"` link elements in the `head` section of your paginated archives, this plugin adds those automatically, see [this post](http://yoast.com/rel-next-prev-paginated-archives/ title="rel=next & rel=prev for paginated archives") for more info.

= XML Sitemaps =
WordPress SEO has the most advanced XML Sitemaps functionality in any WordPress plugin. Once you check the box, it automatically creates XML sitemaps and notifies Google & Bing of the sitemaps existence. These XML sitemaps include the images in your posts & pages too, so that your images may be found better in the search engines too.

These XML Sitemaps will even work on large sites, because of how they're created, using one index sitemap that links to sub-sitemaps for each 1,000 posts. They will also work with custom post types and custom taxonomies automatically, while giving you the option to remove those from the XML sitemap should you wish to.

Because of using [XSL stylesheets for these XML Sitemaps](http://yoast.com/xsl-stylesheet-xml-sitemap/), the XML sitemaps are easily readable for the human eye too, so you can spot things that shouldn't be in there.

= RSS Optimization =
Are you being outranked by scrapers? Instead of cursing at them, use them to your advantage! By automatically adding a link to your RSS feed pointing back to the original article, you're telling the search engine where they should be looking for the original. This way, the WordPress SEO plugin increases your own chance of ranking for your chosen keywords and gets rid of scrapers in one go!

= Breadcrumbs =
If your theme is compatible, and themes based on Genesis or by WooThemes for instance often are, you can use the built-in Breadcrumbs functionality. This allows you to create an easy navigation that is great for both users and search engines and will support the search engines in understanding the structure of your site.

Making your theme compatible isn't hard either, check [these instructions](http://yoast.com/wordpress/breadcrumbs/).

= Edit your .htaccess and robots.txt file =
Using the built-in file editor you can edit your WordPress blogs .htaccess and robots.txt file, giving you direct access to the two most powerful files, from an SEO perspective, in your WordPress install.

= Social Integration =
SEO and Social Media are heavily intertwined, that's why this plugin also comes with a Facebook OpenGraph implementation and will soon also support Google+ sharing tags.

= Multi-Site Compatible =
This WordPress SEO plugin, unlike some others, is fully Multi-Site compatible. The XML Sitemaps work fine in all setups and you even have the option, in the Network settings, to copy the settings from one blog to another, or make blogs default to the settings for a specific blog.

= Import & Export functionality =
If you have multiple blogs, setting up plugins like this one on all of them might seem like a daunting task. Except that it's not, because what you can do is simple: you set up the plugin once. You then export your settings and simply import them on all your other sites. It's that simple!

= Import functionality for other WordPress SEO plugins =
If you've used All In One SEO Pack or HeadSpace2 before using this plugin, you might want to import all your old titles and descriptions. You can do that easily using the built-in import functionality. There's also import functionality for some of the older Yoast plugins like Robots Meta and RSS footer.

Should you have a need to import from another SEO plugin or from a theme like Genesis or Thesis, you can use the [SEO Data Transporter](http://wordpress.org/extend/plugins/seo-data-transporter/) plugin, that'll easily convert your SEO meta data from and to a whole set of plugins like Platinum SEO, SEO Ultimate, Greg's High Performance SEO and themes like Headway, Hybrid, WooFramework, Catalyst etc.

Read [this migration guide](http://yoast.com/all-in-one-seo-pack-migration/) if you still have questions about migrating from another SEO plugin to WordPress SEO.

= WordPress SEO Plugin in your Language! =
Currently a huge translation project is underway, translating WordPress SEO in as much as 24 languages. So far, the translations for French and Dutch are complete, but we still need help on a lot of other languages, so if you're good at translating, please join us at [translate.yoast.com](http://translate.yoast.com).

= News SEO =
Be sure to also check out the [News SEO module](http://yoast.com/wordpress/seo/news-seo/) if you need Google News Sitemaps. It tightly integrates with WordPress SEO to give you the combined power of News Sitemaps and full Search Engine Optimization.

= Further Reading =
For more info, check out the following articles:

* [WordPress SEO - The definitive Guide by Yoast](http://yoast.com/articles/wordpress-seo/).
* Once you have great SEO, you'll need the [best WordPress Hosting](http://yoast.com/articles/wordpress-hosting/).
* The [WordPress SEO Plugin](http://yoast.com/wordpress/seo/) official homepage.
* Other [WordPress Plugins](http://yoast.com/wordpress/) by the same author.
* Follow Yoast on [Facebook](https://facebook.com/yoast) & [Twitter](http://twitter.com/yoast).

== Installation ==

1. Upload the `wordress-seo` folder to the `/wp-content/plugins/` directory
1. Activate the WordPress SEO plugin through the 'Plugins' menu in WordPress
1. Configure the plugin by going to the `SEO` menu that appears in your admin menu

== Frequently Asked Questions ==

You'll find the [FAQ on Yoast.com](http://yoast.com/wordpress/seo/faq/).

== Screenshots ==

1. The WordPress SEO plugin general meta box. You'll see this on edit post pages, for posts, pages and custom post types.
2. Some of the sites using this WordPress SEO plugin.
3. The WordPress SEO settings for a taxonomy.
4. The fully configurable XML sitemap for WordPress SEO.
5. Easily import SEO data from All In One SEO pack and HeadSpace2 SEO.
6. Example of the Page Analysis functionality.
7. The advanced section of the WordPress SEO meta box.

== Changelog ==

<<<<<<< HEAD
= 1.5.0-beta

This release contains tons and tons of bugfixes and security improvements. Credits for this release go to Juliette Reinders Folmer aka [Jrf](http://profiles.wordpress.org/jrf).
Also a heartfelt thanks go out to the beta testers who tested all the changes.

This version also incorporates the [SEO Extended](http://wordpress.org/plugins/seo-extended/) plugin functionality into WP SEO with graceful thanks to [Faison](http://profiles.wordpress.org/faison/) and [Scott Offord](http://profiles.wordpress.org/scottofford/) for their great work on this plugin.

**This version contains a lot of changes under the hood which will break backward compatibility, i.e. once you've upgraded, downgrading will break things.** So make sure you make a backup of your settings before upgrading.


* Bugfixes
	* Major overhaul of the way the plugin deals with options. This should fix a truck-load of bugs and provides improved security.
	* Major overhaul of the way the plugin deals with post meta values. This should fix a truck-load of bugs and provides improved security.
	* Bow out early from displaying the post/taxonomy metabox if the post/taxonomy is not public (no use adding meta data which will never be displayed).
	* Added error message when user tries to restore to defaults a non-existent blog (only applies to multi-site installations).
	* Fix bug in delete_sitemaps() - wrong retrieval of needed options.
	* Failed meta description removal would still change the relevant option as if it had succeeded.
	* Corrected adding of hidden fb_admins fields to social form.
	* Renamed a number of options as they ran the risk of being overwritten by post type/taxonomy options which could get the same name.
	* Added sanitation/improved validation to $_GET and $_POST variables if/when they are used in a manner which could cause security issues.
	* Admin -> Titles & Meta's -> Post types would show attachments even when attachment redirection to post was enabled
	* Fixed: wpseo_invalid_custom_taxonomy() message (html issue)
	* Fixed: wpseo_translate_score would never return score, but always the css value
	* Fixed: category rewrite rules could have errors for categories without parent categories
	* Fixed: text analysis did not respect the blog character encoding. This may or may not solve a number of related bugs.


* Enhancements
	* The [SEO Extended](http://wordpress.org/plugins/seo-extended/) plugin functionality has now been integrated into WP SEO.
	* If WP_DEBUG is on or if you have set the special constant WPSEO_DEBUG, a block with the currently saved options will be shown on the settings pages.
	* Added error message for when meta description removal fails.
	* Added option to add meta keywords to post type archives.
	* [Usability] Proper field labels for user profile form fields
	* General jQuery efficiency improvements.

* Other:
	* Removed statement for compatibility with WP < 3.4 as minimum requirement for WP SEO is now 3.5
	* Removed some old (commented out) code



= To do =
Deal with version number
Double-check that I've caught each and every option in use
Double-check that the forms send in all options, if one is missed, fall back to $old value
Rewrite the wpseo_defaults() function
Rewrite & move the reset_defaults() function
Double-check the maybe_upgrade() function
Double-check option-import from other plugins


/**
 * @todo Add minified versions of css and js files
 * @todo Double-check Code style review (codesniffer)
 * @todo auto-loading
 */









= Trunk =

* Bugfixes
	* Fix for serious sitemap issue which caused all pages of a split sitemap to be the same (show the first 1000 urls) - props [Jrf](http://profiles.wordpress.org/jrf).
	* Fix issue with user capability authorisation check as reported by [scienceandpoetry](https://github.com/scienceandpoetry) in issue [#492](https://github.com/Yoast/wordpress-seo/issues/492) - props [Jrf](http://profiles.wordpress.org/jrf).
	* Fixed canonical rel links was causing an error when given an invalid taxonomy, issue [#306](https://github.com/Yoast/wordpress-seo/issues/306) - props [Jrf](http://profiles.wordpress.org/jrf).
	
* Enhancement
	* Shortcode now also available to ajax requests - props [Jrf](http://profiles.wordpress.org/jrf).
=======
= 1.4.23 =

* Bugfixes
	* Fix for serious sitemap issue which caused all pages of a split sitemap to be the same (show the first 1000 urls) - props [Jrf](http://profiles.wordpress.org/jrf).
	* Fixed a bug in the WPSEO tour in WP Network installs
	* clean_permalink 301 redirect issue when using https - props [pirategaspard](https://github.com/pirategaspard)
>>>>>>> 4b228988
	
* i18n
	* Updated cs_CZ, fa_IR, fr_FR, hu, hu_HU, pl_PL, ru_RU & zh_CN

	
= 1.4.22 =

* Bugfixes
	* Reverted change to XML sitemaps stylesheet URL as that was giving issues on multisite installs.
	* Reverted change to XML sitemap loading as we were no longer exposing some variables that other plugins relied upon.
	* Fix bug with author sitemap showing for everyone.

* Enhancement
	* No longer save empty meta post variables, issue [#463](https://github.com/Yoast/wordpress-seo/issues/463). Clean up of DB is coming in future release, if you want to clean your DB now, see that issue for SQL queries.

= 1.4.21 =

* Bugfixes
	* Fix notice for `ICL_LANGUAGE_CODE` not being defined.
	* Fix missing function in install by adding a require.

= 1.4.20 =

* Bugfixes
	* Fixed bug where posts set to _always_ index would not end up in XML sitemap.
	* Fix _Invalid argument supplied for foreach()_ notice for WPML as reported by [pbearne](https://github.com/pbearne) - props [Jrf](http://profiles.wordpress.org/jrf).
	* Yoast tracking cron job will now unschedule on disallowing of tracking, on deactivation and on uninstall, inspired by [Bluebird Blvd.](http://wordpress.org/support/topic/found-active-tracking-device-after-deleting-wp-seo-months-ago) - props [Jrf](http://profiles.wordpress.org/jrf).
	* Fix issue [#453](https://github.com/Yoast/wordpress-seo/issues/435): setting shop as homepage caused a notice and wrong title with WooCommerce.
	* Fixed a bug [#449](https://github.com/Yoast/wordpress-seo/issues/449) where a canonical, when manually set for a category, tag or term, could get pagination added to it on paginated pages, when it shouldn't.
	* Fixed a bug where manually set canonicals would end up in `rel="next"` and `rel="prev"` tags.
	* Fixed a bug [#450](https://github.com/Yoast/wordpress-seo/issues/450) where noindexed pages would appear in the HTML sitemap.
	* Fixed a bug where non-public taxonomies would appear in the HTML sitemap.
	* Fixed quotes not working in meta title and description for terms, issue [#405](https://github.com/Yoast/wordpress-seo/issues/405).
	* Make sure author sitemap works when they should.
	* Fix some notices in author sitemap, issue [#402](https://github.com/Yoast/wordpress-seo/issues/402).
	* Fix breadcrumbs being broken on empty post type archives, issue [#443](https://github.com/Yoast/wordpress-seo/issues/443).
	* Fixed a possible caching issue when `title_test` option remained set, issue [#419](https://github.com/Yoast/wordpress-seo/issues/419).
	* Make sure og:description is shown on homepage when it's left empty in settings, fixes [#441](https://github.com/Yoast/wordpress-seo/issues/441).
	* Make sure there are no WPML leftovers in our title, issue [#383](https://github.com/Yoast/wordpress-seo/issues/383).
	* Fix padding on fix it buttons with 3.8 design, issue [#400](https://github.com/Yoast/wordpress-seo/issues/400).
	* Hide SEO columns in responsive admin ( in 3.8 admin design ), issue [#445](https://github.com/Yoast/wordpress-seo/issues/445).

* Misc
	* Switch back to MailChimp for newsletter subscribe.
    * Default to nofollowing links in RSS feed footers.

* i18n
  * Updated es_ES, pt_BR & ru_RU
  * Added sk_SK

= 1.4.19 =

* Enhancements
	* Added the option to upload a separate image for Facebook in the Social tab.
	* Added published time, last modified time, tags and categories to OpenGraph output, to work with Pinterests new article pin.
	* Added a filter for post length requirements in the Analysis tab.
	* If there is a term description, use it in the OpenGraph description for a term archive page.
	* Applied a number of settings form best practices - props [Jrf](http://profiles.wordpress.org/jrf).
	* File inclusion best practices applied - props [Jrf](http://profiles.wordpress.org/jrf).
	* Breadcrumbs for Custom Post Types now take the CPT->label instead of CPT->labels->menu_name as text parameter, as suggested by [katart17](http://wordpress.org/support/profile/katart17) and [Robbert V](http://wordpress.org/support/profile/robbert-v) - props [Jrf](http://profiles.wordpress.org/jrf).

* Bugfixes
	* Move all rewrite flushing to shutdown, so it doesn't break other plugins who add their rewrites late.
	* Fixed the wrong naming of the L10n JS object, props [Otto](http://profiles.wordpress.org/otto42).
	* Improved form support for UTF-8 - props [Jrf](http://profiles.wordpress.org/jrf).
	* Corrected faulty multisite option registration - props [Jrf](http://profiles.wordpress.org/jrf).
	* Fixed appropriate use of plugins_url() to avoid breaking hooked in filters - props [Jrf](http://profiles.wordpress.org/jrf).
	* (Temporary) fix for metabox styling for users using the MP6 plugin - props [Jrf](http://profiles.wordpress.org/jrf).
	* Minor fix in localization loading - props [Jrf](http://profiles.wordpress.org/jrf).
	* Fixed [Missing argument 3 for wpseo_upgrader_process_complete](https://github.com/Yoast/wordpress-seo/issues/327) notice for WP 3.7+, thanks [vickyindo](https://github.com/vickyindo), [Wendyhihi](https://github.com/Wendihihi) and [Theressa1](https://github.com/Theressa1) for reporting - props [Jrf](http://profiles.wordpress.org/jrf).

* i18n
  * Updated ru_RU, tr_TK and Hr

= 1.4.18 =

* Unhooking 'shutdown' (part of the NGG fix in 1.4.16) caused caching plugins to break, fixed while preserving NGG fix.
* These changes were pushed in later but were deemed not important enough to force an update:
	* Updated newsletter subscription form to reflect new newsletter system.
	* Documentation
		* Updated readme.txt to reflect support changes.
		* Moved old sections of changelog to external file.
	* i18n
    * Updated pt_PT

= 1.4.17 =

* Missed a line in the commit of the option to stop stop words cleaning.

= 1.4.16 =

* Fix for compatibility with NextGen Gallery.

* Enhancements
	* Add option to enable slug stop word cleaning, find it under SEO -> Permalinks. It's on by default.
	* Remove tracking variables from the Yoast Tracking that weren't used.

* i18n
    * Updated de_DE, fa_IR, fi, hu_HU, it_IT, pl_PL, sv_SE and tr_TK

= 1.4.15 =

* Bugfixes
	* Fix the white XML sitemap errors caused by non-working XSL.
	* Fixed the errors in content analysis reporting an H2 was not found when it was really there.
	* Fix slug stopwords removal, props [amm350](https://github.com/amm350).
	* Fix PHP Notice logged when site has capabilities created without 3rd value in args array, props [mbijon](https://github.com/mbijon).
	* Fix the fact that meta description template for archive pages didn't work, props [MarcQueralt](https://github.com/MarcQueralt).
	* Prevent wrong shortcodes (that echo instead of return) from causing erroneous output.
	* Fix edge cases issue for keyword in first paragraph test not working.
	* Revert change in 1.4.14 that did a `do_shortcode` while in the `head` to retrieve images from posts, as too many plugins crash then, instead added `wpseo_pre_analysis_post_content` filter there as well.

= 1.4.14 =

This release contains tons and tons of bugfixes, thanks in *large* part to [Jrf](http://profiles.wordpress.org/jrf), who now has commit rights to the code on Github directly. Please join me in thanking her for her efforts!

* Notes:
    * Our GitHub repository moved to [https://github.com/Yoast/wordpress-seo](https://github.com/Yoast/wordpress-seo), old links should redirect but please check.

* Bugfixes
    * Switch to stock autocomplete file and fix clash with color picker, props [Heinrich Luehrsen](http://www.luehrsen-heinrich.de/).
    * Prevent strip category base code from breaking Custom Post Type rewrites, props [Steve Hulet](http://about.me/stevehulet).
    * Fixed [issue with canonical links](http://wordpress.org/support/topic/serious-canonical-issue-with-paginated-posts) on last page of paginated posts - props [maxbugfiy](http://wordpress.org/support/profile/maxbuxfiy)
    * Fixed bug in shortcode removal from meta description as reported by [professor44](http://profiles.wordpress.org/professor44/) - props [Jrf](http://profiles.wordpress.org/jrf).
    * Fixed bug preventing saving of taxonomy meta data on first try - props [Jrf](http://profiles.wordpress.org/jrf).
    * Fixed small (potential) issue in wpseo_title_test() - props [Jrf](http://profiles.wordpress.org/jrf).
    * Fixed bug where RSS excerpt would be double wrapped in `&lt;p&gt;` tags as reported by [mikeprince](http://profiles.wordpress.org/mikeprince) - props [Jrf](http://profiles.wordpress.org/jrf).
    * Fixed HTML validation error: Duplicate id Twitter on Social tab - props [Jrf](http://profiles.wordpress.org/jrf).
    * Fixed undefined index notice as reported by [szepeviktor](http://profiles.wordpress.org/szepeviktor).
    * Fixed error in a database query as reported by [Watch Teller](http://wordpress.org/support/profile/watchteller) - props [Jrf](http://profiles.wordpress.org/jrf).
    * Fixed small issue with how styles where enqueued/registered - props [Jrf](http://profiles.wordpress.org/jrf).
    * Fixed bug in alt text of score dots as [reported by Rocket Pixels](http://wordpress.org/support/topic/dots-on-hover-over-show-na-tooltip) - props [Jrf](http://profiles.wordpress.org/jrf).
    * Applied best practices to all uses of preg_ functions fixing some bugs in the process - props [Jrf](http://profiles.wordpress.org/jrf).
    * Fixed bug in processing of `%%ct_<custom-tax-name>%%` as [reported by Joy](http://wordpress.org/support/topic/plugin-dies-when-processing-ct_desc_) - props [Jrf](http://profiles.wordpress.org/jrf).
    * Fixed: no more empty og: or twitter: tags. Also added additional escaping where needed - props [Jrf](http://profiles.wordpress.org/jrf).
    * Fixed: Meta description tag discovery looked in parent theme header file even when a child theme is the current theme - props [Jrf](http://profiles.wordpress.org/jrf).
    * Fixed: Using the 'Fix it' button would remove the meta description tag from the parent theme header file, even when a child theme is the current theme - props [Jrf](http://profiles.wordpress.org/jrf).
    * Fixed: Using the 'Fix it' button would fail if it had already been used once (i.e. if a wpseo backup file already existed) - props [Jrf](http://profiles.wordpress.org/jrf).
    * Fixed repeated unnecessary meta description tag checks on each visit to dashboard page - props [Jrf](http://profiles.wordpress.org/jrf).
    * Fixed: Meta description 'Fix it' feedback message was not shown - props [Jrf](http://profiles.wordpress.org/jrf).
    * Mini-fix for plugin_dir_url - props [Jrf](http://profiles.wordpress.org/jrf).
    * Fixed Author Highlighting to only show authors as possible choice for Google+ Plus author as reported by [Sanoma](https://github.com/jdevalk/wordpress-seo/issues/131) - props [Jrf](http://profiles.wordpress.org/jrf).
    * Fixed `adjacent_rel_links()` for Genesis users - props [benjamin74](https://github.com/benjamin74) for reporting.
    * Replace jQuery .live function with .on(), as .live() has been deprecated and deleted. Props [Viktor Kostadinov](http://www.2buy1click.com/) & [Taco Verdonschot](http://yoast.com/about-us/taco-verdonschot/).
    * Fix how breadcrumbs deal with taxonomy orders. Props [Gaya Kessler](http://www.gayadesign.com/).
    * Fixed some PHP warnings

* Enhancements
    * Added `wpseo_pre_analysis_post_content` filter. This allows plugins to add content to the content that is analyzed by the page analysis functionality.
    * Added `wpseo_genesis_force_adjacent_rel_home` filter to allow forcing of rel=next / rel=prev links on the homepage pagination for Genesis users, they're off by default.
    * Make `$wpseo_metabox` a global, props [Peter Chester](http://tri.be/).
    * No need to show Twitter image when OpenGraph is showing, props [Gary Jones](http://garyjones.co.uk/).
    * Make sure WPML works again, props [dominykasgel](https://github.com/dominykasgel).
    * Added checks for the meta description tag on theme switch, on theme update and on (re-)activation of the WP SEO plugin including a visual warning if the check would warrant it - props [Jrf](http://profiles.wordpress.org/jrf).
    * Added the ability to request re-checking a theme for the meta description tag. Useful when you've manually removed it (to get rid of the warning), inspired by [tzeldin88](http://wordpress.org/support/topic/plugin-wordpress-seo-by-yoast-your-theme-contains-a-meta-description-which-blocks-wordpress-seo) - props [Jrf](http://profiles.wordpress.org/jrf).
    * OpenGraph image tags will now also be added for images added to the post via shortcodes, as suggested by [msebald](http://wordpress.org/support/topic/ogimage-set-to-default-image-but-articlepage-has-own-images?replies=3#post-4436317) - props [Jrf](http://profiles.wordpress.org/jrf).
    * Added 'wpseo_breadcrumb_single_link_with_sep' filter which allows users to filter a complete breadcrumb element including the separator - props [Jrf](http://profiles.wordpress.org/jrf).
    * Added 'wpseo_stopwords' filter which allows users to filter the stopwords list - props [Jrf](http://profiles.wordpress.org/jrf).
    * Added 'wpseo_terms' filter which allows users to filter the terms string - props [Jrf](http://profiles.wordpress.org/jrf).
    * Hide advanced tab for users for which it has been disabled, as [suggested by jrgmartin](https://github.com/jdevalk/wordpress-seo/issues/93) - props [Jrf](http://profiles.wordpress.org/jrf).
    * Updated Facebook supported locales list for og:locale

* i18n
    * Updated languages tr_TK, fi, ru_RU & da_DK
    * Added language hi_IN
    * Updated wordpress-seo.pot file

= 1.4.13 =

* Bugfixes
	* Fixed ampersand (&) in site title in Title Templates loading as &amp;
	* Fixed error when focus keyword contains a / - props [Jrf](http://profiles.wordpress.org/jrf).
	* Fixed issue with utf8 characters in meta description - props [Jrf](http://profiles.wordpress.org/jrf).
	* Fixed undefined property error - props [Jrf](http://profiles.wordpress.org/jrf).
	* Fixed undefined index error for the last page of the tour - props [Jrf](http://profiles.wordpress.org/jrf).
	* Fixed undefined index error for images without alt - props [Jrf](http://profiles.wordpress.org/jrf).
    * Fix output of author for Google+ when using a static front page - props [petervanderdoes](https://github.com/petervanderdoes).
    * Keyword density calculation not working when special character in focus keyword - props [siriuzwhite](https://github.com/siriuzwhite).
    * Reverse output buffer cleaning for XML sitemaps, as that collides with WP Super Cache, thanks to [Rarst](https://github.com/Rarst) for finding this.
    * Fix canonical and rel=prev / rel=next links for paginated home pages using index.php links.
    * Fixed og:title not following title settings.
* Enhancements
	* Improved breadcrumbs and titles for 404 pages - props [Jrf](http://profiles.wordpress.org/jrf).
    * Moved XSL stylesheet from a static file in wp-content folder to a dynamic one, allowing it to work for sites that prevented the wp-content dir from being opened directly, f.i. through Sucuri's hardening.
    * Added a link in the XSL pointing back to the sitemap index on individual sitemaps.
    * When remove replytocom is checked in the permalink settings, these are now also redirected out.
    * Added filters to OpenGraph output functions that didn't have them yet.

= 1.4.12 =

* Bugfixes
	* Submit button displays again on Titles & Metas page.
	* SEO Title now calculates length correctly.
	* Force rewrite titles should no longer reset wrongly on update.

= 1.4.11 =

* i18n
	* Updated de_DE, ru_RU, zh_CN.
* Bugfixes
    * Make rel="publisher" markup appear on every page.
    * Prevent empty property='article:publisher' markup from being output .
    * Fixed twitter:description tag should only appears if OpenGraph is inactive.
    * og:description will default to get_the_excerpt when meta description is blank (similar to how twitter:description works).
	* Fixes only 25 tags (and other taxonomy) are being indexed in taxonomy sitemaps.
	* Fix lastmod dates for taxonomies in XML sitemap index file.
* Enhancements
	* Changed Social Admin section to have a tab-layout.
	* Moved Google+ section from Homepage tab of Titles & Metas to Social tab.
	* Make twitter:domain use WordPress site name instead of domain name.
	* Added more output filters in the Twitter class.

= 1.4.10 =

* Fixes
    * Caching was disabled in certain cases, this update fixes that.
* Enhancements
    * Added option to disable author sitemap.
    * If author pages are disabled, author sitemaps are now automatically disabled.

= 1.4.9 =

* i18n
    * Updated .pot file
    * Updated ar, da_DK, de_DE, el_GR, es_ES, fa_IR, fr_FR, he_IL, id_ID, nl_NL, ro_RO, sv_SE & tr_TK
    * Added hr & sl_SI
    * Many localization fixes
* Bugfixes
    * Fixed sitemap "loc" element to have encoded entities.
    * Honor the language setting if other plugins set the language.
    * sitemap.xml will now redirect to sitemap_index.xml if it doesn't exist statically.
    * Added filters 'wpseo_sitemap_exclude_post_type' and 'wpseo_sitemap_exclude_taxonomy' to allow themes/plugins to exclude entries in the XML sitemap.
    * Added RTL support, some CSS fixes.
    * Focus word gets counted in meta description when defined by a template.
    * Fixed some bugs with the focus keyword in the first paragraph test.
    * Fixed display bug in SEO Title column when defined by a template ('Page # of #').
    * Fixed a few strict notices that would pop up in WP 3.6.
    * Prevent other plugins from overriding the WP SEO menu position.
    * Enabled the advanced tab for site-admins on a multi-site install.
	* Fixed post save error when page analysis is disabled.
	* OpenGraph frontpage og:description and og:image tags now properly added to the frontpage.
* Enhancements
    * Added an HTML sitemap shortcode [wpseo_sitemap].
    * Added an XML sitemap listing the author profile URLs.
    * Added detection of Yoast's robots meta plugin and All In One SEO plugins, plugin now gives a notice to import settings and disable those plugins.
    * Prevent empty image tags in Twitter Cards - props [Mike Bijon](https://github.com/mbijon).
    * Add new `twitter:domain` tag  - props [Mike Bijon](https://github.com/mbijon).
    * Add support for Facebooks new OG tags for media publishers.
	* Allow authorship to be removed per post type.

= 1.4.7 =

* Properly fix security bug that should've been fixed in 1.4.5.
* Move from using several $options arrays in the frontend to 1 class wide option.
* Instead of firing all plugin options as function within head function, attach them to `wpseo_head` action, allowing easier filtering and changing.
* Where possible, use larger images for Facebook Opengraph.
* Add several filters and actions around social settings.

= 1.4.6 =

* Fix a possible fatal error in tracking.

= 1.4.5 =

* Bug fixes:
    * Fix security issue which allowed any user to reset settings.
    * Allow saving of SEO metadata for attachments.
    * Set the max-width of the snippet preview to 520px to look more like Google search results, while still allowing it to work on lower resolutions.
* Enhancements:
    * Remove the shortlink http header when the hide shortlink checkbox is checked.
    * Added a check on focus keyword in the page analysis functionality, checking whether a focus keyword has already been used before.
    * Update how the tracking class calculates users to improve speed.

= 1.4.4 =

* Fix changelog for 1.4.3
* Bugfixes
    * Fix activation bug.
* i18n
	* Updated es_ES, id_ID, he_IL.

= 1.4.3 =

* Bugfixes
    * Register core SEO menu at a lower than default prio so other plugins can tie in more easily.
    * Remove alt= from page analysis score divs.
    * Make site tracking use the site hash consistently between plugins.
    * Improve popup pointer removal.

= 1.4.2 =

* Bugfixes
    * Made the sitemaps class load in backend too so it always generates rewrites correctly.
    * Changed > to /> in class-twitter.php for validation as XHTML.
    * Small fix in metabox CSS for small screens (thx [Ryan Hellyer](http://ryanhellyer.net)).
    * Load classes on plugins_loaded instead of immediately on load to allow WPML to filter options.
* i18n
    * Updated bs_BA, cs_CZ, da_DK, de_DE, fa_IR, fr_FR, he_IL, hu_HU, id_ID, it_IT, nl_NL, pl_PL, pt_BR, ru_RU and tr_TR

= 1.4.1 =

* i18n:
    * Updated .pot file
    * Updated bg_BG, bs_BA, cs_CZ, fa_IR, hu_HU, pl_PL & ru_RU
* Bugfixes:
    * Focus keyword check now works again in all cases.
    * Fix typo in Video SEO banner.
* Enhancements:
    * Don't show banners for plugins you already have.

= 1.4 =

* i18n & documentation:
    * Updated Hebrew (he_IL)
    * Updated Italian (it_IT)
    * Updated Dutch (nl_NL)
    * Updated Swedish (sv_SE)
    * Updated some strings to fix typos.
    * Removed affiliate links from readme.txt.
* Bugfixes:
    * Fixed a bug in saving post meta details for revisions.
    * Prevent an error when there are no posts for post type.
    * Fix the privacy warning to point to the right place.
* Enhancements:
    * Slight performance improvement in <head> functionality by not resetting query when its not needed (kudos to @Rarst).
    * Slight performance improvement in options call by adding some caching (kudos to @Rarst as well).
    * Changed inner workings of search engine ping, adding YOAST_SEO_PING_IMMEDIATELY constant to allow immediate ping on publish.
    * Changed design of meta box, moving much of the help text out in favor of clicking on a help icon.
    * Removed Linkdex branding from page analysis functionality.

= 1.3.4.4 =

* Bug with revisions in XML sitemap for some weird combinations.
* Improved logic for rel=publisher on frontpage.
* Allow variables in meta description for post type archive.
* Improved counting of images for page analysis.
* updated Turkish (tr_TR)
* updated Russian (ru_RU)
* updated Indonesian (id_ID)
* updated French (fr_FR)
* updated Czech (cs_CZ)
* added Japanese (ja)

= 1.3.4.3 =

* Regex annoyances anyone? Sigh. Bug fixed.

= 1.3.4.2 =

* Added missing filter for meta box priority.
* Fixed bug in JS encoding.

= 1.3.4.1 =

* Bug in page analysis regex.

= 1.3.4 =

* Fix bug in custom field value retrieval for new drafts.
* Fix bug in meta box value for checkboxes (only used currently in News extension).
* Remove redirect added in 1.3.3 as it seems to cause loops on some servers, will investigate later.
* Add option to filter `wpseo_admin_pages` so more pages can use WP SEO admin stylesheets.
* Prevent notice for images without alt tags.
* Use mb_string when possible.

= 1.3.3 =

* Properly `$wpdb->prepare` all queries that need preparing.
* Fix wrong escaping in admin pointers.
* Make %%currentdate%% and %%currenttime%% variables respect WP date format settings.
* Add %%currentday%% format.
* Force remove Jetpack OpenGraph.
* Fix the weird addition of `noindex, nofollow` on URLs with ?replytocom that was added in 3.5.
* Force XML sitemap to be displayed on the proper domain URL, so XSLT works.

= 1.3.2 =

* Updated wordpress-seo.pot
* Updated Turkish (tr_TR) filename.
* Updated Spanish (es_ES) translation.
* Fixed bug where non-admin users couldn't save their profile updates.
* Fixed bug with the same OpenGraph image appearing multiple times.
* Fixed bug that would prevent import and export of plugin settings.
* Try to do a redirect back after saving settings.
* Properly allow for attachment pages in XML sitemaps, default them to off.
* Fixed annoying bug where checkboxes wouldn't display as "checked" even when the value was set to true.
* Show post type name and taxonomy name (as opposed to label) next to labels in XML sitemap settings to more easily identify post types and taxonomies.
* Switch tracking to a daily cronjob instead of an admin process to prevent tracking from slowing down admin interface.
* Focus keyword detection now properly works for diacritical focus keywords as well.
* Properly apply filters to meta desc and titles in admin grid.
* Properly detect new versions of Facebook plugin too.
* Allow changing of the number of posts per XML sitemap, to prevent memory issues on certain installs.

= 1.3.1.1 =

* Some of that escaping was too aggressive.

= 1.3.1 =

* Fix somewhat too aggressive escaping of content.
* Added notice text for non-existing .htaccess file / robots.txt file.

= 1.3 =

* Long list of small fixes and improvements to code best practices after Sucuri review. Fixes 3 small security issues.
* Updated .pot file
* Updated Danish (da_DK), Indonesian (id_ID), Chinese (zh_CN), Russian (ru_RU), Norwegian (nb_NO), Turkish (tr_TK), Hebrew (he_IL) and Persian (fa_IR).
* Added Arabic (ar), Catalan (ca) and Romanian (ro_RO).

== Upgrade Notice ==

= 1.5.0-beta =
* Major overhaul of the way the plugin deals with option. Upgrade highly recommended. Please do verify your settings after the upgrade.<|MERGE_RESOLUTION|>--- conflicted
+++ resolved
@@ -6,11 +6,7 @@
 Tags: seo, SEO, google, meta, meta description, search engine optimization, xml sitemap, xml sitemaps, google sitemap, sitemap, sitemaps, robots meta, rss, rss footer, yahoo, bing, news sitemaps, XML News Sitemaps, WordPress SEO, WordPress SEO by Yoast, yoast, multisite, canonical, nofollow, noindex, keywords, meta keywords, description, webmaster tools, google webmaster tools, seo pack
 Requires at least: 3.5
 Tested up to: 3.8
-<<<<<<< HEAD
 Stable tag: 1.5.0-beta
-=======
-Stable tag: 1.4.23
->>>>>>> 4b228988
 
 Improve your WordPress SEO: Write better content and have a fully optimized WordPress site using the WordPress SEO plugin by Yoast.
 
@@ -110,7 +106,6 @@
 
 == Changelog ==
 
-<<<<<<< HEAD
 = 1.5.0-beta
 
 This release contains tons and tons of bugfixes and security improvements. Credits for this release go to Juliette Reinders Folmer aka [Jrf](http://profiles.wordpress.org/jrf).
@@ -172,27 +167,24 @@
 
 
 
-
-
-
-
 = Trunk =
 
-* Bugfixes
-	* Fix for serious sitemap issue which caused all pages of a split sitemap to be the same (show the first 1000 urls) - props [Jrf](http://profiles.wordpress.org/jrf).
+
+* Bugfixes
 	* Fix issue with user capability authorisation check as reported by [scienceandpoetry](https://github.com/scienceandpoetry) in issue [#492](https://github.com/Yoast/wordpress-seo/issues/492) - props [Jrf](http://profiles.wordpress.org/jrf).
 	* Fixed canonical rel links was causing an error when given an invalid taxonomy, issue [#306](https://github.com/Yoast/wordpress-seo/issues/306) - props [Jrf](http://profiles.wordpress.org/jrf).
-	
+	* Sitemap shortcode sql had hard-coded table name which could easily cause the shortcode display to fail. Fixed. - props [Jrf](http://profiles.wordpress.org/jrf).
+
 * Enhancement
 	* Shortcode now also available to ajax requests - props [Jrf](http://profiles.wordpress.org/jrf).
-=======
+
+
 = 1.4.23 =
 
 * Bugfixes
 	* Fix for serious sitemap issue which caused all pages of a split sitemap to be the same (show the first 1000 urls) - props [Jrf](http://profiles.wordpress.org/jrf).
 	* Fixed a bug in the WPSEO tour in WP Network installs
 	* clean_permalink 301 redirect issue when using https - props [pirategaspard](https://github.com/pirategaspard)
->>>>>>> 4b228988
 	
 * i18n
 	* Updated cs_CZ, fa_IR, fr_FR, hu, hu_HU, pl_PL, ru_RU & zh_CN
