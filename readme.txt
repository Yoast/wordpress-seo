=== Yoast SEO ===
Contributors: yoast, joostdevalk, tacoverdo, omarreiss, atimmer, jipmoors
Donate link: https://yoa.st/1up
License: GPLv3
License URI: http://www.gnu.org/licenses/gpl.html
Tags: SEO, XML sitemap, Content analysis, Readability
Requires at least: 5.2
Tested up to: 5.4
<<<<<<< HEAD
Stable tag: 14.0-indexables-RC2
=======
Stable tag: 13.3
>>>>>>> d797de4d
Requires PHP: 5.6.20

Improve your WordPress SEO: Write better content and have a fully optimized WordPress site using the Yoast SEO plugin.

== Description ==

### Yoast SEO: the #1 WordPress SEO plugin

Since 2008 Yoast SEO has helped millions of websites worldwide to rank higher in search engines. This WordPress SEO plugin helps you with your search engine optimization. Are you not entirely convinced? Yoast SEO is the favorite WordPress SEO plugin of millions of users worldwide!

As Yoast’s mission is **SEO for Everyone**, the plugin’s users range from the bakery around the corner to some of the most popular sites on the planet.

#### DON’T LET YOUR COMPETITORS WIN
Do you know who your competitors are in your niche? There’s a reason why they are your competitors: they do what you do. And they might even do it better right now. That does not mean you can't win from them, but it does mean you need all the help to get on top and stay on top! Yoast SEO is here to help you out as we’ve helped millions of people worldwide with their WordPress SEO efforts.

#### TAKING CARE OF YOUR WORDPRESS SEO
Yoast SEO does everything in its power to please both visitors and search engine spiders. A dedicated team of developers, testers, architects and SEO experts work daily to improve the plugin with every release. Yoast SEO offers:

* Title and meta description templating for better branding and consistent snippets in the search results.
* A state-of-the-art Schema implementation helps search engines make sense of your site and increases the chance on those coveted rich results.
* The most advanced XML Sitemaps functionality at the push of a button.
* Full control over your site's breadcrumbs.
* Automatically set canonical URLs to avoid duplicate content.
* **[Premium]** support for our [Yoast SEO Premium](https://yoa.st/1v8) users.
* **[Premium]** the ability to expand Yoast SEO with the [News SEO](https://yoa.st/1uv), [Video SEO](https://yoa.st/1uw), [Local SEO](https://yoa.st/1uu) and [WooCommerce SEO](https://yoa.st/3rh) extensions.

#### WRITE KILLER CONTENT WITH YOAST SEO
We know content is king, that's why Yoast SEO is famous for its readability analysis and its SEO analysis. Yoast SEO gives you:

* The SEO analysis: an invaluable tool to write SEO-friendly texts with the right (focus) keywords in mind.
* The readability analysis: make sure that you are writing easy-to-digest, engaging content for both visitors and search engines.
* Our snippet preview that shows you how your post or page will look in the search results. Even on mobile! 
* An **FAQ** and **HowTo** block for the WordPress editor so search engines know when you are serving a FAQ page or HowTo guides.
* **[Premium]** Social previews to show you how your content will be shown on Twitter and Facebook.
* **[Premium]** The Insights tool that shows you what your text focuses on. This way you can keep your article in line with your keyphrases.
* **[Premium]** The ability to optimize your article for synonyms and related keyphrases.
* **[Premium]** We now recognize different word forms of your keyphrase, like singular and plurals, but also different tenses of verbs (just in English for now). It helps you improve your text in a more natural way.
* **[Premium]** Automatic internal linking suggestions: write your article and automatically get suggested posts to link to! 

#### KEEP YOUR SITE IN PERFECT SHAPE

Whether you are a **business owner** or **blogger**, a **content creator**, a **developer** or an **SEO expert**: Yoast SEO helps you keep your website in perfect shape. Yoast SEO:

* Tunes the engine of your website so you can focus on creating great content.
* Gives you cornerstone content and internal linking features to help you rank for the right keywords with the right pages.
* Helps you manage your team's WordPress SEO efforts: with our SEO roles you can give colleagues access to specific sections of the Yoast SEO plugin.
* Has a bulk editor so you can make large-scale edits to the titles and meta descriptions of your website.
* Translates your content to structured data where possible to help search engines understand your website.
* **[Premium]** Gives you social previews to manage the way your page is shared on social networks like Facebook and Twitter.
* **[Premium]** Has a full redirect manager to keep your site healthy by easily redirecting deleted pages and changed URLs.

### Premium support

The Yoast team aims to provide regular support for the Yoast SEO plugin on the WordPress.org forums. But please understand that we do prioritize our premium support. This one-on-one email support is available to people who [bought Yoast SEO Premium](https://yoa.st/1v8).

Did you know that the [Yoast SEO Premium](https://yoa.st/1v8) also has several extra features: 

* It gives you the option to have **synonyms and related keyphrases**.
* A **redirect manager** that f.i. helps you prevent 404 Page Not Found errors.
* **Internal linking** suggestions while you write.
* Write more natural with our automatic **recognition of word forms**
* **Cornerstone content checks** to point search engines to your main pages.

The [Yoast SEO Premium plugin](https://yoa.st/1v8) is well worth your investment!

#### Our addons to further improve your WordPress SEO
You should also check out these other products by Yoast:

* **[Yoast Local SEO](https://yoa.st/1uu)** to optimize all website that serve a local audience, like certain small businesses, or businesses with multiple locations.
* **[Yoast Video SEO](https://yoa.st/1uw)** to make sure Google understands what you video is about, thus increasing your chances to rank in video results.
* **[Yoast News SEO](https://yoa.st/1uv)** for websites that are in Google News and want to optimize all news articles for the best indexation and ranking.
* **[WooCommerce SEO](https://yoa.st/3rh)** for all online shops that want to perform better in search engines and on social platforms.

They work with the FREE version of Yoast SEO already, and these premium extensions of course come with support too.

Oh, and don't forget: our **[Yoast Academy](https://yoa.st/3ri)** is for all the business owners, bloggers and everyone else who wants to learn more about optimizing websites, improving their WordPress SEO and taking their online content to the next level.

### Bug reports

Bug reports for Yoast SEO are welcomed in our WordPress SEO [repository on GitHub](https://github.com/Yoast/wordpress-seo). Please note that GitHub is not a support forum, and that issues that aren’t properly qualified as bugs will be closed.

### Further Reading

For more info on search engine optimization and WordPress SEO in specific, check out the following:

* The [Yoast SEO Plugin](https://yoa.st/1v8) official homepage.
* The [Yoast SEO Knowledgebase](https://yoa.st/1va).
* [WordPress SEO - The definitive Guide by Yoast](https://yoa.st/1v6).
* Other [WordPress Plugins](https://yoa.st/1v9) by the same team.
* Follow Yoast on [Facebook](https://facebook.com/yoast), [Instagram](https://www.instagram.com/yoast/) & [Twitter](https://twitter.com/yoast).

== Installation ==
Starting with Yoast SEO consists of just two steps: installing and setting up the plugin. Yoast SEO is designed to work with your site’s specific needs, so don’t forget to go through the Yoast SEO configuration wizard as explained in the ‘after activation’ step!

### INSTALL YOAST SEO FROM WITHIN WORDPRESS

1. Visit the plugins page within your dashboard and select ‘Add New’;
1. Search for ‘Yoast SEO’;
1. Activate Yoast SEO from your Plugins page;
1. Go to ‘after activation’ below.

### INSTALL YOAST SEO MANUALLY

1. Upload the ‘wordpress-seo’ folder to the /wp-content/plugins/ directory;
1. Activate the Yoast SEO plugin through the ‘Plugins’ menu in WordPress;
1. Go to ‘after activation’ below.

### AFTER ACTIVATION

1. You should see (a notice to start) the Yoast SEO configuration wizard;
1. Go through the configuration wizard and set up the plugin for your site;
1. You’re done!

== Frequently Asked Questions ==

= How do the XML Sitemaps in the Yoast SEO plugin work? =

Having an XML sitemap can be beneficial for SEO, as Google can retrieve essential pages of a website very fast, even if the internal linking of a site isn’t flawless.
The sitemap index and individual sitemaps are updated automatically as you add or remove content and will include the post types you want search engines to index. Post Types marked as noindex will not appear in the sitemap. [Learn more about XML Sitemaps](https://yoa.st/3qt).

= How can I add my website to Google Search Console? =

It is straightforward to add your website to Google Search Console. 
1. Create a Google Search Console account and login into your account.
1. Click ‘Add a property’ under the search drop-down.
1. Enter your website URL in the box and click ‘Continue’.
1. Click the arrow next to ‘HTML tag’ to expand the option.
1. Copy the meta tag.
1. Log in to your WordPress website.
1. Click on ‘SEO’ in the dashboard.
1. Click on ‘General’.
1. Click on the ‘Webmaster Tools’ tab.
1. Paste the code in the Google field and click ‘Save Changes’.
1. Go back to Google Search Console and click ‘Verify’.

If you want more details steps, please visit [our article on our knowledge base](https://yoa.st/3qu).

= How do I implement Yoast SEO breadcrumbs? =

The steps below are a temporary solution as manual edits made to theme files may be overwritten with future theme updates. Please contact the theme developer for a permanent solution. We’ve written an article about the [importance of breadcrumbs for SEO](https://yoa.st/3qv). 

To implement the [breadcrumbs]https://yoa.st/3qw) function in Yoast SEO, you will have to edit your theme. We recommend that prior to any editing of the theme files, a backup is taken. Your host provider can help you take a backup.
Copy the following code into your theme where you want the breadcrumbs to be. If you are not sure, you will need to experiment with placement:

```
<?php
*if* ( function_exists(‘yoast_breadcrumb’) ) {
  yoast_breadcrumb( ‘<p id=“breadcrumbs”>’,’</p>’ );
}
?>
```

Common places where you could place your breadcrumbs are inside your `single.php` and/or `page.php` file just above the page’s title. Another option that makes it really easy in some themes is by just pasting the code in `header.php`at the very end.

In most non-WooTheme themes, this code snippet should not be added to your `functions.php` file. 
Alternatively, you can manually add the breadcrumb shortcode to individual posts or pages: `[wpseo_breadcrumb]`

If you need more details or a step by step guide, read our [Implementation guide for Yoast SEO breadcrumbs](https://yoa.st/3qx).

= How do I noindex URLS? =

Yoast SEO provides multiple options for setting a URL or group of URLs to noindex. [Read more about how to do this in this guide](https://yoa.st/3qy/).

= Google shows the wrong description, how do I fix this? =

If you’ve crafted nice meta descriptions for your blog posts, nothing is more annoying than Google showing another description for your site completely in the search result snippet. 

Possible causes could be:
1. wrong description in code
2. Google cache is outdated
3. Search term manipulation
4. Google ignored the meta description

You can [read more here on how to solve the issue with the wrong description](https://yoa.st/3qz).

= How often is Yoast SEO updated? =

Yoast SEO is updated every two weeks. If you want to know why, please read [this post on why we release every two weeks](https://yoa.st/3q-)!

= How do I get support? =

As our free plugin is used by millions of people worldwide, we cannot offer you all one on one support. If you have trouble with the Yoast SEO for WordPress plugin, you can get help on the support forums here at [wordpress.org](https://wordpress.org/support/plugin/wordpress-seo/) or by checking out or knowledge base at [kb.yoast.com](https://yoa.st/3r1). 

The plugins you buy at Yoast are called ‘premium plugins’ (even if Premium isn’t in its name) and include a complete year of free updates and premium support. This means you can contact our support team if you have any questions about that plugin.

[Read more on how to get support](https://yoa.st/3r2)

= I have a different question than listed here =

Your question has most likely been answered on our knowledge base: [kb.yoast.com](https://yoa.st/1va).

== Screenshots ==

1. The Yoast SEO plugin general meta box. You'll see this on edit post pages, for posts, pages and custom post types.
2. Example of the SEO analysis functionality.
3. Example of the readability analysis functionality.
4. Overview of site-wide SEO problems and possible improvements.
5. Control over which features you want to use.
6. Easily import SEO data from other SEO plugins like All In One SEO pack, HeadSpace2 SEO and wpSEO.de.

== Changelog ==

= 13.4 =
Release Date: March 31st, 2020

Bugfixes:
* Fixes a bug where the host part of URLs could contain reserved characters, like spaces and brackets. Props to [stodorovic](https://github.com/stodorovic)

= 13.3 =
Release Date: March 17th, 2020

Our current string of releases focusing on improving our code is continuing with Yoast SEO 13.3. In this release, we have a Schema structured data addition and several improvements to how Yoast SEO handles URLs. Read on in [our 13.3 release post](https://yoa.st/release-13-3)!

Enhancements:

* Makes sure all URL fields show an unencoded URL after saving, even when the user input was encoded.
* Requires all URLs in URL input fields to begin with either ‘/’ or ‘http(s)’. Props to [stodorovic](https://github.com/stodorovic).
* Adds a `potentialAction` entity to the `WebPage` and `Article` Schema pieces.

Bugfixes:

* Fixes a bug where social URLs containing international characters could not be saved. Props to [stodorovic](https://github.com/stodorovic).
* Fixes a bug where encoded characters would be stripped from canonical URLs. Props to [stodorovic](https://github.com/stodorovic) and [Shahram Rahbari](https://github.com/ShahramRahbari).

Other:

* Changes the cURL Health Check category from `recommended` to `critical`.

= Earlier versions =
For the changelog of earlier versions, please refer to [the changelog on yoast.com](https://yoa.st/yoast-seo-changelog).<|MERGE_RESOLUTION|>--- conflicted
+++ resolved
@@ -6,11 +6,7 @@
 Tags: SEO, XML sitemap, Content analysis, Readability
 Requires at least: 5.2
 Tested up to: 5.4
-<<<<<<< HEAD
 Stable tag: 14.0-indexables-RC2
-=======
-Stable tag: 13.3
->>>>>>> d797de4d
 Requires PHP: 5.6.20
 
 Improve your WordPress SEO: Write better content and have a fully optimized WordPress site using the Yoast SEO plugin.
