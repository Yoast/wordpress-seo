=== Yoast SEO ===
Contributors: yoast, joostdevalk, tacoverdo, omarreiss, atimmer, jipmoors
Donate link: https://yoa.st/1up
License: GPLv3
License URI: http://www.gnu.org/licenses/gpl.html
Tags: SEO, XML sitemap, Google Search Console, Content analysis, Readability
Requires at least: 4.8
Tested up to: 4.9.6
<<<<<<< HEAD
Stable tag: 7.8-RC1
=======
Stable tag: 7.7.3
>>>>>>> 6eb4ef1f
Requires PHP: 5.2.4

Improve your WordPress SEO: Write better content and have a fully optimized WordPress site using the Yoast SEO plugin.

== Description ==

### Yoast SEO: the #1 WordPress SEO plugin

Need some help with your search engine optimization? Need an SEO plugin that helps you reach for the stars? Yoast SEO is the original WordPress SEO plugin since 2008. It is the favorite tool of millions of users, ranging from the bakery around the corner to some of the most popular sites on the planet. With Yoast SEO, you get a solid toolset that helps you aim for that number one spot in the search results. Yoast: SEO for everyone.

Yoast SEO does everything in its power to please both visitors and search engine spiders. How? Below you’ll find a small sampling of the powers of Yoast SEO:

#### Taking care of your WordPress SEO

* The most advanced XML Sitemaps functionality at the push of a button.
* Full control over site breadcrumbs: add a piece of code and you’re good to go.
* Set canonical URLs to avoid duplicate content. Never have to worry about Google penalties again.
* Title and meta description templating for better branding and consistent snippets in the search results.
* **[Premium]** Expand Yoast SEO with the News SEO, Video SEO, Local SEO and WooCommerce SEO extensions.
* **[Premium]** Need help? Yoast SEO Premium users get 1 year free access to our awesome support team.

> Note: some features are Premium. Which means you need Yoast SEO Premium to unlock those features. You can [get Yoast SEO Premium here](https://yoa.st/1v8)!

#### Write killer content with Yoast SEO

* Content & SEO analysis: Invaluable tools to write SEO-friendly texts.
* The snippet preview shows you how your post or page will look in the search results - even on mobile. Yoast SEO Premium even has social media previews!
* **[Premium]** The Insights tool shows you what your text focuses on so you can keep your article in line with your keywords.
* **[Premium]** Multiple focus keywords: Optimize your article for synonyms and related keywords.
* **[Premium]** Automatic internal linking suggestions: write your article and get automatic suggested posts to link to.

#### Keep your site in perfect shape

* Yoast SEO tunes the engine of your site so you can work on creating great content.
* Our cornerstone content and internal linking features help you optimize your site structure in a breeze.
* Integrates with Google Search Console: See how your site performs in the search engines and fix crawl errors.
* Manage SEO roles: Give your colleagues access to specific sections of the Yoast SEO plugin.
* Bulk editor: Make large-scale edits to your site.
* **[Premium]** Social previews to manage the way your page is shared on social networks like Facebook and Twitter.
* **[Premium]** Redirect manager: It keeps your site healthy by easily redirecting errors from Google Search Console, deleted pages and changed URLs.

### Premium support

The Yoast team does not always provide active support for the Yoast SEO plugin on the WordPress.org forums, as we prioritize our email support. One-on-one email support is available to people who [bought Yoast SEO Premium](https://yoa.st/1v8) only.

Note that the [Yoast SEO Premium](https://yoa.st/1v8) also has several extra features too, including the option to have multiple focus keywords, internal linking suggestions, cornerstone content checks and a redirect manager, so it is well worth your investment!

You should also check out the [Yoast Local SEO](https://yoa.st/1uu), [Yoast News SEO](https://yoa.st/1uv) and [Yoast Video SEO](https://yoa.st/1uw) extensions to Yoast SEO. They work with the free version of Yoast SEO already, and these premium extensions of course come with support too.

### Bug reports

Bug reports for Yoast SEO are [welcomed on GitHub](https://github.com/Yoast/wordpress-seo). Please note GitHub is not a support forum, and issues that aren’t properly qualified as bugs will be closed.

### Further Reading

For more info on search engine optimization, check out the following:

* The [Yoast SEO Plugin](https://yoa.st/1v8) official homepage.
* The [Yoast SEO Knowledgebase](https://yoa.st/1va).
* [WordPress SEO - The definitive Guide by Yoast](https://yoa.st/1v6).
* Other [WordPress Plugins](https://yoa.st/1v9) by the same team.
* Follow Yoast on [Facebook](https://facebook.com/yoast) & [Twitter](https://twitter.com/yoast).

== Installation ==

=== From within WordPress ===

1. Visit 'Plugins > Add New'
1. Search for 'Yoast SEO'
1. Activate Yoast SEO from your Plugins page.
1. Go to "after activation" below.

=== Manually ===

1. Upload the `wordpress-seo` folder to the `/wp-content/plugins/` directory
1. Activate the Yoast SEO plugin through the 'Plugins' menu in WordPress
1. Go to "after activation" below.

=== After activation ===

1. You should see (a notice to start) the Yoast SEO configuration wizard.
1. Go through the configuration wizard and set up the plugin for your site.
1. You're done!

== Frequently Asked Questions ==

You'll find answers to many of your questions on [kb.yoast.com](https://yoa.st/1va).

== Screenshots ==

1. The Yoast SEO plugin general meta box. You'll see this on edit post pages, for posts, pages and custom post types.
2. Example of the SEO analysis functionality.
3. Example of the readability analysis functionality.
4. Overview of site-wide SEO problems and possible improvements.
5. Control over which features you want to use.
6. Easily import SEO data from other SEO plugins like All In One SEO pack, HeadSpace2 SEO and wpSEO.de.

== Changelog ==

<<<<<<< HEAD
= 7.8.0 =
Release Date: July 10th, 2018

Bugfixes:
* Fixes a bug where images from password protected posts could potentially end up in OG image tags.
* Fixes a bug where very old notifications could not be be dismissed or restored.
* Fixes a bug where the Insert variable button alignment was incorrect.

Enhancements:
* Improves the way that the OpenGraph is determined for front pages, especially in the case of static front pages.

Other:
* Adds a reminder message to create a redirect if a user deletes a category or tag.
=======
= 7.7.3 =
Release Date: July 2nd, 2018

Bugfixes:
* Disables WordPress' automatic conversion of emoji to images on every page where the snippet editor is present. This conversion is not compatible with React or content editable fields and broke the snippet editor.
* Fixes text directionality for the title and description fields in the snippet editor for right-to-left languages.
* Fixes a bug where the snippet title and description values were saved to the database if they did match the post-type template.

= 7.7.2 =
Release Date: June 29th, 2018

Bugfixes:
* Fixes a bug where the snippet variables selection is hidden behind the WordPress menu when using a right-to-left language.
* Fixes styling in the snippet preview when using a right-to-left language.
* Fixes a bug where the 'insert snippet variable' button placement was inconsistent.
* Migrates WooCommerce Product archive settings to the Shop page, if present and not already set on the Shop page.
>>>>>>> 6eb4ef1f

= 7.7.1 =
Release Date: June 27th, 2018

Bugfixes:
* Fixes a bug where disabling the `post_format` archive would result in it actually being enabled and vice versa.
* Fixes an issue where all replacement variables were being displayed instead of the recommended ones.

Other:
* Restores `currentyear` as a snippet variable.

= 7.7.0 =
Release Date: June 26th, 2018

Enhancements:
* Implements the snippet preview in React. This brings an improved user experience regarding the snippet variables, making it easier to use and discover them.
* Implements the improved snippet variables on the search appearance settings pages.
* Adds an inserter to the title and metadescription fields to make it easier to insert a snippet variable.
* Improves the mobile snippet preview to match the Google mobile search results more closely.
* Changes the behavior of the meta description preview when there is no handwritten meta description. We no longer mimic Google by showing a part of your content, but explain what Google does instead.
* Sends the user to the proper control in the customizer when clicking the link in the "You still have the default WordPress tagline [...]" warning message.
* Adds a `wpseo_attachment_redirect_url` filter to allow changing of the target redirection URL for attachments. This may be necessary to restore the redirect to the parent post. Props to [cawa-93](https://github.com/cawa-93).
* Adds a `wpseo_recommended_replace_vars` filter to allow adding or altering the recommended snippet variables.
* Adds support for JSON-LD breadcrumbs. Props to [teolaz](https://github.com/teolaz)
* Improves the lists of French transition words, stopwords, and function words, props to [Laurent-1971](https://github.com/Laurent-1971).
* Improves the assessment that checks the use of subheadings so that it always returns relevant feedback to the user.
* Adds a notification when a post is removed.
* Overhauls the Content Types section under SEO -> Search Appearance by sectioning the post types and allowing users to collapse them. This is especially handy when you have a lot of custom post types.
* Updates the 'snippet variables tab' of the Help Center to have the new names.
* Adds recommended snippet variables for templates depending on the context.

Bugfixes:
* Fixes a bug where a PHP notice would be triggered when the `opcache.restrict_api` directive was enabled.
* Fixes a bug where restricting SEO setting access to network admins only on a multisite, would still allow regular admins to have access to SEO settings.
* Fixes a bug where dismissing notifications on a single site in a multisite environment, would result in the notification being dismissed on all sites.
* Fixes a bug where the attachment URL would redirect to `wp-admin` if the attachment was located on a different Site URL domain.
* Fixes a bug where MySQL would throw a "Duplicate entry 'X'" error into the error log when attempting to upsert a record in the database.
* Fixes a performance problem where the selecting a fallback Open Graph image would collect the filename for all the images in the content. This has been changed to detecting if an image is usable per image and stopping when a usable image is found.
* Fixes a bug where the term title snippet variable would be replaced by 'undefined' instead of an empty string on posts and pages.
* Fixes a bug where PHP notices got triggered on archive pages when `%%pt_single%%` and/or `%%pt_plural%%` are used in a template.
* Fixes a bug where the configured separator wasn't used in the title template fallback that's being used when no title template has been set.

Deprecated:
* Deprecates the following snippet variables: %%userid%%, %%currenttime%%, %%currentdate%%, %%currentday%%, %%currentmonth%%, %%currentyear%%.

Other:
* Changes the timing on which the capability filter is run to better time when notifications should be initialized.
* Adds X-Redirect-By header to all redirects, making the origin of redirects much easier to debug.

= Earlier versions =

For the changelog of earlier versions, please refer to https://yoa.st/yoast-seo-changelog<|MERGE_RESOLUTION|>--- conflicted
+++ resolved
@@ -6,11 +6,7 @@
 Tags: SEO, XML sitemap, Google Search Console, Content analysis, Readability
 Requires at least: 4.8
 Tested up to: 4.9.6
-<<<<<<< HEAD
 Stable tag: 7.8-RC1
-=======
-Stable tag: 7.7.3
->>>>>>> 6eb4ef1f
 Requires PHP: 5.2.4
 
 Improve your WordPress SEO: Write better content and have a fully optimized WordPress site using the Yoast SEO plugin.
@@ -110,7 +106,6 @@
 
 == Changelog ==
 
-<<<<<<< HEAD
 = 7.8.0 =
 Release Date: July 10th, 2018
 
@@ -124,7 +119,7 @@
 
 Other:
 * Adds a reminder message to create a redirect if a user deletes a category or tag.
-=======
+
 = 7.7.3 =
 Release Date: July 2nd, 2018
 
@@ -141,7 +136,6 @@
 * Fixes styling in the snippet preview when using a right-to-left language.
 * Fixes a bug where the 'insert snippet variable' button placement was inconsistent.
 * Migrates WooCommerce Product archive settings to the Shop page, if present and not already set on the Shop page.
->>>>>>> 6eb4ef1f
 
 = 7.7.1 =
 Release Date: June 27th, 2018
