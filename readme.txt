=== Yoast SEO - Advanced SEO with real-time guidance and built-in AI ===
Contributors: yoast, joostdevalk, tdevalk
Donate link: https://yoa.st/1up
License: GPLv3
License URI: http://www.gnu.org/licenses/gpl.html
Tags: SEO, XML sitemap, Content analysis, Readability, Schema
Tested up to: 6.8
Stable tag: 25.3
Requires PHP: 7.4

Improve your WordPress SEO: Write better content and have a fully optimized WordPress site using the Yoast SEO plugin.

== Description ==

## YOAST SEO: THE #1 WORDPRESS SEO PLUGIN

Since 2008, Yoast SEO has helped millions of websites worldwide to rank higher in search engines.

Yoast’s mission is **SEO for Everyone**. Our plugin’s users range from the bakery around the corner to some of the most popular sites on the planet.

Yoast SEO Free contains everything that you need to manage your SEO, and the [Yoast SEO Premium](https://yoa.st/1v8) plugin and its extensions unlock even more tools and functionality.

### HANDING YOU THE COMPETITIVE EDGE

SEO is the most consistent and cost-effective website traffic source, but it can be a challenging and complex maze. Whether you're just starting out, or an advanced user you don’t have to do this alone. We’re here to help!

You haven't time to learn and keep up with SEO best practices? You aren't alone. Keeping Yoast SEO up-to-date with the latest version means you automatically receive all of the 'under the hood' updates to schema markup and technical SEO fundamentals. We also guide you through optimizing your on-site content with our signature traffic lights approach. 

Empower search engines to fully understand your website using our Schema.org structured data integration.

Yoast SEO offers comprehensive analysis tools that help elevate your content's SEO and readability. Get powerful insights and actionable recommendations to craft helpful content that resonates with readers and search engines.

**Premium Yoast AI features** Get suggestions for your titles and descriptions at the click of a button. The [Yoast AI features](https://yoa.st/51c) save you time and optimize for higher click-through-rates.

* Yoast AI Generate enables users to generate meta descriptions and titles for your pages, blog posts and social posts. Great! Even better, when you also have [Yoast WooCommerce SEO](https://yoa.st/3rh), you can receive suggestions for product SEO titles and descriptions too! The best part, if you don't like the 5 suggestions, you can generate five more at a click.
* Yoast AI Optimize helps you optimize existing content for search engines. Optimize three of the assessments in the Yoast SEO Analysis; Keyphrase in introduction, Keyphrase distribution and Keyphrase density, with easy dismiss or apply options.


#### QUICK AND EASY SETUP TO GET YOU STARTED

Setting up Yoast SEO is smooth, hassle-free, and doesn't require any advanced knowledge! Our step-by-step configuration walks you through the essentials, helping you get up and running quickly.

You'll be prompted to fill in details about your site during the setup. This enables Yoast SEO to translate all this information into structured data, which helps search engines better understand your content and website!

Are you already using another SEO plugin? Transitioning from other plugins to Yoast SEO is a breeze. We've designed it to be seamless, ensuring you don't lose critical data.

Our export and import option makes it a breeze to take the SEO settings from one Yoast SEO-optimized website to another. 

#### TAKING CARE OF YOUR TECHNICAL SEO NEEDS

Although technical optimization is a big part of SEO, it's not easy. We understand that only some people who work on SEO are experts or have the time to dive into the technical aspects of a website. That's why Yoast SEO handles much of the technical optimization, freeing up your time to work on other parts of your website, like writing helpful content.

* **Get automated technical SEO improvements**, like optimized meta tags, right out of the box.

* **Add canonical URLs** to tell search engines which content they should show when you have pages with similar content.

* Get **advanced XML sitemaps**, making it effortless for search engines to understand your site structure and index your web pages effectively.

* **Get best-in-class Schema.org structured data integration**, significantly increasing your chances of getting visually rich search results that attract more users.

* **Take complete control over your site's breadcrumbs**, allowing visitors and search engines to navigate your website seamlessly.

* **Significantly improves your website's loading times**, courtesy of our innovative data management techniques tailored for WordPress.

* [Advanced] Yoast SEO comes with crawl settings that **optimize how search engines crawl your site** and reduce its carbon footprint. This lowers your site's environmental impact and contributes to a sustainable web.

#### WRITE AWESOME CONTENT THAT USERS AND SEARCH ENGINES LOVE

Unlock the full potential of your content with Yoast SEO's **state-of-the-art content analysis**. Crafting compelling content becomes easier with features designed to help you increase your website's performance.

* **Leverage detailed SEO analysis** that guides you toward creating SEO-friendly content, allowing you to target the right keywords and boost your visibility in search results.

* **Drive engagement and enhance readability** with the integrated readability analysis. Ensure your content is clear, concise, and effortlessly readable by humans and search engines alike.

* Preview your content as it appears in SERPs, even on mobile devices. This helps you to **fine-tune your meta titles and descriptions to maximize click-through rates**.

* Enable your HowTo content to be displayed in search results by using the **innovative Schema structured data blocks** for the WordPress block editor

* **A dedicated breadcrumbs block** ensures your users always know their location within your website.

* **Embrace inclusivity in your content creation process with the inclusive language analysis**. This optional feature analyzes your text and provides suggestions to make your content more considerate of different audiences. By using inclusive language, you’ll ensure your content resonates with diverse groups of people.

* **Keyword research within the plugin** with the Semrush integration. Find out what related keywords people are searching for, so you can optimize your content to reach more audiences.

* **Track your rankings in Yoast SEO** with the Wincher integration. Yoast SEO and Wincher show how your content and keywords rank in Google.

* Are you using Elementor to build your website? No worries because **Yoast SEO integrates with Elementor**. Take advantage of all Yoast SEO's benefits within your favorite website builder!

* **Advanced AI features in Yoast SEO Premium**, write titles and meta descriptions at a click of a button and receive suggested edits to your content to take it over the 'SEO' finish line.

#### KEEP YOUR SITE IN PERFECT SHAPE

Whether you are an entrepreneur, blogger or content creator, a developer or a business owner, Yoast SEO helps you keep your website in perfect shape by:

* Fine-tuning the engine of your website, so you can work on creating great content! With Yoast SEO, **technical optimization becomes effortless**, allowing you to prioritize what truly matters.

* **Structure your website's content easily** using Yoast SEO's cornerstone content features, enabling search engines to understand and index your most important pages effectively.

* **Translate valuable content into structured data**, allowing search engines to fully comprehend your website's meaning and context.

* Yoast SEO includes a **powerful front-end SEO inspector** that lets you preview and fine-tune the SEO settings directly on your front end. With this intuitive tool, you can easily optimize elements such as meta titles, meta descriptions, URL slugs, robots meta tags, and structured data by seeing their appearance in real-time.

Helping you manage your team: with our SEO roles, you can give colleagues access to specific sections of the Yoast SEO plugin.

* **Yoast SEO has a regular 2-week update cycle**, ensuring you always stay up-to-date with the latest development and updates from search engines.

#### POWERFUL INTEGRATION WITH OTHER TOOLS

Yoast SEO seamlessly integrates with various themes, plugins, and tools to enhance the user experience and improve your WordPress SEO workflow.

* Utilize the full potential of the [Advanced Custom Fields](https://wordpress.org/plugins/advanced-custom-fields/) plugin when combined with the [ACF Content Analysis for Yoast SEO](https://wordpress.org/plugins/acf-content-analysis-for-yoast-seo/) plugin, and reap the benefits of Yoast SEO's powerful analysis.

* Seamlessly integrate Yoast SEO with the [Elementor](https://wordpress.org/plugins/elementor/) website builder, empowering you to optimize your stunning designs effectively.

* Elevate your site search quality with [Algolia](https://wordpress.org/plugins/wp-search-with-algolia/) integration, ensuring users can effortlessly find the content they want.

* Combine Yoast SEO with Semrush, a leading online marketing tool. Access comprehensive keyword data directly within Yoast SEO, empowering you to supercharge your SEO strategy with data-driven insights.

* Connect your Yoast SEO plugin with Wincher, a powerful SEO tracking tool. Monitor your keyword rankings, and track your website's visibility in search results.

#### TRUST THE EXPERTS

Yoast is powered by expert developers, testers, software architects, and SEO consultants. They work constantly to stay at the cutting edge of WordPress SEO and to improve the plugin with every release.

#### WE ARE THERE FOR THE LONG RUN

We're here to help you succeed with your SEO goals because empowering our users is at the core of our philosophy! 

If you're looking for a structured learning path, our [Yoast SEO academy](https://yoa.st/3ri) offers free and paid online courses. Any of our paid plans provides access to all the courses at no extra charge. We also have a treasure trove of information in our SEO blog, regular newsletter and webinars to keep you up-to-date with all the latest industry news.

### THE PREMIUM ADVANTAGE

Not only do you get many additional benefits by upgrading to [Yoast SEO Premium](https://yoa.st/1v8), but you'll also get 24/7 personalized support that takes away your worry.

* Unlock our [AI features](https://yoa.st/51c); Yoast AI Optimize and Yoast AI Generate. Perfect for marketing professionals, freelance writers, and content strategists, Yoast AI features enable customers of all technical levels to apply SEO best practice to their content at the click of a button.

* Optimize for up to five keyword synonyms by adding variants. Add up to four related synonyms of your keyword to expand your possibilities. You get the full SEO analysis for each.

* Optimizes your articles for different word forms, singular and plural variations, different verb forms, synonyms, and related keyphrases, thanks to the semantic understanding technology in Yoast SEO Premium.

* Seamlessly handle URL changes or page deletions with our redirect manager. Automatically create redirects to prevent "404: page not found" errors and retain valuable traffic and backlinks.

* Get internal linking suggestions in real-time. The WordPress SEO plugin enhances your article's depth and authority by recommending related posts to link to.

* Gain precise control over your page's appearance on social networks like Facebook and X with social media previews. Customize your social presence and entice users to engage with your content effectively.

* Simplify your SEO workflows and get guidance to work on time-consuming SEO tasks, like finding unlinked content, with the Yoast SEO workouts.

* Get actionable feedback on using inclusive vocabulary to enhance your writing and make it accessible to a broader audience. (Note: This feature is currently available in English and beta.)

* Take advantage of the IndexNow integration, which instantly pings search engines like Microsoft Bing every time you publish or update content to ensure timely indexing.

* Easily create optimized SEO titles and meta descriptions at the touch of a button, thanks to generative AI. Crafting optimized and engaging SEO titles and meta descriptions has never been faster and easier.

* Avoid your content being used to train AI bots: Effortlessly safeguard your intellectual property, uphold data privacy, and maintain control over content by blocking AI bots from scraping it. These AI web crawlers include OpenAI's GPTBot, Common Crawl's CCBot and Google-Extended, used to train Google Gemini.

### EXTEND YOUR WORDPRESS SEO

Take your WordPress SEO to new heights with these powerful Yoast SEO add-ons:

* [Yoast Local SEO](https://yoa.st/1uu): Optimize your website for a local audience, drive foot traffic to your stores, and establish a strong presence in local SERPs.

* [Yoast Video SEO](https://yoa.st/1uw): Improves the performance of videos and ensures that Google fully understands its content. This helps you rank your videos higher in video search results.

* [Yoast News SEO](https://yoa.st/1uv): Amplify your visibility and performance in Google News, allowing your news website to reach a broader audience.

* [Yoast WooCommerce SEO](https://yoa.st/3rh): Enhance your ecommerce store's discoverability with extra tools designed specifically for online stores, helping you drive more targeted traffic and dominate the search results for your products. It has generative AI tools to help you write great titles and meta descriptions for your products! Also, use WooCommerce SEO to easily import and export global identifiers like GTIN8, UPC, and ISBN for your products.

### BUG REPORTS

Find a bug in Yoast SEO? We welcome your bug reports! Please report bugs in the WordPress SEO [repository on GitHub](https://github.com/Yoast/wordpress-seo). Note that GitHub is not a support forum but an efficient platform for addressing and resolving issues efficiently.

### THERE'S MORE TO LEARN ABOUT SEO

For a comprehensive resource on search engine optimization and Yoast SEO, please explore our [website](https://yoast.com), which is rich with insights and inspiration. Seek guidance in our extensively curated help center, designed to help you provide the knowledge to optimize your website effectively.

Take your SEO skills to new heights with "[WordPress SEO - The Definitive Guide](https://yoa.st/1v6)" by Yoast - a must-read for WordPress SEO enthusiasts. Discover more exceptional plugins and solutions by Team Yoast, tailored to enhance your digital presence and achieve unparalleled success.

== Installation ==
Starting with Yoast SEO consists of just two steps: installing and setting up the plugin. Yoast SEO is designed to work with your site’s specific needs, so don’t forget to go through the Yoast SEO first-time configuration as explained in the ‘after activation’ step! For the most up-to-date guidance on how to install Yoast SEO products, [please visit our help center](https://yoast.com/help/yoast-installation-manuals/#h-yoast-seo-and-yoast-seo-premium-for-wordpress). 

== Frequently Asked Questions ==

= How do the XML Sitemaps in the Yoast SEO plugin work? =

Having an XML sitemap can be beneficial for SEO, as Google can retrieve essential pages of a website very fast, even if the internal linking of a site isn’t flawless.
The sitemap index and individual sitemaps are updated automatically as you add or remove content and will include the post types you want search engines to index. Post Types marked as noindex will not appear in the sitemap. [Learn more about XML Sitemaps](https://yoa.st/3qt).

= How can I add my website to Google Search Console? =

It is straightforward to add your website to Google Search Console.
1. Create a Google Search Console account and login into your account.
2. Click ‘Add a property’ under the search drop-down.
3. Enter your website URL in the box and click ‘Continue’.
4. Click the arrow next to ‘HTML tag’ to expand the option.
5. Copy the meta tag.
6. Log in to your WordPress website.
7. Click on ‘SEO’ in the dashboard.
8. Click on ‘General’.
9. Click on the ‘Webmaster Tools’ tab.
10. Paste the code in the Google field and click ‘Save Changes’.
11. Go back to Google Search Console and click ‘Verify’.

If you want more details steps, please visit [our article on our help center](https://yoa.st/3qu).

= How do I implement Yoast SEO breadcrumbs? =

The steps below are a temporary solution as manual edits made to theme files may be overwritten with future theme updates. Please contact the theme developer for a permanent solution. We’ve written an article about the [importance of breadcrumbs for SEO](https://yoa.st/3qv).

To implement the [breadcrumbs](https://yoa.st/3qw) function in Yoast SEO, you will have to edit your theme. We recommend that prior to any editing of the theme files, a backup is taken. Your host provider can help you take a backup.
Copy the following code into your theme where you want the breadcrumbs to be. If you are not sure, you will need to experiment with placement:

<code>
<?php
if ( function_exists( 'yoast_breadcrumb' ) ) {
    yoast_breadcrumb( '<p id="breadcrumbs">','</p>' );
}
?>
</code>

Common places where you could place your breadcrumbs are inside your `single.php` and/or `page.php` file just above the page’s title. Another option that makes it really easy in some themes is by just pasting the code in `header.php` at the very end.

In most non-WooTheme themes, this code snippet should not be added to your `functions.php` file.
Alternatively, you can manually add the breadcrumb shortcode to individual posts or pages: `[wpseo_breadcrumb]`

If you need more details or a step by step guide, read our [Implementation guide for Yoast SEO breadcrumbs](https://yoa.st/3qx).

= How do I noindex URLS? =

Yoast SEO provides multiple options for setting a URL or group of URLs to noindex. [Read more about how to do this in this guide](https://yoa.st/3qy/).

= Google shows the wrong description, how do I fix this? =

If you’ve crafted nice meta descriptions for your blog posts, nothing is more annoying than Google showing another description for your site completely in the search result snippet.

Possible causes could be:
1. wrong description in code
2. Google cache is outdated
3. Search term manipulation
4. Google ignored the meta description

You can [read more here on how to solve the issue with the wrong description](https://yoa.st/3qz).

= How often is Yoast SEO updated? =

Yoast SEO is updated every two weeks. If you want to know why, please read [this post on why we release every two weeks](https://yoa.st/3q-)!

= How do I get support? =

As our free plugin is used by millions of people worldwide, we cannot offer you all one on one support. If you have trouble with the Yoast SEO for WordPress plugin, you can get help on the support forums here at [wordpress.org](https://wordpress.org/support/plugin/wordpress-seo/) or by checking out our help center at [yoast.com/help/](https://yoa.st/3r1).

The plugins you buy at Yoast are called ‘premium plugins’ (even if Premium isn’t in its name) and include a complete year of free updates and premium support. This means you can contact our support team if you have any questions about that plugin.

[Read more on how to get support](https://yoa.st/3r2)

= What happens to my data if I enable usage tracking? =

[This page on yoast.com explains what data we collect to improve Yoast SEO](https://yoa.st/4w7). We only collect data when you explicitly opt in. Read more about how we handle your data in [our Privacy Policy](https://yoa.st/4w8).

= I have a different question than listed here =

Your question has most likely been answered on our help center: [yoast.com/help/](https://yoa.st/1va).

== Screenshots ==

1. The modern interface makes Yoast SEO easy to work with.
2. Easily manage how your posts and pages appear in SERPs.
3. Yoast SEO Premium has extra crawl optimization options.
4. Yoast SEO integrates with tools like Semrush and Wincher.
5. The famous SEO and readability analyses in Yoast SEO.
6. See what your post looks like in Google.
7. The First-time configuration helps you get started quickly.
8. The inclusive language analysis in Yoast SEO.

== Changelog ==

<<<<<<< HEAD
= 25.4 =
=======
= 25.3.1 =

Release date: 2025-06-18

This is a maintenance release which is required to align with changes to Yoast SEO Premium 25.3.1.

= 25.3 =

Release date: 2025-06-10
>>>>>>> 5092d287

Release date: 2025-06-24

#### Enhancements

* Adds descriptions for the posts listed in the llms.txt file, using their excerpts when those are explicitly set.
* Adds support for preventing specifically `noindex`ed posts from getting into the llms.txt file.
* Changes one of the feedback texts for the _text length_ assessment to be consistent with the others.
* Improves support for non-english characters in llms.txt, for servers that don't serve .txt files in UTF-8.
* Improves the feedback of the _competing links_ assessment by making it clearer.
* Makes the assessments _single title_ and _competing links_ available from the get-go in the SEO analysis.
* Prioritizes cornerstone content for the posts lists in the llms.txt file.
* Renames the _link keyphrase_ assessment to _competing links_.

#### Bugfixes

* Fixes a bug where the llmst.txt file wouldn't be able to be generated in wp.com.

#### Other

* Improves the internal engine that creates the post lists in the llms.txt file for a more efficient and lighter generation.
* Improves the translatability of the feedback strings for the _text length_ assessment.
* Introduces the `wpseo_llmstxt_filesystem_path` filter that allows editing the file path of the llmst.txt file, to help users in servers with filesystem restrictions.

= 25.3 =

Release date: 2025-06-10

*New:* Yoast SEO 25.3 introduces llms.txt support to help AI tools understand your site better. [Read the full release post here!](https://yoa.st/release-10-6-25)

#### Enhancements

* Introduces the llms.txt feature, which gives site owners the opportunity to automatically generate an llms.txt file. This file helps LLMs to better understand the site's content.

= Earlier versions =
For the changelog of earlier versions, please refer to [the changelog on yoast.com](https://yoa.st/yoast-seo-changelog).<|MERGE_RESOLUTION|>--- conflicted
+++ resolved
@@ -274,19 +274,7 @@
 
 == Changelog ==
 
-<<<<<<< HEAD
 = 25.4 =
-=======
-= 25.3.1 =
-
-Release date: 2025-06-18
-
-This is a maintenance release which is required to align with changes to Yoast SEO Premium 25.3.1.
-
-= 25.3 =
-
-Release date: 2025-06-10
->>>>>>> 5092d287
 
 Release date: 2025-06-24
 
@@ -311,6 +299,12 @@
 * Improves the translatability of the feedback strings for the _text length_ assessment.
 * Introduces the `wpseo_llmstxt_filesystem_path` filter that allows editing the file path of the llmst.txt file, to help users in servers with filesystem restrictions.
 
+= 25.3.1 =
+
+Release date: 2025-06-18
+
+This is a maintenance release which is required to align with changes to Yoast SEO Premium 25.3.1.
+
 = 25.3 =
 
 Release date: 2025-06-10
