=== Yoast SEO ===
Contributors: yoast, joostdevalk, tacoverdo, omarreiss, atimmer, jipmoors
Donate link: https://yoa.st/1up
License: GPLv3
License URI: http://www.gnu.org/licenses/gpl.html
Tags: SEO, XML sitemap, Google Search Console, Content analysis, Readability
Requires at least: 4.8
Tested up to: 4.9.7
Stable tag: 7.9
Requires PHP: 5.2.4

Improve your WordPress SEO: Write better content and have a fully optimized WordPress site using the Yoast SEO plugin.

== Description ==

### Yoast SEO: the #1 WordPress SEO plugin

Need some help with your search engine optimization? Need an SEO plugin that helps you reach for the stars? Yoast SEO is the original WordPress SEO plugin since 2008. It is the favorite tool of millions of users, ranging from the bakery around the corner to some of the most popular sites on the planet. With Yoast SEO, you get a solid toolset that helps you aim for that number one spot in the search results. Yoast: SEO for everyone.

Yoast SEO does everything in its power to please both visitors and search engine spiders. How? Below you’ll find a small sampling of the powers of Yoast SEO:

#### Taking care of your WordPress SEO

* The most advanced XML Sitemaps functionality at the push of a button.
* Full control over site breadcrumbs: add a piece of code and you’re good to go.
* Set canonical URLs to avoid duplicate content. Never have to worry about Google penalties again.
* Title and meta description templating for better branding and consistent snippets in the search results.
* **[Premium]** Expand Yoast SEO with the News SEO, Video SEO, Local SEO and WooCommerce SEO extensions.
* **[Premium]** Need help? Yoast SEO Premium users get 1 year free access to our awesome support team.

> Note: some features are Premium. Which means you need Yoast SEO Premium to unlock those features. You can [get Yoast SEO Premium here](https://yoa.st/1v8)!

#### Write killer content with Yoast SEO

* Content & SEO analysis: Invaluable tools to write SEO-friendly texts.
* The snippet preview shows you how your post or page will look in the search results - even on mobile. Yoast SEO Premium even has social media previews!
* **[Premium]** The Insights tool shows you what your text focuses on so you can keep your article in line with your keywords.
* **[Premium]** Multiple focus keywords: Optimize your article for synonyms and related keywords.
* **[Premium]** Automatic internal linking suggestions: write your article and get automatic suggested posts to link to.

#### Keep your site in perfect shape

* Yoast SEO tunes the engine of your site so you can work on creating great content.
* Our cornerstone content and internal linking features help you optimize your site structure in a breeze.
* Integrates with Google Search Console: See how your site performs in the search engines and fix crawl errors.
* Manage SEO roles: Give your colleagues access to specific sections of the Yoast SEO plugin.
* Bulk editor: Make large-scale edits to your site.
* **[Premium]** Social previews to manage the way your page is shared on social networks like Facebook and Twitter.
* **[Premium]** Redirect manager: It keeps your site healthy by easily redirecting errors from Google Search Console, deleted pages and changed URLs.

### Premium support

The Yoast team does not always provide active support for the Yoast SEO plugin on the WordPress.org forums, as we prioritize our email support. One-on-one email support is available to people who [bought Yoast SEO Premium](https://yoa.st/1v8) only.

Note that the [Yoast SEO Premium](https://yoa.st/1v8) also has several extra features too, including the option to have multiple focus keywords, internal linking suggestions, cornerstone content checks and a redirect manager, so it is well worth your investment!

You should also check out the [Yoast Local SEO](https://yoa.st/1uu), [Yoast News SEO](https://yoa.st/1uv) and [Yoast Video SEO](https://yoa.st/1uw) extensions to Yoast SEO. They work with the free version of Yoast SEO already, and these premium extensions of course come with support too.

### Bug reports

Bug reports for Yoast SEO are [welcomed on GitHub](https://github.com/Yoast/wordpress-seo). Please note GitHub is not a support forum, and issues that aren’t properly qualified as bugs will be closed.

### Further Reading

For more info on search engine optimization, check out the following:

* The [Yoast SEO Plugin](https://yoa.st/1v8) official homepage.
* The [Yoast SEO Knowledgebase](https://yoa.st/1va).
* [WordPress SEO - The definitive Guide by Yoast](https://yoa.st/1v6).
* Other [WordPress Plugins](https://yoa.st/1v9) by the same team.
* Follow Yoast on [Facebook](https://facebook.com/yoast) & [Twitter](https://twitter.com/yoast).

== Installation ==

=== From within WordPress ===

1. Visit 'Plugins > Add New'
1. Search for 'Yoast SEO'
1. Activate Yoast SEO from your Plugins page.
1. Go to "after activation" below.

=== Manually ===

1. Upload the `wordpress-seo` folder to the `/wp-content/plugins/` directory
1. Activate the Yoast SEO plugin through the 'Plugins' menu in WordPress
1. Go to "after activation" below.

=== After activation ===

1. You should see (a notice to start) the Yoast SEO configuration wizard.
1. Go through the configuration wizard and set up the plugin for your site.
1. You're done!

== Frequently Asked Questions ==

You'll find answers to many of your questions on [kb.yoast.com](https://yoa.st/1va).

== Screenshots ==

1. The Yoast SEO plugin general meta box. You'll see this on edit post pages, for posts, pages and custom post types.
2. Example of the SEO analysis functionality.
3. Example of the readability analysis functionality.
4. Overview of site-wide SEO problems and possible improvements.
5. Control over which features you want to use.
6. Easily import SEO data from other SEO plugins like All In One SEO pack, HeadSpace2 SEO and wpSEO.de.

== Changelog ==

<<<<<<< HEAD
= 8.0.0 =
Release Date: August 14th, 2018

Enhancements:
* Implements the same tabbed layout in the plugin's network settings screen that is also used in the plugin's site settings screens.
* Implement a plugin-specific network settings API and use it in the network settings screen.
* Standardizes the multisite settings screen.
* Adds a Gutenberg block for creating "How to" style posts, according to schema.org standards.
* Introduces a network admin-specific admin bar menu.
* Implements the Yoast sidebar for Gutenberg: Added the Readability, Focus Keyword and Cornerstone content tabs to the sidebar.

Bugfixes:
* Fixes a bug where `/sitemap.xml` would not correctly redirect to `/sitemap_index.xml` in some environments.
* Fixes a bug where sitemap cache transients would not be correctly cleared.

Other:
* Moves the network's Restore Site functionality into its own tab.
=======
= 7.9.1 =
Release Date: August 7th, 2018

Enhancements:
* Improves the link to claim your website on Pinterest by directly sending you to the right location.
* Adds the passive voice assessment for Dutch.
* Adds a link to a relevant article about re-using keywords to the feedback of the assessment that checks if the keyword was used previously.

Bugfixes:
* Adds a missing H1 heading to the Network Admin > SEO > Edit Files page.
* Fixes the textarea sizes in the Search Appearance > RSS tab.
* Fixes a bug where adding a company image in step 4 of the Configuration Wizard, would make the wizard crash.
* Fixes a bug where PHP error notices were given when the search result doesn't have any WooCommerce products. Props to [jaska120](https://github.com/jaska120).
* Improves the order in which assessments are triggered. The keyword in the title is only checked once there's a title, the keyword in the introduction is only checked once there's a text, and the keyword in the meta description is only checked once there's a meta description.
* Fixes a bug that caused keywords to be incorrectly recognized within possessive forms (e.g. `Natalia` in `Natalia's fix`).
* Improves the recognition of keywords with special diacritics in the URL.
* Improves keyword recognition through adding Spanish inverted exclamation and question marks to the rules that determine word boundaries.

Other:
* Corrects the WP_Filesystem() initialization call to support settings import for non-default FS_METHOD definitions. Props to [ptbello](https://github.com/ptbello).
>>>>>>> 04f96aab

= 7.9.0 =
Release Date: July 24th, 2018

Enhancements:
* Introduces the collapsible sections to all the tabs in Search Appearance.
* Improves accessibility of the collapsible sections in Search Appearance.

Bugfixes:
* Fixes a bug where archive settings for post types aren't shown on the search appearance page when the `has_archive` for that post type contains an archive slug. Props to [nesinervink](https://github.com/nesinervink), [schurig](https://github.com/schurig).
* Fixes a bug where a notice ("Notice: Trying to get property of non-object") is given when the `$term->taxonomy` isn't set before it is used. Props to [bainternet](https://github.com/bainternet).
* Fixes a bug where an uppercased encode URI isn't redirected to the category. Props to [dawnbirth](https://github.com/dawnbirth).
* Fixes a bug where HTML entities were not always decoded in the Snippet Variables.
* Fixes a bug where custom field labels would be separated by spaces in the classic editor, but in Gutenberg they would be separated by underscores instead.
* Fixes a bug where the conversion of `&#039;`, which is PHP's HTML entity for the apostrophy, did not happen.
* Fixes a bug where the same notification is shown multiple times when trashing multiple posts.
* Fixes a bug where a possibly non-existent key would be retrieved when generating the `article:section` OpenGraph tag. Props to [mikeschinkel](https://github.com/mikeschinkel).
* Fixes a bug in the UI that happend when `do_shortcode` was run on category descriptions in the admin list. Additionally, fixes rendering of shortcodes in category descriptions on the frontend.
* Fixes a bug where saved templates in Search Appearance would be saved incorrectly into the database, resulting in them never being loaded when editing a post, page, etc. This meant that the default template would always be used.
* Fixes a bug where the "Tagline" / `%%sitedesc%%` snippet editor variable was not selectable in the Search Appearance settings.
* Fixes a bug where the newsletter signup in the configuration wizard would not work.

Other:
* Moves some snippet variables to only appear within specific editors. Adds a filter `wpseo_editor_specific_replace_vars` to make this pluggable.
* Adds the white background to the template of media on the Search Appearance page.
* Changes feedback in the keyword density assessment to make it more explicit that synonyms are not taken into consideration when calculating the score.
* Shows a notification with the message that you should check your post type archive settings when these are possibly reset to their defaults in 7.7 or 7.8.

= Earlier versions =

For the changelog of earlier versions, please refer to https://yoa.st/yoast-seo-changelog<|MERGE_RESOLUTION|>--- conflicted
+++ resolved
@@ -106,7 +106,6 @@
 
 == Changelog ==
 
-<<<<<<< HEAD
 = 8.0.0 =
 Release Date: August 14th, 2018
 
@@ -124,7 +123,7 @@
 
 Other:
 * Moves the network's Restore Site functionality into its own tab.
-=======
+
 = 7.9.1 =
 Release Date: August 7th, 2018
 
@@ -145,7 +144,6 @@
 
 Other:
 * Corrects the WP_Filesystem() initialization call to support settings import for non-default FS_METHOD definitions. Props to [ptbello](https://github.com/ptbello).
->>>>>>> 04f96aab
 
 = 7.9.0 =
 Release Date: July 24th, 2018
