--- conflicted
+++ resolved
@@ -234,7 +234,6 @@
 
 == Changelog ==
 
-<<<<<<< HEAD
 = 15.9 =
 Release Date: February 23rd 2021
 
@@ -250,14 +249,7 @@
 
 * Fixes a bug where the disabled style of the switch toggles didn't look right.
 * Fixes a bug with the HelpScout integration not being overwritten properly by Premium / Add-ons and thus not showing.
-=======
-= 15.8.1 =
-Release Date: February 12th, 2021
-
-Bugfixes:
-
 * Fixes a bug where integrations toggles wouldn't display following content.
->>>>>>> 890a683a
 
 = 15.8 =
 Release Date: February 10th, 2021
