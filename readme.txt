=== Yoast SEO ===
Contributors: yoast, joostdevalk, tacoverdo, omarreiss, atimmer, jipmoors
Donate link: https://yoast.com/
License: GPLv3
License URI: http://www.gnu.org/licenses/gpl.html
Tags: SEO, XML sitemap, Google Search Console, Content analysis, Readability
Requires at least: 4.4
<<<<<<< HEAD
Tested up to: 4.7.2
Stable tag: 4.2.1
=======
Tested up to: 4.7
Stable tag: 4.3
>>>>>>> 1ce691b7

Improve your WordPress SEO: Write better content and have a fully optimized WordPress site using the Yoast SEO plugin.

== Description ==

WordPress out of the box is already technically quite a good platform for SEO. This was true when Joost wrote his original [WordPress SEO](https://yoast.com/articles/wordpress-seo/) article in 2008 (updated every few months) and it's still true today, but that doesn't mean you can't improve it further! This plugin is written from the ground up by Joost de Valk and his team at [Yoast](https://yoast.com/) to improve your site's SEO on *all* needed aspects. While this [Yoast SEO plugin](https://yoast.com/wordpress/plugins/seo/) goes the extra mile to take care of all the technical optimization, more on that below, it first and foremost helps you write better content.  Yoast SEO forces you to choose a focus keyword when you're writing your articles, and then makes sure you use that focus keyword everywhere.

> <strong>Premium Support</strong><br>
> The Yoast team does not always provide active support for the Yoast SEO plugin on the WordPress.org forums. One-on-one email support is available to people who bought the [Premium Yoast SEO plugin](https://yoast.com/wordpress/plugins/seo-premium/) only.
> Note that the Premium SEO plugin has several extra features too, including the option to have multiple focus keywords and a redirect manager, so it might be well worth your investment!
>
> You should also check out the [Yoast Local SEO](https://yoast.com/wordpress/plugins/local-seo/), [Yoast News SEO](https://yoast.com/wordpress/plugins/news-seo/) and [Yoast Video SEO](https://yoast.com/wordpress/plugins/video-seo/) extensions to Yoast SEO. These of course come with support too.

> <strong>Bug Reports</strong><br>
> Bug reports for Yoast SEO are [welcomed on GitHub](https://github.com/Yoast/wordpress-seo). Please note GitHub is _not_ a support forum, and issues that aren't properly qualified as bugs will be closed.

= Write better content with Yoast SEO =
Using the snippet preview, you can see a rendering of what your post or page will look like in the search results, whether your title is too long or too short, and whether your meta description makes sense in the context of a search result. This way the plugin will help you not only increase rankings but also increase the click through rate for organic search results.

= Page Analysis =
The Yoast SEO plugins [Page Analysis](https://yoast.com/content-seo-wordpress-linkdex/) functionality checks simple things you're bound to forget. It checks, for instance, if you have images in your post and whether they have an alt tag containing the focus keyword for that post. It also checks whether your posts are long enough, whether you've written a meta description and if that meta description contains your focus keyword, if you've used any subheadings within your post, etc. etc.

The plugin also allows you to write meta titles and descriptions for all your category, tag and custom taxonomy archives, giving you the option to further optimize those pages.

Combined, this plugin makes sure that your content is the type of content search engines will love!

= Technical WordPress Search Engine Optimization =
While out of the box WordPress is pretty good for SEO, it needs some tweaks here and there. This Yoast SEO plugin guides you through some of the settings needed, for instance by reminding you to enable pretty permalinks. But it also goes beyond that, by automatically optimizing and inserting the meta tags and link elements that Google and other search engines like so much:

= Meta & Link Elements =
With the Yoast SEO plugin you can control which pages Google shows in its search results and which pages it doesn't show. By default, it will tell search engines to index all of your pages, including category and tag archives, but to only show the first pages in the search results. It's not very useful for a user to end up on the third page of your "personal" category, right?

WordPress itself only shows canonical link elements on single pages, but Yoast SEO makes it output canonical link elements everywhere. Google has recently announced they would also use `rel="next"` and `rel="prev"` link elements in the `head` section of your paginated archives. This plugin adds those automatically. See [this post](https://yoast.com/rel-next-prev-paginated-archives/) for more info.

= XML Sitemaps =
The Yoast SEO plugin has the most advanced XML Sitemaps functionality in any WordPress plugin. Once you check the box, it automatically creates XML sitemaps and notifies Google & Bing of the sitemaps' existence. These XML sitemaps include the images in your posts & pages too, so that your images may be found better in the search engines too.

These XML Sitemaps will even work on large sites, because of how they're created, using one index sitemap that links to sub-sitemaps for each 1,000 posts. They will also work with custom post types and custom taxonomies automatically, while giving you the option to remove those from the XML sitemap should you wish to.

Because of using [XSL stylesheets for these XML Sitemaps](https://yoast.com/xsl-stylesheet-xml-sitemap/), the XML sitemaps are easily readable for the human eye too, so you can spot things that shouldn't be in there.

= RSS Optimization =
Are you being outranked by scrapers? Instead of cursing at them, use them to your advantage! By automatically adding a link to your RSS feed pointing back to the original article, you're telling the search engine where they should be looking for the original. This way, the Yoast SEO plugin increases your own chance of ranking for your chosen keywords and gets rid of scrapers in one go!

= Breadcrumbs =
If your theme is compatible, and themes based on for instance Genesis or by WooThemes often are, you can use the built-in Breadcrumbs functionality. This allows you to create an easy navigation that is great for both users and search engines, and will support the search engines in understanding the structure of your site.

Making your theme compatible isn't hard either, check [these instructions](https://kb.yoast.com/kb/implement-wordpress-seo-breadcrumbs/).

= Edit your .htaccess and robots.txt file =
Using the built-in file editor, you can edit your WordPress blog's `.htaccess` and `robots.txt` file, giving you direct access to the two most powerful files, from an SEO perspective, in your WordPress install.

= Social Integration =
SEO and Social Media are heavily intertwined. That's why this plugin also comes with a Facebook OpenGraph implementation and will soon also support Google+ sharing tags.

= Multi-Site Compatible =
The Yoast SEO plugin, unlike some others, is fully Multi-Site compatible. The XML Sitemaps work fine in all setups and you even have the option, in the Network settings, to copy the settings from one blog to another, or make blogs default to the settings for a specific blog.

= Import & Export functionality =
If you have multiple blogs, setting up plugins like this one on all of them might seem like a daunting task. Except that it's not, because what you can do is simple: you set up the plugin once. You then export your settings and simply import them on all your other sites. It's that simple!

= Import functionality for other WordPress SEO plugins =
If you've used All In One SEO Pack or HeadSpace2 before using this plugin, you might want to import all your old titles and descriptions. You can do that easily using the built-in import functionality. There's also import functionality for some of the older Yoast plugins, like Robots Meta and RSS footer.

Should you have a need to import from another SEO plugin to Yoast SEO, or from a theme like Genesis or Thesis, you can use the [SEO Data Transporter](http://wordpress.org/extend/plugins/seo-data-transporter/) plugin, which will easily convert your SEO meta data from and to a whole set of plugins like Platinum SEO, SEO Ultimate, Greg's High Performance SEO, and themes like Headway, Hybrid, WooFramework, Catalyst etc.

Read [this migration guide](https://yoast.com/all-in-one-seo-pack-migration/) if you still have questions about migrating from another SEO plugin to Yoast SEO.

= Yoast SEO Plugin in your Language! =
Currently a huge translation project is underway, translating Yoast SEO in as much as 24 languages. So far, the translations for French and Dutch are complete, but we still need help on a lot of other languages, so if you're good at translating, please join us at [translate.yoast.com](http://translate.yoast.com).

= News SEO =
Be sure to also check out the premium [News SEO module](https://yoast.com/wordpress/plugins/news-seo/) if you need Google News Sitemaps. It tightly integrates with Yoast SEO to give you the combined power of News Sitemaps and full Search Engine Optimization.

= Further Reading =
For more info, check out the following articles:

* The [Yoast SEO Knowledgebase](https://kb.yoast.com/kb/category/yoast-seo/).
* [WordPress SEO - The definitive Guide by Yoast](https://yoast.com/articles/wordpress-seo/).
* Once you have great SEO, you'll need the [best WordPress Hosting](https://yoast.com/articles/wordpress-hosting/).
* The [Yoast SEO Plugin](https://yoast.com/wordpress/plugins/seo/) official homepage.
* Other [WordPress Plugins](https://yoast.com/wordpress/plugins/) by the same team.
* Follow Yoast on [Facebook](https://facebook.com/yoast) & [Twitter](http://twitter.com/yoast).

== Installation ==

=== From within WordPress ===
1. Visit 'Plugins > Add New'
1. Search for 'Yoast SEO'
1. Activate Yoast SEO from your Plugins page.
1. Go to "after activation" below.

=== Manually ===
1. Upload the `wordpress-seo` folder to the `/wp-content/plugins/` directory
1. Activate the Yoast SEO plugin through the 'Plugins' menu in WordPress
1. Go to "after activation" below.

=== After activation ===
1. You should see (a notice to start) the Yoast SEO configuration wizard.
1. Go through the configuration wizard and set up the plugin for your site.
1. You're done!

== Frequently Asked Questions ==

You'll find answers to many of your questions on [kb.yoast.com](https://kb.yoast.com/kb/category/yoast-seo/).

== Screenshots ==

1. The Yoast SEO plugin general meta box. You'll see this on edit post pages, for posts, pages and custom post types.
2. The fully configurable XML sitemap for Yoast SEO.
3. Easily import SEO data from other SEO plugins like All In One SEO pack, HeadSpace2 SEO and wpSEO.de.
4. Example of the SEO analysis functionality.
5. Example of the readability analysis functionality.
6. The advanced section of the Yoast SEO meta box.

== Changelog ==

= 4.3.0 =

Release Date: February 14th, 2017

* Bugfixes
    * Fixes the width of the readability column on post overview, props [rikayla](https://github.com/rikayla)

* Enhancements
    * Improves feedback text for subheading too long assessment.

= 4.2.1 =

Release Date: February 2nd, 2017

* Bugfixes
	* Fixes a fatal error "Call to undefined method yoast_i18n::set_api_url()". This error occurred with certain other plugins that also include the i18n-module.
	* Fixes a bug where some strings wouldn't be translated.
	* Makes the Yoast SEO menu top and first item visible in the responsive view.
	* Fixes a bug where the yoast icon on the credits page wasn't displayed properly in some views.

* Enhancements:
    * Improves the sytling of the notification center.
    * Improves the styling of the title separators.

= 4.2.0 =

Release Date: January 31st, 2017

* Bugfixes:
	* Fixes a bug where the sitemaps were being invalidated too often.
	* Fixes a bug where the 'meta keywords' meta box section stayed visible when switching to the readability tab.

* Enhancements:
	* Moves translations from translate.yoast.com to translate.wordpress.org.
	* Improves the styling of the featured image warning and sends an audible message for screen readers.
	* Makes the left sidebar of the meta box responsive.
	* Removes unused heading from the meta box.
	* Improves responsiveness for settings pages.

= Earlier versions =

For the changelog of earlier versions, please refer to the separate changelog.txt file.<|MERGE_RESOLUTION|>--- conflicted
+++ resolved
@@ -5,13 +5,8 @@
 License URI: http://www.gnu.org/licenses/gpl.html
 Tags: SEO, XML sitemap, Google Search Console, Content analysis, Readability
 Requires at least: 4.4
-<<<<<<< HEAD
-Tested up to: 4.7.2
-Stable tag: 4.2.1
-=======
 Tested up to: 4.7
 Stable tag: 4.3
->>>>>>> 1ce691b7
 
 Improve your WordPress SEO: Write better content and have a fully optimized WordPress site using the Yoast SEO plugin.
 
@@ -34,7 +29,7 @@
 = Page Analysis =
 The Yoast SEO plugins [Page Analysis](https://yoast.com/content-seo-wordpress-linkdex/) functionality checks simple things you're bound to forget. It checks, for instance, if you have images in your post and whether they have an alt tag containing the focus keyword for that post. It also checks whether your posts are long enough, whether you've written a meta description and if that meta description contains your focus keyword, if you've used any subheadings within your post, etc. etc.
 
-The plugin also allows you to write meta titles and descriptions for all your category, tag and custom taxonomy archives, giving you the option to further optimize those pages.
+The plugin alsgruo allows you to write meta titles and descriptions for all your category, tag and custom taxonomy archives, giving you the option to further optimize those pages.
 
 Combined, this plugin makes sure that your content is the type of content search engines will love!
 
