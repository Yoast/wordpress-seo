--- conflicted
+++ resolved
@@ -234,7 +234,6 @@
 
 == Changelog ==
 
-<<<<<<< HEAD
 = 15.7 =
 Release Date: January 26th, 2021
 
@@ -255,14 +254,13 @@
 Other:
 
 * Changes the wording on the `my.yoast.com` connect error shown in Health Check when a Yoast premium plugin is enabled, to lead with what the user's problem is.
-=======
+
 = 15.6.2 =
 Release Date: January 12th, 2021
 
 Bugfixes:
 
  * Fixes a bug where notifications in the notification center would not be dismissible on sites using FastCGI.
->>>>>>> 6f43f8ac
 
 = 15.6.1 =
 Release Date: January 12th, 2021
