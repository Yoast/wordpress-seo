--- conflicted
+++ resolved
@@ -235,7 +235,6 @@
 
 == Changelog ==
 
-<<<<<<< HEAD
 = 16.7 =
 Release Date: July 13th, 2021
 
@@ -248,14 +247,13 @@
 * Fixes a bug where a database entry would be added in the indexables table every time a WooCommerce order was created.
 * Fixes a bug where the SEO optimization could run indefinitely when the database contained at least 25 faulty indexables without a permalink.
 * Fixes a bug where the Advanced section and Schema tab wouldn't be visible in the metabox for Editors. Props to [jordif](https://github.com/jordif).
-=======
+
 = 16.6.1 =
 Release Date: July 1st, 2021
 
 Bugfixes:
 
 * Fixes a bug where many Premium editor features would not work if Yoast SEO was updated to version 16.6 while Yoast SEO Premium was still on version 16.5 or lower.
->>>>>>> 306a0444
 
 = 16.6 =
 Release Date: June 29th, 2021
