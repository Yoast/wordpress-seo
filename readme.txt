=== WordPress SEO by Yoast ===
Contributors: joostdevalk, barrykooij
Donate link: https://yoast.com/
License: GPLv3
License URI: http://www.gnu.org/licenses/gpl.html
Tags: seo, SEO, google, meta, meta description, search engine optimization, xml sitemap, xml sitemaps, google sitemap, sitemap, sitemaps, robots meta, rss, rss footer, yahoo, bing, news sitemaps, XML News Sitemaps, WordPress SEO, WordPress SEO by Yoast, yoast, multisite, canonical, nofollow, noindex, keywords, meta keywords, description, webmaster tools, google webmaster tools, seo pack
Requires at least: 3.5
Tested up to: 3.8.1
Stable tag: 1.5.2.2

Improve your WordPress SEO: Write better content and have a fully optimized WordPress site using the WordPress SEO plugin by Yoast.

== Description ==

WordPress out of the box is already technically quite a good platform for SEO, this was true when I wrote my original [WordPress SEO](https://yoast.com/articles/wordpress-seo/) article in 2008 (and updated every few months) and it's still true today, but that doesn't mean you can't improve it further! This plugin is written from the ground up by Joost de Valk and his team at [Yoast](https://yoast.com/) to improve your site's SEO on *all* needed aspects. While this [WordPress SEO plugin](https://yoast.com/wordpress/plugins/seo/) goes the extra mile to take care of all the technical optimization, more on that below, it first and foremost helps you write better content.  WordPress SEO forces you to choose a focus keyword when you're writing your articles, and then makes sure you use that focus keyword everywhere.

= Premium Support =
The Yoast team does not provide support for the WordPress SEO plugin on the WordPress.org forums. One on one email support is available to people who bought the [Premium WordPress SEO plugin](https://yoast.com/wordpress/plugins/seo-premium/) only. You should also check out the [Local SEO](https://yoast.com/wordpress/plugins/local-seo/) and [Video SEO](https://yoast.com/wordpress/plugins/video-seo/) extensions to WordPress SEO, these of course come with support too.

= Write better content with WordPress SEO =
Using the snippet preview you can see a rendering of what your post or page will look like in the search results, whether your title is too long or too short and your meta description makes sense in the context of a search result. This way the plugin will help you not only increase rankings but also increase the click through for organic search results.

= Page Analysis =
The WordPress SEO plugins [Linkdex Page Analysis](https://yoast.com/content-seo-wordpress-linkdex/) functionality checks simple things you're bound to forget. It checks, for instance, if you have images in your post and whether they have an alt tag containing the focus keyword for that post. It also checks whether your posts are long enough, if you've written a meta description and if that meta description contains your focus keyword, if you've used any subheadings within your post, etc. etc.

The plugin also allows you to write meta titles and descriptions for all your category, tag and custom taxonomy archives, giving you the option to further optimize those pages.

Combined, this plugin makes sure that your content is the type of content search engines will love!

= Technical WordPress Search Engine Optimization =
While out of the box WordPress is pretty good for SEO, it needs some tweaks here and there. This WordPress SEO plugin guides you through some of the settings needed, for instance by reminding you to enable pretty permalinks. But it also goes beyond that, by automatically optimizing and inserting the meta tags and link elements that Google and other search engines like so much:

= Meta & Link Elements =
With the WordPress SEO plugin you can control which pages Google shows in its search results and which pages it doesn't show. By default, it will tell search engines to index all of your pages, including category and tag archives, but only show the first pages in the search results. It's not very useful for a user to end up on the third page of your "personal" category, right?

WordPress itself only shows canonical link elements on single pages, WordPress SEO makes it output canonical link elements everywhere. Google has recently announced they would also use `rel="next"` and `rel="prev"` link elements in the `head` section of your paginated archives, this plugin adds those automatically, see [this post](https://yoast.com/rel-next-prev-paginated-archives/ title="rel=next & rel=prev for paginated archives") for more info.

= XML Sitemaps =
WordPress SEO has the most advanced XML Sitemaps functionality in any WordPress plugin. Once you check the box, it automatically creates XML sitemaps and notifies Google & Bing of the sitemaps existence. These XML sitemaps include the images in your posts & pages too, so that your images may be found better in the search engines too.

These XML Sitemaps will even work on large sites, because of how they're created, using one index sitemap that links to sub-sitemaps for each 1,000 posts. They will also work with custom post types and custom taxonomies automatically, while giving you the option to remove those from the XML sitemap should you wish to.

Because of using [XSL stylesheets for these XML Sitemaps](https://yoast.com/xsl-stylesheet-xml-sitemap/), the XML sitemaps are easily readable for the human eye too, so you can spot things that shouldn't be in there.

= RSS Optimization =
Are you being outranked by scrapers? Instead of cursing at them, use them to your advantage! By automatically adding a link to your RSS feed pointing back to the original article, you're telling the search engine where they should be looking for the original. This way, the WordPress SEO plugin increases your own chance of ranking for your chosen keywords and gets rid of scrapers in one go!

= Breadcrumbs =
If your theme is compatible, and themes based on Genesis or by WooThemes for instance often are, you can use the built-in Breadcrumbs functionality. This allows you to create an easy navigation that is great for both users and search engines and will support the search engines in understanding the structure of your site.

Making your theme compatible isn't hard either, check [these instructions](https://yoast.com/wordpress/plugins/breadcrumbs/).

= Edit your .htaccess and robots.txt file =
Using the built-in file editor you can edit your WordPress blogs .htaccess and robots.txt file, giving you direct access to the two most powerful files, from an SEO perspective, in your WordPress install.

= Social Integration =
SEO and Social Media are heavily intertwined, that's why this plugin also comes with a Facebook OpenGraph implementation and will soon also support Google+ sharing tags.

= Multi-Site Compatible =
This WordPress SEO plugin, unlike some others, is fully Multi-Site compatible. The XML Sitemaps work fine in all setups and you even have the option, in the Network settings, to copy the settings from one blog to another, or make blogs default to the settings for a specific blog.

= Import & Export functionality =
If you have multiple blogs, setting up plugins like this one on all of them might seem like a daunting task. Except that it's not, because what you can do is simple: you set up the plugin once. You then export your settings and simply import them on all your other sites. It's that simple!

= Import functionality for other WordPress SEO plugins =
If you've used All In One SEO Pack or HeadSpace2 before using this plugin, you might want to import all your old titles and descriptions. You can do that easily using the built-in import functionality. There's also import functionality for some of the older Yoast plugins like Robots Meta and RSS footer.

Should you have a need to import from another SEO plugin or from a theme like Genesis or Thesis, you can use the [SEO Data Transporter](http://wordpress.org/extend/plugins/seo-data-transporter/) plugin, that'll easily convert your SEO meta data from and to a whole set of plugins like Platinum SEO, SEO Ultimate, Greg's High Performance SEO and themes like Headway, Hybrid, WooFramework, Catalyst etc.

Read [this migration guide](https://yoast.com/all-in-one-seo-pack-migration/) if you still have questions about migrating from another SEO plugin to WordPress SEO.

= WordPress SEO Plugin in your Language! =
Currently a huge translation project is underway, translating WordPress SEO in as much as 24 languages. So far, the translations for French and Dutch are complete, but we still need help on a lot of other languages, so if you're good at translating, please join us at [translate.yoast.com](http://translate.yoast.com).

= News SEO =
Be sure to also check out the [News SEO module](https://yoast.com/wordpress/plugins/news-seo/) if you need Google News Sitemaps. It tightly integrates with WordPress SEO to give you the combined power of News Sitemaps and full Search Engine Optimization.

= Further Reading =
For more info, check out the following articles:

* [WordPress SEO - The definitive Guide by Yoast](https://yoast.com/articles/wordpress-seo/).
* Once you have great SEO, you'll need the [best WordPress Hosting](https://yoast.com/articles/wordpress-hosting/).
* The [WordPress SEO Plugin](https://yoast.com/wordpress/plugins/seo/) official homepage.
* Other [WordPress Plugins](https://yoast.com/wordpress/plugins/) by the same author.
* Follow Yoast on [Facebook](https://facebook.com/yoast) & [Twitter](http://twitter.com/yoast).

== Installation ==

1. Upload the `wordress-seo` folder to the `/wp-content/plugins/` directory
1. Activate the WordPress SEO plugin through the 'Plugins' menu in WordPress
1. Configure the plugin by going to the `SEO` menu that appears in your admin menu

== Frequently Asked Questions ==

You'll find the [FAQ on Yoast.com](https://yoast.com/wordpress/plugins/seo/faq/).

== Screenshots ==

1. The WordPress SEO plugin general meta box. You'll see this on edit post pages, for posts, pages and custom post types.
2. Some of the sites using this WordPress SEO plugin.
3. The WordPress SEO settings for a taxonomy.
4. The fully configurable XML sitemap for WordPress SEO.
5. Easily import SEO data from All In One SEO pack and HeadSpace2 SEO.
6. Example of the Page Analysis functionality.
7. The advanced section of the WordPress SEO meta box.

== Changelog ==

= Trunk =

* Bugfixes
	* Added missing settings menu pages to wp admin bar.
	* Taxonomy sitemap will now also show if empty.
	* Replaced old AdWords keyword tool link.
	* Fixed a link count Page Analysis bug.
	* Fixed OpenGraph/GooglePlus/Twitter tags not showing in a select few themes, [issue #750](https://github.com/Yoast/wordpress-seo/issues/750) as reported by [Jovian](https://github.com/Jovian) and [wwdboer](https://github.com/wwdboer) - props [Jrf](http://profiles.wordpress.org/jrf).
	* Fixed duplicate feedback messages on WPSEO -> Social pages as reported by [steverep](https://github.com/steverep) in [issue #743](https://github.com/Yoast/wordpress-seo/issues/743) - props [Jrf](http://profiles.wordpress.org/jrf).
<<<<<<< HEAD
	* Fixed Facebook Apps not being saved/ "Failed to retrieve your apps from Facebook" as reported by [kevinlisota](https://github.com/kevinlisota) in [issue #812](https://github.com/Yoast/wordpress-seo/issues/812) - props [Jrf](http://profiles.wordpress.org/jrf). **If you already upgraded to v1.5+, you will need to retrieve your Facebook Apps again. Sorry about that.** 
=======
	* Prevent infinite loop triggered by `sitemap_close()`, fixes [#600](https://github.com/Yoast/wordpress-seo/issues/) as reported and fixed by [pbogdan](https://github.com/pbogdan).
>>>>>>> 178d45d6

= 1.5.2.2 =

* Bugfixes
	* Fix for issue with Soliloquy image slider was not applied to minified js file.
	* Fixed some PHP 'undefined index' notices.
	* Fix banner images overlapping text in help tabs.
	* Fixed meta description tag not showing for taxonomy (category/tag/etc) pages as reported in [issue #737](https://github.com/Yoast/wordpress-seo/issues/737) and [#780](https://github.com/Yoast/wordpress-seo/issues/780) - props [Jrf](http://profiles.wordpress.org/jrf).
	* Prevent a fatal error if `wp_remote_get()` fails while testing whether the title needs to be force rewritten as reported by [homeispv](http://wordpress.org/support/profile/homeispv) - props [Jrf](http://profiles.wordpress.org/jrf).

* Enhancements
	* Added composer support - props [codekipple](https://github.com/codekipple) and [Rarst](https://github.com/Rarst).

= 1.5.2.1 =

* Bugfixes
	* Fix white screen/blog down issues caused by some (bloody stupid) webhosts actively disabling the filter extension - props [Jrf](http://profiles.wordpress.org/jrf).
	* Fix for some PHP notices, [issue #747](https://github.com/Yoast/wordpress-seo/issues/747) as reported by [benfreke](https://github.com/benfreke) - props [Jrf](http://profiles.wordpress.org/jrf).
	* Fixed: GooglePlus vanity urls were saved without the `+` as reported by [ronimarin](https://github.com/ronimarin) in [issue #730](https://github.com/Yoast/wordpress-seo/issues/730) - props [Jrf](http://profiles.wordpress.org/jrf).
	* Fix WP Admin menu items no longer clickable when on WPSEO pages as reported in [issue #733](https://github.com/Yoast/wordpress-seo/issues/733) and [#738](https://github.com/Yoast/wordpress-seo/issues/738) - props [Jrf](http://profiles.wordpress.org/jrf).
	* Fix strict warning for W3TC, [issue 721](https://github.com/Yoast/wordpress-seo/issues/721).
	* Fix RSS text strings on options page being double escaped, [issue #731](https://github.com/Yoast/wordpress-seo/issues/731) as reported by [namaserajesh](https://github.com/namaserajesh) - props [Jrf](http://profiles.wordpress.org/jrf).
	* Avoid potential confusion over Facebook OpenGraph front page usage, [issue #570](https://github.com/Yoast/wordpress-seo/issues/570) - props [Jrf](http://profiles.wordpress.org/jrf).
	* Potentially fix [issue 565](https://github.com/Yoast/wordpress-seo/issues/565) bbpress warning message. Thanks [inetbiz](https://github.com/inetbiz) for reporting and [tobylewis](https://github.com/tobylewis) for finding the likely cause.
	* Filter 'wpseo_pre_analysis_post_content' output is now only loaded in DOM object if not empty. - props [mgmartel](https://github.com/mgmartel).
	* $post_content is now unset after loading in DOM object. - props [mgmartel](https://github.com/mgmartel).
	* Fix Alexa ID string validation, as reported by [kyasajin](https://github.com/kyasajin) and [Bubichka](https://github.com/Bubichka) in [issue 736](https://github.com/Yoast/wordpress-seo/issues/736) - props [Jrf](http://profiles.wordpress.org/jrf).
	* Fix issue with Soliloquy image query, as reported by [osalcedo](https://github.com/osalcedo) and [mattisherwood](https://github.com/mattisherwood) in [issue #733](https://github.com/Yoast/wordpress-seo/issues/733) - props [Jrf](http://profiles.wordpress.org/jrf).
	
* Enhancements
	* Twitter metatag key is now filterable by 'wpseo_twitter_metatag_key'.
	* Added a filter called "wpseo_replacements" in wpseo_replace_vars to allow customization of the replacements before they are applied - props [martinernst](https://github.com/martinernst).
	* Added useful links for page analysis - props [bhubbard](https://github.com/bhubbard).

* i18n Updates
	* Updated nl_NL, id_ID, it_IT, fr_FR and de_DE
	* Added ko
	* Updated .pot file.

= 1.5.2 =

* Bugfix:
	* If `mbstring` extension isn't loaded, fatal error was thrown.

= 1.5.0 =

This release contains tons and tons of bugfixes and security improvements. Credits for this release largely go to Juliette Reinders Folmer aka [Jrf](http://profiles.wordpress.org/jrf) / [jrfnl](https://github.com/jrfnl).

Also a heartfelt thanks go out to the beta testers who tested all the changes. Special mentions for testers [Woyto](https://github.com/Woyto), [Bnpositive](https://github.com/Bnpositive), [Surbma](https://github.com/Surbma), [DavidCH1](https://github.com/DavidCH1), [TheITJuggler](https://github.com/TheITJuggler), [kletskater](https://github.com/kletskater) who caught a number of bugs and provided us with actionable information to fix these.

This version also incorporates the [SEO Extended](http://wordpress.org/plugins/seo-extended/) plugin functionality into WP SEO with graceful thanks to [Faison](http://profiles.wordpress.org/faison/) and [Scott Offord](http://profiles.wordpress.org/scottofford/) for their great work on this plugin.

**This version contains a lot of changes under the hood which will break backward compatibility, i.e. once you've upgraded, downgrading will break things.** So make sure you make a backup of your settings/database before upgrading.


* Bugfixes
	* Major overhaul of the way the plugin deals with options. This should fix a truck-load of bugs and provides improved security.
	* Major overhaul of the way the plugin deals with post meta values. This should fix a truck-load of bugs and provides improved security.
	* Major overhaul of the way the plugin deals with taxonomy meta values. This should fix a truck-load of bugs and provides improved security.

	* Fixed: Renamed a number of options as they ran the risk of being overwritten by post type/taxonomy options which could get the same name. This may fix some issues where options did not seem to get saved correctly.

	* Fixed: if page specific keywords were set for a static homepage, they would never be shown.
	* Fixed: if only one FB admin was selected, the tag would not be added.
	* Fixed: bug where taxonomies which were on an individual level set to noindex and sitemap include 'auto-detect' would still be shown in the sitemap
	* Fixed: bug in canonical urls where an essential part of the logic was skipped for singular posts/pages
	* Fixed: category rewrite rules could have errors for categories without parent categories.
	* Fixed: bug in delete_sitemaps() - wrong retrieval of needed options.
	* Fixed: HTML sitemaps would sometimes display headers without a link list.
	* Fixed: Breadcrumbs could potentially output an empty element as part of the chain, resulting in two separators in a row.
	* Fixed: Breadcrumbs: even when removing the prefix texts from the admin page, they would sometimes still be included.
	* Improved fixed for possible caching issue when `title_test` option remained set, issue [#627](https://github.com/Yoast/wordpress-seo/issues/627).
	* Fixed bug in `title_test_helper` where it would pass the wrong information to `update_option()`, related to issue [#627](https://github.com/Yoast/wordpress-seo/issues/627).
	* Fixed: shortcodes should be removed from ogdesc.

	* Fixed: Admin -> Dashboard -> Failed removal of the meta description from a theme file would still change the relevant internal option as if it had succeeded.
	* Fixed: Admin -> Dashboard -> bug where message about files blocking the sitemap from working would not be removed when it should.
	* Fixed: Admin -> Titles & Meta's -> Post types would show attachments even when attachment redirection to post was enabled.
	* Fixed: Admin -> Import -> Fixed partially broken import functionality for WooThemes SEO framework
	* Fixed: Admin -> Import -> Importing settings from file would not always work due to file/directory permission issues.
	* Fixed: Admin -> Export -> Some values were exported in a way that they couldn't be imported properly again.
	* Fixed: Admin -> Import/Export -> On export, the part of the admin page after export would not be loaded.
	* Fixed: Admin -> Various -> Removed some superfluous hidden fields which could cause issues.
	* Fixed: Admin -> Social -> The same fb user can no longer be added twice as Facebook admin.

	* Admin -> Multi-site -> Added error message when user tries to restore to defaults a non-existent blog (only applies to multi-site installations).

	* Bow out early from displaying the post/taxonomy metabox if the post/taxonomy is not public (no use adding meta data which will never be displayed).
	* Prevent the SEO score filter from displaying on a post type overview page if the metabox has been hidden for the post type as suggested by [coreyworrell](https://github.com/coreyworrell) in issue [#601](https://github.com/Yoast/wordpress-seo/issues/601).

	* Improved: post meta -> the keyword density calculation for non-latin, non-ideograph languages - i.e. cyrillic, hebrew etc - has been improved. Related issues [#703](https://github.com/Yoast/wordpress-seo/issues/703), [#681](https://github.com/Yoast/wordpress-seo/issues/681), [#349](https://github.com/Yoast/wordpress-seo/issues/349) and [#264](https://github.com/Yoast/wordpress-seo/issues/264). The keyword density calculation for ideograph based languages such as Japanese and Chinese will not work yet, issue [#145](https://github.com/Yoast/wordpress-seo/issues/145) remains open.
	* Fixed: post meta -> SEO score indicator -> wpseo_translate_score() would never return score, but always the css value.
	* Fixed: post meta -> SEO score indicator -> wpseo_translate_score() calls were passing unintended wrong parameters
	* Fixed: post meta -> page analysis -> text analysis did not respect the blog character encoding. This may or may not solve a number of related bugs.
	* Fixed: post meta -> often wrong meta value was shown for meta robots follow and meta robots index in post meta box so it appeared as if the chosen value was not saved correctly.
	* Fixed: post meta -> meta robots advanced entry could have strange (invalid) values.
	* Fixed: post meta -> since v1.4.22 importing from other plugins would import data even when the post already had WP SEO values, effectively overwritting (empty by choice) WPSEO fields.
	* Fixed: post meta -> A few of the meta values could contain line breaks where those aren't allowed.

	* Fixed: taxonomy meta -> breadcrumb title entry field would show for taxonomy even when breadcrumbs were not enabled
	* Fixed: taxonomy meta -> bug where W3TC cache for taxonomy meta data wouldn't always be refreshed when it should and sometimes would when it shouldn't

	* Fixed: some things should work better now for must-use installations.
	* Added sanitation/improved validation to $_GET and $_POST variables if/when they are used in a manner which could cause security issues.
	* Fixed: wrong file was loaded for the get_plugin_data() function.
	* Fixed: several bug-sensitive code constructs. This will probably get rid of a number of hard to figure out bugs.
	* Fixed: several html validation issues.
	* Prevent error when theme does not support featured images, issue [#639](https://github.com/Yoast/wordpress-seo/issues/639) as reported by [kuzudecoletaje](https://github.com/kuzudecoletaje).


* Enhancements
	* The [SEO Extended](http://wordpress.org/plugins/seo-extended/) plugin functionality has now been integrated into WP SEO.
	* Added ability to add Pininterest and Yandex site verification tags. You can enter this info on the WPSEO Dashboard and it will auto-generate the relevant meta tags for your webpage headers.
	* Post meta -> Don't show robots index/no-index choice in advanced meta box if there is a blog-wide override in place, i.e. the Settings -> Reading -> Block search engines checkbox is checked.
	* Post meta -> Added 'Site-wide default' option to meta robots advanced field in advanced meta box.
	* Post meta -> Added an option to decide whether to include/exclude `rel="author"` on a per post base as suggested by [GaryJones](https://github.com/GaryJones). (Added to the advanced meta box).
	* Taxonomy meta -> Don't show robots index/no-index choice in taxonomy meta box if there is a blog-wide override in place, i.e. the Settings -> Reading -> Block search engines checkbox is checked.
	* Admin -> If WP_DEBUG is on or if you have set the special constant WPSEO_DEBUG, a block with the currently saved options will be shown on the settings pages.
	* Admin -> Dashboard -> Added error message for when meta description tag removal from theme file fails.
	* Admin -> Titles & Meta -> Added option to add meta keywords to post type archives.
	* Admin -> Social -> Facebook -> Added error messages for if communication with Facebook failed.
	* Admin -> Import -> WPSEO settings -> Better error messages for when importing the settings fails and better clean up after itself.
	* Adminbar -> Keyword research links now also search for the set the keyword when editing a post in the back-end.
	* [Usability] Proper field labels for user profile form fields.
	* The New Relic daemon (not the W3TC New Relic PHP module) realtime user monitoring will be turned off for xml/xsl files by default to prevent breaking the sitemaps as suggested by [szepeviktor](https://github.com/szepeviktor) in [issue #603](https://github.com/Yoast/wordpress-seo/issues/603)
	* General jQuery efficiency improvements.
	* Improved lazy loading of plugin files using autoload.
	* Made the Google+ and Facebook post descriptions translatable by WPML.
	* Better calculation precision for SEO score
	* Improved 403 headers for illegal file requests as suggested by [cfoellmann](https://github.com/cfoellmann)
	* Synchronized TextStatistics class with changes from the original, this should provide somewhat better results for non-latin languages.
	* CSS and JS files are now minified
	* Rewrote query logic for XML sitemaps
	* Changed default settings for rel="author"
	* Added option to switch to summary card with image for Twitter cards
	* Made several changes to Open Graph logic
	* Implemented new Yoast License framework
	* Added possibility to create a robots.txt file directly on the server

* Other:
	* Removed some backward compatibility with WP < 3.5 as minimum requirement for WP SEO is now 3.5
	* Removed some old (commented out) code
	* Deprecated category rewrite functionality



= 1.4.25 =

* Bugfixes
	* Do not include external URLs in XML sitemap (Issue #528) - props [tivnet](https://github.com/tivnet).
	* Get home_url out of the sitemap loop - props [tivnet](https://github.com/tivnet).
	* Add support for html entities - props [julienmeyer](https://github.com/julienmeyer).
	* Fixed wrong use of `__FILE__`.

* Enhancement
	* WPSEO_FILE now has a 'defined' check.
	* Removed unneeded `dirname` calls.

* i18n
	* Updated cs_CZ, de_DE, fr_FR & tr_TK

= 1.4.24 =

* Bugfixes
	* Removed screen_icon() calls.
	* Fixed a bug in robots meta tag on singular items.
	* Fix double robots header, WP native settings will be respected - props [Jrf](http://profiles.wordpress.org/jrf).
	* When post published data is newer than last modified date, use that in XML sitemap, props [mindingdata](https://github.com/mindingdata).
	* Check if tab hash is correct after being redirected from Facebook API, props [dannyvankooten](https://github.com/dannyvankooten).
	* Fix 404 in category rewrites when `pagination_base` was changed, props [raugfer](https://github.com/raugfer).
	* Make the metabox tabs jQuery only work for WPSEO tabs, props [imageinabox](https://github.com/imageinabox).
	* Sitemap shortcode sql had hard-coded table name which could easily cause the shortcode display to fail. Fixed. - props [Jrf](http://profiles.wordpress.org/jrf).
	* Fix issue with user capability authorisation check as reported by [scienceandpoetry](https://github.com/scienceandpoetry) in issue [#492](https://github.com/Yoast/wordpress-seo/issues/492) - props [Jrf](http://profiles.wordpress.org/jrf).
	* Fixed canonical rel links was causing an error when given an invalid taxonomy, issue [#306](https://github.com/Yoast/wordpress-seo/issues/306) - props [Jrf](http://profiles.wordpress.org/jrf).
	* Removed add_meta_box() function duplication  - props [Jrf](http://profiles.wordpress.org/jrf).
	* Fix issue "Flesch Reading Ease should only be a positive number". This also fixes the message being unclear. Thanks [eugenmihailescu](https://github.com/eugenmihailescu) for reporting - props [Jrf](http://profiles.wordpress.org/jrf).
	* Fixed issue with page analysis not taking feature image into account - props [darrarski](https://github.com/darrarski).

* Enhancement
	* Shortcode now also available to ajax requests - props [Jrf](http://profiles.wordpress.org/jrf).
	* Added gitignores to prevent incorrect commits (Cross platform collab) - props [cfoellmann](https://github.com/cfoellmann).
	* Adding filters to individual sitemap url entries - props [mboynes](https://github.com/mboynes).

= 1.4.23 =

* Bugfixes
	* Fix for serious sitemap issue which caused all pages of a split sitemap to be the same (show the first 1000 urls) - props [Jrf](http://profiles.wordpress.org/jrf).
	* Fixed a bug in the WPSEO tour in WP Network installs
	* clean_permalink 301 redirect issue when using https - props [pirategaspard](https://github.com/pirategaspard)

* i18n
	* Updated cs_CZ, fa_IR, fr_FR, hu, hu_HU, pl_PL, ru_RU & zh_CN


= 1.4.22 =

* Bugfixes
	* Reverted change to XML sitemaps stylesheet URL as that was giving issues on multisite installs.
	* Reverted change to XML sitemap loading as we were no longer exposing some variables that other plugins relied upon.
	* Fix bug with author sitemap showing for everyone.

* Enhancement
	* No longer save empty meta post variables, issue [#463](https://github.com/Yoast/wordpress-seo/issues/463). Clean up of DB is coming in future release, if you want to clean your DB now, see that issue for SQL queries.

= 1.4.21 =

* Bugfixes
	* Fix notice for `ICL_LANGUAGE_CODE` not being defined.
	* Fix missing function in install by adding a require.

= 1.4.20 =

* Bugfixes
	* Fixed bug where posts set to _always_ index would not end up in XML sitemap.
	* Fix _Invalid argument supplied for foreach()_ notice for WPML as reported by [pbearne](https://github.com/pbearne) - props [Jrf](http://profiles.wordpress.org/jrf).
	* Yoast tracking cron job will now unschedule on disallowing of tracking, on deactivation and on uninstall, inspired by [Bluebird Blvd.](http://wordpress.org/support/topic/found-active-tracking-device-after-deleting-wp-seo-months-ago) - props [Jrf](http://profiles.wordpress.org/jrf).
	* Fix issue [#453](https://github.com/Yoast/wordpress-seo/issues/435): setting shop as homepage caused a notice and wrong title with WooCommerce.
	* Fixed a bug [#449](https://github.com/Yoast/wordpress-seo/issues/449) where a canonical, when manually set for a category, tag or term, could get pagination added to it on paginated pages, when it shouldn't.
	* Fixed a bug where manually set canonicals would end up in `rel="next"` and `rel="prev"` tags.
	* Fixed a bug [#450](https://github.com/Yoast/wordpress-seo/issues/450) where noindexed pages would appear in the HTML sitemap.
	* Fixed a bug where non-public taxonomies would appear in the HTML sitemap.
	* Fixed quotes not working in meta title and description for terms, issue [#405](https://github.com/Yoast/wordpress-seo/issues/405).
	* Make sure author sitemap works when they should.
	* Fix some notices in author sitemap, issue [#402](https://github.com/Yoast/wordpress-seo/issues/402).
	* Fix breadcrumbs being broken on empty post type archives, issue [#443](https://github.com/Yoast/wordpress-seo/issues/443).
	* Fixed a possible caching issue when `title_test` option remained set, issue [#419](https://github.com/Yoast/wordpress-seo/issues/419).
	* Make sure og:description is shown on homepage when it's left empty in settings, fixes [#441](https://github.com/Yoast/wordpress-seo/issues/441).
	* Make sure there are no WPML leftovers in our title, issue [#383](https://github.com/Yoast/wordpress-seo/issues/383).
	* Fix padding on fix it buttons with 3.8 design, issue [#400](https://github.com/Yoast/wordpress-seo/issues/400).
	* Hide SEO columns in responsive admin ( in 3.8 admin design ), issue [#445](https://github.com/Yoast/wordpress-seo/issues/445).

* Misc
	* Switch back to MailChimp for newsletter subscribe.
	* Default to nofollowing links in RSS feed footers.

* i18n
  * Updated es_ES, pt_BR & ru_RU
  * Added sk_SK

= 1.4.19 =

* Enhancements
	* Added the option to upload a separate image for Facebook in the Social tab.
	* Added published time, last modified time, tags and categories to OpenGraph output, to work with Pinterests new article pin.
	* Added a filter for post length requirements in the Analysis tab.
	* If there is a term description, use it in the OpenGraph description for a term archive page.
	* Applied a number of settings form best practices - props [Jrf](http://profiles.wordpress.org/jrf).
	* File inclusion best practices applied - props [Jrf](http://profiles.wordpress.org/jrf).
	* Breadcrumbs for Custom Post Types now take the CPT->label instead of CPT->labels->menu_name as text parameter, as suggested by [katart17](http://wordpress.org/support/profile/katart17) and [Robbert V](http://wordpress.org/support/profile/robbert-v) - props [Jrf](http://profiles.wordpress.org/jrf).

* Bugfixes
	* Move all rewrite flushing to shutdown, so it doesn't break other plugins who add their rewrites late.
	* Fixed the wrong naming of the L10n JS object, props [Otto](http://profiles.wordpress.org/otto42).
	* Improved form support for UTF-8 - props [Jrf](http://profiles.wordpress.org/jrf).
	* Corrected faulty multisite option registration - props [Jrf](http://profiles.wordpress.org/jrf).
	* Fixed appropriate use of plugins_url() to avoid breaking hooked in filters - props [Jrf](http://profiles.wordpress.org/jrf).
	* (Temporary) fix for metabox styling for users using the MP6 plugin - props [Jrf](http://profiles.wordpress.org/jrf).
	* Minor fix in localization loading - props [Jrf](http://profiles.wordpress.org/jrf).
	* Fixed [Missing argument 3 for wpseo_upgrader_process_complete](https://github.com/Yoast/wordpress-seo/issues/327) notice for WP 3.7+, thanks [vickyindo](https://github.com/vickyindo), [Wendyhihi](https://github.com/Wendihihi) and [Theressa1](https://github.com/Theressa1) for reporting - props [Jrf](http://profiles.wordpress.org/jrf).

* i18n
  * Updated ru_RU, tr_TK and Hr

= 1.4.18 =

* Unhooking 'shutdown' (part of the NGG fix in 1.4.16) caused caching plugins to break, fixed while preserving NGG fix.
* These changes were pushed in later but were deemed not important enough to force an update:
	* Updated newsletter subscription form to reflect new newsletter system.
	* Documentation
		* Updated readme.txt to reflect support changes.
		* Moved old sections of changelog to external file.
	* i18n
	* Updated pt_PT

= 1.4.17 =

* Missed a line in the commit of the option to stop stop words cleaning.

= 1.4.16 =

* Fix for compatibility with NextGen Gallery.

* Enhancements
	* Add option to enable slug stop word cleaning, find it under SEO -> Permalinks. It's on by default.
	* Remove tracking variables from the Yoast Tracking that weren't used.

* i18n
	* Updated de_DE, fa_IR, fi, hu_HU, it_IT, pl_PL, sv_SE and tr_TK

= 1.4.15 =

* Bugfixes
	* Fix the white XML sitemap errors caused by non-working XSL.
	* Fixed the errors in content analysis reporting an H2 was not found when it was really there.
	* Fix slug stopwords removal, props [amm350](https://github.com/amm350).
	* Fix PHP Notice logged when site has capabilities created without 3rd value in args array, props [mbijon](https://github.com/mbijon).
	* Fix the fact that meta description template for archive pages didn't work, props [MarcQueralt](https://github.com/MarcQueralt).
	* Prevent wrong shortcodes (that echo instead of return) from causing erroneous output.
	* Fix edge cases issue for keyword in first paragraph test not working.
	* Revert change in 1.4.14 that did a `do_shortcode` while in the `head` to retrieve images from posts, as too many plugins crash then, instead added `wpseo_pre_analysis_post_content` filter there as well.

= 1.4.14 =

This release contains tons and tons of bugfixes, thanks in *large* part to [Jrf](http://profiles.wordpress.org/jrf), who now has commit rights to the code on Github directly. Please join me in thanking her for her efforts!

* Notes:
	* Our GitHub repository moved to [https://github.com/Yoast/wordpress-seo](https://github.com/Yoast/wordpress-seo), old links should redirect but please check.

* Bugfixes
	* Switch to stock autocomplete file and fix clash with color picker, props [Heinrich Luehrsen](http://www.luehrsen-heinrich.de/).
	* Prevent strip category base code from breaking Custom Post Type rewrites, props [Steve Hulet](http://about.me/stevehulet).
	* Fixed [issue with canonical links](http://wordpress.org/support/topic/serious-canonical-issue-with-paginated-posts) on last page of paginated posts - props [maxbugfiy](http://wordpress.org/support/profile/maxbuxfiy)
	* Fixed bug in shortcode removal from meta description as reported by [professor44](http://profiles.wordpress.org/professor44/) - props [Jrf](http://profiles.wordpress.org/jrf).
	* Fixed bug preventing saving of taxonomy meta data on first try - props [Jrf](http://profiles.wordpress.org/jrf).
	* Fixed small (potential) issue in wpseo_title_test() - props [Jrf](http://profiles.wordpress.org/jrf).
	* Fixed bug where RSS excerpt would be double wrapped in `&lt;p&gt;` tags as reported by [mikeprince](http://profiles.wordpress.org/mikeprince) - props [Jrf](http://profiles.wordpress.org/jrf).
	* Fixed HTML validation error: Duplicate id Twitter on Social tab - props [Jrf](http://profiles.wordpress.org/jrf).
	* Fixed undefined index notice as reported by [szepeviktor](http://profiles.wordpress.org/szepeviktor).
	* Fixed error in a database query as reported by [Watch Teller](http://wordpress.org/support/profile/watchteller) - props [Jrf](http://profiles.wordpress.org/jrf).
	* Fixed small issue with how styles where enqueued/registered - props [Jrf](http://profiles.wordpress.org/jrf).
	* Fixed bug in alt text of score dots as [reported by Rocket Pixels](http://wordpress.org/support/topic/dots-on-hover-over-show-na-tooltip) - props [Jrf](http://profiles.wordpress.org/jrf).
	* Applied best practices to all uses of preg_ functions fixing some bugs in the process - props [Jrf](http://profiles.wordpress.org/jrf).
	* Fixed bug in processing of `%%ct_<custom-tax-name>%%` as [reported by Joy](http://wordpress.org/support/topic/plugin-dies-when-processing-ct_desc_) - props [Jrf](http://profiles.wordpress.org/jrf).
	* Fixed: no more empty og: or twitter: tags. Also added additional escaping where needed - props [Jrf](http://profiles.wordpress.org/jrf).
	* Fixed: Meta description tag discovery looked in parent theme header file even when a child theme is the current theme - props [Jrf](http://profiles.wordpress.org/jrf).
	* Fixed: Using the 'Fix it' button would remove the meta description tag from the parent theme header file, even when a child theme is the current theme - props [Jrf](http://profiles.wordpress.org/jrf).
	* Fixed: Using the 'Fix it' button would fail if it had already been used once (i.e. if a wpseo backup file already existed) - props [Jrf](http://profiles.wordpress.org/jrf).
	* Fixed repeated unnecessary meta description tag checks on each visit to dashboard page - props [Jrf](http://profiles.wordpress.org/jrf).
	* Fixed: Meta description 'Fix it' feedback message was not shown - props [Jrf](http://profiles.wordpress.org/jrf).
	* Mini-fix for plugin_dir_url - props [Jrf](http://profiles.wordpress.org/jrf).
	* Fixed Author Highlighting to only show authors as possible choice for Google+ Plus author as reported by [Sanoma](https://github.com/jdevalk/wordpress-seo/issues/131) - props [Jrf](http://profiles.wordpress.org/jrf).
	* Fixed `adjacent_rel_links()` for Genesis users - props [benjamin74](https://github.com/benjamin74) for reporting.
	* Replace jQuery .live function with .on(), as .live() has been deprecated and deleted. Props [Viktor Kostadinov](http://www.2buy1click.com/) & [Taco Verdonschot](https://yoast.com/about-us/taco-verdonschot/).
	* Fix how breadcrumbs deal with taxonomy orders. Props [Gaya Kessler](http://www.gayadesign.com/).
	* Fixed some PHP warnings

* Enhancements
	* Added `wpseo_pre_analysis_post_content` filter. This allows plugins to add content to the content that is analyzed by the page analysis functionality.
	* Added `wpseo_genesis_force_adjacent_rel_home` filter to allow forcing of rel=next / rel=prev links on the homepage pagination for Genesis users, they're off by default.
	* Make `$wpseo_metabox` a global, props [Peter Chester](http://tri.be/).
	* No need to show Twitter image when OpenGraph is showing, props [Gary Jones](http://garyjones.co.uk/).
	* Make sure WPML works again, props [dominykasgel](https://github.com/dominykasgel).
	* Added checks for the meta description tag on theme switch, on theme update and on (re-)activation of the WP SEO plugin including a visual warning if the check would warrant it - props [Jrf](http://profiles.wordpress.org/jrf).
	* Added the ability to request re-checking a theme for the meta description tag. Useful when you've manually removed it (to get rid of the warning), inspired by [tzeldin88](http://wordpress.org/support/topic/plugin-wordpress-seo-by-yoast-your-theme-contains-a-meta-description-which-blocks-wordpress-seo) - props [Jrf](http://profiles.wordpress.org/jrf).
	* OpenGraph image tags will now also be added for images added to the post via shortcodes, as suggested by [msebald](http://wordpress.org/support/topic/ogimage-set-to-default-image-but-articlepage-has-own-images?replies=3#post-4436317) - props [Jrf](http://profiles.wordpress.org/jrf).
	* Added 'wpseo_breadcrumb_single_link_with_sep' filter which allows users to filter a complete breadcrumb element including the separator - props [Jrf](http://profiles.wordpress.org/jrf).
	* Added 'wpseo_stopwords' filter which allows users to filter the stopwords list - props [Jrf](http://profiles.wordpress.org/jrf).
	* Added 'wpseo_terms' filter which allows users to filter the terms string - props [Jrf](http://profiles.wordpress.org/jrf).
	* Hide advanced tab for users for which it has been disabled, as [suggested by jrgmartin](https://github.com/jdevalk/wordpress-seo/issues/93) - props [Jrf](http://profiles.wordpress.org/jrf).
	* Updated Facebook supported locales list for og:locale

* i18n
	* Updated languages tr_TK, fi, ru_RU & da_DK
	* Added language hi_IN
	* Updated wordpress-seo.pot file

= 1.4.13 =

* Bugfixes
	* Fixed ampersand (&) in site title in Title Templates loading as &amp;
	* Fixed error when focus keyword contains a / - props [Jrf](http://profiles.wordpress.org/jrf).
	* Fixed issue with utf8 characters in meta description - props [Jrf](http://profiles.wordpress.org/jrf).
	* Fixed undefined property error - props [Jrf](http://profiles.wordpress.org/jrf).
	* Fixed undefined index error for the last page of the tour - props [Jrf](http://profiles.wordpress.org/jrf).
	* Fixed undefined index error for images without alt - props [Jrf](http://profiles.wordpress.org/jrf).
	* Fix output of author for Google+ when using a static front page - props [petervanderdoes](https://github.com/petervanderdoes).
	* Keyword density calculation not working when special character in focus keyword - props [siriuzwhite](https://github.com/siriuzwhite).
	* Reverse output buffer cleaning for XML sitemaps, as that collides with WP Super Cache, thanks to [Rarst](https://github.com/Rarst) for finding this.
	* Fix canonical and rel=prev / rel=next links for paginated home pages using index.php links.
	* Fixed og:title not following title settings.
* Enhancements
	* Improved breadcrumbs and titles for 404 pages - props [Jrf](http://profiles.wordpress.org/jrf).
	* Moved XSL stylesheet from a static file in wp-content folder to a dynamic one, allowing it to work for sites that prevented the wp-content dir from being opened directly, f.i. through Sucuri's hardening.
	* Added a link in the XSL pointing back to the sitemap index on individual sitemaps.
	* When remove replytocom is checked in the permalink settings, these are now also redirected out.
	* Added filters to OpenGraph output functions that didn't have them yet.

= 1.4.12 =

* Bugfixes
	* Submit button displays again on Titles & Metas page.
	* SEO Title now calculates length correctly.
	* Force rewrite titles should no longer reset wrongly on update.

= 1.4.11 =

* i18n
	* Updated de_DE, ru_RU, zh_CN.
* Bugfixes
	* Make rel="publisher" markup appear on every page.
	* Prevent empty property='article:publisher' markup from being output .
	* Fixed twitter:description tag should only appears if OpenGraph is inactive.
	* og:description will default to get_the_excerpt when meta description is blank (similar to how twitter:description works).
	* Fixes only 25 tags (and other taxonomy) are being indexed in taxonomy sitemaps.
	* Fix lastmod dates for taxonomies in XML sitemap index file.
* Enhancements
	* Changed Social Admin section to have a tab-layout.
	* Moved Google+ section from Homepage tab of Titles & Metas to Social tab.
	* Make twitter:domain use WordPress site name instead of domain name.
	* Added more output filters in the Twitter class.

= 1.4.10 =

* Fixes
	* Caching was disabled in certain cases, this update fixes that.
* Enhancements
	* Added option to disable author sitemap.
	* If author pages are disabled, author sitemaps are now automatically disabled.

= 1.4.9 =

* i18n
	* Updated .pot file
	* Updated ar, da_DK, de_DE, el_GR, es_ES, fa_IR, fr_FR, he_IL, id_ID, nl_NL, ro_RO, sv_SE & tr_TK
	* Added hr & sl_SI
	* Many localization fixes
* Bugfixes
	* Fixed sitemap "loc" element to have encoded entities.
	* Honor the language setting if other plugins set the language.
	* sitemap.xml will now redirect to sitemap_index.xml if it doesn't exist statically.
	* Added filters 'wpseo_sitemap_exclude_post_type' and 'wpseo_sitemap_exclude_taxonomy' to allow themes/plugins to exclude entries in the XML sitemap.
	* Added RTL support, some CSS fixes.
	* Focus word gets counted in meta description when defined by a template.
	* Fixed some bugs with the focus keyword in the first paragraph test.
	* Fixed display bug in SEO Title column when defined by a template ('Page # of #').
	* Fixed a few strict notices that would pop up in WP 3.6.
	* Prevent other plugins from overriding the WP SEO menu position.
	* Enabled the advanced tab for site-admins on a multi-site install.
	* Fixed post save error when page analysis is disabled.
	* OpenGraph frontpage og:description and og:image tags now properly added to the frontpage.
* Enhancements
	* Added an HTML sitemap shortcode [wpseo_sitemap].
	* Added an XML sitemap listing the author profile URLs.
	* Added detection of Yoast's robots meta plugin and All In One SEO plugins, plugin now gives a notice to import settings and disable those plugins.
	* Prevent empty image tags in Twitter Cards - props [Mike Bijon](https://github.com/mbijon).
	* Add new `twitter:domain` tag	- props [Mike Bijon](https://github.com/mbijon).
	* Add support for Facebooks new OG tags for media publishers.
	* Allow authorship to be removed per post type.

= 1.4.7 =

* Properly fix security bug that should've been fixed in 1.4.5.
* Move from using several $options arrays in the frontend to 1 class wide option.
* Instead of firing all plugin options as function within head function, attach them to `wpseo_head` action, allowing easier filtering and changing.
* Where possible, use larger images for Facebook Opengraph.
* Add several filters and actions around social settings.

= 1.4.6 =

* Fix a possible fatal error in tracking.

= 1.4.5 =

* Bug fixes:
	* Fix security issue which allowed any user to reset settings.
	* Allow saving of SEO metadata for attachments.
	* Set the max-width of the snippet preview to 520px to look more like Google search results, while still allowing it to work on lower resolutions.
* Enhancements:
	* Remove the shortlink http header when the hide shortlink checkbox is checked.
	* Added a check on focus keyword in the page analysis functionality, checking whether a focus keyword has already been used before.
	* Update how the tracking class calculates users to improve speed.

= 1.4.4 =

* Fix changelog for 1.4.3
* Bugfixes
	* Fix activation bug.
* i18n
	* Updated es_ES, id_ID, he_IL.

= 1.4.3 =

* Bugfixes
	* Register core SEO menu at a lower than default prio so other plugins can tie in more easily.
	* Remove alt= from page analysis score divs.
	* Make site tracking use the site hash consistently between plugins.
	* Improve popup pointer removal.

= 1.4.2 =

* Bugfixes
	* Made the sitemaps class load in backend too so it always generates rewrites correctly.
	* Changed > to /> in class-twitter.php for validation as XHTML.
	* Small fix in metabox CSS for small screens (thx [Ryan Hellyer](http://ryanhellyer.net)).
	* Load classes on plugins_loaded instead of immediately on load to allow WPML to filter options.
* i18n
	* Updated bs_BA, cs_CZ, da_DK, de_DE, fa_IR, fr_FR, he_IL, hu_HU, id_ID, it_IT, nl_NL, pl_PL, pt_BR, ru_RU and tr_TR

= 1.4.1 =

* i18n:
	* Updated .pot file
	* Updated bg_BG, bs_BA, cs_CZ, fa_IR, hu_HU, pl_PL & ru_RU
* Bugfixes:
	* Focus keyword check now works again in all cases.
	* Fix typo in Video SEO banner.
* Enhancements:
	* Don't show banners for plugins you already have.

= 1.4 =

* i18n & documentation:
	* Updated Hebrew (he_IL)
	* Updated Italian (it_IT)
	* Updated Dutch (nl_NL)
	* Updated Swedish (sv_SE)
	* Updated some strings to fix typos.
	* Removed affiliate links from readme.txt.
* Bugfixes:
	* Fixed a bug in saving post meta details for revisions.
	* Prevent an error when there are no posts for post type.
	* Fix the privacy warning to point to the right place.
* Enhancements:
	* Slight performance improvement in <head> functionality by not resetting query when its not needed (kudos to @Rarst).
	* Slight performance improvement in options call by adding some caching (kudos to @Rarst as well).
	* Changed inner workings of search engine ping, adding YOAST_SEO_PING_IMMEDIATELY constant to allow immediate ping on publish.
	* Changed design of meta box, moving much of the help text out in favor of clicking on a help icon.
	* Removed Linkdex branding from page analysis functionality.

= 1.3.4.4 =

* Bug with revisions in XML sitemap for some weird combinations.
* Improved logic for rel=publisher on frontpage.
* Allow variables in meta description for post type archive.
* Improved counting of images for page analysis.
* updated Turkish (tr_TR)
* updated Russian (ru_RU)
* updated Indonesian (id_ID)
* updated French (fr_FR)
* updated Czech (cs_CZ)
* added Japanese (ja)

= 1.3.4.3 =

* Regex annoyances anyone? Sigh. Bug fixed.

= 1.3.4.2 =

* Added missing filter for meta box priority.
* Fixed bug in JS encoding.

= 1.3.4.1 =

* Bug in page analysis regex.

= 1.3.4 =

* Fix bug in custom field value retrieval for new drafts.
* Fix bug in meta box value for checkboxes (only used currently in News extension).
* Remove redirect added in 1.3.3 as it seems to cause loops on some servers, will investigate later.
* Add option to filter `wpseo_admin_pages` so more pages can use WP SEO admin stylesheets.
* Prevent notice for images without alt tags.
* Use mb_string when possible.

= 1.3.3 =

* Properly `$wpdb->prepare` all queries that need preparing.
* Fix wrong escaping in admin pointers.
* Make %%currentdate%% and %%currenttime%% variables respect WP date format settings.
* Add %%currentday%% format.
* Force remove Jetpack OpenGraph.
* Fix the weird addition of `noindex, nofollow` on URLs with ?replytocom that was added in 3.5.
* Force XML sitemap to be displayed on the proper domain URL, so XSLT works.

= 1.3.2 =

* Updated wordpress-seo.pot
* Updated Turkish (tr_TR) filename.
* Updated Spanish (es_ES) translation.
* Fixed bug where non-admin users couldn't save their profile updates.
* Fixed bug with the same OpenGraph image appearing multiple times.
* Fixed bug that would prevent import and export of plugin settings.
* Try to do a redirect back after saving settings.
* Properly allow for attachment pages in XML sitemaps, default them to off.
* Fixed annoying bug where checkboxes wouldn't display as "checked" even when the value was set to true.
* Show post type name and taxonomy name (as opposed to label) next to labels in XML sitemap settings to more easily identify post types and taxonomies.
* Switch tracking to a daily cronjob instead of an admin process to prevent tracking from slowing down admin interface.
* Focus keyword detection now properly works for diacritical focus keywords as well.
* Properly apply filters to meta desc and titles in admin grid.
* Properly detect new versions of Facebook plugin too.
* Allow changing of the number of posts per XML sitemap, to prevent memory issues on certain installs.

= 1.3.1.1 =

* Some of that escaping was too aggressive.

= 1.3.1 =

* Fix somewhat too aggressive escaping of content.
* Added notice text for non-existing .htaccess file / robots.txt file.

= 1.3 =

* Long list of small fixes and improvements to code best practices after Sucuri review. Fixes 3 small security issues.
* Updated .pot file
* Updated Danish (da_DK), Indonesian (id_ID), Chinese (zh_CN), Russian (ru_RU), Norwegian (nb_NO), Turkish (tr_TK), Hebrew (he_IL) and Persian (fa_IR).
* Added Arabic (ar), Catalan (ca) and Romanian (ro_RO).

== Upgrade Notice ==

= 1.5.0 =
* Major overhaul of the way the plugin deals with option. Upgrade highly recommended. Please do verify your settings after the upgrade.<|MERGE_RESOLUTION|>--- conflicted
+++ resolved
@@ -115,11 +115,8 @@
 	* Fixed a link count Page Analysis bug.
 	* Fixed OpenGraph/GooglePlus/Twitter tags not showing in a select few themes, [issue #750](https://github.com/Yoast/wordpress-seo/issues/750) as reported by [Jovian](https://github.com/Jovian) and [wwdboer](https://github.com/wwdboer) - props [Jrf](http://profiles.wordpress.org/jrf).
 	* Fixed duplicate feedback messages on WPSEO -> Social pages as reported by [steverep](https://github.com/steverep) in [issue #743](https://github.com/Yoast/wordpress-seo/issues/743) - props [Jrf](http://profiles.wordpress.org/jrf).
-<<<<<<< HEAD
+	* Prevent infinite loop triggered by `sitemap_close()`, fixes [#600](https://github.com/Yoast/wordpress-seo/issues/) as reported and fixed by [pbogdan](https://github.com/pbogdan).
 	* Fixed Facebook Apps not being saved/ "Failed to retrieve your apps from Facebook" as reported by [kevinlisota](https://github.com/kevinlisota) in [issue #812](https://github.com/Yoast/wordpress-seo/issues/812) - props [Jrf](http://profiles.wordpress.org/jrf). **If you already upgraded to v1.5+, you will need to retrieve your Facebook Apps again. Sorry about that.** 
-=======
-	* Prevent infinite loop triggered by `sitemap_close()`, fixes [#600](https://github.com/Yoast/wordpress-seo/issues/) as reported and fixed by [pbogdan](https://github.com/pbogdan).
->>>>>>> 178d45d6
 
 = 1.5.2.2 =
 
