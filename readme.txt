--- conflicted
+++ resolved
@@ -120,11 +120,8 @@
 	* Fixed: empty taxonomy sitemap could still be shown, while it shouldn't, as reported by [allasai](https://github.com/allasai) in [issue #1004](https://github.com/Yoast/wordpress-seo/issues/1004) - props [Jrf](http://profiles.wordpress.org/jrf).
 	* Fixed: if first result of a search is a post, the blog page was incorrectly added to the breadcrumb, as reported in [issue #1248](https://github.com/Yoast/wordpress-seo/issues/1248) by [Nikoya](https://github.com/Nikoya) - props [Jrf](http://profiles.wordpress.org/jrf).
 	* Fixed: ensure that all our options exist always, fixes rare case in which this wouldn't be so. As reported by [bonny](https://github.com/bonny) in [issue #1245](https://github.com/Yoast/wordpress-seo/issues/1245) - props [Jrf](http://profiles.wordpress.org/jrf).
-<<<<<<< HEAD
+	* Improved and more consistent check for whether to show the admin 'Edit files' screen, [issue #1197](https://github.com/Yoast/wordpress-seo/issues/1197) - props [hostliketoast](https://github.com/hostliketoast) and [Jrf](http://profiles.wordpress.org/jrf).
 	* Restore robots meta box per taxonomy to its former glory, it now shows even when blog is not set to public, as reported by [Lumieredelune](https://github.com/Lumieredelune) in [issue #1158](https://github.com/Yoast/wordpress-seo/issues/1158) - props [Jrf](http://profiles.wordpress.org/jrf).
-=======
-	* Improved and more consistent check for whether to show the admin 'Edit files' screen, [issue #1197](https://github.com/Yoast/wordpress-seo/issues/1197) - props [hostliketoast](https://github.com/hostliketoast) and [Jrf](http://profiles.wordpress.org/jrf).
->>>>>>> 26c7e9f0
 
 * Enhancements
 	* New `wpseo_register_extra_replacements` action hook which lets plugin/theme builders add new `%%...%%` replacement variables - including relevant help texts -. See [function documentation](https://github.com/Yoast/wordpress-seo/blob/master/inc/wpseo-functions.php) for an example of how to use this new functionality.
