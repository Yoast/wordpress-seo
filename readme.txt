--- conflicted
+++ resolved
@@ -103,28 +103,23 @@
 
 == Changelog ==
 
-<<<<<<< HEAD
-* Bugfixes
-	* Fixed [issue with canonical links](http://wordpress.org/support/topic/serious-canonical-issue-with-paginated-posts) on last page of paginated posts - props [maxbugfiy](http://wordpress.org/support/profile/maxbuxfiy)
-	* Fixed bug in shortcode removal from meta description as reported by [professor44](http://profiles.wordpress.org/professor44/) - props [Jrf](http://profiles.wordpress.org/jrf).
-	* Fixed bug preventing saving of taxonomy meta data on first try - props [Jrf](http://profiles.wordpress.org/jrf).
-	* Fixed small (potential) issue in wpseo_title_test() - props [Jrf](http://profiles.wordpress.org/jrf).
-	* Fixed bug where RSS excerpt would be double wrapped in <p> tags as reported by [mikeprince](http://profiles.wordpress.org/mikeprince) - props [Jrf](http://profiles.wordpress.org/jrf).
-	* Fixed HTML validation error: Duplicate id Twitter on Social tab - props [Jrf](http://profiles.wordpress.org/jrf).
-	* Fixed undefined index notice as reported by [szepeviktor](http://profiles.wordpress.org/szepeviktor).
-
-* Enhancements
-	* Added 'wpseo_breadcrumb_single_link_with_sep' filter which allows users to filter a complete breadcrumb element including the separator - props [Jrf](http://profiles.wordpress.org/jrf).
-=======
 = Trunk =
 
 * Bugfixes
     * Switch to stock autocomplete file and fix clash with color picker, props [Heinrich Luehrsen](http://www.luehrsen-heinrich.de/).
     * Prevent strip category base code from breaking Custom Post Type rewrites, props [Steve Hulet](http://about.me/stevehulet).
+    * Fixed [issue with canonical links](http://wordpress.org/support/topic/serious-canonical-issue-with-paginated-posts) on last page of paginated posts - props [maxbugfiy](http://wordpress.org/support/profile/maxbuxfiy)
+    * Fixed bug in shortcode removal from meta description as reported by [professor44](http://profiles.wordpress.org/professor44/) - props [Jrf](http://profiles.wordpress.org/jrf).
+    * Fixed bug preventing saving of taxonomy meta data on first try - props [Jrf](http://profiles.wordpress.org/jrf).
+    * Fixed small (potential) issue in wpseo_title_test() - props [Jrf](http://profiles.wordpress.org/jrf).
+    * Fixed bug where RSS excerpt would be double wrapped in <p> tags as reported by [mikeprince](http://profiles.wordpress.org/mikeprince) - props [Jrf](http://profiles.wordpress.org/jrf).
+    * Fixed HTML validation error: Duplicate id Twitter on Social tab - props [Jrf](http://profiles.wordpress.org/jrf).
+    * Fixed undefined index notice as reported by [szepeviktor](http://profiles.wordpress.org/szepeviktor).
+
 * Enhancements
     * Make `$wpseo_metabox` a global, props [Peter Chester](http://tri.be/).
     * Make sure WPML works again, props [dominykasgel](https://github.com/dominykasgel).
->>>>>>> 1809d094
+    * Added 'wpseo_breadcrumb_single_link_with_sep' filter which allows users to filter a complete breadcrumb element including the separator - props [Jrf](http://profiles.wordpress.org/jrf).
 
 = 1.4.13 =
 
