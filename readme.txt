=== Yoast SEO ===
Contributors: yoast, joostdevalk, tdevalk
Donate link: https://yoa.st/1up
License: GPLv3
License URI: http://www.gnu.org/licenses/gpl.html
Tags: SEO, XML sitemap, Content analysis, Readability, Schema
Tested up to: 6.4
Stable tag: 21.9
Requires PHP: 7.2.5

Improve your WordPress SEO: Write better content and have a fully optimized WordPress site using the Yoast SEO plugin.

== Description ==

## YOAST SEO: THE #1 WORDPRESS SEO PLUGIN

Supercharge your website's visibility and attract organic traffic with Yoast SEO, the WordPress SEO plugin trusted by millions worldwide.

With those millions of users, we've definitely helped someone like you! Users of our plugin range from owners of small-town bakeries and local physical stores to some of the world's largest and most influential organizations. And we've done this since 2008!

Yoast SEO Free provides the essentials to kickstart your SEO, and the [Yoast SEO Premium](https://yoa.st/1v8) plugin and its extensions unlock extra tools and functionality to take your SEO to the next level.

### SEO FOR EVERYONE, MADE BY SEO EXPERTS

SEO is the most consistent and cost-effective website traffic source, but it can be a challenging and complex maze. Luckily, you don't have to do this alone. We're here to help!

Yoast's mission is **SEO for everyone**. Whether you're a beginner or a seasoned expert, Yoast SEO equips you with all the essentials to navigate the complexities of SEO, turning those challenges into opportunities for growth and success.

### STAY ON TOP OF SEO WITH NEW FEATURES

Creating engaging and optimized SEO titles and meta descriptions has never been easier, faster, and more precise! With our latest feature, the AI title & meta description generator, you'll certainly save time. The feature is currently in beta and is available for [Yoast SEO Premium](https://yoa.st/1v8) users.

### WHY YOAST SEO?

Are you agonizing over the intricate details of search engine optimization? Are you losing sleep trying to crack the code of SEO algorithms? Is the ever-evolving landscape of SEO leaving you overwhelmed and behind the curve?

These are the common struggles website owners face when trying to master the art of SEO and gain that coveted top spot in search results.

With Yoast SEO, you can overcome these challenges and unlock extraordinary gains:

* **Beat the competition:** Leave your rivals in the dust with our powerful SEO tools. Outperform industry competitors and enjoy the traffic and recognition you deserve.

* **Streamline your SEO strategy:** Bid farewell to the complexities of SEO. Yoast SEO handles the technical aspects, such as canonical URLs and meta tags, automating essential optimizations behind the scenes. Unleash your focus on creating captivating content that connects with your audience.

* **Climb those rankings:** Take advantage of advanced features like XML sitemaps, title and meta description templating, and Schema.org structured data integration. Empower search engines to fully understand and appreciate your website, helping you reach the top of search results.

* **Optimize content mastery:** Yoast SEO offers comprehensive analysis tools that help elevate your content's SEO and readability. Get powerful insights and actionable recommendations to craft extraordinary content that resonates with readers and search engines.  But there's more! Yoast SEO Premium has unique generative AI features to help write awesome titles and meta descriptions.

* **Elevate user experience:** Yoast SEO paves the way for an exceptional website experience. Engage your audience with intuitive site breadcrumbs, fast loading times, and great content!

### LET'S GO OVER KEY FEATURES IN YOAST SEO

Yoast SEO helps you do WordPress SEO in many ways. Let's take a look!

#### QUICK AND EASY SETUP TO GET YOU STARTED

Setting up your Yoast SEO plugin is smooth, hassle-free, and doesn't require any advanced knowledge! Our step-by-step first-time configuration walks you through the essentials, helping you get your SEO up and running quickly.

You'll be prompted to fill in key details about your site during the setup. This enables Yoast SEO to translate all this information into structured data, which helps search engines better understand your content and website!

Are you already using another SEO plugin? No worries! Transitioning from other plugins to Yoast SEO is a breeze. We've designed it to be seamless, ensuring you don't lose critical data.

Connecting your site to vital webmaster tools like Google's Search Console usually requires technical know-how. But with Yoast SEO, that's a thing of the past. Our integration simplifies the process, making it something you can do in less than 5 minutes. Of course, we'll guide you along the way!

#### TAKING CARE OF YOUR TECHNICAL SEO NEEDS

Although technical optimization is a big part of SEO, it's not easy.\
Yoast understands that only some people who work on SEO are experts or have the time to dive into the technical aspects of a website. That's why Yoast SEO handles much of the technical optimization, freeing up your time to work on other parts of your website, like writing awesome content that attracts visitors.

* **Get automated technical SEO improvements**, like optimized meta tags, right out of the box.

* **Add canonical URLs** to tell search engines which content they should show when you have pages with similar content.

* Get **advanced XML sitemaps**, making it effortless for search engines to understand your site structure and index your web pages effectively.

* **Elevate your brand presence** with customizable titles and meta description templating, ensuring consistent and compelling search result snippets that drive click-through rates.

* **Get best-in-class Schema.org structured data integration**, significantly increasing your chances of getting visually rich search results that attract more users.

* **Take complete control over your site's breadcrumbs**, allowing visitors and search engines to navigate your website seamlessly.

* **Significantly improves your website's loading times**, courtesy of Yoast SEO's innovative data management techniques tailored for WordPress.

* [Advanced] Yoast SEO comes with a wide range of crawl settings that **optimize how search engines crawl your site** and reduce its carbon footprint. This lowers your site's environmental impact and contributes to a sustainable web.

#### WRITE AWESOME CONTENT THAT USERS AND SEARCH ENGINES LOVE

Unlock the full potential of your content with Yoast SEO's **state-of-the-art content analysis**. Crafting compelling content becomes easier with Yoast SEO's suite of features designed to help you increase your website's content performance.

* **Leverage detailed SEO analysis** that guides you toward creating SEO-friendly content, allowing you to target the right keywords and boost your visibility in search results.

* **Drive engagement and enhance readability** with the integrated readability analysis. Ensure your content is clear, concise, and effortlessly readable by humans and search engines alike.

* To **effectively cater to a global audience**, benefit from Yoast SEO's full language support for English, German, French, Dutch, Spanish, Italian, Russian, Indonesian, Polish, Portuguese, Arabic, Swedish, Hebrew, Hungarian, Turkish, Czech, Norwegian, Slovak, and Greek.

* Preview your content as it will appear in search results directly within Yoast SEO, even on mobile devices. This helps you to **fine-tune your meta titles and descriptions to maximize click-through rates**.

* Enable your HowTo content to be displayed in search results by using the **innovative Schema structured data blocks** for the WordPress block editor

* **A dedicated breadcrumbs block** ensures your users always know their location within your website.

* **Embrace inclusivity in your content creation process with the inclusive language analysis**. This optional feature analyzes your text and provides suggestions to make your content more inclusive and considerate of different audiences. By using inclusive language, you can create a welcoming environment and ensure your content resonates with diverse groups of people.

* **Seamlessly do keyword research** right within the plugin with the Semrush integration. Find out what related keywords people are searching for, so you can optimize your content to reach more audiences.

* **Track your rankings in Yoast SEO** with the Wincher integration. Yoast SEO and Wincher show how your content and keywords rank in Google. So that you immediately know if your optimizations are paying off or if you need to take more action!

* Are you using Elementor to build your website? No worries because **Yoast SEO integrates with Elementor**. Take advantage of all Yoast SEO's benefits within your favorite website builder!

* **Yoast SEO Premium even has advanced AI features**, helping you write titles and meta descriptions at the touch of a button thanks to generative AI. We don't use a credit system for this, so this artificial intelligence tool is free to use once you have Yoast SEO Premium.

#### KEEP YOUR SITE IN SHAPE FOR SEO

Yoast SEO empowers you to keep your website in perfect shape, regardless of your role or expertise:

* Fine-tune your website's engine, allowing you to focus on creating engaging and valuable content. With Yoast SEO, **technical optimization becomes effortless**, allowing you to prioritize what truly matters.

* **Structure your website easily** using Yoast SEO's cornerstone content features, enabling search engines to understand and index your most important pages effectively.

* **Translate valuable content into structured data** where applicable, allowing search engines to fully comprehend your website's meaning and context.

* Streamline collaboration and **empower your team with SEO roles**, granting specific access to colleagues and stakeholders. Efficiently manage your SEO strategy and ensure everyone is aligned toward achieving optimal results.

* Yoast SEO includes a **powerful front-end SEO inspector** that allows you to preview and fine-tune the SEO settings directly on your website's front end. With this intuitive tool, you can easily optimize elements such as meta titles, meta descriptions, URL slugs, robots meta tags, and structured data by seeing their appearance in real-time.

* **Yoast SEO has a regular 2-week update cycle**, ensuring you always stay up-to-date with the latest development and updates from search engines.

#### POWERFUL INTEGRATION WITH OTHER TOOLS

Yoast SEO seamlessly integrates with various themes, plugins, and tools to enhance the user experience and improve your WordPress SEO workflow.

* Leverage Yoast SEO's optimized compatibility with the [WordPress block editor](https://wordpress.org/support/article/wordpress-editor/) (or 'Gutenberg' editor) for a seamless content creation experience.

* Take your storytelling to the next level with [Google's Web Stories](https://wordpress.org/plugins/web-stories/%5C) plugin, allowing you to create captivating and interactive [web stories](https://amp.dev/about/stories/).

* Utilize the full potential of the [Advanced Custom Fields](https://wordpress.org/plugins/advanced-custom-fields/) plugin when combined with the [ACF Content Analysis for Yoast SEO](https://wordpress.org/plugins/acf-content-analysis-for-yoast-seo/) plugin, enriching your content with structured data while reaping the benefits of Yoast SEO's powerful analysis.

* Seamlessly integrate Yoast SEO with the [Elementor](https://wordpress.org/plugins/elementor/) website builder, empowering you to optimize your stunning designs effectively.

* Elevate your site search quality with [Algolia](https://wordpress.org/plugins/wp-search-with-algolia/) integration, ensuring users can effortlessly find the content they want.

* Utilize the [WordProof](https://wordproof.com/) plugin, which adds timestamps to your content, proving ownership and establishing credibility.

* Combine Yoast SEO with Semrush, a leading SEO tool. Access comprehensive keyword data directly within Yoast SEO, empowering you to supercharge your SEO strategy with data-driven insights.

* Connect your Yoast SEO plugin with Wincher, a powerful SEO tracking tool. Monitor your keyword rankings, and track your website's visibility in search results. Stay on top of your SEO performance and make data-driven decisions to improve your website's ranking.

Choose Yoast SEO for unparalleled compatibility with your preferred tools and seamless integration into your existing WordPress setup.

#### TRUST THE EXPERTS

Yoast is powered by expert developers, testers, software architects, and SEO consultants. They work constantly to stay at the cutting edge of WordPress SEO and to improve the plugin with every release.

#### WE'LL ONBOARD YOU AND HELP YOU DO SEO

You may wonder, "What do I do after installing the plugin?" It's a common question, and we understand that the world of SEO can seem daunting at first glance.

That's why we don't leave you to figure things out alone at Yoast. We're here to help you succeed with your SEO goals because empowering our users is at the core of our philosophy!

Onboarding experience: After you install the plugin and run the first-time setup wizard, we offer an intuitive onboarding experience that guides you through the essential settings and features. This ensures you're making the most out of your new plugin, step by step.

Webinars: Want to learn how to get started with SEO and interact with experts from Yoast? Our regular webinars provide live and interactive learning experiences. They cover various topics and are designed to help you get started with SEO, no matter your skill level.

Courses in Yoast SEO academy: If you're looking for a structured learning path, our Yoast SEO academy offers a variety of online courses, both free and paid. You can follow the courses at your own pace and learn when you want. These lessons cover everything from the basics of WordPress to advanced SEO techniques, catering to beginners and experienced users.

Blogs section: Our regularly updated blog is a treasure trove of information, filled with practical tips, insights, and guides on how to improve your SEO. Whether you're looking for a quick fix or an in-depth analysis, our blog covers you.

Newsletter: Stay in the loop with our newsletter. It's more than just news; it's a timely update on important changes and trends in the SEO world. We sift through the noise to bring you what matters, so you can take informed action when it counts. We'll also provide you with tips and guides on how to improve your SEO.

When you choose Yoast SEO, you're never alone in your journey. We're with you every step of the way, providing the resources and support you need to take your online presence to new heights.

#### EXPAND YOUR SEO KNOWLEDGE WITH ONLINE COURSES

With [Yoast SEO academy](https://yoa.st/3ri), learning SEO becomes accessible and engaging. Whether you're starting fresh or looking to sharpen your skills, our free courses provide a solid foundation in WordPress and SEO.

Investing in [Yoast SEO Premium](https://yoa.st/1v8) gives you FULL access to all courses, from SEO copywriting, ecommerce SEO, and technical SEO to Local SEO. These courses equip you with more advanced knowledge, skills, and tips to help your website grow and succeed. Get two great products for a single price and become a master of SEO with Yoast SEO Premium and the Yoast SEO academy!

### SERIOUS ABOUT GETTING HIGHER RANKINGS AND MORE TRAFFIC?

Not only do you get many additional benefits by upgrading to [Yoast SEO Premium](https://yoa.st/1v8), but you'll also get 24/7 personalized support that takes away your worry.

* Optimize your content and diversify your keywords using synonyms and related keyphrases in Yoast SEO Premium. Expand your reach and deliver more natural, engaging content to your audience. You can optimize up to 5 keyphrases with the Premium version.

* Optimizes your articles for different word forms, singular and plural variations, different verb forms, synonyms, and related keyphrases, thanks to the semantic understanding technology in Yoast SEO Premium.

* Seamlessly handle URL changes or page deletions with Yoast SEO Premium's redirect manager. Automatically create redirects to prevent "404: page not found" errors and retain valuable traffic and backlinks.

* Get internal linking suggestions in real-time. Yoast SEO Premium enhances your article's depth and authority by recommending related posts to link to.

* Gain precise control over your page's appearance on social networks like Facebook and Twitter with Social Previews in Yoast SEO Premium. Customize your social presence and entice users to engage with your content effectively.

* Simplify your SEO workflows and get guidance to work on time-consuming SEO tasks, like finding unlinked content, with the Yoast SEO workouts.

* Get actionable feedback on using intricate vocabulary to enhance your writing and make it accessible to a broader audience. (Note: This feature is currently available in English and beta.)

* Take advantage of the IndexNow integration, which instantly pings search engines like Microsoft Bing every time you publish or update content to ensure timely indexing.

* Easily create optimized SEO titles and meta descriptions at the touch of a button, thanks to generative AI. Crafting optimized and engaging SEO titles and meta descriptions has never been faster and easier. We don't use a credit system for this, so this artificial intelligence tool is free to use once you have Yoast SEO Premium.

* Get 24/7 personalized e-mail support, so no matter when a question or issue arises, you're never left in the dark. Whether it's a technical hurdle or simply a need for guidance, our dedicated support team is always available to assist.

* Avoid that your content is used to train AI bots: Effortlessly safeguard your intellectual property, uphold data privacy, and maintain control over your valuable content by blocking AI bots from secretly scraping it. These AI web crawlers include OpenAI's GPTBot, Common Crawl's CCBot and Google-Extended, used to train Google Bard.

### EXTEND YOUR WORDPRESS SEO

Take your WordPress SEO to new heights with these powerful Yoast SEO add-ons:

* [Yoast Local SEO](https://yoa.st/1uu): Optimize your website for a local audience, drive foot traffic to your local stores, and establish a strong presence in the local search results.

* [Yoast Video SEO](https://yoa.st/1uw): Improves the loading speed of your video and ensures that Google fully understands the content of your videos. This helps you rank your videos higher in video search results.

* [Yoast News SEO](https://yoa.st/1uv): Amplify your visibility and performance in Google News, allowing your news website to reach a broader audience.

* [Yoast WooCommerce SEO](https://yoa.st/3rh): Enhance your online shop's discoverability with extra tools and functionality designed specifically for online stores, helping you drive more targeted traffic and dominate the search results for your products. Comes with generative AI tools to help you write great titles and meta descriptions for your products! Also, use WooCommerce SEO to easily import and export global identifiers like GTIN8, UPC, and ISBN for your products.

### BUG REPORTS

Did you come across a bug while using Yoast SEO? We welcome your bug reports! To provide comprehensive details and track the progress of resolutions, please report bugs in the WordPress SEO [repository on GitHub](https://github.com/Yoast/wordpress-seo). Please note that GitHub is not a support forum, but an efficient platform for addressing and resolving issues efficiently.

### THERE'S MORE TO LEARN ABOUT SEO

For a comprehensive resource on search engine optimization and Yoast SEO, explore our [official website](https://yoast.com/%5C), which is rich with insights and inspiration. Seek resolutions and guidance in our extensively curated help center, designed to empower you with the knowledge required to optimize your website effectively.

Take your SEO skills to new heights with "[WordPress SEO - The Definitive Guide](https://yoa.st/1v6)" by Yoast - a must-read for WordPress enthusiasts. Discover more exceptional plugins and solutions by Team Yoast, tailored to enhance your digital presence and achieve unparalleled success.

Stay updated with the latest developments and analyses by following Yoast on Facebook, Instagram, and Twitter. Begin your journey to extraordinary SEO results with Yoast SEO today!

== Installation ==
Starting with Yoast SEO consists of just two steps: installing and setting up the plugin. Yoast SEO is designed to work with your site’s specific needs, so don’t forget to go through the Yoast SEO first-time configuration as explained in the ‘after activation’ step!

### INSTALL YOAST SEO FROM WITHIN WORDPRESS

1. Visit the plugins page within your dashboard and select ‘Add New’;
1. Search for ‘Yoast SEO’;
1. Activate Yoast SEO from your Plugins page;
1. Go to ‘after activation’ below.

### INSTALL YOAST SEO MANUALLY

1. Upload the ‘wordpress-seo’ folder to the /wp-content/plugins/ directory;
1. Activate the Yoast SEO plugin through the ‘Plugins’ menu in WordPress;
1. Go to ‘after activation’ below.

### AFTER ACTIVATION

1. You should see (a notice to start) the Yoast SEO first-time configuration;
1. Go through this configuration and set up the plugin for your site;
1. You’re done!

== Frequently Asked Questions ==

= How do the XML Sitemaps in the Yoast SEO plugin work? =

Having an XML sitemap can be beneficial for SEO, as Google can retrieve essential pages of a website very fast, even if the internal linking of a site isn’t flawless.
The sitemap index and individual sitemaps are updated automatically as you add or remove content and will include the post types you want search engines to index. Post Types marked as noindex will not appear in the sitemap. [Learn more about XML Sitemaps](https://yoa.st/3qt).

= How can I add my website to Google Search Console? =

It is straightforward to add your website to Google Search Console.
1. Create a Google Search Console account and login into your account.
2. Click ‘Add a property’ under the search drop-down.
3. Enter your website URL in the box and click ‘Continue’.
4. Click the arrow next to ‘HTML tag’ to expand the option.
5. Copy the meta tag.
6. Log in to your WordPress website.
7. Click on ‘SEO’ in the dashboard.
8. Click on ‘General’.
9. Click on the ‘Webmaster Tools’ tab.
10. Paste the code in the Google field and click ‘Save Changes’.
11. Go back to Google Search Console and click ‘Verify’.

If you want more details steps, please visit [our article on our help center](https://yoa.st/3qu).

= How do I implement Yoast SEO breadcrumbs? =

The steps below are a temporary solution as manual edits made to theme files may be overwritten with future theme updates. Please contact the theme developer for a permanent solution. We’ve written an article about the [importance of breadcrumbs for SEO](https://yoa.st/3qv).

To implement the [breadcrumbs](https://yoa.st/3qw) function in Yoast SEO, you will have to edit your theme. We recommend that prior to any editing of the theme files, a backup is taken. Your host provider can help you take a backup.
Copy the following code into your theme where you want the breadcrumbs to be. If you are not sure, you will need to experiment with placement:

<code>
<?php
if ( function_exists( 'yoast_breadcrumb' ) ) {
    yoast_breadcrumb( '<p id="breadcrumbs">','</p>' );
}
?>
</code>

Common places where you could place your breadcrumbs are inside your `single.php` and/or `page.php` file just above the page’s title. Another option that makes it really easy in some themes is by just pasting the code in `header.php` at the very end.

In most non-WooTheme themes, this code snippet should not be added to your `functions.php` file.
Alternatively, you can manually add the breadcrumb shortcode to individual posts or pages: `[wpseo_breadcrumb]`

If you need more details or a step by step guide, read our [Implementation guide for Yoast SEO breadcrumbs](https://yoa.st/3qx).

= How do I noindex URLS? =

Yoast SEO provides multiple options for setting a URL or group of URLs to noindex. [Read more about how to do this in this guide](https://yoa.st/3qy/).

= Google shows the wrong description, how do I fix this? =

If you’ve crafted nice meta descriptions for your blog posts, nothing is more annoying than Google showing another description for your site completely in the search result snippet.

Possible causes could be:
1. wrong description in code
2. Google cache is outdated
3. Search term manipulation
4. Google ignored the meta description

You can [read more here on how to solve the issue with the wrong description](https://yoa.st/3qz).

= How often is Yoast SEO updated? =

Yoast SEO is updated every two weeks. If you want to know why, please read [this post on why we release every two weeks](https://yoa.st/3q-)!

= How do I get support? =

As our free plugin is used by millions of people worldwide, we cannot offer you all one on one support. If you have trouble with the Yoast SEO for WordPress plugin, you can get help on the support forums here at [wordpress.org](https://wordpress.org/support/plugin/wordpress-seo/) or by checking out our help center at [yoast.com/help/](https://yoa.st/3r1).

The plugins you buy at Yoast are called ‘premium plugins’ (even if Premium isn’t in its name) and include a complete year of free updates and premium support. This means you can contact our support team if you have any questions about that plugin.

[Read more on how to get support](https://yoa.st/3r2)

= What happens to my data if I enable usage tracking? =

[This page on yoast.com explains what data we collect to improve Yoast SEO](https://yoa.st/4w7). We only collect data when you explicitly opt in. Read more about how we handle your data in [our Privacy Policy](https://yoa.st/4w8).

= I have a different question than listed here =

Your question has most likely been answered on our help center: [yoast.com/help/](https://yoa.st/1va).

== Screenshots ==

1. The modern interface makes Yoast SEO easy to work with.
2. Easily manage how your posts and pages appear in SERPs.
3. Yoast SEO Premium has extra crawl optimization options.
4. Yoast SEO integrates with tools like Semrush and Wincher.
5. The famous SEO and readability analyses in Yoast SEO.
6. See what your post looks like in Google.
7. The First-time configuration helps you get started quickly.
8. The inclusive language analysis in Yoast SEO.

== Changelog ==

<<<<<<< HEAD
= 22.0 =

Release date: 2024-02-06

#### Bugfixes

* Fixes a bug where using a `blog` prefix in the permalink structure with _Strip category base_ enabled would prevent the blog page from being accessible.
* Fixes a bug where the `get_head` REST route would return a `rest_invalid_param` if the URL contains a multiple words search string. Props to @lucymtc.
=======
= 21.9.1 =

Release date: 2024-01-25

#### Bugfixes

* Fixes a bug where a fatal error would occur when upgrading Yoast SEO on certain setups.
* Fixes a bug where the image tag would be missing in the home page entry of the XML sitemap when using a static front page.
>>>>>>> 0f6bf35e

= 21.9 =

Release date: 2024-01-23

We've just released Yoast SEO 21.9. This release comes with many behind-the-scenes improvements and general enhancements. Find out more about what's new in Yoast SEO 21.9 in [our release post](https://yoa.st/release-23-1-24)!

#### Enhancements

* Adds a filter to add images to the front page in sitemaps.
* Adds a filter to allow adding images to terms in sitemaps.
* Clears rewrite rules only for the strip category base option.
* Removes the clearing of rewrite rules on every option update.
* Replaces the sitemap rewrite rules mechanism, props to [felixarntz](https://github.com/felixarntz).

#### Bugfixes

* Fixes a bug where a post would be saved when trying to dismiss a notification while editing.
* Fixes a bug where editing a product would either crash or be slow when there is a high number of registered attributes.
* Fixes a bug where the Yoast plugin icon in the block editor would not have any horizontal spacing anymore when rendered in "compact" mode.

#### Other

* Be explicit about required PHP extensions.
* Improves PHP 8.2 compatibility.
* Sets the minimum supported WordPress version to 6.3.

= Earlier versions =
For the changelog of earlier versions, please refer to [the changelog on yoast.com](https://yoa.st/yoast-seo-changelog).<|MERGE_RESOLUTION|>--- conflicted
+++ resolved
@@ -342,7 +342,6 @@
 
 == Changelog ==
 
-<<<<<<< HEAD
 = 22.0 =
 
 Release date: 2024-02-06
@@ -351,7 +350,7 @@
 
 * Fixes a bug where using a `blog` prefix in the permalink structure with _Strip category base_ enabled would prevent the blog page from being accessible.
 * Fixes a bug where the `get_head` REST route would return a `rest_invalid_param` if the URL contains a multiple words search string. Props to @lucymtc.
-=======
+
 = 21.9.1 =
 
 Release date: 2024-01-25
@@ -360,7 +359,6 @@
 
 * Fixes a bug where a fatal error would occur when upgrading Yoast SEO on certain setups.
 * Fixes a bug where the image tag would be missing in the home page entry of the XML sitemap when using a static front page.
->>>>>>> 0f6bf35e
 
 = 21.9 =
 
