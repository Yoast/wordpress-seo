=== Yoast SEO ===
Contributors: yoast, joostdevalk, tdevalk
Donate link: https://yoa.st/1up
License: GPLv3
License URI: http://www.gnu.org/licenses/gpl.html
Tags: SEO, XML sitemap, Content analysis, Readability, Schema
Tested up to: 6.1
Stable tag: 19.10
Requires PHP: 5.6.20

Improve your WordPress SEO: Write better content and have a fully optimized WordPress site using the Yoast SEO plugin.

== Description ==

### Yoast SEO: the #1 WordPress SEO plugin

Since 2008 Yoast SEO has helped millions of websites worldwide to **rank higher in search engines**.

Yoast’s mission is **SEO for Everyone**. Our plugin’s users range from the bakery around the corner to some of the most popular sites on the planet.

Yoast SEO Free contains everything that you need to manage your SEO, and the [Yoast SEO Premium](https://yoa.st/1v8) plugin and its extensions unlock even more tools and functionality.

#### GET AHEAD OF THE COMPETITION
To rank highly in search engines, you need to beat the competition. You need a better, faster, stronger website than the people who sell or do the same kinds of things as you.

Yoast SEO is the most-used WordPress SEO plugin, and has helped millions of people like you to get ahead, and to stay ahead.

#### TAKING CARE OF YOUR WORDPRESS SEO
Yoast SEO is packed full of features, designed to help visitors and search engines to get the most out of your website. Some of our favourites are:

* Automated technical SEO improvements, like **canonical URLs** and **meta tags**.
* Advanced **XML sitemaps**; making it easy for Google to understand your site structure.
* Title and meta description templating, for **better branding** and consistent snippets in the search results.
* An in-depth Schema.org integration that will **increase your chance of getting rich results**, by helping search engines to understand your content.
* Full control over **site breadcrumbs**, so that users and search engines always know where they are.
* **Faster loading times** for your whole website, due to an innovative way of managing data in WordPress.
* **[Premium]** E-mail support for our [Yoast SEO Premium](https://yoa.st/1v8) users.
* **[Premium]** The possibility to expand Yoast SEO with the [News SEO](https://yoa.st/1uv), [Video SEO](https://yoa.st/1uw), [Local SEO](https://yoa.st/1uu) and [WooCommerce SEO](https://yoa.st/3rh) extensions.
* **[Premium]** **New!** Yoast SEO Premium comes with wide-ranging crawl settings that help you improve how search engines crawl your site.
* **[Premium]** **New!** Yoast SEO Premium comes with an IndexNow integration to ping search engines like Microsoft Bing whenever you publish or update content.

#### WRITE KILLER CONTENT WITH YOAST SEO
We know content is king, that's why Yoast SEO is famous for its **state-of-the-art content and SEO analysis**. Yoast SEO gives you:

* **SEO analysis**: an invaluable tool while writing SEO-friendly content with the right (focus) keyphrases in mind.
* **Readability analysis**: ensures that humans and search engines can read and understand your content.
* **Full language support** for: English, German, French, Dutch, Spanish, Italian, Russian, Indonesian, Polish, Portuguese, Arabic, Swedish, Hebrew, Hungarian, Turkish, Czech, Norwegian, Slovak and Greek.
* **A Google preview**, which shows what your listings will look like in the search results. Even on mobile devices!
* **Innovative Schema blocks** for the WordPress block editor, so that your FAQ and HowTo content can be shown directly in the search results. Plus a breadcrumbs block to guide your users.
* **[Premium] Internal linking blocks** to easily improve the structure of your content. Easily add a **table of contents block**, a **related links block**, a **subpages** block, or **siblings block**! Plus, we’ll keep adding these easy-to-add blocks to improve your site structure.
* **[Premium]** Social previews to show you how your content will be shown on Twitter and Facebook. Plus: Social Appearance Templates to guarantee a consistent look.
* **[Premium]** The Insights tool that shows you what your text focuses on. This way you can keep your article in line with your keyphrases.
* **[Premium]** Optimize your content for synonyms and related keyphrases.
* **[Premium]** Optimize your article for different word forms of your keyphrases, as the singular and plural. But also different verb forms, synonyms, and related keyphrases. This makes for more natural content!
* **[Premium]** Automatic internal linking suggestions: write your article and get automatic suggested posts to link to!
* **[Premium]** An orphaned content filter to detect posts that have no links pointing towards them!
* **[Premium]** SEO workouts to make working on your site as easy as ABC. These SEO workflows will get your site into shape in no time!
* **[Premium]** **New!** Yoast SEO Premium comes with a new word complexity feature that gives you actionable feedback on using difficult words. This feature is in beta and English only for now.
* **[Premium]** **New!** Yoast SEO Premium comes with a new inclusive language analysis that helps you write inclusive content. This feature is opt-in, in beta and English only for now.

#### KEEP YOUR SITE IN PERFECT SHAPE

Whether you are an online entrepreneur, blogger or content creator, a developer, a (WordPress) SEO expert or a business owner, Yoast SEO helps you keep your website in perfect shape by:

* Tuning the engine of your website, so you can work on creating great content!
* Giving you **cornerstone content** and **internal linking** features to help you optimize your site structure in a breeze.
* Translating your content to **structured data** where possible, to help search engines understand your website.
* Helping you manage your team: with our **SEO roles** you can give colleagues access to specific sections of the Yoast SEO plugin.
* **[Premium] Automatically creating redirects** when URLs change or when pages are deleted, and providing tools to manage or create redirects.
* **[Premium]** Showing you **social previews** to manage the way your page is shared on social networks like Facebook and Twitter.

#### TRUST THE EXPERTS

Yoast is powered by a team of expert developers, testers, software architects, and SEO consultants. They work constantly to stay at the cutting edge of WordPress SEO, and to improve the plugin with every release.

Yoast SEO is the **only WordPress SEO plugin made by world-renowned SEO experts**.

### GET PREMIUM SUPPORT

The Yoast team offers regular support on the WordPress.org forums. But we hope you understand that we prioritize our Premium customers. This one-on-one email support is available to people who have purchased Yoast SEO Premium.

Did you know that [Yoast SEO Premium](https://yoa.st/1v8) contains a lot of extra features:

* A **redirect manager** that prevents “404: page not found” errors
* Optimize without worrying about over-optimization with **intelligent word form recognition** available in multiple languages.
* **Internal linking blocks** to structure your site easily.
* **Internal linking suggestions** while you’re writing.
* Preview your content to see what it will look like in the search results and when shared on social media using the **Google preview** and **social preview**.
* **Cornerstone content checks** that point search engines to your most important pages.
* Connect Yoast SEO to Zapier to easily **create zaps that instantly share your published posts** with 2000+ destinations like Twitter, Facebook, and much more.

If you are serious about your WordPress SEO, install the [Yoast SEO Premium plugin](https://yoa.st/1v8)! **Costs a little, saves a lot of time!**

#### OUR EXTENSIONS TO FURTHER IMPROVE YOUR WORDPRESS SEO
Check out these SEO add-ons by Yoast:

* **[Yoast Local SEO](https://yoa.st/1uu)** optimizes your website for a local audience.
* **[Yoast Video SEO](https://yoa.st/1uw)** ensures that Google understands what your video is about, increasing the chances of ranking in the video results.
* **[Yoast News SEO](https://yoa.st/1uv)** for news websites that want to improve their visibility and performance in Google News.
* **[WooCommerce SEO](https://yoa.st/3rh)** for all online shops that want to perform better in the search results and social media.

These extensions work fine with the free version of Yoast SEO. Of course, the premium extensions also include 24/7 support.

Oh, don't forget: our **[Yoast Academy](https://yoa.st/3ri)** is for all entrepreneurs, bloggers, and anyone who wants to learn more about optimizing websites, improving your WordPress SEO, and if you want to take your content to the next level!

### INTEGRATIONS

Yoast SEO integrates seamlessly into a range of themes and plugins. We work particularly well with:

* The [WordPress block editor](https://wordpress.org/support/article/wordpress-editor/) (or ‘Gutenberg’ editor).
* The official [AMP](https://wordpress.org/plugins/amp/) plugin, which changes your templates to use the ‘AMP’ HTML format.
* Google’s [Web Stories](https://wordpress.org/plugins/web-stories/) plugin, which helps you to create ‘[web stories](https://amp.dev/about/stories/)’.
* The [Advanced Custom Fields](https://wordpress.org/plugins/advanced-custom-fields/) plugin, when you also activate the [ACF Content Analysis for Yoast SEO](https://wordpress.org/plugins/acf-content-analysis-for-yoast-seo/) plugin.
* The [Elementor](https://wordpress.org/plugins/elementor/) website builder.
* [Zapier](https://zapier.com/apps/yoast-seo/integrations), which helps you automate your publishing flow.
* [Algolia](https://wordpress.org/plugins/wp-search-with-algolia/) integration to improve the quality of your site search.
* [WordProof](https://wordproof.com/), which helps you prove ownership by adding timestamps.

### BUG REPORTS

Do you want to report a bug for Yoast SEO? Best to do so in the WordPress SEO [repository on GitHub](https://github.com/Yoast/wordpress-seo). Please note that GitHub is not a support forum and issues will be closed if they don’t meet the bug requirements.

### READ MORE

Want more information on search engine optimization and Yoast SEO? Have a look at:

* The [Yoast SEO Plugin](https://yoa.st/1v8) official homepage.
* The [Yoast SEO Help center](https://yoa.st/1va).
* [WordPress SEO - The definitive Guide by Yoast](https://yoa.st/1v6).
* Other [WordPress Plugins](https://yoa.st/1v9) by Team Yoast.
* Also follow Yoast on [Facebook](https://facebook.com/yoast), [Instagram](https://www.instagram.com/yoast/) & [Twitter](https://twitter.com/yoast).

== Installation ==
Starting with Yoast SEO consists of just two steps: installing and setting up the plugin. Yoast SEO is designed to work with your site’s specific needs, so don’t forget to go through the Yoast SEO first-time configuration as explained in the ‘after activation’ step!

### INSTALL YOAST SEO FROM WITHIN WORDPRESS

1. Visit the plugins page within your dashboard and select ‘Add New’;
1. Search for ‘Yoast SEO’;
1. Activate Yoast SEO from your Plugins page;
1. Go to ‘after activation’ below.

### INSTALL YOAST SEO MANUALLY

1. Upload the ‘wordpress-seo’ folder to the /wp-content/plugins/ directory;
1. Activate the Yoast SEO plugin through the ‘Plugins’ menu in WordPress;
1. Go to ‘after activation’ below.

### AFTER ACTIVATION

1. You should see (a notice to start) the Yoast SEO first-time configuration;
1. Go through this configuration and set up the plugin for your site;
1. You’re done!

== Frequently Asked Questions ==

= How do the XML Sitemaps in the Yoast SEO plugin work? =

Having an XML sitemap can be beneficial for SEO, as Google can retrieve essential pages of a website very fast, even if the internal linking of a site isn’t flawless.
The sitemap index and individual sitemaps are updated automatically as you add or remove content and will include the post types you want search engines to index. Post Types marked as noindex will not appear in the sitemap. [Learn more about XML Sitemaps](https://yoa.st/3qt).

= How can I add my website to Google Search Console? =

It is straightforward to add your website to Google Search Console.
1. Create a Google Search Console account and login into your account.
2. Click ‘Add a property’ under the search drop-down.
3. Enter your website URL in the box and click ‘Continue’.
4. Click the arrow next to ‘HTML tag’ to expand the option.
5. Copy the meta tag.
6. Log in to your WordPress website.
7. Click on ‘SEO’ in the dashboard.
8. Click on ‘General’.
9. Click on the ‘Webmaster Tools’ tab.
10. Paste the code in the Google field and click ‘Save Changes’.
11. Go back to Google Search Console and click ‘Verify’.

If you want more details steps, please visit [our article on our help center](https://yoa.st/3qu).

= How do I implement Yoast SEO breadcrumbs? =

The steps below are a temporary solution as manual edits made to theme files may be overwritten with future theme updates. Please contact the theme developer for a permanent solution. We’ve written an article about the [importance of breadcrumbs for SEO](https://yoa.st/3qv).

To implement the [breadcrumbs](https://yoa.st/3qw) function in Yoast SEO, you will have to edit your theme. We recommend that prior to any editing of the theme files, a backup is taken. Your host provider can help you take a backup.
Copy the following code into your theme where you want the breadcrumbs to be. If you are not sure, you will need to experiment with placement:

<code>
<?php
if ( function_exists( 'yoast_breadcrumb' ) ) {
    yoast_breadcrumb( '<p id="breadcrumbs">','</p>' );
}
?>
</code>

Common places where you could place your breadcrumbs are inside your `single.php` and/or `page.php` file just above the page’s title. Another option that makes it really easy in some themes is by just pasting the code in `header.php` at the very end.

In most non-WooTheme themes, this code snippet should not be added to your `functions.php` file.
Alternatively, you can manually add the breadcrumb shortcode to individual posts or pages: `[wpseo_breadcrumb]`

If you need more details or a step by step guide, read our [Implementation guide for Yoast SEO breadcrumbs](https://yoa.st/3qx).

= How do I noindex URLS? =

Yoast SEO provides multiple options for setting a URL or group of URLs to noindex. [Read more about how to do this in this guide](https://yoa.st/3qy/).

= Google shows the wrong description, how do I fix this? =

If you’ve crafted nice meta descriptions for your blog posts, nothing is more annoying than Google showing another description for your site completely in the search result snippet.

Possible causes could be:
1. wrong description in code
2. Google cache is outdated
3. Search term manipulation
4. Google ignored the meta description

You can [read more here on how to solve the issue with the wrong description](https://yoa.st/3qz).

= How often is Yoast SEO updated? =

Yoast SEO is updated every two weeks. If you want to know why, please read [this post on why we release every two weeks](https://yoa.st/3q-)!

= How do I get support? =

As our free plugin is used by millions of people worldwide, we cannot offer you all one on one support. If you have trouble with the Yoast SEO for WordPress plugin, you can get help on the support forums here at [wordpress.org](https://wordpress.org/support/plugin/wordpress-seo/) or by checking out our help center at [yoast.com/help/](https://yoa.st/3r1).

The plugins you buy at Yoast are called ‘premium plugins’ (even if Premium isn’t in its name) and include a complete year of free updates and premium support. This means you can contact our support team if you have any questions about that plugin.

[Read more on how to get support](https://yoa.st/3r2)

= What happens to my data if I enable usage tracking? =

[This page on yoast.com explains what data we collect to improve Yoast SEO](https://yoa.st/4w7). We only collect data when you explicitly opt in. Read more about how we handle your data in [our Privacy Policy](https://yoa.st/4w8). 

= I have a different question than listed here =

Your question has most likely been answered on our help center: [yoast.com/help/](https://yoa.st/1va).

== Screenshots ==

1. The Yoast SEO plugin general meta box. You'll see this on edit post pages, for posts, pages and custom post types.
2. Example of the SEO analysis functionality.
3. Example of the readability analysis functionality.
4. Overview of site-wide SEO problems and possible improvements.
5. Control over which features you want to use.
6. Easily import SEO data from other SEO plugins like All In One SEO pack, HeadSpace2 SEO and wpSEO.de.

== Changelog ==

= 19.11 =
Release Date: November 15th, 2022

Bugfixes:

<<<<<<< HEAD
* Fixes a bug where an entry would be added to our indexables table when saving, updating, or accessing a post (or term) for a non-public post type (or taxonomy).
* Fixes a bug where indexables for users did not get removed when a user would not have any publicly viewable posts anymore.
* Fixes a bug where indexables for users did not get removed when author archives were disabled.
* Fixes a bug where indexables were created for users when author archives were disabled.
* Fixes a bug where indexables were created for users who did not have any publicly viewable posts.
* Fixes a bug where the SEO optimization would error out when a post type is manually excluded via a filter.
* Introduces the `wpseo_indexable_excluded_taxonomies` filter, to allow manually excluding taxonomies from being indexed.
* Prevent duplicate indexable records for the same object


= 19.10 =
Release Date: November 8th, 2022


=======
Yoast SEO 19.10 is out today. This release mostly consists of bug fixes and enhancements. In addition, we're getting our WordPress plugins ready for the upcoming High Performance Order Storage feature in WooCommerce 7.1+. Update now! Read more about what's new in Yoast SEO 19.9 in [our release post in English](https://yoa.st/release-8-11-22) or [our release post in Spanish](https://yoa.st/release-8-11-22-spanish)!
>>>>>>> ce359130

Enhancements:

* Improves the call-to-action feedback string of the _Flesch Reading Ease_ insight when the text is recognized as fairly difficult.

Bugfixes:

* Fixes a bug where a fatal error would be thrown in the classic editor in combination with certain plugins that misuse metabox hooks.
* Fixes a bug where users with site-wide basic access authentication would be prompted to insert their credentials when saving a post in Elementor if they didn't have the `manage_options` capability.
* Fixes a bug where Yoast SEO-related post meta data would not be saved if a user without the `manage_options` capability would save a post in Elementor.

Other:

* Deprecates the hooks used to add custom content to the Yoast SEO settings pages, in preparation for future releases. The following hooks have been deprecated: `wpseo_tools_overview_list_items`, `wpseo_settings_tab_crawl_cleanup`, `wpseo_settings_tab_site_analysis`, `Yoast\WP\SEO\admin_author_archives_meta`, `Yoast\WP\SEO\admin_date_archives_meta`, `Yoast\WP\SEO\admin_post_types_beforearchive`, `Yoast\WP\SEO\admin_post_types_archive`, `Yoast\WP\SEO\admin_taxonomies_meta`, `wpseo_admin_other_section`, `wpseo_admin_opengraph_section`, `wpseo_admin_pinterest_section`, `wpseo_admin_twitter_section`, `wpseo_import_other_plugins`.
* Ensures compatibility with the _High Performance Order Storage_ feature in WooCommerce 7.1+.
* Sets the WordPress tested up to version to 6.1.

= 19.9 =
Release Date: October 25th, 2022

Yoast SEO 19.9 is out today. Yoast SEO already supports the Schema necessary for Google's Site Names update, but we've expanded support for it in this release. In addition, we give users more control over what names they can add, including an alternate title. Of course, there's a lot more, so check it out! Read more about what's new in Yoast SEO 19.9 in [our release post in English](https://yoa.st/release-25-10-22) or [our release post in Spanish](https://yoa.st/release-25-10-22-spanish)!

Enhancements:

* Adds input fields to overwrite the site name, as well as an extra input field for a (potentially shorter) alternate name. Google introduced new support for [site names in Google Search](https://developers.google.com/search/blog/2022/10/introducing-site-names-on-search). Yoast SEO already outputs this value correctly, using the WordPress site name. With these changes, we have increased the control site owners have over this value.
* Improves the Schema output for Organization by no longer putting out an empty array if no social profiles have been added for it.
* Adds immediate keyphrase tracking after connecting to Wincher.

Bugfixes:

* Fixes a bug where a fatal error would be thrown when using the `wpseo_breadcrumb_links` filter in the wrong way on PHP 8.0+.
* Fixes a bug where social or canonical URLs containing `@` would lead to encoding issues. Props to [@stodorovic](https://github.com/stodorovic).
* Fixes a bug where the buttons in the _FAQ_ and in the _how-to_ block would be hardly visible when using a dark theme.
* Fixes a bug where the number of words would be counted incorrectly when using Cyrillic script. Props to [kudinovfedor](https://github.com/kudinovfedor).
* Fixes a bug where the _previously used keyphrase_ assessment would also appear under the readability analysis tab when the cornerstone content toggle would be switched on.
* Fixes a bug where the SEO optimization routine would give an error when an image file of an image linked in a post could not be retrieved.
* Fixes a bug where the wrong canonical URL would be set on attachment pages.

Other:

* Adds taxonomy information to breadcrumbs of type "term" to be able to filter them better with the `wpseo_breadcrumb_links` filter. Props to [@svenvonarx](https://github.com/svenvonarx).
* Adds a `wpseo_primary_category_admin_pages` filter to enable the use of the primary category in the post URL of additional admin pages besides the default ones. Props to [@ssvet](https://github.com/ssvet).
* Reinstates the `wpseo_twitter_card_type` filter that was wrongly deprecated in 19.8.

= Earlier versions =
For the changelog of earlier versions, please refer to [the changelog on yoast.com](https://yoa.st/yoast-seo-changelog).<|MERGE_RESOLUTION|>--- conflicted
+++ resolved
@@ -250,7 +250,6 @@
 
 Bugfixes:
 
-<<<<<<< HEAD
 * Fixes a bug where an entry would be added to our indexables table when saving, updating, or accessing a post (or term) for a non-public post type (or taxonomy).
 * Fixes a bug where indexables for users did not get removed when a user would not have any publicly viewable posts anymore.
 * Fixes a bug where indexables for users did not get removed when author archives were disabled.
@@ -264,10 +263,7 @@
 = 19.10 =
 Release Date: November 8th, 2022
 
-
-=======
 Yoast SEO 19.10 is out today. This release mostly consists of bug fixes and enhancements. In addition, we're getting our WordPress plugins ready for the upcoming High Performance Order Storage feature in WooCommerce 7.1+. Update now! Read more about what's new in Yoast SEO 19.9 in [our release post in English](https://yoa.st/release-8-11-22) or [our release post in Spanish](https://yoa.st/release-8-11-22-spanish)!
->>>>>>> ce359130
 
 Enhancements:
 
