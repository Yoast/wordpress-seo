=== Yoast SEO ===
Contributors: yoast, joostdevalk, tacoverdo, omarreiss, atimmer, jipmoors
Donate link: https://yoa.st/1up
License: GPLv3
License URI: http://www.gnu.org/licenses/gpl.html
Tags: SEO, XML sitemap, Content analysis, Readability
Requires at least: 5.3
Tested up to: 5.4
Stable tag: 13.4
Requires PHP: 5.6.20

Improve your WordPress SEO: Write better content and have a fully optimized WordPress site using the Yoast SEO plugin.

== Description ==

### Yoast SEO: the #1 WordPress SEO plugin

Since 2008 Yoast SEO has helped millions of websites worldwide to rank higher in search engines. This WordPress SEO plugin helps you with your search engine optimization. Are you not entirely convinced? Yoast SEO is the favorite WordPress SEO plugin of millions of users worldwide!

As Yoast’s mission is **SEO for Everyone**, the plugin’s users range from the bakery around the corner to some of the most popular sites on the planet.

#### DON’T LET YOUR COMPETITORS WIN
Do you know who your competitors are in your niche? There’s a reason why they are your competitors: they do what you do. And they might even do it better right now. That does not mean you can't win from them, but it does mean you need all the help to get on top and stay on top! Yoast SEO is here to help you out as we’ve helped millions of people worldwide with their WordPress SEO efforts.

#### TAKING CARE OF YOUR WORDPRESS SEO
Yoast SEO does everything in its power to please both visitors and search engine spiders. A dedicated team of developers, testers, architects and SEO experts work daily to improve the plugin with every release. Yoast SEO offers:

* Title and meta description templating for better branding and consistent snippets in the search results.
* A state-of-the-art Schema implementation helps search engines make sense of your site and increases the chance on those coveted rich results.
* The most advanced XML Sitemaps functionality at the push of a button.
* Full control over your site's breadcrumbs.
* Automatically set canonical URLs to avoid duplicate content.
* **[Premium]** support for our [Yoast SEO Premium](https://yoa.st/1v8) users.
* **[Premium]** the ability to expand Yoast SEO with the [News SEO](https://yoa.st/1uv), [Video SEO](https://yoa.st/1uw), [Local SEO](https://yoa.st/1uu) and [WooCommerce SEO](https://yoa.st/3rh) extensions.

#### WRITE KILLER CONTENT WITH YOAST SEO
We know content is king, that's why Yoast SEO is famous for its readability analysis and its SEO analysis. Yoast SEO gives you:

* The SEO analysis: an invaluable tool to write SEO-friendly texts with the right (focus) keywords in mind.
* The readability analysis: make sure that you are writing easy-to-digest, engaging content for both visitors and search engines.
* Our snippet preview that shows you how your post or page will look in the search results. Even on mobile! 
* An **FAQ** and **HowTo** block for the WordPress editor so search engines know when you are serving a FAQ page or HowTo guides.
* **[Premium]** Social previews to show you how your content will be shown on Twitter and Facebook.
* **[Premium]** The Insights tool that shows you what your text focuses on. This way you can keep your article in line with your keyphrases.
* **[Premium]** The ability to optimize your article for synonyms and related keyphrases.
* **[Premium]** We now recognize different word forms of your keyphrase, like singular and plurals, but also different tenses of verbs (just in English for now). It helps you improve your text in a more natural way.
* **[Premium]** Automatic internal linking suggestions: write your article and automatically get suggested posts to link to! 

#### KEEP YOUR SITE IN PERFECT SHAPE

Whether you are a **business owner** or **blogger**, a **content creator**, a **developer** or an **SEO expert**: Yoast SEO helps you keep your website in perfect shape. Yoast SEO:

* Tunes the engine of your website so you can focus on creating great content.
* Gives you cornerstone content and internal linking features to help you rank for the right keywords with the right pages.
* Helps you manage your team's WordPress SEO efforts: with our SEO roles you can give colleagues access to specific sections of the Yoast SEO plugin.
* Has a bulk editor so you can make large-scale edits to the titles and meta descriptions of your website.
* Translates your content to structured data where possible to help search engines understand your website.
* **[Premium]** Gives you social previews to manage the way your page is shared on social networks like Facebook and Twitter.
* **[Premium]** Has a full redirect manager to keep your site healthy by easily redirecting deleted pages and changed URLs.

### Premium support

The Yoast team aims to provide regular support for the Yoast SEO plugin on the WordPress.org forums. But please understand that we do prioritize our premium support. This one-on-one email support is available to people who [bought Yoast SEO Premium](https://yoa.st/1v8).

Did you know that the [Yoast SEO Premium](https://yoa.st/1v8) also has several extra features: 

* It gives you the option to have **synonyms and related keyphrases**.
* A **redirect manager** that f.i. helps you prevent 404 Page Not Found errors.
* **Internal linking** suggestions while you write.
* Write more natural with our automatic **recognition of word forms**
* **Cornerstone content checks** to point search engines to your main pages.

The [Yoast SEO Premium plugin](https://yoa.st/1v8) is well worth your investment!

#### Our addons to further improve your WordPress SEO
You should also check out these other products by Yoast:

* **[Yoast Local SEO](https://yoa.st/1uu)** to optimize all website that serve a local audience, like certain small businesses, or businesses with multiple locations.
* **[Yoast Video SEO](https://yoa.st/1uw)** to make sure Google understands what you video is about, thus increasing your chances to rank in video results.
* **[Yoast News SEO](https://yoa.st/1uv)** for websites that are in Google News and want to optimize all news articles for the best indexation and ranking.
* **[WooCommerce SEO](https://yoa.st/3rh)** for all online shops that want to perform better in search engines and on social platforms.

They work with the FREE version of Yoast SEO already, and these premium extensions of course come with support too.

Oh, and don't forget: our **[Yoast Academy](https://yoa.st/3ri)** is for all the business owners, bloggers and everyone else who wants to learn more about optimizing websites, improving their WordPress SEO and taking their online content to the next level.

### Bug reports

Bug reports for Yoast SEO are welcomed in our WordPress SEO [repository on GitHub](https://github.com/Yoast/wordpress-seo). Please note that GitHub is not a support forum, and that issues that aren’t properly qualified as bugs will be closed.

### Further Reading

For more info on search engine optimization and WordPress SEO in specific, check out the following:

* The [Yoast SEO Plugin](https://yoa.st/1v8) official homepage.
* The [Yoast SEO Knowledgebase](https://yoa.st/1va).
* [WordPress SEO - The definitive Guide by Yoast](https://yoa.st/1v6).
* Other [WordPress Plugins](https://yoa.st/1v9) by the same team.
* Follow Yoast on [Facebook](https://facebook.com/yoast), [Instagram](https://www.instagram.com/yoast/) & [Twitter](https://twitter.com/yoast).

== Installation ==
Starting with Yoast SEO consists of just two steps: installing and setting up the plugin. Yoast SEO is designed to work with your site’s specific needs, so don’t forget to go through the Yoast SEO configuration wizard as explained in the ‘after activation’ step!

### INSTALL YOAST SEO FROM WITHIN WORDPRESS

1. Visit the plugins page within your dashboard and select ‘Add New’;
1. Search for ‘Yoast SEO’;
1. Activate Yoast SEO from your Plugins page;
1. Go to ‘after activation’ below.

### INSTALL YOAST SEO MANUALLY

1. Upload the ‘wordpress-seo’ folder to the /wp-content/plugins/ directory;
1. Activate the Yoast SEO plugin through the ‘Plugins’ menu in WordPress;
1. Go to ‘after activation’ below.

### AFTER ACTIVATION

1. You should see (a notice to start) the Yoast SEO configuration wizard;
1. Go through the configuration wizard and set up the plugin for your site;
1. You’re done!

== Frequently Asked Questions ==

= How do the XML Sitemaps in the Yoast SEO plugin work? =

Having an XML sitemap can be beneficial for SEO, as Google can retrieve essential pages of a website very fast, even if the internal linking of a site isn’t flawless.
The sitemap index and individual sitemaps are updated automatically as you add or remove content and will include the post types you want search engines to index. Post Types marked as noindex will not appear in the sitemap. [Learn more about XML Sitemaps](https://yoa.st/3qt).

= How can I add my website to Google Search Console? =

It is straightforward to add your website to Google Search Console. 
1. Create a Google Search Console account and login into your account.
1. Click ‘Add a property’ under the search drop-down.
1. Enter your website URL in the box and click ‘Continue’.
1. Click the arrow next to ‘HTML tag’ to expand the option.
1. Copy the meta tag.
1. Log in to your WordPress website.
1. Click on ‘SEO’ in the dashboard.
1. Click on ‘General’.
1. Click on the ‘Webmaster Tools’ tab.
1. Paste the code in the Google field and click ‘Save Changes’.
1. Go back to Google Search Console and click ‘Verify’.

If you want more details steps, please visit [our article on our knowledge base](https://yoa.st/3qu).

= How do I implement Yoast SEO breadcrumbs? =

The steps below are a temporary solution as manual edits made to theme files may be overwritten with future theme updates. Please contact the theme developer for a permanent solution. We’ve written an article about the [importance of breadcrumbs for SEO](https://yoa.st/3qv). 

To implement the [breadcrumbs]https://yoa.st/3qw) function in Yoast SEO, you will have to edit your theme. We recommend that prior to any editing of the theme files, a backup is taken. Your host provider can help you take a backup.
Copy the following code into your theme where you want the breadcrumbs to be. If you are not sure, you will need to experiment with placement:

```
<?php
*if* ( function_exists(‘yoast_breadcrumb’) ) {
  yoast_breadcrumb( ‘<p id=“breadcrumbs”>’,’</p>’ );
}
?>
```

Common places where you could place your breadcrumbs are inside your `single.php` and/or `page.php` file just above the page’s title. Another option that makes it really easy in some themes is by just pasting the code in `header.php`at the very end.

In most non-WooTheme themes, this code snippet should not be added to your `functions.php` file. 
Alternatively, you can manually add the breadcrumb shortcode to individual posts or pages: `[wpseo_breadcrumb]`

If you need more details or a step by step guide, read our [Implementation guide for Yoast SEO breadcrumbs](https://yoa.st/3qx).

= How do I noindex URLS? =

Yoast SEO provides multiple options for setting a URL or group of URLs to noindex. [Read more about how to do this in this guide](https://yoa.st/3qy/).

= Google shows the wrong description, how do I fix this? =

If you’ve crafted nice meta descriptions for your blog posts, nothing is more annoying than Google showing another description for your site completely in the search result snippet. 

Possible causes could be:
1. wrong description in code
2. Google cache is outdated
3. Search term manipulation
4. Google ignored the meta description

You can [read more here on how to solve the issue with the wrong description](https://yoa.st/3qz).

= How often is Yoast SEO updated? =

Yoast SEO is updated every two weeks. If you want to know why, please read [this post on why we release every two weeks](https://yoa.st/3q-)!

= How do I get support? =

As our free plugin is used by millions of people worldwide, we cannot offer you all one on one support. If you have trouble with the Yoast SEO for WordPress plugin, you can get help on the support forums here at [wordpress.org](https://wordpress.org/support/plugin/wordpress-seo/) or by checking out or knowledge base at [kb.yoast.com](https://yoa.st/3r1). 

The plugins you buy at Yoast are called ‘premium plugins’ (even if Premium isn’t in its name) and include a complete year of free updates and premium support. This means you can contact our support team if you have any questions about that plugin.

[Read more on how to get support](https://yoa.st/3r2)

= I have a different question than listed here =

Your question has most likely been answered on our knowledge base: [kb.yoast.com](https://yoa.st/1va).

== Screenshots ==

1. The Yoast SEO plugin general meta box. You'll see this on edit post pages, for posts, pages and custom post types.
2. Example of the SEO analysis functionality.
3. Example of the readability analysis functionality.
4. Overview of site-wide SEO problems and possible improvements.
5. Control over which features you want to use.
6. Easily import SEO data from other SEO plugins like All In One SEO pack, HeadSpace2 SEO and wpSEO.de.

== Changelog ==

= 14.0 =
Release Date: April 14th, 2020

Bugfixes:

* Fixes a bug where a fatal error would be thrown when saving a post while the type was no longer `WP_Post` due to filtering.
* Fixes a bug where the Open Graph image would be set as Twitter image when Open Graph was disabled.
* Fixes a bug where the `article:publisher` meta tag would not contain the Person's Facebook account if the Knowledge Graph was set to Person.
* Fixes a bug where no `title` meta tag would be output when no post or page specific title was specified.
* Fixes a bug where the date archive description from the Search Appearance settings would not be used for the `og:description` meta tag.
* Fixes a bug where a notice would be thrown when a field in the FAQ or HowTo block was left empty.

<<<<<<< HEAD
Enhancements:

* No longer outputs the `og:type` meta tag on 404 pages.
* No longer outputs a `twitter:title`, `twitter:image` and/or `twitter:description` meta tag if/when there is already an `og:title`, `og:image` and/or `og:description` meta tag specified in the frontend output and they’re not specifically set to something else.
* No longer outputs an `article:section` and `article:tag` meta tag as none of the Open Graph consumers seems to use it.
* No longer outputs an `og:updated_time` as it was the same as `article:modified_time` and all Open Graph consumers seem to prefer that.
* No longer outputs an `og:image:secure_url` meta tag, because it would always be output next to a similar og:image tag.
* Strips all tags from text fields in the schema output.
* Adds `Term hierarchy` as a taxonomy snippet variable.
* Uses the Gravatar image as a fallback for author archive's `og:image` and `twitter:image`.

Other:
* Deprecates the following filters: `wpseo_twitter_taxonomy_image`, `wpseo_opengraph`, `wpseo_twitter`, `wpseo_twitter_metatag_key`, `thematic_doctitle`, `woo_title`.
* Sets minimum supported WordPress version to 5.3.

= 13.5 =
Release Date: April 14th, 2020

Bugfixes:

* Fixes a bug where a fatal error would be thrown when saving a post while the type was no longer WP_Post due to filtering.
* Fixes a bug where .xsl sitemap files would not be cached.

=======
Bugfixes:

* Fixes a bug where the host part of URLs could contain reserved characters, like spaces and brackets. Props to [stodorovic](https://github.com/stodorovic)
* Fixes a bug where form fields were validated inconsistently.
>>>>>>> 1e2f6f02

= Earlier versions =
For the changelog of earlier versions, please refer to [the changelog on yoast.com](https://yoa.st/yoast-seo-changelog).<|MERGE_RESOLUTION|>--- conflicted
+++ resolved
@@ -221,7 +221,6 @@
 * Fixes a bug where the date archive description from the Search Appearance settings would not be used for the `og:description` meta tag.
 * Fixes a bug where a notice would be thrown when a field in the FAQ or HowTo block was left empty.
 
-<<<<<<< HEAD
 Enhancements:
 
 * No longer outputs the `og:type` meta tag on 404 pages.
@@ -245,12 +244,5 @@
 * Fixes a bug where a fatal error would be thrown when saving a post while the type was no longer WP_Post due to filtering.
 * Fixes a bug where .xsl sitemap files would not be cached.
 
-=======
-Bugfixes:
-
-* Fixes a bug where the host part of URLs could contain reserved characters, like spaces and brackets. Props to [stodorovic](https://github.com/stodorovic)
-* Fixes a bug where form fields were validated inconsistently.
->>>>>>> 1e2f6f02
-
 = Earlier versions =
 For the changelog of earlier versions, please refer to [the changelog on yoast.com](https://yoa.st/yoast-seo-changelog).