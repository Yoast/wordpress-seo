=== Yoast SEO ===
Contributors: yoast, joostdevalk, tacoverdo, omarreiss, atimmer, jipmoors
Donate link: https://yoast.com/
License: GPLv3
License URI: http://www.gnu.org/licenses/gpl.html
Tags: SEO, XML sitemap, Google Search Console, Content analysis, Readability
Requires at least: 4.8
Tested up to: 4.9.1
<<<<<<< HEAD
Stable tag: 5.9.4
=======
Stable tag: 6.0
>>>>>>> 52cdf508
Requires PHP: 5.2.4

Improve your WordPress SEO: Write better content and have a fully optimized WordPress site using the Yoast SEO plugin.

== Description ==

WordPress out of the box is already technically quite a good platform for SEO. This was true when Joost wrote his original [WordPress SEO](https://yoast.com/articles/wordpress-seo/) article in 2008 (updated every few months) and it's still true today, but that doesn't mean you can't improve it further! This plugin is written from the ground up by Joost de Valk and his team at [Yoast](https://yoast.com/) to improve your site's SEO on *all* needed aspects. While this [Yoast SEO plugin](https://yoast.com/wordpress/plugins/seo/) goes the extra mile to take care of all the technical optimization, more on that below, it first and foremost helps you write better content.  Yoast SEO forces you to choose a focus keyword when you're writing your articles, and then makes sure you use that focus keyword everywhere.

> <strong>Premium Support</strong><br>
> The Yoast team does not always provide active support for the Yoast SEO plugin on the WordPress.org forums. One-on-one email support is available to people who bought the [Premium Yoast SEO plugin](https://yoast.com/wordpress/plugins/seo-premium/) only.
> Note that the Premium SEO plugin has several extra features too, including the option to have multiple focus keywords and a redirect manager, so it might be well worth your investment!
>
> You should also check out the [Yoast Local SEO](https://yoast.com/wordpress/plugins/local-seo/), [Yoast News SEO](https://yoast.com/wordpress/plugins/news-seo/) and [Yoast Video SEO](https://yoast.com/wordpress/plugins/video-seo/) extensions to Yoast SEO. These of course come with support too.

> <strong>Bug Reports</strong><br>
> Bug reports for Yoast SEO are [welcomed on GitHub](https://github.com/Yoast/wordpress-seo). Please note GitHub is _not_ a support forum, and issues that aren't properly qualified as bugs will be closed.

= Write better content with Yoast SEO =
Using the snippet preview, you can see a rendering of what your post or page will look like in the search results, whether your title is too long or too short, and whether your meta description makes sense in the context of a search result. This way the plugin will help you not only increase rankings but also increase the click through rate for organic search results.

= Page Analysis =
The Yoast SEO plugins [Page Analysis](https://yoast.com/content-seo-wordpress-linkdex/) functionality checks simple things you're bound to forget. It checks, for instance, if you have images in your post and whether they have an alt tag containing the focus keyword for that post. It also checks whether your posts are long enough, whether you've written a meta description and if that meta description contains your focus keyword, if you've used any subheadings within your post, etc. etc.

The plugin also allows you to write meta titles and descriptions for all your category, tag and custom taxonomy archives, giving you the option to further optimize those pages.

Combined, this plugin makes sure that your content is the type of content search engines will love!

= Technical WordPress Search Engine Optimization =
While out of the box WordPress is pretty good for SEO, it needs some tweaks here and there. This Yoast SEO plugin guides you through some of the settings needed, for instance by reminding you to enable pretty permalinks. But it also goes beyond that, by automatically optimizing and inserting the meta tags and link elements that Google and other search engines like so much:

= Meta & Link Elements =
With the Yoast SEO plugin you can control which pages Google shows in its search results and which pages it doesn't show. By default, it will tell search engines to index all of your pages, including category and tag archives, but to only show the first pages in the search results. It's not very useful for a user to end up on the third page of your "personal" category, right?

WordPress itself only shows canonical link elements on single pages, but Yoast SEO makes it output canonical link elements everywhere. Google has recently announced they would also use `rel="next"` and `rel="prev"` link elements in the `head` section of your paginated archives. This plugin adds those automatically. See [this post](https://yoast.com/rel-next-prev-paginated-archives/) for more info.

= XML Sitemaps =
The Yoast SEO plugin has the most advanced XML Sitemaps functionality in any WordPress plugin. Once you check the box, it automatically creates XML sitemaps and notifies Google & Bing of the sitemaps' existence. These XML sitemaps include the images in your posts & pages too, so that your images may be found better in the search engines too.

These XML Sitemaps will even work on large sites, because of how they're created, using one index sitemap that links to sub-sitemaps for each 1,000 posts. They will also work with custom post types and custom taxonomies automatically, while giving you the option to remove those from the XML sitemap should you wish to.

Because of using [XSL stylesheets for these XML Sitemaps](https://yoast.com/xsl-stylesheet-xml-sitemap/), the XML sitemaps are easily readable for the human eye too, so you can spot things that shouldn't be in there.

= RSS Optimization =
Are you being outranked by scrapers? Instead of cursing at them, use them to your advantage! By automatically adding a link to your RSS feed pointing back to the original article, you're telling the search engine where they should be looking for the original. This way, the Yoast SEO plugin increases your own chance of ranking for your chosen keywords and gets rid of scrapers in one go!

= Breadcrumbs =
If your theme is compatible, and themes based on for instance Genesis or by WooThemes often are, you can use the built-in Breadcrumbs functionality. This allows you to create an easy navigation that is great for both users and search engines, and will support the search engines in understanding the structure of your site.

Making your theme compatible isn't hard either, check [these instructions](https://kb.yoast.com/kb/implement-wordpress-seo-breadcrumbs/).

= Edit your .htaccess and robots.txt file =
Using the built-in file editor, you can edit your WordPress blog's `.htaccess` and `robots.txt` file, giving you direct access to the two most powerful files, from an SEO perspective, in your WordPress install.

= Social Integration =
SEO and Social Media are heavily intertwined. That's why this plugin also comes with a Facebook OpenGraph implementation and will soon also support Google+ sharing tags.

= Multi-Site Compatible =
The Yoast SEO plugin, unlike some others, is fully Multi-Site compatible. The XML Sitemaps work fine in all setups and you even have the option, in the Network settings, to copy the settings from one blog to another, or make blogs default to the settings for a specific blog.

= Import & Export functionality =
If you have multiple blogs, setting up plugins like this one on all of them might seem like a daunting task. Except that it's not, because what you can do is simple: you set up the plugin once. You then export your settings and simply import them on all your other sites. It's that simple!

= Import functionality for other WordPress SEO plugins =
If you've used All In One SEO Pack or HeadSpace2 before using this plugin, you might want to import all your old titles and descriptions. You can do that easily using the built-in import functionality. There's also import functionality for some of the older Yoast plugins, like Robots Meta and RSS footer.

Should you have a need to import from another SEO plugin to Yoast SEO, or from a theme like Genesis or Thesis, you can use the [SEO Data Transporter](http://wordpress.org/extend/plugins/seo-data-transporter/) plugin, which will easily convert your SEO meta data from and to a whole set of plugins like Platinum SEO, SEO Ultimate, Greg's High Performance SEO, and themes like Headway, Hybrid, WooFramework, Catalyst etc.

Read [this migration guide](https://yoast.com/all-in-one-seo-pack-migration/) if you still have questions about migrating from another SEO plugin to Yoast SEO.

= Yoast SEO Plugin in your Language! =
Currently a huge translation project is underway, translating Yoast SEO in as much as 24 languages. So far, the translations for French and Dutch are complete, but we still need help on a lot of other languages, so if you're good at translating, please join us at [translate.yoast.com](http://translate.yoast.com).

= News SEO =
Be sure to also check out the premium [News SEO module](https://yoast.com/wordpress/plugins/news-seo/) if you need Google News Sitemaps. It tightly integrates with Yoast SEO to give you the combined power of News Sitemaps and full Search Engine Optimization.

= Further Reading =
For more info, check out the following articles:

* The [Yoast SEO Knowledgebase](https://kb.yoast.com/kb/category/yoast-seo/).
* [WordPress SEO - The definitive Guide by Yoast](https://yoast.com/articles/wordpress-seo/).
* Once you have great SEO, you'll need the [best WordPress Hosting](https://yoast.com/articles/wordpress-hosting/).
* The [Yoast SEO Plugin](https://yoast.com/wordpress/plugins/seo/) official homepage.
* Other [WordPress Plugins](https://yoast.com/wordpress/plugins/) by the same team.
* Follow Yoast on [Facebook](https://facebook.com/yoast) & [Twitter](http://twitter.com/yoast).

== Installation ==

=== From within WordPress ===
1. Visit 'Plugins > Add New'
1. Search for 'Yoast SEO'
1. Activate Yoast SEO from your Plugins page.
1. Go to "after activation" below.

=== Manually ===
1. Upload the `wordpress-seo` folder to the `/wp-content/plugins/` directory
1. Activate the Yoast SEO plugin through the 'Plugins' menu in WordPress
1. Go to "after activation" below.

=== After activation ===
1. You should see (a notice to start) the Yoast SEO configuration wizard.
1. Go through the configuration wizard and set up the plugin for your site.
1. You're done!

== Frequently Asked Questions ==

You'll find answers to many of your questions on [kb.yoast.com](https://kb.yoast.com/kb/category/yoast-seo/).

== Screenshots ==

1. The Yoast SEO plugin general meta box. You'll see this on edit post pages, for posts, pages and custom post types.
2. The fully configurable XML sitemap for Yoast SEO.
3. Easily import SEO data from other SEO plugins like All In One SEO pack, HeadSpace2 SEO and wpSEO.de.
4. Example of the SEO analysis functionality.
5. Example of the readability analysis functionality.
6. The advanced section of the Yoast SEO meta box.

== Changelog ==

= 6.0.0 =
Release Date: December 20th, 2017

Enhancements:

* Adds support for custom page titles and meta descriptions on the WooCommerce shop page. Props [Caleb Burks](https://github.com/WPprodigy).
* Adds support for custom page social titles and descriptions on the WooCommerce shop page.
* Adds a link to the Google Knowledge Graph article on Yoast.com. Props [Raaj Trambadia](https://github.com/raajtram).
* Adds a link to an article on Yoast.com on why it might be a bad idea to use the same keyword more than once.
* Changed the meta description maximum recommended length from 156 to 320 characters.

Bugfixes:

* Disables the mark buttons of the content analysis when switched to text view.
* Hides the mark buttons when the WYSIWYG editor is not loaded or the filter `wpseo_enable_assessment_markers` returns false.
* Security hardening through stricter code checks.

= 5.9.3 =

Release Date: December 11th, 2017

Security:

* Fixes an issue where a part of the excerpt would be leaked on password protected posts when used as a replacement variable. Such as `%%excerpt%%` and `%%excerpt_only%%`. Props to [Rolands Umbrovskis](https://profiles.wordpress.org/rolandinsh) for reporting this issue to us.

= 5.9.2 =
Release Date: December 11th, 2017

Bugfixes:

* Fixes a bug where older browsers couldn't load the content analysis. This applies to Internet Explorer (10 and lower) and Safari (9.1 and lower).
* Fixes a bug where the Yoast Metabox wouldn't be shown for posts set to `noindex`, therefore making it impossible to change it back to `index`, view Readability scores and not being able to optimize a post, before allowing it to be indexed.
* Fixes a bug where translations wouldn't be applied in the Yoast SEO Metabox for SEO and Readability scores.

= 5.9.1 =
Release Date: December 5th, 2017

Bugfixes:

* Fixes a bug where the configuration wizard could not be loaded, caused by a missing JavaScript dependency.

= 5.9.0 =
Release Date: December 5th, 2017

Bugfixes:

* Fixes a bug where the title isn't added back to the HTML when the debug marker has been disabled.
* Fixes a bug where multiple help panels showed up when clicking on different help buttons.
* Fixes a bug where the Help Center wouldn't be closed when clicking the Go Premium link.
* Fixes a bug where the cornerstone setting for a post would be lost when quick editing the post.
* Fixes a bug where newly created posts were taken into account for the link count, resulting in MySQL errors. Props to [stodorovic](https://github.com/stodorovic).
* Fixes a bug where Premium plugins were being treated as WordPress.org plugins in the 'suggested plugin' notifications, resulting in download errors.
* Fixes a bug where an empty div was visible when both Content and Readability analysis are disabled.

Enhancements

* Shows a notice regarding opening the Onboarding Wizard when the plugin is installed for the first time.
* Makes it easier to unhook the debug code rendered as HTML comment.
* Implements the Reactified content analysis.
* Introduces the `wpseo_add_opengraph_additional_images` filter to allow additional OpenGraph Images to be added at a low priority.
* Changes the Dashboard widget's progress bar height to 24px.
* Makes the 'Next' and 'Back' buttons in the Onboarding Wizard focusable.
* Adds grouping of feedback within the content analysis, in the following categories: 'errors', 'problems', 'needs improvement', 'considerations', and 'good'. Each category can be expanded and collapsed.

= Earlier versions =

For the changelog of earlier versions, please refer to the separate changelog.txt file.<|MERGE_RESOLUTION|>--- conflicted
+++ resolved
@@ -6,11 +6,7 @@
 Tags: SEO, XML sitemap, Google Search Console, Content analysis, Readability
 Requires at least: 4.8
 Tested up to: 4.9.1
-<<<<<<< HEAD
-Stable tag: 5.9.4
-=======
 Stable tag: 6.0
->>>>>>> 52cdf508
 Requires PHP: 5.2.4
 
 Improve your WordPress SEO: Write better content and have a fully optimized WordPress site using the Yoast SEO plugin.
