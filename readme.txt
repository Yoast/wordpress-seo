=== Yoast SEO ===
Contributors: yoast, joostdevalk, tacoverdo, omarreiss, atimmer, jipmoors
Donate link: https://yoa.st/1up
License: GPLv3
License URI: http://www.gnu.org/licenses/gpl.html
Tags: SEO, XML sitemap, Google Search Console, Content analysis, Readability
Requires at least: 4.9
Tested up to: 5.1.1
Stable tag: 10.1.3
Requires PHP: 5.2.4

Improve your WordPress SEO: Write better content and have a fully optimized WordPress site using the Yoast SEO plugin.

== Description ==

### Yoast SEO: the #1 WordPress SEO plugin

Need some help with your search engine optimization? Need an SEO plugin that helps you reach for the stars? Yoast SEO is the original WordPress SEO plugin since 2008. It is the favorite tool of millions of users, ranging from the bakery around the corner to some of the most popular sites on the planet. With Yoast SEO, you get a solid toolset that helps you aim for that number one spot in the search results. Yoast: SEO for everyone.

Yoast SEO does everything in its power to please both visitors and search engine spiders. How? Below you’ll find a small sampling of the powers of Yoast SEO:

#### Taking care of your WordPress SEO

* The most advanced XML Sitemaps functionality at the push of a button.
* Full control over site breadcrumbs: add a piece of code and you’re good to go.
* Set canonical URLs to avoid duplicate content. Never have to worry about Google penalties again.
* Title and meta description templating for better branding and consistent snippets in the search results.
* **[Premium]** Expand Yoast SEO with the News SEO, Video SEO, Local SEO and WooCommerce SEO extensions.
* **[Premium]** Need help? Yoast SEO Premium users get 1 year free access to our awesome support team.

> Note: some features are Premium. Which means you need Yoast SEO Premium to unlock those features. You can [get Yoast SEO Premium here](https://yoa.st/1v8)!

#### Write killer content with Yoast SEO

* Content & SEO analysis: Invaluable tools to write SEO-friendly texts.
* The snippet preview shows you how your post or page will look in the search results - even on mobile. Yoast SEO Premium even has social media previews!
* **[Premium]** The Insights tool shows you what your text focuses on so you can keep your article in line with your keyphrases.
* **[Premium]** Synonyms & related keyphrases: Optimize your article for synonyms and related keyphrases.
* **[Premium]** Automatic internal linking suggestions: write your article and get automatic suggested posts to link to.

#### Keep your site in perfect shape

* Yoast SEO tunes the engine of your site so you can work on creating great content.
* Our cornerstone content and internal linking features help you optimize your site structure in a breeze.
* Integrates with Google Search Console: See how your site performs in the search engines and fix crawl errors.
* Manage SEO roles: Give your colleagues access to specific sections of the Yoast SEO plugin.
* Bulk editor: Make large-scale edits to your site.
* **[Premium]** Social previews to manage the way your page is shared on social networks like Facebook and Twitter.
* **[Premium]** Redirect manager: It keeps your site healthy by easily redirecting errors from Google Search Console, deleted pages and changed URLs.

### Premium support

The Yoast team does not always provide active support for the Yoast SEO plugin on the WordPress.org forums, as we prioritize our email support. One-on-one email support is available to people who [bought Yoast SEO Premium](https://yoa.st/1v8) only.

Note that the [Yoast SEO Premium](https://yoa.st/1v8) also has several extra features too, including the option to have synonyms and related keyphrases, internal linking suggestions, cornerstone content checks and a redirect manager, so it is well worth your investment!

You should also check out the [Yoast Local SEO](https://yoa.st/1uu), [Yoast News SEO](https://yoa.st/1uv) and [Yoast Video SEO](https://yoa.st/1uw) extensions to Yoast SEO. They work with the free version of Yoast SEO already, and these premium extensions of course come with support too.

### Bug reports

Bug reports for Yoast SEO are [welcomed on GitHub](https://github.com/Yoast/wordpress-seo). Please note GitHub is not a support forum, and issues that aren’t properly qualified as bugs will be closed.

### Further Reading

For more info on search engine optimization, check out the following:

* The [Yoast SEO Plugin](https://yoa.st/1v8) official homepage.
* The [Yoast SEO Knowledgebase](https://yoa.st/1va).
* [WordPress SEO - The definitive Guide by Yoast](https://yoa.st/1v6).
* Other [WordPress Plugins](https://yoa.st/1v9) by the same team.
* Follow Yoast on [Facebook](https://facebook.com/yoast) & [Twitter](https://twitter.com/yoast).

== Installation ==

=== From within WordPress ===

1. Visit 'Plugins > Add New'
1. Search for 'Yoast SEO'
1. Activate Yoast SEO from your Plugins page.
1. Go to "after activation" below.

=== Manually ===

1. Upload the `wordpress-seo` folder to the `/wp-content/plugins/` directory
1. Activate the Yoast SEO plugin through the 'Plugins' menu in WordPress
1. Go to "after activation" below.

=== After activation ===

1. You should see (a notice to start) the Yoast SEO configuration wizard.
1. Go through the configuration wizard and set up the plugin for your site.
1. You're done!

== Frequently Asked Questions ==

You'll find answers to many of your questions on [kb.yoast.com](https://yoa.st/1va).

== Screenshots ==

1. The Yoast SEO plugin general meta box. You'll see this on edit post pages, for posts, pages and custom post types.
2. Example of the SEO analysis functionality.
3. Example of the readability analysis functionality.
4. Overview of site-wide SEO problems and possible improvements.
5. Control over which features you want to use.
6. Easily import SEO data from other SEO plugins like All In One SEO pack, HeadSpace2 SEO and wpSEO.de.

== Changelog ==

= 11.0.0 =
Release Date: April 16th, 2019

<<<<<<< HEAD
Enhancements:

* Changes the schema to output in one big Graph.
* Adds Person markup for author pages.
* Adds WebPage markup for all pages.
* Adds Article markup for posts, with Person markup for the author.
* Adds MySpace, SoundCloud, Tumblr and YouTube URL input fields to people's profiles.
* Merges the 'Company or person' and 'Social profiles' steps together in the configuration wizard to have all data for the Person markup together.
* Changes the 'Organization or Person' section of the Knowledge graph settings to allow selecting an author that is the 'Person'.
* Optimizes the code to avoid an unnecessary DB query to remove notifications storage when it's already empty. Props to [rmc47](https://github.com/rmc47).
* Improves the accessibility of the breadcrumbs by adding `aria-current` to the active item.
* Adds 'filesize' to whitelisted properties on ''$image'. Props to [cmmarslender](https://github.com/cmmarslender).

Bugfixes:

* Fixes the buttons position in the structured data blocks.

Other:

* Improves the breadcrumbs accessibility by adding `aria-current` to the active item.
* Improves accessibility of the add-ons tabs in the meta box.
=======
We've made huge changes to the schema.org markup we output, adding multiple different types of Schema. Be sure to check [our posts on yoast.com about this release](https://yoa.st/schema-release-post)!

Enhancements:

* Schema changes:
	* Adds `Person` markup for author pages.
	* Adds `WebPage` markup for all pages.
	* Adds `Article` markup for posts, with `Person` markup for the author.
	* Changes the ‘Organization or Person’ section of the Knowledge graph settings to allow selecting an author that is the ‘Person’ that the website represents.
* Adds MySpace, SoundCloud, Tumblr and YouTube URL input fields to people’s profiles.

Bugfixes:

* Fixes an issue where the metabox would not display on term edit pages when running the development build of Gutenberg.
>>>>>>> e06fa6cb

= 10.1.3 =
Release Date: April 4th, 2019

Bugfixes:

* Reverted a fix relating replacement variables on the block editor, which was causing a slow and unworkable editting experience.
* Fixes a bug where the license information from MyYoast is being saved aggressively, causing updates in MyYoast to take 24 hours to show up in the site.
* Fixes a bug where the `rel="publisher"` Google+ tag was being output on the frontend if that profile was provided in the past.
* Fixes a bug where the server could experience a high load when using external object cache.
* Fixes the bug where Yoast SEO would contact Yoast.com for license checks on specific Yoast-pages even when no Yoast addons are installed.

= 10.1.2 =
Release Date: April 3rd, 2019

Bugfixes:

* Fixes the bug where Yoast SEO would contact Yoast.com for license checks even when no Yoast addons are installed.

= 10.1.1 =
Release Date: April 2nd, 2019

Bugfixes:

* Fixes a bug where a fatal error can occur on license requests which return an unexpected result.

= 10.1.0 =
Release Date: April 2nd, 2019

Enhancements:

* Removes Google+ from the various interfaces: social accounts, user profiles and more.
* Adds a Wikipedia URL field to the social accounts list, to be used in `sameAs` Schema.org output.
* Adds a LinkedIn profile URL field to user profiles, a first sign of things to come in 10.2.
* Removes the `og:image:alt` tag as it causes potential accessibility issues when content is shared via Facebook.
* Adds support for browsers auto-fill in the form fields that collect user information.
* Adds missing screen reader text to the SEO score icon in the front end admin bar.
* Increases the recommended sentence length limit for Spanish and Catalan to be more in line with best practices in these languages, props to [Sílvia Fustegueres](https://www.ampersand.net/en/).
* Improves the list of Catalan transition words, props to [Sílvia Fustegueres](https://www.ampersand.net/en/).
* Improves the list of Swedish transition words.

Bugfixes:

* Fixes a bug where selecting a parent page for a page would lead to console errors and a not-working 'parent page' snippet variable.
* Fixes a bug where no focus indication was shown for the title separators in the configuration wizard and settings.
* Fixes a bug where taxonomy terms weren't shown correctly in the Snippet Preview, for example when using the `Categories`, `Tags` or any custom taxonomy replacement variable.
* Fixes a bug where breadcrumb structured data wasn't output when breadcrumbs are disabled and a theme with breadcrumb support has been installed.
* Fixes a bug where a PHP notice would be written to `debug.log` when adding a new site to a WordPress 5.1 multisite installation.

Other:

* Removes all functionality that has been deprecated before Yoast SEO 6.1.

= Earlier versions =

For the changelog of earlier versions, please refer to https://yoa.st/yoast-seo-changelog<|MERGE_RESOLUTION|>--- conflicted
+++ resolved
@@ -109,29 +109,6 @@
 = 11.0.0 =
 Release Date: April 16th, 2019
 
-<<<<<<< HEAD
-Enhancements:
-
-* Changes the schema to output in one big Graph.
-* Adds Person markup for author pages.
-* Adds WebPage markup for all pages.
-* Adds Article markup for posts, with Person markup for the author.
-* Adds MySpace, SoundCloud, Tumblr and YouTube URL input fields to people's profiles.
-* Merges the 'Company or person' and 'Social profiles' steps together in the configuration wizard to have all data for the Person markup together.
-* Changes the 'Organization or Person' section of the Knowledge graph settings to allow selecting an author that is the 'Person'.
-* Optimizes the code to avoid an unnecessary DB query to remove notifications storage when it's already empty. Props to [rmc47](https://github.com/rmc47).
-* Improves the accessibility of the breadcrumbs by adding `aria-current` to the active item.
-* Adds 'filesize' to whitelisted properties on ''$image'. Props to [cmmarslender](https://github.com/cmmarslender).
-
-Bugfixes:
-
-* Fixes the buttons position in the structured data blocks.
-
-Other:
-
-* Improves the breadcrumbs accessibility by adding `aria-current` to the active item.
-* Improves accessibility of the add-ons tabs in the meta box.
-=======
 We've made huge changes to the schema.org markup we output, adding multiple different types of Schema. Be sure to check [our posts on yoast.com about this release](https://yoa.st/schema-release-post)!
 
 Enhancements:
@@ -146,7 +123,6 @@
 Bugfixes:
 
 * Fixes an issue where the metabox would not display on term edit pages when running the development build of Gutenberg.
->>>>>>> e06fa6cb
 
 = 10.1.3 =
 Release Date: April 4th, 2019
