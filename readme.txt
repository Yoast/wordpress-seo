--- conflicted
+++ resolved
@@ -209,7 +209,6 @@
 
 == Changelog ==
 
-<<<<<<< HEAD
 = 12.9 =
 Release Date: January 21st, 2020
 
@@ -217,7 +216,7 @@
 
 * Renames the 'Snippet preview' to 'Google preview'.
 * Replaces the Google preview mode switcher toggle with radio buttons.
-=======
+
 = 12.8.1 =
 Release Date: January 15th, 2020
 
@@ -225,7 +224,6 @@
 
 * Fixes a bug introduced in 12.8 where caching of our options would lead to the meta box not showing on new custom post types and taxonomies.
 * Fixes a bug where memory got exhausted on sites with a lot of users when the plugin is activated.
->>>>>>> 98fe6fdc
 
 = 12.8 =
 Release Date: January 7th, 2020
