=== Yoast SEO ===
Contributors: yoast, joostdevalk, tacoverdo, omarreiss, atimmer, jipmoors
Donate link: https://yoa.st/1up
License: GPLv3
License URI: http://www.gnu.org/licenses/gpl.html
Tags: SEO, XML sitemap, Google Search Console, Content analysis, Readability
Requires at least: 4.8
Tested up to: 4.9.5
<<<<<<< HEAD
Stable tag: 7.5.2
=======
Stable tag: 7.5.3
>>>>>>> d09ed9a7
Requires PHP: 5.2.4

Improve your WordPress SEO: Write better content and have a fully optimized WordPress site using the Yoast SEO plugin.

== Description ==

### Yoast SEO: the #1 WordPress SEO plugin

Need some help with your search engine optimization? Need an SEO plugin that helps you reach for the stars? Yoast SEO is the original WordPress SEO plugin since 2008. It is the favorite tool of millions of users, ranging from the bakery around the corner to some of the most popular sites on the planet. With Yoast SEO, you get a solid toolset that helps you aim for that number one spot in the search results. Yoast: SEO for everyone.

Yoast SEO does everything in its power to please both visitors and search engine spiders. How? Below you’ll find a small sampling of the powers of Yoast SEO:

#### Taking care of your WordPress SEO

* The most advanced XML Sitemaps functionality at the push of a button.
* Full control over site breadcrumbs: add a piece of code and you’re good to go.
* Set canonical URLs to avoid duplicate content. Never have to worry about Google penalties again.
* Title and meta description templating for better branding and consistent snippets in the search results.
* **[Premium]** Expand Yoast SEO with the News SEO, Video SEO, Local SEO and WooCommerce SEO extensions.
* **[Premium]** Need help? Yoast SEO Premium users get 1 year free access to our awesome support team.

> Note: some features are Premium. Which means you need Yoast SEO Premium to unlock those features. You can [get Yoast SEO Premium here](https://yoa.st/1v8)!

#### Write killer content with Yoast SEO

* Content & SEO analysis: Invaluable tools to write SEO-friendly texts.
* The snippet preview shows you how your post or page will look in the search results - even on mobile. Yoast SEO Premium even has social media previews!
* **[Premium]** The Insights tool shows you what your text focuses on so you can keep your article in line with your keywords.
* **[Premium]** Multiple focus keywords: Optimize your article for synonyms and related keywords.
* **[Premium]** Automatic internal linking suggestions: write your article and get automatic suggested posts to link to.

#### Keep your site in perfect shape

* Yoast SEO tunes the engine of your site so you can work on creating great content.
* Our cornerstone content and internal linking features help you optimize your site structure in a breeze.
* Integrates with Google Search Console: See how your site performs in the search engines and fix crawl errors.
* Manage SEO roles: Give your colleagues access to specific sections of the Yoast SEO plugin.
* Bulk editor: Make large-scale edits to your site.
* **[Premium]** Social previews to manage the way your page is shared on social networks like Facebook and Twitter.
* **[Premium]** Redirect manager: It keeps your site healthy by easily redirecting errors from Google Search Console, deleted pages and changed URLs.

### Premium support

The Yoast team does not always provide active support for the Yoast SEO plugin on the WordPress.org forums, as we prioritize our email support. One-on-one email support is available to people who [bought Yoast SEO Premium](https://yoa.st/1v8) only.

Note that the [Yoast SEO Premium](https://yoa.st/1v8) also has several extra features too, including the option to have multiple focus keywords, internal linking suggestions, cornerstone content checks and a redirect manager, so it is well worth your investment!

You should also check out the [Yoast Local SEO](https://yoa.st/1uu), [Yoast News SEO](https://yoa.st/1uv) and [Yoast Video SEO](https://yoa.st/1uw) extensions to Yoast SEO. They work with the free version of Yoast SEO already, and these premium extensions of course come with support too.

### Bug reports

Bug reports for Yoast SEO are [welcomed on GitHub](https://github.com/Yoast/wordpress-seo). Please note GitHub is not a support forum, and issues that aren’t properly qualified as bugs will be closed.

### Further Reading

For more info on search engine optimization, check out the following:

* The [Yoast SEO Plugin](https://yoa.st/1v8) official homepage.
* The [Yoast SEO Knowledgebase](https://yoa.st/1va).
* [WordPress SEO - The definitive Guide by Yoast](https://yoa.st/1v6).
* Other [WordPress Plugins](https://yoa.st/1v9) by the same team.
* Follow Yoast on [Facebook](https://facebook.com/yoast) & [Twitter](https://twitter.com/yoast).

== Installation ==

=== From within WordPress ===

1. Visit 'Plugins > Add New'
1. Search for 'Yoast SEO'
1. Activate Yoast SEO from your Plugins page.
1. Go to "after activation" below.

=== Manually ===

1. Upload the `wordpress-seo` folder to the `/wp-content/plugins/` directory
1. Activate the Yoast SEO plugin through the 'Plugins' menu in WordPress
1. Go to "after activation" below.

=== After activation ===

1. You should see (a notice to start) the Yoast SEO configuration wizard.
1. Go through the configuration wizard and set up the plugin for your site.
1. You're done!

== Frequently Asked Questions ==

You'll find answers to many of your questions on [kb.yoast.com](https://yoa.st/1va).

== Screenshots ==

1. The Yoast SEO plugin general meta box. You'll see this on edit post pages, for posts, pages and custom post types.
2. Example of the SEO analysis functionality.
3. Example of the readability analysis functionality.
4. Overview of site-wide SEO problems and possible improvements.
5. Control over which features you want to use.
6. Easily import SEO data from other SEO plugins like All In One SEO pack, HeadSpace2 SEO and wpSEO.de.

== Changelog ==

= 7.5.1 =
Release Date: May 16th, 2018

Bugfixes:
* Fixes a bug where the auto-generating of the slug did not work as expected due to persisting of the post name too agressively.

= 7.5.0 =
Release Date: May 15th, 2018

Enhancements:
* Adds readability analysis for Russian.
* Improves accessibility.

Bugfixes:
* Fixes a bug where images with specific aspect ratios where removed from OpenGraph consideration. This was causing unexpected results with Facebook sharing. The aspect ratio check has been removed completely.
* Fixes a bug where sentences ending in multiple sentence marks, exclamation marks or ellipses were treated as multiple sentences.
* Fixes a bug where attempting to get Yoast SEO options in multi-site, would result in wrong values being returned.
* Fixes a bug where the sitemap styling could not be loaded when the Site domain differs from the Admin domain.
* Fixes a bug where the admin bar still used old copy: Dashboard has been renamed to General.

= 7.4.2 =
Release Date: May 3rd, 2018

Bugfixes:
* Fixes automatic image size detection for OpenGraph images. When an image was used that was too large, we wouldn't output the `og:image` tag. That is now fixed.
* Fixes a bug where portrait images where not allowed for the OpenGraph image.

= 7.4.1 =
Release Date: May 2nd, 2018

Bugfixes:
* Re-adds `wpseo_opengraph_image_size` filter. This will completely override any automatic size determination our code does. This filter now also applies to all ways an `og:image` can be determined: In the content, as a featured image or as set in our Facebook image setting.
* Fixes an unintended backwards incompatible change which caused "Warning: Illegal string offset ‘url’ in".
* Fixes an unintended change which caused SVGs to be included in consideration for the `og:image` tag. SVG images are not allowed by Facebook, so these should never be used in the `og:image` tag.

= 7.4.0 =
Release Date: May 1st, 2018

Enhancements:
* Adds OpenGraph image dimension-meta tags for more images.
* Excludes images from being used in OpenGraph meta tags, if the image is larger than 2MB.
* Adds caching for images found in a post to reduce load.
* Adds image alt tag to the OpenGraph output, using the meta tag `og:image:alt`.
* Adds the `is_post_type_viewable` WordPress function to improve support for the `wpseo_accessible_post_types` filters.

Bugfixes:
* Fixes a bug where a non-array value causes a fatal error when `cron_schedules` filter has been executed.
* Fixes a bug where not all database tables were removed when a subsite was deleted in a multisite environment.
* Fixes a bug where deleting multiple posts might cause performance issues. Props to [Moeini](https://github.com/abolfazl-moeini).

Other:
* Introduces a message, warning about dropping of PHP 5.2 support in an upcoming version.
* Alters the configuration service text in the Configuration Wizard when a user is already running Yoast SEO Premium. Previously the text contained a reference to getting a bundled copy of Premium, even if the user was already running Premium.

= Earlier versions =

For the changelog of earlier versions, please refer to https://yoa.st/yoast-seo-changelog<|MERGE_RESOLUTION|>--- conflicted
+++ resolved
@@ -6,11 +6,7 @@
 Tags: SEO, XML sitemap, Google Search Console, Content analysis, Readability
 Requires at least: 4.8
 Tested up to: 4.9.5
-<<<<<<< HEAD
-Stable tag: 7.5.2
-=======
 Stable tag: 7.5.3
->>>>>>> d09ed9a7
 Requires PHP: 5.2.4
 
 Improve your WordPress SEO: Write better content and have a fully optimized WordPress site using the Yoast SEO plugin.
