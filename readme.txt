--- conflicted
+++ resolved
@@ -122,20 +122,16 @@
     * Fixed a few strict notices that would pop up in WP 3.6.
     * Prevent other plugins from overriding the WP SEO menu position.
     * Enabled the advanced tab for site-admins on a multi-site install.
-	* Fixed post save error when page analysis is disabled
-	* OpenGraph frontpage og:description and og:image tags now properly added to the frontpage
+	* Fixed post save error when page analysis is disabled.
+	* OpenGraph frontpage og:description and og:image tags now properly added to the frontpage.
 * Enhancements
     * Added an HTML sitemap shortcode [wpseo_sitemap].
     * Added an XML sitemap listing the author profile URLs.
     * Added detection of Yoast's robots meta plugin and All In One SEO plugins, plugin now gives a notice to import settings and disable those plugins.
-<<<<<<< HEAD
     * Prevent empty image tags in Twitter Cards - props [Mike Bijon](https://github.com/mbijon).
     * Add new `twitter:domain` tag  - props [Mike Bijon](https://github.com/mbijon).
     * Add support for Facebooks new OG tags for media publishers.
-=======
-	* Allow authorship to be removed per post type
->>>>>>> 4c78894d
-
+	* Allow authorship to be removed per post type.
 
 = 1.4.7 =
 
