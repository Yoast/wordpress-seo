--- conflicted
+++ resolved
@@ -106,14 +106,7 @@
 
 == Changelog ==
 
-<<<<<<< HEAD
 = Trunk =
-
-* Bugfixes
-	* Fix issue with user capability authorisation check as reported by [scienceandpoetry](https://github.com/scienceandpoetry) in issue [#492](https://github.com/Yoast/wordpress-seo/issues/492) - props [Jrf](http://profiles.wordpress.org/jrf).
-
-=======
-= trunk =
 
 * Bugfixes
 	* Removed screen_icon() calls.
@@ -123,10 +116,11 @@
 	* Check if tab hash is correct after being redirected from Facebook API, props [dannyvankooten](https://github.com/dannyvankooten).
 	* Fix 404 in category rewrites when `pagination_base` was changed, props [raugfer](https://github.com/raugfer).
 	* Make the metabox tabs jQuery only work for WPSEO tabs, props [imageinabox](https://github.com/imageinabox).
+	* Fix issue with user capability authorisation check as reported by [scienceandpoetry](https://github.com/scienceandpoetry) in issue [#492](https://github.com/Yoast/wordpress-seo/issues/492) - props [Jrf](http://profiles.wordpress.org/jrf).
+
 
 * i18n
 	*
->>>>>>> d4afc0b7
 
 = 1.4.23 =
 
@@ -138,11 +132,7 @@
 * i18n
 	* Updated cs_CZ, fa_IR, fr_FR, hu, hu_HU, pl_PL, ru_RU & zh_CN
 
-<<<<<<< HEAD
-
 	
-=======
->>>>>>> d4afc0b7
 = 1.4.22 =
 
 * Bugfixes
