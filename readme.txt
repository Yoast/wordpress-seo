--- conflicted
+++ resolved
@@ -106,7 +106,6 @@
 
 == Changelog ==
 
-<<<<<<< HEAD
 = 10.1.0 =
 Release Date: March 26th, 2019
 
@@ -132,14 +131,13 @@
 
 Other:
 * Removes all functionality that has been deprecated before Yoast SEO 6.1.
-=======
+
 = 10.0.1 =
 Release Date: March 19th, 2019
 
 Bugfixes:
 
 * Fixes a bug where network-wide settings were not saved on multisite environments.
->>>>>>> 6b8d9f78
 
 = 10.0.0 =
 Release Date: March 12th, 2019
