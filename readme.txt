--- conflicted
+++ resolved
@@ -261,44 +261,6 @@
 
 * Adds the weekly cron schedule to the `cron_schedules` filter to prevent overwriting the one WordPress adds. Props to [peter-webbird](https://github.com/peter-webbird).
 * Merges the googlebot and bingbot meta tag values into the robots meta tag value and deprecates the `Googlebot_Presenter` and `Bingbot_Presenter`.
-<<<<<<< HEAD
-
-= 14.8.1 =
-Release Date: August 25th, 2020
-
-Bugfixes:
-
-* Fixes a bug in WordPress itself where script concatenation was causing JavaScript errors, which in turn led to Yoast SEO malfunctioning. This bug was introduced in WordPress 5.5. We’re fixing it by disabling script concatenation entirely.
-
-= 14.8 =
-Release Date: August 18th, 2020
-
-Get ready for a brand new version of Yoast SEO! In this version you'll find new Schema functionality, an improved readability analysis for Portuguese & Indonesian, and improved keyword recognition for right-to-left languages. Read more about those changes in [our release post](https://yoa.st/release-14-8)!
-
-Enhancements:
-
-* Adds a Schema section to the metabox and sidebar. This section allows the user to change their Schema settings on posts, pages and custom post types.
-* Adds a new section to the Search Appearance settings. This section allows the user to change their Schema defaults for posts, pages and custom post types.
-* Fixes an inconsistency in the feedback strings that are produced by the keyphrase in SEO title assessment.
-* Improves the accuracy of the following assessments for right-to-left languages: sentence length, keyphrase in introduction, keyphrase distribution, keyphrase density, and keyphrase in meta description.
-* Improves all keyphrase-based assessments for Arabic by filtering function words and by allowing keyphrases to be recognized in a text when preceded by a prefix (e.g., "ل" or "ب").
-* Adds the following assessments for Indonesian: sentence beginnings, transition words and passive voice.
-* Adds the following assessments for Portuguese: Flesch reading ease and passive voice.
-* Cleans up Schema @type values:
-	* If it's an array with multiple values, only output unique values.
-	* If it's a single value, output it as a string instead of an array.
-
-Bugfixes:
-
-* Fixes a bug where the Yoast Dashboard widget would trigger an error when other plugins or temporary conditions would make the Yoast API response fail.
-* Fixes a bug where block editor dependencies would be loaded unnecessarily on classic editor, causing issues with NextGEN gallery. Posts with NextGEN galleries that have been broken due to this bug will need to be re-saved.
-
-Other:
-
-* Sets the minimum WP version to 5.4.
-* Optimizes the logic involved in default filters for our options. This should lead to a very small increase in performance as well as avoiding an edge case where the default filter would be removed.
-=======
->>>>>>> 32e50e1e
 
 = Earlier versions =
 For the changelog of earlier versions, please refer to [the changelog on yoast.com](https://yoa.st/yoast-seo-changelog).