--- conflicted
+++ resolved
@@ -5,13 +5,8 @@
 License URI: http://www.gnu.org/licenses/gpl.html
 Tags: SEO, XML sitemap, Content analysis, Readability, Schema
 Tested up to: 6.2
-<<<<<<< HEAD
-Stable tag: 20.3
+Stable tag: 20.4
 Requires PHP: 7.2.5
-=======
-Stable tag: 20.4
-Requires PHP: 5.6.20
->>>>>>> 050f1c75
 
 Improve your WordPress SEO: Write better content and have a fully optimized WordPress site using the Yoast SEO plugin.
 
