--- conflicted
+++ resolved
@@ -113,19 +113,16 @@
 
 * Bugfixes
 	* Don't ping search engines if the blog is set to 'discourage search engines from indexing this site' - props [Jrf](http://profiles.wordpress.org/jrf).
-<<<<<<< HEAD
 	* Fix error in sitemap_index.xml if post type does not contain any posts as reported by [sebastiaandegeus](https://github.com/sebastiaandegeus).
 	* Use the correct HTTP protocol for responses - props [Fab1en](https://github.com/Fab1en).
 	* Better OG locale handling - props [maiis](https://github.com/maiis).
 	* Fixed: 'breadcrumb_last' class was missing on homepage, as reported by [uprise10](https://github.com/uprise10) in [issue #1045](https://github.com/Yoast/wordpress-seo/issues/1045) - props [Jrf](http://profiles.wordpress.org/jrf).
-
+	* Fix empty post id notice, [issue #1080](https://github.com/Yoast/wordpress-seo/issues/1080) as reported by [sosada](https://github.com/sosada).
+	
 * Enhancement
 	* Redirect paginated archive pages with a pagination number that doesn't exist to the first page of that archive.
 	* Only show article publication time for posts, not for pages or other post types, introduce a new filter to _do_ allow them when needed.
 	* Load of improvements to banners and licenses page.
-=======
-	* Fix empty post id notice, [issue #1080](https://github.com/Yoast/wordpress-seo/issues/1080) as reported by [sosada](https://github.com/sosada).
->>>>>>> aab9ee75
 
 = 1.5.2.8 =
 
