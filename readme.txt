=== Yoast SEO ===
Contributors: yoast, joostdevalk, tdevalk
Donate link: https://yoa.st/1up
License: GPLv3
License URI: http://www.gnu.org/licenses/gpl.html
Tags: SEO, XML sitemap, Content analysis, Readability, Schema
Tested up to: 6.4
Stable tag: 22.1
Requires PHP: 7.2.5

Improve your WordPress SEO: Write better content and have a fully optimized WordPress site using the Yoast SEO plugin.

== Description ==

## YOAST SEO: THE #1 WORDPRESS SEO PLUGIN

Supercharge your website's visibility and attract organic traffic with Yoast SEO, the WordPress SEO plugin trusted by millions worldwide.

With those millions of users, we've definitely helped someone like you! Users of our plugin range from owners of small-town bakeries and local physical stores to some of the world's largest and most influential organizations. And we've done this since 2008!

Yoast SEO Free provides the essentials to kickstart your SEO, and the [Yoast SEO Premium](https://yoa.st/1v8) plugin and its extensions unlock extra tools and functionality to take your SEO to the next level.

### SEO FOR EVERYONE, MADE BY SEO EXPERTS

SEO is the most consistent and cost-effective website traffic source, but it can be a challenging and complex maze. Luckily, you don't have to do this alone. We're here to help!

Yoast's mission is **SEO for everyone**. Whether you're a beginner or a seasoned expert, Yoast SEO equips you with all the essentials to navigate the complexities of SEO, turning those challenges into opportunities for growth and success.

### STAY ON TOP OF SEO WITH NEW FEATURES

Creating engaging and optimized SEO titles and meta descriptions has never been easier, faster, and more precise! With our latest feature, the AI title & meta description generator, you'll certainly save time. The feature is currently in beta and is available for [Yoast SEO Premium](https://yoa.st/1v8) users.

### WHY YOAST SEO?

Are you agonizing over the intricate details of search engine optimization? Are you losing sleep trying to crack the code of SEO algorithms? Is the ever-evolving landscape of SEO leaving you overwhelmed and behind the curve?

These are the common struggles website owners face when trying to master the art of SEO and gain that coveted top spot in search results.

With Yoast SEO, you can overcome these challenges and unlock extraordinary gains:

* **Beat the competition:** Leave your rivals in the dust with our powerful SEO tools. Outperform industry competitors and enjoy the traffic and recognition you deserve.

* **Streamline your SEO strategy:** Bid farewell to the complexities of SEO. Yoast SEO handles the technical aspects, such as canonical URLs and meta tags, automating essential optimizations behind the scenes. Unleash your focus on creating captivating content that connects with your audience.

* **Climb those rankings:** Take advantage of advanced features like XML sitemaps, title and meta description templating, and Schema.org structured data integration. Empower search engines to fully understand and appreciate your website, helping you reach the top of search results.

* **Optimize content mastery:** Yoast SEO offers comprehensive analysis tools that help elevate your content's SEO and readability. Get powerful insights and actionable recommendations to craft extraordinary content that resonates with readers and search engines.  But there's more! Yoast SEO Premium has unique generative AI features to help write awesome titles and meta descriptions.

* **Elevate user experience:** Yoast SEO paves the way for an exceptional website experience. Engage your audience with intuitive site breadcrumbs, fast loading times, and great content!

### LET'S GO OVER KEY FEATURES IN YOAST SEO

Yoast SEO helps you do WordPress SEO in many ways. Let's take a look!

#### QUICK AND EASY SETUP TO GET YOU STARTED

Setting up your Yoast SEO plugin is smooth, hassle-free, and doesn't require any advanced knowledge! Our step-by-step first-time configuration walks you through the essentials, helping you get your SEO up and running quickly.

You'll be prompted to fill in key details about your site during the setup. This enables Yoast SEO to translate all this information into structured data, which helps search engines better understand your content and website!

Are you already using another SEO plugin? No worries! Transitioning from other plugins to Yoast SEO is a breeze. We've designed it to be seamless, ensuring you don't lose critical data.

Connecting your site to vital webmaster tools like Google's Search Console usually requires technical know-how. But with Yoast SEO, that's a thing of the past. Our integration simplifies the process, making it something you can do in less than 5 minutes. Of course, we'll guide you along the way!

#### TAKING CARE OF YOUR TECHNICAL SEO NEEDS

Although technical optimization is a big part of SEO, it's not easy.\
Yoast understands that only some people who work on SEO are experts or have the time to dive into the technical aspects of a website. That's why Yoast SEO handles much of the technical optimization, freeing up your time to work on other parts of your website, like writing awesome content that attracts visitors.

* **Get automated technical SEO improvements**, like optimized meta tags, right out of the box.

* **Add canonical URLs** to tell search engines which content they should show when you have pages with similar content.

* Get **advanced XML sitemaps**, making it effortless for search engines to understand your site structure and index your web pages effectively.

* **Elevate your brand presence** with customizable titles and meta description templating, ensuring consistent and compelling search result snippets that drive click-through rates.

* **Get best-in-class Schema.org structured data integration**, significantly increasing your chances of getting visually rich search results that attract more users.

* **Take complete control over your site's breadcrumbs**, allowing visitors and search engines to navigate your website seamlessly.

* **Significantly improves your website's loading times**, courtesy of Yoast SEO's innovative data management techniques tailored for WordPress.

* [Advanced] Yoast SEO comes with a wide range of crawl settings that **optimize how search engines crawl your site** and reduce its carbon footprint. This lowers your site's environmental impact and contributes to a sustainable web.

#### WRITE AWESOME CONTENT THAT USERS AND SEARCH ENGINES LOVE

Unlock the full potential of your content with Yoast SEO's **state-of-the-art content analysis**. Crafting compelling content becomes easier with Yoast SEO's suite of features designed to help you increase your website's content performance.

* **Leverage detailed SEO analysis** that guides you toward creating SEO-friendly content, allowing you to target the right keywords and boost your visibility in search results.

* **Drive engagement and enhance readability** with the integrated readability analysis. Ensure your content is clear, concise, and effortlessly readable by humans and search engines alike.

* To **effectively cater to a global audience**, benefit from Yoast SEO's full language support for English, German, French, Dutch, Spanish, Italian, Russian, Indonesian, Polish, Portuguese, Arabic, Swedish, Hebrew, Hungarian, Turkish, Czech, Norwegian, Slovak, and Greek.

* Preview your content as it will appear in search results directly within Yoast SEO, even on mobile devices. This helps you to **fine-tune your meta titles and descriptions to maximize click-through rates**.

* Enable your HowTo content to be displayed in search results by using the **innovative Schema structured data blocks** for the WordPress block editor

* **A dedicated breadcrumbs block** ensures your users always know their location within your website.

* **Embrace inclusivity in your content creation process with the inclusive language analysis**. This optional feature analyzes your text and provides suggestions to make your content more inclusive and considerate of different audiences. By using inclusive language, you can create a welcoming environment and ensure your content resonates with diverse groups of people.

* **Seamlessly do keyword research** right within the plugin with the Semrush integration. Find out what related keywords people are searching for, so you can optimize your content to reach more audiences.

* **Track your rankings in Yoast SEO** with the Wincher integration. Yoast SEO and Wincher show how your content and keywords rank in Google. So that you immediately know if your optimizations are paying off or if you need to take more action!

* Are you using Elementor to build your website? No worries because **Yoast SEO integrates with Elementor**. Take advantage of all Yoast SEO's benefits within your favorite website builder!

* **Yoast SEO Premium even has advanced AI features**, helping you write titles and meta descriptions at the touch of a button thanks to generative AI. We don't use a credit system for this, so this artificial intelligence tool is free to use once you have Yoast SEO Premium.

#### KEEP YOUR SITE IN SHAPE FOR SEO

Yoast SEO empowers you to keep your website in perfect shape, regardless of your role or expertise:

* Fine-tune your website's engine, allowing you to focus on creating engaging and valuable content. With Yoast SEO, **technical optimization becomes effortless**, allowing you to prioritize what truly matters.

* **Structure your website easily** using Yoast SEO's cornerstone content features, enabling search engines to understand and index your most important pages effectively.

* **Translate valuable content into structured data** where applicable, allowing search engines to fully comprehend your website's meaning and context.

* Streamline collaboration and **empower your team with SEO roles**, granting specific access to colleagues and stakeholders. Efficiently manage your SEO strategy and ensure everyone is aligned toward achieving optimal results.

* Yoast SEO includes a **powerful front-end SEO inspector** that allows you to preview and fine-tune the SEO settings directly on your website's front end. With this intuitive tool, you can easily optimize elements such as meta titles, meta descriptions, URL slugs, robots meta tags, and structured data by seeing their appearance in real-time.

* **Yoast SEO has a regular 2-week update cycle**, ensuring you always stay up-to-date with the latest development and updates from search engines.

#### POWERFUL INTEGRATION WITH OTHER TOOLS

Yoast SEO seamlessly integrates with various themes, plugins, and tools to enhance the user experience and improve your WordPress SEO workflow.

* Leverage Yoast SEO's optimized compatibility with the [WordPress block editor](https://wordpress.org/support/article/wordpress-editor/) (or 'Gutenberg' editor) for a seamless content creation experience.

* Take your storytelling to the next level with [Google's Web Stories](https://wordpress.org/plugins/web-stories/%5C) plugin, allowing you to create captivating and interactive [web stories](https://amp.dev/about/stories/).

* Utilize the full potential of the [Advanced Custom Fields](https://wordpress.org/plugins/advanced-custom-fields/) plugin when combined with the [ACF Content Analysis for Yoast SEO](https://wordpress.org/plugins/acf-content-analysis-for-yoast-seo/) plugin, enriching your content with structured data while reaping the benefits of Yoast SEO's powerful analysis.

* Seamlessly integrate Yoast SEO with the [Elementor](https://wordpress.org/plugins/elementor/) website builder, empowering you to optimize your stunning designs effectively.

* Elevate your site search quality with [Algolia](https://wordpress.org/plugins/wp-search-with-algolia/) integration, ensuring users can effortlessly find the content they want.

* Utilize the [WordProof](https://wordproof.com/) plugin, which adds timestamps to your content, proving ownership and establishing credibility.

* Combine Yoast SEO with Semrush, a leading SEO tool. Access comprehensive keyword data directly within Yoast SEO, empowering you to supercharge your SEO strategy with data-driven insights.

* Connect your Yoast SEO plugin with Wincher, a powerful SEO tracking tool. Monitor your keyword rankings, and track your website's visibility in search results. Stay on top of your SEO performance and make data-driven decisions to improve your website's ranking.

Choose Yoast SEO for unparalleled compatibility with your preferred tools and seamless integration into your existing WordPress setup.

#### TRUST THE EXPERTS

Yoast is powered by expert developers, testers, software architects, and SEO consultants. They work constantly to stay at the cutting edge of WordPress SEO and to improve the plugin with every release.

#### WE'LL ONBOARD YOU AND HELP YOU DO SEO

You may wonder, "What do I do after installing the plugin?" It's a common question, and we understand that the world of SEO can seem daunting at first glance.

That's why we don't leave you to figure things out alone at Yoast. We're here to help you succeed with your SEO goals because empowering our users is at the core of our philosophy!

Onboarding experience: After you install the plugin and run the first-time setup wizard, we offer an intuitive onboarding experience that guides you through the essential settings and features. This ensures you're making the most out of your new plugin, step by step.

Webinars: Want to learn how to get started with SEO and interact with experts from Yoast? Our regular webinars provide live and interactive learning experiences. They cover various topics and are designed to help you get started with SEO, no matter your skill level.

Courses in Yoast SEO academy: If you're looking for a structured learning path, our Yoast SEO academy offers a variety of online courses, both free and paid. You can follow the courses at your own pace and learn when you want. These lessons cover everything from the basics of WordPress to advanced SEO techniques, catering to beginners and experienced users.

Blogs section: Our regularly updated blog is a treasure trove of information, filled with practical tips, insights, and guides on how to improve your SEO. Whether you're looking for a quick fix or an in-depth analysis, our blog covers you.

Newsletter: Stay in the loop with our newsletter. It's more than just news; it's a timely update on important changes and trends in the SEO world. We sift through the noise to bring you what matters, so you can take informed action when it counts. We'll also provide you with tips and guides on how to improve your SEO.

When you choose Yoast SEO, you're never alone in your journey. We're with you every step of the way, providing the resources and support you need to take your online presence to new heights.

#### EXPAND YOUR SEO KNOWLEDGE WITH ONLINE COURSES

With [Yoast SEO academy](https://yoa.st/3ri), learning SEO becomes accessible and engaging. Whether you're starting fresh or looking to sharpen your skills, our free courses provide a solid foundation in WordPress and SEO.

Investing in [Yoast SEO Premium](https://yoa.st/1v8) gives you FULL access to all courses, from SEO copywriting, ecommerce SEO, and technical SEO to Local SEO. These courses equip you with more advanced knowledge, skills, and tips to help your website grow and succeed. Get two great products for a single price and become a master of SEO with Yoast SEO Premium and the Yoast SEO academy!

### SERIOUS ABOUT GETTING HIGHER RANKINGS AND MORE TRAFFIC?

Not only do you get many additional benefits by upgrading to [Yoast SEO Premium](https://yoa.st/1v8), but you'll also get 24/7 personalized support that takes away your worry.

* Optimize your content and diversify your keywords using synonyms and related keyphrases in Yoast SEO Premium. Expand your reach and deliver more natural, engaging content to your audience. You can optimize up to 5 keyphrases with the Premium version.

* Optimizes your articles for different word forms, singular and plural variations, different verb forms, synonyms, and related keyphrases, thanks to the semantic understanding technology in Yoast SEO Premium.

* Seamlessly handle URL changes or page deletions with Yoast SEO Premium's redirect manager. Automatically create redirects to prevent "404: page not found" errors and retain valuable traffic and backlinks.

* Get internal linking suggestions in real-time. Yoast SEO Premium enhances your article's depth and authority by recommending related posts to link to.

* Gain precise control over your page's appearance on social networks like Facebook and Twitter with Social Previews in Yoast SEO Premium. Customize your social presence and entice users to engage with your content effectively.

* Simplify your SEO workflows and get guidance to work on time-consuming SEO tasks, like finding unlinked content, with the Yoast SEO workouts.

* Get actionable feedback on using intricate vocabulary to enhance your writing and make it accessible to a broader audience. (Note: This feature is currently available in English and beta.)

* Take advantage of the IndexNow integration, which instantly pings search engines like Microsoft Bing every time you publish or update content to ensure timely indexing.

* Easily create optimized SEO titles and meta descriptions at the touch of a button, thanks to generative AI. Crafting optimized and engaging SEO titles and meta descriptions has never been faster and easier. We don't use a credit system for this, so this artificial intelligence tool is free to use once you have Yoast SEO Premium.

* Get 24/7 personalized e-mail support, so no matter when a question or issue arises, you're never left in the dark. Whether it's a technical hurdle or simply a need for guidance, our dedicated support team is always available to assist.

* Avoid that your content is used to train AI bots: Effortlessly safeguard your intellectual property, uphold data privacy, and maintain control over your valuable content by blocking AI bots from secretly scraping it. These AI web crawlers include OpenAI's GPTBot, Common Crawl's CCBot and Google-Extended, used to train Google Bard.

### EXTEND YOUR WORDPRESS SEO

Take your WordPress SEO to new heights with these powerful Yoast SEO add-ons:

* [Yoast Local SEO](https://yoa.st/1uu): Optimize your website for a local audience, drive foot traffic to your local stores, and establish a strong presence in the local search results.

* [Yoast Video SEO](https://yoa.st/1uw): Improves the loading speed of your video and ensures that Google fully understands the content of your videos. This helps you rank your videos higher in video search results.

* [Yoast News SEO](https://yoa.st/1uv): Amplify your visibility and performance in Google News, allowing your news website to reach a broader audience.

* [Yoast WooCommerce SEO](https://yoa.st/3rh): Enhance your online shop's discoverability with extra tools and functionality designed specifically for online stores, helping you drive more targeted traffic and dominate the search results for your products. Comes with generative AI tools to help you write great titles and meta descriptions for your products! Also, use WooCommerce SEO to easily import and export global identifiers like GTIN8, UPC, and ISBN for your products.

### BUG REPORTS

Did you come across a bug while using Yoast SEO? We welcome your bug reports! To provide comprehensive details and track the progress of resolutions, please report bugs in the WordPress SEO [repository on GitHub](https://github.com/Yoast/wordpress-seo). Please note that GitHub is not a support forum, but an efficient platform for addressing and resolving issues efficiently.

### THERE'S MORE TO LEARN ABOUT SEO

For a comprehensive resource on search engine optimization and Yoast SEO, explore our [official website](https://yoast.com/%5C), which is rich with insights and inspiration. Seek resolutions and guidance in our extensively curated help center, designed to empower you with the knowledge required to optimize your website effectively.

Take your SEO skills to new heights with "[WordPress SEO - The Definitive Guide](https://yoa.st/1v6)" by Yoast - a must-read for WordPress enthusiasts. Discover more exceptional plugins and solutions by Team Yoast, tailored to enhance your digital presence and achieve unparalleled success.

Stay updated with the latest developments and analyses by following Yoast on Facebook, Instagram, and Twitter. Begin your journey to extraordinary SEO results with Yoast SEO today!

== Installation ==
Starting with Yoast SEO consists of just two steps: installing and setting up the plugin. Yoast SEO is designed to work with your site’s specific needs, so don’t forget to go through the Yoast SEO first-time configuration as explained in the ‘after activation’ step!

### INSTALL YOAST SEO FROM WITHIN WORDPRESS

1. Visit the plugins page within your dashboard and select ‘Add New’;
1. Search for ‘Yoast SEO’;
1. Activate Yoast SEO from your Plugins page;
1. Go to ‘after activation’ below.

### INSTALL YOAST SEO MANUALLY

1. Upload the ‘wordpress-seo’ folder to the /wp-content/plugins/ directory;
1. Activate the Yoast SEO plugin through the ‘Plugins’ menu in WordPress;
1. Go to ‘after activation’ below.

### AFTER ACTIVATION

1. You should see (a notice to start) the Yoast SEO first-time configuration;
1. Go through this configuration and set up the plugin for your site;
1. You’re done!

== Frequently Asked Questions ==

= How do the XML Sitemaps in the Yoast SEO plugin work? =

Having an XML sitemap can be beneficial for SEO, as Google can retrieve essential pages of a website very fast, even if the internal linking of a site isn’t flawless.
The sitemap index and individual sitemaps are updated automatically as you add or remove content and will include the post types you want search engines to index. Post Types marked as noindex will not appear in the sitemap. [Learn more about XML Sitemaps](https://yoa.st/3qt).

= How can I add my website to Google Search Console? =

It is straightforward to add your website to Google Search Console.
1. Create a Google Search Console account and login into your account.
2. Click ‘Add a property’ under the search drop-down.
3. Enter your website URL in the box and click ‘Continue’.
4. Click the arrow next to ‘HTML tag’ to expand the option.
5. Copy the meta tag.
6. Log in to your WordPress website.
7. Click on ‘SEO’ in the dashboard.
8. Click on ‘General’.
9. Click on the ‘Webmaster Tools’ tab.
10. Paste the code in the Google field and click ‘Save Changes’.
11. Go back to Google Search Console and click ‘Verify’.

If you want more details steps, please visit [our article on our help center](https://yoa.st/3qu).

= How do I implement Yoast SEO breadcrumbs? =

The steps below are a temporary solution as manual edits made to theme files may be overwritten with future theme updates. Please contact the theme developer for a permanent solution. We’ve written an article about the [importance of breadcrumbs for SEO](https://yoa.st/3qv).

To implement the [breadcrumbs](https://yoa.st/3qw) function in Yoast SEO, you will have to edit your theme. We recommend that prior to any editing of the theme files, a backup is taken. Your host provider can help you take a backup.
Copy the following code into your theme where you want the breadcrumbs to be. If you are not sure, you will need to experiment with placement:

<code>
<?php
if ( function_exists( 'yoast_breadcrumb' ) ) {
    yoast_breadcrumb( '<p id="breadcrumbs">','</p>' );
}
?>
</code>

Common places where you could place your breadcrumbs are inside your `single.php` and/or `page.php` file just above the page’s title. Another option that makes it really easy in some themes is by just pasting the code in `header.php` at the very end.

In most non-WooTheme themes, this code snippet should not be added to your `functions.php` file.
Alternatively, you can manually add the breadcrumb shortcode to individual posts or pages: `[wpseo_breadcrumb]`

If you need more details or a step by step guide, read our [Implementation guide for Yoast SEO breadcrumbs](https://yoa.st/3qx).

= How do I noindex URLS? =

Yoast SEO provides multiple options for setting a URL or group of URLs to noindex. [Read more about how to do this in this guide](https://yoa.st/3qy/).

= Google shows the wrong description, how do I fix this? =

If you’ve crafted nice meta descriptions for your blog posts, nothing is more annoying than Google showing another description for your site completely in the search result snippet.

Possible causes could be:
1. wrong description in code
2. Google cache is outdated
3. Search term manipulation
4. Google ignored the meta description

You can [read more here on how to solve the issue with the wrong description](https://yoa.st/3qz).

= How often is Yoast SEO updated? =

Yoast SEO is updated every two weeks. If you want to know why, please read [this post on why we release every two weeks](https://yoa.st/3q-)!

= How do I get support? =

As our free plugin is used by millions of people worldwide, we cannot offer you all one on one support. If you have trouble with the Yoast SEO for WordPress plugin, you can get help on the support forums here at [wordpress.org](https://wordpress.org/support/plugin/wordpress-seo/) or by checking out our help center at [yoast.com/help/](https://yoa.st/3r1).

The plugins you buy at Yoast are called ‘premium plugins’ (even if Premium isn’t in its name) and include a complete year of free updates and premium support. This means you can contact our support team if you have any questions about that plugin.

[Read more on how to get support](https://yoa.st/3r2)

= What happens to my data if I enable usage tracking? =

[This page on yoast.com explains what data we collect to improve Yoast SEO](https://yoa.st/4w7). We only collect data when you explicitly opt in. Read more about how we handle your data in [our Privacy Policy](https://yoa.st/4w8).

= I have a different question than listed here =

Your question has most likely been answered on our help center: [yoast.com/help/](https://yoa.st/1va).

== Screenshots ==

1. The modern interface makes Yoast SEO easy to work with.
2. Easily manage how your posts and pages appear in SERPs.
3. Yoast SEO Premium has extra crawl optimization options.
4. Yoast SEO integrates with tools like Semrush and Wincher.
5. The famous SEO and readability analyses in Yoast SEO.
6. See what your post looks like in Google.
7. The First-time configuration helps you get started quickly.
8. The inclusive language analysis in Yoast SEO.

== Changelog ==

= 22.2 =

Release date: 2024-03-05

#### Enhancements

<<<<<<< HEAD
* Adds single-word transition words to the function words list for Arabic and Hebrew.
* Improves keyphrase detection by ignoring hyphens. For example, if the keyphrase is 'dog-training tips', a keyphrase occurrence will be recognized as long as the words 'dog', 'training', and 'tips' are found in the same sentence.
* Improves the highlighting of keyphrase occurrences that are part of a phrase containing hyphens or em-dashes. For example, if the keyphrase is 'Cold War era', it will be correctly highlighted in the phrase 'post-Cold War era'. Previously, the word 'post' would also be highlighted.
* Improves the _inclusive language analysis_ by expanding the number of non-inclusive phrases recognized as well as by improving the feedback, for example by adding more inclusive alternatives or fixing inconsistencies. Specifically, this includes the following changes:
=======
* Improves keyphrase detection by treating hyphens as word boundaries. For example, if the keyphrase is 'dog-training tips', a keyphrase occurrence will be recognized as long as the words 'dog', 'training', and 'tips' are found in the same sentence.
* Improves recognition of single-word function words for Arabic and Hebrew.
* Improves the highlighting of keyphrases that contain hyphens or em-dashes. For example, if the keyphrase is 'Cold War era', it will be correctly highlighted in the phrase 'post-Cold War era'. Previously, the word 'post' would also be highlighted.
* Improves the _inclusive language analysis_ by refining feedback strings and excluding false positives for phrases related to mental health.
>>>>>>> 59bf4803

#### Bugfixes

* Adds `x.com` as a possible domain for the Twitter validation in our site representation settings.
* Fixes a bug where `sitemap.xml` would redirect to a 404 when the HTTPS server value of the response would be \"On\" instead of \"on\".
* Fixes a bug where the _keyphrase in slug_ assessment would crash when the site language was Indonesian, the keyphrase contained a reduplicated word (e.g. 'buku-buku'), and a form of that word also occurred in the slug.
* Fixes a bug where the \"organization description\" field would still be focusable via tabbing.
* Fixes a bug where the Organization's Site founding date would span 2 lines in Chrome, by removing our placeholder.
* Fixes a bug where the schema of a post requested through a REST request wouldn't include the primary image.
* Fixes a bug where the upsell message for Yoast WooCommerce SEO would appear when using the AI feature on a non-WooCommerce product page.

= 22.1 =

Release date: 2024-02-20

Yoast SEO 22.1 is out today. In this release, you'll find various fixes and improvements, including better Schema support and a new XML sitemap filter. Find out more about what's new in Yoast SEO 22.1 in [our release post](https://yoa.st/release-20-2-24)!

#### Enhancements

* Adds the filter `wpseo_sitemap_urlset` to easily filter `<urlset>` for all XML sitemaps. Props to @jdevalk.
* Encodes possible spaces in URLs used in `@id` and `url` `WebPage` Schema piece properties when the Schema represents a search results page.
* Lowers the minimum amount of characters needed to use the search functionality on the settings page.
* Makes the section headings stand out visually in the _SEO_, _readability_ and _inclusive language_ analysis tabs.

#### Bugfixes

* Fixes a bug where ending a _How-To_ or _FAQ_ block element with a backslash would generate errors when re-opening a saved post.
* Fixes a bug where next and prev links in query loop would be wrong when disabling `Inherit query from template`.
* Fixes a bug where some custom post types such as Divi layouts would experience problems after activation or deactivation of Yoast SEO.
* Fixes a bug where the `ProfilePage` schema node would not be valid when it was manually chosen for a page.
* Fixes a bug where using a plugin that hooks into `views_edit-{$post_type}` would generate fatal errors when the plugin returned an unexpected array.

#### Other

* Adds more information about Yoast SEO Premium price to the sidebar ad.
* Adds price and saving information to the `Cover all your SEO bases` card in the `Premium` page.

= Earlier versions =
For the changelog of earlier versions, please refer to [the changelog on yoast.com](https://yoa.st/yoast-seo-changelog).<|MERGE_RESOLUTION|>--- conflicted
+++ resolved
@@ -348,17 +348,10 @@
 
 #### Enhancements
 
-<<<<<<< HEAD
-* Adds single-word transition words to the function words list for Arabic and Hebrew.
-* Improves keyphrase detection by ignoring hyphens. For example, if the keyphrase is 'dog-training tips', a keyphrase occurrence will be recognized as long as the words 'dog', 'training', and 'tips' are found in the same sentence.
-* Improves the highlighting of keyphrase occurrences that are part of a phrase containing hyphens or em-dashes. For example, if the keyphrase is 'Cold War era', it will be correctly highlighted in the phrase 'post-Cold War era'. Previously, the word 'post' would also be highlighted.
-* Improves the _inclusive language analysis_ by expanding the number of non-inclusive phrases recognized as well as by improving the feedback, for example by adding more inclusive alternatives or fixing inconsistencies. Specifically, this includes the following changes:
-=======
 * Improves keyphrase detection by treating hyphens as word boundaries. For example, if the keyphrase is 'dog-training tips', a keyphrase occurrence will be recognized as long as the words 'dog', 'training', and 'tips' are found in the same sentence.
 * Improves recognition of single-word function words for Arabic and Hebrew.
 * Improves the highlighting of keyphrases that contain hyphens or em-dashes. For example, if the keyphrase is 'Cold War era', it will be correctly highlighted in the phrase 'post-Cold War era'. Previously, the word 'post' would also be highlighted.
 * Improves the _inclusive language analysis_ by refining feedback strings and excluding false positives for phrases related to mental health.
->>>>>>> 59bf4803
 
 #### Bugfixes
 
