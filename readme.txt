--- conflicted
+++ resolved
@@ -109,22 +109,6 @@
 = 9.1.0 =
 Release Date: November 6th, 2018
 
-<<<<<<< HEAD
-## Enhancements:
-
-* Improves keyword recognition in the first paragraph on texts which start with images and captions.
-* Adds a warning notification to the permalink settings page, linking to a KN article. Props to [valtlfelipe](https://github.com/valtlfelipe)
-* Corrects spelling of the words "plug-in" and "set-up", resulting in less text needing translations. Props to [pedro-mendonca](https://github.com/pedro-mendonca)
-* Adds an additional string in the sidebar to the translatable strings. Props to [pedro-mendonca](https://github.com/pedro-mendonca)
-* Adds the filter `wpseo_opengraph_is_valid_image_url` that allows custom image url validation. Props to [petenelson](https://github.com/petenelson)
-* Removes non-functioning eye-markers from the link keyphrase assessment.
-* Updates the font size of the snippet title measure element to correctly mimic Google desktop snippet title. Props to [ol0lll](https://github.com/ol0lll)
-
-## Bugs:
-
-* Fixes a bug where a dependency wasn't loaded for the SEO -> Tools page.
-* Fixes a faulty reference to the old SEOAssessor class.
-=======
 Enhancements:
 
 * Improves keyphrase recognition in the first paragraph on texts which start with images and captions.
@@ -134,7 +118,6 @@
 
 Bugfixes:
 
->>>>>>> 260fffa4
 * Fixes a bug where the featured image was not recognized in the SEO analysis when using Gutenberg.
 * Fixes an accessibility issue where focus would be lost when removing an uploaded image in the configuration wizard.
 * Fixes a bug where notices were being thrown when quick editing a post and no post type object could be found.
@@ -144,11 +127,7 @@
 * Fixes the spelling of the words "plug-in" and "set-up". Props to [pedro-mendonca](https://github.com/pedro-mendonca)
 * Fixes a bug where a type error is thrown when the posts or terms focus keyword isn't of the type WP_Post as this can collide with third-party plugins.
 
-<<<<<<< HEAD
-## Other:
-=======
 Other:
->>>>>>> 260fffa4
 
 * Changes the reference in the admin bar menu from "AdWords External" to "Google Ads".
 * Removes non-functioning eye-markers for the link keyphrase assessment.
