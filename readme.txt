=== Yoast SEO ===
Contributors: yoast, joostdevalk, omarreiss
Donate link: https://yoa.st/1up
License: GPLv3
License URI: http://www.gnu.org/licenses/gpl.html
Tags: SEO, XML sitemap, Content analysis, Readability, Schema
Tested up to: 5.6
Stable tag: 15.9
Requires PHP: 5.6.20

Improve your WordPress SEO: Write better content and have a fully optimized WordPress site using the Yoast SEO plugin.

== Description ==

### Yoast SEO: the #1 WordPress SEO plugin

Since 2008 Yoast SEO has helped millions of websites worldwide to **rank higher in search engines**.

Yoast’s mission is **SEO for Everyone**. Our plugin’s users range from the bakery around the corner to some of the most popular sites on the planet.

Yoast SEO Free contains everything that you need to manage your SEO, and the [Yoast SEO Premium](https://yoa.st/1v8) plugin and its extensions unlock even more tools and functionality.

#### GET AHEAD OF THE COMPETITION
To rank highly in search engines, you need to beat the competition. You need a better, faster, stronger website than the people who sell or do the same kinds of things as you.

Yoast SEO is the most-used WordPress SEO plugin, and has helped millions of people like you to get ahead, and to stay ahead.

#### TAKING CARE OF YOUR WORDPRESS SEO
Yoast SEO is packed full of features, designed to help visitors and search engines to get the most out of your website. Some of our favourites are:

* Automated technical SEO improvements, like **canonical URLs** and **meta tags**.
* Advanced **XML sitemaps**; making it easy for Google to understand your site structure.
* Title and meta description templating, for **better branding** and consistent snippets in the search results.
* An in-depth Schema.org integration that will **increase your chance of getting rich results**, by helping search engines to understand your content.
* Full control over **site breadcrumbs**, so that users and search engines always know where they are.
* **Faster loading times** for your whole website, due to an innovative way of managing data in WordPress.
* **[Premium]** E-mail support for our [Yoast SEO Premium](https://yoa.st/1v8) users.
* **[Premium]** The possibility to expand Yoast SEO with the [News SEO](https://yoa.st/1uv), [Video SEO](https://yoa.st/1uw), [Local SEO](https://yoa.st/1uu) and [WooCommerce SEO](https://yoa.st/3rh) extensions.

#### WRITE KILLER CONTENT WITH YOAST SEO
We know content is king, that's why Yoast SEO is famous for its **state-of-the-art content and SEO analysis**. Yoast SEO gives you:

* **SEO analysis**: an invaluable tool while writing SEO-friendly content with the right (focus) keyphrases in mind.
* **Readability analysis**: ensures that humans and search engines can read and understand your content.
* **Full language support** for: English, German, French, Dutch, Spanish, Italian, Russian, Indonesian, Polish, Portuguese, Arabic, Swedish, Hebrew, Hungarian and Turkish.
* **A Google preview**, which shows what your listings will look like in the search results. Even on mobile devices!
* **Innovative Schema blocks** for the WordPress block editor, so that your FAQ and HowTo content can be shown directly in the search results. Plus a breadcrumbs block to guide your users.
* **[Premium] Internal linking blocks** to easily improve the structure of your content. Easily add a **table of contents block**, a **related links block**, a **subpages** block, or **siblings block**! Plus, we’ll keep adding these easy-to-add blocks to improve your site structure.
* **[Premium]** Social previews to show you how your content will be shown on Twitter and Facebook.
* **[Premium]** The Insights tool that shows you what your text focuses on. This way you can keep your article in line with your keyphrases.
* **[Premium]** Optimize your content for synonyms and related keyphrases.
* **[Premium]** Optimize your article for different word forms of your keyphrases, as the singular and plural. But also different verb forms, synonyms, and related keyphrases. This makes for more natural content!
* **[Premium]** Automatic internal linking suggestions: write your article and get automatic suggested posts to link to!
* **[Premium]** An orphaned content filter to detect posts that have no links pointing towards them!

#### KEEP YOUR SITE IN PERFECT SHAPE

Whether you are an online entrepreneur, blogger or content creator, a developer, a (WordPress) SEO expert or a business owner, Yoast SEO helps you keep your website in perfect shape by:

* Tuning the engine of your website, so you can work on creating great content!
* Giving you **cornerstone content** and **internal linking** features to help you optimize your site structure in a breeze.
* Translating your content to **structured data** where possible, to help search engines understand your website.
* Helping you manage your team: with our **SEO roles** you can give colleagues access to specific sections of the Yoast SEO plugin.
* **[Premium] Automatically creating redirects** when URLs change or when pages are deleted, and providing tools to manage or create redirects.
* **[Premium]** Showing you **social previews** to manage the way your page is shared on social networks like Facebook and Twitter.

#### TRUST THE EXPERTS

Yoast is powered by a team of expert developers, testers, software architects, and SEO consultants. They work constantly to stay at the cutting edge of WordPress SEO, and to improve the plugin with every release.

Yoast SEO is the **only WordPress SEO plugin made by world-renowned SEO experts**.

### GET PREMIUM SUPPORT

The Yoast team offers regular support on the WordPress.org forums. But we hope you understand that we prioritize our Premium customers. This one-on-one email support is available to people who have purchased Yoast SEO Premium.

Did you know that [Yoast SEO Premium](https://yoa.st/1v8) contains a lot of extra features:

* A **redirect manager** that prevents “404: page not found” errors
* Optimize without worrying about over-optimization with **intelligent word form recognition** available in multiple languages.
* **Internal linking blocks** to structure your site easily.
* **Internal linking suggestions** while you’re writing.
* Preview your content to see what it will look like in the search results and when shared on social media using the **Google preview** and **social preview**.
* **Cornerstone content checks** that point search engines to your most important pages.
* Connect Yoast SEO to Zapier to easily **create zaps that instantly share your published posts** with 2000+ destinations like Twitter, Facebook, and much more.

If you are serious about your WordPress SEO, install the [Yoast SEO Premium plugin](https://yoa.st/1v8)! **Costs a little, saves a lot of time!**

#### OUR EXTENSIONS TO FURTHER IMPROVE YOUR WORDPRESS SEO
Check out these SEO add-ons by Yoast:

* **[Yoast Local SEO](https://yoa.st/1uu)** optimizes your website for a local audience.
* **[Yoast Video SEO](https://yoa.st/1uw)** ensures that Google understands what your video is about, increasing the chances of ranking in the video results.
* **[Yoast News SEO](https://yoa.st/1uv)** for news websites that want to improve their visibility and performance in Google News.
* **[WooCommerce SEO](https://yoa.st/3rh)** for all online shops that want to perform better in the search results and social media.

These extensions work fine with the free version of Yoast SEO. Of course, the premium extensions also include 24/7 support.

Oh, don't forget: our **[Yoast Academy](https://yoa.st/3ri)** is for all entrepreneurs, bloggers, and anyone who wants to learn more about optimizing websites, improving your WordPress SEO, and if you want to take your content to the next level!

### INTEGRATIONS

Yoast SEO integrates seamlessly into a range of themes and plugins. We work particularly well with:

* The [WordPress block editor](https://wordpress.org/support/article/wordpress-editor/) (or ‘Gutenberg’ editor).
* The official [AMP](https://wordpress.org/plugins/amp/) plugin, which changes your templates to use the ‘AMP’ HTML format.
* Google’s [Web Stories](https://wordpress.org/plugins/web-stories/) plugin, which helps you to create ‘[web stories](https://amp.dev/about/stories/)’.
* The [Advanced Custom Fields](https://wordpress.org/plugins/advanced-custom-fields/) plugin, when you also activate the [ACF Content Analysis for Yoast SEO](https://wordpress.org/plugins/acf-content-analysis-for-yoast-seo/) plugin.
* The [Elementor](https://wordpress.org/plugins/elementor/) website builder.
* [Zapier](https://zapier.com/apps/yoast-seo/integrations), which helps you automate your publishing flow.

### BUG REPORTS

Do you want to report a bug for Yoast SEO? Best to do so in the WordPress SEO [repository on GitHub](https://github.com/Yoast/wordpress-seo). Please note that GitHub is not a support forum and issues will be closed if they don’t meet the bug requirements.

### READ MORE

Want more information on search engine optimization and Yoast SEO? Have a look at:

* The [Yoast SEO Plugin](https://yoa.st/1v8) official homepage.
* The [Yoast SEO Help center](https://yoa.st/1va).
* [WordPress SEO - The definitive Guide by Yoast](https://yoa.st/1v6).
* Other [WordPress Plugins](https://yoa.st/1v9) by Team Yoast.
* Also follow Yoast on [Facebook](https://facebook.com/yoast), [Instagram](https://www.instagram.com/yoast/) & [Twitter](https://twitter.com/yoast).

== Installation ==
Starting with Yoast SEO consists of just two steps: installing and setting up the plugin. Yoast SEO is designed to work with your site’s specific needs, so don’t forget to go through the Yoast SEO configuration wizard as explained in the ‘after activation’ step!

### INSTALL YOAST SEO FROM WITHIN WORDPRESS

1. Visit the plugins page within your dashboard and select ‘Add New’;
1. Search for ‘Yoast SEO’;
1. Activate Yoast SEO from your Plugins page;
1. Go to ‘after activation’ below.

### INSTALL YOAST SEO MANUALLY

1. Upload the ‘wordpress-seo’ folder to the /wp-content/plugins/ directory;
1. Activate the Yoast SEO plugin through the ‘Plugins’ menu in WordPress;
1. Go to ‘after activation’ below.

### AFTER ACTIVATION

1. You should see (a notice to start) the Yoast SEO configuration wizard;
1. Go through the configuration wizard and set up the plugin for your site;
1. You’re done!

== Frequently Asked Questions ==

= How do the XML Sitemaps in the Yoast SEO plugin work? =

Having an XML sitemap can be beneficial for SEO, as Google can retrieve essential pages of a website very fast, even if the internal linking of a site isn’t flawless.
The sitemap index and individual sitemaps are updated automatically as you add or remove content and will include the post types you want search engines to index. Post Types marked as noindex will not appear in the sitemap. [Learn more about XML Sitemaps](https://yoa.st/3qt).

= How can I add my website to Google Search Console? =

It is straightforward to add your website to Google Search Console.
1. Create a Google Search Console account and login into your account.
2. Click ‘Add a property’ under the search drop-down.
3. Enter your website URL in the box and click ‘Continue’.
4. Click the arrow next to ‘HTML tag’ to expand the option.
5. Copy the meta tag.
6. Log in to your WordPress website.
7. Click on ‘SEO’ in the dashboard.
8. Click on ‘General’.
9. Click on the ‘Webmaster Tools’ tab.
10. Paste the code in the Google field and click ‘Save Changes’.
11. Go back to Google Search Console and click ‘Verify’.

If you want more details steps, please visit [our article on our help center](https://yoa.st/3qu).

= How do I implement Yoast SEO breadcrumbs? =

The steps below are a temporary solution as manual edits made to theme files may be overwritten with future theme updates. Please contact the theme developer for a permanent solution. We’ve written an article about the [importance of breadcrumbs for SEO](https://yoa.st/3qv).

To implement the [breadcrumbs](https://yoa.st/3qw) function in Yoast SEO, you will have to edit your theme. We recommend that prior to any editing of the theme files, a backup is taken. Your host provider can help you take a backup.
Copy the following code into your theme where you want the breadcrumbs to be. If you are not sure, you will need to experiment with placement:

<code>
<?php
if ( function_exists( 'yoast_breadcrumb' ) ) {
    yoast_breadcrumb( '<p id="breadcrumbs">','</p>' );
}
?>
</code>

Common places where you could place your breadcrumbs are inside your `single.php` and/or `page.php` file just above the page’s title. Another option that makes it really easy in some themes is by just pasting the code in `header.php` at the very end.

In most non-WooTheme themes, this code snippet should not be added to your `functions.php` file.
Alternatively, you can manually add the breadcrumb shortcode to individual posts or pages: `[wpseo_breadcrumb]`

If you need more details or a step by step guide, read our [Implementation guide for Yoast SEO breadcrumbs](https://yoa.st/3qx).

= How do I noindex URLS? =

Yoast SEO provides multiple options for setting a URL or group of URLs to noindex. [Read more about how to do this in this guide](https://yoa.st/3qy/).

= Google shows the wrong description, how do I fix this? =

If you’ve crafted nice meta descriptions for your blog posts, nothing is more annoying than Google showing another description for your site completely in the search result snippet.

Possible causes could be:
1. wrong description in code
2. Google cache is outdated
3. Search term manipulation
4. Google ignored the meta description

You can [read more here on how to solve the issue with the wrong description](https://yoa.st/3qz).

= How often is Yoast SEO updated? =

Yoast SEO is updated every two weeks. If you want to know why, please read [this post on why we release every two weeks](https://yoa.st/3q-)!

= How do I get support? =

As our free plugin is used by millions of people worldwide, we cannot offer you all one on one support. If you have trouble with the Yoast SEO for WordPress plugin, you can get help on the support forums here at [wordpress.org](https://wordpress.org/support/plugin/wordpress-seo/) or by checking out our help center at [yoast.com/help/](https://yoa.st/3r1).

The plugins you buy at Yoast are called ‘premium plugins’ (even if Premium isn’t in its name) and include a complete year of free updates and premium support. This means you can contact our support team if you have any questions about that plugin.

[Read more on how to get support](https://yoa.st/3r2)

= I have a different question than listed here =

Your question has most likely been answered on our help center: [yoast.com/help/](https://yoa.st/1va).

== Screenshots ==

1. The Yoast SEO plugin general meta box. You'll see this on edit post pages, for posts, pages and custom post types.
2. Example of the SEO analysis functionality.
3. Example of the readability analysis functionality.
4. Overview of site-wide SEO problems and possible improvements.
5. Control over which features you want to use.
6. Easily import SEO data from other SEO plugins like All In One SEO pack, HeadSpace2 SEO and wpSEO.de.

== Changelog ==

<<<<<<< HEAD
= 16.0 =
Release Date: March 9th, 2021

Bugfixes:

* Fixes a bug where invalid breadcrumbs could show PHP warnings.
* Fixes a bug where a fatal error would be thrown when a post ancestor is not an indexable.
* Fixes a bug where a fatal error could be thrown for users who have both installed Yoast SEO and Polylang for WooCommerce. Props to [manooweb](https://github.com/manooweb).

Other:

* Adds a notification to prompt users to enable auto-updates for Yoast SEO, in case they also have auto-updates for WordPress Core enabled.
=======
= 15.9.1 =
Release Date: March 9th, 2021

Other:

* Adds a notification to prompt users to enable auto-updates for Yoast SEO, in case they also have auto-updates for WordPress Core enabled.
* Ensures compatibility with WordPress Core's `robots` meta tag by hooking into the `wp_robots` filter and using our settings there.
* Enables/disables auto-updates for Yoast SEO Premium and the Yoast Woocommerce, News, Video, Local and ACF Content Analysis for Yoast SEO plugins when auto-updates for Yoast SEO are enabled/disabled.
>>>>>>> 5e6d34a8

= 15.9 =
Release Date: February 23rd, 2021

Yoast SEO 15.9 is out! This release comes with performance improvements and general enhancements. Happy updating and thanks for using Yoast SEO! Read more about what’s new in Yoast SEO 15.9 in [our release post](https://yoa.st/release-15-9)!

Enhancements:

 * Adds a preview of the chosen image for the organization and person image, social images, Facebook front page image and Facebook default image.
 * Improves interoperability and consistency in database queries.
 * Improves the performance by preventing database queries for the homepage indexable.

Bugfixes:

* Fixes a bug where the disabled style of the switch toggles didn't look right.

= Earlier versions =
For the changelog of earlier versions, please refer to [the changelog on yoast.com](https://yoa.st/yoast-seo-changelog).<|MERGE_RESOLUTION|>--- conflicted
+++ resolved
@@ -234,9 +234,8 @@
 
 == Changelog ==
 
-<<<<<<< HEAD
 = 16.0 =
-Release Date: March 9th, 2021
+Release Date: March 16th, 2021
 
 Bugfixes:
 
@@ -247,7 +246,7 @@
 Other:
 
 * Adds a notification to prompt users to enable auto-updates for Yoast SEO, in case they also have auto-updates for WordPress Core enabled.
-=======
+
 = 15.9.1 =
 Release Date: March 9th, 2021
 
@@ -256,7 +255,6 @@
 * Adds a notification to prompt users to enable auto-updates for Yoast SEO, in case they also have auto-updates for WordPress Core enabled.
 * Ensures compatibility with WordPress Core's `robots` meta tag by hooking into the `wp_robots` filter and using our settings there.
 * Enables/disables auto-updates for Yoast SEO Premium and the Yoast Woocommerce, News, Video, Local and ACF Content Analysis for Yoast SEO plugins when auto-updates for Yoast SEO are enabled/disabled.
->>>>>>> 5e6d34a8
 
 = 15.9 =
 Release Date: February 23rd, 2021
