=== Yoast SEO ===
Contributors: yoast, joostdevalk, tacoverdo, omarreiss, atimmer, jipmoors
Donate link: https://yoa.st/1up
License: GPLv3
License URI: http://www.gnu.org/licenses/gpl.html
Tags: SEO, XML sitemap, Google Search Console, Content analysis, Readability
Requires at least: 4.8
Tested up to: 4.9.4
Stable tag: 7.0.2
Requires PHP: 5.2.4

Improve your WordPress SEO: Write better content and have a fully optimized WordPress site using the Yoast SEO plugin.

== Description ==

### Yoast SEO: the #1 WordPress SEO plugin

Need an SEO plugin that helps you reach for the stars? Yoast SEO is the original WordPress SEO plugin since 2008. It is the favorite tool of millions of users, ranging from the bakery around the corner to some of the most popular sites on the planet. With Yoast SEO, you get a solid toolset that helps you aim for that number one spot in the search results. Yoast: SEO for everyone.

Yoast SEO does everything in its power to please both visitors and search engine spiders. How? Below you’ll find a small sampling of the powers of Yoast SEO:

#### Taking care of your WordPress SEO

* The most advanced XML Sitemaps functionality at the push of a button.
* Full control over site breadcrumbs: add a piece of code and you’re good to go.
* Set canonical URLs to avoid duplicate content. Never have to worry about Google penalties again.
* Title and meta description templating for better branding and consistent snippets in the search results.
* **[Premium]** Expand Yoast SEO with the News SEO, Video SEO, Local SEO and WooCommerce SEO extensions.
* **[Premium]** Need help? Yoast SEO Premium users get 1 year free access to our awesome support team.

> Note: some features are Premium. Which means you need Yoast SEO Premium to unlock those features. You can [get Yoast SEO Premium here](https://yoa.st/1v8)!

#### Write killer content with Yoast SEO

* Content & SEO analysis: Invaluable tools to write SEO-friendly texts.
* The snippet preview shows you how your post or page will look in the search results - even on mobile. Yoast SEO Premium even has social media previews!
* **[Premium]** The Insights tool shows you what your text focuses on so you can keep your article in line with your keywords.
* **[Premium]** Multiple focus keywords: Optimize your article for synonyms and related keywords.
* **[Premium]** Automatic internal linking suggestions: write your article and get automatic suggested posts to link to.

#### Keep your site in perfect shape

* Yoast SEO tunes the engine of your site so you can work on creating great content.
* Our cornerstone content and internal linking features help you optimize your site structure in a breeze.
* Integrates with Google Search Console: See how your site performs in the search engines and fix crawl errors.
* Manage SEO roles: Give your colleagues access to specific sections of the Yoast SEO plugin.
* Bulk editor: Make large-scale edits to your site.
* **[Premium]** Social previews to manage the way your page is shared on social networks like Facebook and Twitter.
* **[Premium]** Redirect manager: It keeps your site healthy by easily redirecting errors from Google Search Console, deleted pages and changed URLs.

### Premium support

The Yoast team does not always provide active support for the Yoast SEO plugin on the WordPress.org forums, as we prioritize our email support. One-on-one email support is available to people who [bought Yoast SEO Premium](https://yoa.st/1v8) only.

Note that the [Yoast SEO Premium](https://yoa.st/1v8) also has several extra features too, including the option to have multiple focus keywords, internal linking suggestions, cornerstone content checks and a redirect manager, so it is well worth your investment!

You should also check out the [Yoast Local SEO](https://yoa.st/1uu), [Yoast News SEO](https://yoa.st/1uv) and [Yoast Video SEO](https://yoa.st/1uw) extensions to Yoast SEO. They work with the free version of Yoast SEO already, and these premium extensions of course come with support too.

### Bug reports

Bug reports for Yoast SEO are [welcomed on GitHub](https://github.com/Yoast/wordpress-seo). Please note GitHub is not a support forum, and issues that aren’t properly qualified as bugs will be closed.

### Further Reading

For more info, check out the following articles:

* The [Yoast SEO Plugin](https://yoa.st/1v8) official homepage.
* The [Yoast SEO Knowledgebase](https://yoa.st/1va).
* [WordPress SEO - The definitive Guide by Yoast](https://yoa.st/1v6).
* Other [WordPress Plugins](https://yoa.st/1v9) by the same team.
* Follow Yoast on [Facebook](https://facebook.com/yoast) & [Twitter](https://twitter.com/yoast).

== Installation ==

=== From within WordPress ===

1. Visit 'Plugins > Add New'
1. Search for 'Yoast SEO'
1. Activate Yoast SEO from your Plugins page.
1. Go to "after activation" below.

=== Manually ===

1. Upload the `wordpress-seo` folder to the `/wp-content/plugins/` directory
1. Activate the Yoast SEO plugin through the 'Plugins' menu in WordPress
1. Go to "after activation" below.

=== After activation ===

1. You should see (a notice to start) the Yoast SEO configuration wizard.
1. Go through the configuration wizard and set up the plugin for your site.
1. You're done!

== Frequently Asked Questions ==

You'll find answers to many of your questions on [kb.yoast.com](https://yoa.st/1va).

== Screenshots ==

1. The Yoast SEO plugin general meta box. You'll see this on edit post pages, for posts, pages and custom post types.
2. Example of the SEO analysis functionality.
3. Example of the readability analysis functionality.
4. Overview of site-wide SEO problems and possible improvements.
5. Control over which features you want to use.
6. Easily import SEO data from other SEO plugins like All In One SEO pack, HeadSpace2 SEO and wpSEO.de.

== Changelog ==

<<<<<<< HEAD
= 7.1.0 =
Release Date: March 20th, 2018

## Enhancements

* Adds a filter to mark Spanish sentences as non-passive when certain exception words occur between the auxiliary and the participle. The list of exception words includes all forms of the copula 'estar'.
* Adds transition words assessment for Portuguese, props [amesdigital](https://github.com/amesdigital).
* Shows the mobile preview in the snippet preview by default.
* Increases the height of the meta description box so it matches the maximum amount of characters without needing a scrollbar.
* Detects when you need to import old SEO plugin data and allows you to import it on the import plugins page. After importing you can check whether the import was completed successfully and then delete the data.
* Changes the formatting of text in the dashboard widget to improve the reading experience.
* Adds an extra argument to `wpseo_replacements` filter. This makes it possible to access post, taxonomy or term instances when applying the filter.
* Adds support for a new template variable `%%archive_title%%`.

## Bugs

* Fixes a bug where the `page` and `paged` values could cause errors if they weren't properly handled as integers.
* Fixes a bug where division by zero errors in the passive voice assessment would cause `NaN%` to show up in the feedback.
* Fixes a bug where multiple `rel` arguments prevented correct `nofollow` detection.
=======
= 7.0.2 =
Release Date: March 8th, 2018

Bugfixes:
* Fixes a bug where a fatal error occurs on a taxonomy edit page when social graphs has been disabled for either Facebook or Twitter.
* Fixes a bug where the breadcrumb path were missing parent entries.
* Fixes a bug where RSS `before` and `after` content settings were being cleaned too aggressively.
* Fixes the problem that other plugins are depending on the options we've removed. This patch adds those options as backfills to make them available again.
>>>>>>> 7fce659d

= 7.0.1 =
Release Date: March 6th, 2018

Bugfixes:
* Fixes a bug where the some settings are not properly migrated after upgrading to 7.0.

= 7.0.0 =
Release Date: March 6th, 2018

Enhancements:
* Interface:
    * Introduces an overhaul of the Admin settings to simplify the plugin configuration.
    * Introduces a new setting to redirect attachment URLs. Previously, we had an option to redirect attachment URLs to their post parent. This didn't work for attachments that weren't attached to anything. This new setting redirects *all* attachment URLs to the URL of the original image / media item. This is all explained on the new `Media` tab under `Search Appearance`. This setting is enabled by default for new installations.
    * Moves the `Text link counter calculation` to the `Tools` submenu.
    * Moves the RSS tab from `Advanced` to `Search Appearance`.
    * Removes the option to remove the `replytocom` variable. We now disable this automatically with a filter (`wpseo_remove_reply_to_com`).
    * Removes the option to exclude an author from the XML sitemap in favor of a broader option. Instead, we now have an option to set whether this author's archive should be visible in the search results. If you choose not to allow this archive in the search results, it's also excluded from the author sitemap.
    * Removes the XML sitemaps settings page in favor of a feature toggle on the Features tab and a question in Titles & Meta's "Do you want to show X in search results?".
    * Moves the setting to disable the Advanced Meta Box for authors to the Features Tab. The setting now also defaults to 'On'.
    * Expands the content analysis headers by default.

* JSON+LD:
    * Shows JSON+LD markup for website and search on the front page.
    * Makes sure JSON+LD organization markup properly links to the frontpage.

* Copy:
    * Clarifies the copy on the Edit Post page to ask "Allow search engines to show this Post in search results?" instead of having a heading "Meta Robots", which was quite difficult to understand for non-SEO's. Similar changes have been made to the `follow` / `nofollow` setting.
    * Introduces the question: "Allow search engines to show this `<taxonomy>` in search results?" and bases both the `noindex` and the inclusion in XML sitemaps on this decision.
    * Changes the wording in the indexing dropdown menu in the Advanced Tab of the metabox from `Yes (Default for posts)` / `Yes` / `No` to `Default for Posts, currently: Yes` / `Yes` / `No`.
    * Renames the Dashboard menu item to General.

* Other:
    * Removes the feature that automatically removed stop words from the slug.
    * Removes `media` post type from the Configuration Wizard, which brings the question about indexing in line with the rest of the plugin.
    * Removes `jQuery UI autocomplete` from the enqueued scripts.
    * Adds a filter `wpseo_exclude_from_sitemap_by_post_ids` for controlling which posts are excluded from the sitemap.
    * Improves the switch toggle settings for use with assistive technologies.
    * Removes code to add a trailing slash in weird permutations of permalink settings. Canonical should solve this properly.
    * Removes the functionality to automatically remove blocking XML sitemap files.
    * Removes the clean permalinks feature, as it was created before canonical was introduced and is no longer needed.
    * Fixes a reference to the `ACF Content Analysis for Yoast SEO` plugin.
    * Removes all functions, methods and files that were deprecated since before version 4.0 and were showing a deprecation warning.
    * Removes the plugin conflict check for the `Head, Footer and Post Injections`-plugin as it no longer manages OpenGraph tags.
    * Migrates the `hideeditbox-<post type>` and `hideeditbox-tax-<taxonomy>` settings to a saner `display-metabox-pt-<post type>` and `display-metabox-tax-<taxonomy>` settings.

Bugfixes:

* Hides the "Save changes" button on option tabs where there is nothing to save.
* Fixes a bug where you would not stay on the same option tab after using the save button in Safari.
* When we set `noindex` on a page, we no longer add a canonical, to prevent confusing search engines.
* Fixes an issue where the categories / tags overview pages were incorrectly showing elements marked as noindex when in reality they weren't set to noindex (and vice versa). This meant that blue bullets were being shown incorrectly.
* Fixes an issue where setting posts and pages to noindex didn't change the overview.

Security:

* Fixes a security issue where importing of the values of ini files were being parsed for dynamic content.

= Earlier versions =

For the changelog of earlier versions, please refer to https://yoa.st/yoast-seo-changelog<|MERGE_RESOLUTION|>--- conflicted
+++ resolved
@@ -106,7 +106,6 @@
 
 == Changelog ==
 
-<<<<<<< HEAD
 = 7.1.0 =
 Release Date: March 20th, 2018
 
@@ -126,7 +125,7 @@
 * Fixes a bug where the `page` and `paged` values could cause errors if they weren't properly handled as integers.
 * Fixes a bug where division by zero errors in the passive voice assessment would cause `NaN%` to show up in the feedback.
 * Fixes a bug where multiple `rel` arguments prevented correct `nofollow` detection.
-=======
+
 = 7.0.2 =
 Release Date: March 8th, 2018
 
@@ -135,7 +134,6 @@
 * Fixes a bug where the breadcrumb path were missing parent entries.
 * Fixes a bug where RSS `before` and `after` content settings were being cleaned too aggressively.
 * Fixes the problem that other plugins are depending on the options we've removed. This patch adds those options as backfills to make them available again.
->>>>>>> 7fce659d
 
 = 7.0.1 =
 Release Date: March 6th, 2018
