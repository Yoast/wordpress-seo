--- conflicted
+++ resolved
@@ -106,7 +106,6 @@
 
 == Changelog ==
 
-<<<<<<< HEAD
 = 7.8.0 =
 Release Date: July 10th, 2018
 
@@ -120,7 +119,7 @@
 
 Other:
 * Adds a reminder message to create a redirect if a user deletes a category or tag.
-=======
+
 = 7.7.3 =
 Release Date: July 2nd, 2018
 
@@ -128,7 +127,6 @@
 * Disables WordPress' automatic conversion of emoji to images on every page where the snippet editor is present. This conversion is not compatible with React or content editable fields and broke the snippet editor.
 * Fixes text directionality for the title and description fields in the snippet editor for right-to-left languages.
 * Fixes a bug where the snippet title and description values were saved to the database if they did match the post-type template.
->>>>>>> 7c48c0e1
 
 = 7.7.2 =
 Release Date: June 29th, 2018
