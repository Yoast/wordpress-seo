=== Yoast SEO ===
Contributors: yoast, joostdevalk, tacoverdo, omarreiss, atimmer, jipmoors
Donate link: https://yoa.st/1up
License: GPLv3
License URI: http://www.gnu.org/licenses/gpl.html
Tags: SEO, XML sitemap, Google Search Console, Content analysis, Readability
Requires at least: 4.8
Tested up to: 5.0
Stable tag: 9.2.1
Requires PHP: 5.2.4

Improve your WordPress SEO: Write better content and have a fully optimized WordPress site using the Yoast SEO plugin.

== Description ==

### Yoast SEO: the #1 WordPress SEO plugin

Need some help with your search engine optimization? Need an SEO plugin that helps you reach for the stars? Yoast SEO is the original WordPress SEO plugin since 2008. It is the favorite tool of millions of users, ranging from the bakery around the corner to some of the most popular sites on the planet. With Yoast SEO, you get a solid toolset that helps you aim for that number one spot in the search results. Yoast: SEO for everyone.

Yoast SEO does everything in its power to please both visitors and search engine spiders. How? Below you’ll find a small sampling of the powers of Yoast SEO:

#### Taking care of your WordPress SEO

* The most advanced XML Sitemaps functionality at the push of a button.
* Full control over site breadcrumbs: add a piece of code and you’re good to go.
* Set canonical URLs to avoid duplicate content. Never have to worry about Google penalties again.
* Title and meta description templating for better branding and consistent snippets in the search results.
* **[Premium]** Expand Yoast SEO with the News SEO, Video SEO, Local SEO and WooCommerce SEO extensions.
* **[Premium]** Need help? Yoast SEO Premium users get 1 year free access to our awesome support team.

> Note: some features are Premium. Which means you need Yoast SEO Premium to unlock those features. You can [get Yoast SEO Premium here](https://yoa.st/1v8)!

#### Write killer content with Yoast SEO

* Content & SEO analysis: Invaluable tools to write SEO-friendly texts.
* The snippet preview shows you how your post or page will look in the search results - even on mobile. Yoast SEO Premium even has social media previews!
* **[Premium]** The Insights tool shows you what your text focuses on so you can keep your article in line with your keyphrases.
* **[Premium]** Synonyms & related keyphrases: Optimize your article for synonyms and related keyphrases.
* **[Premium]** Automatic internal linking suggestions: write your article and get automatic suggested posts to link to.

#### Keep your site in perfect shape

* Yoast SEO tunes the engine of your site so you can work on creating great content.
* Our cornerstone content and internal linking features help you optimize your site structure in a breeze.
* Integrates with Google Search Console: See how your site performs in the search engines and fix crawl errors.
* Manage SEO roles: Give your colleagues access to specific sections of the Yoast SEO plugin.
* Bulk editor: Make large-scale edits to your site.
* **[Premium]** Social previews to manage the way your page is shared on social networks like Facebook and Twitter.
* **[Premium]** Redirect manager: It keeps your site healthy by easily redirecting errors from Google Search Console, deleted pages and changed URLs.

### Premium support

The Yoast team does not always provide active support for the Yoast SEO plugin on the WordPress.org forums, as we prioritize our email support. One-on-one email support is available to people who [bought Yoast SEO Premium](https://yoa.st/1v8) only.

Note that the [Yoast SEO Premium](https://yoa.st/1v8) also has several extra features too, including the option to have synonyms and related keyphrases, internal linking suggestions, cornerstone content checks and a redirect manager, so it is well worth your investment!

You should also check out the [Yoast Local SEO](https://yoa.st/1uu), [Yoast News SEO](https://yoa.st/1uv) and [Yoast Video SEO](https://yoa.st/1uw) extensions to Yoast SEO. They work with the free version of Yoast SEO already, and these premium extensions of course come with support too.

### Bug reports

Bug reports for Yoast SEO are [welcomed on GitHub](https://github.com/Yoast/wordpress-seo). Please note GitHub is not a support forum, and issues that aren’t properly qualified as bugs will be closed.

### Further Reading

For more info on search engine optimization, check out the following:

* The [Yoast SEO Plugin](https://yoa.st/1v8) official homepage.
* The [Yoast SEO Knowledgebase](https://yoa.st/1va).
* [WordPress SEO - The definitive Guide by Yoast](https://yoa.st/1v6).
* Other [WordPress Plugins](https://yoa.st/1v9) by the same team.
* Follow Yoast on [Facebook](https://facebook.com/yoast) & [Twitter](https://twitter.com/yoast).

== Installation ==

=== From within WordPress ===

1. Visit 'Plugins > Add New'
1. Search for 'Yoast SEO'
1. Activate Yoast SEO from your Plugins page.
1. Go to "after activation" below.

=== Manually ===

1. Upload the `wordpress-seo` folder to the `/wp-content/plugins/` directory
1. Activate the Yoast SEO plugin through the 'Plugins' menu in WordPress
1. Go to "after activation" below.

=== After activation ===

1. You should see (a notice to start) the Yoast SEO configuration wizard.
1. Go through the configuration wizard and set up the plugin for your site.
1. You're done!

== Frequently Asked Questions ==

You'll find answers to many of your questions on [kb.yoast.com](https://yoa.st/1va).

== Screenshots ==

1. The Yoast SEO plugin general meta box. You'll see this on edit post pages, for posts, pages and custom post types.
2. Example of the SEO analysis functionality.
3. Example of the readability analysis functionality.
4. Overview of site-wide SEO problems and possible improvements.
5. Control over which features you want to use.
6. Easily import SEO data from other SEO plugins like All In One SEO pack, HeadSpace2 SEO and wpSEO.de.

== Changelog ==

= 9.3.0 =
Release Date: December 11th, 2018

Enhancements:

* Reapplies the markers in Gutenberg when the content changes to make sure they stay up-to-date.
* Changes the output of schema preventing unnecessary escaping of forward slashes, only available on sites running PHP 5.4 or higher.
* Changes the website schema `@id` attribute to include the home URL to be a unique identifier.
* Adds the page number to the breadcrumbs when an archived page is entered.
* Removes a redundant Edge-specific CSS fix for the tooltips in the post overview. Props [mkronenfeld](https://github.com/mkronenfeld).

Bugfixes:

* Fixes a bug where the 'Select primary category' label in the primary taxonomy picker would overlap the 'Add new category' button.
* Fixes a bug where the cornerstone filter was still visible with the metabox disabled.
* Fixes a bug where non-functional markers are shown for taxonomy pages.
* Fixes a bug where the `og:description` tag would remain empty after setting the author description.
* Fixes a bug where texts in the configuration wizard would overlap each other and break out of the columns in Internet Explorer 11. Props [DrGrimshaw](https://github.com/DrGrimshaw).
* Fixes a bug where keyphrases weren't recognized in the URL when the words in the URL were separated by underscore characters instead of hyphens.
* Fixes a bug that caused numbers to be stripped when marking a keyphrase containing a number, e.g. 'Yoast SEO 9.3'.
<<<<<<< HEAD

Other:

* Adds a toggle feature for subscribing to the recalibration beta under SEO->General->Features.
* When the recalibration feature flag is switched on, the following assessments have a changed behavior:
  * Keyphrase density: changes scoring schema to account for the length of the keyphrase and changes feedback strings so that we give feedback about the number of occurrences rather than a percentage.
  * Outbound links assessment: changes the scoring schema so that red bullet instead of an orange bullet is shown when you have no outbound links.
  * Image alt attributes: if there are at least 5 images, checks whether the alt tags contain the keyphrase or synoynyms in 30-70% of all images. If there are less than 5 images, 1 image with the keyphrase or synonym in the alt tag is still scored as good.
  * Keyphrase in title: function words preceding the exact match keyphrase are ignored when determining the position of the keyphrase in the title.
* Keyphrase length: makes the scoring scheme less strict for languages that don't have function word support, so that for these languages keyphrases with 1-6 words are scored as green, 7-9 as orange, and more than 9 as red.
  * Keyphrase in subheading: only takes H2 and H3 level subheadings into account and changes the scoring schema so that 30%-75% of these subheadings need to include the keyphrase or its synonyms. In languages without function word support, a match is only counted if all the words from the keyphrase/synonym appear in the subheading.
  * Text length: on taxonomy pages, the recommended minimum text length is increased from 150 to 250 words.
* When the recalibration feature flag is switched on, the following assments are not used anymore:
  * The assessment checking the length or your URL.
  * The assessment checking whether your URL contains stopwords.
* Shows a notice about the analyses, when the recalibration beta is enabled.
* Shows a notice when recalibration beta has not been enabled yet.
=======
* Fixes a bug where the first tab of the metabox would be empty when using WordPress 4.8.x.
>>>>>>> a1ba03f7

= 9.2.1 =
Release Date: November 21th, 2018

Bugfixes:

* Fixes a bug where the title and meta description field's cursor would jump to the start when typing.

= 9.2.0 =
Release Date: November 20th, 2018

Enhancements:

* Adds support for the 'eye' markers in Gutenberg using the experimental annotations API in Gutenberg. They will work for the paragraph, quote, heading and list blocks.
* Adds the latest og:locale options provided by Facebook. Props to [valtlfelipe](https://github.com/valtlfelipe)
* Adds support for oEmbed utilization of Yoast custom fields (post meta) values. Specifically the image and the title. Props to [ben-caplan](https://github.com/ben-caplan)
* Defines attachment as non-accessible when attachment urls are redirected to the attachment file itself. Props to [stodorovic](https://github.com/stodorovic)
* Improves the accessibility of the "Bulk editor" and "Search console" tables.
* Hides SEO title and meta description fields on the author edit page when the author archives are disabled.
* Replaces Settings ZIP download (export) and upload (import) functionality with Settings fields.

Bugfixes:

* Fixes a bug where assessments would fail if a "<" character is present in the content.
* Fixes a bug where the excerpt replacement variable will output a piece of the post content when no excerpt is given.
* Fixes a bug where the wrong title is rendered for the WooCommerce product archive.
* Fixes a bug where the Yoast metabox is visible even when the attachment urls are redirected to the attachment file itself.
* Fixes a bug where the Dashboard Widget was not displayed in the correct language.
* Fixes a bug in combination with Gutenberg where paragraphs were sometimes not correctly detected because paragraph tags were not automatically added in WordPress-like fashion.
* Fixes a bug in combination with Gutenberg where multiple marker buttons could be active at the same time.
* Fixes a bug in combination with Gutenberg where escaped HTML is shown in the OpenGraph description.

Compatibility:

* Adds the `__block_editor_compatible_meta_box` flag to our metabox registrations to indicate they are compatible with WordPress 5.0.
* Revise the enqueue order of the JavaScript assets to ensure compatibility with the classic editor plugin and WordPress 5.0.

Security:

* Fixes a possible command execution by users with SEO Manager roles. Props to [Dimopoulos Elias](https://twitter.com/gweeperx)

Other:

* Disables the non-functioning markers for the subheading distribution assessment.
* Refactor SEO assessment filenames and exports. Props to [Kingdutch](https://github.com/Kingdutch)
* Deprecates the `Yoast_Modal` class.

= Earlier versions =

For the changelog of earlier versions, please refer to https://yoa.st/yoast-seo-changelog<|MERGE_RESOLUTION|>--- conflicted
+++ resolved
@@ -126,7 +126,6 @@
 * Fixes a bug where texts in the configuration wizard would overlap each other and break out of the columns in Internet Explorer 11. Props [DrGrimshaw](https://github.com/DrGrimshaw).
 * Fixes a bug where keyphrases weren't recognized in the URL when the words in the URL were separated by underscore characters instead of hyphens.
 * Fixes a bug that caused numbers to be stripped when marking a keyphrase containing a number, e.g. 'Yoast SEO 9.3'.
-<<<<<<< HEAD
 
 Other:
 
@@ -144,9 +143,7 @@
   * The assessment checking whether your URL contains stopwords.
 * Shows a notice about the analyses, when the recalibration beta is enabled.
 * Shows a notice when recalibration beta has not been enabled yet.
-=======
 * Fixes a bug where the first tab of the metabox would be empty when using WordPress 4.8.x.
->>>>>>> a1ba03f7
 
 = 9.2.1 =
 Release Date: November 21th, 2018
