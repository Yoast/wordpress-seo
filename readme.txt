=== Yoast SEO ===
Contributors: yoast, joostdevalk, tacoverdo, omarreiss, atimmer, jipmoors
Donate link: https://yoa.st/1up
License: GPLv3
License URI: http://www.gnu.org/licenses/gpl.html
Tags: SEO, XML sitemap, Content analysis, Readability, Schema
Tested up to: 5.6
Stable tag: 15.6
Requires PHP: 5.6.20

Improve your WordPress SEO: Write better content and have a fully optimized WordPress site using the Yoast SEO plugin.

== Description ==

### Yoast SEO: the #1 WordPress SEO plugin

Since 2008 Yoast SEO has helped millions of websites worldwide to **rank higher in search engines**.

Yoast’s mission is **SEO for Everyone**. Our plugin’s users range from the bakery around the corner to some of the most popular sites on the planet.

Yoast SEO Free contains everything that you need to manage your SEO, and the [Yoast SEO Premium](https://yoa.st/1v8) plugin and its extensions unlock even more tools and functionality.

#### GET AHEAD OF THE COMPETITION
To rank highly in search engines, you need to beat the competition. You need a better, faster, stronger website than the people who sell or do the same kinds of things as you.

Yoast SEO is the most-used WordPress SEO plugin, and has helped millions of people like you to get ahead, and to stay ahead.

#### TAKING CARE OF YOUR WORDPRESS SEO
Yoast SEO is packed full of features, designed to help visitors and search engines to get the most out of your website. Some of our favourites are:

* Automated technical SEO improvements, like **canonical URLs** and **meta tags**.
* Advanced **XML sitemaps**; making it easy for Google to understand your site structure.
* Title and meta description templating, for **better branding** and consistent snippets in the search results.
* An in-depth Schema.org integration that will **increase your chance of getting rich results**, by helping search engines to understand your content.
* Full control over **site breadcrumbs**, so that users and search engines always know where they are.
* **Faster loading times** for your whole website, due to an innovative way of managing data in WordPress.
* **[Premium]** E-mail support for our [Yoast SEO Premium](https://yoa.st/1v8) users.
* **[Premium]** The possibility to expand Yoast SEO with the [News SEO](https://yoa.st/1uv), [Video SEO](https://yoa.st/1uw), [Local SEO](https://yoa.st/1uu) and [WooCommerce SEO](https://yoa.st/3rh) extensions.

#### WRITE KILLER CONTENT WITH YOAST SEO
We know content is king, that's why Yoast SEO is famous for its **state-of-the-art content and SEO analysis**. Yoast SEO gives you:

* **SEO analysis**: an invaluable tool while writing SEO-friendly content with the right (focus) keyphrases in mind.
* **Readability analysis**: ensures that humans and search engines can read and understand your content.
* **Full language support** for: English, German, French, Dutch, Spanish, Italian, Russian, Indonesian, Polish, Portuguese, Arabic, Swedish, Hebrew and Hungarian.
* **A Google preview**, which shows what your listings will look like in the search results. Even on mobile devices!
* **Innovative Schema blocks** for the WordPress block editor, so that your FAQ and HowTo content can be shown directly in the search results.
* **[Premium] Internal linking blocks** to easily improve the structure of your content. Easily add a **table of contents block**, a **related links block**, a **subpages** block, or **siblings block**! Plus, we’ll keep adding these easy-to-add blocks to improve your site structure.
* **[Premium]** Social previews to show you how your content will be shown on Twitter and Facebook.
* **[Premium]** The Insights tool that shows you what your text focuses on. This way you can keep your article in line with your keyphrases.
* **[Premium]** Optimize your content for synonyms and related keyphrases.
* **[Premium]** Optimize your article for different word forms of your keyphrases, as the singular and plural. But also different verb forms, synonyms, and related keyphrases. This makes for more natural content!
* **[Premium]** Automatic internal linking suggestions: write your article and get automatic suggested posts to link to!
* **[Premium]** An orphaned content filter to detect posts that have no links pointing towards them!

#### KEEP YOUR SITE IN PERFECT SHAPE

Whether you are an online entrepreneur, blogger or content creator, a developer, a (WordPress) SEO expert or a business owner, Yoast SEO helps you keep your website in perfect shape by:

* Tuning the engine of your website, so you can work on creating great content!
* Giving you **cornerstone content** and **internal linking** features to help you optimize your site structure in a breeze.
* Translating your content to **structured data** where possible, to help search engines understand your website.
* Helping you manage your team: with our **SEO roles** you can give colleagues access to specific sections of the Yoast SEO plugin.
* **[Premium] Automatically creating redirects** when URLs change or when pages are deleted, and providing tools to manage or create redirects.
* **[Premium]** Showing you **social previews** to manage the way your page is shared on social networks like Facebook and Twitter.

#### TRUST THE EXPERTS

Yoast is powered by a team of expert developers, testers, software architects, and SEO consultants. They work constantly to stay at the cutting edge of WordPress SEO, and to improve the plugin with every release.

Yoast SEO is the **only WordPress SEO plugin made by world-renowned SEO experts**.

### GET PREMIUM SUPPORT

The Yoast team offers regular support on the WordPress.org forums. But we hope you understand that we prioritize our Premium customers. This one-on-one email support is available to people who have purchased Yoast SEO Premium.

Did you know that [Yoast SEO Premium](https://yoa.st/1v8) contains a lot of extra features:

* A **redirect manager** that prevents “404: page not found” errors
* Optimize without worrying about over-optimization with **intelligent word form recognition** available in multiple languages.
* **Internal linking blocks** to structure your site easily.
* **Internal linking suggestions** while you’re writing.
* Preview your content to see what it will look like in the search results and when shared on social media using the **Google preview** and **social preview**.
* **Cornerstone content checks** that point search engines to your most important pages.
* Connect Yoast SEO to Zapier to easily **create zaps that instantly share your published posts** with 2000+ destinations like Twitter, Facebook, and much more.

If you are serious about your WordPress SEO, install the [Yoast SEO Premium plugin](https://yoa.st/1v8)! **Costs a little, saves a lot of time!**

#### OUR EXTENSIONS TO FURTHER IMPROVE YOUR WORDPRESS SEO
Check out these SEO add-ons by Yoast:

* **[Yoast Local SEO](https://yoa.st/1uu)** optimizes your website for a local audience.
* **[Yoast Video SEO](https://yoa.st/1uw)** ensures that Google understands what your video is about, increasing the chances of ranking in the video results.
* **[Yoast News SEO](https://yoa.st/1uv)** for news websites that want to improve their visibility and performance in Google News.
* **[WooCommerce SEO](https://yoa.st/3rh)** for all online shops that want to perform better in the search results and social media.

These extensions work fine with the free version of Yoast SEO. Of course, the premium extensions also include 24/7 support.

Oh, don't forget: our **[Yoast Academy](https://yoa.st/3ri)** is for all entrepreneurs, bloggers, and anyone who wants to learn more about optimizing websites, improving your WordPress SEO, and if you want to take your content to the next level!

### INTEGRATIONS

Yoast SEO integrates seamlessly into a range of themes and plugins. We work particularly well with:

* The [WordPress block editor](https://wordpress.org/support/article/wordpress-editor/) (or ‘Gutenberg’ editor).
* The official [AMP](https://wordpress.org/plugins/amp/) plugin, which changes your templates to use the ‘AMP’ HTML format.
* Google’s [Web Stories](https://wordpress.org/plugins/web-stories/) plugin, which helps you to create ‘[web stories](https://amp.dev/about/stories/)’.
* The [Advanced Custom Fields](https://wordpress.org/plugins/advanced-custom-fields/) plugin, when you also activate the [ACF Content Analysis for Yoast SEO](https://wordpress.org/plugins/acf-content-analysis-for-yoast-seo/) plugin.
* The [Elementor](https://wordpress.org/plugins/elementor/) website builder.
* [Zapier](https://zapier.com/apps/yoast-seo/integrations), which helps you automate your publishing flow.

### BUG REPORTS

Do you want to report a bug for Yoast SEO? Best to do so in the WordPress SEO [repository on GitHub](https://github.com/Yoast/wordpress-seo). Please note that GitHub is not a support forum and issues will be closed if they don’t meet the bug requirements.

### READ MORE

Want more information on search engine optimization and Yoast SEO? Have a look at:

* The [Yoast SEO Plugin](https://yoa.st/1v8) official homepage.
* The [Yoast SEO Help center](https://yoa.st/1va).
* [WordPress SEO - The definitive Guide by Yoast](https://yoa.st/1v6).
* Other [WordPress Plugins](https://yoa.st/1v9) by Team Yoast.
* Also follow Yoast on [Facebook](https://facebook.com/yoast), [Instagram](https://www.instagram.com/yoast/) & [Twitter](https://twitter.com/yoast).

== Installation ==
Starting with Yoast SEO consists of just two steps: installing and setting up the plugin. Yoast SEO is designed to work with your site’s specific needs, so don’t forget to go through the Yoast SEO configuration wizard as explained in the ‘after activation’ step!

### INSTALL YOAST SEO FROM WITHIN WORDPRESS

1. Visit the plugins page within your dashboard and select ‘Add New’;
1. Search for ‘Yoast SEO’;
1. Activate Yoast SEO from your Plugins page;
1. Go to ‘after activation’ below.

### INSTALL YOAST SEO MANUALLY

1. Upload the ‘wordpress-seo’ folder to the /wp-content/plugins/ directory;
1. Activate the Yoast SEO plugin through the ‘Plugins’ menu in WordPress;
1. Go to ‘after activation’ below.

### AFTER ACTIVATION

1. You should see (a notice to start) the Yoast SEO configuration wizard;
1. Go through the configuration wizard and set up the plugin for your site;
1. You’re done!

== Frequently Asked Questions ==

= How do the XML Sitemaps in the Yoast SEO plugin work? =

Having an XML sitemap can be beneficial for SEO, as Google can retrieve essential pages of a website very fast, even if the internal linking of a site isn’t flawless.
The sitemap index and individual sitemaps are updated automatically as you add or remove content and will include the post types you want search engines to index. Post Types marked as noindex will not appear in the sitemap. [Learn more about XML Sitemaps](https://yoa.st/3qt).

= How can I add my website to Google Search Console? =

It is straightforward to add your website to Google Search Console.
1. Create a Google Search Console account and login into your account.
2. Click ‘Add a property’ under the search drop-down.
3. Enter your website URL in the box and click ‘Continue’.
4. Click the arrow next to ‘HTML tag’ to expand the option.
5. Copy the meta tag.
6. Log in to your WordPress website.
7. Click on ‘SEO’ in the dashboard.
8. Click on ‘General’.
9. Click on the ‘Webmaster Tools’ tab.
10. Paste the code in the Google field and click ‘Save Changes’.
11. Go back to Google Search Console and click ‘Verify’.

If you want more details steps, please visit [our article on our knowledge base](https://yoa.st/3qu).

= How do I implement Yoast SEO breadcrumbs? =

The steps below are a temporary solution as manual edits made to theme files may be overwritten with future theme updates. Please contact the theme developer for a permanent solution. We’ve written an article about the [importance of breadcrumbs for SEO](https://yoa.st/3qv).

To implement the [breadcrumbs](https://yoa.st/3qw) function in Yoast SEO, you will have to edit your theme. We recommend that prior to any editing of the theme files, a backup is taken. Your host provider can help you take a backup.
Copy the following code into your theme where you want the breadcrumbs to be. If you are not sure, you will need to experiment with placement:

<code>
<?php
if ( function_exists( 'yoast_breadcrumb' ) ) {
    yoast_breadcrumb( '<p id="breadcrumbs">','</p>' );
}
?>
</code>

Common places where you could place your breadcrumbs are inside your `single.php` and/or `page.php` file just above the page’s title. Another option that makes it really easy in some themes is by just pasting the code in `header.php` at the very end.

In most non-WooTheme themes, this code snippet should not be added to your `functions.php` file.
Alternatively, you can manually add the breadcrumb shortcode to individual posts or pages: `[wpseo_breadcrumb]`

If you need more details or a step by step guide, read our [Implementation guide for Yoast SEO breadcrumbs](https://yoa.st/3qx).

= How do I noindex URLS? =

Yoast SEO provides multiple options for setting a URL or group of URLs to noindex. [Read more about how to do this in this guide](https://yoa.st/3qy/).

= Google shows the wrong description, how do I fix this? =

If you’ve crafted nice meta descriptions for your blog posts, nothing is more annoying than Google showing another description for your site completely in the search result snippet.

Possible causes could be:
1. wrong description in code
2. Google cache is outdated
3. Search term manipulation
4. Google ignored the meta description

You can [read more here on how to solve the issue with the wrong description](https://yoa.st/3qz).

= How often is Yoast SEO updated? =

Yoast SEO is updated every two weeks. If you want to know why, please read [this post on why we release every two weeks](https://yoa.st/3q-)!

= How do I get support? =

As our free plugin is used by millions of people worldwide, we cannot offer you all one on one support. If you have trouble with the Yoast SEO for WordPress plugin, you can get help on the support forums here at [wordpress.org](https://wordpress.org/support/plugin/wordpress-seo/) or by checking out or knowledge base at [kb.yoast.com](https://yoa.st/3r1).

The plugins you buy at Yoast are called ‘premium plugins’ (even if Premium isn’t in its name) and include a complete year of free updates and premium support. This means you can contact our support team if you have any questions about that plugin.

[Read more on how to get support](https://yoa.st/3r2)

= I have a different question than listed here =

Your question has most likely been answered on our knowledge base: [kb.yoast.com](https://yoa.st/1va).

== Screenshots ==

1. The Yoast SEO plugin general meta box. You'll see this on edit post pages, for posts, pages and custom post types.
2. Example of the SEO analysis functionality.
3. Example of the readability analysis functionality.
4. Overview of site-wide SEO problems and possible improvements.
5. Control over which features you want to use.
6. Easily import SEO data from other SEO plugins like All In One SEO pack, HeadSpace2 SEO and wpSEO.de.

== Changelog ==

<<<<<<< HEAD
= 15.7 =
Release Date: January 26th, 2021

Enhancements:

* Adds a breadcrumbs block which renders the Yoast SEO breadcrumbs for a particular post or page.
* Adds advanced snippet variables in the Social previews of our Elementor integration.
* Adds the transition words assessment for Turkish.
* Improves keyphrase recognition in Turkish by filtering out function words such as `birinci`, `i̇kinci`, `üçüncü`.
* Adds a consecutive sentences beginnings assessment for Turkish.
* Adds sentence length assessment for Turkish.
* Adds the assessment for detecting the passive voice in Turkish.

Bugfixes:

* Fixes a bug where empty author archive pages could be indexed when the author had published a custom post-type that was not shown on his/her author archive page. Props to [stodorovic](https://github.com/stodorovic).

Other:

* Changes the wording on the `my.yoast.com` connect error shown in Health Check when a Yoast premium plugin is enabled, to lead with what the user's problem is.
=======
= 15.6.1 =
Release Date: January 12th, 2021

Bugfixes:

 * Fixes a bug where the Enhanced Slack sharing integration did not show Estimated Reading Time for posts that were not recently created or updated.

Other:

 * Adjusted the default words per minute for the estimated reading time from 250 words per minute, to 200 words per minute.
>>>>>>> 765d17eb

= 15.6 =
Release Date: January 12th, 2021

Say hi to Yoast SEO 15.6! In the latest version of Yoast SEO, you’ll find a number of bug fixes and performance enhancements. Happy updating! Read more about what’s new in Yoast SEO 15.6 in [our release post](https://yoa.st/release-15-6)!

Enhancements:

 * Improves keyphrase recognition in Norwegian by filtering out function words such as 'tredje', 'deres' and 'noen'.
 * Improves the performance of the taxonomy sitemap generation. Props to [mikeyarce](https://github.com/mikeyarce).
 * Adds the Tag, Category and Primary Category snippet variables in the Google preview of our Elementor integration.
 * Adds advanced snippet variables to the Google preview of our Elementor integration.
 * Ensures that there's always a meta description for Web Stories. Props to [swissspidy](https://github.com/swissspidy).
 * Extends the plugin conflict list.

Bugfixes:

 * Fixes a bug where the non-indexable custom post types `elementor_library` and `oembed_cache` would be saved to the indexable table.
 * Fixes a bug where the SEMrush modal would trigger errors and wouldn't display a chart when all the Trend values were zero.
 * Fixes a bug where very large WordPress installations would experience time-outs because the database would be overloaded with duplicate indexable IDs.
 * Fixes a bug where the social preview placeholders and info text would not be translatable.

Other:

 * Deprecates the `WPSEO_Validator` class because it was not used anymore. Props to [rafaelbernard](https://github.com/rafaelbernard).
 * Fixes the URL to the Travis badge on our open source GitHub repository. Props to [rodrigoprime](https://github.com/rodrigoprimo).
 * Makes the integration with Web Stories for WordPress more robust. Props to [swissspidy](https://github.com/swissspidy).

= Earlier versions =
For the changelog of earlier versions, please refer to [the changelog on yoast.com](https://yoa.st/yoast-seo-changelog).<|MERGE_RESOLUTION|>--- conflicted
+++ resolved
@@ -234,7 +234,6 @@
 
 == Changelog ==
 
-<<<<<<< HEAD
 = 15.7 =
 Release Date: January 26th, 2021
 
@@ -255,7 +254,7 @@
 Other:
 
 * Changes the wording on the `my.yoast.com` connect error shown in Health Check when a Yoast premium plugin is enabled, to lead with what the user's problem is.
-=======
+
 = 15.6.1 =
 Release Date: January 12th, 2021
 
@@ -266,7 +265,6 @@
 Other:
 
  * Adjusted the default words per minute for the estimated reading time from 250 words per minute, to 200 words per minute.
->>>>>>> 765d17eb
 
 = 15.6 =
 Release Date: January 12th, 2021
