--- conflicted
+++ resolved
@@ -125,14 +125,6 @@
 
 == Changelog ==
 
-<<<<<<< HEAD
-= 5.4.2
-
-Release Date: September 21th, 2017
-
-* Bugfixes
-	* Replace unsupported query `prepare` placeholder `%1$d` with `%d` to fix broken queries. Fixes compatibility issue with WordPress 4.8.2.
-=======
 = 5.5.0 =
 
 Release Date: September 26th, 2017
@@ -148,7 +140,13 @@
 * Bugfixes
 	* Fixed a bug where certain options (`site_type`, `environment_type` and `has_multiple_authors`) would be reset to their default value whenever one of the feature toggles were changed.
 	* Ensured that `has_multiple_authors` gets validated.
->>>>>>> cac0eb8f
+
+= 5.4.2
+
+Release Date: September 21th, 2017
+
+* Bugfixes
+	* Replace unsupported query `prepare` placeholder `%1$d` with `%d` to fix broken queries. Fixes compatibility issue with WordPress 4.8.2.
 
 = 5.4.1
 
