--- conflicted
+++ resolved
@@ -263,12 +263,7 @@
 Release Date: November 8th, 2022
 
 
-<<<<<<< HEAD
-=======
-
-
-
->>>>>>> fd841477
+
 Enhancements:
 
 * Improves the call-to-action feedback string of the _Flesch Reading Ease_ insight when the text is recognized as fairly difficult.
@@ -281,9 +276,36 @@
 
 Other:
 
+* Deprecates the hooks used to add custom content to the Yoast SEO settings pages, in preparation for future releases. The following hooks have been deprecated: `wpseo_tools_overview_list_items`, `wpseo_settings_tab_crawl_cleanup`, `wpseo_settings_tab_site_analysis`, `Yoast\WP\SEO\admin_author_archives_meta`, `Yoast\WP\SEO\admin_date_archives_meta`, `Yoast\WP\SEO\admin_post_types_beforearchive`, `Yoast\WP\SEO\admin_post_types_archive`, `Yoast\WP\SEO\admin_taxonomies_meta`, `wpseo_admin_other_section`, `wpseo_admin_opengraph_section`, `wpseo_admin_pinterest_section`, `wpseo_admin_twitter_section`, `wpseo_import_other_plugins`.
 * Ensures compatibility with the _High Performance Order Storage_ feature in WooCommerce 7.1+.
-* Deprecates the hooks used to add custom content to the Yoast SEO settings pages, in preparation for future releases. The following hooks have been deprecated: `wpseo_tools_overview_list_items`, `wpseo_settings_tab_crawl_cleanup`, `wpseo_settings_tab_site_analysis`, `Yoast\WP\SEO\admin_author_archives_meta`, `Yoast\WP\SEO\admin_date_archives_meta`, `Yoast\WP\SEO\admin_post_types_beforearchive`, `Yoast\WP\SEO\admin_post_types_archive`, `Yoast\WP\SEO\admin_taxonomies_meta`, `wpseo_admin_other_section`, `wpseo_admin_opengraph_section`, `wpseo_admin_pinterest_section`, `wpseo_admin_twitter_section`, `wpseo_import_other_plugins`.
 * Sets the WordPress tested up to version to 6.1.
+
+= 19.9 =
+Release Date: October 25th, 2022
+
+Yoast SEO 19.9 is out today. Yoast SEO already supports the Schema necessary for Google's Site Names update, but we've expanded support for it in this release. In addition, we give users more control over what names they can add, including an alternate title. Of course, there's a lot more, so check it out! Read more about what's new in Yoast SEO 19.9 in [our release post in English](https://yoa.st/release-25-10-22) or [our release post in Spanish](https://yoa.st/release-25-10-22-spanish)!
+
+Enhancements:
+
+* Adds input fields to overwrite the site name, as well as an extra input field for a (potentially shorter) alternate name. Google introduced new support for [site names in Google Search](https://developers.google.com/search/blog/2022/10/introducing-site-names-on-search). Yoast SEO already outputs this value correctly, using the WordPress site name. With these changes, we have increased the control site owners have over this value.
+* Improves the Schema output for Organization by no longer putting out an empty array if no social profiles have been added for it.
+* Adds immediate keyphrase tracking after connecting to Wincher.
+
+Bugfixes:
+
+* Fixes a bug where a fatal error would be thrown when using the `wpseo_breadcrumb_links` filter in the wrong way on PHP 8.0+.
+* Fixes a bug where social or canonical URLs containing `@` would lead to encoding issues. Props to [@stodorovic](https://github.com/stodorovic).
+* Fixes a bug where the buttons in the _FAQ_ and in the _how-to_ block would be hardly visible when using a dark theme.
+* Fixes a bug where the number of words would be counted incorrectly when using Cyrillic script. Props to [kudinovfedor](https://github.com/kudinovfedor).
+* Fixes a bug where the _previously used keyphrase_ assessment would also appear under the readability analysis tab when the cornerstone content toggle would be switched on.
+* Fixes a bug where the SEO optimization routine would give an error when an image file of an image linked in a post could not be retrieved.
+* Fixes a bug where the wrong canonical URL would be set on attachment pages.
+
+Other:
+
+* Adds taxonomy information to breadcrumbs of type "term" to be able to filter them better with the `wpseo_breadcrumb_links` filter. Props to [@svenvonarx](https://github.com/svenvonarx).
+* Adds a `wpseo_primary_category_admin_pages` filter to enable the use of the primary category in the post URL of additional admin pages besides the default ones. Props to [@ssvet](https://github.com/ssvet).
+* Reinstates the `wpseo_twitter_card_type` filter that was wrongly deprecated in 19.8.
 
 = Earlier versions =
 For the changelog of earlier versions, please refer to [the changelog on yoast.com](https://yoa.st/yoast-seo-changelog).