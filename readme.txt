--- conflicted
+++ resolved
@@ -234,10 +234,6 @@
 
 == Changelog ==
 
-<<<<<<< HEAD
-=======
-<<<<<<< HEAD
->>>>>>> d592f310
 = 15.7 =
 Release Date: January 26th, 2021
 
@@ -258,11 +254,7 @@
 Other:
 
 * Changes the wording on the `my.yoast.com` connect error shown in Health Check when a Yoast premium plugin is enabled, to lead with what the user's problem is.
-<<<<<<< HEAD
-
-=======
-=======
->>>>>>> d592f310
+
 = 15.6.1 =
 Release Date: January 12th, 2021
 
@@ -273,7 +265,6 @@
 Other:
 
  * Adjusts the default words per minute for the estimated reading time from 250 words per minute to 200 words per minute.
->>>>>>> master
 
 = 15.6 =
 Release Date: January 12th, 2021
