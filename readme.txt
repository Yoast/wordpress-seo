--- conflicted
+++ resolved
@@ -209,19 +209,6 @@
 == Changelog ==
 
 == 14.9 =
-<<<<<<< HEAD
-Release Date: September 2nd, 2020
-
-Bugfixes:
-
-* Fixes a bug where a JavaScript console warning was wrongly thrown on category edit pages.
-* Fixes a bug where the slug would not be shown in the snippet editor.
-* Fixes a bug where the page number was not shown in the breadcrumb for paginated series. 
-* Fixes a bug where the `robots.txt` and `.htaccess` file editor would not work due to `get_home_path()` not being a writable path. Props to [druesome](https://github.com/druesome) 
-* Fixes a bug where port numbers in the indexable permalinks were missing (when applicable). 
-* Fixes a bug where the indexables table could contain incorrect permalinks. 
-* Fixes a bug where a warning would occurs when a query was unsuccessful while indexing post type archives. Props to [Sekiphp](https://github.com/Sekiphp) 
-=======
 Release Date: September 1st, 2020
 
 Bugfixes:
@@ -233,25 +220,12 @@
 * Fixes a bug where the indexables table would contain incorrect permalinks for posts if the term slug had been changed and the post permalink contains the term slug.
 * Fixes a bug where the indexables table would contain incorrect permalinks for pages if the slug of the parent page had been changed.
 * Fixes a bug where a warning would occur when a query was unsuccessful while indexing post type archives. Props to [Sekiphp](https://github.com/Sekiphp).
->>>>>>> f648663c
 * Fixes a bug where closing parentheses would always be regarded as sentence endings in RTL languages.
 * Fixes a bug where closing parentheses would always be regarded as sentence endings when followed by an upper-case letter.
 
 Enhancements:
 
 * Adds an update notification for major and minor releases.
-<<<<<<< HEAD
-* Improves SQL performance by not performing unnecessary update queries when updating a post’s public status.
-* Optimizes performance by preventing regular database queries.
-* Improves keyphrase recognition in Polish by filtering more function words.
-* Improves feedback string in the Keyphrase in Subheadings assessment to make it more explicit.
-* Improves all keyphrase-based assessments for Hebrew by allowing keyphrases to be recognized in text when preceded by a prefix (e.g., “כ” or “ל”) and filtering function words.
-
-Other:
-
-* Moves the check for existing `weekly` cron schedule into `cron_schedules` filter return function. Props to [peter-webbird](https://github.com/peter-webbird)
-* Merges extra googlebot and bingbot meta tag values into the robots meta tag value. Deprecating the Googlebot_Presenter and Bingbot_Presenter.  
-=======
 * Improves the SQL performance by not performing unnecessary update queries when updating a post’s public status.
 * Optimizes performance by preventing regular database queries.
 * Improves keyphrase recognition in Polish by filtering more function words.
@@ -262,7 +236,6 @@
 
 * Adds the weekly cron schedule to the `cron_schedules` filter to prevent overwriting the one WordPress adds. Props to [peter-webbird](https://github.com/peter-webbird).
 * Merges the googlebot and bingbot meta tag values into the robots meta tag value and deprecates the Googlebot_Presenter and Bingbot_Presenter.
->>>>>>> f648663c
 
 = 14.8.1 =
 Release Date: August 25th, 2020
