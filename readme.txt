=== Yoast SEO ===
Contributors: yoast, joostdevalk, tacoverdo, omarreiss, atimmer, jipmoors
Donate link: https://yoa.st/1up
License: GPLv3
License URI: http://www.gnu.org/licenses/gpl.html
Tags: SEO, XML sitemap, Google Search Console, Content analysis, Readability
Requires at least: 4.8
Tested up to: 4.9.1
Stable tag: 6.1.1
Requires PHP: 5.2.4

Improve your WordPress SEO: Write better content and have a fully optimized WordPress site using the Yoast SEO plugin.

== Description ==

### Yoast SEO: the #1 WordPress SEO plugin

Need an SEO plugin that helps you reach for the stars? Yoast SEO is the original WordPress SEO plugin since 2008. It is the favorite tool of millions of users, ranging from the bakery around the corner to some of the most popular sites on the planet. With Yoast SEO, you get a solid toolset that helps you aim for that number one spot in the search results. Yoast: SEO for everyone.

Yoast SEO does everything in its power to please both visitors and search engine spiders. How? Below you’ll find a small sampling of the powers of Yoast SEO:

#### Taking care of your WordPress SEO

* The most advanced XML Sitemaps functionality at the push of a button.
* Full control over site breadcrumbs: add a piece of code and you’re good to go.
* Set canonical URLs to avoid duplicate content. Never have to worry about Google penalties again.
* Title and meta description templating for better branding and consistent snippets in the search results.
* **[Premium]** Expand Yoast SEO with the News SEO, Video SEO, Local SEO and WooCommerce SEO extensions.
* **[Premium]** Need help? Yoast SEO Premium users get 1 year free access to our awesome support team.

> Note: some features are Premium. Which means you need Yoast SEO Premium to unlock those features. You can [get Yoast SEO Premium here](https://yoa.st/1v8)!

#### Write killer content with Yoast SEO

* Content & SEO analysis: Invaluable tools to write SEO-friendly texts.
* The snippet preview shows you how your post or page will look in the search results - even on mobile. Yoast SEO Premium even has social media previews!
* **[Premium]** The Insights tool shows you what your text focuses on so you can keep your article in line with your keywords.
* **[Premium]** Multiple focus keywords: Optimize your article for synonyms and related keywords.
* **[Premium]** Automatic internal linking suggestions: write your article and get automatic suggested posts to link to.

#### Keep your site in perfect shape

* Yoast SEO tunes the engine of your site so you can work on creating great content.
* Our cornerstone content and internal linking features help you optimize your site structure in a breeze.
* Integrates with Google Search Console: See how your site performs in the search engines and fix crawl errors.
* Manage SEO roles: Give your colleagues access to specific sections of the Yoast SEO plugin.
* Bulk editor: Make large-scale edits to your site.
* **[Premium]** Social previews to manage the way your page is shared on social networks like Facebook and Twitter.
* **[Premium]** Redirect manager: It keeps your site healthy by easily redirecting errors from Google Search Console, deleted pages and changed URLs.

### Premium support

The Yoast team does not always provide active support for the Yoast SEO plugin on the WordPress.org forums, as we prioritize our email support. One-on-one email support is available to people who [bought Yoast SEO Premium](https://yoa.st/1v8) only.

Note that the [Yoast SEO Premium](https://yoa.st/1v8) also has several extra features too, including the option to have multiple focus keywords, internal linking suggestions, cornerstone content checks and a redirect manager, so it is well worth your investment!

You should also check out the [Yoast Local SEO](https://yoa.st/1uu), [Yoast News SEO](https://yoa.st/1uv) and [Yoast Video SEO](https://yoa.st/1uw) extensions to Yoast SEO. They work with the free version of Yoast SEO already, and these premium extensions of course come with support too.

### Bug reports

Bug reports for Yoast SEO are [welcomed on GitHub](https://github.com/Yoast/wordpress-seo). Please note GitHub is not a support forum, and issues that aren’t properly qualified as bugs will be closed.

### Further Reading

For more info, check out the following articles:

* The [Yoast SEO Plugin](https://yoa.st/1v8) official homepage.
* The [Yoast SEO Knowledgebase](https://yoa.st/1va).
* [WordPress SEO - The definitive Guide by Yoast](https://yoa.st/1v6).
* Other [WordPress Plugins](https://yoa.st/1v9) by the same team.
* Follow Yoast on [Facebook](https://facebook.com/yoast) & [Twitter](https://twitter.com/yoast).

== Installation ==

=== From within WordPress ===

1. Visit 'Plugins > Add New'
1. Search for 'Yoast SEO'
1. Activate Yoast SEO from your Plugins page.
1. Go to "after activation" below.

=== Manually ===

1. Upload the `wordpress-seo` folder to the `/wp-content/plugins/` directory
1. Activate the Yoast SEO plugin through the 'Plugins' menu in WordPress
1. Go to "after activation" below.

=== After activation ===

1. You should see (a notice to start) the Yoast SEO configuration wizard.
1. Go through the configuration wizard and set up the plugin for your site.
1. You're done!

== Frequently Asked Questions ==

You'll find answers to many of your questions on [kb.yoast.com](https://yoa.st/1va).

== Screenshots ==

1. The Yoast SEO plugin general meta box. You'll see this on edit post pages, for posts, pages and custom post types.
2. The fully configurable XML sitemap for Yoast SEO.
3. Easily import SEO data from other SEO plugins like All In One SEO pack, HeadSpace2 SEO and wpSEO.de.
4. Example of the SEO analysis functionality.
5. Example of the readability analysis functionality.
6. The advanced section of the Yoast SEO meta box.

== Changelog ==

<<<<<<< HEAD
= 6.2 =
Release Date:

Enhancement:
* Adds the passive voice assessment for French.
* Adds the passive voice assessment for Spanish.
* Simplifies the message for the SubheadingsKeywordAssessment.

Bugfixes:
* Reduces the number of times the content analysis is refreshed on page load.
* Fixes a bug where relative URLs were not counted as internal links in the internal link assessment.
=======
= 6.2.0 =
Release Date: January 23rd, 2018

Enhancements:

* Allows more strings to be translated.

Bugfixes:

* Security hardening through stricter code checks.
>>>>>>> 419d5e4c

= 6.1.1 =
Release Date: January 10th, 2018

Bugfixes:

* Fixes a bug where sitemaps could not be generated when there one or more galleries in the content.

= 6.1.0 =
Release Date: January 9th, 2018

Enhancements:

* Allows more strings to be translated.
* Replaces any Yoast domain URLs with shortlink alternatives.

Bugfixes:

* Fixes a bug where the internal links aren't recognized when the `site_url` is not the same as the `home_url`.
* Fixes a bug where the user locale is not used for the Help Center when it is different from the site locale.
* Removes unsupported PHP 5.2 arguments in an `array_unique` call in the Term image sitemap.
* Removes unsupported PHP 5.3 arguments in a `json_encode` call in the notification functionality.
* Added support for locales without territory (examples: et, fi) - Props [Peeter Marvet](https://github.com/petskratt).
* Added support support for 3-letter language codes (example: rhg) - Props [Peeter Marvet](https://github.com/petskratt).
* Fixes a JavaScript compatibility issue by prefixing the webpack jsonP function with `yoast` - Props [Raitis Sevelis from Visual Composer](https://visualcomposer.io/).

= Earlier versions =

For the changelog of earlier versions, please refer to the separate changelog.txt file.<|MERGE_RESOLUTION|>--- conflicted
+++ resolved
@@ -106,30 +106,21 @@
 
 == Changelog ==
 
-<<<<<<< HEAD
-= 6.2 =
-Release Date:
-
-Enhancement:
-* Adds the passive voice assessment for French.
-* Adds the passive voice assessment for Spanish.
-* Simplifies the message for the SubheadingsKeywordAssessment.
-
-Bugfixes:
-* Reduces the number of times the content analysis is refreshed on page load.
-* Fixes a bug where relative URLs were not counted as internal links in the internal link assessment.
-=======
 = 6.2.0 =
 Release Date: January 23rd, 2018
 
 Enhancements:
 
 * Allows more strings to be translated.
+* Adds the passive voice assessment for French.
+* Adds the passive voice assessment for Spanish.
+* Simplifies the message for the SubheadingsKeywordAssessment.
 
 Bugfixes:
 
 * Security hardening through stricter code checks.
->>>>>>> 419d5e4c
+* Reduces the number of times the content analysis is refreshed on page load.
+* Fixes a bug where relative URLs were not counted as internal links in the internal link assessment.
 
 = 6.1.1 =
 Release Date: January 10th, 2018
