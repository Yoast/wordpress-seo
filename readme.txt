--- conflicted
+++ resolved
@@ -247,7 +247,6 @@
 
 == Changelog ==
 
-<<<<<<< HEAD
 = 20.1 =
 
 Release date: 2023-02-07
@@ -265,13 +264,6 @@
 * Fixes a bug where the highlighting feature in the Classic editor would not work when inline HTML tags were present.
 * Fixes a bug where the _Media pages_ settings would not work correctly when the _attachment_ post type is filtered out via `wpseo_indexable_excluded_post_types`.
 * Fixes a bug where `wpseo_opengraph_image_size` is used to set custom size to `og:image` but doesn't work when uploading an image with the same size as the custom size.
-=======
-= 20.0.1 =
-
-Release date: January 25th, 2023
-
-#### Bugfixes
-
 * Fixes a bug where the _Format archives_ settings would not work correctly when the `post_format` taxonomy is disabled.
 * Fixes a bug where the _Media pages_ settings would not work correctly when the attachment post type is filtered out via `wpseo_indexable_excluded_post_types`.
 * Fixes a bug where the settings' introduction modal would not be visible on wider screens with less than ~700 pixels height.
@@ -279,7 +271,6 @@
 #### Other
 
 * Improves the translations comments in _Settings > Site connections_ and a translatable string used by screen readers.
->>>>>>> 7a249192
 
 = 20.0 =
 
