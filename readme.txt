=== Yoast SEO ===
Contributors: yoast, joostdevalk, tacoverdo, omarreiss, atimmer, jipmoors
Donate link: https://yoa.st/1up
License: GPLv3
License URI: http://www.gnu.org/licenses/gpl.html
Tags: SEO, XML sitemap, Content analysis, Readability
Requires at least: 5.3
Tested up to: 5.4
Stable tag: 13.4
Requires PHP: 5.6.20

Improve your WordPress SEO: Write better content and have a fully optimized WordPress site using the Yoast SEO plugin.

== Description ==

### Yoast SEO: the #1 WordPress SEO plugin

Since 2008 Yoast SEO has helped millions of websites worldwide to rank higher in search engines. This WordPress SEO plugin helps you with your search engine optimization. Are you not entirely convinced? Yoast SEO is the favorite WordPress SEO plugin of millions of users worldwide!

As Yoast’s mission is **SEO for Everyone**, the plugin’s users range from the bakery around the corner to some of the most popular sites on the planet.

#### DON’T LET YOUR COMPETITORS WIN
Do you know who your competitors are in your niche? There’s a reason why they are your competitors: they do what you do. And they might even do it better right now. That does not mean you can't win from them, but it does mean you need all the help to get on top and stay on top! Yoast SEO is here to help you out as we’ve helped millions of people worldwide with their WordPress SEO efforts.

#### TAKING CARE OF YOUR WORDPRESS SEO
Yoast SEO does everything in its power to please both visitors and search engine spiders. A dedicated team of developers, testers, architects and SEO experts work daily to improve the plugin with every release. Yoast SEO offers:

* Title and meta description templating for better branding and consistent snippets in the search results.
* A state-of-the-art Schema implementation helps search engines make sense of your site and increases the chance on those coveted rich results.
* The most advanced XML Sitemaps functionality at the push of a button.
* Full control over your site's breadcrumbs.
* Automatically set canonical URLs to avoid duplicate content.
* **[Premium]** support for our [Yoast SEO Premium](https://yoa.st/1v8) users.
* **[Premium]** the ability to expand Yoast SEO with the [News SEO](https://yoa.st/1uv), [Video SEO](https://yoa.st/1uw), [Local SEO](https://yoa.st/1uu) and [WooCommerce SEO](https://yoa.st/3rh) extensions.

#### WRITE KILLER CONTENT WITH YOAST SEO
We know content is king, that's why Yoast SEO is famous for its readability analysis and its SEO analysis. Yoast SEO gives you:

* The SEO analysis: an invaluable tool to write SEO-friendly texts with the right (focus) keywords in mind.
* The readability analysis: make sure that you are writing easy-to-digest, engaging content for both visitors and search engines.
* Our snippet preview that shows you how your post or page will look in the search results. Even on mobile! 
* An **FAQ** and **HowTo** block for the WordPress editor so search engines know when you are serving a FAQ page or HowTo guides.
* **[Premium]** Social previews to show you how your content will be shown on Twitter and Facebook.
* **[Premium]** The Insights tool that shows you what your text focuses on. This way you can keep your article in line with your keyphrases.
* **[Premium]** The ability to optimize your article for synonyms and related keyphrases.
* **[Premium]** We now recognize different word forms of your keyphrase, like singular and plurals, but also different tenses of verbs (just in English for now). It helps you improve your text in a more natural way.
* **[Premium]** Automatic internal linking suggestions: write your article and automatically get suggested posts to link to! 

#### KEEP YOUR SITE IN PERFECT SHAPE

Whether you are a **business owner** or **blogger**, a **content creator**, a **developer** or an **SEO expert**: Yoast SEO helps you keep your website in perfect shape. Yoast SEO:

* Tunes the engine of your website so you can focus on creating great content.
* Gives you cornerstone content and internal linking features to help you rank for the right keywords with the right pages.
* Helps you manage your team's WordPress SEO efforts: with our SEO roles you can give colleagues access to specific sections of the Yoast SEO plugin.
* Has a bulk editor so you can make large-scale edits to the titles and meta descriptions of your website.
* Translates your content to structured data where possible to help search engines understand your website.
* **[Premium]** Gives you social previews to manage the way your page is shared on social networks like Facebook and Twitter.
* **[Premium]** Has a full redirect manager to keep your site healthy by easily redirecting deleted pages and changed URLs.

### Premium support

The Yoast team aims to provide regular support for the Yoast SEO plugin on the WordPress.org forums. But please understand that we do prioritize our premium support. This one-on-one email support is available to people who [bought Yoast SEO Premium](https://yoa.st/1v8).

Did you know that the [Yoast SEO Premium](https://yoa.st/1v8) also has several extra features: 

* It gives you the option to have **synonyms and related keyphrases**.
* A **redirect manager** that f.i. helps you prevent 404 Page Not Found errors.
* **Internal linking** suggestions while you write.
* Write more natural with our automatic **recognition of word forms**
* **Cornerstone content checks** to point search engines to your main pages.

The [Yoast SEO Premium plugin](https://yoa.st/1v8) is well worth your investment!

#### Our addons to further improve your WordPress SEO
You should also check out these other products by Yoast:

* **[Yoast Local SEO](https://yoa.st/1uu)** to optimize all website that serve a local audience, like certain small businesses, or businesses with multiple locations.
* **[Yoast Video SEO](https://yoa.st/1uw)** to make sure Google understands what you video is about, thus increasing your chances to rank in video results.
* **[Yoast News SEO](https://yoa.st/1uv)** for websites that are in Google News and want to optimize all news articles for the best indexation and ranking.
* **[WooCommerce SEO](https://yoa.st/3rh)** for all online shops that want to perform better in search engines and on social platforms.

They work with the FREE version of Yoast SEO already, and these premium extensions of course come with support too.

Oh, and don't forget: our **[Yoast Academy](https://yoa.st/3ri)** is for all the business owners, bloggers and everyone else who wants to learn more about optimizing websites, improving their WordPress SEO and taking their online content to the next level.

### Bug reports

Bug reports for Yoast SEO are welcomed in our WordPress SEO [repository on GitHub](https://github.com/Yoast/wordpress-seo). Please note that GitHub is not a support forum, and that issues that aren’t properly qualified as bugs will be closed.

### Further Reading

For more info on search engine optimization and WordPress SEO in specific, check out the following:

* The [Yoast SEO Plugin](https://yoa.st/1v8) official homepage.
* The [Yoast SEO Knowledgebase](https://yoa.st/1va).
* [WordPress SEO - The definitive Guide by Yoast](https://yoa.st/1v6).
* Other [WordPress Plugins](https://yoa.st/1v9) by the same team.
* Follow Yoast on [Facebook](https://facebook.com/yoast), [Instagram](https://www.instagram.com/yoast/) & [Twitter](https://twitter.com/yoast).

== Installation ==
Starting with Yoast SEO consists of just two steps: installing and setting up the plugin. Yoast SEO is designed to work with your site’s specific needs, so don’t forget to go through the Yoast SEO configuration wizard as explained in the ‘after activation’ step!

### INSTALL YOAST SEO FROM WITHIN WORDPRESS

1. Visit the plugins page within your dashboard and select ‘Add New’;
1. Search for ‘Yoast SEO’;
1. Activate Yoast SEO from your Plugins page;
1. Go to ‘after activation’ below.

### INSTALL YOAST SEO MANUALLY

1. Upload the ‘wordpress-seo’ folder to the /wp-content/plugins/ directory;
1. Activate the Yoast SEO plugin through the ‘Plugins’ menu in WordPress;
1. Go to ‘after activation’ below.

### AFTER ACTIVATION

1. You should see (a notice to start) the Yoast SEO configuration wizard;
1. Go through the configuration wizard and set up the plugin for your site;
1. You’re done!

== Frequently Asked Questions ==

= How do the XML Sitemaps in the Yoast SEO plugin work? =

Having an XML sitemap can be beneficial for SEO, as Google can retrieve essential pages of a website very fast, even if the internal linking of a site isn’t flawless.
The sitemap index and individual sitemaps are updated automatically as you add or remove content and will include the post types you want search engines to index. Post Types marked as noindex will not appear in the sitemap. [Learn more about XML Sitemaps](https://yoa.st/3qt).

= How can I add my website to Google Search Console? =

It is straightforward to add your website to Google Search Console. 
1. Create a Google Search Console account and login into your account.
1. Click ‘Add a property’ under the search drop-down.
1. Enter your website URL in the box and click ‘Continue’.
1. Click the arrow next to ‘HTML tag’ to expand the option.
1. Copy the meta tag.
1. Log in to your WordPress website.
1. Click on ‘SEO’ in the dashboard.
1. Click on ‘General’.
1. Click on the ‘Webmaster Tools’ tab.
1. Paste the code in the Google field and click ‘Save Changes’.
1. Go back to Google Search Console and click ‘Verify’.

If you want more details steps, please visit [our article on our knowledge base](https://yoa.st/3qu).

= How do I implement Yoast SEO breadcrumbs? =

The steps below are a temporary solution as manual edits made to theme files may be overwritten with future theme updates. Please contact the theme developer for a permanent solution. We’ve written an article about the [importance of breadcrumbs for SEO](https://yoa.st/3qv). 

To implement the [breadcrumbs]https://yoa.st/3qw) function in Yoast SEO, you will have to edit your theme. We recommend that prior to any editing of the theme files, a backup is taken. Your host provider can help you take a backup.
Copy the following code into your theme where you want the breadcrumbs to be. If you are not sure, you will need to experiment with placement:

```
<?php
*if* ( function_exists(‘yoast_breadcrumb’) ) {
  yoast_breadcrumb( ‘<p id=“breadcrumbs”>’,’</p>’ );
}
?>
```

Common places where you could place your breadcrumbs are inside your `single.php` and/or `page.php` file just above the page’s title. Another option that makes it really easy in some themes is by just pasting the code in `header.php`at the very end.

In most non-WooTheme themes, this code snippet should not be added to your `functions.php` file. 
Alternatively, you can manually add the breadcrumb shortcode to individual posts or pages: `[wpseo_breadcrumb]`

If you need more details or a step by step guide, read our [Implementation guide for Yoast SEO breadcrumbs](https://yoa.st/3qx).

= How do I noindex URLS? =

Yoast SEO provides multiple options for setting a URL or group of URLs to noindex. [Read more about how to do this in this guide](https://yoa.st/3qy/).

= Google shows the wrong description, how do I fix this? =

If you’ve crafted nice meta descriptions for your blog posts, nothing is more annoying than Google showing another description for your site completely in the search result snippet. 

Possible causes could be:
1. wrong description in code
2. Google cache is outdated
3. Search term manipulation
4. Google ignored the meta description

You can [read more here on how to solve the issue with the wrong description](https://yoa.st/3qz).

= How often is Yoast SEO updated? =

Yoast SEO is updated every two weeks. If you want to know why, please read [this post on why we release every two weeks](https://yoa.st/3q-)!

= How do I get support? =

As our free plugin is used by millions of people worldwide, we cannot offer you all one on one support. If you have trouble with the Yoast SEO for WordPress plugin, you can get help on the support forums here at [wordpress.org](https://wordpress.org/support/plugin/wordpress-seo/) or by checking out or knowledge base at [kb.yoast.com](https://yoa.st/3r1). 

The plugins you buy at Yoast are called ‘premium plugins’ (even if Premium isn’t in its name) and include a complete year of free updates and premium support. This means you can contact our support team if you have any questions about that plugin.

[Read more on how to get support](https://yoa.st/3r2)

= I have a different question than listed here =

Your question has most likely been answered on our knowledge base: [kb.yoast.com](https://yoa.st/1va).

== Screenshots ==

1. The Yoast SEO plugin general meta box. You'll see this on edit post pages, for posts, pages and custom post types.
2. Example of the SEO analysis functionality.
3. Example of the readability analysis functionality.
4. Overview of site-wide SEO problems and possible improvements.
5. Control over which features you want to use.
6. Easily import SEO data from other SEO plugins like All In One SEO pack, HeadSpace2 SEO and wpSEO.de.

== Changelog ==

<<<<<<< HEAD
= 14.0 =
Release Date: April 14th, 2020
=======
= 13.5 =
Release Date: April 14th, 2020

Bugfixes:

* Fixes a bug where a fatal error would be thrown when saving a post while the type was no longer WP_Post due to filtering.
* Fixes a bug where .xsl sitemap files would not be cached.

= 13.4 =
Release Date: March 31st, 2020

In Yoast SEO 9.0, we launched an innovative new way to analyze your English language text using word forms. In Yoast SEO 10.1, we added word form support for the German language. Today, we’re glad to announce word form support for Dutch. You can read why this is such an awesome addition in [our 13.4 release post](https://yoa.st/release-13-4)!
>>>>>>> 71e57a15

Bugfixes:

* Fixes a bug where a fatal error would be thrown when saving a post while the type was no longer `WP_Post` due to filtering.
* Fixes a bug where the Open Graph image would be set as Twitter image when Open Graph was disabled.
* Fixes a bug where the `article:publisher` meta tag would not contain the Person's Facebook account if the Knowledge Graph was set to Person.
* Fixes a bug where no `title` meta tag would be output when no post or page specific title was specified.
* Fixes a bug where the date archive description from the Search Appearance settings would not be used for the `og:description` meta tag.
* Fixes a bug where a notice would be thrown when a field in the FAQ or HowTo block was left empty.

Enhancements:

* No longer outputs the `og:type` meta tag on 404 pages.
* No longer outputs a `twitter:title`, `twitter:image` and/or `twitter:description` meta tag if/when there is already an `og:title`, `og:image` and/or `og:description` meta tag specified in the frontend output and they’re not specifically set to something else.
* No longer outputs an `article:section` and `article:tag` meta tag as none of the Open Graph consumers seems to use it.
* No longer outputs an `og:updated_time` as it was the same as `article:modified_time` and all Open Graph consumers seem to prefer that.
* No longer outputs an `og:image:secure_url` meta tag, because it would always be output next to a similar og:image tag.
* Strips all tags from text fields in the schema output.
* Adds `Term hierarchy` as a taxonomy snippet variable.
* Uses the Gravatar image as a fallback for author archive's `og:image` and `twitter:image`.

Other:
* Deprecates the following filters: `wpseo_twitter_taxonomy_image`, `wpseo_opengraph`, `wpseo_twitter`, `wpseo_twitter_metatag_key`, `thematic_doctitle`, `woo_title`.
* Sets minimum supported WordPress version to 5.3.

= 13.4 =
Release Date: March 31st, 2020

In Yoast SEO 9.0, we launched an innovative new way to analyze your English language text using word forms. In Yoast SEO 10.1, we added word form support for the German language. Today, we’re glad to announce word form support for Dutch. You can read why this is such an awesome addition in [our 13.4 release post](https://yoa.st/release-13-4)!

Bugfixes:

* Fixes a bug where the host part of URLs could contain reserved characters, like spaces and brackets. Props to [stodorovic](https://github.com/stodorovic)
* Fixes a bug where form fields were validated inconsistently.

= Earlier versions =
For the changelog of earlier versions, please refer to [the changelog on yoast.com](https://yoa.st/yoast-seo-changelog).<|MERGE_RESOLUTION|>--- conflicted
+++ resolved
@@ -209,23 +209,8 @@
 
 == Changelog ==
 
-<<<<<<< HEAD
 = 14.0 =
 Release Date: April 14th, 2020
-=======
-= 13.5 =
-Release Date: April 14th, 2020
-
-Bugfixes:
-
-* Fixes a bug where a fatal error would be thrown when saving a post while the type was no longer WP_Post due to filtering.
-* Fixes a bug where .xsl sitemap files would not be cached.
-
-= 13.4 =
-Release Date: March 31st, 2020
-
-In Yoast SEO 9.0, we launched an innovative new way to analyze your English language text using word forms. In Yoast SEO 10.1, we added word form support for the German language. Today, we’re glad to announce word form support for Dutch. You can read why this is such an awesome addition in [our 13.4 release post](https://yoa.st/release-13-4)!
->>>>>>> 71e57a15
 
 Bugfixes:
 
@@ -251,15 +236,14 @@
 * Deprecates the following filters: `wpseo_twitter_taxonomy_image`, `wpseo_opengraph`, `wpseo_twitter`, `wpseo_twitter_metatag_key`, `thematic_doctitle`, `woo_title`.
 * Sets minimum supported WordPress version to 5.3.
 
-= 13.4 =
-Release Date: March 31st, 2020
-
-In Yoast SEO 9.0, we launched an innovative new way to analyze your English language text using word forms. In Yoast SEO 10.1, we added word form support for the German language. Today, we’re glad to announce word form support for Dutch. You can read why this is such an awesome addition in [our 13.4 release post](https://yoa.st/release-13-4)!
+= 13.5 =
+Release Date: April 14th, 2020
 
 Bugfixes:
 
-* Fixes a bug where the host part of URLs could contain reserved characters, like spaces and brackets. Props to [stodorovic](https://github.com/stodorovic)
-* Fixes a bug where form fields were validated inconsistently.
+* Fixes a bug where a fatal error would be thrown when saving a post while the type was no longer WP_Post due to filtering.
+* Fixes a bug where .xsl sitemap files would not be cached.
+
 
 = Earlier versions =
 For the changelog of earlier versions, please refer to [the changelog on yoast.com](https://yoa.st/yoast-seo-changelog).