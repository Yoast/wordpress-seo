--- conflicted
+++ resolved
@@ -110,7 +110,6 @@
 == Changelog ==
 
 = Trunk =
-<<<<<<< HEAD
 
 * Bugfixes:
 	* WP Shortlinks weren't always removed when user did choose to remove them as reported in [issue #1397](https://github.com/Yoast/wordpress-seo/issues/1397), props [Firebird75](https://github.com/Firebird75).
@@ -128,10 +127,7 @@
 * Enhancements:
 	* Added Facebook / OpenGraph title input and Google+ title input and image upload field to Social tab.
 	* Added a new title separator feature on the Titles admin page.
-=======
-* Enhancements:
-	* Merged the bulk editor pages for titles and descriptions into one file
->>>>>>> 39cf2e43
+	* Merged the bulk editor pages for titles and descriptions into one menu item
 
 = 1.5.4.2 =
 Release Date: July 16th, 2014
