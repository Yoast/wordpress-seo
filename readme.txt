--- conflicted
+++ resolved
@@ -248,8 +248,6 @@
 = 19.6.1 =
 Release Date: August 31st, 2022
 
-<<<<<<< HEAD
-=======
 Other:
 
 * Fixes compliance with the wordpress.org plugin guidelines.
@@ -281,20 +279,10 @@
 Release Date: August 9th, 2022
 
 Yoast SEO 19.5 is out today! This release includes more fixes and enhancements to enjoy. We've also made adjustments to our schema implementation, changing the order in which schema nodes are output. Read more about what's new in Yoast SEO 19.5 in [our release post in English](https://yoa.st/release-9-8-22) or [our release post in Spanish](https://yoa.st/release-9-8-22-spanish)!
->>>>>>> d426555a
 
 
 Enhancements:
 
-<<<<<<< HEAD
-* Adds `wpseo_social_template_post_type` and `wpseo_social_template_taxonomy` filters for the social templates in the metabox.
-* Adds `wpseo_wincher_keyphrases_from_post` and `wpseo_wincher_all_keyphrases` filters to enhance the collected keyphrases arrays
-
-Bugfixes:
-
-* Remove Premium code regarding the Frontend Inspector and the additional focus keyphrases
-* Remove Premium code regarding the related keyphrases' assessment
-=======
 * Adds the site logo and name as default values in the first time configuration and search appearance.
 * Changes the order in which Schema nodes are output from `Organization / Person > WebSite > WebPage > Article` to `Article > WebPage > WebSite > Organization / Person`. This fixes validation issues for the Schema validator and puts the most important Schema content first.
 
@@ -312,5 +300,4 @@
 * Sets the minimum supported WordPress version to 5.9.
 
 = Earlier versions =
-For the changelog of earlier versions, please refer to [the changelog on yoast.com](https://yoa.st/yoast-seo-changelog).
->>>>>>> d426555a
+For the changelog of earlier versions, please refer to [the changelog on yoast.com](https://yoa.st/yoast-seo-changelog).