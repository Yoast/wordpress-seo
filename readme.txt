--- conflicted
+++ resolved
@@ -136,11 +136,7 @@
 	* Adds a WordPress SEO Premium motivation box on Yoast SEO settings pages.
 	* Adds a WordPress SEO Premium motivation on the social tabs.
 	* Adds support for third party sitemaps providers to be registered and used.
-<<<<<<< HEAD
-	* Changes the column titles the taxonomy list table to icons.
-=======
 	* Changes the column titles in the taxonomy list table to icons.
->>>>>>> 1f764c41
 	* Adds a subheader on the notification dashboard to clarify problems and issues which are muted.
 	* Improves avatars on the credit page, props [Mike DeHart](https://github.com/mikedehart)
 
