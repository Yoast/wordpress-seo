=== Yoast SEO ===
Contributors: yoast, joostdevalk, tdevalk
Donate link: https://yoa.st/1up
License: GPLv3
License URI: http://www.gnu.org/licenses/gpl.html
Tags: SEO, XML sitemap, Content analysis, Readability, Schema
Tested up to: 6.1
Stable tag: 19.10
Requires PHP: 5.6.20

Improve your WordPress SEO: Write better content and have a fully optimized WordPress site using the Yoast SEO plugin.

== Description ==

### Yoast SEO: the #1 WordPress SEO plugin

Since 2008 Yoast SEO has helped millions of websites worldwide to **rank higher in search engines**.

Yoast’s mission is **SEO for Everyone**. Our plugin’s users range from the bakery around the corner to some of the most popular sites on the planet.

Yoast SEO Free contains everything that you need to manage your SEO, and the [Yoast SEO Premium](https://yoa.st/1v8) plugin and its extensions unlock even more tools and functionality.

#### GET AHEAD OF THE COMPETITION
To rank highly in search engines, you need to beat the competition. You need a better, faster, stronger website than the people who sell or do the same kinds of things as you.

Yoast SEO is the most-used WordPress SEO plugin, and has helped millions of people like you to get ahead, and to stay ahead.

#### TAKING CARE OF YOUR WORDPRESS SEO
Yoast SEO is packed full of features, designed to help visitors and search engines to get the most out of your website. Some of our favourites are:

* Automated technical SEO improvements, like **canonical URLs** and **meta tags**.
* Advanced **XML sitemaps**; making it easy for Google to understand your site structure.
* Title and meta description templating, for **better branding** and consistent snippets in the search results.
* An in-depth Schema.org integration that will **increase your chance of getting rich results**, by helping search engines to understand your content.
* Full control over **site breadcrumbs**, so that users and search engines always know where they are.
* **Faster loading times** for your whole website, due to an innovative way of managing data in WordPress.
* **[Premium]** E-mail support for our [Yoast SEO Premium](https://yoa.st/1v8) users.
* **[Premium]** The possibility to expand Yoast SEO with the [News SEO](https://yoa.st/1uv), [Video SEO](https://yoa.st/1uw), [Local SEO](https://yoa.st/1uu) and [WooCommerce SEO](https://yoa.st/3rh) extensions.
* **[Premium]** **New!** Yoast SEO Premium comes with wide-ranging crawl settings that help you improve how search engines crawl your site.
* **[Premium]** **New!** Yoast SEO Premium comes with an IndexNow integration to ping search engines like Microsoft Bing whenever you publish or update content.

#### WRITE KILLER CONTENT WITH YOAST SEO
We know content is king, that's why Yoast SEO is famous for its **state-of-the-art content and SEO analysis**. Yoast SEO gives you:

* **SEO analysis**: an invaluable tool while writing SEO-friendly content with the right (focus) keyphrases in mind.
* **Readability analysis**: ensures that humans and search engines can read and understand your content.
* **Full language support** for: English, German, French, Dutch, Spanish, Italian, Russian, Indonesian, Polish, Portuguese, Arabic, Swedish, Hebrew, Hungarian, Turkish, Czech, Norwegian, Slovak and Greek.
* **A Google preview**, which shows what your listings will look like in the search results. Even on mobile devices!
* **Innovative Schema blocks** for the WordPress block editor, so that your FAQ and HowTo content can be shown directly in the search results. Plus a breadcrumbs block to guide your users.
* **[Premium] Internal linking blocks** to easily improve the structure of your content. Easily add a **table of contents block**, a **related links block**, a **subpages** block, or **siblings block**! Plus, we’ll keep adding these easy-to-add blocks to improve your site structure.
* **[Premium]** Social previews to show you how your content will be shown on Twitter and Facebook. Plus: Social Appearance Templates to guarantee a consistent look.
* **[Premium]** The Insights tool that shows you what your text focuses on. This way you can keep your article in line with your keyphrases.
* **[Premium]** Optimize your content for synonyms and related keyphrases.
* **[Premium]** Optimize your article for different word forms of your keyphrases, as the singular and plural. But also different verb forms, synonyms, and related keyphrases. This makes for more natural content!
* **[Premium]** Automatic internal linking suggestions: write your article and get automatic suggested posts to link to!
* **[Premium]** An orphaned content filter to detect posts that have no links pointing towards them!
* **[Premium]** SEO workouts to make working on your site as easy as ABC. These SEO workflows will get your site into shape in no time!
* **[Premium]** **New!** Yoast SEO Premium comes with a new word complexity feature that gives you actionable feedback on using difficult words. This feature is in beta and English only for now.
* **[Premium]** **New!** Yoast SEO Premium comes with a new inclusive language analysis that helps you write inclusive content. This feature is opt-in, in beta and English only for now.

#### KEEP YOUR SITE IN PERFECT SHAPE

Whether you are an online entrepreneur, blogger or content creator, a developer, a (WordPress) SEO expert or a business owner, Yoast SEO helps you keep your website in perfect shape by:

* Tuning the engine of your website, so you can work on creating great content!
* Giving you **cornerstone content** and **internal linking** features to help you optimize your site structure in a breeze.
* Translating your content to **structured data** where possible, to help search engines understand your website.
* Helping you manage your team: with our **SEO roles** you can give colleagues access to specific sections of the Yoast SEO plugin.
* **[Premium] Automatically creating redirects** when URLs change or when pages are deleted, and providing tools to manage or create redirects.
* **[Premium]** Showing you **social previews** to manage the way your page is shared on social networks like Facebook and Twitter.

#### TRUST THE EXPERTS

Yoast is powered by a team of expert developers, testers, software architects, and SEO consultants. They work constantly to stay at the cutting edge of WordPress SEO, and to improve the plugin with every release.

Yoast SEO is the **only WordPress SEO plugin made by world-renowned SEO experts**.

### GET PREMIUM SUPPORT

The Yoast team offers regular support on the WordPress.org forums. But we hope you understand that we prioritize our Premium customers. This one-on-one email support is available to people who have purchased Yoast SEO Premium.

Did you know that [Yoast SEO Premium](https://yoa.st/1v8) contains a lot of extra features:

* A **redirect manager** that prevents “404: page not found” errors
* Optimize without worrying about over-optimization with **intelligent word form recognition** available in multiple languages.
* **Internal linking blocks** to structure your site easily.
* **Internal linking suggestions** while you’re writing.
* Preview your content to see what it will look like in the search results and when shared on social media using the **Google preview** and **social preview**.
* **Cornerstone content checks** that point search engines to your most important pages.
* Connect Yoast SEO to Zapier to easily **create zaps that instantly share your published posts** with 2000+ destinations like Twitter, Facebook, and much more.

If you are serious about your WordPress SEO, install the [Yoast SEO Premium plugin](https://yoa.st/1v8)! **Costs a little, saves a lot of time!**

#### OUR EXTENSIONS TO FURTHER IMPROVE YOUR WORDPRESS SEO
Check out these SEO add-ons by Yoast:

* **[Yoast Local SEO](https://yoa.st/1uu)** optimizes your website for a local audience.
* **[Yoast Video SEO](https://yoa.st/1uw)** ensures that Google understands what your video is about, increasing the chances of ranking in the video results.
* **[Yoast News SEO](https://yoa.st/1uv)** for news websites that want to improve their visibility and performance in Google News.
* **[WooCommerce SEO](https://yoa.st/3rh)** for all online shops that want to perform better in the search results and social media.

These extensions work fine with the free version of Yoast SEO. Of course, the premium extensions also include 24/7 support.

Oh, don't forget: our **[Yoast Academy](https://yoa.st/3ri)** is for all entrepreneurs, bloggers, and anyone who wants to learn more about optimizing websites, improving your WordPress SEO, and if you want to take your content to the next level!

### INTEGRATIONS

Yoast SEO integrates seamlessly into a range of themes and plugins. We work particularly well with:

* The [WordPress block editor](https://wordpress.org/support/article/wordpress-editor/) (or ‘Gutenberg’ editor).
* The official [AMP](https://wordpress.org/plugins/amp/) plugin, which changes your templates to use the ‘AMP’ HTML format.
* Google’s [Web Stories](https://wordpress.org/plugins/web-stories/) plugin, which helps you to create ‘[web stories](https://amp.dev/about/stories/)’.
* The [Advanced Custom Fields](https://wordpress.org/plugins/advanced-custom-fields/) plugin, when you also activate the [ACF Content Analysis for Yoast SEO](https://wordpress.org/plugins/acf-content-analysis-for-yoast-seo/) plugin.
* The [Elementor](https://wordpress.org/plugins/elementor/) website builder.
* [Zapier](https://zapier.com/apps/yoast-seo/integrations), which helps you automate your publishing flow.
* [Algolia](https://wordpress.org/plugins/wp-search-with-algolia/) integration to improve the quality of your site search.
* [WordProof](https://wordproof.com/), which helps you prove ownership by adding timestamps.

### BUG REPORTS

Do you want to report a bug for Yoast SEO? Best to do so in the WordPress SEO [repository on GitHub](https://github.com/Yoast/wordpress-seo). Please note that GitHub is not a support forum and issues will be closed if they don’t meet the bug requirements.

### READ MORE

Want more information on search engine optimization and Yoast SEO? Have a look at:

* The [Yoast SEO Plugin](https://yoa.st/1v8) official homepage.
* The [Yoast SEO Help center](https://yoa.st/1va).
* [WordPress SEO - The definitive Guide by Yoast](https://yoa.st/1v6).
* Other [WordPress Plugins](https://yoa.st/1v9) by Team Yoast.
* Also follow Yoast on [Facebook](https://facebook.com/yoast), [Instagram](https://www.instagram.com/yoast/) & [Twitter](https://twitter.com/yoast).

== Installation ==
Starting with Yoast SEO consists of just two steps: installing and setting up the plugin. Yoast SEO is designed to work with your site’s specific needs, so don’t forget to go through the Yoast SEO first-time configuration as explained in the ‘after activation’ step!

### INSTALL YOAST SEO FROM WITHIN WORDPRESS

1. Visit the plugins page within your dashboard and select ‘Add New’;
1. Search for ‘Yoast SEO’;
1. Activate Yoast SEO from your Plugins page;
1. Go to ‘after activation’ below.

### INSTALL YOAST SEO MANUALLY

1. Upload the ‘wordpress-seo’ folder to the /wp-content/plugins/ directory;
1. Activate the Yoast SEO plugin through the ‘Plugins’ menu in WordPress;
1. Go to ‘after activation’ below.

### AFTER ACTIVATION

1. You should see (a notice to start) the Yoast SEO first-time configuration;
1. Go through this configuration and set up the plugin for your site;
1. You’re done!

== Frequently Asked Questions ==

= How do the XML Sitemaps in the Yoast SEO plugin work? =

Having an XML sitemap can be beneficial for SEO, as Google can retrieve essential pages of a website very fast, even if the internal linking of a site isn’t flawless.
The sitemap index and individual sitemaps are updated automatically as you add or remove content and will include the post types you want search engines to index. Post Types marked as noindex will not appear in the sitemap. [Learn more about XML Sitemaps](https://yoa.st/3qt).

= How can I add my website to Google Search Console? =

It is straightforward to add your website to Google Search Console.
1. Create a Google Search Console account and login into your account.
2. Click ‘Add a property’ under the search drop-down.
3. Enter your website URL in the box and click ‘Continue’.
4. Click the arrow next to ‘HTML tag’ to expand the option.
5. Copy the meta tag.
6. Log in to your WordPress website.
7. Click on ‘SEO’ in the dashboard.
8. Click on ‘General’.
9. Click on the ‘Webmaster Tools’ tab.
10. Paste the code in the Google field and click ‘Save Changes’.
11. Go back to Google Search Console and click ‘Verify’.

If you want more details steps, please visit [our article on our help center](https://yoa.st/3qu).

= How do I implement Yoast SEO breadcrumbs? =

The steps below are a temporary solution as manual edits made to theme files may be overwritten with future theme updates. Please contact the theme developer for a permanent solution. We’ve written an article about the [importance of breadcrumbs for SEO](https://yoa.st/3qv).

To implement the [breadcrumbs](https://yoa.st/3qw) function in Yoast SEO, you will have to edit your theme. We recommend that prior to any editing of the theme files, a backup is taken. Your host provider can help you take a backup.
Copy the following code into your theme where you want the breadcrumbs to be. If you are not sure, you will need to experiment with placement:

<code>
<?php
if ( function_exists( 'yoast_breadcrumb' ) ) {
    yoast_breadcrumb( '<p id="breadcrumbs">','</p>' );
}
?>
</code>

Common places where you could place your breadcrumbs are inside your `single.php` and/or `page.php` file just above the page’s title. Another option that makes it really easy in some themes is by just pasting the code in `header.php` at the very end.

In most non-WooTheme themes, this code snippet should not be added to your `functions.php` file.
Alternatively, you can manually add the breadcrumb shortcode to individual posts or pages: `[wpseo_breadcrumb]`

If you need more details or a step by step guide, read our [Implementation guide for Yoast SEO breadcrumbs](https://yoa.st/3qx).

= How do I noindex URLS? =

Yoast SEO provides multiple options for setting a URL or group of URLs to noindex. [Read more about how to do this in this guide](https://yoa.st/3qy/).

= Google shows the wrong description, how do I fix this? =

If you’ve crafted nice meta descriptions for your blog posts, nothing is more annoying than Google showing another description for your site completely in the search result snippet.

Possible causes could be:
1. wrong description in code
2. Google cache is outdated
3. Search term manipulation
4. Google ignored the meta description

You can [read more here on how to solve the issue with the wrong description](https://yoa.st/3qz).

= How often is Yoast SEO updated? =

Yoast SEO is updated every two weeks. If you want to know why, please read [this post on why we release every two weeks](https://yoa.st/3q-)!

= How do I get support? =

As our free plugin is used by millions of people worldwide, we cannot offer you all one on one support. If you have trouble with the Yoast SEO for WordPress plugin, you can get help on the support forums here at [wordpress.org](https://wordpress.org/support/plugin/wordpress-seo/) or by checking out our help center at [yoast.com/help/](https://yoa.st/3r1).

The plugins you buy at Yoast are called ‘premium plugins’ (even if Premium isn’t in its name) and include a complete year of free updates and premium support. This means you can contact our support team if you have any questions about that plugin.

[Read more on how to get support](https://yoa.st/3r2)

= What happens to my data if I enable usage tracking? =

[This page on yoast.com explains what data we collect to improve Yoast SEO](https://yoa.st/4w7). We only collect data when you explicitly opt in. Read more about how we handle your data in [our Privacy Policy](https://yoa.st/4w8). 

= I have a different question than listed here =

Your question has most likely been answered on our help center: [yoast.com/help/](https://yoa.st/1va).

== Screenshots ==

1. The Yoast SEO plugin general meta box. You'll see this on edit post pages, for posts, pages and custom post types.
2. Example of the SEO analysis functionality.
3. Example of the readability analysis functionality.
4. Overview of site-wide SEO problems and possible improvements.
5. Control over which features you want to use.
6. Easily import SEO data from other SEO plugins like All In One SEO pack, HeadSpace2 SEO and wpSEO.de.

== Changelog ==

## 19.11

<<<<<<< HEAD
Release date: November 29th, 2022

#### Bugfixes
=======

Enhancements:

* Adds a WP-CLI command to cleanup unused data from our custom database tables:`wp yoast cleanup`

Bugfixes:
>>>>>>> 19924106

* Fixes a bug where a fatal error would be thrown when the SEO optimization was run after a post type had been manually excluded via a filter.
* Fixes a bug where an entry would be added to our indexables table when saving, updating, or accessing a post (or term) for a non-public post type (or taxonomy).
* Fixes a bug where duplicate indexable records would be created for the same object.
* Fixes a bug where indexables for users would not get removed when a user did not have any publicly viewable posts anymore.
* Fixes a bug where indexables for users would not get removed when author archives were disabled.
* Fixes a bug where indexables would be created for users when author archives were disabled.
* Fixes a bug where indexables would be created for users who did not have any publicly viewable posts.
<<<<<<< HEAD
* Fixes a bug where indexables for users would not get removed when author archives were disabled.
* Fixes a bug where indexables for users would not get removed when a user did not have any publicly viewable posts anymore.
* Fixes a bug where a fatal error would be thrown when the SEO optimization was run after a post type had been manually excluded via a filter.
* Fixes a bug where duplicate indexable records would be created for the same object.

#### Other

=======
>>>>>>> 19924106
* Introduces the `wpseo_indexable_excluded_taxonomies` filter, to allow manually excluding taxonomies from being indexed.

## 19.10

Release date: November 8th, 2022

Yoast SEO 19.10 is out today. This release mostly consists of bug fixes and enhancements. In addition, we’re getting our WordPress plugins ready for the upcoming High Performance Order Storage feature in WooCommerce 7.1+. Update now! Read more about what’s new in Yoast SEO 19.9 in our release post in English or our release post in Spanish!

#### Enhancements

* Improves the call-to-action feedback string of the Flesch Reading Ease insight when the text is recognized as fairly difficult.

#### Bugfixes

* Fixes a bug where a fatal error would be thrown in the classic editor in combination with certain plugins that misuse metabox hooks.
* Fixes a bug where users with site-wide basic access authentication would be prompted to insert their credentials when saving a post in Elementor if they didn’t have the manage_options capability.
* Fixes a bug where Yoast SEO-related post meta data would not be saved if a user without the manage_options capability would save a post in Elementor.

#### Other

* Deprecates the hooks used to add custom content to the Yoast SEO settings pages, in preparation for future releases. The following hooks have been deprecated: wpseo_tools_overview_list_items, wpseo_settings_tab_crawl_cleanup, wpseo_settings_tab_site_analysis, Yoast\WP\SEOdmin_author_archives_meta, Yoast\WP\SEOdmin_date_archives_meta, Yoast\WP\SEOdmin_post_types_beforearchive, Yoast\WP\SEOdmin_post_types_archive, Yoast\WP\SEOdmin_taxonomies_meta, wpseo_admin_other_section, wpseo_admin_opengraph_section, wpseo_admin_pinterest_section, wpseo_admin_twitter_section, wpseo_import_other_plugins.
* Ensures compatibility with the High Performance Order Storage feature in WooCommerce 7.1+.
* Sets the WordPress tested up to version to 6.1.

= Earlier versions =
For the changelog of earlier versions, please refer to [the changelog on yoast.com](https://yoa.st/yoast-seo-changelog).<|MERGE_RESOLUTION|>--- conflicted
+++ resolved
@@ -247,18 +247,13 @@
 
 ## 19.11
 
-<<<<<<< HEAD
 Release date: November 29th, 2022
 
+#### Enhancements
+
+* Adds a WP-CLI command to cleanup unused data from our custom database tables:`wp yoast cleanup`
+
 #### Bugfixes
-=======
-
-Enhancements:
-
-* Adds a WP-CLI command to cleanup unused data from our custom database tables:`wp yoast cleanup`
-
-Bugfixes:
->>>>>>> 19924106
 
 * Fixes a bug where a fatal error would be thrown when the SEO optimization was run after a post type had been manually excluded via a filter.
 * Fixes a bug where an entry would be added to our indexables table when saving, updating, or accessing a post (or term) for a non-public post type (or taxonomy).
@@ -267,7 +262,6 @@
 * Fixes a bug where indexables for users would not get removed when author archives were disabled.
 * Fixes a bug where indexables would be created for users when author archives were disabled.
 * Fixes a bug where indexables would be created for users who did not have any publicly viewable posts.
-<<<<<<< HEAD
 * Fixes a bug where indexables for users would not get removed when author archives were disabled.
 * Fixes a bug where indexables for users would not get removed when a user did not have any publicly viewable posts anymore.
 * Fixes a bug where a fatal error would be thrown when the SEO optimization was run after a post type had been manually excluded via a filter.
@@ -275,8 +269,6 @@
 
 #### Other
 
-=======
->>>>>>> 19924106
 * Introduces the `wpseo_indexable_excluded_taxonomies` filter, to allow manually excluding taxonomies from being indexed.
 
 ## 19.10
