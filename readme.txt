=== Yoast SEO ===
Contributors: yoast, joostdevalk, tacoverdo, omarreiss, atimmer, jipmoors
Donate link: https://yoa.st/1up
License: GPLv3
License URI: http://www.gnu.org/licenses/gpl.html
Tags: SEO, XML sitemap, Google Search Console, Content analysis, Readability
Requires at least: 4.8
Tested up to: 5.0
Stable tag: 9.2.1
Requires PHP: 5.2.4

Improve your WordPress SEO: Write better content and have a fully optimized WordPress site using the Yoast SEO plugin.

== Description ==

### Yoast SEO: the #1 WordPress SEO plugin

Need some help with your search engine optimization? Need an SEO plugin that helps you reach for the stars? Yoast SEO is the original WordPress SEO plugin since 2008. It is the favorite tool of millions of users, ranging from the bakery around the corner to some of the most popular sites on the planet. With Yoast SEO, you get a solid toolset that helps you aim for that number one spot in the search results. Yoast: SEO for everyone.

Yoast SEO does everything in its power to please both visitors and search engine spiders. How? Below you’ll find a small sampling of the powers of Yoast SEO:

#### Taking care of your WordPress SEO

* The most advanced XML Sitemaps functionality at the push of a button.
* Full control over site breadcrumbs: add a piece of code and you’re good to go.
* Set canonical URLs to avoid duplicate content. Never have to worry about Google penalties again.
* Title and meta description templating for better branding and consistent snippets in the search results.
* **[Premium]** Expand Yoast SEO with the News SEO, Video SEO, Local SEO and WooCommerce SEO extensions.
* **[Premium]** Need help? Yoast SEO Premium users get 1 year free access to our awesome support team.

> Note: some features are Premium. Which means you need Yoast SEO Premium to unlock those features. You can [get Yoast SEO Premium here](https://yoa.st/1v8)!

#### Write killer content with Yoast SEO

* Content & SEO analysis: Invaluable tools to write SEO-friendly texts.
* The snippet preview shows you how your post or page will look in the search results - even on mobile. Yoast SEO Premium even has social media previews!
* **[Premium]** The Insights tool shows you what your text focuses on so you can keep your article in line with your keyphrases.
* **[Premium]** Synonyms & related keyphrases: Optimize your article for synonyms and related keyphrases.
* **[Premium]** Automatic internal linking suggestions: write your article and get automatic suggested posts to link to.

#### Keep your site in perfect shape

* Yoast SEO tunes the engine of your site so you can work on creating great content.
* Our cornerstone content and internal linking features help you optimize your site structure in a breeze.
* Integrates with Google Search Console: See how your site performs in the search engines and fix crawl errors.
* Manage SEO roles: Give your colleagues access to specific sections of the Yoast SEO plugin.
* Bulk editor: Make large-scale edits to your site.
* **[Premium]** Social previews to manage the way your page is shared on social networks like Facebook and Twitter.
* **[Premium]** Redirect manager: It keeps your site healthy by easily redirecting errors from Google Search Console, deleted pages and changed URLs.

### Premium support

The Yoast team does not always provide active support for the Yoast SEO plugin on the WordPress.org forums, as we prioritize our email support. One-on-one email support is available to people who [bought Yoast SEO Premium](https://yoa.st/1v8) only.

Note that the [Yoast SEO Premium](https://yoa.st/1v8) also has several extra features too, including the option to have synonyms and related keyphrases, internal linking suggestions, cornerstone content checks and a redirect manager, so it is well worth your investment!

You should also check out the [Yoast Local SEO](https://yoa.st/1uu), [Yoast News SEO](https://yoa.st/1uv) and [Yoast Video SEO](https://yoa.st/1uw) extensions to Yoast SEO. They work with the free version of Yoast SEO already, and these premium extensions of course come with support too.

### Bug reports

Bug reports for Yoast SEO are [welcomed on GitHub](https://github.com/Yoast/wordpress-seo). Please note GitHub is not a support forum, and issues that aren’t properly qualified as bugs will be closed.

### Further Reading

For more info on search engine optimization, check out the following:

* The [Yoast SEO Plugin](https://yoa.st/1v8) official homepage.
* The [Yoast SEO Knowledgebase](https://yoa.st/1va).
* [WordPress SEO - The definitive Guide by Yoast](https://yoa.st/1v6).
* Other [WordPress Plugins](https://yoa.st/1v9) by the same team.
* Follow Yoast on [Facebook](https://facebook.com/yoast) & [Twitter](https://twitter.com/yoast).

== Installation ==

=== From within WordPress ===

1. Visit 'Plugins > Add New'
1. Search for 'Yoast SEO'
1. Activate Yoast SEO from your Plugins page.
1. Go to "after activation" below.

=== Manually ===

1. Upload the `wordpress-seo` folder to the `/wp-content/plugins/` directory
1. Activate the Yoast SEO plugin through the 'Plugins' menu in WordPress
1. Go to "after activation" below.

=== After activation ===

1. You should see (a notice to start) the Yoast SEO configuration wizard.
1. Go through the configuration wizard and set up the plugin for your site.
1. You're done!

== Frequently Asked Questions ==

You'll find answers to many of your questions on [kb.yoast.com](https://yoa.st/1va).

== Screenshots ==

1. The Yoast SEO plugin general meta box. You'll see this on edit post pages, for posts, pages and custom post types.
2. Example of the SEO analysis functionality.
3. Example of the readability analysis functionality.
4. Overview of site-wide SEO problems and possible improvements.
5. Control over which features you want to use.
6. Easily import SEO data from other SEO plugins like All In One SEO pack, HeadSpace2 SEO and wpSEO.de.

== Changelog ==

<<<<<<< HEAD
= 9.3.0 =
Release Date: December 11th, 2018

Enhancements:

* Changes the output of schema preventing unnecessary escaping of forward slashes, only available on sites running PHP 5.4 or higher.
* Changes the website schema `@id` attribute to include the home URL to be a unique identifier.
* Adds the page number to the breadcrumbs when an archived page is entered.
* Removes a redundant Edge-specific CSS fix for the tooltips in the post overview. Props [mkronenfeld](https://github.com/mkronenfeld).
* When the recalibration feature flag is switched on, the single title assessment is added. This assessment makes sure that you don't use superfluous H1s in your text.

Bugfixes:

* Fixes a bug where the 'Select primary category' label in the primary taxonomy picker would overlap the 'Add new category' button.
* Fixes a bug where the cornerstone filter was still visible with the metabox disabled.
* Fixes a bug where non-functional markers are shown for taxonomy pages.
* Fixes a bug where the `og:description` tag would remain empty after setting the author description.
* Fixes a bug where texts in the configuration wizard would overlap each other and break out of the columns in Internet Explorer 11. Props [DrGrimshaw](https://github.com/DrGrimshaw).
* Fixes a bug where keyphrases weren't recognized in the URL when the words in the URL were separated by underscore characters instead of hyphens.

Other:

* Adds a toggle feature for subscribing to the recalibration beta under SEO->General->Features.
* When the recalibration feature flag is switched on, the following assessments have a changed behavior:
  * Keyphrase density: changes scoring schema to account for the length of the keyphrase and changes feedback strings so that we give feedback about the number of occurrences rather than a percentage.
  * Outbound links assessment: changes the scoring schema so that red bullet instead of an orange bullet is shown when you have no outbound links.
  * Image alt attributes: if there are at least 5 images, checks whether the alt tags contain the keyphrase or synoynyms in 30-70% of all images. If there are less than 5 images, 1 image with the keyphrase or synonym in the alt tag is still scored as good.
  * Keyphrase in title: function words preceding the exact match keyphrase are ignored when determining the position of the keyphrase in the title.
* Keyphrase length: makes the scoring scheme less strict for languages that don't have function word support, so that for these languages keyphrases with 1-6 words are scored as green, 7-9 as orange, and more than 9 as red.
  * Keyphrase in subheading: only takes H2 and H3 level subheadings into account and changes the scoring schema so that 30%-75% of these subheadings need to include the keyphrase or its synonyms. In languages without function word support, a match is only counted if all the words from the keyphrase/synonym appear in the subheading.
  * Text length: on taxonomy pages, the recommended minimum text length is increased from 150 to 250 words.
* When the recalibration feature flag is switched on, the following assments are not used anymore:
  * The assessment checking the length or your URL.
  * The assessment checking whether your URL contains stopwords.
* Shows a notice about the analyses, when the recalibration beta is enabled.
* Shows a notice about stale content, when the recalibration beta is enabled.
* Shows a notice when recalibration beta has not been enabled yet.
=======
= 9.2.1 =
Release Date: November 21th, 2018

Bugfixes:

* Fixes a bug where the title and meta description field's cursor would jump to the start when typing.
>>>>>>> e2b11f96

= 9.2.0 =
Release Date: November 20th, 2018

Enhancements:

* Adds support for the 'eye' markers in Gutenberg using the experimental annotations API in Gutenberg. They will work for the paragraph, quote, heading and list blocks.
* Adds the latest og:locale options provided by Facebook. Props to [valtlfelipe](https://github.com/valtlfelipe)
* Adds support for oEmbed utilization of Yoast custom fields (post meta) values. Specifically the image and the title. Props to [ben-caplan](https://github.com/ben-caplan)
* Defines attachment as non-accessible when attachment urls are redirected to the attachment file itself. Props to [stodorovic](https://github.com/stodorovic)
* Improves the accessibility of the "Bulk editor" and "Search console" tables.
* Hides SEO title and meta description fields on the author edit page when the author archives are disabled.
* Replaces Settings ZIP download (export) and upload (import) functionality with Settings fields.

Bugfixes:

* Fixes a bug where assessments would fail if a "<" character is present in the content.
* Fixes a bug where the excerpt replacement variable will output a piece of the post content when no excerpt is given.
* Fixes a bug where the wrong title is rendered for the WooCommerce product archive.
* Fixes a bug where the Yoast metabox is visible even when the attachment urls are redirected to the attachment file itself.
* Fixes a bug where the Dashboard Widget was not displayed in the correct language.
* Fixes a bug in combination with Gutenberg where paragraphs were sometimes not correctly detected because paragraph tags were not automatically added in WordPress-like fashion.
* Fixes a bug in combination with Gutenberg where multiple marker buttons could be active at the same time.
* Fixes a bug in combination with Gutenberg where escaped HTML is shown in the OpenGraph description.

Compatibility:

* Adds the `__block_editor_compatible_meta_box` flag to our metabox registrations to indicate they are compatible with WordPress 5.0.
* Revise the enqueue order of the JavaScript assets to ensure compatibility with the classic editor plugin and WordPress 5.0.

Security:

* Fixes a possible command execution by users with SEO Manager roles. Props to [Dimopoulos Elias](https://twitter.com/gweeperx)

Other:

* Disables the non-functioning markers for the subheading distribution assessment.
* Refactor SEO assessment filenames and exports. Props to [Kingdutch](https://github.com/Kingdutch)
* Deprecates the `Yoast_Modal` class.

= Earlier versions =

For the changelog of earlier versions, please refer to https://yoa.st/yoast-seo-changelog<|MERGE_RESOLUTION|>--- conflicted
+++ resolved
@@ -106,7 +106,6 @@
 
 == Changelog ==
 
-<<<<<<< HEAD
 = 9.3.0 =
 Release Date: December 11th, 2018
 
@@ -144,14 +143,13 @@
 * Shows a notice about the analyses, when the recalibration beta is enabled.
 * Shows a notice about stale content, when the recalibration beta is enabled.
 * Shows a notice when recalibration beta has not been enabled yet.
-=======
+
 = 9.2.1 =
 Release Date: November 21th, 2018
 
 Bugfixes:
 
 * Fixes a bug where the title and meta description field's cursor would jump to the start when typing.
->>>>>>> e2b11f96
 
 = 9.2.0 =
 Release Date: November 20th, 2018
