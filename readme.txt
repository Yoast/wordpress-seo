=== Yoast SEO ===
Contributors: yoast, joostdevalk, omarreiss
Donate link: https://yoa.st/1up
License: GPLv3
License URI: http://www.gnu.org/licenses/gpl.html
Tags: SEO, XML sitemap, Content analysis, Readability, Schema
Tested up to: 5.9
Stable tag: 18.5
Requires PHP: 5.6.20

Improve your WordPress SEO: Write better content and have a fully optimized WordPress site using the Yoast SEO plugin.

== Description ==

### Yoast SEO: the #1 WordPress SEO plugin

Since 2008 Yoast SEO has helped millions of websites worldwide to **rank higher in search engines**.

Yoast’s mission is **SEO for Everyone**. Our plugin’s users range from the bakery around the corner to some of the most popular sites on the planet.

Yoast SEO Free contains everything that you need to manage your SEO, and the [Yoast SEO Premium](https://yoa.st/1v8) plugin and its extensions unlock even more tools and functionality.

#### GET AHEAD OF THE COMPETITION
To rank highly in search engines, you need to beat the competition. You need a better, faster, stronger website than the people who sell or do the same kinds of things as you.

Yoast SEO is the most-used WordPress SEO plugin, and has helped millions of people like you to get ahead, and to stay ahead.

#### TAKING CARE OF YOUR WORDPRESS SEO
Yoast SEO is packed full of features, designed to help visitors and search engines to get the most out of your website. Some of our favourites are:

* Automated technical SEO improvements, like **canonical URLs** and **meta tags**.
* Advanced **XML sitemaps**; making it easy for Google to understand your site structure.
* Title and meta description templating, for **better branding** and consistent snippets in the search results.
* An in-depth Schema.org integration that will **increase your chance of getting rich results**, by helping search engines to understand your content.
* Full control over **site breadcrumbs**, so that users and search engines always know where they are.
* **Faster loading times** for your whole website, due to an innovative way of managing data in WordPress.
* **[Premium]** E-mail support for our [Yoast SEO Premium](https://yoa.st/1v8) users.
* **[Premium]** The possibility to expand Yoast SEO with the [News SEO](https://yoa.st/1uv), [Video SEO](https://yoa.st/1uw), [Local SEO](https://yoa.st/1uu) and [WooCommerce SEO](https://yoa.st/3rh) extensions.

#### WRITE KILLER CONTENT WITH YOAST SEO
We know content is king, that's why Yoast SEO is famous for its **state-of-the-art content and SEO analysis**. Yoast SEO gives you:

* **SEO analysis**: an invaluable tool while writing SEO-friendly content with the right (focus) keyphrases in mind.
* **Readability analysis**: ensures that humans and search engines can read and understand your content.
* **Full language support** for: English, German, French, Dutch, Spanish, Italian, Russian, Indonesian, Polish, Portuguese, Arabic, Swedish, Hebrew, Hungarian, Turkish, Czech, Norwegian, Slovak and Greek.
* **A Google preview**, which shows what your listings will look like in the search results. Even on mobile devices!
* **Innovative Schema blocks** for the WordPress block editor, so that your FAQ and HowTo content can be shown directly in the search results. Plus a breadcrumbs block to guide your users.
* **[Premium] Internal linking blocks** to easily improve the structure of your content. Easily add a **table of contents block**, a **related links block**, a **subpages** block, or **siblings block**! Plus, we’ll keep adding these easy-to-add blocks to improve your site structure.
* **[Premium]** Social previews to show you how your content will be shown on Twitter and Facebook. Plus: Social Appearance Templates to guarantee a consistent look.
* **[Premium]** The Insights tool that shows you what your text focuses on. This way you can keep your article in line with your keyphrases.
* **[Premium]** Optimize your content for synonyms and related keyphrases.
* **[Premium]** Optimize your article for different word forms of your keyphrases, as the singular and plural. But also different verb forms, synonyms, and related keyphrases. This makes for more natural content!
* **[Premium]** Automatic internal linking suggestions: write your article and get automatic suggested posts to link to!
* **[Premium]** An orphaned content filter to detect posts that have no links pointing towards them!
* **[Premium]** SEO workouts to make working on your site as easy as ABC. These SEO workflows will get your site into shape in no time!

#### KEEP YOUR SITE IN PERFECT SHAPE

Whether you are an online entrepreneur, blogger or content creator, a developer, a (WordPress) SEO expert or a business owner, Yoast SEO helps you keep your website in perfect shape by:

* Tuning the engine of your website, so you can work on creating great content!
* Giving you **cornerstone content** and **internal linking** features to help you optimize your site structure in a breeze.
* Translating your content to **structured data** where possible, to help search engines understand your website.
* Helping you manage your team: with our **SEO roles** you can give colleagues access to specific sections of the Yoast SEO plugin.
* **[Premium] Automatically creating redirects** when URLs change or when pages are deleted, and providing tools to manage or create redirects.
* **[Premium]** Showing you **social previews** to manage the way your page is shared on social networks like Facebook and Twitter.

#### TRUST THE EXPERTS

Yoast is powered by a team of expert developers, testers, software architects, and SEO consultants. They work constantly to stay at the cutting edge of WordPress SEO, and to improve the plugin with every release.

Yoast SEO is the **only WordPress SEO plugin made by world-renowned SEO experts**.

### GET PREMIUM SUPPORT

The Yoast team offers regular support on the WordPress.org forums. But we hope you understand that we prioritize our Premium customers. This one-on-one email support is available to people who have purchased Yoast SEO Premium.

Did you know that [Yoast SEO Premium](https://yoa.st/1v8) contains a lot of extra features:

* A **redirect manager** that prevents “404: page not found” errors
* Optimize without worrying about over-optimization with **intelligent word form recognition** available in multiple languages.
* **Internal linking blocks** to structure your site easily.
* **Internal linking suggestions** while you’re writing.
* Preview your content to see what it will look like in the search results and when shared on social media using the **Google preview** and **social preview**.
* **Cornerstone content checks** that point search engines to your most important pages.
* Connect Yoast SEO to Zapier to easily **create zaps that instantly share your published posts** with 2000+ destinations like Twitter, Facebook, and much more.

If you are serious about your WordPress SEO, install the [Yoast SEO Premium plugin](https://yoa.st/1v8)! **Costs a little, saves a lot of time!**

#### OUR EXTENSIONS TO FURTHER IMPROVE YOUR WORDPRESS SEO
Check out these SEO add-ons by Yoast:

* **[Yoast Local SEO](https://yoa.st/1uu)** optimizes your website for a local audience.
* **[Yoast Video SEO](https://yoa.st/1uw)** ensures that Google understands what your video is about, increasing the chances of ranking in the video results.
* **[Yoast News SEO](https://yoa.st/1uv)** for news websites that want to improve their visibility and performance in Google News.
* **[WooCommerce SEO](https://yoa.st/3rh)** for all online shops that want to perform better in the search results and social media.

These extensions work fine with the free version of Yoast SEO. Of course, the premium extensions also include 24/7 support.

Oh, don't forget: our **[Yoast Academy](https://yoa.st/3ri)** is for all entrepreneurs, bloggers, and anyone who wants to learn more about optimizing websites, improving your WordPress SEO, and if you want to take your content to the next level!

### INTEGRATIONS

Yoast SEO integrates seamlessly into a range of themes and plugins. We work particularly well with:

* The [WordPress block editor](https://wordpress.org/support/article/wordpress-editor/) (or ‘Gutenberg’ editor).
* The official [AMP](https://wordpress.org/plugins/amp/) plugin, which changes your templates to use the ‘AMP’ HTML format.
* Google’s [Web Stories](https://wordpress.org/plugins/web-stories/) plugin, which helps you to create ‘[web stories](https://amp.dev/about/stories/)’.
* The [Advanced Custom Fields](https://wordpress.org/plugins/advanced-custom-fields/) plugin, when you also activate the [ACF Content Analysis for Yoast SEO](https://wordpress.org/plugins/acf-content-analysis-for-yoast-seo/) plugin.
* The [Elementor](https://wordpress.org/plugins/elementor/) website builder.
* [Zapier](https://zapier.com/apps/yoast-seo/integrations), which helps you automate your publishing flow.
* [Algolia](https://wordpress.org/plugins/wp-search-with-algolia/) integration to improve the quality of your site search.

### BUG REPORTS

Do you want to report a bug for Yoast SEO? Best to do so in the WordPress SEO [repository on GitHub](https://github.com/Yoast/wordpress-seo). Please note that GitHub is not a support forum and issues will be closed if they don’t meet the bug requirements.

### READ MORE

Want more information on search engine optimization and Yoast SEO? Have a look at:

* The [Yoast SEO Plugin](https://yoa.st/1v8) official homepage.
* The [Yoast SEO Help center](https://yoa.st/1va).
* [WordPress SEO - The definitive Guide by Yoast](https://yoa.st/1v6).
* Other [WordPress Plugins](https://yoa.st/1v9) by Team Yoast.
* Also follow Yoast on [Facebook](https://facebook.com/yoast), [Instagram](https://www.instagram.com/yoast/) & [Twitter](https://twitter.com/yoast).

== Installation ==
Starting with Yoast SEO consists of just two steps: installing and setting up the plugin. Yoast SEO is designed to work with your site’s specific needs, so don’t forget to go through the Yoast SEO configuration workout as explained in the ‘after activation’ step!

### INSTALL YOAST SEO FROM WITHIN WORDPRESS

1. Visit the plugins page within your dashboard and select ‘Add New’;
1. Search for ‘Yoast SEO’;
1. Activate Yoast SEO from your Plugins page;
1. Go to ‘after activation’ below.

### INSTALL YOAST SEO MANUALLY

1. Upload the ‘wordpress-seo’ folder to the /wp-content/plugins/ directory;
1. Activate the Yoast SEO plugin through the ‘Plugins’ menu in WordPress;
1. Go to ‘after activation’ below.

### AFTER ACTIVATION

1. You should see (a notice to start) the Yoast SEO configuration workout;
1. Go through the configuration workout and set up the plugin for your site;
1. You’re done!

== Frequently Asked Questions ==

= How do the XML Sitemaps in the Yoast SEO plugin work? =

Having an XML sitemap can be beneficial for SEO, as Google can retrieve essential pages of a website very fast, even if the internal linking of a site isn’t flawless.
The sitemap index and individual sitemaps are updated automatically as you add or remove content and will include the post types you want search engines to index. Post Types marked as noindex will not appear in the sitemap. [Learn more about XML Sitemaps](https://yoa.st/3qt).

= How can I add my website to Google Search Console? =

It is straightforward to add your website to Google Search Console.
1. Create a Google Search Console account and login into your account.
2. Click ‘Add a property’ under the search drop-down.
3. Enter your website URL in the box and click ‘Continue’.
4. Click the arrow next to ‘HTML tag’ to expand the option.
5. Copy the meta tag.
6. Log in to your WordPress website.
7. Click on ‘SEO’ in the dashboard.
8. Click on ‘General’.
9. Click on the ‘Webmaster Tools’ tab.
10. Paste the code in the Google field and click ‘Save Changes’.
11. Go back to Google Search Console and click ‘Verify’.

If you want more details steps, please visit [our article on our help center](https://yoa.st/3qu).

= How do I implement Yoast SEO breadcrumbs? =

The steps below are a temporary solution as manual edits made to theme files may be overwritten with future theme updates. Please contact the theme developer for a permanent solution. We’ve written an article about the [importance of breadcrumbs for SEO](https://yoa.st/3qv).

To implement the [breadcrumbs](https://yoa.st/3qw) function in Yoast SEO, you will have to edit your theme. We recommend that prior to any editing of the theme files, a backup is taken. Your host provider can help you take a backup.
Copy the following code into your theme where you want the breadcrumbs to be. If you are not sure, you will need to experiment with placement:

<code>
<?php
if ( function_exists( 'yoast_breadcrumb' ) ) {
    yoast_breadcrumb( '<p id="breadcrumbs">','</p>' );
}
?>
</code>

Common places where you could place your breadcrumbs are inside your `single.php` and/or `page.php` file just above the page’s title. Another option that makes it really easy in some themes is by just pasting the code in `header.php` at the very end.

In most non-WooTheme themes, this code snippet should not be added to your `functions.php` file.
Alternatively, you can manually add the breadcrumb shortcode to individual posts or pages: `[wpseo_breadcrumb]`

If you need more details or a step by step guide, read our [Implementation guide for Yoast SEO breadcrumbs](https://yoa.st/3qx).

= How do I noindex URLS? =

Yoast SEO provides multiple options for setting a URL or group of URLs to noindex. [Read more about how to do this in this guide](https://yoa.st/3qy/).

= Google shows the wrong description, how do I fix this? =

If you’ve crafted nice meta descriptions for your blog posts, nothing is more annoying than Google showing another description for your site completely in the search result snippet.

Possible causes could be:
1. wrong description in code
2. Google cache is outdated
3. Search term manipulation
4. Google ignored the meta description

You can [read more here on how to solve the issue with the wrong description](https://yoa.st/3qz).

= How often is Yoast SEO updated? =

Yoast SEO is updated every two weeks. If you want to know why, please read [this post on why we release every two weeks](https://yoa.st/3q-)!

= How do I get support? =

As our free plugin is used by millions of people worldwide, we cannot offer you all one on one support. If you have trouble with the Yoast SEO for WordPress plugin, you can get help on the support forums here at [wordpress.org](https://wordpress.org/support/plugin/wordpress-seo/) or by checking out our help center at [yoast.com/help/](https://yoa.st/3r1).

The plugins you buy at Yoast are called ‘premium plugins’ (even if Premium isn’t in its name) and include a complete year of free updates and premium support. This means you can contact our support team if you have any questions about that plugin.

[Read more on how to get support](https://yoa.st/3r2)

= I have a different question than listed here =

Your question has most likely been answered on our help center: [yoast.com/help/](https://yoa.st/1va).

== Screenshots ==

1. The Yoast SEO plugin general meta box. You'll see this on edit post pages, for posts, pages and custom post types.
2. Example of the SEO analysis functionality.
3. Example of the readability analysis functionality.
4. Overview of site-wide SEO problems and possible improvements.
5. Control over which features you want to use.
6. Easily import SEO data from other SEO plugins like All In One SEO pack, HeadSpace2 SEO and wpSEO.de.

== Changelog ==

<<<<<<< HEAD
= 18.6 =
Release Date: April 19th, 2022

Enhancements:

* Adds a disabled Wincher integration toggle to the Network admin/Multisite `integrations` tab.

Bugfixes:

* Fixes a bug where a version mismatch caused broken styling in WooCommerce select fields when linking products.
* Fixes a bug where keyphrases could show up multiple times in Wincher table.
* Fixes a bug where the Wincher connection flow would fail on certain installations.
* Fixes a bug where the Wincher integration could throw a fatal error on PHP 8.0+.
=======
= 18.5.1 =
Release Date: April 5th, 2022

Bugfixes:

* Fixes a bug where a fatal error would occur on the site health page if WordFence was installed and active.
>>>>>>> ad5314f6

= 18.5 =
Release Date: April 5th, 2022

Say hi to Yoast SEO 18.5! You'll find a number of fixes and enhancements. We've also included more improvements to the rebuild of the AIOSEO importer we introduced a few weeks ago. Happy updating! Read more about what's new in Yoast SEO 18.5 in [our release post in English](https://yoa.st/release-5-4-22) or [our release post in Spanish](https://yoa.st/release-5-4-22-spanish)!

Enhancements:

* Adds a preliminary validation of All-in-One SEO data before importing it into Yoast SEO.

Bugfixes:

* Fixes a bug where the URL preview inside the snippet editor would not consistently reflect the permalink in the Block editor.
* Fixes a bug where the Customize URL would be incorrectly escaped in our health checks. Props to [BronsonQuick](https://github.com/BronsonQuick).
* Fixes a bug where in certain edge cases a database error would show during clean-up of All-in-One SEO data.
* Fixes a bug where reusable block content would not be updated in our analysis when changed in the editor.
* Fixes a bug where an error about incorrect values in the indexables table would be displayed on certain database setups. Props to [junaidbhura](https://github.com/junaidbhura).
* Fixes a bug where a fatal error would be displayed in the Search Appearance options when using WordPress version 5.8.3 and below with themes without title-tag support.
* Fixes a bug where sitemap locations would change once the number of entries exceeded that of the first page.
* Fixes a bug where Yoast modals would close after opening after editing content in Elementor.

Other:

* Sets the minimum required WordPress version to 5.8.

= Earlier versions =
For the changelog of earlier versions, please refer to [the changelog on yoast.com](https://yoa.st/yoast-seo-changelog).<|MERGE_RESOLUTION|>--- conflicted
+++ resolved
@@ -236,7 +236,6 @@
 
 == Changelog ==
 
-<<<<<<< HEAD
 = 18.6 =
 Release Date: April 19th, 2022
 
@@ -250,14 +249,13 @@
 * Fixes a bug where keyphrases could show up multiple times in Wincher table.
 * Fixes a bug where the Wincher connection flow would fail on certain installations.
 * Fixes a bug where the Wincher integration could throw a fatal error on PHP 8.0+.
-=======
+
 = 18.5.1 =
 Release Date: April 5th, 2022
 
 Bugfixes:
 
 * Fixes a bug where a fatal error would occur on the site health page if WordFence was installed and active.
->>>>>>> ad5314f6
 
 = 18.5 =
 Release Date: April 5th, 2022
