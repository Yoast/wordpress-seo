=== Yoast SEO ===
Contributors: yoast, joostdevalk, tacoverdo, omarreiss, atimmer, jipmoors
Donate link: https://yoa.st/1up
License: GPLv3
License URI: http://www.gnu.org/licenses/gpl.html
Tags: SEO, XML sitemap, Google Search Console, Content analysis, Readability
Requires at least: 4.8
<<<<<<< HEAD
Tested up to: 4.9.2
=======
Tested up to: 4.9.4
>>>>>>> 8c23cd9a
Stable tag: 6.3
Requires PHP: 5.2.4

Improve your WordPress SEO: Write better content and have a fully optimized WordPress site using the Yoast SEO plugin.

== Description ==

### Yoast SEO: the #1 WordPress SEO plugin

Need an SEO plugin that helps you reach for the stars? Yoast SEO is the original WordPress SEO plugin since 2008. It is the favorite tool of millions of users, ranging from the bakery around the corner to some of the most popular sites on the planet. With Yoast SEO, you get a solid toolset that helps you aim for that number one spot in the search results. Yoast: SEO for everyone.

Yoast SEO does everything in its power to please both visitors and search engine spiders. How? Below you’ll find a small sampling of the powers of Yoast SEO:

#### Taking care of your WordPress SEO

* The most advanced XML Sitemaps functionality at the push of a button.
* Full control over site breadcrumbs: add a piece of code and you’re good to go.
* Set canonical URLs to avoid duplicate content. Never have to worry about Google penalties again.
* Title and meta description templating for better branding and consistent snippets in the search results.
* **[Premium]** Expand Yoast SEO with the News SEO, Video SEO, Local SEO and WooCommerce SEO extensions.
* **[Premium]** Need help? Yoast SEO Premium users get 1 year free access to our awesome support team.

> Note: some features are Premium. Which means you need Yoast SEO Premium to unlock those features. You can [get Yoast SEO Premium here](https://yoa.st/1v8)!

#### Write killer content with Yoast SEO

* Content & SEO analysis: Invaluable tools to write SEO-friendly texts.
* The snippet preview shows you how your post or page will look in the search results - even on mobile. Yoast SEO Premium even has social media previews!
* **[Premium]** The Insights tool shows you what your text focuses on so you can keep your article in line with your keywords.
* **[Premium]** Multiple focus keywords: Optimize your article for synonyms and related keywords.
* **[Premium]** Automatic internal linking suggestions: write your article and get automatic suggested posts to link to.

#### Keep your site in perfect shape

* Yoast SEO tunes the engine of your site so you can work on creating great content.
* Our cornerstone content and internal linking features help you optimize your site structure in a breeze.
* Integrates with Google Search Console: See how your site performs in the search engines and fix crawl errors.
* Manage SEO roles: Give your colleagues access to specific sections of the Yoast SEO plugin.
* Bulk editor: Make large-scale edits to your site.
* **[Premium]** Social previews to manage the way your page is shared on social networks like Facebook and Twitter.
* **[Premium]** Redirect manager: It keeps your site healthy by easily redirecting errors from Google Search Console, deleted pages and changed URLs.

### Premium support

The Yoast team does not always provide active support for the Yoast SEO plugin on the WordPress.org forums, as we prioritize our email support. One-on-one email support is available to people who [bought Yoast SEO Premium](https://yoa.st/1v8) only.

Note that the [Yoast SEO Premium](https://yoa.st/1v8) also has several extra features too, including the option to have multiple focus keywords, internal linking suggestions, cornerstone content checks and a redirect manager, so it is well worth your investment!

You should also check out the [Yoast Local SEO](https://yoa.st/1uu), [Yoast News SEO](https://yoa.st/1uv) and [Yoast Video SEO](https://yoa.st/1uw) extensions to Yoast SEO. They work with the free version of Yoast SEO already, and these premium extensions of course come with support too.

### Bug reports

Bug reports for Yoast SEO are [welcomed on GitHub](https://github.com/Yoast/wordpress-seo). Please note GitHub is not a support forum, and issues that aren’t properly qualified as bugs will be closed.

### Further Reading

For more info, check out the following articles:

* The [Yoast SEO Plugin](https://yoa.st/1v8) official homepage.
* The [Yoast SEO Knowledgebase](https://yoa.st/1va).
* [WordPress SEO - The definitive Guide by Yoast](https://yoa.st/1v6).
* Other [WordPress Plugins](https://yoa.st/1v9) by the same team.
* Follow Yoast on [Facebook](https://facebook.com/yoast) & [Twitter](https://twitter.com/yoast).

== Installation ==

=== From within WordPress ===

1. Visit 'Plugins > Add New'
1. Search for 'Yoast SEO'
1. Activate Yoast SEO from your Plugins page.
1. Go to "after activation" below.

=== Manually ===

1. Upload the `wordpress-seo` folder to the `/wp-content/plugins/` directory
1. Activate the Yoast SEO plugin through the 'Plugins' menu in WordPress
1. Go to "after activation" below.

=== After activation ===

1. You should see (a notice to start) the Yoast SEO configuration wizard.
1. Go through the configuration wizard and set up the plugin for your site.
1. You're done!

== Frequently Asked Questions ==

You'll find answers to many of your questions on [kb.yoast.com](https://yoa.st/1va).

== Screenshots ==

1. The Yoast SEO plugin general meta box. You'll see this on edit post pages, for posts, pages and custom post types.
2. The fully configurable XML sitemap for Yoast SEO.
3. Easily import SEO data from other SEO plugins like All In One SEO pack, HeadSpace2 SEO and wpSEO.de.
4. Example of the SEO analysis functionality.
5. Example of the readability analysis functionality.
6. The advanced section of the Yoast SEO meta box.

== Changelog ==

= 6.3.0 =
Release Date: February 13th, 2018

Bugfixes:

* Reverts the shortlink in the HTML comment back to the hard link it was before.
* Fixes a bug where the Local SEO for WooCommerce extension was not shown on the licenses page.
* Fixes a bug where the `current_user_can()` function was not called with the post ID as argument.
* Fixes a bug where the auto-generated meta descriptions were not using the new 320 characters limitation.
* Fixes a bug where specific external links were not filtered from the post_type sitemap.
* Fixes a bug where trashed posts were displayed in the bulk editor overview.
* Fixes a bug where old meta values were not deleted during import.
* Fixes a bug where only 10 posts when executing meta robots import from wpSEO.de.
* Clears the sitemap cache when the Site URL is changed.

Enhancements:

* Adds an importer for the SEO Ultimate plugin SEO data.
* Adds an importer for the SEOpressor plugin SEO data.
* Adds links to explanatory articles on the features tab.
* Adds additional explanation for entries on the features tab.
* Improves Open Graph copy for Facebook and Twitter in the Social settings to better explain what it does.
* Improves Content Analysis and Publish box copy for better translations.
* Applies design changes to the Help Center support tab for Premium.

Other:

* Removes "meta keywords" from the plugin as this has had no search result value for at least 7 years.
* Removes the "noindex subpages" feature as Google has gotten much better at paginated series, and it's now actually detrimental to use.
* Removes the "Other" tab from the Titles & Metas settings screen, as all options have been moved or removed.
* Security hardening.

= 6.2.0 =
Release Date: January 23rd, 2018

Enhancements:

* Allows more strings to be translated.
* Adds the passive voice assessment for French.
* Adds the passive voice assessment for Spanish.
* Simplifies the feedback message for the assessment that checks whether subheadings contain the keyword.

Bugfixes:

* Security hardening through stricter code checks.
* Reduces the number of times the content analysis is refreshed on page load.
* Fixes a bug where relative URLs were not counted as internal links in the internal link assessment.
* Fixes a bug where Premium users would be shown ads when following a certain path through the SEO menu.
* Fixes a bug where the method of setting the title and meta description templates for the WooCommerce shop page would not work anymore.

= Earlier versions =

For the changelog of earlier versions, please refer to the separate changelog.txt file.<|MERGE_RESOLUTION|>--- conflicted
+++ resolved
@@ -5,11 +5,7 @@
 License URI: http://www.gnu.org/licenses/gpl.html
 Tags: SEO, XML sitemap, Google Search Console, Content analysis, Readability
 Requires at least: 4.8
-<<<<<<< HEAD
-Tested up to: 4.9.2
-=======
 Tested up to: 4.9.4
->>>>>>> 8c23cd9a
 Stable tag: 6.3
 Requires PHP: 5.2.4
 
