=== Yoast SEO ===
Contributors: yoast, joostdevalk, omarreiss
Donate link: https://yoa.st/1up
License: GPLv3
License URI: http://www.gnu.org/licenses/gpl.html
Tags: SEO, XML sitemap, Content analysis, Readability, Schema
Tested up to: 5.8
Stable tag: 17.7
Requires PHP: 5.6.20

Improve your WordPress SEO: Write better content and have a fully optimized WordPress site using the Yoast SEO plugin.

== Description ==

### Yoast SEO: the #1 WordPress SEO plugin

Since 2008 Yoast SEO has helped millions of websites worldwide to **rank higher in search engines**.

Yoast’s mission is **SEO for Everyone**. Our plugin’s users range from the bakery around the corner to some of the most popular sites on the planet.

Yoast SEO Free contains everything that you need to manage your SEO, and the [Yoast SEO Premium](https://yoa.st/1v8) plugin and its extensions unlock even more tools and functionality.

#### GET AHEAD OF THE COMPETITION
To rank highly in search engines, you need to beat the competition. You need a better, faster, stronger website than the people who sell or do the same kinds of things as you.

Yoast SEO is the most-used WordPress SEO plugin, and has helped millions of people like you to get ahead, and to stay ahead.

#### TAKING CARE OF YOUR WORDPRESS SEO
Yoast SEO is packed full of features, designed to help visitors and search engines to get the most out of your website. Some of our favourites are:

* Automated technical SEO improvements, like **canonical URLs** and **meta tags**.
* Advanced **XML sitemaps**; making it easy for Google to understand your site structure.
* Title and meta description templating, for **better branding** and consistent snippets in the search results.
* An in-depth Schema.org integration that will **increase your chance of getting rich results**, by helping search engines to understand your content.
* Full control over **site breadcrumbs**, so that users and search engines always know where they are.
* **Faster loading times** for your whole website, due to an innovative way of managing data in WordPress.
* **[Premium]** E-mail support for our [Yoast SEO Premium](https://yoa.st/1v8) users.
* **[Premium]** The possibility to expand Yoast SEO with the [News SEO](https://yoa.st/1uv), [Video SEO](https://yoa.st/1uw), [Local SEO](https://yoa.st/1uu) and [WooCommerce SEO](https://yoa.st/3rh) extensions.

#### WRITE KILLER CONTENT WITH YOAST SEO
We know content is king, that's why Yoast SEO is famous for its **state-of-the-art content and SEO analysis**. Yoast SEO gives you:

* **SEO analysis**: an invaluable tool while writing SEO-friendly content with the right (focus) keyphrases in mind.
* **Readability analysis**: ensures that humans and search engines can read and understand your content.
* **Full language support** for: English, German, French, Dutch, Spanish, Italian, Russian, Indonesian, Polish, Portuguese, Arabic, Swedish, Hebrew, Hungarian, Turkish, Czech, Norwegian, Slovak and Greek.
* **A Google preview**, which shows what your listings will look like in the search results. Even on mobile devices!
* **Innovative Schema blocks** for the WordPress block editor, so that your FAQ and HowTo content can be shown directly in the search results. Plus a breadcrumbs block to guide your users.
* **[Premium] Internal linking blocks** to easily improve the structure of your content. Easily add a **table of contents block**, a **related links block**, a **subpages** block, or **siblings block**! Plus, we’ll keep adding these easy-to-add blocks to improve your site structure.
* **[Premium]** Social previews to show you how your content will be shown on Twitter and Facebook. Plus: Social Appearance Templates to guarantee a consistent look.
* **[Premium]** The Insights tool that shows you what your text focuses on. This way you can keep your article in line with your keyphrases.
* **[Premium]** Optimize your content for synonyms and related keyphrases.
* **[Premium]** Optimize your article for different word forms of your keyphrases, as the singular and plural. But also different verb forms, synonyms, and related keyphrases. This makes for more natural content!
* **[Premium]** Automatic internal linking suggestions: write your article and get automatic suggested posts to link to!
* **[Premium]** An orphaned content filter to detect posts that have no links pointing towards them!
* **[Premium]** SEO workouts to make working on your site as easy as ABC. These SEO workflows will get your site into shape in no time!

#### KEEP YOUR SITE IN PERFECT SHAPE

Whether you are an online entrepreneur, blogger or content creator, a developer, a (WordPress) SEO expert or a business owner, Yoast SEO helps you keep your website in perfect shape by:

* Tuning the engine of your website, so you can work on creating great content!
* Giving you **cornerstone content** and **internal linking** features to help you optimize your site structure in a breeze.
* Translating your content to **structured data** where possible, to help search engines understand your website.
* Helping you manage your team: with our **SEO roles** you can give colleagues access to specific sections of the Yoast SEO plugin.
* **[Premium] Automatically creating redirects** when URLs change or when pages are deleted, and providing tools to manage or create redirects.
* **[Premium]** Showing you **social previews** to manage the way your page is shared on social networks like Facebook and Twitter.

#### TRUST THE EXPERTS

Yoast is powered by a team of expert developers, testers, software architects, and SEO consultants. They work constantly to stay at the cutting edge of WordPress SEO, and to improve the plugin with every release.

Yoast SEO is the **only WordPress SEO plugin made by world-renowned SEO experts**.

### GET PREMIUM SUPPORT

The Yoast team offers regular support on the WordPress.org forums. But we hope you understand that we prioritize our Premium customers. This one-on-one email support is available to people who have purchased Yoast SEO Premium.

Did you know that [Yoast SEO Premium](https://yoa.st/1v8) contains a lot of extra features:

* A **redirect manager** that prevents “404: page not found” errors
* Optimize without worrying about over-optimization with **intelligent word form recognition** available in multiple languages.
* **Internal linking blocks** to structure your site easily.
* **Internal linking suggestions** while you’re writing.
* Preview your content to see what it will look like in the search results and when shared on social media using the **Google preview** and **social preview**.
* **Cornerstone content checks** that point search engines to your most important pages.
* Connect Yoast SEO to Zapier to easily **create zaps that instantly share your published posts** with 2000+ destinations like Twitter, Facebook, and much more.

If you are serious about your WordPress SEO, install the [Yoast SEO Premium plugin](https://yoa.st/1v8)! **Costs a little, saves a lot of time!**

#### OUR EXTENSIONS TO FURTHER IMPROVE YOUR WORDPRESS SEO
Check out these SEO add-ons by Yoast:

* **[Yoast Local SEO](https://yoa.st/1uu)** optimizes your website for a local audience.
* **[Yoast Video SEO](https://yoa.st/1uw)** ensures that Google understands what your video is about, increasing the chances of ranking in the video results.
* **[Yoast News SEO](https://yoa.st/1uv)** for news websites that want to improve their visibility and performance in Google News.
* **[WooCommerce SEO](https://yoa.st/3rh)** for all online shops that want to perform better in the search results and social media.

These extensions work fine with the free version of Yoast SEO. Of course, the premium extensions also include 24/7 support.

Oh, don't forget: our **[Yoast Academy](https://yoa.st/3ri)** is for all entrepreneurs, bloggers, and anyone who wants to learn more about optimizing websites, improving your WordPress SEO, and if you want to take your content to the next level!

### INTEGRATIONS

Yoast SEO integrates seamlessly into a range of themes and plugins. We work particularly well with:

* The [WordPress block editor](https://wordpress.org/support/article/wordpress-editor/) (or ‘Gutenberg’ editor).
* The official [AMP](https://wordpress.org/plugins/amp/) plugin, which changes your templates to use the ‘AMP’ HTML format.
* Google’s [Web Stories](https://wordpress.org/plugins/web-stories/) plugin, which helps you to create ‘[web stories](https://amp.dev/about/stories/)’.
* The [Advanced Custom Fields](https://wordpress.org/plugins/advanced-custom-fields/) plugin, when you also activate the [ACF Content Analysis for Yoast SEO](https://wordpress.org/plugins/acf-content-analysis-for-yoast-seo/) plugin.
* The [Elementor](https://wordpress.org/plugins/elementor/) website builder.
* [Zapier](https://zapier.com/apps/yoast-seo/integrations), which helps you automate your publishing flow.
* [Algolia](https://wordpress.org/plugins/wp-search-with-algolia/) integration to improve the quality of your site search.

### BUG REPORTS

Do you want to report a bug for Yoast SEO? Best to do so in the WordPress SEO [repository on GitHub](https://github.com/Yoast/wordpress-seo). Please note that GitHub is not a support forum and issues will be closed if they don’t meet the bug requirements.

### READ MORE

Want more information on search engine optimization and Yoast SEO? Have a look at:

* The [Yoast SEO Plugin](https://yoa.st/1v8) official homepage.
* The [Yoast SEO Help center](https://yoa.st/1va).
* [WordPress SEO - The definitive Guide by Yoast](https://yoa.st/1v6).
* Other [WordPress Plugins](https://yoa.st/1v9) by Team Yoast.
* Also follow Yoast on [Facebook](https://facebook.com/yoast), [Instagram](https://www.instagram.com/yoast/) & [Twitter](https://twitter.com/yoast).

== Installation ==
Starting with Yoast SEO consists of just two steps: installing and setting up the plugin. Yoast SEO is designed to work with your site’s specific needs, so don’t forget to go through the Yoast SEO configuration wizard as explained in the ‘after activation’ step!

### INSTALL YOAST SEO FROM WITHIN WORDPRESS

1. Visit the plugins page within your dashboard and select ‘Add New’;
1. Search for ‘Yoast SEO’;
1. Activate Yoast SEO from your Plugins page;
1. Go to ‘after activation’ below.

### INSTALL YOAST SEO MANUALLY

1. Upload the ‘wordpress-seo’ folder to the /wp-content/plugins/ directory;
1. Activate the Yoast SEO plugin through the ‘Plugins’ menu in WordPress;
1. Go to ‘after activation’ below.

### AFTER ACTIVATION

1. You should see (a notice to start) the Yoast SEO configuration wizard;
1. Go through the configuration wizard and set up the plugin for your site;
1. You’re done!

== Frequently Asked Questions ==

= How do the XML Sitemaps in the Yoast SEO plugin work? =

Having an XML sitemap can be beneficial for SEO, as Google can retrieve essential pages of a website very fast, even if the internal linking of a site isn’t flawless.
The sitemap index and individual sitemaps are updated automatically as you add or remove content and will include the post types you want search engines to index. Post Types marked as noindex will not appear in the sitemap. [Learn more about XML Sitemaps](https://yoa.st/3qt).

= How can I add my website to Google Search Console? =

It is straightforward to add your website to Google Search Console.
1. Create a Google Search Console account and login into your account.
2. Click ‘Add a property’ under the search drop-down.
3. Enter your website URL in the box and click ‘Continue’.
4. Click the arrow next to ‘HTML tag’ to expand the option.
5. Copy the meta tag.
6. Log in to your WordPress website.
7. Click on ‘SEO’ in the dashboard.
8. Click on ‘General’.
9. Click on the ‘Webmaster Tools’ tab.
10. Paste the code in the Google field and click ‘Save Changes’.
11. Go back to Google Search Console and click ‘Verify’.

If you want more details steps, please visit [our article on our help center](https://yoa.st/3qu).

= How do I implement Yoast SEO breadcrumbs? =

The steps below are a temporary solution as manual edits made to theme files may be overwritten with future theme updates. Please contact the theme developer for a permanent solution. We’ve written an article about the [importance of breadcrumbs for SEO](https://yoa.st/3qv).

To implement the [breadcrumbs](https://yoa.st/3qw) function in Yoast SEO, you will have to edit your theme. We recommend that prior to any editing of the theme files, a backup is taken. Your host provider can help you take a backup.
Copy the following code into your theme where you want the breadcrumbs to be. If you are not sure, you will need to experiment with placement:

<code>
<?php
if ( function_exists( 'yoast_breadcrumb' ) ) {
    yoast_breadcrumb( '<p id="breadcrumbs">','</p>' );
}
?>
</code>

Common places where you could place your breadcrumbs are inside your `single.php` and/or `page.php` file just above the page’s title. Another option that makes it really easy in some themes is by just pasting the code in `header.php` at the very end.

In most non-WooTheme themes, this code snippet should not be added to your `functions.php` file.
Alternatively, you can manually add the breadcrumb shortcode to individual posts or pages: `[wpseo_breadcrumb]`

If you need more details or a step by step guide, read our [Implementation guide for Yoast SEO breadcrumbs](https://yoa.st/3qx).

= How do I noindex URLS? =

Yoast SEO provides multiple options for setting a URL or group of URLs to noindex. [Read more about how to do this in this guide](https://yoa.st/3qy/).

= Google shows the wrong description, how do I fix this? =

If you’ve crafted nice meta descriptions for your blog posts, nothing is more annoying than Google showing another description for your site completely in the search result snippet.

Possible causes could be:
1. wrong description in code
2. Google cache is outdated
3. Search term manipulation
4. Google ignored the meta description

You can [read more here on how to solve the issue with the wrong description](https://yoa.st/3qz).

= How often is Yoast SEO updated? =

Yoast SEO is updated every two weeks. If you want to know why, please read [this post on why we release every two weeks](https://yoa.st/3q-)!

= How do I get support? =

As our free plugin is used by millions of people worldwide, we cannot offer you all one on one support. If you have trouble with the Yoast SEO for WordPress plugin, you can get help on the support forums here at [wordpress.org](https://wordpress.org/support/plugin/wordpress-seo/) or by checking out our help center at [yoast.com/help/](https://yoa.st/3r1).

The plugins you buy at Yoast are called ‘premium plugins’ (even if Premium isn’t in its name) and include a complete year of free updates and premium support. This means you can contact our support team if you have any questions about that plugin.

[Read more on how to get support](https://yoa.st/3r2)

= I have a different question than listed here =

Your question has most likely been answered on our help center: [yoast.com/help/](https://yoa.st/1va).

== Screenshots ==

1. The Yoast SEO plugin general meta box. You'll see this on edit post pages, for posts, pages and custom post types.
2. Example of the SEO analysis functionality.
3. Example of the readability analysis functionality.
4. Overview of site-wide SEO problems and possible improvements.
5. Control over which features you want to use.
6. Easily import SEO data from other SEO plugins like All In One SEO pack, HeadSpace2 SEO and wpSEO.de.

== Changelog ==

<<<<<<< HEAD
= 17.8 =
Release Date: December 14th, 2021

Enhancements:

* Adds a new integration with Wincher for keyphrase performance tracking.
* Improves the user direction in the configuration workout.
* Adds a sleep interval to the WP CLI index command to limit server load while this command is running. Props to [roborourke](https://github.com/roborourke).

Bugfixes:

* Fixes a bug where on small screens the advanced setting's search engine follow checkbox would have a misplaced center.
* Fixes a bug where the styling of the introduction dialog in Elementor would be broken due to changes in Elementor.
* Fixes a bug where the reading time functionality for languages other than English would incorrectly output English reading speed values.
* Fixes a bug where certain text strings in the Google, Facebook and Twitter previews would not be translated.

Other:

* Fixes some styling issues in the configuration workout.
* Prevents SEO managers from changing the site description in the configuration workout.
* Requires the Configuration workout to be completed to access the Cornerstone and Orphaned Content workouts.
* Optimizes and compresses several `.png` images to reduce their size. Props to [lowwebtech](https://github.com/lowwebtech).
=======
= 17.7.1 =
Release Date: December 14th, 2021

Bugfixes:

* Fixes a bug where the notification to start configuring Yoast SEO would also been shown on existing installations.
>>>>>>> b65fefcf

= 17.7 =
Release Date: November 30th, 2021

Meet Yoast SEO 17.7! This release introduces a new configuration workout to help you set up the Yoast SEO plugin properly from the get-go. Get the basic settings right in Yoast SEO and create a solid foundation for your SEO! Read more about what's new in Yoast SEO 17.7 in [our release post in English](https://yoa.st/release-17-7) or [our release post in Spanish](https://yoa.st/release-17-7-spanish)!

Enhancements:

* Replaces the configuration wizard with a configuration workout, which makes it easier to configure Yoast SEO for your website.
* Adds a link to the archive page for the content types in the Search Appearance settings. Props to [felipelousantos](https://github.com/felipelousantos).
* Adds a few more French transition words to be recognised by the transition words assessment. Props to [Cellophile](https://github.com/Cellophile).

Bugfixes:

* Fixes a bug where non-passive Greek words ending in -ου or -είτε were previously recognized as passive. Props to [artemidaspatanews](https://github.com/artemidaspatanews).
* Fixes a bug where some post types would cause a PHP warning about custom fields.
* Fixes a bug where memory issues could occur when indexing a site with large amounts of terms assigned to many posts.

= Earlier versions =
For the changelog of earlier versions, please refer to [the changelog on yoast.com](https://yoa.st/yoast-seo-changelog).<|MERGE_RESOLUTION|>--- conflicted
+++ resolved
@@ -236,7 +236,6 @@
 
 == Changelog ==
 
-<<<<<<< HEAD
 = 17.8 =
 Release Date: December 14th, 2021
 
@@ -259,14 +258,13 @@
 * Prevents SEO managers from changing the site description in the configuration workout.
 * Requires the Configuration workout to be completed to access the Cornerstone and Orphaned Content workouts.
 * Optimizes and compresses several `.png` images to reduce their size. Props to [lowwebtech](https://github.com/lowwebtech).
-=======
+
 = 17.7.1 =
 Release Date: December 14th, 2021
 
 Bugfixes:
 
 * Fixes a bug where the notification to start configuring Yoast SEO would also been shown on existing installations.
->>>>>>> b65fefcf
 
 = 17.7 =
 Release Date: November 30th, 2021
