=== Yoast SEO ===
Contributors: yoast, joostdevalk, tdevalk
Donate link: https://yoa.st/1up
License: GPLv3
License URI: http://www.gnu.org/licenses/gpl.html
Tags: SEO, XML sitemap, Content analysis, Readability, Schema
Tested up to: 6.1
Stable tag: 19.14
Requires PHP: 5.6.20

Improve your WordPress SEO: Write better content and have a fully optimized WordPress site using the Yoast SEO plugin.

== Description ==

### Yoast SEO: the #1 WordPress SEO plugin

Since 2008 Yoast SEO has helped millions of websites worldwide to **rank higher in search engines**.

Yoast’s mission is **SEO for Everyone**. Our plugin’s users range from the bakery around the corner to some of the most popular sites on the planet.

Yoast SEO Free contains everything that you need to manage your SEO, and the [Yoast SEO Premium](https://yoa.st/1v8) plugin and its extensions unlock even more tools and functionality.

#### GET AHEAD OF THE COMPETITION
To rank highly in search engines, you need to beat the competition. You need a better, faster, stronger website than the people who sell or do the same kinds of things as you.

Yoast SEO is the most-used WordPress SEO plugin, and has helped millions of people like you to get ahead, and to stay ahead.

#### TAKING CARE OF YOUR WORDPRESS SEO
Yoast SEO is packed full of features, designed to help visitors and search engines to get the most out of your website. Some of our favourites are:

* Automated technical SEO improvements, like **canonical URLs** and **meta tags**.
* Advanced **XML sitemaps**; making it easy for Google to understand your site structure.
* Title and meta description templating, for **better branding** and consistent snippets in the search results.
* An in-depth Schema.org integration that will **increase your chance of getting rich results**, by helping search engines to understand your content.
* Full control over **site breadcrumbs**, so that users and search engines always know where they are.
* **Faster loading times** for your whole website, due to an innovative way of managing data in WordPress.
* **[Premium]** E-mail support for our [Yoast SEO Premium](https://yoa.st/1v8) users.
* **[Premium]** The possibility to expand Yoast SEO with the [News SEO](https://yoa.st/1uv), [Video SEO](https://yoa.st/1uw), [Local SEO](https://yoa.st/1uu) and [WooCommerce SEO](https://yoa.st/3rh) extensions.
* **[Premium]** **New!** Yoast SEO Premium comes with wide-ranging crawl settings that help you improve how search engines crawl your site.
* **[Premium]** **New!** Yoast SEO Premium comes with an IndexNow integration to ping search engines like Microsoft Bing whenever you publish or update content.

#### WRITE KILLER CONTENT WITH YOAST SEO
We know content is king, that's why Yoast SEO is famous for its **state-of-the-art content and SEO analysis**. Yoast SEO gives you:

* **SEO analysis**: an invaluable tool while writing SEO-friendly content with the right (focus) keyphrases in mind.
* **Readability analysis**: ensures that humans and search engines can read and understand your content.
* **Full language support** for: English, German, French, Dutch, Spanish, Italian, Russian, Indonesian, Polish, Portuguese, Arabic, Swedish, Hebrew, Hungarian, Turkish, Czech, Norwegian, Slovak and Greek.
* **A Google preview**, which shows what your listings will look like in the search results. Even on mobile devices!
* **Innovative Schema blocks** for the WordPress block editor, so that your FAQ and HowTo content can be shown directly in the search results. Plus a breadcrumbs block to guide your users.
* **[Premium] Internal linking blocks** to easily improve the structure of your content. Easily add a **table of contents block**, a **related links block**, a **subpages** block, or **siblings block**! Plus, we’ll keep adding these easy-to-add blocks to improve your site structure.
* **[Premium]** Social previews to show you how your content will be shown on Twitter and Facebook. Plus: Social Appearance Templates to guarantee a consistent look.
* **[Premium]** The Insights tool that shows you what your text focuses on. This way you can keep your article in line with your keyphrases.
* **[Premium]** Optimize your content for synonyms and related keyphrases.
* **[Premium]** Optimize your article for different word forms of your keyphrases, as the singular and plural. But also different verb forms, synonyms, and related keyphrases. This makes for more natural content!
* **[Premium]** Automatic internal linking suggestions: write your article and get automatic suggested posts to link to!
* **[Premium]** An orphaned content filter to detect posts that have no links pointing towards them!
* **[Premium]** SEO workouts to make working on your site as easy as ABC. These SEO workflows will get your site into shape in no time!
* **[Premium]** **New!** Yoast SEO Premium comes with a new word complexity feature that gives you actionable feedback on using difficult words. This feature is in beta and English only for now.
* **New!** Yoast SEO Free and Premium come with a new inclusive language analysis that helps you write inclusive content. This feature is opt-in and English-only for now.

#### KEEP YOUR SITE IN PERFECT SHAPE

Whether you are an online entrepreneur, blogger or content creator, a developer, a (WordPress) SEO expert or a business owner, Yoast SEO helps you keep your website in perfect shape by:

* Tuning the engine of your website, so you can work on creating great content!
* Giving you **cornerstone content** and **internal linking** features to help you optimize your site structure in a breeze.
* Translating your content to **structured data** where possible, to help search engines understand your website.
* Helping you manage your team: with our **SEO roles** you can give colleagues access to specific sections of the Yoast SEO plugin.
* **[Premium] Automatically creating redirects** when URLs change or when pages are deleted, and providing tools to manage or create redirects.
* **[Premium]** Showing you **social previews** to manage the way your page is shared on social networks like Facebook and Twitter.

#### TRUST THE EXPERTS

Yoast is powered by a team of expert developers, testers, software architects, and SEO consultants. They work constantly to stay at the cutting edge of WordPress SEO, and to improve the plugin with every release.

Yoast SEO is the **only WordPress SEO plugin made by world-renowned SEO experts**.

### GET PREMIUM SUPPORT

The Yoast team offers regular support on the WordPress.org forums. But we hope you understand that we prioritize our Premium customers. This one-on-one email support is available to people who have purchased Yoast SEO Premium.

Did you know that [Yoast SEO Premium](https://yoa.st/1v8) contains a lot of extra features:

* A **redirect manager** that prevents “404: page not found” errors
* Optimize without worrying about over-optimization with **intelligent word form recognition** available in multiple languages.
* **Internal linking blocks** to structure your site easily.
* **Internal linking suggestions** while you’re writing.
* Preview your content to see what it will look like in the search results and when shared on social media using the **Google preview** and **social preview**.
* **Cornerstone content checks** that point search engines to your most important pages.
* Connect Yoast SEO to Zapier to easily **create zaps that instantly share your published posts** with 2000+ destinations like Twitter, Facebook, and much more.

If you are serious about your WordPress SEO, install the [Yoast SEO Premium plugin](https://yoa.st/1v8)! **Costs a little, saves a lot of time!**

#### OUR EXTENSIONS TO FURTHER IMPROVE YOUR WORDPRESS SEO
Check out these SEO add-ons by Yoast:

* **[Yoast Local SEO](https://yoa.st/1uu)** optimizes your website for a local audience.
* **[Yoast Video SEO](https://yoa.st/1uw)** ensures that Google understands what your video is about, increasing the chances of ranking in the video results.
* **[Yoast News SEO](https://yoa.st/1uv)** for news websites that want to improve their visibility and performance in Google News.
* **[WooCommerce SEO](https://yoa.st/3rh)** for all online shops that want to perform better in the search results and social media.

These extensions work fine with the free version of Yoast SEO. Of course, the premium extensions also include 24/7 support.

Oh, don't forget: our **[Yoast Academy](https://yoa.st/3ri)** is for all entrepreneurs, bloggers, and anyone who wants to learn more about optimizing websites, improving your WordPress SEO, and if you want to take your content to the next level!

### INTEGRATIONS

Yoast SEO integrates seamlessly into a range of themes and plugins. We work particularly well with:

* The [WordPress block editor](https://wordpress.org/support/article/wordpress-editor/) (or ‘Gutenberg’ editor).
* The official [AMP](https://wordpress.org/plugins/amp/) plugin, which changes your templates to use the ‘AMP’ HTML format.
* Google’s [Web Stories](https://wordpress.org/plugins/web-stories/) plugin, which helps you to create ‘[web stories](https://amp.dev/about/stories/)’.
* The [Advanced Custom Fields](https://wordpress.org/plugins/advanced-custom-fields/) plugin, when you also activate the [ACF Content Analysis for Yoast SEO](https://wordpress.org/plugins/acf-content-analysis-for-yoast-seo/) plugin.
* The [Elementor](https://wordpress.org/plugins/elementor/) website builder.
* [Zapier](https://zapier.com/apps/yoast-seo/integrations), which helps you automate your publishing flow.
* [Algolia](https://wordpress.org/plugins/wp-search-with-algolia/) integration to improve the quality of your site search.
* [WordProof](https://wordproof.com/), which helps you prove ownership by adding timestamps.

### BUG REPORTS

Do you want to report a bug for Yoast SEO? Best to do so in the WordPress SEO [repository on GitHub](https://github.com/Yoast/wordpress-seo). Please note that GitHub is not a support forum and issues will be closed if they don’t meet the bug requirements.

### READ MORE

Want more information on search engine optimization and Yoast SEO? Have a look at:

* The [Yoast SEO Plugin](https://yoa.st/1v8) official homepage.
* The [Yoast SEO Help center](https://yoa.st/1va).
* [WordPress SEO - The definitive Guide by Yoast](https://yoa.st/1v6).
* Other [WordPress Plugins](https://yoa.st/1v9) by Team Yoast.
* Also follow Yoast on [Facebook](https://facebook.com/yoast), [Instagram](https://www.instagram.com/yoast/) & [Twitter](https://twitter.com/yoast).

== Installation ==
Starting with Yoast SEO consists of just two steps: installing and setting up the plugin. Yoast SEO is designed to work with your site’s specific needs, so don’t forget to go through the Yoast SEO first-time configuration as explained in the ‘after activation’ step!

### INSTALL YOAST SEO FROM WITHIN WORDPRESS

1. Visit the plugins page within your dashboard and select ‘Add New’;
1. Search for ‘Yoast SEO’;
1. Activate Yoast SEO from your Plugins page;
1. Go to ‘after activation’ below.

### INSTALL YOAST SEO MANUALLY

1. Upload the ‘wordpress-seo’ folder to the /wp-content/plugins/ directory;
1. Activate the Yoast SEO plugin through the ‘Plugins’ menu in WordPress;
1. Go to ‘after activation’ below.

### AFTER ACTIVATION

1. You should see (a notice to start) the Yoast SEO first-time configuration;
1. Go through this configuration and set up the plugin for your site;
1. You’re done!

== Frequently Asked Questions ==

= How do the XML Sitemaps in the Yoast SEO plugin work? =

Having an XML sitemap can be beneficial for SEO, as Google can retrieve essential pages of a website very fast, even if the internal linking of a site isn’t flawless.
The sitemap index and individual sitemaps are updated automatically as you add or remove content and will include the post types you want search engines to index. Post Types marked as noindex will not appear in the sitemap. [Learn more about XML Sitemaps](https://yoa.st/3qt).

= How can I add my website to Google Search Console? =

It is straightforward to add your website to Google Search Console.
1. Create a Google Search Console account and login into your account.
2. Click ‘Add a property’ under the search drop-down.
3. Enter your website URL in the box and click ‘Continue’.
4. Click the arrow next to ‘HTML tag’ to expand the option.
5. Copy the meta tag.
6. Log in to your WordPress website.
7. Click on ‘SEO’ in the dashboard.
8. Click on ‘General’.
9. Click on the ‘Webmaster Tools’ tab.
10. Paste the code in the Google field and click ‘Save Changes’.
11. Go back to Google Search Console and click ‘Verify’.

If you want more details steps, please visit [our article on our help center](https://yoa.st/3qu).

= How do I implement Yoast SEO breadcrumbs? =

The steps below are a temporary solution as manual edits made to theme files may be overwritten with future theme updates. Please contact the theme developer for a permanent solution. We’ve written an article about the [importance of breadcrumbs for SEO](https://yoa.st/3qv).

To implement the [breadcrumbs](https://yoa.st/3qw) function in Yoast SEO, you will have to edit your theme. We recommend that prior to any editing of the theme files, a backup is taken. Your host provider can help you take a backup.
Copy the following code into your theme where you want the breadcrumbs to be. If you are not sure, you will need to experiment with placement:

<code>
<?php
if ( function_exists( 'yoast_breadcrumb' ) ) {
    yoast_breadcrumb( '<p id="breadcrumbs">','</p>' );
}
?>
</code>

Common places where you could place your breadcrumbs are inside your `single.php` and/or `page.php` file just above the page’s title. Another option that makes it really easy in some themes is by just pasting the code in `header.php` at the very end.

In most non-WooTheme themes, this code snippet should not be added to your `functions.php` file.
Alternatively, you can manually add the breadcrumb shortcode to individual posts or pages: `[wpseo_breadcrumb]`

If you need more details or a step by step guide, read our [Implementation guide for Yoast SEO breadcrumbs](https://yoa.st/3qx).

= How do I noindex URLS? =

Yoast SEO provides multiple options for setting a URL or group of URLs to noindex. [Read more about how to do this in this guide](https://yoa.st/3qy/).

= Google shows the wrong description, how do I fix this? =

If you’ve crafted nice meta descriptions for your blog posts, nothing is more annoying than Google showing another description for your site completely in the search result snippet.

Possible causes could be:
1. wrong description in code
2. Google cache is outdated
3. Search term manipulation
4. Google ignored the meta description

You can [read more here on how to solve the issue with the wrong description](https://yoa.st/3qz).

= How often is Yoast SEO updated? =

Yoast SEO is updated every two weeks. If you want to know why, please read [this post on why we release every two weeks](https://yoa.st/3q-)!

= How do I get support? =

As our free plugin is used by millions of people worldwide, we cannot offer you all one on one support. If you have trouble with the Yoast SEO for WordPress plugin, you can get help on the support forums here at [wordpress.org](https://wordpress.org/support/plugin/wordpress-seo/) or by checking out our help center at [yoast.com/help/](https://yoa.st/3r1).

The plugins you buy at Yoast are called ‘premium plugins’ (even if Premium isn’t in its name) and include a complete year of free updates and premium support. This means you can contact our support team if you have any questions about that plugin.

[Read more on how to get support](https://yoa.st/3r2)

= What happens to my data if I enable usage tracking? =

[This page on yoast.com explains what data we collect to improve Yoast SEO](https://yoa.st/4w7). We only collect data when you explicitly opt in. Read more about how we handle your data in [our Privacy Policy](https://yoa.st/4w8). 

= I have a different question than listed here =

Your question has most likely been answered on our help center: [yoast.com/help/](https://yoa.st/1va).

== Screenshots ==

1. The Yoast SEO plugin general meta box. You'll see this on edit post pages, for posts, pages and custom post types.
2. Example of the SEO analysis functionality.
3. Example of the readability analysis functionality.
4. Overview of site-wide SEO problems and possible improvements.
5. Control over which features you want to use.
6. Easily import SEO data from other SEO plugins like All In One SEO pack, HeadSpace2 SEO and wpSEO.de.

== Changelog ==

= 20.0 =

Release date: January 3rd, 2023

#### Enhancements

* Avoids a deprecation notice for the Yoast sidebar panel in the block editor.
* Improves the accuracy of calculating text length in Japanese by excluding all spaces and HTML tags from the character count, and by including domain names.

#### Bugfixes

* Fixes a bug where indexable hierarchy wasn't built when the Indexable is built for the first time.

#### Other

* Displays a notification urging to upgrade Premium if the version is below 20.0, since some settings might be missing from the new user interface.
* Sets the minimum supported WordPress version to 6.0.

= 19.14 =

Release date: 2023-01-10

Yoast SEO 19.14 introduces the first round of improvements to the inclusive language analysis. We've made the analysis smarter in detecting terms in certain contexts and improved the feedback we give writers. Check it out! Find out more about what's new in Yoast SEO 19.14 in [our release post](https://yoa.st/release-10-1-23)!

#### Enhancements

* Improves the _inclusive language analysis_ by expanding the number of non-inclusive phrases recognized as well as by improving the feedback, for example by adding more inclusive alternatives or fixing inconsistencies. Specifically, this includes the following changes:
  * Adds "OCD", "normal" and "abnormal" to the terms that are targeted by the _inclusive language analysis_ in specific contexts.
  * Adds "stupid" to the terms that are always targeted by the _inclusive language analysis_.
  * Removes the term "African American Vernacular English" from the terms targeted by the  _inclusive language analysis_.  
  * Changes the terms "exotic" and "oriental" to be considered potentially non-inclusive in the _inclusive language analysis_, adds exceptions and updates their feedback.
  * Improves the categorization of the targeted terms in the _inclusive language analysis_ by splitting the `other` category into a more specific one.
  * Improves the feedback for some (potentially) non-inclusive target terms in the _inclusive language analysis_.
  * Adds more alternatives to some (potentially) non-inclusive target terms in the _inclusive language analysis_.
  * Adds terms that are only considered (potentially) non-inclusive when they are followed by certain words or a punctuation mark.
* Avoids a deprecation notice for the Yoast sidebar panel in the block editor.
* Improves the accuracy of calculating text length in Japanese by excluding all spaces and HTML tags from the character count, and by including domain names.

#### Bugfixes

* Fixes a bug where indexable hierarchy wasn't built when the Indexable is built for the first time.

#### Other

* Sets the minimum supported WordPress version to 6.0.

<<<<<<< HEAD
=======
= 19.13 =

Yoast SEO 19.13 proactively fixes an issue we found in the upcoming release of the Gutenberg editor. This release of the block editor breaks the link functionality when used in conjunction with Yoast SEO. The Yoast SEO release works around that so users can keep adding and changing links. Find out more about what's new in Yoast SEO 19.13 in [our release post](https://yoa.st/release-20-12-22)!

Release date: 2022-12-20

#### Enhancements

* Prevents an incompatibility with the upcoming Gutenberg 14.8.0.

>>>>>>> 0a162354
= Earlier versions =
For the changelog of earlier versions, please refer to [the changelog on yoast.com](https://yoa.st/yoast-seo-changelog).<|MERGE_RESOLUTION|>--- conflicted
+++ resolved
@@ -291,8 +291,6 @@
 
 * Sets the minimum supported WordPress version to 6.0.
 
-<<<<<<< HEAD
-=======
 = 19.13 =
 
 Yoast SEO 19.13 proactively fixes an issue we found in the upcoming release of the Gutenberg editor. This release of the block editor breaks the link functionality when used in conjunction with Yoast SEO. The Yoast SEO release works around that so users can keep adding and changing links. Find out more about what's new in Yoast SEO 19.13 in [our release post](https://yoa.st/release-20-12-22)!
@@ -303,6 +301,5 @@
 
 * Prevents an incompatibility with the upcoming Gutenberg 14.8.0.
 
->>>>>>> 0a162354
 = Earlier versions =
 For the changelog of earlier versions, please refer to [the changelog on yoast.com](https://yoa.st/yoast-seo-changelog).