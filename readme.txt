--- conflicted
+++ resolved
@@ -5,13 +5,8 @@
 License URI: http://www.gnu.org/licenses/gpl.html
 Tags: SEO, XML sitemap, Google Search Console, Content analysis, Readability
 Requires at least: 4.8
-<<<<<<< HEAD
-Tested up to: 4.9.6
-Stable tag: 7.8-RC6
-=======
 Tested up to: 4.9.7
 Stable tag: 7.8
->>>>>>> 89977c35
 Requires PHP: 5.2.4
 
 Improve your WordPress SEO: Write better content and have a fully optimized WordPress site using the Yoast SEO plugin.
