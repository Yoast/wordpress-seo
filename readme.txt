--- conflicted
+++ resolved
@@ -106,7 +106,6 @@
 
 == Changelog ==
 
-<<<<<<< HEAD
 = 11.0.0 =
 Release Date: April 16th, 2019
 
@@ -124,7 +123,7 @@
 * Optimizes the code to avoid unnecessary DB query to remove notifications storage when already empty. Props to [rmc47](https://github.com/rmc47).
 * Improves the breadcrumbs accessibility by adding `aria-current` to the active item.
 * Improves accessibility of the add-ons tabs in the meta box.
-=======
+
 = 10.1.3 =
 Release Date: April 4th, 2019
 
@@ -135,7 +134,6 @@
 * Fixes a bug where the `rel="publisher"` Google+ tag was being output on the frontend if that profile was provided in the past.
 * Fixes a bug where the server could experience a high load when using external object cache.
 * Fixes the bug where Yoast SEO would contact Yoast.com for license checks on specific Yoast-pages even when no Yoast addons are installed.
->>>>>>> 20382d95
 
 = 10.1.2 =
 Release Date: April 3rd, 2019
