=== Yoast SEO ===
Contributors: yoast, joostdevalk, tdevalk
Donate link: https://yoa.st/1up
License: GPLv3
License URI: http://www.gnu.org/licenses/gpl.html
Tags: SEO, XML sitemap, Content analysis, Readability, Schema
Tested up to: 6.1
Stable tag: 19.12
Requires PHP: 5.6.20

Improve your WordPress SEO: Write better content and have a fully optimized WordPress site using the Yoast SEO plugin.

== Description ==

### Yoast SEO: the #1 WordPress SEO plugin

Since 2008 Yoast SEO has helped millions of websites worldwide to **rank higher in search engines**.

Yoast’s mission is **SEO for Everyone**. Our plugin’s users range from the bakery around the corner to some of the most popular sites on the planet.

Yoast SEO Free contains everything that you need to manage your SEO, and the [Yoast SEO Premium](https://yoa.st/1v8) plugin and its extensions unlock even more tools and functionality.

#### GET AHEAD OF THE COMPETITION
To rank highly in search engines, you need to beat the competition. You need a better, faster, stronger website than the people who sell or do the same kinds of things as you.

Yoast SEO is the most-used WordPress SEO plugin, and has helped millions of people like you to get ahead, and to stay ahead.

#### TAKING CARE OF YOUR WORDPRESS SEO
Yoast SEO is packed full of features, designed to help visitors and search engines to get the most out of your website. Some of our favourites are:

* Automated technical SEO improvements, like **canonical URLs** and **meta tags**.
* Advanced **XML sitemaps**; making it easy for Google to understand your site structure.
* Title and meta description templating, for **better branding** and consistent snippets in the search results.
* An in-depth Schema.org integration that will **increase your chance of getting rich results**, by helping search engines to understand your content.
* Full control over **site breadcrumbs**, so that users and search engines always know where they are.
* **Faster loading times** for your whole website, due to an innovative way of managing data in WordPress.
* **[Premium]** E-mail support for our [Yoast SEO Premium](https://yoa.st/1v8) users.
* **[Premium]** The possibility to expand Yoast SEO with the [News SEO](https://yoa.st/1uv), [Video SEO](https://yoa.st/1uw), [Local SEO](https://yoa.st/1uu) and [WooCommerce SEO](https://yoa.st/3rh) extensions.
* **[Premium]** **New!** Yoast SEO Premium comes with wide-ranging crawl settings that help you improve how search engines crawl your site.
* **[Premium]** **New!** Yoast SEO Premium comes with an IndexNow integration to ping search engines like Microsoft Bing whenever you publish or update content.

#### WRITE KILLER CONTENT WITH YOAST SEO
We know content is king, that's why Yoast SEO is famous for its **state-of-the-art content and SEO analysis**. Yoast SEO gives you:

* **SEO analysis**: an invaluable tool while writing SEO-friendly content with the right (focus) keyphrases in mind.
* **Readability analysis**: ensures that humans and search engines can read and understand your content.
* **Full language support** for: English, German, French, Dutch, Spanish, Italian, Russian, Indonesian, Polish, Portuguese, Arabic, Swedish, Hebrew, Hungarian, Turkish, Czech, Norwegian, Slovak and Greek.
* **A Google preview**, which shows what your listings will look like in the search results. Even on mobile devices!
* **Innovative Schema blocks** for the WordPress block editor, so that your FAQ and HowTo content can be shown directly in the search results. Plus a breadcrumbs block to guide your users.
* **[Premium] Internal linking blocks** to easily improve the structure of your content. Easily add a **table of contents block**, a **related links block**, a **subpages** block, or **siblings block**! Plus, we’ll keep adding these easy-to-add blocks to improve your site structure.
* **[Premium]** Social previews to show you how your content will be shown on Twitter and Facebook. Plus: Social Appearance Templates to guarantee a consistent look.
* **[Premium]** The Insights tool that shows you what your text focuses on. This way you can keep your article in line with your keyphrases.
* **[Premium]** Optimize your content for synonyms and related keyphrases.
* **[Premium]** Optimize your article for different word forms of your keyphrases, as the singular and plural. But also different verb forms, synonyms, and related keyphrases. This makes for more natural content!
* **[Premium]** Automatic internal linking suggestions: write your article and get automatic suggested posts to link to!
* **[Premium]** An orphaned content filter to detect posts that have no links pointing towards them!
* **[Premium]** SEO workouts to make working on your site as easy as ABC. These SEO workflows will get your site into shape in no time!
* **[Premium]** **New!** Yoast SEO Premium comes with a new word complexity feature that gives you actionable feedback on using difficult words. This feature is in beta and English only for now.
* **New!** Yoast SEO Free and Premium come with a new inclusive language analysis that helps you write inclusive content. This feature is opt-in and English-only for now.

#### KEEP YOUR SITE IN PERFECT SHAPE

Whether you are an online entrepreneur, blogger or content creator, a developer, a (WordPress) SEO expert or a business owner, Yoast SEO helps you keep your website in perfect shape by:

* Tuning the engine of your website, so you can work on creating great content!
* Giving you **cornerstone content** and **internal linking** features to help you optimize your site structure in a breeze.
* Translating your content to **structured data** where possible, to help search engines understand your website.
* Helping you manage your team: with our **SEO roles** you can give colleagues access to specific sections of the Yoast SEO plugin.
* **[Premium] Automatically creating redirects** when URLs change or when pages are deleted, and providing tools to manage or create redirects.
* **[Premium]** Showing you **social previews** to manage the way your page is shared on social networks like Facebook and Twitter.

#### TRUST THE EXPERTS

Yoast is powered by a team of expert developers, testers, software architects, and SEO consultants. They work constantly to stay at the cutting edge of WordPress SEO, and to improve the plugin with every release.

Yoast SEO is the **only WordPress SEO plugin made by world-renowned SEO experts**.

### GET PREMIUM SUPPORT

The Yoast team offers regular support on the WordPress.org forums. But we hope you understand that we prioritize our Premium customers. This one-on-one email support is available to people who have purchased Yoast SEO Premium.

Did you know that [Yoast SEO Premium](https://yoa.st/1v8) contains a lot of extra features:

* A **redirect manager** that prevents “404: page not found” errors
* Optimize without worrying about over-optimization with **intelligent word form recognition** available in multiple languages.
* **Internal linking blocks** to structure your site easily.
* **Internal linking suggestions** while you’re writing.
* Preview your content to see what it will look like in the search results and when shared on social media using the **Google preview** and **social preview**.
* **Cornerstone content checks** that point search engines to your most important pages.
* Connect Yoast SEO to Zapier to easily **create zaps that instantly share your published posts** with 2000+ destinations like Twitter, Facebook, and much more.

If you are serious about your WordPress SEO, install the [Yoast SEO Premium plugin](https://yoa.st/1v8)! **Costs a little, saves a lot of time!**

#### OUR EXTENSIONS TO FURTHER IMPROVE YOUR WORDPRESS SEO
Check out these SEO add-ons by Yoast:

* **[Yoast Local SEO](https://yoa.st/1uu)** optimizes your website for a local audience.
* **[Yoast Video SEO](https://yoa.st/1uw)** ensures that Google understands what your video is about, increasing the chances of ranking in the video results.
* **[Yoast News SEO](https://yoa.st/1uv)** for news websites that want to improve their visibility and performance in Google News.
* **[WooCommerce SEO](https://yoa.st/3rh)** for all online shops that want to perform better in the search results and social media.

These extensions work fine with the free version of Yoast SEO. Of course, the premium extensions also include 24/7 support.

Oh, don't forget: our **[Yoast Academy](https://yoa.st/3ri)** is for all entrepreneurs, bloggers, and anyone who wants to learn more about optimizing websites, improving your WordPress SEO, and if you want to take your content to the next level!

### INTEGRATIONS

Yoast SEO integrates seamlessly into a range of themes and plugins. We work particularly well with:

* The [WordPress block editor](https://wordpress.org/support/article/wordpress-editor/) (or ‘Gutenberg’ editor).
* The official [AMP](https://wordpress.org/plugins/amp/) plugin, which changes your templates to use the ‘AMP’ HTML format.
* Google’s [Web Stories](https://wordpress.org/plugins/web-stories/) plugin, which helps you to create ‘[web stories](https://amp.dev/about/stories/)’.
* The [Advanced Custom Fields](https://wordpress.org/plugins/advanced-custom-fields/) plugin, when you also activate the [ACF Content Analysis for Yoast SEO](https://wordpress.org/plugins/acf-content-analysis-for-yoast-seo/) plugin.
* The [Elementor](https://wordpress.org/plugins/elementor/) website builder.
* [Zapier](https://zapier.com/apps/yoast-seo/integrations), which helps you automate your publishing flow.
* [Algolia](https://wordpress.org/plugins/wp-search-with-algolia/) integration to improve the quality of your site search.
* [WordProof](https://wordproof.com/), which helps you prove ownership by adding timestamps.

### BUG REPORTS

Do you want to report a bug for Yoast SEO? Best to do so in the WordPress SEO [repository on GitHub](https://github.com/Yoast/wordpress-seo). Please note that GitHub is not a support forum and issues will be closed if they don’t meet the bug requirements.

### READ MORE

Want more information on search engine optimization and Yoast SEO? Have a look at:

* The [Yoast SEO Plugin](https://yoa.st/1v8) official homepage.
* The [Yoast SEO Help center](https://yoa.st/1va).
* [WordPress SEO - The definitive Guide by Yoast](https://yoa.st/1v6).
* Other [WordPress Plugins](https://yoa.st/1v9) by Team Yoast.
* Also follow Yoast on [Facebook](https://facebook.com/yoast), [Instagram](https://www.instagram.com/yoast/) & [Twitter](https://twitter.com/yoast).

== Installation ==
Starting with Yoast SEO consists of just two steps: installing and setting up the plugin. Yoast SEO is designed to work with your site’s specific needs, so don’t forget to go through the Yoast SEO first-time configuration as explained in the ‘after activation’ step!

### INSTALL YOAST SEO FROM WITHIN WORDPRESS

1. Visit the plugins page within your dashboard and select ‘Add New’;
1. Search for ‘Yoast SEO’;
1. Activate Yoast SEO from your Plugins page;
1. Go to ‘after activation’ below.

### INSTALL YOAST SEO MANUALLY

1. Upload the ‘wordpress-seo’ folder to the /wp-content/plugins/ directory;
1. Activate the Yoast SEO plugin through the ‘Plugins’ menu in WordPress;
1. Go to ‘after activation’ below.

### AFTER ACTIVATION

1. You should see (a notice to start) the Yoast SEO first-time configuration;
1. Go through this configuration and set up the plugin for your site;
1. You’re done!

== Frequently Asked Questions ==

= How do the XML Sitemaps in the Yoast SEO plugin work? =

Having an XML sitemap can be beneficial for SEO, as Google can retrieve essential pages of a website very fast, even if the internal linking of a site isn’t flawless.
The sitemap index and individual sitemaps are updated automatically as you add or remove content and will include the post types you want search engines to index. Post Types marked as noindex will not appear in the sitemap. [Learn more about XML Sitemaps](https://yoa.st/3qt).

= How can I add my website to Google Search Console? =

It is straightforward to add your website to Google Search Console.
1. Create a Google Search Console account and login into your account.
2. Click ‘Add a property’ under the search drop-down.
3. Enter your website URL in the box and click ‘Continue’.
4. Click the arrow next to ‘HTML tag’ to expand the option.
5. Copy the meta tag.
6. Log in to your WordPress website.
7. Click on ‘SEO’ in the dashboard.
8. Click on ‘General’.
9. Click on the ‘Webmaster Tools’ tab.
10. Paste the code in the Google field and click ‘Save Changes’.
11. Go back to Google Search Console and click ‘Verify’.

If you want more details steps, please visit [our article on our help center](https://yoa.st/3qu).

= How do I implement Yoast SEO breadcrumbs? =

The steps below are a temporary solution as manual edits made to theme files may be overwritten with future theme updates. Please contact the theme developer for a permanent solution. We’ve written an article about the [importance of breadcrumbs for SEO](https://yoa.st/3qv).

To implement the [breadcrumbs](https://yoa.st/3qw) function in Yoast SEO, you will have to edit your theme. We recommend that prior to any editing of the theme files, a backup is taken. Your host provider can help you take a backup.
Copy the following code into your theme where you want the breadcrumbs to be. If you are not sure, you will need to experiment with placement:

<code>
<?php
if ( function_exists( 'yoast_breadcrumb' ) ) {
    yoast_breadcrumb( '<p id="breadcrumbs">','</p>' );
}
?>
</code>

Common places where you could place your breadcrumbs are inside your `single.php` and/or `page.php` file just above the page’s title. Another option that makes it really easy in some themes is by just pasting the code in `header.php` at the very end.

In most non-WooTheme themes, this code snippet should not be added to your `functions.php` file.
Alternatively, you can manually add the breadcrumb shortcode to individual posts or pages: `[wpseo_breadcrumb]`

If you need more details or a step by step guide, read our [Implementation guide for Yoast SEO breadcrumbs](https://yoa.st/3qx).

= How do I noindex URLS? =

Yoast SEO provides multiple options for setting a URL or group of URLs to noindex. [Read more about how to do this in this guide](https://yoa.st/3qy/).

= Google shows the wrong description, how do I fix this? =

If you’ve crafted nice meta descriptions for your blog posts, nothing is more annoying than Google showing another description for your site completely in the search result snippet.

Possible causes could be:
1. wrong description in code
2. Google cache is outdated
3. Search term manipulation
4. Google ignored the meta description

You can [read more here on how to solve the issue with the wrong description](https://yoa.st/3qz).

= How often is Yoast SEO updated? =

Yoast SEO is updated every two weeks. If you want to know why, please read [this post on why we release every two weeks](https://yoa.st/3q-)!

= How do I get support? =

As our free plugin is used by millions of people worldwide, we cannot offer you all one on one support. If you have trouble with the Yoast SEO for WordPress plugin, you can get help on the support forums here at [wordpress.org](https://wordpress.org/support/plugin/wordpress-seo/) or by checking out our help center at [yoast.com/help/](https://yoa.st/3r1).

The plugins you buy at Yoast are called ‘premium plugins’ (even if Premium isn’t in its name) and include a complete year of free updates and premium support. This means you can contact our support team if you have any questions about that plugin.

[Read more on how to get support](https://yoa.st/3r2)

= What happens to my data if I enable usage tracking? =

[This page on yoast.com explains what data we collect to improve Yoast SEO](https://yoa.st/4w7). We only collect data when you explicitly opt in. Read more about how we handle your data in [our Privacy Policy](https://yoa.st/4w8). 

= I have a different question than listed here =

Your question has most likely been answered on our help center: [yoast.com/help/](https://yoa.st/1va).

== Screenshots ==

1. The Yoast SEO plugin general meta box. You'll see this on edit post pages, for posts, pages and custom post types.
2. Example of the SEO analysis functionality.
3. Example of the readability analysis functionality.
4. Overview of site-wide SEO problems and possible improvements.
5. Control over which features you want to use.
6. Easily import SEO data from other SEO plugins like All In One SEO pack, HeadSpace2 SEO and wpSEO.de.

== Changelog ==

= 19.14 =

<<<<<<< HEAD
Release date: January 10th, 2022

#### Enhancements

* Avoids a deprecation notice for the Yoast sidebar panel in the block editor.
* Avoids a future incompatibility with Gutenberg rich-formatting `core/unknown` formatting style.
* Improves the accuracy of calculating text length in Japanese by excluding all spaces and HTML tags from the character count, and by including domain names.
* Improves the inclusive language analysis by expanding the number of non-inclusive phrases recognized as well as by improving the feedback, for example by adding more inclusive alternatives or fixing inconsistencies. Specifically, this includes the following changes:
=======
Release date: December 20th, 2022

#### Enhancements

* Prevents an incompatibility with the upcoming Gutenberg 14.8.0.
>>>>>>> 8f2c015c

#### Bugfixes

* Fixes a bug where indexable hierarchy wasn't built when the Indexable is built for the first time.
* Fixes a bug where the highlighting feature in the Classic editor would not work when inline HTML tags were present.

#### Other

* Sets the minimum supported WordPress version to 6.0.

= 19.13 =

Release date: December 20th, 2022

#### Enhancements

* Avoids a future incompatibility with Gutenberg rich-formatting `core/unknown` formatting style.

= Earlier versions =
For the changelog of earlier versions, please refer to [the changelog on yoast.com](https://yoa.st/yoast-seo-changelog).<|MERGE_RESOLUTION|>--- conflicted
+++ resolved
@@ -247,22 +247,13 @@
 
 = 19.14 =
 
-<<<<<<< HEAD
 Release date: January 10th, 2022
 
 #### Enhancements
 
 * Avoids a deprecation notice for the Yoast sidebar panel in the block editor.
-* Avoids a future incompatibility with Gutenberg rich-formatting `core/unknown` formatting style.
 * Improves the accuracy of calculating text length in Japanese by excluding all spaces and HTML tags from the character count, and by including domain names.
 * Improves the inclusive language analysis by expanding the number of non-inclusive phrases recognized as well as by improving the feedback, for example by adding more inclusive alternatives or fixing inconsistencies. Specifically, this includes the following changes:
-=======
-Release date: December 20th, 2022
-
-#### Enhancements
-
-* Prevents an incompatibility with the upcoming Gutenberg 14.8.0.
->>>>>>> 8f2c015c
 
 #### Bugfixes
 
@@ -279,7 +270,7 @@
 
 #### Enhancements
 
-* Avoids a future incompatibility with Gutenberg rich-formatting `core/unknown` formatting style.
+* Prevents an incompatibility with the upcoming Gutenberg 14.8.0.
 
 = Earlier versions =
 For the changelog of earlier versions, please refer to [the changelog on yoast.com](https://yoa.st/yoast-seo-changelog).