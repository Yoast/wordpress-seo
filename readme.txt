=== Yoast SEO ===
Contributors: yoast, joostdevalk, omarreiss
Donate link: https://yoa.st/1up
License: GPLv3
License URI: http://www.gnu.org/licenses/gpl.html
Tags: SEO, XML sitemap, Content analysis, Readability, Schema
Tested up to: 5.8
Stable tag: 17.1
Requires PHP: 5.6.20

Improve your WordPress SEO: Write better content and have a fully optimized WordPress site using the Yoast SEO plugin.

== Description ==

### Yoast SEO: the #1 WordPress SEO plugin

Since 2008 Yoast SEO has helped millions of websites worldwide to **rank higher in search engines**.

Yoast’s mission is **SEO for Everyone**. Our plugin’s users range from the bakery around the corner to some of the most popular sites on the planet.

Yoast SEO Free contains everything that you need to manage your SEO, and the [Yoast SEO Premium](https://yoa.st/1v8) plugin and its extensions unlock even more tools and functionality.

#### GET AHEAD OF THE COMPETITION
To rank highly in search engines, you need to beat the competition. You need a better, faster, stronger website than the people who sell or do the same kinds of things as you.

Yoast SEO is the most-used WordPress SEO plugin, and has helped millions of people like you to get ahead, and to stay ahead.

#### TAKING CARE OF YOUR WORDPRESS SEO
Yoast SEO is packed full of features, designed to help visitors and search engines to get the most out of your website. Some of our favourites are:

* Automated technical SEO improvements, like **canonical URLs** and **meta tags**.
* Advanced **XML sitemaps**; making it easy for Google to understand your site structure.
* Title and meta description templating, for **better branding** and consistent snippets in the search results.
* An in-depth Schema.org integration that will **increase your chance of getting rich results**, by helping search engines to understand your content.
* Full control over **site breadcrumbs**, so that users and search engines always know where they are.
* **Faster loading times** for your whole website, due to an innovative way of managing data in WordPress.
* **[Premium]** E-mail support for our [Yoast SEO Premium](https://yoa.st/1v8) users.
* **[Premium]** The possibility to expand Yoast SEO with the [News SEO](https://yoa.st/1uv), [Video SEO](https://yoa.st/1uw), [Local SEO](https://yoa.st/1uu) and [WooCommerce SEO](https://yoa.st/3rh) extensions.

#### WRITE KILLER CONTENT WITH YOAST SEO
We know content is king, that's why Yoast SEO is famous for its **state-of-the-art content and SEO analysis**. Yoast SEO gives you:

* **SEO analysis**: an invaluable tool while writing SEO-friendly content with the right (focus) keyphrases in mind.
* **Readability analysis**: ensures that humans and search engines can read and understand your content.
* **Full language support** for: English, German, French, Dutch, Spanish, Italian, Russian, Indonesian, Polish, Portuguese, Arabic, Swedish, Hebrew, Hungarian, Turkish, Czech, Norwegian and Slovak.
* **A Google preview**, which shows what your listings will look like in the search results. Even on mobile devices!
* **Innovative Schema blocks** for the WordPress block editor, so that your FAQ and HowTo content can be shown directly in the search results. Plus a breadcrumbs block to guide your users.
* **[Premium] Internal linking blocks** to easily improve the structure of your content. Easily add a **table of contents block**, a **related links block**, a **subpages** block, or **siblings block**! Plus, we’ll keep adding these easy-to-add blocks to improve your site structure.
* **[Premium]** Social previews to show you how your content will be shown on Twitter and Facebook. Plus: Social Appearance Templates to guarantee a consistent look.
* **[Premium]** The Insights tool that shows you what your text focuses on. This way you can keep your article in line with your keyphrases.
* **[Premium]** Optimize your content for synonyms and related keyphrases.
* **[Premium]** Optimize your article for different word forms of your keyphrases, as the singular and plural. But also different verb forms, synonyms, and related keyphrases. This makes for more natural content!
* **[Premium]** Automatic internal linking suggestions: write your article and get automatic suggested posts to link to!
* **[Premium]** An orphaned content filter to detect posts that have no links pointing towards them!
* **[Premium]** SEO workouts to make working on your site as easy as ABC. These SEO workflows will get your site into shape in no time!

#### KEEP YOUR SITE IN PERFECT SHAPE

Whether you are an online entrepreneur, blogger or content creator, a developer, a (WordPress) SEO expert or a business owner, Yoast SEO helps you keep your website in perfect shape by:

* Tuning the engine of your website, so you can work on creating great content!
* Giving you **cornerstone content** and **internal linking** features to help you optimize your site structure in a breeze.
* Translating your content to **structured data** where possible, to help search engines understand your website.
* Helping you manage your team: with our **SEO roles** you can give colleagues access to specific sections of the Yoast SEO plugin.
* **[Premium] Automatically creating redirects** when URLs change or when pages are deleted, and providing tools to manage or create redirects.
* **[Premium]** Showing you **social previews** to manage the way your page is shared on social networks like Facebook and Twitter.

#### TRUST THE EXPERTS

Yoast is powered by a team of expert developers, testers, software architects, and SEO consultants. They work constantly to stay at the cutting edge of WordPress SEO, and to improve the plugin with every release.

Yoast SEO is the **only WordPress SEO plugin made by world-renowned SEO experts**.

### GET PREMIUM SUPPORT

The Yoast team offers regular support on the WordPress.org forums. But we hope you understand that we prioritize our Premium customers. This one-on-one email support is available to people who have purchased Yoast SEO Premium.

Did you know that [Yoast SEO Premium](https://yoa.st/1v8) contains a lot of extra features:

* A **redirect manager** that prevents “404: page not found” errors
* Optimize without worrying about over-optimization with **intelligent word form recognition** available in multiple languages.
* **Internal linking blocks** to structure your site easily.
* **Internal linking suggestions** while you’re writing.
* Preview your content to see what it will look like in the search results and when shared on social media using the **Google preview** and **social preview**.
* **Cornerstone content checks** that point search engines to your most important pages.
* Connect Yoast SEO to Zapier to easily **create zaps that instantly share your published posts** with 2000+ destinations like Twitter, Facebook, and much more.

If you are serious about your WordPress SEO, install the [Yoast SEO Premium plugin](https://yoa.st/1v8)! **Costs a little, saves a lot of time!**

#### OUR EXTENSIONS TO FURTHER IMPROVE YOUR WORDPRESS SEO
Check out these SEO add-ons by Yoast:

* **[Yoast Local SEO](https://yoa.st/1uu)** optimizes your website for a local audience.
* **[Yoast Video SEO](https://yoa.st/1uw)** ensures that Google understands what your video is about, increasing the chances of ranking in the video results.
* **[Yoast News SEO](https://yoa.st/1uv)** for news websites that want to improve their visibility and performance in Google News.
* **[WooCommerce SEO](https://yoa.st/3rh)** for all online shops that want to perform better in the search results and social media.

These extensions work fine with the free version of Yoast SEO. Of course, the premium extensions also include 24/7 support.

Oh, don't forget: our **[Yoast Academy](https://yoa.st/3ri)** is for all entrepreneurs, bloggers, and anyone who wants to learn more about optimizing websites, improving your WordPress SEO, and if you want to take your content to the next level!

### INTEGRATIONS

Yoast SEO integrates seamlessly into a range of themes and plugins. We work particularly well with:

* The [WordPress block editor](https://wordpress.org/support/article/wordpress-editor/) (or ‘Gutenberg’ editor).
* The official [AMP](https://wordpress.org/plugins/amp/) plugin, which changes your templates to use the ‘AMP’ HTML format.
* Google’s [Web Stories](https://wordpress.org/plugins/web-stories/) plugin, which helps you to create ‘[web stories](https://amp.dev/about/stories/)’.
* The [Advanced Custom Fields](https://wordpress.org/plugins/advanced-custom-fields/) plugin, when you also activate the [ACF Content Analysis for Yoast SEO](https://wordpress.org/plugins/acf-content-analysis-for-yoast-seo/) plugin.
* The [Elementor](https://wordpress.org/plugins/elementor/) website builder.
* [Zapier](https://zapier.com/apps/yoast-seo/integrations), which helps you automate your publishing flow.
* [Algolia](https://wordpress.org/plugins/wp-search-with-algolia/) integration to improve the quality of your site search.

### BUG REPORTS

Do you want to report a bug for Yoast SEO? Best to do so in the WordPress SEO [repository on GitHub](https://github.com/Yoast/wordpress-seo). Please note that GitHub is not a support forum and issues will be closed if they don’t meet the bug requirements.

### READ MORE

Want more information on search engine optimization and Yoast SEO? Have a look at:

* The [Yoast SEO Plugin](https://yoa.st/1v8) official homepage.
* The [Yoast SEO Help center](https://yoa.st/1va).
* [WordPress SEO - The definitive Guide by Yoast](https://yoa.st/1v6).
* Other [WordPress Plugins](https://yoa.st/1v9) by Team Yoast.
* Also follow Yoast on [Facebook](https://facebook.com/yoast), [Instagram](https://www.instagram.com/yoast/) & [Twitter](https://twitter.com/yoast).

== Installation ==
Starting with Yoast SEO consists of just two steps: installing and setting up the plugin. Yoast SEO is designed to work with your site’s specific needs, so don’t forget to go through the Yoast SEO configuration wizard as explained in the ‘after activation’ step!

### INSTALL YOAST SEO FROM WITHIN WORDPRESS

1. Visit the plugins page within your dashboard and select ‘Add New’;
1. Search for ‘Yoast SEO’;
1. Activate Yoast SEO from your Plugins page;
1. Go to ‘after activation’ below.

### INSTALL YOAST SEO MANUALLY

1. Upload the ‘wordpress-seo’ folder to the /wp-content/plugins/ directory;
1. Activate the Yoast SEO plugin through the ‘Plugins’ menu in WordPress;
1. Go to ‘after activation’ below.

### AFTER ACTIVATION

1. You should see (a notice to start) the Yoast SEO configuration wizard;
1. Go through the configuration wizard and set up the plugin for your site;
1. You’re done!

== Frequently Asked Questions ==

= How do the XML Sitemaps in the Yoast SEO plugin work? =

Having an XML sitemap can be beneficial for SEO, as Google can retrieve essential pages of a website very fast, even if the internal linking of a site isn’t flawless.
The sitemap index and individual sitemaps are updated automatically as you add or remove content and will include the post types you want search engines to index. Post Types marked as noindex will not appear in the sitemap. [Learn more about XML Sitemaps](https://yoa.st/3qt).

= How can I add my website to Google Search Console? =

It is straightforward to add your website to Google Search Console.
1. Create a Google Search Console account and login into your account.
2. Click ‘Add a property’ under the search drop-down.
3. Enter your website URL in the box and click ‘Continue’.
4. Click the arrow next to ‘HTML tag’ to expand the option.
5. Copy the meta tag.
6. Log in to your WordPress website.
7. Click on ‘SEO’ in the dashboard.
8. Click on ‘General’.
9. Click on the ‘Webmaster Tools’ tab.
10. Paste the code in the Google field and click ‘Save Changes’.
11. Go back to Google Search Console and click ‘Verify’.

If you want more details steps, please visit [our article on our help center](https://yoa.st/3qu).

= How do I implement Yoast SEO breadcrumbs? =

The steps below are a temporary solution as manual edits made to theme files may be overwritten with future theme updates. Please contact the theme developer for a permanent solution. We’ve written an article about the [importance of breadcrumbs for SEO](https://yoa.st/3qv).

To implement the [breadcrumbs](https://yoa.st/3qw) function in Yoast SEO, you will have to edit your theme. We recommend that prior to any editing of the theme files, a backup is taken. Your host provider can help you take a backup.
Copy the following code into your theme where you want the breadcrumbs to be. If you are not sure, you will need to experiment with placement:

<code>
<?php
if ( function_exists( 'yoast_breadcrumb' ) ) {
    yoast_breadcrumb( '<p id="breadcrumbs">','</p>' );
}
?>
</code>

Common places where you could place your breadcrumbs are inside your `single.php` and/or `page.php` file just above the page’s title. Another option that makes it really easy in some themes is by just pasting the code in `header.php` at the very end.

In most non-WooTheme themes, this code snippet should not be added to your `functions.php` file.
Alternatively, you can manually add the breadcrumb shortcode to individual posts or pages: `[wpseo_breadcrumb]`

If you need more details or a step by step guide, read our [Implementation guide for Yoast SEO breadcrumbs](https://yoa.st/3qx).

= How do I noindex URLS? =

Yoast SEO provides multiple options for setting a URL or group of URLs to noindex. [Read more about how to do this in this guide](https://yoa.st/3qy/).

= Google shows the wrong description, how do I fix this? =

If you’ve crafted nice meta descriptions for your blog posts, nothing is more annoying than Google showing another description for your site completely in the search result snippet.

Possible causes could be:
1. wrong description in code
2. Google cache is outdated
3. Search term manipulation
4. Google ignored the meta description

You can [read more here on how to solve the issue with the wrong description](https://yoa.st/3qz).

= How often is Yoast SEO updated? =

Yoast SEO is updated every two weeks. If you want to know why, please read [this post on why we release every two weeks](https://yoa.st/3q-)!

= How do I get support? =

As our free plugin is used by millions of people worldwide, we cannot offer you all one on one support. If you have trouble with the Yoast SEO for WordPress plugin, you can get help on the support forums here at [wordpress.org](https://wordpress.org/support/plugin/wordpress-seo/) or by checking out our help center at [yoast.com/help/](https://yoa.st/3r1).

The plugins you buy at Yoast are called ‘premium plugins’ (even if Premium isn’t in its name) and include a complete year of free updates and premium support. This means you can contact our support team if you have any questions about that plugin.

[Read more on how to get support](https://yoa.st/3r2)

= I have a different question than listed here =

Your question has most likely been answered on our help center: [yoast.com/help/](https://yoa.st/1va).

== Screenshots ==

1. The Yoast SEO plugin general meta box. You'll see this on edit post pages, for posts, pages and custom post types.
2. Example of the SEO analysis functionality.
3. Example of the readability analysis functionality.
4. Overview of site-wide SEO problems and possible improvements.
5. Control over which features you want to use.
6. Easily import SEO data from other SEO plugins like All In One SEO pack, HeadSpace2 SEO and wpSEO.de.

== Changelog ==

= 17.2 =
Release Date: September 21st, 2021

Enhancements:

* Completes the readability analysis for Farsi by adding the transition words, sentence beginnings and passive voice assessments, and by adjusting the sentence length assessment to make it more appropriate for the Farsi language.
* Improves keyword detection for Farsi by adding more categories to the list of function words. E.g., general adjectives and adverbs category, conjunctions, and articles.
* Cleans up indexables for posts with `auto-draft` post-status, in order to speed-up your admin pages.
<<<<<<< HEAD
=======
* Adds Passive voice assessment for Farsi.
* Adds the consecutive sentences assessment for Farsi to ensure variety in a text.
* Improves the sentence length assessment for Farsi by increasing the maximum recommended sentence length to 25 words.
* Adds Transition words assessment for Farsi.

Other:

* Loads our help beacon on the workouts page.
>>>>>>> 71ef1103

= 17.1 =
Release Date: September 7th, 2021

Yoast SEO 17.1 is out today! In this release, you’ll find a couple of small changes that’ll help you write great titles that stand up to Google’s scrutiny. It also includes some behind-the-scenes improvements, including several fixes for our indexables data management. For now, please enjoy Yoast SEO and write the best possible content in the language of your choice! Read more about what’s new in Yoast SEO 17.1 in [our release post](https://yoa.st/release-17-1)!

Enhancements:

* Improves the performance of saving posts by excluding unchanged items, especially noticeable on posts with many links.
* Stops showing the SEO Optimization notification on non-production sites.
* Improves the filtering of function words in Dutch, English, Indonesian, Russian, and Spanish by including time-related words like 'minute'.
* Updates the styling of our Google preview, to reflect the updated styling of the Google search results.
* Stops warning users when they have short titles, because concise, specific titles are less likely to be altered by Google.
* Removes the `|` and `~` separator options from titles, because Google frequently replaces these in search results.

= Earlier versions =
For the changelog of earlier versions, please refer to [the changelog on yoast.com](https://yoa.st/yoast-seo-changelog).<|MERGE_RESOLUTION|>--- conflicted
+++ resolved
@@ -244,8 +244,6 @@
 * Completes the readability analysis for Farsi by adding the transition words, sentence beginnings and passive voice assessments, and by adjusting the sentence length assessment to make it more appropriate for the Farsi language.
 * Improves keyword detection for Farsi by adding more categories to the list of function words. E.g., general adjectives and adverbs category, conjunctions, and articles.
 * Cleans up indexables for posts with `auto-draft` post-status, in order to speed-up your admin pages.
-<<<<<<< HEAD
-=======
 * Adds Passive voice assessment for Farsi.
 * Adds the consecutive sentences assessment for Farsi to ensure variety in a text.
 * Improves the sentence length assessment for Farsi by increasing the maximum recommended sentence length to 25 words.
@@ -254,7 +252,6 @@
 Other:
 
 * Loads our help beacon on the workouts page.
->>>>>>> 71ef1103
 
 = 17.1 =
 Release Date: September 7th, 2021
