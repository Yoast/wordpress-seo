--- conflicted
+++ resolved
@@ -133,14 +133,10 @@
     * Fixed: Meta description 'Fix it' feedback message was not shown - props [Jrf](http://profiles.wordpress.org/jrf).
     * Mini-fix for plugin_dir_url - props [Jrf](http://profiles.wordpress.org/jrf).
     * Fixed Author Highlighting to only show authors as possible choice for Google+ Plus author as reported by [Sanoma](https://github.com/jdevalk/wordpress-seo/issues/131) - props [Jrf](http://profiles.wordpress.org/jrf).
-<<<<<<< HEAD
-    * Fixed adjacent_rel_links() for Genesis users - props [benjamin74](https://github.com/benjamin74) for reporting.
-    * Fixed some PHP warnings
-=======
     * Fixed `adjacent_rel_links()` for Genesis users - props [benjamin74](https://github.com/benjamin74) for reporting.
     * Replace jQuery .live function with .on(), as .live() has been deprecated and deleted. Props [Viktor Kostadinov](http://www.2buy1click.com/) & [Taco Verdonschot](http://yoast.com/about-us/taco-verdonschot/).
     * Fix how breadcrumbs deal with taxonomy orders. Props [Gaya Kessler](http://www.gayadesign.com/).
->>>>>>> f2f5ecd3
+    * Fixed some PHP warnings
 
 * Enhancements
     * Added `wpseo_pre_analysis_post_content` filter. This allows plugins to add content to the content that is analyzed by the page analysis functionality.
