--- conflicted
+++ resolved
@@ -208,7 +208,6 @@
 
 == Changelog ==
 
-<<<<<<< HEAD
 == 14.9 =
 Release Date: September 1st, 2020
 
@@ -217,7 +216,7 @@
 * Fixes a bug where a JavaScript console warning was thrown on category edit pages.
 * Fixes a bug where the page number was not shown in the breadcrumb for paginated series.
 * Fixes a bug where the `robots.txt` and `.htaccess` file editor would not work due to `get_home_path()` not being a writable path. Props to [druesome](https://github.com/druesome).
-* Fixes a bug where port numbers in the indexable permalinks were missing (when applicable). 
+* Fixes a bug where port numbers in the indexable permalinks were missing (when applicable).
 * Fixes a bug where the indexables table would contain incorrect permalinks for posts if the term slug had been changed and the post permalink contains the term slug.
 * Fixes a bug where the indexables table would contain incorrect permalinks for pages if the slug of the parent page had been changed.
 * Fixes a bug where a warning would occur when a query was unsuccessful while indexing post type archives. Props to [Sekiphp](https://github.com/Sekiphp).
@@ -237,14 +236,13 @@
 
 * Adds the weekly cron schedule to the `cron_schedules` filter to prevent overwriting the one WordPress adds. Props to [peter-webbird](https://github.com/peter-webbird).
 * Merges the googlebot and bingbot meta tag values into the robots meta tag value and deprecates the Googlebot_Presenter and Bingbot_Presenter.
-=======
+
 = 14.8.1 =
 Release Date: August 25th, 2020
 
 Bugfixes:
 
 * Fixes a bug in WordPress itself where script concatenation was causing JavaScript errors, which in turn led to Yoast SEO malfunctioning. This bug was introduced in WordPress 5.5. We’re fixing it by disabling script concatenation entirely.
->>>>>>> bc0e5841
 
 = 14.8 =
 Release Date: August 18th, 2020
