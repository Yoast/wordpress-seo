--- conflicted
+++ resolved
@@ -241,10 +241,10 @@
 
 == Changelog ==
 
-<<<<<<< HEAD
 = 19.7 =
 Release Date: September 6th, 2022
-=======
+
+
 = 19.6.1 =
 Release Date: August 30th, 2022
 
@@ -256,71 +256,3 @@
 Bugfixes:
 
 * Remove Premium code regarding the Frontend Inspector and the additional focus keyphrases
-
-= 19.6 =
-Release Date: August 23rd, 2022
->>>>>>> 8519e652
-
-
-
-Enhancements:
-
-* Adds an Insights tab to the editors which contains the Flesch reading ease score and feedback, (estimated) reading time, and word count. Since the Flesch reading ease score has been moved to the insights tab, it is removed from the readability analysis.
-* Adds canonical HTTP headers from RSS feeds to their parent URLs (for instance your homepage, or specific categories or tags), so the feeds themselves don't show up in search results.
-* Adds support for indexed terms in sitemap for taxonomies who have a default `noindex` option. It needs to be enabled using the `wpseo_sitemap_exclude_taxonomy` filter. Props to @mpskovvang.
-* Adds the site logo and name as default values in the first time configuration and search appearance.
-* Allows marking inside of Classic editor blocks in the Block/Gutenberg editor.
-* Changes the `@id` of the main Schema `WebPage` node to be just the permalink for the current page, for interoperability with other plugins.
-* Changes the logic of the Schema generation to prefer featured image and in-content images instead of OpenGraph and Twitter images.
-* Changes the order in which Schema nodes are output from `Organization / Person > WebSite > WebPage > Article` to `Article > WebPage > WebSite > Organization / Person`. This fixes validation issues for the Schema validator and puts the most important Schema content first.
-* Fixes an issue in the default editor where image elements would lead to repeated requests for that image source while editing content.
-* Improves handling of fatal errors in the front-end by preventing Yoast SEO to run in the login page, allowing users to access their dashboard.
-* Improves Schema for archive pages by using the featured image of the first post as `primaryImageOfPage` and by removing `potentialAction`.
-* Improves Schema for attachment pages by setting the proper `primaryImage` attribute.
-* Improves sentence recognition for German by disregarding ordinal numbers as potential sentence boundaries.
-* Introduces a new filter `wpseo_sitemap_post_type_first_links` that can be used to add
-* Makes sure the `link` tag in the RSS feeds' `channel` section links to the most specific URL possible (for instance the category or tag the RSS feed is for) instead of the homepage.
-* Makes sure the title separator chosen in Yoast SEO is used for RSS feed titles too.
-* Removes the date from the meta description for WooCommerce products.
-* Uses the site logo set in the customizer as the logo in our Schema `Organization` output when a site has not set a logo in the Yoast SEO settings.
-
-Bugfixes:
-
-* Fixes a bug in the Classic Editor where clicking on the SEO link inside of the publish box would not always scroll the SEO analysis into view.
-* Fixes a bug where an emoji in our replacement variable editors would not be entirely removed when the backspace/delete button is hit.
-* Fixes a bug where notices would show an abnormally large heading in Yoast SEO Premium page.
-* Fixes a bug where text which includes the non-breaking space character (`&nbsp;`) is not highlighted correctly.
-* Fixes a bug where the Algolia integration could not be controlled at network level.
-* Fixes a bug where the desktop preview would show a truncated title, while the title length progress bar and title width assessment would indicate that the title length was still within the limits.
-* Fixes a bug where the focus keyphrase in the Wincher integration table on posts and terms would not be marked with an asterisk.
-* Minor security improvement
-* Security hardening
-* Use the new WordPress `wp_filesize` function.
-
-Other:
-
-* Adds a \"Search engines discouraged\" notification in the Yoast SEO dashboard when the \"Discourage search engines from indexing this site\" WordPress setting is turned on.
-* Changes Yoast SEO Premium sidebar ad to be the same styling as the one on yoast.com.
-* Exclude empty custom post type sitemaps from `sitemap_index.xml`.
-* Hides the \"Save changes\" button in the \"Integrations\" tab in the \"Yoast SEO  > General\" page.
-* Improves compatibility with PHP 8.2
-* Removes the Ryte integration and deprecates all the relevant classes. More information about this can be found at yoa.st/ryte-deprecation.
-
-= 19.6 =
-Release Date: August 23rd, 2022
-
-Yoast SEO 19.6 is out today! In this release, we’ve rolled out some general enhancements. In addition, we’ve improved the performance of Yoast SEO on bigger, more complex sites. Read more about what's new in Yoast SEO 19.6 in [our release post in English](https://yoa.st/release-23-8-22) or [our release post in Spanish](https://yoa.st/release-23-8-22-spanish)!
-
-Bugfixes:
-
-* Fixes a bug in the Classic Editor where clicking on the SEO link inside the publish box would not always scroll the SEO analysis into view.
-* Fixes a bug where an emoji in our replacement variable editors would not be entirely removed when the backspace/delete button is hit.
-* Fixes a bug where a redirect to our installation success page could happen on admin AJAX calls.
-
-Other:
-
-* Adds a "Search engines discouraged" notification in the Yoast SEO dashboard when the "Discourage search engines from indexing this site" WordPress setting is turned on.
-* Removes the Ryte integration and deprecates all the relevant classes. More information about this can be found at [yoa.st/ryte-deprecation](https://yoa.st/ryte-deprecation).
-
-= Earlier versions =
-For the changelog of earlier versions, please refer to [the changelog on yoast.com](https://yoa.st/yoast-seo-changelog).