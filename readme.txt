--- conflicted
+++ resolved
@@ -6,11 +6,7 @@
 Tags: SEO, XML sitemap, Google Search Console, Content analysis, Readability
 Requires at least: 4.8
 Tested up to: 4.9.7
-<<<<<<< HEAD
-Stable tag: 7.9-RC4
-=======
 Stable tag: 7.9
->>>>>>> 9d2ba283
 Requires PHP: 5.2.4
 
 Improve your WordPress SEO: Write better content and have a fully optimized WordPress site using the Yoast SEO plugin.
