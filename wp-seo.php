<?php
/*
Plugin Name: WordPress SEO
<<<<<<< HEAD
Version: 1.4.25
Plugin URI: http://yoast.com/wordpress/seo/#utm_source=wpadmin&utm_medium=plugin&utm_campaign=wpseoplugin
=======
Version: 1.5.0
Plugin URI: https://yoast.com/wordpress/plugins/seo/#utm_source=wpadmin&utm_medium=plugin&utm_campaign=wpseoplugin
>>>>>>> deb60473
Description: The first true all-in-one SEO solution for WordPress, including on-page content analysis, XML sitemaps and much more.
Author: Joost de Valk
Author URI: https://yoast.com/
Text Domain: wordpress-seo
Domain Path: /languages/
License: GPL v3

WordPress SEO Plugin
Copyright (C) 2008-2014, Joost de Valk - joost@yoast.com

This program is free software: you can redistribute it and/or modify
it under the terms of the GNU General Public License as published by
the Free Software Foundation, either version 3 of the License, or
(at your option) any later version.

This program is distributed in the hope that it will be useful,
but WITHOUT ANY WARRANTY; without even the implied warranty of
MERCHANTABILITY or FITNESS FOR A PARTICULAR PURPOSE.  See the
GNU General Public License for more details.

You should have received a copy of the GNU General Public License
along with this program.  If not, see <http://www.gnu.org/licenses/>.
*/

if ( ! function_exists( 'add_filter' ) ) {
	header( 'Status: 403 Forbidden' );
	header( 'HTTP/1.1 403 Forbidden' );
	exit();
}

if ( ! defined( 'WPSEO_FILE' ) ) {
	define( 'WPSEO_FILE', __FILE__ );
}

<<<<<<< HEAD
function wpseo_load_textdomain() {
	load_plugin_textdomain( 'wordpress-seo', false, dirname( plugin_basename( __FILE__ ) ) . '/languages/' );
}
add_filter( 'wp_loaded', 'wpseo_load_textdomain' );


if ( version_compare( PHP_VERSION, '5.2', '<' ) ) {
	if ( is_admin() && ( !defined( 'DOING_AJAX' ) || !DOING_AJAX ) ) {
		require_once( ABSPATH . 'wp-admin/includes/plugin.php' );
		deactivate_plugins( __FILE__ );
		wp_die( sprintf( __( 'WordPress SEO requires PHP 5.2 or higher, as does WordPress 3.2 and higher. The plugin has now disabled itself. For more info, %s$1see this post%s$2.', 'wordpress-seo' ), '<a href="http://yoast.com/requires-php-52/">', '</a>' ) );
	} else {
		return;
	}
}

// WordPress SEO version
define( 'WPSEO_VERSION', '1.4.25' );

function wpseo_init() {
	require_once( WPSEO_PATH . 'inc/wpseo-functions.php' );

	$options = get_wpseo_options();

	if ( isset( $options['stripcategorybase'] ) && $options['stripcategorybase'] )
		require_once( WPSEO_PATH . 'inc/class-rewrite.php' );

	if ( isset( $options['enablexmlsitemap'] ) && $options['enablexmlsitemap'] )
		require_once( WPSEO_PATH . 'inc/class-sitemaps.php' );
}

/**
 * Used to load the required files on the plugins_loaded hook, instead of immediately.
 */
function wpseo_frontend_init() {
	$options = get_wpseo_options();
	require_once( WPSEO_PATH . 'frontend/class-frontend.php' );
	if ( isset( $options['breadcrumbs-enable'] ) && $options['breadcrumbs-enable'] )
		require_once( WPSEO_PATH . 'frontend/class-breadcrumbs.php' );
	if ( isset( $options['twitter'] ) && $options['twitter'] )
		require_once( WPSEO_PATH . 'frontend/class-twitter.php' );
	if ( isset( $options['opengraph'] ) && $options['opengraph'] )
		require_once( WPSEO_PATH . 'frontend/class-opengraph.php' );
}

/**
 * Used to load the required files on the plugins_loaded hook, instead of immediately.
 */
function wpseo_admin_init() {
	$options = get_wpseo_options();
	if ( isset( $_GET['wpseo_restart_tour'] ) ) {
		unset( $options['ignore_tour'] );
		update_option( 'wpseo', $options );
	}

	if ( isset( $options['yoast_tracking'] ) && $options['yoast_tracking'] ) {
		require_once( WPSEO_PATH . 'admin/class-tracking.php' );
	}

	require_once( WPSEO_PATH . 'admin/class-admin.php' );

	global $pagenow;
	if ( in_array( $pagenow, array( 'edit.php', 'post.php', 'post-new.php' ) ) ) {
		require_once( WPSEO_PATH . 'admin/class-metabox.php' );
		if ( isset( $options['opengraph'] ) && $options['opengraph'] )
			require_once( WPSEO_PATH . 'admin/class-opengraph-admin.php' );
	}

	if ( in_array( $pagenow, array( 'edit-tags.php' ) ) )
		require_once( WPSEO_PATH . 'admin/class-taxonomy.php' );

	if ( in_array( $pagenow, array( 'admin.php' ) ) )
		require_once( WPSEO_PATH . 'admin/class-config.php' );

	if ( !isset( $options['yoast_tracking'] ) || ( !isset( $options['ignore_tour'] ) || !$options['ignore_tour'] ) )
		require_once( WPSEO_PATH . 'admin/class-pointers.php' );

	if ( isset( $options['enablexmlsitemap'] ) && $options['enablexmlsitemap'] )
		require_once( WPSEO_PATH . 'admin/class-sitemaps-admin.php' );
}

add_action( 'plugins_loaded', 'wpseo_init', 14 );

if ( !defined( 'DOING_AJAX' ) || !DOING_AJAX )
	require_once( WPSEO_PATH . 'inc/wpseo-non-ajax-functions.php' );

if ( is_admin() ) {
	if ( defined( 'DOING_AJAX' ) && DOING_AJAX ) {
		require_once( WPSEO_PATH . 'admin/ajax.php' );
	} else {
		add_action( 'plugins_loaded', 'wpseo_admin_init', 15 );
	}

	register_activation_hook( __FILE__, 'wpseo_activate' );
	register_deactivation_hook( __FILE__, 'wpseo_deactivate' );
} else {
	add_action( 'plugins_loaded', 'wpseo_frontend_init', 15 );
}
unset( $options );
=======
// Load the WordPress SEO plugin
require_once( 'wp-seo-main.php' );
>>>>>>> deb60473
<|MERGE_RESOLUTION|>--- conflicted
+++ resolved
@@ -1,13 +1,8 @@
 <?php
 /*
 Plugin Name: WordPress SEO
-<<<<<<< HEAD
-Version: 1.4.25
-Plugin URI: http://yoast.com/wordpress/seo/#utm_source=wpadmin&utm_medium=plugin&utm_campaign=wpseoplugin
-=======
 Version: 1.5.0
 Plugin URI: https://yoast.com/wordpress/plugins/seo/#utm_source=wpadmin&utm_medium=plugin&utm_campaign=wpseoplugin
->>>>>>> deb60473
 Description: The first true all-in-one SEO solution for WordPress, including on-page content analysis, XML sitemaps and much more.
 Author: Joost de Valk
 Author URI: https://yoast.com/
@@ -42,107 +37,5 @@
 	define( 'WPSEO_FILE', __FILE__ );
 }
 
-<<<<<<< HEAD
-function wpseo_load_textdomain() {
-	load_plugin_textdomain( 'wordpress-seo', false, dirname( plugin_basename( __FILE__ ) ) . '/languages/' );
-}
-add_filter( 'wp_loaded', 'wpseo_load_textdomain' );
-
-
-if ( version_compare( PHP_VERSION, '5.2', '<' ) ) {
-	if ( is_admin() && ( !defined( 'DOING_AJAX' ) || !DOING_AJAX ) ) {
-		require_once( ABSPATH . 'wp-admin/includes/plugin.php' );
-		deactivate_plugins( __FILE__ );
-		wp_die( sprintf( __( 'WordPress SEO requires PHP 5.2 or higher, as does WordPress 3.2 and higher. The plugin has now disabled itself. For more info, %s$1see this post%s$2.', 'wordpress-seo' ), '<a href="http://yoast.com/requires-php-52/">', '</a>' ) );
-	} else {
-		return;
-	}
-}
-
-// WordPress SEO version
-define( 'WPSEO_VERSION', '1.4.25' );
-
-function wpseo_init() {
-	require_once( WPSEO_PATH . 'inc/wpseo-functions.php' );
-
-	$options = get_wpseo_options();
-
-	if ( isset( $options['stripcategorybase'] ) && $options['stripcategorybase'] )
-		require_once( WPSEO_PATH . 'inc/class-rewrite.php' );
-
-	if ( isset( $options['enablexmlsitemap'] ) && $options['enablexmlsitemap'] )
-		require_once( WPSEO_PATH . 'inc/class-sitemaps.php' );
-}
-
-/**
- * Used to load the required files on the plugins_loaded hook, instead of immediately.
- */
-function wpseo_frontend_init() {
-	$options = get_wpseo_options();
-	require_once( WPSEO_PATH . 'frontend/class-frontend.php' );
-	if ( isset( $options['breadcrumbs-enable'] ) && $options['breadcrumbs-enable'] )
-		require_once( WPSEO_PATH . 'frontend/class-breadcrumbs.php' );
-	if ( isset( $options['twitter'] ) && $options['twitter'] )
-		require_once( WPSEO_PATH . 'frontend/class-twitter.php' );
-	if ( isset( $options['opengraph'] ) && $options['opengraph'] )
-		require_once( WPSEO_PATH . 'frontend/class-opengraph.php' );
-}
-
-/**
- * Used to load the required files on the plugins_loaded hook, instead of immediately.
- */
-function wpseo_admin_init() {
-	$options = get_wpseo_options();
-	if ( isset( $_GET['wpseo_restart_tour'] ) ) {
-		unset( $options['ignore_tour'] );
-		update_option( 'wpseo', $options );
-	}
-
-	if ( isset( $options['yoast_tracking'] ) && $options['yoast_tracking'] ) {
-		require_once( WPSEO_PATH . 'admin/class-tracking.php' );
-	}
-
-	require_once( WPSEO_PATH . 'admin/class-admin.php' );
-
-	global $pagenow;
-	if ( in_array( $pagenow, array( 'edit.php', 'post.php', 'post-new.php' ) ) ) {
-		require_once( WPSEO_PATH . 'admin/class-metabox.php' );
-		if ( isset( $options['opengraph'] ) && $options['opengraph'] )
-			require_once( WPSEO_PATH . 'admin/class-opengraph-admin.php' );
-	}
-
-	if ( in_array( $pagenow, array( 'edit-tags.php' ) ) )
-		require_once( WPSEO_PATH . 'admin/class-taxonomy.php' );
-
-	if ( in_array( $pagenow, array( 'admin.php' ) ) )
-		require_once( WPSEO_PATH . 'admin/class-config.php' );
-
-	if ( !isset( $options['yoast_tracking'] ) || ( !isset( $options['ignore_tour'] ) || !$options['ignore_tour'] ) )
-		require_once( WPSEO_PATH . 'admin/class-pointers.php' );
-
-	if ( isset( $options['enablexmlsitemap'] ) && $options['enablexmlsitemap'] )
-		require_once( WPSEO_PATH . 'admin/class-sitemaps-admin.php' );
-}
-
-add_action( 'plugins_loaded', 'wpseo_init', 14 );
-
-if ( !defined( 'DOING_AJAX' ) || !DOING_AJAX )
-	require_once( WPSEO_PATH . 'inc/wpseo-non-ajax-functions.php' );
-
-if ( is_admin() ) {
-	if ( defined( 'DOING_AJAX' ) && DOING_AJAX ) {
-		require_once( WPSEO_PATH . 'admin/ajax.php' );
-	} else {
-		add_action( 'plugins_loaded', 'wpseo_admin_init', 15 );
-	}
-
-	register_activation_hook( __FILE__, 'wpseo_activate' );
-	register_deactivation_hook( __FILE__, 'wpseo_deactivate' );
-} else {
-	add_action( 'plugins_loaded', 'wpseo_frontend_init', 15 );
-}
-unset( $options );
-=======
 // Load the WordPress SEO plugin
-require_once( 'wp-seo-main.php' );
->>>>>>> deb60473
+require_once( 'wp-seo-main.php' );