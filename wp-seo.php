--- conflicted
+++ resolved
@@ -65,44 +65,25 @@
 
 	$options = WPSEO_Options::get_all();
 
-<<<<<<< HEAD
 	if ( $options['stripcategorybase'] === true )
-		require WPSEO_PATH . 'inc/class-rewrite.php';
+		require_once( WPSEO_PATH . 'inc/class-rewrite.php' );
 
 	if ( $options['enablexmlsitemap'] === true )
-		require WPSEO_PATH . 'inc/class-sitemaps.php';
-=======
-	if ( isset( $options['stripcategorybase'] ) && $options['stripcategorybase'] )
-		require_once( WPSEO_PATH . 'inc/class-rewrite.php' );
-
-	if ( isset( $options['enablexmlsitemap'] ) && $options['enablexmlsitemap'] )
 		require_once( WPSEO_PATH . 'inc/class-sitemaps.php' );
->>>>>>> aad6d049
 }
 
 /**
  * Used to load the required files on the plugins_loaded hook, instead of immediately.
  */
 function wpseo_frontend_init() {
-<<<<<<< HEAD
 	$options = WPSEO_Options::get_all();
-	require WPSEO_PATH . 'frontend/class-frontend.php';
+	require_once( WPSEO_PATH . 'frontend/class-frontend.php' );
 	if ( $options['breadcrumbs-enable'] === true )
-		require WPSEO_PATH . 'frontend/class-breadcrumbs.php';
+		require_once( WPSEO_PATH . 'frontend/class-breadcrumbs.php' );
 	if ( $options['twitter'] === true )
-		require WPSEO_PATH . 'frontend/class-twitter.php';
+		require_once( WPSEO_PATH . 'frontend/class-twitter.php' );
 	if ( $options['opengraph'] === true )
-		require WPSEO_PATH . 'frontend/class-opengraph.php';
-=======
-	$options = get_wpseo_options();
-	require_once( WPSEO_PATH . 'frontend/class-frontend.php' );
-	if ( isset( $options['breadcrumbs-enable'] ) && $options['breadcrumbs-enable'] )
-		require_once( WPSEO_PATH . 'frontend/class-breadcrumbs.php' );
-	if ( isset( $options['twitter'] ) && $options['twitter'] )
-		require_once( WPSEO_PATH . 'frontend/class-twitter.php' );
-	if ( isset( $options['opengraph'] ) && $options['opengraph'] )
 		require_once( WPSEO_PATH . 'frontend/class-opengraph.php' );
->>>>>>> aad6d049
 }
 
 /**
@@ -115,28 +96,17 @@
 		update_option( 'wpseo', $options );
 	}
 
-<<<<<<< HEAD
 	if ( $options['yoast_tracking'] === true ) {
-		require WPSEO_PATH . 'admin/class-tracking.php';
-=======
-	if ( isset( $options['yoast_tracking'] ) && $options['yoast_tracking'] ) {
 		require_once( WPSEO_PATH . 'admin/class-tracking.php' );
->>>>>>> aad6d049
 	}
 
 	require_once( WPSEO_PATH . 'admin/class-admin.php' );
 
 	global $pagenow;
 	if ( in_array( $pagenow, array( 'edit.php', 'post.php', 'post-new.php' ) ) ) {
-<<<<<<< HEAD
-		require WPSEO_PATH . 'admin/class-metabox.php';
+		require_once( WPSEO_PATH . 'admin/class-metabox.php' );
 		if ( $options['opengraph'] === true )
-			require WPSEO_PATH . 'admin/class-opengraph-admin.php';
-=======
-		require_once( WPSEO_PATH . 'admin/class-metabox.php' );
-		if ( isset( $options['opengraph'] ) && $options['opengraph'] )
 			require_once( WPSEO_PATH . 'admin/class-opengraph-admin.php' );
->>>>>>> aad6d049
 	}
 
 	if ( in_array( $pagenow, array( 'edit-tags.php' ) ) )
@@ -145,19 +115,11 @@
 	if ( in_array( $pagenow, array( 'admin.php' ) ) )
 		require_once( WPSEO_PATH . 'admin/class-config.php' );
 
-<<<<<<< HEAD
 	if ( $options['tracking_popup_done'] === false || $options['ignore_tour'] === false )
-		require WPSEO_PATH . 'admin/class-pointers.php';
+		require_once( WPSEO_PATH . 'admin/class-pointers.php' );
 
 	if ( $options['enablexmlsitemap'] === true )
-		require WPSEO_PATH . 'admin/class-sitemaps-admin.php';
-=======
-	if ( !isset( $options['yoast_tracking'] ) || ( !isset( $options['ignore_tour'] ) || !$options['ignore_tour'] ) )
-		require_once( WPSEO_PATH . 'admin/class-pointers.php' );
-
-	if ( isset( $options['enablexmlsitemap'] ) && $options['enablexmlsitemap'] )
 		require_once( WPSEO_PATH . 'admin/class-sitemaps-admin.php' );
->>>>>>> aad6d049
 }
 
 add_action( 'plugins_loaded', 'wpseo_init', 14 );
