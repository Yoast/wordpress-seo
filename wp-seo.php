<?php
/**
 * Yoast SEO Plugin.
 *
 * @package   WPSEO\Main
 * @copyright Copyright (C) 2008-2022, Yoast BV - support@yoast.com
 * @license   http://www.gnu.org/licenses/gpl-3.0.html GNU General Public License, version 3 or higher
 *
 * @wordpress-plugin
 * Plugin Name: Yoast SEO
 * Version:     20.6-RC4
 * Plugin URI:  https://yoa.st/1uj
 * Description: The first true all-in-one SEO solution for WordPress, including on-page content analysis, XML sitemaps and much more.
 * Author:      Team Yoast
 * Author URI:  https://yoa.st/1uk
 * Text Domain: wordpress-seo
 * Domain Path: /languages/
 * License:     GPL v3
 * Requires at least: 6.1
 * Requires PHP: 7.2.5
 *
<<<<<<< HEAD
 * WC requires at least: 7.1
 * WC tested up to: 6.1
=======
 * WC requires at least: 3.0
 * WC tested up to: 7.6
>>>>>>> b8daac00
 *
 * This program is free software: you can redistribute it and/or modify
 * it under the terms of the GNU General Public License as published by
 * the Free Software Foundation, either version 3 of the License, or
 * (at your option) any later version.
 *
 * This program is distributed in the hope that it will be useful,
 * but WITHOUT ANY WARRANTY; without even the implied warranty of
 * MERCHANTABILITY or FITNESS FOR A PARTICULAR PURPOSE.  See the
 * GNU General Public License for more details.
 *
 * You should have received a copy of the GNU General Public License
 * along with this program.  If not, see <http://www.gnu.org/licenses/>.
 */

if ( ! function_exists( 'add_filter' ) ) {
	header( 'Status: 403 Forbidden' );
	header( 'HTTP/1.1 403 Forbidden' );
	exit();
}

if ( ! defined( 'WPSEO_FILE' ) ) {
	define( 'WPSEO_FILE', __FILE__ );
}

// Load the Yoast SEO plugin.
require_once dirname( WPSEO_FILE ) . '/wp-seo-main.php';<|MERGE_RESOLUTION|>--- conflicted
+++ resolved
@@ -19,13 +19,8 @@
  * Requires at least: 6.1
  * Requires PHP: 7.2.5
  *
-<<<<<<< HEAD
  * WC requires at least: 7.1
- * WC tested up to: 6.1
-=======
- * WC requires at least: 3.0
  * WC tested up to: 7.6
->>>>>>> b8daac00
  *
  * This program is free software: you can redistribute it and/or modify
  * it under the terms of the GNU General Public License as published by
