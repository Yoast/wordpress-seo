--- conflicted
+++ resolved
@@ -8,13 +8,8 @@
  *
  * @wordpress-plugin
  * Plugin Name: Yoast SEO
-<<<<<<< HEAD
- * Version:     7.0.3
+ * Version:     7.1
  * Plugin URI:  https://yoa.st/1uj
-=======
- * Version: 7.1
- * Plugin URI: https://yoa.st/1uj
->>>>>>> 56c731d5
  * Description: The first true all-in-one SEO solution for WordPress, including on-page content analysis, XML sitemaps and much more.
  * Author:      Team Yoast
  * Author URI:  https://yoa.st/1uk
