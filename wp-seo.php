--- conflicted
+++ resolved
@@ -1,7 +1,7 @@
 <?php
 /*
 Plugin Name: WordPress SEO
-Version: 1.5.0-beta
+Version: 1.5.0-beta1
 Plugin URI: http://yoast.com/wordpress/seo/#utm_source=wpadmin&utm_medium=plugin&utm_campaign=wpseoplugin
 Description: The first true all-in-one SEO solution for WordPress, including on-page content analysis, XML sitemaps and much more.
 Author: Joost de Valk
@@ -36,7 +36,6 @@
 	exit();
 }
 
-<<<<<<< HEAD
 
 if ( version_compare( PHP_VERSION, '5.2', '<' ) ) {
 	if ( is_admin() && ( ! defined( 'DOING_AJAX' ) || ! DOING_AJAX ) ) {
@@ -46,16 +45,16 @@
 	}
 }
 
+/**
+ * @internal Nobody should be able to overrule the real version number as this can cause serious issues
+ * with the options, so no if ( ! defined() )
+ */
+define( 'WPSEO_VERSION', '1.5.0-beta1' );
 
 if ( ! defined( 'WPSEO_PATH' ) ) {
 	define( 'WPSEO_PATH', plugin_dir_path( __FILE__ ) );
 }
-=======
-if ( ! defined( 'WPSEO_PATH' ) ) {
-	define( 'WPSEO_PATH', plugin_dir_path( __FILE__ ) );
-}
-
->>>>>>> 48d4f60d
+
 if ( ! defined( 'WPSEO_BASENAME' ) ) {
 	define( 'WPSEO_BASENAME', plugin_basename( __FILE__ ) );
 }
@@ -64,9 +63,9 @@
 	define( 'WPSEO_FILE', __FILE__ );
 }
 
-define( 'WPSEO_VERSION', '1.5.0-beta1' );
-
-define( 'WPSEO_CSSJS_SUFFIX', ( ( defined( 'SCRIPT_DEBUG' ) && true === SCRIPT_DEBUG ) ? '' : '.min' ) );
+if ( ! defined( 'WPSEO_CSSJS_SUFFIX' ) ) {
+	define( 'WPSEO_CSSJS_SUFFIX', ( ( defined( 'SCRIPT_DEBUG' ) && true === SCRIPT_DEBUG ) ? '' : '.min' ) );
+}
 
 
 /**
@@ -129,12 +128,6 @@
 }
 spl_autoload_register( 'wpseo_auto_load' );
 
-<<<<<<< HEAD
-=======
-if ( ! defined( 'WPSEO_VERSION' ) ) {
-	define( 'WPSEO_VERSION', '1.4.24' );
-}
->>>>>>> 48d4f60d
 
 /**
  * Load translations
