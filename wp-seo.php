<?php
/**
 * Yoast SEO Plugin.
 *
 * @package   WPSEO\Main
 * @copyright Copyright (C) 2008-2021, Yoast BV - support@yoast.com
 * @license   http://www.gnu.org/licenses/gpl-3.0.html GNU General Public License, version 3 or higher
 *
 * @wordpress-plugin
 * Plugin Name: Yoast SEO
<<<<<<< HEAD
 * Version:     17.8-RC1
=======
 * Version:     17.8-RC2
>>>>>>> 4827b23c
 * Plugin URI:  https://yoa.st/1uj
 * Description: The first true all-in-one SEO solution for WordPress, including on-page content analysis, XML sitemaps and much more.
 * Author:      Team Yoast
 * Author URI:  https://yoa.st/1uk
 * Text Domain: wordpress-seo
 * Domain Path: /languages/
 * License:     GPL v3
 * Requires at least: 5.6
 * Requires PHP: 5.6.20
 *
 * WC requires at least: 3.0
 * WC tested up to: 5.8
 *
 * This program is free software: you can redistribute it and/or modify
 * it under the terms of the GNU General Public License as published by
 * the Free Software Foundation, either version 3 of the License, or
 * (at your option) any later version.
 *
 * This program is distributed in the hope that it will be useful,
 * but WITHOUT ANY WARRANTY; without even the implied warranty of
 * MERCHANTABILITY or FITNESS FOR A PARTICULAR PURPOSE.  See the
 * GNU General Public License for more details.
 *
 * You should have received a copy of the GNU General Public License
 * along with this program.  If not, see <http://www.gnu.org/licenses/>.
 */

if ( ! function_exists( 'add_filter' ) ) {
	header( 'Status: 403 Forbidden' );
	header( 'HTTP/1.1 403 Forbidden' );
	exit();
}

if ( ! defined( 'WPSEO_FILE' ) ) {
	define( 'WPSEO_FILE', __FILE__ );
}

// Load the Yoast SEO plugin.
require_once dirname( WPSEO_FILE ) . '/wp-seo-main.php';<|MERGE_RESOLUTION|>--- conflicted
+++ resolved
@@ -8,11 +8,7 @@
  *
  * @wordpress-plugin
  * Plugin Name: Yoast SEO
-<<<<<<< HEAD
- * Version:     17.8-RC1
-=======
  * Version:     17.8-RC2
->>>>>>> 4827b23c
  * Plugin URI:  https://yoa.st/1uj
  * Description: The first true all-in-one SEO solution for WordPress, including on-page content analysis, XML sitemaps and much more.
  * Author:      Team Yoast
