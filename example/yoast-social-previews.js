--- conflicted
+++ resolved
@@ -1860,13 +1860,7 @@
  * @param {string} imageUrl The image path.
  */
 TwitterPreview.prototype.setImageUrl = function( imageUrl ) {
-<<<<<<< HEAD
 	var imageContainer = this.element.preview.imageUrl;
-=======
-	var maxWidth;
-
-	var imageContainer = this.element.preview.imageUrl ;
->>>>>>> 223315fb
 	if ( imageUrl === '' && this.data.imageUrl === "" ) {
 		this.setPlaceHolder();
 
@@ -1877,26 +1871,14 @@
 	img.onload = function() {
 		imageContainer.innerHTML = "<img src='" + imageUrl + "' />";
 
-<<<<<<< HEAD
-		imageRatio( imageContainer.childNodes[0], this.getMaxImageWidth( img ) );
-=======
 		if ( this.isTooSmallImage( img ) ) {
 			this.setPlaceHolder();
 
 			return;
 		}
 
-		if ( this.isSmallImage( img ) ) {
-			maxWidth = WIDTH_TWITTER_IMAGE_SMALL;
-			this.setSmallImageClasses();
-		} else {
-			maxWidth = WIDTH_TWITTER_IMAGE_LARGE;
-
-			this.removeSmallImageClasses();
-		}
-
-		imageRatio( imageContainer.childNodes[0], maxWidth );
->>>>>>> 223315fb
+		imageRatio( imageContainer.childNodes[0], this.getMaxImageWidth( img ) );
+
 	}.bind( this );
 
 	img.onerror = this.setPlaceHolder.bind( this, true );
