{
  "presets": [ [ "env", {
    "targets": {
      "browsers": [
        "last 2 versions",
        "ie >= 9"
      ]
    }
  } ] ],
  "plugins": [
    [
      "transform-react-jsx",
      {
        "pragma": "yoast._wp.element.createElement"
      }
    ],
    "dynamic-import-webpack",
    "transform-object-rest-spread"
  ],
  "env": {
    "test": {
      "plugins": [
<<<<<<< HEAD
        "transform-react-jsx"
=======
        "transform-react-jsx",
        "babel-plugin-styled-components"
>>>>>>> 7d4ca96d
      ]
    }
  },
  "comments": true
}<|MERGE_RESOLUTION|>--- conflicted
+++ resolved
@@ -20,12 +20,8 @@
   "env": {
     "test": {
       "plugins": [
-<<<<<<< HEAD
-        "transform-react-jsx"
-=======
         "transform-react-jsx",
         "babel-plugin-styled-components"
->>>>>>> 7d4ca96d
       ]
     }
   },
