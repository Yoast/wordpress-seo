/* eslint-disable complexity */
import React, { useCallback, useEffect, useState } from "react";
import PropTypes from "prop-types";
import styled from "styled-components";
import { noop } from "lodash";
<<<<<<< HEAD

import { SvgIcon, IconButtonToggle, IconCTAEditButton, BetaBadge } from "@yoast/components";

=======
import { SvgIcon, IconButtonToggle, IconCTAEditButton, BetaBadge } from "@yoast/components";
>>>>>>> 17c273b7
import { strings } from "@yoast/helpers";

const { stripTagsFromHtmlString } = strings;

const ALLOWED_TAGS = [ "a", "b", "strong", "em", "i" ];

const AnalysisResultBase = styled.li`
	// This is the height of the IconButtonToggle.
	min-height: 24px;
	padding: 0;
	display: flex;
	align-items: flex-start;
	position: relative;
`;

const ScoreIcon = styled( SvgIcon )`
	margin: 3px 11px 0 0; // icon 13 + 11 right margin = 24 for the 8px grid.
`;

const AnalysisResultText = styled.p`
	margin: 0 16px 0 0;
	flex: 1 1 auto;
	color: ${ props => props.suppressedText ? "rgba(30,30,30,0.5)" : "inherit" };
`;

/**
 * Determines whether the mark buttons should be hidden.
 *
 * @param {Object} props The component's props.
 * @param {String} props.marksButtonStatus The status for the mark buttons.
 * @param {boolean} props.hasMarksButton Whether a mark button exists.
 * @returns {boolean} True if mark buttons should be hidden.
 */
const areMarkButtonsHidden = function( props ) {
	return ( ! props.hasMarksButton ) || props.marksButtonStatus === "hidden";
};

/**
 * Factory method which creates a new instance of the default mark button.
 *
 * @param {string} ariaLabel 	The button aria-label.
 * @param {string} id 			The button id.
 * @param {string} className 	The button class name.
 * @param {string} status 		Status of the buttons. Supports: "enabled", "disabled", "hidden".
 * @param {function} onClick 	Onclick handler.
 * @param {boolean} isPressed 	Whether the button is in a pressed state.
 *
 * @returns {JSX.Element} A new mark button.
 */
const createMarkButton = ( {
	ariaLabel,
	id,
	className,
	status,
	onClick,
	isPressed,
} ) => {
	return <IconButtonToggle
		marksButtonStatus={ status }
		className={ className }
		onClick={ onClick }
		id={ id }
		icon="eye"
		pressed={ isPressed }
		ariaLabel={ ariaLabel }
	/>;
};


/**
 * Returns an AnalysisResult component.
 *
 * @param {object} props Component props.
 * @param {Function} [markButtonFactory] Injectable factory to create mark button.
 *
 * @returns {ReactElement} The rendered AnalysisResult component.
 */
const AnalysisResult = ( { markButtonFactory, ...props } ) => {
	const [ isOpen, setIsOpen ] = useState( false );

	const closeModal = useCallback( () => setIsOpen( false ), [] );
	const openModal = useCallback( () => setIsOpen( true ), [] );

	markButtonFactory = markButtonFactory || createMarkButton;
	const { id, marker, hasMarksButton } = props;

	let marksButton = null;
	if ( ! areMarkButtonsHidden( props ) ) {
		marksButton = markButtonFactory(
			{
				onClick: props.shouldUpsellHighlighting ? openModal : props.onButtonClickMarks,
				status: props.marksButtonStatus,
				className: props.marksButtonClassName,
				id: props.buttonIdMarks,
				isPressed: props.pressed,
				ariaLabel: props.ariaLabelMarks,
			}
		);
	}

	/*
	 * Update the marker status when there is a change in the following:
	 * a) the result's id, or
	 * b) the objects that need to be marked for the current result, or
	 * c) the information whether there is an object to be marked for the current result.
	 */
	useEffect( () => {
		props.onResultChange( id, marker, hasMarksButton );
	}, [ id, marker, hasMarksButton ] );

	return (
		<AnalysisResultBase>
			<ScoreIcon
				icon="circle"
				color={ props.bulletColor }
				size="13px"
			/>
			<AnalysisResultText suppressedText={ props.suppressedText }>
				{ props.hasBetaBadgeLabel && <BetaBadge /> }
				<span dangerouslySetInnerHTML={ { __html: stripTagsFromHtmlString( props.text, ALLOWED_TAGS ) } } />
			</AnalysisResultText>
<<<<<<< HEAD
			<div className="yst-grid yst-grid-rows-2 yst-grid-flow-col yst-gap-1">
				{ marksButton }
				{ props.renderHighlightingUpsell( isOpen, closeModal ) }
				{
					props.hasEditButton && props.isPremium &&
=======
			{ /* We can't use Tailwind in this package so the div should be styled with styled.components css lybrary */ }
			<div className="yst-root yst-grid yst-grid-rows-3 yst-grid-flow-row yst-gap-2">
				{ marksButton }
				{ props.renderHighlightingUpsell( isOpen, closeModal ) }
				{ props.hasEditButton && props.isPremium &&
>>>>>>> 17c273b7
					<IconCTAEditButton
						className={ props.editButtonClassName }
						onClick={ props.onButtonClickEdit }
						id={ props.buttonIdEdit }
						icon="edit"
						ariaLabel={ props.ariaLabelEdit }
					/>
				}
<<<<<<< HEAD
				{ props.hasAIFixes && props.renderAIFixesButton( { id: props.id, isPressed: props.isPressed, isPremium: props.isPremium } )  }
=======
				{ props.hasAIFixes && props.renderAIButton( props.isPremium )  }
>>>>>>> 17c273b7
			</div>
		</AnalysisResultBase>
	);
};

AnalysisResult.propTypes = {
	text: PropTypes.string.isRequired,
	suppressedText: PropTypes.bool,
	bulletColor: PropTypes.string.isRequired,
	hasMarksButton: PropTypes.bool.isRequired,
	hasEditButton: PropTypes.bool,
	hasAIButton: PropTypes.bool,
	hasAIFixes: PropTypes.bool,
	buttonIdMarks: PropTypes.string.isRequired,
	buttonIdEdit: PropTypes.string,
	pressed: PropTypes.bool.isRequired,
	ariaLabelMarks: PropTypes.string.isRequired,
	ariaLabelEdit: PropTypes.string,
	onButtonClickMarks: PropTypes.func.isRequired,
	onButtonClickEdit: PropTypes.func,
	marksButtonStatus: PropTypes.string,
	marksButtonClassName: PropTypes.string,
	markButtonFactory: PropTypes.func,
	editButtonClassName: PropTypes.string,
	hasBetaBadgeLabel: PropTypes.bool,
	isPremium: PropTypes.bool,
	onResultChange: PropTypes.func,
	id: PropTypes.string,
	marker: PropTypes.oneOfType( [
		PropTypes.func,
		PropTypes.array,
	] ),
	shouldUpsellHighlighting: PropTypes.bool,
	renderHighlightingUpsell: PropTypes.func,
	renderAIFixesButton: PropTypes.func,
};

AnalysisResult.defaultProps = {
	suppressedText: false,
	marksButtonStatus: "enabled",
	marksButtonClassName: "",
	editButtonClassName: "",
	hasBetaBadgeLabel: false,
	hasEditButton: false,
	hasAIFixes: false,
	buttonIdEdit: "",
	ariaLabelEdit: "",
	onButtonClickEdit: noop,
	isPremium: false,
	onResultChange: noop,
	id: "",
	marker: noop,
	shouldUpsellHighlighting: false,
	renderHighlightingUpsell: noop,
	renderAIFixesButton: noop,
};

export default AnalysisResult;<|MERGE_RESOLUTION|>--- conflicted
+++ resolved
@@ -3,13 +3,7 @@
 import PropTypes from "prop-types";
 import styled from "styled-components";
 import { noop } from "lodash";
-<<<<<<< HEAD
-
 import { SvgIcon, IconButtonToggle, IconCTAEditButton, BetaBadge } from "@yoast/components";
-
-=======
-import { SvgIcon, IconButtonToggle, IconCTAEditButton, BetaBadge } from "@yoast/components";
->>>>>>> 17c273b7
 import { strings } from "@yoast/helpers";
 
 const { stripTagsFromHtmlString } = strings;
@@ -78,7 +72,6 @@
 	/>;
 };
 
-
 /**
  * Returns an AnalysisResult component.
  *
@@ -131,19 +124,12 @@
 				{ props.hasBetaBadgeLabel && <BetaBadge /> }
 				<span dangerouslySetInnerHTML={ { __html: stripTagsFromHtmlString( props.text, ALLOWED_TAGS ) } } />
 			</AnalysisResultText>
-<<<<<<< HEAD
-			<div className="yst-grid yst-grid-rows-2 yst-grid-flow-col yst-gap-1">
+			{ /* We can't use Tailwind in this package so the div should be styled with styled.components css lybrary */ }
+			<div className="yst-root yst-grid yst-grid-rows-3 yst-grid-flow-row yst-gap-2">
 				{ marksButton }
 				{ props.renderHighlightingUpsell( isOpen, closeModal ) }
 				{
 					props.hasEditButton && props.isPremium &&
-=======
-			{ /* We can't use Tailwind in this package so the div should be styled with styled.components css lybrary */ }
-			<div className="yst-root yst-grid yst-grid-rows-3 yst-grid-flow-row yst-gap-2">
-				{ marksButton }
-				{ props.renderHighlightingUpsell( isOpen, closeModal ) }
-				{ props.hasEditButton && props.isPremium &&
->>>>>>> 17c273b7
 					<IconCTAEditButton
 						className={ props.editButtonClassName }
 						onClick={ props.onButtonClickEdit }
@@ -152,11 +138,7 @@
 						ariaLabel={ props.ariaLabelEdit }
 					/>
 				}
-<<<<<<< HEAD
 				{ props.hasAIFixes && props.renderAIFixesButton( { id: props.id, isPressed: props.isPressed, isPremium: props.isPremium } )  }
-=======
-				{ props.hasAIFixes && props.renderAIButton( props.isPremium )  }
->>>>>>> 17c273b7
 			</div>
 		</AnalysisResultBase>
 	);
