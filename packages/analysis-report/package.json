--- conflicted
+++ resolved
@@ -23,24 +23,14 @@
     "lodash": "^4.17.11",
     "prop-types": "^15.6.0",
     "react": "16.6.3",
-<<<<<<< HEAD
-    "styled-components": "^4.2.0",
-    "lodash": "^4.17.11",
-    "@yoast/components": "^1.0.0"
+    "react-dom": "16.6.3",
+    "styled-components": "^4.2.0"
   },
   "devDependencies": {
-    "react-test-renderer": "^16.2.0",
-    "jest-styled-components": "^6.3.1",
-=======
-    "react-dom": "16.6.3",
-    "styled-components": "^2.1.2"
-  },
-  "devDependencies": {
->>>>>>> 45618cc0
     "jest": "^22.4.3",
     "jest-cli": "^22.4.3",
     "jest-runtime": "^22.4.3",
-    "jest-styled-components": "^5.0.1",
+    "jest-styled-components": "^6.3.1",
     "react-test-renderer": "^16.2.0"
   },
   "peerDependencies": {
