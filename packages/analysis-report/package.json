{
  "name": "@yoast/analysis-report",
<<<<<<< HEAD
  "version": "1.7.0-rc.4",
=======
  "version": "1.7.0-rc.5",
>>>>>>> 5f00fb98
  "main": "src/index.js",
  "repository": {
    "type": "git",
    "url": "https://github.com/yoast/javascript",
    "directory": "packages/analysis-report"
  },
  "scripts": {
    "test": "jest",
    "lint": "eslint . --max-warnings=5",
    "prepublishOnly": "rm -rf dist && cp -R src dist && cp package.json dist/package.json && json -I -f dist/package.json -e \"this.main='index.js'\" && cp .babelrc dist/.babelrc"
  },
  "author": "Team Yoast",
  "license": "GPL-3.0",
  "private": false,
  "dependencies": {
    "@wordpress/i18n": "^1.1.0",
<<<<<<< HEAD
    "@yoast/components": "^2.5.0-rc.4",
    "@yoast/helpers": "^0.13.0-rc.3",
    "@yoast/style-guide": "^0.12.0-rc.3",
=======
    "@yoast/components": "^2.5.0-rc.5",
    "@yoast/helpers": "^0.13.0-rc.4",
    "@yoast/style-guide": "^0.12.0-rc.4",
>>>>>>> 5f00fb98
    "lodash": "^4.17.11",
    "prop-types": "^15.6.0",
    "react": "16.6.3",
    "react-dom": "16.6.3",
    "styled-components": "^4.2.0"
  },
  "devDependencies": {
    "@yoast/browserslist-config": "^1.2.2",
    "browserslist": "^4.7.3",
    "jest": "^22.4.3",
    "jest-cli": "^22.4.3",
    "jest-runtime": "^22.4.3",
    "jest-styled-components": "^6.3.1",
    "react-test-renderer": "^16.2.0"
  },
  "peerDependencies": {
    "react": "^16.2.0",
    "react-dom": "16.2.0"
  },
  "jest": {
    "testURL": "http://localhost",
    "testRegex": ".*Test.js$",
    "snapshotSerializers": [
      "enzyme-to-json/serializer"
    ],
    "transform": {
      "^.+\\.jsx?$": "babel-jest"
    },
    "transformIgnorePatterns": [
      "/node_modules/(?!yoastseo|lodash-es).+\\.js$"
    ],
    "setupTestFrameworkScriptFile": "<rootDir>/tools/jest/setupTests.js",
    "moduleNameMapper": {
      "\\.css$": "<rootDir>/tools/jest/CSSStub.js"
    }
  },
  "publishConfig": {
    "access": "public"
  }
}<|MERGE_RESOLUTION|>--- conflicted
+++ resolved
@@ -1,10 +1,6 @@
 {
   "name": "@yoast/analysis-report",
-<<<<<<< HEAD
-  "version": "1.7.0-rc.4",
-=======
   "version": "1.7.0-rc.5",
->>>>>>> 5f00fb98
   "main": "src/index.js",
   "repository": {
     "type": "git",
@@ -21,15 +17,9 @@
   "private": false,
   "dependencies": {
     "@wordpress/i18n": "^1.1.0",
-<<<<<<< HEAD
-    "@yoast/components": "^2.5.0-rc.4",
-    "@yoast/helpers": "^0.13.0-rc.3",
-    "@yoast/style-guide": "^0.12.0-rc.3",
-=======
     "@yoast/components": "^2.5.0-rc.5",
     "@yoast/helpers": "^0.13.0-rc.4",
     "@yoast/style-guide": "^0.12.0-rc.4",
->>>>>>> 5f00fb98
     "lodash": "^4.17.11",
     "prop-types": "^15.6.0",
     "react": "16.6.3",
