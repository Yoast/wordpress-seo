--- conflicted
+++ resolved
@@ -372,13 +372,8 @@
           aria-label="Highlight this result in the text"
           aria-pressed={false}
           className="c19"
-<<<<<<< HEAD
           disabled={false}
           id="1"
-=======
-          disabled={true}
-          id="1Mark"
->>>>>>> 332ee21e
           onClick={[Function]}
           type="button"
         >
@@ -637,13 +632,8 @@
           aria-label="Highlight this result in the text"
           aria-pressed={false}
           className="c19"
-<<<<<<< HEAD
           disabled={false}
           id="3"
-=======
-          disabled={true}
-          id="3Mark"
->>>>>>> 332ee21e
           onClick={[Function]}
           type="button"
         >
@@ -1047,7 +1037,7 @@
           aria-pressed={false}
           className="c19"
           disabled={true}
-          id="1"
+          id="1Mark"
           onClick={[Function]}
           type="button"
         >
@@ -1319,7 +1309,7 @@
           aria-pressed={false}
           className="c19"
           disabled={true}
-          id="3"
+          id="3Mark"
           onClick={[Function]}
           type="button"
         >
@@ -1694,33 +1684,6 @@
             }
           />
         </p>
-<<<<<<< HEAD
-=======
-        <button
-          aria-label="Highlight this result in the text"
-          aria-pressed={false}
-          className="c19"
-          disabled={false}
-          id="1Mark"
-          onClick={[Function]}
-          type="button"
-        >
-          <svg
-            aria-hidden={true}
-            className="c11 yoast-svg-icon yoast-svg-icon-eye"
-            fill="#555"
-            focusable="false"
-            role="img"
-            size="18px"
-            viewBox="0 0 1792 1792"
-            xmlns="http://www.w3.org/2000/svg"
-          >
-            <path
-              d="M1664 960q-152-236-381-353 61 104 61 225 0 185-131.5 316.5t-316.5 131.5-316.5-131.5-131.5-316.5q0-121 61-225-229 117-381 353 133 205 333.5 326.5t434.5 121.5 434.5-121.5 333.5-326.5zm-720-384q0-20-14-34t-34-14q-125 0-214.5 89.5t-89.5 214.5q0 20 14 34t34 14 34-14 14-34q0-86 61-147t147-61q20 0 34-14t14-34zm848 384q0 34-20 69-140 230-376.5 368.5t-499.5 138.5-499.5-139-376.5-368q-20-35-20-69t20-69q140-229 376.5-368t499.5-139 499.5 139 376.5 368q20 35 20 69z"
-            />
-          </svg>
-        </button>
->>>>>>> 332ee21e
       </li>
     </ul>
   </div>
@@ -1969,33 +1932,6 @@
             }
           />
         </p>
-<<<<<<< HEAD
-=======
-        <button
-          aria-label="Highlight this result in the text"
-          aria-pressed={false}
-          className="c19"
-          disabled={false}
-          id="3Mark"
-          onClick={[Function]}
-          type="button"
-        >
-          <svg
-            aria-hidden={true}
-            className="c11 yoast-svg-icon yoast-svg-icon-eye"
-            fill="#555"
-            focusable="false"
-            role="img"
-            size="18px"
-            viewBox="0 0 1792 1792"
-            xmlns="http://www.w3.org/2000/svg"
-          >
-            <path
-              d="M1664 960q-152-236-381-353 61 104 61 225 0 185-131.5 316.5t-316.5 131.5-316.5-131.5-131.5-316.5q0-121 61-225-229 117-381 353 133 205 333.5 326.5t434.5 121.5 434.5-121.5 333.5-326.5zm-720-384q0-20-14-34t-34-14q-125 0-214.5 89.5t-89.5 214.5q0 20 14 34t34 14 34-14 14-34q0-86 61-147t147-61q20 0 34-14t14-34zm848 384q0 34-20 69-140 230-376.5 368.5t-499.5 138.5-499.5-139-376.5-368q-20-35-20-69t20-69q140-229 376.5-368t499.5-139 499.5 139 376.5 368q20 35 20 69z"
-            />
-          </svg>
-        </button>
->>>>>>> 332ee21e
       </li>
     </ul>
   </div>
@@ -2653,7 +2589,7 @@
           aria-pressed={false}
           className="c19"
           disabled={false}
-          id="3"
+          id="3Mark"
           onClick={[Function]}
           type="button"
         >
@@ -3094,7 +3030,7 @@
           aria-pressed={false}
           className="c20"
           disabled={false}
-          id="1"
+          id="1Mark"
           onClick={[Function]}
           type="button"
         >
@@ -3366,7 +3302,7 @@
           aria-pressed={false}
           className="c20"
           disabled={false}
-          id="3"
+          id="3Mark"
           onClick={[Function]}
           type="button"
         >
@@ -3988,7 +3924,7 @@
           aria-pressed={false}
           className="c20"
           disabled={false}
-          id="3Mark"
+          id="3"
           onClick={[Function]}
           type="button"
         >
