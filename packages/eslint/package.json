{
  "name": "eslint-config-yoast",
<<<<<<< HEAD
  "version": "5.0.6",
=======
  "version": "5.0.7",
>>>>>>> 30c8fe5e
  "description": "ESLint configuration for Yoast projects",
  "keywords": [
    "eslint",
    "eslintconfig"
  ],
  "main": "index.js",
  "repository": {
    "type": "git",
    "url": "https://github.com/Yoast/javascript.git",
    "directory": "packages/eslint"
  },
  "author": "Team Yoast <support@yoast.com>",
  "license": "GPL-3.0",
  "bugs": {
    "url": "https://github.com/Yoast/eslint/issues"
  },
  "homepage": "https://github.com/Yoast/eslint#readme",
  "dependencies": {
    "js-yaml": "^3.6.0"
  },
  "scripts": {
    "prepublishOnly": "rm -rf dist && mkdir dist && cp default.yml dist/default.yml && cp package.json dist/package.json && cp index.js dist/index.js"
  },
  "peerDependencies": {
    "eslint-plugin-jsx-a11y": ">=6.1.1",
    "eslint-plugin-react": ">=7.11.1"
  }
}<|MERGE_RESOLUTION|>--- conflicted
+++ resolved
@@ -1,10 +1,6 @@
 {
   "name": "eslint-config-yoast",
-<<<<<<< HEAD
-  "version": "5.0.6",
-=======
   "version": "5.0.7",
->>>>>>> 30c8fe5e
   "description": "ESLint configuration for Yoast projects",
   "keywords": [
     "eslint",
