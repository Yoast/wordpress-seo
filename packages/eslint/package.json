--- conflicted
+++ resolved
@@ -1,10 +1,6 @@
 {
   "name": "eslint-config-yoast",
-<<<<<<< HEAD
-  "version": "5.0.6",
-=======
-  "version": "5.0.5-rc.1",
->>>>>>> af4af3d4
+  "version": "5.0.7",
   "description": "ESLint configuration for Yoast projects",
   "keywords": [
     "eslint",
