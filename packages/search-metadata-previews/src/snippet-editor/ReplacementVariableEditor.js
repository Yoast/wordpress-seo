--- conflicted
+++ resolved
@@ -3,8 +3,9 @@
 import PropTypes from "prop-types";
 import uniqueId from "lodash/uniqueId";
 import { __ } from "@wordpress/i18n";
+import styled from "styled-components";
+
 // Yoast dependencies.
-// Internal dependencies.
 import ReplacementVariableEditorStandalone from "./ReplacementVariableEditorStandalone";
 import {
 	DescriptionInputContainer,
@@ -14,23 +15,10 @@
 	TriggerReplacementVariableSuggestionsButton,
 	withCaretStyles,
 } from "../shared";
-<<<<<<< HEAD
-import { recommendedReplacementVariablesShape, replacementVariablesShape } from "./constants";
-=======
 import {
 	replacementVariablesShape,
 	recommendedReplacementVariablesShape,
 } from "./constants";
-import styled from "styled-components";
-
-export const FormSection = styled.div`
-	display: flex;
-	flex-wrap: wrap;
-	align-items: center;
-	justify-content: space-between;
-	margin: 24px 0 0 0;
-`;
->>>>>>> 63862ab0
 
 /**
  * The replacement variable editor.
@@ -157,11 +145,7 @@
 ReplacementVariableEditor.defaultProps = {
 	onFocus: () => {},
 	onBlur: () => {},
-	editorRef: () => {
-		return { id: "" };
-	},
 	replacementVariables: [],
-<<<<<<< HEAD
 	recommendedReplacementVariables: [],
 	fieldId: "",
 	placeholder: "",
@@ -169,9 +153,7 @@
 	withCaret: false,
 	isHovered: false,
 	isActive: false,
-=======
 	editorRef: () => {},
->>>>>>> 63862ab0
 };
 
 export default ReplacementVariableEditor;