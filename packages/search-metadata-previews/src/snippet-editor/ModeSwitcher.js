--- conflicted
+++ resolved
@@ -4,16 +4,9 @@
 import { __ } from "@wordpress/i18n";
 import PropTypes from "prop-types";
 
-<<<<<<< HEAD
 // Yoast dependencies.
 import { SvgIcon, Button, ScreenReaderText } from "@yoast/components";
-import { colors } from "@yoast/components/style-guide";
-=======
-/* Yoast dependencies */
-import { SvgIcon, ScreenReaderText } from "@yoast/components";
 import { colors } from "@yoast/style-guide";
-import { Button } from "yoast-components/composites/Plugin/Shared/components/Button";
->>>>>>> 3aa023fd
 
 // Internal dependencies.
 import { MODE_DESKTOP, MODE_MOBILE, MODES } from "../snippet-preview/constants";
