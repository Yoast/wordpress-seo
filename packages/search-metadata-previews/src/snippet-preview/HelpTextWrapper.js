// External dependencies.
import React from "react";
import PropTypes from "prop-types";
import styled from "styled-components";
import uniqueId from "lodash/uniqueId";

// Yoast dependencies.
import { SvgIcon, HelpText, Button } from "@yoast/components";
import { getDirectionalStyle } from "@yoast/helpers";
<<<<<<< HEAD
import { colors, rgba } from "@yoast/components/style-guide";
=======
import { colors, rgba } from "@yoast/style-guide";
import { Button } from "yoast-components/composites/Plugin/Shared/components/Button";
>>>>>>> 3aa023fd
import { YoastSlideToggle } from "yoast-components/utils/animations";

const HelpTextContainer = styled.div`
	max-width: 600px;
	font-weight: normal;
	// Don't apply a bottom margin to avoid "jumpiness".
	margin: ${ getDirectionalStyle( "0 20px 0 25px", "0 20px 0 15px" ) };
`;

const HelpTextPanel = styled.div`
	max-width: ${ props => props.panelMaxWidth };
`;

const HelpTextButton = styled( Button )`
	min-width: 14px;
	min-height: 14px;
	width: 30px;
	height: 30px;
	border-radius: 50%;
	border: 1px solid transparent;
	box-shadow: none;
	display: block;
	margin: -44px -10px 10px 0;
	background-color: transparent;
	float: ${ getDirectionalStyle( "right", "left" ) };
	padding: ${ getDirectionalStyle( "3px 0 0 6px", "3px 0 0 5px" ) };

	&:hover {
		color: ${ colors.$color_blue };
	}
	&:focus {
		border: 1px solid ${ colors.$color_blue };
		outline: none;
		box-shadow: 0 0 3px ${ rgba( colors.$color_blue_dark, .8 ) };

		svg {
			fill: ${ colors.$color_blue };
			color: ${ colors.$color_blue };
		}
	}
	&:active {
		box-shadow: none;
	}
`;

const StyledSvg = styled( SvgIcon )`
	&:hover {
		fill: ${ colors.$color_blue };
	}
`;

/**
 * The help text wrapper.
 */
class HelpTextWrapper extends React.Component {
	/**
	 * Constructs the component and sets its initial state.
	 *
	 * @param {Object} props The props to use for this component.
	 */
	constructor( props ) {
		super( props );

		this.state = {
			isExpanded: false,
		};

		this.uniqueId = uniqueId( "yoast-help-" );
	}

	/**
	 * Toggles the help text expanded state.
	 *
	 * @returns {void}
	 */
	onButtonClick() {
		this.setState( { isExpanded: ! this.state.isExpanded } );
	}

	/**
	 * Renders the help text wrapper.
	 *
	 * @returns {ReactElement} The rendered help text wrapper.
	 */
	render() {
		const helpPanelId = `${ this.uniqueId }-panel`;
		const { isExpanded } = this.state;

		return (
			<HelpTextContainer
				className={ this.props.className }
			>
				<HelpTextButton
					className={ this.props.className + "__button" }
					onClick={ this.onButtonClick.bind( this ) }
					aria-expanded={ isExpanded }
					aria-controls={ isExpanded ? helpPanelId : null }
					aria-label={ this.props.helpTextButtonLabel }
				>
					<StyledSvg
						size="16px"
						color={ colors.$color_grey_text }
						icon="question-circle"
					/>
				</HelpTextButton>
				<YoastSlideToggle
					isOpen={ isExpanded }
				>
					<HelpTextPanel
						id={ helpPanelId }
						className={ this.props.className + "__panel" }
						panelMaxWidth={ this.props.panelMaxWidth }
					>
						<HelpText>
							{ this.props.helpText }
						</HelpText>
					</HelpTextPanel>
				</YoastSlideToggle>
			</HelpTextContainer>
		);
	}
}

HelpTextWrapper.propTypes = {
	className: PropTypes.string,
	helpTextButtonLabel: PropTypes.string.isRequired,
	panelMaxWidth: PropTypes.string,
	helpText: PropTypes.oneOfType( [
		PropTypes.string,
		PropTypes.array,
	] ),
};

HelpTextWrapper.defaultProps = {
	className: "yoast-help",
	panelMaxWidth: null,
	helpText: "",
};

export default HelpTextWrapper;<|MERGE_RESOLUTION|>--- conflicted
+++ resolved
@@ -7,12 +7,7 @@
 // Yoast dependencies.
 import { SvgIcon, HelpText, Button } from "@yoast/components";
 import { getDirectionalStyle } from "@yoast/helpers";
-<<<<<<< HEAD
-import { colors, rgba } from "@yoast/components/style-guide";
-=======
 import { colors, rgba } from "@yoast/style-guide";
-import { Button } from "yoast-components/composites/Plugin/Shared/components/Button";
->>>>>>> 3aa023fd
 import { YoastSlideToggle } from "yoast-components/utils/animations";
 
 const HelpTextContainer = styled.div`
