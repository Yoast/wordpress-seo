--- conflicted
+++ resolved
@@ -2,13 +2,8 @@
 import styled from "styled-components";
 
 // Yoast dependencies.
-<<<<<<< HEAD
 import { Button } from "@yoast/components";
-import { colors } from "@yoast/components/style-guide";
-=======
-import { Button } from "yoast-components/composites/Plugin/Shared/components/Button";
 import { colors } from "@yoast/style-guide";
->>>>>>> 3aa023fd
 import { getDirectionalStyle } from "@yoast/helpers";
 
 /**
