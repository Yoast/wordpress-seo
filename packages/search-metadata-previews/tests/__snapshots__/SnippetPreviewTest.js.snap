--- conflicted
+++ resolved
@@ -85,17 +85,8 @@
   color: #5f6368;
 }
 
-<<<<<<< HEAD
 .c11 {
   color: #545454;
-=======
-.c6 {
-  color: #3c4043;
-}
-
-.c11 {
-  color: #4d5156;
->>>>>>> 7c7d0fdf
   cursor: pointer;
   position: relative;
   max-width: 600px;
@@ -355,17 +346,8 @@
   color: #5f6368;
 }
 
-<<<<<<< HEAD
 .c11 {
   color: #545454;
-=======
-.c6 {
-  color: #3c4043;
-}
-
-.c11 {
-  color: #4d5156;
->>>>>>> 7c7d0fdf
   cursor: pointer;
   position: relative;
   max-width: 600px;
@@ -637,17 +619,8 @@
   color: #5f6368;
 }
 
-<<<<<<< HEAD
 .c11 {
   color: #545454;
-=======
-.c6 {
-  color: #3c4043;
-}
-
-.c11 {
-  color: #4d5156;
->>>>>>> 7c7d0fdf
   cursor: pointer;
   position: relative;
   max-width: 600px;
@@ -910,17 +883,8 @@
   color: #5f6368;
 }
 
-<<<<<<< HEAD
 .c11 {
   color: #545454;
-=======
-.c6 {
-  color: #3c4043;
-}
-
-.c11 {
-  color: #4d5156;
->>>>>>> 7c7d0fdf
   cursor: pointer;
   position: relative;
   max-width: 600px;
@@ -1183,17 +1147,8 @@
   color: #5f6368;
 }
 
-<<<<<<< HEAD
 .c11 {
   color: #545454;
-=======
-.c6 {
-  color: #3c4043;
-}
-
-.c11 {
-  color: #4d5156;
->>>>>>> 7c7d0fdf
   cursor: pointer;
   position: relative;
   max-width: 600px;
@@ -2313,17 +2268,8 @@
   color: #5f6368;
 }
 
-<<<<<<< HEAD
 .c11 {
   color: #545454;
-=======
-.c6 {
-  color: #3c4043;
-}
-
-.c11 {
-  color: #4d5156;
->>>>>>> 7c7d0fdf
   cursor: pointer;
   position: relative;
   max-width: 600px;
@@ -2578,17 +2524,8 @@
   color: #5f6368;
 }
 
-<<<<<<< HEAD
 .c11 {
   color: #545454;
-=======
-.c6 {
-  color: #3c4043;
-}
-
-.c11 {
-  color: #4d5156;
->>>>>>> 7c7d0fdf
   cursor: pointer;
   position: relative;
   max-width: 600px;
@@ -2882,11 +2819,7 @@
 }
 
 .c11 {
-<<<<<<< HEAD
   color: #545454;
-=======
-  color: #4d5156;
->>>>>>> 7c7d0fdf
   cursor: pointer;
   position: relative;
   max-width: 600px;
@@ -3140,17 +3073,8 @@
   color: #5f6368;
 }
 
-<<<<<<< HEAD
 .c11 {
   color: #545454;
-=======
-.c6 {
-  color: #3c4043;
-}
-
-.c11 {
-  color: #4d5156;
->>>>>>> 7c7d0fdf
   cursor: pointer;
   position: relative;
   max-width: 600px;
@@ -3429,17 +3353,8 @@
   color: #5f6368;
 }
 
-<<<<<<< HEAD
 .c11 {
   color: #545454;
-=======
-.c6 {
-  color: #3c4043;
-}
-
-.c11 {
-  color: #4d5156;
->>>>>>> 7c7d0fdf
   cursor: pointer;
   position: relative;
   max-width: 600px;
@@ -3733,11 +3648,7 @@
 }
 
 .c11 {
-<<<<<<< HEAD
   color: #545454;
-=======
-  color: #4d5156;
->>>>>>> 7c7d0fdf
   cursor: pointer;
   position: relative;
   max-width: 600px;
@@ -3991,17 +3902,8 @@
   color: #5f6368;
 }
 
-<<<<<<< HEAD
 .c11 {
   color: #545454;
-=======
-.c6 {
-  color: #3c4043;
-}
-
-.c11 {
-  color: #4d5156;
->>>>>>> 7c7d0fdf
   cursor: pointer;
   position: relative;
   max-width: 600px;
@@ -4285,17 +4187,8 @@
   color: #5f6368;
 }
 
-<<<<<<< HEAD
 .c11 {
   color: #545454;
-=======
-.c6 {
-  color: #3c4043;
-}
-
-.c11 {
-  color: #4d5156;
->>>>>>> 7c7d0fdf
   cursor: pointer;
   position: relative;
   max-width: 600px;
