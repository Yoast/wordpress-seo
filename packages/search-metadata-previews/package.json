--- conflicted
+++ resolved
@@ -1,17 +1,12 @@
 {
   "name": "@yoast/search-metadata-previews",
   "version": "1.0.0",
-<<<<<<< HEAD
   "main": "src/index.js",
-  "repository": "https://github.com/yoast/javascript",
-=======
-  "main": "index.js",
   "repository": {
     "type": "git",
     "url": "https://github.com/Yoast/javascript.git",
     "directory": "packages/search-metadata-previews"
   },
->>>>>>> 5fe162b8
   "author": "Team Yoast",
   "license": "GPL-3.0",
   "scripts": {
