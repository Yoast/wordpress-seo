{
  "name": "@yoast/search-metadata-previews",
  "version": "2.3.0-rc.0",
  "private": false,
  "main": "src/index.js",
  "repository": {
    "type": "git",
    "url": "https://github.com/Yoast/javascript.git",
    "directory": "packages/search-metadata-previews"
  },
  "author": "Team Yoast",
  "license": "GPL-3.0",
  "scripts": {
    "test": "jest",
    "lint": "eslint . --max-warnings=42",
    "prepublishOnly": "rm -rf dist && cp -R src dist && cp package.json dist/package.json && json -I -f dist/package.json -e \"this.main='index.js'\" && cp .babelrc dist/.babelrc"
  },
  "dependencies": {
    "@wordpress/a11y": "^1.0.7",
    "@wordpress/i18n": "^1.1.0",
<<<<<<< HEAD
    "@yoast/components": "^2.0.0-rc.0",
    "@yoast/helpers": "^0.11.1",
    "@yoast/replacement-variable-editor": "^1.0.0",
=======
    "@yoast/components": "^2.1.0-rc.0",
    "@yoast/helpers": "^0.12.0-rc.0",
>>>>>>> 8ea84407
    "@yoast/style-guide": "^0.11.1",
    "draft-js": "^0.11.4",
    "interpolate-components": "^1.1.1",
    "lodash": "^4.17.11",
    "prop-types": "^15.6.0",
    "react-transition-group": "^2.7.1",
    "styled-components": "^4.2.0",
    "yoastseo": "^1.74.0-rc.0"
  },
  "devDependencies": {
    "@yoast/browserslist-config": "^1.2.1",
    "browserslist": "^4.7.3",
    "enzyme": "^3.3.0",
    "enzyme-adapter-react-16": "^1.1.1",
    "eslint-plugin-jsx-a11y": "^6.2.1",
    "eslint-plugin-react": "^7.12.4",
    "jest-styled-components": "^6.3.1",
    "react-test-renderer": "^16.8.4"
  },
  "jest": {
    "testURL": "http://localhost",
    "testRegex": ".*Test.js$",
    "snapshotSerializers": [
      "enzyme-to-json/serializer"
    ],
    "transform": {
      "^.+\\.jsx?$": "babel-jest"
    },
    "transformIgnorePatterns": [
      "/node_modules/(?!yoastseo|lodash-es).+\\.js$"
    ],
    "setupTestFrameworkScriptFile": "<rootDir>/tests/setupTests.js",
    "moduleNameMapper": {
      "\\.css$": "<rootDir>/tests/CSSStub.js"
    }
  },
  "publishConfig": {
    "access": "public"
  }
}<|MERGE_RESOLUTION|>--- conflicted
+++ resolved
@@ -18,14 +18,9 @@
   "dependencies": {
     "@wordpress/a11y": "^1.0.7",
     "@wordpress/i18n": "^1.1.0",
-<<<<<<< HEAD
-    "@yoast/components": "^2.0.0-rc.0",
-    "@yoast/helpers": "^0.11.1",
     "@yoast/replacement-variable-editor": "^1.0.0",
-=======
     "@yoast/components": "^2.1.0-rc.0",
     "@yoast/helpers": "^0.12.0-rc.0",
->>>>>>> 8ea84407
     "@yoast/style-guide": "^0.11.1",
     "draft-js": "^0.11.4",
     "interpolate-components": "^1.1.1",
