{
  "name": "@yoast/search-metadata-previews",
<<<<<<< HEAD
  "version": "2.0.0-rc.0",
=======
  "version": "2.1.0-rc.0",
>>>>>>> 6f6a65fb
  "private": false,
  "main": "src/index.js",
  "repository": {
    "type": "git",
    "url": "https://github.com/Yoast/javascript.git",
    "directory": "packages/search-metadata-previews"
  },
  "author": "Team Yoast",
  "license": "GPL-3.0",
  "scripts": {
    "test": "jest",
    "lint": "eslint . --max-warnings=67",
    "prepublishOnly": "rm -rf dist && cp -R src dist && cp package.json dist/package.json && json -I -f dist/package.json -e \"this.main='index.js'\" && cp .babelrc dist/.babelrc"
  },
  "dependencies": {
    "@wordpress/a11y": "^1.0.7",
    "@wordpress/i18n": "^1.1.0",
<<<<<<< HEAD
    "@yoast/components": "^1.0.0-rc.0",
=======
    "@yoast/components": "^1.1.0-rc.0",
>>>>>>> 6f6a65fb
    "@yoast/helpers": "^0.11.1",
    "@yoast/style-guide": "^0.11.1",
    "draft-js": "^0.10.5",
    "draft-js-mention-plugin": "^3.0.4",
    "draft-js-plugins-editor": "^2.0.4",
    "draft-js-single-line-plugin": "^2.0.1",
    "interpolate-components": "^1.1.1",
    "lodash": "^4.17.11",
    "prop-types": "^15.6.0",
    "react-transition-group": "^2.7.1",
    "styled-components": "^4.2.0",
    "yoastseo": "^1.72.0-rc.0"
  },
  "devDependencies": {
    "@yoast/browserslist-config": "^1.2.1",
    "browserslist": "^4.7.3",
    "enzyme": "^3.3.0",
    "enzyme-adapter-react-16": "^1.1.1",
    "eslint-plugin-jsx-a11y": "^6.2.1",
    "eslint-plugin-react": "^7.12.4",
    "jest-styled-components": "^6.3.1",
    "react": "16.6.3",
    "react-test-renderer": "^16.8.4"
  },
  "jest": {
    "testURL": "http://localhost",
    "testRegex": ".*Test.js$",
    "snapshotSerializers": [
      "enzyme-to-json/serializer"
    ],
    "transform": {
      "^.+\\.jsx?$": "babel-jest"
    },
    "transformIgnorePatterns": [
      "/node_modules/(?!yoastseo|lodash-es).+\\.js$"
    ],
    "setupTestFrameworkScriptFile": "<rootDir>/tests/setupTests.js",
    "moduleNameMapper": {
      "\\.css$": "<rootDir>/tests/CSSStub.js"
    }
  },
  "publishConfig": {
    "access": "public"
  }
}<|MERGE_RESOLUTION|>--- conflicted
+++ resolved
@@ -1,10 +1,6 @@
 {
   "name": "@yoast/search-metadata-previews",
-<<<<<<< HEAD
-  "version": "2.0.0-rc.0",
-=======
   "version": "2.1.0-rc.0",
->>>>>>> 6f6a65fb
   "private": false,
   "main": "src/index.js",
   "repository": {
@@ -22,11 +18,7 @@
   "dependencies": {
     "@wordpress/a11y": "^1.0.7",
     "@wordpress/i18n": "^1.1.0",
-<<<<<<< HEAD
-    "@yoast/components": "^1.0.0-rc.0",
-=======
     "@yoast/components": "^1.1.0-rc.0",
->>>>>>> 6f6a65fb
     "@yoast/helpers": "^0.11.1",
     "@yoast/style-guide": "^0.11.1",
     "draft-js": "^0.10.5",
