{
  "name": "@yoast/search-metadata-previews",
  "version": "1.0.0",
  "main": "src/index.js",
  "repository": {
    "type": "git",
    "url": "https://github.com/Yoast/javascript.git",
    "directory": "packages/search-metadata-previews"
  },
  "author": "Team Yoast",
  "license": "GPL-3.0",
  "scripts": {
    "test": "jest",
    "lint": "eslint . --max-warnings=72",
    "prepublishOnly": "rm -rf dist && cp -R src dist && cp package.json dist/package.json && json -I -f dist/package.json -e \"this.main='index.js'\""
  },
  "dependencies": {
    "@wordpress/a11y": "^1.0.7",
    "@wordpress/i18n": "^1.1.0",
    "@yoast/components": "^0.1.0",
    "@yoast/helpers": "^0.1.0",
    "@yoast/style-guide": "^0.1.0",
    "draft-js": "^0.10.5",
    "draft-js-mention-plugin": "^3.0.4",
    "draft-js-plugins-editor": "^2.0.4",
    "draft-js-single-line-plugin": "^2.0.1",
    "interpolate-components": "^1.1.1",
    "lodash": "^4.17.11",
    "prop-types": "^15.6.0",
<<<<<<< HEAD
    "styled-components": "^4.2.0",
    "yoastseo": "^1.49.0",
    "lodash": "^4.17.11",
    "interpolate-components": "^1.1.1"
=======
    "react-transition-group": "^2.7.1",
    "styled-components": "^2.1.2",
    "yoastseo": "^1.49.0"
>>>>>>> 45618cc0
  },
  "devDependencies": {
    "enzyme": "^3.3.0",
    "enzyme-adapter-react-16": "^1.1.1",
    "eslint-plugin-jsx-a11y": "^6.2.1",
<<<<<<< HEAD
    "jest-styled-components": "^6.3.1",
=======
    "eslint-plugin-react": "^7.12.4",
    "jest-styled-components": "^5.0.1",
    "react": "16.6.3",
>>>>>>> 45618cc0
    "react-test-renderer": "^16.8.4"
  },
  "jest": {
    "testURL": "http://localhost",
    "testRegex": ".*Test.js$",
    "snapshotSerializers": [
      "enzyme-to-json/serializer"
    ],
    "transform": {
      "^.+\\.jsx?$": "babel-jest"
    },
    "transformIgnorePatterns": [
      "/node_modules/(?!yoastseo|lodash-es).+\\.js$"
    ],
    "setupTestFrameworkScriptFile": "<rootDir>/tests/setupTests.js"
  }
}<|MERGE_RESOLUTION|>--- conflicted
+++ resolved
@@ -27,28 +27,17 @@
     "interpolate-components": "^1.1.1",
     "lodash": "^4.17.11",
     "prop-types": "^15.6.0",
-<<<<<<< HEAD
+    "react-transition-group": "^2.7.1",
     "styled-components": "^4.2.0",
-    "yoastseo": "^1.49.0",
-    "lodash": "^4.17.11",
-    "interpolate-components": "^1.1.1"
-=======
-    "react-transition-group": "^2.7.1",
-    "styled-components": "^2.1.2",
     "yoastseo": "^1.49.0"
->>>>>>> 45618cc0
   },
   "devDependencies": {
     "enzyme": "^3.3.0",
     "enzyme-adapter-react-16": "^1.1.1",
     "eslint-plugin-jsx-a11y": "^6.2.1",
-<<<<<<< HEAD
+    "eslint-plugin-react": "^7.12.4",
     "jest-styled-components": "^6.3.1",
-=======
-    "eslint-plugin-react": "^7.12.4",
-    "jest-styled-components": "^5.0.1",
     "react": "16.6.3",
->>>>>>> 45618cc0
     "react-test-renderer": "^16.8.4"
   },
   "jest": {
