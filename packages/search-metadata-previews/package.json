--- conflicted
+++ resolved
@@ -1,10 +1,6 @@
 {
   "name": "@yoast/search-metadata-previews",
-<<<<<<< HEAD
-  "version": "2.7.0-rc.5",
-=======
   "version": "2.7.0-rc.6",
->>>>>>> 5f00fb98
   "private": false,
   "main": "src/index.js",
   "repository": {
@@ -22,17 +18,10 @@
   "dependencies": {
     "@wordpress/a11y": "^1.0.7",
     "@wordpress/i18n": "^1.1.0",
-<<<<<<< HEAD
-    "@yoast/components": "^2.5.0-rc.4",
-    "@yoast/helpers": "^0.13.0-rc.3",
-    "@yoast/replacement-variable-editor": "^1.0.0-rc.4",
-    "@yoast/style-guide": "^0.12.0-rc.3",
-=======
     "@yoast/components": "^2.5.0-rc.5",
     "@yoast/helpers": "^0.13.0-rc.4",
     "@yoast/replacement-variable-editor": "^1.0.0-rc.5",
     "@yoast/style-guide": "^0.12.0-rc.4",
->>>>>>> 5f00fb98
     "draft-js": "^0.10.5",
     "draft-js-mention-plugin": "^3.0.4",
     "draft-js-plugins-editor": "^2.0.4",
@@ -42,11 +31,7 @@
     "prop-types": "^15.6.0",
     "react-transition-group": "^2.7.1",
     "styled-components": "^4.2.0",
-<<<<<<< HEAD
-    "yoastseo": "^1.78.0-rc.4"
-=======
     "yoastseo": "^1.78.0-rc.5"
->>>>>>> 5f00fb98
   },
   "devDependencies": {
     "@yoast/browserslist-config": "^1.2.2",
