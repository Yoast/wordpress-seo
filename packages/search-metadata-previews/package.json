{
  "name": "@yoast/search-metadata-previews",
  "version": "1.0.0-rc.4",
  "private": false,
  "main": "src/index.js",
  "repository": {
    "type": "git",
    "url": "https://github.com/Yoast/javascript.git",
    "directory": "packages/search-metadata-previews"
  },
  "author": "Team Yoast",
  "license": "GPL-3.0",
  "scripts": {
    "test": "jest",
    "lint": "eslint . --max-warnings=72",
    "prepublishOnly": "rm -rf dist && cp -R src dist && cp package.json dist/package.json && json -I -f dist/package.json -e \"this.main='index.js'\""
  },
  "dependencies": {
    "@wordpress/a11y": "^1.0.7",
    "@wordpress/i18n": "^1.1.0",
    "@yoast/components": "^0.1.0-rc.4",
    "@yoast/helpers": "^0.1.0-rc.2",
    "@yoast/style-guide": "^0.1.0-rc.3",
    "draft-js": "^0.10.5",
    "draft-js-mention-plugin": "^3.0.4",
    "draft-js-plugins-editor": "^2.0.4",
    "draft-js-single-line-plugin": "^2.0.1",
    "interpolate-components": "^1.1.1",
    "lodash": "^4.17.11",
    "prop-types": "^15.6.0",
    "react-transition-group": "^2.7.1",
<<<<<<< HEAD
    "styled-components": "^4.2.0",
    "yoastseo": "^1.49.0"
=======
    "styled-components": "^2.1.2",
    "yoastseo": "^1.51.0-rc.3"
>>>>>>> 04547371
  },
  "devDependencies": {
    "enzyme": "^3.3.0",
    "enzyme-adapter-react-16": "^1.1.1",
    "eslint-plugin-jsx-a11y": "^6.2.1",
    "eslint-plugin-react": "^7.12.4",
    "jest-styled-components": "^6.3.1",
    "react": "16.6.3",
    "react-test-renderer": "^16.8.4"
  },
  "jest": {
    "testURL": "http://localhost",
    "testRegex": ".*Test.js$",
    "snapshotSerializers": [
      "enzyme-to-json/serializer"
    ],
    "transform": {
      "^.+\\.jsx?$": "babel-jest"
    },
    "transformIgnorePatterns": [
      "/node_modules/(?!yoastseo|lodash-es).+\\.js$"
    ],
    "setupTestFrameworkScriptFile": "<rootDir>/tests/setupTests.js"
  },
  "publishConfig": {
    "access": "public"
  }
}<|MERGE_RESOLUTION|>--- conflicted
+++ resolved
@@ -29,13 +29,8 @@
     "lodash": "^4.17.11",
     "prop-types": "^15.6.0",
     "react-transition-group": "^2.7.1",
-<<<<<<< HEAD
     "styled-components": "^4.2.0",
-    "yoastseo": "^1.49.0"
-=======
-    "styled-components": "^2.1.2",
     "yoastseo": "^1.51.0-rc.3"
->>>>>>> 04547371
   },
   "devDependencies": {
     "enzyme": "^3.3.0",
