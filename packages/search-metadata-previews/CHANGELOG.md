# Change Log

All notable changes to this project will be documented in this file. Releases without a changelog entry contain only minor changes that are irrelevant for users of this library.
We follow [Semantic Versioning](http://semver.org/).

<<<<<<< HEAD
## 2.7.0 July 6th, 2020
=======
## 2.7.0 July 20th, 2020
>>>>>>> 5f00fb98
### Enhancements
* Removes the replacement variable editor from the code but keep the export for backwards compatibility.

## 2.2.0 April 23rd, 2020
### Added
* Adds a CSS test stub.

## 1.16.0 January 20th, 2020
### Changed
* Enhances the Snippet Editor's Mode Switcher component by using radio buttons.

## 1.15.0 January 6th, 2020
### Other
* Drops IE11 support through configuring Babel to use the preset environment with the own list of supported browsers specified.

## 1.13.0 November 25th, 2019
### Fixes
 * Fixes a bug where non-square images would be distorted in the mobile snippet preview.

## 1.12.0 November 11th, 2019
### Fixes
 * Fixes a bug where the Snippet Preview elements had misplaced visually hidden text.

## 1.11.0 October 29th, 2019
### Enhancements:
 * Increases the specificity of the width and height CSS of the `MobileDescriptionImage`.

## 1.8.0 September 17th, 2019
### Enhancements

* Changes desktop snippet preview to match Google's new font sizes. [#345](https://github.com/Yoast/javascript/pull/345)

## 1.4.0 June 24th, 2019
### Changed

* Updates the Google Mobile Snippet Preview.

## 1.0.0 April 29th, 2019

### Added

* Splits out `@yoast/search-metadata-previews` from `yoast-components`. The search metadata previews package contains previews for search platforms such as Google.<|MERGE_RESOLUTION|>--- conflicted
+++ resolved
@@ -3,11 +3,7 @@
 All notable changes to this project will be documented in this file. Releases without a changelog entry contain only minor changes that are irrelevant for users of this library.
 We follow [Semantic Versioning](http://semver.org/).
 
-<<<<<<< HEAD
-## 2.7.0 July 6th, 2020
-=======
 ## 2.7.0 July 20th, 2020
->>>>>>> 5f00fb98
 ### Enhancements
 * Removes the replacement variable editor from the code but keep the export for backwards compatibility.
 
