--- conflicted
+++ resolved
@@ -1,14 +1,9 @@
-<<<<<<< HEAD
-import { curry, set } from "lodash";
-import configReducer, { configActions, configSelectors } from "./slice/config";
-=======
 import { act, renderHook } from "@testing-library/react-hooks";
 import { dispatch } from "@wordpress/data";
-import { merge } from "lodash";
+import { curry, merge, set } from "lodash";
 import registerSeoStore, { SEO_STORE_NAME } from "../index";
 import { useAnalyze } from "./hooks";
-import configReducer, { configActions } from "./slice/config";
->>>>>>> a16c9d92
+import configReducer, { configActions, configSelectors } from "./slice/config";
 
 describe( "Config slice", () => {
 	// eslint-disable-next-line no-undefined
