<<<<<<< HEAD
import { curry, set } from "lodash";
import configReducer, { configActions } from "./slice/config";
import resultsReducer, { analysisActions, resultsActions, resultsSelectors } from "./slice/results";
=======
import { act, renderHook } from "@testing-library/react-hooks";
import { dispatch } from "@wordpress/data";
import { curry, merge, set } from "lodash";
import registerSeoStore, { SEO_STORE_NAME } from "../index";
import { useAnalyze } from "./hooks";
import configReducer, { configActions, configSelectors } from "./slice/config";
>>>>>>> dadfcbe2

describe( "Config slice", () => {
	// eslint-disable-next-line no-undefined
	const previousState = undefined;

	const initialState = {
		analysisType: "post",
		isSeoActive: true,
		isReadabilityActive: true,
		researches: [ "morphology" ],
	};

	describe( "Reducer", () => {
		test( "should return the initial state", () => {
			expect( configReducer( previousState, {} ) ).toEqual( initialState );
		} );

		test( "should update the analysis type", () => {
			const { updateAnalysisType } = configActions;

			const result = configReducer( previousState, updateAnalysisType( "term" ) );

			expect( result ).toEqual( {
				...initialState,
				analysisType: "term",
			} );
		} );

		test( "should update whether the SEO analysis is active", () => {
			const { updateIsSeoActive } = configActions;

			const result = configReducer( previousState, updateIsSeoActive( false ) );

			expect( result ).toEqual( {
				...initialState,
				isSeoActive: false,
			} );
		} );

		test( "should update whether the readability analysis is active", () => {
			const { updateIsReadabilityActive } = configActions;

			const result = configReducer( previousState, updateIsReadabilityActive( false ) );

			expect( result ).toEqual( {
				...initialState,
				isReadabilityActive: false,
			} );
		} );

		test( "should add a research", () => {
			const { addResearch } = configActions;

			const result = configReducer( previousState, addResearch( "test" ) );

			expect( result ).toEqual( {
				...initialState,
				researches: [ "morphology", "test" ],
			} );
		} );

		test( "should remove a research", () => {
			const { removeResearch } = configActions;

			const result = configReducer( previousState, removeResearch( "morphology" ) );

			expect( result ).toEqual( {
				...initialState,
				researches: [],
			} );
		} );
	} );

	describe( "Selectors", () => {
		const createStoreState = curry( set )( {}, "analysis.config" );

		test( "should select the configuration", () => {
			const { selectAnalysisConfig } = configSelectors;

			const result = selectAnalysisConfig( createStoreState( initialState ) );

			expect( result ).toEqual( initialState );
		} );

		test( "should select the analysis type", () => {
			const { selectAnalysisType } = configSelectors;

			const state = { ...initialState, analysisType: "category" };
			const result = selectAnalysisType( createStoreState( state ) );

			expect( result ).toBe( "category" );
		} );

		test( "should select the is SEO active", () => {
			const { isSeoAnalysisActive } = configSelectors;

			const state = { ...initialState, isSeoActive: false };
			const result = isSeoAnalysisActive( createStoreState( state ) );

			expect( result ).toBe( false );
		} );

		test( "should select the is readability active", () => {
			const { isReadabilityAnalysisActive } = configSelectors;

			const state = { ...initialState, isReadabilityActive: false };
			const result = isReadabilityAnalysisActive( createStoreState( state ) );

			expect( result ).toBe( false );
		} );

		test( "should select the researches", () => {
			const { selectResearches } = configSelectors;

			const state = { ...initialState, researches: [ "morphology", "test" ] };
			const result = selectResearches( createStoreState( state ) );

			expect( result ).toEqual( [ "morphology", "test" ] );
		} );
	} );
} );

describe( "Hooks", () => {
	describe( "useAnalyze", () => {
		const paper = {
			content: "",
			seoTitle: "",
			metaDescription: "",
			slug: "",
			permalink: "",
			date: "",
		};
		const keyphrases = {
			focus: {
				id: "focus",
				keyphrase: "",
				synonyms: "",
			},
		};
		const config = {
			analysisType: "post",
			isSeoActive: true,
			isReadabilityActive: true,
			researches: [ "morphology" ],
		};

		let analyze;

		beforeEach( () => {
			analyze = jest.fn().mockReturnValue( {
				seo: {
					focus: {
						score: 0,
						results: [],
					},
				},
				readability: {
					score: 10,
					results: [],
				},
				research: {
					morphology: {},
				},
			} );
			registerSeoStore( { analyze } );

			renderHook( () => useAnalyze() );
		} );

		test( "should call analyze", () => {
			expect( analyze ).not.toHaveBeenCalled();

			// Fast-forward the debounce of analyze.
			jest.runAllTimers();

			expect( analyze ).toHaveBeenCalledWith( paper, keyphrases, config );
		} );

		test( "should call analyze when the SEO title changes", () => {
			act( () => {
				dispatch( SEO_STORE_NAME ).updateSeoTitle( "SEO title" );
			} );
			jest.runAllTimers();

			expect( analyze ).toHaveBeenCalledWith( { ...paper, seoTitle: "SEO title" }, keyphrases, config );
		} );

		test( "should call analyze when the content changes", () => {
			act( () => {
				dispatch( SEO_STORE_NAME ).updateContent( "Test content" );
			} );
			jest.runAllTimers();

			expect( analyze ).toHaveBeenCalledWith( { ...paper, content: "Test content" }, keyphrases, config );
		} );

		test( "should call analyze when the focus keyphrase changes", () => {
			act( () => {
				dispatch( SEO_STORE_NAME ).updateKeyphrase( { keyphrase: "Focus keyphrase" } );
			} );
			jest.runAllTimers();

			expect( analyze ).toHaveBeenCalledWith( paper, merge( {}, keyphrases, { focus: { keyphrase: "Focus keyphrase" } } ), config );
		} );

		test( "should call analyze when the analysis type changes", () => {
			act( () => {
				dispatch( SEO_STORE_NAME ).updateAnalysisType( "category" );
			} );
			jest.runAllTimers();

			expect( analyze ).toHaveBeenCalledWith( paper, keyphrases, { ...config, analysisType: "category" } );
		} );

		test( "should call analyze when the title changes", () => {
			act( () => {
				dispatch( SEO_STORE_NAME ).updateTitle( "Title" );
			} );
			jest.runAllTimers();

			// Note: no changes in the arguments because the title is not used in the analyze itself (by default).
			expect( analyze ).toHaveBeenCalledWith( paper, keyphrases, config );
		} );
	} );
} );

describe( "Results slice", () => {
	// eslint-disable-next-line no-undefined
	const previousState = undefined;

	const initialState = {
		status: "idle",
		error: "",
		seo: {
			focus: {
				score: 0,
				results: [],
			},
		},
		readability: {
			score: 0,
			results: [],
		},
		research: {},
		activeMarker: {
			id: "",
			marks: [],
		},
	};

	describe( "Reducer", () => {
		test( "should return the initial state", () => {
			expect( resultsReducer( previousState, {} ) ).toEqual( initialState );
		} );

		test( "should update the active marker", () => {
			const { updateActiveMarker } = resultsActions;

			const payload = {
				id: "1",
				marks: [ "test" ],
			};
			const result = resultsReducer( previousState, updateActiveMarker( payload ) );

			expect( result ).toEqual( {
				...initialState,
				activeMarker: { ...payload },
			} );
		} );

		test( "should update the status to loading", () => {
			const { request } = analysisActions;

			const result = resultsReducer( previousState, { type: request } );

			expect( result ).toEqual( {
				...initialState,
				status: "loading",
			} );
		} );

		test( "should update the status to success", () => {
			const { success } = analysisActions;

			const result = resultsReducer( previousState, { type: success, payload: initialState } );

			expect( result ).toEqual( {
				...initialState,
				status: "success",
			} );
		} );

		test( "should update the status to error", () => {
			const { error } = analysisActions;

			const result = resultsReducer( previousState, { type: error, payload: "test error" } );

			expect( result ).toEqual( {
				...initialState,
				status: "error",
				error: "test error",
			} );
		} );
	} );

	describe( "Selectors", () => {
		const createStoreState = curry( set )( {}, "analysis.results" );

		test( "should select the seo score", () => {
			const { selectSeoScore } = resultsSelectors;

			const state = {
				seo: {
					focus: { score: 9000 },
				},
			};
			const result = selectSeoScore( createStoreState( state ) );

			expect( result ).toEqual( 9000 );
		} );

		test( "should select the seo results", () => {
			const { selectSeoResults } = resultsSelectors;

			const state = {
				seo: {
					focus: { results: [ "test" ] },
				},
			};
			const result = selectSeoResults( createStoreState( state ) );

			expect( result ).toEqual( [ "test" ] );
		} );

		test( "should select the readability score", () => {
			const { selectReadabilityScore } = resultsSelectors;

			const state = {
				readability: {
					score: 9000,
				},
			};
			const result = selectReadabilityScore( createStoreState( state ) );

			expect( result ).toEqual( 9000 );
		} );

		test( "should select the readability results", () => {
			const { selectReadabilityResults } = resultsSelectors;

			const state = {
				readability: {
					results: [ "test" ],
				},
			};
			const result = selectReadabilityResults( createStoreState( state ) );

			expect( result ).toEqual( [ "test" ] );
		} );

		test( "should select the research results", () => {
			const { selectResearchResults } = resultsSelectors;

			const state = {
				research: { morphology: "test" },
			};
			const result = selectResearchResults( createStoreState( state ), "morphology" );

			expect( result ).toEqual( "test" );
		} );

		test( "should select the active marker", () => {
			const { selectActiveMarker } = resultsSelectors;

			const state = {
				activeMarker: {
					id: "1",
					marks: [ "test" ],
				},
			};
			const result = selectActiveMarker( createStoreState( state ) );

			expect( result ).toEqual( { id: "1", marks: [ "test" ] } );
		} );

		test( "should select the active marker id", () => {
			const { selectActiveMarkerId } = resultsSelectors;

			const state = {
				activeMarker: {
					id: "1",
				},
			};
			const result = selectActiveMarkerId( createStoreState( state ) );

			expect( result ).toEqual( "1" );
		} );

		test( "should select the active marks", () => {
			const { selectActiveMarks } = resultsSelectors;

			const state = {
				activeMarker: {
					marks: [ "test" ],
				},
			};
			const result = selectActiveMarks( createStoreState( state ) );

			expect( result ).toEqual( [ "test" ] );
		} );
	} );
} );<|MERGE_RESOLUTION|>--- conflicted
+++ resolved
@@ -1,15 +1,10 @@
-<<<<<<< HEAD
-import { curry, set } from "lodash";
-import configReducer, { configActions } from "./slice/config";
-import resultsReducer, { analysisActions, resultsActions, resultsSelectors } from "./slice/results";
-=======
 import { act, renderHook } from "@testing-library/react-hooks";
 import { dispatch } from "@wordpress/data";
 import { curry, merge, set } from "lodash";
 import registerSeoStore, { SEO_STORE_NAME } from "../index";
 import { useAnalyze } from "./hooks";
 import configReducer, { configActions, configSelectors } from "./slice/config";
->>>>>>> dadfcbe2
+import resultsReducer, { analysisActions, resultsActions, resultsSelectors } from "./slice/results";
 
 describe( "Config slice", () => {
 	// eslint-disable-next-line no-undefined
