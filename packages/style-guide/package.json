--- conflicted
+++ resolved
@@ -1,10 +1,6 @@
 {
   "name": "@yoast/style-guide",
-<<<<<<< HEAD
-  "version": "0.1.0-rc.4",
-=======
   "version": "0.1.0",
->>>>>>> 91937113
   "description": "Yoast style guide.",
   "main": "src/index.js",
   "repository": "https://github.com/Yoast/javascript",
