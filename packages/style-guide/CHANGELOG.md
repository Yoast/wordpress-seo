# Change Log

This changelog is according to [Keep a Changelog](http://keepachangelog.com).

All notable changes to this project will be documented in this file.
We follow [Semantic Versioning](http://semver.org/).

<<<<<<< HEAD
## 0.2.0
=======
## 0.1.0 April 29th, 2019

>>>>>>> 91937113
### Added
* Added a `$palette_blue_focus` color with value `#5b9dd9` to the color palette: this is the color WordPress uses for focus styles.

## 0.1.0: April 4th, 2019
### Added
* Splits out `@yoast/style-guide` from `yoast-components`. The style guide package contains colors and other standardizes styles.<|MERGE_RESOLUTION|>--- conflicted
+++ resolved
@@ -5,15 +5,10 @@
 All notable changes to this project will be documented in this file.
 We follow [Semantic Versioning](http://semver.org/).
 
-<<<<<<< HEAD
 ## 0.2.0
-=======
-## 0.1.0 April 29th, 2019
-
->>>>>>> 91937113
 ### Added
 * Added a `$palette_blue_focus` color with value `#5b9dd9` to the color palette: this is the color WordPress uses for focus styles.
 
-## 0.1.0: April 4th, 2019
+## 0.1.0 April 29th, 2019
 ### Added
 * Splits out `@yoast/style-guide` from `yoast-components`. The style guide package contains colors and other standardizes styles.