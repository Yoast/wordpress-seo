--- conflicted
+++ resolved
@@ -1,10 +1,6 @@
 {
   "name": "@yoast/configuration-wizard",
-<<<<<<< HEAD
-  "version": "1.12.2-internal-linking.0",
-=======
   "version": "2.4.0",
->>>>>>> dbbc40f7
   "description": "Package for our configuration wizard",
   "main": "src/index.js",
   "repository": {
@@ -22,15 +18,9 @@
   },
   "dependencies": {
     "@wordpress/i18n": "^1.1.0",
-<<<<<<< HEAD
-    "@yoast/components": "^0.13.2-internal-linking.0",
-    "@yoast/helpers": "^0.11.1",
-    "@yoast/style-guide": "^0.11.1",
-=======
     "@yoast/components": "^2.2.0",
     "@yoast/helpers": "^0.12.1",
     "@yoast/style-guide": "^0.11.2",
->>>>>>> dbbc40f7
     "interpolate-components": "^1.1.1",
     "lodash": "^4.17.11",
     "prop-types": "^15.7.2"
