{
  "name": "@yoast/configuration-wizard",
<<<<<<< HEAD
  "version": "1.0.0-rc.6",
=======
  "version": "1.0.0",
>>>>>>> 91937113
  "description": "Package for our configuration wizard",
  "main": "src/index.js",
  "repository": {
    "type": "git",
    "url": "https://github.com/Yoast/javascript.git",
    "directory": "packages/configuration-wizard"
  },
  "author": "Yoast",
  "license": "GPL-3.0",
  "private": false,
  "scripts": {
    "test": "jest",
    "lint": "eslint . --max-warnings=11",
    "prepublishOnly": "rm -rf dist && cp -R src dist && cp package.json dist/package.json && json -I -f dist/package.json -e \"this.main='index.js'\" && mkdir dist/src && cp src/configuration-wizard.scss dist/src/configuration-wizard.scss && mkdir dist/src/helpers && cp src/helpers/_colors.scss dist/src/helpers/_colors.scss && cp .babelrc dist/.babelrc"
  },
  "dependencies": {
    "@wordpress/i18n": "^1.1.0",
<<<<<<< HEAD
    "@yoast/components": "^0.1.0-rc.6",
    "@yoast/helpers": "^0.1.0-rc.3",
    "@yoast/style-guide": "^0.1.0-rc.4",
=======
    "@yoast/components": "^0.1.0",
    "@yoast/helpers": "^0.1.0",
    "@yoast/style-guide": "^0.1.0",
>>>>>>> 91937113
    "interpolate-components": "^1.1.1",
    "lodash": "^4.17.11",
    "prop-types": "^15.7.2"
  },
  "devDependencies": {
    "babel-core": "^6.25.0",
    "babel-jest": "^22.4.3",
    "babel-loader": "^7.1.1",
    "babel-plugin-styled-components": "^1.5.1",
    "babel-polyfill": "^6.23.0",
    "babel-preset-es2015": "^6.24.1",
    "babel-preset-react": "^6.24.1",
    "enzyme": "3.9.0",
    "enzyme-adapter-react-16": "1.10.0",
    "enzyme-to-json": "3.3.5",
    "jest": "^22.4.3",
    "jest-styled-components": "^5.0.1",
    "react": "16.6.3",
    "react-dom": "16.6.3",
    "react-test-renderer": "^16.8.4"
  },
  "peerDependencies": {
    "material-ui": "^0.18.6",
    "react": "^16.2.0",
    "react-dom": "16.2.0"
  },
  "jest": {
    "testURL": "http://localhost",
    "testRegex": ".*Test.js$",
    "setupTestFrameworkScriptFile": "<rootDir>/tools/jest/setupTests.js",
    "snapshotSerializers": [
      "enzyme-to-json/serializer"
    ],
    "transform": {
      "^.+\\.jsx?$": "babel-jest"
    },
    "transformIgnorePatterns": [
      "/node_modules/(?!yoastseo|lodash-es).+\\.js$"
    ]
  },
  "publishConfig": {
    "access": "public"
  }
}<|MERGE_RESOLUTION|>--- conflicted
+++ resolved
@@ -1,10 +1,6 @@
 {
   "name": "@yoast/configuration-wizard",
-<<<<<<< HEAD
-  "version": "1.0.0-rc.6",
-=======
   "version": "1.0.0",
->>>>>>> 91937113
   "description": "Package for our configuration wizard",
   "main": "src/index.js",
   "repository": {
@@ -22,15 +18,9 @@
   },
   "dependencies": {
     "@wordpress/i18n": "^1.1.0",
-<<<<<<< HEAD
-    "@yoast/components": "^0.1.0-rc.6",
-    "@yoast/helpers": "^0.1.0-rc.3",
-    "@yoast/style-guide": "^0.1.0-rc.4",
-=======
     "@yoast/components": "^0.1.0",
     "@yoast/helpers": "^0.1.0",
     "@yoast/style-guide": "^0.1.0",
->>>>>>> 91937113
     "interpolate-components": "^1.1.1",
     "lodash": "^4.17.11",
     "prop-types": "^15.7.2"
