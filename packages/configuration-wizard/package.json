--- conflicted
+++ resolved
@@ -1,10 +1,6 @@
 {
   "name": "@yoast/configuration-wizard",
-<<<<<<< HEAD
-  "version": "2.6.0",
-=======
   "version": "2.7.0-rc.7",
->>>>>>> 11629a1e
   "description": "Package for our configuration wizard",
   "main": "src/index.js",
   "repository": {
@@ -22,15 +18,9 @@
   },
   "dependencies": {
     "@wordpress/i18n": "^1.1.0",
-<<<<<<< HEAD
-    "@yoast/components": "^2.4.0",
-    "@yoast/helpers": "^0.12.1",
-    "@yoast/style-guide": "^0.11.2",
-=======
     "@yoast/components": "^2.5.0-rc.7",
     "@yoast/helpers": "^0.13.0-rc.5",
     "@yoast/style-guide": "^0.12.0-rc.5",
->>>>>>> 11629a1e
     "interpolate-components": "^1.1.1",
     "lodash": "^4.17.11",
     "prop-types": "^15.7.2"
