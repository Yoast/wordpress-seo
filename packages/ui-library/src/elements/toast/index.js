/* eslint-disable complexity */
import { Transition } from "@headlessui/react";
import { XIcon } from "@heroicons/react/outline";
import classNames from "classnames";
import { isArray, noop } from "lodash";
import PropTypes from "prop-types";
import React, { createContext, useCallback, useContext, useEffect, forwardRef } from "react";

const ToastContext = createContext( { handleDismiss: noop } );

/**
 * @returns {Object} The toast context.
 */
export const useToastContext = () => useContext( ToastContext );

export const toastClassNameMap = {
	position: {
		"bottom-center": "yst-translate-y-full",
		"bottom-left": "yst-translate-y-full",
		"top-center": "yst--translate-y-full",
	},
};

/**
 * @param {string} dismissScreenReaderLabel The screen reader label for the dismiss button.
 * @param {string} [className] The additional class name.
 * @returns {JSX.Element} The close button.
 */
const Close =forwardRef(( {
	dismissScreenReaderLabel,
<<<<<<< HEAD
}, ref ) => {
	const { handleDismiss } = useContext( ToastContext );
=======
} ) => {
	const { handleDismiss } = useToastContext();
>>>>>>> 232474c7
	return (
		<div className="yst-flex-shrink-0 yst-flex yst-self-start">
			<button
				ref={ref}
				type="button"
				onClick={ handleDismiss }
				className="yst-bg-transparent yst-rounded-md yst-inline-flex yst-text-slate-400 hover:yst-text-slate-500 focus:yst-outline-none focus:yst-ring-2 focus:yst-ring-offset-2 focus:yst-ring-primary-500"
			>
				<span className="yst-sr-only">{ dismissScreenReaderLabel }</span>
				<XIcon className="yst-h-5 yst-w-5" />
			</button>
		</div>
	);
});

Close.propTypes = {
	dismissScreenReaderLabel: PropTypes.string.isRequired,
};

/**
 * @param {string|string[]} description The toast description.
 * @param {string} [className] The additional class name.
 * @returns {JSX.Element} The description.
 */
const Description = ( {
	description,
	className = "",
} ) => {
	return isArray( description ) ? (
		<ul className={ classNames( "yst-list-disc yst-ml-4", className ) }>
			{ description.map( ( text, index ) => (
				<li className="yst-pt-1" key={ `${ text }-${ index }` }>{ text }</li>
			) ) }
		</ul>
	) : (
		<p className={ className }>{ description }</p>
	);
};

Description.propTypes = {
	description: PropTypes.oneOfType( [ PropTypes.node, PropTypes.arrayOf( PropTypes.node ) ] ),
	className: PropTypes.string,
};

/**
 * @param {string} title The toast title.
 * @param {string} [className] The additional class name.
 * @returns {JSX.Element} The title.
 */
const Title = ( {
	title,
	className = "",
} ) => {
	return <p className={ classNames( "yst-text-sm yst-font-medium yst-text-slate-800", className ) }>
		{ title }
	</p>;
};

Title.propTypes = {
	title: PropTypes.string.isRequired,
	className: PropTypes.string,
};

/**
 * @param {Object} props The props object.
 * @param {JSX.node} children The children.
 * @param {string} id The toast ID.
 * @param {string} [className] The additional class name.
 * @param {string} position The toast position.
 * @param {Function} [onDismiss] Function to trigger on dismissal.
 * @param {number|null} [autoDismiss] Amount of milliseconds after which the message should auto dismiss, 0 indicating no auto dismiss.
 * @param {boolean} isVisible Whether the notification is visible.
 * @param {Function} setIsVisible Function to set the visibility of the notification.
 * @returns {JSX.Element} The toast component.
 */
const Toast = ( {
	children,
	id,
	className = "",
	position = "bottom-left",
	onDismiss = noop,
	autoDismiss = null,
	isVisible,
	setIsVisible,
} ) => {
	const handleDismiss = useCallback( () => {
		// Disable visibility on dismiss to trigger transition.
		setIsVisible( false );
		// Then remove the actual notification after the transition is done.
		setTimeout( () => {
			onDismiss( id );
		}, 150 );
	}, [ onDismiss, id ] );
	useEffect( () => {
		// Enable visibility on mount to trigger transition.
		setIsVisible( true );
		// Maybe start auto dismiss timer.
		let timeout;
		if ( autoDismiss ) {
			timeout = setTimeout( () => {
				handleDismiss();
			}, autoDismiss );
		}
		// Cleanup auto dismiss timeout on unmount.
		return () => clearTimeout( timeout );
	}, [] );
	return (
		<ToastContext.Provider value={ { handleDismiss } }>
			<Transition
				show={ isVisible }
				enter={ "yst-transition yst-ease-in-out yst-duration-150" }
				enterFrom={ classNames( "yst-opacity-0", toastClassNameMap.position[ position ] ) }
				enterTo="yst-translate-y-0"
				leave={ "yst-transition yst-ease-in-out yst-duration-150" }
				leaveFrom="yst-translate-y-0"
				leaveTo={ classNames( "yst-opacity-0", toastClassNameMap.position[ position ] ) }
				className={ classNames(
					"yst-toast",
					className,
				) }
				role="alert"
			>
				{ children }
			</Transition>
		</ToastContext.Provider>
	);
};

Toast.propTypes = {
	children: PropTypes.node,
	id: PropTypes.string.isRequired,
	className: PropTypes.string,
	position: PropTypes.string,
	onDismiss: PropTypes.func,
	autoDismiss: PropTypes.number,
	isVisible: PropTypes.bool.isRequired,
	setIsVisible: PropTypes.func.isRequired,
};

Toast.Close = Close;
Toast.Description = Description;
Toast.Title = Title;

export default Toast;<|MERGE_RESOLUTION|>--- conflicted
+++ resolved
@@ -28,13 +28,8 @@
  */
 const Close =forwardRef(( {
 	dismissScreenReaderLabel,
-<<<<<<< HEAD
 }, ref ) => {
 	const { handleDismiss } = useContext( ToastContext );
-=======
-} ) => {
-	const { handleDismiss } = useToastContext();
->>>>>>> 232474c7
 	return (
 		<div className="yst-flex-shrink-0 yst-flex yst-self-start">
 			<button
