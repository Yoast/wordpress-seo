@layer components {
	.yst-root {
		.yst-title {
			@apply yst-text-slate-900 yst-font-medium yst-leading-tight;
		}

		.yst-title--1 {
			@apply yst-text-2xl;
		}

		.yst-title--2 {
			@apply yst-text-lg;
		}

		.yst-title--3 {
			@apply yst-text-tiny;
		}

		.yst-title--4 {
			@apply yst-text-base;
		}
<<<<<<< HEAD
		
=======

>>>>>>> 6cd58edf
		.yst-title--5 {
			@apply yst-text-sm;
		}
	}
}<|MERGE_RESOLUTION|>--- conflicted
+++ resolved
@@ -19,11 +19,7 @@
 		.yst-title--4 {
 			@apply yst-text-base;
 		}
-<<<<<<< HEAD
-		
-=======
 
->>>>>>> 6cd58edf
 		.yst-title--5 {
 			@apply yst-text-sm;
 		}
