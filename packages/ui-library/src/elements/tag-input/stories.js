--- conflicted
+++ resolved
@@ -38,14 +38,11 @@
 			description: "`TagInput.Tag` prop",
 			table: { type: { required: true, summary: "function"  } },
 		},
-<<<<<<< HEAD
-=======
 		onSetTags: {
 			control: "function",
 			description: "Sets the tags to the given array.",
 			table: { type: { required: true, summary: "function"  } },
 		},
->>>>>>> 6cd58edf
 		screenReaderRemoveTag: {
 			description: "`TagInput.Tag` prop",
 			control: "text",
@@ -79,14 +76,8 @@
 	const removeTag = useCallback( index => {
 		setTags( [ ...tags.slice( 0, index ), ...tags.slice( index + 1 ) ] );
 	}, [ tags, setTags ] );
-<<<<<<< HEAD
-
-	return (
-		<StoryComponent { ...args } tags={ tags } onAddTag={ addTag } onRemoveTag={ removeTag } />
-=======
 	return (
 		<StoryComponent { ...args } tags={ tags } onAddTag={ addTag } onRemoveTag={ removeTag } onSetTags={ setTags } />
->>>>>>> 6cd58edf
 	);
 };
 
