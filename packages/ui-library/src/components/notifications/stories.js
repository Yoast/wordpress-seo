import { keys } from "lodash";
<<<<<<< HEAD
import { component, info, warning, success, error, descriptionList, childrenNotification } from "./docs";
=======
import Notifications, { Notification, notificationClassNameMap } from ".";
>>>>>>> f7fdd8fa

export default {
	title: "2) Components/Notifications",
	component: Notification,
	argTypes: {
		children: { control: "text" },
		position: {
			options: [ "bottom-center", "bottom-left", "top-center" ],
			type: "select",
			description: "The position of the notification. Notifications prop.",
			table: {
				defaultValue: { summary: "bottom-center" },
			},
		},
		id: { control: "text" },
		variant: {
			options: keys( notificationClassNameMap.variant ),
			type: "select",
			table: {
				type: { summary: keys( notificationClassNameMap.variant ).toString() },
			},
		},
		size: {
			options: keys( notificationClassNameMap.size ),
			type: "select",
			table: {
				type: { summary: keys( notificationClassNameMap.size ).toString() },
			},
		},
		title: { control: "text", type: "string" },
		description: { control: "text", type: "string" },
		onDismiss: { control: { disable: false } },
		autoDismiss: { type: "number", description: "Milliseconds for Notification to disappear." },
		dismissScreenReaderLabel: { control: "text", type: "string" },
	},
	args: {
		title: "Notification title",
		description: "Notification description",
		dismissScreenReaderLabel: "Dismiss",
	},
	parameters: {
		docs: {
			description: {
				component,
			},
		},
	},
};

const Template = ( args ) => <Notifications.Notification { ...args } />;

export const Factory = ( args ) => (
	<>
		<div className="yst-mb-3">Default position is bottom-left.</div>
		<div className="yst-fixed yst-left-0 yst-z-50">
			<Notifications position={ args.position }>
				<Notifications.Notification { ...args } />
			</Notifications>
		</div>
	</>
);
Factory.args = {
	id: "notification-factory",
};

export const Info = Template.bind( {} );
Info.args = {
	variant: "info",
	id: "notification-info",
};
Info.parameters = { docs: { description: { story: info } } };

export const Warning = Template.bind( {} );
Warning.args = {
	variant: "warning",
	id: "notification-warning",
};
Warning.parameters = { docs: { description: { story: warning } } };

export const Success = Template.bind( {} );
Success.args = {
	variant: "success",
	id: "notification-success",
};
Success.parameters = { docs: { description: { story: success } } };

export const Error = Template.bind( {} );
Error.args = {
	variant: "error",
	id: "notification-error",

};
Error.parameters = { docs: { description: { story: error } } };

export const DescriptionList = Template.bind( {} );
DescriptionList.storyName = "Description list";
DescriptionList.args = {
	variant: "info",
	id: "notification-info",
	description: [ "Description 1", "Description 2", "Description 3" ],
};

DescriptionList.parameters = { docs: { description: { story: descriptionList } } };

export const ChildrenNotification = Template.bind( {} );
ChildrenNotification.storyName = "Children notification";
const DescriptionChild = () => <b>Notification description as a component.</b>;

ChildrenNotification.args = {
	variant: "info",
	id: "notification-info",
	children: <DescriptionChild />,
};

ChildrenNotification.parameters = { docs: { description: { story: childrenNotification } } };

<|MERGE_RESOLUTION|>--- conflicted
+++ resolved
@@ -1,9 +1,6 @@
 import { keys } from "lodash";
-<<<<<<< HEAD
+import Notifications, { Notification, notificationClassNameMap } from ".";
 import { component, info, warning, success, error, descriptionList, childrenNotification } from "./docs";
-=======
-import Notifications, { Notification, notificationClassNameMap } from ".";
->>>>>>> f7fdd8fa
 
 export default {
 	title: "2) Components/Notifications",
