import { Fragment, useCallback, useState, useRef } from "@wordpress/element";
import { noop } from "lodash";
import PropTypes from "prop-types";
import RawModal, { classNameMap } from ".";
import Button from "../../elements/button";
<<<<<<< HEAD
import { classNameMap as titleClassNameMap } from "../../elements/title";
=======
import TextInput from "../../elements/text-input";
>>>>>>> 67a51717

const Modal = ( { isOpen: initialIsOpen, onClose: _, children, ...props } ) => {
	const [ isOpen, setIsOpen ] = useState( initialIsOpen );
	const openModal = useCallback( () => setIsOpen( true ), [] );
	const closeModal = useCallback( () => setIsOpen( false ), [] );

	return (
		<Fragment>
			<Button onClick={ openModal }>Open modal</Button>
			<RawModal { ...props } isOpen={ isOpen } onClose={ closeModal }>
				<RawModal.Panel>
					{ children }
				</RawModal.Panel>
			</RawModal>
		</Fragment>
	);
};

Modal.propTypes = {
	isOpen: PropTypes.bool,
	onClose: PropTypes.func,
	children: PropTypes.node.isRequired,
};

export default {
	title: "2) Components/Modal",
	component: Modal,
	argTypes: {
		children: {
			control: "text",
			type: { required: true },
			table: { type: { summary: "node" } },
		},
		isOpen: {
			control: { disable: true },
			type: { required: true },
			table: { type: { summary: "func" } },
		},
		onClose: {
			control: { disable: true },
			type: { required: true },
			table: { type: { summary: "func" } },
		},
		className: {
			control: "text",
			table: {
				type: { summary: "string" },
				defaultValue: { summary: "center" },
			},
		},
		position: {
			control: "radio",
			table: {
				type: { summary: Object.keys( classNameMap.position ).map( position => `"${ position }"` ).join( " " ) },
				defaultValue: { summary: "center" },
			},
			options: Object.keys( classNameMap.position ),
		},
		size: {
			control: "select",
			description: "Prop for the `Model.Title` component.",
			type: { summary: Object.keys( titleClassNameMap.size ).join( "|" ) },
			options: Object.keys( titleClassNameMap.size ),
		},
	},
	parameters: {
		docs: {
			description: {
				component: "An uncontrolled modal component. For the purpose of this story, the `children`, `isOpen` and `onClose` are wrapped. So be aware that in the `Show code`, these are not reflected!",
			},
		},
	},
	args: {
		isOpen: false,
		onClose: noop,
		children: "Hello everyone!",
		position: "center",
	},
};

export const Factory = {
	component: Modal,
	parameters: {
		controls: { disable: false },
	},
};

export const WithPanel = {
	component: Factory.component.bind( {} ),
	parameters: {
		docs: {
			description: {
				story: "Using the `Modal.Panel` component. The panel:\n- makes it so the modal closes when clicking outside of it\n- provides props to show a close button and the text inside\n- provides styling via the `.yst-modal__panel` class",
			},
			transformSource: () => (
				"<Modal\n" +
				"\tonClose={() => {}}\n" +
				">\n" +
				"\t<Modal.Panel>\n" +
				"\t\tText inside a panel.\n" +
				"\t</Modal.Panel>\n" +
				"</Modal>\n"
			),
		},
	},
	args: {
		children: "Text inside a panel.",
	},
};

export const WithTitleAndDescription = {
	component: Factory.component.bind( {} ),
	parameters: {
		docs: {
			description: {
				story: "Using the `Modal.Title` and `Modal.Description` components will add `aria-labelledby` and `aria-describedby` to the Modal with matching IDrefs.",
			},
		},
	},
	args: {
		children: (
			<Fragment>
				<RawModal.Title as="h2">
					Title
				</RawModal.Title>
				<RawModal.Description className="yst-mt-3 yst-text-sm yst-text-slate-600">
					Description
				</RawModal.Description>
			</Fragment>
		),
	},
};

const InitialFocusComponent = () => {
	const [ isOpen, setIsOpen ] = useState( false );
	const openModal = useCallback( () => setIsOpen( true ), [] );
	const closeModal = useCallback( () => setIsOpen( false ), [] );
	const centerElementRef = useRef( null );

	return (
		<Fragment>
			<Button onClick={ openModal }>Open modal</Button>
			<RawModal isOpen={ isOpen } onClose={ closeModal } initialFocus={ centerElementRef }>
				<RawModal.Panel>
					<RawModal.Title>Title</RawModal.Title>
					<RawModal.Description>Description area.</RawModal.Description>
					<TextInput placeholder="This is where the focus should be." ref={ centerElementRef } />
				</RawModal.Panel>
			</RawModal>
		</Fragment>
	);
};

export const InitialFocus = () => <InitialFocusComponent />;

InitialFocus.parameters = { docs: { description: { story: "The `initialFocus` prop accepts ref object and once the modal is open, the focus will be applied to the element with the ref. <br>By default, the focus will go to the first focusable element in the modal." } } };<|MERGE_RESOLUTION|>--- conflicted
+++ resolved
@@ -3,11 +3,8 @@
 import PropTypes from "prop-types";
 import RawModal, { classNameMap } from ".";
 import Button from "../../elements/button";
-<<<<<<< HEAD
+import TextInput from "../../elements/text-input";
 import { classNameMap as titleClassNameMap } from "../../elements/title";
-=======
-import TextInput from "../../elements/text-input";
->>>>>>> 67a51717
 
 const Modal = ( { isOpen: initialIsOpen, onClose: _, children, ...props } ) => {
 	const [ isOpen, setIsOpen ] = useState( initialIsOpen );
