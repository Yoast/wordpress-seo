{
  "name": "@yoast/ui-library",
  "version": "2.0.0",
  "description": "Yoast UI library",
  "main": "./build/index.js",
  "style": "./build/css/style.css",
  "files": [
    "./build/**/*"
  ],
  "exports": {
    ".": "./build/index.js",
    "./hooks": "./build/hooks/index.js"
  },
  "author": "Team Yoast <support@yoast.com>",
  "license": "GPL-3.0",
  "private": false,
  "sideEffects": false,
  "scripts": {
    "clean:build": "rm -rf build",
    "build": "yarn clean:build && yarn build:js && yarn build:css",
    "build:js": "babel src --out-dir build --ignore \"src/**/*.stories.js\",\"src/**/stories.js\"",
    "build:css": "node ./scripts/build-css.js",
    "storybook": "start-storybook -p 6006",
    "build:storybook": "build-storybook",
    "publish:storybook": "./scripts/publish-storybook.sh",
    "test:storyshots": "yarn build-storybook --quiet && jest tests/storyshots.js",
    "test": "yarn test:storyshots",
    "lint": "eslint src --max-warnings=0"
  },
  "devDependencies": {
    "@babel/cli": "^7.17.10",
    "@babel/core": "^7.18.5",
    "@babel/eslint-parser": "^7.18.2",
    "@babel/eslint-plugin": "^7.17.7",
    "@babel/parser": "^7.18.5",
    "@storybook/addon-a11y": "^6.4.14",
    "@storybook/addon-essentials": "^6.3.8",
    "@storybook/addon-links": "^6.3.8",
    "@storybook/addon-postcss": "^2.0.0",
    "@storybook/addon-storyshots": "^6.4.19",
    "@storybook/addon-storyshots-puppeteer": "^6.4.19",
    "@storybook/addons": "^6.3.9",
    "@storybook/react": "^6.3.8",
    "@storybook/theming": "^6.3.9",
    "@tailwindcss/forms": "^0.4.0",
    "@whitespace/storybook-addon-html": "^5.0.0",
    "@wordpress/jest-preset-default": "^8.0.1",
    "@yoast/babel-preset": "^1.0.1",
    "@yoast/jest-preset": "^1.0.1",
    "@yoast/postcss-preset": "^1.0.1",
    "@yoast/tailwindcss-preset": "^2.0.0",
    "babel-loader": "^8.2.5",
    "eslint": "^7.32.0",
    "eslint-config-yoast": "^5.0.17",
    "eslint-plugin-react": "^7.26.0",
    "jest": "^27.5.1",
    "postcss": "^8.4.14",
    "puppeteer": "^13.4.0",
<<<<<<< HEAD
    "tailwindcss": "^3.1.4"
=======
    "tailwindcss": "^3.0.24"
>>>>>>> 93332d47
  },
  "dependencies": {
    "@headlessui/react": "^1.5.0",
    "@heroicons/react": "^1.0.5",
    "classnames": "^2.3.1",
    "lodash": "^4.17.21",
    "prop-types": "^15.8.1",
    "react": "^16.14.0",
    "react-dom": "^16.14.0"
  },
  "peerDependencies": {
    "@wordpress/element": "^4.1.1"
  }
}<|MERGE_RESOLUTION|>--- conflicted
+++ resolved
@@ -56,11 +56,7 @@
     "jest": "^27.5.1",
     "postcss": "^8.4.14",
     "puppeteer": "^13.4.0",
-<<<<<<< HEAD
     "tailwindcss": "^3.1.4"
-=======
-    "tailwindcss": "^3.0.24"
->>>>>>> 93332d47
   },
   "dependencies": {
     "@headlessui/react": "^1.5.0",
