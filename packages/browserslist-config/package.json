{
	"name": "@yoast/browserslist-config",
<<<<<<< HEAD
	"version": "1.1.0-rc.0",
=======
	"version": "1.0.5",
>>>>>>> 11c88452
	"repository": {
		"type": "git",
		"url": "https://github.com/yoast/javascript",
		"directory": "packages/browserslist-config"
	},
	"description": "The browserslist configuration for Yoast projects",
	"author": "Team Yoast",
	"homepage": "https://github.com/Yoast/javascript#readme",
	"license": "GPL-3.0",
	"private": false,
	"main": "src/index.js",
	"publishConfig": {
		"access": "public"
	},
	"scripts": {
		"test": "jest",
		"lint": "eslint .",
		"prepublishOnly": "rm -rf dist && cp -R src dist && cp package.json dist/package.json && json -I -f dist/package.json -e \\\"this.main='index.js'\\\""
	},
	"bugs": {
		"url": "https://github.com/Yoast/javascript/issues"
	},
	"jest": {
		"testRegex": ".*Test.js$",
		"testEnvironment": "node"
	},
	"devDependencies": {
		"browserslist": "^4.7.3"
	}
}<|MERGE_RESOLUTION|>--- conflicted
+++ resolved
@@ -1,10 +1,6 @@
 {
 	"name": "@yoast/browserslist-config",
-<<<<<<< HEAD
 	"version": "1.1.0-rc.0",
-=======
-	"version": "1.0.5",
->>>>>>> 11c88452
 	"repository": {
 		"type": "git",
 		"url": "https://github.com/yoast/javascript",
