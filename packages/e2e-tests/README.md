# Yoast E2E Tests package

e2e-tests implementation for Yoast SEO plugin.

## Usage

## Installation

To run the tests locally, do the folowing:

1. Start by cloning this repository: `git clone https://github.com/Yoast/wordpress-seo.git`.
2. Then move to the repository folder `cd wordpress-seo`.
3. Checkout the e2e-tests branch by doing `git checkout try/e2e-tests-package`.
4. To install all the necessary dependencies, run the following commands:

```
composer install
yarn
grunt build:dev
```

5. Start a WordPress local environment by running `yarn wp-env start`.
6. Some tests require [this plugin](https://github.com/Yoast/wordpress-seo/blob/trunk/packages/e2e-tests/data/yoast-simple-custom-post-type.zip) to be installed. Run the following command to install it:

```
yarn wp-env run tests-cli wp plugin install https://github.com/Yoast/wordpress-seo/blob/trunk/packages/e2e-tests/data/yoast-simple-custom-post-type.zip?raw=true
```

7. Move to the e2e tests package folder by doing `cd packages/e2e-tests`.
8. Run the command `yarn test:e2e` to run the tests.
9. When you are done with testing, run the following commands:

```
cd ../..
yarn wp-env stop
```

<<<<<<< HEAD
that stops the WordPress local environment.

## Misc
=======
## Test reporter

The package integrates the [jest-allure](https://github.com/zaqqaz/jest-allure) test reporter which provides advanced information about the tests. Run the `allure serve` command to generate and view a report in the browser.

## Configuration
>>>>>>> 4e05aaf1

A configuration example is present in the [jest-puppeteer.config.js.example](jest-puppeteer.config.js.example) file.

The default configuration of the packages runs the test in headless mode. If you want to run the tests in headless mode, rename the `jest-puppeteer.config.js.example` file to `jest-puppeteer.config.js`

### Slow Motion

**Slow Motion** slows down Puppeteer operations by a specified amount of milliseconds.
Comment the `slowMo: 100,` line in `jest.puppeteer.config.js` to disable it. You can also edit the `slowMo` value to change its behaviour.

### Running a specific test file

To run a specific test file, you can add the relative path to the test file as an argument for the `yarn test:e2e` command.

For example:

```
yarn test:e2e -- /specs/yoast-seo-blocks.test.js
```

will run the [`yoast-seo-blocks.test.js`](specs/yoast-seo-blocks.test.js) test.<|MERGE_RESOLUTION|>--- conflicted
+++ resolved
@@ -4,7 +4,7 @@
 
 ## Usage
 
-## Installation
+### Installation
 
 To run the tests locally, do the folowing:
 
@@ -35,17 +35,13 @@
 yarn wp-env stop
 ```
 
-<<<<<<< HEAD
 that stops the WordPress local environment.
 
-## Misc
-=======
 ## Test reporter
 
 The package integrates the [jest-allure](https://github.com/zaqqaz/jest-allure) test reporter which provides advanced information about the tests. Run the `allure serve` command to generate and view a report in the browser.
 
 ## Configuration
->>>>>>> 4e05aaf1
 
 A configuration example is present in the [jest-puppeteer.config.js.example](jest-puppeteer.config.js.example) file.
 
