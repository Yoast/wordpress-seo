{
  "name": "@yoast/replacement-variable-editor",
  "version": "1.0.0",
  "private": false,
  "main": "src/index.js",
  "repository": {
    "type": "git",
    "url": "https://github.com/Yoast/javascript.git",
    "directory": "packages/replacement-variable-editor"
  },
  "author": "Team Yoast",
  "license": "GPL-3.0",
  "scripts": {
    "test": "jest",
    "lint": "eslint . --max-warnings=0",
    "prepublishOnly": "rm -rf dist && cp -R src dist && cp package.json dist/package.json && json -I -f dist/package.json -e \"this.main='index.js'\" && cp .babelrc dist/.babelrc"
  },
  "jest": {
    "testURL": "http://localhost",
    "testRegex": ".*Test.js$",
    "snapshotSerializers": [
      "enzyme-to-json/serializer"
    ],
    "transform": {
      "^.+\\.jsx?$": "babel-jest"
    },
    "transformIgnorePatterns": [
      "/node_modules/(?!yoastseo|lodash-es).+\\.js$"
    ],
    "setupTestFrameworkScriptFile": "<rootDir>/tests/setupTests.js"
  },
  "publishConfig": {
    "access": "public"
  },
  "dependencies": {
    "draft-js": "^0.11.4",
    "draft-js-mention-plugin": "^3.0.4",
    "draft-js-plugins-editor": "^2.0.4",
    "draft-js-single-line-plugin": "^2.0.1",
    "lodash": "^4.17.11",
    "prop-types": "^15.7.2",
    "styled-components": "^4.4.1",
    "@wordpress/i18n": "^1.2.3",
    "@wordpress/a11y": "^1.1.3",
    "@yoast/style-guide": "^0.11.1",
    "@yoast/helpers": "^0.11.1",
<<<<<<< HEAD
    "@yoast/components": "2.0.0-rc.0",
=======
    "@yoast/components": "^2.0.0-rc.0",
>>>>>>> 75665038
    "yoastseo": "^1.73.0-rc.0"
  }
}<|MERGE_RESOLUTION|>--- conflicted
+++ resolved
@@ -44,11 +44,7 @@
     "@wordpress/a11y": "^1.1.3",
     "@yoast/style-guide": "^0.11.1",
     "@yoast/helpers": "^0.11.1",
-<<<<<<< HEAD
-    "@yoast/components": "2.0.0-rc.0",
-=======
     "@yoast/components": "^2.0.0-rc.0",
->>>>>>> 75665038
     "yoastseo": "^1.73.0-rc.0"
   }
 }