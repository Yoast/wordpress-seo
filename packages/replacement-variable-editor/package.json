{
  "name": "@yoast/replacement-variable-editor",
  "version": "1.4.0-rc.0",
  "private": false,
  "main": "src/index.js",
  "repository": {
    "type": "git",
    "url": "https://github.com/Yoast/javascript.git",
    "directory": "packages/replacement-variable-editor"
  },
  "author": "Team Yoast",
  "license": "GPL-3.0",
  "scripts": {
    "test": "jest",
    "lint": "eslint . --max-warnings=10",
    "prepublishOnly": "rm -rf dist && cp -R src dist && cp package.json dist/package.json && json -I -f dist/package.json -e \"this.main='index.js'\" && cp .babelrc dist/.babelrc"
  },
  "jest": {
    "testURL": "http://localhost",
    "testRegex": ".*Test.js$",
    "snapshotSerializers": [
      "enzyme-to-json/serializer"
    ],
    "transform": {
      "^.+\\.jsx?$": "babel-jest"
    },
    "transformIgnorePatterns": [
      "/node_modules/(?!yoastseo|lodash-es).+\\.js$"
    ],
    "setupTestFrameworkScriptFile": "<rootDir>/tests/setupTests.js"
  },
  "publishConfig": {
    "access": "public"
  },
  "dependencies": {
    "@wordpress/a11y": "^1.1.3",
    "@wordpress/i18n": "^1.2.3",
    "@yoast/components": "^2.9.0-rc.0",
    "@yoast/helpers": "^0.13.0",
    "@yoast/style-guide": "^0.13.0",
    "draft-js": "^0.11.4",
    "draft-js-mention-plugin": "^3.0.4",
    "draft-js-plugins-editor": "^2.0.4",
    "draft-js-single-line-plugin": "^2.0.1",
    "lodash": "^4.17.11",
    "prop-types": "^15.7.2",
<<<<<<< HEAD
    "styled-components": "^4.4.1"
=======
    "styled-components": "^4.4.1",
    "yoastseo": "^1.82.0-rc.0"
>>>>>>> cbc66453
  }
}<|MERGE_RESOLUTION|>--- conflicted
+++ resolved
@@ -44,11 +44,6 @@
     "draft-js-single-line-plugin": "^2.0.1",
     "lodash": "^4.17.11",
     "prop-types": "^15.7.2",
-<<<<<<< HEAD
     "styled-components": "^4.4.1"
-=======
-    "styled-components": "^4.4.1",
-    "yoastseo": "^1.82.0-rc.0"
->>>>>>> cbc66453
   }
 }