--- conflicted
+++ resolved
@@ -45,16 +45,11 @@
     "draft-js-single-line-plugin": "^2.0.5",
     "lodash": "^4.17.11",
     "prop-types": "^15.7.2",
-<<<<<<< HEAD
     "styled-components": "^5.3.6",
-    "yoastseo": "^1.91.1"
+    "yoastseo": "^1.91.2"
   },
   "peerDependencies": {
     "@draft-js-plugins/mention": "^5.0.0",
     "draft-js": "^0.11.7"
-=======
-    "styled-components": "^4.4.1",
-    "yoastseo": "^1.91.2"
->>>>>>> 3edc83a8
   }
 }