{
  "name": "@yoast/replacement-variable-editor",
  "version": "1.5.0-rc.1",
  "private": false,
  "main": "src/index.js",
  "repository": {
    "type": "git",
    "url": "https://github.com/Yoast/javascript.git",
    "directory": "packages/replacement-variable-editor"
  },
  "author": "Team Yoast",
  "license": "GPL-3.0",
  "scripts": {
    "test": "jest",
    "lint": "eslint . --max-warnings=10",
    "prepublishOnly": "rm -rf dist && cp -R src dist && cp package.json dist/package.json && json -I -f dist/package.json -e \"this.main='index.js'\" && cp .babelrc dist/.babelrc"
  },
  "jest": {
    "testURL": "http://localhost",
    "testRegex": ".*Test.js$",
    "snapshotSerializers": [
      "enzyme-to-json/serializer"
    ],
    "transform": {
      "^.+\\.jsx?$": "babel-jest"
    },
    "transformIgnorePatterns": [
      "/node_modules/(?!yoastseo|lodash-es).+\\.js$"
    ],
    "setupTestFrameworkScriptFile": "<rootDir>/tests/setupTests.js"
  },
  "publishConfig": {
    "access": "public"
  },
  "dependencies": {
    "@wordpress/a11y": "^1.1.3",
    "@wordpress/i18n": "^1.2.3",
    "@yoast/components": "^2.10.0-rc.1",
    "@yoast/helpers": "^0.13.0",
    "@yoast/style-guide": "^0.13.0",
    "draft-js": "^0.11.4",
    "draft-js-mention-plugin": "^3.0.4",
    "draft-js-plugins-editor": "^2.0.4",
    "draft-js-single-line-plugin": "^2.0.1",
    "lodash": "^4.17.11",
    "prop-types": "^15.7.2",
<<<<<<< HEAD
    "styled-components": "^4.4.1"
=======
    "styled-components": "^4.4.1",
    "yoastseo": "^1.83.0-rc.1"
>>>>>>> 401c167d
  }
}<|MERGE_RESOLUTION|>--- conflicted
+++ resolved
@@ -44,11 +44,7 @@
     "draft-js-single-line-plugin": "^2.0.1",
     "lodash": "^4.17.11",
     "prop-types": "^15.7.2",
-<<<<<<< HEAD
-    "styled-components": "^4.4.1"
-=======
     "styled-components": "^4.4.1",
     "yoastseo": "^1.83.0-rc.1"
->>>>>>> 401c167d
   }
 }