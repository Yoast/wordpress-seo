--- conflicted
+++ resolved
@@ -1,10 +1,6 @@
 {
   "name": "@yoast/components",
-<<<<<<< HEAD
-  "version": "0.13.2-internal-linking.0",
-=======
   "version": "2.2.0",
->>>>>>> dbbc40f7
   "description": "Yoast Components",
   "main": "src/index.js",
   "private": false,
