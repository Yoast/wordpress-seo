{
  "name": "@yoast/components",
<<<<<<< HEAD
  "version": "0.1.0-rc.6",
=======
  "version": "0.1.0",
>>>>>>> 91937113
  "description": "Yoast Components",
  "main": "src/index.js",
  "private": false,
  "repository": {
    "type": "git",
    "url": "https://github.com/Yoast/javascript.git",
    "directory": "packages/components"
  },
  "author": "Yoast",
  "license": "GPL-3.0",
  "scripts": {
    "test": "jest",
    "lint": "eslint . --max-warnings=97",
    "prepublishOnly": "rm -rf dist && cp -R src dist && cp package.json dist/package.json && json -I -f dist/package.json -e \"this.main='index.js'\" && cp .babelrc dist/.babelrc"
  },
  "jest": {
    "testRegex": ".*Test.js$",
    "testURL": "http://localhost",
    "setupTestFrameworkScriptFile": "<rootDir>/jest/setupTests.js"
  },
  "dependencies": {
    "@wordpress/a11y": "^1.1.3",
    "@wordpress/i18n": "^1.2.3",
<<<<<<< HEAD
    "@yoast/helpers": "^0.1.0-rc.3",
    "@yoast/style-guide": "^0.1.0-rc.4",
=======
    "@yoast/helpers": "^0.1.0",
    "@yoast/style-guide": "^0.1.0",
>>>>>>> 91937113
    "interpolate-components": "^1.1.1",
    "lodash": "^4.17.11",
    "prop-types": "^15.7.2",
    "react-modal": "^3.8.1",
    "react-tabs": "^2.3.0",
    "styled-components": "^4.2.0"
  },
  "devDependencies": {
    "enzyme": "^3.9.0",
    "enzyme-adapter-react-16": "^1.1.1",
    "enzyme-to-json": "^3.3.3",
    "grunt": "^1.0.3",
    "jest": "^22.4.3",
    "jest-styled-components": "^5.0.1",
    "raf": "^3.4.0",
    "react-test-renderer": "^16.8.4"
  },
  "peerDependencies": {
    "react": "^16.2.0",
    "react-dom": "16.2.0"
  },
  "publishConfig": {
    "access": "public"
  }
}<|MERGE_RESOLUTION|>--- conflicted
+++ resolved
@@ -1,10 +1,6 @@
 {
   "name": "@yoast/components",
-<<<<<<< HEAD
-  "version": "0.1.0-rc.6",
-=======
   "version": "0.1.0",
->>>>>>> 91937113
   "description": "Yoast Components",
   "main": "src/index.js",
   "private": false,
@@ -28,13 +24,8 @@
   "dependencies": {
     "@wordpress/a11y": "^1.1.3",
     "@wordpress/i18n": "^1.2.3",
-<<<<<<< HEAD
-    "@yoast/helpers": "^0.1.0-rc.3",
-    "@yoast/style-guide": "^0.1.0-rc.4",
-=======
     "@yoast/helpers": "^0.1.0",
     "@yoast/style-guide": "^0.1.0",
->>>>>>> 91937113
     "interpolate-components": "^1.1.1",
     "lodash": "^4.17.11",
     "prop-types": "^15.7.2",
