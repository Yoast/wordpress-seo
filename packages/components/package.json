{
  "name": "@yoast/components",
<<<<<<< HEAD
  "version": "2.4.0",
=======
  "version": "2.5.0-rc.7",
>>>>>>> 11629a1e
  "description": "Yoast Components",
  "main": "src/index.js",
  "private": false,
  "repository": {
    "type": "git",
    "url": "https://github.com/Yoast/javascript.git",
    "directory": "packages/components"
  },
  "author": "Yoast",
  "license": "GPL-3.0",
  "scripts": {
    "test": "jest",
    "lint": "eslint . --max-warnings=96",
    "prepublishOnly": "rm -rf dist && cp -R src dist && cp package.json dist/package.json && json -I -f dist/package.json -e \"this.main='index.js'\" && cp .babelrc dist/.babelrc"
  },
  "jest": {
    "testRegex": ".*Test.js$",
    "testURL": "http://localhost",
    "setupTestFrameworkScriptFile": "<rootDir>/jest/setupTests.js",
    "moduleNameMapper": {
      "\\.css$": "<rootDir>/jest/CSSStub.js"
    }
  },
  "dependencies": {
    "@wordpress/a11y": "^1.1.3",
    "@wordpress/i18n": "^1.2.3",
    "@yoast/helpers": "^0.13.0-rc.5",
    "@yoast/style-guide": "^0.12.0-rc.5",
    "interpolate-components": "^1.1.1",
    "lodash": "^4.17.11",
    "prop-types": "^15.7.2",
    "react-modal": "^3.8.1",
    "react-tabs": "^2.3.0",
    "styled-components": "^4.2.0"
  },
  "devDependencies": {
    "@yoast/browserslist-config": "^1.2.2",
    "browserslist": "^4.7.3",
    "enzyme": "^3.9.0",
    "enzyme-adapter-react-16": "^1.1.1",
    "enzyme-to-json": "^3.3.3",
    "grunt": "^1.0.3",
    "jest": "^22.4.3",
    "jest-styled-components": "^5.0.1",
    "raf": "^3.4.0",
    "react-test-renderer": "^16.8.4"
  },
  "peerDependencies": {
    "react": "^16.2.0",
    "react-dom": "16.2.0"
  },
  "publishConfig": {
    "access": "public"
  }
}<|MERGE_RESOLUTION|>--- conflicted
+++ resolved
@@ -1,10 +1,6 @@
 {
   "name": "@yoast/components",
-<<<<<<< HEAD
-  "version": "2.4.0",
-=======
   "version": "2.5.0-rc.7",
->>>>>>> 11629a1e
   "description": "Yoast Components",
   "main": "src/index.js",
   "private": false,
