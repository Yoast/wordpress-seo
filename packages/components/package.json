--- conflicted
+++ resolved
@@ -22,15 +22,6 @@
     "setupTestFrameworkScriptFile": "<rootDir>/jest/setupTests.js"
   },
   "dependencies": {
-<<<<<<< HEAD
-    "@yoast/helpers": "^0.1.0",
-    "@yoast/style-guide": "^0.1.0",
-    "lodash": "^4.17.11",
-    "prop-types": "^15.7.2",
-    "styled-components": "^4.2.0",
-    "@wordpress/i18n": "^1.2.3",
-=======
->>>>>>> 04547371
     "@wordpress/a11y": "^1.1.3",
     "@wordpress/i18n": "^1.2.3",
     "@yoast/helpers": "^0.1.0-rc.2",
@@ -40,7 +31,7 @@
     "prop-types": "^15.7.2",
     "react-modal": "^3.8.1",
     "react-tabs": "^2.3.0",
-    "styled-components": "^2.4.1"
+    "styled-components": "^4.2.0",
   },
   "devDependencies": {
     "enzyme": "^3.9.0",
