--- conflicted
+++ resolved
@@ -2,18 +2,6 @@
 	--yoast-color-placeholder: #707070;
 }
 
-<<<<<<< HEAD
-textarea.yoast-field-group__textarea,
-input.yoast-field-group__inputfield {
-    width: 100%;
-    font-size: var(--font-size-default);
-    padding: 8px;
-    background: white;
-    border: var(--border-default);
-    box-shadow: inset 0 2px 4px rgba(0, 0, 0, 0.1);
-    box-sizing: border-box;
-    border-radius: 0px;
-=======
 .yoast .yoast-field-group__textarea,
 .yoast .yoast-field-group__inputfield {
 	width: 100%;
@@ -34,7 +22,6 @@
 
 .yoast-field-group__upload .yoast-field-group__inputfield {
 	margin-bottom: 8px;
->>>>>>> be29455c
 }
 
 .yoast-field-group__inputfield {
