--- conflicted
+++ resolved
@@ -1,11 +1,7 @@
 import React from "react";
-<<<<<<< HEAD
 import PropTypes from "prop-types";
 import "./buttons.css";
-=======
-import Button, { sharedButtonPropTypes, sharedButtonDefaultProps } from "./Button";
 import { __ } from "@wordpress/i18n";
->>>>>>> c3459c9e
 
 const closeIcon = <svg xmlns="http://www.w3.org/2000/svg" viewBox="0 0 352 512" role="img" aria-hidden="true" focusable="false">
 	{ /* eslint-disable-next-line max-len */ }
