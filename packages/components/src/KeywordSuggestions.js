// External dependencies.
import React from "react";
import PropTypes from "prop-types";
import interpolateComponents from "interpolate-components";
import { __, sprintf } from "@wordpress/i18n";
<<<<<<< HEAD
=======

// Yoast dependencies.
>>>>>>> bb7b6778
import WordList from "./WordList";

/**
 * @summary Translates and returns the keyword research article link.
 *
 * Translates and returns the keyword research article link
 * in a way that the link elements are still rendered.
 *
 * @returns {JSX.Element} The translated text including rendered link components.
 */
const getKeywordResearchArticleLink = () => {
	const keywordsResearchLinkTranslation = sprintf(
		__(
			"Read our %1$sultimate guide to keyword research%2$s to learn " +
			"more about keyword research and keyword strategy.",
			"yoast-components"
		),
		"{{a}}",
		"{{/a}}"
	);

	return interpolateComponents( {
		mixedString: keywordsResearchLinkTranslation,
		components: {
			// eslint-disable-next-line jsx-a11y/anchor-has-content
			a: <a href="https://yoa.st/keyword-research-metabox" />,
		},
	} );
};

/**
 * @summary Determine the keyword suggestion explanation.
 *
 * @param {Array} keywords The keyword suggestions that were found.
 * @returns {string} The translated text.
 */
const getKeywordSuggestionExplanation = keywords => {
	if ( keywords.length === 0 ) {
		return __(
			"Once you add a bit more copy, we'll give you a list of words and " +
			"word combination that occur the most in the content. These give an indication of what your content focuses on.",
			"yoast-components"
		);
	}

	return __(
		"The following words and word combinations occur the most in the content. " +
		"These give an indication of what your content focuses on. " +
		"If the words differ a lot from your topic, " +
		"you might want to rewrite your content accordingly. ",
		"yoast-components"
	);
};

/**
 * @summary WordList component.
 *
 * @param {string}   title           The title of the list.
 * @param {string}   relevantWords   The relevant words.
 * @param {number}   keywordLimit    The maximum number of keywords to display.
 *
 * @returns {JSX.Element} Rendered WordList component.
 */
const KeywordSuggestions = ( { relevantWords, keywordLimit  } ) => {
	const keywords = relevantWords.slice( 0, keywordLimit ).map( word => word.getCombination() );

	return ( <WordList
			title={ __( "Prominent words", "yoast-components" ) }
			words={ keywords }
			limit={ keywordLimit }
			classNamePrefix="yoast-keyword-suggestions"
			showBeforeList={ ( keywords ) => {
				return  ( <p>{ getKeywordSuggestionExplanation( keywords ) }</p> );
			} }
			showAfterList={ () => {
				return getKeywordResearchArticleLink();
			} } />
	);
};

KeywordSuggestions.propTypes = {
	relevantWords: PropTypes.arrayOf( PropTypes.object ).isRequired,
	keywordLimit: PropTypes.number,
};

KeywordSuggestions.defaultProps = {
	keywordLimit: 5,
};

export default KeywordSuggestions;<|MERGE_RESOLUTION|>--- conflicted
+++ resolved
@@ -3,11 +3,8 @@
 import PropTypes from "prop-types";
 import interpolateComponents from "interpolate-components";
 import { __, sprintf } from "@wordpress/i18n";
-<<<<<<< HEAD
-=======
 
 // Yoast dependencies.
->>>>>>> bb7b6778
 import WordList from "./WordList";
 
 /**
