--- conflicted
+++ resolved
@@ -62,12 +62,9 @@
 	pressedBackground: "linear- gradient(to bottom right, #A61E69, #3B82F6)",
 	unpressedBackground: "linear-gradient(to bottom right, #FAF3F7, #EFF6FF)",
 	pressedIconColor: colors.$color_white,
-<<<<<<< HEAD
-=======
 	onClick: () => {},
 	onMouseEnter: () => {},
 	onMouseLeave: () => {},
->>>>>>> e123e785
 };
 
 export default IconAIFixesButton;