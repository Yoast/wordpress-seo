import React from "react";
import PropTypes from "prop-types";

/* Yoast dependencies */
import { colors } from "@yoast/style-guide";

/* Internal dependencies */
import AIFixesButton from "./AIFixesButton";

/**
 * Returns the IconAIFixesButton component.
 *
 * @param {Object} props Component props.
 *
 * @returns {JSX.Element} IconAIFixesButton component.
 */
const IconAIFixesButton = function( props ) {
	return (
<<<<<<< HEAD
		<AIFixesButton
			disabled={ false }
=======
		<IconButtonBase
			disabled={ props.disabled }
>>>>>>> d5d0a48b
			type="button"
			onClick={ props.onClick }
			pressed={ props.pressed }
			unpressedBoxShadowColor={ props.unpressedBoxShadowColor }
			pressedBoxShadowColor={ props.pressedBoxShadowColor }
			pressedBackground={ props.pressedBackground }
			unpressedBackground={ props.unpressedBackground }
			id={ props.id }
			aria-label={ props.ariaLabel }
			aria-pressed={ props.pressed }
			pressedIconColor={ props.pressedIconColor }
			hoverBackgroundColor={ props.hoverBackgroundColor }
			unpressedBorderColor={ props.unpressedBorderColor }
			className={ props.className }
		>
			{ props.children }
		</AIFixesButton>
	);
};

IconAIFixesButton.propTypes = {
	disabled: PropTypes.bool,
	children: PropTypes.node,
	id: PropTypes.string.isRequired,
	ariaLabel: PropTypes.string.isRequired,
	onClick: PropTypes.func,
	unpressedBoxShadowColor: PropTypes.string,
	pressedBoxShadowColor: PropTypes.string,
	pressedBackground: PropTypes.string,
	unpressedBackground: PropTypes.string,
	pressedIconColor: PropTypes.string,
	pressed: PropTypes.bool.isRequired,
	unpressedBorderColor: PropTypes.string,
	hoverBackgroundColor: PropTypes.string,
	className: PropTypes.string,
};

IconAIFixesButton.defaultProps = {
	disabled: false,
	unpressedBoxShadowColor: colors.$color_button_border,
	pressedBoxShadowColor: colors.$color_purple,
	pressedBackground: "linear- gradient(to bottom right, #A61E69, #3B82F6)",
	unpressedBackground: "linear-gradient(to bottom right, #FAF3F7, #EFF6FF)",
	pressedIconColor: colors.$color_white,
	unpressedBorderColor: "linear-gradient(to bottom right, #CD82AB, #93C5FD)",
	hoverBackgroundColor: "linear-gradient(to bottom right, #F3E5ED, #DBEAFE)",
};

export default IconAIFixesButton;<|MERGE_RESOLUTION|>--- conflicted
+++ resolved
@@ -16,13 +16,8 @@
  */
 const IconAIFixesButton = function( props ) {
 	return (
-<<<<<<< HEAD
 		<AIFixesButton
 			disabled={ false }
-=======
-		<IconButtonBase
-			disabled={ props.disabled }
->>>>>>> d5d0a48b
 			type="button"
 			onClick={ props.onClick }
 			pressed={ props.pressed }
