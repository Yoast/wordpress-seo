.yoast-modal__screen-overlay { /* Background */
	position: fixed;
	top: 0;
	right: 0;
	bottom: 0;
	left: 0;
	background-color: rgba(164, 40, 106, 0.6);;
	z-index: 100000;
	animation: edit-post__fade-in-animation .2s ease-out 0s;
	animation-fill-mode: forwards;
}

.yoast-modal {
	background: white;
	display: flex;
	flex-direction: column;
	overflow: hidden;
	position: fixed;
	height: calc(100% - 96px);
	top: 48px;
	bottom: 48px;
	left: calc(50% - 440px);
	max-width: 880px;
	width: 100%;
}

.yoast-tabs .yoast-modal__content {
	display: grid;
	grid-template-areas: "heading heading" "menu content" "menu footer";
	grid-template-rows: 72px 1fr 89px;
	grid-template-columns: 280px 1fr;
}

.yoast-modal__heading {
<<<<<<< HEAD
    padding: 13px 24px 14px;
    display: flex;
    align-items: center;
    border-bottom: var(--yoast-border-default);
    grid-area: heading;
    background: var(--yoast-color-white);
    height: 72px;
=======
	padding: 13px 24px 14px;
	display: flex;
	align-items: center;
	border-bottom: var(--border-default);
	grid-area: heading;
	background: var(--color-white);
	height: 72px;
>>>>>>> a09b5c8e
}

.yoast-modal__heading .yoast-close {
	position: absolute;
	right: 16px;
}

.yoast-modal__heading h1 {
	font-size: 20px;
}

.yoast-modal__heading-icon {
<<<<<<< HEAD
    fill: var(--yoast-color-primary);
    margin-right: 16px;
    width: 19px;
    height: 20px;
    flex-shrink: 0;
}

.yoast-modal__menu {
    grid-area: menu;
    border-right: var(--yoast-border-default);
    overflow-y: auto;
=======
	fill: var(--color-primary);
	margin-right: 16px;
	width: 19px;
	height: 20px;
	flex-shrink: 0;
}

.yoast-modal__menu {
	grid-area: menu;
	border-right: var(--border-default);
	overflow-y: auto;
>>>>>>> a09b5c8e
}

.yoast-modal__menu ul {
	padding: 0;
	margin: 0;
	list-style: none;
}

.yoast-modal__menu li {
<<<<<<< HEAD
    padding: 12px 16px 11px;
    border-bottom: var(--yoast-border-default);
    font-size: 16px;
    cursor: pointer;
    text-decoration: none;
    color: var(--yoast-color-default);
    display: block;
=======
	padding: 12px 16px 11px;
	border-bottom: var(--border-default);
	font-size: 16px;
	cursor: pointer;
	text-decoration: none;
	color: var(--color-default);
	display: block;
>>>>>>> a09b5c8e
}

.yoast-modal__menu li:hover {
	background-color: #EDD4E1;
}

.yoast-modal__menu li.yoast-tabs__tab--selected {
<<<<<<< HEAD
    background-color: var(--yoast-color-primary);
    border-bottom: var(--yoast-border-default);
    color: white;
=======
	background-color: var(--color-primary);
	border-bottom: var(--border-default);
	color: white;
>>>>>>> a09b5c8e
}

.yoast-modal__content {
	grid-area: content;
	overflow-y: auto;
	flex-grow: 1;
	position: relative;
	display: flex;
	flex-direction: column;
	box-sizing: border-box;
}

.yoast-modal__section {
	grid-area: content;
	overflow-y: auto;
	flex-grow: 1;
	position: relative;
	display: flex;
	flex-direction: column;
}

.yoast-modal__section * {
	max-width: 600px;
}

.yoast-modal__section-header {
<<<<<<< HEAD
    position: sticky;
    top: 0;
    background: var(--yoast-color-white);
    padding: 24px 24px 0 24px;
    z-index: 10;
}

.yoast-modal__section .yoast-h2 {
    border-bottom: var(--yoast-border-default);
    padding-bottom: 24px;
}

.yoast-modal__footer {
    grid-area: footer;
    padding: 24px 0;
    border-top: var(--yoast-border-default);
    display: flex;
    align-self: flex-end;
    align-items: center;
    justify-content: flex-end;
    position: sticky;
    bottom: 0;
    background: var(--yoast-color-white);
    margin: 0 24px;
    z-index: 10;
    height: 89px;
    width: calc(100% - 48px);
=======
	position: sticky;
	top: 0;
	background: var(--color-white);
	padding: 24px 24px 0 24px;
	z-index: 10;
}

.yoast-modal__section .yoast-h2 {
	border-bottom: var(--border-default);
	padding-bottom: 24px;
}

.yoast-modal__footer {
	grid-area: footer;
	padding: 24px 0;
	border-top: var(--border-default);
	display: flex;
	align-self: flex-end;
	align-items: center;
	justify-content: flex-end;
	position: sticky;
	bottom: 0;
	background: var(--color-white);
	margin: 0 24px;
	z-index: 10;
	height: 89px;
	width: calc(100% - 48px);
>>>>>>> a09b5c8e
}

.yoast-modal__settings-saved {
	position: relative;
	margin-right: 16px;
	display: inline-flex;
	align-items: center;
}

.yoast-modal__settings-saved:before {
<<<<<<< HEAD
    content: "";
    background: var(--yoast-checkmark--green) no-repeat center;
    height: 13px;
    width: 14px;
=======
	content: "";
	background: var(--checkmark--green) no-repeat center;
	height: 13px;
	width: 14px;
>>>>>>> a09b5c8e

	display: inline-block;
	margin-right: 8px;
}

.yoast-modal__footer .yoast-button {
	display: block;
}

.yoast-modal__section-content {
	padding: 24px;
	flex-grow: 1;
}

@media screen and (max-width: 880px) {
	.yoast-modal {
		position: fixed;
		top: 0;
		bottom: 0;
		left: 0;
		right: 0;
	}
}

@media screen and (max-width: 782px) {
<<<<<<< HEAD
    .yoast-modal {
        overflow-y: initial;
        height: auto;
        padding-bottom: 72px;
    }

    .yoast-modal__heading {
        padding: 14px 16px 15px;
        position: fixed;
        top: 0;
        width: 100%;
        z-index: 11;
        height: auto;
    }

    .yoast-close svg {
        width: 10px;
    }

    .yoast-modal__heading-icon {
        height: 15px;
        margin-right: 8px;
    }

    .yoast .yoast-close {
        right: 3px;
    }

    .yoast-modal__heading .yoast-h2 {
        font-size: var(--yoast-font-size-default);
    }

    .yoast-modal__section {
        overflow: initial;
        flex-grow: 0;
    }

    .yoast-modal__section-content {
        padding: 24px 0;
        margin: 0 16px;
    }

    .yoast-modal__section:first-of-type {
        margin-top: 46px;
    }

    .yoast-modal__section:last-of-type {
        margin-bottom: 72px;
    }

    .yoast-modal__section-header {
        top: 46px;
        position: sticky;
        padding: 0;
        margin: 0;
    }

    .yoast-modal__section-open .yoast-modal__section-header {
        padding-left: 0;
        padding-right: 0;
        margin-left: 16px;
        margin-right: 16px;
    }

    .yoast-modal__section-open {
        border-bottom: var(--yoast-border-default);
    }

    .yoast-modal__footer {
        margin: 0;
        width: 100%;
        position: fixed;
        z-index: 11;
        height: 72px;
        padding: 24px 16px;
    }

    /* collapsible styling */

    .yoast-modal-collapsible .yoast-modal__section-content {
        padding: 24px 16px;
        border-bottom: var(--yoast-border-default);
        margin: 0;
    }

    .yoast-collapsible__hidden {
        display: none;
    }

    .yoast-collapsible__trigger {
        padding: 16px;
        border: none;
        border-bottom: var(--yoast-border-default);
        cursor: pointer;
        justify-content: space-between;
        font-size: var(--yoast-font-size-default);
        width: 100%;
        text-align: left;
        background: white;
        color: var(--yoast-color-primary);
    }

    .yoast-collapsible__trigger[aria-expanded="true"] .yoast-collapsible__icon {
        transform: rotatez(180deg);
    }

    .yoast-collapsible__trigger[aria-expanded="true"] {
        padding: 16px 0;
        width: calc(100% - 32px);
        margin: 0 16px;
    }

    .yoast-collapsible__icon {
        background-color: var(--yoast-color-white);
        background-image: url('data:image/svg+xml,<svg xmlns="http://www.w3.org/2000/svg" viewBox="0 0 12 8" fill="%23404040"><path d="M1.4 0L6 4.6 10.6 0 12 1.4 6 7.5 0 1.4z"/></svg>');
        background-position: center center;
        background-repeat: no-repeat;
        background-size: 10px auto;
        width: 19px;
        height: 19px;
        border: none;
        display: block;
        float: right;
    }

    .yoast-collapsible-block {
        width: 100%;
        margin-top: 46px;
    }

    .yoast-collapsible-block + .yoast-collapsible-block {
        margin-top: 0;
    }
=======
	.yoast-modal {
		overflow-y: initial;
		height: auto;
		padding-bottom: 72px;
	}

	.yoast-modal__heading {
		padding: 14px 16px 15px;
		position: fixed;
		top: 0;
		width: 100%;
		z-index: 11;
		height: auto;
	}

	.yoast-close svg {
		width: 10px;
	}

	.yoast-modal__heading-icon {
		height: 15px;
		margin-right: 8px;
	}

	.yoast .yoast-close {
		right: 3px;
	}

	.yoast-modal__heading .yoast-h2 {
		font-size: var(--font-size-default);
	}

	.yoast-modal__section {
		overflow: initial;
		flex-grow: 0;
	}

	.yoast-modal__section-content {
		padding: 24px 0;
		margin: 0 16px;
	}

	.yoast-modal__section:first-of-type {
		margin-top: 46px;
	}

	.yoast-modal__section:last-of-type {
		margin-bottom: 72px;
	}

	.yoast-modal__section-header {
		top: 46px;
		position: sticky;
		padding: 0;
		margin: 0;
	}

	.yoast-modal__section-open .yoast-modal__section-header {
		padding-left: 0;
		padding-right: 0;
		margin-left: 16px;
		margin-right: 16px;
	}

	.yoast-modal__section-open {
		border-bottom: var(--border-default);
	}

	.yoast-modal__footer {
		margin: 0;
		width: 100%;
		position: fixed;
		z-index: 11;
		height: 72px;
		padding: 24px 16px;
	}

	/* collapsible styling */

	.yoast-modal-collapsible .yoast-modal__section-content {
		padding: 24px 16px;
		border-bottom: var(--border-default);
		margin: 0;
	}

	.yoast-collapsible__hidden {
		display: none;
	}

	.yoast-collapsible__trigger {
		padding: 16px;
		border: none;
		border-bottom: var(--border-default);
		cursor: pointer;
		justify-content: space-between;
		font-size: var(--font-size-default);
		width: 100%;
		text-align: left;
		background: white;
		color: var(--color-primary);
	}

	.yoast-collapsible__trigger[aria-expanded="true"] .yoast-collapsible__icon {
		transform: rotatez(180deg);
	}

	.yoast-collapsible__trigger[aria-expanded="true"] {
		padding: 16px 0;
		width: calc(100% - 32px);
		margin: 0 16px;
	}

	.yoast-collapsible__icon {
		background-color: var(--color-white);
		background-image: url('data:image/svg+xml,<svg xmlns="http://www.w3.org/2000/svg" viewBox="0 0 12 8" fill="%23404040"><path d="M1.4 0L6 4.6 10.6 0 12 1.4 6 7.5 0 1.4z"/></svg>');
		background-position: center center;
		background-repeat: no-repeat;
		background-size: 10px auto;
		width: 19px;
		height: 19px;
		border: none;
		display: block;
		float: right;
	}

	.yoast-collapsible-block {
		width: 100%;
		margin-top: 46px;
	}

	.yoast-collapsible-block + .yoast-collapsible-block {
		margin-top: 0;
	}
>>>>>>> a09b5c8e
}<|MERGE_RESOLUTION|>--- conflicted
+++ resolved
@@ -32,23 +32,13 @@
 }
 
 .yoast-modal__heading {
-<<<<<<< HEAD
-    padding: 13px 24px 14px;
-    display: flex;
-    align-items: center;
-    border-bottom: var(--yoast-border-default);
-    grid-area: heading;
-    background: var(--yoast-color-white);
-    height: 72px;
-=======
 	padding: 13px 24px 14px;
 	display: flex;
 	align-items: center;
-	border-bottom: var(--border-default);
+	border-bottom: var(--yoast-border-default);
 	grid-area: heading;
-	background: var(--color-white);
+	background: var(--yoast-color-white);
 	height: 72px;
->>>>>>> a09b5c8e
 }
 
 .yoast-modal__heading .yoast-close {
@@ -61,20 +51,7 @@
 }
 
 .yoast-modal__heading-icon {
-<<<<<<< HEAD
-    fill: var(--yoast-color-primary);
-    margin-right: 16px;
-    width: 19px;
-    height: 20px;
-    flex-shrink: 0;
-}
-
-.yoast-modal__menu {
-    grid-area: menu;
-    border-right: var(--yoast-border-default);
-    overflow-y: auto;
-=======
-	fill: var(--color-primary);
+	fill: var(--yoast-color-primary);
 	margin-right: 16px;
 	width: 19px;
 	height: 20px;
@@ -83,9 +60,8 @@
 
 .yoast-modal__menu {
 	grid-area: menu;
-	border-right: var(--border-default);
+	border-right: var(--yoast-border-default);
 	overflow-y: auto;
->>>>>>> a09b5c8e
 }
 
 .yoast-modal__menu ul {
@@ -95,23 +71,13 @@
 }
 
 .yoast-modal__menu li {
-<<<<<<< HEAD
-    padding: 12px 16px 11px;
-    border-bottom: var(--yoast-border-default);
-    font-size: 16px;
-    cursor: pointer;
-    text-decoration: none;
-    color: var(--yoast-color-default);
-    display: block;
-=======
 	padding: 12px 16px 11px;
-	border-bottom: var(--border-default);
+	border-bottom: var(--yoast-border-default);
 	font-size: 16px;
 	cursor: pointer;
 	text-decoration: none;
-	color: var(--color-default);
+	color: var(--yoast-color-default);
 	display: block;
->>>>>>> a09b5c8e
 }
 
 .yoast-modal__menu li:hover {
@@ -119,15 +85,9 @@
 }
 
 .yoast-modal__menu li.yoast-tabs__tab--selected {
-<<<<<<< HEAD
-    background-color: var(--yoast-color-primary);
-    border-bottom: var(--yoast-border-default);
-    color: white;
-=======
-	background-color: var(--color-primary);
-	border-bottom: var(--border-default);
+	background-color: var(--yoast-color-primary);
+	border-bottom: var(--yoast-border-default);
 	color: white;
->>>>>>> a09b5c8e
 }
 
 .yoast-modal__content {
@@ -154,63 +114,33 @@
 }
 
 .yoast-modal__section-header {
-<<<<<<< HEAD
-    position: sticky;
-    top: 0;
-    background: var(--yoast-color-white);
-    padding: 24px 24px 0 24px;
-    z-index: 10;
-}
-
-.yoast-modal__section .yoast-h2 {
-    border-bottom: var(--yoast-border-default);
-    padding-bottom: 24px;
-}
-
-.yoast-modal__footer {
-    grid-area: footer;
-    padding: 24px 0;
-    border-top: var(--yoast-border-default);
-    display: flex;
-    align-self: flex-end;
-    align-items: center;
-    justify-content: flex-end;
-    position: sticky;
-    bottom: 0;
-    background: var(--yoast-color-white);
-    margin: 0 24px;
-    z-index: 10;
-    height: 89px;
-    width: calc(100% - 48px);
-=======
 	position: sticky;
 	top: 0;
-	background: var(--color-white);
+	background: var(--yoast-color-white);
 	padding: 24px 24px 0 24px;
 	z-index: 10;
 }
 
 .yoast-modal__section .yoast-h2 {
-	border-bottom: var(--border-default);
+	border-bottom: var(--yoast-border-default);
 	padding-bottom: 24px;
 }
 
 .yoast-modal__footer {
 	grid-area: footer;
 	padding: 24px 0;
-	border-top: var(--border-default);
+	border-top: var(--yoast-border-default);
 	display: flex;
 	align-self: flex-end;
 	align-items: center;
 	justify-content: flex-end;
 	position: sticky;
 	bottom: 0;
-	background: var(--color-white);
+	background: var(--yoast-color-white);
 	margin: 0 24px;
 	z-index: 10;
 	height: 89px;
 	width: calc(100% - 48px);
->>>>>>> a09b5c8e
 }
 
 .yoast-modal__settings-saved {
@@ -221,18 +151,10 @@
 }
 
 .yoast-modal__settings-saved:before {
-<<<<<<< HEAD
-    content: "";
-    background: var(--yoast-checkmark--green) no-repeat center;
-    height: 13px;
-    width: 14px;
-=======
 	content: "";
-	background: var(--checkmark--green) no-repeat center;
+	background: var(--yoast-checkmark--green) no-repeat center;
 	height: 13px;
 	width: 14px;
->>>>>>> a09b5c8e
-
 	display: inline-block;
 	margin-right: 8px;
 }
@@ -257,141 +179,6 @@
 }
 
 @media screen and (max-width: 782px) {
-<<<<<<< HEAD
-    .yoast-modal {
-        overflow-y: initial;
-        height: auto;
-        padding-bottom: 72px;
-    }
-
-    .yoast-modal__heading {
-        padding: 14px 16px 15px;
-        position: fixed;
-        top: 0;
-        width: 100%;
-        z-index: 11;
-        height: auto;
-    }
-
-    .yoast-close svg {
-        width: 10px;
-    }
-
-    .yoast-modal__heading-icon {
-        height: 15px;
-        margin-right: 8px;
-    }
-
-    .yoast .yoast-close {
-        right: 3px;
-    }
-
-    .yoast-modal__heading .yoast-h2 {
-        font-size: var(--yoast-font-size-default);
-    }
-
-    .yoast-modal__section {
-        overflow: initial;
-        flex-grow: 0;
-    }
-
-    .yoast-modal__section-content {
-        padding: 24px 0;
-        margin: 0 16px;
-    }
-
-    .yoast-modal__section:first-of-type {
-        margin-top: 46px;
-    }
-
-    .yoast-modal__section:last-of-type {
-        margin-bottom: 72px;
-    }
-
-    .yoast-modal__section-header {
-        top: 46px;
-        position: sticky;
-        padding: 0;
-        margin: 0;
-    }
-
-    .yoast-modal__section-open .yoast-modal__section-header {
-        padding-left: 0;
-        padding-right: 0;
-        margin-left: 16px;
-        margin-right: 16px;
-    }
-
-    .yoast-modal__section-open {
-        border-bottom: var(--yoast-border-default);
-    }
-
-    .yoast-modal__footer {
-        margin: 0;
-        width: 100%;
-        position: fixed;
-        z-index: 11;
-        height: 72px;
-        padding: 24px 16px;
-    }
-
-    /* collapsible styling */
-
-    .yoast-modal-collapsible .yoast-modal__section-content {
-        padding: 24px 16px;
-        border-bottom: var(--yoast-border-default);
-        margin: 0;
-    }
-
-    .yoast-collapsible__hidden {
-        display: none;
-    }
-
-    .yoast-collapsible__trigger {
-        padding: 16px;
-        border: none;
-        border-bottom: var(--yoast-border-default);
-        cursor: pointer;
-        justify-content: space-between;
-        font-size: var(--yoast-font-size-default);
-        width: 100%;
-        text-align: left;
-        background: white;
-        color: var(--yoast-color-primary);
-    }
-
-    .yoast-collapsible__trigger[aria-expanded="true"] .yoast-collapsible__icon {
-        transform: rotatez(180deg);
-    }
-
-    .yoast-collapsible__trigger[aria-expanded="true"] {
-        padding: 16px 0;
-        width: calc(100% - 32px);
-        margin: 0 16px;
-    }
-
-    .yoast-collapsible__icon {
-        background-color: var(--yoast-color-white);
-        background-image: url('data:image/svg+xml,<svg xmlns="http://www.w3.org/2000/svg" viewBox="0 0 12 8" fill="%23404040"><path d="M1.4 0L6 4.6 10.6 0 12 1.4 6 7.5 0 1.4z"/></svg>');
-        background-position: center center;
-        background-repeat: no-repeat;
-        background-size: 10px auto;
-        width: 19px;
-        height: 19px;
-        border: none;
-        display: block;
-        float: right;
-    }
-
-    .yoast-collapsible-block {
-        width: 100%;
-        margin-top: 46px;
-    }
-
-    .yoast-collapsible-block + .yoast-collapsible-block {
-        margin-top: 0;
-    }
-=======
 	.yoast-modal {
 		overflow-y: initial;
 		height: auto;
@@ -421,7 +208,7 @@
 	}
 
 	.yoast-modal__heading .yoast-h2 {
-		font-size: var(--font-size-default);
+		font-size: var(--yoast-font-size-default);
 	}
 
 	.yoast-modal__section {
@@ -457,7 +244,7 @@
 	}
 
 	.yoast-modal__section-open {
-		border-bottom: var(--border-default);
+		border-bottom: var(--yoast-border-default);
 	}
 
 	.yoast-modal__footer {
@@ -473,7 +260,7 @@
 
 	.yoast-modal-collapsible .yoast-modal__section-content {
 		padding: 24px 16px;
-		border-bottom: var(--border-default);
+		border-bottom: var(--yoast-border-default);
 		margin: 0;
 	}
 
@@ -484,14 +271,14 @@
 	.yoast-collapsible__trigger {
 		padding: 16px;
 		border: none;
-		border-bottom: var(--border-default);
+		border-bottom: var(--yoast-border-default);
 		cursor: pointer;
 		justify-content: space-between;
-		font-size: var(--font-size-default);
+		font-size: var(--yoast-font-size-default);
 		width: 100%;
 		text-align: left;
 		background: white;
-		color: var(--color-primary);
+		color: var(--yoast-color-primary);
 	}
 
 	.yoast-collapsible__trigger[aria-expanded="true"] .yoast-collapsible__icon {
@@ -505,7 +292,7 @@
 	}
 
 	.yoast-collapsible__icon {
-		background-color: var(--color-white);
+		background-color: var(--yoast-color-white);
 		background-image: url('data:image/svg+xml,<svg xmlns="http://www.w3.org/2000/svg" viewBox="0 0 12 8" fill="%23404040"><path d="M1.4 0L6 4.6 10.6 0 12 1.4 6 7.5 0 1.4z"/></svg>');
 		background-position: center center;
 		background-repeat: no-repeat;
@@ -525,5 +312,4 @@
 	.yoast-collapsible-block + .yoast-collapsible-block {
 		margin-top: 0;
 	}
->>>>>>> a09b5c8e
 }