--- conflicted
+++ resolved
@@ -67,12 +67,9 @@
 export const YoastReactSelect = ( props ) => {
 	const {
 		id,
-<<<<<<< HEAD
 		isMulti,
 		isSearchable,
-=======
 		inputId,
->>>>>>> 97110d4f
 		selected,
 		options,
 		name,
@@ -94,12 +91,8 @@
 			<ReactSelect
 				isMulti={ isMulti }
 				id={ id }
-<<<<<<< HEAD
 				name={ name }
-=======
 				inputId={ inputId }
-				name={ `${ name }[]` }
->>>>>>> 97110d4f
 				value={ selectedOptions }
 				options={ reactSelectOptions }
 				hideSelectedOptions={ false }
@@ -114,7 +107,6 @@
 	);
 };
 
-<<<<<<< HEAD
 YoastReactSelect.propTypes = selectProps;
 YoastReactSelect.defaultProps = selectDefaultProps;
 
@@ -168,16 +160,6 @@
 
 MultiSelect.propTypes = selectProps;
 MultiSelect.defaultProps = selectDefaultProps;
-=======
-MultiSelect.propTypes = {
-	...selectProps,
-	inputId: PropTypes.string,
-};
-MultiSelect.defaultProps = {
-	...selectDefaultProps,
-	inputId: null,
-};
->>>>>>> 97110d4f
 
 /**
  * React wrapper for a basic HTML select.
