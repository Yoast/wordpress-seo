.yoast-field-group__select {
    display: flex;
    cursor: pointer;
    align-items: center;
}

.yoast select,
.yoast-field-group__select select,
.select2-container.select2-container--default {
    -webkit-appearance: none;
    -moz-appearance: none;
    width: 100%;
    font-size: var(--font-size-default);
    padding: 10px 8px 11px;
    background-color: white;
    background-image: url('data:image/svg+xml,<svg xmlns="http://www.w3.org/2000/svg" viewBox="0 0 12 8"><path d="M1.4 0L6 4.6 10.6 0 12 1.4 6 7.5 0 1.4z"/></svg>');
    background-position: right 15px center;
    background-repeat: no-repeat;
    background-size: 10px auto;
    border-radius: 0;
    border: var(--border-default);
    box-shadow: inset 0 2px 4px rgba(0, 0, 0, 0.1);
    position: relative;
    max-width: 300px;
    display: block;
}

.select2-container.select2-container--default {
    background-image: none;
    padding: 0 8px;
}

.select2-container--default.select2-container--open:not(.select2) {
    max-width: 0;
}

.select2-container--default.select2-container--focus .select2-selection--multiple {
    outline: inherit;
    border: 0;
}

<<<<<<< HEAD
.select2-container--default .select2-selection.select2-selection--multiple.yoast-multiselect {
=======
.select2-container--default .select2-selection {
>>>>>>> d3954d81
    border: 0;
    min-height: 0;
}

<<<<<<< HEAD
.select2-container--default .select2-selection--multiple.yoast-multiselect ul {
=======
.select2-container--default .select2-selection ul {
>>>>>>> d3954d81
    display: flex;
    align-items: center;
    margin: 0;
    padding: 0;
    list-style: none;
}

<<<<<<< HEAD
.select2-container--default .select2-selection--multiple.yoast-multiselect .select2-selection__choice {
=======
.select2-container--default .select2-selection .select2-selection__choice {
>>>>>>> d3954d81
    background-color: var(--color-primary);
    border: 0;
    border-radius: 12px;
    color: var(--color-white);
    padding-top: 0;
    padding-left: 10px;
    padding-right: 10px;
    margin-top: 0;
    margin-right: 8px;
    line-height: 1.7;
    font-weight: 500;
}

<<<<<<< HEAD
.select2-container--default .select2-selection--multiple.yoast-multiselect .select2-selection__choice__remove {
=======
.select2-container--default .select2-selection .select2-selection__choice__remove {
>>>>>>> d3954d81
    margin-right: 8px;
    color: var(--color-white);
}

.select2-container--default .select2-selection--multiple .select2-selection__choice__remove:hover {
    color: var(--color-white);
}

.select2-container .select2-dropdown {
    border-color: var(--color-border--default);
    border-radius: 0;
}

.select2-container.select2-container--open .select2-dropdown {
    top: -2px;
    left: -1px;
}

.select2-container .select2-results__option {
    padding: 8px;
    border-top: var(--border-default);
}

.select2-container--default .select2-results__option.select2-results__option--highlighted[aria-selected] {
    background-color: var(--color-primary-lighter);
    color: var(--color-font-default);
}

.select2-container--default .select2-results__option.select2-results__option[aria-selected="true"] {
    background-color: var(--color-primary);
    color: var(--color-white);
}<|MERGE_RESOLUTION|>--- conflicted
+++ resolved
@@ -39,20 +39,12 @@
     border: 0;
 }
 
-<<<<<<< HEAD
-.select2-container--default .select2-selection.select2-selection--multiple.yoast-multiselect {
-=======
 .select2-container--default .select2-selection {
->>>>>>> d3954d81
     border: 0;
     min-height: 0;
 }
 
-<<<<<<< HEAD
-.select2-container--default .select2-selection--multiple.yoast-multiselect ul {
-=======
 .select2-container--default .select2-selection ul {
->>>>>>> d3954d81
     display: flex;
     align-items: center;
     margin: 0;
@@ -60,11 +52,7 @@
     list-style: none;
 }
 
-<<<<<<< HEAD
-.select2-container--default .select2-selection--multiple.yoast-multiselect .select2-selection__choice {
-=======
 .select2-container--default .select2-selection .select2-selection__choice {
->>>>>>> d3954d81
     background-color: var(--color-primary);
     border: 0;
     border-radius: 12px;
@@ -78,11 +66,7 @@
     font-weight: 500;
 }
 
-<<<<<<< HEAD
-.select2-container--default .select2-selection--multiple.yoast-multiselect .select2-selection__choice__remove {
-=======
 .select2-container--default .select2-selection .select2-selection__choice__remove {
->>>>>>> d3954d81
     margin-right: 8px;
     color: var(--color-white);
 }
