.yoast-field-group__select {
    display: flex;
    cursor: pointer;
    align-items: center;
}

.yoast-field-group select,
.yoast-field-group__select select,
.yoast-field-group .select2-container.select2-container--default {
    -webkit-appearance: none;
    -moz-appearance: none;
    width: 100%;
    font-size: var(--font-size-default);
    padding: 5px 8px;
    background-color: white;
    background-image: url('data:image/svg+xml,<svg xmlns="http://www.w3.org/2000/svg" viewBox="0 0 12 8"><path d="M1.4 0L6 4.6 10.6 0 12 1.4 6 7.5 0 1.4z"/></svg>');
    background-position: right 15px center;
    background-repeat: no-repeat;
    background-size: 10px auto;
    border-radius: 0;
    border: var(--border-default);
    box-shadow: inset 0 2px 4px rgba(0, 0, 0, 0.1);
    position: relative;
    max-width: 300px;
    display: block;
    min-height: 2.8em;
}

.yoast-field-group select,
.yoast-field-group__select select {
    line-height: 1.9;
    padding-right: 40px;
}

<<<<<<< HEAD
.yoast-field-group select.yoast-select--inline {
	display: inline-block;
}

.select2-container.select2-container--default {
=======
.yoast-field-group  .select2-container.select2-container--default {
    background-image: none;
    padding: 0 8px;
>>>>>>> 702db01c
    max-width: 100%;
}

.select2-container--default.select2-container--open:not(.select2) {
    max-width: 0;
}

.yoast-field-group .select2-container--default.select2-container--focus .select2-selection--multiple,
.yoast-field-group .select2-container--default .select2-selection--multiple,
.yoast-field-group .select2-container--default .select2-selection--single {
    outline: inherit;
    border: 0;
    background-color: transparent;
}

<<<<<<< HEAD
.yoast-field-group .select2-container--default .select2-selection--single .select2-selection__arrow {
	display: none;
}

.select2-container--default .select2-selection {
=======
.select2-container--default .yoast-select__dropdown .select2-selection {
>>>>>>> 702db01c
    border: 0;
    min-height: 0;
}

.select2-container--default .yoast-select__dropdown .select2-selection ul {
    display: flex;
    align-items: center;
    margin: 0;
    padding: 0 5px 4px;
    list-style: none;
}

.yoast-field-group .select2-container--default .select2-selection .select2-selection__choice {
    background-color: var(--color-primary);
    border: 0;
    border-radius: 12px;
    color: var(--color-white);
    padding-top: 0;
    padding-left: 10px;
    padding-right: 10px;
    margin-top: 7px;
    margin-right: 8px;
    line-height: 1.7;
    font-weight: 500;
}

.yoast-field-group .select2-container--default .select2-selection .select2-selection__choice__remove {
    margin-right: 8px;
    color: var(--color-white);
}

.select2-container--default .select2-selection--multiple .select2-selection__choice__remove:hover {
    color: var(--color-white);
}

.select2-container .yoast-select__dropdown .select2-dropdown {
    border-color: var(--color-border--default);
    border-radius: 0;
}

.select2-container.select2-container--open .yoast-select__dropdown .select2-dropdown {
    top: -2px;
    left: -1px;
}

.select2-container .yoast-select__dropdown .select2-results__option {
    padding: 8px;
    border-top: var(--border-default);
}

.select2-container--default .yoast-select__dropdown .select2-results__option.select2-results__option--highlighted[aria-selected] {
    background-color: var(--color-primary-lighter);
    color: var(--color-font-default);
}

.select2-container--default .yoast-select__dropdown .select2-results__option.select2-results__option[aria-selected="true"] {
    background-color: var(--color-primary);
    color: var(--color-white);
}<|MERGE_RESOLUTION|>--- conflicted
+++ resolved
@@ -32,17 +32,13 @@
     padding-right: 40px;
 }
 
-<<<<<<< HEAD
 .yoast-field-group select.yoast-select--inline {
 	display: inline-block;
 }
 
-.select2-container.select2-container--default {
-=======
 .yoast-field-group  .select2-container.select2-container--default {
     background-image: none;
     padding: 0 8px;
->>>>>>> 702db01c
     max-width: 100%;
 }
 
@@ -58,15 +54,11 @@
     background-color: transparent;
 }
 
-<<<<<<< HEAD
 .yoast-field-group .select2-container--default .select2-selection--single .select2-selection__arrow {
 	display: none;
 }
 
-.select2-container--default .select2-selection {
-=======
 .select2-container--default .yoast-select__dropdown .select2-selection {
->>>>>>> 702db01c
     border: 0;
     min-height: 0;
 }
