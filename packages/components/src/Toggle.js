--- conflicted
+++ resolved
@@ -142,15 +142,9 @@
 				>
 					<ToggleBullet isEnabled={ this.props.isEnabled } />
 				</ToggleBar>
-<<<<<<< HEAD
 				{ this.props.showToggleStateLabel && <ToggleVisualLabel aria-hidden="true">
-					{ this.props.isEnabled ? __( "On", "yoast-components" ) : __( "Off", "yoast-components" ) }
+					{ this.props.isEnabled ? __( "On", "wordpress-seo" ) : __( "Off", "wordpress-seo" ) }
 				</ToggleVisualLabel> }
-=======
-				<ToggleVisualLabel aria-hidden="true">
-					{ this.props.isEnabled ? __( "On", "wordpress-seo" ) : __( "Off", "wordpress-seo" ) }
-				</ToggleVisualLabel>
->>>>>>> 7c18d725
 			</ToggleDiv>
 		);
 	}
