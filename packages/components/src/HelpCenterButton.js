--- conflicted
+++ resolved
@@ -2,16 +2,11 @@
 import PropTypes from "prop-types";
 import styled from "styled-components";
 
-<<<<<<< HEAD
-import { colors } from "../style-guide";
-import { YoastButton } from "./buttons/YoastButton";
-=======
 /* Yoast dependencies */
 import { colors } from "@yoast/style-guide";
 
 // Internal dependencies.
-import { YoastButton } from "./YoastButton";
->>>>>>> 3aa023fd
+import { YoastButton } from "./buttons/YoastButton";
 import SvgIcon from "./SvgIcon";
 
 /**
