--- conflicted
+++ resolved
@@ -21,7 +21,6 @@
 	addButtonStyles,
 } from "./buttons/Button";
 
-<<<<<<< HEAD
 export {
 	default as Collapsible,
 	CollapsibleStateless,
@@ -31,12 +30,10 @@
 	wrapInHeading,
 } from "./Collapsible";
 
-=======
 export { default as ArticleList } from "./ArticleList";
 export { default as Card, FullHeightCard } from "./Card";
 export { default as CardBanner } from "./CardBanner";
 export { default as CourseDetails } from "./CourseDetails";
->>>>>>> 36bdd3af
 export { default as IconLabeledButton } from "./buttons/IconLabeledButton";
 export { default as IconButton } from "./buttons/IconButton";
 export { default as IconsButton } from "./buttons/IconsButton";
@@ -76,10 +73,7 @@
 export { default as YoastWarning } from "./YoastWarning";
 export { default as YouTubeVideo } from "./YouTubeVideo";
 export { default as WordList } from "./WordList";
-<<<<<<< HEAD
-=======
 export { default as Checkbox } from "./Checkbox";
->>>>>>> 36bdd3af
 
 export { ListTable, ZebrafiedListTable } from "./table/ListTable";
 export { Row } from "./table/Row";
