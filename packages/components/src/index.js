--- conflicted
+++ resolved
@@ -21,6 +21,9 @@
 	addButtonStyles,
 } from "./buttons/Button";
 
+export { default as Card, FullHeightCard } from "./Card";
+export { default as CardBanner } from "./CardBanner";
+export { default as CourseDetails } from "./CourseDetails";
 export { default as IconLabeledButton } from "./buttons/IconLabeledButton";
 export { default as IconButton } from "./buttons/IconButton";
 export { default as IconsButton } from "./buttons/IconsButton";
@@ -59,14 +62,7 @@
 export { default as YoastTabs } from "./YoastTabs";
 export { default as YoastWarning } from "./YoastWarning";
 export { default as YouTubeVideo } from "./YouTubeVideo";
-<<<<<<< HEAD
-export { default as Card, FullHeightCard } from "./Card";
-export { default as CardBanner } from "./CardBanner";
-export { default as CourseDetails } from "./CourseDetails";
-=======
 export { default as WordList } from "./WordList";
->>>>>>> 28c67887
-
 
 export { ListTable, ZebrafiedListTable } from "./table/ListTable";
 export { Row } from "./table/Row";
