--- conflicted
+++ resolved
@@ -1,15 +1,11 @@
 import StyledSection, { StyledHeading, StyledSectionBase } from "./StyledSection";
-<<<<<<< HEAD
-=======
+import { BaseLinkButton, LinkButton } from "./buttons/LinkButton";
 
-import { BaseLinkButton, LinkButton } from "./buttons/LinkButton";
->>>>>>> d72044eb
 
 export {
 	StyledSection,
 	StyledSectionBase,
 	StyledHeading,
-
 	BaseLinkButton,
 	LinkButton
 };
