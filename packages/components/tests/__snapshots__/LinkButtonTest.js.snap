--- conflicted
+++ resolved
@@ -2,11 +2,7 @@
 
 exports[`the LinkButton matches the snapshot 1`] = `
 <a
-<<<<<<< HEAD
-  className="jCFaEf"
-=======
   className="bBvCCw"
->>>>>>> c3459c9e
 >
   LinkButtonValue
 </a>
