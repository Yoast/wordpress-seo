// Jest Snapshot v1, https://goo.gl/fbAQLP

exports[`Alert passing onDismissed makes the alert dismissable 1`] = `
<div
  className="biWnNh"
>
  <svg
    aria-hidden={true}
    className="yoast-svg-icon yoast-svg-icon-alert-info camkTq createSvgIconComponent__StyledSvg-sc-1h4gl3a-0 cPnaHk"
    fill="#00468f"
    focusable="false"
    role="img"
    size="16px"
    viewBox="0 0 512 512"
    xmlns="http://www.w3.org/2000/svg"
  >
    <path
      d="M256 8C119.043 8 8 119.083 8 256c0 136.997 111.043 248 248 248s248-111.003 248-248C504 119.083 392.957 8 256 8zm0 110c23.196 0 42 18.804 42 42s-18.804 42-42 42-42-18.804-42-42 18.804-42 42-42zm56 254c0 6.627-5.373 12-12 12h-88c-6.627 0-12-5.373-12-12v-24c0-6.627 5.373-12 12-12h12v-64h-12c-6.627 0-12-5.373-12-12v-24c0-6.627 5.373-12 12-12h64c6.627 0 12 5.373 12 12v100h12c6.627 0 12 5.373 12 12v24z"
    />
  </svg>
  <div
    className="jJuGwm"
  >
    Dismissable alert.
  </div>
  <button
    aria-label="Dismiss this alert"
<<<<<<< HEAD
    className="cHlPUp"
=======
    className="sZaiS"
>>>>>>> c3459c9e
    onClick={
      [MockFunction] {
        "calls": Array [
          Array [],
        ],
      }
    }
    type="button"
  >
    ×
  </button>
</div>
`;

exports[`Alert the Alert types match the snapshot 1`] = `
<div
  className="eIlftt"
>
  <svg
    aria-hidden={true}
    className="yoast-svg-icon yoast-svg-icon-alert-error camkTq createSvgIconComponent__StyledSvg-sc-1h4gl3a-0 cPnaHk"
    fill="#8f1919"
    focusable="false"
    role="img"
    size="16px"
    viewBox="0 0 512 512"
    xmlns="http://www.w3.org/2000/svg"
  >
    <path
      d="M256 8C119 8 8 119 8 256s111 248 248 248 248-111 248-248S393 8 256 8zm121.6 313.1c4.7 4.7 4.7 12.3 0 17L338 377.6c-4.7 4.7-12.3 4.7-17 0L256 312l-65.1 65.6c-4.7 4.7-12.3 4.7-17 0L134.4 338c-4.7-4.7-4.7-12.3 0-17l65.6-65-65.6-65.1c-4.7-4.7-4.7-12.3 0-17l39.6-39.6c4.7-4.7 12.3-4.7 17 0l65 65.7 65.1-65.6c4.7-4.7 12.3-4.7 17 0l39.6 39.6c4.7 4.7 4.7 12.3 0 17L312 256l65.6 65.1z"
    />
  </svg>
  <div
    className="jJuGwm"
  >
    This is of the type: "error".
  </div>
</div>
`;

exports[`Alert the Alert types match the snapshot 2`] = `
<div
  className="biWnNh"
>
  <svg
    aria-hidden={true}
    className="yoast-svg-icon yoast-svg-icon-alert-info camkTq createSvgIconComponent__StyledSvg-sc-1h4gl3a-0 cPnaHk"
    fill="#00468f"
    focusable="false"
    role="img"
    size="16px"
    viewBox="0 0 512 512"
    xmlns="http://www.w3.org/2000/svg"
  >
    <path
      d="M256 8C119.043 8 8 119.083 8 256c0 136.997 111.043 248 248 248s248-111.003 248-248C504 119.083 392.957 8 256 8zm0 110c23.196 0 42 18.804 42 42s-18.804 42-42 42-42-18.804-42-42 18.804-42 42-42zm56 254c0 6.627-5.373 12-12 12h-88c-6.627 0-12-5.373-12-12v-24c0-6.627 5.373-12 12-12h12v-64h-12c-6.627 0-12-5.373-12-12v-24c0-6.627 5.373-12 12-12h64c6.627 0 12 5.373 12 12v100h12c6.627 0 12 5.373 12 12v24z"
    />
  </svg>
  <div
    className="jJuGwm"
  >
    This is of the type: "info".
  </div>
</div>
`;

exports[`Alert the Alert types match the snapshot 3`] = `
<div
  className="iKPZzS"
>
  <svg
    aria-hidden={true}
    className="yoast-svg-icon yoast-svg-icon-alert-success camkTq createSvgIconComponent__StyledSvg-sc-1h4gl3a-0 cPnaHk"
    fill="#395315"
    focusable="false"
    role="img"
    size="16px"
    viewBox="0 0 512 512"
    xmlns="http://www.w3.org/2000/svg"
  >
    <path
      d="M504 256c0 136.967-111.033 248-248 248S8 392.967 8 256 119.033 8 256 8s248 111.033 248 248zM227.314 387.314l184-184c6.248-6.248 6.248-16.379 0-22.627l-22.627-22.627c-6.248-6.249-16.379-6.249-22.628 0L216 308.118l-70.059-70.059c-6.248-6.248-16.379-6.248-22.628 0l-22.627 22.627c-6.248 6.248-6.248 16.379 0 22.627l104 104c6.249 6.249 16.379 6.249 22.628.001z"
    />
  </svg>
  <div
    className="jJuGwm"
  >
    This is of the type: "success".
  </div>
</div>
`;

exports[`Alert the Alert types match the snapshot 4`] = `
<div
  className="lfexDP"
>
  <svg
    aria-hidden={true}
    className="yoast-svg-icon yoast-svg-icon-alert-warning camkTq createSvgIconComponent__StyledSvg-sc-1h4gl3a-0 cPnaHk"
    fill="#674e00"
    focusable="false"
    role="img"
    size="16px"
    viewBox="0 0 576 512"
    xmlns="http://www.w3.org/2000/svg"
  >
    <path
      d="M569.517 440.013C587.975 472.007 564.806 512 527.94 512H48.054c-36.937 0-59.999-40.055-41.577-71.987L246.423 23.985c18.467-32.009 64.72-31.951 83.154 0l239.94 416.028zM288 354c-25.405 0-46 20.595-46 46s20.595 46 46 46 46-20.595 46-46-20.595-46-46-46zm-43.673-165.346l7.418 136c.347 6.364 5.609 11.346 11.982 11.346h48.546c6.373 0 11.635-4.982 11.982-11.346l7.418-136c.375-6.874-5.098-12.654-11.982-12.654h-63.383c-6.884 0-12.356 5.78-11.981 12.654z"
    />
  </svg>
  <div
    className="jJuGwm"
  >
    This is of the type: "warning".
  </div>
</div>
`;<|MERGE_RESOLUTION|>--- conflicted
+++ resolved
@@ -25,11 +25,7 @@
   </div>
   <button
     aria-label="Dismiss this alert"
-<<<<<<< HEAD
-    className="cHlPUp"
-=======
     className="sZaiS"
->>>>>>> c3459c9e
     onClick={
       [MockFunction] {
         "calls": Array [
