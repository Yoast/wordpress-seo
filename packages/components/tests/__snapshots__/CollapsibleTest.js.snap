--- conflicted
+++ resolved
@@ -9,11 +9,7 @@
   >
     <button
       aria-expanded={false}
-<<<<<<< HEAD
-      className="ixEIcM EkTDD"
-=======
-      className="cBBhpN ixEIcM"
->>>>>>> c3459c9e
+      className="cBBhpN ixEIcM"
       id={null}
       onClick={[Function]}
       type="button"
@@ -63,11 +59,7 @@
   >
     <button
       aria-expanded={true}
-<<<<<<< HEAD
-      className="ixEIcM EkTDD"
-=======
-      className="cBBhpN ixEIcM"
->>>>>>> c3459c9e
+      className="cBBhpN ixEIcM"
       id={null}
       onClick={[Function]}
       type="button"
@@ -129,11 +121,7 @@
   >
     <button
       aria-expanded={false}
-<<<<<<< HEAD
-      className="ixEIcM EkTDD"
-=======
-      className="cBBhpN ixEIcM"
->>>>>>> c3459c9e
+      className="cBBhpN ixEIcM"
       id="yoast-collapsible"
       onClick={[Function]}
       type="button"
@@ -183,11 +171,7 @@
   >
     <button
       aria-expanded={true}
-<<<<<<< HEAD
-      className="ixEIcM EkTDD"
-=======
-      className="cBBhpN ixEIcM"
->>>>>>> c3459c9e
+      className="cBBhpN ixEIcM"
       id="yoast-collapsible"
       onClick={[Function]}
       type="button"
@@ -249,11 +233,7 @@
   >
     <button
       aria-expanded={false}
-<<<<<<< HEAD
-      className="ixEIcM EkTDD"
-=======
-      className="cBBhpN ixEIcM"
->>>>>>> c3459c9e
+      className="cBBhpN ixEIcM"
       id={null}
       onClick={[Function]}
       type="button"
@@ -303,11 +283,7 @@
   >
     <button
       aria-expanded={true}
-<<<<<<< HEAD
-      className="ixEIcM EkTDD"
-=======
-      className="cBBhpN ixEIcM"
->>>>>>> c3459c9e
+      className="cBBhpN ixEIcM"
       id={null}
       onClick={[Function]}
       type="button"
@@ -369,11 +345,7 @@
   >
     <button
       aria-expanded={true}
-<<<<<<< HEAD
-      className="ixEIcM EkTDD"
-=======
-      className="cBBhpN ixEIcM"
->>>>>>> c3459c9e
+      className="cBBhpN ixEIcM"
       id={null}
       onClick={[Function]}
       type="button"
@@ -435,11 +407,7 @@
   >
     <button
       aria-expanded={false}
-<<<<<<< HEAD
-      className="ixEIcM EkTDD"
-=======
-      className="cBBhpN ixEIcM"
->>>>>>> c3459c9e
+      className="cBBhpN ixEIcM"
       id={null}
       onClick={[Function]}
       type="button"
@@ -489,11 +457,7 @@
   >
     <button
       aria-expanded={true}
-<<<<<<< HEAD
-      className="ixEIcM EkTDD"
-=======
-      className="cBBhpN ixEIcM"
->>>>>>> c3459c9e
+      className="cBBhpN ixEIcM"
       id={null}
       onClick={[Function]}
       type="button"
@@ -533,11 +497,7 @@
   >
     <button
       aria-expanded={true}
-<<<<<<< HEAD
-      className="ixEIcM EkTDD"
-=======
-      className="cBBhpN ixEIcM"
->>>>>>> c3459c9e
+      className="cBBhpN ixEIcM"
       id={null}
       onClick={[Function]}
       type="button"
@@ -577,11 +537,7 @@
   >
     <button
       aria-expanded={true}
-<<<<<<< HEAD
-      className="ixEIcM EkTDD"
-=======
-      className="cBBhpN ixEIcM"
->>>>>>> c3459c9e
+      className="cBBhpN ixEIcM"
       id={null}
       onClick={[Function]}
       type="button"
@@ -621,11 +577,7 @@
   >
     <button
       aria-expanded={true}
-<<<<<<< HEAD
-      className="ixEIcM EkTDD"
-=======
-      className="cBBhpN ixEIcM"
->>>>>>> c3459c9e
+      className="cBBhpN ixEIcM"
       id={null}
       onClick={[Function]}
       type="button"
