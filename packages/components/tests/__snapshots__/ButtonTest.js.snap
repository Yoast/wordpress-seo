// Jest Snapshot v1, https://goo.gl/fbAQLP

exports[`BaseButton executes callback 1`] = `
<button
<<<<<<< HEAD
  className="EkTDD"
=======
  className="cBBhpN"
>>>>>>> c3459c9e
  onClick={[Function]}
  type="button"
>
  ButtonValue
</button>
`;

exports[`BaseButton executes callback 2`] = `
<button
<<<<<<< HEAD
  className="EkTDD"
=======
  className="cBBhpN"
>>>>>>> c3459c9e
  onClick={[Function]}
  type="button"
>
  ButtonValue
</button>
`;

exports[`SnippetPreviewButton executes callback 1`] = `
<button
<<<<<<< HEAD
  className="EkTDD"
=======
  className="cBBhpN"
>>>>>>> c3459c9e
  onClick={[Function]}
  type="button"
>
  ButtonValue
</button>
`;

exports[`SnippetPreviewButton executes callback 2`] = `
<button
<<<<<<< HEAD
  className="EkTDD"
=======
  className="cBBhpN"
>>>>>>> c3459c9e
  onClick={[Function]}
  type="button"
>
  ButtonValue
</button>
`;

exports[`the BaseButton matches the snapshot 1`] = `
<button
<<<<<<< HEAD
  className="EkTDD"
=======
  className="cBBhpN"
>>>>>>> c3459c9e
  type="button"
>
  ButtonValue
</button>
`;

exports[`the IconButton matches the snapshot 1`] = `
<button
<<<<<<< HEAD
  className="EkTDD"
=======
  className="cBBhpN"
>>>>>>> c3459c9e
  type="button"
>
  <svg
    aria-hidden={true}
    className="yoast-svg-icon yoast-svg-icon-edit createSvgIconComponent__StyledSvg-sc-1h4gl3a-0 cPnaHk"
    fill="black"
    focusable="false"
    role="img"
    size="16px"
    viewBox="0 0 1792 1792"
    xmlns="http://www.w3.org/2000/svg"
  >
    <path
      d="M491 1536l91-91-235-235-91 91v107h128v128h107zm523-928q0-22-22-22-10 0-17 7l-542 542q-7 7-7 17 0 22 22 22 10 0 17-7l542-542q7-7 7-17zm-54-192l416 416-832 832h-416v-416zm683 96q0 53-37 90l-166 166-416-416 166-165q36-38 90-38 53 0 91 38l235 234q37 39 37 91z"
    />
  </svg>
</button>
`;

exports[`the IconButton with text matches the snapshot 1`] = `
<button
<<<<<<< HEAD
  className="EkTDD"
=======
  className="cBBhpN"
>>>>>>> c3459c9e
  type="button"
>
  <svg
    aria-hidden={true}
    className="yoast-svg-icon yoast-svg-icon-edit khhyWe createSvgIconComponent__StyledSvg-sc-1h4gl3a-0 cPnaHk"
    fill="black"
    focusable="false"
    role="img"
    size="16px"
    viewBox="0 0 1792 1792"
    xmlns="http://www.w3.org/2000/svg"
  >
    <path
      d="M491 1536l91-91-235-235-91 91v107h128v128h107zm523-928q0-22-22-22-10 0-17 7l-542 542q-7 7-7 17 0 22 22 22 10 0 17-7l542-542q7-7 7-17zm-54-192l416 416-832 832h-416v-416zm683 96q0 53-37 90l-166 166-416-416 166-165q36-38 90-38 53 0 91 38l235 234q37 39 37 91z"
    />
  </svg>
  Click
</button>
`;

exports[`the SnippetPreviewButton matches the snapshot 1`] = `
<button
<<<<<<< HEAD
  className="EkTDD"
=======
  className="cBBhpN"
>>>>>>> c3459c9e
  type="button"
>
  ButtonValue
</button>
`;<|MERGE_RESOLUTION|>--- conflicted
+++ resolved
@@ -2,11 +2,7 @@
 
 exports[`BaseButton executes callback 1`] = `
 <button
-<<<<<<< HEAD
-  className="EkTDD"
-=======
   className="cBBhpN"
->>>>>>> c3459c9e
   onClick={[Function]}
   type="button"
 >
@@ -16,11 +12,7 @@
 
 exports[`BaseButton executes callback 2`] = `
 <button
-<<<<<<< HEAD
-  className="EkTDD"
-=======
   className="cBBhpN"
->>>>>>> c3459c9e
   onClick={[Function]}
   type="button"
 >
@@ -30,11 +22,7 @@
 
 exports[`SnippetPreviewButton executes callback 1`] = `
 <button
-<<<<<<< HEAD
-  className="EkTDD"
-=======
   className="cBBhpN"
->>>>>>> c3459c9e
   onClick={[Function]}
   type="button"
 >
@@ -44,11 +32,7 @@
 
 exports[`SnippetPreviewButton executes callback 2`] = `
 <button
-<<<<<<< HEAD
-  className="EkTDD"
-=======
   className="cBBhpN"
->>>>>>> c3459c9e
   onClick={[Function]}
   type="button"
 >
@@ -58,11 +42,7 @@
 
 exports[`the BaseButton matches the snapshot 1`] = `
 <button
-<<<<<<< HEAD
-  className="EkTDD"
-=======
   className="cBBhpN"
->>>>>>> c3459c9e
   type="button"
 >
   ButtonValue
@@ -71,11 +51,7 @@
 
 exports[`the IconButton matches the snapshot 1`] = `
 <button
-<<<<<<< HEAD
-  className="EkTDD"
-=======
   className="cBBhpN"
->>>>>>> c3459c9e
   type="button"
 >
   <svg
@@ -97,11 +73,7 @@
 
 exports[`the IconButton with text matches the snapshot 1`] = `
 <button
-<<<<<<< HEAD
-  className="EkTDD"
-=======
   className="cBBhpN"
->>>>>>> c3459c9e
   type="button"
 >
   <svg
@@ -124,11 +96,7 @@
 
 exports[`the SnippetPreviewButton matches the snapshot 1`] = `
 <button
-<<<<<<< HEAD
-  className="EkTDD"
-=======
   className="cBBhpN"
->>>>>>> c3459c9e
   type="button"
 >
   ButtonValue
