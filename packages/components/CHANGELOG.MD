# Change Log

All notable changes to this project will be documented in this file. Releases without a changelog entry contain only minor changes that are irrelevant for users of this library.

We follow [Semantic Versioning](http://semver.org/).

<<<<<<< HEAD
## 2.5.0 July 6th, 2020
### Enhancements
* Adds a box shadow and border to the toggle switch.
* Adds a disabled state for the toggle items.
* Adds `type="button"` to all buttons to make sure the default submit behavior is prevented.
* Adds focus styling to button, input, textarea, select and toggle switch components for accessibility.
* Adds the correct border colors for active, hover and focus to the IconLabeledButton.
* Adds `VariableEditorInputContainer` to add caret styles since Draft.js (un)mounts on every focus change.
* Changes all the css variables of the button component to use the Yoast namespacing correctly.
* Updates the input fields, text areas, dropdowns,  buttons, title separator and toggle switches in the settings pages to the new styling.
* Updates the configuration wizard to match the new design.

### Bugfixes
* Fixes a bug where the insights would cause a horizontal scrollbar in the Yoast sidebar.
=======
## 2.5.0 July 20th, 2020
### Enhancements
* Adds `type="button"` to all buttons to make sure the default submit behavior is prevented.
* Adds focus styling to button, input, textarea, select and toggle switch components for accessibility.
* Adds the correct border colors for active, hover and focus to the IconLabeledButton.
* Adds `VariableEditorInputCotainer` to add caret styles since Draft.js (un)mounts on every focus change.
* Changes all the css variables of the button component to use the Yoast namespacing correctly.
* Removes border-bottom and margin-top hack from the collapsible.

### Bugfixes
>>>>>>> 5f00fb98
* Fixes the right-to-left styling for the .yoast-button--buy button.

### Other
* Refactors the code to use another term than 'prominent words', 'keyword suggestions' or 'relevant words'.
* Deprecates the WordList component. A console warning has been added to the component.

## 2.4.0 June 22nd, 2020
### Enhancements
* Adds a new standardized Button class, which can render as a button or as an anchor tag.
* Adds a standardized Primary button and link.
* Adds a standardized Secondary button and link.
* Adds a standardized Upsell button and link.
* Adds a standardized Hide button and link.
* Adds a standardized Remove button and link.
* Adds a standardized Close button and link.
* Adds the HTML and CSS for the secondary, sales, hide and remove buttons.

### Other
* Adds documentation on how to add `@yoast/components` to your project.

## 2.3.0 June 8th, 2020
### Bugfixes
* Fixes a bug where the close button wasn't placed correctly in the metabox modals.
* Fixes a bug where our global CSS variables could conflict with global CSS variables of themes.

## 2.2.0 May 25th, 2020
### Enhancements
* Adds a new DataModel component.
* Changes the Warning component colors to match the new Yoast notification styling.
* Changes the WordOccurrences component in a way that now requires CSS to be loaded. Make sure your JavaScript packager can load CSS.
* Changes the image upload component to be inline with the new Yoast styling.
* Updates HTML and CSS for unexported Toggle and FieldGroup components. ClassName of FieldGroup can now be controlled via props.
* Allows users to set wrapper class and title class on TextInput via wrapperClassName and titleClassName props.

### Bugfixes
* Fixes a bug where the Select's selected option text was too long for the container.
* Fixes a bug where our `select2` styling would overwrite the `select2` styling of other plugins.

## 2.1.0 May 11th, 2020
### Added
* Makes the MultiSelect, Select, RadioButtonGroup, and TextInput available by exporting them from the root.
* Adds colors and icons used in various components.
* Adds HTML and CSS for new title separator component.
* Adds a separate `HelpIcon`.
* Adds an interactive text color to the base colors.
* Adds the Toggle component.
* Adds a new CheckboxGroup component.

### Changed
* Shows the HelpIcon next to a label only if a link (`linkTo`) is provided.
* Updates the HTML of checkbox, input, radiobutton, select and toggle to make styling easier.
* Changes styling for select components.
* Makes select2 full width.

### Fixed
* Fixes a bug where loading the styles from the monorepo would not include styles for the `HelpIcon`.
* Removes some global CSS rules.

## 2.0.0 April 23rd, 2020
### Added
* Adds CSS through JavaScript imports for button, checkbox, data-model, field-group, inputs, modal, radiobutton, select and toggle.
* Adds GenerateId, FieldGroup, TextArea and TextInput components.
* Adds CSS for the primary, secondary and buy buttons.
* Adds a CSS test stub.

### Changed
* Updates the styling of the multiselect.

### Fixed
* Changes the HTML for the modal to improve the accessibility.

## 1.0.0 April 14th, 2020
### Added
* Adds CSS through JavaScript imports for button, checkbox, data-model, field-group, inputs, modal, radiobutton, select and toggle.
* Adds GenerateId, FieldGroup, TextArea and TextInput components.

## 0.14.0 March 30th, 2020
### Added
* Adds CSS and HTML used in the upcoming redesign of the components for borders, colors, icons, buttons, checkbox, data-model, inputs, modal, radio button, select and toggle.

## 0.13.0 January 20th, 2020
### Added
* Adds `className` attribute to the Input component.
* Adds `className` and `optionalAttributes` attributes to the Label component.

## 0.12.0 January 6th, 2020
### Other
* Drops IE11 support through configuring Babel to use the preset environment with the own list of supported browsers specified.

## 0.11.0 November 26th, 2019
### Other
* Removed the components related to the Help Center and the AlgoliaSearch package.

## 0.10.0 November 11th, 2019
### Added
* Improves the `InputField` styling for consistency with the new WordPress 5.3 admin styles.

## 0.8.0 October 14th, 2019
### Other
* Adds a className prop to the AlertContainer.

## 0.7.0 September 30th, 2019
### Added
* Adds an `Alert` component.
* Adds a `MultiStepProgress` component.

## 0.6.0 September 17th, 2019
### Added
* No user-facing changes.

## 0.5.0 July 8th, 2019
### Added
* Changes the following improved internal linking functionality (which is disabled by a feature flag by default):
  * Adds the `WordOccurrences component, which is a new visualization for the prominent words.

## 0.4.0 June 11th, 2019
### Added
* Uses feature-flag functionality to determine whether a single word or a multi-word combination should be returned in the `KeywordSuggestions` component. Multi-word remains the default.

## 0.3.0 May 27th, 2019
### Changed
* Changes `SynonymsInput`'s `id` prop to be required.

## 0.2.0 May 14th, 2019
### Fixed
* Fixes a bug where node-sass needed to be installed when adding dependencies that depend on `@yoast/style-guide`.
* Improved handling of the `rel` attribute for links that open in a new browser's tab.

## 0.1.0 April 29th, 2019
### Added
* Splits out `@yoast/components` from `@yoast/yoast-components`. This package contains general components which are mainly used to build other, bigger components.<|MERGE_RESOLUTION|>--- conflicted
+++ resolved
@@ -4,22 +4,6 @@
 
 We follow [Semantic Versioning](http://semver.org/).
 
-<<<<<<< HEAD
-## 2.5.0 July 6th, 2020
-### Enhancements
-* Adds a box shadow and border to the toggle switch.
-* Adds a disabled state for the toggle items.
-* Adds `type="button"` to all buttons to make sure the default submit behavior is prevented.
-* Adds focus styling to button, input, textarea, select and toggle switch components for accessibility.
-* Adds the correct border colors for active, hover and focus to the IconLabeledButton.
-* Adds `VariableEditorInputContainer` to add caret styles since Draft.js (un)mounts on every focus change.
-* Changes all the css variables of the button component to use the Yoast namespacing correctly.
-* Updates the input fields, text areas, dropdowns,  buttons, title separator and toggle switches in the settings pages to the new styling.
-* Updates the configuration wizard to match the new design.
-
-### Bugfixes
-* Fixes a bug where the insights would cause a horizontal scrollbar in the Yoast sidebar.
-=======
 ## 2.5.0 July 20th, 2020
 ### Enhancements
 * Adds `type="button"` to all buttons to make sure the default submit behavior is prevented.
@@ -30,7 +14,6 @@
 * Removes border-bottom and margin-top hack from the collapsible.
 
 ### Bugfixes
->>>>>>> 5f00fb98
 * Fixes the right-to-left styling for the .yoast-button--buy button.
 
 ### Other
