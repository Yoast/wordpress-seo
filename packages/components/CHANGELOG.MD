--- conflicted
+++ resolved
@@ -5,15 +5,11 @@
 All notable changes to this project will be documented in this file.
 We follow [Semantic Versioning](http://semver.org/).
 
-<<<<<<< HEAD
 ## 0.2.0
 ### Fixed
 * Improved handling of the `rel` attribute for links that open in a new browser's tab.
-=======
+
 ## 0.1.0 April 29th, 2019
->>>>>>> 91937113
-
-## 0.1.0 April 4th, 2019
 ### Added
 
 * Splits out `@yoast/components` from `@yoast/yoast-components`. This package contains general components which are mainly used to build other, bigger components.