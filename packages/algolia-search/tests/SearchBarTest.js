--- conflicted
+++ resolved
@@ -1,11 +1,6 @@
 import React from "react";
-<<<<<<< HEAD
 import { createComponentWithIntl } from "@yoast/helpers";
-import SearchBar from "../SearchBar.js";
-=======
-import { createComponentWithIntl } from "@yoast/components";
 import SearchBar from "../src/SearchBar";
->>>>>>> ad9d84b8
 
 test( "the SearchBar component with headingText matches the snapshot", () => {
 	const component = createComponentWithIntl(
