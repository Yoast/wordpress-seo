/* External dependencies */
import React from "react";
import PropTypes from "prop-types";
import styled from "styled-components";
import debounce from "lodash/debounce";
import { __ } from "@wordpress/i18n";
<<<<<<< HEAD
import { YoastButton } from "yoast-components";
import { colors, breakpoints } from "@yoast/style-guide";
=======
import { YoastButton } from "@yoast/components";
import { colors, breakpoints } from "@yoast/components/style-guide";
>>>>>>> e0eceeee

const SearchBarWrapper = styled.div`
	form {
		display: flex;
		flex-wrap: wrap;
	}

	@media screen and ( max-width: ${ breakpoints.mobile } ) {
		button {
			min-width: 100%;
			margin-top: 1em;
		}
	}
`;

const SearchLabel = styled.label`
	flex: 0 1 100%;
	font-size: 1em;
	margin: 0.5em 16px;
	font-weight: 600;
`;

const SearchBarInput = styled.input`
	// Increase specificity to override WP rules.
	&& {
		flex: 1 1 auto;
		box-sizing: border-box;
		height: 48px;
		box-shadow: inset 0 2px 8px 0px rgba( 0, 0, 0, 0.3 );
		background: ${ colors.$color_grey_light };
		border: 1px solid transparent;
		font-size: 1em;
		margin-right: 24px;
		padding: 0 8px 0 15px; // 15 + border 1 = 16 for the 8px grid

		:focus {
			box-shadow:
				inset 0 2px 8px 0px rgba( 0, 0, 0, 0.3 ),
				0 0 2px rgba( 30, 140, 190, 0.8 );
		}

		@media screen and ( max-width: ${ breakpoints.mobile } ) {
			margin-right: 0;
		}
	}
`;

/**
 * Create the JSX to render the search bar.
 *
 * @param {object} props The React props.
 *
 * @returns {ReactElement} The SearchBar component.
 */
class SearchBar extends React.Component {
	/**
	 * Constructs the component and sets its initial state.
	 *
	 * @param {Object} props The props to use for this component.
	 */
	constructor( props ) {
		super( props );

		this.state = {
			doRequest: false,
			searchString: "",
		};

		this.doFormSubmission = debounce( ( searchString ) => {
			this.props.submitAction( searchString );
		}, 1000 );
	}

	/**
	 * Cancel form submission on unmount.
	 *
	 * @returns {void}
	 */
	componentWillUnmount() {
		this.doFormSubmission.cancel();
	}

	/**
	 * Handles the change event on the SearchBar.
	 *
	 * @param {object} event React SyntheticEvent.
	 *
	 * @returns {void}
	 */
	onSearchChange( event ) {
		/*
		 * Manual search: the form already handles the submit event taking the
		 * search string from the state so the state needs to be updated.
		 */
		if ( ! this.props.enableLiveSearch ) {
			this.setState( { searchString: event.target.value } );
			return;
		}

		/*
		 * Live search "while typing": update the state searchString and
		 * debounce the form submission.
		 */
		event.persist();
		this.setState( { searchString: event.target.value }, () => {
			this.doFormSubmission( this.state.searchString );
		} );
	}

	/**
	 * Handles the submit event on the SearchBar.
	 *
	 * @param {object} event React SyntheticEvent.
	 *
	 * @returns {void}
	 */
	onSubmit( event ) {
		event.preventDefault();
		this.doFormSubmission.cancel();
		this.props.submitAction( this.state.searchString );
	}

	/**
	 * Renders the SearchBar component.
	 *
	 * @returns {ReactElement} The SearchBar component.
	 */
	render() {
		const headingText = __( "Search the Yoast Knowledge Base for answers to your questions:", "yoast-components" );
		const placeholderText = __( "Type here to search...", "yoast-components" );

		return (
			<SearchBarWrapper role="search">
				<form onSubmit={ this.onSubmit.bind( this ) }>
					<SearchLabel htmlFor="kb-search-input">
						{ headingText }
					</SearchLabel>
					<SearchBarInput
						onChange={ this.onSearchChange.bind( this ) }
						type="text"
						id="kb-search-input"
						name="search-input"
						defaultValue={ this.props.searchString }
						autoComplete="off"
						autoCorrect="off"
						autoCapitalize="none"
						spellCheck="false"
						placeholder={ placeholderText }
					/>
					{ ! this.props.enableLiveSearch && <YoastButton type="submit">
						{ __( "Search", "yoast-components" ) }
					</YoastButton>
					}
				</form>
			</SearchBarWrapper>
		);
	}
}

SearchBar.propTypes = {
	searchString: PropTypes.string,
	submitAction: PropTypes.func,
	enableLiveSearch: PropTypes.bool,
};

SearchBar.defaultProps = {
};

export default SearchBar;<|MERGE_RESOLUTION|>--- conflicted
+++ resolved
@@ -4,13 +4,8 @@
 import styled from "styled-components";
 import debounce from "lodash/debounce";
 import { __ } from "@wordpress/i18n";
-<<<<<<< HEAD
-import { YoastButton } from "yoast-components";
+import { YoastButton } from "@yoast/components";
 import { colors, breakpoints } from "@yoast/style-guide";
-=======
-import { YoastButton } from "@yoast/components";
-import { colors, breakpoints } from "@yoast/components/style-guide";
->>>>>>> e0eceeee
 
 const SearchBarWrapper = styled.div`
 	form {
