import { getInitialPostState, getInitialTermState } from "../../src/classic-editor/initial-state";

jest.mock( "../../src/classic-editor/helpers/dom", () => ( {
	...jest.requireActual( "../../src/classic-editor/helpers/dom" ),
	getPostTitle: jest.fn( () => "Tortoiseshell cat" ),
	getPostDate: jest.fn( () => "18 January 2022 12:17" ),
	getPostPermalink: jest.fn( () => "www.sweetcat.com/123" ),
	getPostExcerpt: jest.fn( () => "An example of excerpt from a content." ),
	getPostContent: jest.fn( () => "Tortoiseshell is a cat coat coloring named for its similarity to tortoiseshell material." ),
	getPostFeaturedImage: jest.fn( () => ( {} ) ),
	getPostSeoTitle: jest.fn( () => "Tortoiseshell cat - All about cats" ),
	getPostMetaDescription: jest.fn( () => "Cats with tortoiseshell coloration are believed to bring good luck." ),
	getPostSlug: jest.fn( () => "www.sweetcat.com/tortoiseshell-cat" ),
	getPostIsCornerstone: jest.fn( () => false ),
	getPostFocusKeyphrase: jest.fn( () => "tortoiseshell cat" ),
	getTermName: jest.fn( () => "cat" ),
	getTermPermalink: jest.fn( () => "www.sweetcat.com/categories" ),
	getTermDescription: jest.fn( () => "This is to describe a cat, that deserves only good attributes to them." ),
	getTermSeoTitle: jest.fn( () => "A title befitting a beautiful cat" ),
	getTermMetaDescription: jest.fn( () => "An example of a description for a cat." ),
	getTermSlug: jest.fn( () => "www.sweetcat.com/categories/cat" ),
	getTermIsCornerstone: jest.fn( () => false ),
	getTermFocusKeyphrase: jest.fn( () => "cat" ),
	getPostCategories: jest.fn( () => [
		{
			id: "1",
			name: "category 1",
		},
		{
			id: "2",
			name: "category 2",
		},
	] ),
<<<<<<< HEAD
=======
	getPostTags: jest.fn( () => [ "cats", "dogs" ] ),
>>>>>>> 783cf98a
} ) );

describe( "a test for getting the initial state of a post or a term", () => {
	it( "returns the initial state of a post", () => {
		const actual = getInitialPostState();
		expect( actual.editor.title ).toEqual( "Tortoiseshell cat" );
		expect( actual.editor.date ).toEqual( "18 January 2022 12:17" );
		expect( actual.editor.permalink ).toEqual( "www.sweetcat.com/123" );
		expect( actual.editor.excerpt ).toEqual( "An example of excerpt from a content." );
		expect( actual.editor.content ).toEqual( "Tortoiseshell is a cat coat coloring named for its similarity to tortoiseshell material." );
		expect( actual.editor.featuredImage ).toEqual( {} );
		expect( actual.editor.locale ).toEqual( "en_US" );
		expect( actual.form.seo.title ).toEqual( "Tortoiseshell cat - All about cats" );
		expect( actual.form.seo.description ).toEqual( "Cats with tortoiseshell coloration are believed to bring good luck." );
		expect( actual.form.seo.slug ).toEqual( "www.sweetcat.com/tortoiseshell-cat" );
		expect( actual.form.seo.isCornerstone ).toEqual( false );
		expect( actual.form.keyphrases ).toEqual( { focus: { id: "focus", keyphrase: "tortoiseshell cat" } } );
		expect( actual.editor.taxonomies.categories ).toEqual( [
			{
				id: "1",
				name: "category 1",
			},
			{
				id: "2",
				name: "category 2",
			},
		] );
<<<<<<< HEAD
=======
		expect( actual.editor.taxonomies.tags ).toEqual( [ "cats", "dogs" ] );
>>>>>>> 783cf98a
	} );

	it( "returns the initial state of a term", () => {
		const actual = getInitialTermState();
		expect( actual.editor.title ).toEqual( "cat" );
		expect( actual.editor.permalink ).toEqual( "www.sweetcat.com/categories" );
		expect( actual.editor.excerpt ).toEqual( "This is another meta description about another pretty little cat." );
		expect( actual.editor.content ).toEqual( "This is to describe a cat, that deserves only good attributes to them." );
		expect( actual.editor.locale ).toEqual( "en_US" );
		expect( actual.form.seo.title ).toEqual( "A title befitting a beautiful cat" );
		expect( actual.form.seo.description ).toEqual( "An example of a description for a cat." );
		expect( actual.form.seo.slug ).toEqual( "www.sweetcat.com/categories/cat" );
		expect( actual.form.seo.isCornerstone ).toEqual( false );
		expect( actual.form.keyphrases ).toEqual( { focus: { id: "focus", keyphrase: "cat" } } );
	} );
} );<|MERGE_RESOLUTION|>--- conflicted
+++ resolved
@@ -31,10 +31,7 @@
 			name: "category 2",
 		},
 	] ),
-<<<<<<< HEAD
-=======
 	getPostTags: jest.fn( () => [ "cats", "dogs" ] ),
->>>>>>> 783cf98a
 } ) );
 
 describe( "a test for getting the initial state of a post or a term", () => {
@@ -62,10 +59,7 @@
 				name: "category 2",
 			},
 		] );
-<<<<<<< HEAD
-=======
 		expect( actual.editor.taxonomies.tags ).toEqual( [ "cats", "dogs" ] );
->>>>>>> 783cf98a
 	} );
 
 	it( "returns the initial state of a term", () => {
