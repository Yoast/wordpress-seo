--- conflicted
+++ resolved
@@ -135,7 +135,6 @@
 		expect( actual.form.seo.description ).toEqual( "An example of a description for a cat." );
 		expect( actual.form.seo.slug ).toEqual( "www.sweetcat.com/categories/cat" );
 		expect( actual.form.seo.isCornerstone ).toEqual( false );
-<<<<<<< HEAD
 		expect( actual.form.keyphrases ).toEqual( { focus: { id: "focus", keyphrase: "cat" } } );
 		expect( actual.form.social.facebook.title ).toEqual( "An FB title for term" );
 		expect( actual.form.social.facebook.description ).toEqual( "An FB meta description for term" );
@@ -147,8 +146,6 @@
 		expect( actual.form.social.twitter.image.url ).toEqual( "www.sweetcat.com/images/best-cat-on-twitter.jpeg" );
 		expect( actual.form.social.template.description ).toEqual( "A social template for meta description" );
 		expect( actual.form.social.template.title ).toEqual( "A social template for title" );
-=======
 		expect( actual.form.keyphrases ).toEqual( { focus: { id: "focus", keyphrase: "panda" } } );
->>>>>>> 740df7ba
 	} );
-} );
+} );