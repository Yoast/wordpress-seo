import { beforeAll, describe, expect, jest } from "@jest/globals";
import { waitFor } from "@testing-library/react";
import { WidgetFactory } from "../../../src/dashboard/services/widget-factory";
import { render } from "../../test-utils";
import { MockDataProvider } from "../__mocks__/data-provider";
import { MockRemoteDataProvider } from "../__mocks__/remote-data-provider";

// Mock the Chart.js library. Preventing the error:
// > Error: Not implemented: HTMLCanvasElement.prototype.getContext (without installing the canvas npm package).
// Note: this also prevents the canvas from being rendered.
jest.mock( "chart.js" );
jest.mock( "react-chartjs-2" );

describe( "WidgetFactory", () => {
	let widgetFactory;
	let dataProvider;
	let remoteDataProvider;

	beforeAll( () => {
		dataProvider = new MockDataProvider();
		remoteDataProvider = new MockRemoteDataProvider( {} );
		widgetFactory = new WidgetFactory( dataProvider, remoteDataProvider );
	} );

	test.each( [
		[ "seoScores" ],
		[ "readabilityScores" ],
		[ "topPages" ],
	] )( "should have the widget type: %s", async( type ) => {
		expect( WidgetFactory.types[ type ] ).toBe( type );
	} );

	test.each( [
		[ "SEO scores", { id: "seo-scores-widget", type: "seoScores" }, "SEO scores" ],
		[ "Readability scores", { id: "readability-scores-widget", type: "readabilityScores" }, "Readability scores" ],
<<<<<<< HEAD
		// [ "Top pages", { id: "top-pages-widget", type: "topPages" }, "Top 5 most popular content" ],
=======
		[ "Site Kit setup", { id: "site-kit-setup-widget", type: "siteKitSetup" }, "Expand your dashboard with insights from Google!" ],
		[ "Top pages", { id: "top-pages-widget", type: "topPages" }, "Top 5 most popular content" ],
		[ "Top queries", { id: "top-queries-widget", type: "topQueries" }, "Top 5 search queries" ],
>>>>>>> f709a8bf
		[ "Unknown", { id: undefined, type: "unknown" }, undefined ],
	] )( "should create a %s widget", async( _, widget, title ) => {
		const element = widgetFactory.createWidget( widget, jest.fn(), jest.fn() );
		expect( element?.key ).toBe( widget.id );
		const { getByRole } = render( <>{ element }</> );

		await waitFor( () => {
			// Verify the title is present.
			if ( title ) {
				expect( getByRole( "heading", { name: title } ) ).toBeInTheDocument();
			}
		} );
	} );

	test( "should create the top pages widget", async() => {
		dataProvider.setSiteKitConnected( true );
		const element = widgetFactory.createWidget( { id: "top-pages-widget", type: "topPages" }, jest.fn() );
		expect( element?.key ).toBe( "top-pages-widget" );
		const { getByRole } = render( <>{ element }</> );

		await waitFor( () => {
			expect( getByRole( "heading", { name: "Top 5 most popular content" } ) ).toBeInTheDocument();
		} );
	} );

	test( "should create the site kit set up widget", async() => {
		const element = widgetFactory.createWidget( { id: "site-kit-setup-widget", type: "siteKitSetup" }, jest.fn() );
		expect( element?.key ).toBe( "site-kit-setup-widget" );
		const { getByRole } = render( <>{ element }</> );

		await waitFor( () => {
			expect( getByRole( "heading", { name: "Expand your dashboard with insights from Google!" } ) ).toBeInTheDocument();
		} );
	} );

	test( "should not create the site kit set up widget", async() => {
		dataProvider.setSiteKitConnected( true );
		const element = widgetFactory.createWidget( { id: "site-kit-setup-widget", type: "siteKitSetup" }, jest.fn() );
		expect( element?.key ).toBe( "site-kit-setup-widget" );
		const { getByRole } = render( <>{ element }</> );

		await waitFor( () => {
			expect( getByRole( "heading", { name: "Expand your dashboard with insights from Google!" } ) ).toBeInTheDocument();
		} );
	} );

	test.each( [
		[ "SEO scores", { id: "seo-scores-widget", type: "seoScores" } ],
		[ "Readability scores", { id: "readability-scores-widget", type: "readabilityScores" } ],
	] )( "should not create the %s widget if the data provider does not have the features", ( _, widget ) => {
		dataProvider = new MockDataProvider( {
			features: {
				indexables: false,
				seoAnalysis: false,
				readabilityAnalysis: false,
			},
		} );
		widgetFactory = new WidgetFactory( dataProvider, remoteDataProvider );

		expect( widgetFactory.createWidget( widget, jest.fn(), jest.fn() ) ).toBeNull();
	} );

	test.each( [
		[ "isConnected", { isConnected: true } ],
		[ "isConfigurationDismissed", { isConfigurationDismissed: true } ],
	] )( "should not create the Site Kit setup widget if the data provider has %s set to true", ( _, config ) => {
		dataProvider = new MockDataProvider( {
			siteKitConfiguration: config,
		} );
		widgetFactory = new WidgetFactory( dataProvider, remoteDataProvider );

		expect( widgetFactory.createWidget( { id: "site-kite-setup-widget", type: "siteKitSetup" }, jest.fn(), jest.fn() ) ).toBeNull();
	} );
} );<|MERGE_RESOLUTION|>--- conflicted
+++ resolved
@@ -33,13 +33,9 @@
 	test.each( [
 		[ "SEO scores", { id: "seo-scores-widget", type: "seoScores" }, "SEO scores" ],
 		[ "Readability scores", { id: "readability-scores-widget", type: "readabilityScores" }, "Readability scores" ],
-<<<<<<< HEAD
-		// [ "Top pages", { id: "top-pages-widget", type: "topPages" }, "Top 5 most popular content" ],
-=======
 		[ "Site Kit setup", { id: "site-kit-setup-widget", type: "siteKitSetup" }, "Expand your dashboard with insights from Google!" ],
 		[ "Top pages", { id: "top-pages-widget", type: "topPages" }, "Top 5 most popular content" ],
 		[ "Top queries", { id: "top-queries-widget", type: "topQueries" }, "Top 5 search queries" ],
->>>>>>> f709a8bf
 		[ "Unknown", { id: undefined, type: "unknown" }, undefined ],
 	] )( "should create a %s widget", async( _, widget, title ) => {
 		const element = widgetFactory.createWidget( widget, jest.fn(), jest.fn() );
