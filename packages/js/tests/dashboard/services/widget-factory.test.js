--- conflicted
+++ resolved
@@ -184,24 +184,6 @@
 	} );
 
 	test.each( [
-<<<<<<< HEAD
-		[ "Organic Sessions", { id: "organic-sessions-widget", type: "organicSessions" } ],
-	] )( "should not create a %s widget when a user has no view analytics data permission", ( _, widget ) => {
-		dataProvider = new MockDataProvider( {
-			siteKitConfiguration: {
-				capabilities: {
-					viewAnalyticsData: false,
-				},
-			},
-		} );
-		widgetFactory = new WidgetFactory( dataProvider, remoteDataProvider, {}, dataTracker );
-
-		expect( widgetFactory.createWidget( widget ) ).toBeNull();
-	} );
-
-	test.each( [
-=======
->>>>>>> 17b5e566
 		[ "Top pages", { id: "top-pages-widget", type: "topPages" } ],
 		[ "Top queries", { id: "top-queries-widget", type: "topQueries" } ],
 		[ "Search ranking compare", { id: "search-ranking-compare-widget", type: "searchRankingCompare" } ],
