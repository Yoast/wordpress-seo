--- conflicted
+++ resolved
@@ -7,7 +7,6 @@
 import { MockDataProvider } from "../__mocks__/data-provider";
 import { MockRemoteDataProvider } from "../__mocks__/remote-data-provider";
 
-<<<<<<< HEAD
 const data = [
 	{ subject: "https://example.com/page-1", clicks: 100, impressions: 1000, ctr: 10, position: 1, seoScore: "ok" },
 	{ subject: "https://example.com/page-2", clicks: 101, impressions: 1001, ctr: 11, position: 2, seoScore: "good" },
@@ -15,8 +14,6 @@
 	{ subject: "https://example.com/page-4", clicks: 103, impressions: 1003, ctr: 13, position: 4, seoScore: "notAnalyzed", links: { edit: "https://example.com/page-4/edit" } },
 ];
 
-=======
->>>>>>> 7b6105ea
 describe( "TopPagesWidget", () => {
 	const data = [
 		{ subject: "https://example.com/page-1", clicks: 100, impressions: 1000, ctr: 10, position: 1, seoScore: "ok" },
