/* eslint-disable complexity */
import { Combobox } from "@headlessui/react";
import { SearchIcon } from "@heroicons/react/outline";
import { useCallback, useMemo, useRef, useState } from "@wordpress/element";
import { __ } from "@wordpress/i18n";
import { Code, Modal, Title, useNavigationContext, useSvgAria, useToggleState } from "@yoast/ui-library";
import classNames from "classnames";
import { debounce, first, groupBy, includes, isEmpty, map, max, reduce, split, trim, values } from "lodash";
import PropTypes from "prop-types";
import { useHotkeys } from "react-hotkeys-hook";
import { useNavigate } from "react-router-dom";
import { safeToLocaleLower } from "../helpers";
import { useParsedUserAgent, useSelectSettings } from "../hooks";

const POST_TYPE_OR_TAXONOMY_BREADCRUMB_SETTING_REGEXP = new RegExp( /^input-wpseo_titles-(post_types|taxonomy)-(?<name>\S+)-(maintax|ptparent)$/is );

/**
 * @param {string} fieldId The item field ID.
 * @param {string} fieldLabel The item label.
 * @returns {JSX.Element} The SearchResultLabel element.
 */
const SearchResultLabel = ( { fieldId, fieldLabel } ) => {
	// Deduce whether field is a breadcrumb option for post type or taxonomy.
	const { isPostTypeOrTaxonomyBreadcrumbSetting, postTypeOrTaxonomyName } = useMemo( () => {
		const matches = POST_TYPE_OR_TAXONOMY_BREADCRUMB_SETTING_REGEXP.exec( fieldId );
		return {
			isPostTypeOrTaxonomyBreadcrumbSetting: Boolean( matches ),
			postTypeOrTaxonomyName: matches?.groups?.name,
		};
	}, [ fieldId, POST_TYPE_OR_TAXONOMY_BREADCRUMB_SETTING_REGEXP ] );

	// Render additional code block with post type or taxonomy name if applicable.
	if ( isPostTypeOrTaxonomyBreadcrumbSetting ) {
		return (
			<>
				{ fieldLabel }
				{ postTypeOrTaxonomyName && (
					<Code className="yst-ml-2 group-hover:yst-bg-primary-200 group-hover:yst-text-primary-800">{ postTypeOrTaxonomyName }</Code>
				) }
			</>
		);
	}

	return fieldLabel;
};

SearchResultLabel.propTypes = {
	fieldId: PropTypes.string.isRequired,
	fieldLabel: PropTypes.string.isRequired,
};

/**
 * @param {string} title The title.
 * @param {JSX.node} children The children nodes.
 * @returns {JSX.Element} The SearchNoResultsContent component.
 */
const SearchNoResultsContent = ( { title, children } ) => (
	<div className="yst-border-t yst-border-slate-100 yst-p-6 yst-py-12 yst-space-3 yst-text-center yst-text-sm">
		<span className="yst-block yst-font-semibold yst-text-slate-900">{ title }</span>
		{ children }
	</div>
);

SearchNoResultsContent.propTypes = {
	title: PropTypes.node.isRequired,
	children: PropTypes.node.isRequired,
};

/**
 * @param {string} [buttonId] The ID for the search button.
 * @returns {JSX.Element} The element.
 */
const Search = ( { buttonId = "button-search" } ) => {
	const [ isOpen, , , setOpen, setClose ] = useToggleState( false );
	const [ query, setQuery ] = useState( "" );
	const userLocale = useSelectSettings( "selectPreference", [], "userLocale" );
	const queryableSearchIndex = useSelectSettings( "selectQueryableSearchIndex" );
	const [ results, setResults ] = useState( [] );
	const ariaSvgProps = useSvgAria();
	const navigate = useNavigate();
	const inputRef = useRef( null );
	const { platform, os } = useParsedUserAgent();
	const { isMobileMenuOpen, setMobileMenuOpen } = useNavigationContext();

	// Determines the minimum characters to start a search, based on the user locale.
	const queryMinChars = useMemo( () => {
		switch ( userLocale ) {
			// Japanese.
			case "ja":
				return 2;
			// Korean, Chinese, Chinese (Hong Kong), Chinese (Taiwan).
			case "ko-KR":
			case "zh-CN":
			case "zh-HK":
			case "zh-TW":
				return 1;
			default:
				return 3;
		}
	}, [ userLocale ] );

	useHotkeys(
		"meta+k",
		event => {
			event.preventDefault();
			// Only bind hotkeys when platform type is desktop.
			if ( platform?.type === "desktop" && ! isOpen && ! isMobileMenuOpen ) {
				setOpen();
			}
		},
		{
			enableOnFormTags: true,
			enableOnContentEditable: true,
		},
		[ isOpen, setOpen, platform, isMobileMenuOpen ]
	);

	const handleNavigate = useCallback( ( { route, fieldId } ) => {
		setMobileMenuOpen( false );
		setClose();
		setQuery( "" );
		setResults( [] );
		navigate( `${ route }#${ fieldId }` );
	}, [ setClose, setQuery, setMobileMenuOpen ] );

	const debouncedSearch = useCallback( debounce( newQuery => {
		const trimmedQuery = trim( newQuery );

		// Bail if query is too short.
		if ( trimmedQuery.length < queryMinChars ) {
			return false;
		}

		// Lowercase and split query into words.
		const splitQuery = split( safeToLocaleLower( trimmedQuery, userLocale ), " " );

		// Filter search index by split query and store number of hits.
		// A hit is registered if a single word from split query in found in a fields keywords.
		const queryResults = reduce( queryableSearchIndex, ( queryResultsAcc, item ) => {
			const hits = reduce( splitQuery, ( hitsAcc, queryWord ) => includes( item?.keywords, queryWord ) ? ++hitsAcc : hitsAcc, 0 );

			// Bail if no hits found.
			if ( hits === 0 ) {
				return queryResultsAcc;
			}

			return [
				...queryResultsAcc,
				{
					...item,
					// Store hits for later sorting.
					hits,
				},
			];
		}, [] );

		// Sort query results by number of hits on field, highest number of hits first.
		const sortedQueryResults = queryResults.sort( ( a, b ) => b.hits - a.hits );

		// Group query results by route.
		const groupedQueryResults = groupBy( sortedQueryResults, "route" );

		// Sort route groups by max hits of single field, highest number of max hits first.
		// Ie. if group A contains a field with 2 hits and group B contains 2 fields with 1 hit, group A will be sorted first.
		const sortedGroupedQueryResults = values( groupedQueryResults ).sort( ( a, b ) => {
			const aMaxHits = reduce( a, ( maxHitsAcc, queryResult ) => max( [ maxHitsAcc, queryResult.hits ] ), 0 );
			const bMaxHits = reduce( b, ( maxHitsAcc, queryResult ) => max( [ maxHitsAcc, queryResult.hits ] ), 0 );
			return bMaxHits - aMaxHits;
		} );

		setResults( sortedGroupedQueryResults );
	}, 100 ), [ queryableSearchIndex, userLocale ] );

	const handleQueryChange = useCallback( event => {
		setQuery( event.target.value );
		debouncedSearch( event.target.value );
	}, [ setQuery, debouncedSearch ] );

	const handleOptionActiveState = useCallback( ( { active } ) => classNames(
		"yst-group yst-block yst-no-underline yst-text-sm yst-text-slate-800 yst-select-none yst-py-3 yst-px-4 hover:yst-bg-primary-600 hover:yst-text-white focus:yst-bg-primary-600 focus:yst-text-white",
		active && "yst-text-white yst-bg-primary-600"
	), [] );

	return <>
		<button
			id={ buttonId }
			type="button"
			className="yst-w-full yst-flex yst-items-center yst-bg-white yst-text-sm yst-leading-6 yst-text-slate-500 yst-rounded-md yst-border yst-border-slate-300 yst-shadow-sm yst-py-1.5 yst-pl-2 yst-pr-3 focus:yst-outline-none focus:yst-ring-2 focus:yst-ring-offset-2 focus:yst-ring-primary-500"
			onClick={ setOpen }
		>
			<SearchIcon
				className="yst-flex-none yst-w-5 yst-h-5 yst-mr-3 yst-text-slate-400"
				{ ...ariaSvgProps }
			/>
			<span className="yst-overflow-hidden yst-whitespace-nowrap yst-text-ellipsis">{ query || __( "Quick search...", "wordpress-seo" ) }</span>
			{ platform?.type === "desktop" && (
				<span className="yst-ml-auto yst-flex-none yst-text-xs yst-font-semibold yst-text-slate-400">
					{ os?.name === "macOS" ? __( "⌘K", "wordpress-seo" ) : __( "CtrlK", "wordpress-seo" ) }
				</span>
			) }
		</button>
		<Modal
			onClose={ setClose }
			isOpen={ isOpen }
			initialFocus={ inputRef }
			position="top-center"
			aria-label={ __( "Search", "wordpress-seo" ) }
		>
			<Modal.Panel closeButtonScreenReaderText={ __( "Close", "wordpress-seo" ) }>
				<Combobox as="div" className="yst--m-6 yst--mt-5" onChange={ handleNavigate }>
					<div className="yst-relative">
						<SearchIcon
							className="yst-pointer-events-none yst-absolute yst-top-3.5 yst-left-4 yst-h-5 yst-w-5 yst-text-slate-400"
							{ ...ariaSvgProps }
						/>
						<Combobox.Input
							ref={ inputRef }
							id="input-search"
							placeholder={ __( "Search...", "wordpress-seo" ) }
							value={ query }
							onChange={ handleQueryChange }
							className="yst-h-12 yst-w-full yst-border-0 yst-bg-transparent yst-px-11 yst-text-slate-800 yst-placeholder-slate-400 focus:yst-ring-0 sm:yst-text-sm"
						/>
					</div>
					{ query.length >= queryMinChars && ! isEmpty( results ) && (
						<Combobox.Options
							static={ true }
							className="yst-max-h-[calc(90vh-10rem)] yst-scroll-pt-11 yst-scroll-pb-2 yst-space-y-2 yst-overflow-y-auto yst-pb-2"
						>
							{ map( results, ( groupedItems, index ) => (
								<li key={ groupedItems?.[ 0 ]?.route || `group-${ index }` }>
<<<<<<< HEAD
									<Title as="h4" size="3" className="yst-bg-slate-100 yst-py-3 yst-px-4">
=======
									<Title as="h4" size="5" className="yst-bg-slate-100 yst-font-semibold yst-py-3 yst-px-4">
>>>>>>> 6cd58edf
										{ first( groupedItems ).routeLabel }
									</Title>
									<ul>
										{ map( groupedItems, ( item ) => (
											<Combobox.Option
												key={ item.fieldId }
												value={ item }
												className={ handleOptionActiveState }
											>
												<SearchResultLabel { ...item } />
											</Combobox.Option>
										) ) }
									</ul>
								</li>
							) ) }
						</Combobox.Options>
					) }
					{ query.length < queryMinChars && (
						<SearchNoResultsContent title={ __( "Search", "wordpress-seo" ) }>
							<p className="yst-text-slate-500">{ __( "Please enter a search term with at least 3 characters.", "wordpress-seo" ) }</p>
						</SearchNoResultsContent>
					) }
					{ query.length >= queryMinChars && isEmpty( results ) && (
						<SearchNoResultsContent title={ __( "No results found", "wordpress-seo" ) }>
							<p className="yst-text-slate-500">{ __( "We couldn’t find anything with that term.", "wordpress-seo" ) }</p>
						</SearchNoResultsContent>
					) }
				</Combobox>
			</Modal.Panel>
		</Modal>
	</>;
};

Search.propTypes = {
	buttonId: PropTypes.string,
};

export default Search;
<|MERGE_RESOLUTION|>--- conflicted
+++ resolved
@@ -229,11 +229,7 @@
 						>
 							{ map( results, ( groupedItems, index ) => (
 								<li key={ groupedItems?.[ 0 ]?.route || `group-${ index }` }>
-<<<<<<< HEAD
-									<Title as="h4" size="3" className="yst-bg-slate-100 yst-py-3 yst-px-4">
-=======
 									<Title as="h4" size="5" className="yst-bg-slate-100 yst-font-semibold yst-py-3 yst-px-4">
->>>>>>> 6cd58edf
 										{ first( groupedItems ).routeLabel }
 									</Title>
 									<ul>
