/* eslint-disable complexity */
import { SearchIcon } from "@heroicons/react/outline";
import PropTypes from "prop-types";
import { useCallback, useRef, useState } from "@wordpress/element";
import { __ } from "@wordpress/i18n";
import { Modal, useSvgAria, useToggleState, TextInput, Title } from "@yoast/ui-library";
import { debounce, max, first, isEmpty, map, reduce, trim, includes, split, values, groupBy } from "lodash";
import { Link } from "react-router-dom";
import { useSelectSettings } from "../hooks";

const QUERY_MIN_CHARS = 3;
<<<<<<< HEAD
=======

/**
 * @param {string} props.title The title.
 * @param {JSX.node} props.children The children nodes.
 * @returns {JSX.Element} The SearchNoResultsContent component.
 */
const SearchNoResultsContent = ( { title, children } ) => (
	<div className="yst-border-t yst-border-slate-100 yst-p-6 yst-py-12 yst-space-3 yst-text-center yst-text-sm">
		<span className="yst-block yst-font-semibold yst-text-slate-900">{ title }</span>
		{ children }
	</div>
);

SearchNoResultsContent.propTypes = {
	title: PropTypes.node.isRequired,
	children: PropTypes.node.isRequired,
};
>>>>>>> 2746d679

/**
 * @returns {JSX.Element} The element.
 */
const Search = () => {
	// eslint-disable-next-line no-unused-vars
	const [ isOpen, , , setOpen, setClose ] = useToggleState( false );
	const [ query, setQuery ] = useState( "" );
	const searchIndex = useSelectSettings( "selectSearchIndex" );
	const queryableSearchIndex = useSelectSettings( "selectQueryableSearchIndex" );
	const [ results, setResults ] = useState( [] );
	const ariaSvgProps = useSvgAria();
	const inputRef = useRef( null );

	const handleNavigate = useCallback( () => {
		setClose();
		setQuery( "" );
		setResults( [] );
	}, [ setClose, setQuery ] );

	const debouncedSearch = useCallback( debounce( newQuery => {
		const trimmedQuery = trim( newQuery );

		// Bail if query is too short.
		if ( trimmedQuery.length < QUERY_MIN_CHARS ) {
			return false;
		}

		// Split query into words.
		const splitQuery = split( trimmedQuery, " " );

		// Filter search index by split query and store number of hits.
		// A hit is registered if a single word from split query in found in a fields keywords.
		const queryResults = reduce( queryableSearchIndex, ( queryResultsAcc, item ) => {
			const hits = reduce( splitQuery, ( hitsAcc, queryWord ) => includes( item?.keywords, queryWord ) ? ++hitsAcc : hitsAcc, 0 );

			// Bail if no hits found.
			if ( hits === 0 ) {
				return queryResultsAcc;
			}

			return [
				...queryResultsAcc,
				{
					...item,
					// Store hits for later sorting.
					hits,
				},
			];
		}, [] );

		// Sort query results by number of hits on field, highest number of hits first.
		const sortedQueryResults = queryResults.sort( ( a, b ) => b.hits - a.hits );

		// Group query results by route.
		const groupedQueryResults = groupBy( sortedQueryResults, "route" );

		// Sort route groups by max hits of single field, highest number of max hits first.
		// Ie. if group A contains a field with 2 hits and group B contains 2 fields with 1 hit, group A will be sorted first.
		const sortedGroupedQueryResults = values( groupedQueryResults ).sort( ( a, b ) => {
			const aMaxHits = reduce( a, ( maxHitsAcc, queryResult ) => max( [ maxHitsAcc, queryResult.hits ] ), 0 );
			const bMaxHits = reduce( b, ( maxHitsAcc, queryResult ) => max( [ maxHitsAcc, queryResult.hits ] ), 0 );
			return bMaxHits - aMaxHits;
		} );

		setResults( sortedGroupedQueryResults );
	}, 100 ), [ queryableSearchIndex, searchIndex ] );

	const handleQueryChange = useCallback( event => {
		setQuery( event.target.value );
		debouncedSearch( event.target.value );
	}, [ setQuery, debouncedSearch ] );

	return <>
		<button
			className="yst-w-full yst-flex yst-items-center yst-bg-white yst-text-sm yst-leading-6 yst-text-slate-500 yst-rounded-md yst-border yst-border-slate-300 yst-shadow-sm yst-py-1.5 yst-pl-2 yst-pr-3 focus:yst-outline-none focus:yst-ring-2 focus:yst-ring-offset-2 focus:yst-ring-primary-500"
			onClick={ setOpen }
		>
			<SearchIcon
				className="yst-flex-none yst-w-5 yst-h-5 yst-mr-3 yst-text-slate-400"
				{ ...ariaSvgProps }
			/>
			<span>{ query || __( "Quick search...", "wordpress-seo" ) }</span>
		</button>
		<Modal
			onClose={ setClose }
			isOpen={ isOpen }
			initialFocus={ inputRef }
		>
			<div className="yst--m-6 yst--mt-5">
				<div className="yst-relative">
					<SearchIcon
						className="yst-pointer-events-none yst-absolute yst-top-3.5 yst-left-4 yst-h-5 yst-w-5 yst-text-slate-400"
						{ ...ariaSvgProps }
					/>
					<TextInput
						ref={ inputRef }
						id="input-search"
						placeholder={ __( "Search...", "wordpress-seo" ) }
						value={ query }
						onChange={ handleQueryChange }
						className="yst-h-12 yst-w-full yst-border-0 yst-bg-transparent yst-px-11 yst-text-slate-800 yst-placeholder-slate-400 focus:yst-ring-0 sm:yst-text-sm"
					/>
				</div>
				{ query.length >= QUERY_MIN_CHARS && ! isEmpty( results ) && (
					<ul className="yst-max-h-80 yst-scroll-pt-11 yst-scroll-pb-2 yst-overflow-y-auto yst-pb-2">
						{ map( results, ( groupedItems, index ) => (
							<li key={ groupedItems?.[ 0 ]?.route || `group-${ index }` }>
								<Title as="h4" size="3" className="yst-bg-slate-100 yst-py-3 yst-px-4">{ first( groupedItems ).routeLabel }</Title>
								<ul>
									{ map( groupedItems, ( item, name ) => (
										<li key={ name }>
											<Link
												to={ `${ item.route }#${ item.fieldId }` }
												onClick={ handleNavigate }
												className="yst-block yst-no-underline yst-text-sm yst-text-slate-800 yst-select-none yst-py-3 yst-px-4 hover:yst-bg-primary-600 hover:yst-text-white focus:yst-bg-primary-600 focus:yst-text-white"
											>
												{ item.fieldLabel }
											</Link>
										</li>
									) ) }
								</ul>
							</li>
						) ) }
					</ul>
				) }
				{ query.length < QUERY_MIN_CHARS && (
<<<<<<< HEAD
					<div className="yst-border-t yst-border-slate-100 yst-p-6 yst-py-12 yst-space-3 yst-text-center yst-text-sm">
						<p className="yst-font-semibold yst-text-slate-900">{ __( "Search", "wordpress-seo" ) }</p>
						<p className="yst-text-slate-500" id="error-message">{ __( "Please enter a search term that is longer than 3 characters.", "wordpress-seo" ) }</p>
					</div>
				) }
				{ query.length >= QUERY_MIN_CHARS && isEmpty( results ) && (
					<div className="yst-border-t yst-border-slate-100 yst-p-6 yst-py-12 yst-space-3 yst-text-center yst-text-sm">
						<p className="yst-font-semibold yst-text-slate-900">{ __( "No results found", "wordpress-seo" ) }</p>
						<p className="yst-text-slate-500" id="error-message">{ __( "We couldn’t find anything with that term.", "wordpress-seo" ) }</p>
					</div>
=======
					<SearchNoResultsContent title={ __( "Search", "wordpress-seo" ) }>
						<p className="yst-text-slate-500">{ __( "Please enter a search term that is longer than 3 characters.", "wordpress-seo" ) }</p>
					</SearchNoResultsContent>
				) }
				{ query.length >= QUERY_MIN_CHARS && isEmpty( results ) && (
					<SearchNoResultsContent title={ __( "No results found", "wordpress-seo" ) }>
						<p className="yst-text-slate-500">{ __( "We couldn’t find anything with that term.", "wordpress-seo" ) }</p>
					</SearchNoResultsContent>
>>>>>>> 2746d679
				) }
			</div>
		</Modal>
	</>;
};

export default Search;<|MERGE_RESOLUTION|>--- conflicted
+++ resolved
@@ -9,8 +9,6 @@
 import { useSelectSettings } from "../hooks";
 
 const QUERY_MIN_CHARS = 3;
-<<<<<<< HEAD
-=======
 
 /**
  * @param {string} props.title The title.
@@ -28,7 +26,6 @@
 	title: PropTypes.node.isRequired,
 	children: PropTypes.node.isRequired,
 };
->>>>>>> 2746d679
 
 /**
  * @returns {JSX.Element} The element.
@@ -156,18 +153,6 @@
 					</ul>
 				) }
 				{ query.length < QUERY_MIN_CHARS && (
-<<<<<<< HEAD
-					<div className="yst-border-t yst-border-slate-100 yst-p-6 yst-py-12 yst-space-3 yst-text-center yst-text-sm">
-						<p className="yst-font-semibold yst-text-slate-900">{ __( "Search", "wordpress-seo" ) }</p>
-						<p className="yst-text-slate-500" id="error-message">{ __( "Please enter a search term that is longer than 3 characters.", "wordpress-seo" ) }</p>
-					</div>
-				) }
-				{ query.length >= QUERY_MIN_CHARS && isEmpty( results ) && (
-					<div className="yst-border-t yst-border-slate-100 yst-p-6 yst-py-12 yst-space-3 yst-text-center yst-text-sm">
-						<p className="yst-font-semibold yst-text-slate-900">{ __( "No results found", "wordpress-seo" ) }</p>
-						<p className="yst-text-slate-500" id="error-message">{ __( "We couldn’t find anything with that term.", "wordpress-seo" ) }</p>
-					</div>
-=======
 					<SearchNoResultsContent title={ __( "Search", "wordpress-seo" ) }>
 						<p className="yst-text-slate-500">{ __( "Please enter a search term that is longer than 3 characters.", "wordpress-seo" ) }</p>
 					</SearchNoResultsContent>
@@ -176,7 +161,6 @@
 					<SearchNoResultsContent title={ __( "No results found", "wordpress-seo" ) }>
 						<p className="yst-text-slate-500">{ __( "We couldn’t find anything with that term.", "wordpress-seo" ) }</p>
 					</SearchNoResultsContent>
->>>>>>> 2746d679
 				) }
 			</div>
 		</Modal>
