/* eslint-disable react/jsx-max-depth */
import { Transition } from "@headlessui/react";
import { AdjustmentsIcon, ArrowNarrowRightIcon, ColorSwatchIcon, DesktopComputerIcon, NewspaperIcon } from "@heroicons/react/outline";
import { ChevronDownIcon, ChevronUpIcon } from "@heroicons/react/solid";
import { useCallback, useMemo } from "@wordpress/element";
import { __, sprintf } from "@wordpress/i18n";
import { Badge, Button, ChildrenLimiter, ErrorBoundary, Title, useBeforeUnload, useSvgAria } from "@yoast/ui-library";
import classNames from "classnames";
import { useFormikContext } from "formik";
import { map } from "lodash";
import PropTypes from "prop-types";
import { Link, Navigate, Route, Routes, useLocation } from "react-router-dom";
import { ErrorFallback, Notifications, Search, SidebarNavigation, SidebarRecommendations, YoastLogo } from "./components";
import Introduction from "./components/introduction";
import { useRouterScrollRestore, useSelectSettings } from "./hooks";
import {
	AuthorArchives,
	Breadcrumbs,
	CrawlSettings,
	DateArchives,
	FormatArchives,
	Homepage,
	MediaPages,
	PostType,
	Rss,
	SiteBasics,
	SiteConnections,
	SiteFeatures,
	SiteRepresentation,
	SpecialPages,
	Taxonomy,
} from "./routes";

/**
 * @param {Object[]} postTypes The post types to present.
 * @param {Object[]} taxonomies The taxonomies to present.
 * @param {string} [idSuffix] Extra id suffix. Can prevent double IDs on the page.
 * @returns {JSX.Element} The menu element.
 */
const Menu = ( { postTypes, taxonomies, idSuffix = "" } ) => {
	const svgAriaProps = useSvgAria();
	const isPremium = useSelectSettings( "selectPreference", [], "isPremium" );

	const renderMoreOrLessButton = useCallback( ( { show, toggle, ariaProps } ) => {
		const ChevronIcon = useMemo( () => show ? ChevronUpIcon : ChevronDownIcon, [ show ] );

		return (
			<div className="yst-relative">
				<hr className="yst-absolute yst-inset-x-0 yst-top-1/2 yst-bg-slate-200" />
				<button
					className="yst-relative yst-flex yst-items-center yst-gap-1.5 yst-px-2.5 yst-py-1 yst-mx-auto yst-text-xs yst-font-medium yst-text-slate-700 yst-bg-slate-50 yst-rounded-full yst-border yst-border-slate-300 hover:yst-bg-white hover:yst-text-slate-800 focus:yst-outline-none focus:yst-ring-2 focus:yst-ring-primary-500 focus:yst-ring-offset-2"
					onClick={ toggle }
					{ ...ariaProps }
				>
					{ show ? __( "Show less", "wordpress-seo" ) : __( "Show more", "wordpress-seo" ) }
					<ChevronIcon
						className="yst-h-4 yst-w-4 yst-flex-shrink-0 yst-text-slate-400 group-hover:yst-text-slate-500 yst-stroke-3"
						{ ...svgAriaProps }
					/>
				</button>
			</div>
		);
	}, [] );

	return <>
		<header className="yst-px-3 yst-mb-6 yst-space-y-6">
<<<<<<< HEAD
			<Link to="/" className="yst-inline-block yst-rounded-md focus:yst-ring-2 focus:yst-ring-offset-2 focus:yst-ring-primary-500" aria-label={ `Yoast SEO${ isPremium ? " Premium" : "" }` }>
=======
			<Link to="/" className="yst-inline-block yst-rounded-md focus:yst-ring-primary-500" aria-label={ `Yoast SEO${ isPremium ? " Premium" : "" }` }>
>>>>>>> 6cd58edf
				<YoastLogo className="yst-w-40" { ...svgAriaProps } />
			</Link>
			<Search buttonId={ `button-search${ idSuffix }` } />
		</header>
		<div className="yst-px-0.5 yst-space-y-6">
			<SidebarNavigation.MenuItem
				id={ `menu-general${ idSuffix }` }
				icon={ DesktopComputerIcon }
				label={ __( "General", "wordpress-seo" ) }
			>
				<SidebarNavigation.SubmenuItem to="/site-features" label={ __( "Site features", "wordpress-seo" ) } idSuffix={ idSuffix } />
				<SidebarNavigation.SubmenuItem to="/site-basics" label={ __( "Site basics", "wordpress-seo" ) } idSuffix={ idSuffix } />
				<SidebarNavigation.SubmenuItem
					to="/site-representation"
					label={ __( "Site representation", "wordpress-seo" ) }
					idSuffix={ idSuffix }
				/>
				<SidebarNavigation.SubmenuItem to="/site-connections" label={ __( "Site connections", "wordpress-seo" ) } idSuffix={ idSuffix } />
			</SidebarNavigation.MenuItem>
			<SidebarNavigation.MenuItem
				id={ `menu-content-types${ idSuffix }` }
				icon={ NewspaperIcon }
				label={ __( "Content types", "wordpress-seo" ) }
			>
				<ChildrenLimiter limit={ 5 } renderButton={ renderMoreOrLessButton }>
					<SidebarNavigation.SubmenuItem to="/homepage" label={ __( "Homepage", "wordpress-seo" ) } idSuffix={ idSuffix } />
					{ map( postTypes, ( { name, route, label } ) => (
						<SidebarNavigation.SubmenuItem
							key={ `link-post-type-${ name }` }
							to={ `/post-type/${ route }` }
							label={ label }
							idSuffix={ idSuffix }
						/>
					) ) }
				</ChildrenLimiter>
			</SidebarNavigation.MenuItem>
			<SidebarNavigation.MenuItem
				id={ `menu-categories-and-tags${ idSuffix }` }
				icon={ ColorSwatchIcon }
				label={ __( "Categories & tags", "wordpress-seo" ) }
			>
				<ChildrenLimiter limit={ 5 } renderButton={ renderMoreOrLessButton }>
					{ map( taxonomies, taxonomy => (
						<SidebarNavigation.SubmenuItem
							to={ `/taxonomy/${ taxonomy.route }` }
							label={ taxonomy.label }
							idSuffix={ idSuffix }
						/>
					) ) }
				</ChildrenLimiter>
			</SidebarNavigation.MenuItem>
			<SidebarNavigation.MenuItem
				id={ `menu-advanced${ idSuffix }` }
				icon={ AdjustmentsIcon }
				label={ __( "Advanced", "wordpress-seo" ) }
				defaultOpen={ false }
			>
				<SidebarNavigation.SubmenuItem
					to="/crawl-optimization"
					label={
						<span className="yst-inline-flex yst-items-center yst-gap-1.5">
							{ __( "Crawl optimization", "wordpress-seo" ) }
							<Badge variant="upsell">Premium</Badge>
						</span>
					}
					idSuffix={ idSuffix }
				/>
				<SidebarNavigation.SubmenuItem to="/breadcrumbs" label={ __( "Breadcrumbs", "wordpress-seo" ) } idSuffix={ idSuffix } />
				<SidebarNavigation.SubmenuItem to="/author-archives" label={ __( "Author archives", "wordpress-seo" ) } idSuffix={ idSuffix } />
				<SidebarNavigation.SubmenuItem to="/date-archives" label={ __( "Date archives", "wordpress-seo" ) } idSuffix={ idSuffix } />
				<SidebarNavigation.SubmenuItem to="/format-archives" label={ __( "Format archives", "wordpress-seo" ) } idSuffix={ idSuffix } />
				<SidebarNavigation.SubmenuItem to="/special-pages" label={ __( "Special pages", "wordpress-seo" ) } idSuffix={ idSuffix } />
				<SidebarNavigation.SubmenuItem to="/media-pages" label={ __( "Media pages", "wordpress-seo" ) } idSuffix={ idSuffix } />
				<SidebarNavigation.SubmenuItem to="/rss" label={ __( "RSS", "wordpress-seo" ) } idSuffix={ idSuffix } />
			</SidebarNavigation.MenuItem>
		</div>
	</>;
};

Menu.propTypes = {
	postTypes: PropTypes.object.isRequired,
	taxonomies: PropTypes.object.isRequired,
	idSuffix: PropTypes.string,
};

/**
 * @returns {JSX.Element} The element.
 */
const PremiumUpsellList = () => {
	const premiumLink = useSelectSettings( "selectLink", [], "https://yoa.st/17h" );
	const premiumUpsellConfig = useSelectSettings( "selectUpsellSettingsAsProps" );

	return (
		<div className="yst-p-6 xl:yst-max-w-3xl yst-rounded-lg yst-bg-white yst-shadow">
			<Title as="h2" size="4" className="yst-text-xl yst-text-primary-500">
				{ sprintf(
					/* translators: %s expands to "Yoast SEO" Premium */
					__( "Upgrade to %s", "wordpress-seo" ),
					"Yoast SEO Premium"
				) }
			</Title>
			<ul className="yst-grid yst-grid-cols-1 sm:yst-grid-cols-2 yst-gap-x-6 yst-list-disc yst-pl-[1em] yst-list-outside yst-text-slate-800 yst-mt-6">
				<li>
					<span className="yst-font-semibold">{ __( "Multiple keyphrases", "wordpress-seo" ) }</span>
					:&nbsp;
					{ __( "Increase your SEO reach", "wordpress-seo" ) }
				</li>
				<li>
					<span className="yst-font-semibold">{ __( "No more dead links", "wordpress-seo" ) }</span>
					:&nbsp;
					{ __( "Easy redirect manager", "wordpress-seo" ) }
				</li>
				<li><span className="yst-font-semibold">{ __( "Superfast internal linking suggestions", "wordpress-seo" ) }</span></li>
				<li>
					<span className="yst-font-semibold">{ __( "Social media preview", "wordpress-seo" ) }</span>
					:&nbsp;
					{ __( "Facebook & Twitter", "wordpress-seo" ) }
				</li>
				<li><span className="yst-font-semibold">{ __( "24/7 email support", "wordpress-seo" ) }</span></li>
				<li><span className="yst-font-semibold">{ __( "No ads!", "wordpress-seo" ) }</span></li>
			</ul>
			<Button
				as="a"
				variant="upsell"
				size="large"
				href={ premiumLink }
				className="yst-gap-2 yst-mt-4"
				target="_blank"
				rel="noopener"
				{ ...premiumUpsellConfig }
			>
				{ sprintf(
					/* translators: %s expands to "Yoast SEO" Premium */
					__( "Get %s", "wordpress-seo" ),
					"Yoast SEO Premium"
				) }
				<ArrowNarrowRightIcon className="yst-w-4 yst-h-4 yst-icon-rtl" />
			</Button>
		</div>
	);
};

/**
 * @returns {JSX.Element} The app component.
 */
const App = () => {
	const { pathname } = useLocation();
	const postTypes = useSelectSettings( "selectPostTypes" );
	const taxonomies = useSelectSettings( "selectTaxonomies" );
	const isPremium = useSelectSettings( "selectPreference", [], "isPremium" );
	useRouterScrollRestore();

	const { dirty } = useFormikContext();
	useBeforeUnload(
		dirty,
		__( "There are unsaved changes on this page. Leaving means that those changes will be lost. Are you sure you want to leave this page?", "wordpress-seo" )
	);

	return (
		<>
			<Introduction />
			<Notifications />
			<SidebarNavigation activePath={ pathname }>
				<SidebarNavigation.Mobile
					openButtonScreenReaderText={ __( "Open sidebar", "wordpress-seo" ) }
					closeButtonScreenReaderText={ __( "Close sidebar", "wordpress-seo" ) }
				>
					<Menu idSuffix="-mobile" postTypes={ postTypes } taxonomies={ taxonomies } />
				</SidebarNavigation.Mobile>
				<div className="yst-p-4 min-[783px]:yst-p-8 yst-flex yst-gap-4">
					<aside className="yst-sidebar yst-sidebar-nav yst-shrink-0 yst-hidden min-[783px]:yst-block yst-pb-6 yst-bottom-0 yst-w-56">
						<SidebarNavigation.Sidebar>
							<Menu postTypes={ postTypes } taxonomies={ taxonomies } />
						</SidebarNavigation.Sidebar>
					</aside>
					<div className={ classNames( "yst-flex yst-grow yst-flex-wrap", ! isPremium && "xl:yst-pr-[17.5rem]" ) }>
						<div className="yst-grow yst-space-y-6 yst-mb-6 xl:yst-mb-0">
							<main className="yst-rounded-lg yst-bg-white yst-shadow">
								<ErrorBoundary FallbackComponent={ ErrorFallback }>
									<Transition
										key={ pathname }
										appear={ true }
										show={ true }
										enter="yst-transition-opacity yst-delay-100 yst-duration-300"
										enterFrom="yst-opacity-0"
										enterTo="yst-opacity-100"
									>
										<Routes>
											<Route path="author-archives" element={ <AuthorArchives /> } />
											<Route path="breadcrumbs" element={ <Breadcrumbs /> } />
											<Route path="crawl-optimization" element={ <CrawlSettings /> } />
											<Route path="date-archives" element={ <DateArchives /> } />
											<Route path="homepage" element={ <Homepage /> } />
											<Route path="format-archives" element={ <FormatArchives /> } />
											<Route path="media-pages" element={ <MediaPages /> } />
											<Route path="rss" element={ <Rss /> } />
											<Route path="site-basics" element={ <SiteBasics /> } />
											<Route path="site-connections" element={ <SiteConnections /> } />
											<Route path="site-representation" element={ <SiteRepresentation /> } />
											<Route path="site-features" element={ <SiteFeatures /> } />
											<Route path="special-pages" element={ <SpecialPages /> } />
											<Route path="post-type">
												{ map( postTypes, postType => (
													<Route
														key={ `route-post-type-${ postType.name }` }
														path={ postType.route }
														element={ <PostType { ...postType } /> }
													/>
												) ) }
											</Route>
											<Route path="taxonomy">
												{ map( taxonomies, taxonomy => (
													<Route
														key={ `route-taxonomy-${ taxonomy.name }` }
														path={ taxonomy.route }
														element={ <Taxonomy { ...taxonomy } /> }
													/>
												) ) }
											</Route>
											<Route path="*" element={ <Navigate to="/site-features" replace={ true } /> } />
										</Routes>
									</Transition>
								</ErrorBoundary>
							</main>
							{ ! isPremium && <PremiumUpsellList /> }
						</div>
						{ ! isPremium && <SidebarRecommendations /> }
					</div>
				</div>
			</SidebarNavigation>
		</>
	);
};

export default App;<|MERGE_RESOLUTION|>--- conflicted
+++ resolved
@@ -64,11 +64,7 @@
 
 	return <>
 		<header className="yst-px-3 yst-mb-6 yst-space-y-6">
-<<<<<<< HEAD
-			<Link to="/" className="yst-inline-block yst-rounded-md focus:yst-ring-2 focus:yst-ring-offset-2 focus:yst-ring-primary-500" aria-label={ `Yoast SEO${ isPremium ? " Premium" : "" }` }>
-=======
 			<Link to="/" className="yst-inline-block yst-rounded-md focus:yst-ring-primary-500" aria-label={ `Yoast SEO${ isPremium ? " Premium" : "" }` }>
->>>>>>> 6cd58edf
 				<YoastLogo className="yst-w-40" { ...svgAriaProps } />
 			</Link>
 			<Search buttonId={ `button-search${ idSuffix }` } />
