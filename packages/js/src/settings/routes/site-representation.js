/* eslint-disable complexity */
import { Transition } from "@headlessui/react";
import { TrashIcon } from "@heroicons/react/outline";
import { PlusIcon } from "@heroicons/react/solid";
import { createInterpolateElement, Fragment } from "@wordpress/element";
import { __, sprintf } from "@wordpress/i18n";
import { Alert, Button, Radio, RadioGroup, TextField } from "@yoast/ui-library";
import { Field, FieldArray, useFormikContext } from "formik";
import { isEmpty } from "lodash";
import AnimateHeight from "react-animate-height";
import { addLinkToString } from "../../helpers/stringHelpers";
import { FieldsetLayout, FormikMediaSelectField, FormikUserSelectField, FormikWithErrorField, FormLayout, RouteLayout } from "../components";
<<<<<<< HEAD
import { fetchUserSocialProfiles } from "../helpers";
import { useDispatchSettings, useSelectSettings } from "../hooks";

/**
 * Syncs the person social profiles if needed.
 *
 * This is needed when:
 * - Changed to represent a (valid) person.
 * - Changed the (valid) person.
 *
 * To check the above this hook can not be called inside the PersonSocialProfiles.
 *
 * @returns {void}
 */
const useSyncPersonSocialProfiles = () => {
	const { addNotification } = useDispatchSettings();
	const { values, status, setStatus, setFieldValue } = useFormikContext();
	const { company_or_person: companyOrPerson, company_or_person_user_id: companyOrPersonId } = values.wpseo_titles;
	const previousCompanyOrPerson = usePrevious( companyOrPerson );
	const previousCompanyOrPersonId = usePrevious( companyOrPersonId );

	const updateUserSocialProfiles = useCallback( () => {
		setStatus( { ...status, isFetchingPersonSocialProfiles: true } );
		fetchUserSocialProfiles( companyOrPersonId )
			.then( socialProfiles => {
				setFieldValue( "person_social_profiles", socialProfiles );
			} )
			.catch( error => {
				addNotification( {
					id: "social-profiles-error",
					variant: "error",
					title: __( "Oops! Something went wrong while retrieving the person social profiles.", "wordpress-seo" ),
				} );
				console.error( "Error while fetching the social profiles:", error.message );
			} )
			.finally( () => {
				setStatus( { ...status, isFetchingPersonSocialProfiles: false } );
			} );
	}, [ companyOrPersonId, status, setStatus, addNotification ] );

	useEffect( () => {
		if (
			// Changed to represent a (valid) person?
			( previousCompanyOrPerson !== companyOrPerson && companyOrPerson === "person" && companyOrPersonId > 0 ) ||
			// Changed the (valid) person?
			previousCompanyOrPersonId !== companyOrPersonId && companyOrPersonId > 0
		) {
			updateUserSocialProfiles();
		}
	}, [ previousCompanyOrPerson, companyOrPerson, previousCompanyOrPersonId, companyOrPersonId, updateUserSocialProfiles ] );
};

/**
 * @returns {JSX.Element} The person social profiles form.
 */
const PersonSocialProfiles = () => {
	const { values } = useFormikContext();
	const { company_or_person_user_id: companyOrPersonId } = values.wpseo_titles;
	const canEditUser = useSelectSettings( "selectCanEditUser", [], companyOrPersonId );
	const supportedPersonSocialProfiles = useSelectSettings( "selectPreference", [], "supportedPersonSocialProfiles", {} );
	const socialProfileFieldLabels = useMemo( () => ( {
		facebook: __( "Facebook URL", "wordpress-seo" ),
		instagram: __( "Instagram URL", "wordpress-seo" ),
		linkedin: __( "LinkedIn URL", "wordpress-seo" ),
		myspace: __( "MySpace URL", "wordpress-seo" ),
		pinterest: __( "Pinterest URL", "wordpress-seo" ),
		soundcloud: __( "SoundCloud URL", "wordpress-seo" ),
		tumblr: __( "Tumblr URL", "wordpress-seo" ),
		twitter: __( "Twitter", "wordpress-seo" ),
		youtube: __( "YouTube URL", "wordpress-seo" ),
		wikipedia: __( "Wikipedia URL", "wordpress-seo" ),
	} ), [] );

	return (
		<FieldsetLayout
			id="fieldset-wpseo_social-other_social_urls"
			title={ __( "Other profiles", "wordpress-seo" ) }
			description={ __( "Tell us about the other profiles on the web that belong to the person.", "wordpress-seo" ) }
		>
			{ map( supportedPersonSocialProfiles, socialProfile => (
				<FormikWithErrorField
					key={ socialProfile }
					as={ TextField }
					name={ `person_social_profiles.${ socialProfile }` }
					id={ `input-person_social_profiles-${ socialProfile }` }
					label={ socialProfileFieldLabels[ socialProfile ] }
					// translators: %1$s expands to social media example URL, ie. https://facebook.com/yoast.
					placeholder={ canEditUser && sprintf( __( "E.g. %1$s", "wordpress-seo" ), `https://${ socialProfile }.com/yoast` ) }
					readOnly={ ! canEditUser }
					disabled={ ! companyOrPersonId }
				/>
			) ) }
		</FieldsetLayout>
	);
};
=======
import { useSelectSettings } from "../hooks";
>>>>>>> 6cd58edf

/**
 * @returns {JSX.Element} The site representation route.
 */
const SiteRepresentation = () => {
	const { values } = useFormikContext();
	// eslint-disable-next-line camelcase
	const {
		website_name: websiteName,
		company_or_person: companyOrPerson,
		company_or_person_user_id: companyOrPersonId,
		company_name: companyName,
		company_logo_id: companyLogoId,
	} = values.wpseo_titles;
	const { other_social_urls: otherSocialUrls } = values.wpseo_social;

	const personUser = useSelectSettings( "selectUserById", [ companyOrPersonId ], companyOrPersonId );
	const googleKnowledgeGraphLink = useSelectSettings( "selectLink", [], "https://yoa.st/1-p" );
	const structuredDataLink = useSelectSettings( "selectLink", [], "https://yoa.st/3r3" );
	const editUserUrl = useSelectSettings( "selectPreference", [], "editUserUrl" );
	const isLocalSeoActive = useSelectSettings( "selectPreference", [], "isLocalSeoActive" );
	const companyOrPersonMessage = useSelectSettings( "selectPreference", [], "companyOrPersonMessage" );
	const siteLogoId = useSelectSettings( "selectFallback", [], "siteLogoId" );
	const canEditUser = useSelectSettings( "selectCanEditUser", [ personUser?.id ], personUser?.id );

	return (
		<RouteLayout
			title={ __( "Site representation", "wordpress-seo" ) }
			description={ addLinkToString(
				sprintf(
					// translators: %1$s and %2$s are replaced by opening and closing <a> tags.
					__( "This info is intended to appear in %1$sGoogle's Knowledge Graph%2$s.", "wordpress-seo" ),
					"<a>",
					"</a>"
				),
				googleKnowledgeGraphLink,
				"link-google-knowledge-graph"
			) }
		>
			<FormLayout>
				<div className="yst-max-w-5xl">
					<FieldsetLayout
						title={ __( "Organization/person", "wordpress-seo" ) }
						description={ __( "Choose whether your site represents an organization or a person.", "wordpress-seo" ) }
					>
						{ isLocalSeoActive && (
							<Alert id="alert-local-seo-company-or-person" variant="info">
								{ companyOrPersonMessage }
							</Alert>
						) }
						<RadioGroup disabled={ isLocalSeoActive }>
							<Field
								as={ Radio }
								type="radio"
								name="wpseo_titles.company_or_person"
								id="input-wpseo_titles-company_or_person-company"
								label={ __( "Organization", "wordpress-seo" ) }
								value="company"
								disabled={ isLocalSeoActive }
							/>
							<Field
								as={ Radio }
								type="radio"
								name="wpseo_titles.company_or_person"
								id="input-wpseo_titles-company_or_person-person"
								label={ __( "Person", "wordpress-seo" ) }
								value="person"
								disabled={ isLocalSeoActive }
							/>
						</RadioGroup>
					</FieldsetLayout>
					<section className="yst-space-y-8" />
					<hr className="yst-my-8" />
					<div className="yst-relative">
						<AnimateHeight
							easing="ease-out"
							duration={ 300 }
							delay={ 300 }
							height={ companyOrPerson === "company" ? "auto" : 0 }
							animateOpacity={ true }
						>
							<FieldsetLayout
								title={ __( "Organization", "wordpress-seo" ) }
								description={ __( "Please tell us more about your organization. This information will help Google to understand your website, and improve your chance of getting rich results.", "wordpress-seo" ) }
							>
								{ ( ! companyName || companyLogoId < 1 ) && (
									<Alert id="alert-organization-name-logo" variant="info">
										{ addLinkToString(
											sprintf(
												// translators: %1$s and %2$s are replaced by opening and closing <a> tags.
												__( "An organization name and logo need to be set for structured data to work properly. Since you haven’t set these yet, we are using the site name and logo as default values. %1$sLearn more about the importance of structured data%2$s.", "wordpress-seo" ),
												"<a>",
												"</a>"
											),
											structuredDataLink,
											"link-structured-data"
										) }
									</Alert>
								) }
								<Field
									as={ TextField }
									name="wpseo_titles.company_name"
									id="input-wpseo_titles-company_name"
									label={ __( "Organization name", "wordpress-seo" ) }
									placeholder={ websiteName }
								/>
								<Field
									as={ TextField }
									name="wpseo_titles.company_alternate_name"
									id="input-wpseo_titles-company_alternate_name"
									label={ __( "Alternate organization name", "wordpress-seo" ) }
									description={ __( "Use the alternate organization name for acronyms, or a shorter version of your organization's name.", "wordpress-seo" ) }
								/>
								<FormikMediaSelectField
									id="wpseo_titles-company_logo"
									label={ __( "Organization logo", "wordpress-seo" ) }
									variant="square"
									previewLabel={ createInterpolateElement(
										sprintf(
											// translators: %1$s expands to an opening strong tag.
											// %2$s expands to a closing strong tag.
											// %3$s expands to the recommended image size.
											__( "Recommended size for this image is %1$s%3$s%2$s", "wordpress-seo" ),
											"<strong>",
											"</strong>",
											"696x696px"
										), {
											strong: <strong className="yst-font-semibold" />,
										} ) }
									mediaUrlName="wpseo_titles.company_logo"
									mediaIdName="wpseo_titles.company_logo_id"
									fallbackMediaId={ siteLogoId }
								/>
							</FieldsetLayout>
							<hr className="yst-my-8" />
							<FieldsetLayout
								id="fieldset-wpseo_social-other_social_urls"
								title={ __( "Other profiles", "wordpress-seo" ) }
								description={ __( "Tell us if you have any other profiles on the web that belong to your organization. This can be any number of profiles, like YouTube, LinkedIn, Pinterest, or even Wikipedia.", "wordpress-seo" ) }
							>
								<FormikWithErrorField
									as={ TextField }
									name="wpseo_social.facebook_site"
									id="input-wpseo_social-facebook_site"
									label={ __( "Facebook", "wordpress-seo" ) }
									placeholder={ __( "E.g. https://facebook.com/yoast", "wordpress-seo" ) }
								/>
								<FormikWithErrorField
									as={ TextField }
									name="wpseo_social.twitter_site"
									id="input-wpseo_social-twitter_site"
									label={ __( "Twitter", "wordpress-seo" ) }
									placeholder={ __( "E.g. https://twitter.com/yoast", "wordpress-seo" ) }
								/>
								<FieldArray name="wpseo_social.other_social_urls">
									{ arrayHelpers => (
										<>
											{ otherSocialUrls.map( ( _, index ) => (
												<Transition
													key={ `wpseo_social.other_social_urls.${ index }` }
													as={ Fragment }
													appear={ true }
													show={ true }
													enter="yst-transition yst-ease-out yst-duration-300"
													enterFrom="yst-transform yst-opacity-0"
													enterTo="yst-transform yst-opacity-100"
													leave="yst-transition yst-ease-out yst-duration-300"
													leaveFrom="yst-transform yst-opacity-100"
													leaveTo="yst-transform yst-opacity-0"
												>
													<div className="yst-w-full yst-flex yst-items-start yst-gap-2">
														<FormikWithErrorField
															as={ TextField }
															name={ `wpseo_social.other_social_urls.${ index }` }
															id={ `input-wpseo_social-other_social_urls-${ index }` }
															// translators: %1$s expands to array index + 1.
															label={ sprintf( __( "Other profile %1$s", "wordpress-seo" ), index + 1 ) }
															placeholder={ __( "E.g. https://example.com/yoast", "wordpress-seo" ) }
															className="yst-grow"
														/>
														<Button
															variant="secondary"
															// eslint-disable-next-line react/jsx-no-bind
															onClick={ arrayHelpers.remove.bind( null, index ) }
															className="yst-mt-7 yst-p-2.5"
														>
															<TrashIcon className="yst-h-5 yst-w-5" />
														</Button>
													</div>
												</Transition>
											) ) }
											{ /* eslint-disable-next-line react/jsx-no-bind */ }
											<Button id="button-add-social-profile" variant="secondary" onClick={ arrayHelpers.push.bind( null, "" ) }>
												<PlusIcon className="yst--ml-1 yst-mr-1 yst-h-5 yst-w-5 yst-text-slate-400" />
												{ __( "Add another profile", "wordpress-seo" ) }
											</Button>
										</>
									) }
								</FieldArray>
							</FieldsetLayout>
						</AnimateHeight>
						<AnimateHeight
							easing="ease-out"
							duration={ 300 }
							delay={ 300 }
							height={ companyOrPerson === "person" ? "auto" : 0 }
							animateOpacity={ true }
						>
							<FieldsetLayout
								title={ __( "Personal info", "wordpress-seo" ) }
								description={ __( "Please tell us more about the person this site represents.", "wordpress-seo" ) }
							>
								<FormikUserSelectField
									name="wpseo_titles.company_or_person_user_id"
									id="input-wpseo_titles-company_or_person_user_id"
									label={ __( "Select a user", "wordpress-seo" ) }
									className="yst-max-w-sm"
								/>
								{ ! isEmpty( personUser ) && (
									<Alert id="alert-person-user-profile">
										{ canEditUser && createInterpolateElement(
											sprintf(
												// translators: %1$s and %2$s are replaced by opening and closing <span> tags.
												// %3$s and %4$s are replaced by opening and closing <a> tags.
												// %5$s is replaced by the selected user display name.
												__( "You have selected the user %1$s%5$s%2$s as the person this site represents. Their user profile information will now be used in search results. %3$sUpdate their profile to make sure the information is correct%4$s.", "wordpress-seo" ),
												"<strong>",
												"</strong>",
												"<a>",
												"</a>",
												personUser?.name
											), {
												strong: <strong className="yst-font-medium" />,
												// eslint-disable-next-line jsx-a11y/anchor-has-content
												a: <a
													id="link-person-user-profile" href={ `${ editUserUrl }?user_id=${ personUser?.id }` }
													target="_blank" rel="noopener noreferrer"
												/>,
											} ) }
										{ ! canEditUser && createInterpolateElement(
											sprintf(
												// translators: %1$s and %2$s are replaced by opening and closing <span> tags.
												// %3$s is replaced by the selected user display name.
												__( "You have selected the user %1$s%3$s%2$s as the person this site represents. Their user profile information will now be used in search results. We're sorry, you're not allowed to edit this user's profile. Please contact your admin or %1$s%3$s%2$s to check and/or update the profile.", "wordpress-seo" ),
												"<strong>",
												"</strong>",
												personUser?.name
											), {
												strong: <strong className="yst-font-medium" />,
											} ) }
									</Alert>
								) }

								<FormikMediaSelectField
									id="wpseo_titles-person_logo"
									label={ __( "Personal logo or avatar", "wordpress-seo" ) }
									variant="square"
									previewLabel={ createInterpolateElement(
										sprintf(
											// translators: %1$s expands to an opening strong tag.
											// %2$s expands to a closing strong tag.
											// %3$s expands to the recommended image size.
											__( "Recommended size for this image is %1$s%3$s%2$s", "wordpress-seo" ),
											"<strong>",
											"</strong>",
											"696x696px"
										), {
											strong: <strong className="yst-font-semibold" />,
										} ) }
									mediaUrlName="wpseo_titles.person_logo"
									mediaIdName="wpseo_titles.person_logo_id"
									fallbackMediaId={ siteLogoId }
									disabled={ ! companyOrPersonId }
								/>
							</FieldsetLayout>
						</AnimateHeight>
					</div>
				</div>
			</FormLayout>
		</RouteLayout>
	);
};

export default SiteRepresentation;<|MERGE_RESOLUTION|>--- conflicted
+++ resolved
@@ -10,105 +10,7 @@
 import AnimateHeight from "react-animate-height";
 import { addLinkToString } from "../../helpers/stringHelpers";
 import { FieldsetLayout, FormikMediaSelectField, FormikUserSelectField, FormikWithErrorField, FormLayout, RouteLayout } from "../components";
-<<<<<<< HEAD
-import { fetchUserSocialProfiles } from "../helpers";
-import { useDispatchSettings, useSelectSettings } from "../hooks";
-
-/**
- * Syncs the person social profiles if needed.
- *
- * This is needed when:
- * - Changed to represent a (valid) person.
- * - Changed the (valid) person.
- *
- * To check the above this hook can not be called inside the PersonSocialProfiles.
- *
- * @returns {void}
- */
-const useSyncPersonSocialProfiles = () => {
-	const { addNotification } = useDispatchSettings();
-	const { values, status, setStatus, setFieldValue } = useFormikContext();
-	const { company_or_person: companyOrPerson, company_or_person_user_id: companyOrPersonId } = values.wpseo_titles;
-	const previousCompanyOrPerson = usePrevious( companyOrPerson );
-	const previousCompanyOrPersonId = usePrevious( companyOrPersonId );
-
-	const updateUserSocialProfiles = useCallback( () => {
-		setStatus( { ...status, isFetchingPersonSocialProfiles: true } );
-		fetchUserSocialProfiles( companyOrPersonId )
-			.then( socialProfiles => {
-				setFieldValue( "person_social_profiles", socialProfiles );
-			} )
-			.catch( error => {
-				addNotification( {
-					id: "social-profiles-error",
-					variant: "error",
-					title: __( "Oops! Something went wrong while retrieving the person social profiles.", "wordpress-seo" ),
-				} );
-				console.error( "Error while fetching the social profiles:", error.message );
-			} )
-			.finally( () => {
-				setStatus( { ...status, isFetchingPersonSocialProfiles: false } );
-			} );
-	}, [ companyOrPersonId, status, setStatus, addNotification ] );
-
-	useEffect( () => {
-		if (
-			// Changed to represent a (valid) person?
-			( previousCompanyOrPerson !== companyOrPerson && companyOrPerson === "person" && companyOrPersonId > 0 ) ||
-			// Changed the (valid) person?
-			previousCompanyOrPersonId !== companyOrPersonId && companyOrPersonId > 0
-		) {
-			updateUserSocialProfiles();
-		}
-	}, [ previousCompanyOrPerson, companyOrPerson, previousCompanyOrPersonId, companyOrPersonId, updateUserSocialProfiles ] );
-};
-
-/**
- * @returns {JSX.Element} The person social profiles form.
- */
-const PersonSocialProfiles = () => {
-	const { values } = useFormikContext();
-	const { company_or_person_user_id: companyOrPersonId } = values.wpseo_titles;
-	const canEditUser = useSelectSettings( "selectCanEditUser", [], companyOrPersonId );
-	const supportedPersonSocialProfiles = useSelectSettings( "selectPreference", [], "supportedPersonSocialProfiles", {} );
-	const socialProfileFieldLabels = useMemo( () => ( {
-		facebook: __( "Facebook URL", "wordpress-seo" ),
-		instagram: __( "Instagram URL", "wordpress-seo" ),
-		linkedin: __( "LinkedIn URL", "wordpress-seo" ),
-		myspace: __( "MySpace URL", "wordpress-seo" ),
-		pinterest: __( "Pinterest URL", "wordpress-seo" ),
-		soundcloud: __( "SoundCloud URL", "wordpress-seo" ),
-		tumblr: __( "Tumblr URL", "wordpress-seo" ),
-		twitter: __( "Twitter", "wordpress-seo" ),
-		youtube: __( "YouTube URL", "wordpress-seo" ),
-		wikipedia: __( "Wikipedia URL", "wordpress-seo" ),
-	} ), [] );
-
-	return (
-		<FieldsetLayout
-			id="fieldset-wpseo_social-other_social_urls"
-			title={ __( "Other profiles", "wordpress-seo" ) }
-			description={ __( "Tell us about the other profiles on the web that belong to the person.", "wordpress-seo" ) }
-		>
-			{ map( supportedPersonSocialProfiles, socialProfile => (
-				<FormikWithErrorField
-					key={ socialProfile }
-					as={ TextField }
-					name={ `person_social_profiles.${ socialProfile }` }
-					id={ `input-person_social_profiles-${ socialProfile }` }
-					label={ socialProfileFieldLabels[ socialProfile ] }
-					// translators: %1$s expands to social media example URL, ie. https://facebook.com/yoast.
-					placeholder={ canEditUser && sprintf( __( "E.g. %1$s", "wordpress-seo" ), `https://${ socialProfile }.com/yoast` ) }
-					readOnly={ ! canEditUser }
-					disabled={ ! companyOrPersonId }
-				/>
-			) ) }
-		</FieldsetLayout>
-	);
-};
-=======
 import { useSelectSettings } from "../hooks";
->>>>>>> 6cd58edf
 
 /**
  * @returns {JSX.Element} The site representation route.
