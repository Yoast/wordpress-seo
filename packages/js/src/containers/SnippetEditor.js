--- conflicted
+++ resolved
@@ -136,11 +136,7 @@
 	} = dispatch( "yoast-seo/editor" );
 	const coreEditorDispatch = dispatch( "core/editor" );
 	const onReplacementVariableSearchChange = debounce(
-<<<<<<< HEAD
-		value => findCustomFields( value, select( "core/editor" ).getCurrentPostId() ),
-=======
 		value => findCustomFields( value, select( "yoast-seo/editor" ).getPostId() ),
->>>>>>> ca18f14c
 		500
 	);
 
