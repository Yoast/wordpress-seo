import apiFetch from "@wordpress/api-fetch";

import PropTypes from "prop-types";

import { makeOutboundLink } from "@yoast/helpers";
import { Button, Table } from "@yoast/ui-library";
import { useState, useEffect, useCallback } from "@wordpress/element";

const Link = makeOutboundLink();

/* eslint-disable no-warning-comments */

/**
 * Renders placeholders rows while loading the indexables table.
 *
 * @param {int} conlumnCount The table's number of columns.
 * @returns {WPElement} Placeholders rows.
 */
function PlaceholderRows( { columnCount, listSize } ) {
	const cells = [];
	const rows = [];
	for ( let i = 0; i < columnCount; i++ ) {
		cells.push( <Table.Cell key={ `placeholder-column-${ i }` } className="yst-px-6 yst-py-4 yst-animate-pulse"><div className="yst-w-full yst-bg-gray-200 yst-h-3 yst-rounded" /></Table.Cell> );
	}
	for ( let i = 0; i < listSize; i++ ) {
		rows.push( <Table.Row key={ `placeholder-row-${ i }` }>{ cells }</Table.Row> );
	}
	return rows;
}

/**
 * A row representing an indexables.
 *
 * @param {object} indexable The indexable.
 * @param {array} keyHeaderMap The key header map count.

 * @returns {WPElement} A table with the indexables.
 */
const IndexableRow = ( { indexable, keyHeaderMap, type, addToIgnoreList, position, handleOpenModal } ) => {
	const handleLink = useCallback( ( e ) => {
		handleOpenModal( e.currentTarget.dataset.indexableid, e.currentTarget.dataset.incominglinkscount );
	}, [ handleOpenModal ] );

	const handleIgnore =  useCallback( async( e ) => {
		const id = e.currentTarget.dataset.indexableid;
		const indexableType = e.currentTarget.dataset.indexabletype;

		try {
			const response = await apiFetch( {
				path: "yoast/v1/ignore_indexable",
				method: "POST",
				data: { id: id, type: indexableType },
			} );

			const parsedResponse = await response.json;
			if ( parsedResponse.success ) {
				addToIgnoreList( { indexable: indexable, type: indexableType, position: position } );
				return true;
			}
			// @TODO: Throw an error notification.
			console.error( "Ignoring post has failed." );
			return false;
		} catch ( error ) {
			// @TODO: Throw an error notification.
			console.error( error.message );
			return false;
		}
	}, [ apiFetch, addToIgnoreList ] );

	return <Table.Row
		key={ `indexable-${ indexable.id }-row` }
	>
		{
			Object.keys( keyHeaderMap ).map( ( key, index ) => {
				if ( key === "edit" ) {
					return <Table.Cell
						key="edit"
					>
						<Link
							href={ "/wp-admin/post.php?action=edit&post=" + indexable.object_id }
							className="yst-button yst-button--secondary yst-text-gray-500"
						>Edit</Link>
					</Table.Cell>;
				} else if ( key === "ignore" ) {
					return <Table.Cell key="ignore"><Button variant="error" data-indexableid={ indexable.id } data-indexabletype={ type } onClick={ handleIgnore }>Ignore</Button></Table.Cell>;
				} else if ( key === "links" ) {
					return <Table.Cell key="links"><Button data-indexableid={ indexable.id } data-indexabletype={ type } data-incominglinkscount={ indexable.incoming_link_count === null ? 0 : indexable.incoming_links_count } onClick={ handleLink }>Links</Button></Table.Cell>;
				}
				return <Table.Cell key={ `indexable-header-${ index }` }>{ indexable[ key ] }</Table.Cell>;
			} )
		}
	</Table.Row>;
};

IndexableRow.propTypes = {
	indexable: PropTypes.object,
	keyHeaderMap: PropTypes.object,
	type: PropTypes.string,
	addToIgnoreList: PropTypes.func,
	position: PropTypes.number,
};

/**
 * A table with indexables.
 *
 * @param {array}  indexables Theindexables.
 * @param {Object} keyHeaderMap The key header map count.

 * @returns {WPElement} A table with the indexables.
 */
<<<<<<< HEAD
function IndexablesTable( { indexables, keyHeaderMap, type, addToIgnoreList, handleOpenModal } ) {
=======
function IndexablesTable( { indexables, keyHeaderMap, type, addToIgnoreList, listSize } ) {
>>>>>>> 99f4ec67
	const [ isLoading, setIsLoading ] = useState( true );

	useEffect( () => {
		if ( indexables.length > 0 ) {
			setIsLoading( false );
		}
	}, [ indexables, setIsLoading ] );

	return (
		<>
			<div className="yst-relative yst-overflow-x-scroll yst-border yst-border-gray-200 yst-shadow-sm yst-rounded-lg">
				<Table>
					<Table.Head>
						<Table.Row>
							{
								Object.values( keyHeaderMap ).map( ( header, index ) => {
									return <Table.Header key={ `indexable-header-${ index }` }>{ header }</Table.Header>;
								} )
							}
						</Table.Row>
					</Table.Head>
					<Table.Body>
						{
							isLoading
								? <PlaceholderRows columnCount={ Object.keys( keyHeaderMap ).length } listSize={ listSize } />
								: indexables.slice( 0, listSize ).map( ( indexable, index ) => {
									return <IndexableRow
										key={ `indexable-${ indexable.id }-row` }
										indexable={ indexable }
										keyHeaderMap={ keyHeaderMap }
										type={ type }
										addToIgnoreList={ addToIgnoreList }
										position={ index }
										handleOpenModal={ handleOpenModal }
									/>;
								} )
						}
					</Table.Body>
				</Table>
			</div>
		</>
	);
}

IndexablesTable.propTypes = {
	indexables: PropTypes.array,
	keyHeaderMap: PropTypes.object,
	type: PropTypes.string,
	addToIgnoreList: PropTypes.func,
	listSize: PropTypes.number,
};

export default IndexablesTable;<|MERGE_RESOLUTION|>--- conflicted
+++ resolved
@@ -98,6 +98,7 @@
 	type: PropTypes.string,
 	addToIgnoreList: PropTypes.func,
 	position: PropTypes.number,
+	handleOpenModal: PropTypes.func,
 };
 
 /**
@@ -108,11 +109,7 @@
 
  * @returns {WPElement} A table with the indexables.
  */
-<<<<<<< HEAD
-function IndexablesTable( { indexables, keyHeaderMap, type, addToIgnoreList, handleOpenModal } ) {
-=======
-function IndexablesTable( { indexables, keyHeaderMap, type, addToIgnoreList, listSize } ) {
->>>>>>> 99f4ec67
+function IndexablesTable( { indexables, keyHeaderMap, type, addToIgnoreList, handleOpenModal, listSize } ) {
 	const [ isLoading, setIsLoading ] = useState( true );
 
 	useEffect( () => {
@@ -162,6 +159,7 @@
 	keyHeaderMap: PropTypes.object,
 	type: PropTypes.string,
 	addToIgnoreList: PropTypes.func,
+	handleOpenModal: PropTypes.func,
 	listSize: PropTypes.number,
 };
 
