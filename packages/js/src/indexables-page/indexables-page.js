import apiFetch from "@wordpress/api-fetch";
import { __ } from "@wordpress/i18n";
<<<<<<< HEAD
import { useEffect, useState, useCallback } from "@wordpress/element";
import { Button, Table, Alert } from "@yoast/ui-library";
=======
import { useEffect, useState } from "@wordpress/element";
>>>>>>> 8db89237
import IndexablesTable from "./components/indexables-table";

/**
 * A table.
 *
 * @returns {WPElement} A table.
 */
function IndexablesPage() {
	const [ worstReadabilityIndexables, setWorstReadabilityIndexables ] = useState( [] );
	const [ worstSEOIndexables, setWorstSEOIndexables ] = useState( [] );
	const [ leastLinkedIndexables, setLeastLinkedIndexables ] = useState( [] );
	const [ mostLinkedIndexables, setMostLinkedIndexables ] = useState( [] );
	const [ ignoreIndexable, setIgnoreIndexable ] = useState( null );

	/**
	 * Fetches a list of indexables.
	 *
	 * @param {string} listName The name of the list to fetch.
	 * @param {function} setList The list setter.
	 *
	 * @returns {boolean} True if the request was successful.
	 */
	const fetchList = async( listName, setList ) => {
		try {
			const response = await apiFetch( {
				path: `yoast/v1/${ listName }`,
				method: "GET",
			} );

			const parsedResponse = await response.json;
			setList( parsedResponse.list );
			return true;
		} catch ( e ) {
			// URL() constructor throws a TypeError exception if url is malformed.
			console.error( e.message );
			return false;
		}
	};

	/**
	 * Updates the content of a list of indexables.
	 *
	 * @param {string} listName The name of the list to fetch.
	 *
	 * @returns {boolean} True if the update was successful.
	 */
	const updateList = ( listName ) => {
		switch ( listName ) {
			case "least_readability":
				return fetchList( "least_readability", setWorstReadabilityIndexables );
			case "least_seo_score":
				return fetchList( "least_seo_score", setWorstSEOIndexables );
			default:
				return false;
		}
	};

	const handleUndo =  useCallback( async( e ) => {
		const id = e.currentTarget.dataset.id;
		const type = e.currentTarget.dataset.type;
		try {
			const response = await apiFetch( {
				path: "yoast/v1/restore_indexable",
				method: "POST",
				data: { id: id, type: type },
			} );

			const parsedResponse = await response.json;
			if ( parsedResponse.success ) {
				updateList( type );
				setIgnoreIndexable( null );
				return true;
			}
			return false;
		} catch ( error ) {
			// URL() constructor throws a TypeError exception if url is malformed.
			console.error( error.message );
			return false;
		}
	}, [ apiFetch, setIgnoreIndexable ] );

	useEffect( async() => {
		updateList( "least_readability" );
	}, [ ] );

	useEffect( async() => {
		updateList( "least_seo_score" );
	}, [ ] );

	useEffect( async() => {
		if ( ignoreIndexable !== null ) {
			updateList( ignoreIndexable.type );
		}
	}, [ ignoreIndexable ] );

	useEffect( async() => {
		try {
			const response = await apiFetch( {
				path: "yoast/v1/most_linked",
				method: "GET",
			} );

			const parsedResponse = await response.json;
			setMostLinkedIndexables( parsedResponse.most_linked );
		} catch ( e ) {
			// URL() constructor throws a TypeError exception if url is malformed.
			console.error( e.message );
			return false;
		}
	}, [] );

	useEffect( async() => {
		try {
			const response = await apiFetch( {
				path: "yoast/v1/least_linked",
				method: "GET",
			} );

			const parsedResponse = await response.json;
			/* eslint-disable-next-line camelcase */
			const least_linked = JSON.stringify( parsedResponse.least_linked, ( key, value ) =>  ( key === "incoming_link_count" && value === null ) ? "0" : value );
			setLeastLinkedIndexables( JSON.parse( least_linked ) );
		} catch ( e ) {
			// URL() constructor throws a TypeError exception if url is malformed.
			console.error( e.message );
			return false;
		}
	}, [] );

	return <div
		className="yst-bg-white yst-rounded-lg yst-p-6 yst-shadow-md yst-max-w-full yst-mt-6"
	>

		{ ignoreIndexable && <Alert><Button onClick={ handleUndo } data-id={ignoreIndexable.id} data-type={ignoreIndexable.type}>{ `Ignore ${ignoreIndexable.id}` }</Button></Alert> }
		<header className="yst-border-b yst-border-gray-200"><div className="yst-max-w-screen-sm yst-p-8"><h2 className="yst-text-2xl yst-font-bold">{ __( "Indexables page", "wordpress-seo" ) }</h2></div></header>
		<h3 className="yst-my-4 yst-text-xl">{ __( "Least Readability Score", "wordpress-seo" ) }</h3>
		<IndexablesTable
			indexables={ worstReadabilityIndexables }
			keyHeaderMap={
				{
					/* eslint-disable camelcase */
					breadcrumb_title: __( "Title", "wordpress-seo" ),
					readability_score: __( "Readability Score", "wordpress-seo" ),
					edit: __( "Edit", "wordpress-seo" ),
					ignore: __( "Ignore", "wordpress-seo" ),
					/* eslint-enable camelcase */
				}
			}
			type="least_readability"
			addToIgnoreList={ setIgnoreIndexable }
		/>
		<h3 className="yst-my-4 yst-text-xl">{ __( "Least SEO Score", "wordpress-seo" ) }</h3>
		<IndexablesTable
			indexables={ worstSEOIndexables }
			keyHeaderMap={
				{
					/* eslint-disable camelcase */
					breadcrumb_title: __( "Title", "wordpress-seo" ),
					primary_focus_keyword_score: __( "SEO Score", "wordpress-seo" ),
					edit: __( "Edit", "wordpress-seo" ),
					ignore: __( "Ignore", "wordpress-seo" ),
					/* eslint-enable camelcase */
				}
			}
			type="least_seo_score"
			addToIgnoreList={ setIgnoreIndexable }
		/>
		<h3 className="yst-my-4 yst-text-xl">{ __( "Least Linked", "wordpress-seo" ) }</h3>
		<IndexablesTable
			indexables={ leastLinkedIndexables }
			keyHeaderMap={
				{
					/* eslint-disable camelcase */
					breadcrumb_title: __( "Title", "wordpress-seo" ),
					incoming_link_count: __( "Incoming links", "wordpress-seo" ),
					edit: __( "Find posts to link from", "wordpress-seo" ),
					ignore: __( "Ignore", "wordpress-seo" ),
					/* eslint-enable camelcase */
				}
			}
			type="least_linked"
		/>
		<h3 className="yst-my-4 yst-text-xl">{ __( "Most Linked", "wordpress-seo" ) }</h3>
		<IndexablesTable
			indexables={ mostLinkedIndexables }
			keyHeaderMap={
				{
					/* eslint-disable camelcase */
					breadcrumb_title: __( "Title", "wordpress-seo" ),
					incoming_link_count: __( "Incoming links", "wordpress-seo" ),
					edit: __( "Find posts to link to", "wordpress-seo" ),
					ignore: __( "Ignore", "wordpress-seo" ),
					/* eslint-enable camelcase */
				}
			}
			type="most_linked"
		/>

	</div>;
}

export default IndexablesPage;<|MERGE_RESOLUTION|>--- conflicted
+++ resolved
@@ -1,11 +1,7 @@
 import apiFetch from "@wordpress/api-fetch";
 import { __ } from "@wordpress/i18n";
-<<<<<<< HEAD
 import { useEffect, useState, useCallback } from "@wordpress/element";
-import { Button, Table, Alert } from "@yoast/ui-library";
-=======
-import { useEffect, useState } from "@wordpress/element";
->>>>>>> 8db89237
+import { Button, Alert } from "@yoast/ui-library";
 import IndexablesTable from "./components/indexables-table";
 
 /**
