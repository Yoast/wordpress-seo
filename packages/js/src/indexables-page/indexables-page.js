--- conflicted
+++ resolved
@@ -212,7 +212,6 @@
 		return isListErrored( listName );
 	}, [ isListErrored ] );
 
-<<<<<<< HEAD
 	const shouldDisplayStars =  useCallback( () => {
 		const numberOfStars = indexablesLists.most_linked
 			.slice( 0, 5 )
@@ -221,8 +220,6 @@
 		return numberOfStars > 0;
 	}, [ indexablesLists.most_linked ] );
 
-=======
->>>>>>> 7bb6ecd0
 	/**
 	 * Fetches a list of indexables.
 	 *
