--- conflicted
+++ resolved
@@ -709,13 +709,7 @@
 
 	const doubleColumn = [ ...singleColumn ].reverse();
 
-<<<<<<< HEAD
-	return setupInfo && <div
-		className="yst-max-w-full yst-my-6 2xl:yst-mb-0"
-	>
-=======
 	return <div className="yst-max-w-full yst-mt-6">
->>>>>>> 65da631d
 		<Modal
 			id="error-modal"
 			onClose={ handleCloseErrorModal }
