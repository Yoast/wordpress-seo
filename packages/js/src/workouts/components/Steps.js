--- conflicted
+++ resolved
@@ -90,23 +90,13 @@
  *
  * @returns {WPElement} The Step component.
  */
-<<<<<<< HEAD
-export function Step( { id, title, subtitle, isFinished, ImageComponent, children } ) {
+export function Step( { id, title, subtitle, subtitleClass, isFinished, ImageComponent, children } ) {
 	const finished = isFinished ? " finished" : "";
 	return (
 		<li id={ id } className={ `step${finished}` }>
 			<h4 id={ `${id}-title` }>{ title }</h4>
 			<div id={ `${id}-subtitle` } style={ { display: "flex" } }>
-				{ subtitle && <p>{ subtitle }</p> }
-=======
-export function Step( { title, subtitle, subtitleClass, isFinished, ImageComponent, children } ) {
-	const finished = isFinished ? " finished" : "";
-	return (
-		<li className={ `step${finished}` }>
-			<h4>{ title }</h4>
-			<div style={ { display: "flex" } }>
 				{ subtitle && <p className={ subtitleClass }>{ subtitle }</p> }
->>>>>>> 1ead0c04
 				{ ImageComponent && <ImageComponent style={ { height: "119px", width: "100px", flexShrink: 0 } } /> }
 			</div>
 			{ children }
