--- conflicted
+++ resolved
@@ -709,7 +709,6 @@
 	/* eslint-disable max-len */
 	return (
 		<div id="yoast-configuration-workout" className="card">
-<<<<<<< HEAD
 			<h2 id="yoast-configuration-workout-title">{ __( "Configuration", "wordpress-seo" ) }</h2>
 			<h3 id="yoast-configuration-workout-tagline">{
 				// translators: %1$s is replaced by "Yoast SEO"
@@ -729,74 +728,6 @@
 			</p>
 			<p>
 				<i>
-=======
-			{ /* eslint-disable react/jsx-no-bind */ }
-			<Stepper
-				steps={ [
-					{ name: "The indexables", component: <IndexationStep setIndexingState={ setIndexingState } indexingState={ indexingState } />, isSaved: isStepFinished( "configuration", steps.optimizeSeoData ) },
-					{ name: "Knowledge panel", description: "", component: <SiteRepresentationStep onOrganizationOrPersonChange={ onOrganizationOrPersonChange } dispatch={ dispatch } state={ state } siteRepresentsPerson={ siteRepresentsPerson } onSiteTaglineChange={ onSiteTaglineChange } siteRepresentationEmpty={ siteRepresentationEmpty } />, isSaved: isStepFinished( "configuration", steps.siteRepresentation ) },
-					{ name: "Social profiles", description: "", component: <SocialProfilesStep state={ state } dispatch={ dispatch } setErrorFields={ setErrorFields } siteRepresentsPerson={ siteRepresentsPerson } />, isSaved: isStepFinished( "configuration", steps.socialProfiles ) },
-					{ name: "Personal preferences", description: "", component: <PersonalPreferencesStep state={ state } setTracking={ setTracking } isTrackingOptionSelected={ isTrackingOptionSelected } />, isSaved: isStepFinished( "configuration", steps.newsletterSignup ) },
-					{ name: "Finish configuration", description: "", component: <FinishStep />, isSaved: isStepperFinished },
-				] }
-				setActiveStepIndex={ setActiveStepIndex }
-				saveStep={ ( stepIdx ) => finishSteps( "configuration", [ stepNumberNameMap[ stepIdx + 1 ] ] ) }
-				activeStepIndex={ activeStepIndex }
-			/>
-
-			<UnsavedChangesModal hasUnsavedChanges={ state.editedSteps.includes( activeStepIndex + 1 ) } />
-
-			<button
-				className="yst-button--danger yst-mt-4" onClick={
-					() => {
-						setHideOriginal( prevState => ! prevState  );
-					} }
-			>
-				Toggle original
-			</button>
-			{ /* eslint-enable react/jsx-no-bind */ }
-
-			<div className={ hideOriginal ? "yst-hidden" : "" }>
-				<h2 id="yoast-configuration-workout-title">{ __( "Configuration", "wordpress-seo" ) }</h2>
-				<h3 id="yoast-configuration-workout-tagline">{
-					// translators: %1$s is replaced by "Yoast SEO"
-					sprintf( __( "Configure %1$s with optimal SEO settings for your site", "wordpress-seo" ), "Yoast SEO" )
-				}</h3>
-				<p>
-					{
-						sprintf(
-							// translators: %1$s is replaced by "Yoast SEO"
-							__(
-								"Do the five steps in this workout to configure the essential %1$s settings!",
-								"wordpress-seo"
-							),
-							"Yoast SEO"
-						)
-					}
-				</p>
-				<p>
-					<i>
-						{
-							addLinkToString(
-								sprintf(
-									__(
-										// translators: %1$s and %3$s are replaced by opening and closing anchor tags. %2$s is replaced by "Yoast SEO"
-										"Need more guidance? We've covered every step in more detail in the %1$s%2$s configuration workout guide.%3$s",
-										"wordpress-seo"
-									),
-									"<a>",
-									"Yoast SEO",
-									"</a>"
-								),
-								window.wpseoWorkoutsData.configuration.shortlinks.workoutGuide,
-								"yoast-configuration-workout-guide-link"
-							)
-						}
-					</i>
-				</p>
-				<hr id="configuration-workout-hr-top" />
-				<p id="configuration-workout-important-message">
->>>>>>> bdce60da
 					{
 						addLinkToString(
 							sprintf(
