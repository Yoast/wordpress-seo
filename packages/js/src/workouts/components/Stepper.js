--- conflicted
+++ resolved
@@ -8,13 +8,11 @@
 
 const {
 	openAndCloseDuration,
-	fadeDuration,
 	openDelay,
 	fadeInDelay,
 	closeDelay,
 	fadeDurationClass,
 	totalStepDurationClass,
-	openDelayClass,
 } = stepperTimingSettings;
 
 /**
@@ -52,31 +50,12 @@
 };
 
 /**
-<<<<<<< HEAD
-=======
- * Gets the classnames for the bullet.
+ * Gets the classnames for the step name.
  *
  * @param {boolean} isSaved      Whether the step is saved.
  * @param {boolean} isActiveStep Whether the step is active.
  * @param {boolean} isLastStep   Whether it is the last step.
  *
- * @returns {string} The classnames for the bullet.
- */
-function getBulletClassnames( isSaved, isActiveStep, isLastStep ) {
-	if ( isActiveStep && ! isLastStep ) {
-		return "yst-bg-white yst-border-primary-500";
-	}
-	return isSaved ? "yst-delay-500 yst-bg-primary-500 yst-border-primary-500" : "yst-delay-500 yst-bg-white yst-border-gray-300";
-}
-
-/**
->>>>>>> bdce60da
- * Gets the classnames for the step name.
- *
- * @param {boolean} isSaved      Whether the step is saved.
- * @param {boolean} isActiveStep Whether the step is active.
- * @param {boolean} isLastStep   Whether it is the last step.
- *
  * @returns {string} The classnames for the step name.
  */
 function getNameClassnames( isSaved, isActiveStep, isLastStep ) {
@@ -86,25 +65,6 @@
 	return isSaved ? "" : "yst-text-gray-500";
 }
 
-<<<<<<< HEAD
-=======
-/**
- * Gets the classnames for the bullet content.
- *
- * @param {boolean} isSaved      Whether the step is saved.
- * @param {boolean} isActiveStep Whether the step is active.
- * @param {boolean} isLastStep   Whether it is the last step.
- *
- * @returns {string} The classnames for the bullet content.
- */
-function getBulletContentClassnames( isSaved, isActiveStep, isLastStep ) {
-	if ( isActiveStep && ! isLastStep ) {
-		return "yst-bg-primary-500";
-	}
-	return isSaved ? "yst-delay-500" : "yst-delay-500 yst-bg-transparent";
-}
-
->>>>>>> bdce60da
 const stepShape = PropTypes.shape( {
 	name: PropTypes.string.isRequired,
 	description: PropTypes.string,
@@ -121,31 +81,13 @@
  */
 function TailwindStep( { step, stepIndex, isLastStep, saveStep, activeStepIndex, setActiveStepIndex } ) {
 	const isActiveStep = activeStepIndex === stepIndex;
-
 	const isSaved = step.isSaved;
-<<<<<<< HEAD
-=======
-	const bulletClassNames = getBulletClassnames( isSaved, isActiveStep, isLastStep );
-	const nameClassNames = getNameClassnames( isSaved, isActiveStep, isLastStep );
-	const bulletContentClassNames = getBulletContentClassnames( isSaved, isActiveStep, isLastStep );
-
-	const [ icon, setIcon ] = useState( isSaved ? "check" : "bullet" );
->>>>>>> bdce60da
+	const nameClassNames = getNameClassnames( isSaved, isActiveStep );
+
 	const [ contentHeight, setContentHeight ] = useState( isActiveStep ? "auto" : 0 );
 	const [ isFaded, setIsFaded ] = useState( ! isActiveStep );
 
-<<<<<<< HEAD
-	const nameClassNames = getNameClassnames( isSaved, isActiveStep );
-
-	const handlePrimaryClick = useCallback(
-=======
-	useEffect( () => {
-		const inActiveIcon = isSaved ? "check" : "bullet";
-		setTimeout( () => setIcon( isActiveStep && ! isLastStep ? "bullet" : inActiveIcon ), 500 );
-	}, [ isSaved, isActiveStep ] );
-
 	const saveAndContinue = useCallback(
->>>>>>> bdce60da
 		() => {
 			saveStep( stepIndex );
 			setActiveStepIndex( stepIndex + 1 );
@@ -189,6 +131,7 @@
 					<StepCircle
 						isActive={ isActiveStep }
 						isSaved={ isSaved }
+						isLastStep={ isLastStep }
 						activationDelay={ openDelay }
 						deactivationDelay={ 0 }
 					/>
@@ -209,37 +152,17 @@
 				easing="ease-in-out"
 				duration={ openAndCloseDuration }
 			>
-<<<<<<< HEAD
 				<div className={ `yst-transition-opacity ${ fadeDurationClass } yst-relative yst-ml-12 yst-mt-4 ${ isFaded ? "yst-opacity-0 yst-no-point-events" : "yst-opacity-100" }` }>
 					{ step.component }
-					<StepButtons
-						stepIndex={ stepIndex }
-						lastIndex={ lastStepIndex }
-						handlePrimaryClick={ handlePrimaryClick }
-						goBack={ goBack }
-					/>
+					{ ! isLastStep &&
+						<StepButtons
+							stepIndex={ stepIndex }
+							saveAndContinue={ saveAndContinue }
+							goBack={ goBack }
+						/>
+					}
 				</div>
 			</AnimateHeight>
-=======
-				<AnimateHeight
-					id={ `content-${stepIndex}` }
-					height={ contentHeight }
-					easing="ease-in-out"
-					duration={ 500 }
-				>
-					<div className="yst-ml-12 yst-mt-4">
-						{ step.component }
-						{ ! isLastStep &&
-							<StepButtons
-								stepIndex={ stepIndex }
-								saveAndContinue={ saveAndContinue }
-								goBack={ goBack }
-							/>
-						}
-					</div>
-				</AnimateHeight>
-			</Transition>
->>>>>>> bdce60da
 		</Fragment>
 	);
 }
