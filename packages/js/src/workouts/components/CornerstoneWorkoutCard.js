--- conflicted
+++ resolved
@@ -20,12 +20,9 @@
 	upsellLink,
 	upsellText,
 } ) {
-<<<<<<< HEAD
-	const finishedSteps = useSelect( "yoast-seo/workouts" ).getFinishedSteps( WORKOUTS.cornerstone );
+	const finishedSteps = useSelect( select => select( "yoast-seo/workouts" ).getFinishedSteps( WORKOUTS.cornerstone ) );
 	const actualUpsellLink = upsellLink ? upsellLink :  "https://yoa.st/workout-cornerstone-upsell";
-=======
-	const finishedSteps = useSelect( select => select( "yoast-seo/workouts" ).getFinishedSteps( WORKOUTS.cornerstone ) );
->>>>>>> 6b732e84
+
 	return <WorkoutCard
 		name={ WORKOUTS.cornerstone }
 		title={ __( "The cornerstone approach", "wordpress-seo" ) }
