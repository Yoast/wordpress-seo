--- conflicted
+++ resolved
@@ -89,12 +89,8 @@
 				{ image && <ImageComponent /> }
 			</div>
 			<span>
-<<<<<<< HEAD
 				{ /* eslint-disable-next-line max-len */ }
-				{ workout && <Button className={ `yoast-button yoast-button--${ isToggle ? "secondary" : "primary" }` } onClick={ onClick }>{ buttonText }</Button> }
-=======
-				{ ! blocked && workout && <Button onClick={ onClick }>{ buttonText }</Button> }
->>>>>>> a37d5784
+				{ ! blocked && workout && <Button className={ `yoast-button yoast-button--${ isToggle ? "secondary" : "primary" }` } onClick={ onClick }>{ buttonText }</Button> }
 				{ ! workout &&
 					<UpsellButton href={ upsellLink } className="yoast-button yoast-button-upsell">
 						{ actualUpsellText }
