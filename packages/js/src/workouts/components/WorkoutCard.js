--- conflicted
+++ resolved
@@ -79,7 +79,7 @@
 						usps.map( ( usp, index ) => <li key={ `${ title }-${ index }` }>{ usp }</li> )
 					}
 				</ul>
-				<ImageComponent />
+				{ image && <ImageComponent /> }
 			</div>
 			<span>
 				{ workout && <Button onClick={ onClick }>{ buttonText }</Button> }
@@ -114,13 +114,8 @@
 								finishableSteps.length
 							)
 						}
-<<<<<<< HEAD
 					</i></label>
-				</> }
-=======
-					</em></label>
 				</div> }
->>>>>>> bba4ac97
 			</span>
 		</div> }
 		{ workout && activeWorkout === name && <WorkoutComponent /> }
