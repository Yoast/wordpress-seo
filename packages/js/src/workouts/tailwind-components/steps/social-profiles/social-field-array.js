--- conflicted
+++ resolved
@@ -36,14 +36,9 @@
 							socialMedium="other"
 							index={ index }
 							onChange={ onChangeProfile }
-<<<<<<< HEAD
-							error={ {
-								isVisible: errorFields.includes( "other_social_urls-" + index ),
-=======
 							feedback={ {
 								type: "error",
-								isVisible: errorFields.includes( index ),
->>>>>>> b0b2b421
+								isVisible: errorFields.includes( "other_social_urls-" + index ),
 								message: [ __( "Could not save this value. Please check the URL.", "wordpress-seo" ) ],
 							} }
 						/>
