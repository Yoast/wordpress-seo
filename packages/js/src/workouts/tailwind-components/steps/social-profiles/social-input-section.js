import { __ } from "@wordpress/i18n";
import { useCallback } from "@wordpress/element";
import PropTypes from "prop-types";

import SocialFieldArray from "./social-field-array";
import SocialInput from "./social-input";

/* eslint-disable complexity */
/**
 * A wrapper that combines all the SocialInputs. Intended for use in the configuration workout.
 *
 * @param {Object}   props                The props object.
 * @param {Object}   props.socialProfiles An associative array containing { socialmedium : url } pairs.
 * @param {array}    props.errorFields    The array containing the names of the fields with an invalid value.
 * @param {function} props.dispatch       A dispatch function to communicate with the Stepper store.
 *
 * @returns {WPElement} The SocialInputSection.
 */
export default function SocialInputSection( { socialProfiles, errorFields, dispatch } ) {
	const onChangeHandler = useCallback(
		( newValue, socialMedium ) => {
			dispatch( { type: "CHANGE_SOCIAL_PROFILE", payload: { socialMedium, value: newValue } } );
		},
		[]
	);
	const onChangeOthersHandler = useCallback(
		( newValue, index ) => {
			dispatch( { type: "CHANGE_OTHERS_SOCIAL_PROFILE", payload: { index, value: newValue } } );
		},
		[]
	);
	const onAddProfileHandler = useCallback(
		() => {
			dispatch( { type: "ADD_OTHERS_SOCIAL_PROFILE", payload: { value: "" } } );
		},
		[]
	);

	const onRemoveProfileHandler = useCallback(
		( idx ) => {
			dispatch( { type: "REMOVE_OTHERS_SOCIAL_PROFILE", payload: { index: idx } } );
		},
		[]
	);

	return (
		<div id="social-input-section" className="yoast-social-profiles-input-fields">
			<SocialInput
				className="yst-mt-4"
				label={ __( "Facebook", "wordpress-seo" ) }
				id="social-input-facebook-url"
				value={ socialProfiles.facebookUrl }
				socialMedium="facebookUrl"
				onChange={ onChangeHandler }
				error={ {
					message: [ __( "Could not save this value. Please check the URL.", "wordpress-seo" ) ],
					isVisible: errorFields.includes( "facebook_site" ),
				} }
			/>
			<SocialInput
				className="yst-mt-4"
				label={ __( "Twitter", "wordpress-seo" ) }
				id="social-input-twitter-url"
				value={ socialProfiles.twitterUsername }
				socialMedium="twitterUsername"
				onChange={ onChangeHandler }
				error={ {
					message: [ __( "Could not save this value. Please check the URL or username.", "wordpress-seo" ) ],
					isVisible: errorFields.includes( "twitter_site" ),
				} }
			/>

			<SocialFieldArray
				items={ socialProfiles.otherSocialUrls }
				onAddProfile={ onAddProfileHandler }
				onRemoveProfile={ onRemoveProfileHandler }
				onChangeProfile={ onChangeOthersHandler }
<<<<<<< HEAD
				errorFields={ errorFields }
=======
				fieldType={ SocialInput }
>>>>>>> bd7a330e
			/>
		</div>
	);
}
/* eslint-enable complexity */

SocialInputSection.propTypes = {
	socialProfiles: PropTypes.object.isRequired,
	dispatch: PropTypes.func.isRequired,
	errorFields: PropTypes.array,
};

SocialInputSection.defaultProps = {
	errorFields: [],
};<|MERGE_RESOLUTION|>--- conflicted
+++ resolved
@@ -75,11 +75,8 @@
 				onAddProfile={ onAddProfileHandler }
 				onRemoveProfile={ onRemoveProfileHandler }
 				onChangeProfile={ onChangeOthersHandler }
-<<<<<<< HEAD
 				errorFields={ errorFields }
-=======
 				fieldType={ SocialInput }
->>>>>>> bd7a330e
 			/>
 		</div>
 	);
