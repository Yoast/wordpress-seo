import PropTypes from "prop-types";
import { __ } from "@wordpress/i18n";
import { useCallback, useRef, useState } from "@wordpress/element";
import { doAction } from "@wordpress/hooks";
import { useSelect, useDispatch } from "@wordpress/data";

/* Yoast dependencies */
import { IconAIFixesButton, SparklesIcon } from "@yoast/components";
import { Modal, useToggleState } from "@yoast/ui-library";
import { Paper } from "yoastseo";

/* Internal dependencies */
import { ModalContent } from "./modal-content";
<<<<<<< HEAD
=======
import { SparklesIcon } from "./sparkles-icon";
import { getAllBlocks } from "../../helpers/getAllBlocks";
>>>>>>> bf40f175

/**
 * The AI Assessment Fixes button component.
 *
 * @param {string} id The assessment ID for which the AI fixes should be applied to.
 * @param {boolean} isPremium Whether the premium add-on is active.
 *
 * @returns {JSX.Element} The AI Assessment Fixes button.
 */
const AIAssessmentFixesButton = ( { id, isPremium } ) => {
	const aiFixesId = id + "AIFixes";
	const ariaLabel = __( "Optimize with AI", "wordpress-seo" );
	const [ isModalOpen, , , setIsModalOpenTrue, setIsModalOpenFalse ] = useToggleState( false );
	const activeAIButtonId = useSelect( select => select( "yoast-seo/editor" ).getActiveAIFixesButton(), [] );
	const activeMarker = useSelect( select => select( "yoast-seo/editor" ).getActiveMarker(), [] );
	const { setActiveAIFixesButton, setActiveMarker, setMarkerPauseStatus } = useDispatch( "yoast-seo/editor" );
	const focusElementRef = useRef( null );
	const [ buttonClass, setButtonClass ] = useState( "" );

	// Only enable the button when the editor is in visual mode and all blocks are in visual mode.
	const isEnabled = useSelect( ( select ) => {
		const editorMode = select( "core/edit-post" ).getEditorMode();
		if ( editorMode !== "visual" ) {
			return false;
		}

		const blocks = getAllBlocks( select( "core/block-editor" ).getBlocks() );
		return blocks.every( block => select( "core/block-editor" ).getBlockMode( block.clientId ) === "visual" );
	}, [] );

	/**
	 * Handles the button press state.
	 * @returns {void}
	 */
	const handlePressedButton = () => {
		// If there is an active marker when the AI fixes button is clicked, remove it.
		if ( activeMarker ) {
			setActiveMarker( null );
			setMarkerPauseStatus( false );
			// Remove highlighting from the editor.
			window.YoastSEO.analysis.applyMarks( new Paper( "", {} ), [] );
		}

		/* If the current pressed button ID is the same as the active AI button id,
		we want to set the active AI button to null. Otherwise, update the active AI button ID. */
		if ( aiFixesId === activeAIButtonId ) {
			setActiveAIFixesButton( null );
		} else {
			setActiveAIFixesButton( aiFixesId );
		}

		// Dismiss the tooltip when the button is pressed.
		setButtonClass( "" );
	};

	const handleClick = useCallback( () => {
		if ( isPremium ) {
			doAction( "yoast.ai.fixAssessments", aiFixesId );
			/* Only handle the pressed button state in Premium.
			We don't want to change the background color of the button and other styling when it's pressed in Free.
			This is because clicking on the button in Free will open the modal, and the button will not be in a pressed state. */
			handlePressedButton();
		} else {
			setIsModalOpenTrue();
		}
	}, [ handlePressedButton, setIsModalOpenTrue ] );

	// The button is pressed when the active AI button id is the same as the current button id.
	const isButtonPressed = activeAIButtonId === aiFixesId;

	// Add tooltip classes on mouse enter and remove them on mouse leave.
	const handleMouseEnter = useCallback( () => {
		// Add tooltip classes on mouse enter
		setButtonClass( "yoast-tooltip yoast-tooltip-w" );
	}, [] );

	const handleMouseLeave = useCallback( () => {
		// Remove tooltip classes on mouse leave
		setButtonClass( "" );
	}, [] );

	return (
		<>
			<IconAIFixesButton
				onClick={ handleClick }
				ariaLabel={ ariaLabel }
				onMouseEnter={ handleMouseEnter }
				onMouseLeave={ handleMouseLeave }
				id={ aiFixesId }
				className={ `ai-button ${buttonClass}` }
				pressed={ isButtonPressed }
				disabled={ ! isEnabled }
			>
				<SparklesIcon pressed={ isButtonPressed } />
				{
					// We put the logic for the Upsell component in place.
					// The Modal below is only a placeholder/mock. When we have the design for the real upsell, the modal should be replaced.
					isModalOpen && <Modal className="yst-introduction-modal" isOpen={ isModalOpen } onClose={ setIsModalOpenFalse } initialFocus={ focusElementRef }>
						<Modal.Panel className="yst-max-w-lg yst-p-0 yst-rounded-3xl yst-introduction-modal-panel">
							<ModalContent onClose={ setIsModalOpenFalse } focusElementRef={ focusElementRef } />
						</Modal.Panel>
					</Modal>
				}
			</IconAIFixesButton>
		</>
	);
};

AIAssessmentFixesButton.propTypes = {
	id: PropTypes.string.isRequired,
	isPremium: PropTypes.bool,
};

AIAssessmentFixesButton.defaultProps = {
	isPremium: false,
};

export default AIAssessmentFixesButton;
<|MERGE_RESOLUTION|>--- conflicted
+++ resolved
@@ -11,11 +11,7 @@
 
 /* Internal dependencies */
 import { ModalContent } from "./modal-content";
-<<<<<<< HEAD
-=======
-import { SparklesIcon } from "./sparkles-icon";
 import { getAllBlocks } from "../../helpers/getAllBlocks";
->>>>>>> bf40f175
 
 /**
  * The AI Assessment Fixes button component.
