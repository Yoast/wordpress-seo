import PropTypes from "prop-types";
import { __ } from "@wordpress/i18n";
<<<<<<< HEAD
import { useCallback, useRef, useState, useEffect } from "@wordpress/element";
=======
import { useEffect, useCallback, useRef, useState } from "@wordpress/element";
>>>>>>> ab894638
import { doAction } from "@wordpress/hooks";
import { useSelect, useDispatch } from "@wordpress/data";

/* Yoast dependencies */
import { IconAIFixesButton, SparklesIcon } from "@yoast/components";
import { Modal, useToggleState } from "@yoast/ui-library";
import { Paper } from "yoastseo";

/* Internal dependencies */
import { ModalContent } from "./modal-content";
import { getAllBlocks } from "../../helpers/getAllBlocks";
import { LockClosedIcon } from "@heroicons/react/solid";
import { setFocusAIFixesButton } from "../../redux/actions";

/**
 * The AI Assessment Fixes button component.
 *
 * @param {string} id The assessment ID for which the AI fixes should be applied to.
 * @param {boolean} isPremium Whether the premium add-on is active.
 *
 * @returns {JSX.Element} The AI Assessment Fixes button.
 */
const AIAssessmentFixesButton = ( { id, isPremium } ) => {
	const aiFixesId = id + "AIFixes";
	const [ isModalOpen, , , setIsModalOpenTrue, setIsModalOpenFalse ] = useToggleState( false );
	const activeAIButtonId = useSelect( select => select( "yoast-seo/editor" ).getActiveAIFixesButton(), [] );
	const focusAIButton = useSelect( select => select( "yoast-seo/editor" ).getFocusAIFixesButton(), [] );
	const activeMarker = useSelect( select => select( "yoast-seo/editor" ).getActiveMarker(), [] );
	const { setActiveAIFixesButton, setActiveMarker, setMarkerPauseStatus, setMarkerStatus } = useDispatch( "yoast-seo/editor" );
	const focusElementRef = useRef( null );
	const [ buttonClass, setButtonClass ] = useState( "" );

	const defaultLabel = __( "Optimize with AI", "wordpress-seo" );
	const htmlLabel = __( "Please switch to the visual editor to optimize with AI.", "wordpress-seo" );

	// The button is pressed when the active AI button id is the same as the current button id.
	const isButtonPressed = activeAIButtonId === aiFixesId;

	// Get the editor mode using useSelect.
	const editorMode = useSelect( ( select ) => select( "core/edit-post" ).getEditorMode(), [] );

	// Enable the button when:
	// (1) other AI buttons are not pressed.
	// (2) the AI button is not disabled.
	// (3) the editor is in visual mode.
	// (4) all blocks are in visual mode.
	const { isEnabled, isFocused, ariaLabel, ariaHasPopup } = useSelect( ( select ) => {
		if ( activeAIButtonId !== null && ! isButtonPressed ) {
			return {
				isEnabled: false,
				isFocused: false,
				ariaLabel: null,
				ariaHasPopup: false,
			};
		}

		const disabledAIButtons = select( "yoast-seo/editor" ).getDisabledAIFixesButtons();
		if ( Object.keys( disabledAIButtons ).includes( aiFixesId ) ) {
			return {
				isEnabled: false,
				isFocused: false,
				ariaLabel: disabledAIButtons[ aiFixesId ],
				ariaHasPopup: false,
			};
		}

		if ( editorMode !== "visual" ) {
			return {
				isEnabled: false,
				isFocused: false,
				ariaLabel: htmlLabel,
				ariaHasPopup: false,
			};
		}

		const blocks = getAllBlocks( select( "core/block-editor" ).getBlocks() );
		const allVisual = blocks.every( block => select( "core/block-editor" ).getBlockMode( block.clientId ) === "visual" );
		return {
			isEnabled: allVisual,
			isFocused: allVisual && focusAIButton === aiFixesId,
			ariaLabel: allVisual ? defaultLabel : htmlLabel,
			ariaHasPopup: allVisual ? "dialog" : false,
		};
	}, [ isButtonPressed, activeAIButtonId, editorMode ] );


	/**
	 * Toggles the markers status, based on the editor mode and the AI assessment fixes button status.
	 *
	 * @param {string} editorMode The editor mode.
	 * @param {boolean} activeAIButtonId The active AI button ID.
	 *
	 * @returns {void}
	 */
	useEffect( () => {
		// Toggle markers based on editor mode.
		if ( editorMode === "visual" && ! activeAIButtonId ) {
			setMarkerStatus( "enabled" );
		} else {
			setMarkerStatus( "disabled" );
		}

		// Cleanup function to reset the marker status when the component unmounts or editor mode changes
		return () => {
			setMarkerStatus( "disabled" );
		};
	}, [ editorMode, activeAIButtonId, setMarkerStatus ] );

	const buttonRef = useRef( null );

	useEffect( () => {
		if ( isFocused ) {
			setTimeout( () => {
				buttonRef.current?.focus();
			}, 1000 );
			setFocusAIFixesButton( false );
		}
	}, [ isFocused ] );

	/**
	 * Handles the button press state.
	 * @returns {void}
	 */
	const handlePressedButton = () => {
		// If there is an active marker when the AI fixes button is clicked, remove it.
		if ( activeMarker ) {
			setActiveMarker( null );
			setMarkerPauseStatus( false );
			// Remove highlighting from the editor.
			window.YoastSEO.analysis.applyMarks( new Paper( "", {} ), [] );
		}

		/* If the current pressed button ID is the same as the active AI button id,
		we want to set the active AI button to null and enable back the highlighting button that was disabled
		when the AI button was pressed the first time. Otherwise, update the active AI button ID. */
		if ( aiFixesId === activeAIButtonId ) {
			setActiveAIFixesButton( null );
			// Enable the highlighting button when the AI button is not pressed.
			setMarkerStatus( "enabled" );
		} else {
			setActiveAIFixesButton( aiFixesId );
			/*
			Disable the highlighting button when the AI button is pressed.
			This is because clicking on the highlighting button will remove the AI suggestion from the editor.
			 */
			setMarkerStatus( "disabled" );
		}
		// Dismiss the tooltip when the button is pressed.
		setButtonClass( "" );
	};

	const handleClick = useCallback( () => {
		if ( isPremium ) {
			doAction( "yoast.ai.fixAssessments", aiFixesId );
			/* Only handle the pressed button state in Premium.
			We don't want to change the background color of the button and other styling when it's pressed in Free.
			This is because clicking on the button in Free will open the modal, and the button will not be in a pressed state. */
			handlePressedButton();
		} else {
			setIsModalOpenTrue();
		}
	}, [ handlePressedButton, setIsModalOpenTrue ] );

	// Add tooltip classes on mouse enter and remove them on mouse leave.
	const handleMouseEnter = useCallback( () => {
		if ( ariaLabel ) {
			const direction = isEnabled ? "yoast-tooltip-w" : "yoast-tooltip-nw";
			setButtonClass( `yoast-tooltip yoast-tooltip-multiline ${ direction }` );
		}
	}, [ isEnabled, ariaLabel ] );

	const handleMouseLeave = useCallback( () => {
		// Remove tooltip classes on mouse leave
		setButtonClass( "" );
	}, [] );

	return (
		<IconAIFixesButton
			onClick={ handleClick }
			ariaLabel={ ariaLabel }
			onPointerEnter={ handleMouseEnter }
			onPointerLeave={ handleMouseLeave }
			id={ aiFixesId }
			className={ `ai-button ${buttonClass}` }
			pressed={ isButtonPressed }
			disabled={ ! isEnabled }
			ariaHasPopup={ ariaHasPopup }
			ref={ buttonRef }
		>
			{ ! isPremium && <LockClosedIcon className="yst-fixes-button__lock-icon yst-text-amber-900" /> }
			<SparklesIcon pressed={ isButtonPressed } />
			{
				isModalOpen && <Modal className="yst-introduction-modal" isOpen={ isModalOpen } onClose={ setIsModalOpenFalse } initialFocus={ focusElementRef }>
					<Modal.Panel className="yst-max-w-lg yst-p-0 yst-rounded-3xl yst-introduction-modal-panel">
						<ModalContent onClose={ setIsModalOpenFalse } focusElementRef={ focusElementRef } />
					</Modal.Panel>
				</Modal>
			}
		</IconAIFixesButton>
	);
};

AIAssessmentFixesButton.propTypes = {
	id: PropTypes.string.isRequired,
	isPremium: PropTypes.bool,
};

AIAssessmentFixesButton.defaultProps = {
	isPremium: false,
};

export default AIAssessmentFixesButton;
<|MERGE_RESOLUTION|>--- conflicted
+++ resolved
@@ -1,10 +1,6 @@
 import PropTypes from "prop-types";
 import { __ } from "@wordpress/i18n";
-<<<<<<< HEAD
-import { useCallback, useRef, useState, useEffect } from "@wordpress/element";
-=======
 import { useEffect, useCallback, useRef, useState } from "@wordpress/element";
->>>>>>> ab894638
 import { doAction } from "@wordpress/hooks";
 import { useSelect, useDispatch } from "@wordpress/data";
 
