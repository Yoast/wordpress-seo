import { createInterpolateElement } from "@wordpress/element";
import { __, sprintf } from "@wordpress/i18n";
import { get } from "lodash";
import { ReactComponent as SemrushLogo } from "../../images/semrush-logo.svg";
import { ReactComponent as WincherLogo } from "../../images/wincher-logo.svg";
import { GoogleSiteKitIntegration } from "./google-site-kit-integration";
import { getInitialState, getIsMultisiteAvailable, getIsNetworkControlEnabled, updateIntegrationState } from "./helper";

import { ToggleableIntegration } from "./toggleable-integration";
<<<<<<< HEAD
import { SiteKitIntegration } from "./site-kit-integration";
=======
>>>>>>> 375624d0

const integrations = [
	{
		name: "Semrush",
		claim: createInterpolateElement(
			sprintf(
				/* translators: 1: bold open tag; 2: Semrush; 3: bold close tag. */
				__( "Use %1$s%2$s%3$s to do keyword research - without leaving your post", "wordpress-seo" ),
				"<strong>",
				"Semrush",
				"</strong>"
			), {
				strong: <strong />,
			}
		),
		learnMoreLink: "https://yoa.st/integrations-about-semrush",
		logoLink: "http://yoa.st/semrush-prices-wordpress",
		slug: "semrush",
		description: sprintf(
			/* translators: 1: Semrush */
			__( "Find out what your audience is searching for with %s data right in your sidebar.", "wordpress-seo" ),
			"Semrush"
		),
		isPremium: false,
		isNew: false,
		isMultisiteAvailable: true,
		logo: SemrushLogo,
	},
	{
		name: "Wincher",
		claim: createInterpolateElement(
			sprintf(
				/* translators: 1: bold open tag; 2: Wincher; 3: bold close tag. */
				__( "Track your rankings through time with %1$s%2$s%3$s", "wordpress-seo" ),
				"<strong>",
				"Wincher",
				"</strong>"
			), {
				strong: <strong />,
			}
		),
		learnMoreLink: "https://yoa.st/integrations-about-wincher",
		logoLink: "https://yoa.st/integrations-logo-wincher",
		slug: "wincher",
		description: sprintf(
			/* translators: 1: Wincher */
			__( "Keep an eye on how your posts are ranking by connecting to your %s account.", "wordpress-seo" ),
			"Wincher"
		),
		isPremium: false,
		isNew: false,
		isMultisiteAvailable: false,
		logo: WincherLogo,
	},
];

const RecommendedIntegrations = [
	integrations.map( ( integration, index ) => {
		return (
			<ToggleableIntegration
				key={ index }
				integration={ integration }
				toggleLabel={ __( "Enable integration", "wordpress-seo" ) }
				initialActivationState={ getInitialState( integration ) }
				isNetworkControlEnabled={ getIsNetworkControlEnabled( integration ) }
				isMultisiteAvailable={ getIsMultisiteAvailable( integration ) }
				beforeToggle={ updateIntegrationState }
			/>
		);
	} ),
];

const siteKitProps = {
	isInstalled: get( window, "wpseoIntegrationsData.site_kit_configuration.isInstalled", false ),
	isActive: get( window, "wpseoIntegrationsData.site_kit_configuration.isActive", false ),
	afterSetup: get( window, "wpseoIntegrationsData.site_kit_configuration.setup_completed", false ),
	isConnected: get( window, "wpseoIntegrationsData.site_kit_configuration.isConnected", false ),
	installUrl: get( window, "wpseoIntegrationsData.site_kit_configuration.install_url", "" ),
	activateUrl: get( window, "wpseoIntegrationsData.site_kit_configuration.activate_url", "" ),
	setupUrl: get( window, "wpseoIntegrationsData.site_kit_configuration.setup_url", "" ),
};

<<<<<<< HEAD
if ( isGoogleSiteKitFeatureEnabled ) {
	RecommendedIntegrations.push( <SiteKitIntegration key={ integrations.length } { ...googleSiteKitProps } /> );
=======
const isSiteKitFeatureEnabled = get( window, "wpseoIntegrationsData.site_kit_configuration.feature_enabled", false );
if ( isSiteKitFeatureEnabled ) {
	RecommendedIntegrations.push( <GoogleSiteKitIntegration key={ integrations.length } { ...siteKitProps } /> );
>>>>>>> 375624d0
}

export { RecommendedIntegrations };<|MERGE_RESOLUTION|>--- conflicted
+++ resolved
@@ -3,14 +3,9 @@
 import { get } from "lodash";
 import { ReactComponent as SemrushLogo } from "../../images/semrush-logo.svg";
 import { ReactComponent as WincherLogo } from "../../images/wincher-logo.svg";
-import { GoogleSiteKitIntegration } from "./google-site-kit-integration";
+import { SiteKitIntegration } from "./site-kit-integration";
 import { getInitialState, getIsMultisiteAvailable, getIsNetworkControlEnabled, updateIntegrationState } from "./helper";
-
 import { ToggleableIntegration } from "./toggleable-integration";
-<<<<<<< HEAD
-import { SiteKitIntegration } from "./site-kit-integration";
-=======
->>>>>>> 375624d0
 
 const integrations = [
 	{
@@ -93,14 +88,9 @@
 	setupUrl: get( window, "wpseoIntegrationsData.site_kit_configuration.setup_url", "" ),
 };
 
-<<<<<<< HEAD
-if ( isGoogleSiteKitFeatureEnabled ) {
-	RecommendedIntegrations.push( <SiteKitIntegration key={ integrations.length } { ...googleSiteKitProps } /> );
-=======
 const isSiteKitFeatureEnabled = get( window, "wpseoIntegrationsData.site_kit_configuration.feature_enabled", false );
 if ( isSiteKitFeatureEnabled ) {
 	RecommendedIntegrations.push( <GoogleSiteKitIntegration key={ integrations.length } { ...siteKitProps } /> );
->>>>>>> 375624d0
 }
 
 export { RecommendedIntegrations };