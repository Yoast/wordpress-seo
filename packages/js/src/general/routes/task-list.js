--- conflicted
+++ resolved
@@ -63,17 +63,11 @@
 	const { error, isPending } = fetchState;
 
 	const placeholderTasks = [
-<<<<<<< HEAD
-		{ id: "task-1", title: "Complete the First-time configuration", isLoading: true },
-		{ id: "task-2", title: "Remove the Hello World post", isLoading: true },
-		{ id: "task-3", title: "Create an llms.txt file", isLoading: true },
-		{ id: "task-4", title: "Set search appearance templates for your posts", isLoading: true },
-		{ id: "task-5", title: "Set search appearance templates for your pages", isLoading: true },
-=======
 		{ id: "task-1", title: "Complete the First-time configuration" },
 		{ id: "task-2", title: "Remove the Hello World post" },
 		{ id: "task-3", title: "Create an llms.txt file" },
->>>>>>> f60297fc
+		{ id: "task-4", title: "Set search appearance templates for your posts" },
+		{ id: "task-5", title: "Set search appearance templates for your pages" },
 	];
 
 	return <Paper className="yst-mb-6">
