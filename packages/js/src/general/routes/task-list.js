--- conflicted
+++ resolved
@@ -1,14 +1,8 @@
 import { Paper, Title, Table } from "@yoast/ui-library";
 import { __ } from "@wordpress/i18n";
-<<<<<<< HEAD
-import { fetchJson, TaskRow, TasksProgressBar } from "@yoast/dashboard-frontend";
+import { TaskRow, TasksProgressBar, GetTasksErrorRow } from "@yoast/dashboard-frontend";
 import { values, isEmpty, size, sortBy } from "lodash";
 import { useEffect, useState, useRef, useCallback } from "@wordpress/element";
-=======
-import { TaskRow, TasksProgressBar, GetTasksErrorRow } from "@yoast/dashboard-frontend";
-import { values, isEmpty, size, sortBy } from "lodash";
-import { useEffect, useState, useCallback } from "@wordpress/element";
->>>>>>> 4fef8dfc
 import { useSelect, useDispatch } from "@wordpress/data";
 import { STORE_NAME } from "../constants";
 import { Task, TaskListUpsellRow } from "../components";
@@ -34,7 +28,11 @@
 		isPending: false,
 	} );
 	const [ sortedTasks, setSortedTasks ] = useState( [] );
-<<<<<<< HEAD
+
+	useEffect( () => {
+		const newSortedTasks = sortBy( values( tasks ), task => task.isCompleted ? 1 : 0 );
+		setSortedTasks( newSortedTasks );
+	}, [ tasks ] );
 	const [ animatingTaskId, setAnimatingTaskId ] = useState( null );
 	const [ pendingCompletedTask, setPendingCompletedTask ] = useState( null );
 	const [ isAnyModalOpen, setIsAnyModalOpen ] = useState( false );
@@ -114,13 +112,6 @@
 	const handleModalClose = useCallback( () => {
 		setIsAnyModalOpen( false );
 	}, [] );
-=======
-
-	useEffect( () => {
-		const newSortedTasks = sortBy( values( tasks ), task => task.isCompleted ? 1 : 0 );
-		setSortedTasks( newSortedTasks );
-	}, [ tasks ] );
->>>>>>> 4fef8dfc
 
 	const totalTasksCount = size( tasks );
 	const completedTasksCount = size(
@@ -190,8 +181,7 @@
 					</Table.Head>
 					<Table.Body>
 						{ isEmpty( tasks ) && isPending && placeholderTasks.map( task => <TaskRow.Loading key={ task.id } { ...task } /> ) }
-<<<<<<< HEAD
-						{ error && <Table.Row><Table.Cell colSpan={ 4 }>{ __( "Error loading tasks", "wordpress-seo" ) }</Table.Cell></Table.Row> }
+						{ error && <GetTasksErrorRow message={ error } /> }
 						{ ! isEmpty( sortedTasks ) && sortedTasks.map( ( task ) => {
 							const isAnimating = animatingTaskId === task.id;
 							const animationClasses = `
@@ -208,11 +198,6 @@
 								/>
 							);
 						} ) }
-=======
-						{ error && <GetTasksErrorRow message={ error } /> }
-						{ ! isEmpty( sortedTasks ) && values( sortedTasks ).map( ( task ) => (
-							<Task key={ task.id } { ...task } /> ) ) }
->>>>>>> 4fef8dfc
 						{ ! isPremium && <TaskListUpsellRow /> }
 					</Table.Body>
 				</Table>
