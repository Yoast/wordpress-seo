--- conflicted
+++ resolved
@@ -1,14 +1,8 @@
 import { Paper, Title, Table } from "@yoast/ui-library";
 import { __ } from "@wordpress/i18n";
-<<<<<<< HEAD
-import { fetchJson, TaskRow, TasksProgressBar } from "@yoast/dashboard-frontend";
+import { TaskRow, TasksProgressBar, GetTasksErrorRow } from "@yoast/dashboard-frontend";
 import { values, isEmpty, size, sortBy } from "lodash";
-import { useEffect, useState } from "@wordpress/element";
-=======
-import { TaskRow, TasksProgressBar, GetTasksErrorRow } from "@yoast/dashboard-frontend";
-import { values, isEmpty, size } from "lodash";
 import { useEffect, useState, useCallback } from "@wordpress/element";
->>>>>>> bd247f26
 import { useSelect, useDispatch } from "@wordpress/data";
 import { STORE_NAME } from "../constants";
 import { Task, TaskListUpsellRow } from "../components";
@@ -108,13 +102,8 @@
 					</Table.Head>
 					<Table.Body>
 						{ isEmpty( tasks ) && isPending && placeholderTasks.map( task => <TaskRow.Loading key={ task.id } { ...task } /> ) }
-<<<<<<< HEAD
-						{ error && <Table.Row><Table.Cell colSpan={ 4 }>{ __( "Error loading tasks", "wordpress-seo" ) }</Table.Cell></Table.Row> }
+						{ error && <GetTasksErrorRow message={ error } /> }
 						{ ! isEmpty( sortedTasks ) && values( sortedTasks ).map( ( task ) => (
-=======
-						{ error && <GetTasksErrorRow message={ error } /> }
-						{ ! isEmpty( tasks ) && values( tasks ).map( ( task ) => (
->>>>>>> bd247f26
 							<Task key={ task.id } { ...task } /> ) ) }
 						{ ! isPremium && <TaskListUpsellRow /> }
 					</Table.Body>
