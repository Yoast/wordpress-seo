--- conflicted
+++ resolved
@@ -29,7 +29,6 @@
 import { update as updateAdminBar } from "./ui/adminBar";
 import { createScoresInPublishBox, scrollToCollapsible, updateScore } from "./ui/publishBox";
 import { update as updateTrafficLight } from "./ui/trafficLight";
-<<<<<<< HEAD
 import {
 	FieldsetLayout,
 	UnsavedChangesModal,
@@ -37,10 +36,8 @@
 	SidebarLayout,
 	ErrorFallback,
 } from "./shared-admin/components";
-=======
 import { Introduction, SuggestionError, SparksLimitNotification, FeatureError } from "./ai-generator/components";
 import { removesLocaleVariantSuffixes, fetchSuggestions } from "./ai-generator/helpers";
->>>>>>> ffaeae46
 
 window.yoast = window.yoast || {};
 window.yoast.editorModules = {
