--- conflicted
+++ resolved
@@ -1,13 +1,7 @@
 import { select } from "@wordpress/data";
 import { __, sprintf } from "@wordpress/i18n";
-<<<<<<< HEAD
-import { replacementVariableConfigurations } from "@yoast/seo-integration";
-import { SEO_STORE_NAME } from "@yoast/seo-store/src";
-=======
 import { replacementVariableConfigurations, SEO_STORE_NAME } from "@yoast/seo-integration";
->>>>>>> 9d9f94ea
 import { get, map } from "lodash";
-import { select } from "@wordpress/data";
 
 /**
  * Gets the parent title from the select element.
