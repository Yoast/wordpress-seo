import { LockOpenIcon } from "@heroicons/react/outline";
import { ArrowNarrowRightIcon } from "@heroicons/react/solid";
import { createInterpolateElement } from "@wordpress/element";
import { __, sprintf } from "@wordpress/i18n";
import { Badge, Button, useModalContext } from "@yoast/ui-library";
import PropTypes from "prop-types";
import { OutboundLink, VideoFlow } from ".";

/**
 * @param {string} learnMoreLink The learn more link.
 * @param {Object} thumbnail The thumbnail: img props.
 * @param {Object} wistiaEmbedPermission The value, status and set for the Wistia embed permission.
 * @param {string} upsellLink The upsell link.
 * @param {string} upsellLabel The upsell label.
 * @returns {JSX.Element} The element.
 */
export const AiFixAssessmentsUpsell = ( {
	learnMoreLink,
	thumbnail,
	wistiaEmbedPermission,
	upsellLink,
	upsellLabel,
} ) => {
	const { onClose, initialFocus } = useModalContext();

	const learnMoreLinkStructure = {
		// eslint-disable-next-line jsx-a11y/anchor-has-content
		a: <OutboundLink
			href={ learnMoreLink }
			className="yst-inline-flex yst-items-center yst-gap-1 yst-no-underline yst-font-medium"
			variant="primary"
		/>,
		ArrowNarrowRightIcon: <ArrowNarrowRightIcon className="yst-w-4 yst-h-4 rtl:yst-rotate-180" />,
	};

	return (
		<>
			<div className="yst-px-10 yst-pt-10 yst-introduction-gradient yst-text-center">
				<div className="yst-relative yst-w-full">
					<VideoFlow
						videoId="vmrahpfjxp"
						thumbnail={ thumbnail }
						wistiaEmbedPermission={ wistiaEmbedPermission }
					/>
					<Badge className="yst-absolute yst-right-0 yst-mr-4 yst-text-center yst-justify-center" variant="info" style={ { top: "-8px" } }>
<<<<<<< HEAD
						{ __( "Trial", "wordpress-seo-premium" ) }
=======
						{ __( "Beta", "wordpress-seo-premium" ) }
>>>>>>> 098bc7fc
					</Badge>
				</div>
				<div className="yst-mt-6 yst-text-xs yst-font-medium yst-flex yst-flex-col yst-items-center">
					<span className="yst-introduction-modal-uppercase yst-flex yst-gap-2 yst-items-center">
						<span className="yst-logo-icon" />
						Yoast SEO Premium
					</span>
				</div>
			</div>
			<div className="yst-px-10 yst-pb-10 yst-flex yst-flex-col yst-items-center">
				<div className="yst-mt-4 yst-mx-1.5 yst-text-center">
					<h3 className="yst-text-slate-900 yst-text-lg yst-font-medium">
<<<<<<< HEAD
						{ __( "Optimize your SEO content with Yoast AI", "wordpress-seo" ) }
=======
						{ 
						/* translators: %s: Yoast AI */
						sprintf(
							__( "Optimize your SEO content with %s", "wordpress-seo" ),
							"Yoast AI"
						)
						}
>>>>>>> 098bc7fc
					</h3>
					<div className="yst-mt-2 yst-text-slate-600 yst-text-sm">
						{ createInterpolateElement(
							sprintf(
								/* translators: %1$s and %2$s are anchor tags; %3$s is the arrow icon. */
								__(
									"Tired of editing your content to get good scores? Upgrade to access our AI features. Receive recommendations to optimize your content with just one click. %1$sLearn more%2$s%3$s",
									"wordpress-seo"
								),
								"<a>",
								"<ArrowNarrowRightIcon />",
								"</a>"
							),
							learnMoreLinkStructure
						) }
					</div>
				</div>
				<div className="yst-w-full yst-flex yst-mt-6">
					<Button
						as="a"
						className="yst-grow"
						size="extra-large"
						variant="upsell"
						href={ upsellLink }
						target="_blank"
						ref={ initialFocus }
					>
						<LockOpenIcon className="yst--ml-1 yst-mr-2 yst-h-5 yst-w-5" />
						{ upsellLabel }
						<span className="yst-sr-only">
							{
								/* translators: Hidden accessibility text. */
								__( "(Opens in a new browser tab)", "wordpress-seo" )
							}
						</span>
					</Button>
				</div>
				<Button
					as="a"
					className="yst-mt-4"
					variant="tertiary"
					onClick={ onClose }
				>
					{ __( "Close", "wordpress-seo" ) }
				</Button>
			</div>
		</>
	);
};
AiFixAssessmentsUpsell.propTypes = {
	learnMoreLink: PropTypes.string.isRequired,
	upsellLink: PropTypes.string.isRequired,
	thumbnail: PropTypes.shape( {
		src: PropTypes.string.isRequired,
		width: PropTypes.string,
		height: PropTypes.string,
	} ).isRequired,
	wistiaEmbedPermission: PropTypes.shape( {
		value: PropTypes.bool.isRequired,
		status: PropTypes.string.isRequired,
		set: PropTypes.func.isRequired,
	} ).isRequired,
	upsellLabel: PropTypes.string,
};

AiFixAssessmentsUpsell.defaultProps = {
	upsellLabel: sprintf(
		/* translators: %1$s expands to Yoast SEO Premium. */
		__( "Unlock with %1$s", "wordpress-seo" ),
		"Yoast SEO Premium"
	),
};<|MERGE_RESOLUTION|>--- conflicted
+++ resolved
@@ -43,11 +43,7 @@
 						wistiaEmbedPermission={ wistiaEmbedPermission }
 					/>
 					<Badge className="yst-absolute yst-right-0 yst-mr-4 yst-text-center yst-justify-center" variant="info" style={ { top: "-8px" } }>
-<<<<<<< HEAD
-						{ __( "Trial", "wordpress-seo-premium" ) }
-=======
 						{ __( "Beta", "wordpress-seo-premium" ) }
->>>>>>> 098bc7fc
 					</Badge>
 				</div>
 				<div className="yst-mt-6 yst-text-xs yst-font-medium yst-flex yst-flex-col yst-items-center">
@@ -60,9 +56,6 @@
 			<div className="yst-px-10 yst-pb-10 yst-flex yst-flex-col yst-items-center">
 				<div className="yst-mt-4 yst-mx-1.5 yst-text-center">
 					<h3 className="yst-text-slate-900 yst-text-lg yst-font-medium">
-<<<<<<< HEAD
-						{ __( "Optimize your SEO content with Yoast AI", "wordpress-seo" ) }
-=======
 						{ 
 						/* translators: %s: Yoast AI */
 						sprintf(
@@ -70,7 +63,6 @@
 							"Yoast AI"
 						)
 						}
->>>>>>> 098bc7fc
 					</h3>
 					<div className="yst-mt-2 yst-text-slate-600 yst-text-sm">
 						{ createInterpolateElement(
