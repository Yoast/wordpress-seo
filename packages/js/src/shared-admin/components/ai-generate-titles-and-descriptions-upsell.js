--- conflicted
+++ resolved
@@ -118,15 +118,7 @@
 					ref={ initialFocus }
 				>
 					<LockOpenIcon className="yst--ml-1 yst-mr-2 yst-h-5 yst-w-5" />
-<<<<<<< HEAD
 					{ upsellLabel }
-=======
-					{ sprintf(
-						/* translators: %1$s expands to Yoast SEO Premium. */
-						__( "Unlock with %1$s", "wordpress-seo" ),
-						"Yoast SEO Premium"
-					) }
->>>>>>> 6a18d5e6
 					<span className="yst-sr-only">
 						{
 							/* translators: Hidden accessibility text. */
