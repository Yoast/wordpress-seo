--- conflicted
+++ resolved
@@ -85,7 +85,6 @@
 	const webinarIntroSettingsUrl = addQueryArgs( "https://yoa.st/webinar-intro-settings", linkParams );
 
 	return (
-<<<<<<< HEAD
 		<>
 			<SidebarNavigation activePath={ pathname }>
 				<SidebarNavigation.Mobile
@@ -106,24 +105,6 @@
 						</SidebarNavigation.Sidebar>
 					</aside>
 					<div className="yst-grow">
-						<div>
-							{ shouldShowWebinarPromotionNotificationInDashboard( STORE_NAME ) &&
-								<WebinarPromoNotification store={ STORE_NAME } url={ webinarIntroSettingsUrl } image={ null } />
-							}
-							{ notices.length > 0 && <div className="yst-space-y-3 yoast-new-dashboard-notices"> {
-								notices.map( ( notice, index ) => (
-									<Notice
-										key={ index }
-										id={ notice.id || "yoast-dashboard-notice-" + index }
-										title={ notice.header }
-										isDismissable={ notice.isDismissable }
-									>
-										{ notice.content }
-									</Notice>
-								) )
-							}
-							</div> }
-						</div>
 						<div className="yst-space-y-6 yst-mb-8 xl:yst-mb-0">
 							<main>
 								<Transition
@@ -134,65 +115,28 @@
 									enterFrom="yst-opacity-0"
 									enterTo="yst-opacity-100"
 								>
+									{ pathname !== "/first-time-configuration" && <div>
+										{ shouldShowWebinarPromotionNotificationInDashboard( STORE_NAME ) &&
+											<WebinarPromoNotification store={ STORE_NAME } url={ webinarIntroSettingsUrl } image={ null } />
+										}
+										{ notices.length > 0 && <div className="yst-space-y-3 yoast-new-dashboard-notices"> {
+											notices.map( ( notice, index ) => (
+												<Notice
+													key={ index }
+													id={ notice.id || "yoast-dashboard-notice-" + index }
+													title={ notice.header }
+													isDismissable={ notice.isDismissable }
+												>
+													{ notice.content }
+												</Notice>
+											) )
+										}
+										</div> }
+									</div> }
 									<Outlet />
 								</Transition>
 							</main>
 						</div>
-=======
-		<SidebarNavigation activePath={ pathname }>
-			<SidebarNavigation.Mobile
-				openButtonId="button-open-dashboard-navigation-mobile"
-				closeButtonId="button-close-dashboard-navigation-mobile"
-				/* translators: Hidden accessibility text. */
-				openButtonScreenReaderText={ __( "Open dashboard navigation", "wordpress-seo" ) }
-				/* translators: Hidden accessibility text. */
-				closeButtonScreenReaderText={ __( "Close dashboard navigation", "wordpress-seo" ) }
-				aria-label={ __( "Dashboard navigation", "wordpress-seo" ) }
-			>
-				<Menu idSuffix="-mobile" />
-			</SidebarNavigation.Mobile>
-			<div className="yst-p-4 min-[783px]:yst-p-8 yst-flex yst-gap-4">
-				<aside className="yst-sidebar yst-sidebar-nav yst-shrink-0 yst-hidden min-[783px]:yst-block yst-pb-6 yst-bottom-0 yst-w-56">
-					<SidebarNavigation.Sidebar>
-						<Menu />
-					</SidebarNavigation.Sidebar>
-				</aside>
-				<div className="yst-grow">
-					<div className="yst-space-y-6 yst-mb-8 xl:yst-mb-0">
-						<main>
-							<Transition
-								key={ pathname }
-								appear={ true }
-								show={ true }
-								enter="yst-transition-opacity yst-delay-100 yst-duration-300"
-								enterFrom="yst-opacity-0"
-								enterTo="yst-opacity-100"
-							>
-								{ pathname !== "/first-time-configuration" && <div>
-									{ shouldShowWebinarPromotionNotificationInDashboard( STORE_NAME ) &&
-										<WebinarPromoNotification store={ STORE_NAME } url={ webinarIntroSettingsUrl } image={ null } />
-									}
-									{ notices.length > 0 && <div className="yst-space-y-3 yoast-new-dashboard-notices"> {
-										notices.map( ( notice, index ) => (
-											<Notice
-												key={ index }
-												id={ notice.id || "yoast-dashboard-notice-" + index }
-												title={ notice.header }
-												isDismissable={ notice.isDismissable }
-											>
-												{ notice.content }
-											</Notice>
-										) )
-									}
-									</div> }
-								</div> }
-								<Routes>
-									<Route path="/" element={ <AlertCenter /> } />
-									<Route path="/first-time-configuration" element={ <FirstTimeConfiguration /> } />
-								</Routes>
-							</Transition>
-						</main>
->>>>>>> 055947cb
 					</div>
 				</div>
 			</SidebarNavigation>
