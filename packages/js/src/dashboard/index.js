export { Dashboard } from "./components/dashboard";

/**
 * @typedef {Object} Taxonomy A taxonomy.
 * @property {string} name The unique identifier.
 * @property {string} label The user-facing label.
 * @property {Object} links The links.
 * @property {string} [links.search] The search link, might not exist.
 */

/**
 * @typedef {Object} ContentType A content type.
 * @property {string} name The unique identifier.
 * @property {string} label The user-facing label.
 * @property {Taxonomy|null} taxonomy The (main) taxonomy or null.
 */

/**
 * @typedef {Object} Term A term.
 * @property {string} name The unique identifier.
 * @property {string} label The user-facing label.
 */

/**
 * @typedef {"seo"|"readability"} AnalysisType The analysis type.
 */

/**
 * @typedef {"ok"|"good"|"bad"|"notAnalyzed"} ScoreType The score type.
 */

/**
 * @typedef {Object} Score A score.
 * @property {ScoreType} name The name of the score.
 * @property {number} amount The amount of content for this score.
 * @property {Object} links The links.
 * @property {string} [links.view] The view link, might not exist.
 */

/**
 * @typedef {Object} Features Whether features are enabled.
 * @property {boolean} indexables Whether indexables are enabled.
 * @property {boolean} seoAnalysis Whether SEO analysis is enabled.
 * @property {boolean} readabilityAnalysis Whether readability analysis is enabled.
 */

/**
 * @typedef {Object} Endpoints The endpoints.
 * @property {string} seoScores The endpoint for SEO scores.
 * @property {string} readabilityScores The endpoint for readability scores.
 * @property {string} siteKitConfigurationDismissal The endpoint to dismiss the Site Kit configuration.
 * @property {string} siteKitConsentManagement The endpoint to manage the Site Kit consent.
 * @property {string} timeBasedSeoMetrics The endpoint to get a time based seo metrics.
 */

/**
 * @typedef {Object} Links The links.
 * @property {string} dashboardLearnMore The dashboard information link.
 * @property {string} errorSupport The support link when errors occur.
 * @property {string} siteKitLearnMore The Site Kit learn more link.
 * @property {string} siteKitConsentLearnMore The Site Kit consent learn more link.
 * @property {string} topPagesInfoLearnMore The top pages learn more link.
 * @property {string} topQueriesInfoLearnMore The top queries learn more link.
<<<<<<< HEAD
 * @property {string} organicSessionsInfoLearnMore The organic sessions learn more link.
=======
 * @property {string} installSiteKit The Site Kit installation link.
 * @property {string} activateSiteKit The Site Kit activation link.
 * @property {string} setupSiteKit The Site Kit setup link.
>>>>>>> 4ea6d735
 */

/**
 * @typedef {Object} TopPageDataLinks The links.
 * @property {string} edit The link for editing the content.
 */

/**
 * @typedef {Object} TopPageData The top page data.
 * @property {string} subject The landing page.
 * @property {number} clicks The number of clicks.
 * @property {number} impressions The number of impressions.
 * @property {number} ctr The click-through rate.
 * @property {number} position The average position.
 * @property {ScoreType} seoScore The seo score.
 * @property {TopPageDataLinks} links The links.
 */

/**
 * @typedef {Object} TopQueryData The top page data.
 * @property {string} subject The landing page.
 * @property {number} clicks The number of clicks.
 * @property {number} impressions The number of impressions.
 * @property {number} ctr The click-through rate.
 * @property {number} position The average position.
 */

/**
 * @typedef {"seoScores"|"readabilityScores"|"topPages"|"siteKitSetup"|"topQueries"|"organicSessions"} WidgetType The widget type.
 */

/**
 * @typedef {Object} WidgetInstance The widget instance. Should hold what the UI needs to render the widget.
 * @property {string} id The unique identifier.
 * @property {WidgetType} type The widget type.
 */

/**
 * @typedef {Object} SiteKitConfiguration The Site Kit configuration.
 * @property {boolean} isInstalled Whether Site Kit is installed.
 * @property {boolean} isActive Whether Site Kit is active.
 * @property {boolean} isSetupCompleted Whether Site Kit is setup.
<<<<<<< HEAD
 * @property {boolean} isConnected Whether Site Kit is connected.
 * @property {boolean} isAnalyticsConnected Whether Google Analytics is connected.
 * @property {string} installUrl The URL to install Site Kit.
 * @property {string} activateUrl The URL to activate Site Kit.
 * @property {string} setupUrl The URL to setup Site Kit.
=======
 * @property {boolean} isConsentGranted Whether Site Kit is connected.
>>>>>>> 4ea6d735
 * @property {boolean} isFeatureEnabled Whether the feature is enabled.
 * @property {boolean} isSetupWidgetDismissed Whether the configuration is dismissed.
 */<|MERGE_RESOLUTION|>--- conflicted
+++ resolved
@@ -61,13 +61,10 @@
  * @property {string} siteKitConsentLearnMore The Site Kit consent learn more link.
  * @property {string} topPagesInfoLearnMore The top pages learn more link.
  * @property {string} topQueriesInfoLearnMore The top queries learn more link.
-<<<<<<< HEAD
- * @property {string} organicSessionsInfoLearnMore The organic sessions learn more link.
-=======
  * @property {string} installSiteKit The Site Kit installation link.
  * @property {string} activateSiteKit The Site Kit activation link.
  * @property {string} setupSiteKit The Site Kit setup link.
->>>>>>> 4ea6d735
+ * @property {string} organicSessionsInfoLearnMore The organic sessions learn more link.
  */
 
 /**
@@ -110,15 +107,8 @@
  * @property {boolean} isInstalled Whether Site Kit is installed.
  * @property {boolean} isActive Whether Site Kit is active.
  * @property {boolean} isSetupCompleted Whether Site Kit is setup.
-<<<<<<< HEAD
- * @property {boolean} isConnected Whether Site Kit is connected.
+ * @property {boolean} isConsentGranted Whether Site Kit is connected.
  * @property {boolean} isAnalyticsConnected Whether Google Analytics is connected.
- * @property {string} installUrl The URL to install Site Kit.
- * @property {string} activateUrl The URL to activate Site Kit.
- * @property {string} setupUrl The URL to setup Site Kit.
-=======
- * @property {boolean} isConsentGranted Whether Site Kit is connected.
->>>>>>> 4ea6d735
  * @property {boolean} isFeatureEnabled Whether the feature is enabled.
  * @property {boolean} isSetupWidgetDismissed Whether the configuration is dismissed.
  */