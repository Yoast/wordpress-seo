import { ArrowRightIcon, TrashIcon, XIcon } from "@heroicons/react/outline";
import { CheckCircleIcon } from "@heroicons/react/solid";
import { useCallback } from "@wordpress/element";
import { __ } from "@wordpress/i18n";
import { Button, DropdownMenu, Paper, Stepper, Title, useToggleState, Alert } from "@yoast/ui-library";
import { noop } from "lodash";
import { ReactComponent as YoastConnectSiteKit } from "../../../images/yoast-connect-google-site-kit.svg";
import { ReactComponent as YoastConnectSiteKitSuccess } from "../../../images/yoast-connect-google-site-kit-success.svg";
import { SiteKitConsentModal } from "../../shared-admin/components";

/**
 * @type {import("../index").SiteKitConfiguration} SiteKitConfiguration
 * @type {import("../services/data-provider").DataProvider} DataProvider
 * @type {import("../services/remote-data-provider").RemoteDataProvider} RemoteDataProvider
 * @type {import("../index").CapabilitiesForSiteKit} Capabilities for site kit.
 */

/** @type {string[]} */
const steps = [
	__( "INSTALL", "wordpress-seo" ),
	__( "ACTIVATE", "wordpress-seo" ),
	__( "SET UP", "wordpress-seo" ),
	__( "CONNECT", "wordpress-seo" ),
];

/** @type {Object<string, number>} */
export const stepsNames = {
	install: 0,
	activate: 1,
	setup: 2,
	grantConsent: 3,
	successfulyConnected: -1,
};

/**
 * @typedef {Object} UseSiteKitConfiguration
 * @property {function(RequestInit?)} grantConsent The grant consent function.
 * @property {function(RequestInit?)} dismissPermanently The dismiss permanently function.
 */

/**
 * @param {DataProvider} dataProvider The data provider.
 * @param {RemoteDataProvider} remoteDataProvider The remote data provider.
 * @returns {UseSiteKitConfiguration} The site kit helper methods.
 */
const useSiteKitConfiguration = ( dataProvider, remoteDataProvider ) => {
	const grantConsent = useCallback( ( options ) => {
		remoteDataProvider.fetchJson(
			dataProvider.getEndpoint( "siteKitConsentManagement" ),
			{ consent: String( true ) },
			{ ...options, method: "POST" }
		).then( ( { success } ) => {
			if ( success ) {
				dataProvider.setSiteKitConsentGranted( true );
			}
		} ).catch( noop );
	}, [ dataProvider, remoteDataProvider ] );

	const dismissPermanently = useCallback( ( options ) => {
		remoteDataProvider.fetchJson(
			dataProvider.getEndpoint( "siteKitConfigurationDismissal" ),
			// eslint-disable-next-line camelcase
			{ is_dismissed: String( true ) },
			{ ...options, method: "POST" }
		).catch( noop );
		// There is no point in waiting for the response, just remove the widget.
		dataProvider.setSiteKitConfigurationDismissed( true );
	}, [ remoteDataProvider, dataProvider ] );

	return { grantConsent, dismissPermanently };
};

/**
<<<<<<< HEAD
 * The no permission warning component.
 *
 * @param {CapabilitiesForSiteKit} capabilities The capabilities.
 * @param {number} currentStep The current step.
 *
 * @returns {JSX.Element} The no permission warning component.
 */
const NoPermissionWarning = ( { capabilities, currentStep } ) => {
	if ( currentStep === stepsNames.successfulyConnected ) {
		return null;
	}

	if ( ! capabilities.installPlugins && currentStep < stepsNames.grantConsent ) {
		return <Alert className="yst-mt-6" type="info">
			{  __( "Please contact your WordPress admin to install, activate, and set up the Site Kit by Google plugin.", "wordpress-seo" ) }
		</Alert>;
	}

	if ( ! capabilities.viewSearchConsoleData && currentStep === stepsNames.grantConsent ) {
		return <Alert className="yst-mt-6" type="info">
			{ __( "You don’t have view access to Site Kit by Google. Please contact the admin who set it up.", "wordpress-seo" ) }
		</Alert>;
	}
};
=======
 * The site kit setup widget title and description.
 *
 * @param {boolean} isSiteKitConnectionCompleted If the site kit connection is completed.
 *
 * @returns {JSX.Element} The title and description component.
 */
const SiteKitSetupWidgetTitleAndDescription = ( { isSiteKitConnectionCompleted } ) => ( <>
	<Title size="2" className="yst-mb-4">
		{ isSiteKitConnectionCompleted
			? __( "You’ve successfully connected your site with Site Kit by Google!", "wordpress-seo" )
			: __( "Expand your dashboard with insights from Google!", "wordpress-seo" )
		}
	</Title>
	{ ! isSiteKitConnectionCompleted && <p className="yst-mb-4">
		{ __( "Bring together powerful tools like Google Analytics and Search Console for a complete overview of your website's performance, all in one seamless dashboard.", "wordpress-seo" ) }
	</p> }
</> );
>>>>>>> 61578645

/**
 * The google site kit connection guide widget.
 *
 * @param {DataProvider} dataProvider The data provider.
 * @param {RemoteDataProvider} remoteDataProvider The remote data provider.
 *
 * @returns {JSX.Element} The widget.
 */
export const SiteKitSetupWidget = ( { dataProvider, remoteDataProvider } ) => {
	const handleOnRemove = useCallback( () => {
		dataProvider.setSiteKitConfigurationDismissed( true );
	}, [ dataProvider ] );

	const { grantConsent, dismissPermanently } = useSiteKitConfiguration( dataProvider, remoteDataProvider );
	const [ isConsentModalOpen, , , openConsentModal, closeConsentModal ] = useToggleState( false );

	const siteKitConfiguration = dataProvider.getSiteKitConfiguration();
	const capabilities = siteKitConfiguration.capabilities;

	const handleRemovePermanently = useCallback( () => {
		dismissPermanently();
	}, [ dismissPermanently ] );

	const learnMoreLink = dataProvider.getLink( "siteKitLearnMore" );
	const consentLearnMoreLink = dataProvider.getLink( "siteKitConsentLearnMore" );

<<<<<<< HEAD

	const currentStep = dataProvider.getSiteKitCurrentConnectionStep();
	const isSiteKitConnectionCompleted = dataProvider.isSiteKitConnectionCompleted();

	const checkCapability = ( url, capability = capabilities.installPlugins ) => {
		return capability ? url : null;
	};

=======
	const currentStep = dataProvider.getSiteKitCurrentConnectionStep();
	const isSiteKitConnectionCompleted = dataProvider.isSiteKitConnectionCompleted();
>>>>>>> 61578645

	const buttonProps = [
		{
			children: __( "Install Site Kit by Google", "wordpress-seo" ),
			href: checkCapability( siteKitConfiguration.installUrl ),
			as: "a",
			disabled: ! capabilities.installPlugins,
			"aria-disabled": ! capabilities.installPlugins,
		},
		{
			children: __( "Activate Site Kit by Google", "wordpress-seo" ),
			href: checkCapability( siteKitConfiguration.activateUrl ),
			as: "a",
			disabled: ! capabilities.installPlugins,
			"aria-disabled": ! capabilities.installPlugins,
		},
		{
			children: __( "Set up Site Kit by Google", "wordpress-seo" ),
			href: checkCapability( siteKitConfiguration.setupUrl ),
			as: "a",
			disabled: ! capabilities.installPlugins,
			"aria-disabled": ! capabilities.installPlugins,
		},
		{
			children: __( "Connect Site Kit by Google", "wordpress-seo" ),
			disabled: ! capabilities.viewSearchConsoleData,
			onClick: openConsentModal,
		},
	];

	return <Paper className="yst-grow xl:yst-col-span-2 yst-col-span-4 yst-p-8 yst-shadow-md yst-relative">
		<DropdownMenu as="span" className="yst-absolute yst-top-4 yst-end-4">
			<DropdownMenu.IconTrigger
				screenReaderTriggerLabel={ __( "Open Site Kit widget dropdown menu", "wordpress-seo" ) }
				className="yst-float-end"
			/>
			<DropdownMenu.List className="yst-mt-8 yst-w-56">
				<DropdownMenu.ButtonItem
					className="yst-text-slate-600 yst-border-b yst-border-slate-200 yst-flex yst-py-2 yst-justify-start yst-gap-2 yst-px-4 yst-font-normal"
					onClick={ handleOnRemove }
				>
					<XIcon className="yst-w-4 yst-text-slate-400" />
					{ __( "Remove until next visit", "wordpress-seo" ) }
				</DropdownMenu.ButtonItem>
				<DropdownMenu.ButtonItem
					className="yst-text-red-500 yst-flex yst-py-2 yst-justify-start yst-gap-2 yst-px-4 yst-font-normal"
					onClick={ handleRemovePermanently }
				>
					<TrashIcon className="yst-w-4" />
					{ __( "Remove permanently", "wordpress-seo" ) }
				</DropdownMenu.ButtonItem>
			</DropdownMenu.List>
		</DropdownMenu>
		<div className="yst-flex yst-justify-center yst-mb-6 yst-mt-4">
			{ isSiteKitConnectionCompleted
				? <YoastConnectSiteKitSuccess width="252" height="60" />
				: <YoastConnectSiteKit width="252" height="60" />
			}
		</div>
		<Stepper steps={ steps } currentStep={ currentStep }>
			{ steps.map( ( label, index ) => (
				<Stepper.Step
					key={ label }
					isActive={ currentStep === index }
					isComplete={ currentStep > index || isSiteKitConnectionCompleted }
				>
					{ label }
				</Stepper.Step>
			) ) }
		</Stepper>
		<hr className="yst-bg-slate-200 yst-my-6" />
		<SiteKitSetupWidgetTitleAndDescription isSiteKitConnectionCompleted={ isSiteKitConnectionCompleted } />
		<span className="yst-text-slate-800 yst-font-medium">
			{ isSiteKitConnectionCompleted
				? __( "You're all set, here are some benefits:", "wordpress-seo" )
				: __( "Here's what you'll unlock:", "wordpress-seo" )
			}
		</span>
		<ul>
			<li className="yst-gap-2 yst-flex yst-mt-2 yst-items-start">
				<CheckCircleIcon className="yst-w-5 yst-text-green-400 yst-shrink-0" />
				{ __( "Grow your audience with actionable SEO and user behavior insights.", "wordpress-seo" ) }
			</li>
			<li className="yst-gap-2 yst-flex yst-mt-2 yst-items-start">
				<CheckCircleIcon className="yst-w-5 yst-text-green-400 yst-shrink-0" />
				{ __( "Fine-tune your SEO and optimize your content using key performance metrics (KPI).", "wordpress-seo" ) }
			</li>
		</ul>

		<NoPermissionWarning capabilities={ capabilities } currentStep={ currentStep } />

		<div className="yst-flex yst-gap-1 yst-mt-6 yst-items-center">
			{ isSiteKitConnectionCompleted
				? <Button onClick={ handleOnRemove }>
<<<<<<< HEAD
						{ __( "Got it!", "wordpress-seo" ) }
=======
					{ __( "Got it!", "wordpress-seo" ) }
>>>>>>> 61578645
				</Button>
				: <>
					<Button { ...buttonProps[ currentStep ] } />
					<Button as="a" variant="tertiary" href={ learnMoreLink } className="yst-flex yst-items-center yst-gap-1">
						{ __( "Learn more", "wordpress-seo" ) }
						<ArrowRightIcon className="yst-w-3 yst-text-primary-500 rtl:yst-rotate-180" />
					</Button>
					<SiteKitConsentModal
						isOpen={ currentStep === stepsNames.grantConsent && isConsentModalOpen }
						onClose={ closeConsentModal }
						onGrantConsent={ grantConsent }
						learnMoreLink={ consentLearnMoreLink }
					/>
				</>
			}
		</div>
	</Paper>;
};<|MERGE_RESOLUTION|>--- conflicted
+++ resolved
@@ -71,32 +71,6 @@
 };
 
 /**
-<<<<<<< HEAD
- * The no permission warning component.
- *
- * @param {CapabilitiesForSiteKit} capabilities The capabilities.
- * @param {number} currentStep The current step.
- *
- * @returns {JSX.Element} The no permission warning component.
- */
-const NoPermissionWarning = ( { capabilities, currentStep } ) => {
-	if ( currentStep === stepsNames.successfulyConnected ) {
-		return null;
-	}
-
-	if ( ! capabilities.installPlugins && currentStep < stepsNames.grantConsent ) {
-		return <Alert className="yst-mt-6" type="info">
-			{  __( "Please contact your WordPress admin to install, activate, and set up the Site Kit by Google plugin.", "wordpress-seo" ) }
-		</Alert>;
-	}
-
-	if ( ! capabilities.viewSearchConsoleData && currentStep === stepsNames.grantConsent ) {
-		return <Alert className="yst-mt-6" type="info">
-			{ __( "You don’t have view access to Site Kit by Google. Please contact the admin who set it up.", "wordpress-seo" ) }
-		</Alert>;
-	}
-};
-=======
  * The site kit setup widget title and description.
  *
  * @param {boolean} isSiteKitConnectionCompleted If the site kit connection is completed.
@@ -114,7 +88,32 @@
 		{ __( "Bring together powerful tools like Google Analytics and Search Console for a complete overview of your website's performance, all in one seamless dashboard.", "wordpress-seo" ) }
 	</p> }
 </> );
->>>>>>> 61578645
+
+/**
+ * The no permission warning component.
+ *
+ * @param {CapabilitiesForSiteKit} capabilities The capabilities.
+ * @param {number} currentStep The current step.
+ *
+ * @returns {JSX.Element} The no permission warning component.
+ */
+const NoPermissionWarning = ( { capabilities, currentStep } ) => {
+	if ( currentStep === stepsNames.successfulyConnected ) {
+		return null;
+	}
+
+	if ( ! capabilities.installPlugins && currentStep < stepsNames.grantConsent ) {
+		return <Alert className="yst-mt-6" type="info">
+			{  __( "Please contact your WordPress admin to install, activate, and set up the Site Kit by Google plugin.", "wordpress-seo" ) }
+		</Alert>;
+	}
+
+	if ( ! capabilities.viewSearchConsoleData && currentStep === stepsNames.grantConsent ) {
+		return <Alert className="yst-mt-6" type="info">
+			{ __( "You don’t have view access to Site Kit by Google. Please contact the admin who set it up.", "wordpress-seo" ) }
+		</Alert>;
+	}
+};
 
 /**
  * The google site kit connection guide widget.
@@ -142,8 +141,6 @@
 	const learnMoreLink = dataProvider.getLink( "siteKitLearnMore" );
 	const consentLearnMoreLink = dataProvider.getLink( "siteKitConsentLearnMore" );
 
-<<<<<<< HEAD
-
 	const currentStep = dataProvider.getSiteKitCurrentConnectionStep();
 	const isSiteKitConnectionCompleted = dataProvider.isSiteKitConnectionCompleted();
 
@@ -151,10 +148,6 @@
 		return capability ? url : null;
 	};
 
-=======
-	const currentStep = dataProvider.getSiteKitCurrentConnectionStep();
-	const isSiteKitConnectionCompleted = dataProvider.isSiteKitConnectionCompleted();
->>>>>>> 61578645
 
 	const buttonProps = [
 		{
@@ -249,11 +242,7 @@
 		<div className="yst-flex yst-gap-1 yst-mt-6 yst-items-center">
 			{ isSiteKitConnectionCompleted
 				? <Button onClick={ handleOnRemove }>
-<<<<<<< HEAD
-						{ __( "Got it!", "wordpress-seo" ) }
-=======
 					{ __( "Got it!", "wordpress-seo" ) }
->>>>>>> 61578645
 				</Button>
 				: <>
 					<Button { ...buttonProps[ currentStep ] } />
