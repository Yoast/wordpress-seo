import { ArrowNarrowRightIcon, TrashIcon, XIcon } from "@heroicons/react/outline";
import { CheckCircleIcon } from "@heroicons/react/solid";
<<<<<<< HEAD
import { createInterpolateElement, useCallback } from "@wordpress/element";
import { __, sprintf } from "@wordpress/i18n";
=======
import { useCallback, useEffect } from "@wordpress/element";
import { __ } from "@wordpress/i18n";
>>>>>>> ed0dc636
import { Widget } from "@yoast/dashboard-frontend";
import { Alert, Button, DropdownMenu, Stepper, Title, useToggleState } from "@yoast/ui-library";
import { noop } from "lodash";
import { ReactComponent as YoastConnectSiteKitSuccess } from "../../../images/yoast-connect-google-site-kit-success.svg";
import { ReactComponent as YoastConnectSiteKit } from "../../../images/yoast-connect-google-site-kit.svg";
import { SiteKitConsentModal } from "../../shared-admin/components";

/**
 * @type {import("../index").SiteKitConfiguration} SiteKitConfiguration
 * @type {import("../services/data-provider").DataProvider} DataProvider
 * @type {import("../services/remote-data-provider").RemoteDataProvider} RemoteDataProvider
 * @type {import("../index").CapabilitiesForSiteKit} Capabilities for site kit.
 */

/** @type {string[]} */
const steps = [
	__( "INSTALL", "wordpress-seo" ),
	__( "ACTIVATE", "wordpress-seo" ),
	__( "SET UP", "wordpress-seo" ),
	__( "CONNECT", "wordpress-seo" ),
];

/** @type {Object<string, number>} */
export const STEP_NAME = {
	install: 0,
	activate: 1,
	setup: 2,
	grantConsent: 3,
	successfullyConnected: -1,
};

const getCurrentStepName = ( step ) => {
	return Object.entries( STEP_NAME ).find( ( [ , val ] ) => val === step )?.[ 0 ];
};

/**
 * @param {number} currentStep The current step.
 * @param {boolean} isVersionSupported Whether the version is supported.
 *
 * @returns {boolean} Whether should show update alert and button.
 */
export const isUpdatePluginStatus = ( currentStep, isVersionSupported ) => {
	const stepsToShowUpdateAlert = [ STEP_NAME.setup, STEP_NAME.grantConsent, STEP_NAME.successfullyConnected ];
	return stepsToShowUpdateAlert.includes( currentStep ) && ! isVersionSupported;
};

/**
 * @typedef {Object} UseSiteKitConfiguration
 * @property {function(RequestInit?)} grantConsent The grant consent function.
 * @property {function(RequestInit?)} dismissPermanently The dismiss permanently function.
 */

/**
 * @param {DataProvider} dataProvider The data provider.
 * @param {RemoteDataProvider} remoteDataProvider The remote data provider.
 * @returns {UseSiteKitConfiguration} The site kit helper methods.
 */
const useSiteKitConfiguration = ( dataProvider, remoteDataProvider ) => {
	const grantConsent = useCallback( ( options ) => {
		remoteDataProvider.fetchJson(
			dataProvider.getEndpoint( "siteKitConsentManagement" ),
			{ consent: String( true ) },
			{ ...options, method: "POST" }
		).then( ( { success } ) => {
			if ( success ) {
				dataProvider.setSiteKitConsentGranted( true );
			}
		} ).catch( noop );
	}, [ dataProvider, remoteDataProvider ] );

	const dismissPermanently = useCallback( ( options ) => {
		remoteDataProvider.fetchJson(
			dataProvider.getEndpoint( "siteKitConfigurationDismissal" ),
			// eslint-disable-next-line camelcase
			{ is_dismissed: String( true ) },
			{ ...options, method: "POST" }
		).catch( noop );
		// There is no point in waiting for the response, just remove the widget.
		dataProvider.setSiteKitConfigurationDismissed( true );
	}, [ remoteDataProvider, dataProvider ] );

	return { grantConsent, dismissPermanently };
};

/**
 * The site kit setup widget title and description.
 *
 * @param {boolean} isSiteKitConnectionCompleted If the site kit connection is completed.
 *
 * @returns {JSX.Element} The title and description component.
 */
const SiteKitSetupWidgetTitleAndDescription = ( { isSiteKitConnectionCompleted } ) => ( <>
	<Title size="2" className="yst-mb-4">
		{ isSiteKitConnectionCompleted
			? __( "You’ve successfully connected your site with Site Kit by Google!", "wordpress-seo" )
			: __( "Expand your dashboard with insights from Google!", "wordpress-seo" )
		}
	</Title>
	{ ! isSiteKitConnectionCompleted && <p className="yst-mb-4">
		{ __( "Bring together powerful tools like Google Analytics and Search Console for a complete overview of your website's performance, all in one seamless dashboard.", "wordpress-seo" ) }
	</p> }
</> );

/* eslint-disable complexity */
/**
 * The no permission warning component.
 *
 * @param {CapabilitiesForSiteKit} capabilities The capabilities for the site kit.
 * @param {number} currentStep The current step.
 * @param {boolean} isVersionSupported Whether the version is supported.
 * @param {boolean} isConsentGranted Whether the consent is granted.
 *
 * @returns {JSX.Element} The no permission warning component.
 */
const SiteKitAlert = ( { capabilities, currentStep, isVersionSupported, isConsentGranted } ) => {
	const alertClass = "yst-mt-6";

	if ( isUpdatePluginStatus( currentStep, isVersionSupported ) ) {
		if ( isConsentGranted ) {
			return <Alert className={ alertClass } variant="error">
				{ __( "Your current version of the Site Kit by Google plugin is no longer compatible with Yoast SEO. Please update to the latest version to restore the connection.", "wordpress-seo" ) }
			</Alert>;
		}

		return <Alert className={ alertClass }>
			{ __( "You are using an outdated version of the Site Kit by Google plugin. Please update to the latest version to connect Yoast SEO with Site Kit by Google.", "wordpress-seo" ) }
		</Alert>;
	}

	if ( currentStep === STEP_NAME.successfullyConnected ) {
		return null;
	}

	if ( ! capabilities.installPlugins && currentStep < STEP_NAME.grantConsent ) {
		return <Alert className={ alertClass }>
			{ __( "Please contact your WordPress admin to install, activate, and set up the Site Kit by Google plugin.", "wordpress-seo" ) }
		</Alert>;
	}

	if ( ! capabilities.viewSearchConsoleData && currentStep === STEP_NAME.grantConsent ) {
		return <Alert className={ alertClass }>
			{ __( "You don’t have view access to Site Kit by Google. Please contact the admin who set it up.", "wordpress-seo" ) }
		</Alert>;
	}
};

/**
 * The alert to call back to Site Kit.
 *
 * @param {string} dashboardUrl The dashboard url.
 *
 * @returns {JSX.Element} The no permission warning component.
 */
const SiteKitRedirectBackAlert = ( { dashboardUrl } ) => {
	return <Alert className={ "yst-mb-4" }>
		{ createInterpolateElement( sprintf(
			/* translators: %1$s and %2$s: Expands to an opening and closing link tag. */
			__(
				"You’re back in Yoast SEO. If you still have tasks to finish in Site Kit by Google, you can %1$s return to their dashboard%2$s anytime.",
				"wordpress-seo"
			),
			"<a>",
			"</a>"
		),
		{
			// eslint-disable-next-line
				a: <a href={ dashboardUrl } />,
		}
		) }
	</Alert>;
};

/**
 * @param {number} currentStep The current step.
 * @param {SiteKitConfiguration} config The Site Kit configuration.
 * @param {boolean} isConnectionCompleted Whether the Site Kit connection is completed.
 * @param {function} onDismissWidget The callback to dismiss the setup widget.
 * @param {function} onShowConsent The callback to show the grant consent modal / connect Site Kit.
 * @returns {JSX.Element} The element.
 */
const SiteKitSetupAction = ( { currentStep, config, isConnectionCompleted, onDismissWidget, onShowConsent } ) => {
	const getUrl = useCallback( ( url, capability = "installPlugins" ) => config.capabilities?.[ capability ] ? url : null, [ config.capabilities ] );

	if ( isUpdatePluginStatus( currentStep, config.isVersionSupported ) ) {
		return <Button as="a" href={ config.updateUrl }>
			{ __( "Update Site Kit by Google", "wordpress-seo" ) }
		</Button>;
	}
	if ( isConnectionCompleted ) {
		return <Button onClick={ onDismissWidget }>
			{ __( "Got it!", "wordpress-seo" ) }
		</Button>;
	}

	switch ( currentStep ) {
		case STEP_NAME.install:
			return <Button
				as="a"
				href={ getUrl( config.installUrl ) }
				disabled={ ! config.capabilities.installPlugins }
				aria-disabled={ ! config.capabilities.installPlugins }
			>
				{ __( "Install Site Kit by Google", "wordpress-seo" ) }
			</Button>;
		case STEP_NAME.activate:
			return <Button
				as="a"
				href={ getUrl( config.activateUrl ) }
				disabled={ ! config.capabilities.installPlugins }
				aria-disabled={ ! config.capabilities.installPlugins }
			>
				{ __( "Activate Site Kit by Google", "wordpress-seo" ) }
			</Button>;
		case STEP_NAME.setup:
			return <Button
				as="a"
				href={ getUrl( config.setupUrl ) }
				disabled={ ! config.capabilities.installPlugins }
				aria-disabled={ ! config.capabilities.installPlugins }
			>
				{ __( "Set up Site Kit by Google", "wordpress-seo" ) }
			</Button>;
		case STEP_NAME.grantConsent:
			return <Button
				disabled={ ! config.capabilities.viewSearchConsoleData }
				onClick={ onShowConsent }
			>
				{ __( "Connect Site Kit by Google", "wordpress-seo" ) }
			</Button>;
	}

	return null;
};

const useTracking = ( dataTracker, currentStep ) => {
	useEffect( () => {
		const stepName = getCurrentStepName( currentStep );
		if ( dataTracker.getTrackingElement( "setupWidgetLoaded" ) === "no" ) {
			dataTracker.track( {
				setupWidgetLoaded: "yes",
				firstInteractionStage: stepName,
				lastInteractionStage: stepName,
			} );
		} else if ( dataTracker.getTrackingElement( "setupWidgetLoaded" ) === "yes" ) {
			dataTracker.track( { lastInteractionStage: stepName } );
		}
	}, [ dataTracker, currentStep ] );
};

/**
 * The Google site kit connection guide widget.
 *
 * @param {DataProvider} dataProvider The data provider.
 * @param {RemoteDataProvider} remoteDataProvider The remote data provider.
 * @param {DataTracker} dataTracker The data tracker.
 *
 * @returns {JSX.Element} The widget.
 */
export const SiteKitSetupWidget = ( { dataProvider, remoteDataProvider, dataTracker } ) => {
	const { grantConsent, dismissPermanently } = useSiteKitConfiguration( dataProvider, remoteDataProvider );
	const currentStep = dataProvider.getSiteKitCurrentConnectionStep();
	const config = dataProvider.getSiteKitConfiguration();
	const isConnectionCompleted = dataProvider.isSiteKitConnectionCompleted() && config.isVersionSupported;

	useTracking( dataTracker, currentStep );

	const handleOnRemove = useCallback( () => {
		dataProvider.setSiteKitConfigurationDismissed( true );
	}, [ dataProvider ] );

	const handleOnRemoveTemporarily = useCallback( () => {
		handleOnRemove();
		dataTracker.track(  { setupWidgetTemporarilyDismissed: "yes" } );
	}, [ dataTracker, handleOnRemove ] );

	const [ isConsentModalOpen, , , openConsentModal, closeConsentModal ] = useToggleState( false );

	const handleRemovePermanently = useCallback( () => {
		dismissPermanently();
		dataTracker.track(  { setupWidgetPermanentlyDismissed: "yes" } );
	}, [ dataTracker, currentStep ] );

	const learnMoreLink = dataProvider.getLink( "siteKitLearnMore" );
	const consentLearnMoreLink = dataProvider.getLink( "siteKitConsentLearnMore" );

	return (
		<Widget className="yst-paper__content yst-relative @3xl:yst-col-span-2 yst-col-span-4">
			<DropdownMenu as="span" className="yst-absolute yst-top-4 yst-end-4">
				<DropdownMenu.IconTrigger
					screenReaderTriggerLabel={ __( "Open Site Kit widget dropdown menu", "wordpress-seo" ) }
					className="yst-float-end"
				/>
				<DropdownMenu.List className="yst-mt-8 yst-w-56">
					<DropdownMenu.ButtonItem
						className="yst-text-slate-600 yst-border-b yst-border-slate-200 yst-flex yst-py-2 yst-justify-start yst-gap-2 yst-px-4 yst-font-normal"
						onClick={ handleOnRemoveTemporarily }
					>
						<XIcon className="yst-w-4 yst-text-slate-400" />
						{ __( "Remove until next visit", "wordpress-seo" ) }
					</DropdownMenu.ButtonItem>
					<DropdownMenu.ButtonItem
						className="yst-text-red-500 yst-flex yst-py-2 yst-justify-start yst-gap-2 yst-px-4 yst-font-normal"
						onClick={ handleRemovePermanently }
					>
						<TrashIcon className="yst-w-4" />
						{ __( "Remove permanently", "wordpress-seo" ) }
					</DropdownMenu.ButtonItem>
				</DropdownMenu.List>
			</DropdownMenu>
			<div className="yst-flex yst-justify-center yst-mb-6 yst-mt-4">{ isConnectionCompleted
				? <YoastConnectSiteKitSuccess className="yst-aspect-[21/5] yst-max-w-[252px]" />
				: <YoastConnectSiteKit className="yst-aspect-[21/5] yst-max-w-[252px]" />
			}</div>
			{ ! isUpdatePluginStatus( currentStep, config.isVersionSupported ) && <Stepper steps={ steps } currentStep={ currentStep } className="yst-mb-6">
				{ steps.map( ( label, index ) => (
					<Stepper.Step
						key={ label }
						isActive={ currentStep === index }
						isComplete={ currentStep > index || isConnectionCompleted }
					>
						{ label }
					</Stepper.Step>
				) ) }
			</Stepper> }
			<hr className="yst-bg-slate-200 yst-mb-6" />
			{ config.isRedirectedFromSiteKit && <SiteKitRedirectBackAlert dashboardUrl={ config.dashboardUrl } /> }

			<div className="yst-max-w-2xl">
				<SiteKitSetupWidgetTitleAndDescription isSiteKitConnectionCompleted={ isConnectionCompleted } />
				<span className="yst-text-slate-800 yst-font-medium">{ isConnectionCompleted
					? __( "You're all set, here are some benefits:", "wordpress-seo" )
					: __( "Here's what you'll unlock:", "wordpress-seo" )
				}</span>
				<ul>
					<li className="yst-gap-2 yst-flex yst-mt-2 yst-items-start">
						<CheckCircleIcon className="yst-w-5 yst-text-green-400 yst-shrink-0" />
						{ __( "Grow your audience with actionable SEO and user behavior insights.", "wordpress-seo" ) }
					</li>
					<li className="yst-gap-2 yst-flex yst-mt-2 yst-items-start">
						<CheckCircleIcon className="yst-w-5 yst-text-green-400 yst-shrink-0" />
						{ __( "Fine-tune your SEO and optimize your content using key performance metrics (KPI).", "wordpress-seo" ) }
					</li>
				</ul>
				<SiteKitAlert
					capabilities={ config.capabilities }
					currentStep={ currentStep }
					isVersionSupported={ config.isVersionSupported }
					isConsentGranted={ config.connectionStepsStatuses.isConsentGranted }
				/>

			</div>
			<div className="yst-flex yst-gap-1.5 yst-mt-6 yst-items-center">
				<SiteKitSetupAction
					currentStep={ currentStep }
					config={ config }
					isConnectionCompleted={ isConnectionCompleted }
					onDismissWidget={ handleOnRemove }
					onShowConsent={ openConsentModal }
				/>
				{ ! isConnectionCompleted &&
					<>
						<Button
							as="a"
							href={ learnMoreLink }
							variant="tertiary"
							className="yst-flex yst-items-center yst-gap-1 yst-no-underline yst-font-medium"
							target="_blank"
							rel="noopener"
						>
							{ __( "Learn more", "wordpress-seo" ) }
							<ArrowNarrowRightIcon className="yst-w-4 yst-h-4 rtl:yst-rotate-180" />
							<span className="yst-sr-only">
								{
									/* translators: Hidden accessibility text. */
									__( "(Opens in a new browser tab)", "wordpress-seo" )
								}
							</span>
						</Button>
						<SiteKitConsentModal
							isOpen={ currentStep === STEP_NAME.grantConsent && isConsentModalOpen }
							onClose={ closeConsentModal }
							onGrantConsent={ grantConsent }
							learnMoreLink={ consentLearnMoreLink }
						/>
					</>
				}
			</div>
		</Widget>
	);
};<|MERGE_RESOLUTION|>--- conflicted
+++ resolved
@@ -1,12 +1,7 @@
 import { ArrowNarrowRightIcon, TrashIcon, XIcon } from "@heroicons/react/outline";
 import { CheckCircleIcon } from "@heroicons/react/solid";
-<<<<<<< HEAD
 import { createInterpolateElement, useCallback } from "@wordpress/element";
 import { __, sprintf } from "@wordpress/i18n";
-=======
-import { useCallback, useEffect } from "@wordpress/element";
-import { __ } from "@wordpress/i18n";
->>>>>>> ed0dc636
 import { Widget } from "@yoast/dashboard-frontend";
 import { Alert, Button, DropdownMenu, Stepper, Title, useToggleState } from "@yoast/ui-library";
 import { noop } from "lodash";
