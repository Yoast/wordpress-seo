--- conflicted
+++ resolved
@@ -71,21 +71,10 @@
  *
  * @returns {JSX.Element} The widget.
  */
-<<<<<<< HEAD
-export const SiteKitSetupWidget = ( { dataProvider, remoteDataProvider, removeWidget, addWidget } ) => {
-	const handleAddSiteKitWidgets = useCallback( () => {
-		[
-			WidgetFactory.types.topQueries,
-			WidgetFactory.types.topPages,
-			WidgetFactory.types.organicSessions,
-		].forEach( ( type ) => addWidget( type ) );
-	}, [ addWidget ] );
-=======
 export const SiteKitSetupWidget = ( { dataProvider, remoteDataProvider } ) => {
 	const handleOnRemove = useCallback( () => {
 		dataProvider.setSiteKitConfigurationDismissed( true );
 	}, [ dataProvider ] );
->>>>>>> 7cbd6630
 
 
 	const { config, grantConsent, dismissPermanently } = useSiteKitConfiguration( dataProvider, remoteDataProvider );
