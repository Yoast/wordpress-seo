--- conflicted
+++ resolved
@@ -1,10 +1,6 @@
 import { useCallback, useMemo } from "@wordpress/element";
 import { __ } from "@wordpress/i18n";
-<<<<<<< HEAD
-import { Button, SkeletonLoader } from "@yoast/ui-library";
-=======
 import { Alert, Button, SkeletonLoader, TooltipContainer, TooltipTrigger, TooltipWithContext } from "@yoast/ui-library";
->>>>>>> 6632fd67
 import { PencilIcon } from "@heroicons/react/outline";
 import { useRemoteData } from "../services/use-remote-data";
 import { WidgetTable, Score } from "../components/widget-table";
