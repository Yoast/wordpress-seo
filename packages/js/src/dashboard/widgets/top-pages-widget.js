--- conflicted
+++ resolved
@@ -211,28 +211,7 @@
 
 	const { data, error, isPending } = useRemoteData( getTopPages, formatTopPages );
 
-<<<<<<< HEAD
-	const renderContent = () => {
-		if ( isPending ) {
-			return (
-				<TopPagesTable>
-					{ Array.from( { length: limit }, ( _, index ) => (
-						<TopPagesSkeletonLoaderRow key={ `top-pages-table--row__${ index }` } index={ index } />
-					) ) }
-				</TopPagesTable>
-			);
-		}
-		if ( error ) {
-			return <ErrorAlert error={ error } supportLink={ dataProvider.getLink( "errorSupport" ) } className="yst-mt-4" />;
-		}
-		if ( data.length === 0 ) {
-			return <p className="yst-mt-4">{ __( "No data to display: Your site hasn't received any visitors yet.", "wordpress-seo" ) }</p>;
-		}
-
-		return <TopPagesTable data={ data } isIndexablesEnabled={ isIndexablesEnabled } isSeoAnalysisEnabled={ isSeoAnalysisEnabled } />;
-	};
-
-	return (
+	return 
 		<Widget
 			className="yst-paper__content yst-col-span-4"
 			title={ __( "Top 5 most popular content", "wordpress-seo" ) }
@@ -242,17 +221,6 @@
 			) }
 			tooltipLearnMoreLink={ infoLink }
 		>
-			{ renderContent() }
-		</Widget>
-	);
-=======
-	return <Widget className="yst-paper__content yst-col-span-4">
-		<div className="yst-flex yst-justify-between">
-			<WidgetTitle>{ TITLE }</WidgetTitle>
-			<InfoTooltip>
-				<Info url={ infoLink } />
-			</InfoTooltip>
-		</div>
 		<TopPagesWidgetContent
 			data={ data }
 			isPending={ isPending }
@@ -261,5 +229,4 @@
 			dataProvider={ dataProvider }
 		/>
 	</Widget>;
->>>>>>> 787c0244
 };