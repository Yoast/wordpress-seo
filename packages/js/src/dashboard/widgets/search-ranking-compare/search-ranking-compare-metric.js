--- conflicted
+++ resolved
@@ -10,13 +10,8 @@
  *
  * @returns {JSX.Element}
  */
-<<<<<<< HEAD
 export const SearchRankingCompareMetric = ( { metricName, data, dataSources, tooltipLocalizedString } ) => {
-	return <div className="yst-flex yst-flex-col yst-relative yst-items-center yst-min-w-72 yst-content-around">
-=======
-export const SearchRankingCompareMetric = ( { metricName, data, tooltipLocalizedString } ) => {
 	return <div className="yst-flex yst-flex-col yst-relative yst-items-center yst-min-w-72">
->>>>>>> 31bce8f1
 		<div className="yst-absolute yst-end-6 yst-top-2">
 			<WidgetTooltip content={ tooltipLocalizedString }>
 				<WidgetDataSources dataSources={ dataSources } />
