--- conflicted
+++ resolved
@@ -3,12 +3,8 @@
 import { SearchRankingCompareMetricDivider } from "./search-ranking-compare-metric-divider";
 import { __ } from "@wordpress/i18n";
 import { NoDataParagraph } from "../../components/no-data-paragraph";
-<<<<<<< HEAD
 import { WidgetTooltip, WidgetDataSources } from "../widget";
-=======
-import { WidgetTooltip } from "../widget";
 import { ErrorAlert } from "../../components/error-alert";
->>>>>>> 31bce8f1
 
 /**
  * Represents the skeleton loader for an organic sessions compare metric component.
@@ -20,13 +16,8 @@
 const SearchRankingCompareMetricSkeletonLoader = ( { tooltipLocalizedString, dataSources } ) => {
 	return <div className="yst-flex yst-flex-col yst-relative yst-items-center yst-w-72">
 		<div className="yst-absolute yst-end-6 yst-top-2">
-<<<<<<< HEAD
 			<WidgetTooltip content={ tooltipLocalizedString }>
 				<WidgetDataSources dataSources={ dataSources } />
-=======
-			<WidgetTooltip>
-				{ tooltipLocalizedString }
->>>>>>> 31bce8f1
 			</WidgetTooltip>
 		</div>
 		<SkeletonLoader className="yst-text-center yst-text-2xl yst-font-bold yst-text-slate-900">12345</SkeletonLoader>
