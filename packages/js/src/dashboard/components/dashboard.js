import { useCallback, useState } from "@wordpress/element";
import { PageTitle } from "./page-title";
import { SiteKitSetupWidget } from "./site-kit-setup-widget";
import { get } from "lodash";
import { useCallback } from "@wordpress/element";
import { useToggleState } from "@yoast/ui-library";
import { useSelect } from "@wordpress/data";

/**
 * @type {import("../index").ContentType} ContentType
 * @type {import("../index").Features} Features
 * @type {import("../index").Endpoints} Endpoints
 * @type {import("../index").Links} Links
 * @type {import("../index").WidgetType} WidgetType
 * @type {import("../index").WidgetInstance} WidgetInstance
 * @type {import("../services/widget-factory").WidgetFactory} WidgetFactory
 */

/**
 * @param {WidgetType} type The widget type.
 * @returns {WidgetInstance} The widget instance.
 */
const prepareWidgetInstance = ( type ) => {
	return { id: `widget--${ type }__${ Date.now() }`, type };
};

/**
 * @param {WidgetFactory} widgetFactory The widget factory.
 * @param {WidgetType[]} initialWidgets The initial widgets.
 * @param {ContentType[]} contentTypes The content types.
 * @param {string} userName The user name.
 * @param {Features} features Whether features are enabled.
 * @param {Links} links The links.
 *
 * @returns {JSX.Element} The element.
 */
<<<<<<< HEAD
export const Dashboard = ( { widgetFactory, initialWidgets = [], userName, features, links } ) => {
	const [ widgets, setWidgets ] = useState( () => initialWidgets.map( prepareWidgetInstance ) );

	// eslint-disable-next-line no-unused-vars
	const addWidget = useCallback( ( type ) => {
		setWidgets( ( currentWidgets ) => [ ...currentWidgets, prepareWidgetInstance( type ) ] );
	}, [] );

	const removeWidget = useCallback( ( type ) => {
		setWidgets( ( currentWidgets ) => currentWidgets.filter( ( widget ) => widget.type !== type ) );
	}, [] );
=======
// The complexity is cause by the google site kit feature flag which is temporary.
// eslint-disable-next-line complexity
export const Dashboard = ( { contentTypes, userName, features, endpoints, headers, links } ) => {
	const siteKitConfiguration = get( window, "wpseoScriptData.dashboard.siteKitConfiguration", {
		isInstalled: false,
		isActive: false,
		isSetupCompleted: false,
		isConnected: false,
		installUrl: "",
		activateUrl: "",
		setupUrl: "",
		isFeatureEnabled: false,
	} );
	const [ showGoogleSiteKit, , , , setRemoveGoogleSiteKit ] = useToggleState( true );
	const learnMorelink = useSelect( select => select( "@yoast/general" ).selectLink( "https://yoa.st/google-site-kit-learn-more" ), [] );
	const handleRemovePermanently = useCallback( ()=>{
		/* eslint-disable-next-line */
		// TODO: Implement the remove permanently functionality.
		setRemoveGoogleSiteKit();
	}, [ setRemoveGoogleSiteKit ] );
>>>>>>> 0a28ab53

	return (
		<>
			<PageTitle userName={ userName } features={ features } links={ links } />
			{ showGoogleSiteKit && siteKitConfiguration.isFeatureEnabled && <SiteKitSetupWidget
				{ ...siteKitConfiguration }
				learnMoreLink={ learnMorelink }
				onRemove={ setRemoveGoogleSiteKit }
				onRemovePermanently={ handleRemovePermanently }
			/> }
			<div className="yst-flex yst-flex-col @7xl:yst-flex-row yst-gap-6 yst-my-6">
				{ widgets.map( ( widget ) => widgetFactory.createWidget( widget, removeWidget ) ) }
			</div>
		</>
	);
};<|MERGE_RESOLUTION|>--- conflicted
+++ resolved
@@ -34,7 +34,6 @@
  *
  * @returns {JSX.Element} The element.
  */
-<<<<<<< HEAD
 export const Dashboard = ( { widgetFactory, initialWidgets = [], userName, features, links } ) => {
 	const [ widgets, setWidgets ] = useState( () => initialWidgets.map( prepareWidgetInstance ) );
 
@@ -46,28 +45,6 @@
 	const removeWidget = useCallback( ( type ) => {
 		setWidgets( ( currentWidgets ) => currentWidgets.filter( ( widget ) => widget.type !== type ) );
 	}, [] );
-=======
-// The complexity is cause by the google site kit feature flag which is temporary.
-// eslint-disable-next-line complexity
-export const Dashboard = ( { contentTypes, userName, features, endpoints, headers, links } ) => {
-	const siteKitConfiguration = get( window, "wpseoScriptData.dashboard.siteKitConfiguration", {
-		isInstalled: false,
-		isActive: false,
-		isSetupCompleted: false,
-		isConnected: false,
-		installUrl: "",
-		activateUrl: "",
-		setupUrl: "",
-		isFeatureEnabled: false,
-	} );
-	const [ showGoogleSiteKit, , , , setRemoveGoogleSiteKit ] = useToggleState( true );
-	const learnMorelink = useSelect( select => select( "@yoast/general" ).selectLink( "https://yoa.st/google-site-kit-learn-more" ), [] );
-	const handleRemovePermanently = useCallback( ()=>{
-		/* eslint-disable-next-line */
-		// TODO: Implement the remove permanently functionality.
-		setRemoveGoogleSiteKit();
-	}, [ setRemoveGoogleSiteKit ] );
->>>>>>> 0a28ab53
 
 	return (
 		<>
