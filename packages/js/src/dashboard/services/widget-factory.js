--- conflicted
+++ resolved
@@ -36,14 +36,11 @@
 	static get types() {
 		return {
 			siteKitSetup: "siteKitSetup",
+            organicSessions: "organicSessions",
 			topPages: "topPages",
 			topQueries: "topQueries",
-<<<<<<< HEAD
-			organicSessions: "organicSessions",
-=======
 			seoScores: "seoScores",
 			readabilityScores: "readabilityScores",
->>>>>>> 7cbd6630
 		};
 	}
 
