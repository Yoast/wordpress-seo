/* eslint-disable complexity */
import { OrganicSessionsWidget } from "../widgets/organic-sessions-widget";
import { ScoreWidget } from "../widgets/score-widget";
import { SiteKitSetupWidget } from "../widgets/site-kit-setup-widget";
import { TopPagesWidget } from "../widgets/top-pages-widget";
import { TopQueriesWidget } from "../widgets/top-queries-widget";

/**
 * @type {import("../index").WidgetType} WidgetType
 */

/**
 * Controls how to create a widget.
 */
export class WidgetFactory {
	#dataProvider;
	#remoteDataProvider;
	#dataFormatter;

	/**
	 * @param {import("./data-provider").DataProvider} dataProvider
	 * @param {import("./remote-data-provider").RemoteDataProvider} remoteDataProvider
	 * @param {import("./data-formatter").DataFormatter} dataFormatter
	 */
	constructor( dataProvider, remoteDataProvider, dataFormatter ) {
		this.#dataProvider = dataProvider;
		this.#remoteDataProvider = remoteDataProvider;
		this.#dataFormatter = dataFormatter;
	}

	/**
	 * The widget types, also determines the order in which they are displayed.!
	 *
	 * @returns {Object} The widget types.
	 */
	static get types() {
		return {
			siteKitSetup: "siteKitSetup",
			organicSessions: "organicSessions",
			topPages: "topPages",
			topQueries: "topQueries",
			seoScores: "seoScores",
			readabilityScores: "readabilityScores",
		};
	}

	/**
	 * @param {WidgetInstance} widget The widget to create.
	 * @returns {JSX.Element|null} The widget or null.
	 */
	createWidget( widget ) {
<<<<<<< HEAD
		const { isFeatureEnabled, isConnected, isAnalyticsConnected, isConfigurationDismissed } = this.#dataProvider.getSiteKitConfiguration();
=======
		const { isFeatureEnabled, isSetupWidgetDismissed } = this.#dataProvider.getSiteKitConfiguration();
		const isSiteKitConnectionCompleted = this.#dataProvider.isSiteKitConnectionCompleted();
>>>>>>> 4ea6d735
		switch ( widget.type ) {
			case WidgetFactory.types.seoScores:
				if ( ! ( this.#dataProvider.hasFeature( "indexables" ) && this.#dataProvider.hasFeature( "seoAnalysis" ) ) ) {
					return null;
				}
				return <ScoreWidget
					key={ widget.id }
					analysisType="seo"
					dataProvider={ this.#dataProvider }
					remoteDataProvider={ this.#remoteDataProvider }
				/>;
			case WidgetFactory.types.readabilityScores:
				if ( ! ( this.#dataProvider.hasFeature( "indexables" ) && this.#dataProvider.hasFeature( "readabilityAnalysis" ) ) ) {
					return null;
				}
				return <ScoreWidget
					key={ widget.id }
					analysisType="readability"
					dataProvider={ this.#dataProvider }
					remoteDataProvider={ this.#remoteDataProvider }
				/>;
			case WidgetFactory.types.topPages:
				if ( ! isFeatureEnabled || ! isSiteKitConnectionCompleted ) {
					return null;
				}
				return <TopPagesWidget
					key={ widget.id }
					dataProvider={ this.#dataProvider }
					remoteDataProvider={ this.#remoteDataProvider }
					dataFormatter={ this.#dataFormatter }
				/>;
			case WidgetFactory.types.siteKitSetup:
				if ( ! isFeatureEnabled || isSetupWidgetDismissed ) {
					return null;
				}
				return <SiteKitSetupWidget
					key={ widget.id }
					dataProvider={ this.#dataProvider }
					remoteDataProvider={ this.#remoteDataProvider }
				/>;
			case WidgetFactory.types.topQueries:
				if ( ! isFeatureEnabled || ! isSiteKitConnectionCompleted ) {
					return null;
				}
				return <TopQueriesWidget
					key={ widget.id }
					dataProvider={ this.#dataProvider }
					remoteDataProvider={ this.#remoteDataProvider }
					dataFormatter={ this.#dataFormatter }
				/>;
			case WidgetFactory.types.organicSessions:
				if ( ! isFeatureEnabled || ! isConnected || ! isAnalyticsConnected ) {
					return null;
				}
				return <OrganicSessionsWidget
					key={ widget.id }
					dataProvider={ this.#dataProvider }
					remoteDataProvider={ this.#remoteDataProvider }
					dataFormatter={ this.#dataFormatter }
				/>;
			default:
				return null;
		}
	}
}<|MERGE_RESOLUTION|>--- conflicted
+++ resolved
@@ -49,12 +49,8 @@
 	 * @returns {JSX.Element|null} The widget or null.
 	 */
 	createWidget( widget ) {
-<<<<<<< HEAD
-		const { isFeatureEnabled, isConnected, isAnalyticsConnected, isConfigurationDismissed } = this.#dataProvider.getSiteKitConfiguration();
-=======
-		const { isFeatureEnabled, isSetupWidgetDismissed } = this.#dataProvider.getSiteKitConfiguration();
+		const { isFeatureEnabled, isSetupWidgetDismissed, isAnalyticsConnected } = this.#dataProvider.getSiteKitConfiguration();
 		const isSiteKitConnectionCompleted = this.#dataProvider.isSiteKitConnectionCompleted();
->>>>>>> 4ea6d735
 		switch ( widget.type ) {
 			case WidgetFactory.types.seoScores:
 				if ( ! ( this.#dataProvider.hasFeature( "indexables" ) && this.#dataProvider.hasFeature( "seoAnalysis" ) ) ) {
@@ -106,7 +102,7 @@
 					dataFormatter={ this.#dataFormatter }
 				/>;
 			case WidgetFactory.types.organicSessions:
-				if ( ! isFeatureEnabled || ! isConnected || ! isAnalyticsConnected ) {
+				if ( ! isFeatureEnabled || ! isSiteKitConnectionCompleted || ! isAnalyticsConnected ) {
 					return null;
 				}
 				return <OrganicSessionsWidget
