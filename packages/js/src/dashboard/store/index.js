// eslint-disable-next-line import/named
import { combineReducers, createReduxStore, register } from "@wordpress/data";
import { get, merge } from "lodash";
import { getInitialLinkParamsState, LINK_PARAMS_NAME, linkParamsActions, linkParamsReducer, linkParamsSelectors } from "../../shared-admin/store";
import { STORE_NAME } from "../constants";
import preferences, { createInitialPreferencesState, preferencesActions, preferencesSelectors } from "./preferences";
<<<<<<< HEAD
import { reducers, selectors, actions } from "@yoast/externals/redux";
import * as controls from "../../redux/controls/dismissedAlerts";

const { currentPromotions, dismissedAlerts, isPremium  } = reducers;
const { isAlertDismissed, getIsPremium, isPromotionActive } = selectors;
const { dismissAlert, setCurrentPromotions, setDismissedAlerts, setIsPremium } = actions;
=======
import alertCenter, { alertCenterActions, alertCenterSelectors, getInitialAlertCenterState, alertCenterControls, ALERT_CENTER_NAME } from "./alert-center";
>>>>>>> b6a28048

/** @typedef {import("@wordpress/data/src/types").WPDataStore} WPDataStore */

/**
 * @param {Object} initialState Initial state.
 * @returns {WPDataStore} The WP data store.
 */
const createStore = ( { initialState } ) => {
	return createReduxStore( STORE_NAME, {
		actions: {
			...linkParamsActions,
			...preferencesActions,
<<<<<<< HEAD
			dismissAlert,
			setCurrentPromotions,
			setDismissedAlerts,
			setIsPremium,
=======
			...alertCenterActions,
>>>>>>> b6a28048
		},
		selectors: {
			...linkParamsSelectors,
			...preferencesSelectors,
<<<<<<< HEAD
			isAlertDismissed,
			getIsPremium,
			isPromotionActive,
=======
			...alertCenterSelectors,
>>>>>>> b6a28048
		},
		initialState: merge(
			{},
			{
				[ LINK_PARAMS_NAME ]: getInitialLinkParamsState(),
				preferences: createInitialPreferencesState(),
<<<<<<< HEAD
				currentPromotions: { promotions: get( window, "wpseoScriptData.currentPromotions", [] ) },
				dismissedAlerts: get( window, "wpseoScriptData.dismissedAlerts", {} ),
				isPremium: get( window, "wpseoScriptData.preferences.isPremium", false ),
=======
				[ ALERT_CENTER_NAME ]: getInitialAlertCenterState(),
>>>>>>> b6a28048
			},
			initialState
		),
		reducer: combineReducers( {
			[ LINK_PARAMS_NAME ]: linkParamsReducer,
			preferences,
<<<<<<< HEAD
			currentPromotions,
			dismissedAlerts,
			isPremium,
		} ),
		controls,
=======
			[ ALERT_CENTER_NAME ]: alertCenter,
		} ),
		controls: {
			...alertCenterControls,
		},
>>>>>>> b6a28048
	} );
};

/**
 * Registers the store to WP data's default registry.
 * @param {Object} [initialState] Initial state.
 * @returns {void}
 */
const registerStore = ( { initialState = {} } = {} ) => {
	register( createStore( { initialState } ) );
};

export default registerStore;<|MERGE_RESOLUTION|>--- conflicted
+++ resolved
@@ -4,16 +4,13 @@
 import { getInitialLinkParamsState, LINK_PARAMS_NAME, linkParamsActions, linkParamsReducer, linkParamsSelectors } from "../../shared-admin/store";
 import { STORE_NAME } from "../constants";
 import preferences, { createInitialPreferencesState, preferencesActions, preferencesSelectors } from "./preferences";
-<<<<<<< HEAD
 import { reducers, selectors, actions } from "@yoast/externals/redux";
-import * as controls from "../../redux/controls/dismissedAlerts";
+import * as dismissedAlertsControls from "../../redux/controls/dismissedAlerts";
+import alertCenter, { alertCenterActions, alertCenterSelectors, getInitialAlertCenterState, alertCenterControls, ALERT_CENTER_NAME } from "./alert-center";
 
 const { currentPromotions, dismissedAlerts, isPremium  } = reducers;
 const { isAlertDismissed, getIsPremium, isPromotionActive } = selectors;
 const { dismissAlert, setCurrentPromotions, setDismissedAlerts, setIsPremium } = actions;
-=======
-import alertCenter, { alertCenterActions, alertCenterSelectors, getInitialAlertCenterState, alertCenterControls, ALERT_CENTER_NAME } from "./alert-center";
->>>>>>> b6a28048
 
 /** @typedef {import("@wordpress/data/src/types").WPDataStore} WPDataStore */
 
@@ -26,57 +23,44 @@
 		actions: {
 			...linkParamsActions,
 			...preferencesActions,
-<<<<<<< HEAD
+			...alertCenterActions,
 			dismissAlert,
 			setCurrentPromotions,
 			setDismissedAlerts,
 			setIsPremium,
-=======
-			...alertCenterActions,
->>>>>>> b6a28048
 		},
 		selectors: {
 			...linkParamsSelectors,
 			...preferencesSelectors,
-<<<<<<< HEAD
+			...alertCenterSelectors,
 			isAlertDismissed,
 			getIsPremium,
 			isPromotionActive,
-=======
-			...alertCenterSelectors,
->>>>>>> b6a28048
 		},
 		initialState: merge(
 			{},
 			{
 				[ LINK_PARAMS_NAME ]: getInitialLinkParamsState(),
 				preferences: createInitialPreferencesState(),
-<<<<<<< HEAD
+				[ ALERT_CENTER_NAME ]: getInitialAlertCenterState(),
 				currentPromotions: { promotions: get( window, "wpseoScriptData.currentPromotions", [] ) },
 				dismissedAlerts: get( window, "wpseoScriptData.dismissedAlerts", {} ),
 				isPremium: get( window, "wpseoScriptData.preferences.isPremium", false ),
-=======
-				[ ALERT_CENTER_NAME ]: getInitialAlertCenterState(),
->>>>>>> b6a28048
 			},
 			initialState
 		),
 		reducer: combineReducers( {
 			[ LINK_PARAMS_NAME ]: linkParamsReducer,
 			preferences,
-<<<<<<< HEAD
+			[ ALERT_CENTER_NAME ]: alertCenter,
 			currentPromotions,
 			dismissedAlerts,
 			isPremium,
 		} ),
-		controls,
-=======
-			[ ALERT_CENTER_NAME ]: alertCenter,
-		} ),
 		controls: {
 			...alertCenterControls,
+			...dismissedAlertsControls
 		},
->>>>>>> b6a28048
 	} );
 };
 
