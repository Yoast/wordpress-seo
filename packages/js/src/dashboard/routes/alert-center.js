--- conflicted
+++ resolved
@@ -5,8 +5,6 @@
 import SidebarRecommendations from "../../shared-admin/components/sidebar-recommendations";
 import { Notifications, Problems } from "../components";
 import { useSelectDashboard } from "../hooks";
-<<<<<<< HEAD
-import classNames from "classnames";
 import { STORE_NAME } from ".././constants";
 
 /**
@@ -19,8 +17,6 @@
 const isPromotionActive = ( promotionID ) => {
 	return select( STORE_NAME ).isPromotionActive( promotionID );
 };
-=======
->>>>>>> 1873158c
 
 /**
  * @returns {JSX.Element} The dashboard content placeholder.
@@ -30,17 +26,11 @@
 	const premiumLinkList = useSelectDashboard( "selectLink", [], "https://yoa.st/17h" );
 	const premiumLinkSidebar = useSelectDashboard( "selectLink", [], "https://yoa.st/jj" );
 	const premiumUpsellConfig = useSelectDashboard( "selectUpsellSettingsAsProps" );
-<<<<<<< HEAD
 	const academyLink = useSelectDashboard( "selectLink", [], "https://yoa.st/3t6" );
 
-	return <>
-		<div className={ classNames( {  "yst-flex yst-flex-wrap xl:yst-pr-[17.5rem]": ! isPremium } ) }>
-=======
-	const promotions = useSelectDashboard( "selectPreference", [], "promotions", [] );
 	return <div className="yst-flex yst-gap-8 xl:yst-flex-row yst-flex-col">
 		 { /* Alert center */ }
 		<div className="yst-flex yst-flex-wrap yst-flex-grow xl:yst-flex-row yst-flex-col">
->>>>>>> 1873158c
 			<Paper className="yst-grow">
 				<header className="yst-p-8">
 					<div className="yst-max-w-screen-sm">
@@ -62,18 +52,18 @@
 					isPromotionActive={ isPromotionActive }
 				/> }
 			</div>
-<<<<<<< HEAD
-			<SidebarRecommendations
-				isPremium={ isPremium }
-				premiumLink={ premiumLinkSidebar }
-				premiumUpsellConfig={ premiumUpsellConfig }
-				academyLink={ academyLink }
-				isPromotionActive={ isPromotionActive }
-			/>
-=======
->>>>>>> 1873158c
 		</div>
 		{ /* Sidebar Recommendations */ }
-		<SidebarRecommendations />
+		<div className="yst-min-w-[16rem] xl:yst-max-w-[16rem]">
+			<div className="yst-sticky yst-top-16">
+				<SidebarRecommendations
+					isPremium={ isPremium }
+					premiumLink={ premiumLinkSidebar }
+					premiumUpsellConfig={ premiumUpsellConfig }
+					academyLink={ academyLink }
+					isPromotionActive={ isPromotionActive }
+				/>
+			</div>
+		</div>
 	</div>;
 };