--- conflicted
+++ resolved
@@ -27,10 +27,7 @@
  *
  * @returns {boolean} The isKeywordAnalysisActive.
  */
-<<<<<<< HEAD
-export function getIsKeywordAnalysisActive( state ) {
-	return get( state, "preferences.isKeywordAnalysisActive", false );
-}
+export const getIsKeywordAnalysisActive = state => get( state, "preferences.isKeywordAnalysisActive", false );
 
 /**
  * Gets the isSEMrushIntegrationActive.
@@ -41,7 +38,4 @@
  */
 export function getIsSEMrushIntegrationActive( state ) {
 	return get( state, "preferences.isSEMrushIntegrationActive", false );
-}
-=======
-export const getIsKeywordAnalysisActive = state => get( state, "preferences.isKeywordAnalysisActive", false );
->>>>>>> 1cd9d5ae
+}