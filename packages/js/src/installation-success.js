--- conflicted
+++ resolved
@@ -2,37 +2,8 @@
 import { __, sprintf } from "@wordpress/i18n";
 import { createInterpolateElement } from "@wordpress/element";
 import { renderReactRoot } from "./helpers/reactRoot";
-<<<<<<< HEAD
-import { ActiveCircle, SavedCircle } from "./first-time-configuration/tailwind-components/step-circle";
-import getL10nObject from "./analysis/getL10nObject";
-
-/**
- * The non-functional, decorative steppers for the installation success page.
- * Inspired by the Tailwind stepper. https://tailwindui.com/components/application-ui/navigation/steps#component-9a29a1d37a37b90f0b926478e8706004
- *
- * @returns {WPElement} The decorative steppers.
- */
-export default function Steppers() {
-	return (
-		<div className="yst-mt-6 yst-inset-0 yst-mx-auto yst-my-6 yst-flex yst-items-center yst-w-[440px]" aria-hidden="true">
-			<span
-				className={ "yst-relative yst-shrink-0 yst-z-10 yst-w-8 yst-h-8 yst-rounded-full" }
-			>
-				<SavedCircle isVisible={ true } />
-			</span>
-			<div className="yst-h-0.5 yst-w-full yst-bg-primary-500" />
-			<span
-				className={ "yst-relative yst-shrink-0 yst-z-10 yst-w-8 yst-h-8 yst-rounded-full" }
-			>
-				<ActiveCircle isVisible={ true } />
-			</span>
-		</div>
-	);
-}
-=======
 import { CheckIcon } from "@heroicons/react/solid";
 import { ArrowRightIcon } from "@heroicons/react/outline";
->>>>>>> 1cd9d5ae
 
 /**
  * The installation success page.
