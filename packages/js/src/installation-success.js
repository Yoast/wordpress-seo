import domReady from "@wordpress/dom-ready";
import { __, sprintf } from "@wordpress/i18n";
import { renderReactRoot } from "./helpers/reactRoot";
import { setWordPressSeoL10n } from "./helpers/i18n";
import { ButtonStyledLink } from "@yoast/components";

setWordPressSeoL10n();

/**
<<<<<<< HEAD
 * @returns {WPElement} The fake steppers.
 */
export default function Steppers() {
	return (
		<ul className="step-list">
			<li className={ "step-complete" }>
				<div className="step-first-div" aria-hidden="true">
					<div className="step-second-div" />
				</div>
				<span
					className="step-list-complete-circle"
				>
					{/* <CheckIcon className="w-5 h-5 text-white" aria-hidden="true" /> */}
					<span className="complete-check-icon" />
				</span>
			</li>
			<li className={ "step-current" }>
				<span
					href="#"
					className="step-list-current-circle"
					aria-current="step"
				>
					<span className="step-list-current-inner-circle" aria-hidden="true" />
				</span>
			</li>
		</ul>
	);
}


/**
=======
 * The installation success page.
 *
>>>>>>> 907eacfb
 * @returns {WPElement} The installation success page.
 */
function InstallationSuccessPage() {
	return (
		<div className="installation-success-page">
			<h1 className="installation-success-title">{ __( "You've successfully installed Yoast SEO!", "wordpress-seo" ) }</h1>
			<div className="installation-success-steps">
				<Steppers />
			</div>
			<div className="installation-success-cards">
				<div id="installation-success-card-optimized-site" className="installation-success-card">
					<h2>{ __( "Your site is now easy to find for search engines!", "wordpress-seo" ) }</h2>
					<p>
						{ sprintf(
							/* translators: %s expands to Yoast SEO. */
							__( "%s rolls out the red carpet for the search bots, which helps your site perform better in search engines.",
								"wordpress-seo" ),
							"Yoast SEO"
						) }
					</p>
					<div className="card-button-section">
						<img
							className="man-with-tablet"
							src={ window.wpseoInstallationSuccess.pluginUrl + "/images/man_with_tablet.png" }
							alt={ __( "Man holding a tablet.", "wordpress-seo" ) }
						/>
					</div>
				</div>
				<div id="installation-success-card-configuration-workout" className="installation-success-card active">
					<h2>
						{ sprintf(
							/* translators: %s expands to Yoast SEO. */
							__( "Configure %s!", "wordpress-seo" ),
							"Yoast SEO"
						) }
					</h2>
					<p>
						{ sprintf(
							/* translators: %s expands to Yoast SEO. */
							__( "Set the essential %s settings in a few steps.", "wordpress-seo" ),
							"Yoast SEO"
						) }
					</p>
					<img
						src={ window.wpseoInstallationSuccess.pluginUrl + "/images/mirrored_fit_bubble_woman_1_optim.svg" }
						alt={ "" }
					/>
					<div className="card-button-section">
						<ButtonStyledLink
							id="installation-successful-configuration-workout-link"
							href={ window.wpseoInstallationSuccess.configurationWorkoutUrl }
							variant="primary"
						>
							{ __( "Start configuration workout!", "wordpress-seo" ) }
						</ButtonStyledLink>
					</div>
				</div>
			</div>
		</div>
	);
}

domReady( () => {
	renderReactRoot( "wpseo-installation-successful-free", <InstallationSuccessPage /> );
} );<|MERGE_RESOLUTION|>--- conflicted
+++ resolved
@@ -7,7 +7,6 @@
 setWordPressSeoL10n();
 
 /**
-<<<<<<< HEAD
  * @returns {WPElement} The fake steppers.
  */
 export default function Steppers() {
@@ -39,10 +38,8 @@
 
 
 /**
-=======
  * The installation success page.
  *
->>>>>>> 907eacfb
  * @returns {WPElement} The installation success page.
  */
 function InstallationSuccessPage() {
