--- conflicted
+++ resolved
@@ -15,13 +15,5 @@
 	const wordproofIntegrationActive = get( l10nObject, "wordproofIntegrationActive", 0 ) === 1;
 	const currentPostIsPrivacyPolicyPage = get( l10nObject, "currentPostIsPrivacyPolicyPage", 0 ) === 1;
 
-<<<<<<< HEAD
-	if ( wordproofIntegrationActive === true && currentPostIsPrivacyPolicyPage === true ) {
-		return true;
-	}
-
-	return false;
-=======
 	return wordproofIntegrationActive && currentPostIsPrivacyPolicyPage;
->>>>>>> 36396178
 }