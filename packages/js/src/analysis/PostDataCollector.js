/* global wpseoScriptData */

/* External dependencies */
import { __ } from "@wordpress/i18n";
import { get } from "lodash-es";
import { markers } from "yoastseo";
import { select } from "@wordpress/data";
import { __ } from "@wordpress/i18n";

/* Internal dependencies */
import measureTextWidth from "../helpers/measureTextWidth";
import { update as updateAdminBar } from "../ui/adminBar";
import * as publishBox from "../ui/publishBox";
import { update as updateTrafficLight } from "../ui/trafficLight";
import * as tmceHelper from "../lib/tinymce";
import getIndicatorForScore from "./getIndicatorForScore";
import isKeywordAnalysisActive from "./isKeywordAnalysisActive";

const { tmceId } = tmceHelper;
const $ = jQuery;
<<<<<<< HEAD

=======
>>>>>>> 7e547c11
/**
 * Show warning in console when the unsupported CkEditor is used
 *
 * @param {Object} args The arguments for the post scraper.
 * @param {Object} args.data The data.
 *
 * @constructor
 */
const PostDataCollector = function( args ) {
	if ( typeof CKEDITOR === "object" ) {
		console.warn( "YoastSEO currently doesn't support ckEditor. The content analysis currently only works with the HTML editor or TinyMCE." );
	}

	this._data = args.data;
	this._store = args.store;
};

/**
 * Get data from input fields and store them in an analyzerData object. This object will be used to fill
 * the analyzer and the snippet preview. If Gutenberg data is available, use it.
 *
 * @returns {Object} The data.
 */
PostDataCollector.prototype.getData = function() {
	const data = this._data.getData();
	const state = this._store.getState();

	const otherData = {
		keyword: isKeywordAnalysisActive() ? this.getKeyword() : "",
		meta: this.getMeta(),
		text: data.content,
		title: data.title,
		url: data.slug,
		excerpt: data.excerpt,
		snippetTitle: this.getSnippetTitle(),
		snippetMeta: this.getSnippetMeta(),
		snippetCite: this.getSnippetCite(),
		primaryCategory: this.getPrimaryCategory(),
		searchUrl: this.getSearchUrl(),
		postUrl: this.getPostUrl(),
		permalink: this.getPermalink(),
		titleWidth: measureTextWidth( this.getSnippetTitle() ),
	};

	const snippetData = {
		metaTitle: get( state, [ "analysisData", "snippet", "title" ], this.getSnippetTitle() ),
		url: get( state, [ "snippetEditor", "data", "slug" ], data.slug ),
		meta: this.getMetaDescForAnalysis( state ),
	};

	return {
		...otherData,
		...snippetData,
	};
};

/**
 * Returns the keyword from the DOM.
 *
 * @returns {string} The keyword.
 */
PostDataCollector.prototype.getKeyword = function() {
	var val = document.getElementById( "yoast_wpseo_focuskw" ) && document.getElementById( "yoast_wpseo_focuskw" ).value || "";

	return val;
};

/**
 * Returns the full meta description including any prefixed date.
 *
 * @param {Object} state The state containing the meta description.
 *
 * @returns {string} The full meta description.
 */
PostDataCollector.prototype.getMetaDescForAnalysis = function( state ) {
	let metaDesc = get( state, [ "analysisData", "snippet", "description" ], this.getSnippetMeta() );
	if ( wpseoScriptData.metabox.metaDescriptionDate !== "" ) {
		metaDesc = wpseoScriptData.metabox.metaDescriptionDate + " - " + metaDesc;
	}
	return metaDesc;
};

/**
 * Returns the Meta from the DOM.
 *
 * @returns {string} The meta description.
 */
PostDataCollector.prototype.getMeta = function() {
	return document.getElementById( "yoast_wpseo_metadesc" ) && document.getElementById( "yoast_wpseo_metadesc" ).value || "";
};

/**
 * Returns the Text from the DOM.
 *
 * @returns {string} The text.
 */
PostDataCollector.prototype.getText = function() {
	return markers.removeMarks( tmceHelper.getContentTinyMce( tmceId ) );
};

/**
 * Returns the Title from the DOM.
 *
 * @returns {string} The title.
 */
PostDataCollector.prototype.getTitle = function() {
	return document.getElementById( "title" ) && document.getElementById( "title" ).value || "";
};

/**
 * Returns the Url from the DOM.
 *
 * @returns {string} The url.
 */
PostDataCollector.prototype.getUrl = function() {
	const editorSelectors = select( "core/editor" );
	if ( editorSelectors ) {
		return editorSelectors.getCurrentPostAttribute( "slug" );
	}

	var url = "";

	var newPostSlug = $( "#new-post-slug" );
	if ( 0 < newPostSlug.length ) {
		url = newPostSlug.val();
	} else if ( document.getElementById( "editable-post-name-full" ) !== null ) {
		url = document.getElementById( "editable-post-name-full" ).textContent;
	}

	return url;
};

/**
 * Returns the Excerpt from the DOM.
 *
 * @returns {string} The excerpt.
 */
PostDataCollector.prototype.getExcerpt = function() {
	var val = "";

	if ( document.getElementById( "excerpt" ) !== null ) {
		val = document.getElementById( "excerpt" ) && document.getElementById( "excerpt" ).value || "";
	}

	return val;
};

/**
 * Returns the SnippetTitle from the DOM.
 *
 * @returns {string} The snippet title.
 */
PostDataCollector.prototype.getSnippetTitle = function() {
	return document.getElementById( "yoast_wpseo_title" ) && document.getElementById( "yoast_wpseo_title" ).value || "";
};

/**
 * Returns the SnippetMeta from the DOM.
 *
 * @returns {string} The snippet meta.
 */
PostDataCollector.prototype.getSnippetMeta = function() {
	return document.getElementById( "yoast_wpseo_metadesc" ) && document.getElementById( "yoast_wpseo_metadesc" ).value || "";
};

/**
 * Returns the SnippetCite from the DOM.
 *
 * @returns {string} The snippet cite.
 */
PostDataCollector.prototype.getSnippetCite = function() {
	return this.getUrl() || "";
};

/**
 * Returns the PrimaryCategory from the DOM.
 *
 * @returns {string} The primary category.
 */
PostDataCollector.prototype.getPrimaryCategory = function() {
	var val = "";
	var categoryBase = $( "#category-all" ).find( "ul.categorychecklist" );

	// If only one is visible than that item is the primary category.
	var checked = categoryBase.find( "li input:checked" );

	if ( checked.length === 1 ) {
		val = this.getCategoryName( checked.parent() );

		return val;
	}

	var primaryTerm = categoryBase.find( ".wpseo-primary-term > label" );

	if ( primaryTerm.length ) {
		val = this.getCategoryName( primaryTerm );

		return val;
	}

	return val;
};

/**
 * Returns the SearchUrl from the DOM.
 *
 * @returns {string} The search url.
 */
PostDataCollector.prototype.getSearchUrl = function() {
	return wpseoScriptData.metabox.search_url;
};

/**
 * Returns the PostUrl from the DOM.
 *
 * @returns {string} The post url.
 */
PostDataCollector.prototype.getPostUrl = function() {
	return wpseoScriptData.metabox.post_edit_url;
};

/**
 * Returns the Permalink from the DOM.
 *
 * @returns {string} The permalink.
 */
PostDataCollector.prototype.getPermalink = function() {
	var url = this.getUrl();

	return wpseoScriptData.metabox.base_url + url;
};

/**
 * Get the category name from the list item.
 *
 * @param {Object} li Item which contains the category.
 *
 * @returns {String}  Name of the category.
 */
PostDataCollector.prototype.getCategoryName = function( li ) {
	var clone = li.clone();
	clone.children().remove();
	return $.trim( clone.text() );
};

/**
 * When the snippet is updated, update the (hidden) fields on the page.
 *
 * @param {Object} value The value to set.
 * @param {String} type  The type to set the value for.
 *
 * @returns {void}
 */
PostDataCollector.prototype.setDataFromSnippet = function( value, type ) {
	switch ( type ) {
		case "snippet_meta":
			document.getElementById( "yoast_wpseo_metadesc" ).value = value;
			break;
		case "snippet_cite":

			/*
			 * WordPress leaves the post name empty to signify that it should be generated from the title once the
			 * post is saved. So when we receive an auto generated slug from WordPress we should be
			 * able to not save this to the UI. This conditional makes that possible.
			 */
			if ( this.leavePostNameUntouched ) {
				this.leavePostNameUntouched = false;
				return;
			}
			if ( document.getElementById( "post_name" ) !== null ) {
				document.getElementById( "post_name" ).value = value;
			}
			if (
				document.getElementById( "editable-post-name" ) !== null &&
				document.getElementById( "editable-post-name-full" ) !== null ) {
				document.getElementById( "editable-post-name" ).textContent = value;
				document.getElementById( "editable-post-name-full" ).textContent = value;
			}
			break;
		case "snippet_title":
			document.getElementById( "yoast_wpseo_title" ).value = value;
			break;
		default:
			break;
	}
};

/**
 * The data passed from the snippet editor.
 *
 * @param {Object} data          Object with data value.
 * @param {string} data.title    The title.
 * @param {string} data.urlPath  The url.
 * @param {string} data.metaDesc The meta description.
 *
 * @returns {void}
 */
PostDataCollector.prototype.saveSnippetData = function( data ) {
	this.setDataFromSnippet( data.title, "snippet_title" );
	this.setDataFromSnippet( data.urlPath, "snippet_cite" );
	this.setDataFromSnippet( data.metaDesc, "snippet_meta" );
};

/**
 * Calls the event binders.
 *
 * @param {Function} refreshAnalysis Function that triggers a refresh of the analysis.
 *
 * @returns {void}
 */
PostDataCollector.prototype.bindElementEvents = function( refreshAnalysis ) {
	this.inputElementEventBinder( refreshAnalysis );
	this.changeElementEventBinder( refreshAnalysis );
};

/**
 * Binds the reanalyze timer on change of dom element.
 *
 * @param {Function} refreshAnalysis Function that triggers a refresh of the analysis.
 *
 * @returns {void}
 */
PostDataCollector.prototype.changeElementEventBinder = function( refreshAnalysis ) {
	var elems = [ "#yoast-wpseo-primary-category", '.categorychecklist input[name="post_category[]"]' ];
	for ( var i = 0; i < elems.length; i++ ) {
		$( elems[ i ] ).on( "change", refreshAnalysis );
	}
};

/**
 * Binds the renewData function on the change of input elements.
 *
 * @param {Function} refreshAnalysis Function that triggers a refresh of the analysis.
 *
 * @returns {void}
 */
PostDataCollector.prototype.inputElementEventBinder = function( refreshAnalysis ) {
	var elems = [ "excerpt", "content", "title" ];
	for ( var i = 0; i < elems.length; i++ ) {
		var elem = document.getElementById( elems[ i ] );
		if ( elem !== null ) {
			document.getElementById( elems[ i ] ).addEventListener( "input", refreshAnalysis );
		}
	}

	tmceHelper.tinyMceEventBinder( refreshAnalysis, tmceId );
};

/**
 * Saves the score to the linkdex.
 * Outputs the score in the overall target.
 *
 * @param {string} score The score to save.
 * @param {string} keyword The keyword for the score.
 *
 * @returns {void}
 */
PostDataCollector.prototype.saveScores = function( score, keyword ) {
	var indicator = getIndicatorForScore( score );

	publishBox.updateScore( "content", indicator.className );

	document.getElementById( "yoast_wpseo_linkdex" ).value = score;

	if ( "" === keyword ) {
		indicator.className = "na";
<<<<<<< HEAD
		indicator.screenReaderText = __( "Enter a focus keyphrase to calculate the SEO score", "wordpress-seo" );
=======
		indicator.screenReaderText = __(
			"Enter a focus keyphrase to calculate the SEO score",
			"wordpress-seo"
		);
>>>>>>> 7e547c11
	}

	updateTrafficLight( indicator );
	updateAdminBar( indicator );

	publishBox.updateScore( "keyword", indicator.className );

	jQuery( window ).trigger( "YoastSEO:numericScore", score );
};

/**
 * Saves the content score to a hidden field.
 *
 * @param {number} score The score to save.
 *
 * @returns {void}
 */
PostDataCollector.prototype.saveContentScore = function( score ) {
	var indicator = getIndicatorForScore( score );
	publishBox.updateScore( "content", indicator.className );

	if ( ! isKeywordAnalysisActive() ) {
		updateTrafficLight( indicator );
		updateAdminBar( indicator );
	}

	$( "#yoast_wpseo_content_score" ).val( score );
};

export default PostDataCollector;<|MERGE_RESOLUTION|>--- conflicted
+++ resolved
@@ -1,7 +1,6 @@
 /* global wpseoScriptData */
 
 /* External dependencies */
-import { __ } from "@wordpress/i18n";
 import { get } from "lodash-es";
 import { markers } from "yoastseo";
 import { select } from "@wordpress/data";
@@ -18,10 +17,7 @@
 
 const { tmceId } = tmceHelper;
 const $ = jQuery;
-<<<<<<< HEAD
-
-=======
->>>>>>> 7e547c11
+
 /**
  * Show warning in console when the unsupported CkEditor is used
  *
@@ -388,14 +384,10 @@
 
 	if ( "" === keyword ) {
 		indicator.className = "na";
-<<<<<<< HEAD
-		indicator.screenReaderText = __( "Enter a focus keyphrase to calculate the SEO score", "wordpress-seo" );
-=======
 		indicator.screenReaderText = __(
 			"Enter a focus keyphrase to calculate the SEO score",
 			"wordpress-seo"
 		);
->>>>>>> 7e547c11
 	}
 
 	updateTrafficLight( indicator );
