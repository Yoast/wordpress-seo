--- conflicted
+++ resolved
@@ -40,7 +40,6 @@
 
 	// Generate marked HTML.
 	forEach( marks, function( mark ) {
-<<<<<<< HEAD
 		/*
 		 * Classic editor uses double quotes for HTML attribute values. However, Block editor uses single quotes for HTML tag attributes,
 		 * and that's why in `yoastseo`, we use single quotes for the attribute values when we create the marked object. As a result,
@@ -54,8 +53,6 @@
 		}
 
 		// Check if we want to mark only specific part of the HTML.
-=======
->>>>>>> edc81b3d
 		if ( fieldsToMark.length > 0 ) {
 			selectedHTML.forEach( element => {
 				const markedElement = mark.applyWithReplace( element );
