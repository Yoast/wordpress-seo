--- conflicted
+++ resolved
@@ -1,6 +1,5 @@
 import { markers, languageProcessing } from "yoastseo";
 import { forEach } from "lodash-es";
-import { languageProcessing } from "yoastseo";
 
 var MARK_TAG = "yoastmark";
 
@@ -40,12 +39,9 @@
 
 	// Generate marked HTML.
 	forEach( marks, function( mark ) {
-<<<<<<< HEAD
 		mark._properties.marked = languageProcessing.replaceSingleQuotesInTags( mark._properties.marked );
 		mark._properties.original = languageProcessing.replaceSingleQuotesInTags( mark._properties.original );
 
-		html = mark.applyWithReplace( html );
-=======
 		if ( fieldsToMark.length > 0 ) {
 			selectedHTML.forEach( element => {
 				const markedElement = mark.applyWithReplace( element );
@@ -54,7 +50,6 @@
 		} else {
 			html = mark.applyWithReplace( html );
 		}
->>>>>>> a190cf98
 	} );
 
 	// Replace the contents in the editor with the marked HTML.
