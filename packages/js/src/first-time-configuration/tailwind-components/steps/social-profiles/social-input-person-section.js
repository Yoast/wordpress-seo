import apiFetch from "@wordpress/api-fetch";
import { createInterpolateElement, useCallback, useEffect } from "@wordpress/element";
import { __, sprintf } from "@wordpress/i18n";
import PropTypes from "prop-types";

import Alert from "../../base/alert";
import { socialMedia } from "../../helpers";
import SocialInput from "./social-input";

/* eslint-disable max-len */
/**
 * The SocialInputPersonSection element.
 *
 * @param {Object}  props                The props object.
 * @param {Object}  props.socialProfiles An associative array of the form {facebookUrl : url, twitterUrl : url, otherSocialUrls : { socialmedium : url } }.
 * @param {Object}  props.errorFields    The array containing the names of the fields with an invalid value.
 * @param {Object}  props.dispatch       A dispatch function to communicate with the Stepper store.
 * @param {Boolean} props.canEditUser    Wether the current user can edit the selected person's profile.
 * @param {number}  props.personId       The id of the selected person.
 *
 * @returns {WPElement} The SocialInputPersonSection component.
 */
function SocialInputPersonSection( { socialProfiles, errorFields, dispatch, canEditUser, personId } ) {
	const onChangeHandler = useCallback(
		( newValue, socialMedium ) => {
			dispatch( { type: "CHANGE_PERSON_SOCIAL_PROFILE", payload: { socialMedium, value: newValue } } );
		},
		[ dispatch ]
	);

	useEffect( () => {
		apiFetch( {
			path: `yoast/v1/configuration/person_social_profiles?user_id=${ personId }`,
		} ).then( response => {
			if ( response.success ) {
				dispatch( { type: "INIT_PERSON_SOCIAL_PROFILES", payload: { socialProfiles: response.social_profiles } } );
			}
		} ).catch(
			( e ) => {
				console.error( e.message );
			}
		);
	}, [ personId, dispatch ] );

	return (
		<div>
			{
				// No person has been selected in step 2
<<<<<<< HEAD
				personId === 0 && <Fragment>
					<Alert type="info">
						{
							createInterpolateElement(
								sprintf(
									__(
										// translators: %1$s and %2$s are replaced by opening and closing <b> tags, %3$s and %4$s are replaced by opening and closing anchor tags
										"%1$sImportant%2$s: Please select a name in step 2 for this step to be effective.",
										"wordpress-seo"
									),
									"<b>",
									"</b>"
								),
								{
									b: <b />,
								}
							)
						}
					</Alert>
					<p>
						{
							createInterpolateElement(
								sprintf(
									__(
										// translators: %1$s and %2$s are replaced by opening and closing anchor tags
										"In this step, you need to add the personal social profiles of the person your site represents. To do that, you should go to the %1$sUsers%2$s > Profile page in a new browser tab. Alternatively, ask the user or an admin to do it if you are not allowed.",
										"wordpress-seo"
									),
									"<a>",
									"</a>"
								),
								{
									b: <b />,
									// eslint-disable-next-line jsx-a11y/anchor-has-content
									a: <a id="yoast-configuration-user-page-link-1" href={ window.wpseoFirstTimeConfigurationData.usersPageUrl } target="_blank" rel="noopener noreferrer" />,
								}
							)
						}
					</p>
					<p>
						{
							addLinkToString(
								sprintf(
									__(
										// translators: %1$s and %2$s are replaced by opening and closing anchor tags.
										"On the %1$sUsers%2$s page, hover your mouse over the username you want to edit. Click ‘Edit’ to access the user’s profile. Then, scroll down to the ‘Contact info’ section (see screenshot below) and fill in the URLs of the personal social profiles you want to add.",
										"wordpress-seo"
									),
									"<a>",
									"</a>"
								),
								window.wpseoFirstTimeConfigurationData.usersPageUrl,
								"yoast-configuration-user-page-link-2"
							)
						}
					</p>
				</Fragment>
=======
				personId === 0 && <Alert type="info" className="yst-mt-5">
					{
						// translators: please note that "Site representation" here refers to the name of a step in the first-time configuration, so this occurrence needs to be translated in the same manner as that step's heading.
						__(
							"Please select a name in the site representation step for this step to be effective.",
							"wordpress-seo"

						)
					}
				</Alert>
>>>>>>> 659c582f
			}
			{
				( ( personId !== 0 ) && ( ! canEditUser ) ) &&
				<Alert type="info" className="yst-mt-5">
					{
						createInterpolateElement(
							sprintf(
								// translators: %1$s is replaced by the selected person's username
								__(
									"You're not allowed to edit the social profiles of the user %1$s. Please ask this user or an admin to do this.",
									"wordpress-seo"
								),
								window.wpseoFirstTimeConfigurationData.personName
							),
							{
								b: <b />,
							}
						)
					}
				</Alert>
			}
			{
				( personId !== 0 ) &&
					<div id="social-input-section" className="yoast-social-profiles-input-fields">
						{ socialMedia.map( ( social, index ) => (
							<SocialInput
								key={ index }
								className="yst-mt-4"
								label={ social.name }
								id={ social.name.toLowerCase() }
								value={ socialProfiles[ social.name.toLowerCase() ] }
								socialMedium={ social.name.toLowerCase() }
								onChange={ onChangeHandler }
								isDisabled={ ! canEditUser }
								placeholder={ social.placeholder }
								feedback={ {
									message: [ social.name === "Twitter"
										? __( "Could not save this value. Please check the URL or username.", "wordpress-seo" )
										: __( "Could not save this value. Please check the URL.", "wordpress-seo" ),
									],
									isVisible: errorFields.includes( social.name.toLowerCase() ),
									type: "error",
								} }
							/>
						) ) }
					</div>
			}
		</div>
	);
}
/* eslint-enable max-len */

export default SocialInputPersonSection;

SocialInputPersonSection.propTypes = {
	dispatch: PropTypes.func.isRequired,
	canEditUser: PropTypes.bool.isRequired,
	socialProfiles: PropTypes.object,
	errorFields: PropTypes.array,
	personId: PropTypes.number,
};

SocialInputPersonSection.defaultProps = {
	socialProfiles: {},
	errorFields: [],
	personId: 0,
};<|MERGE_RESOLUTION|>--- conflicted
+++ resolved
@@ -46,65 +46,6 @@
 		<div>
 			{
 				// No person has been selected in step 2
-<<<<<<< HEAD
-				personId === 0 && <Fragment>
-					<Alert type="info">
-						{
-							createInterpolateElement(
-								sprintf(
-									__(
-										// translators: %1$s and %2$s are replaced by opening and closing <b> tags, %3$s and %4$s are replaced by opening and closing anchor tags
-										"%1$sImportant%2$s: Please select a name in step 2 for this step to be effective.",
-										"wordpress-seo"
-									),
-									"<b>",
-									"</b>"
-								),
-								{
-									b: <b />,
-								}
-							)
-						}
-					</Alert>
-					<p>
-						{
-							createInterpolateElement(
-								sprintf(
-									__(
-										// translators: %1$s and %2$s are replaced by opening and closing anchor tags
-										"In this step, you need to add the personal social profiles of the person your site represents. To do that, you should go to the %1$sUsers%2$s > Profile page in a new browser tab. Alternatively, ask the user or an admin to do it if you are not allowed.",
-										"wordpress-seo"
-									),
-									"<a>",
-									"</a>"
-								),
-								{
-									b: <b />,
-									// eslint-disable-next-line jsx-a11y/anchor-has-content
-									a: <a id="yoast-configuration-user-page-link-1" href={ window.wpseoFirstTimeConfigurationData.usersPageUrl } target="_blank" rel="noopener noreferrer" />,
-								}
-							)
-						}
-					</p>
-					<p>
-						{
-							addLinkToString(
-								sprintf(
-									__(
-										// translators: %1$s and %2$s are replaced by opening and closing anchor tags.
-										"On the %1$sUsers%2$s page, hover your mouse over the username you want to edit. Click ‘Edit’ to access the user’s profile. Then, scroll down to the ‘Contact info’ section (see screenshot below) and fill in the URLs of the personal social profiles you want to add.",
-										"wordpress-seo"
-									),
-									"<a>",
-									"</a>"
-								),
-								window.wpseoFirstTimeConfigurationData.usersPageUrl,
-								"yoast-configuration-user-page-link-2"
-							)
-						}
-					</p>
-				</Fragment>
-=======
 				personId === 0 && <Alert type="info" className="yst-mt-5">
 					{
 						// translators: please note that "Site representation" here refers to the name of a step in the first-time configuration, so this occurrence needs to be translated in the same manner as that step's heading.
@@ -115,7 +56,6 @@
 						)
 					}
 				</Alert>
->>>>>>> 659c582f
 			}
 			{
 				( ( personId !== 0 ) && ( ! canEditUser ) ) &&
