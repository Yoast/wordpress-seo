import { __ } from "@wordpress/i18n";
import { doAction } from "@wordpress/hooks";
import PropTypes from "prop-types";
import { ContentAnalysis } from "@yoast/analysis-report";
import { Component, Fragment } from "@wordpress/element";
import { isUndefined } from "lodash";
import { Paper } from "yoastseo";

import mapResults from "./mapResults";
import Modal, { defaultModalClassName } from "../modals/Modal";
import { ModalSmallContainer } from "../modals/Container";
import PremiumSEOAnalysisUpsell from "../modals/PremiumSEOAnalysisUpsell";

/**
 * Wrapper to provide functionality to the ContentAnalysis component.
 */
class Results extends Component {
	/**
	 * The component's constructor.
	 *
	 * @param {Object} props The component's props.
	 *
	 * @constructor
	 */
	constructor( props ) {
		super( props );

		const results = this.props.results;

		this.state = {
			mappedResults: {},
		};

		if ( results !== null ) {
			this.state = {
				mappedResults: mapResults( results, this.props.keywordKey ),
			};
		}

		this.handleMarkButtonClick = this.handleMarkButtonClick.bind( this );
		this.handleEditButtonClick = this.handleEditButtonClick.bind( this );
		this.handleResultsChange   = this.handleResultsChange.bind( this );
		this.renderHighlightingUpsell = this.renderHighlightingUpsell.bind( this );
	}

	/**
	 * If there are new analysis results, map them to their corresponding collapsible
	 * (error, problem, consideration, improvement, good).
	 *
	 * If the results are null, we assume the analysis is still being performed.
	 *
	 * @param {object} prevProps The previous props.
	 *
	 * @returns {void}
	 */
	componentDidUpdate( prevProps ) {
		if ( this.props.results !== null && this.props.results !== prevProps.results ) {
			this.setState( {
				mappedResults: mapResults( this.props.results, this.props.keywordKey ),
			} );
		}
	}

	/**
	 * Deactivates the marker from the page.
	 * @returns {void}
	 */
	deactivateMarker() {
		this.props.setActiveMarker( null );
		this.props.setMarkerPauseStatus( false );
		this.removeMarkers();
	}

	/**
	 * Activates the marker from the page.
	 *
	 * @param {string}      id         A unique string representing the result.
	 * @param {Function}    marker     The marker function, which returns the marks for the current paper.
	 * @returns {void}
	 */
	activateMarker( id, marker ) {
		this.props.setActiveMarker( id );
		marker();
	}

	/**
	 * Handles a click on a marker button, to mark the text in the editor.
	 *
	 * @param {string}   id     Result id, empty if a marker is deselected.
	 * @param {Function} marker The marker function.
	 *
	 * @returns {void}
	 */
	handleMarkButtonClick( id, marker ) {
		// To see a difference between keyphrases: Prepend the keyword key when applicable.
		const markerId = this.props.keywordKey.length > 0 ? `${this.props.keywordKey}:${id}` : id;

		// If marker button is clicked while active, disable markers.
		if ( markerId === this.props.activeMarker ) {
			this.deactivateMarker();
		} else {
			this.activateMarker( markerId, marker );
		}
	}

	/**
	 * Updates or resets the marking on result change.
	 *
	 * @param {string}      id         A unique string representing the result, which is the same as the assessment id the result is coming from.
	 * @param {Function}    marker     The marker function, which returns the marks for the current paper.
	 * @param {boolean}     hasMarks   Whether the result has marks or not.
	 *
	 * @returns {void}
	 */
	handleResultsChange( id, marker, hasMarks ) {
		// To see a difference between keyphrases: Prepend the keyword key when applicable.
		const markerId = this.props.keywordKey.length > 0 ? `${this.props.keywordKey}:${id}` : id;

		if ( markerId === this.props.activeMarker  ) {
			if ( ! hasMarks ) {
				this.deactivateMarker();
			} else if ( ! isUndefined( marker ) ) {
				this.activateMarker( markerId, marker );
			}
		}
	}

	/**
	 * Focuses on a focus or related keyphrase input field.
	 *
	 * @param {string} inputFieldLocation The location of the input field that should be focused on (metabox or sidebar).
	 *
	 * @returns {void}
	 */
	focusOnKeyphraseField( inputFieldLocation ) {
		// The keyword key is used for labelling the related keyphrase(s).
		const keywordKey = this.props.keywordKey;
		const elementID = keywordKey === "" ? "focus-keyword-input-" + inputFieldLocation
			: "yoast-keyword-input-" + keywordKey + "-" + inputFieldLocation;

		const element = document.getElementById( elementID );
		element.focus();
		element.scrollIntoView( {
			behavior: "auto",
			block: "center",
			inline: "center",
		} );
	}

	/**
     * Focuses on a Google preview input field (meta description, title or slug).
	 *
	 * @param {string}	id     				Result id which determines which input field should be focused on.
	 * @param {string}	inputFieldLocation	The location of the input field that should be focused on (metabox or modal).
	 *
	 * @returns {void}
	 */
	focusOnGooglePreviewField( id, inputFieldLocation ) {
		let inputField;

		if ( id === "metaDescriptionKeyword" || id === "metaDescriptionLength" ) {
			inputField = "description";
		} else if ( id === "titleWidth" || id === "keyphraseInSEOTitle" ) {
			inputField = "title";
		} else {
			inputField = "slug";
		}

		const element = document.getElementById( "yoast-google-preview-" + inputField + "-" + inputFieldLocation );
		element.focus();
		element.scrollIntoView( {
			behavior: "auto",
			block: "center",
			inline: "center",
		} );
	}

	/**
	 * Handles a click on an edit button to jump to a relevant edit field.
	 *
	 * @param {string}   id     Result id which determines which edit field should be focused on.
	 *
	 * @returns {void}
	 */
	handleEditButtonClick( id ) {
		// Whether the user is in the metabox or sidebar.
		const inputFieldLocation = this.props.location;

		if ( id === "functionWordsInKeyphrase" || id === "keyphraseLength" ) {
			this.focusOnKeyphraseField( inputFieldLocation );
			return;
		}

		/*
		 * For all the other assessments that have an edit button, we need to jump to the relevant Google preview fields.
		 * (metadescription, slug, or title). If the user is in the sidebar, these are accessed through a modal. So if the
		 * inputFieldLocation string is 'sidebar' it should now be changed to 'modal'.
		 */
		if ( [ "metaDescriptionKeyword", "metaDescriptionLength", "titleWidth", "keyphraseInSEOTitle", "slugKeyword" ].includes( id ) ) {
			this.handleGooglePreviewFocus( inputFieldLocation, id );
		}

		doAction( "yoast.focus.input", id );
	}

	/**
	 * Handles focus on Google Preview elements, when an edit button is clicked.
	 *
	 * @param {string} inputFieldLocation The location of the input field.
	 * @param {string} id The id of the input field.
	 *
	 * @returns {void}
	 */
	handleGooglePreviewFocus( inputFieldLocation, id ) {
		if ( inputFieldLocation === "sidebar" ) {
			// Open the modal.
			document.getElementById( "yoast-search-appearance-modal-open-button" ).click();
			// Wait for the input field elements to become available, then focus on the relevant field.
			setTimeout( () => this.focusOnGooglePreviewField( id, "modal" ), 500 );
		} else {
			const googlePreviewCollapsible = document.getElementById( "yoast-snippet-editor-metabox" );
			// Check if the collapsible is closed before clicking on it.
			if ( googlePreviewCollapsible && googlePreviewCollapsible.getAttribute( "aria-expanded" ) === "false" ) {
				// If it is closed, click on it to open it, and wait a bit before focusing on the edit field.
				googlePreviewCollapsible.click();
				setTimeout( () => this.focusOnGooglePreviewField( id, inputFieldLocation ), 100 );
			} else {
				// Collapsible already open, we can click on the field directly.
				this.focusOnGooglePreviewField( id, inputFieldLocation );
			}
		}
	}

	/**
	 * Removes all markers.
	 *
	 * @returns {void}
	 */
	removeMarkers() {
		window.YoastSEO.analysis.applyMarks( new Paper( "", {} ), [] );
	}

	/**
	 * Renders the modal for the highlighting upsell.
	 *
	 * @param {boolean} isOpen Whether the modal should be opened.
	 * @param {function} closeModal A callback function invoked when the modal is closed.
	 * @returns {wp.Element} The modal for the highlighting upsell element.
	 */
	renderHighlightingUpsell( isOpen, closeModal ) {
		const upsellDescription = __(
			"Highlight areas of improvement in your text, no more searching for a needle in a haystack, straight to optimizing! Now also in Elementor!",
			"wordpress-seo" );

		return ( isOpen && <Modal
			title={ __( "Unlock Premium SEO analysis", "wordpress-seo" ) }
			onRequestClose={ closeModal }
			additionalClassName=""
			className={ `${ defaultModalClassName } yoast-gutenberg-modal__box yoast-gutenberg-modal__no-padding` }
			id="yoast-premium-seo-analysis-modal"
			shouldCloseOnClickOutside={ true }
		>
			<ModalSmallContainer>
				<PremiumSEOAnalysisUpsell buyLink={ this.props.highlightingUpsellLink } description={ upsellDescription } />
			</ModalSmallContainer>
		</Modal> );
	}

	/**
	 * Renders the Results component.
	 *
	 * @returns {wp.Element} The React element.
	 */
	render() {
		const { mappedResults } = this.state;
		const {
			errorsResults,
			improvementsResults,
			goodResults,
			considerationsResults,
			problemsResults,
		} = mappedResults;

		const { upsellResults, resultCategoryLabels } = this.props;

		const defaultLabels = {
			errors: __( "Errors", "wordpress-seo" ),
			problems: __( "Problems", "wordpress-seo" ),
			improvements: __( "Improvements", "wordpress-seo" ),
			considerations: __( "Considerations", "wordpress-seo" ),
			goodResults: __( "Good results", "wordpress-seo" ),
		};

		const labels = Object.assign( defaultLabels, resultCategoryLabels );

		let marksButtonStatus = this.props.marksButtonStatus;
		// If the marks are enabled, but we are also parsing shortcodes, disable the markers.
		if ( marksButtonStatus === "enabled" && this.props.shortcodesForParsing.length > 0 ) {
			marksButtonStatus = "disabled";
		}

		return (
			<Fragment>
				<ContentAnalysis
					errorsResults={ errorsResults }
					problemsResults={ problemsResults }
					upsellResults={ upsellResults }
					improvementsResults={ improvementsResults }
					considerationsResults={ considerationsResults }
					goodResults={ goodResults }
					activeMarker={ this.props.activeMarker }
					onMarkButtonClick={ this.handleMarkButtonClick }
					onEditButtonClick={ this.handleEditButtonClick }
					marksButtonClassName={ this.props.marksButtonClassName }
					editButtonClassName={ this.props.editButtonClassName }
					marksButtonStatus={ marksButtonStatus }
					headingLevel={ 3 }
					keywordKey={ this.props.keywordKey }
					isPremium={ this.props.isPremium }
					resultCategoryLabels={ labels }
					onResultChange={ this.handleResultsChange }
					shouldUpsellHighlighting={ this.props.shouldUpsellHighlighting }
					renderHighlightingUpsell={ this.renderHighlightingUpsell }
				/>
			</Fragment>
		);
	}
}

Results.propTypes = {
	results: PropTypes.array,
	upsellResults: PropTypes.array,
	marksButtonClassName: PropTypes.string,
	editButtonClassName: PropTypes.string,
	marksButtonStatus: PropTypes.oneOf( [ "enabled", "disabled", "hidden" ] ),
	setActiveMarker: PropTypes.func.isRequired,
	setMarkerPauseStatus: PropTypes.func.isRequired,
	activeMarker: PropTypes.string,
	keywordKey: PropTypes.string,
	location: PropTypes.string,
	isPremium: PropTypes.bool,
	resultCategoryLabels: PropTypes.shape( {
		errors: PropTypes.string,
		problems: PropTypes.string,
		improvements: PropTypes.string,
		considerations: PropTypes.string,
		goodResults: PropTypes.string,
	} ),
<<<<<<< HEAD
	shouldUpsellHighlighting: PropTypes.bool,
	highlightingUpsellLink: PropTypes.string,
=======
	shortcodesForParsing: PropTypes.array,
>>>>>>> bbfd0653
};

Results.defaultProps = {
	results: null,
	upsellResults: [],
	marksButtonStatus: "enabled",
	marksButtonClassName: "",
	editButtonClassName: "",
	activeMarker: null,
	keywordKey: "",
	location: "",
	isPremium: false,
	resultCategoryLabels: {},
<<<<<<< HEAD
	shouldUpsellHighlighting: false,
	highlightingUpsellLink: "",
=======
	shortcodesForParsing: [],
>>>>>>> bbfd0653
};

export default Results;<|MERGE_RESOLUTION|>--- conflicted
+++ resolved
@@ -346,12 +346,9 @@
 		considerations: PropTypes.string,
 		goodResults: PropTypes.string,
 	} ),
-<<<<<<< HEAD
+	shortcodesForParsing: PropTypes.array,
 	shouldUpsellHighlighting: PropTypes.bool,
 	highlightingUpsellLink: PropTypes.string,
-=======
-	shortcodesForParsing: PropTypes.array,
->>>>>>> bbfd0653
 };
 
 Results.defaultProps = {
@@ -365,12 +362,9 @@
 	location: "",
 	isPremium: false,
 	resultCategoryLabels: {},
-<<<<<<< HEAD
+	shortcodesForParsing: [],
 	shouldUpsellHighlighting: false,
 	highlightingUpsellLink: "",
-=======
-	shortcodesForParsing: [],
->>>>>>> bbfd0653
 };
 
 export default Results;