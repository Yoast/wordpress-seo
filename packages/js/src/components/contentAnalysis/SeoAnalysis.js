--- conflicted
+++ resolved
@@ -181,15 +181,12 @@
 			link = wpseoAdminL10n[ "shortlinks.upsell.sidebar.keyphrase_distribution" ];
 		}
 
-<<<<<<< HEAD
-=======
 		// We don't show the upsell in WooCommerce product pages.
 		const contentType = wpseoAdminL10n.postType;
 		if ( contentType === "product" ) {
 			return [];
 		}
 
->>>>>>> 16d018ca
 		const keyphraseDistributionUpsellText = sprintf(
 			/* Translators: %1$s is a span tag that adds styling to 'Keyphrase distribution', %2$s is a closing span tag.
 			   %3%s is an anchor tag with a link to yoast.com, %4$s is a closing anchor tag.*/
