--- conflicted
+++ resolved
@@ -205,22 +205,14 @@
 	 * @returns {void|JSX.Element} The AI Optimize button, or nothing if the button should not be shown.
 	 */
 	renderAIOptimizeButton = ( hasAIFixes, id ) => {
-<<<<<<< HEAD
-		const { isElementor, isAiFeatureEnabled, isPremium } = this.props;
-=======
 		const { isElementor, isAiFeatureEnabled, isPremium, isTerm } = this.props;
->>>>>>> 939b4be3
 
 		// Don't show the button if the AI feature is not enabled for Yoast SEO Premium users.
 		if ( isPremium && ! isAiFeatureEnabled ) {
 			return;
 		}
 
-<<<<<<< HEAD
-		const shouldRenderAIButton = shouldRenderAIOptimizeButton( hasAIFixes, isElementor );
-=======
 		const shouldRenderAIButton = shouldRenderAIOptimizeButton( hasAIFixes, isElementor, isTerm );
->>>>>>> 939b4be3
 		// Show the button if the assessment can be fixed through Yoast AI Optimize, and we are not in the Elementor editor,
 		// WooCommerce Product pages or Taxonomy
 		return shouldRenderAIButton && ( <AIOptimizeButton id={ id } isPremium={ isPremium } /> );
