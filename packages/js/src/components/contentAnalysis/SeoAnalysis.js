/* global wpseoAdminL10n */
import {useSelect, withSelect} from "@wordpress/data";
import { Component, Fragment } from "@wordpress/element";
import { __, sprintf } from "@wordpress/i18n";
import { addQueryArgs } from "@wordpress/url";
import { LocationConsumer, RootContext } from "@yoast/externals/contexts";
import PropTypes from "prop-types";
import styled from "styled-components";
import getIndicatorForScore from "../../analysis/getIndicatorForScore";
import getL10nObject from "../../analysis/getL10nObject";
import Results from "../../containers/Results";
import AnalysisUpsell from "../AnalysisUpsell";
import MetaboxCollapsible from "../MetaboxCollapsible";
import { ModalSmallContainer } from "../modals/Container";
import KeywordSynonyms from "../modals/KeywordSynonyms";
import { defaultModalClassName } from "../modals/Modal";
import MultipleKeywords from "../modals/MultipleKeywords";
import Modal from "../modals/SeoAnalysisModal";
import ScoreIconPortal from "../portals/ScoreIconPortal";
import SidebarCollapsible from "../SidebarCollapsible";
import SynonymSlot from "../slots/SynonymSlot";
import { getIconForScore } from "./mapResults";
import isBlockEditor from "../../helpers/isBlockEditor";
import AIAssessmentFixesButton from "../../ai-assessment-fixes/components/ai-assessment-fixes-button";
import uniqueId from "lodash/uniqueId";

const AnalysisHeader = styled.span`
	font-size: 1em;
	font-weight: bold;
	margin: 1.5em 0 1em;
	display: block;
`;

/**
 * Redux container for the seo analysis.
 */
class SeoAnalysis extends Component {
	constructor( props ) {
		super( props );

		this.aiButtons = [];
	}
	/**
	 * Renders the keyword synonyms upsell modal.
	 *
	 * @param {string} location The location of the upsell component. Used to determine the shortlinks in the component.
	 * @param {string} locationContext In which editor this component is rendered.
	 *
	 * @returns {JSX.Element} A modalButtonContainer component with the modal for a keyword synonyms upsell.
	 */
	renderSynonymsUpsell( location, locationContext ) {
		const modalProps = {
			className: `${ defaultModalClassName } yoast-gutenberg-modal__box yoast-gutenberg-modal__no-padding`,
			classes: {
				openButton: "wpseo-keyword-synonyms button-link",
			},
			labels: {
				open: "+ " + __( "Add synonyms", "wordpress-seo" ),
				modalAriaLabel: __( "Add synonyms", "wordpress-seo" ),
				heading: __( "Add synonyms", "wordpress-seo" ),
			},
		};

		const buyLink = wpseoAdminL10n[
			location.toLowerCase() === "sidebar"
				? "shortlinks.upsell.sidebar.focus_keyword_synonyms_button"
				: "shortlinks.upsell.metabox.focus_keyword_synonyms_button"
		];

		return (
			<Modal { ...modalProps }>
				<ModalSmallContainer>
					<KeywordSynonyms buyLink={ addQueryArgs( buyLink, { context: locationContext } ) } />
				</ModalSmallContainer>
			</Modal>
		);
	}

	/**
	 * Renders the multiple keywords upsell modal.
	 *
	 * @param {string} location The location of the upsell component. Used to determine the shortlinks in the component.
	 * @param {string} locationContext In which editor this component is rendered.
	 *
	 * @returns {JSX.Element} A modalButtonContainer component with the modal for a multiple keywords upsell.
	 */
	renderMultipleKeywordsUpsell( location, locationContext ) {
		const modalProps = {
			className: `${ defaultModalClassName } yoast-gutenberg-modal__box yoast-gutenberg-modal__no-padding`,
			classes: {
				openButton: "wpseo-multiple-keywords button-link",
			},
			labels: {
				open: "+ " + __( "Add related keyphrase", "wordpress-seo" ),
				modalAriaLabel: __( "Add related keyphrases", "wordpress-seo" ),
				heading: __( "Add related keyphrases", "wordpress-seo" ),
			},
		};

		const buyLink = wpseoAdminL10n[
			location.toLowerCase() === "sidebar"
				? "shortlinks.upsell.sidebar.focus_keyword_additional_button"
				: "shortlinks.upsell.metabox.focus_keyword_additional_button"
		];

		return (
			<Modal { ...modalProps }>
				<ModalSmallContainer>
					<MultipleKeywords buyLink={ addQueryArgs( buyLink, { context: locationContext } ) } />
				</ModalSmallContainer>
			</Modal>
		);
	}

	/**
	 * Renders the AnalysisUpsell component.
	 *
	 * @param {string} location The location of the upsell component. Used to determine the shortlink in the component.
	 * @param {string} locationContext In which editor this component is rendered.
	 *
	 * @returns {JSX.Element} The AnalysisUpsell component.
	 */
	renderWordFormsUpsell( location, locationContext ) {
		let url = location === "sidebar"
			? wpseoAdminL10n[ "shortlinks.upsell.sidebar.morphology_upsell_sidebar" ]
			: wpseoAdminL10n[ "shortlinks.upsell.sidebar.morphology_upsell_metabox" ];
		url = addQueryArgs( url, { context: locationContext } );
		return (
			<AnalysisUpsell
				url={ url }
				alignment={ location === "sidebar" ? "vertical" : "horizontal" }
			/>
		);
	}

	/**
	 * Renders the ScoreIconPortal component, which displays a score indication icon in the SEO metabox tab.
	 *
	 * @param {string} location       Where this component is rendered.
	 * @param {string} scoreIndicator String indicating the score.
	 *
	 * @returns {JSX.Element} The rendered score icon portal element.
	 */
	renderTabIcon( location, scoreIndicator ) {
		// The tab icon should only be rendered for the metabox.
		if ( location !== "metabox" ) {
			return null;
		}

		return (
			<ScoreIconPortal
				target="wpseo-seo-score-icon"
				scoreIndicator={ scoreIndicator }
			/>
		);
	}

	/**
	 * Returns the list of results used to upsell the user to Premium.
	 *
	 * @param {string} location 		Where this component is rendered (metabox or sidebar).
	 * @param {string} locationContext 	In which editor this component is rendered.
	 *
	 * @returns {Array} The upsell results.
	 */
	getUpsellResults( location, locationContext ) {
		let link = wpseoAdminL10n[ "shortlinks.upsell.metabox.keyphrase_distribution" ];
		if ( location === "sidebar" ) {
			link = wpseoAdminL10n[ "shortlinks.upsell.sidebar.keyphrase_distribution" ];
		}
		link = addQueryArgs( link, { context: locationContext } );

		const keyphraseDistributionUpsellText = sprintf(
			/* Translators: %1$s is a span tag that adds styling to 'Keyphrase distribution', %2$s is a closing span tag.
			 %3%s is an anchor tag with a link to yoast.com, %4$s is a closing anchor tag.*/
			__(
				"%1$sKeyphrase distribution%2$s: Have you evenly distributed your focus keyphrase throughout the whole text? " +
				"%3$sYoast SEO Premium will tell you!%4$s",
				"wordpress-seo"
			),
			"<span style='text-decoration: underline'>",
			"</span>",
			`<a href="${ link }" data-action="load-nfd-ctb" data-ctb-id="f6a84663-465f-4cb5-8ba5-f7a6d72224b2" target="_blank">`,
			"</a>"
		);

		return [
			{
				score: 0,
				rating: "upsell",
				hasMarks: false,
				hasJumps: false,
				id: "keyphraseDistribution",
				text: keyphraseDistributionUpsellText,
				markerId: "keyphraseDistribution",
			},
		];
	}

	/* eslint-disable complexity */
	/**
	 * Renders the Yoast AI Optimize button.
	 * The button is shown when:
	 * - The assessment can be fixed through Yoast AI Optimize.
	 * - The AI feature is enabled (for Yoast SEO Premium users; for Free users, the button is shown with an upsell).
	 * - We are in the block editor.
	 * - We are not in the Elementor editor, nor in the Elementor in-between screen.
	 *
	 * @param {boolean} hasAIFixes Whether the assessment can be fixed through Yoast AI Optimize.
	 * @param {string} id The assessment ID.
	 *
	 * @returns {void|JSX.Element} The AI Optimize button, or nothing if the button should not be shown.
	 */
	renderAIFixesButton = ( hasAIFixes, id ) => {
		console.log('renderAIFixesButton id: ', id);
		this.aiButtons.push(id);
		const isPremium = getL10nObject().isPremium;

		// Don't show the button if the AI feature is not enabled for Yoast SEO Premium users.
		if ( ! this.props.isAiFeatureEnabled ) {
			return;
		}

		// The reason of adding the check if Elementor is active or not is because `isBlockEditor` method also returns `true` for Elementor.
		// The reason of adding the check if the Elementor editor is active, is to stop showing the buttons in the in-between screen.
		return hasAIFixes && isBlockEditor() && ! this.props.isElementor && ! document.body.classList.contains( "elementor-editor-active" ) && (
			<AIAssessmentFixesButton id={ id } isPremium={ isPremium } />
		);
	};
	/* eslint-enable complexity */

	componentDidUpdate() {
		const ids = this.props.results.map(r => r.getIdentifier() + "AIFixes");
		const focusAIFixesButton = this.props.focusAIFixesButton;
		console.log("SeoAnalysis componentDidUpdate  ids: ", ids);
		console.log("SeoAnalysis componentDidUpdate  focusAIFixesButton: ", focusAIFixesButton);

		if (ids.includes(focusAIFixesButton) && !this.aiButtons.include(focusAIFixesButton)) {
			console.log('do focus on tab');
		}

	}

	/**
	 * Renders the SEO Analysis component.
	 *
	 * @returns {JSX.Element} The SEO Analysis component.
	 */
	render() {
		const score = getIndicatorForScore( this.props.overallScore );
		const isPremium = getL10nObject().isPremium;
		const highlightingUpsellLink = "shortlinks.upsell.sidebar.highlighting_seo_analysis";

		if ( score.className !== "loading" && this.props.keyword === "" ) {
			score.className = "na";
			score.screenReaderReadabilityText = __( "Enter a focus keyphrase to calculate the SEO score", "wordpress-seo" );
		}

		console.log('SeoAnalysis render this.props.results: ', this.props.results);

		this.aiButtons = [];

		return (
			<LocationConsumer>
				{ location => {
					return (
						<RootContext.Consumer>
							{ ( { locationContext } ) => {
								const Collapsible = location === "metabox" ? MetaboxCollapsible : SidebarCollapsible;

								let upsellResults = [];
								if ( this.props.shouldUpsell ) {
									upsellResults = this.getUpsellResults( location, locationContext );
								}

								return (
									<Fragment>
										<Collapsible
											title={ isPremium
												? __( "Premium SEO analysis", "wordpress-seo" )
												: __( "SEO analysis", "wordpress-seo" ) }
											titleScreenReaderText={ score.screenReaderReadabilityText }
											prefixIcon={ getIconForScore( score.className ) }
											prefixIconCollapsed={ getIconForScore( score.className ) }
											subTitle={ this.props.keyword }
											id={ `yoast-seo-analysis-collapsible-${ location }` }
										>
											<SynonymSlot location={ location } />
											{ this.props.shouldUpsell && <Fragment>
												{ this.renderSynonymsUpsell( location, locationContext ) }
												{ this.renderMultipleKeywordsUpsell( location, locationContext ) }
											</Fragment> }
											{ this.props.shouldUpsellWordFormRecognition && this.renderWordFormsUpsell( location, locationContext ) }
											<AnalysisHeader>
												{ __( "Analysis results", "wordpress-seo" ) }
											</AnalysisHeader>
											<Results
												results={ this.props.results }
												upsellResults={ upsellResults }
												marksButtonClassName="yoast-tooltip yoast-tooltip-w"
												editButtonClassName="yoast-tooltip yoast-tooltip-w"
												marksButtonStatus={ this.props.marksButtonStatus }
												location={ location }
												shouldUpsellHighlighting={ this.props.shouldUpsellHighlighting }
												highlightingUpsellLink={ highlightingUpsellLink }
												renderAIFixesButton={ this.renderAIFixesButton }
											/>
										</Collapsible>
										{ this.renderTabIcon( location, score.className ) }
									</Fragment>
								);
							} }
						</RootContext.Consumer>
					);
				} }
			</LocationConsumer>
		);
	}
}

SeoAnalysis.propTypes = {
	results: PropTypes.array,
	marksButtonStatus: PropTypes.string,
	keyword: PropTypes.string,
	focusAIFixesButton: PropTypes.string,
	shouldUpsell: PropTypes.bool,
	shouldUpsellWordFormRecognition: PropTypes.bool,
	overallScore: PropTypes.number,
	shouldUpsellHighlighting: PropTypes.bool,
	isElementor: PropTypes.bool,
	isAiFeatureEnabled: PropTypes.bool,
};

SeoAnalysis.defaultProps = {
	results: [],
	marksButtonStatus: null,
	keyword: "",
	shouldUpsell: false,
	shouldUpsellWordFormRecognition: false,
	overallScore: null,
	shouldUpsellHighlighting: false,
	isElementor: false,
	isAiFeatureEnabled: false,
};

export default withSelect( ( select, ownProps ) => {
	const {
		getFocusKeyphrase,
		getMarksButtonStatus,
		getResultsForKeyword,
		getIsElementorEditor,
<<<<<<< HEAD
		getPreference,
		getFocusAIFixesButton,
=======
>>>>>>> 175753df
	} = select( "yoast-seo/editor" );

	const focusAIFixesButton = getFocusAIFixesButton();
	const keyword = getFocusKeyphrase();

	return {
		...getResultsForKeyword( keyword ),
		marksButtonStatus: ownProps.hideMarksButtons ? "disabled" : getMarksButtonStatus(),
		keyword,
		focusAIFixesButton,
		isElementor: getIsElementorEditor(),
		isAiFeatureEnabled: select( "yoast-seo-premium/editor" )?.getIsAiFeatureEnabled(),
	};
} )( SeoAnalysis );<|MERGE_RESOLUTION|>--- conflicted
+++ resolved
@@ -349,11 +349,7 @@
 		getMarksButtonStatus,
 		getResultsForKeyword,
 		getIsElementorEditor,
-<<<<<<< HEAD
-		getPreference,
 		getFocusAIFixesButton,
-=======
->>>>>>> 175753df
 	} = select( "yoast-seo/editor" );
 
 	const focusAIFixesButton = getFocusAIFixesButton();
