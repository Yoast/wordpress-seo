/* global wpseoAdminL10n */
import { withSelect } from "@wordpress/data";
import { Component, Fragment } from "@wordpress/element";
import { __, sprintf } from "@wordpress/i18n";
import { addQueryArgs } from "@wordpress/url";
import { LocationConsumer, RootContext } from "@yoast/externals/contexts";
import PropTypes from "prop-types";
import styled from "styled-components";
import getIndicatorForScore from "../../analysis/getIndicatorForScore";
import Results from "../../containers/Results";
import AnalysisUpsell from "../AnalysisUpsell";
import MetaboxCollapsible from "../MetaboxCollapsible";
import { ModalSmallContainer } from "../modals/Container";
import KeywordSynonyms from "../modals/KeywordSynonyms";
import { defaultModalClassName } from "../modals/Modal";
import MultipleKeywords from "../modals/MultipleKeywords";
import Modal from "../modals/SeoAnalysisModal";
import ScoreIconPortal from "../portals/ScoreIconPortal";
import SidebarCollapsible from "../SidebarCollapsible";
import SynonymSlot from "../slots/SynonymSlot";
import { getIconForScore } from "./mapResults";
import isBlockEditor from "../../helpers/isBlockEditor";
import AIAssessmentFixesButton from "../../ai-assessment-fixes/components/ai-assessment-fixes-button";
import React from "react";

const AnalysisHeader = styled.span`
	font-size: 1em;
	font-weight: bold;
	margin: 1.5em 0 1em;
	display: block;
`;

/**
 * Redux container for the seo analysis.
 */
class SeoAnalysis extends Component {
	constructor( props ) {
		super( props );

		this.collapsibleRef = React.createRef();
		this.aiButtons = [];
	}
	/**
	 * Renders the keyword synonyms upsell modal.
	 *
	 * @param {string} location The location of the upsell component. Used to determine the shortlinks in the component.
	 * @param {string} locationContext In which editor this component is rendered.
	 *
	 * @returns {JSX.Element} A modalButtonContainer component with the modal for a keyword synonyms upsell.
	 */
	renderSynonymsUpsell( location, locationContext ) {
		const modalProps = {
			className: `${ defaultModalClassName } yoast-gutenberg-modal__box yoast-gutenberg-modal__no-padding`,
			classes: {
				openButton: "wpseo-keyword-synonyms button-link",
			},
			labels: {
				open: "+ " + __( "Add synonyms", "wordpress-seo" ),
				modalAriaLabel: __( "Add synonyms", "wordpress-seo" ),
				heading: __( "Add synonyms", "wordpress-seo" ),
			},
		};

		const buyLink = wpseoAdminL10n[
			location.toLowerCase() === "sidebar"
				? "shortlinks.upsell.sidebar.focus_keyword_synonyms_button"
				: "shortlinks.upsell.metabox.focus_keyword_synonyms_button"
		];

		return (
			<Modal { ...modalProps }>
				<ModalSmallContainer>
					<KeywordSynonyms buyLink={ addQueryArgs( buyLink, { context: locationContext } ) } />
				</ModalSmallContainer>
			</Modal>
		);
	}

	/**
	 * Renders the multiple keywords upsell modal.
	 *
	 * @param {string} location The location of the upsell component. Used to determine the shortlinks in the component.
	 * @param {string} locationContext In which editor this component is rendered.
	 *
	 * @returns {JSX.Element} A modalButtonContainer component with the modal for a multiple keywords upsell.
	 */
	renderMultipleKeywordsUpsell( location, locationContext ) {
		const modalProps = {
			className: `${ defaultModalClassName } yoast-gutenberg-modal__box yoast-gutenberg-modal__no-padding`,
			classes: {
				openButton: "wpseo-multiple-keywords button-link",
			},
			labels: {
				open: "+ " + __( "Add related keyphrase", "wordpress-seo" ),
				modalAriaLabel: __( "Add related keyphrases", "wordpress-seo" ),
				heading: __( "Add related keyphrases", "wordpress-seo" ),
			},
		};

		const buyLink = wpseoAdminL10n[
			location.toLowerCase() === "sidebar"
				? "shortlinks.upsell.sidebar.focus_keyword_additional_button"
				: "shortlinks.upsell.metabox.focus_keyword_additional_button"
		];

		return (
			<Modal { ...modalProps }>
				<ModalSmallContainer>
					<MultipleKeywords buyLink={ addQueryArgs( buyLink, { context: locationContext } ) } />
				</ModalSmallContainer>
			</Modal>
		);
	}

	/**
	 * Renders the AnalysisUpsell component.
	 *
	 * @param {string} location The location of the upsell component. Used to determine the shortlink in the component.
	 * @param {string} locationContext In which editor this component is rendered.
	 *
	 * @returns {JSX.Element} The AnalysisUpsell component.
	 */
	renderWordFormsUpsell( location, locationContext ) {
		let url = location === "sidebar"
			? wpseoAdminL10n[ "shortlinks.upsell.sidebar.morphology_upsell_sidebar" ]
			: wpseoAdminL10n[ "shortlinks.upsell.sidebar.morphology_upsell_metabox" ];
		url = addQueryArgs( url, { context: locationContext } );
		return (
			<AnalysisUpsell
				url={ url }
				alignment={ location === "sidebar" ? "vertical" : "horizontal" }
			/>
		);
	}

	/**
	 * Renders the ScoreIconPortal component, which displays a score indication icon in the SEO metabox tab.
	 *
	 * @param {string} location       Where this component is rendered.
	 * @param {string} scoreIndicator String indicating the score.
	 *
	 * @returns {JSX.Element} The rendered score icon portal element.
	 */
	renderTabIcon( location, scoreIndicator ) {
		// The tab icon should only be rendered for the metabox.
		if ( location !== "metabox" ) {
			return null;
		}

		return (
			<ScoreIconPortal
				target="wpseo-seo-score-icon"
				scoreIndicator={ scoreIndicator }
			/>
		);
	}

	/**
	 * Returns the list of results used to upsell the user to Premium.
	 *
	 * @param {string} location 		Where this component is rendered (metabox or sidebar).
	 * @param {string} locationContext 	In which editor this component is rendered.
	 *
	 * @returns {Array} The upsell results.
	 */
	getUpsellResults( location, locationContext ) {
		let link = wpseoAdminL10n[ "shortlinks.upsell.metabox.keyphrase_distribution" ];
		if ( location === "sidebar" ) {
			link = wpseoAdminL10n[ "shortlinks.upsell.sidebar.keyphrase_distribution" ];
		}
		link = addQueryArgs( link, { context: locationContext } );

		const keyphraseDistributionUpsellText = sprintf(
			/* Translators: %1$s is a span tag that adds styling to 'Keyphrase distribution', %2$s is a closing span tag.
			 %3%s is an anchor tag with a link to yoast.com, %4$s is a closing anchor tag.*/
			__(
				"%1$sKeyphrase distribution%2$s: Have you evenly distributed your focus keyphrase throughout the whole text? " +
				"%3$sYoast SEO Premium will tell you!%4$s",
				"wordpress-seo"
			),
			"<span style='text-decoration: underline'>",
			"</span>",
			`<a href="${ link }" data-action="load-nfd-ctb" data-ctb-id="f6a84663-465f-4cb5-8ba5-f7a6d72224b2" target="_blank">`,
			"</a>"
		);

		return [
			{
				score: 0,
				rating: "upsell",
				hasMarks: false,
				hasJumps: false,
				id: "keyphraseDistribution",
				text: keyphraseDistributionUpsellText,
				markerId: "keyphraseDistribution",
			},
		];
	}

	/* eslint-disable complexity */
	/**
	 * Renders the Yoast AI Optimize button.
	 * The button is shown when:
	 * - The assessment can be fixed through Yoast AI Optimize.
	 * - The AI feature is enabled (for Yoast SEO Premium users; for Free users, the button is shown with an upsell).
	 * - We are in the block editor.
	 * - We are not in the Elementor editor, nor in the Elementor in-between screen.
	 *
	 * @param {boolean} hasAIFixes Whether the assessment can be fixed through Yoast AI Optimize.
	 * @param {string} id The assessment ID.
	 *
	 * @returns {void|JSX.Element} The AI Optimize button, or nothing if the button should not be shown.
	 */
	renderAIFixesButton = ( hasAIFixes, id ) => {
<<<<<<< HEAD
		// console.log( "renderAIFixesButton id: ", id );
		this.aiButtons.push( id + "AIFixes" );
		const isPremium = getL10nObject().isPremium;
=======
		const { isElementor, isAiFeatureEnabled, isPremium } = this.props;
>>>>>>> ab894638

		// Don't show the button if the AI feature is not enabled for Yoast SEO Premium users.
		if ( isPremium && ! isAiFeatureEnabled ) {
			return;
		}

		const isElementorEditorPageActive =  document.body.classList.contains( "elementor-editor-active" );
		const isNotElementorPage =  ! isElementor && ! isElementorEditorPageActive;

		// The reason of adding the check if Elementor is active or not is because `isBlockEditor` method also returns `true` for Elementor.
		// The reason of adding the check if the Elementor editor is active, is to stop showing the buttons in the in-between screen.
		return hasAIFixes && isBlockEditor() && isNotElementorPage && (
			<AIAssessmentFixesButton id={ id } isPremium={ isPremium } />
		);
	};
	/* eslint-enable complexity */
	componentDidUpdate() {
		const ids = this.props.results.map( r => r.getIdentifier() + "AIFixes" );
		const { focusAIFixesButton }  = this.props;
		setTimeout( () => {
			if ( ids.includes( focusAIFixesButton ) && ! this.aiButtons.includes( focusAIFixesButton ) ) {
				console.log( "collapsibleRef", this.collapsibleRef.current );
				this.collapsibleRef.current?.focus();
			} else {
				console.log( "focus AI button" );
			}
		}, 1000 );
	}

	/**
	 * Renders the SEO Analysis component.
	 *
	 * @returns {JSX.Element} The SEO Analysis component.
	 */
	render() {
		const score = getIndicatorForScore( this.props.overallScore );
		const { isPremium } = this.props;
		const highlightingUpsellLink = "shortlinks.upsell.sidebar.highlighting_seo_analysis";

		if ( score.className !== "loading" && this.props.keyword === "" ) {
			score.className = "na";
			score.screenReaderReadabilityText = __( "Enter a focus keyphrase to calculate the SEO score", "wordpress-seo" );
		}

		return (
			<LocationConsumer>
				{ location => {
					return (
						<RootContext.Consumer>
							{ ( { locationContext } ) => {
								const Collapsible = location === "metabox" ? MetaboxCollapsible : SidebarCollapsible;

								let upsellResults = [];
								if ( this.props.shouldUpsell ) {
									upsellResults = this.getUpsellResults( location, locationContext );
								}

								return (
									<Fragment>
										<Collapsible
											title={ isPremium
												? __( "Premium SEO analysis", "wordpress-seo" )
												: __( "SEO analysis", "wordpress-seo" ) }
											titleScreenReaderText={ score.screenReaderReadabilityText }
											prefixIcon={ getIconForScore( score.className ) }
											prefixIconCollapsed={ getIconForScore( score.className ) }
											subTitle={ this.props.keyword }
											id={ `yoast-seo-analysis-collapsible-${ location }` }
											ref={ this.collapsibleRef }
										>
											<SynonymSlot location={ location } />
											{ this.props.shouldUpsell && <Fragment>
												{ this.renderSynonymsUpsell( location, locationContext ) }
												{ this.renderMultipleKeywordsUpsell( location, locationContext ) }
											</Fragment> }
											{ this.props.shouldUpsellWordFormRecognition && this.renderWordFormsUpsell( location, locationContext ) }
											<AnalysisHeader>
												{ __( "Analysis results", "wordpress-seo" ) }
											</AnalysisHeader>
											<Results
												results={ this.props.results }
												upsellResults={ upsellResults }
												marksButtonClassName="yoast-tooltip yoast-tooltip-w"
												editButtonClassName="yoast-tooltip yoast-tooltip-w"
												marksButtonStatus={ this.props.marksButtonStatus }
												location={ location }
												shouldUpsellHighlighting={ this.props.shouldUpsellHighlighting }
												highlightingUpsellLink={ highlightingUpsellLink }
												renderAIFixesButton={ this.renderAIFixesButton }
											/>
										</Collapsible>
										{ this.renderTabIcon( location, score.className ) }
									</Fragment>
								);
							} }
						</RootContext.Consumer>
					);
				} }
			</LocationConsumer>
		);
	}
}

SeoAnalysis.propTypes = {
	results: PropTypes.array,
	marksButtonStatus: PropTypes.string,
	keyword: PropTypes.string,
	focusAIFixesButton: PropTypes.string,
	shouldUpsell: PropTypes.bool,
	shouldUpsellWordFormRecognition: PropTypes.bool,
	overallScore: PropTypes.number,
	shouldUpsellHighlighting: PropTypes.bool,
	isElementor: PropTypes.bool,
	isAiFeatureEnabled: PropTypes.bool,
	isPremium: PropTypes.bool,
};

SeoAnalysis.defaultProps = {
	results: [],
	marksButtonStatus: null,
	keyword: "",
	shouldUpsell: false,
	shouldUpsellWordFormRecognition: false,
	overallScore: null,
	shouldUpsellHighlighting: false,
	isElementor: false,
	isAiFeatureEnabled: false,
	isPremium: false,
};

export default withSelect( ( select, ownProps ) => {
	const {
		getFocusKeyphrase,
		getMarksButtonStatus,
		getResultsForKeyword,
		getIsElementorEditor,
<<<<<<< HEAD
		getFocusAIFixesButton,
=======
		getIsPremium,
		getIsAiFeatureEnabled,
>>>>>>> ab894638
	} = select( "yoast-seo/editor" );

	const focusAIFixesButton = getFocusAIFixesButton();
	const keyword = getFocusKeyphrase();

	return {
		...getResultsForKeyword( keyword ),
		marksButtonStatus: ownProps.hideMarksButtons ? "disabled" : getMarksButtonStatus(),
		keyword,
		focusAIFixesButton,
		isElementor: getIsElementorEditor(),
		isPremium: getIsPremium(),
		isAiFeatureEnabled: getIsAiFeatureEnabled(),
	};
} )( SeoAnalysis );<|MERGE_RESOLUTION|>--- conflicted
+++ resolved
@@ -212,13 +212,7 @@
 	 * @returns {void|JSX.Element} The AI Optimize button, or nothing if the button should not be shown.
 	 */
 	renderAIFixesButton = ( hasAIFixes, id ) => {
-<<<<<<< HEAD
-		// console.log( "renderAIFixesButton id: ", id );
-		this.aiButtons.push( id + "AIFixes" );
-		const isPremium = getL10nObject().isPremium;
-=======
 		const { isElementor, isAiFeatureEnabled, isPremium } = this.props;
->>>>>>> ab894638
 
 		// Don't show the button if the AI feature is not enabled for Yoast SEO Premium users.
 		if ( isPremium && ! isAiFeatureEnabled ) {
@@ -355,12 +349,8 @@
 		getMarksButtonStatus,
 		getResultsForKeyword,
 		getIsElementorEditor,
-<<<<<<< HEAD
-		getFocusAIFixesButton,
-=======
 		getIsPremium,
 		getIsAiFeatureEnabled,
->>>>>>> ab894638
 	} = select( "yoast-seo/editor" );
 
 	const focusAIFixesButton = getFocusAIFixesButton();
