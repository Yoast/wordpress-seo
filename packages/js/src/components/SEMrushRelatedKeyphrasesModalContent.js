import { useCallback, useState } from "@wordpress/element";
import { CountrySelector, KeyphrasesTable, UserMessage, PremiumUpsell } from "@yoast/related-keyphrase-suggestions";
import { Root } from "@yoast/ui-library";
import PropTypes from "prop-types";
import { isEmpty } from "lodash";

/**
 * Determines whether the error property is present in the passed response object.
 *
 * @param {Object} response The response object.
 *
 * @returns {boolean} Whether or not the error property is present.
 */
export function hasError( response ) {
	if ( response?.code === "invalid_json" || response?.code === "fetch_error" ) {
		return true;
	}
	return ! isEmpty( response ) && "error" in response;
}

/**
 * Determines whether the maximum amount of related keyphrases has been reached.
 *
 * @param {array} relatedKeyphrases The related keyphrases. Can be empty.
 *
 * @returns {boolean} Whether or not the maximum limit has been reached.
 */
export function hasMaximumRelatedKeyphrases( relatedKeyphrases ) {
	return relatedKeyphrases && relatedKeyphrases.length >= 4;
}

/**
 * Gets a user message variant.
 *
 * @param {object} props The props to use within the content.
 *
 * @returns {string} The user message variant.
 */
export function getUserMessage( props ) {
	const {
		requestLimitReached,
		isSuccess,
		response,
		requestHasData,
		relatedKeyphrases,
	} = props;

	if ( requestLimitReached ) {
		return "requestLimitReached";
	}

	if ( ! isSuccess && hasError( response ) ) {
		return "requestFailed";
	}

	if ( ! requestHasData ) {
		return "requestEmpty";
	}

	if ( hasMaximumRelatedKeyphrases( relatedKeyphrases ) ) {
		return "maxRelatedKeyphrases";
	}
}

/**
 * Renders the SEMrush related keyphrases modal content.
 *
 * @param {Object} props The props to use within the content.
 *
 * @returns {wp.Element} The SEMrush related keyphrases modal content.
 */
export default function RelatedKeyphraseModalContent( props ) {
	const {
<<<<<<< HEAD
		response,
		keyphrase,
=======
		response = {},
		lastRequestKeyphrase = "",
		keyphrase = "",
>>>>>>> 3e0db5e9
		newRequest,
		setCountry,
		renderAction = null,
		countryCode,
<<<<<<< HEAD
		requestLimitReached,
		relatedKeyphrases,
=======
		requestLimitReached = false,
		setRequestFailed,
		setNoResultsFound,
		relatedKeyphrases = [],
		setRequestSucceeded,
		setRequestLimitReached,
>>>>>>> 3e0db5e9
		isPending,
		isRtl = false,
		isPremium = false,
		userLocale = "en_US",
		semrushUpsellLink = "",
		premiumUpsellLink = "",
	} = props;

	const [ activeCountryCode, setActiveCountryCode ] = useState( countryCode );

	/**
	 * Sends a new related keyphrases request to SEMrush and updates the semrush_country_code value in the database.
	 *
	 * @returns {void}
	 */
	const relatedKeyphrasesRequest = useCallback( async() => {
		newRequest( countryCode, keyphrase );
		setActiveCountryCode( countryCode );
	}, [ countryCode, keyphrase, newRequest ] );

	return (
		<Root context={ { isRtl } }>

			{ ! requestLimitReached && ! isPremium && <PremiumUpsell
				url={ premiumUpsellLink }
				className="yst-mb-4"
			/> }

			{ ! requestLimitReached && <CountrySelector
				countryCode={ countryCode }
				activeCountryCode={ activeCountryCode }
				onChange={ setCountry }
				onClick={ relatedKeyphrasesRequest }
				className="yst-mb-4"
				userLocale={ userLocale.split( "_" )[ 0 ] }
			/> }

			{ ! isPending && <UserMessage
				variant={ getUserMessage( props ) }
				upsellLink={ semrushUpsellLink }
			/> }

			<KeyphrasesTable
				relatedKeyphrases={ relatedKeyphrases }
				columnNames={ response?.results?.columnNames }
				data={ response?.results?.rows }
				isPending={ isPending }
				renderButton={ renderAction }
				className="yst-mt-4"
			/>
		</Root>
	);
}

RelatedKeyphraseModalContent.propTypes = {
	keyphrase: PropTypes.string,
	relatedKeyphrases: PropTypes.array,
	renderAction: PropTypes.func,
	requestLimitReached: PropTypes.bool,
	countryCode: PropTypes.string.isRequired,
	setCountry: PropTypes.func.isRequired,
	newRequest: PropTypes.func.isRequired,
	response: PropTypes.object,
	isRtl: PropTypes.bool,
	userLocale: PropTypes.string,
	isPending: PropTypes.bool,
	isPremium: PropTypes.bool,
<<<<<<< HEAD
};

RelatedKeyphraseModalContent.defaultProps = {
	keyphrase: "",
	relatedKeyphrases: [],
	renderAction: null,
	requestLimitReached: false,
	response: {},
	isRtl: false,
	userLocale: "en_US",
	isPending: false,
	isPremium: false,
=======
	semrushUpsellLink: PropTypes.string,
	premiumUpsellLink: PropTypes.string,
>>>>>>> 3e0db5e9
};<|MERGE_RESOLUTION|>--- conflicted
+++ resolved
@@ -71,33 +71,18 @@
  */
 export default function RelatedKeyphraseModalContent( props ) {
 	const {
-<<<<<<< HEAD
-		response,
-		keyphrase,
-=======
+    keyphrase = "",
+    relatedKeyphrases = [],
+    renderAction = null,
+    requestLimitReached = false,
+    countryCode = "us",
+    setCountry,
+    newRequest,
 		response = {},
-		lastRequestKeyphrase = "",
-		keyphrase = "",
->>>>>>> 3e0db5e9
-		newRequest,
-		setCountry,
-		renderAction = null,
-		countryCode,
-<<<<<<< HEAD
-		requestLimitReached,
-		relatedKeyphrases,
-=======
-		requestLimitReached = false,
-		setRequestFailed,
-		setNoResultsFound,
-		relatedKeyphrases = [],
-		setRequestSucceeded,
-		setRequestLimitReached,
->>>>>>> 3e0db5e9
-		isPending,
 		isRtl = false,
+		userLocale = "en_US",
+		isPending = false,
 		isPremium = false,
-		userLocale = "en_US",
 		semrushUpsellLink = "",
 		premiumUpsellLink = "",
 	} = props;
@@ -161,21 +146,6 @@
 	userLocale: PropTypes.string,
 	isPending: PropTypes.bool,
 	isPremium: PropTypes.bool,
-<<<<<<< HEAD
-};
-
-RelatedKeyphraseModalContent.defaultProps = {
-	keyphrase: "",
-	relatedKeyphrases: [],
-	renderAction: null,
-	requestLimitReached: false,
-	response: {},
-	isRtl: false,
-	userLocale: "en_US",
-	isPending: false,
-	isPremium: false,
-=======
 	semrushUpsellLink: PropTypes.string,
 	premiumUpsellLink: PropTypes.string,
->>>>>>> 3e0db5e9
 };