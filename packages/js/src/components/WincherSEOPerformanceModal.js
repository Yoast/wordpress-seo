--- conflicted
+++ resolved
@@ -5,13 +5,10 @@
 import { useSvgAria } from "@yoast/ui-library/src";
 import PropTypes from "prop-types";
 import styled from "styled-components";
-<<<<<<< HEAD
-=======
 
 /* Yoast dependencies */
 import { colors } from "@yoast/style-guide";
 import { CollapsibleStateless } from "@yoast/components";
->>>>>>> 3dfbbb56
 
 /* Internal dependencies */
 import { ModalContainer } from "./modals/Container";
@@ -21,13 +18,13 @@
 import SidebarButton from "./SidebarButton";
 import WincherSEOPerformance from "../containers/WincherSEOPerformance";
 
-<<<<<<< HEAD
 
 const StyledHeroIcon = styled( ChartBarIcon )`
 	width: 18px;
 	height: 18px;
 	margin: 3px;
-=======
+`;
+
 const MetaboxModalButton = styled( CollapsibleStateless )`
 	h2 > button {
 		padding-left: 24px;
@@ -37,7 +34,6 @@
 			background-color: #f0f0f0;
 		}
 	}
->>>>>>> 3dfbbb56
 `;
 
 /**
