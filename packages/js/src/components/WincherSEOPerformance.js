/* global wpseoAdminL10n */

/* External dependencies */
import { useCallback, useEffect, useMemo, useState } from "@wordpress/element";
import { usePrevious } from "@wordpress/compose";
import { __, sprintf } from "@wordpress/i18n";
import PropTypes from "prop-types";
import { isEmpty, orderBy } from "lodash";
import styled from "styled-components";
import moment from "moment";

/* Yoast dependencies */
import { NewButton, HelpIcon } from "@yoast/components";

/* Internal dependencies */
import WincherLimitReached from "./modals/WincherLimitReached";
import WincherRequestFailed from "./modals/WincherRequestFailed";
import WincherUpgradeCallout, { useTrackingInfo } from "./modals/WincherUpgradeCallout";
import WincherConnectedAlert from "./modals/WincherConnectedAlert";
import WincherCurrentlyTrackingAlert from "./modals/WincherCurrentlyTrackingAlert";
import WincherKeyphrasesTable from "../containers/WincherKeyphrasesTable";
import WincherExplanation from "./modals/WincherExplanation";
import WincherNoKeyphraseSet from "./modals/WincherNoKeyphraseSet";
import WincherAutoTrackingEnabledAlert from "./modals/WincherAutoTrackingEnabledAlert";
import LoginPopup from "../helpers/loginPopup";
import { authenticate, getAuthorizationUrl, trackKeyphrases } from "../helpers/wincherEndpoints";
import { handleAPIResponse } from "../helpers/api";
import WincherReconnectAlert from "./modals/WincherReconnectAlert";
import WincherNoPermalinkAlert from "./modals/WincherNoPermalinkAlert";
import WincherRankingHistoryChart from "./WincherRankingHistoryChart";

/**
 * Gets the proper error message component.
 *
 * @param {Object} response The response object to base the error message on.
 * @param {Function} onLogin The onLogin callback used when reconnecting.
 *
 * @returns {wp.Element} The error message component.
 */
const GetErrorMessage = ( { response, onLogin } ) => {
	if ( [ 401, 403, 404 ].includes( response.status ) ) {
		return <WincherReconnectAlert onReconnect={ onLogin } />;
	}

	return <WincherRequestFailed />;
};

GetErrorMessage.propTypes = {
	response: PropTypes.object.isRequired,
	onLogin: PropTypes.func.isRequired,
};

/**
 * Gets a user message based on the passed props' values.
 *
 * @param {Object} props The props to use.
 *
 * @returns {void|wp.Element} The user message.
 */
const GetUserMessage = ( {
	isSuccess,
	response,
	allKeyphrasesMissRanking,
	onLogin,
	keyphraseLimitReached,
	limit,
} ) => {
	if ( keyphraseLimitReached ) {
		return <WincherLimitReached limit={ limit } />;
	}

	if ( ! isEmpty( response ) && ! isSuccess ) {
		return <GetErrorMessage response={ response } onLogin={ onLogin } />;
	}

	if ( allKeyphrasesMissRanking ) {
		return <WincherCurrentlyTrackingAlert />;
	}

	return null;
};

GetUserMessage.propTypes = {
	isSuccess: PropTypes.bool.isRequired,
	allKeyphrasesMissRanking: PropTypes.bool.isRequired,
	response: PropTypes.object,
	onLogin: PropTypes.func.isRequired,
	keyphraseLimitReached: PropTypes.bool.isRequired,
	limit: PropTypes.number.isRequired,
};

GetUserMessage.defaultProps = {
	response: {},
};

let currentPopup = null;

/**
 * Get the tokens using the provided code after user has granted authorization.
 *
 * @param {Object} props The props.
 * @param {Object} data The message data.
 *
 * @returns {void}
 */
const performAuthenticationRequest = async( props, data ) => {
	const {
		onAuthentication,
		setRequestSucceeded,
		setRequestFailed,
		keyphrases,
		addTrackedKeyphrase,
		setKeyphraseLimitReached,
	} = props;

	await handleAPIResponse(
		() => authenticate( data ),
		async( response ) => {
			onAuthentication( true, true, data.websiteId.toString() );
			setRequestSucceeded( response );

			const keyphrasesArray = ( Array.isArray( keyphrases ) ? keyphrases : [ keyphrases ] )
				.map( k => k.toLowerCase() );
			await handleAPIResponse(
				() => trackKeyphrases( keyphrasesArray ),
				( keyphrasesResponse ) => {
					setRequestSucceeded( keyphrasesResponse );
					addTrackedKeyphrase( keyphrasesResponse.results );
				},
				( keyphrasesResponse ) => {
					if ( keyphrasesResponse.status === 400 && keyphrasesResponse.limit ) {
						setKeyphraseLimitReached( keyphrasesResponse.limit );
					}
					setRequestFailed( keyphrasesResponse );
				},
				201
			);
			// Close the popup if it's been opened again by mistake.
			const popup = currentPopup.getPopup();

			if ( popup ) {
				popup.close();
			}
		},
		async( response ) => setRequestFailed( response )
	);
};

/**
 * Opens the popup window.
 *
 * @param {Object} props The props.
 *
 * @returns {void}
 */
const onLoginOpen = async( props ) => {
	if ( currentPopup && ! currentPopup.isClosed() ) {
		currentPopup.focus();
		return;
	}

	const { url } = await getAuthorizationUrl();

	currentPopup = new LoginPopup(
		url,
		{
			success: {
				type: "wincher:oauth:success",
				callback: ( data ) => performAuthenticationRequest( props, data ),
			},
			error: {
				type: "wincher:oauth:error",
				callback: () => props.onAuthentication( false, false ),
			},
		},
		{
			title: "Wincher_login",
			width: 500,
			height: 700,
		}
	);

	currentPopup.createPopup();
};

/**
 * Creates the Connect to Wincher button.
 *
 * @param {Object} props The props to use.
 *
 * @returns {void|wp.Element} The connect button or reconnect alert.
 */
const ConnectToWincher = ( props ) => {
	if ( props.isLoggedIn ) {
		return null;
	}

	return <p>
		<NewButton onClick={ props.onLogin } variant="primary">
			{ sprintf(
			/* translators: %s expands to Wincher */
				__( "Connect with %s", "wordpress-seo" ),
				"Wincher"
			) }
		</NewButton>
	</p>;
};

ConnectToWincher.propTypes = {
	isLoggedIn: PropTypes.bool.isRequired,
	onLogin: PropTypes.func.isRequired,
};

// We need this wrapper to get consistent paragraph margins in both Elementor and Gutenberg.
const Wrapper = styled.div`
	p {
		margin: 1em 0;
	}
`;

const TableWrapper = styled.div`
	${ props => props.isDisabled && `
		opacity: .5;
		pointer-events: none;
	`};
`;

const Title = styled.div`
	font-weight: var(--yoast-font-weight-bold);
	color: var(--yoast-color-label);
	font-size: var(--yoast-font-size-default);
`;

const WincherChartSettings = styled.div.attrs( { className: "yoast-field-group" } )`
	display: flex;
	justify-content: space-between;
	align-items: center;
	margin-bottom: 14px;
`;

const ChartWrapper = styled.div`
	margin: 8px 0;
`;

const START_OF_TODAY = moment.utc().startOf( "day" );

const WINCHER_PERIOD_OPTIONS = [
	{
		name: __( "Last day", "wordpress-seo" ),
		value: moment( START_OF_TODAY ).subtract( 1, "days" ).format(),
		defaultIndex: 1,
	},
	{
		name: __( "Last week", "wordpress-seo" ),
		value: moment( START_OF_TODAY ).subtract( 1, "week" ).format(),
		defaultIndex: 2,
	},
	{
		name: __( "Last month", "wordpress-seo" ),
		value: moment( START_OF_TODAY ).subtract( 1, "month" ).format(),
		defaultIndex: 3,
	},
	{
		name: __( "Last year", "wordpress-seo" ),
		value: moment( START_OF_TODAY ).subtract( 1, "year" ).format(),
		defaultIndex: 0,
	},
];

/**
 * Displays the Wincher period picker.
 *
 * @param {Object} props The component props.
 *
 * @returns {null|wp.Element} The Wincher period picker.
 */
const WincherPeriodPicker = ( props ) => {
	const { onSelect, selected, options, isLoggedIn } = props;

	if ( ! isLoggedIn ) {
		return null;
	}

	if ( options.length < 1 ) {
		return null;
	}

	return (
		<select
			className="components-select-control__input"
			id="wincher-period-picker"
			value={ selected?.value || options[ 0 ].value }
			onChange={ onSelect }
		>
			{
				options.map( opt => {
					return (
						<option
							key={ opt.name }
							value={ opt.value }
						>
							{ opt.name }
						</option>
					);
				} )
			}
		</select>
	);
};

WincherPeriodPicker.propTypes = {
	onSelect: PropTypes.func.isRequired,
	selected: PropTypes.object,
	options: PropTypes.array.isRequired,
	isLoggedIn: PropTypes.bool.isRequired,
};

/**
 * Creates the table content.
 *
 * @param {Object} props The props to use.
 *
 * @returns {void|wp.Element} The table content.
 */
const TableContent = ( props ) => {
	const {
		trackedKeyphrases,
		isLoggedIn,
		keyphrases,
		shouldTrackAll,
		permalink,
		historyDaysLimit,
	} = props;

	if ( ! permalink && isLoggedIn ) {
		return <WincherNoPermalinkAlert />;
	}

	if ( keyphrases.length === 0 ) {
		return <WincherNoKeyphraseSet />;
	}

	const historyLimitDate = moment( START_OF_TODAY ).subtract( historyDaysLimit, "days" );

	const periodOptions = WINCHER_PERIOD_OPTIONS.filter(
		opt => moment( opt.value ).isSameOrAfter( historyLimitDate )
	);

	const defaultPeriod = orderBy( periodOptions, opt => opt.defaultIndex, "desc" )[ 0 ];

	const [ period, setPeriod ] = useState( defaultPeriod );

	const [ selectedKeyphrases, setSelectedKeyphrases ] = useState( [] );

	const isChartShown = selectedKeyphrases.length > 0;

	const trackedKeyphrasesPrev = usePrevious( trackedKeyphrases );

	useEffect( () => {
		if ( ! isEmpty( trackedKeyphrases ) && Object.values( trackedKeyphrases ).length !== ( trackedKeyphrasesPrev || [] ).length ) {
			const keywords = Object.values( trackedKeyphrases ).map( keyphrase => keyphrase.keyword );
			setSelectedKeyphrases( keywords );
		}
	}, [ trackedKeyphrases, trackedKeyphrasesPrev ] );

	useEffect( () => {
		setPeriod( defaultPeriod );
	}, [ defaultPeriod?.name ] );

	const onSelectPeriod = useCallback( ( event ) => {
		const option = WINCHER_PERIOD_OPTIONS.find( opt => opt.value === event.target.value );
		if ( option ) {
			setPeriod( option );
		}
	}, [ setPeriod ] );

	const chartData = useMemo( () => {
		if ( isEmpty( selectedKeyphrases ) ) {
			return [];
		}
		if ( isEmpty( trackedKeyphrases ) ) {
			return [];
		}
		return Object.values( trackedKeyphrases )
<<<<<<< HEAD
=======
			.filter( keyphrase => !! keyphrase?.position?.history )
>>>>>>> 6a4a84c1
			.map( keyphrase => ( {
				label: keyphrase.keyword,
				data: keyphrase.position.history,
				selected: selectedKeyphrases.includes( keyphrase.keyword ) && ! isEmpty( keyphrase.position?.history ),
			} ) );
	}, [ selectedKeyphrases, trackedKeyphrases ] );

	return <TableWrapper isDisabled={ ! isLoggedIn }>
		<p>{ __( "You can enable / disable tracking the SEO performance for each keyphrase below.", "wordpress-seo" ) }</p>

		{ isLoggedIn && shouldTrackAll && <WincherAutoTrackingEnabledAlert /> }

		<WincherChartSettings>
			<WincherPeriodPicker
				selected={ period }
				onSelect={ onSelectPeriod }
				options={ periodOptions }
				isLoggedIn={ isLoggedIn }
			/>
		</WincherChartSettings>

		<ChartWrapper>
			<WincherRankingHistoryChart
				isChartShown={ isChartShown }
				datasets={ chartData }
			/>
		</ChartWrapper>

		<WincherKeyphrasesTable
			startAt={ period?.value }
			selectedKeyphrases={ selectedKeyphrases }
			onSelectKeyphrases={ setSelectedKeyphrases }
			trackedKeyphrases={ trackedKeyphrases }
		/>
	</TableWrapper>;
};

TableContent.propTypes = {
	trackedKeyphrases: PropTypes.object,
	keyphrases: PropTypes.array.isRequired,
	isLoggedIn: PropTypes.bool.isRequired,
	shouldTrackAll: PropTypes.bool.isRequired,
	permalink: PropTypes.string.isRequired,
	historyDaysLimit: PropTypes.number,
};

/**
 * Renders the Wincher SEO Performance modal content.
 *
 * @param {Object} props The props to use within the content.
 *
 * @returns {wp.Element} The Wincher SEO Performance modal content.
 */
export default function WincherSEOPerformance( props ) {
	const {
		isNewlyAuthenticated,
		isLoggedIn,
	} = props;

	const onLoginCallback = useCallback( () => {
		onLoginOpen( props );
	}, [ onLoginOpen, props ] );
	const trackingInfo = useTrackingInfo( isLoggedIn );

	return (
		<Wrapper>
			{ isNewlyAuthenticated && <WincherConnectedAlert /> }
			{ isLoggedIn && <WincherUpgradeCallout trackingInfo={ trackingInfo }  /> }

			<Title>
				{ __( "SEO performance", "wordpress-seo" ) }
				<HelpIcon
					linkTo={ wpseoAdminL10n[ "shortlinks.wincher.seo_performance" ] }
					/* translators: Hidden accessibility text. */
					linkText={ __( "Learn more about the SEO performance feature.", "wordpress-seo" ) }
				/>
			</Title>

			<WincherExplanation />

			<ConnectToWincher isLoggedIn={ isLoggedIn } onLogin={ onLoginCallback } />
			<GetUserMessage { ...props } onLogin={ onLoginCallback } />
			<TableContent { ...props } historyDaysLimit={ trackingInfo?.historyDays || 0 } />
		</Wrapper>
	);
}

WincherSEOPerformance.propTypes = {
	trackedKeyphrases: PropTypes.object,
	addTrackedKeyphrase: PropTypes.func.isRequired,
	isLoggedIn: PropTypes.bool,
	isNewlyAuthenticated: PropTypes.bool,
	keyphrases: PropTypes.array,
	response: PropTypes.object,
	shouldTrackAll: PropTypes.bool,
	permalink: PropTypes.string,
	historyDaysLimit: PropTypes.number,
};

WincherSEOPerformance.defaultProps = {
	trackedKeyphrases: null,
	isLoggedIn: false,
	isNewlyAuthenticated: false,
	keyphrases: [],
	response: {},
	shouldTrackAll: false,
	permalink: "",
	historyDaysLimit: 0,
};<|MERGE_RESOLUTION|>--- conflicted
+++ resolved
@@ -382,10 +382,7 @@
 			return [];
 		}
 		return Object.values( trackedKeyphrases )
-<<<<<<< HEAD
-=======
 			.filter( keyphrase => !! keyphrase?.position?.history )
->>>>>>> 6a4a84c1
 			.map( keyphrase => ( {
 				label: keyphrase.keyword,
 				data: keyphrase.position.history,
