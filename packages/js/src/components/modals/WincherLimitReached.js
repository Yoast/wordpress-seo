/* global wpseoAdminGlobalL10n */
import { __, sprintf } from "@wordpress/i18n";
import { Alert } from "@yoast/components";
<<<<<<< HEAD
import { makeOutboundLink } from "@yoast/helpers";
import interpolateComponents from "interpolate-components";
=======
>>>>>>> 746fea33
import PropTypes from "prop-types";
import { safeCreateInterpolateElement } from "../../helpers/i18n";

const UpdateWincherPlanLink = makeOutboundLink();

/**
 * Creates the content for the Wincher limit exceeded modal.
 *
 * @param {number} [limit=10] The allowed keyphrase limit.
 *
 * @returns {JSX.Element} The Wincher limit exceeded modal content.
 */
const WincherLimitReached = ( { limit = 10 } ) => {
	const message = sprintf(
		/* translators: %1$d expands to the amount of allowed keyphrases on a free account, %2$s expands to a link to Wincher plans. */
		__(
			"You've reached the maximum amount of %1$d keyphrases you can add to your Wincher account. If you wish to add more keyphrases, please %2$s.",
			"wordpress-seo"
		),
<<<<<<< HEAD
		limit,
		"{{updateWincherPlanLink/}}"
=======
		props.limit,
		"<updateWincherPlanLink/>"
>>>>>>> 746fea33
	);

	return (
		<Alert type="error">
			{
				safeCreateInterpolateElement( message, {
					updateWincherPlanLink: <UpdateWincherPlanLink href={ wpseoAdminGlobalL10n[ "links.wincher.pricing" ] }>
						{
							sprintf(
								/* translators: %s : Expands to "Wincher". */
								__( "upgrade your %s plan", "wordpress-seo" ),
								"Wincher"
							)
						}
					</UpdateWincherPlanLink>,
				} )
			}
		</Alert>
	);
};

WincherLimitReached.propTypes = {
	limit: PropTypes.number,
};

export default WincherLimitReached;<|MERGE_RESOLUTION|>--- conflicted
+++ resolved
@@ -1,13 +1,9 @@
 /* global wpseoAdminGlobalL10n */
 import { __, sprintf } from "@wordpress/i18n";
 import { Alert } from "@yoast/components";
-<<<<<<< HEAD
-import { makeOutboundLink } from "@yoast/helpers";
-import interpolateComponents from "interpolate-components";
-=======
->>>>>>> 746fea33
 import PropTypes from "prop-types";
 import { safeCreateInterpolateElement } from "../../helpers/i18n";
+import { makeOutboundLink } from "@yoast/helpers";
 
 const UpdateWincherPlanLink = makeOutboundLink();
 
@@ -25,13 +21,8 @@
 			"You've reached the maximum amount of %1$d keyphrases you can add to your Wincher account. If you wish to add more keyphrases, please %2$s.",
 			"wordpress-seo"
 		),
-<<<<<<< HEAD
 		limit,
-		"{{updateWincherPlanLink/}}"
-=======
-		props.limit,
-		"<updateWincherPlanLink/>"
->>>>>>> 746fea33
+		"<UpdateWincherPlanLink/>"
 	);
 
 	return (
