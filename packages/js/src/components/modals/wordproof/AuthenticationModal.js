import { Modal } from "@wordpress/components";
import { Fragment, useCallback, useEffect, useState } from "@wordpress/element";
import { __ } from "@wordpress/i18n";
import { Button, SvgIcon } from "@yoast/components";
import { getAuthentication } from "../../../helpers/wordproofEndpoints";
import { handleAPIResponse } from "../../../helpers/api";

/**
 * Determines the text on the button to open a workout.
 *
 * @returns {wp.Element} The modal.
 */

const performAuthenticationRequest = async() => {
	return await handleAPIResponse(
<<<<<<< HEAD
		() => getAuthentication(),
		( response ) => {
=======
		getAuthentication,
		async( response ) => {
>>>>>>> 4aab1d74
			return response.is_authenticated;
		},
		( response ) => {
			return false;
		}
	);
};
export const AuthenticationModal = ( props ) => {
	const { isOpen, setIsOpen, isAuthenticated, setIsAuthenticated } = props;
	const [ isLoading, setIsLoading ] = useState( true );

	useEffect( () => {
		if ( isOpen && isLoading && isAuthenticated ) {
			setIsLoading( false );
		}

		if ( isOpen && ! isAuthenticated ) {
			setIsLoading( true );
		}

		( async() => {
			while ( isOpen && isLoading && ! isAuthenticated ) {
				const isAuthenticatedRequestResponse = await performAuthenticationRequest();
				if ( isAuthenticatedRequestResponse !== isAuthenticated ) {
					setIsAuthenticated( isAuthenticatedRequestResponse );
				}
				await new Promise( r => setTimeout( r, 2000 ) );
			}
		} )();
	}, [ isOpen, isAuthenticated, isLoading ] );

	const closeModal = useCallback( () => setIsOpen( false ), [] );
	const openModal = useCallback( () => setIsOpen( true ), [] );

	return (
		<Fragment>
			{ isOpen && isLoading &&
			<Modal
				onRequestClose={ closeModal }
				title={ __( "Connecting with WordProof", "wordpress-seo" ) }
				className="wordproof__authentication"
				icon={ <span className="yoast-icon" /> }
			>
				<div>
					<SvgIcon icon="loading-spinner" className={ "block" } />
					<em>{ __(
						"Waiting to be authenticated. Please login or signup in the opened window.",
						"wordpress-seo" ) }</em>
				</div>
			</Modal>
			}

			{ isOpen && ! isLoading &&
			<Modal
				onRequestClose={ closeModal }
				title={ __( "Connected to WordProof", "wordpress-seo" ) }
				className="wordproof__authentication"
				icon={ <span className="yoast-icon" /> }
			>
				<div className="wordproof__authentication_outcome">
					<div>
						{ /* TODO: Add image */ }
						{ /* TODO: replace page with post type. Correctly display strong tag. */ }
						<p>{ __( "Your page is now protect via the blockchain!", "wordpress-seo" ) }</p>
						<p>{ !! __( "The page will automatically be Timestamped every time you <strong>update</strong> or <strong>publish</strong>.!", "wordpress-seo" ) }</p>
					</div>
					<br />
					<Button
						onClick={ closeModal }
						className="yoast__wordproof__close-modal"
					>
						{ __( "Continue", "wordpress-seo" ) }
					</Button>
				</div>
			</Modal>
			}
		</Fragment>
	);
};

AuthenticationModal.propTypes = {};<|MERGE_RESOLUTION|>--- conflicted
+++ resolved
@@ -13,13 +13,8 @@
 
 const performAuthenticationRequest = async() => {
 	return await handleAPIResponse(
-<<<<<<< HEAD
-		() => getAuthentication(),
+		getAuthentication,
 		( response ) => {
-=======
-		getAuthentication,
-		async( response ) => {
->>>>>>> 4aab1d74
 			return response.is_authenticated;
 		},
 		( response ) => {
