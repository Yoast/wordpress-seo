/* global wpseoAdminL10n */
import { __, sprintf } from "@wordpress/i18n";
import { addQueryArgs } from "@wordpress/url";
import { useRootContext } from "@yoast/externals/contexts";
import PropTypes from "prop-types";
import { safeCreateInterpolateElement } from "../../helpers/i18n";
import { UpsellModal } from "./UpsellModal";

/**
 * Creates the content for a PremiumSEOAnalysisModal modal.
 *
<<<<<<< HEAD
 * @param {string} [location="sidebar"] The location where the modal is used.
 *
 * @returns {JSX.Element} The Premium SEO Analysis Modal.
 */
const PremiumSEOAnalysisModal = ( { location = "sidebar" } ) => {
	const [ isOpen, setIsOpen ] = useState( false );
	const closeModal = useCallback( () => setIsOpen( false ), [] );
	const openModal = useCallback( () => setIsOpen( true ), [] );
	const svgAriaProps = useSvgAria();
=======
 * @param {boolean} isOpen     Whether the modal is open.
 * @param {Function} closeModal Function to close the modal.
 * @param {string} id          The id of the modal.
 * @param {string} upsellLink  The upsell link to use.
 *
 * @returns {wp.Element} The PremiumSEOAnalysisModal component.
 */
export const PremiumSEOAnalysisModal = ( { isOpen, closeModal, id, upsellLink } ) => {
	const { locationContext } = useRootContext();
	const link = addQueryArgs( wpseoAdminL10n[ upsellLink ], { context: locationContext } );
	const benefits = [
		safeCreateInterpolateElement(
			sprintf(
				/* translators: %1$s and %2$s are opening and closing span tags. */
				__( "%1$sKeyphrase distribution:%2$s See if your keywords are spread evenly so search engines understand your topic", "wordpress-seo" ),
				"<span>",
				"</span>"
			), { span: <span className="yst-font-semibold" /> } ),
		safeCreateInterpolateElement(
			sprintf(
				/* translators: %1$s and %2$s are opening and closing span tags. */
				__( "%1$sTitle check:%2$s Instantly spot missing titles and fix them for better click-through rates", "wordpress-seo" ),
				"<span>",
				"</span>"
			), { span: <span className="yst-font-semibold" /> } ),
		safeCreateInterpolateElement(
			sprintf(
				/* translators: %1$s and %2$s are opening and closing span tags. */
				__( "%1$sSynonyms:%2$s Include synonyms of your keyphrase for a more natural flow and smarter suggestions", "wordpress-seo" ),
				"<span>",
				"</span>"
			), { span: <span className="yst-font-semibold" /> } ),
	];
>>>>>>> 746fea33

	return (
		<UpsellModal
			isOpen={ isOpen }
			onClose={ closeModal }
			id={ id }
			title={ __( "Get deeper keyphrase insights and stronger headlines", "wordpress-seo" ) }
			upsellLink={ link }
			benefits={ benefits }
			note={ __( "Upgrade to optimize with precision", "wordpress-seo" ) }
			ctbId="f6a84663-465f-4cb5-8ba5-f7a6d72224b2"
			modalTitle={ sprintf(
				/* translators: %1$s is for Premium SEO analysis. */
				__( "Unlock %1$s", "wordpress-seo" ),
				"Premium SEO analysis"
			) }
		/>
	);
};

PremiumSEOAnalysisModal.propTypes = {
<<<<<<< HEAD
	location: PropTypes.string,
=======
	isOpen: PropTypes.bool.isRequired,
	closeModal: PropTypes.func.isRequired,
	id: PropTypes.string.isRequired,
	upsellLink: PropTypes.string.isRequired,
>>>>>>> 746fea33
};

export default PremiumSEOAnalysisModal;<|MERGE_RESOLUTION|>--- conflicted
+++ resolved
@@ -9,17 +9,6 @@
 /**
  * Creates the content for a PremiumSEOAnalysisModal modal.
  *
-<<<<<<< HEAD
- * @param {string} [location="sidebar"] The location where the modal is used.
- *
- * @returns {JSX.Element} The Premium SEO Analysis Modal.
- */
-const PremiumSEOAnalysisModal = ( { location = "sidebar" } ) => {
-	const [ isOpen, setIsOpen ] = useState( false );
-	const closeModal = useCallback( () => setIsOpen( false ), [] );
-	const openModal = useCallback( () => setIsOpen( true ), [] );
-	const svgAriaProps = useSvgAria();
-=======
  * @param {boolean} isOpen     Whether the modal is open.
  * @param {Function} closeModal Function to close the modal.
  * @param {string} id          The id of the modal.
@@ -53,7 +42,6 @@
 				"</span>"
 			), { span: <span className="yst-font-semibold" /> } ),
 	];
->>>>>>> 746fea33
 
 	return (
 		<UpsellModal
@@ -75,14 +63,10 @@
 };
 
 PremiumSEOAnalysisModal.propTypes = {
-<<<<<<< HEAD
-	location: PropTypes.string,
-=======
 	isOpen: PropTypes.bool.isRequired,
 	closeModal: PropTypes.func.isRequired,
 	id: PropTypes.string.isRequired,
 	upsellLink: PropTypes.string.isRequired,
->>>>>>> 746fea33
 };
 
 export default PremiumSEOAnalysisModal;