/* eslint-disable complexity */
/* global wpseoAdminGlobalL10n */
<<<<<<< HEAD
=======

/* External dependencies */
import styled from "styled-components";
import PropTypes from "prop-types";
import { __, sprintf } from "@wordpress/i18n";
>>>>>>> 746fea33
import { useEffect, useState } from "@wordpress/element";
import { __, sprintf } from "@wordpress/i18n";
import { SvgIcon } from "@yoast/components";
import { makeOutboundLink } from "@yoast/helpers";
<<<<<<< HEAD
import { colors } from "@yoast/style-guide";
import interpolateComponents from "interpolate-components";
import PropTypes from "prop-types";
import styled from "styled-components";
=======
import { safeCreateInterpolateElement } from "../../helpers/i18n";

/* Internal dependencies */
>>>>>>> 746fea33
import { checkLimit, getUpgradeCampaign } from "../../helpers/wincherEndpoints";

const USAGE_UPGRADE_THRESHOLD = 0.8;

const TitleContainer = styled.p`
	color: ${ colors.$color_pink_dark };
	font-size: 14px;
	font-weight: 700;
	margin: 13px 0 10px;
`;

const TitleIcon = styled( SvgIcon )`
	margin-right: 5px;
	vertical-align: middle;
`;

const CloseButton = styled.button`
	position: absolute;
	top: 9px;
	right: 9px;
	border: none;
	background: none;
	cursor: pointer;
`;

const DescriptionContainer = styled.p`
	font-size: 13px;
	font-weight: 500;
	margin: 10px 0 13px;
`;

const CalloutContainer = styled.div`
	position: relative;
	background: ${ props => props.isTitleShortened ? "#f5f7f7" : "transparent" };
	border: 1px solid #c7c7c7;
	border-left: 4px solid${ colors.$color_pink_dark };
	padding: 0 16px;
	margin-bottom: 1.5em;
`;

/**
 * Hook to fetch the account tracking info.
 *
 * @param {boolean} isLoggedIn Whether the user is logged in.
 *
 * @returns {Object} The Wincher account tracking info.
 */
export const useTrackingInfo = ( isLoggedIn ) => {
	const [ trackingInfo, setTrackingInfo ] = useState( null );

	useEffect( () => {
		if ( isLoggedIn && ! trackingInfo ) {
			checkLimit().then( data => setTrackingInfo( data ) );
		}
	}, [ trackingInfo ] );

	return trackingInfo;
};

/**
 * Hook to fetch the upgrade campaign.
 *
 * @returns {Object|null} The upgrade campaign.
 */
const useUpgradeCampaign = () => {
	const [ upgradeCampaign, setUpgradeCampaign ] = useState( null );

	useEffect( () => {
		if ( ! upgradeCampaign ) {
			getUpgradeCampaign().then( data => setUpgradeCampaign( data ) );
		}
	}, [ upgradeCampaign ] );

	return upgradeCampaign;
};

/**
 * Displays the wincher upgrade callout title.
 *
 * @param {number} limit The account keywords limit.
 * @param {number} usage The account tracked keywords.
 * @param {boolean} [isTitleShortened] Whether the title is shortened.
 * @param {boolean} [isFreeAccount] Whether the account is free.
 *
 * @returns {JSX.Element} The Wincher upgrade callout title.
 */
const WincherUpgradeCalloutTitle = ( {
	limit,
	usage,
	isTitleShortened = false,
	isFreeAccount = false,
} ) => {
	const freeExtended = sprintf(
		/* Translators: %1$s expands to the number of used keywords.
		 * %2$s expands to the account keywords limit.
		 */
		__(
			"Your are tracking %1$s out of %2$s keyphrases included in your free account.",
			"wordpress-seo"
		),
		usage,
		limit
	);

	const paidExtended = sprintf(
		/* Translators: %1$s expands to the number of used keywords.
		 * %2$s expands to the account keywords limit.
		 */
		__(
			"Your are tracking %1$s out of %2$s keyphrases included in your account.",
			"wordpress-seo"
		),
		usage,
		limit
	);

	const extended = isFreeAccount ? freeExtended : paidExtended;

	const shortened = sprintf(
		/* Translators: %1$s expands to the number of used keywords.
		 * %2$s expands to the account keywords limit.
		 */
		__(
			"Keyphrases tracked: %1$s/%2$s",
			"wordpress-seo"
		),
		usage,
		limit
	);

	const title = isTitleShortened ? shortened : extended;

	return (
		<TitleContainer>
			{ isTitleShortened && <TitleIcon icon="exclamation-triangle" color={ colors.$color_pink_dark } size="14px" /> }
			{ title }
		</TitleContainer>
	);
};

WincherUpgradeCalloutTitle.propTypes = {
	limit: PropTypes.number.isRequired,
	usage: PropTypes.number.isRequired,
	isTitleShortened: PropTypes.bool,
	isFreeAccount: PropTypes.bool,
};

const WincherAccountUpgradeLink = makeOutboundLink();

/**
 * Displays the wincher upgrade callout description.
 *
 * @param {number} [discount] The upgrade discount value.
 * @param {number} [months] The upgrade discount duration.
 *
 * @returns {JSX.Element} The Wincher upgrade callout description.
 */
// eslint-disable-next-line no-undefined
const WincherUpgradeCalloutDescription = ( { discount = undefined, months = undefined } ) => {
	const wincherAccountUpgradeLink = (
		<WincherAccountUpgradeLink href={ wpseoAdminGlobalL10n[ "links.wincher.upgrade" ] } style={ { fontWeight: 600 } }>
			{
				sprintf(
					/* Translators: %s : Expands to "Wincher". */
					__( "Click here to upgrade your %s plan", "wordpress-seo" ),
					"Wincher"
				)
			}
		</WincherAccountUpgradeLink>
	);

	if ( ! discount || ! months ) {
		return <DescriptionContainer>
			{ wincherAccountUpgradeLink }
		</DescriptionContainer>;
	}

	const discountPercentage = discount * 100;
	const description = sprintf(
		/* Translators: %1$s expands to upgrade account link.
		 * %2$s expands to the upgrade discount value.
		 * %3$s expands to the upgrade discount duration e.g. 2 months.
		 */
		__(
			"%1$s and get an exclusive %2$s discount for %3$s month(s).",
			"wordpress-seo"
		),
		"<wincherAccountUpgradeLink/>",
		discountPercentage + "%",
		months
	);

	return <DescriptionContainer>
		{ safeCreateInterpolateElement( description, { wincherAccountUpgradeLink } ) }
	</DescriptionContainer>;
};

WincherUpgradeCalloutDescription.propTypes = {
	discount: PropTypes.number,
	months: PropTypes.number,
};

/**
 * Displays a wincher upgrade callout.
 *
 * @param {?Function} [onClose=null] The close callback.
 * @param {boolean} [isTitleShortened=false] Whether the title is shortened.
 * @param {?Object} [trackingInfo=null] The tracking info object.
 *
 * @returns {JSX.Element} The Wincher upgrade callout.
 */
const WincherUpgradeCallout = ( { onClose = null, isTitleShortened = false, trackingInfo = null } ) => {
	const upgradeCampaign = useUpgradeCampaign();

	if ( trackingInfo === null ) {
		return null;
	}

	const { limit, usage } = trackingInfo;
	const displayUpgradeCallout = limit && ( usage / limit ) >= USAGE_UPGRADE_THRESHOLD;

	if ( ! displayUpgradeCallout ) {
		return null;
	}

	// Wincher API returns an upgrade campaign only for free accounts.
	const isFreeAccount = Boolean( upgradeCampaign?.discount );

	return (
		<CalloutContainer isTitleShortened={ isTitleShortened }>
			{ onClose && (
				<CloseButton type="button" aria-label={ __( "Close the upgrade callout", "wordpress-seo" ) } onClick={ onClose }>
					<SvgIcon icon="times-circle" color={ colors.$color_pink_dark } size="14px" />
				</CloseButton>
			) }

			<WincherUpgradeCalloutTitle { ...trackingInfo } isTitleShortened={ isTitleShortened } isFreeAccount={ isFreeAccount } />

			<WincherUpgradeCalloutDescription discount={ upgradeCampaign?.discount } months={ upgradeCampaign?.months } />
		</CalloutContainer>
	);
};

WincherUpgradeCallout.propTypes = {
	onClose: PropTypes.func,
	isTitleShortened: PropTypes.bool,
	trackingInfo: PropTypes.object,
};

export default WincherUpgradeCallout;<|MERGE_RESOLUTION|>--- conflicted
+++ resolved
@@ -1,27 +1,17 @@
 /* eslint-disable complexity */
 /* global wpseoAdminGlobalL10n */
-<<<<<<< HEAD
-=======
 
 /* External dependencies */
 import styled from "styled-components";
 import PropTypes from "prop-types";
 import { __, sprintf } from "@wordpress/i18n";
->>>>>>> 746fea33
 import { useEffect, useState } from "@wordpress/element";
-import { __, sprintf } from "@wordpress/i18n";
 import { SvgIcon } from "@yoast/components";
 import { makeOutboundLink } from "@yoast/helpers";
-<<<<<<< HEAD
+import { safeCreateInterpolateElement } from "../../helpers/i18n";
 import { colors } from "@yoast/style-guide";
-import interpolateComponents from "interpolate-components";
-import PropTypes from "prop-types";
-import styled from "styled-components";
-=======
-import { safeCreateInterpolateElement } from "../../helpers/i18n";
 
 /* Internal dependencies */
->>>>>>> 746fea33
 import { checkLimit, getUpgradeCampaign } from "../../helpers/wincherEndpoints";
 
 const USAGE_UPGRADE_THRESHOLD = 0.8;
