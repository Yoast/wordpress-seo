/**
 * @typedef {Object} AnalysisType
 *
 * @property {string} name A unique name.
 * @property {Object.<string, Object>?} assessorConfigurations The assessor configurations, keyed by assessor name.
 * @property {ReplacementVariableConfiguration[]?} replacementVariableConfigurations The replacement variable configurations.
 */

/**
 * @typedef {Object} SeoIntegrationInterface
 *
 * @property {AnalysisWorkerWrapper} analysisWorker The analysis worker wrapper.
 * @property {Object<string, ReplacementVariablesInterface[]>} analysisTypeReplacementVariables Replacement variables per analysis type.
 * @property {function} unregisterReplacementVariables Unregisters the replacement variables from the analysis.
 */

import registerSeoStore from "@yoast/seo-store";
import { mapValues } from "lodash";
import createAnalysisWorker from "./analysis";
import createAnalysisTypeReplacementVariables from "./replacement-variables";
import { createSeoProvider } from "./seo-context";

export { SEO_STORE_NAME, useAnalyze } from "@yoast/seo-store";
export { ReadabilityResultsContainer, SeoResultsContainer } from "./analysis-result-containers";
export { default as GooglePreviewContainer } from "./google-preview-container";
export { createDefaultReplacementVariableConfigurations } from "./replacement-variables";
export { useSeoContext } from "./seo-context";

/**
 * Creates the SEO integration.
 *
 * @param {string} analysisWorkerUrl The URL of the analysis worker.
 * @param {string[]} dependencies The dependencies to load in the worker.
 * @param {Object} [analysisConfiguration] The analysis configuration. Defaults to a English (US) locale.
 * @param {Object.<string, AnalysisType>} [analysisTypes] The different analysis types and their configuration.
 * @param {Object.<string, Object>} [initialState] The initial state for the SEO store.
 *
 * @returns {Promise<SeoIntegrationInterface>} The promise of the SEO integration interface.
 */
const createSeoIntegration = async ( {
	analysisWorkerUrl,
	dependencies,
	analysisConfiguration = { locale: "en_US" },
	analysisTypes = {
		post: {
			name: "post",
			replacementVariableConfigurations: [],
		},
		term: {
			name: "term",
			replacementVariableConfigurations: [],
		},
	},
	initialState = {},
} = {} ) => {
	const analyze = await createAnalysisWorker( {
		workerUrl: analysisWorkerUrl,
		dependencies: dependencies,
		configuration: analysisConfiguration,
	} );

<<<<<<< HEAD
	registerSeoStore( { analyze } );
=======
	registerSeoStore( { initialState, analyze: analysisWorker.analyze } );
>>>>>>> 3ec8065f

	const {
		analysisTypeReplacementVariables,
		unregisterReplacementVariables,
	} = createAnalysisTypeReplacementVariables( mapValues( analysisTypes, "replacementVariableConfigurations" ) );

	return {
<<<<<<< HEAD
		analyze,
		analysisTypeReplacementVariables: set,
		unregisterReplacementVariables: unregister,
=======
		analysisWorker,
		analysisTypeReplacementVariables,
		unregisterReplacementVariables,
		SeoProvider: createSeoProvider( { analysisTypeReplacementVariables } ),
>>>>>>> 3ec8065f
	};
};

export default createSeoIntegration;<|MERGE_RESOLUTION|>--- conflicted
+++ resolved
@@ -59,11 +59,7 @@
 		configuration: analysisConfiguration,
 	} );
 
-<<<<<<< HEAD
-	registerSeoStore( { analyze } );
-=======
-	registerSeoStore( { initialState, analyze: analysisWorker.analyze } );
->>>>>>> 3ec8065f
+	registerSeoStore( { initialState, analyze } );
 
 	const {
 		analysisTypeReplacementVariables,
@@ -71,16 +67,10 @@
 	} = createAnalysisTypeReplacementVariables( mapValues( analysisTypes, "replacementVariableConfigurations" ) );
 
 	return {
-<<<<<<< HEAD
 		analyze,
-		analysisTypeReplacementVariables: set,
-		unregisterReplacementVariables: unregister,
-=======
-		analysisWorker,
 		analysisTypeReplacementVariables,
 		unregisterReplacementVariables,
 		SeoProvider: createSeoProvider( { analysisTypeReplacementVariables } ),
->>>>>>> 3ec8065f
 	};
 };
 
