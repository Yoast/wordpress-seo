import { mapKeys, mapValues, zipObject, isEqual } from "lodash";
import { Paper } from "yoastseo";
import { FOCUS_KEYPHRASE_ID } from "@yoast/seo-store";
<<<<<<< HEAD
import formatDate from "../helpers/formatDate";
=======
import createAnalysisConfiguration from "./createAnalysisConfiguration";
>>>>>>> 62ce91b1

/**
 * Creates a paper based on the given data, keyphrase and configuration.
 *
 * @param {Object} data The paper data and metadata, e.g. content, title, date, slug.
 * @param {Object} keyphrase The keyphrase to use for the analysis.
 * @param {Object} configuration Extra configuration.
 *
 * @returns {Paper} A paper that can be analyzed using the web worker.
 */
const createPaper = ( data, keyphrase, configuration ) => {
	return new Paper(
		data.content,
		{
			// Keyphrase data.
			keyword: keyphrase.keyphrase,
			synonyms: keyphrase.synonyms,
			// General data and metadata.
			description: data.metaDescription,
			title: data.seoTitle,
			titleWidth: data.seoTitleWidth,
			permalink: data.permalink,
			slug: data.slug,
			date: formatDate( data.date ),
			// Configuration data.
			locale: configuration.locale,
		},
	);
};

/**
 * Transforms the object with related keyphrases to a a structure
 * that the analysis web worker is able to consume.
 *
 * @param {Object} relatedKeyphrases The related keyphrases.
 *
 * @returns {Object} The transformed related keyphrases.
 */
const transformRelatedKeyprases = relatedKeyphrases => mapValues(
	relatedKeyphrases,
	// 'Keyphrase' is renamed to 'keyword', 'synonyms' should stay as is.
	( { keyphrase: keyword, synonyms } ) => (
		{ keyword, synonyms }
	),
);

/**
 * Serialize the assessment results of each keyphrase.
 *
 * @param {Object} seoResults The SEO results object.
 *
 * @returns {Object} The SEO results object, but with the assessment results serialized.
 */
const serializeSeoResults = seoResults => mapValues(
	seoResults,
	// Keep the score as is, but serialize the assessment results.
	( { score, results } ) => (
		{ score, results: results.map( result => result.serialize() ) }
	),
);

/**
 * Put the focus keyphrase results under the `FOCUS_KEYPHRASE_ID` key, instead of the "" key.
 *
 * @param {Object} seoResults The results of the SEO analysis, each key corresponds to a keyphrase.
 *
 * @returns {Object} The results of the SEO analysis, where the focus keyphrase is available under the `FOCUS_KEYPHRASE_ID` key.
 */
const renameFocusKeyphraseKey = seoResults => mapKeys(
	seoResults,
	( _, key ) => key === "" ? FOCUS_KEYPHRASE_ID : key,
);

/**
 * Transforms the results from the analysis to the structure
 * that the SEO store expects.
 *
 * @param {Object} analysisResults The results returned by the analysis web worker.
 *
 * @returns {Object} The adapted results.
 */
const transformAnalysisResults = analysisResults => {
	const results = {
		seo: analysisResults.result.seo,
		readability: analysisResults.result.readability,
	};

	results.seo = renameFocusKeyphraseKey( results.seo );

	results.seo = serializeSeoResults( results.seo );
	results.readability.results = results.readability.results.map( result => result.serialize() );

	return results;
};

/**
 * Analyzes a given paper inside of the analysis web worker.
 *
 * @param {AnalysisWorkerWrapper} worker The analysis web worker.
 * @param {Paper} paper The paper to analyze.
 * @param {Object} relatedKeyphrases The related keyphrases to use in the analysis.
 *
 * @returns {Promise<{Object}>} The results of the analysis.
 */
const analyzePaper = async ( worker, paper, relatedKeyphrases ) => {
	// Analyzing related keyphrases also analyzes the focus keyphrase.
	const results = await worker.analyzeRelatedKeywords(
		paper,
		transformRelatedKeyprases( relatedKeyphrases ),
	);

	return transformAnalysisResults( results );
};

/**
 * Runs a list of researches inside of the web worker.
 *
 * @param {string[]} researches The list of research names to run.
 * @param {AnalysisWorkerWrapper} worker The analysis web worker.
 * @param {Paper} paper The paper to run the researches on.
 *
 * @returns {Promise<Object>} The research results.
 */
const runResearches = async ( researches, worker, paper ) => {
	const results = await Promise.all(
		researches.map( research => worker.runResearch( research, paper ) ),
	);

	return zipObject( researches, results );
};

/**
 * Creates a callback function to trigger a new analysis
 * based on the given analysis web worker and configuration.
 *
 * @param {AnalysisWorkerWrapper} worker The web worker wrapper.
 * @param {Object} configuration Configuration.
 *
 * @returns {function} The analysis callback function.
 */
const createAnalyzeFunction = ( worker, configuration ) => {
	let previousConfig;

	/**
	 * Checks whether the analysis configuration has changed since the last time the analysis was run.
	 *
	 * @param {Object} config The configuration to check.
	 *
	 * @returns {boolean} Whether the configuration has changed since the last time the analysis was run.
	 */
	const configHasChanged = config => ! isEqual( config, previousConfig );

	/**
	 * A callback function that analyzes the data from the SEO store.
	 *
	 * @param {Object} data The data from the SEO store.
	 * @param {Object} keyphrases The keyphrases to analyze.
	 * @param {Object} [config] Optional extra configuration to use.
	 *
	 * @returns {Object} The results of the analysis.
	 */
	return async ( data, keyphrases, config = {} ) => {
		if ( configHasChanged( config ) ) {
			previousConfig = config;
			await worker.initialize( createAnalysisConfiguration( config ) );
		}

		const { [ FOCUS_KEYPHRASE_ID ]: focusKeyphrase, ...relatedKeyphrases } = keyphrases;

		const paper = createPaper( data, focusKeyphrase, configuration );

		const [ analysisResults, researchResults ] = await Promise.all( [
			analyzePaper( worker, paper, relatedKeyphrases ),
			runResearches( config.researches, worker, paper ),
		] );

		analysisResults.research = researchResults;

		return analysisResults;
	};
};

export default createAnalyzeFunction;<|MERGE_RESOLUTION|>--- conflicted
+++ resolved
@@ -1,11 +1,8 @@
 import { mapKeys, mapValues, zipObject, isEqual } from "lodash";
 import { Paper } from "yoastseo";
 import { FOCUS_KEYPHRASE_ID } from "@yoast/seo-store";
-<<<<<<< HEAD
 import formatDate from "../helpers/formatDate";
-=======
 import createAnalysisConfiguration from "./createAnalysisConfiguration";
->>>>>>> 62ce91b1
 
 /**
  * Creates a paper based on the given data, keyphrase and configuration.
