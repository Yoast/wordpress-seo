--- conflicted
+++ resolved
@@ -1,10 +1,6 @@
 {
   "name": "yoast-social-previews",
-<<<<<<< HEAD
-  "version": "1.4.3-alpha.0",
-=======
   "version": "1.4.5",
->>>>>>> 30c8fe5e
   "description": "",
   "private": true,
   "main": "index.js",
