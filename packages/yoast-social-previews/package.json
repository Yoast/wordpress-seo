--- conflicted
+++ resolved
@@ -1,10 +1,6 @@
 {
   "name": "yoast-social-previews",
-<<<<<<< HEAD
-  "version": "1.9.0-rc.3",
-=======
   "version": "1.9.0-rc.4",
->>>>>>> 5f00fb98
   "description": "",
   "private": true,
   "main": "index.js",
