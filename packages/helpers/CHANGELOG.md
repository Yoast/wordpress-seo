# Change Log

This changelog is according to [Keep a Changelog](http://keepachangelog.com).

All notable changes to this project will be documented in this file.
We follow [Semantic Versioning](http://semver.org/).

<<<<<<< HEAD

## 0.3.0
=======
## 0.3.0 May 27th, 2019

>>>>>>> 713a01de
### Added
* Adds `createSvgIconComponent` function to create a `SvgIcon` component with custom icons.

## 0.2.0 May 14th, 2019

### Changed
* Removes the `createComponentWithIntl` component.

## 0.1.0 April 29th, 2019

### Added
* Splits out `@yoast/helpers` from `yoast-components`. The helpers package contains helper functions required for multiple other `@yoast` packages.
* Improved handling of the `rel` attribute for links that open in a new browser's tab.<|MERGE_RESOLUTION|>--- conflicted
+++ resolved
@@ -5,13 +5,8 @@
 All notable changes to this project will be documented in this file.
 We follow [Semantic Versioning](http://semver.org/).
 
-<<<<<<< HEAD
-
-## 0.3.0
-=======
 ## 0.3.0 May 27th, 2019
 
->>>>>>> 713a01de
 ### Added
 * Adds `createSvgIconComponent` function to create a `SvgIcon` component with custom icons.
 
