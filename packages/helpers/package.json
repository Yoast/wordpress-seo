{
  "name": "@yoast/helpers",
  "version": "0.1.0",
  "description": "All Yoast helper functions.",
  "main": "src/index.js",
  "repository": "https://github.com/Yoast/javascript",
  "author": "Yoast",
  "license": "GPL-3.0",
  "private": false,
  "dependencies": {
<<<<<<< HEAD
    "prop-types": "^15.7.2",
    "@wordpress/i18n": "^1.2.3",
    "@yoast/components": "^1.0.0"
  },
  "peerDependencies": {
    "react": "^16.2.0"
=======
    "whatwg-fetch": "1.1.1"
>>>>>>> ad9d84b8
  }
}<|MERGE_RESOLUTION|>--- conflicted
+++ resolved
@@ -8,15 +8,12 @@
   "license": "GPL-3.0",
   "private": false,
   "dependencies": {
-<<<<<<< HEAD
     "prop-types": "^15.7.2",
     "@wordpress/i18n": "^1.2.3",
-    "@yoast/components": "^1.0.0"
+    "@yoast/components": "^1.0.0",
+    "whatwg-fetch": "1.1.1"
   },
   "peerDependencies": {
     "react": "^16.2.0"
-=======
-    "whatwg-fetch": "1.1.1"
->>>>>>> ad9d84b8
   }
 }