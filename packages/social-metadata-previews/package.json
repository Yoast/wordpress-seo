--- conflicted
+++ resolved
@@ -1,16 +1,7 @@
 {
   "name": "@yoast/social-metadata-previews",
-<<<<<<< HEAD
   "version": "1.0.0",
   "main": "src/index.js",
-=======
-  "version": "0.6.1",
-  "main": "src/index.js",
-  "private": false,
-  "scripts": {
-    "prepublishOnly": "rm -rf dist && cp -R src dist && cp package.json dist/package.json && json -I -f dist/package.json -e \"this.main='index.js'\" && cp .babelrc dist/.babelrc"
-  },
->>>>>>> 0f312a15
   "repository": {
     "type": "git",
     "url": "https://github.com/Yoast/javascript.git",
@@ -18,8 +9,9 @@
   },
   "author": "Team Yoast",
   "license": "GPL-3.0",
-<<<<<<< HEAD
+  "private": false,
   "scripts": {
+    "prepublishOnly": "rm -rf dist && cp -R src dist && cp package.json dist/package.json && json -I -f dist/package.json -e \"this.main='index.js'\" && cp .babelrc dist/.babelrc",
     "test": "jest",
     "lint": "eslint ."
   },
@@ -36,13 +28,12 @@
       "/node_modules/(?!yoastseo|lodash-es).+\\.js$"
     ],
     "setupTestFrameworkScriptFile": "<rootDir>/jest/setupTests.js"
-=======
+  },
   "publishConfig": {
     "access": "public"
   },
   "devDependencies": {
     "@yoast/browserslist-config": "^1.2.1",
     "browserslist": "^4.7.3"
->>>>>>> 0f312a15
   }
 }