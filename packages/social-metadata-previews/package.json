{
  "name": "@yoast/social-metadata-previews",
  "version": "1.0.0",
  "main": "src/index.js",
  "repository": {
    "type": "git",
    "url": "https://github.com/Yoast/javascript.git",
    "directory": "packages/social-metadata-previews"
  },
  "author": "Team Yoast",
  "license": "GPL-3.0",
  "private": false,
  "scripts": {
    "prepublishOnly": "rm -rf dist && cp -R src dist && cp package.json dist/package.json && json -I -f dist/package.json -e \"this.main='index.js'\" && cp .babelrc dist/.babelrc",
    "test": "jest",
    "lint": "eslint ."
  },
  "jest": {
    "testURL": "http://localhost",
    "testRegex": ".*Test.js$",
    "snapshotSerializers": [
      "enzyme-to-json/serializer"
    ],
    "transform": {
      "^.+\\.jsx?$": "babel-jest"
    },
    "transformIgnorePatterns": [
      "/node_modules/(?!yoastseo|lodash-es).+\\.js$"
    ],
    "setupTestFrameworkScriptFile": "<rootDir>/jest/setupTests.js",
    "moduleNameMapper": {
      "\\.css$": "<rootDir>/jest/__mocks__/styleMock.js"
    }
  },
  "publishConfig": {
    "access": "public"
  },
  "dependencies": {
    "@wordpress/i18n": "^1.1.0",
<<<<<<< HEAD
    "@yoast/replacement-variable-editor": "^1.0.0-rc.6",
    "@yoast/social-metadata-forms": "^1.0.0-rc.10",
    "@yoast/style-guide": "^0.12.0-rc.5",
=======
    "@yoast/replacement-variable-editor": "^1.0.0",
    "@yoast/style-guide": "^0.12.0",
>>>>>>> 815dd401
    "lodash": "^4.17.11",
    "prop-types": "^15.6.0",
    "redux": "^3.7.2",
    "styled-components": "^4.2.0"
  },
  "devDependencies": {
    "@yoast/browserslist-config": "^1.2.1",
    "browserslist": "^4.7.3",
    "jest": "^22.4.3",
    "jest-styled-components": "^6.3.1"
  },
  "peerDependencies": {
    "react": "^16.2.0"
  }
}<|MERGE_RESOLUTION|>--- conflicted
+++ resolved
@@ -37,14 +37,9 @@
   },
   "dependencies": {
     "@wordpress/i18n": "^1.1.0",
-<<<<<<< HEAD
-    "@yoast/replacement-variable-editor": "^1.0.0-rc.6",
-    "@yoast/social-metadata-forms": "^1.0.0-rc.10",
-    "@yoast/style-guide": "^0.12.0-rc.5",
-=======
     "@yoast/replacement-variable-editor": "^1.0.0",
+    "@yoast/social-metadata-forms": "^1.0.0",
     "@yoast/style-guide": "^0.12.0",
->>>>>>> 815dd401
     "lodash": "^4.17.11",
     "prop-types": "^15.6.0",
     "redux": "^3.7.2",
