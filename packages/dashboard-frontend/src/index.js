--- conflicted
+++ resolved
@@ -113,9 +113,5 @@
 
 export { TaskModal } from "./task-list/components/task-modal";
 export { TaskRow } from "./task-list/components/task-row";
-<<<<<<< HEAD
-export * from "./store";
-=======
 export { TasksProgressBar } from "./task-list/components/tasks-progressbar";
 export * from "./store";
->>>>>>> cf9a5eba
