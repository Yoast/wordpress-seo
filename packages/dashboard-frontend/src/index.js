/**
 * @typedef {Object} Taxonomy A taxonomy.
 * @property {string} name The unique identifier.
 * @property {string} label The user-facing label.
 * @property {Object} links The links.
 * @property {string} [links.search] The search link, might not exist.
 */

/**
 * @typedef {Object} ContentType A content type.
 * @property {string} name The unique identifier.
 * @property {string} label The user-facing label.
 * @property {Taxonomy|null} taxonomy The (main) taxonomy or null.
 */

/**
 * @typedef {Object} Term A term.
 * @property {string} name The unique identifier.
 * @property {string} label The user-facing label.
 */

/**
 * @typedef {"seo"|"readability"} AnalysisType The analysis type.
 */

/**
 * @typedef {"ok"|"good"|"bad"|"notAnalyzed"} ScoreType The score type.
 */

/**
 * @typedef {Object} Score A score.
 * @property {ScoreType} name The name of the score.
 * @property {number} amount The amount of content for this score.
 * @property {Object} links The links.
 * @property {string} [links.view] The view link, might not exist.
 */

/**
 * @typedef {Object} Features Whether features are enabled.
 * @property {boolean} indexables Whether indexables are enabled.
 * @property {boolean} seoAnalysis Whether SEO analysis is enabled.
 * @property {boolean} readabilityAnalysis Whether readability analysis is enabled.
 */

/**
 * @typedef {Object} Endpoints The endpoints.
 * @property {string} seoScores The endpoint for SEO scores.
 * @property {string} readabilityScores The endpoint for readability scores.
 * @property {string} timeBasedSeoMetrics The endpoint to get a time based seo metrics.
 */

/**
 * @typedef {Object} Links The links.
 * @property {string} dashboardLearnMore The dashboard information link.
 * @property {string} errorSupport The support link when errors occur.
 */

/**
 * @typedef {Object} TopPageDataLinks The links.
 * @property {string} edit The link for editing the content.
 */

/**
 * @typedef {Object} TopPageData The top page data.
 * @property {string} subject The landing page.
 * @property {number} clicks The number of clicks.
 * @property {number} impressions The number of impressions.
 * @property {number} ctr The click-through rate.
 * @property {number} position The average position.
 * @property {ScoreType} seoScore The seo score.
 * @property {TopPageDataLinks} links The links.
 */

/**
 * @typedef {Object} TopQueryData The top page data.
 * @property {string} subject The landing page.
 * @property {number} clicks The number of clicks.
 * @property {number} impressions The number of impressions.
 * @property {number} ctr The click-through rate.
 * @property {number} position The average position.
 */

/**
 * @typedef {"seoScores" |
 *           "readabilityScores" |
 *           "topPages" |
 *           "siteKitSetup" |
 *           "topQueries" |
 *           "searchRankingCompare" |
 *           "organicSessions"} WidgetType The widget type.
 */

export { TopPagesWidget } from "./widgets/top-pages-widget";
export { TopQueriesWidget } from "./widgets/top-queries-widget";
export { SearchRankingCompareWidget } from "./widgets/search-ranking-compare-widget";
export { OrganicSessionsWidget } from "./widgets/organic-sessions-widget";
export { ScoreWidget } from "./widgets/score-widget";

export { Dashboard } from "./components/dashboard";
export { Widget, WidgetDataSources, WidgetErrorBoundary, WidgetTitle, WidgetTooltip } from "./components/widget";

export { PlainMetricsDataFormatter } from "./services/plain-metrics-data-formatter";
export { DataFormatterInterface } from "./services/data-formatter-interface";
export { ComparisonMetricsDataFormatter } from "./services/comparison-metrics-data-formatter";

export { RemoteDataProvider } from "./services/remote-data-provider";
export { RemoteCachedDataProvider } from "./services/remote-cached-data-provider";
export { DataProvider } from "./services/data-provider";
export { WidgetFactory } from "./services/widget-factory";

export { fetchJson } from "./fetch/fetch-json";
export { useFetch } from "./fetch/use-fetch";

<<<<<<< HEAD
export * from "./store";
=======
export { TaskModal } from "./task-list/components/task-modal";
>>>>>>> 55a8e7b4
<|MERGE_RESOLUTION|>--- conflicted
+++ resolved
@@ -111,8 +111,5 @@
 export { fetchJson } from "./fetch/fetch-json";
 export { useFetch } from "./fetch/use-fetch";
 
-<<<<<<< HEAD
-export * from "./store";
-=======
 export { TaskModal } from "./task-list/components/task-modal";
->>>>>>> 55a8e7b4
+export * from "./store";