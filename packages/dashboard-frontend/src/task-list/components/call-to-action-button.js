import { Button } from "@yoast/ui-library";
import { TrashIcon, PlusIcon, ArrowNarrowRightIcon } from "@heroicons/react/outline";
import { useCallback } from "@wordpress/element";
import { __ } from "@wordpress/i18n";

/**
 * Gets the button properties based on the type and other parameters.
 *
 * @param {string} type The type of button: add, link, delete, default.
 * @param {Function} handleOnClick The onClick handler for the button.
 * @param {string} href The URL to navigate to (for external links).
 * @param {string} taskId The ID of the task associated with the button.
 * @param {boolean} disabled Whether the button is disabled.
 * @param {boolean} isLoading Whether the button is in a loading state.
 *
 * @returns {{variant: string, id: string, className: string, disabled, isLoading}} The button properties.
 */
const getButtonProps = ( type, handleOnClick, href, taskId, disabled, isLoading ) => {
	// Always set isLoading to false for "link" or "add" type buttons, or when disabled is true.
	const effectiveIsLoading = ( type === "link" || type === "add" || disabled ) ? false : isLoading;

	const buttonProps = {
		variant: "primary",
		id: `cta-button-${ taskId }`,
		// When loading, don't add a gap as the spinner already adds a gap.
		className: effectiveIsLoading ? "yst-flex yst-items-center" : "yst-flex yst-items-center yst-gap-1",
		disabled,
		isLoading: effectiveIsLoading,
	};

	if ( type === "link" && href ) {
		buttonProps.href = href;
	} else {
		buttonProps.onClick = handleOnClick;
	}

	return buttonProps;
};

/**
 * CallToActionButton component.
 *
 * @param {string} type The type of call to action: add, link, delete, default.
 * @param {string} label The label for the button.
 * @param {Function} onClick The onClick handler for the button.
 * @param {string} href The URL to navigate to (for external links).
 * @param {string} taskId The ID of the task associated with the button.
 * @param {boolean} [disabled=false] Whether the button is disabled.
 * @param {boolean} [isLoading=false] Whether the button is in a loading state.
 *
 * @returns {JSX.Element} The CallToActionButton component.
 */
export const CallToActionButton = ( { type, label, href, onClick, taskId, disabled = false, isLoading = false }  ) => {
	const handleOnClick = useCallback( () => {
		if ( onClick ) {
			onClick( taskId );
		}
	}, [ onClick, taskId ] );

<<<<<<< HEAD
	if ( [ "link", "add" ].includes( type ) && href ) {
		buttonProps.href = href;
	} else {
		buttonProps.onClick = handleOnClick;
	}
=======
	const buttonProps = getButtonProps( type, handleOnClick, href, taskId, disabled, isLoading );
>>>>>>> e61fbb6c

	if ( type === "add" ) {
		return <Button
			{ ...buttonProps }
			as={ disabled ? "button" : "a" }
		>
			<PlusIcon className="yst-w-4 yst-text-white"  />
			{ label }
		</Button>;
	}

	if ( type === "delete" ) {
		return <Button { ...buttonProps } variant="error">
			{ buttonProps.isLoading ? null : <TrashIcon className="yst-w-4 yst-text-white" /> }
			{ buttonProps.isLoading ? __( "Deleting…", "wordpress-seo" ) : label }
		</Button>;
	}

	if ( type === "link" ) {
		return <Button
			{ ...buttonProps }
			as={ disabled ? "button" : "a" }
		>
			{ label }
			<ArrowNarrowRightIcon className="yst-w-4 yst-text-white rtl:yst-rotate-180" />
		</Button>;
	}

	// The "Generating" string will probably not cover all default cases in the future, but for now it is sufficient.
	return <Button { ...buttonProps }>
		{ buttonProps.isLoading ? __( "Generating…", "wordpress-seo" ) : label }
	</Button>;
};

<|MERGE_RESOLUTION|>--- conflicted
+++ resolved
@@ -28,7 +28,7 @@
 		isLoading: effectiveIsLoading,
 	};
 
-	if ( type === "link" && href ) {
+	if ( [ "link", "add" ].includes( type ) && href ) {
 		buttonProps.href = href;
 	} else {
 		buttonProps.onClick = handleOnClick;
@@ -57,15 +57,7 @@
 		}
 	}, [ onClick, taskId ] );
 
-<<<<<<< HEAD
-	if ( [ "link", "add" ].includes( type ) && href ) {
-		buttonProps.href = href;
-	} else {
-		buttonProps.onClick = handleOnClick;
-	}
-=======
 	const buttonProps = getButtonProps( type, handleOnClick, href, taskId, disabled, isLoading );
->>>>>>> e61fbb6c
 
 	if ( type === "add" ) {
 		return <Button
