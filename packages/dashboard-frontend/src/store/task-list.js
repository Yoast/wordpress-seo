--- conflicted
+++ resolved
@@ -80,19 +80,12 @@
 	name: TASK_LIST_NAME,
 	initialState,
 	reducers: {
-<<<<<<< HEAD
 		setTasks( state, { payload } ) {
 			keys( payload ).forEach( ( id ) => {
 				payload[ id ].status = ASYNC_ACTION_STATUS.idle;
 				payload[ id ].error = null;
-=======
-		setTasks( state, action ) {
-			keys( action.payload ).forEach( ( id ) => {
-				action.payload[ id ].status = ASYNC_ACTION_STATUS.idle;
-				action.payload[ id ].error = null;
 				// eslint-disable-next-line no-inline-comments
-				action.payload[ id ].badge = null; // Remove this when we want to re-instate badges.
->>>>>>> b2920dcf
+				payload[ id ].badge = null; // Remove this when we want to re-instate badges.
 			} );
 			state.tasks = payload;
 		},
