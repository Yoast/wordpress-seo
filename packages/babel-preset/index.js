module.exports = ( api ) => {
	api.cache( true );

	return {
		presets: [ "@wordpress/babel-preset-default" ],
		plugins: [
			"@babel/plugin-proposal-optional-chaining",
			"@babel/plugin-transform-runtime",
<<<<<<< HEAD
			"@babel/plugin-proposal-class-properties",
=======
			"@babel/plugin-transform-class-properties",
>>>>>>> 93dae1ec
		],
		sourceType: "unambiguous",
	};
};<|MERGE_RESOLUTION|>--- conflicted
+++ resolved
@@ -6,11 +6,7 @@
 		plugins: [
 			"@babel/plugin-proposal-optional-chaining",
 			"@babel/plugin-transform-runtime",
-<<<<<<< HEAD
-			"@babel/plugin-proposal-class-properties",
-=======
 			"@babel/plugin-transform-class-properties",
->>>>>>> 93dae1ec
 		],
 		sourceType: "unambiguous",
 	};
