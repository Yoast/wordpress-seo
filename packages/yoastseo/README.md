[![Build Status](https://travis-ci.org/Yoast/YoastSEO.js.svg?branch=master)](https://travis-ci.org/Yoast/js-text-analysis)
[![Code Climate](https://codeclimate.com/repos/5524f75d69568028f6000fda/badges/f503961401819f93c64c/gpa.svg)](https://codeclimate.com/repos/5524f75d69568028f6000fda/feed)
[![Test Coverage](https://codeclimate.com/repos/5524f75d69568028f6000fda/badges/f503961401819f93c64c/coverage.svg)](https://codeclimate.com/repos/5524f75d69568028f6000fda/coverage)
[![Inline docs](http://inch-ci.org/github/yoast/yoastseo.js.svg?branch=master)](http://inch-ci.org/github/yoast/yoastseo.js)

# YoastSEO.js

Text analysis and assessment library in JavaScript. This library can generate interesting metrics about a text and assess these metrics to give you an assessment which can be used to improve the text.

![Screenshot of the assessment of the given text](/packages/yoastseo/images/assessment.png)

Also included is a preview of the Google search results which can be assessed using the library.

## Installation

You can install YoastSEO.js using npm:

```bash
npm install yoastseo
```

Or using yarn:

```bash
yarn add yoastseo
```

## Usage

You can either use YoastSEO.js using the web worker API or use the internal components directly.

Because a web worker must be a separate script in the browser you first need to create a script for inside the web worker:

```js
import { AnalysisWebWorker } from "yoastseo";

const worker = new AnalysisWebWorker( self );
worker.register();
```

Then in a different script you have the following code:

```js
import { AnalysisWorkerWrapper, createWorker, Paper } from "yoastseo";

// `url` needs to be the full URL to the script for the browser to know where to load the worker script from.
// This should be the script created by the previous code-snippet.
const url = "https://my-site-url.com/path-to-webworker-script.js"

const worker = new AnalysisWorkerWrapper( createWorker( url ) );

worker.initialize( {
    locale: "en_US",
    contentAnalysisActive: true,
    keywordAnalysisActive: true,
    logLevel: "ERROR",
} ).then( () => {
    // The worker has been configured, we can now analyze a Paper.
    const paper = new Paper( "Text to analyze", {
        keyword: "analyze",
    } );

    return worker.analyze( paper );
} ).then( ( results ) => {
    console.log( 'Analysis results:' );
    console.log( results );
} ).catch( ( error ) => {
    console.error( 'An error occured while analyzing the text:' );
    console.error( error );
} );
```

### Usage of internal components

If you want to have a more barebones API, or are in an environment without access to Web Worker you can use the internal objects:

```js
import { AbstractResearcher, Paper } from "yoastseo";

const paper = new Paper( "Text to analyze", {
    keyword: "analyze",
} );
const researcher = new AbstractResearcher( paper );

console.log( researcher.getResearch( "wordCountInText" ) );
```

**Note: This is currently a synchronous API, but will become an asynchronous API in the future.**

## Supported languages
| Language   	| Transition words 	| Flesch reading ease 	| Passive voice 	| Sentence beginnings 	| Sentence length<sup>1</sup> 	| Function words<sup>2</sup> 	|
|------------	|------------------	|---------------------	|---------------	|---------------------	|-----------------------------	|----------------------------	|
| English    	| ✅                	| ✅                   	| ✅             	| ✅                   	| ✅                           	| ✅                          	|
| German     	| ✅                	| ✅                   	| ✅             	| ✅                   	| ✅                           	| ✅                          	|
| Dutch      	| ✅                	| ✅                   	| ✅             	| ✅                   	| ✅                           	| ✅                          	|
| French     	| ✅                	| ✅                   	| ✅             	| ✅                   	| ✅                           	| ✅                          	|
| Spanish    	| ✅                	| ✅                   	| ✅             	| ✅                   	| ✅                           	| ✅                          	|
| Italian    	| ✅                	| ✅                   	| ✅             	| ✅                   	| ✅                           	| ✅                          	|
| Portuguese 	| ✅                	| ✅                   	| ✅             	| ✅                   	| ✅                           	| ✅                          	|
| Russian    	| ✅                	| ✅                   	| ✅             	| ✅                   	| ✅                           	| ✅                          	|
| Catalan    	| ✅                	|                     	|               	|                     	|                             	|                            	|
| Polish     	| ✅                	| ❌<sup>3</sup>       	| ✅             	| ✅                   	| ✅                           	| ✅                          	|
| Swedish    	| ✅                	| ❌<sup>3</sup>       	| ✅             	| ✅                   	| ✅                           	| ✅                          	|
| Hungarian  	| ✅                	| ❌<sup>3</sup>        |  ✅          	|     ✅           	|         ✅             	|             ✅                 	|                            	|
| Indonesian 	| ✅                	| ❌<sup>3</sup>       	| ✅             	| ✅                   	| ✅                           	| ✅                          	|
| Arabic    	| ✅                	| ❌<sup>3</sup>        | ✅             	| ✅                   	| ✅                           	| ✅                          	|
| Hebrew      |   ✅                | ❌<sup>3</sup>             | ✅             |    ✅               |      ✅                   |           ✅                     | ✅                         |
| Farsi    	  |                  	|                         |               	|                       |                             	| ✅                          	|
| Turkish     	| ✅                	| ❌<sup>3</sup>       	| ✅             	| ✅                   	| ✅                           	| ✅                          	|
<<<<<<< HEAD
| Czech     	| ✅                	| ❌<sup>3</sup>       	| ✅             	| ✅                   	| ✅                           	| ✅                          	|
=======
| Norwegian     |                 	|                   	|                 	|                    	|                            	| ✅                          	|
>>>>>>> 854bff18

<sup>1</sup> This means the default upper limit of 20 words has been verified for this language, or the upper limit has been changed.

<sup>2</sup> These are used for internal linking, insights and keyphrase-related analyses.

<sup>3</sup> There is no existing Flesch reading ease formula for these languages.


The following readability assessments are available for all languages:
- sentence length (with a default upper limit of 20 words, see<sup>1</sup> above )
- paragraph length
- subheading distribution

## Change log

Please see [CHANGELOG](CHANGELOG.md) for more information what has changed recently.

## Documentation

The data that will be analyzed by YoastSEO.js can be modified by plugins. Plugins can also add new research and assessments. To find out how to do this, checkout out the [customization documentation](./docs/Customization.md).

## Testing

```bash
npm test
```

Generate coverage using the `--coverage` flag.

## Code style

To test your code style:

```bash
grunt check
```

## Testing with Yoast SEO

In the YoastSEO.js directory, run:

```bash
npm link
```

Then, in the [Yoast SEO](https://github.com/Yoast/wordpress-seo) directory, assuming you have a complete development version, run:

```bash
npm link yoastseo
grunt build:js && grunt build:css
```

From that point on you need to re-do `grunt build:js && grunt build:css` when you make changes to YoastSEO.js. If you want to unlink, simply do:

```bash
npm unlink yoastseo
```

## Contributing

Please see [CONTRIBUTING](.github/CONTRIBUTING.md) for details.

## Security

If you discover any security related issues, please email security [at] yoast.com instead of using the issue tracker.

## Credits

- [Team Yoast](https://github.com/orgs/Yoast/people)
- [All Contributors](https://github.com/Yoast/YoastSEO.js/graphs/contributors)

## License

We follow the GPL. Please see [License](LICENSE) file for more information.<|MERGE_RESOLUTION|>--- conflicted
+++ resolved
@@ -107,11 +107,8 @@
 | Hebrew      |   ✅                | ❌<sup>3</sup>             | ✅             |    ✅               |      ✅                   |           ✅                     | ✅                         |
 | Farsi    	  |                  	|                         |               	|                       |                             	| ✅                          	|
 | Turkish     	| ✅                	| ❌<sup>3</sup>       	| ✅             	| ✅                   	| ✅                           	| ✅                          	|
-<<<<<<< HEAD
+| Norwegian     |                 	|                   	|                 	|                    	|                            	| ✅                          	|
 | Czech     	| ✅                	| ❌<sup>3</sup>       	| ✅             	| ✅                   	| ✅                           	| ✅                          	|
-=======
-| Norwegian     |                 	|                   	|                 	|                    	|                            	| ✅                          	|
->>>>>>> 854bff18
 
 <sup>1</sup> This means the default upper limit of 20 words has been verified for this language, or the upper limit has been changed.
 
