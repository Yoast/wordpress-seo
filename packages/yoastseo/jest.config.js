--- conflicted
+++ resolved
@@ -21,11 +21,7 @@
 		"^lodash-es/(.*)$": "lodash/$1",
 		// Without the next line, `import .. from "yoastseo"` statements would load from the build directory. In the
 		// tests we always want to test the source.
-<<<<<<< HEAD
-		"^yoastseo$": "<rootDir>/src/index.js",
-=======
 		"^yoastseo$": "<rootDir>/index.js",
->>>>>>> 283acb0c
 	},
 	testPathIgnorePatterns: [
 		"<rootDir>/node_modules/",
