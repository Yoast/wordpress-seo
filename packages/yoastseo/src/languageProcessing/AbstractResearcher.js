--- conflicted
+++ resolved
@@ -36,11 +36,8 @@
 import videoCount from "./researches/videoCount";
 import wordCountInText from "./researches/wordCountInText.js";
 import getPassiveVoiceResult from "./researches/getPassiveVoiceResult";
-<<<<<<< HEAD
+import wordComplexity from "./researches/wordComplexity";
 import getProductIdentifierData from "./researches/getProductIdentifierData";
-=======
-import wordComplexity from "./researches/wordComplexity";
->>>>>>> 3846794c
 
 /**
  * The researches contains all the researches
@@ -90,11 +87,8 @@
 			wordCountInText,
 			videoCount,
 			getPassiveVoiceResult,
-<<<<<<< HEAD
+			wordComplexity,
 			getProductIdentifierData,
-=======
-			wordComplexity,
->>>>>>> 3846794c
 		};
 
 		this._data = {};
