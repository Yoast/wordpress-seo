--- conflicted
+++ resolved
@@ -1,12 +1,4 @@
-<<<<<<< HEAD
-/** @module analyses/getKeywordDensity */
-
-import countWords from "../helpers/word/countWords.js";
-import removeHtmlBlocks from "../helpers/html/htmlParser";
-import { filterShortcodesFromHTML } from "../helpers";
-=======
 import getAllWordsFromTree from "../helpers/word/getAllWordsFromTree";
->>>>>>> caa242c0
 
 /**
  * Calculates the keyphrase density.
@@ -18,14 +10,7 @@
  */
 export default function getKeyphraseDensity( paper, researcher ) {
 	const getWordsCustomHelper = researcher.getHelper( "getWordsCustomHelper" );
-<<<<<<< HEAD
-	let text = paper.getText();
-	text = removeHtmlBlocks( text );
-	text = filterShortcodesFromHTML( text, paper._attributes && paper._attributes.shortcodes );
-	let wordCount = countWords( text );
-=======
 	let wordCount = 0;
->>>>>>> caa242c0
 
 	// If there is a custom getWords helper, use its output for countWords.
 	if ( getWordsCustomHelper ) {
