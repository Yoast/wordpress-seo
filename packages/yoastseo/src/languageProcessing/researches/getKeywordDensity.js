import getAllWordsFromTree from "../helpers/word/getAllWordsFromTree";

/**
 * Calculates the keyphrase density.
 *
 * @param {Paper} paper        The paper containing keyphrase and text.
 * @param {Researcher} researcher   The researcher.
 *
 * @returns {Object} The keyphrase density.
 */
export default function getKeyphraseDensity( paper, researcher ) {
	const getWordsCustomHelper = researcher.getHelper( "getWordsCustomHelper" );
	let wordCount = getAllWordsFromTree( paper ).length;

	// If there is a custom getWords helper use its output for countWords.
	if ( getWordsCustomHelper ) {
		wordCount =  getWordsCustomHelper( paper.getText() ).length;
	}

	if ( wordCount === 0 ) {
		return 0;
	}

	const keyphraseCount = researcher.getResearch( "keyphraseCount" );

	return ( keyphraseCount.count / wordCount ) * 100;
}

/**
 * Calculates the keyphrase density.
 *
<<<<<<< HEAD
 * @deprecated Since version 20.8. Use getKeyphraseDensity instead.
=======
 * @deprecated Since version 20.12. Use getKeyphraseDensity instead.
>>>>>>> 931d7052
 *
 * @param {Object} paper        The paper containing keyphrase and text.
 * @param {Object} researcher   The researcher.
 *
 * @returns {Object} The keyphrase density.
 */
export function getKeywordDensity( paper, researcher ) {
	console.warn( "This function is deprecated, use getKeyphraseDensity instead." );
	return getKeywordDensity( paper, researcher );
}<|MERGE_RESOLUTION|>--- conflicted
+++ resolved
@@ -29,11 +29,7 @@
 /**
  * Calculates the keyphrase density.
  *
-<<<<<<< HEAD
- * @deprecated Since version 20.8. Use getKeyphraseDensity instead.
-=======
  * @deprecated Since version 20.12. Use getKeyphraseDensity instead.
->>>>>>> 931d7052
  *
  * @param {Object} paper        The paper containing keyphrase and text.
  * @param {Object} researcher   The researcher.
