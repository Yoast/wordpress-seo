import { flattenDeep, max, uniq as unique, zipWith } from "lodash-es";
import { findWordFormsInString } from "../helpers/match/findKeywordFormsInString";
import { markWordsInSentences } from "../helpers/word/markWordsInSentences";
import getSentences from "../helpers/sentence/getSentences";
import parseSynonyms from "../helpers/sanitize/parseSynonyms";
import { mergeListItems } from "../helpers/sanitize/mergeListItems";
import removeHtmlBlocks from "../helpers/html/htmlParser";

/**
 * Checks whether at least half of the content words from the topic are found within the sentence.
 * Assigns a score to every sentence following the following schema:
 * 9 if at least half of the content words from the topic are in the sentence,
 * 3 otherwise.
 *
 * @param {Array}  topic     The word forms of all content words in a keyphrase or a synonym.
 * @param {Array}  sentences An array of all sentences in the text.
 * @param {string} locale    The locale of the paper to analyse.
 * @param {function}    matchWordCustomHelper 	The language-specific helper function to match word in text.
 *
 * @returns {Array} The scores per sentence.
 */
const computeScoresPerSentenceLongTopic = function( topic, sentences, locale, matchWordCustomHelper ) {
	const sentenceScores = Array( sentences.length );

	for ( let i = 0; i < sentences.length; i++ ) {
		const foundInCurrentSentence = findWordFormsInString( topic, sentences[ i ], locale, matchWordCustomHelper );

		if ( foundInCurrentSentence.percentWordMatches >= 50 ) {
			sentenceScores[ i ] = 9;
		} else {
			sentenceScores[ i ] = 3;
		}
	}

	return sentenceScores;
};


/**
 * Checks whether all content words from the topic are found within one sentence.
 * Assigns a score to every sentence following the following schema:
 * 9 if all content words from the topic are in the sentence,
 * 3 if not all content words from the topic were found in the sentence.
 *
 * @param {Array}  topic     The word forms of all content words in a keyphrase or a synonym.
 * @param {Array}  sentences An array of all sentences in the text.
 * @param {string} locale    The locale of the paper to analyse.
 * @param {function}    matchWordCustomHelper 	The language-specific helper function to match word in text.
 *
 * @returns {Array} The scores per sentence.
 */
const computeScoresPerSentenceShortTopic = function( topic, sentences, locale, matchWordCustomHelper ) {
	const sentenceScores = Array( sentences.length );

	for ( let i = 0; i < sentences.length; i++ ) {
		const currentSentence = sentences[ i ];
		const foundInCurrentSentence = findWordFormsInString( topic, currentSentence, locale, matchWordCustomHelper );
		if ( foundInCurrentSentence.percentWordMatches === 100 ) {
			sentenceScores[ i ] = 9;
		} else {
			sentenceScores[ i ] = 3;
		}
	}
	return sentenceScores;
};

/**
 * Maximizes scores: Give every sentence a maximal score that it got from analysis of all topics
 *
 * @param {Array} sentenceScores The scores for every sentence, as assessed per keyphrase and every synonym.
 *
 * @returns {Array} Maximal scores of topic relevance per sentence.
 */
const maximizeSentenceScores = function( sentenceScores ) {
	const sentenceScoresTransposed = sentenceScores[ 0 ].map( function( col, i ) {
		return sentenceScores.map( function( row ) {
			return row[ i ];
		} );
	} );

	return sentenceScoresTransposed.map( function( scoresForOneSentence ) {
		return max( scoresForOneSentence );
	} );
};


/**
 * Computes the maximally long piece of text that does not include the topic.
 *
 * @param {Array} sentenceScores The array of scores per sentence.
 *
 * @returns {number} The maximum number of sentences that do not include the topic.
 */
const getDistraction = function( sentenceScores ) {
	const numberOfSentences = sentenceScores.length;
	const allTopicSentencesIndices = [];

	for ( let i = 0; i < numberOfSentences; i++ ) {
		if ( sentenceScores[ i ] > 3 ) {
			allTopicSentencesIndices.push( i );
		}
	}

	const numberOfTopicSentences = allTopicSentencesIndices.length;

	if ( numberOfTopicSentences === 0 ) {
		return numberOfSentences;
	}

	/**
	 * Add fake topic sentences at the very beginning and at the very end
	 * to account for cases when the text starts or ends with a train of distraction.
	 */
	allTopicSentencesIndices.unshift( -1 );
	allTopicSentencesIndices.push( numberOfSentences );

	const distances = [];

	for ( let i = 1; i < numberOfTopicSentences + 2; i++ ) {
		distances.push( allTopicSentencesIndices[ i ] - allTopicSentencesIndices[ i - 1 ] - 1 );
	}

	return max( distances );
};

/**
 * Computes the per-sentence scores depending on the length of the topic phrase and maximizes them over all topic phrases.
 *
 * @param {Array}       sentences              The sentences to get scores for.
 * @param {Array}       topicFormsInOneArray   The topic phrases forms to search for in the sentences.
 * @param {string}      locale                 The locale to work in.
 * @param {Array}       functionWords           The function words list.
 * @param {function}    matchWordCustomHelper 	The language-specific helper function to match word in text.
 * @param {int}         topicLengthCriteria     The topic length criteria. The default value is 4, where a topic is considered short
 *                                              if it's less than 4 word long, and otherwise long.
 * @param {Array}       originalTopic           The array of the original form of the topic with function words filtered out.
 * @param {function}    wordsCharacterCount     The helper to calculate the characters length of all the words in the array.
 *
 * @returns {Object} An array with maximized score per sentence and an array with all sentences that do not contain the topic.
 */
const getSentenceScores = function( sentences, topicFormsInOneArray, locale, functionWords, matchWordCustomHelper,
	topicLengthCriteria = 4, originalTopic, wordsCharacterCount ) {
	// Compute per-sentence scores of topic-relatedness.
	const topicNumber = topicFormsInOneArray.length;

	const sentenceScores = Array( topicNumber );

	// For languages with function words apply either full match or partial match depending on topic length
	if ( functionWords.length > 0 ) {
		for ( let i = 0; i < topicNumber; i++ ) {
			const topic = topicFormsInOneArray[ i ];
			/*
			 * If the helper to calculate the characters length of all the words in the array is available,
			 * we use this helper to calculate the characters length of the original topic form.
			 * We then use the result and compare it with the topicLengthCriteria.
			 */
			const topicLength = wordsCharacterCount ? wordsCharacterCount( originalTopic[ i ] ) : topic.length;
			if ( topicLength < topicLengthCriteria ) {
				sentenceScores[ i ] = computeScoresPerSentenceShortTopic( topic, sentences, locale, matchWordCustomHelper );
			} else {
				sentenceScores[ i ] = computeScoresPerSentenceLongTopic( topic, sentences, locale, matchWordCustomHelper );
			}
		}
	} else {
		// For languages without function words apply the full match always
		for ( let i = 0; i < topicNumber; i++ ) {
			const topic = topicFormsInOneArray[ i ];
			sentenceScores[ i ] = computeScoresPerSentenceShortTopic( topic, sentences, locale, matchWordCustomHelper );
		}
	}

	// Maximize scores: Give every sentence a maximal score that it got from analysis of all topics
	const maximizedSentenceScores = maximizeSentenceScores( sentenceScores );

	// Zip an array combining each sentence with the associated maximized score.
	const sentencesWithMaximizedScores =  zipWith( sentences, maximizedSentenceScores, ( sentence, score ) => {
		return { sentence, score };
	} );

	// Filter sentences that contain topic words for future highlights.
	const sentencesWithTopic = sentencesWithMaximizedScores.filter( sentenceObject => sentenceObject.score > 3 );

	return {
		maximizedSentenceScores: maximizedSentenceScores,
		sentencesWithTopic: sentencesWithTopic.map( sentenceObject => sentenceObject.sentence ),
	};
};


/**
 * Determines which portions of the text did not receive a lot of content words from keyphrase and synonyms.
 *
 * @param {Paper}       paper               The paper to check the keyphrase distribution for.
 * @param {Researcher}  researcher          The researcher to use for analysis.
 *
 * @returns {Object} The scores of topic relevance per portion of text and an array of all word forms to highlight.
 */
const keyphraseDistributionResearcher = function( paper, researcher ) {
	const functionWords = researcher.getConfig( "functionWords" );
	const matchWordCustomHelper = researcher.getHelper( "matchWordCustomHelper" );
	const getContentWordsHelper = researcher.getHelper( "getContentWords" );
	const wordsCharacterCount = researcher.getResearch( "wordsCharacterCount" );
	const memoizedTokenizer = researcher.getHelper( "memoizedTokenizer" );

	// Custom topic length criteria for languages that don't use the default value to determine whether a topic is long or short.
	const topicLengthCriteria = researcher.getConfig( "topicLength" ).lengthCriteria;

	let text = paper.getText();
<<<<<<< HEAD
	text = removeHtmlBlocks( text );
=======
	text = helpers.removeHtmlBlocks( text );
	text = helpers.filterShortcodesFromHTML( text, paper._attributes && paper._attributes.shortcodes );
>>>>>>> e6375ae0
	text = mergeListItems( text );
	const sentences = getSentences( text, memoizedTokenizer );
	const topicForms = researcher.getResearch( "morphology" );

	const originalTopic = [];
	if ( getContentWordsHelper ) {
		originalTopic.push( getContentWordsHelper( paper.getKeyword() ) );
		parseSynonyms( paper.getSynonyms() ).forEach( synonym => originalTopic.push( getContentWordsHelper( synonym ) ) );
	}
	const locale = paper.getLocale();
	const topicFormsInOneArray = [ topicForms.keyphraseForms ];
	topicForms.synonymsForms.forEach( function( synonym ) {
		topicFormsInOneArray.push( synonym );
	} );

	const allTopicWords = unique( flattenDeep( topicFormsInOneArray ) ).sort( ( a, b ) => b.length - a.length );

	// Get per-sentence scores and sentences that have topic.
	const sentenceScores = getSentenceScores( sentences, topicFormsInOneArray, locale, functionWords, matchWordCustomHelper,
		topicLengthCriteria, originalTopic, wordsCharacterCount );
	const maximizedSentenceScores = sentenceScores.maximizedSentenceScores;
	const maxLengthDistraction = getDistraction( maximizedSentenceScores );

	return {
		sentencesToHighlight: markWordsInSentences( allTopicWords, sentenceScores.sentencesWithTopic, locale, matchWordCustomHelper ),
		keyphraseDistributionScore: maxLengthDistraction / sentences.length * 100,
	};
};

export {
	computeScoresPerSentenceShortTopic,
	computeScoresPerSentenceLongTopic,
	maximizeSentenceScores,
	keyphraseDistributionResearcher,
	getDistraction,
};

export default keyphraseDistributionResearcher;<|MERGE_RESOLUTION|>--- conflicted
+++ resolved
@@ -5,6 +5,7 @@
 import parseSynonyms from "../helpers/sanitize/parseSynonyms";
 import { mergeListItems } from "../helpers/sanitize/mergeListItems";
 import removeHtmlBlocks from "../helpers/html/htmlParser";
+import { filterShortcodesFromHTML } from "../helpers/sanitize/filterShortcodesFromTree";
 
 /**
  * Checks whether at least half of the content words from the topic are found within the sentence.
@@ -206,12 +207,8 @@
 	const topicLengthCriteria = researcher.getConfig( "topicLength" ).lengthCriteria;
 
 	let text = paper.getText();
-<<<<<<< HEAD
 	text = removeHtmlBlocks( text );
-=======
-	text = helpers.removeHtmlBlocks( text );
-	text = helpers.filterShortcodesFromHTML( text, paper._attributes && paper._attributes.shortcodes );
->>>>>>> e6375ae0
+	text = filterShortcodesFromHTML( text, paper._attributes && paper._attributes.shortcodes );
 	text = mergeListItems( text );
 	const sentences = getSentences( text, memoizedTokenizer );
 	const topicForms = researcher.getResearch( "morphology" );
