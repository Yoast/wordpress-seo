<<<<<<< HEAD
import { max, uniq as unique } from "lodash-es";
import { zipWith } from "lodash-es";
import { flattenDeep } from "lodash-es";
import { languageProcessing } from "yoastseo";
=======
import parseSynonyms from "../helpers/sanitize/parseSynonyms";
import getSentences from "../helpers/sentence/getSentences";
import { mergeListItems } from "../helpers/sanitize/mergeListItems";
import { findWordFormsInString } from "../helpers/match/findKeywordFormsInString";
import { flattenDeep, max, uniq as unique, zipWith } from "lodash-es";
import { markWordsInSentences } from "../helpers/word/markWordsInSentences";
>>>>>>> 3cf8c607

const { parseSynonyms, getSentences, mergeListItems, findWordFormsInString, markWordsInSentences } = languageProcessing;

/**
 * Checks whether at least half of the content words from the topic are found within the sentence.
 * Assigns a score to every sentence following the following schema:
 * 9 if at least half of the content words from the topic are in the sentence,
 * 3 otherwise.
 *
 * @param {Array}  topic     The word forms of all content words in a keyphrase or a synonym.
 * @param {Array}  sentences An array of all sentences in the text.
 * @param {string} locale    The locale of the paper to analyse.
 * @param {function}    matchWordCustomHelper 	The language-specific helper function to match word in text.
 *
 * @returns {Array} The scores per sentence.
 */
const computeScoresPerSentenceLongTopic = function( topic, sentences, locale, matchWordCustomHelper ) {
	const sentenceScores = Array( sentences.length );

	for ( let i = 0; i < sentences.length; i++ ) {
		const foundInCurrentSentence = findWordFormsInString( topic, sentences[ i ], locale, matchWordCustomHelper );

		if ( foundInCurrentSentence.percentWordMatches >= 50 ) {
			sentenceScores[ i ] = 9;
		} else {
			sentenceScores[ i ] = 3;
		}
	}

	return sentenceScores;
};


/**
 * Checks whether all content words from the topic are found within one sentence.
 * Assigns a score to every sentence following the following schema:
 * 9 if all content words from the topic are in the sentence,
 * 3 if not all content words from the topic were found in the sentence.
 *
 * @param {Array}  topic     The word forms of all content words in a keyphrase or a synonym.
 * @param {Array}  sentences An array of all sentences in the text.
 * @param {string} locale    The locale of the paper to analyse.
 * @param {function}    matchWordCustomHelper 	The language-specific helper function to match word in text.
 *
 * @returns {Array} The scores per sentence.
 */
const computeScoresPerSentenceShortTopic = function( topic, sentences, locale, matchWordCustomHelper ) {
	const sentenceScores = Array( sentences.length );

	for ( let i = 0; i < sentences.length; i++ ) {
		const currentSentence = sentences[ i ];
		const foundInCurrentSentence = findWordFormsInString( topic, currentSentence, locale, matchWordCustomHelper );
		if ( foundInCurrentSentence.percentWordMatches === 100 ) {
			sentenceScores[ i ] = 9;
		} else {
			sentenceScores[ i ] = 3;
		}
	}
	return sentenceScores;
};

/**
 * Maximizes scores: Give every sentence a maximal score that it got from analysis of all topics
 *
 * @param {Array} sentenceScores The scores for every sentence, as assessed per keyphrase and every synonym.
 *
 * @returns {Array} Maximal scores of topic relevance per sentence.
 */
const maximizeSentenceScores = function( sentenceScores ) {
	const sentenceScoresTransposed = sentenceScores[ 0 ].map( function( col, i ) {
		return sentenceScores.map( function( row ) {
			return row[ i ];
		} );
	} );

	return sentenceScoresTransposed.map( function( scoresForOneSentence ) {
		return max( scoresForOneSentence );
	} );
};


/**
 * Computes the maximally long piece of text that does not include the topic.
 *
 * @param {Array} sentenceScores The array of scores per sentence.
 *
 * @returns {number} The maximum number of sentences that do not include the topic.
 */
const getDistraction = function( sentenceScores ) {
	const numberOfSentences = sentenceScores.length;
	const allTopicSentencesIndices = [];

	for ( let i = 0; i < numberOfSentences; i++ ) {
		if ( sentenceScores[ i ] > 3 ) {
			allTopicSentencesIndices.push( i );
		}
	}

	const numberOfTopicSentences = allTopicSentencesIndices.length;

	if ( numberOfTopicSentences === 0 ) {
		return numberOfSentences;
	}

	/**
	 * Add fake topic sentences at the very beginning and at the very end
	 * to account for cases when the text starts or ends with a train of distraction.
	 */
	allTopicSentencesIndices.unshift( -1 );
	allTopicSentencesIndices.push( numberOfSentences );

	const distances = [];

	for ( let i = 1; i < numberOfTopicSentences + 2; i++ ) {
		distances.push( allTopicSentencesIndices[ i ] - allTopicSentencesIndices[ i - 1 ] - 1 );
	}

	return max( distances );
};

/**
 * Computes the per-sentence scores depending on the length of the topic phrase and maximizes them over all topic phrases.
 *
 * @param {Array}       sentences              The sentences to get scores for.
 * @param {Array}       topicFormsInOneArray   The topic phrases forms to search for in the sentences.
 * @param {string}      locale                 The locale to work in.
 * @param {Array}       functionWords           The function words list.
 * @param {function}    matchWordCustomHelper 	The language-specific helper function to match word in text.
 * @param {int}         topicLengthCriteria     The topic length criteria. The default value is 4, where a topic is considered short
 *                                              if it's less than 4 word long, and otherwise long.
 * @param {Array}       originalTopic           The array of the original form of the topic with function words filtered out.
 * @param {function}    wordsCharacterCount     The helper to calculate the characters length of all the words in the array.
 *
 * @returns {Object} An array with maximized score per sentence and an array with all sentences that do not contain the topic.
 */
const getSentenceScores = function( sentences, topicFormsInOneArray, locale, functionWords, matchWordCustomHelper,
	topicLengthCriteria = 4, originalTopic, wordsCharacterCount ) {
	// Compute per-sentence scores of topic-relatedness.
	const topicNumber = topicFormsInOneArray.length;

	const sentenceScores = Array( topicNumber );

	// For languages with function words apply either full match or partial match depending on topic length
	if ( functionWords.length > 0 ) {
		for ( let i = 0; i < topicNumber; i++ ) {
			const topic = topicFormsInOneArray[ i ];
			/*
			 * If the helper to calculate the characters length of all the words in the array is available,
			 * we use this helper to calculate the characters length of the original topic form.
			 * We then use the result and compare it with the topicLengthCriteria.
			 */
			const topicLength = wordsCharacterCount ? wordsCharacterCount( originalTopic[ i ] ) : topic.length;
			if ( topicLength < topicLengthCriteria ) {
				sentenceScores[ i ] = computeScoresPerSentenceShortTopic( topic, sentences, locale, matchWordCustomHelper );
			} else {
				sentenceScores[ i ] = computeScoresPerSentenceLongTopic( topic, sentences, locale, matchWordCustomHelper );
			}
		}
	} else {
		// For languages without function words apply the full match always
		for ( let i = 0; i < topicNumber; i++ ) {
			const topic = topicFormsInOneArray[ i ];
			sentenceScores[ i ] = computeScoresPerSentenceShortTopic( topic, sentences, locale, matchWordCustomHelper );
		}
	}

	// Maximize scores: Give every sentence a maximal score that it got from analysis of all topics
	const maximizedSentenceScores = maximizeSentenceScores( sentenceScores );

	// Zip an array combining each sentence with the associated maximized score.
	const sentencesWithMaximizedScores =  zipWith( sentences, maximizedSentenceScores, ( sentence, score ) => {
		return { sentence, score };
	} );

	// Filter sentences that contain topic words for future highlights.
	const sentencesWithTopic = sentencesWithMaximizedScores.filter( sentenceObject => sentenceObject.score > 3 );

	return {
		maximizedSentenceScores: maximizedSentenceScores,
		sentencesWithTopic: sentencesWithTopic.map( sentenceObject => sentenceObject.sentence ),
	};
};


/**
 * Determines which portions of the text did not receive a lot of content words from keyphrase and synonyms.
 *
 * @param {Paper}       paper               The paper to check the keyphrase distribution for.
 * @param {Researcher}  researcher          The researcher to use for analysis.
 *
 * @returns {Object} The scores of topic relevance per portion of text and an array of all word forms to highlight.
 */
const keyphraseDistributionResearcher = function( paper, researcher ) {
	const functionWords = researcher.getConfig( "functionWords" );
	const matchWordCustomHelper = researcher.getHelper( "matchWordCustomHelper" );
	const getContentWordsHelper = researcher.getHelper( "getContentWords" );
	const wordsCharacterCount = researcher.getResearch( "wordsCharacterCount" );
	const memoizedTokenizer = researcher.getHelper( "memoizedTokenizer" );

	// Custom topic length criteria for languages that don't use the default value to determine whether a topic is long or short.
	const topicLengthCriteria = researcher.getConfig( "topicLength" ).lengthCriteria;

	let text = paper.getText();
	text = mergeListItems( text );
	const sentences = getSentences( text, memoizedTokenizer );
	const topicForms = researcher.getResearch( "morphology" );

	const originalTopic = [];
	if ( getContentWordsHelper ) {
		originalTopic.push( getContentWordsHelper( paper.getKeyword() ) );
		parseSynonyms( paper.getSynonyms() ).forEach( synonym => originalTopic.push( getContentWordsHelper( synonym ) ) );
	}
	const locale = paper.getLocale();
	const topicFormsInOneArray = [ topicForms.keyphraseForms ];
	topicForms.synonymsForms.forEach( function( synonym ) {
		topicFormsInOneArray.push( synonym );
	} );

	const allTopicWords = unique( flattenDeep( topicFormsInOneArray ) ).sort( ( a, b ) => b.length - a.length );

	// Get per-sentence scores and sentences that have topic.
	const sentenceScores = getSentenceScores( sentences, topicFormsInOneArray, locale, functionWords, matchWordCustomHelper,
		topicLengthCriteria, originalTopic, wordsCharacterCount );
	const maximizedSentenceScores = sentenceScores.maximizedSentenceScores;
	const maxLengthDistraction = getDistraction( maximizedSentenceScores );

	return {
		sentencesToHighlight: markWordsInSentences( allTopicWords, sentenceScores.sentencesWithTopic, locale, matchWordCustomHelper ),
		keyphraseDistributionScore: maxLengthDistraction / sentences.length * 100,
	};
};

export {
	computeScoresPerSentenceShortTopic,
	computeScoresPerSentenceLongTopic,
	maximizeSentenceScores,
	keyphraseDistributionResearcher,
	getDistraction,
};

export default keyphraseDistributionResearcher;<|MERGE_RESOLUTION|>--- conflicted
+++ resolved
@@ -1,16 +1,5 @@
-<<<<<<< HEAD
-import { max, uniq as unique } from "lodash-es";
-import { zipWith } from "lodash-es";
-import { flattenDeep } from "lodash-es";
+import { flattenDeep, max, uniq as unique, zipWith } from "lodash-es";
 import { languageProcessing } from "yoastseo";
-=======
-import parseSynonyms from "../helpers/sanitize/parseSynonyms";
-import getSentences from "../helpers/sentence/getSentences";
-import { mergeListItems } from "../helpers/sanitize/mergeListItems";
-import { findWordFormsInString } from "../helpers/match/findKeywordFormsInString";
-import { flattenDeep, max, uniq as unique, zipWith } from "lodash-es";
-import { markWordsInSentences } from "../helpers/word/markWordsInSentences";
->>>>>>> 3cf8c607
 
 const { parseSynonyms, getSentences, mergeListItems, findWordFormsInString, markWordsInSentences } = languageProcessing;
 
