import { flatten, flattenDeep } from "lodash-es";
import getSentencesFromTree from "../helpers/sentence/getSentencesFromTree";
import { normalizeSingle } from "../helpers/sanitize/quotes";
import getMarkingsInSentence from "../helpers/highlighting/getMarkingsInSentence";
import matchWordFormsWithSentence from "../helpers/match/matchWordFormsWithSentence";
import isDoubleQuoted from "../helpers/match/isDoubleQuoted";
import { markWordsInASentence } from "../helpers/word/markWordsInSentences";
import getSentences from "../helpers/sentence/getSentences";
<<<<<<< HEAD
import { markWordsInSentences } from "../helpers/word/markWordsInSentences";
import removeHtmlBlocks from "../helpers/html/htmlParser";
import { filterShortcodesFromHTML } from "../helpers";
=======
>>>>>>> caa242c0

/**
 * Counts the occurrences of the keyphrase in the text and creates the Mark objects for the matches.
 *
 * @param {(Sentence|string)[]}	sentences		The sentences to check.
 * @param {Array}		keyphraseForms			The keyphrase forms.
 * @param {string}		locale					The locale used in the analysis.
 * @param {function}	matchWordCustomHelper	A custom helper to match words with a text.
 * @param {boolean}		isExactMatchRequested	Whether the exact matching is requested.
 *
 * @returns {{markings: Mark[], count: number}} The number of keyphrase occurrences in the text and the Mark objects of the matches.
 */
export function countKeyphraseInText( sentences, keyphraseForms, locale, matchWordCustomHelper, isExactMatchRequested ) {
	const result = { count: 0, markings: [] };

	sentences.forEach( sentence => {
		const matchesInSentence = keyphraseForms.map( wordForms => matchWordFormsWithSentence( sentence,
			wordForms, locale, matchWordCustomHelper, isExactMatchRequested ) );

<<<<<<< HEAD
	let text = paper.getText();
	text = removeHtmlBlocks( text );
	text = filterShortcodesFromHTML( text, paper._attributes && paper._attributes.shortcodes );
	const locale = paper.getLocale();
=======
		// A sentence has at least one full-match of the keyphrase if each word occurs at least once.
		const isEachWordFound = matchesInSentence.every( wordForms => wordForms.count > 0 );
>>>>>>> caa242c0

		if ( isEachWordFound ) {
			/*
			 * Retrieve all the occurrences' count of each word of the keyphrase and save it in an array.
			 * matches: [ [ { matches: ["red"], count: 1 } ], [ { matches: ["pandas"], count: 2 } ] ]
			 * counts: [ 1, 2 ]
			 */
			const counts = matchesInSentence.map( match => match.count );
			/*
			 * The number of the full-match count is the lowest count of the occurrences.
			 * counts: [ 1, 2 ]
			 * totalMatchCount: 1
			 *
			 * From the example above, the full-match is 1, because one of the "pandas" occurrences is not accompanied by "red"
			 * to be counted as a full-match.
			 */
			const totalMatchCount = Math.min( ...counts );
			const foundWords = flattenDeep( matchesInSentence.map( match => match.matches ) );

			let markings = [];

			if ( matchWordCustomHelper ) {
				// Currently, this check is only applicable for Japanese.
				markings = markWordsInASentence( sentence, foundWords, matchWordCustomHelper );
			} else {
				markings = getMarkingsInSentence( sentence, foundWords );
			}

			result.count += totalMatchCount;
			result.markings.push( markings );
		}
	} );

	return result;
}

/**
 * Calculates the keyphrase count, takes morphology into account.
 *
 * @param {Paper}       paper       The paper containing keyphrase and text.
 * @param {Researcher}  researcher  The researcher.
 *
 * @returns {{count: number, markings: Mark[], keyphraseLength: number}} An object containing the keyphrase count, markings and the kephrase length.
 */
export default function getKeyphraseCount( paper, researcher ) {
	const result = { count: 0, markings: [], keyphraseLength: 0 };
	const topicForms = researcher.getResearch( "morphology" );
	let keyphraseForms = topicForms.keyphraseForms;
	const keyphraseLength = keyphraseForms.length;

	/*
	 * Normalize single quotes so that word form with different type of single quotes can still be matched.
	 * For example, "key‛word" should match "key'word".
	 */
	keyphraseForms = keyphraseForms.map( word => word.map( form => normalizeSingle( form ) ) );

	if ( keyphraseLength === 0 ) {
		return result;
	}

	const matchWordCustomHelper = researcher.getHelper( "matchWordCustomHelper" );
	const customSentenceTokenizer = researcher.getHelper( "memoizedTokenizer" );
	const locale = paper.getLocale();
	// When the custom helper is available, we're using the sentences retrieved from the text for the analysis.
	const sentences = matchWordCustomHelper ? getSentences( paper.getText(), customSentenceTokenizer ) : getSentencesFromTree( paper );
	// Exact matching is requested when the keyphrase is enclosed in double quotes.
	const isExactMatchRequested = isDoubleQuoted( paper.getKeyword() );

	/*
	* Count the amount of keyphrase occurrences in the sentences.
	* An occurrence is counted when all words of the keyphrase are contained within the sentence. Each sentence can contain multiple keyphrases.
	* (e.g. "The apple potato is an apple and a potato." has two occurrences of the keyphrase "apple potato").
	*/
	const keyphraseFound = countKeyphraseInText( sentences, keyphraseForms, locale, matchWordCustomHelper, isExactMatchRequested );

	result.count = keyphraseFound.count;
	result.markings = flatten( keyphraseFound.markings );
	result.keyphraseLength = keyphraseLength;

	return result;
}

/**
 * Calculates the keyphrase count, takes morphology into account.
 *
 * @deprecated Use getKeyphraseCount instead.
 *
 * @param {Paper}       paper       The paper containing keyphrase and text.
 * @param {Researcher}  researcher  The researcher.
 *
 * @returns {Object} An array of all the matches, markings and the keyphrase count.
 */
export function keywordCount( paper, researcher ) {
	console.warn( "This function is deprecated, use getKeyphraseCount instead." );
	return getKeyphraseCount( paper, researcher );
}<|MERGE_RESOLUTION|>--- conflicted
+++ resolved
@@ -6,12 +6,6 @@
 import isDoubleQuoted from "../helpers/match/isDoubleQuoted";
 import { markWordsInASentence } from "../helpers/word/markWordsInSentences";
 import getSentences from "../helpers/sentence/getSentences";
-<<<<<<< HEAD
-import { markWordsInSentences } from "../helpers/word/markWordsInSentences";
-import removeHtmlBlocks from "../helpers/html/htmlParser";
-import { filterShortcodesFromHTML } from "../helpers";
-=======
->>>>>>> caa242c0
 
 /**
  * Counts the occurrences of the keyphrase in the text and creates the Mark objects for the matches.
@@ -31,15 +25,8 @@
 		const matchesInSentence = keyphraseForms.map( wordForms => matchWordFormsWithSentence( sentence,
 			wordForms, locale, matchWordCustomHelper, isExactMatchRequested ) );
 
-<<<<<<< HEAD
-	let text = paper.getText();
-	text = removeHtmlBlocks( text );
-	text = filterShortcodesFromHTML( text, paper._attributes && paper._attributes.shortcodes );
-	const locale = paper.getLocale();
-=======
 		// A sentence has at least one full-match of the keyphrase if each word occurs at least once.
 		const isEachWordFound = matchesInSentence.every( wordForms => wordForms.count > 0 );
->>>>>>> caa242c0
 
 		if ( isEachWordFound ) {
 			/*
