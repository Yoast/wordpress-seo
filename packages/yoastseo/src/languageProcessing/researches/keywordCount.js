<<<<<<< HEAD
import { flatten } from "lodash-es";
import getSentencesFromTree from "../helpers/sentence/getSentencesFromTree";
import { normalizeSingle } from "../helpers/sanitize/quotes";
import getMarkingsInSentence from "../helpers/highlighting/getMarkingsInSentence";
import matchKeyphraseWithSentence from "../helpers/match/matchKeyphraseWithSentence";
import isDoubleQuoted from "../helpers/match/isDoubleQuoted";

/**
 * Counts the number of matches for a keyphrase in a sentence.
 * @param {Token[]} matches The matches to count.
 * @param {(string[])[]} keyphraseForms Keyphraseforms that were used for matching.
 * @returns {number} The number of matches.
 */
const countMatches = ( matches, keyphraseForms ) => {
	// the count is the number of complete matches.
	const matchesCopy = [ ...matches ];

	let nrMatches = 0;
	// While the number of matches is longer than or the same as the keyphrase forms.
	while ( matchesCopy.length >= keyphraseForms.length ) {
		let nrKeyphraseFormsWithMatch = 0;

		// for each keyphrase form, if there is a match that is equal to the keyphrase form, remove it from the matches.
		// If there is no match, return the current count.
		// If all keyphrase forms have a match, increase the count by 1.
		for ( let i = 0; i < keyphraseForms.length; i++ ) {
			const keyphraseForm = keyphraseForms[ i ];

			// check if any of the keyphrase forms is in the matches.
			const foundMatch = matchesCopy.find( match =>{
				return keyphraseForm.some( keyphraseFormWord => {
					const theRegex = new RegExp( `^${keyphraseFormWord}$`, "ig" );
					return match.text.match( theRegex );
				} );
			} );
			//
			if ( foundMatch ) {
				matchesCopy.splice( matchesCopy.indexOf( foundMatch ), 1 );
				nrKeyphraseFormsWithMatch += 1;
			}
		}
		if ( nrKeyphraseFormsWithMatch === keyphraseForms.length ) {
			nrMatches += 1;
		} else {
			return nrMatches;
		}
	}
	return nrMatches;
};

/**
 * Creates a new array in which consecutive matches are removed. A consecutive match occures if the same keyphrase occurs more than twice in a row.
 * The first and second match are kept, the rest is removed.
 * @param {Token[]} matches An array of all matches. (Including consecutive matches).
 * @returns {Token[]} An array of matches without consecutive matches.
 */
const removeConsecutiveMatches = ( matches ) => {
	// If there are three or more matches in a row, remove all but the first and the second.

	const matchesCopy = [ ...matches ];
	// const matchesCopy = cloneDeep( matches );
	let nrConsecutiveMatches = 0;
	let previousMatch = null;
	const result = [];

	for ( let i = 0; i < matchesCopy.length; i++ ) {
		const match = matchesCopy[ i ];

		if ( previousMatch && match.sourceCodeRange.startOffset === previousMatch.sourceCodeRange.endOffset + 1 &&
			match.text.toLowerCase() === previousMatch.text.toLowerCase() ) {
			nrConsecutiveMatches += 1;
		} else {
			nrConsecutiveMatches = 0;
		}

		if ( nrConsecutiveMatches < 2 ) {
			result.push( match );
		}

		previousMatch = match;
	}

	return result;
};

/**
 * Counts the occurrences of the keyphrase in the text and creates the Mark objects for the matches.
 *
 * @param {Sentence[]} sentences The sentences to check.
 * @param {Array} topicForms The keyphrase forms.
 * @param {string} locale The locale used in the analysis.
 * @param {function} matchWordCustomHelper  A custom helper to match words with a text.
 * @param {boolean} isExactMatchRequested Whether the exact matching is requested.
 *
 * @returns {{markings: Mark[], count: number}} The number of keyphrase occurrences in the text and the Mark objects of the matches.
 */
export function countKeyphraseInText( sentences, topicForms, locale, matchWordCustomHelper, isExactMatchRequested ) {
	const result = { count: 0, markings: [] };

	sentences.forEach( sentence => {
		const matchesInSentence = matchKeyphraseWithSentence( topicForms.keyphraseForms, sentence, isExactMatchRequested );
		const matchesInSentenceWithoutConsecutiveMatches = removeConsecutiveMatches( matchesInSentence );
		const matchesCount = countMatches( matchesInSentenceWithoutConsecutiveMatches, topicForms.keyphraseForms );
		const markings = getMarkingsInSentence( sentence, matchesInSentence, matchWordCustomHelper, locale );

		result.markings.push( markings );
		result.count += matchesCount;
	} );

	return result;
}

/**
 * Calculates the keyphrase count, takes morphology into account.
 *
 * @param {Paper}       paper       The paper containing keyphrase and text.
 * @param {Researcher}  researcher  The researcher.
 *
 * @returns {Object} An object containing an array of all the matches, markings and the keyphrase count.
 */
export default function keyphraseCount( paper, researcher ) {
	const topicForms = researcher.getResearch( "morphology" );
	topicForms.keyphraseForms = topicForms.keyphraseForms.map( word => word.map( form => normalizeSingle( form ) ) );

	const matchWordCustomHelper = researcher.getHelper( "matchWordCustomHelper" );
	const locale = paper.getLocale();
	const sentences = getSentencesFromTree( paper );
	// Exact matching is requested when the keyphrase is enclosed in double quotes.
	const isExactMatchRequested = isDoubleQuoted( paper.getKeyword() );

	const keyphraseFound = countKeyphraseInText( sentences, topicForms, locale, matchWordCustomHelper, isExactMatchRequested );

	return {
		count: keyphraseFound.count,
		markings: flatten( keyphraseFound.markings ),
		length: topicForms.keyphraseForms.length,
	};
=======
import { flatten, flattenDeep } from "lodash-es";
import getSentencesFromTree from "../helpers/sentence/getSentencesFromTree";
import { normalizeSingle } from "../helpers/sanitize/quotes";
import getMarkingsInSentence from "../helpers/highlighting/getMarkingsInSentence";
import matchWordFormsWithSentence from "../helpers/match/matchWordFormsWithSentence";
import isDoubleQuoted from "../helpers/match/isDoubleQuoted";
import { markWordsInASentence } from "../helpers/word/markWordsInSentences";

/**
 * Counts the occurrences of the keyphrase in the text and creates the Mark objects for the matches.
 *
 * @param {Sentence[]}	sentences				The sentences to check.
 * @param {Array}		keyphraseForms			The keyphrase forms.
 * @param {string}		locale					The locale used in the analysis.
 * @param {function}	matchWordCustomHelper	A custom helper to match words with a text.
 * @param {boolean}		isExactMatchRequested	Whether the exact matching is requested.
 *
 * @returns {{markings: Mark[], count: number}} The number of keyphrase occurrences in the text and the Mark objects of the matches.
 */
export function countKeyphraseInText( sentences, keyphraseForms, locale, matchWordCustomHelper, isExactMatchRequested ) {
	const result = { count: 0, markings: [] };

	sentences.forEach( sentence => {
		const matchesInSentence = keyphraseForms.map( wordForms => matchWordFormsWithSentence( sentence,
			wordForms, locale, matchWordCustomHelper, isExactMatchRequested ) );

		// A sentence has at least one full-match of the keyphrase if each word occurs at least once.
		const isEachWordFound = matchesInSentence.every( wordForms => wordForms.count > 0 );

		if ( isEachWordFound ) {
			/*
			 * Retrieve all the occurrences' count of each word of the keyphrase and save it in an array.
			 * matches: [ [ { matches: ["red"], count: 1 } ], [ { matches: ["pandas"], count: 2 } ] ]
			 * counts: [ 1, 2 ]
			 */
			const counts = matchesInSentence.map( match => match.count );
			/*
			 * The number of the full-match count is the lowest count of the occurrences.
			 * counts: [ 1, 2 ]
			 * totalMatchCount: 1
			 *
			 * From the example above, the full-match is 1, because one of the "pandas" occurrences is not accompanied by "red"
			 * to be counted as a full-match.
			 */
			const totalMatchCount = Math.min( ...counts );
			const foundWords = flattenDeep( matchesInSentence.map( match => match.matches ) );

			let markings = [];

			if ( matchWordCustomHelper ) {
				// Currently, this check is only applicable for Japanese.
				markings = markWordsInASentence( sentence.text, foundWords, matchWordCustomHelper );
			} else {
				markings = getMarkingsInSentence( sentence, foundWords );
			}

			result.count += totalMatchCount;
			result.markings.push( markings );
		}
	} );

	return result;
}

/**
 * Calculates the keyphrase count, takes morphology into account.
 *
 * @param {Paper}       paper       The paper containing keyphrase and text.
 * @param {Researcher}  researcher  The researcher.
 *
 * @returns {{count: number, markings: Mark[], keyphraseLength: number}} An object containing the keyphrase count, markings and the kephrase length.
 */
export default function getKeyphraseCount( paper, researcher ) {
	const result = { count: 0, markings: [], keyphraseLength: 0 };
	const topicForms = researcher.getResearch( "morphology" );
	let keyphraseForms = topicForms.keyphraseForms;
	const keyphraseLength = keyphraseForms.length;

	/*
	 * Normalize single quotes so that word form with different type of single quotes can still be matched.
	 * For exmple, "key‛word" should match "key'word".
	 */
	keyphraseForms = keyphraseForms.map( word => word.map( form => normalizeSingle( form ) ) );

	if ( keyphraseLength === 0 ) {
		return result;
	}

	const matchWordCustomHelper = researcher.getHelper( "matchWordCustomHelper" );
	const locale = paper.getLocale();
	const sentences = getSentencesFromTree( paper );
	// Exact matching is requested when the keyphrase is enclosed in double quotes.
	const isExactMatchRequested = isDoubleQuoted( paper.getKeyword() );

	/*
	* Count the amount of keyphrase occurrences in the sentences.
	* An occurrence is counted when all words of the keyphrase are contained within the sentence. Each sentence can contain multiple keyphrases.
	* (e.g. "The apple potato is an apple and a potato." has two occurrences of the keyphrase "apple potato").
	*/
	const keyphraseFound = countKeyphraseInText( sentences, keyphraseForms, locale, matchWordCustomHelper, isExactMatchRequested );

	result.count = keyphraseFound.count;
	result.markings = flatten( keyphraseFound.markings );
	result.keyphraseLength = keyphraseLength;

	return result;
>>>>>>> b2521315
}

/**
 * Calculates the keyphrase count, takes morphology into account.
 *
<<<<<<< HEAD
 * @deprecated Since version 20.8. Use keywordCountInSlug instead.
=======
 * @deprecated Use getKeyphraseCount instead.
>>>>>>> b2521315
 *
 * @param {Paper}       paper       The paper containing keyphrase and text.
 * @param {Researcher}  researcher  The researcher.
 *
 * @returns {Object} An array of all the matches, markings and the keyphrase count.
 */
export function keywordCount( paper, researcher ) {
<<<<<<< HEAD
	console.warn( "This function is deprecated, use keyphraseCount instead." );
	return keyphraseCount( paper, researcher );
=======
	console.warn( "This function is deprecated, use getKeyphraseCount instead." );
	return getKeyphraseCount( paper, researcher );
>>>>>>> b2521315
}<|MERGE_RESOLUTION|>--- conflicted
+++ resolved
@@ -1,142 +1,3 @@
-<<<<<<< HEAD
-import { flatten } from "lodash-es";
-import getSentencesFromTree from "../helpers/sentence/getSentencesFromTree";
-import { normalizeSingle } from "../helpers/sanitize/quotes";
-import getMarkingsInSentence from "../helpers/highlighting/getMarkingsInSentence";
-import matchKeyphraseWithSentence from "../helpers/match/matchKeyphraseWithSentence";
-import isDoubleQuoted from "../helpers/match/isDoubleQuoted";
-
-/**
- * Counts the number of matches for a keyphrase in a sentence.
- * @param {Token[]} matches The matches to count.
- * @param {(string[])[]} keyphraseForms Keyphraseforms that were used for matching.
- * @returns {number} The number of matches.
- */
-const countMatches = ( matches, keyphraseForms ) => {
-	// the count is the number of complete matches.
-	const matchesCopy = [ ...matches ];
-
-	let nrMatches = 0;
-	// While the number of matches is longer than or the same as the keyphrase forms.
-	while ( matchesCopy.length >= keyphraseForms.length ) {
-		let nrKeyphraseFormsWithMatch = 0;
-
-		// for each keyphrase form, if there is a match that is equal to the keyphrase form, remove it from the matches.
-		// If there is no match, return the current count.
-		// If all keyphrase forms have a match, increase the count by 1.
-		for ( let i = 0; i < keyphraseForms.length; i++ ) {
-			const keyphraseForm = keyphraseForms[ i ];
-
-			// check if any of the keyphrase forms is in the matches.
-			const foundMatch = matchesCopy.find( match =>{
-				return keyphraseForm.some( keyphraseFormWord => {
-					const theRegex = new RegExp( `^${keyphraseFormWord}$`, "ig" );
-					return match.text.match( theRegex );
-				} );
-			} );
-			//
-			if ( foundMatch ) {
-				matchesCopy.splice( matchesCopy.indexOf( foundMatch ), 1 );
-				nrKeyphraseFormsWithMatch += 1;
-			}
-		}
-		if ( nrKeyphraseFormsWithMatch === keyphraseForms.length ) {
-			nrMatches += 1;
-		} else {
-			return nrMatches;
-		}
-	}
-	return nrMatches;
-};
-
-/**
- * Creates a new array in which consecutive matches are removed. A consecutive match occures if the same keyphrase occurs more than twice in a row.
- * The first and second match are kept, the rest is removed.
- * @param {Token[]} matches An array of all matches. (Including consecutive matches).
- * @returns {Token[]} An array of matches without consecutive matches.
- */
-const removeConsecutiveMatches = ( matches ) => {
-	// If there are three or more matches in a row, remove all but the first and the second.
-
-	const matchesCopy = [ ...matches ];
-	// const matchesCopy = cloneDeep( matches );
-	let nrConsecutiveMatches = 0;
-	let previousMatch = null;
-	const result = [];
-
-	for ( let i = 0; i < matchesCopy.length; i++ ) {
-		const match = matchesCopy[ i ];
-
-		if ( previousMatch && match.sourceCodeRange.startOffset === previousMatch.sourceCodeRange.endOffset + 1 &&
-			match.text.toLowerCase() === previousMatch.text.toLowerCase() ) {
-			nrConsecutiveMatches += 1;
-		} else {
-			nrConsecutiveMatches = 0;
-		}
-
-		if ( nrConsecutiveMatches < 2 ) {
-			result.push( match );
-		}
-
-		previousMatch = match;
-	}
-
-	return result;
-};
-
-/**
- * Counts the occurrences of the keyphrase in the text and creates the Mark objects for the matches.
- *
- * @param {Sentence[]} sentences The sentences to check.
- * @param {Array} topicForms The keyphrase forms.
- * @param {string} locale The locale used in the analysis.
- * @param {function} matchWordCustomHelper  A custom helper to match words with a text.
- * @param {boolean} isExactMatchRequested Whether the exact matching is requested.
- *
- * @returns {{markings: Mark[], count: number}} The number of keyphrase occurrences in the text and the Mark objects of the matches.
- */
-export function countKeyphraseInText( sentences, topicForms, locale, matchWordCustomHelper, isExactMatchRequested ) {
-	const result = { count: 0, markings: [] };
-
-	sentences.forEach( sentence => {
-		const matchesInSentence = matchKeyphraseWithSentence( topicForms.keyphraseForms, sentence, isExactMatchRequested );
-		const matchesInSentenceWithoutConsecutiveMatches = removeConsecutiveMatches( matchesInSentence );
-		const matchesCount = countMatches( matchesInSentenceWithoutConsecutiveMatches, topicForms.keyphraseForms );
-		const markings = getMarkingsInSentence( sentence, matchesInSentence, matchWordCustomHelper, locale );
-
-		result.markings.push( markings );
-		result.count += matchesCount;
-	} );
-
-	return result;
-}
-
-/**
- * Calculates the keyphrase count, takes morphology into account.
- *
- * @param {Paper}       paper       The paper containing keyphrase and text.
- * @param {Researcher}  researcher  The researcher.
- *
- * @returns {Object} An object containing an array of all the matches, markings and the keyphrase count.
- */
-export default function keyphraseCount( paper, researcher ) {
-	const topicForms = researcher.getResearch( "morphology" );
-	topicForms.keyphraseForms = topicForms.keyphraseForms.map( word => word.map( form => normalizeSingle( form ) ) );
-
-	const matchWordCustomHelper = researcher.getHelper( "matchWordCustomHelper" );
-	const locale = paper.getLocale();
-	const sentences = getSentencesFromTree( paper );
-	// Exact matching is requested when the keyphrase is enclosed in double quotes.
-	const isExactMatchRequested = isDoubleQuoted( paper.getKeyword() );
-
-	const keyphraseFound = countKeyphraseInText( sentences, topicForms, locale, matchWordCustomHelper, isExactMatchRequested );
-
-	return {
-		count: keyphraseFound.count,
-		markings: flatten( keyphraseFound.markings ),
-		length: topicForms.keyphraseForms.length,
-	};
-=======
 import { flatten, flattenDeep } from "lodash-es";
 import getSentencesFromTree from "../helpers/sentence/getSentencesFromTree";
 import { normalizeSingle } from "../helpers/sanitize/quotes";
@@ -243,17 +104,12 @@
 	result.keyphraseLength = keyphraseLength;
 
 	return result;
->>>>>>> b2521315
 }
 
 /**
  * Calculates the keyphrase count, takes morphology into account.
  *
-<<<<<<< HEAD
- * @deprecated Since version 20.8. Use keywordCountInSlug instead.
-=======
  * @deprecated Use getKeyphraseCount instead.
->>>>>>> b2521315
  *
  * @param {Paper}       paper       The paper containing keyphrase and text.
  * @param {Researcher}  researcher  The researcher.
@@ -261,11 +117,6 @@
  * @returns {Object} An array of all the matches, markings and the keyphrase count.
  */
 export function keywordCount( paper, researcher ) {
-<<<<<<< HEAD
-	console.warn( "This function is deprecated, use keyphraseCount instead." );
-	return keyphraseCount( paper, researcher );
-=======
 	console.warn( "This function is deprecated, use getKeyphraseCount instead." );
 	return getKeyphraseCount( paper, researcher );
->>>>>>> b2521315
 }