import replaceDiacritics from "./helpers/transliterate/replaceDiacritics";
import transliterate from "./helpers/transliterate/transliterate";
import createRegexFromArray from "./helpers/regex/createRegexFromArray";
import imageInText from "./helpers/image/imageInText";
import stripSpaces from "./helpers/sanitize/stripSpaces";
import baseStemmer from "./helpers/morphology/baseStemmer";
import getWords from "./helpers/word/getWords";
import AbstractResearcher from "./AbstractResearcher";
import flattenSortLength from "./helpers/morphology/flattenSortLength";
import indices from "./helpers/word/indices";
import buildFormRule from "./helpers/morphology/buildFormRule";
import createRulesFromArrays, { createSingleRuleFromArray } from "./helpers/morphology/createRulesFromArrays";
import matchRegularParticiples from "./helpers/passiveVoice/periphrastic/matchRegularParticiples";
import directPrecedenceException from "./helpers/passiveVoice/periphrastic/directPrecedenceException";
import precedenceException from "./helpers/passiveVoice/periphrastic/precedenceException";
import nonDirectPrecedenceException from "./helpers/passiveVoice/periphrastic/freeAuxiliaryParticipleOrder/nonDirectParticiplePrecedenceException";
import findMatchingEndingInArray from "./helpers/morphology/findMatchingEndingInArray";
import * as regexHelpers from "./helpers/morphology/regexHelpers";
import * as exceptionListHelpers from "./helpers/morphology/exceptionListHelpers";
import * as stemHelpers from "./helpers/morphology/stemHelpers";
import * as values from "./values";
import areWordsInSentence from "./helpers/word/areWordsInSentence";
import getClauses from "./helpers/passiveVoice/periphrastic/getClauses";
import getClausesSplitOnStopWords from "./helpers/passiveVoice/periphrastic/freeAuxiliaryParticipleOrder/getClausesSplitOnStopWords";
import { stripFullTags as stripHTMLTags } from "./helpers/sanitize/stripHTMLTags";
import sanitizeString from "./helpers/sanitize/sanitizeString";
import { unifyAllSpaces } from "./helpers/sanitize/unifyWhitespace";
import removePunctuation from "./helpers/sanitize/removePunctuation";
import normalizeHTML from "./helpers/html/normalizeHTML";
import countMetaDescriptionLength from "./helpers/word/countMetaDescriptionLength";
import getLanguage from "./helpers/language/getLanguage";
import getSentences from "./helpers/sentence/getSentences";
import { getFieldsToMark } from "./helpers/html/getFieldsToMark";
import { collectMarkingsInSentence } from "./helpers/word/markWordsInSentences";

export {
	AbstractResearcher,
	transliterate,
	replaceDiacritics,
	createRegexFromArray,
	imageInText,
	stripSpaces,
	baseStemmer,
	getWords,
	flattenSortLength,
	indices,
	buildFormRule,
	createRulesFromArrays,
	createSingleRuleFromArray,
	matchRegularParticiples,
	directPrecedenceException,
	precedenceException,
	nonDirectPrecedenceException,
	findMatchingEndingInArray,
	regexHelpers,
	exceptionListHelpers,
	stemHelpers,
	areWordsInSentence,
	values,
	getClauses,
	getClausesSplitOnStopWords,
	stripHTMLTags,
	countMetaDescriptionLength,
	sanitizeString,
	removePunctuation,
	getLanguage,
	getSentences,
	getFieldsToMark,
	unifyAllSpaces,
<<<<<<< HEAD
	collectMarkingsInSentence,
=======
	normalizeHTML,
>>>>>>> fad8b21e
};<|MERGE_RESOLUTION|>--- conflicted
+++ resolved
@@ -67,9 +67,6 @@
 	getSentences,
 	getFieldsToMark,
 	unifyAllSpaces,
-<<<<<<< HEAD
+	normalizeHTML,
 	collectMarkingsInSentence,
-=======
-	normalizeHTML,
->>>>>>> fad8b21e
 };