--- conflicted
+++ resolved
@@ -6,13 +6,10 @@
 
 import { normalize as normalizeQuotes } from "../sanitize/quotes.js";
 
-<<<<<<< HEAD
 import abbreviations from "../../languages/en/config/abbreviations";
 
 import createRegexFromArray from "../regex/createRegexFromArray";
-=======
 import wordBoundaries from "../../../config/wordBoundaries";
->>>>>>> 8d12cf1d
 
 // All characters that indicate a sentence delimiter.
 const fullStop = ".";
@@ -25,14 +22,11 @@
 const blockStartRegex = /^\s*[[({]\s*$/;
 const blockEndRegex = /^\s*[\])}]\s*$/;
 
-<<<<<<< HEAD
 const abbreviationsPreparedForRegex = abbreviations.map( ( abbreviation ) => abbreviation.replace( ".", "\\." ) );
 const abbreviationsRegex = createRegexFromArray( abbreviationsPreparedForRegex );
-=======
+
 const wordBoundariesForRegex = "[" + wordBoundaries().map( ( boundary ) => "\\" + boundary ).join( "" ) + "]";
 const lastCharacterPartOfInitialsRegex = new RegExp( wordBoundariesForRegex + "[A-Za-z]$" );
-
->>>>>>> 8d12cf1d
 
 /**
  * Class for tokenizing a (html) text into sentences.
