--- conflicted
+++ resolved
@@ -402,19 +402,9 @@
 					if ( hasNextSentence && this.isNumber( nextCharacters[ 0 ] ) ) {
 						break;
 					}
-<<<<<<< HEAD
-					// If the next sentence has less than 2 words, it is probably not a sentence.
-					if ( nextSentence && nextSentence.src.trim().split( " " ).length < 2 ) {
-						break;
-					}
-
 					// Only split on sentence delimiters when the next sentence looks like the start of a sentence and it's preceded by a whitespace.
 					if ( ( hasNextSentence && this.isValidSentenceBeginning( nextSentenceStart ) && this.isCharacterASpace( nextCharacters[ 0 ] ) ) ||
 						this.isSentenceStart( nextToken ) ) {
-=======
-					// Only split on sentence delimiters when the next sentence looks like the start of a sentence.
-					if ( ( hasNextSentence && this.isValidSentenceBeginning( nextSentenceStart ) ) || this.isSentenceStart( nextToken ) ) {
->>>>>>> c32f3b87
 						tokenSentences.push( currentSentence );
 						currentSentence = "";
 					}
