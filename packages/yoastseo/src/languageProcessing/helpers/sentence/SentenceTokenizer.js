import { map } from "lodash-es";
import { isUndefined } from "lodash-es";
import { isNaN } from "lodash-es";

import core from "tokenizer2/core";

import wordBoundaries from "../../../config/wordBoundaries";

import { normalize as normalizeQuotes } from "../sanitize/quotes.js";

// All characters that indicate a sentence delimiter.
const fullStop = ".";

const fullStopRegex = new RegExp( "^[" + fullStop + "]$" );
const smallerThanContentRegex = /^<[^><]*$/;
const htmlStartRegex = /^<([^>\s/]+)[^>]*>$/mi;
const htmlEndRegex = /^<\/([^>\s]+)[^>]*>$/mi;

const blockStartRegex = /^\s*[[({]\s*$/;
const blockEndRegex = /^\s*[\])}]\s*$/;

<<<<<<< HEAD
const sentenceEndRegex = new RegExp( "[" + fullStop + sentenceDelimiters + "]$" );

// Build regex for usage in isPartOfPersonInitial()
const wordBoundariesForRegex = "[" + wordBoundaries().map( ( boundary ) => "\\" + boundary ).join( "" ) + "]";
const lastCharacterPartOfInitialsRegex = new RegExp( wordBoundariesForRegex + "[A-Za-z]$" );

=======
>>>>>>> de8f3481
/**
 * Class for tokenizing a (html) text into sentences.
 */
export default class SentenceTokenizer {
	/**
	 * Constructor
	 * @constructor
	 */
	constructor() {
		/*
         * \u2026 - ellipsis.
         * \u06D4 - Urdu full stop.
         * \u061f - Arabic question mark.
        */
		this.sentenceDelimiters = "?!\u2026\u06d4\u061f";
	}

	/**
	 * Gets the sentence delimiters.
	 *
	 * @returns {string} The sentence delimiters.
	 */
	getSentenceDelimiters() {
		return this.sentenceDelimiters;
	}

	/**
	 * Returns whether or not a certain character is a number.
	 *
	 * @param {string} character The character to check.
	 * @returns {boolean} Whether or not the character is a capital letter.
	 */
	isNumber( character ) {
		return ! isNaN( parseInt( character, 10 ) );
	}

	/**
	 * Returns whether or not a given HTML tag is a break tag.
	 *
	 * @param {string} htmlTag The HTML tag to check.
	 * @returns {boolean} Whether or not the given HTML tag is a break tag.
	 */
	isBreakTag( htmlTag ) {
		return /<br/.test( htmlTag );
	}

	/**
	 * Returns whether or not a given character is quotation mark.
	 *
	 * @param {string} character The character to check.
	 * @returns {boolean} Whether or not the given character is a quotation mark.
	 */
	isQuotation( character ) {
		character = normalizeQuotes( character );

		return "'" === character ||
			"\"" === character;
	}

	/**
	 * Returns whether or not a given character is a punctuation mark that can be at the beginning
	 * of a sentence, like ¿ and ¡ used in Spanish.
	 *
	 * @param {string} character The character to check.
	 * @returns {boolean} Whether or not the given character is a punctuation mark.
	 */
	isPunctuation( character ) {
		return "¿" === character ||
			"¡" === character;
	}

	/**
	 * Removes duplicate whitespace from a given text.
	 *
	 * @param {string} text The text with duplicate whitespace.
	 * @returns {string} The text without duplicate whitespace.
	 */
	removeDuplicateWhitespace( text ) {
		return text.replace( /\s+/, " " );
	}

	/**
	 * Returns whether or not a certain character is a capital letter.
	 *
	 * @param {string} character The character to check.
	 * @returns {boolean} Whether or not the character is a capital letter.
	 */
	isCapitalLetter( character ) {
		return character !== character.toLocaleLowerCase();
	}

	/**
	 * Checks whether the given character is a smaller than sign.
	 *
	 * This function is used to make sure that tokenizing the content after
	 * the smaller than sign works as expected.
	 * E.g. 'A sentence. < Hello world!' = ['A sentence.', '< Hello world!'].
	 *
	 * @param {string} character The character to check.
	 * @returns {boolean} Whether the character is a smaller than sign ('<') or not.
	 */
	isSmallerThanSign( character ) {
		return character === "<";
	}

	/**
	 * Retrieves the next two characters from an array with the two next tokens.
	 *
	 * @param {Array} nextTokens The two next tokens. Might be undefined.
	 * @returns {string} The next two characters.
	 */
	getNextTwoCharacters( nextTokens ) {
		let next = "";

		if ( ! isUndefined( nextTokens[ 0 ] ) ) {
			next += nextTokens[ 0 ].src;
		}

		if ( ! isUndefined( nextTokens[ 1 ] ) ) {
			next += nextTokens[ 1 ].src;
		}

		next = this.removeDuplicateWhitespace( next );

		return next;
	}

	/**
	 * Checks whether a character is from a language that's written from right to left.
	 * These languages don't have capital letter forms. Therefore any letter from these languages is a
	 * potential sentence beginning.
	 *
	 * @param {string} letter The letter to check.
	 *
	 * @returns {boolean} Whether the letter is from an LTR language.
	 */
	isLetterFromSpecificLanguage( letter ) {
		const ltrLetterRanges = [
			// Hebrew characters.
			/^[\u0590-\u05fe]+$/i,
			// Arabic characters (used for Arabic, Farsi, Urdu).
			/^[\u0600-\u06FF]+$/i,
			// Additional Farsi characters.
			/^[\uFB8A\u067E\u0686\u06AF]+$/i,
		];

		return (
			ltrLetterRanges.some( ltrLetterRange => ltrLetterRange.test( letter ) )
		);
	}

	/**
	 * Checks if the sentenceBeginning beginning is a valid beginning.
	 *
	 * @param {string} sentenceBeginning The beginning of the sentence to validate.
	 * @returns {boolean} Returns true if it is a valid beginning, false if it is not.
	 */
	isValidSentenceBeginning( sentenceBeginning ) {
		return ( this.isCapitalLetter( sentenceBeginning ) ||
				this.isLetterFromSpecificLanguage( sentenceBeginning ) ||
				this.isNumber( sentenceBeginning ) ||
				this.isQuotation( sentenceBeginning ) ||
				this.isPunctuation( sentenceBeginning ) ||
				this.isSmallerThanSign( sentenceBeginning ) );
	}

	/**
	 * Checks if the token is a valid sentence start.
	 *
	 * @param {Object} token The token to validate.
	 * @returns {boolean} Returns true if the token is valid sentence start, false if it is not.
	 */
	isSentenceStart( token ) {
		return ( ! isUndefined( token ) && (
			"html-start" === token.type ||
			"html-end" === token.type ||
			"block-start" === token.type
		) );
	}

	/**
	 * Checks if the token is a valid sentence ending. A valid sentence ending is either a full stop or another
	 * delimiter such as "?", "!", etc.
	 *
	 * @param {Object} token The token to validate.
	 * @returns {boolean} Returns true if the token is valid sentence ending, false if it is not.
	 */
	isSentenceEnding( token ) {
		return (
			! isUndefined( token ) &&
			( token.type === "full-stop" || token.type === "sentence-delimiter" )
		);
	}

	/**
	 * Checks if a full stop is part of a person's initials.
	 *
	 * Tests if tokens exist. Then tests if the tokens are of the right type.
	 * For previous token, it checks if the sentence ends with a single letter.
	 * For nextToken it checks if it is a single letter.
	 * Checks if next token is followed by a full stop.
	 *
	 * @param {object} previousToken The token before the full stop.
	 * @param {object} nextToken The token following the full stop.
	 * @param {object} secondToNextToken The second token after the full stop.
	 * @returns {boolean} True if a full stop is part of a person's initials, False if the full stop is not part of a person's initials.
	 */
	isPartOfPersonInitial( previousToken, nextToken, secondToNextToken ) {
		return ( ! isUndefined( nextToken ) &&
			! isUndefined( secondToNextToken ) &&
			! isUndefined( previousToken ) &&
			previousToken.type === "sentence" &&
			lastCharacterPartOfInitialsRegex.test( previousToken.src ) &&
			nextToken.type === "sentence" &&
			nextToken.src.trim().length === 1 &&
			secondToNextToken.type === "full-stop" );
	}

	/**
	 * Tokens that represent a '<', followed by content until it enters another '<' or '>'
	 * gets another pass by the tokenizer.
	 *
	 * @param {Object} token A token of type 'smaller-than-sign-content'.
	 * @param {string[]} tokenSentences The current array of found sentences. Sentences may get added by this method.
	 * @param {string} currentSentence The current sentence. Sentence parts may get appended by this method.
	 * @returns {{tokenSentences, currentSentence}} The found sentences and the current sentence, appended when necessary.
	 */
	tokenizeSmallerThanContent( token, tokenSentences, currentSentence ) {
		/*
			Remove the '<' from the text, to avoid matching this rule
			recursively again and again.
			We add it again later on.
		*/
		const localText = token.src.substring( 1 );

		// Tokenize the current smaller-than-content token without the first '<'.
		const tokenizerResult = this.createTokenizer();
		this.tokenize( tokenizerResult.tokenizer, localText );
		const localSentences = this.getSentencesFromTokens( tokenizerResult.tokens, false );

		localSentences[ 0 ] = isUndefined( localSentences[ 0 ] ) ? "<" : "<" + localSentences[ 0 ];

		/*
		 * When the first sentence has a valid sentence beginning.
		 * Add the currently build sentence to the sentences.
		 * Start building the next sentence.
		 */
		if ( this.isValidSentenceBeginning( localSentences[ 0 ] ) ) {
			tokenSentences.push( currentSentence );
			currentSentence = "";
		}
		currentSentence += localSentences[ 0 ];

		if ( localSentences.length > 1 ) {
			/*
				There is a new sentence after the first,
				add and reset the current sentence.
			 */
			tokenSentences.push( currentSentence );
			currentSentence = "";

			// Remove the first sentence (we do not need to add it again).
			localSentences.shift();
			// Last sentence gets special treatment.
			const lastSentence = localSentences.pop();

			// Add the remaining found sentences.
			localSentences.forEach( sentence => {
				tokenSentences.push( sentence );
			} );

			const sentenceEndRegex = new RegExp( "[" + fullStop + this.getSentenceDelimiters() + "]$" );

			// Check if the last sentence has a valid sentence ending.
			if ( lastSentence.match( sentenceEndRegex ) ) {
				// If so, add it as a sentence.
				tokenSentences.push( lastSentence );
			} else {
				// If not, start making a new one.
				currentSentence = lastSentence;
			}
		}
		return {
			tokenSentences,
			currentSentence,
		};
	}

	/**
	 * Creates a tokenizer.
	 *
	 * @returns {Object} The tokenizer and the tokens.
	 */
	createTokenizer() {
		const sentenceDelimiterRegex = new RegExp( "^[" + this.getSentenceDelimiters() + "]$" );
		const sentenceRegex = new RegExp( "^[^" + fullStop + this.getSentenceDelimiters() + "<\\(\\)\\[\\]]+$" );

		const tokens = [];
		const tokenizer = core( function( token ) {
			tokens.push( token );
		} );

		tokenizer.addRule( fullStopRegex, "full-stop" );
		tokenizer.addRule( smallerThanContentRegex, "smaller-than-sign-content" );
		tokenizer.addRule( htmlStartRegex, "html-start" );
		tokenizer.addRule( htmlEndRegex, "html-end" );
		tokenizer.addRule( blockStartRegex, "block-start" );
		tokenizer.addRule( blockEndRegex, "block-end" );
		tokenizer.addRule( sentenceDelimiterRegex, "sentence-delimiter" );
		tokenizer.addRule( sentenceRegex, "sentence" );

		return {
			tokenizer,
			tokens,
		};
	}

	/**
	 * Tokenizes the given text using the given tokenizer.
	 *
	 * @param {Object} tokenizer The tokenizer to use.
	 * @param {string} text The text to tokenize.
	 * @returns {void}
	 */
	tokenize( tokenizer, text ) {
		tokenizer.onText( text );

		try {
			tokenizer.end();
		} catch ( e ) {
			console.error( "Tokenizer end error:", e, e.tokenizer2 );
		}
	}

	/**
	 * Returns an array of sentences for a given array of tokens, assumes that the text has already been split into blocks.
	 *
	 * @param {Object[]} tokenArray The tokens from the sentence tokenizer.
	 * @param {boolean} [trimSentences=true] Whether to trim the sentences at the end or not.
	 *
	 * @returns {string[]} A list of sentences.
	 */
	getSentencesFromTokens( tokenArray, trimSentences = true ) {
		let tokenSentences = [], currentSentence = "", nextSentenceStart, sliced;

		// Drop the first and last HTML tag if both are present.
		do {
			sliced = false;
			const firstToken = tokenArray[ 0 ];
			const lastToken = tokenArray[ tokenArray.length - 1 ];

			if ( firstToken && lastToken && firstToken.type === "html-start" && lastToken.type === "html-end" ) {
				tokenArray = tokenArray.slice( 1, tokenArray.length - 1 );

				sliced = true;
			}
		} while ( sliced && tokenArray.length > 1 );

		tokenArray.forEach( ( token, i ) => {
			let hasNextSentence, nextCharacters, tokenizeResults;
			const nextToken = tokenArray[ i + 1 ];
			const previousToken = tokenArray[ i - 1 ];
			const secondToNextToken = tokenArray[ i + 2 ];

			nextCharacters = this.getNextTwoCharacters( [ nextToken, secondToNextToken ] );

			// For a new sentence we need to check the next two characters.
			hasNextSentence = nextCharacters.length >= 2;
			nextSentenceStart = hasNextSentence ? nextCharacters[ 1 ] : "";

			switch ( token.type ) {
				case "html-start":
				case "html-end":
					if ( this.isBreakTag( token.src ) ) {
						tokenSentences.push( currentSentence );
						currentSentence = "";
					} else {
						currentSentence += token.src;
					}
					break;

				case "smaller-than-sign-content":
					tokenizeResults = this.tokenizeSmallerThanContent( token, tokenSentences, currentSentence );
					tokenSentences = tokenizeResults.tokenSentences;
					currentSentence = tokenizeResults.currentSentence;
					break;
				case "sentence":
					currentSentence += token.src;
					break;
				case "sentence-delimiter":
					currentSentence += token.src;

					/*
				     * Only split text into sentences if:
				     * the next token is defined, AND
				     * the next token type is neither "block-end" nor "sentence-delimiter", AND
				     * the next token first character is a white space
				    */
					if ( ! isUndefined( nextToken ) &&
						"block-end" !== nextToken.type &&
						"sentence-delimiter" !== nextToken.type &&
						this.isCharacterASpace( nextToken.src[ 0 ] ) ) {
						/*
				         * Only split on ellipsis when:
					     * a) There is a next sentence, and the next character is a valid sentence beginning preceded by a white space, OR
					     * b) The next token is a sentence start
					    */
						if ( token.src === "…" ) {
							currentSentence = this.getValidSentence( hasNextSentence,
								nextSentenceStart,
								nextCharacters,
								nextToken,
								tokenSentences,
								currentSentence );
						} else {
							tokenSentences.push( currentSentence );
							currentSentence = "";
						}
					}
					break;

				case "full-stop":
					currentSentence += token.src;

<<<<<<< HEAD
					nextCharacters = this.getNextTwoCharacters( [ nextToken, secondToNextToken ] );

					// For a new sentence we need to check the next two characters.
					hasNextSentence = nextCharacters.length >= 2;
					nextSentenceStart = hasNextSentence ? nextCharacters[ 1 ] : "";

					// If the next character is a number, never split. For example: IPv4-numbers.
					if ( hasNextSentence && this.isNumber( nextCharacters[ 0 ] ) ) {
						break;
					}

					// If the full stop is part of a person's initials, don't split sentence.
					if ( this.isPartOfPersonInitial( previousToken, nextToken, secondToNextToken ) ) {
						break;
					}


					// Only split on sentence delimiters when the next sentence looks like the start of a sentence.
					if ( ( hasNextSentence && this.isValidSentenceBeginning( nextSentenceStart ) ) || this.isSentenceStart( nextToken ) ) {
						tokenSentences.push( currentSentence );
						currentSentence = "";
					}
=======
					// It should not split the text if the first character of the potential next sentence is a number.
					if ( hasNextSentence && this.isNumber( nextCharacters[ 0 ] ) ) {
						break;
					}
					/*
					 * Only split on full stop when:
					 * a) There is a next sentence, and the next character is a valid sentence beginning preceded by a white space, OR
					 * b) The next token is a sentence start
					 */
					currentSentence = this.getValidSentence( hasNextSentence,
						nextSentenceStart,
						nextCharacters,
						nextToken,
						tokenSentences,
						currentSentence );
>>>>>>> de8f3481
					break;

				case "block-start":
					currentSentence += token.src;
					break;

				case "block-end":
					currentSentence += token.src;

					nextCharacters = this.getNextTwoCharacters( [ nextToken, secondToNextToken ] );

					// For a new sentence we need to check the next two characters.
					hasNextSentence = nextCharacters.length >= 2;
					nextSentenceStart = hasNextSentence ? nextCharacters[ 0 ] : "";

					/* Don't split if:
					 * - The next character is a number. For example: IPv4-numbers.
					 * - The block end is preceded by a valid sentence ending, but not followed by a valid sentence beginning.
					 */
					if (
						hasNextSentence && this.isNumber( nextCharacters[ 0 ] ) ||
						( this.isSentenceEnding( previousToken ) &&
							( ! ( this.isValidSentenceBeginning( nextSentenceStart ) || this.isSentenceStart( nextToken ) ) ) )
					) {
						break;
					}

					/*
					 * Split if:
					 * - The block end is preceded by a sentence ending and followed by a valid sentence beginning.
					 */
					if (
						this.isSentenceEnding( previousToken ) &&
						( this.isSentenceStart( nextToken ) || this.isValidSentenceBeginning( nextSentenceStart ) )
					) {
						tokenSentences.push( currentSentence );
						currentSentence = "";
					}
					break;
			}
		} );

		if ( "" !== currentSentence ) {
			tokenSentences.push( currentSentence );
		}

		if ( trimSentences ) {
			tokenSentences = map( tokenSentences, function( sentence ) {
				return sentence.trim();
			} );
		}

		return tokenSentences;
	}

	/**
	 * Gets the current sentence when:
	 * a) There is a next sentence, and the next character is a valid sentence beginning preceded by a white space, OR
	 * b) The next token is a sentence start
	 *
	 * @param {boolean} hasNextSentence     Whether the next characters are more than two.
	 * @param {string} nextSentenceStart    The second character of the next characters.
	 * @param {string} nextCharacters       The string values of the next two tokens.
	 * @param {object} nextToken            The next token object.
	 * @param {array} tokenSentences        The array of pushed valid sentences.
	 * @param {string} currentSentence      The current sentence.
	 *
	 * @returns {string} The current sentence.
	 */
	getValidSentence( hasNextSentence, nextSentenceStart, nextCharacters, nextToken, tokenSentences, currentSentence ) {
		if ( ( hasNextSentence && this.isValidSentenceBeginning( nextSentenceStart ) && this.isCharacterASpace( nextCharacters[ 0 ] ) ) ||
			this.isSentenceStart( nextToken ) ) {
			tokenSentences.push( currentSentence );
			currentSentence = "";
		}
		return currentSentence;
	}

	/**
	 * Checks if the character is a whitespace.
	 *
	 * @param {string} character    The character to check.
	 * @returns {boolean}   Whether the character is a whitespace.
	 */
	isCharacterASpace( character ) {
		return /\s/.test( character );
	}
}<|MERGE_RESOLUTION|>--- conflicted
+++ resolved
@@ -19,15 +19,13 @@
 const blockStartRegex = /^\s*[[({]\s*$/;
 const blockEndRegex = /^\s*[\])}]\s*$/;
 
-<<<<<<< HEAD
-const sentenceEndRegex = new RegExp( "[" + fullStop + sentenceDelimiters + "]$" );
+// const sentenceEndRegex = new RegExp( "[" + fullStop + sentenceDelimiters + "]$" );
 
 // Build regex for usage in isPartOfPersonInitial()
 const wordBoundariesForRegex = "[" + wordBoundaries().map( ( boundary ) => "\\" + boundary ).join( "" ) + "]";
 const lastCharacterPartOfInitialsRegex = new RegExp( wordBoundariesForRegex + "[A-Za-z]$" );
 
-=======
->>>>>>> de8f3481
+
 /**
  * Class for tokenizing a (html) text into sentences.
  */
@@ -452,17 +450,17 @@
 				case "full-stop":
 					currentSentence += token.src;
 
-<<<<<<< HEAD
+// <<<<<<< HEAD
 					nextCharacters = this.getNextTwoCharacters( [ nextToken, secondToNextToken ] );
 
 					// For a new sentence we need to check the next two characters.
 					hasNextSentence = nextCharacters.length >= 2;
 					nextSentenceStart = hasNextSentence ? nextCharacters[ 1 ] : "";
 
-					// If the next character is a number, never split. For example: IPv4-numbers.
-					if ( hasNextSentence && this.isNumber( nextCharacters[ 0 ] ) ) {
-						break;
-					}
+					// // If the next character is a number, never split. For example: IPv4-numbers.
+					// if ( hasNextSentence && this.isNumber( nextCharacters[ 0 ] ) ) {
+					// 	break;
+					// }
 
 					// If the full stop is part of a person's initials, don't split sentence.
 					if ( this.isPartOfPersonInitial( previousToken, nextToken, secondToNextToken ) ) {
@@ -470,12 +468,12 @@
 					}
 
 
-					// Only split on sentence delimiters when the next sentence looks like the start of a sentence.
-					if ( ( hasNextSentence && this.isValidSentenceBeginning( nextSentenceStart ) ) || this.isSentenceStart( nextToken ) ) {
-						tokenSentences.push( currentSentence );
-						currentSentence = "";
-					}
-=======
+					// // Only split on sentence delimiters when the next sentence looks like the start of a sentence.
+					// if ( ( hasNextSentence && this.isValidSentenceBeginning( nextSentenceStart ) ) || this.isSentenceStart( nextToken ) ) {
+					// 	tokenSentences.push( currentSentence );
+					// 	currentSentence = "";
+					// }
+// =======
 					// It should not split the text if the first character of the potential next sentence is a number.
 					if ( hasNextSentence && this.isNumber( nextCharacters[ 0 ] ) ) {
 						break;
@@ -491,7 +489,7 @@
 						nextToken,
 						tokenSentences,
 						currentSentence );
->>>>>>> de8f3481
+// >>>>>>> trunk
 					break;
 
 				case "block-start":
