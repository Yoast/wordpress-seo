--- conflicted
+++ resolved
@@ -3,16 +3,12 @@
 
 // Internal dependencies.
 import { getBlocks } from "../html/html.js";
+import { imageRegex } from "../image/imageInText";
 import excludeTableOfContentsTag from "../sanitize/excludeTableOfContentsTag";
 import excludeEstimatedReadingTime from "../sanitize/excludeEstimatedReadingTime";
+import { stripBlockTagsAtStartEnd } from "../sanitize/stripHTMLTags";
 import { unifyNonBreakingSpace } from "../sanitize/unifyWhitespace";
-<<<<<<< HEAD
 import defaultSentenceTokenizer from "./memoizedSentenceTokenizer";
-=======
-import SentenceTokenizer from "./SentenceTokenizer";
-import { stripBlockTagsAtStartEnd } from "../sanitize/stripHTMLTags";
-import { imageRegex } from "../image/imageInText";
->>>>>>> bc67ae86
 
 // Character classes.
 const newLines = "\n\r|\n|\r";
@@ -21,31 +17,6 @@
 const newLineRegex = new RegExp( newLines );
 const paragraphTagsRegex = new RegExp( "^(<p>|</p>)$" );
 
-<<<<<<< HEAD
-=======
-
-/**
- * Returns the sentences from a certain block.
- *
- * @param {string} block The HTML inside a HTML block.
- * @returns {Array<string>} The list of sentences in the block.
- */
-function getSentenceTokenizer( block ) {
-	const sentenceTokenizer = new SentenceTokenizer();
-	const { tokenizer, tokens } = sentenceTokenizer.createTokenizer();
-	sentenceTokenizer.tokenize( tokenizer, block );
-	const paragraphTagsRegex = new RegExp( "^(<p>|</p>)$" );
-	/*
-	 * Filter block that contain only paragraph tags. This step is necessary
-	 * since switching between editors might add extra paragraph tags with a new line tag in the end
-	 * that are incorrectly converted into separate blocks.
-	 */
-	return ( tokens.length === 0 || paragraphTagsRegex.test( block ) ) ? [] : sentenceTokenizer.getSentencesFromTokens( tokens );
-}
-
-const getSentencesFromBlockCached = memoize( getSentenceTokenizer );
-
->>>>>>> bc67ae86
 /**
  * Returns sentences in a string.
  *
@@ -76,7 +47,6 @@
 		return block.split( newLineRegex );
 	} );
 
-<<<<<<< HEAD
 	/*
 	 * Filter blocks that contain only paragraph tags. This step is necessary
 	 * since switching between editors might add extra paragraph tags with a new line tag in the end
@@ -88,16 +58,14 @@
 	 * We use the `map` method followed by `flat` instead of `flatMap` because `flatMap` would override the second
 	 * argument of the memoizedTokenizer with the index of the iteratee.
 	 */
-	const sentences = blocks.map( block => memoizedTokenizer( block ) );
-=======
-	let sentences = flatMap( blocks, memoizedTokenizer );
+	let sentences = blocks.map( block => memoizedTokenizer( block ) ).flat();
+
 	/*
 	 * Strip block tags from the start and/or the end of each sentence and whitespaces if present.
 	 * After tokenized, sometimes there are still block tags present in the beginning/end of a sentence.
 	 * Unstripped, these tags could potentially break the highlighting functionality.
 	 */
 	sentences = sentences.map( sentence => stripBlockTagsAtStartEnd( sentence ).trim() );
->>>>>>> bc67ae86
 
-	return filter( sentences.flat(), negate( isEmpty ) );
+	return filter( sentences, negate( isEmpty ) );
 }