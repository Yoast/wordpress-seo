--- conflicted
+++ resolved
@@ -1,70 +1,9 @@
 import matchWords from "../match/matchTextWithArray";
 import arrayToRegex from "../regex/createRegexFromArray";
-<<<<<<< HEAD
-import { imageRegex } from "../image/imageInText";
-// Regex to deconstruct an anchor into open tag, content and close tag.
-// [^] matches any character, including newline
-const anchorDeconstructionRegex = /(<a[\s]+[^>]+>)([^]*?)(<\/a>)/;
-
-/**
- * Deconstructs an anchor to the opening tag and the content. The content is the anchor text.
- * We don't return the closing tag since the value would always be the same, i.e. </a>.
- *
- * @param {string} anchor An anchor of the shape <a ...>...</a>.
- *
- * @returns {object} An object containing the opening tag and the content.
- */
-export const deConstructAnchor = function( anchor ) {
-	// The const array mirrors the anchorDeconstructionRegex, using a comma to access the first element without a name.
-	const [ , openTag, content ] = anchor.match( anchorDeconstructionRegex );
-	return {
-		openTag: openTag,
-		content: content,
-	};
-};
-
-/**
- * Reconstructs an anchor from an openTag, the content, and the closing tag.
- *
- * @param {string} openTag The opening tag of the anchor. Must be of the shape <a ...>.
- * @param {string} content The text of the anchor.
- *
- * @returns {string} An anchor.
- */
-export const reConstructAnchor = function( openTag, content ) {
-	return `${openTag}${content}</a>`;
-};
-
-
-/**
- * Gets the anchors and marks the anchors' text if the words are found in it.
- *
- * @param {string} sentence The sentence to retrieve the anchors from.
- * @param {RegExp} wordsRegex The regex of the words.
- *
- * @returns {Object} The anchors and the marked anchors.
- */
-const getMarkedAnchors = function( sentence, wordsRegex ) {
-	// Retrieve the anchors.
-	const anchors = getAnchorsFromText( sentence );
-	// For every anchor, apply the markings only to the anchor tag.
-	const markedAnchors = anchors.map( anchor => {
-		// Retrieve the open tag and the content/anchor text.
-		const { openTag, content } = deConstructAnchor( anchor );
-
-		// Apply the marking to the anchor text if there is a match.
-		const markedAnchorText = content.replace( wordsRegex, ( x ) => addMark( x ) );
-
-		// Create a new anchor tag with a (marked) anchor text.
-		return reConstructAnchor( openTag, markedAnchorText );
-	} );
-	return { anchors, markedAnchors };
-};
-=======
 import addMark from "../../../markers/addMarkSingleWord";
 import Mark from "../../../values/Mark";
 import { escapeRegExp } from "lodash-es";
->>>>>>> b1614b08
+import { imageRegex } from "../image/imageInText";
 
 /**
  * Adds marks to a sentence and merges marks if those are only separated by a space
@@ -103,15 +42,10 @@
 	let markings = [];
 
 	sentences.forEach( function( sentence ) {
-<<<<<<< HEAD
 		sentence = sentence.replace( new RegExp( imageRegex ), "" );
-		wordsFoundInSentence = matchWords( sentence, wordsToMark, locale, matchWordCustomHelper ).matches;
-		if ( wordsFoundInSentence.length > 0 ) {
-=======
 		topicFoundInSentence = matchWords( sentence, wordsToMark, locale, matchWordCustomHelper ).matches;
 
 		if ( topicFoundInSentence.length > 0 ) {
->>>>>>> b1614b08
 			markings = markings.concat( new Mark( {
 				original: sentence,
 				marked: collectMarkingsInSentence( sentence, topicFoundInSentence, matchWordCustomHelper ),
