--- conflicted
+++ resolved
@@ -1,11 +1,5 @@
-<<<<<<< HEAD
 import wordBoundaries from "../../../config/wordBoundaries.js";
-import { escapeRegExp } from "lodash-es";
-=======
-import wordBoundariesFactory from "../../../config/wordBoundaries.js";
-const wordBoundaries = wordBoundariesFactory();
-import { escapeRegExp, includes } from "lodash";
->>>>>>> 88257803
+import { escapeRegExp } from "lodash";
 import addWordBoundary from "./addWordboundary.js";
 
 const WORD_BOUNDARIES = new Set( wordBoundaries() );
