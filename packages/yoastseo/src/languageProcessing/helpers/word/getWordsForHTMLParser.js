import createPunctuationTokens from "./createPunctuationTokens";

/*
<<<<<<< HEAD
 * The following regex matches a word separator. A word separator is either a whitespace, a tab, a non-breaking space,
 * a hyphen, an en-dash or an em-dash.
 * Brackets are added to deal correctly with shortcodes downstream.
 * The regex is used to split a text into tokens.
 * Do not add punctuation marks to this regex, as they are handled separately inside `createPunctuationTokens()`.
 * The word separator explicitly only contains characters that split two words and not a word and a space.
 * - A space is a word separator because it separates two words if it occurs between them. For example: "foo bar"
 * - A tab is a word separator because it separates two words if it occurs between them. For example: "foo	bar"
 * - A non-breaking space (u00A0) is a word separator because it separates two words if it occurs between them. For example: "foo\u00A0bar"
 * - An en-dash (u2013), an em-dash (u2014), and a hyphen (u002d) are word separators because they separate two words if they occur between them.
 *   For example: "foo–bar".
 */
const WORD_SEPARATORS_REGEX = /([\s\t\u00A0\u2013\u2014\u002d[\]])/;
=======
 * The following regex is used to split a text into tokens.
 * The regex matches word separators. A word separator is either a whitespace, a slash, a tab or a non-breaking space.
 * Opening and closing square brackets are added to deal correctly with shortcodes downstream.
 * Do not add punctuation marks to this regex, as they are handled separately inside splitIntoTokens().
 * The word separator explicitly only contains characters that split two words and not a word and a space.
 * - A space is a word separator because it separates two words if it occurs between them. For example: "foo bar"
 * - A tab is a word separator because it separates two words if it occurs between them. For example: "foo	bar"
 * - A non-breaking space is a word separator because it separates two words if it occurs between them. For example: "foo\u00A0bar".
 * Note that &nbsp; is added here as #nbsp; -- we transform the & to # to prevent parse5 from converting it to a space and messing up highlighting.
 */
const wordSeparatorsRegex = /([\s\t\u00A0[\]]|#nbsp;)/;
>>>>>>> 2ad87f2e

/**
 * Tokenizes a text similarly to `getWords`, but in a way that's suitable for the HTML parser.
 * 1. It does not normalize whitespace.
 * This operation is too risky for the HTML parser because it may throw away characters and as a result, the token positions are corrupted.
 * 2. It does not remove punctuation marks but keeps them.
 *
 * This algorithm splits the text by word separators: tokens that are the border between two words.
 * This algorithm separates punctuation marks from words and keeps them as separate tokens.
 * It only splits them off if they appear at the start or the end of a word.
 *
 * @param {string} text The text to tokenize.
 *
 * @returns {string[]} 	An array of tokens.
 */
const getWordsForHTMLParser = ( text ) => {
	if ( ! text ) {
		return [];
	}

	// Split the sentence string into tokens. Those tokens are unrefined as they may contain punctuation.
	const rawTokens = text.split( WORD_SEPARATORS_REGEX ).filter( x => x !== "" );

	// Remove punctuation from the beginning and end of word tokens, and make them into separate tokens.
	return createPunctuationTokens( rawTokens );
};

export default getWordsForHTMLParser;<|MERGE_RESOLUTION|>--- conflicted
+++ resolved
@@ -1,33 +1,21 @@
 import createPunctuationTokens from "./createPunctuationTokens";
 
 /*
-<<<<<<< HEAD
- * The following regex matches a word separator. A word separator is either a whitespace, a tab, a non-breaking space,
- * a hyphen, an en-dash or an em-dash.
- * Brackets are added to deal correctly with shortcodes downstream.
+*  The following regex is used to split a text into tokens.
+ * The regex matches word separators. A word separator is either a whitespace, a slash, a
+ * tab, a non-breaking space, a hyphen, an en-dash or an em-dash.
+ * Opening and closing square brackets are added to deal correctly with shortcodes downstream.
  * The regex is used to split a text into tokens.
  * Do not add punctuation marks to this regex, as they are handled separately inside `createPunctuationTokens()`.
  * The word separator explicitly only contains characters that split two words and not a word and a space.
  * - A space is a word separator because it separates two words if it occurs between them. For example: "foo bar"
  * - A tab is a word separator because it separates two words if it occurs between them. For example: "foo	bar"
- * - A non-breaking space (u00A0) is a word separator because it separates two words if it occurs between them. For example: "foo\u00A0bar"
+ * - A non-breaking space (u00A0) is a word separator because it separates two words if it occurs between them. For example: "foo\u00A0bar".
  * - An en-dash (u2013), an em-dash (u2014), and a hyphen (u002d) are word separators because they separate two words if they occur between them.
  *   For example: "foo–bar".
- */
-const WORD_SEPARATORS_REGEX = /([\s\t\u00A0\u2013\u2014\u002d[\]])/;
-=======
- * The following regex is used to split a text into tokens.
- * The regex matches word separators. A word separator is either a whitespace, a slash, a tab or a non-breaking space.
- * Opening and closing square brackets are added to deal correctly with shortcodes downstream.
- * Do not add punctuation marks to this regex, as they are handled separately inside splitIntoTokens().
- * The word separator explicitly only contains characters that split two words and not a word and a space.
- * - A space is a word separator because it separates two words if it occurs between them. For example: "foo bar"
- * - A tab is a word separator because it separates two words if it occurs between them. For example: "foo	bar"
- * - A non-breaking space is a word separator because it separates two words if it occurs between them. For example: "foo\u00A0bar".
  * Note that &nbsp; is added here as #nbsp; -- we transform the & to # to prevent parse5 from converting it to a space and messing up highlighting.
  */
-const wordSeparatorsRegex = /([\s\t\u00A0[\]]|#nbsp;)/;
->>>>>>> 2ad87f2e
+const WORD_SEPARATORS_REGEX = /([\s\t\u00A0\u2013\u2014\u002d[\]]|#nbsp;)/;
 
 /**
  * Tokenizes a text similarly to `getWords`, but in a way that's suitable for the HTML parser.
