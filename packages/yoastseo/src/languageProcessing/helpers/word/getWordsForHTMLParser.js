import { punctuationRegexEnd, punctuationRegexStart } from "../sanitize/removePunctuation";
import { hashedHtmlEntitiesRegexEnd, hashedHtmlEntitiesRegexStart } from "../../../helpers/htmlEntities";

/*
 * The following regex matches a word separator. A word separator is either a whitespace, a slash, a
 * tab or a non-breaking space. Brackets are added to deal correctly with shortcodes downstream.
 * The regex is used to split a text into tokens.
 * Do not add punctuation marks to this regex, as they are handled separately inside splitIntoTokens().
 * The word separator explicitly only contains characters that split two words and not a word and a space.
<<<<<<< HEAD
 * A space is a word separator because it separates two words if it occurs between two words. For example: "foo bar"
 * A slash is a word separator because it separates two words if it directly borders those words. For example: "foo/bar"
 * A backslash is a word separator because it separates two words if it occurs between two words. For example: "foo\bar"
 * A tab is a word separator because it separates two words if it occurs between two words. For example: "foo	bar"
 * A non-breaking space is a word separator because it separates two words if it occurs between two words. For example: "foo\u00A0bar"
 * An en-dash (u2013), em-dash (u2014), and hyphen (u002d) are word separators because they seperate two words if they occur between two words.
 * For example: "foo–bar".
 */
const wordSeparatorsRegexDefault = /([\s\t\u00A0\u2013\u2014\u002d])/;
=======
 * - A space is a word separator because it separates two words if it occurs between two words. For example: "foo bar"
 * - A tab is a word separator because it separates two words if it occurs between two words. For example: "foo	bar"
 * - A non-breaking space is a word separator because it separates two words if it occurs between two words. For example: "foo\u00A0bar"
 * - Open and closing brackets are added to deal correctly with shortcodes downstream.
 */
const wordSeparatorsRegex = /([\s\t\u00A0[\]])/;
>>>>>>> dacddab2

/**
 * Tokenizes a text similar to getWords, but in a suitable way for the HTML parser.
 * 1. It does not normalize whitespace.
 * This operation is too risky for the HTML parser because it may throw away characters and as a result, the token positions are corrupted.
 * 2. It does not remove punctuation marks but keeps them.
 *
 * This algorithm splits the text by word separators: tokens that are the border between two words.
 * This algorithm separates punctuation marks from words and keeps them as separate tokens.
 * It only splits them off if they appear at the start or end of a word.
 *
 * @param {string} text 				The text to tokenize.
 * @param {RegExp} wordSeparatorsRegex  The word separator regex to use.
 * @returns {string[]} An array of tokens.
 */
const getWordsForHTMLParser = ( text, wordSeparatorsRegex =  wordSeparatorsRegexDefault ) => {
	if ( ! text ) {
		return [];
	}

	// Split the sentence string into tokens. Those tokens are unrefined as they may contain punctuation.
	const rawTokens = text.split( wordSeparatorsRegex ).filter( x => x !== "" );

	const tokenTexts = [];
	rawTokens.forEach( token => {
		// Pretokens contains all that occurs before the first letter of the token.
		const preTokens = [];
		// Posttokens contains all that occurs after the last letter of the token.
		const postTokens = [];

		// Add all punctuation marks that occur before the first letter of the token to the pretokens array.
		// Also, prevent matching with a hashed HTML entity in the beginning of the token.
		while ( punctuationRegexStart.test( token ) && ! hashedHtmlEntitiesRegexStart.test( token ) ) {
			preTokens.push( token[ 0 ] );
			token = token.slice( 1 );
		}
		// Add all punctuation marks that occur after the last letter of the token to the posttokens array.
		// Also, prevent matching with a hashed HTML entity at the end of the token.
		while ( punctuationRegexEnd.test( token ) && ! hashedHtmlEntitiesRegexEnd.test( token ) ) {
			// Using unshift here because we are iterating from the end of the string to the beginning,
			// and we want to keep the order of the punctuation marks.
			// Therefore, we add them to the start of the array.
			postTokens.unshift( token[ token.length - 1 ] );
			token = token.slice( 0, -1 );
		}

		let currentTokens = [ ...preTokens, token, ...postTokens ];
		currentTokens = currentTokens.filter( x => x !== "" );
		tokenTexts.push( ...currentTokens );
	} );

	return tokenTexts;
};

export default getWordsForHTMLParser;<|MERGE_RESOLUTION|>--- conflicted
+++ resolved
@@ -7,24 +7,16 @@
  * The regex is used to split a text into tokens.
  * Do not add punctuation marks to this regex, as they are handled separately inside splitIntoTokens().
  * The word separator explicitly only contains characters that split two words and not a word and a space.
-<<<<<<< HEAD
- * A space is a word separator because it separates two words if it occurs between two words. For example: "foo bar"
- * A slash is a word separator because it separates two words if it directly borders those words. For example: "foo/bar"
- * A backslash is a word separator because it separates two words if it occurs between two words. For example: "foo\bar"
- * A tab is a word separator because it separates two words if it occurs between two words. For example: "foo	bar"
- * A non-breaking space is a word separator because it separates two words if it occurs between two words. For example: "foo\u00A0bar"
- * An en-dash (u2013), em-dash (u2014), and hyphen (u002d) are word separators because they seperate two words if they occur between two words.
- * For example: "foo–bar".
- */
-const wordSeparatorsRegexDefault = /([\s\t\u00A0\u2013\u2014\u002d])/;
-=======
  * - A space is a word separator because it separates two words if it occurs between two words. For example: "foo bar"
+ * - A slash is a word separator because it separates two words if it directly borders those words. For example: "foo/bar"
+ * - A backslash is a word separator because it separates two words if it occurs between two words. For example: "foo\bar"
  * - A tab is a word separator because it separates two words if it occurs between two words. For example: "foo	bar"
  * - A non-breaking space is a word separator because it separates two words if it occurs between two words. For example: "foo\u00A0bar"
+ * - An en-dash (u2013), em-dash (u2014), and hyphen (u002d) are word separators because they seperate two words if they occur between two words.
+ *   For example: "foo–bar".
  * - Open and closing brackets are added to deal correctly with shortcodes downstream.
  */
-const wordSeparatorsRegex = /([\s\t\u00A0[\]])/;
->>>>>>> dacddab2
+const wordSeparatorsRegexDefault = /([\s\t\u00A0\u2013\u2014\u002d[\]])/;
 
 /**
  * Tokenizes a text similar to getWords, but in a suitable way for the HTML parser.
