/**
 * Returns a string that can be used in a regex to match a matchString with word boundaries.
 *
 * @param {string}  matchString                 The string to generate a regex string for.
 * @param {boolean} [positiveLookAhead=false]   Boolean indicating whether or not to include a positive look ahead
 * for the word boundaries at the end.
 * @param {string} [extraWordBoundary=""]       Extra characters to match a word boundary on.
 * @param {string} [language=""]                The language used to determine the word boundary.
 *
 * @returns {string} A regex string that matches the matchString with word boundaries.
 */
export default function( matchString, positiveLookAhead = false, extraWordBoundary = "", language = "" ) {
	let wordBoundary, wordBoundaryEnd;

<<<<<<< HEAD
	if ( locale === "id_ID" ) {
		wordBoundary = "[ \\u00a0\\n\\r\\t.,()”“〝〞〟‟„\"+;!¡?¿:/»«‹›" + extraWordBoundary + "<>";
=======
	if ( language === "id" ) {
		wordBoundary = "[ \\u00a0\\n\\r\\t\.,\(\)”“〝〞〟‟„\"\+;!¡\?¿:\/»«‹›" + extraWordBoundary + "<>";
>>>>>>> 6d81e2d8
	} else {
		/*
		 * \u00a0 - no-break space
		 * \u2014 - em dash
         * \u06d4 - Urdu full stop
         * \u061f - Arabic question mark
         * \u060C - Arabic comma
         * \u061B - Arabic semicolon
         */
		wordBoundary = "[ \\u00a0\\u2014\\u06d4\\u061f\\u060C\\u061B\\n\\r\\t.,()”“〝〞〟‟„\"+\\-;!¡?¿:/»«‹›" + extraWordBoundary + "<>";
	}

	const wordBoundaryStart = "(^|" + wordBoundary + "'‘’‛`])";
	if ( positiveLookAhead ) {
		wordBoundaryEnd = "($|((?=" + wordBoundary + "]))|((['‘’‛`])(" + wordBoundary + "])))";
	} else {
		wordBoundaryEnd = "($|(" + wordBoundary + "])|((['‘’‛`])(" + wordBoundary + "])))";
	}

	return wordBoundaryStart + matchString + wordBoundaryEnd;
}<|MERGE_RESOLUTION|>--- conflicted
+++ resolved
@@ -12,13 +12,8 @@
 export default function( matchString, positiveLookAhead = false, extraWordBoundary = "", language = "" ) {
 	let wordBoundary, wordBoundaryEnd;
 
-<<<<<<< HEAD
-	if ( locale === "id_ID" ) {
+	if ( language === "id" ) {
 		wordBoundary = "[ \\u00a0\\n\\r\\t.,()”“〝〞〟‟„\"+;!¡?¿:/»«‹›" + extraWordBoundary + "<>";
-=======
-	if ( language === "id" ) {
-		wordBoundary = "[ \\u00a0\\n\\r\\t\.,\(\)”“〝〞〟‟„\"\+;!¡\?¿:\/»«‹›" + extraWordBoundary + "<>";
->>>>>>> 6d81e2d8
 	} else {
 		/*
 		 * \u00a0 - no-break space
