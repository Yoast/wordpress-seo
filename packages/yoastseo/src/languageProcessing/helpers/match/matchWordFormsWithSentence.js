import matchTextWithTransliteration from "./matchTextWithTransliteration";
import getWordsForHTMLParser from "../word/getWordsForHTMLParser";

/**
 * Tokenizes the word form of the keyphrase for exact matching. This function gets the word form and tokenizes it.
 * This function assumes that if a keyphrase needs to be matched exactly, there will be only one word form.
 * This is the result of how the focus keyphrase is processed in buildTopicStems.js in the buildStems function.
 *
 * @param {(string[])} wordForms The word forms to tokenize.
 *
 * @returns {string[]} The tokenized word forms.
 */
export const tokenizeKeyphraseFormsForExactMatching = ( wordForms ) => {
	// Tokenize word form of the keyphrase.
	const wordFormText = wordForms[ 0 ];
	return getWordsForHTMLParser( wordFormText );
};

/**
 * Gets the exact matches of the keyphrase.
 * Exact matching happens when the user puts the keyphrase in double quotes.
 *
 * @param {Sentence}	sentence	The sentence to match the word forms with.
 * @param {string[]}	wordForms	The word forms to match.
 * @param {string}		locale		The locale used in the analysis.
 *
 * @returns {{count: number, matches: Token[]}} Object containing the number of the exact matches and the matched tokens.
 */
const findExactMatchKeyphraseInSentence = ( sentence, wordForms, locale ) => {
	const result = {
		count: 0,
		matches: [],
	};
	// Tokenize word forms of the keyphrase.
	const keyphraseTokens = tokenizeKeyphraseFormsForExactMatching( wordForms );

	const sentenceTokens = sentence.tokens;

	// Initialize the index of the word token of the keyphrase.
	let indexOfWordInKeyphrase = 0;
	// Initialize the index of the word token of the sentence.
	let indexOfWordInSentence = 0;
	let currentMatch = [];

	// Check if the tokenized word forms occur in the same order in the sentence tokens.
	while ( indexOfWordInSentence < sentenceTokens.length ) {
		// If the current sentence token matches the current word token of the keyphrase, add it to the current match.
		const sentenceTokenText = sentenceTokens[ indexOfWordInSentence ].text;
		const keyphraseTokenText = keyphraseTokens[ indexOfWordInKeyphrase ];

		const foundMatches = matchTextWithTransliteration( sentenceTokenText.toLowerCase(), keyphraseTokenText.toLowerCase(), locale );

		if ( foundMatches.length > 0 ) {
			currentMatch.push( sentenceTokens[ indexOfWordInSentence ] );
			indexOfWordInKeyphrase++;
		} else {
			indexOfWordInKeyphrase = 0;
			currentMatch = [];
		}

		/*
		 * If the current match has the same length as the keyphrase tokens, the keyphrase forms have been matched.
		 * Add the current match to the matches array and reset the index of the word in keyphrase and the current match.
		 */
		if ( currentMatch.length === keyphraseTokens.length ) {
			result.matches.push( ...currentMatch );
			result.count++;
			indexOfWordInKeyphrase = 0;
			currentMatch = [];
		}

		indexOfWordInSentence++;
	}
	return result;
};

/**
 * Matches a word form of the keyphrase with the tokens from the sentence.
 *
 * With this approach, we transliterate the word form of the keyphrase before matching it with the sentence tokens.
 * However, we don't do the transliteration step for the sentence tokens.
 * As a result, for example, word form "acción" from the keyphrase will match word "accion" in the sentence.
 * But, word form "accion" from the keyphrase will NOT match word "acción" in the sentence.
 *
 * @param {Token[]}	tokens		The array of tokens to check.
 * @param {string}	wordForm	The word form of the keyphrase.
 * @param {string}	locale		The locale used in the analysis.
 *
 * @returns {Token[]}	The array of the matched tokens.
 */
const matchWordFormInTokens = ( tokens, wordForm, locale ) => {
	let matches = [];

	tokens.forEach( token => {
		const occurrence = matchTextWithTransliteration( token.text, wordForm, locale );
		if ( occurrence.length > 0 ) {
			matches = matches.concat( token );
		}
	} );

	return matches;
};

/**
 * Finds keyphrase forms in a sentence.
 *
 * @param {Sentence}	sentence				The sentence to check.
 * @param {string[]}	wordForms				The word forms of the keyphrase to check.
 * @param {string}		locale					The locale used in the analysis.
 * @param {function}	matchWordCustomHelper	Custom function to match a word form with sentence.
 *
 * @returns {{count: number, matches: (Token|string)[]}} Object containing the number of the matches and the matched tokens.
 */
const matchWordFormsInSentence = ( sentence, wordForms, locale, matchWordCustomHelper ) => {
	const tokens = sentence.tokens.slice();
	const result = {
		count: 0,
		matches: [],
	};

	wordForms.forEach( wordForm => {
		const occurrences = matchWordCustomHelper
			? matchWordCustomHelper( sentence.text, wordForm )
			: matchWordFormInTokens( tokens, wordForm, locale );
		result.count += occurrences.length;
		result.matches = result.matches.concat( occurrences );
	} );

	return result;
};

/**
 * Matches the word forms of a keyphrase with a sentence object from the html parser.
 *
 * @param {Sentence}	sentence	The sentence to match against the word forms of a keyphrase.
 * @param {string[]}	wordForms	The array of word forms of the keyphrase.
 * E.g. If the keyphrase is "key word", then (if premium is activated) this will be [ "key", "keys" ] OR [ "word", "words" ]
 * The forms are retrieved higher up (among others in keywordCount.js) with researcher.getResearch( "morphology" ).
 *
<<<<<<< HEAD
 * @param {string} locale The locale used for transliteration.
 * Depends on whether the keyphrase is enclosed in double quotes.
 * @param {function} matchWordCustomHelper Custom function to match a word form with sentence.
 * @param {boolean} useExactMatching Whether to match the keyword forms exactly or not.
=======
 * @param {string}		locale					The locale used for transliteration.
 * @param {function}	matchWordCustomHelper	Custom function to match a word form with sentence.
 * @param {boolean}		useExactMatching		Whether to match the keyphrase forms exactly or not.
 * Depends on whether the keyphrase enclosed in double quotes.
>>>>>>> 65b6b28e
 *
 * @returns {{count: number, matches: (Token|string)[]}} Object containing the number of the matches and the matched tokens.
 */
const matchWordFormsWithSentence = ( sentence, wordForms, locale, matchWordCustomHelper, useExactMatching = false ) => {
	/*
	 * Only use `findExactMatchKeyphraseInSentence` when the custom helper is not available.
	 * When the custom helper is available, the step for the exact matching happens in the helper.
	 */
	if ( useExactMatching && ! matchWordCustomHelper ) {
		return findExactMatchKeyphraseInSentence( sentence, wordForms, locale );
	}
	return matchWordFormsInSentence( sentence, wordForms, locale, matchWordCustomHelper );
};

export default matchWordFormsWithSentence;<|MERGE_RESOLUTION|>--- conflicted
+++ resolved
@@ -137,17 +137,10 @@
  * E.g. If the keyphrase is "key word", then (if premium is activated) this will be [ "key", "keys" ] OR [ "word", "words" ]
  * The forms are retrieved higher up (among others in keywordCount.js) with researcher.getResearch( "morphology" ).
  *
-<<<<<<< HEAD
- * @param {string} locale The locale used for transliteration.
- * Depends on whether the keyphrase is enclosed in double quotes.
- * @param {function} matchWordCustomHelper Custom function to match a word form with sentence.
- * @param {boolean} useExactMatching Whether to match the keyword forms exactly or not.
-=======
  * @param {string}		locale					The locale used for transliteration.
  * @param {function}	matchWordCustomHelper	Custom function to match a word form with sentence.
  * @param {boolean}		useExactMatching		Whether to match the keyphrase forms exactly or not.
- * Depends on whether the keyphrase enclosed in double quotes.
->>>>>>> 65b6b28e
+ * Depends on whether the keyphrase is enclosed in double quotes.
  *
  * @returns {{count: number, matches: (Token|string)[]}} Object containing the number of the matches and the matched tokens.
  */
