import getWordsForHTMLParser from "../word/getWordsForHTMLParser";

/**
 * Tokenize keyword forms for exact matching. This function gets the keyword form and tokenizes it.
 * This function assumes that if a keyphrase needs to be matched exactly, there will be only one keyword form.
 * This is the result of how the focus keyword is processed in buildTopicStems.js in the buildStems function.
 * @param {(string[])[]} keywordForms The keyword forms to tokenize.
 * @returns {string[]} The tokenized keyword forms.
 */
const tokenizeKeywordFormsForExactMatching = ( keywordForms ) => {
	// Tokenize keyword forms.
	const keywordFormsText = keywordForms[ 0 ][ 0 ];
	return getWordsForHTMLParser( keywordFormsText );
};

/**
 * Exact matching of keyword forms in a sentence. Exact matching happens when the user puts the keyword in double quotes.
 * @param {(string[])[]} keywordForms The keyword forms to match.
 * @param {Sentence} sentence The sentence to match the keyword forms with.
 * @returns {Token[]} The tokens that exactly match the keyword forms.
 */
const exactMatching = ( keywordForms, sentence ) => {
	// Tokenize keyword forms.
	const keywordTokens = tokenizeKeywordFormsForExactMatching( keywordForms );

	const sentenceTokens = sentence.tokens;

	// Check if tokenized keyword forms occur in the same order in the sentence tokens.
	let keywordIndex = 0;
	let sentenceIndex = 0;
	const matches = [];
	let currentMatch = [];

	while ( sentenceIndex < sentenceTokens.length ) {
		// If the current sentence token matches the current keyword token, add it to the current match.
		const sentenceTokenText = sentenceTokens[ sentenceIndex ].text;
		const keywordTokenText = keywordTokens[ keywordIndex ];

		if ( sentenceTokenText.toLowerCase() === keywordTokenText.toLowerCase() ) {
			currentMatch.push( sentenceTokens[ sentenceIndex ] );
			keywordIndex++;
		} else {
			keywordIndex = 0;
			currentMatch = [];
		}

		// If the current match has the same length as the keyword tokens, the keyword forms have been matched.
		// Add the current match to the matches array and reset the keyword index and the current match.
		if ( currentMatch.length === keywordTokens.length ) {
			matches.push( ...currentMatch );
			keywordIndex = 0;
			currentMatch = [];
		}

		sentenceIndex++;
	}
	return matches;
};

/**
 * Free matching of keyword forms in a sentence. Free matching happens when the user does not put the keyword in double quotes.
 * @param {(string[])[]} keywordForms The keyword forms to match.
 * @param {Sentence} sentence The sentence to match the keyword forms with.
 * @returns {Token[]} The tokens that match the keyword forms.
 */
const freeMatching = ( keywordForms, sentence ) => {
	const tokens = sentence.tokens.slice();

	// Filter out all tokens that do not match the keyphrase forms.
	// const matches = [];

	return tokens.filter( ( token ) => {
		return keywordForms.some( ( keywordForm ) => {
			return keywordForm.some( ( keywordFormPart ) => {
				return token.text.toLowerCase() === keywordFormPart.toLowerCase();
			} );
		} );
	} );
};

/**
 * Matches a keyword with a sentence object from the html parser.
 *
 * @param {(string[])[]} keywordForms The keyword forms.
 * E.g. If the keyphrase is "key word", then (if premium is activated) this will be [ [ "key", "keys" ], [ "word", "words" ] ]
 * The forms are retrieved higher up (among others in keywordCount.js) with researcher.getResearch( "morphology" ).
 * @param {Sentence} sentence The sentence to match against the keywordForms.
 * @param {boolean} useExactMatching Whether to match the keyword forms exactly or not.
 * Depends on whether the user has put the keyphrase in double quotes.
 *
 * @returns {Token[]} The tokens that match the keywordForms.
 *
 * The algorithm is as follows:
 *
 * It iterates over all tokens in the sentence. It compares the current token with the keyword forms.
 * If it matches, it adds the token to the matches array.
 *
 * The keyword forms are tokenized differently than the sentence.
 * The keyword forms are tokenized with researcher.getResearch( "morphology" ) and the sentence is tokenized with the html parser.
 * This leads to differences in tokenization. For example, the html parser tokenizes "key-word" as [ "key", "-", "word" ]. The morphology
 * tokenizes it as [ "key-word" ].
 * This function corrects for these differences by combining tokens that are separated by a word coupler (e.g. "-") into one token: the matchToken.
 * This matchToken is then compared with the keyword forms.
 */
<<<<<<< HEAD
const matchKeyphraseWithSentence = ( keywordForms, sentence ) => {
	const tokens = sentence.tokens.slice();

	// Filter out all tokens that do not match the keyphrase forms.
	const matches = [];

	// Iterate over all tokens in the sentence.
	for ( let i = 0; i < tokens.length; i++ ) {
		const tokenForMatching = cloneDeep( tokens[ i ] );

		// The token used for matching (tokenForMatching) may consist of multiple tokens combined,
		// since we want to combine words separated by a hyphen/underscore into one token.
		// This array keeps track of all tokens that are combined into the token used for matching
		// and is later used to add all individual tokens to the array of matches.
		const tokensForMatching = [ ];
		// Add the current token to the tokens for matching.
		tokensForMatching.push( cloneDeep( tokens[ i ] ) );

		// While the next token is a word coupler, add it to the current token.
		while ( tokens[ i + 1 ] && wordCouplers.includes( tokens[ i + 1 ].text ) ) {
			// Add the word coupler to the token for matching.
			i++;
			tokenForMatching.text += tokens[ i ].text;
			tokenForMatching.sourceCodeRange.endOffset = tokens[ i ].sourceCodeRange.endOffset;
			tokensForMatching.push( tokens[ i ] );

			// If there is a token after the word coupler, add it to the token for matching. as well.
			i++;
			if ( ! tokens[ i ] ) {
				break;
			}
			tokenForMatching.text += tokens[ i ].text;
			tokenForMatching.sourceCodeRange.endOffset = tokens[ i ].sourceCodeRange.endOffset;
			tokensForMatching.push( tokens[ i ] );
		}

		// Compare the matchtoken with the keyword forms.
		keywordForms.forEach( ( keywordForm ) => {
			keywordForm.forEach( ( keywordFormPart ) => {
				const keywordFormPartRegex = new RegExp( `^${keywordFormPart}$`, "ig" );
				if ( tokenForMatching.text.match( keywordFormPartRegex ) ) {
					matches.push( ...tokensForMatching );
				}
			} );
		} );
=======
const matchKeyphraseWithSentence = ( keywordForms, sentence, useExactMatching = false ) => {
	if ( useExactMatching ) {
		return exactMatching( keywordForms, sentence );
>>>>>>> 2d061047
	}
	return freeMatching( keywordForms, sentence );
};

export default matchKeyphraseWithSentence;<|MERGE_RESOLUTION|>--- conflicted
+++ resolved
@@ -102,57 +102,9 @@
  * This function corrects for these differences by combining tokens that are separated by a word coupler (e.g. "-") into one token: the matchToken.
  * This matchToken is then compared with the keyword forms.
  */
-<<<<<<< HEAD
-const matchKeyphraseWithSentence = ( keywordForms, sentence ) => {
-	const tokens = sentence.tokens.slice();
-
-	// Filter out all tokens that do not match the keyphrase forms.
-	const matches = [];
-
-	// Iterate over all tokens in the sentence.
-	for ( let i = 0; i < tokens.length; i++ ) {
-		const tokenForMatching = cloneDeep( tokens[ i ] );
-
-		// The token used for matching (tokenForMatching) may consist of multiple tokens combined,
-		// since we want to combine words separated by a hyphen/underscore into one token.
-		// This array keeps track of all tokens that are combined into the token used for matching
-		// and is later used to add all individual tokens to the array of matches.
-		const tokensForMatching = [ ];
-		// Add the current token to the tokens for matching.
-		tokensForMatching.push( cloneDeep( tokens[ i ] ) );
-
-		// While the next token is a word coupler, add it to the current token.
-		while ( tokens[ i + 1 ] && wordCouplers.includes( tokens[ i + 1 ].text ) ) {
-			// Add the word coupler to the token for matching.
-			i++;
-			tokenForMatching.text += tokens[ i ].text;
-			tokenForMatching.sourceCodeRange.endOffset = tokens[ i ].sourceCodeRange.endOffset;
-			tokensForMatching.push( tokens[ i ] );
-
-			// If there is a token after the word coupler, add it to the token for matching. as well.
-			i++;
-			if ( ! tokens[ i ] ) {
-				break;
-			}
-			tokenForMatching.text += tokens[ i ].text;
-			tokenForMatching.sourceCodeRange.endOffset = tokens[ i ].sourceCodeRange.endOffset;
-			tokensForMatching.push( tokens[ i ] );
-		}
-
-		// Compare the matchtoken with the keyword forms.
-		keywordForms.forEach( ( keywordForm ) => {
-			keywordForm.forEach( ( keywordFormPart ) => {
-				const keywordFormPartRegex = new RegExp( `^${keywordFormPart}$`, "ig" );
-				if ( tokenForMatching.text.match( keywordFormPartRegex ) ) {
-					matches.push( ...tokensForMatching );
-				}
-			} );
-		} );
-=======
 const matchKeyphraseWithSentence = ( keywordForms, sentence, useExactMatching = false ) => {
 	if ( useExactMatching ) {
 		return exactMatching( keywordForms, sentence );
->>>>>>> 2d061047
 	}
 	return freeMatching( keywordForms, sentence );
 };
