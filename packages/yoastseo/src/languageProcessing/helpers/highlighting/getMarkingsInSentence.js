--- conflicted
+++ resolved
@@ -4,7 +4,6 @@
 const markEnd = "</yoastmark>";
 
 /**
-<<<<<<< HEAD
  * Merges consecutive and overlapping matches into one match.
  *
  * This is a helper for search-based highlighting.
@@ -13,15 +12,6 @@
  * @param {Boolean} useSpace	Whether words are separated by a space. In Japanese, for example, words are not separated by a space.
  *
  * @returns {Token[]} An array of markings where consecutive and overlapping markings are merged.
-=======
- * Merges consecutive and overlapping markings into one marking.
- * This is a helper for position based highlighting.
- *
- * @param {Object[]} matches An array of markings to merge.
- * @param {Boolean} useSpace Whether words are separated by a space. In Japanese, for example, words are not separated by a space.
- *
- * @returns {Mark[]} An array of markings where consecutive and overlapping markings are merged.
->>>>>>> 77fd8a5f
  */
 const mergeConsecutiveAndOverlappingMatches = ( matches, useSpace ) => {
 	const newMatches = [];
@@ -52,7 +42,6 @@
 };
 
 /**
-<<<<<<< HEAD
  * Adds `yoastmark` tags to the keyphrase matches in the sentence.
  *
  * This is a helper for search-based highlighting.
@@ -62,16 +51,6 @@
  * @param {Boolean}		useSpace	Whether words are separated by a space.
  *
  * @returns {string} The sentence with the added `yoastmark` tags.
-=======
- * This function creates the old style marked sentence for search based highlighting.
- *
- * Ideally this function becomes obsolete when position based highlighting is implemented everywhere.
- * @param {Sentence} sentence The sentence to which to apply the marks.
- * @param {Object} matches The matches to apply.
- * @param {string} locale The locale of the text.
- *
- * @returns {string} The sentence with marks applied.
->>>>>>> 77fd8a5f
  */
 const createMarksForSentence = ( sentence, matches, useSpace ) => {
 	let sentenceText = sentence.text;
@@ -101,18 +80,11 @@
 
 /**
  * Merges consecutive and overlapping markings into one marking.
-<<<<<<< HEAD
  *
  * This is a helper for position-based highlighting.
  *
  * @param {Mark[]}	markings	An array of markings to merge.
  * @param {Boolean}	useSpace	Whether words are separated by a space.
-=======
- * This is a helper for position based highlighting.
- *
- * @param {Mark[]} markings An array of markings to merge.
- * @param {Boolean} useSpace Whether words are separated by a space. In Japanese, for example, words are not separated by a space.
->>>>>>> 77fd8a5f
  *
  * @returns {Mark[]} An array of markings where consecutive and overlapping markings are merged.
  */
