import AbstractResearcher from "../../AbstractResearcher";

// All config
import transitionWords from "./config/transitionWords";
import twoPartTransitionWords from "./config/twoPartTransitionWords";
import sentenceLength from "./config/sentenceLength";

// All helpers
import getStemmer from "./helpers/getStemmer";

/**
 * The researches contains all the researches
 */
export default class Researcher extends AbstractResearcher {
	/**
	 * Constructor
	 * @param {Paper} paper The Paper object that is needed within the researches.
	 * @constructor
	 */
	constructor( paper ) {
		super( paper );

		// Deletes researches that are currently not available in Catalan.
		// When the research is available, this line should be removed.
		delete this.defaultResearches.getFleschReadingScore;
		delete this.defaultResearches.getPassiveVoice;
		delete this.defaultResearches.getSentenceBeginnings;
<<<<<<< HEAD
=======
		delete this.defaultResearches.functionWordsInKeyphrase;
>>>>>>> 1ecd644f

		Object.assign( this.config, {
			language: "ca",
			functionWords: [],
			transitionWords,
			twoPartTransitionWords,
			sentenceLength,
		} );

		Object.assign( this.helpers, {
			getStemmer,
		} );
	}
}<|MERGE_RESOLUTION|>--- conflicted
+++ resolved
@@ -25,10 +25,7 @@
 		delete this.defaultResearches.getFleschReadingScore;
 		delete this.defaultResearches.getPassiveVoice;
 		delete this.defaultResearches.getSentenceBeginnings;
-<<<<<<< HEAD
-=======
 		delete this.defaultResearches.functionWordsInKeyphrase;
->>>>>>> 1ecd644f
 
 		Object.assign( this.config, {
 			language: "ca",
