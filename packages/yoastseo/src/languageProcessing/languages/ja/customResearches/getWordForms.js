import { get } from "lodash-es";
import parseSynonyms from "../../../helpers/sanitize/parseSynonyms";
import getContentWords from "../helpers/getContentWords";
import createWordForms from "../helpers/internal/createWordForms";
import doubleQuotes from "../../../helpers/sanitize/doubleQuotes";

/**
 * Creates word forms for each word in the given keyphrase.
 *
 * @param {string}      keyphrase   The keyphrase to generate word forms for.
 * @param {Researcher}  researcher  The researcher.
 *
 * @returns {Array<string[]>} The word forms for each word in the keyphrase.
 */
function getKeyphraseForms( keyphrase, researcher ) {
<<<<<<< HEAD
	const keyphraseWords = getContentWords( keyphrase );

	// If the keyphrase does not contain content words, return an empty list.
	if ( keyphraseWords.length === 0 ) {
		return [ [] ];
	}

	// The keyphrase is in double quotes: use it as an exact match keyphrase.
	const doubleQuotes = [ "「", "」", "『", "』", "“", "”", "〝", "〞", "〟", "‟", "„", "\"" ];
	if ( includes( doubleQuotes, keyphrase[ 0 ] ) && includes( doubleQuotes, keyphrase[ keyphrase.length - 1 ] ) ) {
		keyphrase = keyphrase.substring( 1, keyphrase.length - 1 );
=======
	if ( doubleQuotes.includes( keyphrase[ 0 ] ) && doubleQuotes.includes( keyphrase[ keyphrase.length - 1 ] ) ) {
>>>>>>> fa019780
		return [ [ keyphrase ] ];
	}

	const keyphraseWords = getContentWords( keyphrase );

	const morphologyData = get( researcher.getData( "morphology" ), "ja", false );

	return keyphraseWords.map( word => morphologyData ? createWordForms( word, morphologyData ) : [ word ] );
}

/**
 * Gets all matching word forms for the keyphrase and synonyms.
 *
 * @param {Paper}       paper       The paper.
 * @param {Researcher}  researcher  The researcher.
 *
 * @returns {Object} Object with an array of keyphrase forms and an array of arrays of synonyms forms, based on the forms
 * found in the text or created forms.
 */
export default function( paper, researcher ) {
	let keyphrase = paper.getKeyword().toLocaleLowerCase( "ja" ).trim();
	// Remove spaces from the keyphrase.
	keyphrase = keyphrase.replace( /\s/g, "" );
	const synonyms = parseSynonyms( paper.getSynonyms().toLocaleLowerCase( "ja" ).trim() );
	const keyphraseForms = getKeyphraseForms( keyphrase, researcher );
	const synonymsForms = synonyms.map( synonym => getKeyphraseForms( synonym, researcher ) );

	return { keyphraseForms, synonymsForms };
}<|MERGE_RESOLUTION|>--- conflicted
+++ resolved
@@ -13,7 +13,11 @@
  * @returns {Array<string[]>} The word forms for each word in the keyphrase.
  */
 function getKeyphraseForms( keyphrase, researcher ) {
-<<<<<<< HEAD
+	// The keyphrase is in double quotes: use it as an exact match keyphrase.
+	if ( doubleQuotes.includes( keyphrase[ 0 ] ) && doubleQuotes.includes( keyphrase[ keyphrase.length - 1 ] ) ) {
+		return [ [ keyphrase ] ];
+	}
+
 	const keyphraseWords = getContentWords( keyphrase );
 
 	// If the keyphrase does not contain content words, return an empty list.
@@ -21,20 +25,7 @@
 		return [ [] ];
 	}
 
-	// The keyphrase is in double quotes: use it as an exact match keyphrase.
-	const doubleQuotes = [ "「", "」", "『", "』", "“", "”", "〝", "〞", "〟", "‟", "„", "\"" ];
-	if ( includes( doubleQuotes, keyphrase[ 0 ] ) && includes( doubleQuotes, keyphrase[ keyphrase.length - 1 ] ) ) {
-		keyphrase = keyphrase.substring( 1, keyphrase.length - 1 );
-=======
-	if ( doubleQuotes.includes( keyphrase[ 0 ] ) && doubleQuotes.includes( keyphrase[ keyphrase.length - 1 ] ) ) {
->>>>>>> fa019780
-		return [ [ keyphrase ] ];
-	}
-
-	const keyphraseWords = getContentWords( keyphrase );
-
 	const morphologyData = get( researcher.getData( "morphology" ), "ja", false );
-
 	return keyphraseWords.map( word => morphologyData ? createWordForms( word, morphologyData ) : [ word ] );
 }
 
