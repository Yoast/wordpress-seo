import { languageProcessing } from "yoastseo";
const { AbstractResearcher } = languageProcessing;

// All helpers
import matchWordCustomHelper from "./helpers/matchTextWithWord";
import getWordsCustomHelper from "./helpers/getWords";
import customGetStemmer from "./helpers/customGetStemmer";
import wordsCharacterCount from "./helpers/wordsCharacterCount";
import customCountLength from "./helpers/countCharacters";
import matchTransitionWordsHelper from "./helpers/matchTransitionWords";
import getContentWords from "./helpers/getContentWords";

// All config
import firstWordExceptions from "./config/firstWordExceptions";
import functionWords from "./config/functionWords";
import transitionWords from "./config/transitionWords";
import topicLength from "./config/topicLength";
import textLength from "./config/textLength";
import paragraphLength from "./config/paragraphLength";
import assessmentApplicability from "./config/assessmentApplicabilityCharacterCount";
import sentenceLength from "./config/sentenceLength";
import subheadingsTooLong from "./config/subheadingsTooLong";

// All custom researches
import morphology from "./customResearches/getWordForms";
import getKeywordDensity from "./customResearches/getKeywordDensity";
import getKeyphraseLength from "./customResearches/getKeyphraseLength";
import textLengthResearch from "./customResearches/textLength";
import findKeywordInPageTitle from "./customResearches/findKeywordInPageTitle";

/**
 * The researches contains all the researches
 */
export default class Researcher extends AbstractResearcher {
	/**
	 * Constructor
	 * @param {Paper} paper The Paper object that is needed within the researches.
	 * @constructor
	 */
	constructor( paper ) {
		super( paper );

		// Deletes researches that are not available for languages that we haven't supported yet.
		delete this.defaultResearches.getFleschReadingScore;
		delete this.defaultResearches.getPassiveVoiceResult;
		delete this.defaultResearches.keywordCountInUrl;

		// Adds the Japanese custom research to calculate the keyword density.
		this.addResearch( "getKeywordDensity", getKeywordDensity );

		Object.assign( this.config, {
			language: "ja",
			firstWordExceptions,
			functionWords,
			transitionWords,
			topicLength,
			textLength,
			paragraphLength,
			assessmentApplicability,
			sentenceLength,
<<<<<<< HEAD
			subheadingsTooLong,
=======
			countCharacters: true,
>>>>>>> 841ce274
		} );

		Object.assign( this.helpers, {
			matchWordCustomHelper,
			getWordsCustomHelper,
			getContentWords,
			customGetStemmer,
			wordsCharacterCount,
			customCountLength,
			matchTransitionWordsHelper,
		} );

		Object.assign( this.defaultResearches, {
			morphology,
			keyphraseLength: getKeyphraseLength,
			wordCountInText: textLengthResearch,
			findKeywordInPageTitle,
		} );
	}
}<|MERGE_RESOLUTION|>--- conflicted
+++ resolved
@@ -58,11 +58,8 @@
 			paragraphLength,
 			assessmentApplicability,
 			sentenceLength,
-<<<<<<< HEAD
 			subheadingsTooLong,
-=======
 			countCharacters: true,
->>>>>>> 841ce274
 		} );
 
 		Object.assign( this.helpers, {
