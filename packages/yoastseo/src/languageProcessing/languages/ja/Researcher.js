import { languageProcessing } from "yoastseo";
const { AbstractResearcher } = languageProcessing;

// All helpers
import matchWordCustomHelper from "./helpers/matchTextWithWord";
import getWordsCustomHelper from "./helpers/getWords";
import customGetStemmer from "./helpers/customGetStemmer";
import wordsCharacterCount from "./helpers/wordsCharacterCount";
import customCountLength from "./helpers/countCharacters";
import matchTransitionWordsHelper from "./helpers/matchTransitionWords";
import getContentWords from "./helpers/getContentWords";
import findMultiWordKeyphraseInPageTitle from "./helpers/findExactMatchMultiWordKeyphraseInTitle";

// All config
import firstWordExceptions from "./config/firstWordExceptions";
import functionWords from "./config/functionWords";
import transitionWords from "./config/transitionWords";
import topicLength from "./config/topicLength";
<<<<<<< HEAD
import paragraphLength from "./config/paragraphLength";
=======
import assessmentApplicability from "./config/assessmentApplicabilityCharacterCount";
import sentenceLength from "./config/sentenceLength";
>>>>>>> 1619ebab

// All custom researches
import morphology from "./customResearches/getWordForms";
import getKeywordDensity from "./customResearches/getKeywordDensity";

/**
 * The researches contains all the researches
 */
export default class Researcher extends AbstractResearcher {
	/**
	 * Constructor
	 * @param {Paper} paper The Paper object that is needed within the researches.
	 * @constructor
	 */
	constructor( paper ) {
		super( paper );

		// Deletes researches that are not available for languages that we haven't supported yet.
		delete this.defaultResearches.getFleschReadingScore;
		delete this.defaultResearches.getPassiveVoiceResult;

		// Adds the Japanese custom research to calculate the keyword density.
		this.addResearch( "getKeywordDensity", getKeywordDensity );

		Object.assign( this.config, {
			language: "ja",
			firstWordExceptions,
			functionWords,
			transitionWords,
			topicLength,
<<<<<<< HEAD
			paragraphLength,
=======
			assessmentApplicability,
			sentenceLength,
>>>>>>> 1619ebab
		} );

		Object.assign( this.helpers, {
			matchWordCustomHelper,
			getWordsCustomHelper,
			getContentWords,
			customGetStemmer,
			wordsCharacterCount,
			customCountLength,
			matchTransitionWordsHelper,
			findMultiWordKeyphraseInPageTitle,
		} );

		Object.assign( this.defaultResearches, {
			morphology,
		} );
	}
}<|MERGE_RESOLUTION|>--- conflicted
+++ resolved
@@ -16,12 +16,9 @@
 import functionWords from "./config/functionWords";
 import transitionWords from "./config/transitionWords";
 import topicLength from "./config/topicLength";
-<<<<<<< HEAD
 import paragraphLength from "./config/paragraphLength";
-=======
 import assessmentApplicability from "./config/assessmentApplicabilityCharacterCount";
 import sentenceLength from "./config/sentenceLength";
->>>>>>> 1619ebab
 
 // All custom researches
 import morphology from "./customResearches/getWordForms";
@@ -52,12 +49,9 @@
 			functionWords,
 			transitionWords,
 			topicLength,
-<<<<<<< HEAD
 			paragraphLength,
-=======
 			assessmentApplicability,
 			sentenceLength,
->>>>>>> 1619ebab
 		} );
 
 		Object.assign( this.helpers, {
