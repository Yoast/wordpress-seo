import { languageProcessing } from "yoastseo";
const { AbstractResearcher } = languageProcessing;

// All helpers
import matchWordCustomHelper from "./helpers/matchTextWithWord";
import getWordsCustomHelper from "./helpers/getWords";
import customGetStemmer from "./helpers/customGetStemmer";
import wordsCharacterCount from "./helpers/wordsCharacterCount";
import customCountLength from "./helpers/countCharacters";
import matchTransitionWordsHelper from "./helpers/matchTransitionWords";
import getContentWords from "./helpers/getContentWords";

// All config
import firstWordExceptions from "./config/firstWordExceptions";
import functionWords from "./config/functionWords";
import transitionWords from "./config/transitionWords";
import topicLength from "./config/topicLength";
import textLength from "./config/textLength";
import paragraphLength from "./config/paragraphLength";
import assessmentApplicability from "./config/assessmentApplicabilityCharacterCount";
import sentenceLength from "./config/sentenceLength";
import keyphraseLength from "./config/keyphraseLength";

// All custom researches
import morphology from "./customResearches/getWordForms";
import getKeywordDensity from "./customResearches/getKeywordDensity";
import getKeyphraseLength from "./customResearches/getKeyphraseLength";
import textLengthResearch from "./customResearches/textLength";
import findKeywordInPageTitle from "./customResearches/findKeywordInPageTitle";

/**
 * The researches contains all the researches
 */
export default class Researcher extends AbstractResearcher {
	/**
	 * Constructor
	 * @param {Paper} paper The Paper object that is needed within the researches.
	 * @constructor
	 */
	constructor( paper ) {
		super( paper );

		// Deletes researches that are not available for languages that we haven't supported yet.
		delete this.defaultResearches.getFleschReadingScore;
		delete this.defaultResearches.getPassiveVoiceResult;
		delete this.defaultResearches.keywordCountInUrl;

		// Adds the Japanese custom research to calculate the keyword density.
		this.addResearch( "getKeywordDensity", getKeywordDensity );

		Object.assign( this.config, {
			language: "ja",
			firstWordExceptions,
			functionWords,
			transitionWords,
			topicLength,
			textLength,
			paragraphLength,
			assessmentApplicability,
			sentenceLength,
<<<<<<< HEAD
			keyphraseLength,
=======
			countCharacters: true,
>>>>>>> a7001475
		} );

		Object.assign( this.helpers, {
			matchWordCustomHelper,
			getWordsCustomHelper,
			getContentWords,
			customGetStemmer,
			wordsCharacterCount,
			customCountLength,
			matchTransitionWordsHelper,
		} );

		Object.assign( this.defaultResearches, {
			morphology,
			keyphraseLength: getKeyphraseLength,
			wordCountInText: textLengthResearch,
			findKeywordInPageTitle,
		} );
	}
}<|MERGE_RESOLUTION|>--- conflicted
+++ resolved
@@ -58,11 +58,8 @@
 			paragraphLength,
 			assessmentApplicability,
 			sentenceLength,
-<<<<<<< HEAD
 			keyphraseLength,
-=======
 			countCharacters: true,
->>>>>>> a7001475
 		} );
 
 		Object.assign( this.helpers, {
