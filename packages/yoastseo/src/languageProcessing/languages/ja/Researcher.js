--- conflicted
+++ resolved
@@ -19,11 +19,8 @@
 import paragraphLength from "./config/paragraphLength";
 import assessmentApplicability from "./config/assessmentApplicabilityCharacterCount";
 import sentenceLength from "./config/sentenceLength";
-<<<<<<< HEAD
 import subheadingsTooLong from "./config/subheadingsTooLong";
-=======
 import keyphraseLength from "./config/keyphraseLength";
->>>>>>> ad9e32b6
 
 // All custom researches
 import morphology from "./customResearches/getWordForms";
@@ -62,12 +59,9 @@
 			paragraphLength,
 			assessmentApplicability,
 			sentenceLength,
-<<<<<<< HEAD
-			subheadingsTooLong,
-=======
 			keyphraseLength,
 			countCharacters: true,
->>>>>>> ad9e32b6
+			subheadingsTooLong,
 		} );
 
 		Object.assign( this.helpers, {
