import { languageProcessing } from "yoastseo";
const { AbstractResearcher } = languageProcessing;

// All helpers
import matchWordCustomHelper from "./helpers/matchTextWithWord";
import getWordsCustomHelper from "./helpers/getWords";
import customGetStemmer from "./helpers/customGetStemmer";
import wordsCharacterCount from "./helpers/wordsCharacterCount";
import customCountLength from "./helpers/countCharacters";
import matchTransitionWordsHelper from "./helpers/matchTransitionWords";
import getContentWords from "./helpers/getContentWords";
import findMultiWordKeyphraseInPageTitle from "./helpers/findExactMatchMultiWordKeyphraseInTitle";

// All config
import firstWordExceptions from "./config/firstWordExceptions";
import functionWords from "./config/functionWords";
import transitionWords from "./config/transitionWords";
import topicLength from "./config/topicLength";
<<<<<<< HEAD
import textLength from "./config/textLength";
=======
import paragraphLength from "./config/paragraphLength";
>>>>>>> 52dc3220
import assessmentApplicability from "./config/assessmentApplicabilityCharacterCount";
import sentenceLength from "./config/sentenceLength";

// All custom researches
import morphology from "./customResearches/getWordForms";
import getKeywordDensity from "./customResearches/getKeywordDensity";
import getKeyphraseLength from "./customResearches/getKeyphraseLength";
import textLengthResearch from "./customResearches/textLength";

/**
 * The researches contains all the researches
 */
export default class Researcher extends AbstractResearcher {
	/**
	 * Constructor
	 * @param {Paper} paper The Paper object that is needed within the researches.
	 * @constructor
	 */
	constructor( paper ) {
		super( paper );

		// Deletes researches that are not available for languages that we haven't supported yet.
		delete this.defaultResearches.getFleschReadingScore;
		delete this.defaultResearches.getPassiveVoiceResult;

		// Adds the Japanese custom research to calculate the keyword density.
		this.addResearch( "getKeywordDensity", getKeywordDensity );

		Object.assign( this.config, {
			language: "ja",
			firstWordExceptions,
			functionWords,
			transitionWords,
			topicLength,
<<<<<<< HEAD
			textLength,
=======
			paragraphLength,
>>>>>>> 52dc3220
			assessmentApplicability,
			sentenceLength,
		} );

		Object.assign( this.helpers, {
			matchWordCustomHelper,
			getWordsCustomHelper,
			getContentWords,
			customGetStemmer,
			wordsCharacterCount,
			customCountLength,
			matchTransitionWordsHelper,
			findMultiWordKeyphraseInPageTitle,
		} );

		Object.assign( this.defaultResearches, {
			morphology,
			keyphraseLength: getKeyphraseLength,
			wordCountInText: textLengthResearch,
		} );
	}
}<|MERGE_RESOLUTION|>--- conflicted
+++ resolved
@@ -16,11 +16,8 @@
 import functionWords from "./config/functionWords";
 import transitionWords from "./config/transitionWords";
 import topicLength from "./config/topicLength";
-<<<<<<< HEAD
 import textLength from "./config/textLength";
-=======
 import paragraphLength from "./config/paragraphLength";
->>>>>>> 52dc3220
 import assessmentApplicability from "./config/assessmentApplicabilityCharacterCount";
 import sentenceLength from "./config/sentenceLength";
 
@@ -55,11 +52,8 @@
 			functionWords,
 			transitionWords,
 			topicLength,
-<<<<<<< HEAD
 			textLength,
-=======
 			paragraphLength,
->>>>>>> 52dc3220
 			assessmentApplicability,
 			sentenceLength,
 		} );
