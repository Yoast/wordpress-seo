--- conflicted
+++ resolved
@@ -16,11 +16,8 @@
 import functionWords from "./config/functionWords";
 import transitionWords from "./config/transitionWords";
 import topicLength from "./config/topicLength";
-<<<<<<< HEAD
 import assessmentApplicability from "./config/assessmentApplicabilityCharacterCount";
-=======
 import sentenceLength from "./config/sentenceLength";
->>>>>>> 19b3cfd9
 
 // All custom researches
 import morphology from "./customResearches/getWordForms";
@@ -51,11 +48,8 @@
 			functionWords,
 			transitionWords,
 			topicLength,
-<<<<<<< HEAD
 			assessmentApplicability,
-=======
 			sentenceLength,
->>>>>>> 19b3cfd9
 		} );
 
 		Object.assign( this.helpers, {
