--- conflicted
+++ resolved
@@ -16,14 +16,11 @@
 import functionWords from "./config/functionWords";
 import transitionWords from "./config/transitionWords";
 import topicLength from "./config/topicLength";
-<<<<<<< HEAD
-import subheadingsTooLong from "./config/subheadingsTooLong";
-=======
 import textLength from "./config/textLength";
 import paragraphLength from "./config/paragraphLength";
 import assessmentApplicability from "./config/assessmentApplicabilityCharacterCount";
 import sentenceLength from "./config/sentenceLength";
->>>>>>> 2661de81
+import subheadingsTooLong from "./config/subheadingsTooLong";
 
 // All custom researches
 import morphology from "./customResearches/getWordForms";
@@ -57,14 +54,11 @@
 			functionWords,
 			transitionWords,
 			topicLength,
-<<<<<<< HEAD
-			subheadingsTooLong,
-=======
 			textLength,
 			paragraphLength,
 			assessmentApplicability,
 			sentenceLength,
->>>>>>> 2661de81
+			subheadingsTooLong,
 		} );
 
 		Object.assign( this.helpers, {
