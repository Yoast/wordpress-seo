--- conflicted
+++ resolved
@@ -6,11 +6,8 @@
 import matchWordCustomHelper from "./helpers/matchTextWithWord";
 import getWordsCustomHelper from "./helpers/getWords";
 import wordsCharacterCount from "./helpers/wordsCharacterCount";
-<<<<<<< HEAD
 import countCharacters from "./helpers/countCharacters";
-=======
 import matchTransitionWordsHelper from "./helpers/matchTransitionWords";
->>>>>>> 129b6bf0
 
 // All config
 import functionWords from "./config/functionWords";
@@ -50,11 +47,8 @@
 			matchWordCustomHelper,
 			getWordsCustomHelper,
 			wordsCharacterCount,
-<<<<<<< HEAD
 			countCharacters,
-=======
 			matchTransitionWordsHelper,
->>>>>>> 129b6bf0
 		} );
 	}
 }