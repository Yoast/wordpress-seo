--- conflicted
+++ resolved
@@ -50,14 +50,10 @@
 		Object.assign( this.helpers, {
 			matchWordCustomHelper,
 			getWordsCustomHelper,
-<<<<<<< HEAD
 			getContentWords,
-=======
 			customGetStemmer,
 			wordsCharacterCount,
->>>>>>> b8764632
 			customCountLength,
-			wordsCharacterCount,
 			matchTransitionWordsHelper,
 		} );
 
