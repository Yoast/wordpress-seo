--- conflicted
+++ resolved
@@ -13,11 +13,7 @@
 import isPassiveSentence from "./helpers/isPassiveSentence";
 
 /**
-<<<<<<< HEAD
- * The researches contain all the researches
-=======
  * The researcher contains all the researches, helpers, data, and config.
->>>>>>> 46393b0c
  */
 export default class Researcher extends AbstractResearcher {
 	/**
