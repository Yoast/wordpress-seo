import { languageProcessing } from "yoastseo";
const { normalizeSingle } = languageProcessing;

const contractionPrefixes = "^(c'|d'|l'|s')";
const contractionRegex = new RegExp( contractionPrefixes );

/**
 * Checks if a word is complex.
 * This is a helper for the Word Complexity assessment. As such, this helper is not bundled in Yoast SEO.
 *
 * @param {object} config The configuration needed for assessing the word's complexity, e.g., the frequency list.
 * @param {string} word The word to check.
<<<<<<< HEAD
 * @param {Object} [morphologyData] Optional morphology data.
 *
 * @returns {boolean} Whether or not a word is complex.
 */
export default function checkIfWordIsComplex( config, word, morphologyData ) {
=======
 * @param {object}	premiumData The object that contains data for the assessment including the frequency list.
 *
 * @returns {boolean} Whether or not a word is complex.
 */
export default function checkIfWordIsComplex( config, word, premiumData ) {
>>>>>>> 799860e1
	const lengthLimit = config.wordLength;
	const frequencyList = premiumData.frequencyList.list;

	// Normalize single quotes before checking for contractions.
	word = normalizeSingle( word );

	/*
	 * We want to remove the definite article l', preposition d' from a word,
	 * since an article or preposition doesn't add any complexity to the word.
	 */
	if ( contractionRegex.test( word ) ) {
		word = word.replace( contractionRegex, "" );
	}

	// The word is not complex if it's less than or the same as the length limit, i.e. 9 characters for French.
	if ( word.length <= lengthLimit ) {
		return false;
	}

	// The word is not complex if it's in the frequency list.
	if ( frequencyList.includes( word ) ) {
		return false;
	}

	/*
	 * In French where capital letter beginning decreases the complexity of a word,
	 * word longer than 9 characters is not complex if it starts with capital letter.
	 */
	if ( word[ 0 ].toLowerCase() === word[ 0 ] ) {
		/*
		 * If a word is longer than 9 characters and doesn't start with capital letter,
		 * we check further whether it is a plural that ends on the -s or -x plural suffix. If it is, we remove the plural suffix
		 * and check if the singular word can be found in the frequency list.
		 * if it is a plural that does not end on -s or -x but on -aux, we replace the plural -aux suffix with the singular suffix -al.
		 * The word is not complex if the singular form is in the list.
		 */
		if ( new RegExp( morphologyData.suffixGroupsComplexity.standardSuffixesWithSplural ).test( word ) ||
			new RegExp( morphologyData.suffixGroupsComplexity.standardSuffixesWithSplural ).test( word ) ) {
			word = word.substring( 0, word.length - 1 );
		} else if ( new RegExp( morphologyData.suffixGroupsComplexity.irregularPluralSingularSuffixes ).test( word ) ) {
			word = word.replace( new RegExp( morphologyData.suffixGroupsComplexity.irregularPluralSingularSuffixes[ 0 ] ),
				morphologyData.suffixGroupsComplexity.irregularPluralSingularSuffixes[ 1 ] );
		}
		return ! frequencyList.includes( word );
	}
	return false;
}<|MERGE_RESOLUTION|>--- conflicted
+++ resolved
@@ -10,19 +10,11 @@
  *
  * @param {object} config The configuration needed for assessing the word's complexity, e.g., the frequency list.
  * @param {string} word The word to check.
-<<<<<<< HEAD
- * @param {Object} [morphologyData] Optional morphology data.
- *
- * @returns {boolean} Whether or not a word is complex.
- */
-export default function checkIfWordIsComplex( config, word, morphologyData ) {
-=======
  * @param {object}	premiumData The object that contains data for the assessment including the frequency list.
  *
  * @returns {boolean} Whether or not a word is complex.
  */
 export default function checkIfWordIsComplex( config, word, premiumData ) {
->>>>>>> 799860e1
 	const lengthLimit = config.wordLength;
 	const frequencyList = premiumData.frequencyList.list;
 
@@ -59,14 +51,15 @@
 		 * if it is a plural that does not end on -s or -x but on -aux, we replace the plural -aux suffix with the singular suffix -al.
 		 * The word is not complex if the singular form is in the list.
 		 */
-		if ( new RegExp( morphologyData.suffixGroupsComplexity.standardSuffixesWithSplural ).test( word ) ||
-			new RegExp( morphologyData.suffixGroupsComplexity.standardSuffixesWithSplural ).test( word ) ) {
+		if ( new RegExp( premiumData.morphologyData.suffixGroupsComplexity.standardSuffixesWithSplural ).test( word ) ||
+			new RegExp( premiumData.morphologyData.suffixGroupsComplexity.standardSuffixesWithSplural ).test( word ) ) {
 			word = word.substring( 0, word.length - 1 );
-		} else if ( new RegExp( morphologyData.suffixGroupsComplexity.irregularPluralSingularSuffixes ).test( word ) ) {
-			word = word.replace( new RegExp( morphologyData.suffixGroupsComplexity.irregularPluralSingularSuffixes[ 0 ] ),
-				morphologyData.suffixGroupsComplexity.irregularPluralSingularSuffixes[ 1 ] );
+		} else if ( new RegExp( premiumData.morphologyData.suffixGroupsComplexity.irregularPluralSingularSuffixes ).test( word ) ) {
+			word = word.replace( new RegExp( premiumData.morphologyData.suffixGroupsComplexity.irregularPluralSingularSuffixes[ 0 ] ),
+				premiumData.morphologyData.suffixGroupsComplexity.irregularPluralSingularSuffixes[ 1 ] );
 		}
 		return ! frequencyList.includes( word );
 	}
+
 	return false;
 }