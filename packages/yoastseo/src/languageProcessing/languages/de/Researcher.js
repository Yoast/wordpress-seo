--- conflicted
+++ resolved
@@ -16,11 +16,7 @@
 import getClauses from "./helpers/getClauses";
 import getStemmer from "./helpers/getStemmer";
 import fleschReadingScore from "./helpers/calculateFleschReadingScore";
-<<<<<<< HEAD
-=======
-import checkIfWordIsComplex from "./helpers/checkIfWordIsComplex";
 import checkIfWordIsFunction from "./helpers/checkIfWordIsFunction";
->>>>>>> 0ad03440
 
 /**
  * The researcher contains all the researches.
@@ -52,11 +48,7 @@
 			getStemmer,
 			fleschReadingScore,
 			memoizedTokenizer,
-<<<<<<< HEAD
-=======
-			checkIfWordIsComplex,
 			checkIfWordIsFunction,
->>>>>>> 0ad03440
 		} );
 	}
 }