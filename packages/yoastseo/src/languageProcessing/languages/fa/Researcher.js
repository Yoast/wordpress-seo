--- conflicted
+++ resolved
@@ -27,10 +27,6 @@
 
 		// Delete the researches from the Abstract Researcher that currently are not available for Farsi.
 		delete this.defaultResearches.getFleschReadingScore;
-<<<<<<< HEAD
-		delete this.defaultResearches.getSentenceBeginnings;
-=======
->>>>>>> 34e447d3
 
 		Object.assign( this.config, {
 			passiveConstructionType: "morphological",
