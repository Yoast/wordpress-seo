import { languageProcessing } from "yoastseo";
const { AbstractResearcher } = languageProcessing;

// All config
import functionWords from "./config/functionWords";
import transitionWords from "./config/transitionWords";
import twoPartTransitionWords from "./config/twoPartTransitionWords";
<<<<<<< HEAD
import firstWordExceptions from "./config/firstWordExceptions";
=======
import sentenceLength from "./config/sentenceLength";
>>>>>>> d68b6faa

// All helpers
import createBasicWordForms from "./helpers/createBasicWordForms";
import getStemmer from "./helpers/getStemmer";
import isPassiveSentence from "./helpers/isPassiveSentence";


/**
 * The researches contains all the researches
 */
export default class Researcher extends AbstractResearcher {
	/**
	 * Constructor
	 * @param {Paper} paper The Paper object that is needed within the researches.
	 * @constructor
	 */
	constructor( paper ) {
		super( paper );

		// Delete the researches from the Abstract Researcher that currently are not available for Farsi.
		delete this.defaultResearches.getFleschReadingScore;
<<<<<<< HEAD
		delete this.defaultResearches.getPassiveVoiceResult;
=======
>>>>>>> d68b6faa

		Object.assign( this.config, {
			passiveConstructionType: "morphological",
			language: "fa",
			functionWords,
			transitionWords,
			twoPartTransitionWords,
<<<<<<< HEAD
			firstWordExceptions,
=======
			sentenceLength,
>>>>>>> d68b6faa
		} );

		Object.assign( this.helpers, {
			createBasicWordForms,
			getStemmer,
			isPassiveSentence,
		} );
	}
}<|MERGE_RESOLUTION|>--- conflicted
+++ resolved
@@ -5,11 +5,8 @@
 import functionWords from "./config/functionWords";
 import transitionWords from "./config/transitionWords";
 import twoPartTransitionWords from "./config/twoPartTransitionWords";
-<<<<<<< HEAD
+import sentenceLength from "./config/sentenceLength";
 import firstWordExceptions from "./config/firstWordExceptions";
-=======
-import sentenceLength from "./config/sentenceLength";
->>>>>>> d68b6faa
 
 // All helpers
 import createBasicWordForms from "./helpers/createBasicWordForms";
@@ -31,10 +28,6 @@
 
 		// Delete the researches from the Abstract Researcher that currently are not available for Farsi.
 		delete this.defaultResearches.getFleschReadingScore;
-<<<<<<< HEAD
-		delete this.defaultResearches.getPassiveVoiceResult;
-=======
->>>>>>> d68b6faa
 
 		Object.assign( this.config, {
 			passiveConstructionType: "morphological",
@@ -42,11 +35,8 @@
 			functionWords,
 			transitionWords,
 			twoPartTransitionWords,
-<<<<<<< HEAD
+			sentenceLength,
 			firstWordExceptions,
-=======
-			sentenceLength,
->>>>>>> d68b6faa
 		} );
 
 		Object.assign( this.helpers, {
