--- conflicted
+++ resolved
@@ -2,12 +2,9 @@
 const { AbstractResearcher } = languageProcessing;
 
 // All config
-<<<<<<< HEAD
+import firstWordExceptions from "./config/firstWordExceptions";
 import transitionWords from "./config/transitionWords";
 import twoPartTransitionWords from "./config/twoPartTransitionWords";
-=======
-import firstWordExceptions from "./config/firstWordExceptions";
->>>>>>> d95eff25
 
 // All helpers
 import getStemmer from "./helpers/getStemmer";
@@ -27,23 +24,15 @@
 		// Deletes researches that are not available for languages that we haven't supported yet.
 		delete this.defaultResearches.getFleschReadingScore;
 		delete this.defaultResearches.getPassiveVoiceResult;
-<<<<<<< HEAD
-		delete this.defaultResearches.getSentenceBeginnings;
-=======
-		delete this.defaultResearches.findTransitionWords;
->>>>>>> d95eff25
 		delete this.defaultResearches.functionWordsInKeyphrase;
 
 		Object.assign( this.config, {
 			language: "el",
 			functionWords: [],
-<<<<<<< HEAD
 			transitionWords,
 			twoPartTransitionWords,
-=======
 			firstWordExceptions: firstWordExceptions.firstWords,
 			secondWordExceptions: firstWordExceptions.secondWords,
->>>>>>> d95eff25
 		} );
 
 		Object.assign( this.helpers, {
