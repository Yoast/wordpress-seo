import { languageProcessing } from "yoastseo";
const { AbstractResearcher } = languageProcessing;

// All config
import firstWordExceptions from "./config/firstWordExceptions";
import transitionWords from "./config/transitionWords";
import twoPartTransitionWords from "./config/twoPartTransitionWords";

// All helpers
import getStemmer from "./helpers/getStemmer";
import getClauses from "./helpers/getClauses";
import isPassiveSentence from "./helpers/isPassiveSentence";

/**
 * The researches contains all the researches
 */
export default class Researcher extends AbstractResearcher {
	/**
	 * Constructor
	 * @param {Paper} paper The Paper object that is needed within the researches.
	 * @constructor
	 */
	constructor( paper ) {
		super( paper );

		// Deletes researches that are not available for languages that we haven't supported yet.
		delete this.defaultResearches.getFleschReadingScore;
<<<<<<< HEAD
		delete this.defaultResearches.getSentenceBeginnings;
		delete this.defaultResearches.findTransitionWords;
=======
		delete this.defaultResearches.getPassiveVoiceResult;
>>>>>>> ea0bc270
		delete this.defaultResearches.functionWordsInKeyphrase;

		Object.assign( this.config, {
			language: "el",
			functionWords: [],
<<<<<<< HEAD
			passiveConstructionType: "morphologicalAndPeriphrastic",
=======
			transitionWords,
			twoPartTransitionWords,
			firstWordExceptions: firstWordExceptions.firstWords,
			secondWordExceptions: firstWordExceptions.secondWords,
>>>>>>> ea0bc270
		} );

		Object.assign( this.helpers, {
			getStemmer,
			getClauses,
			isPassiveSentence,
		} );
	}
}<|MERGE_RESOLUTION|>--- conflicted
+++ resolved
@@ -25,25 +25,16 @@
 
 		// Deletes researches that are not available for languages that we haven't supported yet.
 		delete this.defaultResearches.getFleschReadingScore;
-<<<<<<< HEAD
-		delete this.defaultResearches.getSentenceBeginnings;
-		delete this.defaultResearches.findTransitionWords;
-=======
-		delete this.defaultResearches.getPassiveVoiceResult;
->>>>>>> ea0bc270
 		delete this.defaultResearches.functionWordsInKeyphrase;
 
 		Object.assign( this.config, {
 			language: "el",
 			functionWords: [],
-<<<<<<< HEAD
 			passiveConstructionType: "morphologicalAndPeriphrastic",
-=======
 			transitionWords,
 			twoPartTransitionWords,
 			firstWordExceptions: firstWordExceptions.firstWords,
 			secondWordExceptions: firstWordExceptions.secondWords,
->>>>>>> ea0bc270
 		} );
 
 		Object.assign( this.helpers, {
