--- conflicted
+++ resolved
@@ -4,12 +4,9 @@
 // All config
 import firstWordExceptions from "./config/firstWordExceptions";
 import functionWords from "./config/functionWords";
-<<<<<<< HEAD
 import stopWords from "./config/stopWords";
-=======
 import transitionWords from "./config/transitionWords";
 import twoPartTransitionWords from "./config/twoPartTransitionWords";
->>>>>>> 4197738a
 
 // All helpers
 import getStemmer from "./helpers/getStemmer";
@@ -35,13 +32,10 @@
 			language: "nb",
 			passiveConstructionType: "periphrastic",
 			functionWords,
-<<<<<<< HEAD
-			stopWords,
-=======
 			firstWordExceptions,
 			transitionWords,
 			twoPartTransitionWords,
->>>>>>> 4197738a
+			stopWords,
 		} );
 
 		Object.assign( this.helpers, {
