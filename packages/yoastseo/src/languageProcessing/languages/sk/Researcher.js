--- conflicted
+++ resolved
@@ -2,12 +2,9 @@
 const { AbstractResearcher } = languageProcessing;
 
 // All config
-<<<<<<< HEAD
 import functionWords from "./config/functionWords";
-=======
 import { allWords as transitionWords } from "./config/transitionWords";
 import twoPartTransitionWords from "./config/twoPartTransitionWords";
->>>>>>> 082a9549
 
 // All helpers
 import getStemmer from "./helpers/getStemmer";
@@ -29,23 +26,12 @@
 		delete this.defaultResearches.getFleschReadingScore;
 		delete this.defaultResearches.getPassiveVoiceResult;
 		delete this.defaultResearches.getSentenceBeginnings;
-<<<<<<< HEAD
-		delete this.defaultResearches.findTransitionWords;
 
 		Object.assign( this.config, {
 			language: "sk",
 			functionWords,
-=======
-		delete this.defaultResearches.functionWordsInKeyphrase;
-
-		Object.assign( this.config, {
-			language: "sk",
-			// The function words is set to an empty array for now. Once the function words are implemented,
-			// This should be set to the actual array of the function words.
-			functionWords: [],
 			transitionWords,
 			twoPartTransitionWords,
->>>>>>> 082a9549
 		} );
 
 		Object.assign( this.helpers, {
