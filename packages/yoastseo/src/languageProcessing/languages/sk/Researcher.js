import { languageProcessing } from "yoastseo";
const { AbstractResearcher } = languageProcessing;

// All config
<<<<<<< HEAD
import stopWords from "./config/stopWords";
=======
import functionWords from "./config/functionWords";
>>>>>>> a59b3b54
import { allWords as transitionWords } from "./config/transitionWords";
import twoPartTransitionWords from "./config/twoPartTransitionWords";

// All helpers
import getClauses from "./helpers/getClauses";
import getStemmer from "./helpers/getStemmer";

/**
 * The researches contains all the researches
 */
export default class Researcher extends AbstractResearcher {
	/**
	 * Constructor
	 * @param {Paper} paper The Paper object that is needed within the researches.
	 * @constructor
	 */
	constructor( paper ) {
		super( paper );

		// Deletes researches that are currently not available in Slovak.
		// When the research is available, this line should be removed.
		delete this.defaultResearches.getFleschReadingScore;
		delete this.defaultResearches.getSentenceBeginnings;

		Object.assign( this.config, {
			language: "sk",
<<<<<<< HEAD
			passiveConstructionType: "periphrastic",
			stopWords,
			// The function words is set to an empty array for now. Once the function words are implemented,
			// This should be set to the actual array of the function words.
			functionWords: [],
=======
			functionWords,
>>>>>>> a59b3b54
			transitionWords,
			twoPartTransitionWords,
		} );

		Object.assign( this.helpers, {
			getClauses,
			getStemmer,
		} );
	}
}<|MERGE_RESOLUTION|>--- conflicted
+++ resolved
@@ -2,11 +2,8 @@
 const { AbstractResearcher } = languageProcessing;
 
 // All config
-<<<<<<< HEAD
 import stopWords from "./config/stopWords";
-=======
 import functionWords from "./config/functionWords";
->>>>>>> a59b3b54
 import { allWords as transitionWords } from "./config/transitionWords";
 import twoPartTransitionWords from "./config/twoPartTransitionWords";
 
@@ -33,15 +30,9 @@
 
 		Object.assign( this.config, {
 			language: "sk",
-<<<<<<< HEAD
 			passiveConstructionType: "periphrastic",
 			stopWords,
-			// The function words is set to an empty array for now. Once the function words are implemented,
-			// This should be set to the actual array of the function words.
-			functionWords: [],
-=======
 			functionWords,
->>>>>>> a59b3b54
 			transitionWords,
 			twoPartTransitionWords,
 		} );
