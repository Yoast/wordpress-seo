--- conflicted
+++ resolved
@@ -29,14 +29,11 @@
 
 		Object.assign( this.config, {
 			language: "sk",
-<<<<<<< HEAD
-			transitionWords,
-			twoPartTransitionWords,
-=======
 			// The function words is set to an empty array for now. Once the function words are implemented,
 			// This should be set to the actual array of the function words.
 			functionWords: [],
->>>>>>> 5daefc79
+			transitionWords,
+			twoPartTransitionWords,
 		} );
 
 		Object.assign( this.helpers, {
