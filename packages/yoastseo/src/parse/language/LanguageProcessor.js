import Sentence from "../structure/Sentence";
import Token from "../structure/Token";
import { punctuationRegexStart, punctuationRegexEnd } from "../../languageProcessing/helpers/sanitize/removePunctuation";

const whitespaceRegex = /^\s+$/;

<<<<<<< HEAD
export const tokenizerSplitter = /([\s-_,.!?;:([\]'"¡¿)/])/g;
=======
/*
 * The following regex matches a word separator. A word separator is either a whitespace, a slash, a backslash, a
 * tab or a non-breaking space.
 * The regex is used to split a text into tokens.
 * Do not add punctuation marks to this regex, as they are handled separately inside splitIntoTokens().
 * The word separator explicitly only contains characters that split two words and not a word and a space.
 * A space is a word separator because it separates two words if it occurs between two words. For example: "foo bar"
 * A slash is a word separator because it separates two words if it directly borders those words. For example: "foo/bar"
 * A backslash is a word separator because it separates two words if it occurs between two words. For example: "foo\bar"
 * A tab is a word separator because it separates two words if it occurs between two words. For example: "foo	bar"
 * A non-breaking space is a word separator because it separates two words if it occurs between two words. For example: "foo\u00A0bar"
 */
const wordSeparatorsRegex = /([\s\t\u00A0])/;
>>>>>>> f764c2ba

/**
 * Contains language-specific logic for splitting a text into sentences and tokens.
 */
class LanguageProcessor {
	/**
	 * Creates a new language processor.
	 *
	 * @param {Researcher} researcher The researcher to use.
	 */
	constructor( researcher ) {
		this.researcher = researcher;
	}

	/**
	 * Split text into sentences.
	 *
	 * @param {string} text The text to split into sentences.
	 *
	 * @returns {Sentence[]} The sentences.
	 */
	splitIntoSentences( text ) {
		const memoizedTokenizer = this.researcher.getHelper( "memoizedTokenizer" );
		/*
		 * Set the `trimSentences` flag to false. We want to keep whitespaces to be able to correctly assess the
		 * position of sentences within the source code.
		 */
		const sentences = memoizedTokenizer( text, false );

		/*
		 * If the last element in the array of sentences contains only whitespaces, remove it.
		 * This will be the case if the text ends in a whitespace - that whitespace ends up being tokenized as a
		 * separate sentence. A space at the end of the text is not needed for calculating the position of
		 * sentences, so it can be safely removed.
		 */
		if ( whitespaceRegex.test( sentences[ sentences.length - 1 ] ) ) {
			sentences.pop();
		}

		return sentences.map( function( sentence ) {
			return new Sentence( sentence );
		} );
	}

	/**
	 * Split sentence into tokens.
	 *
	 * @param {Sentence} sentence The sentence to split.
	 *
	 * @returns {Token[]} The tokens.
	 */
	splitIntoTokens( sentence ) {
		// Retrieve sentence from sentence class
		const sentenceText = sentence.text;
<<<<<<< HEAD
		// Split the sentence string into tokens
		const tokenTexts = sentenceText.split( tokenizerSplitter ).filter( x => x !== "" );
=======

		// Split the sentence string into tokens. Those tokens are unrefined as they may contain punctuation.
		const rawTokens = sentenceText.split( wordSeparatorsRegex ).filter( x => x !== "" );

		const tokenTexts = [];
		rawTokens.forEach( token => {
			if ( token === "" ) {
				return;
			}
			// Pretokens contains all that occurs before the first letter of the token.
			const preTokens = [];
			// Posttokens contains all that occurs after the last letter of the token.
			const postTokens = [];

			// Add all punctuation marks that occur before the first letter of the token to the pretokens array.
			while ( punctuationRegexStart.test( token ) ) {
				preTokens.push( token[ 0 ] );
				token = token.slice( 1 );
			}
			// Add all punctuation marks that occur after the last letter of the token to the posttokens array.
			while ( punctuationRegexEnd.test( token ) ) {
				// Using unshift here because we are iterating from the end of the string to the beginning,
				// and we want to keep the order of the punctuation marks.
				// Therefore, we add them to the start of the array.
				postTokens.unshift( token[ token.length - 1 ] );
				token = token.slice( 0, -1 );
			}

			let currentTokens = [ ...preTokens, token, ...postTokens ];
			currentTokens = currentTokens.filter( x => x !== "" );
			tokenTexts.push( ...currentTokens );
		} );
>>>>>>> f764c2ba

		return tokenTexts.map( tokenText => new Token( tokenText ) );
	}
}
export default LanguageProcessor;<|MERGE_RESOLUTION|>--- conflicted
+++ resolved
@@ -4,9 +4,6 @@
 
 const whitespaceRegex = /^\s+$/;
 
-<<<<<<< HEAD
-export const tokenizerSplitter = /([\s-_,.!?;:([\]'"¡¿)/])/g;
-=======
 /*
  * The following regex matches a word separator. A word separator is either a whitespace, a slash, a backslash, a
  * tab or a non-breaking space.
@@ -20,7 +17,6 @@
  * A non-breaking space is a word separator because it separates two words if it occurs between two words. For example: "foo\u00A0bar"
  */
 const wordSeparatorsRegex = /([\s\t\u00A0])/;
->>>>>>> f764c2ba
 
 /**
  * Contains language-specific logic for splitting a text into sentences and tokens.
@@ -75,10 +71,6 @@
 	splitIntoTokens( sentence ) {
 		// Retrieve sentence from sentence class
 		const sentenceText = sentence.text;
-<<<<<<< HEAD
-		// Split the sentence string into tokens
-		const tokenTexts = sentenceText.split( tokenizerSplitter ).filter( x => x !== "" );
-=======
 
 		// Split the sentence string into tokens. Those tokens are unrefined as they may contain punctuation.
 		const rawTokens = sentenceText.split( wordSeparatorsRegex ).filter( x => x !== "" );
@@ -111,7 +103,6 @@
 			currentTokens = currentTokens.filter( x => x !== "" );
 			tokenTexts.push( ...currentTokens );
 		} );
->>>>>>> f764c2ba
 
 		return tokenTexts.map( tokenText => new Token( tokenText ) );
 	}
