import Sentence from "../structure/Sentence";
import Token from "../structure/Token";
import getWordsForHTMLParser from "../../languageProcessing/helpers/word/getWordsForHTMLParser";

const whitespaceRegex = /^\s+$/;


/**
 * Contains language-specific logic for splitting a text into sentences and tokens.
 */
class LanguageProcessor {
	/**
	 * Creates a new language processor.
	 *
	 * @param {Researcher} researcher The researcher to use.
	 */
	constructor( researcher ) {
		this.researcher = researcher;
	}

	/**
	 * Split text into sentences.
	 *
	 * @param {string} text The text to split into sentences.
	 *
	 * @returns {Sentence[]} The sentences.
	 */
	splitIntoSentences( text ) {
		const memoizedTokenizer = this.researcher.getHelper( "memoizedTokenizer" );
		/*
		 * Set the `trimSentences` flag to false. We want to keep whitespaces to be able to correctly assess the
		 * position of sentences within the source code.
		 */
		const sentences = memoizedTokenizer( text, false );

		/*
		 * If the last element in the array of sentences contains only whitespaces, remove it.
		 * This will be the case if the text ends in a whitespace - that whitespace ends up being tokenized as a
		 * separate sentence. A space at the end of the text is not needed for calculating the position of
		 * sentences, so it can be safely removed.
		 */
		if ( whitespaceRegex.test( sentences[ sentences.length - 1 ] ) ) {
			sentences.pop();
		}

		return sentences.map( function( sentence ) {
			return new Sentence( sentence );
		} );
	}

	/**
	 * Split sentence into tokens.
	 *
	 * @param {Sentence} sentence The sentence to split.
	 *
	 * @returns {Token[]} The tokens.
	 */
	splitIntoTokens( sentence ) {
		// Retrieve sentence from sentence class
		const sentenceText = sentence.text;

<<<<<<< HEAD
		const tokenTexts = getWordsForHTMLParser( sentenceText );
=======
		// If there is a custom getWords helper use its output for retrieving words/tokens.
		const tokenTextsCustom = this.researcher.getHelper( "splitIntoTokensCustom" );
		if ( tokenTextsCustom ) {
			const tokensCustom = tokenTextsCustom( sentence );
			return tokensCustom.map( tokenText => new Token( tokenText ) );
		}

		// Split the sentence string into tokens. Those tokens are unrefined as they may contain punctuation.
		const rawTokens = sentenceText.split( wordSeparatorsRegex ).filter( x => x !== "" );

		const tokenTexts = [];
		rawTokens.forEach( token => {
			if ( token === "" ) {
				return;
			}
			// Pretokens contains all that occurs before the first letter of the token.
			const preTokens = [];
			// Posttokens contains all that occurs after the last letter of the token.
			const postTokens = [];

			// Add all punctuation marks that occur before the first letter of the token to the pretokens array.
			while ( punctuationRegexStart.test( token ) ) {
				preTokens.push( token[ 0 ] );
				token = token.slice( 1 );
			}
			// Add all punctuation marks that occur after the last letter of the token to the posttokens array.
			while ( punctuationRegexEnd.test( token ) ) {
				// Using unshift here because we are iterating from the end of the string to the beginning,
				// and we want to keep the order of the punctuation marks.
				// Therefore, we add them to the start of the array.
				postTokens.unshift( token[ token.length - 1 ] );
				token = token.slice( 0, -1 );
			}

			let currentTokens = [ ...preTokens, token, ...postTokens ];
			currentTokens = currentTokens.filter( x => x !== "" );
			tokenTexts.push( ...currentTokens );
		} );
>>>>>>> 200f811a

		return tokenTexts.map( tokenText => new Token( tokenText ) );
	}
}
export default LanguageProcessor;<|MERGE_RESOLUTION|>--- conflicted
+++ resolved
@@ -59,9 +59,6 @@
 		// Retrieve sentence from sentence class
 		const sentenceText = sentence.text;
 
-<<<<<<< HEAD
-		const tokenTexts = getWordsForHTMLParser( sentenceText );
-=======
 		// If there is a custom getWords helper use its output for retrieving words/tokens.
 		const tokenTextsCustom = this.researcher.getHelper( "splitIntoTokensCustom" );
 		if ( tokenTextsCustom ) {
@@ -69,38 +66,7 @@
 			return tokensCustom.map( tokenText => new Token( tokenText ) );
 		}
 
-		// Split the sentence string into tokens. Those tokens are unrefined as they may contain punctuation.
-		const rawTokens = sentenceText.split( wordSeparatorsRegex ).filter( x => x !== "" );
-
-		const tokenTexts = [];
-		rawTokens.forEach( token => {
-			if ( token === "" ) {
-				return;
-			}
-			// Pretokens contains all that occurs before the first letter of the token.
-			const preTokens = [];
-			// Posttokens contains all that occurs after the last letter of the token.
-			const postTokens = [];
-
-			// Add all punctuation marks that occur before the first letter of the token to the pretokens array.
-			while ( punctuationRegexStart.test( token ) ) {
-				preTokens.push( token[ 0 ] );
-				token = token.slice( 1 );
-			}
-			// Add all punctuation marks that occur after the last letter of the token to the posttokens array.
-			while ( punctuationRegexEnd.test( token ) ) {
-				// Using unshift here because we are iterating from the end of the string to the beginning,
-				// and we want to keep the order of the punctuation marks.
-				// Therefore, we add them to the start of the array.
-				postTokens.unshift( token[ token.length - 1 ] );
-				token = token.slice( 0, -1 );
-			}
-
-			let currentTokens = [ ...preTokens, token, ...postTokens ];
-			currentTokens = currentTokens.filter( x => x !== "" );
-			tokenTexts.push( ...currentTokens );
-		} );
->>>>>>> 200f811a
+		const tokenTexts = getWordsForHTMLParser( sentenceText );
 
 		return tokenTexts.map( tokenText => new Token( tokenText ) );
 	}
