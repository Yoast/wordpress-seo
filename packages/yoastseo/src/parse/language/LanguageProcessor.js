import Sentence from "../structure/Sentence";
const whitespaceRegex = /^\s+$/;
/**
 * Contains language-specific logic for splitting a text into sentences and tokens.
 */
class LanguageProcessor {
	/**
	 * Creates a new language processor.
	 *
	 * @param {Researcher} researcher The researcher to use.
	 */
	constructor( researcher ) {
		this.researcher = researcher;
	}

	/**
	 * Split text into sentences.
	 *
	 * @param {string} text The text to split into sentences.
	 *
	 * @returns {Sentence[]} The sentences.
	 */
	// eslint-disable-next-line no-unused-vars
	splitIntoSentences( text ) {
<<<<<<< HEAD
		const memoizedTokenizer = this.researcher.getHelper( "memoizedTokenizer" );
		/*
		 * Set the `trimSentences` flag to false. We want to keep whitespaces to be able to correctly assess the
		 * position of sentences within the source code.
		 */
		const sentences = memoizedTokenizer( text, false );

		/*
		 * If the last element in the array of sentences contains only whitespaces, remove it.
		 * This will be the case if the text ends in a whitespace - that whitespace ends up being tokenized as a
		 * separate sentence. A space at the end of the text is not needed for calculating the position of
		 * sentences so it can be safely removed.
		 */
		if ( whitespaceRegex.test( sentences[ sentences.length - 1 ] ) ) {
			sentences.pop();
		}

		return sentences.map( function( sentence ) {
			return new Sentence( sentence );
		} );
=======
		// eslint-disable-next-line no-warning-comments
		// TODO: split text into sentences.
		return [];
>>>>>>> 5669e272
	}

	/**
	 * Split sentence into tokens.
	 *
	 * @param {Sentence} sentence The sentences to split.
	 *
	 * @returns {Token[]} The tokens.
	 */
	// eslint-disable-next-line no-unused-vars
	splitIntoTokens( sentence ) {
		// eslint-disable-next-line no-warning-comments
		// TODO: Split sentence into tokens.
		return [];
	}
}

export default LanguageProcessor;<|MERGE_RESOLUTION|>--- conflicted
+++ resolved
@@ -22,7 +22,6 @@
 	 */
 	// eslint-disable-next-line no-unused-vars
 	splitIntoSentences( text ) {
-<<<<<<< HEAD
 		const memoizedTokenizer = this.researcher.getHelper( "memoizedTokenizer" );
 		/*
 		 * Set the `trimSentences` flag to false. We want to keep whitespaces to be able to correctly assess the
@@ -43,11 +42,6 @@
 		return sentences.map( function( sentence ) {
 			return new Sentence( sentence );
 		} );
-=======
-		// eslint-disable-next-line no-warning-comments
-		// TODO: split text into sentences.
-		return [];
->>>>>>> 5669e272
 	}
 
 	/**
