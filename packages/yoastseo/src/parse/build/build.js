--- conflicted
+++ resolved
@@ -6,11 +6,8 @@
 import filterTree from "./private/filterTree";
 import permanentFilters from "./private/alwaysFilterElements";
 import { filterBeforeTokenizing } from "./private/filterBeforeTokenizing";
-<<<<<<< HEAD
 import parseBlocks from "./private/parseBlocks";
-=======
 import filterShortcodesFromTree from "../../languageProcessing/helpers/sanitize/filterShortcodesFromTree";
->>>>>>> c505379f
 
 /**
  * Parses the HTML string to a tree representation of the HTML document.
@@ -21,18 +18,13 @@
  *
  * @returns {Node} The tree representation of the HTML string.
  */
-<<<<<<< HEAD
-export default function build( paper, languageProcessor ) {
+export default function build( paper, languageProcessor, shortcodes ) {
 	const html = paper.getText();
 	let tree = adapt( parseFragment( html, { sourceCodeLocationInfo: true } ) );
 
 	if ( tree.childNodes && tree.childNodes.length > 0 ) {
 		parseBlocks( paper, tree );
 	}
-=======
-export default function build( htmlString, languageProcessor, shortcodes ) {
-	let tree = adapt( parseFragment( htmlString, { sourceCodeLocationInfo: true } ) );
->>>>>>> c505379f
 
 	/*
 	 * Filter out some content from the tree so that it can be correctly tokenized. We don't want to tokenize text in
