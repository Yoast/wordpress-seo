import combineIntoImplicitParagraphs from "./combineIntoImplicitParagraphs";
import adaptAttributes from "./adaptAttributes";
import isPhrasingContent from "./isPhrasingContent";
import { isEmpty } from "lodash-es";
import { Paragraph, Text, Heading, Node } from "../../structure";

/**
 * Whether the element with the specified name is a paragraph.
 *
 * @param {string} nodeName The name/tag of the node.
 *
 * @returns {boolean} Whether the element is considered a paragraph.
 */
function isParagraph( nodeName ) {
	return nodeName === "p";
}

/**
 * Whether the element with the specified name is a heading.
 *
 * @param {string} nodeName The name/tag of the node.
 *
 * @returns {boolean} Whether the element is considered a heading.
 */
function isHeading( nodeName ) {
	return [ "h1", "h2", "h3", "h4", "h5", "h6" ].includes( nodeName );
}

/**
 * Whether the element is text.
 *
 * @param {string} nodeName The name/tag of the node.
 *
 * @returns {boolean} Whether the element is considered text.
 */
function isText( nodeName ) {
	return nodeName === "#text";
}

/**
 * Whether the element with the specified name is a block level element.
 *
 * @param {string} nodeName The name/tag of the node.
 *
 * @returns {boolean} Whether the element is considered a block level element.
 */
function isBlockElement( nodeName ) {
	return ! (
		isParagraph( nodeName ) ||
		isPhrasingContent( nodeName ) ||
		isHeading( nodeName )
	);
}

/**
 * Adapts the `parse5` tree to our own tree representation.
 *
 * By adapting the external `parse5` structure to our own tree representation
 * we reduce the coupling between our code and theirs, which makes our code
 * more robust against changes in the `parse5` library. [See also this blog post about coupling](https://mrpicky.dev/six-shades-of-coupling/)
 *
 * @param {Object} tree The parse5 tree representation.
 *
 * @returns {Node} The adapted tree.
 */
export default function adapt( tree ) {
	if ( isText( tree.nodeName ) ) {
		return new Text( tree.value );
	}

<<<<<<< HEAD
	let children = tree.childNodes.map( adapt );
	if ( isBlockElement( tree.nodeName ) ) {
		children = combineIntoImplicitParagraphs( children, tree.sourceCodeLocation );
=======
	let children = [];
	if ( ! isEmpty( tree.childNodes ) ) {
		children = tree.childNodes.map( adapt );
		if ( isBlockElement( tree.nodeName ) ) {
			children = combineIntoImplicitParagraphs( children );
		}
>>>>>>> 5669e272
	}


	const attributes = adaptAttributes( tree.attrs );

	if ( isParagraph( tree.nodeName ) ) {
		return new Paragraph( attributes, children, tree.sourceCodeLocation );
	}

	if ( isHeading( tree.nodeName ) ) {
		const headingLevel = parseInt( tree.nodeName[ 1 ], 10 );
		return new Heading( headingLevel, attributes, children, tree.sourceCodeLocation );
	}

	return new Node( tree.nodeName, attributes, children, tree.sourceCodeLocation );
}<|MERGE_RESOLUTION|>--- conflicted
+++ resolved
@@ -68,20 +68,13 @@
 		return new Text( tree.value );
 	}
 
-<<<<<<< HEAD
-	let children = tree.childNodes.map( adapt );
-	if ( isBlockElement( tree.nodeName ) ) {
-		children = combineIntoImplicitParagraphs( children, tree.sourceCodeLocation );
-=======
 	let children = [];
 	if ( ! isEmpty( tree.childNodes ) ) {
 		children = tree.childNodes.map( adapt );
 		if ( isBlockElement( tree.nodeName ) ) {
-			children = combineIntoImplicitParagraphs( children );
+			children = combineIntoImplicitParagraphs( children, tree.sourceCodeLocation );
 		}
->>>>>>> 5669e272
 	}
-
 
 	const attributes = adaptAttributes( tree.attrs );
 
