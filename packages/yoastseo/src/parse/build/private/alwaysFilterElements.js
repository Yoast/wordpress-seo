--- conflicted
+++ resolved
@@ -45,23 +45,11 @@
 	elementHasName( "script" ),
 	elementHasName( "slot" ),
 	elementHasName( "style" ),
-<<<<<<< HEAD
 	elementHasName( "svg" ),
 	elementHasName( "template" ),
 	elementHasName( "textarea" ),
 	elementHasName( "title" ),
 	elementHasName( "var" ),
-=======
-	elementHasName( "code" ),
-	elementHasName( "pre" ),
-	elementHasName( "blockquote" ),
-	// Filter yoast TOC blocks
-	elementHasClass( "yoast-table-of-contents" ),
-	// Filter yoast breadcrumbs
-	elementHasClass( "yoast-breadcrumbs" ),
-	// Filter yoast estimated reading time
-	elementHasClass( "yoast-reading-time__wrapper" ),
->>>>>>> 97954b79
 ];
 
 export default permanentFilters;