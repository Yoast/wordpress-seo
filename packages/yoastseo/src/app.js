--- conflicted
+++ resolved
@@ -475,34 +475,6 @@
 };
 
 /**
-<<<<<<< HEAD
- * Binds the refresh function to the input of the targetElement on the page.
- *
- * @returns {void}
- */
-App.prototype.bindInputEvent = function() {
-	for ( var i = 0; i < this.config.elementTarget.length; i++ ) {
-		var elem = document.getElementById( this.config.elementTarget[ i ] );
-		if ( elem ) {
-			elem.addEventListener( "input", this.refresh.bind( this ) );
-		}
-	}
-};
-
-/**
- * Runs the rerender function of the snippetPreview if that object is defined.
- *
- * @returns {void}
- */
-App.prototype.reloadSnippetText = function() {
-	if ( this.hasSnippetPreview() ) {
-		this.snippetPreview.reRender();
-	}
-};
-
-/**
-=======
->>>>>>> 97f4aa23
  * Sets the startTime timestamp.
  *
  * @returns {void}
