import { setLocaleData } from "@wordpress/i18n";
<<<<<<< HEAD
import { debounce, defaultsDeep, forEach, isArray, isEmpty, isFunction, isObject, isUndefined, merge, noop, throttle } from "lodash-es";
=======
import { debounce, defaultsDeep, forEach, isArray, isEmpty, isFunction, isObject, isString, isUndefined, merge, noop, throttle } from "lodash";
>>>>>>> aa17961d
import MissingArgument from "./errors/missingArgument";
import { measureTextWidth } from "./helpers/createMeasurementElement.js";

import removeHtmlBlocks from "./languageProcessing/helpers/html/htmlParser.js";
import Pluggable from "./pluggable.js";
import ContentAssessor from "./scoring/contentAssessor.js";
import CornerstoneContentAssessor from "./scoring/cornerstone/contentAssessor.js";
import CornerstoneSEOAssessor from "./scoring/cornerstone/seoAssessor.js";
import AssessorPresenter from "./scoring/renderers/AssessorPresenter.js";

import SEOAssessor from "./scoring/seoAssessor.js";
import Paper from "./values/Paper.js";

var inputDebounceDelay = 800;

/**
 * Default config for YoastSEO.js
 *
 * @type {Object}
 */
var defaults = {
	callbacks: {
		bindElementEvents: noop,
		updateSnippetValues: noop,
		saveScores: noop,
		saveContentScore: noop,
		updatedContentResults: noop,
		updatedKeywordsResults: noop,
	},
	sampleText: {
		baseUrl: "example.org/",
		snippetCite: "example-post/",
		title: "",
		keyword: "Choose a focus keyword",
		meta: "",
		text: "Start writing your text!",
	},
	queue: [ "wordCount",
		"keywordDensity",
		"subHeadings",
		"stopwords",
		"fleschReading",
		"linkCount",
		"imageCount",
		"slugKeyword",
		"urlLength",
		"metaDescription",
		"pageTitleKeyword",
		"pageTitleWidth",
		"firstParagraph",
		"'keywordDoubles" ],
	typeDelay: 3000,
	typeDelayStep: 1500,
	maxTypeDelay: 5000,
	dynamicDelay: true,
	locale: "en_US",
	translations: {
		domain: "wordpress-seo",
		// eslint-disable-next-line camelcase
		locale_data: {
			"wordpress-seo": {
				"": {},
			},
		},
	},
	replaceTarget: [],
	resetTarget: [],
	elementTarget: [],
	marker: noop,
	keywordAnalysisActive: true,
	contentAnalysisActive: true,
	hasSnippetPreview: false,
	debounceRefresh: true,
};

/**
 * Check arguments passed to the App to check if all necessary arguments are set.
 *
 * @private
 * @param {Object}      args            The arguments object passed to the App.
 * @returns {void}
 */
function verifyArguments( args ) {
	if ( ! isObject( args.callbacks.getData ) ) {
		throw new MissingArgument( "The app requires an object with a getdata callback." );
	}

	if ( ! isObject( args.targets ) ) {
		throw new MissingArgument( "`targets` is a required App argument, `targets` is not an object." );
	}
}

/**
 * This should return an object with the given properties
 *
 * @callback YoastSEO.App~getData
 * @returns {Object} data
 * @returns {String} data.keyword The keyword that should be used
 * @returns {String} data.meta
 * @returns {String} data.text The text to analyze
 * @returns {String} data.metaTitle The text in the HTML title tag
 * @returns {String} data.title The title to analyze
 * @returns {String} data.url The URL for the given page
 * @returns {String} data.excerpt Excerpt for the pages
 */

/**
 * @callback YoastSEO.App~getAnalyzerInput
 *
 * @returns {Array} An array containing the analyzer queue
 */

/**
 * @callback YoastSEO.App~bindElementEvents
 *
 * @param {YoastSEO.App} app A reference to the YoastSEO.App from where this is called.
 */

/**
 * @callback YoastSEO.App~updateSnippetValues
 *
 * @param {Object} ev The event emitted from the DOM
 */

/**
 * @callback YoastSEO.App~saveScores
 *
 * @param {int} score The overall keyword score as determined by the assessor.
 * @param {AssessorPresenter} assessorPresenter The assessor presenter that will be used to render the keyword score.
 */

/**
 * @callback YoastSEO.App~saveContentScore
 *
 * @param {int} score The overall content score as determined by the assessor.
 * @param {AssessorPresenter} assessorPresenter The assessor presenter that will be used to render the content score.
 */

/**
 * @callback YoastSEO.App~updatedContentResults
 *
 * @param {Object[]} result The updated content analysis results.
 * @param {number} result[].score The SEO score.
 * @param {string} result[].rating String representation of the SEO score.
 * @param {string} result[].text Textual explanation of the score.
 * @param {number} overallContentScore The overall content SEO score.
 */

/**
 * @callback YoastSEO.App~updatedKeywordsResults
 *
 * @param {Object[]} result The updated keywords analysis results.
 * @param {number} result[].score The SEO score.
 * @param {string} result[].rating String representation of the SEO score.
 * @param {string} result[].text Textual explanation of the score.
 * @param {number} overallContentScore The overall keywords SEO score.
 */

/**
 * Loader for the analyzer, loads the eventbinder and the elementdefiner
 *
 * @param {Object} args The arguments passed to the loader.
 * @param {Object} args.translations Jed compatible translations.
 * @param {Object} args.targets Targets to retrieve or set on.
 * @param {String} args.targets.snippet ID for the snippet preview element.
 * @param {String} args.targets.output ID for the element to put the output of the analyzer in.
 * @param {int} args.typeDelay Number of milliseconds to wait between typing to refresh the analyzer output.
 * @param {boolean} args.dynamicDelay   Whether to enable dynamic delay, will ignore type delay if the analyzer takes a long time.
 *                                      Applicable on slow devices.
 * @param {int} args.maxTypeDelay The maximum amount of type delay even if dynamic delay is on.
 * @param {int} args.typeDelayStep The amount with which to increase the typeDelay on each step when dynamic delay is enabled.
 * @param {Object} args.callbacks The callbacks that the app requires.
 * @param {Object} args.assessor The Assessor to use instead of the default assessor.
 * @param {YoastSEO.App~getData} args.callbacks.getData Called to retrieve input data
 * @param {YoastSEO.App~getAnalyzerInput} args.callbacks.getAnalyzerInput Called to retrieve input for the analyzer.
 * @param {YoastSEO.App~bindElementEvents} args.callbacks.bindElementEvents Called to bind events to the DOM elements.
 * @param {YoastSEO.App~updateSnippetValues} args.callbacks.updateSnippetValues Called when the snippet values need to be updated.
 * @param {YoastSEO.App~saveScores} args.callbacks.saveScores Called when the score has been determined by the analyzer.
 * @param {YoastSEO.App~saveContentScore} args.callback.saveContentScore Called when the content score has been
 *                                                                       determined by the assessor.
 * @param {YoastSEO.App~updatedContentResults} args.callbacks.updatedContentResults Called when the score has been determined
 *                                                                                  by the analyzer.
 * @param {YoastSEO.App~updatedKeywordsResults} args.callback.updatedKeywordsResults Called when the content score has been
 *                                                                                   determined by the assessor.
 * @param {Function} args.callbacks.saveSnippetData Function called when the snippet data is changed.
 * @param {Function} args.marker The marker to use to apply the list of marks retrieved from an assessment.
 *
 * @param {boolean} [args.debouncedRefresh] Whether or not to debounce the
 *                                          refresh function. Defaults to true.
 * @param {Researcher} args.researcher The Researcher object to be used.
 *
 * @constructor
 */
var App = function( args ) {
	if ( ! isObject( args ) ) {
		args = {};
	}

	defaultsDeep( args, defaults );

	verifyArguments( args );

	this.config = args;

	if ( args.debouncedRefresh === true ) {
		this.refresh = debounce( this.refresh.bind( this ), inputDebounceDelay );
	}
	this._pureRefresh = throttle( this._pureRefresh.bind( this ), this.config.typeDelay );

	this.callbacks = this.config.callbacks;

	setLocaleData( this.config.translations.locale_data[ "wordpress-seo" ], "wordpress-seo" );

	this.initializeAssessors( args );

	this.pluggable = new Pluggable( this );

	this.getData();

	this.defaultOutputElement = this.getDefaultOutputElement( args );

	if ( this.defaultOutputElement !== "" ) {
		this.showLoadingDialog();
	}

	this._assessorOptions = {
		useCornerStone: false,
	};

	this.initAssessorPresenters();
};

/**
 * Returns the default output element based on which analyses are active.
 *
 * @param {Object} args The arguments passed to the App.
 * @returns {string} The ID of the target that is active.
 */
App.prototype.getDefaultOutputElement = function( args ) {
	if ( args.keywordAnalysisActive ) {
		return args.targets.output;
	}

	if ( args.contentAnalysisActive ) {
		return args.targets.contentOutput;
	}

	return "";
};

/**
 * Sets the assessors based on the assessor options and refreshes them.
 *
 * @param {Object} assessorOptions The specific options.
 * @returns {void}
 */
App.prototype.changeAssessorOptions = function( assessorOptions ) {
	this._assessorOptions = merge( this._assessorOptions, assessorOptions );

	// Set the assessors based on the new assessor options.
	this.seoAssessor = this.getSeoAssessor();
	this.contentAssessor = this.getContentAssessor();

	// Refresh everything so the user sees the changes.
	this.initAssessorPresenters();
	this.refresh();
};

/**
 * Returns an instance of the seo assessor to use.
 *
 * @returns {Assessor} The assessor instance.
 */
App.prototype.getSeoAssessor = function() {
	const { useCornerStone } = this._assessorOptions;

	const assessor = useCornerStone ? this.cornerStoneSeoAssessor : this.defaultSeoAssessor;

	return assessor;
};

/**
 * Returns an instance of the content assessor to use.
 *
 * @returns {Assessor} The assessor instance.
 */
App.prototype.getContentAssessor = function() {
	const { useCornerStone } = this._assessorOptions;
	return useCornerStone ? this.cornerStoneContentAssessor : this.defaultContentAssessor;
};

/**
 * Initializes assessors based on if the respective analysis is active.
 *
 * @param {Object} args The arguments passed to the App.
 * @returns {void}
 */
App.prototype.initializeAssessors = function( args ) {
	this.initializeSEOAssessor( args );
	this.initializeContentAssessor( args );
};

/**
 * Initializes the SEO assessor.
 *
 * @param {Object} args The arguments passed to the App.
 * @returns {void}
 */
App.prototype.initializeSEOAssessor = function( args ) {
	if ( ! args.keywordAnalysisActive ) {
		return;
	}

	this.defaultSeoAssessor = new SEOAssessor( { marker: this.config.marker } );
	this.cornerStoneSeoAssessor = new CornerstoneSEOAssessor( { marker: this.config.marker } );

	// Set the assessor
	if ( isUndefined( args.seoAssessor ) ) {
		this.seoAssessor = this.defaultSeoAssessor;
	} else {
		this.seoAssessor = args.seoAssessor;
	}
};

/**
 * Initializes the content assessor.
 *
 * @param {Object} args The arguments passed to the App.
 * @returns {void}
 */
App.prototype.initializeContentAssessor = function( args ) {
	if ( ! args.contentAnalysisActive ) {
		return;
	}

	this.defaultContentAssessor = new ContentAssessor( { marker: this.config.marker, locale: this.config.locale }  );
	this.cornerStoneContentAssessor = new CornerstoneContentAssessor( { marker: this.config.marker, locale: this.config.locale } );

	// Set the content assessor
	if ( isUndefined( args._contentAssessor ) ) {
		this.contentAssessor = this.defaultContentAssessor;
	} else {
		this.contentAssessor = args._contentAssessor;
	}
};

/**
 * Extend the config with defaults.
 *
 * @param   {Object}    args    The arguments to be extended.
 * @returns {Object}    args    The extended arguments.
 */
App.prototype.extendConfig = function( args ) {
	args.sampleText = this.extendSampleText( args.sampleText );
	args.locale = args.locale || "en_US";

	return args;
};

/**
 * Extend sample text config with defaults.
 *
 * @param   {Object}    sampleText  The sample text to be extended.
 * @returns {Object}    sampleText  The extended sample text.
 */
App.prototype.extendSampleText = function( sampleText ) {
	var defaultSampleText = defaults.sampleText;

	if ( isUndefined( sampleText ) ) {
		return defaultSampleText;
	}

	for ( var key in sampleText ) {
		if ( isUndefined( sampleText[ key ] ) ) {
			sampleText[ key ] = defaultSampleText[ key ];
		}
	}

	return sampleText;
};

/**
 * Registers a custom data callback.
 *
 * @param {Function} callback The callback to register.
 *
 * @returns {void}
 */
App.prototype.registerCustomDataCallback = function( callback ) {
	if ( ! this.callbacks.custom ) {
		this.callbacks.custom = [];
	}

	if ( isFunction( callback ) ) {
		this.callbacks.custom.push( callback );
	}
};

/**
 * Retrieves data from the callbacks.getData and applies modification to store these in this.rawData.
 *
 * @returns {void}
 */
App.prototype.getData = function() {
	this.rawData = this.callbacks.getData();

	// Add the custom data to the raw data.
	if ( isArray( this.callbacks.custom ) ) {
		this.callbacks.custom.forEach( ( customCallback ) => {
			const customData = customCallback();

			this.rawData = merge( this.rawData, customData );
		} );
	}

	if ( this.pluggable.loaded ) {
		this.rawData.metaTitle = this.pluggable._applyModifications( "data_page_title", this.rawData.metaTitle );
		this.rawData.meta = this.pluggable._applyModifications( "data_meta_desc", this.rawData.meta );
	}

	this.rawData.titleWidth = measureTextWidth( this.rawData.metaTitle );

	this.rawData.locale = this.config.locale;
};

/**
 * Refreshes the analyzer and output of the analyzer, is debounced for a better experience.
 *
 * @returns {void}
 */
App.prototype.refresh = function() {
	// Until all plugins are loaded, do not trigger a refresh.
	if ( ! this.pluggable.loaded ) {
		return;
	}

	this._pureRefresh();
};

/**
 * Refreshes the analyzer and output of the analyzer, is throttled to prevent performance issues.
 *
 * @returns {void}
 *
 * @private
 */
App.prototype._pureRefresh = function() {
	this.getData();
	this.runAnalyzer();
};

/**
 * Initializes the assessor presenters for content and SEO.
 *
 * @returns {void}
 */
App.prototype.initAssessorPresenters = function() {
	// Pass the assessor result through to the formatter
	if ( ! isUndefined( this.config.targets.output ) ) {
		this.seoAssessorPresenter = new AssessorPresenter( {
			targets: {
				output: this.config.targets.output,
			},
			assessor: this.seoAssessor,
		} );
	}

	if ( ! isUndefined( this.config.targets.contentOutput ) ) {
		// Pass the assessor result through to the formatter
		this.contentAssessorPresenter = new AssessorPresenter( {
			targets: {
				output: this.config.targets.contentOutput,
			},
			assessor: this.contentAssessor,
		} );
	}
};

/**
 * Sets the startTime timestamp.
 *
 * @returns {void}
 */
App.prototype.startTime = function() {
	this.startTimestamp = new Date().getTime();
};

/**
 * Sets the endTime timestamp and compares with startTime to determine typeDelayincrease.
 *
 * @returns {void}
 */
App.prototype.endTime = function() {
	this.endTimestamp = new Date().getTime();
	if ( this.endTimestamp - this.startTimestamp > this.config.typeDelay ) {
		if ( this.config.typeDelay < ( this.config.maxTypeDelay - this.config.typeDelayStep ) ) {
			this.config.typeDelay += this.config.typeDelayStep;
		}
	}
};

/**
 * Inits a new pageAnalyzer with the inputs from the getInput function and calls the scoreFormatter
 * to format outputs.
 *
 * @returns {void}
 */
App.prototype.runAnalyzer = function() {
	if ( this.pluggable.loaded === false ) {
		return;
	}

	if ( this.config.dynamicDelay ) {
		this.startTime();
	}

	this.analyzerData = this.modifyData( this.rawData );

	let text = this.analyzerData.text;

	// Insert HTML stripping code
	text = removeHtmlBlocks( text );

	const titleWidth = this.analyzerData.titleWidth;

	// Create a paper object for the Researcher
	this.paper = new Paper( text, {
		keyword: this.analyzerData.keyword,
		synonyms: this.analyzerData.synonyms,
		description: this.analyzerData.meta,
		slug: this.analyzerData.slug,
		title: this.analyzerData.metaTitle,
		titleWidth: titleWidth,
		locale: this.config.locale,
		permalink: this.analyzerData.permalink,
	} );

	this.config.researcher.setPaper( this.paper );

	this.runKeywordAnalysis();

	this.runContentAnalysis();

	this._renderAnalysisResults();

	if ( this.config.dynamicDelay ) {
		this.endTime();
	}
};

/**
 * Runs the keyword analysis and calls the appropriate callbacks.
 *
 * @returns {void}
 */
App.prototype.runKeywordAnalysis = function() {
	if ( this.config.keywordAnalysisActive ) {
		this.seoAssessor.assess( this.paper );
		const overallSeoScore = this.seoAssessor.calculateOverallScore();

		if ( ! isUndefined( this.callbacks.updatedKeywordsResults ) ) {
			this.callbacks.updatedKeywordsResults( this.seoAssessor.results, overallSeoScore );
		}

		if ( ! isUndefined( this.callbacks.saveScores ) ) {
			this.callbacks.saveScores( overallSeoScore, this.seoAssessorPresenter );
		}
	}
};

/**
 * Runs the content analysis and calls the appropriate callbacks.
 *
 * @returns {void}
 */
App.prototype.runContentAnalysis = function() {
	if ( this.config.contentAnalysisActive ) {
		this.contentAssessor.assess( this.paper );
		const overallContentScore = this.contentAssessor.calculateOverallScore();

		if ( ! isUndefined( this.callbacks.updatedContentResults ) ) {
			this.callbacks.updatedContentResults( this.contentAssessor.results, overallContentScore );
		}

		if ( ! isUndefined( this.callbacks.saveContentScore ) ) {
			this.callbacks.saveContentScore( overallContentScore, this.contentAssessorPresenter );
		}
	}
};

/**
 * Modifies the data with plugins before it is sent to the analyzer.
 *
 * @param   {Object}  data      The data to be modified.
 * @returns {Object}            The data with the applied modifications.
 */
App.prototype.modifyData = function( data ) {
	// Copy rawdata to lose object reference.
	data = JSON.parse( JSON.stringify( data ) );

	data.text      = this.pluggable._applyModifications( "content", data.text );
	data.metaTitle = this.pluggable._applyModifications( "title", data.metaTitle );

	return data;
};

/**
 * Function to fire the analyzer when all plugins are loaded, removes the loading dialog.
 *
 * @returns {void}
 */
App.prototype.pluginsLoaded = function() {
	this.removeLoadingDialog();
	this.refresh();
};

/**
 * Shows the loading dialog which shows the loading of the plugins.
 *
 * @returns {void}
 */
App.prototype.showLoadingDialog = function() {
	var outputElement = document.getElementById( this.defaultOutputElement );

	if ( this.defaultOutputElement !== "" && ! isEmpty( outputElement ) ) {
		var dialogDiv = document.createElement( "div" );
		dialogDiv.className = "YoastSEO_msg";
		dialogDiv.id = "YoastSEO-plugin-loading";
		document.getElementById( this.defaultOutputElement ).appendChild( dialogDiv );
	}
};

/**
 * Updates the loading plugins. Uses the plugins as arguments to show which plugins are loading.
 *
 * @param   {Object}  plugins   The plugins to be parsed into the dialog.
 * @returns {void}
 */
App.prototype.updateLoadingDialog = function( plugins ) {
	var outputElement = document.getElementById( this.defaultOutputElement );

	if ( this.defaultOutputElement === "" || isEmpty( outputElement ) ) {
		return;
	}

	var dialog = document.getElementById( "YoastSEO-plugin-loading" );
	dialog.textContent = "";

	forEach( plugins, function( plugin, pluginName ) {
		dialog.innerHTML += "<span class=left>" + pluginName + "</span><span class=right " +
							plugin.status + ">" + plugin.status + "</span><br />";
	} );

	dialog.innerHTML += "<span class=bufferbar></span>";
};

/**
 * Removes the pluging load dialog.
 *
 * @returns {void}
 */
App.prototype.removeLoadingDialog = function() {
	var outputElement = document.getElementById( this.defaultOutputElement );
	var loadingDialog = document.getElementById( "YoastSEO-plugin-loading" );

	if ( ( this.defaultOutputElement !== "" && ! isEmpty( outputElement ) ) && ! isEmpty( loadingDialog ) ) {
		document.getElementById( this.defaultOutputElement ).removeChild( document.getElementById( "YoastSEO-plugin-loading" ) );
	}
};

// ***** PLUGGABLE PUBLIC DSL ***** //

/**
 * Delegates to `YoastSEO.app.pluggable.registerPlugin`
 *
 * @param {string}  pluginName      The name of the plugin to be registered.
 * @param {object}  options         The options object.
 * @param {string}  options.status  The status of the plugin being registered. Can either be "loading" or "ready".
 * @returns {boolean}               Whether or not it was successfully registered.
 */
App.prototype.registerPlugin = function( pluginName, options ) {
	return this.pluggable._registerPlugin( pluginName, options );
};

/**
 * Delegates to `YoastSEO.app.pluggable.ready`
 *
 * @param {string}  pluginName  The name of the plugin to check.
 * @returns {boolean}           Whether or not the plugin is ready.
 */
App.prototype.pluginReady = function( pluginName ) {
	return this.pluggable._ready( pluginName );
};

/**
 * Delegates to `YoastSEO.app.pluggable.reloaded`
 *
 * @param {string} pluginName   The name of the plugin to reload
 * @returns {boolean}           Whether or not the plugin was reloaded.
 */
App.prototype.pluginReloaded = function( pluginName ) {
	return this.pluggable._reloaded( pluginName );
};

/**
 * Delegates to `YoastSEO.app.pluggable.registerModification`.
 *
 * @param {string}   modification   The name of the filter
 * @param {function} callable       The callable function
 * @param {string}   pluginName     The plugin that is registering the modification.
 * @param {number}   [priority]     Used to specify the order in which the callables associated with a particular filter are called.
 *                                  Lower numbers correspond with earlier execution.
 *
 * @returns {boolean} Whether or not the modification was successfully registered.
 */
App.prototype.registerModification = function( modification, callable, pluginName, priority ) {
	return this.pluggable._registerModification( modification, callable, pluginName, priority );
};

/**
 * Registers a custom assessment for use in the analyzer, this will result in a new line in the analyzer results.
 * The function needs to use the assessmentresult to return an result  based on the contents of the page/posts.
 *
 * Score 0 results in a grey circle if it is not explicitly set by using setscore
 * Scores 0, 1, 2, 3 and 4 result in a red circle
 * Scores 6 and 7 result in a yellow circle
 * Scores 8, 9 and 10 result in a green circle
 *
 * @param {string} name Name of the test.
 * @param {function} assessment The assessment to run
 * @param {string}   pluginName The plugin that is registering the test.
 * @returns {boolean} Whether or not the test was successfully registered.
 */
App.prototype.registerAssessment = function( name, assessment, pluginName ) {
	if ( ! isUndefined( this.seoAssessor ) ) {
		return this.pluggable._registerAssessment( this.defaultSeoAssessor, name, assessment, pluginName ) &&
		this.pluggable._registerAssessment( this.cornerStoneSeoAssessor, name, assessment, pluginName );
	}
};

/**
 * Disables markers visually in the UI.
 *
 * @returns {void}
 */
App.prototype.disableMarkers = function() {
	if ( ! isUndefined( this.seoAssessorPresenter ) ) {
		this.seoAssessorPresenter.disableMarker();
	}

	if ( ! isUndefined( this.contentAssessorPresenter ) ) {
		this.contentAssessorPresenter.disableMarker();
	}
};

/**
 * Renders the content and keyword analysis results.
 *
 * @returns {void}
 */
App.prototype._renderAnalysisResults = function() {
	if ( this.config.contentAnalysisActive && ! isUndefined( this.contentAssessorPresenter ) ) {
		this.contentAssessorPresenter.renderIndividualRatings();
	}
	if ( this.config.keywordAnalysisActive && ! isUndefined( this.seoAssessorPresenter ) ) {
		this.seoAssessorPresenter.setKeyword( this.paper.getKeyword() );
		this.seoAssessorPresenter.render();
	}
};

// Deprecated functions
/**
 * The analyzeTimer calls the checkInputs function with a delay, so the function won't be executed
 * at every keystroke checks the reference object, so this function can be called from anywhere,
 * without problems with different scopes.
 *
 * @deprecated: 1.3 - Use this.refresh() instead.
 *
 * @returns {void}
 */
App.prototype.analyzeTimer = function() {
	this.refresh();
};

/**
 * Registers a custom test for use in the analyzer, this will result in a new line in the analyzer results. The function
 * has to return a result based on the contents of the page/posts.
 *
 * The scoring object is a special object with definitions about how to translate a result from your analysis function
 * to a SEO score.
 *
 * Negative scores result in a red circle
 * Scores 1, 2, 3, 4 and 5 result in a orange circle
 * Scores 6 and 7 result in a yellow circle
 * Scores 8, 9 and 10 result in a red circle
 *
 * @returns {void}
 *
 * @deprecated since version 1.2
 */
App.prototype.registerTest = function() {
	console.error( "This function is deprecated, please use registerAssessment" );
};

/**
 * Switches between the cornerstone and default assessors.
 *
 * @deprecated 1.35.0 - Use changeAssessorOption instead.
 *
 * @param {boolean} useCornerStone True when cornerstone should be used.
 *
 * @returns {void}
 */
App.prototype.switchAssessors = function( useCornerStone ) {
	// eslint-disable-next-line no-console
	console.warn( "Switch assessor is deprecated since YoastSEO.js version 1.35.0" );

	this.changeAssessorOptions( {
		useCornerStone,
	} );
};

export default App;<|MERGE_RESOLUTION|>--- conflicted
+++ resolved
@@ -1,9 +1,5 @@
 import { setLocaleData } from "@wordpress/i18n";
-<<<<<<< HEAD
-import { debounce, defaultsDeep, forEach, isArray, isEmpty, isFunction, isObject, isUndefined, merge, noop, throttle } from "lodash-es";
-=======
-import { debounce, defaultsDeep, forEach, isArray, isEmpty, isFunction, isObject, isString, isUndefined, merge, noop, throttle } from "lodash";
->>>>>>> aa17961d
+import { debounce, defaultsDeep, forEach, isArray, isEmpty, isFunction, isObject, isUndefined, merge, noop, throttle } from "lodash";
 import MissingArgument from "./errors/missingArgument";
 import { measureTextWidth } from "./helpers/createMeasurementElement.js";
 
