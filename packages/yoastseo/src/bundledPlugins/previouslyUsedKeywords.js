import { __, sprintf } from "@wordpress/i18n";
import { isUndefined } from "lodash-es";

import MissingArgument from "../errors/missingArgument";
import { createAnchorOpeningTag } from "../helpers/shortlinker";
import AssessmentResult from "../values/AssessmentResult.js";


/**
 * @param {object} app The app
 * @param {object} args An arguments object with usedKeywords, searchUrl, postUrl,
 * @param {object} args.usedKeywords An object with keywords and ids where they are used.
 * @param {object} args.usedKeywordsPostTypes An object with the post types of the post ids from usedKeywords.
 * @param {string} args.searchUrl The url used to link to a search page when multiple usages of the keyword are found.
 * @param {string} args.postUrl The url used to link to a post when 1 usage of the keyword is found.
 * @constructor
 */
var PreviouslyUsedKeyword = function( app, args ) {
	if ( isUndefined( app ) ) {
		throw new MissingArgument( "The previously keyword plugin requires the YoastSEO app" );
	}

	if ( isUndefined( args ) ) {
		args = {
			usedKeywords: {},
			usedKeywordsPostTypes: {},
			searchUrl: "",
			postUrl: "",
		};
	}

	this.app = app;
	this.usedKeywords = args.usedKeywords;
	this.usedKeywordsPostTypes = args.usedKeywordsPostTypes;
	this.searchUrl = args.searchUrl;
	this.postUrl = args.postUrl;
	this.urlTitle = createAnchorOpeningTag( "https://yoa.st/33x" );
	this.urlCallToAction = createAnchorOpeningTag( "https://yoa.st/33y" );
};

/**
 * Registers the assessment with the assessor.
 *
 * @returns {void}
 */
PreviouslyUsedKeyword.prototype.registerPlugin = function() {
	this.app.registerAssessment( "usedKeywords", {
		getResult: this.assess.bind( this ),
		/**
		 * Checks if the paper has a keyphrase, which is a prerequisite for the assessment to run.
		 *
		 * @param {Paper} paper The paper.
		 *
		 * @returns {boolean} Whether the paper has a keyphrase.
		 */
		isApplicable: function( paper ) {
			return paper.hasKeyword();
		},
	}, "previouslyUsedKeywords" );
};

/**
 * Updates the usedKeywords.
 *
 * @param {object} usedKeywords An object with keywords and ids where they are used.
 * @param {object} usedKeywordsPostTypes An object with keywords and in which post types they are used.
 * The post types correspond with the ids in the usedKeywords parameter.
 * @returns {void}
 */
PreviouslyUsedKeyword.prototype.updateKeywordUsage = function( usedKeywords, usedKeywordsPostTypes ) {
	this.usedKeywords = usedKeywords;
	this.usedKeywordsPostTypes = usedKeywordsPostTypes;
};

/**
 * Scores the previously used keyword assessment based on the count.
 *
 * @param {object} previouslyUsedKeywords The result of the previously used keywords research
 * @param {Paper} paper The paper object to research.
 * @returns {object} the scoreobject with text and score.
 */
PreviouslyUsedKeyword.prototype.scoreAssessment = function( previouslyUsedKeywords, paper ) {
	const count = previouslyUsedKeywords.count;
	const id = previouslyUsedKeywords.id;
	const postTypeToDisplay = previouslyUsedKeywords.postTypeToDisplay;
	let url;

	if ( count === 0 ) {
		return {
			text: sprintf(
				/* translators:
				%1$s expands to a link to an article on yoast.com,
				%2$s expands to an anchor end tag. */
				__( "%1$sPreviously used keyphrase%2$s: You've not used this keyphrase before, very good.", "wordpress-seo" ),
				this.urlTitle,
				"</a>"
			),
			score: 9,
		};
	}
	if ( count === 1 ) {
		url = `<a href='${this.postUrl.replace( "{id}", id )}' target='_blank'>`;
		return {
			/* translators: %1$s expands to an admin link where the keyphrase is already used,
			 %2$s expands to the anchor end tag, %3$s and %4$s expand to links on yoast.com. */
			text: sprintf( __(
<<<<<<< HEAD
				// eslint-disable-next-line max-len
				"%3$sPreviously used keyphrase%2$s: You've used this keyphrase %1$sonce before%2$s. %4$sDo not use your keyphrase more than once%2$s.",
=======
				"%3$sPreviously used keyphrase%5$s: You've used this keyphrase %1$sonce before%2$s. %4$sDo not use your keyphrase more than once%5$s.",
>>>>>>> e944e2ca
				"wordpress-seo"
			),
			url,
			"</a>",
			this.urlTitle,
			this.urlCallToAction
			),
			score: 6,
		};
	}

	if ( count > 1 ) {
		if ( postTypeToDisplay ) {
			url = `<a href='${this.searchUrl.replace( "{keyword}", encodeURIComponent( paper.getKeyword() ) )}&post_type=${postTypeToDisplay}' target='_blank'>`;
		} else {
			url = `<a href='${this.searchUrl.replace( "{keyword}", encodeURIComponent( paper.getKeyword() ) )}' target='_blank'>`;
		}

		return {
			/* translators: %1$s expands to a link to the admin search page for the keyphrase,
			 %2$s expands to the anchor end tag, %3$s and %4$s expand to links to yoast.com */
			text: sprintf( __(
<<<<<<< HEAD
				// eslint-disable-next-line max-len
				"%3$sPreviously used keyphrase%2$s: You've used this keyphrase %1$smultiple times before%2$s. %4$sDo not use your keyphrase more than once%2$s.",
=======
				"%4$sPreviously used keyphrase%6$s: You've used this keyphrase %1$s multiple times before%3$s. %5$sDo not use your keyphrase more than once%6$s.",
>>>>>>> e944e2ca
				"wordpress-seo"
			),
			url,
			"</a>",
			this.urlTitle,
			this.urlCallToAction
			),
			score: 1,
		};
	}
};

/**
 * Researches the previously used keywords, based on the used keywords and the keyword in the paper.
 *
 * @param {Paper} paper The paper object to research.
 * @returns {{id: number, count: number}} The object with the count and the id of the previously used keyword
 */
PreviouslyUsedKeyword.prototype.researchPreviouslyUsedKeywords = function( paper ) {
	const keyword = paper.getKeyword();
	let count = 0;
	let postTypeToDisplay = "";
	let id = 0;

	if ( ! isUndefined( this.usedKeywords[ keyword ] ) && this.usedKeywords[ keyword ].length > 0 ) {
		count = this.usedKeywords[ keyword ].length;
		if ( this.usedKeywordsPostTypes ) {
			postTypeToDisplay = this.usedKeywordsPostTypes[ keyword ][ 0 ];
		}
		id = this.usedKeywords[ keyword ][ 0 ];
	}

	return {
		id: id,
		count: count,
		postTypeToDisplay: postTypeToDisplay,
	};
};

/**
 * The assessment for the previously used keywords.
 *
 * @param {Paper} paper The Paper object to assess.
 * @returns {AssessmentResult} The assessment result of the assessment
 */
PreviouslyUsedKeyword.prototype.assess = function( paper ) {
	var previouslyUsedKeywords = this.researchPreviouslyUsedKeywords( paper );
	var previouslyUsedKeywordsResult = this.scoreAssessment( previouslyUsedKeywords, paper );

	var assessmentResult =  new AssessmentResult();
	assessmentResult.setScore( previouslyUsedKeywordsResult.score );
	assessmentResult.setText( previouslyUsedKeywordsResult.text );

	return assessmentResult;
};

export default PreviouslyUsedKeyword;<|MERGE_RESOLUTION|>--- conflicted
+++ resolved
@@ -104,12 +104,7 @@
 			/* translators: %1$s expands to an admin link where the keyphrase is already used,
 			 %2$s expands to the anchor end tag, %3$s and %4$s expand to links on yoast.com. */
 			text: sprintf( __(
-<<<<<<< HEAD
-				// eslint-disable-next-line max-len
 				"%3$sPreviously used keyphrase%2$s: You've used this keyphrase %1$sonce before%2$s. %4$sDo not use your keyphrase more than once%2$s.",
-=======
-				"%3$sPreviously used keyphrase%5$s: You've used this keyphrase %1$sonce before%2$s. %4$sDo not use your keyphrase more than once%5$s.",
->>>>>>> e944e2ca
 				"wordpress-seo"
 			),
 			url,
@@ -132,12 +127,7 @@
 			/* translators: %1$s expands to a link to the admin search page for the keyphrase,
 			 %2$s expands to the anchor end tag, %3$s and %4$s expand to links to yoast.com */
 			text: sprintf( __(
-<<<<<<< HEAD
-				// eslint-disable-next-line max-len
 				"%3$sPreviously used keyphrase%2$s: You've used this keyphrase %1$smultiple times before%2$s. %4$sDo not use your keyphrase more than once%2$s.",
-=======
-				"%4$sPreviously used keyphrase%6$s: You've used this keyphrase %1$s multiple times before%3$s. %5$sDo not use your keyphrase more than once%6$s.",
->>>>>>> e944e2ca
 				"wordpress-seo"
 			),
 			url,
