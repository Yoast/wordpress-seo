import { get, take } from "lodash-es";
import getLanguage from "../helpers/getLanguage";
import {
	collapseRelevantWordsOnStem,
	getRelevantCombinations,
<<<<<<< HEAD
	getRelevantWords,
	retrieveAbbreviations,
=======
>>>>>>> f6621c73
	sortCombinations,
} from "../stringProcessing/relevantWords";

/**
 * Retrieves the relevant words from the given paper.
 *
 * @param {Paper} paper The paper to determine the relevant words of.
 * @param {Researcher} researcher The researcher to use for analysis.
 *
 * @returns {WordCombination[]} Relevant words for this paper, filtered and sorted.
 */
<<<<<<< HEAD
function relevantWords( paper, researcher ) {
	const text = paper.getText();
=======
export default function( paper, researcher ) {
>>>>>>> f6621c73
	const language = getLanguage( paper.getLocale() );
	const morphologyData = get( researcher.getData( "morphology" ), language, false );

	const abbreviations = retrieveAbbreviations( text );

	const relevantWordsFromText = getRelevantWords( text, abbreviations, language, morphologyData );

	const collapsedWords = collapseRelevantWordsOnStem( relevantWordsFromText );
	sortCombinations( collapsedWords );

	/*
	 * Collapse the list of word combinations on stems, sort it, filter out all word combinations that occur less than
	 * 5 times in the text. Return the 20 top items from this list.
	 */
	return take( getRelevantCombinations( collapsedWords, 5 ), 20 );
}<|MERGE_RESOLUTION|>--- conflicted
+++ resolved
@@ -3,11 +3,8 @@
 import {
 	collapseRelevantWordsOnStem,
 	getRelevantCombinations,
-<<<<<<< HEAD
 	getRelevantWords,
 	retrieveAbbreviations,
-=======
->>>>>>> f6621c73
 	sortCombinations,
 } from "../stringProcessing/relevantWords";
 
@@ -19,12 +16,8 @@
  *
  * @returns {WordCombination[]} Relevant words for this paper, filtered and sorted.
  */
-<<<<<<< HEAD
 function relevantWords( paper, researcher ) {
 	const text = paper.getText();
-=======
-export default function( paper, researcher ) {
->>>>>>> f6621c73
 	const language = getLanguage( paper.getLocale() );
 	const morphologyData = get( researcher.getData( "morphology" ), language, false );
 
@@ -40,4 +33,6 @@
 	 * 5 times in the text. Return the 20 top items from this list.
 	 */
 	return take( getRelevantCombinations( collapsedWords, 5 ), 20 );
-}+}
+
+export default relevantWords;