--- conflicted
+++ resolved
@@ -400,19 +400,19 @@
 		return ifException;
 	}
 
-<<<<<<< HEAD
+	// Check the exception list of words with plural suffix -x.
+	if ( word.endsWith( "x" ) ) {
+		const pluralsWithXSuffix = morphologyData.pluralsWithXSuffix;
+		if ( pluralsWithXSuffix.includes( word ) ) {
+			return word.slice( 0, -1 );
+		}
+	}
+
 	// Check if the word is on the exception list of words for which -s should not be stemmed.
 	if ( word.endsWith( "s" ) ) {
 		const sShouldNotBeStemmed = morphologyData.sShouldNotBeStemmed;
 		if ( sShouldNotBeStemmed.includes( word ) ) {
 			return word;
-=======
-	// Check the exception list of words with plural suffix -x.
-	if ( word.endsWith( "x" ) ) {
-		const pluralsWithXSuffix = morphologyData.pluralsWithXSuffix;
-		if ( pluralsWithXSuffix.includes( word ) ) {
-			return word.slice( 0, -1 );
->>>>>>> 7b2fec4e
 		}
 	}
 
