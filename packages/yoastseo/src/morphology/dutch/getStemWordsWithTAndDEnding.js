import { checkIfWordEndingIsOnExceptionList, checkIfWordIsOnVerbExceptionList } from "../morphoHelpers/exceptionListHelpers";
import { doesWordMatchRegex, searchAndReplaceWithRegex } from "../morphoHelpers/regexHelpers";
import { isVowelDoublingAllowed } from "./stemModificationHelpers";

/**
 * Checks whether the word ends in suffixes -e or -en which are preceded by -t or -d, and the -t/-d is part of the stem.
 * If it does, stem the -e/-en. Also checks if after suffix deletion the stemmed word needs modification, and applies it if
 * needed.
 *
 * @param {Object} 		morphologyDataNLStemExceptions 		The stemming exceptions data from the Dutch morphology data file.
 * @param {Object} 		morphologyDataNLStemModifications 	The stem modifications data from the Dutch morphology data file.
 * @param {Object} 		eOrEnSuffixPrecededByTOrD			The non-verb past endings.
 * @param {string} 		word								The word to be checked.
 *
 * @returns {?string}							The stem created or null.
 */
const stemWordsWithEOrEnSuffix = function( morphologyDataNLStemExceptions, morphologyDataNLStemModifications, eOrEnSuffixPrecededByTOrD, word ) {
	if ( doesWordMatchRegex( word, eOrEnSuffixPrecededByTOrD[ 0 ] ) ) {
		const stemmedWord = word.replace( new RegExp( eOrEnSuffixPrecededByTOrD[ 0 ] ), eOrEnSuffixPrecededByTOrD[ 1 ] );
		if ( isVowelDoublingAllowed( stemmedWord, morphologyDataNLStemExceptions ) ) {
			const replacement = searchAndReplaceWithRegex( stemmedWord, morphologyDataNLStemModifications.doubleVowel );
			return replacement ? replacement : stemmedWord;
		}
		return stemmedWord;
	}

	return null;
};

/**
 * Stems words for which we know that -t/-d is the ending of the stem (so the -t/-d is not stemmed). This is done through
 * checking lists of words and matching the word with regexes.
 *
 * @param {string}	word								The word to check.
 * @param {Object} 	morphologyDataNLStemExceptions 		The stemming exceptions data from the Dutch morphology data file.
 * @param {Object} 	morphologyDataNLStemModifications 	The stem modifications data from the Dutch morphology data file.
 * @param {Object} 	morphologyDataNLVerbPrefixes 		Separable and inseparable verb prefixes.
 *
 * @returns {?string} 							The stemmed word, if matched in one of the checks, or null if not matched.
 */
const checkWhetherTOrDIsPartOfStem = function( word, morphologyDataNLStemExceptions, morphologyDataNLStemModifications,
											   morphologyDataNLVerbPrefixes ) {
	/*
	 * Step 1:
	 * - If the stem ends in -tte, -tten, -dde or -dden leave the first -t/-d and stem the remaining ending.
	 * - Example: "katten" (-ten should be stemmed, leaving "kat").
	 */
	let stemmedWord = searchAndReplaceWithRegex( word,
		morphologyDataNLStemExceptions.ambiguousTAndDEndings.tOrDArePartOfStem.firstTOrDPartOfStem );

	if ( stemmedWord ) {
		return stemmedWord;
	}

	/*
	 * Step 2:
	 * - Check whether the word has the suffix -en preceded by -d, where the -d is part of the stem. If it is, stem only -en.
	 * - Example: "eenden" (-en should be stemmed, leaving "eend").
	 */
	if ( checkIfWordEndingIsOnExceptionList( word,
		morphologyDataNLStemExceptions.ambiguousTAndDEndings.tOrDArePartOfStem.wordsStemOnlyEnEnding.endingMatch ) ||
		checkIfWordIsOnVerbExceptionList( word, morphologyDataNLStemExceptions.ambiguousTAndDEndings.tOrDArePartOfStem.wordsStemOnlyEnEnding.verbs,
			morphologyDataNLVerbPrefixes ) ||
		doesWordMatchRegex( word, morphologyDataNLStemExceptions.ambiguousTAndDEndings.tOrDArePartOfStem.denEnding ) ) {
		stemmedWord = word.slice( 0, -2 );
		//	Check if the vowel needs to be doubled after deleting suffix -en.
<<<<<<< HEAD
		const replacement = searchAndReplaceWithRegex( stemmedWord, morphologyDataNLStemModifications.doubleVowel );
		return replacement ? replacement : stemmedWord;
=======
		if ( isVowelDoublingAllowed( stemmedWord, morphologyDataNLStemming.stemExceptions ) ) {
			const replacement = searchAndReplaceWithRegex( stemmedWord, morphologyDataNLStemming.stemModifications.doubleVowel );
			return replacement ? replacement : stemmedWord;
		}
		return stemmedWord;
>>>>>>> 74ef9611
	}

	/*
	 * Step 3:
	 * - Checks whether the word matches the regex for words ending in -de with -d being part of the stem. If it is matched,
	 * only stem the -e.
	 * - Example: "beenharde" (-e should be stemmed, leaving "beenhard")
	 */
	const dIsPartOfStemRegex = morphologyDataNLStemExceptions.ambiguousTAndDEndings.tOrDArePartOfStem.deEnding;
	stemmedWord = stemWordsWithEOrEnSuffix( morphologyDataNLStemExceptions, morphologyDataNLStemModifications, dIsPartOfStemRegex, word );

	if ( stemmedWord ) {
		return stemmedWord;
	}
	/*
	 * Step 4:
	 * - Checks whether the word matches the regex for words ending in -te or -ten with -t being part of the stem. If it is
	 * matched, only stem the -e/-en.
	 * - Example: "castraten" (-en should be stemmed, leaving "castraat")
	 */
	const tIsPartOfStemRegex = morphologyDataNLStemExceptions.ambiguousTAndDEndings.tOrDArePartOfStem.teAndTenEndings;
	stemmedWord = stemWordsWithEOrEnSuffix( morphologyDataNLStemExceptions, morphologyDataNLStemModifications, tIsPartOfStemRegex, word );

	if ( stemmedWord ) {
		return stemmedWord;
	}

	return null;
};

/**
 * Creates the correct stem for words which end in ambiguous endings -t, -te, -ten, -de, or -den.
 *
 * @param {Object} 		morphologyDataNLStemExceptions 		The stemming exceptions data from the Dutch morphology data file.
 * @param {Object} 		morphologyDataNLStemModifications 	The stem modifications data from the Dutch morphology data file.
 * @param {Object} 		morphologyDataNLVerbPrefixes 		Separable and inseparable verb prefixes.
 * @param {string} 		word								The word to be checked.
 *
 * @returns {?string} 	The stemmed word or null.
 */
export function generateCorrectStemWithTAndDEnding( morphologyDataNLStemExceptions, morphologyDataNLStemModifications,
	morphologyDataNLVerbPrefixes, word ) {
	/*
	 * Step 1:
	 * - Check whether the word is in the exception list of words in which -t ending needs to be stemmed. If it is, stem -t.
	 * - Example: "squasht".
	 * - This is an exception to one of the rule in step 2.
	 */
	if ( checkIfWordEndingIsOnExceptionList( word, morphologyDataNLStemExceptions.ambiguousTAndDEndings.verbsTShouldBeStemmed ) ) {
		return word.slice( 0, -1 );
	}

	/*
	 * Step 2:
	 * - Check if word is matched by a regex for a t that shouldn't be stemmed.
	 * - Example: "boot".
	 */
	if ( doesWordMatchRegex( word, morphologyDataNLStemExceptions.ambiguousTAndDEndings.tOrDArePartOfStem.tEnding ) ) {
		return word;
	}

	/*
	 * Step 3:
	 * - Check whether the word has another suffix that should be stemmed (e.g. -en) preceded by -t or -d which is part of the stem.
	 *  If yes, stem the suffix that should be stemmed and return the stem which ends in -t/-d.
	 * - Example: "tijden" (only -en should be removed, not -den).
	 */
	const stemmedWord = checkWhetherTOrDIsPartOfStem( word, morphologyDataNLStemExceptions, morphologyDataNLStemModifications, morphologyDataNLVerbPrefixes );

	if ( stemmedWord ) {
		return stemmedWord;
	}

	return null;
}<|MERGE_RESOLUTION|>--- conflicted
+++ resolved
@@ -64,16 +64,11 @@
 		doesWordMatchRegex( word, morphologyDataNLStemExceptions.ambiguousTAndDEndings.tOrDArePartOfStem.denEnding ) ) {
 		stemmedWord = word.slice( 0, -2 );
 		//	Check if the vowel needs to be doubled after deleting suffix -en.
-<<<<<<< HEAD
-		const replacement = searchAndReplaceWithRegex( stemmedWord, morphologyDataNLStemModifications.doubleVowel );
-		return replacement ? replacement : stemmedWord;
-=======
-		if ( isVowelDoublingAllowed( stemmedWord, morphologyDataNLStemming.stemExceptions ) ) {
-			const replacement = searchAndReplaceWithRegex( stemmedWord, morphologyDataNLStemming.stemModifications.doubleVowel );
+		if ( isVowelDoublingAllowed( stemmedWord, morphologyDataNLStemExceptions ) ) {
+			const replacement = searchAndReplaceWithRegex( stemmedWord, morphologyDataNLStemModifications.doubleVowel );
 			return replacement ? replacement : stemmedWord;
 		}
 		return stemmedWord;
->>>>>>> 74ef9611
 	}
 
 	/*
