import { checkIfWordEndingIsOnExceptionList, checkIfWordIsOnVerbExceptionList } from "../morphoHelpers/exceptionListHelpers";
import { removeSuffixFromFullForm, removeSuffixesFromFullForm } from "../morphoHelpers/stemHelpers";
import detectAndStemSuffixes from "./detectAndStemSuffixes";
import { generateCorrectStemWithTAndDEnding } from "./getStemWordsWithTAndDEnding.js";
import checkExceptionsWithFullForms from "../morphoHelpers/checkExceptionsWithFullForms";
import { detectAndStemRegularParticiple } from "./detectAndStemRegularParticiple";
import { modifyStem, isVowelDoublingAllowed } from "./stemModificationHelpers";

/**
 * Check whether the word is a comparative adjective with a stem ending in -rd. If yes, stem it (the regular stemmer
 * would incorrectly stem the d).
 * @param {string} word The word to check.
 * @param {Object} adjectivesEndingInRd The exception list of adjectives with stem ending in -rd.
 * @returns {string} The stemmed word or the original word if it was not matched with the exception list.
 */
const stemAdjectiveEndingInRd = function( word, adjectivesEndingInRd ) {
	for ( const adjective of adjectivesEndingInRd ) {
		const regex = new RegExp( adjective + "er[se]?$" );
		if ( word.search( regex ) !== -1 ) {
			if ( word.endsWith( "er" ) ) {
				return word.slice( 0, -2 );
			}
			return word.slice( 0, -3 );
		}
	} return word;
};

/**
 * Get the stem from noun diminutives and plurals exceptions.
 *
 * @param {Object}    morphologyDataNL The data for stemming exception.
 * @param {string}      word                                The word to check.
 *
 * @returns {string} The stemmed word.
 */
const removeSuffixFromFullForms = function( morphologyDataNL,  word ) {
	/*
<<<<<<< HEAD
	 * Checks whether the word ends in -er/-st which gets adjectives suffixes
	 * and is in the exception list. If it is, remove the corresponding suffix.
	 * e.g. lekkere -> lekker, geruste -> gerust, beheerstste -> beheerst
	*/
	for ( const exceptionClass of morphologyDataNL.stemming.stemExceptions.removeSuffixesFromFullForms ) {
		const adjectiveStemmedWord = removeSuffixesFromFullForm( exceptionClass.forms, exceptionClass.suffixes, word );
		if ( adjectiveStemmedWord ) {
			return adjectiveStemmedWord;
		}
	}
	/*
	 * Checks whether the word is in the exception list of nouns with specific diminutive or plural suffixes that needs to be stemmed.
	 * If it is return the stem here. e.g. modes -> mod
	 */
	for ( const exceptionClass of morphologyDataNL.stemming.stemExceptions.removeSuffixFromFullForms ) {
		const nounStemmedWord = removeSuffixFromFullForm( exceptionClass.forms, exceptionClass.suffix, word );
		if ( nounStemmedWord ) {
			return nounStemmedWord;
=======
	 * Checks whether the word is in the exception list of words ending in -er and gets either -e or -s suffix
	 * If it is, remove the corresponding suffix.
	 * e.g. lekkere -> lekker, bitters -> bitter
	*/
	for ( const exceptionClass of morphologyDataNL.stemming.stemExceptions.removeSuffixesFromFullForms ) {
		const stemmedWord = removeSuffixesFromFullForm( exceptionClass.forms, exceptionClass.suffixes, word );
		if ( stemmedWord ) {
			return stemmedWord;
		}
	}
	/*
	 * Checks whether the word is in one of the exception lists of nouns
	 * for which a specific suffix needs to be stemmed (e.g. -s, -es, -eren, -er etc.)
	 * e.g. kuddes -> kud, modes -> mod, revenuen -> revenu
	 */
	for ( const exceptionClass of morphologyDataNL.stemming.stemExceptions.removeSuffixFromFullForms ) {
		const stemmedWord = removeSuffixFromFullForm( exceptionClass.forms, exceptionClass.suffix, word );
		if ( stemmedWord ) {
			return stemmedWord;
>>>>>>> 54856c72
		}
	}
};

/**
 * Checks if the word is on a stemming exception list.
 *
 * @param {string} word The word to check.
 * @param {Object} morphologyDataNL The Dutch morphology data file.
 * @returns {string|null} The stem or null if the word was not matched by any of the exception checks.
 */
const checkOtherStemmingExceptions = function( word, morphologyDataNL ) {
	/*
	 * Check whether the word is on an exception list of adjectives with stem ending in -rd. If it is, stem and
	 * return the word here, instead of going through the regular stemmer.
 	 */
	const wordAfterRdExceptionCheck = stemAdjectiveEndingInRd( word, morphologyDataNL.stemming.stemExceptions.adjectivesEndInRD );
	if ( wordAfterRdExceptionCheck !== word ) {
		return wordAfterRdExceptionCheck;
	}
	/*
	 * Checks whether the word is in the exception list of nouns or adjectives with specific suffixes that needs to be stemmed.
	 * If it is return the stem here and run possible stem modification if it is required. e.g. modes -> mod -> mood
	 */
	let stemFromFullForm = removeSuffixFromFullForms( morphologyDataNL, word );
	if ( stemFromFullForm ) {
<<<<<<< HEAD
		const checkIfDoublingVowelIsNeeded = isVowelDoublingAllowed( stemFromFullForm, morphologyDataNL.stemming.stemExceptions,
			morphologyDataNL.verbs.compoundVerbsPrefixes );
		if ( checkIfDoublingVowelIsNeeded ) {
=======
		if ( isVowelDoublingAllowed( stemFromFullForm, morphologyDataNL.stemming.stemExceptions,
			morphologyDataNL.verbs.compoundVerbsPrefixes ) ) {
>>>>>>> 54856c72
			stemFromFullForm = modifyStem( stemFromFullForm, morphologyDataNL.stemming.stemModifications.doubleVowel );
			return modifyStem( stemFromFullForm, morphologyDataNL.stemming.stemModifications.finalChanges );
		}
		return modifyStem( stemFromFullForm, morphologyDataNL.stemming.stemModifications.finalChanges );
	}
	return null;
};

/**
 * Stems Dutch words.
 *
 * @param {string} word  The word to stem.
 * @param {Object} morphologyDataNL The Dutch morphology data file.
 *
 * @returns {string} The stemmed word.
 */
export default function stem( word, morphologyDataNL ) {
	// Check whether the word is in the list of words with full forms for which we define the stem. If it is, return the canonical stem.
	let stemmedWord = checkExceptionsWithFullForms( morphologyDataNL, word );
	if ( stemmedWord ) {
		return stemmedWord;
	}

	// Check whether the word is a participle, and if yes, stem it and return the stem.
	stemmedWord = detectAndStemRegularParticiple( morphologyDataNL, word );
	if ( stemmedWord ) {
		return stemmedWord;
	}

	// Check whether the word is on the list of words that should not be stemmed, and if yes, return the word. Example: gans -> gans
	const wordsNotToBeStemmed = morphologyDataNL.stemming.stemExceptions.wordsNotToBeStemmedExceptions;
	if ( checkIfWordIsOnVerbExceptionList( word, wordsNotToBeStemmed.verbs, morphologyDataNL.verbs.compoundVerbsPrefixes ) ||
		 checkIfWordEndingIsOnExceptionList( word, wordsNotToBeStemmed.endingMatch ) ||
		 wordsNotToBeStemmed.exactMatch.includes( word ) ) {
		return word;
	}

	/*
	 * Check whether the word ends in -t/-te/-ten/-tend/-de/-den/-dend. If it does, run through a series of checks aimed at
	 * predicting whether the -t/d is part of the stem or the suffix. If the word was matched in one of the checks, stem it
	 * accordingly and return the stem. Example: boot -> boot, squasht -> squash
	 */
	const tAndDEndings = morphologyDataNL.stemming.stemExceptions.ambiguousTAndDEndings.otherTAndDEndings;
	for ( const ending of tAndDEndings ) {
		if ( word.endsWith( ending ) ) {
			stemmedWord = generateCorrectStemWithTAndDEnding( morphologyDataNL, word );
			if ( stemmedWord ) {
				return stemmedWord;
			}
		}
	}

	// Check if the word is on any other stemming exception list, and if yes, return the correct stem.
	stemmedWord = checkOtherStemmingExceptions( word, morphologyDataNL );
	if ( stemmedWord ) {
		return stemmedWord;
	}

	// If the word was not stemmed in any of the previous steps, run through the stemming algorithm which detects and stems suffixes.
	return detectAndStemSuffixes( word, morphologyDataNL );
}<|MERGE_RESOLUTION|>--- conflicted
+++ resolved
@@ -35,26 +35,6 @@
  */
 const removeSuffixFromFullForms = function( morphologyDataNL,  word ) {
 	/*
-<<<<<<< HEAD
-	 * Checks whether the word ends in -er/-st which gets adjectives suffixes
-	 * and is in the exception list. If it is, remove the corresponding suffix.
-	 * e.g. lekkere -> lekker, geruste -> gerust, beheerstste -> beheerst
-	*/
-	for ( const exceptionClass of morphologyDataNL.stemming.stemExceptions.removeSuffixesFromFullForms ) {
-		const adjectiveStemmedWord = removeSuffixesFromFullForm( exceptionClass.forms, exceptionClass.suffixes, word );
-		if ( adjectiveStemmedWord ) {
-			return adjectiveStemmedWord;
-		}
-	}
-	/*
-	 * Checks whether the word is in the exception list of nouns with specific diminutive or plural suffixes that needs to be stemmed.
-	 * If it is return the stem here. e.g. modes -> mod
-	 */
-	for ( const exceptionClass of morphologyDataNL.stemming.stemExceptions.removeSuffixFromFullForms ) {
-		const nounStemmedWord = removeSuffixFromFullForm( exceptionClass.forms, exceptionClass.suffix, word );
-		if ( nounStemmedWord ) {
-			return nounStemmedWord;
-=======
 	 * Checks whether the word is in the exception list of words ending in -er and gets either -e or -s suffix
 	 * If it is, remove the corresponding suffix.
 	 * e.g. lekkere -> lekker, bitters -> bitter
@@ -74,7 +54,6 @@
 		const stemmedWord = removeSuffixFromFullForm( exceptionClass.forms, exceptionClass.suffix, word );
 		if ( stemmedWord ) {
 			return stemmedWord;
->>>>>>> 54856c72
 		}
 	}
 };
@@ -101,14 +80,8 @@
 	 */
 	let stemFromFullForm = removeSuffixFromFullForms( morphologyDataNL, word );
 	if ( stemFromFullForm ) {
-<<<<<<< HEAD
-		const checkIfDoublingVowelIsNeeded = isVowelDoublingAllowed( stemFromFullForm, morphologyDataNL.stemming.stemExceptions,
-			morphologyDataNL.verbs.compoundVerbsPrefixes );
-		if ( checkIfDoublingVowelIsNeeded ) {
-=======
 		if ( isVowelDoublingAllowed( stemFromFullForm, morphologyDataNL.stemming.stemExceptions,
 			morphologyDataNL.verbs.compoundVerbsPrefixes ) ) {
->>>>>>> 54856c72
 			stemFromFullForm = modifyStem( stemFromFullForm, morphologyDataNL.stemming.stemModifications.doubleVowel );
 			return modifyStem( stemFromFullForm, morphologyDataNL.stemming.stemModifications.finalChanges );
 		}
