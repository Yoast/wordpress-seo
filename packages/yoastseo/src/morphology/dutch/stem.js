--- conflicted
+++ resolved
@@ -177,48 +177,9 @@
 
 	// Find the start index of the R1 region.
 	const r1Index = determineR1( word );
-
-<<<<<<< HEAD
+	
 	// Import the suffixes from all three steps.
 	const suffixSteps = morphologyDataNL.stemming.suffixes;
-=======
-	// Find suffix as defined in step 1.
-	findSuffixesStep1( word );
-	adjustSuffixIndex1();
-	const index1 = determineSuffixToDelete1().index1;
-	const indexName1 = determineSuffixToDelete1().indexName1;
-
-	// Delete suffix found in step 1.
-	word = deleteSuffix1( word, index1, indexName1, r1Index );
-
-	// Find suffix as defined in step 2.
-	findSuffixesStep2( word );
-	adjustSuffixIndex2();
-	const index2 = determineSuffixToDelete2().index2;
-	const indexName2 = determineSuffixToDelete2().indexName2;
-
-	// Delete suffix found in step 2.
-	word = deleteSuffix2( word, index2, indexName2, r1Index );
-
-	// Find suffix as defined in step 3.
-	findSuffixesStep3( word );
-	adjustSuffixIndex3();
-	const index3 = determineSuffixToDelete3().index3;
-	const indexName3 = determineSuffixToDelete3().indexName3;
-
-	// Delete suffix found in step 3.
-	word = deleteSuffix3( word, index3, indexName3, r1Index );
-
-	// Undouble consonant
-	word = undoubleConsonant( word );
-
-	// If stem ends in v, replace it with f. If stem ends in z, replace it with s.
-	word = word.replace( /v$/g, "f" );
-	word = word.replace( /z$/g, "s" );
-
-	// If stem ends with -iël, replace it with -ieel.
-	word = word.replace( /iël$/g, "ieel" );
->>>>>>> 3543064d
 
 	/** For each of the three steps, look for suffixes and delete it if one is found in the R1 region, as well as apply
 	    stem modifications if needed.
