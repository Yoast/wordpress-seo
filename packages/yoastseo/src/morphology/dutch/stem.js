--- conflicted
+++ resolved
@@ -194,14 +194,9 @@
  */
 export default function stem( word, morphologyDataNL ) {
 	// Check whether the word is on an exception list of words that shouldn't be stemmed. If it is, return the word.
-<<<<<<< HEAD
-	const wordsThatShouldNotBeStemmed = flatten( Object.values( morphologyDataNL.stemming.stemExceptions.wordsNotToBeStemmedExceptions ) );
-	if ( checkIfWordEndingIsOnExceptionList( word, wordsThatShouldNotBeStemmed ) ) {
-=======
 	const wordsNotToBeStemmed = flatten( Object.values( morphologyDataNL.stemming.stemExceptions.wordsNotToBeStemmedExceptions ) );
 
 	if ( checkIfWordEndingIsOnExceptionList( word, wordsNotToBeStemmed ) ) {
->>>>>>> add37f05
 		return word;
 	}
 
