import { checkIfWordEndingIsOnExceptionList } from "../morphoHelpers/exceptionListHelpers";
import { removeSuffixFromFullForm } from "../morphoHelpers/stemHelpers";
import detectAndStemSuffixes from "./detectAndStemSuffixes";
import { generateCorrectStemWithTAndDEnding } from "./getStemWordsWithTAndDEnding.js";
import { flatten } from "lodash-es";
import checkExceptionsWithFullForms from "../morphoHelpers/checkExceptionsWithFullForms";
import { detectAndStemRegularParticiple } from "./detectAndStemRegularParticiple";

/**
 * Check whether the word is a comparative adjective with a stem ending in -rd. If yes, stem it (the regular stemmer
 * would incorrectly stem the d).
 * @param {string} word The word to check.
 * @param {Object} adjectivesEndingInRd The exception list of adjectives with stem ending in -rd.
 * @returns {string} The stemmed word or the original word if it was not matched with the exception list.
 */
const stemAdjectiveEndingInRd = function( word, adjectivesEndingInRd ) {
	for ( const adjective of adjectivesEndingInRd ) {
		const regex = new RegExp( adjective + "er[se]?$" );
		if ( word.search( regex ) !== -1 ) {
			if ( word.endsWith( "er" ) ) {
				return word.slice( 0, -2 );
			}
			return word.slice( 0, -3 );
		}
	} return word;
};

/**
 * Get the stem from noun diminutives and plurals exceptions.
 *
 * @param {Object[]}    exceptionsRemoveSuffixFromFullForms The data for stemming exception.
 * @param {string}      word                                The word to check.
 *
 * @returns {string} The stemmed word.
 */
const removeSuffixFromFullForms = function( exceptionsRemoveSuffixFromFullForms, word ) {
	for ( const exceptionClass of exceptionsRemoveSuffixFromFullForms ) {
		const stemmedWord = removeSuffixFromFullForm( exceptionClass.forms, exceptionClass.suffix, word );

		if ( stemmedWord ) {
			return stemmedWord;
		}
	}
};

/**
 * Checks if the word is on a stemming exception list.
 *
 * @param {string} word The word to check.
 * @param {Object} morphologyDataNLStemming The Dutch morphology data file.
 * @returns {string|null} The stem or null if the word was not matched by any of the exception checks.
 */
<<<<<<< HEAD
export default function stem( word, morphologyDataNL ) {
	// Check whether the word is on an exception list of words that shouldn't be stemmed. If it is, return the word.
	const wordsNotToBeStemmed = flatten( Object.values( morphologyDataNL.stemming.stemExceptions.wordsNotToBeStemmedExceptions ) );

	if ( checkIfWordEndingIsOnExceptionList( word, wordsNotToBeStemmed ) ) {
		return word;
	}

	/*
	 * Return the word if it should not be stemmed.
	 * And return the correct stem for words which end in ambiguous endings such as -t, -te, -ten, -de, or -den.
	 */
	const tAndDStemmingCheck = generateCorrectStemWithTAndDEnding( morphologyDataNL.stemming.stemExceptions,
		morphologyDataNL.stemming.stemModifications, morphologyDataNL.verbs.compoundVerbsPrefixes, word );

	if ( tAndDStemmingCheck ) {
		return tAndDStemmingCheck;
	}
=======
const checkOtherStemmingExceptions = function( word, morphologyDataNLStemming ) {
>>>>>>> 74ef9611
	/*
	 * Check whether the word is on an exception list of adjectives with stem ending in -rd. If it is, stem and
	 * return the word here, instead of going through the regular stemmer.
 	 */
	const wordAfterRdExceptionCheck = stemAdjectiveEndingInRd( word, morphologyDataNLStemming.stemExceptions.adjectivesEndInRD );
	if ( wordAfterRdExceptionCheck !== word ) {
		return wordAfterRdExceptionCheck;
	}
	/* Checks whether the word is in the exception list of nouns with specific diminutive or plural suffixes that needs to be stemmed.
	 * If it is return the stem here.
	 */
	const stemFromFullForm = removeSuffixFromFullForms( morphologyDataNLStemming.stemExceptions.removeSuffixFromFullForms, word );
	if ( stemFromFullForm ) {
		return stemFromFullForm;
	}

	/*
	 * Checks whether the word is in the exception list of diminutives that need to be stemmed and that additionally need
	 * to have the final vowel removed. If it is return the stem here.
	 */
	const stemFromFullFormAndDeleteFinalVowel = removeSuffixFromFullForm(
		morphologyDataNLStemming.stemExceptions.stemTjeAndOnePrecedingVowel.forms,
		morphologyDataNLStemming.stemExceptions.stemTjeAndOnePrecedingVowel.suffix,
		word
	);

	if ( stemFromFullFormAndDeleteFinalVowel ) {
		return stemFromFullFormAndDeleteFinalVowel.slice( 0, -1 );
	}

	return null;
};

/**
 * Stems Dutch words.
 *
 * @param {string} word  The word to stem.
 * @param {Object} morphologyDataNL The Dutch morphology data file.
 *
 * @returns {string} The stemmed word.
 */
export default function stem( word, morphologyDataNL ) {
	// Check whether the word is in the list of words with full forms for which we define the stem. If it is, return the canonical stem.
	let stemmedWord = checkExceptionsWithFullForms( morphologyDataNL.stemming.stemmingExceptionStemsWithFullForms, word );
	if ( stemmedWord ) {
		return stemmedWord;
	}

	// Check whether the word is a participle, and if yes, stem it and return the stem.
	stemmedWord = detectAndStemRegularParticiple( morphologyDataNL, word );
	if ( stemmedWord ) {
		return stemmedWord;
	}

	// Check whether the word is on the list of words that should not be stemmed, and if yes, return the word
	const wordsNotToBeStemmed = flatten( Object.values( morphologyDataNL.stemming.stemExceptions.wordsNotToBeStemmedExceptions ) );
	if ( checkIfWordEndingIsOnExceptionList( word, wordsNotToBeStemmed ) ) {
		return word;
	}

	/*
	 * Check whether the word ends in -t/-te/-ten/-tend/-de/-den/-dend. If it does, run through a series of checks aimed at
	 * predicting whether the -t/d is part of the stem or the suffix. If the word was matched in one of the checks, stem it
	 * accordingly and return the stem.
	 */
	const tAndDEndings = morphologyDataNL.stemming.stemExceptions.ambiguousTAndDEndings.otherTAndDEndings;
	for ( const ending of tAndDEndings ) {
		if ( word.endsWith( ending ) ) {
			stemmedWord = generateCorrectStemWithTAndDEnding( morphologyDataNL.stemming, word );
			if ( stemmedWord ) {
				return stemmedWord;
			}
		}
	}

	// Check if the word is on any other stemming exception list, and if yes, return the correct stem.
	stemmedWord = checkOtherStemmingExceptions( word, morphologyDataNL.stemming );
	if ( stemmedWord ) {
		return stemmedWord;
	}

	// If the word was not stemmed in any of the previous steps, run through the stemming algorithm which detects and stems suffixes.
	return detectAndStemSuffixes( word, morphologyDataNL );
}<|MERGE_RESOLUTION|>--- conflicted
+++ resolved
@@ -50,28 +50,7 @@
  * @param {Object} morphologyDataNLStemming The Dutch morphology data file.
  * @returns {string|null} The stem or null if the word was not matched by any of the exception checks.
  */
-<<<<<<< HEAD
-export default function stem( word, morphologyDataNL ) {
-	// Check whether the word is on an exception list of words that shouldn't be stemmed. If it is, return the word.
-	const wordsNotToBeStemmed = flatten( Object.values( morphologyDataNL.stemming.stemExceptions.wordsNotToBeStemmedExceptions ) );
-
-	if ( checkIfWordEndingIsOnExceptionList( word, wordsNotToBeStemmed ) ) {
-		return word;
-	}
-
-	/*
-	 * Return the word if it should not be stemmed.
-	 * And return the correct stem for words which end in ambiguous endings such as -t, -te, -ten, -de, or -den.
-	 */
-	const tAndDStemmingCheck = generateCorrectStemWithTAndDEnding( morphologyDataNL.stemming.stemExceptions,
-		morphologyDataNL.stemming.stemModifications, morphologyDataNL.verbs.compoundVerbsPrefixes, word );
-
-	if ( tAndDStemmingCheck ) {
-		return tAndDStemmingCheck;
-	}
-=======
 const checkOtherStemmingExceptions = function( word, morphologyDataNLStemming ) {
->>>>>>> 74ef9611
 	/*
 	 * Check whether the word is on an exception list of adjectives with stem ending in -rd. If it is, stem and
 	 * return the word here, instead of going through the regular stemmer.
