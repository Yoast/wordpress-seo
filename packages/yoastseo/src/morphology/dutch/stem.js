--- conflicted
+++ resolved
@@ -10,22 +10,7 @@
  *
  * Redistribution and use in source and binary forms, with or without modification, is covered by the standard BSD license.
  */
-<<<<<<< HEAD
 import { generateCorrectStemWithTAndDEnding } from "./getStemWordsWithTAndDEnding.js";
-=======
-
-/**
- * Checks whether the word ends with what looks like a suffix but is actually part of the stem, and therefore should not be stemmed.
- *
- * @param {string} word The word to check.
- * @param {Object} dataWordsNotToStem The exception list of words that should not be stemmed.
- * @returns {boolean} Whether or not the word should be stemmed.
- */
-const shouldNotBeStemmed = function( word, dataWordsNotToStem ) {
-	const wordsNotToStem = flatten( Object.values( dataWordsNotToStem ) );
-	return ( wordsNotToStem.includes( word ) );
-};
->>>>>>> c472ff0c
 
 /**
  * Determines the start index of the R1 region.
@@ -280,12 +265,7 @@
 	if ( tAndDStemmingCheck ) {
 		return tAndDStemmingCheck;
 	}
-<<<<<<< HEAD
-
-	/**
-=======
 	/*
->>>>>>> c472ff0c
 	 * Check whether the word is on an exception list of adjectives with stem ending in -rd. If it is, stem and
 	 * return the word here, instead of going through the regular stemmer.
  	 */
