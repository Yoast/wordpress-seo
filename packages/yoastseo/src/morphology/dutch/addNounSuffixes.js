--- conflicted
+++ resolved
@@ -26,15 +26,8 @@
  */
 export function getSuffixes( stemmedWord, morphologyDataNounSuffixes ) {
 	const predictedSuffix = findSuffix( stemmedWord, morphologyDataNounSuffixes.predictedBasedOnStem );
-
-<<<<<<< HEAD
 	if ( typeof predictedSuffix !== "undefined" ) {
 		return [ predictedSuffix ];
-=======
-	if ( predictedSuffix ) {
-		suffixes.push( predictedSuffix );
-		return suffixes;
->>>>>>> d977f906
 	}
 	return morphologyDataNounSuffixes.defaultSuffixes.slice();
 }
