--- conflicted
+++ resolved
@@ -1,67 +1,5 @@
-<<<<<<< HEAD
-import { removeSuffixesBeforeAdding } from "../morphoHelpers/suffixHelpers";
-import { modifyStem } from "../morphoHelpers/suffixHelpers";
-import { applySuffixesToStem } from "../morphoHelpers/suffixHelpers";
-import { flatten } from "lodash-es";
-
-/**
- * Checks whether the stem has an ending for which the final consonant should not be voiced.
- *
- * @param {string} stemmedWord  The stem.
- * @param {string[]} stemEndings The endings to search for in the stem.
- *
- * @returns {boolean} Whether the stem has one of the endings that were searched for.
- */
-const shouldConsonantBeVoiced = function( stemmedWord, stemEndings ) {
-	return stemmedWord.search( new RegExp( stemEndings[ 0 ] ) === -1  ) && stemmedWord.search( new RegExp( stemEndings[ 1 ] ) === -1 );
-};
-
-/**
- * Checks whether the stem is listed in the exception list of verbs that do not need to double their last consonant before adding -en.
- *
- * @param {array}	dataNoConsonantDoubling		The Dutch morphology data.
- * @param {string}	stemmedWord					The stem.
- *
- * @returns {boolean} Whether the stem is listed in the exception list.
- */
-const checkNoConsonantDoublingException = function( dataNoConsonantDoubling, stemmedWord ) {
-	return dataNoConsonantDoubling.includes( stemmedWord );
-};
-
-/**
- * Creates the second stem of words that have two possible stems (this includes
- * stem with double or single vowel; ending in double or single consonant; ending in s/f or z/v). The -en and -end
- * suffixes are then added to the modified stem.
- *
- * @param {string} stemmedWord					The stem.
- * @param {Object} morphologyDataAddSuffixes	The Dutch morphology data for adding suffixes.
- * @param {Object} morphologyDataVerbs			The Dutch morphology data file.
- *
- * @returns {string} The modified stem, or the original stem if no modifications were made.
- */
-export function findAndApplyModifications( stemmedWord, morphologyDataAddSuffixes, morphologyDataVerbs ) {
-	if ( ! checkNoConsonantDoublingException( morphologyDataVerbs.infinitiveExceptions.infinitiveEnNoConsonantDoubling, stemmedWord ) ) {
-		const triedToDoubleConsonant = modifyStem( stemmedWord, morphologyDataAddSuffixes.stemModifications.doublingConsonant );
-		if ( triedToDoubleConsonant ) {
-			return triedToDoubleConsonant;
-		}
-		if ( shouldConsonantBeVoiced( stemmedWord, morphologyDataAddSuffixes.otherChecks.noConsonantVoicingVerbs ) ) {
-			const triedToVoiceConsonant = modifyStem( stemmedWord, morphologyDataAddSuffixes.stemModifications.consonantVoicing );
-			if ( triedToVoiceConsonant ) {
-				return triedToVoiceConsonant;
-			}
-		}
-		const triedToUndoubleVowel = modifyStem( stemmedWord, morphologyDataAddSuffixes.stemModifications.vowelUndoubling );
-		if ( triedToUndoubleVowel ) {
-			return triedToUndoubleVowel;
-		}
-	}
-	return stemmedWord;
-}
-=======
 import { applySuffixesToStem, removeSuffixesBeforeAdding } from "../morphoHelpers/suffixHelpers";
 import { findAndApplyModificationsVerbsNouns } from "./suffixHelpers";
->>>>>>> d8c4cd77
 
 /**
  * Add all of the verb suffixes that are needed for the given stem.
@@ -87,11 +25,7 @@
 		}
 	}
 	// Create a second stem (this is possibly the same as the original stem).
-<<<<<<< HEAD
-	const secondStem = findAndApplyModifications( stemmedWord, morphologyDataAddSuffixes, morphologyDataVerbs );
-=======
 	const secondStem = findAndApplyModificationsVerbsNouns( stemmedWord, morphologyDataAddSuffixes );
->>>>>>> d8c4cd77
 
 	// Add -t or -d suffixes to the first stem.
 	const tAndDForms = applySuffixesToStem( stemmedWord, suffixesWithoutStemModification );
