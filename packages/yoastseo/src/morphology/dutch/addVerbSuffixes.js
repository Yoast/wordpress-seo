--- conflicted
+++ resolved
@@ -9,15 +9,9 @@
  * @param {string[]} notVoicedStemEndings The endings to search for in the stem.
  * @returns {boolean} Whether the stem has one of the endings that were searched for.
  */
-<<<<<<< HEAD
-const shouldConsonantBeVoiced = function( stemmedWord, stemEndings ) {
-	const matchedEnding = stemEndings.find( stemEnding => stemmedWord.search( new RegExp( stemEnding ) ) !== -1 );
-	return typeof matchedEnding === "undefined";
-=======
 const shouldConsonantBeVoiced = function( stemmedWord, notVoicedStemEndings ) {
 	// Will return true if the ending of the stemmedWord is NOT one of the notVoicedEndings.
 	return ! notVoicedStemEndings.find( stemEnding => new RegExp( stemEnding ).test( stemmedWord ) );
->>>>>>> 01d1db32
 };
 
 /**
