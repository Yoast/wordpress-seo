/**
 * Checks whether the word is started with one of the words in a given list of exceptions
 * and ends in one of the suffixes in a given suffixes list. If so, deletes the suffix.
 *
 * @param {string[]}    exceptions  The exception list.
 * @param {string[]}    suffixes      The suffixes that needs to be deleted.
 * @param {string}      word        The word to check.
 * @returns {string}	The stemmed word.
 */
const removeSuffixesFromFullForm = function( exceptions, suffixes, word ) {
	for ( let i = 0; i < exceptions.length; i++ ) {
		if ( word.startsWith( exceptions[ i ] ) ) {
			const suffixRetrieved = word.substring( exceptions[ i ].length );
			for ( let j = 0; j < suffixes.length; j++ ) {
				if ( suffixes[ j ] === suffixRetrieved ) {
					return word.slice( 0, -suffixRetrieved.length );
				}
			}
		}
	}
};
/**
 * Checks whether the word is in a given list of exceptions and if so, deletes a given suffix.
 *
 * @param {string[]}    exceptions  The exception list.
 * @param {string}      suffix      The suffix that needs to be deleted.
 * @param {string}      word        The word to check.
 *
 * @returns {string} The stemmed word.
 */
export function removeSuffixFromFullForm( exceptions, suffix, word ) {
	for ( let i = 0; i < exceptions.length; i++ ) {
		if ( word.endsWith( exceptions[ i ] ) ) {
			return word.slice( 0, -suffix.length );
		}
	}
<<<<<<< HEAD
};

export {
	removeSuffixFromFullForm,
	removeSuffixesFromFullForm,
};
=======
}
>>>>>>> 35c2986c
<|MERGE_RESOLUTION|>--- conflicted
+++ resolved
@@ -7,7 +7,7 @@
  * @param {string}      word        The word to check.
  * @returns {string}	The stemmed word.
  */
-const removeSuffixesFromFullForm = function( exceptions, suffixes, word ) {
+export function removeSuffixesFromFullForm ( exceptions, suffixes, word ) {
 	for ( let i = 0; i < exceptions.length; i++ ) {
 		if ( word.startsWith( exceptions[ i ] ) ) {
 			const suffixRetrieved = word.substring( exceptions[ i ].length );
@@ -33,14 +33,4 @@
 		if ( word.endsWith( exceptions[ i ] ) ) {
 			return word.slice( 0, -suffix.length );
 		}
-	}
-<<<<<<< HEAD
-};
-
-export {
-	removeSuffixFromFullForm,
-	removeSuffixesFromFullForm,
-};
-=======
-}
->>>>>>> 35c2986c
+	}