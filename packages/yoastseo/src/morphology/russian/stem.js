--- conflicted
+++ resolved
@@ -216,19 +216,16 @@
  * @returns {string}	The stemmed word.
  */
 export default function stem( word, morphologyData ) {
-<<<<<<< HEAD
+	// Check if word is in the doNotStemSuffix exception list.
+	if ( morphologyData.doNotStemSuffix.includes( word ) ) {
+		return word;
+	}
 	// Check if the word is on the list of exceptions for which we listed all forms and the stem.
 	const fullFormException = checkWordInFullFormExceptions( word, morphologyData.exceptionStemsWithFullForms );
 	if ( fullFormException ) {
 		return fullFormException;
 	}
 
-=======
-	// Check if word is in the doNotStemSuffix exception list.
-	if ( morphologyData.doNotStemSuffix.includes( word ) ) {
-		return word;
-	}
->>>>>>> 91d9ddb4
 	const rv = findRvRegion( word, morphologyData );
 
 	// Step 1: Remove inflectional suffixes if they are present in the word.
