--- conflicted
+++ resolved
@@ -134,17 +134,11 @@
 		// If there is no PERFECTIVE GERUND ending than try removing a REFLEXIVE ending.
 		removeEndings( word, regexReflexives, rv );
 
-<<<<<<< HEAD
-		// Затем в следующем порядке пробуем удалить окончания: ADJECTIVAL, VERB, NOUN. Как только одно из них найдено – шаг завершается.
-		if ( ! ( removeEndings( word, [ regexParticiple1 + regexAdjective, regexParticiple2 + regexAdjective ], rv ) ||
-				 removeEndings( word, regexAdjective, rv ) ) ) {
-=======
 		// Try to remove following endings (in this order): ADJECTIVAL, VERB, NOUN. If one of them is found the stem is finalized.
 		if ( ! (
 			removeEndings( word, [ regexParticiple1 + regexAdjective, regexParticiple2 + regexAdjective ], rv ) ||
 			removeEndings( word, regexAdjective, rv )
 		) ) {
->>>>>>> d874d907
 			if ( ! removeEndings( word, [ regexVerb1, regexVerb2 ], rv ) ) {
 				removeEndings( word, regexNoun, rv );
 			}
