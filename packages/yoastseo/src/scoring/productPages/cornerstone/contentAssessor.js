import Assessor from "../../assessor.js";
import ContentAssessor from "../../contentAssessor";
import ParagraphTooLong from "../../assessments/readability/paragraphTooLongAssessment.js";
import SentenceLengthInText from "../../assessments/readability/sentenceLengthInTextAssessment.js";
import SubheadingDistributionTooLong from "../../assessments/readability/subheadingDistributionTooLongAssessment.js";
import transitionWords from "../../assessments/readability/transitionWordsAssessment.js";
import passiveVoice from "../../assessments/readability/passiveVoiceAssessment.js";
import textPresence from "../../assessments/readability/textPresenceAssessment.js";
import ListsPresence from "../../assessments/readability/ListAssessment.js";

/**
 * Creates the Assessor
 *
 * @param {object} i18n The i18n object used for translations.
 * @param {Object} options The options for this assessor.
 * @param {Object} options.marker The marker to pass the list of marks to.
 *
 * @constructor
 */
const ProductCornerstoneContentAssessor = function( i18n, options = {} ) {
	Assessor.call( this, i18n, options );
	this.type = "productCornerstoneContentAssessor";

	this._assessments = [
<<<<<<< HEAD
		new SubheadingDistributionTooLong( {
			parameters:	{
				slightlyTooMany: 250,
				farTooMany: 300,
				recommendedMaximumWordCount: 250,
			},
		} ),
		new ParagraphTooLong( {
			parameters: {
				recommendedLength: 70,
				maximumRecommendedLength: 100,
			},
		} ),
=======
		new SubheadingDistributionTooLong( { shouldNotAppearInShortText: true } ),
		paragraphTooLong,
>>>>>>> 54233ed4
		new SentenceLengthInText( true ),
		transitionWords,
		passiveVoice,
		textPresence,
		new ListsPresence(),
	];
};

require( "util" ).inherits( ProductCornerstoneContentAssessor, ContentAssessor );


export default ProductCornerstoneContentAssessor;
<|MERGE_RESOLUTION|>--- conflicted
+++ resolved
@@ -22,24 +22,13 @@
 	this.type = "productCornerstoneContentAssessor";
 
 	this._assessments = [
-<<<<<<< HEAD
-		new SubheadingDistributionTooLong( {
-			parameters:	{
-				slightlyTooMany: 250,
-				farTooMany: 300,
-				recommendedMaximumWordCount: 250,
-			},
-		} ),
+		new SubheadingDistributionTooLong( { shouldNotAppearInShortText: true } ),
 		new ParagraphTooLong( {
 			parameters: {
 				recommendedLength: 70,
 				maximumRecommendedLength: 100,
 			},
 		} ),
-=======
-		new SubheadingDistributionTooLong( { shouldNotAppearInShortText: true } ),
-		paragraphTooLong,
->>>>>>> 54233ed4
 		new SentenceLengthInText( true ),
 		transitionWords,
 		passiveVoice,
