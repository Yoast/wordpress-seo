--- conflicted
+++ resolved
@@ -35,16 +35,11 @@
 				maximumRecommendedLength: 100,
 			},
 		} ),
-<<<<<<< HEAD
-		new SentenceLengthInText( true ),
-		new TransitionWords(),
-=======
 		new SentenceLengthInText( {
 			slightlyTooMany: 15,
 			farTooMany: 20,
 		}, true, true ),
-		transitionWords,
->>>>>>> 3482815f
+		new TransitionWords(),
 		passiveVoice,
 		textPresence,
 		new ListsPresence(),
