import Assessor from "../assessor.js";
import ContentAssessor from "../contentAssessor";
import ParagraphTooLong from "../assessments/readability/paragraphTooLongAssessment.js";
import SentenceLengthInText from "../assessments/readability/sentenceLengthInTextAssessment.js";
import SubheadingDistributionTooLong from "../assessments/readability/subheadingDistributionTooLongAssessment.js";
import transitionWords from "../assessments/readability/transitionWordsAssessment.js";
import passiveVoice from "../assessments/readability/passiveVoiceAssessment.js";
import textPresence from "../assessments/readability/textPresenceAssessment.js";
import ListsPresence from "../assessments/readability/ListAssessment.js";

/**
 * Creates the Assessor
 *
 * @param {object} i18n The i18n object used for translations.
 * @param {Object} options The options for this assessor.
 * @param {Object} options.marker The marker to pass the list of marks to.
 *
 * @constructor
 */
const ProductContentAssessor = function( i18n, options = {} ) {
	Assessor.call( this, i18n, options );
	this.type = "productContentAssessor";

	this._assessments = [
<<<<<<< HEAD
		new SubheadingDistributionTooLong(),
		new ParagraphTooLong( {
			parameters: {
				recommendedLength: 70,
				maximumRecommendedLength: 100,
			},
		} ),
=======
		new SubheadingDistributionTooLong( { shouldNotAppearInShortText: true } ),
		paragraphTooLong,
>>>>>>> 54233ed4
		new SentenceLengthInText(),
		transitionWords,
		passiveVoice,
		textPresence,
		new ListsPresence(),
	];
};

require( "util" ).inherits( ProductContentAssessor, ContentAssessor );


export default ProductContentAssessor;
<|MERGE_RESOLUTION|>--- conflicted
+++ resolved
@@ -22,18 +22,13 @@
 	this.type = "productContentAssessor";
 
 	this._assessments = [
-<<<<<<< HEAD
-		new SubheadingDistributionTooLong(),
+		new SubheadingDistributionTooLong( { shouldNotAppearInShortText: true } ),
 		new ParagraphTooLong( {
 			parameters: {
 				recommendedLength: 70,
 				maximumRecommendedLength: 100,
 			},
 		} ),
-=======
-		new SubheadingDistributionTooLong( { shouldNotAppearInShortText: true } ),
-		paragraphTooLong,
->>>>>>> 54233ed4
 		new SentenceLengthInText(),
 		transitionWords,
 		passiveVoice,
