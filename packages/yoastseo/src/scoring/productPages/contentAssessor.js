import { createAnchorOpeningTag } from "../../helpers/shortlinker";

import Assessor from "../assessor.js";
import ContentAssessor from "../contentAssessor";
import ParagraphTooLong from "../assessments/readability/ParagraphTooLongAssessment.js";
import SentenceLengthInText from "../assessments/readability/SentenceLengthInTextAssessment.js";
import SubheadingDistributionTooLong from "../assessments/readability/SubheadingDistributionTooLongAssessment.js";
import TransitionWords from "../assessments/readability/TransitionWordsAssessment.js";
import PassiveVoice from "../assessments/readability/PassiveVoiceAssessment.js";
import TextPresence from "../assessments/readability/TextPresenceAssessment.js";
import ListsPresence from "../assessments/readability/ListAssessment.js";

/**
 * Creates the Assessor
 *
 * @param {object} i18n The i18n object used for translations.
 * @param {Object} options The options for this assessor.
 * @param {Object} options.marker The marker to pass the list of marks to.
 *
 * @constructor
 */
const ProductContentAssessor = function( i18n, options = {} ) {
	Assessor.call( this, i18n, options );
	this.type = "productContentAssessor";

	this._assessments = [
		new SubheadingDistributionTooLong( { shouldNotAppearInShortText: true } ),
		new ParagraphTooLong( {
			parameters: {
				recommendedLength: 70,
				maximumRecommendedLength: 100,
			},
		} ),
		new SentenceLengthInText( {
			slightlyTooMany: 20,
			farTooMany: 25,
		}, false, true ),
<<<<<<< HEAD
		new TransitionWords(),
		new PassiveVoice(),
		new TextPresence( {
			urlTitle: createAnchorOpeningTag( "https://yoa.st/shopify56" ),
			urlCallToAction: createAnchorOpeningTag( "https://yoa.st/shopify57" ),
		} ),
=======
		new TransitionWords( {
			urlTitle: createAnchorOpeningTag( "https://yoa.st/shopify44" ),
			urlCallToAction: createAnchorOpeningTag( "https://yoa.st/shopify45" ),
		} ),
		new PassiveVoice( {
			urlTitle: createAnchorOpeningTag( "https://yoa.st/shopify42" ),
			urlCallToAction: createAnchorOpeningTag( "https://yoa.st/shopify43" ),
		} ),
		new TextPresence(),
>>>>>>> 5b3032be
		new ListsPresence( {
			urlTitle: createAnchorOpeningTag( "https://yoa.st/shopify38" ),
			urlCallToAction: createAnchorOpeningTag( "https://yoa.st/shopify39" ),
		} ),
	];
};

require( "util" ).inherits( ProductContentAssessor, ContentAssessor );


export default ProductContentAssessor;
<|MERGE_RESOLUTION|>--- conflicted
+++ resolved
@@ -35,14 +35,6 @@
 			slightlyTooMany: 20,
 			farTooMany: 25,
 		}, false, true ),
-<<<<<<< HEAD
-		new TransitionWords(),
-		new PassiveVoice(),
-		new TextPresence( {
-			urlTitle: createAnchorOpeningTag( "https://yoa.st/shopify56" ),
-			urlCallToAction: createAnchorOpeningTag( "https://yoa.st/shopify57" ),
-		} ),
-=======
 		new TransitionWords( {
 			urlTitle: createAnchorOpeningTag( "https://yoa.st/shopify44" ),
 			urlCallToAction: createAnchorOpeningTag( "https://yoa.st/shopify45" ),
@@ -51,8 +43,10 @@
 			urlTitle: createAnchorOpeningTag( "https://yoa.st/shopify42" ),
 			urlCallToAction: createAnchorOpeningTag( "https://yoa.st/shopify43" ),
 		} ),
-		new TextPresence(),
->>>>>>> 5b3032be
+		new TextPresence( {
+			urlTitle: createAnchorOpeningTag( "https://yoa.st/shopify56" ),
+			urlCallToAction: createAnchorOpeningTag( "https://yoa.st/shopify57" ),
+		} ),
 		new ListsPresence( {
 			urlTitle: createAnchorOpeningTag( "https://yoa.st/shopify38" ),
 			urlCallToAction: createAnchorOpeningTag( "https://yoa.st/shopify39" ),
