import { inherits } from "util";
import { createAnchorOpeningTag } from "../../helpers/shortlinker";
import ImageAltTags from "../assessments/seo/ImageAltTagsAssessment";
import IntroductionKeywordAssessment from "../assessments/seo/IntroductionKeywordAssessment";
import KeyphraseLengthAssessment from "../assessments/seo/KeyphraseLengthAssessment";
import KeywordDensityAssessment from "../assessments/seo/KeywordDensityAssessment";
import MetaDescriptionKeywordAssessment from "../assessments/seo/MetaDescriptionKeywordAssessment";
import TextCompetingLinksAssessment from "../assessments/seo/TextCompetingLinksAssessment";
import TitleKeywordAssessment from "../assessments/seo/TitleKeywordAssessment";
import UrlKeywordAssessment from "../assessments/seo/UrlKeywordAssessment";
import Assessor from "../assessor";
import MetaDescriptionLength from "../assessments/seo/MetaDescriptionLengthAssessment";
import SubheadingsKeyword from "../assessments/seo/SubHeadingsKeywordAssessment";
import ImageKeyphrase from "../assessments/seo/KeyphraseInImageTextAssessment";
import ImageCount from "../assessments/seo/ImageCountAssessment";
import TextLength from "../assessments/seo/TextLengthAssessment";
import TitleWidth from "../assessments/seo/PageTitleWidthAssessment";
import SingleH1Assessment from "../assessments/seo/SingleH1Assessment";
<<<<<<< HEAD

=======
import FunctionWordsInKeyphrase from "../assessments/seo/KeyphraseDistributionAssessment";
import KeyphraseDistribution from "../assessments/seo/FunctionWordsInKeyphraseAssessment";
>>>>>>> 998ece6a

/**
 * Creates the Assessor
 *
 * @param {object}  i18n            The i18n object used for translations.
 * @param {object}  researcher      The researcher to use for the analysis.
 * @param {Object}  options         The options for this assessor.
 * @param {Object}  options.marker  The marker to pass the list of marks to.
 *
 * @constructor
 */
const ProductSEOAssessor = function( i18n, researcher, options ) {
	Assessor.call( this, i18n, researcher, options );
	this.type = "productSEOAssessor";

	this._assessments = [
		new IntroductionKeywordAssessment( {
			urlTitle: createAnchorOpeningTag( "https://yoa.st/shopify8" ),
			urlCallToAction: createAnchorOpeningTag( "https://yoa.st/shopify9" ),
		} ),
		new KeyphraseLengthAssessment( {
			parameters: {
				recommendedMinimum: 4,
				recommendedMaximum: 6,
				acceptableMaximum: 8,
				acceptableMinimum: 2,
			},
			urlTitle: createAnchorOpeningTag( "https://yoa.st/shopify10" ),
			urlCallToAction: createAnchorOpeningTag( "https://yoa.st/shopify11" ),
		}, true ),
		new KeywordDensityAssessment( {
			urlTitle: createAnchorOpeningTag( "https://yoa.st/shopify12" ),
			urlCallToAction: createAnchorOpeningTag( "https://yoa.st/shopify13" ),
		} ),
		new MetaDescriptionKeywordAssessment( {
			urlTitle: createAnchorOpeningTag( "https://yoa.st/shopify14" ),
			urlCallToAction: createAnchorOpeningTag( "https://yoa.st/shopify15" ),
		} ),
		new MetaDescriptionLength(),
		new SubheadingsKeyword( {
			urlTitle: createAnchorOpeningTag( "https://yoa.st/shopify16" ),
			urlCallToAction: createAnchorOpeningTag( "https://yoa.st/shopify17" ),
		} ),
		new TextCompetingLinksAssessment(),
		new TextLength( {
			recommendedMinimum: 200,
			slightlyBelowMinimum: 150,
			belowMinimum: 100,
			veryFarBelowMinimum: 50,
		} ),
		new TitleKeywordAssessment( {
			urlTitle: createAnchorOpeningTag( "https://yoa.st/shopify24" ),
			urlCallToAction: createAnchorOpeningTag( "https://yoa.st/shopify25" ),
		} ),
		new TitleWidth( {
			scores: {
				widthTooShort: 9,
			},
		}, true ),
		new UrlKeywordAssessment( {
			urlTitle: createAnchorOpeningTag( "https://yoa.st/shopify26" ),
			urlCallToAction: createAnchorOpeningTag( "https://yoa.st/shopify27" ),
		} ),
		new FunctionWordsInKeyphrase(),
		new SingleH1Assessment(),
		new ImageCount( {
			scores: {
				okay: 6,
			},
			recommendedCount: 4,
			urlTitle: createAnchorOpeningTag( "https://yoa.st/shopify20" ),
			urlCallToAction: createAnchorOpeningTag( "https://yoa.st/shopify21" ),
		}, true ),
<<<<<<< HEAD
		new ImageKeyphrase( {
			urlTitle: createAnchorOpeningTag( "https://yoa.st/shopify22" ),
			urlCallToAction: createAnchorOpeningTag( "https://yoa.st/shopify23" ),
		} ),
		new ImageAltTags( {
			urlTitle: createAnchorOpeningTag( "https://yoa.st/shopify40" ),
			urlCallToAction: createAnchorOpeningTag( "https://yoa.st/shopify41" ),
		}
		),
=======
		new ImageKeyphrase(),
		new ImageAltTags(),
		new KeyphraseDistribution(),
>>>>>>> 998ece6a
	];
};

inherits( ProductSEOAssessor, Assessor );

export default ProductSEOAssessor;<|MERGE_RESOLUTION|>--- conflicted
+++ resolved
@@ -16,12 +16,8 @@
 import TextLength from "../assessments/seo/TextLengthAssessment";
 import TitleWidth from "../assessments/seo/PageTitleWidthAssessment";
 import SingleH1Assessment from "../assessments/seo/SingleH1Assessment";
-<<<<<<< HEAD
-
-=======
 import FunctionWordsInKeyphrase from "../assessments/seo/KeyphraseDistributionAssessment";
 import KeyphraseDistribution from "../assessments/seo/FunctionWordsInKeyphraseAssessment";
->>>>>>> 998ece6a
 
 /**
  * Creates the Assessor
@@ -95,7 +91,6 @@
 			urlTitle: createAnchorOpeningTag( "https://yoa.st/shopify20" ),
 			urlCallToAction: createAnchorOpeningTag( "https://yoa.st/shopify21" ),
 		}, true ),
-<<<<<<< HEAD
 		new ImageKeyphrase( {
 			urlTitle: createAnchorOpeningTag( "https://yoa.st/shopify22" ),
 			urlCallToAction: createAnchorOpeningTag( "https://yoa.st/shopify23" ),
@@ -105,11 +100,7 @@
 			urlCallToAction: createAnchorOpeningTag( "https://yoa.st/shopify41" ),
 		}
 		),
-=======
-		new ImageKeyphrase(),
-		new ImageAltTags(),
 		new KeyphraseDistribution(),
->>>>>>> 998ece6a
 	];
 };
 
