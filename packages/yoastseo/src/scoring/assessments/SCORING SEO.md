# The overview of the SEO assessments scoring criteria

## Keyphrase-based SEO assessments
### 1) Keyphrase in introduction
**What it does**: Checks whether words from the keyphrase can be found in the first paragraph of the text.

**Uses synonyms**: yes

**When applies**: If there is a text and a keyword.

**Name in code**: IntroductionKeywordAssessment

**Title URL**: [https://yoa.st/33e](https://yoast.com/focus-keyphrase-in-introduction/#utm_source=yoast-seo&utm_medium=software&utm_term=introduction-has-keyword-name&utm_content=content-analysis) (link placement is in bold in the feedback strings)

**Call to action URL**: [https://yoa.st/33f](https://yoast.com/focus-keyphrase-in-introduction/#utm_source=yoast-seo&utm_medium=software&utm_term=introduction-has-keyword-cta&utm_content=content-analysis) (link placement is in bold in the feedback strings)

| Bullet   	      | Score	     | Criterion | Feedback |
|------------	|------------------	|---------------------	|---------------	|
| Red   	      | 3	     | Not all content words are found in the first paragraph	 | **Keyphrase in introduction**: Your keyphrase or its synonyms do not appear in the first paragraph. **Make sure the topic is clear immediately**. |
| Orange   	      | 6	     | All content words are found in the first paragraph, but not in the same sentence	 | **Keyphrase in introduction**: Your keyphrase or its synonyms appear in the first paragraph of the copy, but not within one sentence. **Fix that**! |
| Green   	      | 9	     | All content words from the keyphrase or synonym phrase are within one sentence in the first paragraph	 | **Keyphrase in introduction**: Well done! |

### 2) Keyphrase length
**What it does**: Checks whether the number of ( content ) words in the keyphrase is within the recommended limit. For languages with function word support only content words are considered. For languages without function word support all words are considered.

**Uses synonyms**: no

**When applies**: Always.

**Name in code**: KeyphraseLengthAssessment

**Title URL**: [https://yoa.st/33i](https://yoast.com/why-keyphrase-length-matters/#utm_source=yoast-seo&utm_medium=software&utm_term=keyphrase-length-name&utm_content=content-analysis) (link placement is in bold in the feedback strings)

**Call to action URL**: [https://yoa.st/33j](https://yoast.com/why-keyphrase-length-matters/#utm_source=yoast-seo&utm_medium=software&utm_term=keyphrase-length-name&utm_content=content-analysis) (link placement is in bold in the feedback strings)

| Bullet   	      | Score	     | Criterion | Feedback |
|------------	|------------------	|---------------------	|---------------	|
| Red   	      | -999	     | No focus keyword set		 | **Keyphrase length**: No focus keyphrase was set for this page. **Set a focus keyphrase in order to calculate your SEO score**. |
| Red   	      | 3		     | Keyphrase length > 8 words (> 9 for languages without function words support)	 | **Keyphrase length**: The keyphrase contains x (content) words. That's way more than the recommended maximum of 4 (content) words. **Make it shorter!**|
| Orange   	      | 6	     | Keyphrase length between 5-8 words (7-9 for languages without function words support)		 | **Keyphrase length**: The keyphrase contains x (content) words. That's more than the recommended maximum of 4 (content) words. **Make it shorter!**|
| Green   	      | 9	     | Keyphrase length between 1-4 words (1-6 or languages without function words support)		 | **Keyphrase length**: Good job! |

### 3) Keyphrase density
**What it does**: Checks whether the (content) words from the keyphrase are used in the text and whether they are used often enough (but not too often). For a match to be found, all content words should occur in one sentence. Multiple occurrences of all content words within one sentence are considered multiple matches.

**Uses synonyms**: no

**When applies**: If there is a text of at least 100 words and a keyword.

**Name in code**: KeywordDensityAssessment

**Title URL**: [https://yoa.st/33v](https://yoast.com/what-is-keyphrase-density-and-why-is-it-important/#utm_source=yoast-seo&utm_medium=software&utm_term=keyworddensity-name&utm_content=content-analysis) (link placement is in bold in the feedback strings)

**Call to action URL**: [https://yoa.st/33w](https://yoast.com/what-is-keyphrase-density-and-why-is-it-important/#utm_source=yoast-seo&utm_medium=software&utm_term=keyworddensity-name&utm_content=content-analysis) (link placement is in bold in the feedback strings)

| Bullet   	      | Score	     | Criterion | Feedback |
|------------	|------------------	|---------------------	|---------------	|
| Red	| -50	| kd > 4		| **Keyphrase density**: The focus keyphrase was found X times. That's way more than the recommended maximum of X times for a text of this length. **Don't overoptimize!** |
| Red	| -10	| 3 < kd ≤ 4 (3.5 < kd ≤ 4 for multiple word forms)		| **Keyphrase density**: The focus keyphrase was found X times. That's more than the recommended maximum of X times for a text of this length. **Don't overoptimize!** |
| Red	| 4	| 0 kd		| **Keyphrase density**: The focus keyphrase was found 0 times. That's less than the recommended minimum of X times for a text of this length. **Focus on your keyphrase!** |
| Red	| 4	| 0 < kd ≤ 0.5		| **Keyphrase density**: The focus keyphrase was found X times. That's less than the recommended minimum of X times for a text of this length. **Focus on your keyphrase!** |
| green	| 9	| 0.5 < kd ≤ 3 (0.5 < kd ≤ 3.5 for multiple word forms)		| **Keyphrase density**: The focus keyphrase was found X times. This is great! |

#### More on our minimal keyphrase usage requirements
A [simple model](https://docs.google.com/spreadsheets/d/1rwOs-4-pJB1PBgB8hDbCPWgwTe0HYiLdQG23O2FdLq8/edit?usp=sharing) shows that as the text length (in words) goes up, the keyphrase density assessment requires a larger number of keyphrase usages. This happens in steps, which are determined by keyphrase length (shorter step for shorter keyphrases) and which do not depend on text length. The step size for the shortest keyphrase (1 word) is 214 words.

### 4) Keyphrase in meta description
**What it does**: Checks whether all (content) words from the keyphrase are used in the metadescription. A match is counted if all words from the keyphrase appear in a sentence. Multiple matches per sentence are counted multiple times.

**Uses synonyms**: yes

**When applies**: If there is a meta description and a keyword.

**Name in code**: MetaDescriptionKeywordAssessment

**Title URL**: [https://yoa.st/33k](https://yoast.com/meta-descriptions/#utm_source=yoast-seo&utm_medium=software&utm_term=metadescriptionkeyword-name&utm_content=content-analysis) (link placement is in bold in the feedback strings)

**Call to action URL**: [https://yoa.st/33l](https://yoast.com/meta-descriptions/#utm_source=yoast-seo&utm_medium=software&utm_term=metadescriptionkeyword-name&utm_content=content-analysis) (link placement is in bold in the feedback strings)

| Bullet   	      | Score	     | Criterion | Feedback |
|------------	|------------------	|---------------------	|---------------	|
| Red	| 3	| 0 keyword matches		| **Keyphrase in meta description**: The metadescription has been specified, but it does not contain the keyphrase. **Fix that!** |
| Red	| 3	| >2 found matches		| **Keyphrase in meta description**: The meta description contains the keyphrase __ times, which is over the advised maximum of 2 times. **Limit that!** |
| Green	| 9	| 1-2 sentences with a found match		| **Keyphrase in meta description**: Keyphrase or synonym appear in the metadescription. Well done! |

### 5) Keyphrase in subheadings
**What it does**: Checks whether H2 and H3 subheadings reflect the topic of the copy (based on keyphrase or synonyms). For languages with function word support, a subheading is considered to reflect the topic if at least half of words from the keyphrase are used in it. For languages without function word support, a subheading is considered to reflect the topic if all content words from the keyphrase are used in it.

**Uses synonyms**: yes

**When applies**: If there is is a text with at least one subheading and a keyphrase. Does not apply to taxonomies.

**Name in code**: SubHeadingsKeywordAssessment

**Title URL**: [https://yoa.st/33k](https://yoast.com/how-to-use-headings-on-your-site/#utm_source=yoast-seo&utm_medium=software&utm_term=subheadingskeyword-name&utm_content=content-analysis) (link placement is in bold in the feedback strings)

**Call to action URL**: [https://yoa.st/33l](https://yoast.com/how-to-use-headings-on-your-site/#utm_source=yoast-seo&utm_medium=software&utm_term=subheadingskeyword-name&utm_content=content-analysis) (link placement is in bold in the feedback strings)

| Bullet   	      | Score	     | Criterion | Feedback |
|------------	|------------------	|---------------------	|---------------	|
| Red	| 3	| Less than 30% of H2/H3 headings reflect the topic		| **Keyphrase in subheading**: **Use more keyphrases or synonyms in your higher-level subheadings!** |
| Red	| 3	| More than 75% of H2/H3 headings reflect the topic		| **Keyphrase in subheading**: More than 75% of your higher-level subheadings reflect the topic of your copy. That's too much. **Don't over-optimize!** |
| Green	| 9	| Between 30 and 75% of H2/H3 headings reflect the topic		| **Keyphrase in subheading**: (X of) your higher-level subheading(s) reflects the topic of your copy. Good job! |
| Green	| 9	| The only H2/H3 subheading used in the text reflects the topic		| **Keyphrase in subheading**: Your higher-level subheading reflects the topic of your copy. Good job! |

### 6) Competing links (Link keyphrase)
**What it does**: Checks if there are links in the text, which are attached to the keyphrase.

**Uses synonyms**: yes

**When applies**: If there is a text, a keyword and a keyword in the text that has link. Does not apply to taxonomies.

**Name in code**: TextCompetingLinksAssessment

**Title URL**: [https://yoa.st/34l](https://yoast.com/what-is-anchor-text/#utm_source=yoast-seo&utm_medium=software&utm_term=competing-links-name&utm_content=content-analysis) (link placement is in bold in the feedback strings)

**Call to action URL**: [https://yoa.st/34m](https://yoast.com/what-is-anchor-text/#utm_source=yoast-seo&utm_medium=software&utm_term=competing-links-name&utm_content=content-analysis) (link placement is in bold in the feedback strings)

| Bullet   	      | Score	     | Criterion | Feedback |
|------------	|------------------	|---------------------	|---------------	|
| Red	| 2	| There’s a link attached to keyphrase or synonym		| **Link keyphrase**: You're linking to another page with the words you want this page to rank for. **Don't do that!** |
The feedback is returned only if a competing link is found.

With the example keyphrase `cat and dog` the following criteria would apply to count as a competing link:

| Link text	   	      | Regarded as competing link		     | Notes |
|------------	|------------------	|---------------------	|
| cat and dog		| yes	| full match |
| cat		| no	| partial match of keyhrase not regarded as competing link |
| cat and dog food	| no 	| full match of keyphrase not regarded as competing link if the link text contains additional content words |

<<<<<<< HEAD
### 7) Images
**What it does**: Checks the presence of images in the text.

**When applies**: If there is a text with at least one image present.

**Name in code**: ImageCountAssessment

**Title URL**: [https://yoa.st/4f4](https://yoast.com/using-images-in-your-blog-post/#utm_source=yoast-seo&utm_medium=software&utm_term=images-name&utm_content=content-analysis) (link placement is in bold in the feedback strings)

**Call to action URL**: [https://yoa.st/4f5](https://yoast.com/using-images-in-your-blog-post/#utm_source=yoast-seo&utm_medium=software&utm_term=images-name&utm_content=content-analysis) (link placement is in bold in the feedback strings)

| Bullet   	      | Score	     | Criterion | Feedback |
|------------	|------------------	|---------------------	|---------------	|
| Red	| 3	| No images		| **Images**: No images appear on this page. **Add some!** |
| Green	| 9	| There are at least 1 image		| **Images**: Good job! |

### 8) Image Keyphrase
=======
### 7) Image Keyphrase
>>>>>>> 719208a8

**What it does**: Checks if there are keyphrase or synonyms in the alt attributes of images.

**Uses synonyms**: yes

**When applies**: If there is a text. Does not apply to taxonomies.

**Name in code**: ImageKeyphraseAssessment

**Title URL**: [https://yoa.st/4f7](https://yoast.com/image-seo-alt-tag-and-title-tag-optimization/#utm_source=yoast-seo&utm_medium=software&utm_term=images-keyphrase-name&utm_content=content-analysis) (link placement is in bold in the feedback strings)

**Call to action URL**: [https://yoa.st/4f6](https://yoast.com/image-seo-alt-tag-and-title-tag-optimization/#utm_source=yoast-seo&utm_medium=software&utm_term=images-keyphrase-name&utm_content=content-analysis) (link placement is in bold in the feedback strings)

**What is counted as a keyphrase match**: ≥50% of all (content) words from the keyphrase in the alt tag.

| Bullet   	      | Score	     | Criterion | Feedback |
|------------	|------------------	|---------------------	|---------------	|
| Orange (cornerstone: red)		| 6 (cornerstone: 3)		| No images with keyphrase/synonym in alt-tags		| **Image Keyphrase**: Images on this page do not have alt attributes with at least half of the words from your keyphrase. **Fix that!** |
| Orange	| 6	| There are at least 5 images and less than 30% have an alt-tag with keyphrase/synonym		| **Image Keyphrase**: Out of X images on this page, only X have an alt attribute that reflects the topic of your text. **Add your keyphrase or synonyms to the alt tags of more relevant images!** |
| Orange	| 6	| There are at least 5 images and more than 75% have an alt-tag with keyphrase/synonym		| **Image Keyphrase**: Out of X images on this page, X have alt attributes with words from your keyphrase or synonyms. That's a bit much. **Only include the focus keyphrase when it really fits the image**. |
| Green	| 9	| There are less than 5 images and at least one has an alt-tag with a keyphrase/synonym		| **Image Keyphrase**: Good job! |
| Green	| 9	| There are at least 5 images and between 30 and 75% have an alt-tag with a keyphrase/synonym		| **Image Keyphrase**: Good job! |

<<<<<<< HEAD
### 9) Keyphrase in title
=======
### 8) Keyphrase in title
>>>>>>> 719208a8
**What it does**: Checks if the keyphrase is used in the page title (when function words precede the keyphrase in the title they are filtered out when determining the position of the keyphrase in the title).

**Uses synonyms**: no

**When applies**: If there is a title and a keyword.

**Name in code**: TitleKeywordAssessment

**Title URL**: [https://yoa.st/33g](https://yoast.com/page-titles-seo/#utm_source=yoast-seo&utm_medium=software&utm_term=title-keyword-name&utm_content=content-analysis) (link placement is in bold in the feedback strings)

**Call to action URL**: [https://yoa.st/33h](https://yoast.com/page-titles-seo/#utm_source=yoast-seo&utm_medium=software&utm_term=title-keyword-name&utm_content=content-analysis) (link placement is in bold in the feedback strings)

| Bullet   	      | Score	     | Criterion | Feedback |
|------------	|------------------	|---------------------	|---------------	|
| Red	| 2	| You haven’t used your exact keyphrase, and, your keyphrase isn’t at the beginning		| **Keyphrase in title**: Not all the words from your keyphrase 'your_keyphrase_here' appear in the SEO title. **For the best SEO results write the exact match of your keyphrase in the SEO title, and put the keyphrase at the beginning of the title.** |
| Red	| 2	| You haven’t used your exact keyphrase, when the keyphrase is enclosed in quotation marks		| **Keyphrase in title**: Does not contain the exact match. **Try to write the exact match of your keyphrase in the SEO title and put it at the beginning of the title.** |
| Orange	| 6	| The exact match of the keyphrase doesn’t appear at the beginning of the SEO title		| **Keyphrase in title**: The exact match of the focus keyphrase appears in the SEO title, but not at the beginning. **Move it to the beginning for the best results.** |
| Orange	| 6	| SEO title does not contain an exact match of your keyphrase		| **Keyphrase in title**: Does not contain the exact match. **Try to write the exact match of your keyphrase in the SEO title and put it at the beginning of the title.** |
| Green	| 9	| SEO title contains the exact match of the focus keyphrase at beginning		| **Keyphrase in title**: The exact match of the focus keyphrase appears at the beginning of the SEO title. Good job! |

<<<<<<< HEAD
### 10) Keyphrase in slug
=======
### 9) Keyphrase in slug
>>>>>>> 719208a8
**What it does**: Checks if the keyphrase is used in the URL.

**Uses synonyms**: no

**When applies**: If there is a URL and a keyword.

**Name in code**: UrlKeywordAssessment

**Title URL**: [https://yoa.st/33o](https://yoast.com/slug/#utm_source=yoast-seo&utm_medium=software&utm_term=urlkeyword-name&utm_content=content-analysis) (link placement is in bold in the feedback strings)

**Call to action URL**: [https://yoa.st/33p](https://yoast.com/slug/#utm_source=yoast-seo&utm_medium=software&utm_term=urlkeyword-name&utm_content=content-analysis) (link placement is in bold in the feedback strings)

| Bullet   	      | Score	     | Criterion | Feedback |
|------------	|------------------	|---------------------	|---------------	|
| Orange (in cornerstone: Red)		| 6 (in cornerstone: 3)		| Not all content words are in URL		| **Keyphrase in slug**: (Part of) your keyphrase does not appear in the slug. **Change that!** |
| Green	| 9	| For short keyphrases (1-2 content words): All content words are in URL			| **Keyphrase in slug**: Great work! |
| Green	| 9	| For longer keyphrases (>2 content words): More than half content words are in URL		| **Keyphrase in slug**: More than half of your keyphrase appears in the slug. That's great! |

<<<<<<< HEAD
### 11) Previously used keywords
=======
### 10) Previously used keywords
>>>>>>> 719208a8
**What it does**: Checks if the words from the keyphrase were previously used in a keyphrase for a different post.

**Uses synonyms**: no

**When applies**: Always.

**Name in code**: PreviouslyUsedKeyword

**Title URL**: [https://yoa.st/33x](https://yoast.com/use-focus-keyword-once/#utm_source=yoast-seo&utm_medium=software&utm_term=previously-used-keywords-name&utm_content=content-analysis) (link placement is in bold in the feedback strings)

**Call to action URL**: [https://yoa.st/33y](https://yoast.com/use-focus-keyword-once/#utm_source=yoast-seo&utm_medium=software&utm_term=previously-used-keywords-name&utm_content=content-analysis) (link placement is in bold in the feedback strings)

| Bullet   	      | Score	     | Criterion | Feedback |
|------------	|------------------	|---------------------	|---------------	|
| Red	| 1	| The keyphrase is previously used more than once	| **Previously used keyphrase**: You've used this keyphrase X times before. **Do not use your keyphrase more than once.**	|
| Orange	| 6	| The keyphrase is previously used once	| **Previously used keyphrase**: You've used this keyphrase once before. **Do not use your keyphrase more than once.**	|
| Green	| 9	| The keyphrase hasn't been used before	|  **Previously used keyphrase**: You've not used this keyphrase before, very good.	|

<<<<<<< HEAD
### 12) Keyphrase distribution (only in Premium)
=======
### 11) Keyphrase distribution (only in Premium)
>>>>>>> 719208a8
**What it does**: Checks how well the words from the keyphrase are distributed throughout the text. For exact implementation check out https://github.com/Yoast/YoastSEO.js/issues/1558 and https://github.com/Yoast/YoastSEO.js/issues/1868.

**Uses synonyms**: yes

**When applies**: If there is a text with at least 15 sentences and a keyword.

**Name in code**: KeyphraseDistribution

**Title URL**: [https://yoa.st/33q](https://yoast.com/keyphrase-distribution-what-it-is-and-how-to-balance-it/#utm_source=yoast-seo&utm_medium=software&utm_term=keyworddistribution-name&utm_content=content-analysis) (link placement is in bold in the feedback strings)

**Call to action URL**: [https://yoa.st/33u](https://yoast.com/keyphrase-distribution-what-it-is-and-how-to-balance-it/#utm_source=yoast-seo&utm_medium=software&utm_term=keyworddistribution-name&utm_content=content-analysis) (link placement is in bold in the feedback strings)

| Bullet   	      | Score	     | Criterion | Feedback |
|------------	|------------------	|---------------------	|---------------	|
| Grey	| 0	| Keyphrase was not set or not used in the text		| **Keyphrase distribution**: **Include your keyphrase or its synonyms in the text so that we can check keyword distribution.** |
| Red	| 1	| The resulting score is >0.6	| **Keyphrase distribution**: Very uneven. Large parts of your text do not contain the keyphrase or its synonyms. **Distibute them more evenly.** |
| Orange	| 6	| The resulting score is between 0.4 and 0.6		|  between 0.4 and 0.6	**Keyphrase distribution**: Uneven. Some parts of your text do not contain your keyphrase or its synonyms. **Distribute them more evenly.**	|
| Green	| 9	| The resulting score is <0.4		| **Keyphrase distribution**: Good job! |

## Other SEO assessments
<<<<<<< HEAD
### 13) Text length
=======
### 1) Text length
>>>>>>> 719208a8
**What it does**: Checks if the text is long enough.

**When applies**: Always.

**Name in code**: TextLengthAssessment

**Title URL**: [https://yoa.st/34n](https://yoast.com/blog-post-word-count-seo/#utm_source=yoast-seo&utm_medium=software&utm_term=text-length-name&utm_content=content-analysis) (link placement is in bold in the feedback strings)

**Call to action URL**: [https://yoa.st/34o](https://yoast.com/blog-post-word-count-seo/#utm_source=yoast-seo&utm_medium=software&utm_term=text-length-name&utm_content=content-analysis) (link placement is in bold in the feedback strings)

| Bullet   	      | Score	     | Criterion | Feedback |
|------------	|------------------	|---------------------	|---------------	|
| Red	| -20	| Between 0 and 99 words (cornerstone: between 0 and 0)		| **Text length**: the text contains X words. This is far below the recommended minimum of 300 words. **Add more content.** |
| Red	| -10 (cornerstone: -20)		| Between 100 and 199 words (cornerstone: between 0 and 299)		| **Text length**: the text contains X words. This is far below the recommended minimum of 300 words. **Add more content.** |
| Red	| 3 (cornerstone: -20)		| Between 200 and and 249 words (cornerstone: between 300 and 399)			| **Text length**: the text contains X words. This is below the recommended minimum of 300 words. **Add more content.** |
| Orange	| 6	| Between 250 and 299 words (cornerstone: between 400 and 899)		| **Text length**: the text contains X words. This is slightly below the recommended minimum of 300 words. **Add a bit more copy.** (cornerstone: **Text length**: the text contains X words. This is below the recommended minimum of 900 words. **Add more content.**) |
| Green	| 9	| More than or exactly 300 words (cornerstone: 900)		| **Text length**: the text contains X words. Good job! |

<<<<<<< HEAD
### 14) Outbound links
=======
### 2) Outbound links
>>>>>>> 719208a8
**What it does**: Checks if outbound links are present and followed.

**When applies**: If there is a text.

**Name in code**: OutboundLinksAssessment

**Title URL**: [https://yoa.st/34f](https://yoast.com/outbound-links/#utm_source=yoast-seo&utm_medium=software&utm_term=outbound-links-name&utm_content=content-analysis) (link placement is in bold in the feedback strings)

**Call to action URL**: [https://yoa.st/34g](https://yoast.com/outbound-links/#utm_source=yoast-seo&utm_medium=software&utm_term=outbound-links-name&utm_content=content-analysis) (link placement is in bold in the feedback strings)

| Bullet   	      | Score	     | Criterion | Feedback |
|------------	|------------------	|---------------------	|---------------	|
| Red	| 3	| No links		| **Outbound links**: No outbound links appear in this page. **Add some!** |
| Orange	| 7	| All links are no-followed		|  **Outbound links**: All outbound links on this page are nofollowed. **Add some normal links.** |
| Green	| 8	| There are both followed and no-followed links		| **Outbound links**: There are both nofollowed and normal outbound links on this page. Good job! |
| Green	| 9	| All links are followed		| **Outbound links**: Good job! |

<<<<<<< HEAD
### 15) Internal links
=======
### 3) Internal links
>>>>>>> 719208a8
**What it does**: Checks if internal links are present and followed.

**When applies**: If there is a text.

**Name in code**: InternalLinksAssessment

**Title URL**: [https://yoa.st/33z](https://yoast.com/internal-linking-for-seo-why-and-how/#utm_source=yoast-seo&utm_medium=software&utm_term=internal-links-name&utm_content=content-analysis) (link placement is in bold in the feedback strings)

**Call to action URL**: [https://yoa.st/34a](https://yoast.com/internal-linking-for-seo-why-and-how/#utm_source=yoast-seo&utm_medium=software&utm_term=internal-links-name&utm_content=content-analysis) (link placement is in bold in the feedback strings)

| Bullet   	      | Score	     | Criterion | Feedback |
|------------	|------------------	|---------------------	|---------------	|
| Red	| 3	| No internal links		| **Internal links**: No internal links appear in this page, **make sure to add some!** |
| Orange	| 7	| Only no-followed internal links		| **Internal links**: The internal links in this page are all nofollowed. **Add some good internal links.** |
| Green	| 8	| There are both followed and no-followed internal links		| **Internal links**: There are both nofollowed and normal internal links on this page. Good job! |
| Green	| 9	| All internal links are followed		| **Internal links**: You have enough internal links. Good job! |

<<<<<<< HEAD
### 16) SEO Title width
=======
### 4) SEO Title width
>>>>>>> 719208a8
**What it does**: Checks if the SEO title has a good length. Note that this assessment checks the SEO title as it appears in the snippet preview. Therefore, it also takes into account the content from replacement variables.

**When applies**: Always.

**Name in code**: PageTitleWidthAssesment

**Title URL**: [https://yoa.st/34h](https://yoast.com/page-titles-seo/#utm_source=yoast-seo&utm_medium=software&utm_term=title-width-name&utm_content=content-analysis) (link placement is in bold in the feedback strings)

**Call to action URL**: [https://yoa.st/34i](https://yoast.com/page-titles-seo/#utm_source=yoast-seo&utm_medium=software&utm_term=title-width-name&utm_content=content-analysis) (link placement is in bold in the feedback strings)

| Bullet   	      | Score	     | Criterion | Feedback |
|------------	|------------------	|---------------------	|---------------	|
| Red	| 1	| No title		| **SEO title width**: Please create an SEO title. |
| Red	| 3	| Title width > 600 px		| **SEO title width**: The SEO title wider than the viewable limit. **Try to make it shorter.** |
| Green	| 9	| Title width between 1 px and 600 px		| **SEO title width**: Good job! |

<<<<<<< HEAD
### 17) Meta description length
**What it does**: Checks if the metadescription has a good length.
=======
### 5) Meta description length
**What it does**: Checks if the metadescription has a good length. The date (and the separator ' - ') length are also included in the calculation.
>>>>>>> 719208a8

**When applies**: Always.

**Name in code**: MetaDescriptionLengthAssessment

**Title URL**: [https://yoa.st/34d](https://yoast.com/meta-descriptions/#utm_source=yoast-seo&utm_medium=software&utm_term=length-meta-description-name&utm_content=content-analysis) (link placement is in bold in the feedback strings)

**Call to action URL**: [https://yoa.st/34e](https://yoast.com/meta-descriptions/#utm_source=yoast-seo&utm_medium=software&utm_term=length-meta-description-name&utm_content=content-analysis) (link placement is in bold in the feedback strings)

| Bullet   	      | Score	     | Criterion | Feedback |
|------------	|------------------	|---------------------	|---------------	|
| Red	| 1	| No meta description		| **Meta description length**: No meta description has been specified. Search engines will display copy from the page instead. **Make sure to write one!** |
| Orange (corner stone: red)		| 6 (corner stone: 3)		| Meta description (incl. the date)  ≤ 120 characters		| **Meta description length**: The meta description is too short (under X characters). Up to X characters are available. **Use the space!** |
| Orange (corner stone: red)		| 6 (corner stone: 3)		| Meta description (incl. the date)  ≥ 157 characters		| **Meta description length**: The meta description is over X characters. **To ensure the entire description will be visible, you should reduce the length!**	|
| Green	| 9	| Meta description (incl. the date) > 120 and < 157		| **Meta description length**: Well done! |

<<<<<<< HEAD
### 18) Single title
=======
### 6) Single title
>>>>>>> 719208a8
**What it does**: Checks if there is an H1 heading elsewhere than at the beginning of the text.

**When applies**: When there is an H1 heading elsewhere than at the beginning of the text.

**Name in code**: SingleH1Assessment

**Title URL**: [https://yoa.st/3a6](https://yoast.com/one-h1-heading-per-post/#utm_source=yoast-seo&utm_medium=software&utm_term=single-h1-name&utm_content=content-analysis) (link placement is in bold in the feedback strings)

**Call to action URL**: [https://yoa.st/3a7](https://yoast.com/one-h1-heading-per-post/#utm_source=yoast-seo&utm_medium=software&utm_term=single-h1-name&utm_content=content-analysis) (link placement is in bold in the feedback strings)

| Bullet   	      | Score	     | Criterion | Feedback |
|------------	|------------------	|---------------------	|---------------	|
| Red	| 1	| There is an H1 heading elsewhere than the beginning of the text		| **Single title**: H1s should only be used as your main title. **Find all H1s in your text that aren't your main title and change them to a lower heading level!** |

<<<<<<< HEAD
### 19) Function words in keyphrase
=======
### 7) Function words in keyphrase
>>>>>>> 719208a8
**What it does**: Checks if the keyphrase consists of only function words.

**When applies**: When the keyphrase consists of only function words (and the language has function word support).

**Name in code**: FunctionWordsInKeyphraseAssessment

**Title URL**: [https://yoa.st/functionwordskeyphrase-1](https://yoast.com/focus-keyword/#utm_source=yoast-seo&utm_medium=software&utm_term=function-words-in-keyphrase-name&utm_content=content-analysis) (link placement is in bold in the feedback strings)

**Call to action URL**: [https://yoa.st/functionwordskeyphrase-2](https://yoast.com/focus-keyword/#utm_source=yoast-seo&utm_medium=software&utm_term=function-words-in-keyphrase-name&utm_content=content-analysis) (link placement is in bold in the feedback strings)

| Bullet   	      | Score	     | Criterion | Feedback |
|------------	|------------------	|---------------------	|---------------	|
| Grey	| 0	| There is a keyphrase consisting only of function words			| **Function words in keyphrase**: Your keyphrase X contains function words only. **Learn more about what makes a good keyphrase.** |

### 8) Images
**What it does**: Checks the presence of images in the text.

**When applies**: If there is a text with at least one image present.

**Name in code**: ImageCountAssessment

**Title URL**: [https://yoa.st/4f4](https://yoast.com/using-images-in-your-blog-post/#utm_source=yoast-seo&utm_medium=software&utm_term=images-name&utm_content=content-analysis) (link placement is in bold in the feedback strings)

**Call to action URL**: [https://yoa.st/4f5](https://yoast.com/using-images-in-your-blog-post/#utm_source=yoast-seo&utm_medium=software&utm_term=images-name&utm_content=content-analysis) (link placement is in bold in the feedback strings)

| Bullet   	      | Score	     | Criterion | Feedback |
|------------	|------------------	|---------------------	|---------------	|
| Red	| 3	| No images		| **Images**: No images appear on this page. **Add some!** |
| Green	| 9	| There are at least 1 image		| **Images**: Good job! |<|MERGE_RESOLUTION|>--- conflicted
+++ resolved
@@ -129,27 +129,7 @@
 | cat		| no	| partial match of keyhrase not regarded as competing link |
 | cat and dog food	| no 	| full match of keyphrase not regarded as competing link if the link text contains additional content words |
 
-<<<<<<< HEAD
-### 7) Images
-**What it does**: Checks the presence of images in the text.
-
-**When applies**: If there is a text with at least one image present.
-
-**Name in code**: ImageCountAssessment
-
-**Title URL**: [https://yoa.st/4f4](https://yoast.com/using-images-in-your-blog-post/#utm_source=yoast-seo&utm_medium=software&utm_term=images-name&utm_content=content-analysis) (link placement is in bold in the feedback strings)
-
-**Call to action URL**: [https://yoa.st/4f5](https://yoast.com/using-images-in-your-blog-post/#utm_source=yoast-seo&utm_medium=software&utm_term=images-name&utm_content=content-analysis) (link placement is in bold in the feedback strings)
-
-| Bullet   	      | Score	     | Criterion | Feedback |
-|------------	|------------------	|---------------------	|---------------	|
-| Red	| 3	| No images		| **Images**: No images appear on this page. **Add some!** |
-| Green	| 9	| There are at least 1 image		| **Images**: Good job! |
-
-### 8) Image Keyphrase
-=======
 ### 7) Image Keyphrase
->>>>>>> 719208a8
 
 **What it does**: Checks if there are keyphrase or synonyms in the alt attributes of images.
 
@@ -173,11 +153,7 @@
 | Green	| 9	| There are less than 5 images and at least one has an alt-tag with a keyphrase/synonym		| **Image Keyphrase**: Good job! |
 | Green	| 9	| There are at least 5 images and between 30 and 75% have an alt-tag with a keyphrase/synonym		| **Image Keyphrase**: Good job! |
 
-<<<<<<< HEAD
-### 9) Keyphrase in title
-=======
 ### 8) Keyphrase in title
->>>>>>> 719208a8
 **What it does**: Checks if the keyphrase is used in the page title (when function words precede the keyphrase in the title they are filtered out when determining the position of the keyphrase in the title).
 
 **Uses synonyms**: no
@@ -198,11 +174,7 @@
 | Orange	| 6	| SEO title does not contain an exact match of your keyphrase		| **Keyphrase in title**: Does not contain the exact match. **Try to write the exact match of your keyphrase in the SEO title and put it at the beginning of the title.** |
 | Green	| 9	| SEO title contains the exact match of the focus keyphrase at beginning		| **Keyphrase in title**: The exact match of the focus keyphrase appears at the beginning of the SEO title. Good job! |
 
-<<<<<<< HEAD
-### 10) Keyphrase in slug
-=======
 ### 9) Keyphrase in slug
->>>>>>> 719208a8
 **What it does**: Checks if the keyphrase is used in the URL.
 
 **Uses synonyms**: no
@@ -221,11 +193,7 @@
 | Green	| 9	| For short keyphrases (1-2 content words): All content words are in URL			| **Keyphrase in slug**: Great work! |
 | Green	| 9	| For longer keyphrases (>2 content words): More than half content words are in URL		| **Keyphrase in slug**: More than half of your keyphrase appears in the slug. That's great! |
 
-<<<<<<< HEAD
-### 11) Previously used keywords
-=======
 ### 10) Previously used keywords
->>>>>>> 719208a8
 **What it does**: Checks if the words from the keyphrase were previously used in a keyphrase for a different post.
 
 **Uses synonyms**: no
@@ -244,11 +212,7 @@
 | Orange	| 6	| The keyphrase is previously used once	| **Previously used keyphrase**: You've used this keyphrase once before. **Do not use your keyphrase more than once.**	|
 | Green	| 9	| The keyphrase hasn't been used before	|  **Previously used keyphrase**: You've not used this keyphrase before, very good.	|
 
-<<<<<<< HEAD
-### 12) Keyphrase distribution (only in Premium)
-=======
 ### 11) Keyphrase distribution (only in Premium)
->>>>>>> 719208a8
 **What it does**: Checks how well the words from the keyphrase are distributed throughout the text. For exact implementation check out https://github.com/Yoast/YoastSEO.js/issues/1558 and https://github.com/Yoast/YoastSEO.js/issues/1868.
 
 **Uses synonyms**: yes
@@ -269,11 +233,7 @@
 | Green	| 9	| The resulting score is <0.4		| **Keyphrase distribution**: Good job! |
 
 ## Other SEO assessments
-<<<<<<< HEAD
-### 13) Text length
-=======
 ### 1) Text length
->>>>>>> 719208a8
 **What it does**: Checks if the text is long enough.
 
 **When applies**: Always.
@@ -292,11 +252,7 @@
 | Orange	| 6	| Between 250 and 299 words (cornerstone: between 400 and 899)		| **Text length**: the text contains X words. This is slightly below the recommended minimum of 300 words. **Add a bit more copy.** (cornerstone: **Text length**: the text contains X words. This is below the recommended minimum of 900 words. **Add more content.**) |
 | Green	| 9	| More than or exactly 300 words (cornerstone: 900)		| **Text length**: the text contains X words. Good job! |
 
-<<<<<<< HEAD
-### 14) Outbound links
-=======
 ### 2) Outbound links
->>>>>>> 719208a8
 **What it does**: Checks if outbound links are present and followed.
 
 **When applies**: If there is a text.
@@ -314,11 +270,7 @@
 | Green	| 8	| There are both followed and no-followed links		| **Outbound links**: There are both nofollowed and normal outbound links on this page. Good job! |
 | Green	| 9	| All links are followed		| **Outbound links**: Good job! |
 
-<<<<<<< HEAD
-### 15) Internal links
-=======
 ### 3) Internal links
->>>>>>> 719208a8
 **What it does**: Checks if internal links are present and followed.
 
 **When applies**: If there is a text.
@@ -336,11 +288,7 @@
 | Green	| 8	| There are both followed and no-followed internal links		| **Internal links**: There are both nofollowed and normal internal links on this page. Good job! |
 | Green	| 9	| All internal links are followed		| **Internal links**: You have enough internal links. Good job! |
 
-<<<<<<< HEAD
-### 16) SEO Title width
-=======
 ### 4) SEO Title width
->>>>>>> 719208a8
 **What it does**: Checks if the SEO title has a good length. Note that this assessment checks the SEO title as it appears in the snippet preview. Therefore, it also takes into account the content from replacement variables.
 
 **When applies**: Always.
@@ -357,13 +305,8 @@
 | Red	| 3	| Title width > 600 px		| **SEO title width**: The SEO title wider than the viewable limit. **Try to make it shorter.** |
 | Green	| 9	| Title width between 1 px and 600 px		| **SEO title width**: Good job! |
 
-<<<<<<< HEAD
-### 17) Meta description length
-**What it does**: Checks if the metadescription has a good length.
-=======
 ### 5) Meta description length
 **What it does**: Checks if the metadescription has a good length. The date (and the separator ' - ') length are also included in the calculation.
->>>>>>> 719208a8
 
 **When applies**: Always.
 
@@ -380,11 +323,7 @@
 | Orange (corner stone: red)		| 6 (corner stone: 3)		| Meta description (incl. the date)  ≥ 157 characters		| **Meta description length**: The meta description is over X characters. **To ensure the entire description will be visible, you should reduce the length!**	|
 | Green	| 9	| Meta description (incl. the date) > 120 and < 157		| **Meta description length**: Well done! |
 
-<<<<<<< HEAD
-### 18) Single title
-=======
 ### 6) Single title
->>>>>>> 719208a8
 **What it does**: Checks if there is an H1 heading elsewhere than at the beginning of the text.
 
 **When applies**: When there is an H1 heading elsewhere than at the beginning of the text.
@@ -399,11 +338,7 @@
 |------------	|------------------	|---------------------	|---------------	|
 | Red	| 1	| There is an H1 heading elsewhere than the beginning of the text		| **Single title**: H1s should only be used as your main title. **Find all H1s in your text that aren't your main title and change them to a lower heading level!** |
 
-<<<<<<< HEAD
-### 19) Function words in keyphrase
-=======
 ### 7) Function words in keyphrase
->>>>>>> 719208a8
 **What it does**: Checks if the keyphrase consists of only function words.
 
 **When applies**: When the keyphrase consists of only function words (and the language has function word support).
