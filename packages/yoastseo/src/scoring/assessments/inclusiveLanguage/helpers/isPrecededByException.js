--- conflicted
+++ resolved
@@ -11,13 +11,8 @@
  * @returns {function} A function that checks whether the given list of words is contained in another list of words in the given order.
  */
 export function isPrecededByException( words, exceptions ) {
-<<<<<<< HEAD
 	const splitExceptions = exceptions.map( exception => getWords( exception, "\\s", false ) );
-	return index => ! splitExceptions.some( exception => {
-=======
-	const splitExceptions = exceptions.map( exception => getWords( exception, false ) );
 	return index => splitExceptions.some( exception => {
->>>>>>> 1dbdf728
 		const startIndex = index - exception.length;
 		if ( startIndex >= 0 ) {
 			return includesWordsAtPosition( exception, startIndex, words );
