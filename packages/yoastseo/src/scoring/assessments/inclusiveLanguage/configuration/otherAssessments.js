--- conflicted
+++ resolved
@@ -19,7 +19,6 @@
 						"Consider using an alternative, such as %2$s, %3$s or specific minorities, such as %4$s.",
 	},
 	{
-<<<<<<< HEAD
 		identifier: "normal",
 		nonInclusivePhrases: [ "normal person", "normal people", "normal behaviour", "normal behavior", "mentally" +
 		" normal", "behaviorally normal", "behaviourally normal", "psychologically normal"  ],
@@ -38,20 +37,6 @@
 			"Consider using an alternative, such as %2$s or a specific characteristic or experience if it is known.",
 	},
 	{
-		identifier: "theMinority",
-		nonInclusivePhrases: [ "the minority" ],
-		inclusiveAlternatives: [ "<i>marginalized groups</i>", "<i>underrepresented groups</i>", "<i>gender and sexuality minorities</i>" ],
-		score: SCORES.NON_INCLUSIVE,
-		feedbackFormat: "Be careful when using <i>%1$s</i> as it is potentially overgeneralizing. " +
-		"Consider using an alternative, such as %2$s, %3$s or specific minorities, such as %4$s.",
-		rule: ( words, nonInclusivePhrase ) => {
-			return includesConsecutiveWords( words, nonInclusivePhrase )
-				.filter( notInclusiveWhenStandalone( words, nonInclusivePhrase ) );
-		},
-	},
-	{
-=======
->>>>>>> 22fe53d0
 		identifier: "ex-con",
 		nonInclusivePhrases: [ "ex-con", "ex-cons" ],
 		inclusiveAlternatives: "<i>people who have had felony convictions, people who have been incarcerated</i>",
