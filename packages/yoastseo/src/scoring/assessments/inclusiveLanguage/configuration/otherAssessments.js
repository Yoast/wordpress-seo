import { SCORES } from "./scores";
import { potentiallyHarmful, potentiallyHarmfulCareful } from "./feedbackStrings";

const otherAssessments = [
	{
		identifier: "homosexuals",
		nonInclusivePhrases: [ "homosexuals" ],
		inclusiveAlternatives: "<i>gay men, queer people, lesbians</i>",
		score: SCORES.POTENTIALLY_NON_INCLUSIVE,
		feedbackFormat: "Be careful when using <i>%1$s</i> as it may overgeneralize or be harmful. " +
						"Instead, be specific about the group you are referring to (e.g. %2$s).",
	},
	{
		identifier: "minorities",
		nonInclusivePhrases: [ "minorities" ],
		inclusiveAlternatives: [ "<i>marginalized groups</i>", "<i>underrepresented groups</i>", "<i>gender and sexuality minorities</i>" ],
		score: SCORES.POTENTIALLY_NON_INCLUSIVE,
		feedbackFormat: "Be careful when using <i>%1$s</i> as it is potentially overgeneralizing. " +
						"Consider using an alternative, such as %2$s, %3$s or specific minorities, such as %4$s.",
	},
	{
<<<<<<< HEAD
		identifier: "theMinority",
		nonInclusivePhrases: [ "the minority" ],
		inclusiveAlternatives: [ "<i>marginalized groups</i>", "<i>underrepresented groups</i>", "<i>gender and sexuality minorities</i>" ],
		score: SCORES.POTENTIALLY_NON_INCLUSIVE,
		feedbackFormat: "Be careful when using <i>%1$s</i> as it is potentially overgeneralizing. " +
		"Consider using an alternative, such as %2$s, %3$s or specific minorities, such as %4$s.",
		rule: ( words, nonInclusivePhrase ) => {
			return includesConsecutiveWords( words, nonInclusivePhrase )
				.filter( notInclusiveWhenStandalone( words, nonInclusivePhrase ) );
		},
=======
		identifier: "normal",
		nonInclusivePhrases: [ "normal person", "normal people", "normal behaviour", "normal behavior", "mentally" +
		" normal", "behaviorally normal", "behaviourally normal", "psychologically normal"  ],
		inclusiveAlternatives: [ "<i>typical</i>" ],
		score: SCORES.NON_INCLUSIVE,
		feedbackFormat: "Avoid using <i>normal</i> as it is potentially harmful. " +
			"Consider using an alternative, such as %2$s or a specific characteristic or experience if it is known.",
	},
	{
		identifier: "abnormal",
		nonInclusivePhrases: [ "abnormal person", "abnormal people", "abnormal behaviour", "abnormal behavior", "mentally" +
		" abnormal", "behaviorally abnormal", "behaviourally abnormal", "psychologically abnormal"  ],
		inclusiveAlternatives: [ "<i>atypical</i>" ],
		score: SCORES.NON_INCLUSIVE,
		feedbackFormat: "Avoid using <i>abnormal</i> as it is potentially harmful. " +
			"Consider using an alternative, such as %2$s or a specific characteristic or experience if it is known.",
>>>>>>> 20a96492
	},
	{
		identifier: "ex-con",
		nonInclusivePhrases: [ "ex-con", "ex-cons" ],
		inclusiveAlternatives: "<i>people who have had felony convictions, people who have been incarcerated</i>",
		score: SCORES.NON_INCLUSIVE,
		feedbackFormat: potentiallyHarmful,
	},
	{
		identifier: "felon",
		nonInclusivePhrases: [ "felon", "felons" ],
		inclusiveAlternatives: "<i>people with felony convictions, people who have been incarcerated</i>",
		score: SCORES.POTENTIALLY_NON_INCLUSIVE,
		feedbackFormat: potentiallyHarmfulCareful,
	},
	{
		identifier: "ex-offender",
		nonInclusivePhrases: [ "ex-offender", "ex-offenders" ],
		inclusiveAlternatives: "<i>formerly incarcerated person</i>",
		score: SCORES.NON_INCLUSIVE,
		feedbackFormat: potentiallyHarmful,
	},
];

otherAssessments.forEach( assessment => {
	assessment.category = "other";
	assessment.learnMoreUrl = "https://yoa.st/inclusive-language-other";
} );

export default otherAssessments;<|MERGE_RESOLUTION|>--- conflicted
+++ resolved
@@ -19,23 +19,11 @@
 						"Consider using an alternative, such as %2$s, %3$s or specific minorities, such as %4$s.",
 	},
 	{
-<<<<<<< HEAD
-		identifier: "theMinority",
-		nonInclusivePhrases: [ "the minority" ],
-		inclusiveAlternatives: [ "<i>marginalized groups</i>", "<i>underrepresented groups</i>", "<i>gender and sexuality minorities</i>" ],
-		score: SCORES.POTENTIALLY_NON_INCLUSIVE,
-		feedbackFormat: "Be careful when using <i>%1$s</i> as it is potentially overgeneralizing. " +
-		"Consider using an alternative, such as %2$s, %3$s or specific minorities, such as %4$s.",
-		rule: ( words, nonInclusivePhrase ) => {
-			return includesConsecutiveWords( words, nonInclusivePhrase )
-				.filter( notInclusiveWhenStandalone( words, nonInclusivePhrase ) );
-		},
-=======
 		identifier: "normal",
 		nonInclusivePhrases: [ "normal person", "normal people", "normal behaviour", "normal behavior", "mentally" +
 		" normal", "behaviorally normal", "behaviourally normal", "psychologically normal"  ],
 		inclusiveAlternatives: [ "<i>typical</i>" ],
-		score: SCORES.NON_INCLUSIVE,
+		score: SCORES.POTENTIALLY_NON_INCLUSIVE,
 		feedbackFormat: "Avoid using <i>normal</i> as it is potentially harmful. " +
 			"Consider using an alternative, such as %2$s or a specific characteristic or experience if it is known.",
 	},
@@ -47,7 +35,6 @@
 		score: SCORES.NON_INCLUSIVE,
 		feedbackFormat: "Avoid using <i>abnormal</i> as it is potentially harmful. " +
 			"Consider using an alternative, such as %2$s or a specific characteristic or experience if it is known.",
->>>>>>> 20a96492
 	},
 	{
 		identifier: "ex-con",
