--- conflicted
+++ resolved
@@ -15,45 +15,8 @@
 		" normal", "behaviorally normal", "behaviourally normal", "psychologically normal"  ],
 		inclusiveAlternatives: [ "<i>typical</i>" ],
 		score: SCORES.NON_INCLUSIVE,
-<<<<<<< HEAD
-		feedbackFormat: "Be careful when using <i>%1$s</i> as it is potentially overgeneralizing. " +
-		"Consider using an alternative, such as %2$s, %3$s or specific minorities, such as %4$s.",
-		rule: ( words, nonInclusivePhrase ) => {
-			return includesConsecutiveWords( words, nonInclusivePhrase )
-				.filter( notInclusiveWhenStandalone( words, nonInclusivePhrase ) );
-		},
-	},
-	{
-		identifier: "ex-con",
-		nonInclusivePhrases: [ "ex-con" ],
-		inclusiveAlternatives: "<i>person who has had felony convictions, person who has been incarcerated</i>",
-		score: SCORES.NON_INCLUSIVE,
-		feedbackFormat: potentiallyHarmful,
-	},
-	{
-		identifier: "ex-cons",
-		nonInclusivePhrases: [ "ex-cons" ],
-		inclusiveAlternatives: "<i>people who have had felony convictions, people who have been incarcerated</i>",
-		score: SCORES.NON_INCLUSIVE,
-		feedbackFormat: potentiallyHarmful,
-	},
-	{
-		identifier: "felon",
-		nonInclusivePhrases: [ "felon" ],
-		inclusiveAlternatives: "<i>person with felony convictions, person who have been incarcerated</i>",
-		score: SCORES.POTENTIALLY_NON_INCLUSIVE,
-		feedbackFormat: potentiallyHarmfulCareful,
-	},
-	{
-		identifier: "felons",
-		nonInclusivePhrases: [ "felons" ],
-		inclusiveAlternatives: "<i>people with felony convictions, people who have been incarcerated</i>",
-		score: SCORES.POTENTIALLY_NON_INCLUSIVE,
-		feedbackFormat: potentiallyHarmfulCareful,
-=======
 		feedbackFormat: "Avoid using <i>normal</i> as it is potentially harmful. " +
 			"Consider using an alternative, such as %2$s or a specific characteristic or experience if it is known.",
->>>>>>> e0e76cbd
 	},
 	{
 		identifier: "abnormal",
@@ -64,13 +27,6 @@
 		feedbackFormat: "Avoid using <i>abnormal</i> as it is potentially harmful. " +
 			"Consider using an alternative, such as %2$s or a specific characteristic or experience if it is known.",
 	},
-	{
-		identifier: "ex-offenders",
-		nonInclusivePhrases: [ "ex-offenders" ],
-		inclusiveAlternatives: "<i>formerly incarcerated people</i>",
-		score: SCORES.NON_INCLUSIVE,
-		feedbackFormat: potentiallyHarmful,
-	},
 ];
 
 otherAssessments.forEach( assessment => {
