--- conflicted
+++ resolved
@@ -45,14 +45,9 @@
 		inclusiveAlternatives: "<i>uninformed, ignorant, foolish, irrational, insensible</i>",
 		score: SCORES.NON_INCLUSIVE,
 		feedbackFormat: derogatory,
-<<<<<<< HEAD
 		learnMoreUrl: learnMoreUrl,
 		rule: ( words, nonInclusivePhrase ) => {
 			return includesConsecutiveWords( words, nonInclusivePhrase )
-=======
-		rule: ( words, inclusivePhrases ) => {
-			return includesConsecutiveWords( words, inclusivePhrases )
->>>>>>> 8a9cc5ba
 				.filter( isPrecededByException( words, [ "mentally" ] ) );
 		},
 	},
@@ -62,14 +57,9 @@
 		inclusiveAlternatives: "<i>person with alcohol use disorder</i>",
 		score: SCORES.POTENTIALLY_NON_INCLUSIVE,
 		feedbackFormat: potentiallyHarmfulUnless,
-<<<<<<< HEAD
 		learnMoreUrl: learnMoreUrl,
 		rule: ( words, nonInclusivePhrase ) => includesConsecutiveWords( words, nonInclusivePhrase )
 			.filter( isNotFollowedByException( words, nonInclusivePhrase, [ "drink", "beverage" ] ) ),
-=======
-		rule: ( words, inclusivePhrase ) => includesConsecutiveWords( words, inclusivePhrase )
-			.filter( isFollowedByException( words, inclusivePhrase, [ "drink", "beverage" ] ) ),
->>>>>>> 8a9cc5ba
 	},
 	{
 		identifier: "alcoholics",
@@ -77,14 +67,9 @@
 		inclusiveAlternatives: "<i>people with alcohol use disorder</i>",
 		score: SCORES.POTENTIALLY_NON_INCLUSIVE,
 		feedbackFormat: potentiallyHarmfulUnless,
-<<<<<<< HEAD
 		learnMoreUrl: learnMoreUrl,
 		rule: ( words, nonInclusivePhrase ) => includesConsecutiveWords( words, nonInclusivePhrase )
 			.filter( isNotFollowedByException( words, nonInclusivePhrase, [ "anonymous" ] ) ),
-=======
-		rule: ( words, inclusivePhrase ) => includesConsecutiveWords( words, inclusivePhrase )
-			.filter( isFollowedByException( words, inclusivePhrase, [ "anonymous" ] ) ),
->>>>>>> 8a9cc5ba
 	},
 	{
 		identifier: "cripple",
@@ -120,14 +105,9 @@
 		inclusiveAlternatives: "<i>disability</i>",
 		score: SCORES.NON_INCLUSIVE,
 		feedbackFormat: potentiallyHarmful,
-<<<<<<< HEAD
 		learnMoreUrl: learnMoreUrl,
 		rule: ( words, nonInclusivePhrase ) => includesConsecutiveWords( words, nonInclusivePhrase )
 			.filter( isNotFollowedByException( words, nonInclusivePhrase, [ "toilet", "toilets", "parking", "bathroom",
-=======
-		rule: ( words, inclusivePhrase ) => includesConsecutiveWords( words, inclusivePhrase )
-			.filter( isFollowedByException( words, inclusivePhrase, [ "toilet", "toilets", "parking", "bathroom",
->>>>>>> 8a9cc5ba
 				"bathrooms", "stall", "stalls" ] ) ),
 	},
 	{
@@ -173,14 +153,9 @@
 		score: SCORES.POTENTIALLY_NON_INCLUSIVE,
 		feedbackFormat: "Be careful when using <i>%1$s</i> as it is potentially harmful. " +
 			"Consider using an alternative, such as %2$s, unless referring to how you characterize your own condition.",
-<<<<<<< HEAD
 		learnMoreUrl: learnMoreUrl,
 		rule: ( words, nonInclusivePhrase ) => includesConsecutiveWords( words, nonInclusivePhrase )
 			.filter( isNotFollowedByException( words, nonInclusivePhrase, [ "autism" ] ) ),
-=======
-		rule: ( words, inclusivePhrase ) => includesConsecutiveWords( words, inclusivePhrase )
-			.filter( isFollowedByException( words, inclusivePhrase, [ "autism" ] ) ),
->>>>>>> 8a9cc5ba
 	},
 	{
 		identifier: "autismHigh",
@@ -267,14 +242,9 @@
 		inclusiveAlternatives: [ "<i>uninformed, ignorant, foolish, inconsiderate, irrational, reckless</i>" ],
 		score: SCORES.NON_INCLUSIVE,
 		feedbackFormat: potentiallyHarmful,
-<<<<<<< HEAD
 		learnMoreUrl: learnMoreUrl,
 		rule: ( words, nonInclusivePhrase ) => {
 			return includesConsecutiveWords( words, nonInclusivePhrase )
-=======
-		rule: ( words, inclusivePhrases ) => {
-			return includesConsecutiveWords( words, inclusivePhrases )
->>>>>>> 8a9cc5ba
 				.filter( isPrecededByException( words, [ "deaf and" ] ) );
 		},
 	},
@@ -429,13 +399,9 @@
 	},
 ];
 
-<<<<<<< HEAD
-export default disabilityAssessments;
-=======
 disabilityAssessments.forEach( assessment => {
 	assessment.category = "disability";
 	assessment.learnMoreUrl = "https://yoa.st/inclusive-language-disability";
 } );
 
-export default disabilityAssessments;
->>>>>>> 8a9cc5ba
+export default disabilityAssessments;