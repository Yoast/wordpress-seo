--- conflicted
+++ resolved
@@ -1,15 +1,9 @@
 import {
-<<<<<<< HEAD
 	redHarmful,
 	orangeUnlessSomeoneWants,
-=======
-	potentiallyHarmful,
-	potentiallyHarmfulUnless,
-	harmfulPotentiallyNonInclusive,
-	harmfulNonInclusive,
->>>>>>> d4a1502f
 	alternative,
 	avoidDerogatory,
+	avoidHarmful,
 } from "./feedbackStrings/generalFeedbackStrings";
 import { orangeUnlessMedicalCondition } from "./feedbackStrings/disabilityAssessmentStrings";
 import { isPrecededByException, isNotPrecededByException } from "../helpers/isPrecededByException";
@@ -30,33 +24,6 @@
 	shouldNotPrecedeStandaloneCrazyWhenFollowedByAbout,
 } from "./disabilityRulesData";
 import { sprintf } from "@wordpress/i18n";
-<<<<<<< HEAD
-/*
- * Used for the term 'special needs'.
- *
- * "Avoid using <i>%1$s</i> as it is potentially harmful. Consider using an alternative, such as %2$s when referring to someone's needs,
- * or %3$s when referring to a person."
- */
-const potentiallyHarmfulTwoAlternatives = "Avoid using <i>%1$s</i> as it is potentially harmful. " +
-	"Consider using an alternative, such as %2$s when referring to someone's needs, or %3$s when referring to a person.";
-=======
-
-/*
- * Used for derogatory terms, such as 'cripple'.
- *
- * "Avoid using <i>%1$s</i> as it is derogatory. Consider using an alternative, such as %2$s."
- */
-const derogatory = "Avoid using <i>%1$s</i> as it is derogatory. Consider using an alternative, such as %2$s.";
-
-/*
- * Used for terms that are inclusive only if you are referring to a medical condition, for example 'manic' or 'OCD'.
- *
- * "Avoid using <i>%1$s</i> as it is potentially harmful. Unless you are referencing the specific medical condition, consider using another
- * alternative to describe the trait or behavior, such as %2$s. "
- */
-const medicalCondition = harmfulPotentiallyNonInclusive +
-	" Unless you are referencing the specific medical condition, consider using another alternative to describe the trait or behavior, such as %2$s.";
->>>>>>> d4a1502f
 
 const disabilityAssessments = [
 	{
@@ -202,7 +169,7 @@
 		nonInclusivePhrases: [ "special needs" ],
 		inclusiveAlternatives: [ "<i>functional needs, support needs</i>", "<i>disabled, person with a disability</i>" ],
 		score: SCORES.NON_INCLUSIVE,
-		feedbackFormat: [ harmfulNonInclusive, "Consider using an alternative, such as %2$s when referring to someone's" +
+		feedbackFormat: [ avoidHarmful, "Consider using an alternative, such as %2$s when referring to someone's" +
 		" needs, or %3$s when referring to a person." ].join( " " ),
 	},
 	{
