import {
	potentiallyHarmful,
	potentiallyHarmfulCareful,
	potentiallyHarmfulUnless,
} from "./feedbackStrings";
import { isPrecededByException } from "../helpers/isPrecededByException";
import { isNotFollowedByException } from "../helpers/isFollowedByException";
import { includesConsecutiveWords } from "../helpers/includesConsecutiveWords";
import { SCORES } from "./scores";
import notInclusiveWhenStandalone from "../helpers/notInclusiveWhenStandalone";

const derogatory = "Avoid using <i>%1$s</i> as it is derogatory. Consider using an alternative, such as %2$s instead.";
const generalizing = "Avoid using <i>%1$s</i> as it is generalizing. Consider using an alternative, such as %2$s instead.";

const medicalCondition = "Avoid using <i>%1$s</i>, unless talking about the specific medical condition. " +
	"If you are not referencing the medical condition, consider other alternatives to describe the trait or behavior, such as %2$s.";
const potentiallyHarmfulTwoAlternatives = "Avoid using <i>%1$s</i> as it is potentially harmful. " +
	"Consider using an alternative, such as %2$s when referring to someone's needs, or %3$s when referring to a person.";

const disabilityAssessments =  [
	{
		identifier: "binge",
<<<<<<< HEAD
		nonInclusivePhrases: [ "binge" ],
		inclusiveAlternatives: "<i>indulge, satuate, wallow, spree, marathon, consume excessively</i>",
=======
		nonInclusivePhrases: [ "bingeing", "binge" ],
		inclusiveAlternatives: "<i>indulging, satuating, wallowing, spree, marathon</i>",
>>>>>>> b787c734
		score: SCORES.POTENTIALLY_NON_INCLUSIVE,
		feedbackFormat: "Avoid using  <i>%1$s</i>, unless talking about a symptom of a medical condition. " +
			"If you are not referencing a medical condition, consider other alternatives to describe the trait or behavior, such as %2$s.",
		rule: ( words, nonInclusivePhrase ) => includesConsecutiveWords( words, nonInclusivePhrase )
			.filter( isNotFollowedByException( words, nonInclusivePhrase, [ "drink", "drinks", "drinking" ] ) )
	},
	{
		identifier: "bingeing",
		nonInclusivePhrases: [ "bingeing" ],
		inclusiveAlternatives: "<i>indulging, satuating, wallowing, spreeing, marathoning, consuming excessively</i>",
		score: SCORES.POTENTIALLY_NON_INCLUSIVE,
		feedbackFormat: "Avoid using  <i>%1$s</i>, unless talking about a symptom of a medical condition. " +
			"If you are not referencing a medical condition, consider other alternatives to describe the trait or behavior, such as %2$s.",
	},
	{
		identifier: "binged",
		nonInclusivePhrases: [ "binged" ],
		inclusiveAlternatives: "<i>indulged, satuated, wallowed, spreed, marathoned, consumed excessively</i>",
		score: SCORES.POTENTIALLY_NON_INCLUSIVE,
		feedbackFormat: "Avoid using  <i>%1$s</i>, unless talking about a symptom of a medical condition. " +
			"If you are not referencing a medical condition, consider other alternatives to describe the trait or behavior, such as %2$s.",
	},
	{
		identifier: "binges",
		nonInclusivePhrases: [ "binges" ],
		inclusiveAlternatives: "<i>indulges, satuates, wallows, sprees, marathons, consumes excessively</i>",
		score: SCORES.POTENTIALLY_NON_INCLUSIVE,
		feedbackFormat: "Avoid using  <i>%1$s</i>, unless talking about a symptom of a medical condition. " +
			"If you are not referencing a medical condition, consider other alternatives to describe the trait or behavior, such as %2$s.",
	},
	{
		identifier: "wheelchairBound",
		nonInclusivePhrases: [ "wheelchair-bound", "wheelchair bound", "confined to a wheelchair" ],
		inclusiveAlternatives: "<i>uses a wheelchair, is a wheelchair user</i>",
		score: SCORES.NON_INCLUSIVE,
		feedbackFormat: potentiallyHarmful,
	},
	{
		identifier: "mentallyRetarded",
		nonInclusivePhrases: [ "mentally retarded" ],
		inclusiveAlternatives: "<i>person with an intellectual disability</i>",
		score: SCORES.NON_INCLUSIVE,
		feedbackFormat: potentiallyHarmful,
	},
	{
		identifier: "retarded",
		nonInclusivePhrases: [ "retarded" ],
		inclusiveAlternatives: "<i>uninformed, ignorant, foolish, irrational, insensible</i>",
		score: SCORES.NON_INCLUSIVE,
		feedbackFormat: derogatory,
		rule: ( words, nonInclusivePhrase ) => {
			return includesConsecutiveWords( words, nonInclusivePhrase )
				.filter( isPrecededByException( words, [ "mentally" ] ) );
		},
	},
	{
		identifier: "alcoholic",
		nonInclusivePhrases: [ "an alcoholic" ],
		inclusiveAlternatives: "<i>person with alcohol use disorder</i>",
		score: SCORES.POTENTIALLY_NON_INCLUSIVE,
		feedbackFormat: potentiallyHarmfulUnless,
		rule: ( words, nonInclusivePhrase ) => includesConsecutiveWords( words, nonInclusivePhrase )
			.filter( isNotFollowedByException( words, nonInclusivePhrase, [ "drink", "beverage" ] ) ),
	},
	{
		identifier: "alcoholics",
		nonInclusivePhrases: [ "alcoholics" ],
		inclusiveAlternatives: "<i>people with alcohol use disorder</i>",
		score: SCORES.POTENTIALLY_NON_INCLUSIVE,
		feedbackFormat: potentiallyHarmfulUnless,
		rule: ( words, nonInclusivePhrase ) => includesConsecutiveWords( words, nonInclusivePhrase )
			.filter( isNotFollowedByException( words, nonInclusivePhrase, [ "anonymous" ] ) ),
	},
	{
		identifier: "cripple",
		nonInclusivePhrases: [ "a cripple" ],
		inclusiveAlternatives: "<i>person with a physical disability, a physically disabled person</i>",
		score: SCORES.NON_INCLUSIVE,
		feedbackFormat: derogatory,
	},
	{
		identifier: "crippled",
		nonInclusivePhrases: [ "crippled" ],
		inclusiveAlternatives: "<i>has a physical disability, is physically disabled</i>",
		score: SCORES.NON_INCLUSIVE,
		feedbackFormat: potentiallyHarmful,
	},
	{
		identifier: "daft",
		nonInclusivePhrases: [ "daft" ],
		inclusiveAlternatives: "<i>dense, uninformed, ignorant, foolish, inconsiderate, irrational, reckless</i>",
		score: SCORES.POTENTIALLY_NON_INCLUSIVE,
		feedbackFormat: potentiallyHarmfulCareful,
	},
	{
		identifier: "handicapped",
		nonInclusivePhrases: [ "handicapped" ],
		inclusiveAlternatives: "<i>disabled, person with a disability</i>",
		score: SCORES.NON_INCLUSIVE,
		feedbackFormat: potentiallyHarmful,
	},
	{
		identifier: "handicap",
		nonInclusivePhrases: [ "handicap" ],
		inclusiveAlternatives: "<i>disability</i>",
		score: SCORES.NON_INCLUSIVE,
		feedbackFormat: potentiallyHarmful,
		rule: ( words, nonInclusivePhrase ) => includesConsecutiveWords( words, nonInclusivePhrase )
			.filter( isNotFollowedByException( words, nonInclusivePhrase, [ "toilet", "toilets", "parking", "bathroom",
				"bathrooms", "stall", "stalls" ] ) ),
	},
	{
		identifier: "insane",
		nonInclusivePhrases: [ "insane" ],
		inclusiveAlternatives: "<i>wild, confusing, unpredictable, impulsive, reckless, out of control, " +
			"unbelievable, incomprehensible, irrational, nonsensical, outrageous, ridiculous</i>",
		score: SCORES.NON_INCLUSIVE,
		feedbackFormat: potentiallyHarmful,
	},
	{
		identifier: "imbecile",
		nonInclusivePhrases: [ "imbecile" ],
		inclusiveAlternatives: "<i>uninformed, ignorant, foolish, inconsiderate, irrational, reckless</i>",
		score: SCORES.NON_INCLUSIVE,
		feedbackFormat: derogatory,
	},
	{
		identifier: "specialNeeds",
		nonInclusivePhrases: [ "special needs" ],
		inclusiveAlternatives: [ "<i>functional needs, support needs</i>", "<i>disabled, person with a disability</i>" ],
		score: SCORES.NON_INCLUSIVE,
		feedbackFormat: potentiallyHarmfulTwoAlternatives,
	},
	{
		identifier: "hardOfHearing",
		nonInclusivePhrases: [ "hard-of-hearing" ],
		inclusiveAlternatives: "<i>hard of hearing, partially deaf, has partial hearing loss</i>",
		score: SCORES.NON_INCLUSIVE,
		feedbackFormat: potentiallyHarmful,
	},
	{
		identifier: "hearingImpaired",
		nonInclusivePhrases: [ "hearing impaired" ],
		inclusiveAlternatives: "<i>deaf or hard of hearing, partially deaf, has partial hearing loss</i>",
		score: SCORES.NON_INCLUSIVE,
		feedbackFormat: potentiallyHarmful,
	},
	{
		identifier: "functioning",
		nonInclusivePhrases: [ "high functioning", "low functioning" ],
		inclusiveAlternatives: "describing the specific characteristic or experience",
		score: SCORES.POTENTIALLY_NON_INCLUSIVE,
		feedbackFormat: "Be careful when using <i>%1$s</i> as it is potentially harmful. " +
			"Consider using an alternative, such as %2$s, unless referring to how you characterize your own condition.",
		rule: ( words, nonInclusivePhrase ) => includesConsecutiveWords( words, nonInclusivePhrase )
			.filter( isNotFollowedByException( words, nonInclusivePhrase, [ "autism" ] ) ),
	},
	{
		identifier: "autismHigh",
		nonInclusivePhrases: [ "high functioning autism", "high-functioning autism" ],
		inclusiveAlternatives: "<i>autism with high support needs</i> or describing the specific characteristic or experience",
		score: SCORES.NON_INCLUSIVE,
		feedbackFormat: "Avoid using <i>%1$s</i> as it is potentially harmful. " +
			"Consider using an alternative, such as %2$s, unless referring to how you characterize your own condition.",
	},
	{
		identifier: "autismLow",
		nonInclusivePhrases: [ "low functioning autism", "low-functioning autism" ],
		inclusiveAlternatives: "<i>autism with low support needs</i> or describing the specific characteristic or experience",
		score: SCORES.NON_INCLUSIVE,
		feedbackFormat: "Avoid using <i>%1$s</i> as it is potentially harmful. " +
			"Consider using an alternative, such as %2$s, unless referring to how you characterize your own condition.",
	},
	{
		identifier: "lame",
		nonInclusivePhrases: [ "lame" ],
		inclusiveAlternatives: "<i>boring, lousy, unimpressive, sad, corny</i>",
		score: SCORES.NON_INCLUSIVE,
		feedbackFormat: potentiallyHarmful,
	},
	{
		identifier: "lamer",
		nonInclusivePhrases: [ "lamer" ],
		inclusiveAlternatives: "<i>more boring, lousier, more unimpressive, sadder, cornier</i>",
		score: SCORES.NON_INCLUSIVE,
		feedbackFormat: potentiallyHarmful,
	},
	{
		identifier: "lamest",
		nonInclusivePhrases: [ "lamest" ],
		inclusiveAlternatives: "<i>most boring, lousiest, most unimpressive, saddest, corniest</i>",
		score: SCORES.NON_INCLUSIVE,
		feedbackFormat: potentiallyHarmful,
	},
	{
		identifier: "commitSuicide",
		nonInclusivePhrases: [ "commit suicide" ],
		inclusiveAlternatives: "<i>take one's life, die by suicide, kill oneself</i>",
		score: SCORES.NON_INCLUSIVE,
		feedbackFormat: potentiallyHarmful,
	},
	{
		identifier: "committingSuicide",
		nonInclusivePhrases: [ "committing suicide" ],
		inclusiveAlternatives: "<i>taking one's life, dying by suicide, killing oneself</i>",
		score: SCORES.NON_INCLUSIVE,
		feedbackFormat: potentiallyHarmful,
	},
	{
		identifier: "commitsSuicide",
		nonInclusivePhrases: [ "commits suicide" ],
		inclusiveAlternatives: "<i>takes one's life, dies by suicide, kills oneself</i>",
		score: SCORES.NON_INCLUSIVE,
		feedbackFormat: potentiallyHarmful,
	},
	{
		identifier: "committedSuicide",
		nonInclusivePhrases: [ "committed suicide" ],
		inclusiveAlternatives: "<i>took one's life, died by suicide, killed themself</i>",
		score: SCORES.NON_INCLUSIVE,
		feedbackFormat: potentiallyHarmful,
	},
	{
		identifier: "handicapParking",
		nonInclusivePhrases: [ "handicap parking" ],
		inclusiveAlternatives: "<i>accessible parking</i>",
		score: SCORES.NON_INCLUSIVE,
		feedbackFormat: potentiallyHarmful,
	},
	{
		identifier: "fellOnDeafEars",
		nonInclusivePhrases: [ "fell on deaf ears" ],
		inclusiveAlternatives: "<i>was not addressed, was ignored, was disregarded</i>",
		score: SCORES.NON_INCLUSIVE,
		feedbackFormat: potentiallyHarmful,
	},
	{
		identifier: "turnOnBlindEye",
		nonInclusivePhrases: [ "turn a blind eye" ],
		inclusiveAlternatives: "<i>ignore, pretend not to notice</i>",
		score: SCORES.NON_INCLUSIVE,
		feedbackFormat: potentiallyHarmful,
	},
	{
		identifier: "blindLeadingBlind",
		nonInclusivePhrases: [ "the blind leading the blind" ],
		inclusiveAlternatives: "<i>ignorant, misguided, incompetent, unqualified, insensitive, unaware</i>",
		score: SCORES.NON_INCLUSIVE,
		feedbackFormat: potentiallyHarmful,
	},
	{
		identifier: "handicapBathroom",
		nonInclusivePhrases: [ "handicap bathroom", "handicap bathrooms" ],
		inclusiveAlternatives: "<i>accessible bathroom(s)</i>",
		score: SCORES.NON_INCLUSIVE,
		feedbackFormat: potentiallyHarmful,
	},
	{
		identifier: "handicapToilet",
		nonInclusivePhrases: [ "handicap toilet", "handicap toilets" ],
		inclusiveAlternatives: "<i>accessible toilet(s)</i>",
		score: SCORES.NON_INCLUSIVE,
		feedbackFormat: potentiallyHarmful,
	},
	{
		identifier: "handicapStall",
		nonInclusivePhrases: [ "handicap stall", "handicap stalls" ],
		inclusiveAlternatives: "<i>accessible stall(s)</i>",
		score: SCORES.NON_INCLUSIVE,
		feedbackFormat: potentiallyHarmful,
	},
	{
		identifier: "dumb",
		nonInclusivePhrases: [ "dumb", "dumber", "dumbest" ],
		inclusiveAlternatives: [ "<i>uninformed, ignorant, foolish, inconsiderate, irrational, reckless</i>" ],
		score: SCORES.NON_INCLUSIVE,
		feedbackFormat: potentiallyHarmful,
		rule: ( words, nonInclusivePhrase ) => {
			return includesConsecutiveWords( words, nonInclusivePhrase )
				.filter( isPrecededByException( words, [ "deaf and" ] ) );
		},
	},
	{
		identifier: "deaf",
		nonInclusivePhrases: [ "deaf-mute", "deaf and dumb" ],
		inclusiveAlternatives: "<i>deaf</i>",
		score: SCORES.NON_INCLUSIVE,
		feedbackFormat: potentiallyHarmful,
	},
	{
		identifier: "addict",
		nonInclusivePhrases: [ "addict" ],
		inclusiveAlternatives: "<i>person with a (drug, alcohol, ...) addiction, person with substance abuse disorder</i>",
		score: SCORES.POTENTIALLY_NON_INCLUSIVE,
		feedbackFormat: potentiallyHarmfulUnless,
	},
	{
		identifier: "addicts",
		nonInclusivePhrases: [ "addicts" ],
		inclusiveAlternatives: "<i>people with a (drug, alcohol, ...) addiction, people with substance abuse disorder</i>",
		score: SCORES.POTENTIALLY_NON_INCLUSIVE,
		feedbackFormat: potentiallyHarmfulUnless,
	},
	{
		identifier: "brainDamaged",
		nonInclusivePhrases: [ "brain-damaged" ],
		inclusiveAlternatives: "<i>person with a (traumatic) brain injury</i>",
		score: SCORES.POTENTIALLY_NON_INCLUSIVE,
		feedbackFormat: potentiallyHarmfulUnless,
	},
	{
		identifier: "differentlyAbled",
		nonInclusivePhrases: [ "differently abled", "differently-abled" ],
		inclusiveAlternatives: "<i>disabled, person with a disability</i>",
		score: SCORES.POTENTIALLY_NON_INCLUSIVE,
		feedbackFormat: potentiallyHarmfulUnless,
	},
	{
		identifier: "epilepticFit",
		nonInclusivePhrases: [ "epileptic fit" ],
		inclusiveAlternatives: "<i>epileptic seizure</i>",
		score: SCORES.NON_INCLUSIVE,
		feedbackFormat: potentiallyHarmful,
	},
	{
		identifier: "epilepticFits",
		nonInclusivePhrases: [ "epileptic fits" ],
		inclusiveAlternatives: "<i>epileptic seizures</i>",
		score: SCORES.NON_INCLUSIVE,
		feedbackFormat: potentiallyHarmful,
	},
	{
		identifier: "sanityCheck",
		nonInclusivePhrases: [ "sanity check" ],
		inclusiveAlternatives: "<i>final check, confidence check, rationality check, soundness check</i>",
		score: SCORES.NON_INCLUSIVE,
		feedbackFormat: potentiallyHarmful,
	},
	{
		identifier: "crazy",
		nonInclusivePhrases: [ "crazy" ],
		inclusiveAlternatives: "<i>wild, baffling, startling, chaotic, shocking, confusing, reckless, unpredictable</i>",
		score: SCORES.NON_INCLUSIVE,
		feedbackFormat: potentiallyHarmful,
	},
	{
		identifier: "crazier",
		nonInclusivePhrases: [ "crazier" ],
		inclusiveAlternatives: "<i>more wild, baffling, startling, chaotic, shocking, confusing, reckless, unpredictable</i>",
		score: SCORES.NON_INCLUSIVE,
		feedbackFormat: potentiallyHarmful,
	},
	{
		identifier: "craziest",
		nonInclusivePhrases: [ "craziest" ],
		inclusiveAlternatives: "<i>most wild, baffling, startling, chaotic, shocking, confusing, reckless, unpredictable</i>",
		score: SCORES.NON_INCLUSIVE,
		feedbackFormat: potentiallyHarmful,
	},
	{
		identifier: "psychopathic",
		nonInclusivePhrases: [ "psychopath", "psychopaths", "psychopathic" ],
		inclusiveAlternatives: "<i>toxic, manipulative, unpredictable, impulsive, reckless, out of control</i>",
		score: SCORES.NON_INCLUSIVE,
		feedbackFormat: potentiallyHarmful,
	},
	{
		identifier: "schizophrenic",
		nonInclusivePhrases: [ "schizophrenic", "bipolar" ],
		inclusiveAlternatives: "<i>of two minds, chaotic, confusing</i>",
		score: SCORES.POTENTIALLY_NON_INCLUSIVE,
		feedbackFormat: medicalCondition,
	},
	{
		identifier: "paranoid",
		nonInclusivePhrases: [ "paranoid" ],
		inclusiveAlternatives: "<i>overly suspicious, unreasonable, defensive</i>",
		score: SCORES.POTENTIALLY_NON_INCLUSIVE,
		feedbackFormat: medicalCondition,
	},
	{
		identifier: "manic",
		nonInclusivePhrases: [ "manic" ],
		inclusiveAlternatives: "<i>excited, raving, unbalanced, wild</i>",
		score: SCORES.POTENTIALLY_NON_INCLUSIVE,
		feedbackFormat: medicalCondition,
	},
	{
		identifier: "hysterical",
		nonInclusivePhrases: [ "hysterical" ],
		inclusiveAlternatives: "<i>intense, vehement, piercing, chaotic</i>",
		score: SCORES.NON_INCLUSIVE,
		feedbackFormat: potentiallyHarmful,
	},
	{
		identifier: "psycho",
		nonInclusivePhrases: [ "psycho", "psychos" ],
		inclusiveAlternatives: "<i>toxic, distraught, unpredictable, reckless, out of control</i>",
		score: SCORES.NON_INCLUSIVE,
		feedbackFormat: potentiallyHarmful,
	},
	{
		identifier: "neurotic",
		nonInclusivePhrases: [ "neurotic", "lunatic" ],
		inclusiveAlternatives: "<i>distraught, unstable, startling, confusing, baffling</i>",
		score: SCORES.NON_INCLUSIVE,
		feedbackFormat: potentiallyHarmful,
	},
	{
		identifier: "sociopath",
		nonInclusivePhrases: [ "sociopath" ],
		inclusiveAlternatives: [ "<i>person with antisocial personality disorder</i>",
			"<i>toxic, manipulative, cruel</i>" ],
		score: SCORES.POTENTIALLY_NON_INCLUSIVE,
		feedbackFormat: "Be careful when using <i>%1$s</i> as it is potentially harmful. If you are referencing the " +
			"medical condition, use %2$s instead, unless referring to someone who explicitly wants to be referred to with this term. " +
			"If you are not referencing the medical condition, consider other alternatives to describe the trait or behavior, such as %3$s.",
	},
	{
		identifier: "sociopaths",
		nonInclusivePhrases: [ "sociopaths" ],
		inclusiveAlternatives: [ "<i>people with antisocial personality disorder</i>",
			"<i>toxic, manipulative, cruel</i>" ],
		score: SCORES.POTENTIALLY_NON_INCLUSIVE,
		feedbackFormat: "Be careful when using <i>%1$s</i> as it is potentially harmful. If you are referencing the " +
			"medical condition, use %2$s instead, unless referring to someone who explicitly wants to be referred to with this term. " +
			"If you are not referencing the medical condition, consider other alternatives to describe the trait or behavior, such as %3$s.",
	},
	{
		identifier: "narcissistic",
		nonInclusivePhrases: [ "narcissistic" ],
		inclusiveAlternatives: [ "<i>person with narcissistic personality disorder</i>",
			"<i>selfish, egotistical, self-centered, self-absorbed, vain, toxic, manipulative</i>" ],
		score: SCORES.POTENTIALLY_NON_INCLUSIVE,
		feedbackFormat: "Be careful when using <i>%1$s</i> as it is potentially harmful. If you are referencing the " +
			"medical condition, use %2$s instead. If you are not referencing the medical condition, consider other" +
			" alternatives to describe the trait or behavior, such as %3$s.",
	},
	{
		identifier: "theMentallyIll",
		nonInclusivePhrases: [ "the mentally ill" ],
		inclusiveAlternatives: "<i>people who are mentally ill</i>, <i>mentally ill people </i>",
		score: SCORES.NON_INCLUSIVE,
		feedbackFormat: [ generalizing ].join( " " ),
		rule: ( words, nonInclusivePhrase ) => {
			return includesConsecutiveWords( words, nonInclusivePhrase )
				.filter( notInclusiveWhenStandalone( words, nonInclusivePhrase ) );
		},
	},
	{
		identifier: "theDisabled",
		nonInclusivePhrases: [ "the disabled" ],
		inclusiveAlternatives: "<i>people who have a disability</i>, <i>disabled people </i>",
		score: SCORES.NON_INCLUSIVE,
		feedbackFormat: [ potentiallyHarmful ].join( " " ),
		rule: ( words, nonInclusivePhrase ) => {
			return includesConsecutiveWords( words, nonInclusivePhrase )
				.filter( notInclusiveWhenStandalone( words, nonInclusivePhrase ) );
		},
	},
];

disabilityAssessments.forEach( assessment => {
	assessment.category = "disability";
	assessment.learnMoreUrl = "https://yoa.st/inclusive-language-disability";
} );

export default disabilityAssessments;<|MERGE_RESOLUTION|>--- conflicted
+++ resolved
@@ -20,13 +20,8 @@
 const disabilityAssessments =  [
 	{
 		identifier: "binge",
-<<<<<<< HEAD
 		nonInclusivePhrases: [ "binge" ],
 		inclusiveAlternatives: "<i>indulge, satuate, wallow, spree, marathon, consume excessively</i>",
-=======
-		nonInclusivePhrases: [ "bingeing", "binge" ],
-		inclusiveAlternatives: "<i>indulging, satuating, wallowing, spree, marathon</i>",
->>>>>>> b787c734
 		score: SCORES.POTENTIALLY_NON_INCLUSIVE,
 		feedbackFormat: "Avoid using  <i>%1$s</i>, unless talking about a symptom of a medical condition. " +
 			"If you are not referencing a medical condition, consider other alternatives to describe the trait or behavior, such as %2$s.",
