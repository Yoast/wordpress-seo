--- conflicted
+++ resolved
@@ -112,14 +112,10 @@
 		inclusiveAlternatives: "<i>disability</i>",
 		score: SCORES.NON_INCLUSIVE,
 		feedbackFormat: potentiallyHarmful,
-<<<<<<< HEAD
-		learnMoreUrl: learnMoreUrl,
-=======
-		learnMoreUrl: "https://yoa.st/",
 		rule: ( words, inclusivePhrase ) => includesConsecutiveWords( words, inclusivePhrase )
 			.filter( isFollowedByException( words, inclusivePhrase, [ "toilet", "toilets", "parking", "bathroom",
 				"bathrooms", "stall", "stalls" ] ) ),
->>>>>>> 77485c47
+		learnMoreUrl: learnMoreUrl,
 	},
 	{
 		identifier: "insane",
@@ -401,15 +397,10 @@
 		inclusiveAlternatives: [ "<i>person with antisocial personality disorder</i>",
 			"<i>toxic, manipulative, cruel</i>" ],
 		score: SCORES.POTENTIALLY_NON_INCLUSIVE,
-<<<<<<< HEAD
-		feedbackFormat: medicalConditionTwoAlternatives,
-		learnMoreUrl: learnMoreUrl,
-=======
 		feedbackFormat: "Be careful when using <i>%1$s</i> as it is potentially harmful. If you are referencing the " +
 			"medical condition, use %2$s instead, unless referring to someone who explicitly wants to be referred to with this term. " +
 			"If you are not referencing the medical condition, consider other alternatives to describe the trait or behavior, such as %3$s.",
-		learnMoreUrl: "https://yoa.st/",
->>>>>>> 77485c47
+		learnMoreUrl: learnMoreUrl,
 	},
 	{
 		identifier: "narcissistic",
@@ -417,15 +408,10 @@
 		inclusiveAlternatives: [ "<i>person with narcissistic personality disorder</i>",
 			"<i>selfish, egotistical, self-centered, self-absorbed, vain, toxic, manipulative</i>" ],
 		score: SCORES.POTENTIALLY_NON_INCLUSIVE,
-<<<<<<< HEAD
-		feedbackFormat: medicalConditionTwoAlternatives,
-		learnMoreUrl: learnMoreUrl,
-=======
 		feedbackFormat: "Be careful when using <i>%1$s</i> as it is potentially harmful. If you are referencing the " +
 			"medical condition, use %2$s instead. If you are not referencing the medical condition, consider other" +
 			" alternatives to describe the trait or behavior, such as %3$s.",
-		learnMoreUrl: "https://yoa.st/",
->>>>>>> 77485c47
+		learnMoreUrl: learnMoreUrl,
 	},
 ];
 
