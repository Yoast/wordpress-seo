import { SCORES } from "./scores";
import { includesConsecutiveWords } from "../helpers/includesConsecutiveWords";
import { isFollowedByException } from "../helpers/isFollowedByException";
<<<<<<< HEAD
import {
	potentiallyHarmful,
	potentiallyHarmfulCareful,
	potentiallyHarmfulUnless,
	harmfulNonInclusive,
	harmfulPotentiallyNonInclusive,
} from "./feedbackStrings";
=======
import { potentiallyHarmful, potentiallyHarmfulUnless, harmfulNonInclusive } from "./feedbackStrings";
>>>>>>> 8a9cc5ba
import { isPrecededByException } from "../helpers/isPrecededByException";

const potentiallyHarmfulUnlessCulture = "Be careful when using <i>%1$s</i> as it is potentially harmful. " +
										"Consider using an alternative, such as %2$s instead, unless you are referring to the culture " +
										"in which this term originated.";
const overgeneralizing = "Avoid using <i>%1$s</i> as it is overgeneralizing. Consider using %2$s instead. ";

const cultureAssessments = [
	{
		identifier: "firstWorld",
		nonInclusivePhrases: [ "First World" ],
		inclusiveAlternatives: "the specific name for the region or country",
		score: SCORES.NON_INCLUSIVE,
		feedbackFormat: overgeneralizing,
		caseSensitive: true,
		rule: ( words, inclusivePhrase ) => includesConsecutiveWords( words, inclusivePhrase )
			.filter( isFollowedByException( words, inclusivePhrase, [ "War", "war", "Assembly", "assembly" ] ) ),
	},
	{
		identifier: "thirdWorld",
		nonInclusivePhrases: [ "Third World" ],
		inclusiveAlternatives: "the specific name for the region or country",
		score: SCORES.NON_INCLUSIVE,
		feedbackFormat: overgeneralizing,
		caseSensitive: true,
		rule: ( words, inclusivePhrase ) => includesConsecutiveWords( words, inclusivePhrase )
			.filter( isFollowedByException( words, inclusivePhrase, [ "War", "war", "Quarterly", "quarterly", "country" ] ) ),
	},
	{
		identifier: "tribe",
		nonInclusivePhrases: [ "tribe" ],
		inclusiveAlternatives: "<i>group, cohort, crew, league, guild</i>",
		score: SCORES.POTENTIALLY_NON_INCLUSIVE,
		/*
		 * Replace 'the culture in which this term originated' with 'a culture that uses this term' in the 'unless you are
		 * referring to...' part of the potentiallyHarmfulUnlessCulture string.
		 */
		feedbackFormat: potentiallyHarmfulUnlessCulture.slice( 0, -42 ) + "a culture that uses this term.",
	},
	{
		identifier: "exotic",
		nonInclusivePhrases: [ "exotic" ],
		inclusiveAlternatives: "<i>unfamiliar, foreign, peculiar, fascinating, alluring, bizarre</i>",
		score: SCORES.NON_INCLUSIVE,
		feedbackFormat: potentiallyHarmful,
	},
	{
		identifier: "sherpa",
		nonInclusivePhrases: [ "sherpa" ],
		inclusiveAlternatives: "<i>commander, coach, mastermind, coach, mentor</i>",
		score: SCORES.POTENTIALLY_NON_INCLUSIVE,
		feedbackFormat: potentiallyHarmfulUnlessCulture,
	},
	{
		identifier: "guru",
		nonInclusivePhrases: [ "guru" ],
		inclusiveAlternatives: "<i>mentor, doyen, coach, mastermind, virtuoso</i>",
		score: SCORES.POTENTIALLY_NON_INCLUSIVE,
		feedbackFormat: potentiallyHarmfulUnlessCulture,
	},
	{
		identifier: "nonWhite",
		nonInclusivePhrases: [ "non-white" ],
		inclusiveAlternatives: "<i>people of color, POC, BIPOC</i> or specifying the racial groups mentioned",
		score: SCORES.NON_INCLUSIVE,
		feedbackFormat: potentiallyHarmful,
	},
	{
		identifier: "oriental",
		nonInclusivePhrases: [ "oriental" ],
		inclusiveAlternatives: "<i>Asian</i>. When possible, be more specific (e.g. <i>East Asian</i>)",
<<<<<<< HEAD
		score: SCORES.POTENTIALLY_NON_INCLUSIVE,
		feedbackFormat: harmfulPotentiallyNonInclusive + " Unless you are referring to objects or animals, " +
			"consider using an alternative, such as %2$s.",
		learnMoreUrl: learnMoreUrl,
=======
		score: SCORES.NON_INCLUSIVE,
		feedbackFormat: potentiallyHarmful,
>>>>>>> 8a9cc5ba
	},
	{
		identifier: "asianAmerican",
		nonInclusivePhrases: [ "Asian-American" ],
		inclusiveAlternatives: "<i>Asian American</i>",
		score: SCORES.NON_INCLUSIVE,
		feedbackFormat: potentiallyHarmful,
		caseSensitive: true,
	},
	{
		identifier: "africanAmerican",
		nonInclusivePhrases: [ "African-American" ],
		inclusiveAlternatives: "<i>African American, Black, Americans of African descent</i>",
		score: SCORES.NON_INCLUSIVE,
		feedbackFormat: potentiallyHarmful,
		caseSensitive: true,
	},
	{
		identifier: "whiteRace",
		nonInclusivePhrases: [ "the White race" ],
		inclusiveAlternatives: "",
		score: SCORES.NON_INCLUSIVE,
		feedbackFormat: harmfulNonInclusive,
		caseSensitive: true,
	},
	{
		identifier: "whitelist",
		nonInclusivePhrases: [ "whitelist" ],
		inclusiveAlternatives: "<i>allowlist</i>",
		score: SCORES.NON_INCLUSIVE,
		feedbackFormat: potentiallyHarmful,
	},
	{
		identifier: "blacklist",
		nonInclusivePhrases: [ "blacklist" ],
		inclusiveAlternatives: "<i>blocklist, denylist, faillist, redlist</i>",
		score: SCORES.NON_INCLUSIVE,
		feedbackFormat: potentiallyHarmful,
	},
	{
		identifier: "gypVerb",
		nonInclusivePhrases: [ "gyp" ],
		inclusiveAlternatives: "<i>to cheat someone</i>",
		score: SCORES.NON_INCLUSIVE,
		feedbackFormat: potentiallyHarmful,
		rule: ( words, inclusivePhrases ) => {
			return includesConsecutiveWords( words, inclusivePhrases )
				.filter( isPrecededByException( words, [ "a", "the" ] ) );
		},
	},
	{
		identifier: "gypNoun",
		nonInclusivePhrases: [ "a gyp" ],
		inclusiveAlternatives: "<i>a fraud</i>",
		score: SCORES.NON_INCLUSIVE,
		feedbackFormat: potentiallyHarmful,
	},
	{
		identifier: "gypsy",
		nonInclusivePhrases: [ "gypsy", "gypsies" ],
		inclusiveAlternatives: [ "<i>Romani, Romani person, Romani people</i>", "<i>traveler, wanderer, free-spirited</i>" ],
		score: SCORES.POTENTIALLY_NON_INCLUSIVE,
		feedbackFormat: [ potentiallyHarmfulUnless, "If you are referring to a lifestyle rather than the ethnic group or " +
						"their music, consider using an alternative such as <i>%3$s</i>." ].join( " " ),
	},
	{
		identifier: "eskimo",
		nonInclusivePhrases: [ "eskimo" ],
		inclusiveAlternatives: "the specific name of the Indigenous community (for example, <i>Inuit</i>)",
		score: SCORES.POTENTIALLY_NON_INCLUSIVE,
		feedbackFormat: potentiallyHarmfulUnless,
	},
	{
		identifier: "coloredPeople",
		nonInclusivePhrases: [ "colored people" ],
		inclusiveAlternatives: "<i>people of color, POC, BIPOC</i>",
		score: SCORES.NON_INCLUSIVE,
		feedbackFormat: potentiallyHarmful,
	},
	{
		identifier: "americanIndians",
		nonInclusivePhrases: [ "American Indian", "American Indians" ],
		inclusiveAlternatives: "<i>Native American(s), Indigenous peoples of America</i>",
		score: SCORES.POTENTIALLY_NON_INCLUSIVE,
		feedbackFormat: potentiallyHarmfulUnless,
		caseSensitive: true,
	},
	{
		identifier: "mulatto",
		nonInclusivePhrases: [ "mulatto" ],
		inclusiveAlternatives: "<i>mixed, biracial, multiracial</i>",
		score: SCORES.NON_INCLUSIVE,
		feedbackFormat: potentiallyHarmful,
	},
	{
		identifier: "savage",
		nonInclusivePhrases: [ "savage" ],
		inclusiveAlternatives: "<i>severe, dreadful, untamed</i>",
		score: SCORES.NON_INCLUSIVE,
		feedbackFormat: potentiallyHarmful,
	},
	{
		identifier: "civilized",
		nonInclusivePhrases: [ "civilized" ],
		inclusiveAlternatives: "<i>proper, well-mannered, enlightened, respectful</i>",
		score: SCORES.NON_INCLUSIVE,
		feedbackFormat: potentiallyHarmful,
	},
	{
		identifier: "primitive",
		nonInclusivePhrases: [ "primitive" ],
		inclusiveAlternatives: "<i>early, rudimentary</i>",
		score: SCORES.NON_INCLUSIVE,
		feedbackFormat: potentiallyHarmful,
	},
	{
		identifier: "ebonics",
		nonInclusivePhrases: [ "Ebonics" ],
		inclusiveAlternatives: "<i>African American English, African American Language</i>",
		score: SCORES.NON_INCLUSIVE,
		feedbackFormat: potentiallyHarmful,
		caseSensitive: true,
	},
	{
		identifier: "powWow",
		nonInclusivePhrases: [ "pow-wow" ],
		inclusiveAlternatives: "<i>chat, brief conversation, brainstorm, huddle</i>",
		score: SCORES.POTENTIALLY_NON_INCLUSIVE,
		feedbackFormat: potentiallyHarmfulUnlessCulture,
	},
	{
		identifier: "lowManOnTheTotemPole",
		nonInclusivePhrases: [ "low man on the totem pole" ],
		inclusiveAlternatives: "<i>person of lower rank, junior-level</i>",
		score: SCORES.NON_INCLUSIVE,
		feedbackFormat: potentiallyHarmful,
	},
	{
		identifier: "spiritAnimal",
		nonInclusivePhrases: [ "spirit animal" ],
		inclusiveAlternatives: "<i>inspiration, hero, icon, idol</i>",
		score: SCORES.POTENTIALLY_NON_INCLUSIVE,
		feedbackFormat: potentiallyHarmfulUnlessCulture,
	},
	{
		identifier: "firstWorldCountries",
		nonInclusivePhrases: [ "first world countries" ],
		inclusiveAlternatives: "specific name for the countries or regions",
		score: SCORES.NON_INCLUSIVE,
		feedbackFormat: overgeneralizing,
	},
	{
		identifier: "firstWorld",
		nonInclusivePhrases: [ "first-world" ],
		inclusiveAlternatives: "specific name for the country or region",
		score: SCORES.NON_INCLUSIVE,
		feedbackFormat: overgeneralizing,
	},
	{
		identifier: "third-worldCountry",
		nonInclusivePhrases: [ "third-world country" ],
		inclusiveAlternatives: "<i>low-income country, developing country</i>",
		score: SCORES.NON_INCLUSIVE,
		feedbackFormat: potentiallyHarmful,
	},
	{
		identifier: "third-worldCountry",
		nonInclusivePhrases: [ "third world country" ],
		inclusiveAlternatives: "<i>low-income country, developing country</i>",
		score: SCORES.NON_INCLUSIVE,
		feedbackFormat: potentiallyHarmful,
	},
	{
		identifier: "underdevelopedCountry",
		nonInclusivePhrases: [ "underdeveloped country", "underdeveloped countries" ],
		inclusiveAlternatives: "developing country/countries",
		score: SCORES.NON_INCLUSIVE,
		feedbackFormat: "Avoid using <i>%1$s</i> as it is potentially harmful. Consider using an alternative, " +
						"such as <i>%2$s</i> instead or be more specific about what aspect this word refers to.",
	},
];

cultureAssessments.forEach( assessment => {
	assessment.category = "culture";
	assessment.learnMoreUrl = "https://yoa.st/inclusive-language-culture";
} );

export default cultureAssessments;<|MERGE_RESOLUTION|>--- conflicted
+++ resolved
@@ -1,17 +1,12 @@
 import { SCORES } from "./scores";
 import { includesConsecutiveWords } from "../helpers/includesConsecutiveWords";
 import { isFollowedByException } from "../helpers/isFollowedByException";
-<<<<<<< HEAD
 import {
 	potentiallyHarmful,
-	potentiallyHarmfulCareful,
 	potentiallyHarmfulUnless,
 	harmfulNonInclusive,
 	harmfulPotentiallyNonInclusive,
 } from "./feedbackStrings";
-=======
-import { potentiallyHarmful, potentiallyHarmfulUnless, harmfulNonInclusive } from "./feedbackStrings";
->>>>>>> 8a9cc5ba
 import { isPrecededByException } from "../helpers/isPrecededByException";
 
 const potentiallyHarmfulUnlessCulture = "Be careful when using <i>%1$s</i> as it is potentially harmful. " +
@@ -83,15 +78,9 @@
 		identifier: "oriental",
 		nonInclusivePhrases: [ "oriental" ],
 		inclusiveAlternatives: "<i>Asian</i>. When possible, be more specific (e.g. <i>East Asian</i>)",
-<<<<<<< HEAD
 		score: SCORES.POTENTIALLY_NON_INCLUSIVE,
 		feedbackFormat: harmfulPotentiallyNonInclusive + " Unless you are referring to objects or animals, " +
 			"consider using an alternative, such as %2$s.",
-		learnMoreUrl: learnMoreUrl,
-=======
-		score: SCORES.NON_INCLUSIVE,
-		feedbackFormat: potentiallyHarmful,
->>>>>>> 8a9cc5ba
 	},
 	{
 		identifier: "asianAmerican",
