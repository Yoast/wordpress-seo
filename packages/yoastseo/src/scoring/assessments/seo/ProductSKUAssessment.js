--- conflicted
+++ resolved
@@ -107,11 +107,7 @@
 		}
 
 		// Apply the following scoring conditions to products without variants.
-<<<<<<< HEAD
-		if ( [ "simple", "grouped", "external" ].includes( productSKUData.productType ) ||
-=======
 		if ( [ "simple", "external", "grouped" ].includes( productSKUData.productType ) ||
->>>>>>> 02364612
 			( productSKUData.productType === "variable" && ! productSKUData.hasVariants ) ) {
 			if ( ! productSKUData.hasGlobalSKU ) {
 				return {
