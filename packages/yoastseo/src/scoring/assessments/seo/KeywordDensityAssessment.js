import { __, _n, sprintf } from "@wordpress/i18n";
import { merge } from "lodash-es";

import recommendedKeyphraseCount from "../../helpers/assessments/recommendedKeywordCount.js";
import Assessment from "../assessment";
import AssessmentResult from "../../../values/AssessmentResult";
import { inRangeEndInclusive, inRangeStartEndInclusive, inRangeStartInclusive } from "../../helpers/assessments/inRange";
import { createAnchorOpeningTag } from "../../../helpers";
import keyphraseLengthFactor from "../../helpers/assessments/keyphraseLengthFactor.js";
<<<<<<< HEAD
import getWords from "../../../languageProcessing/helpers/word/getWords";
=======
import getAllWordsFromTree from "../../../languageProcessing/helpers/word/getAllWordsFromTree";
>>>>>>> b2521315

/**
 * Represents the assessment that will look if the keyphrase density is within the recommended range.
 */
class KeyphraseDensityAssessment extends Assessment {
	/**
	 * Sets the identifier and the config.
	 *
	 * @param {Object} [config] The configuration to use.
	 *
	 * If word forms are not available:
	 * @param {number} [config.parameters.noWordForms.overMaximum] The percentage of keyphrase instances in the text that
	 * is way over the maximum.
	 * @param {number} [config.parameters.noWordForms.maximum] The maximum percentage of keyphrase instances in the text.
	 * @param {number} [config.parameters.noWordForms.minimum] The minimum percentage of keyphrase instances in the text.
	 *
	 * If word forms are available:
	 * @param {number} [config.parameters.multipleWordForms.overMaximum] The percentage of keyphrase instances in the text that
	 * is way over the maximum.
	 * @param {number} [config.parameters.multipleWordForms.maximum] The maximum percentage of keyphrase instances in the text.
	 * @param {number} [config.parameters.multipleWordForms.minimum] The minimum percentage of keyphrase instances in the text.
	 *
	 * @param {number} [config.scores.wayOverMaximum] The score to return if there are way too many instances of keyphrase in the text.
	 * @param {number} [config.scores.overMaximum] The score to return if there are too many instances of keyphrase in the text.
	 * @param {number} [config.scores.correctDensity] The score to return if there is a good number of keyphrase instances in the text.
	 * @param {number} [config.scores.underMinimum] The score to return if there is not enough keyphrase instances in the text.
	 *
	 * @param {string} [config.url] The URL to the relevant KB article.
	 *
	 * @returns {void}
	 */
	constructor( config = {} ) {
		super();

		const defaultConfig = {
			parameters: {
				noWordForms: {
					overMaximum: 4,
					maximum: 3,
					minimum: 0.5,
				},
				multipleWordForms: {
					overMaximum: 4,
					maximum: 3.5,
					minimum: 0.5,
				},
			},
			scores: {
				wayOverMaximum: -50,
				overMaximum: -10,
				correctDensity: 9,
				underMinimum: 4,
			},
			urlTitle: createAnchorOpeningTag( "https://yoa.st/33v" ),
			urlCallToAction: createAnchorOpeningTag( "https://yoa.st/33w" ),
			applicableIfTextLongerThan: 100,
		};

		this.identifier = "keyphraseDensity";
		this._config = merge( defaultConfig, config );
	}


	/**
	 * Determines correct boundaries depending on the availability of morphological forms.
	 *
	 * @param {Paper} paper The paper to analyze.
	 * @param {number} keyphraseLength The length of the keyphrase in words.
	 * @param {function} customGetWords A helper to get words from the text for languages that don't use the default approach.
	 *
	 * @returns {void}
	 */
	setBoundaries( paper, keyphraseLength, customGetWords ) {
		if ( this._hasMorphologicalForms ) {
			this._boundaries = this._config.parameters.multipleWordForms;
		} else {
			this._boundaries = this._config.parameters.noWordForms;
		}
<<<<<<< HEAD
		this._minRecommendedKeyphraseCount = recommendedKeyphraseCount( text, keyphraseLength, this._boundaries.minimum, "min", customGetWords );
		this._maxRecommendedKeyphraseCount = recommendedKeyphraseCount( text, keyphraseLength, this._boundaries.maximum, "max", customGetWords );
=======
		this._minRecommendedKeyphraseCount = recommendedKeyphraseCount( paper, keyphraseLength, this._boundaries.minimum, "min", customGetWords );
		this._maxRecommendedKeyphraseCount = recommendedKeyphraseCount( paper, keyphraseLength, this._boundaries.maximum, "max", customGetWords );
>>>>>>> b2521315
	}

	/**
	 * Runs the keyphrase density module, based on this returns an assessment
	 * result with score.
	 *
	 * @param {Paper} paper The paper to use for the assessment.
	 * @param {Researcher} researcher The researcher used for calling the research.
	 *
	 * @returns {AssessmentResult} The result of the assessment.
	 */
	getResult( paper, researcher ) {
		const customGetWords = researcher.getHelper( "getWordsCustomHelper" );
<<<<<<< HEAD
		this._keyphraseCount = researcher.getResearch( "keyphraseCount" );
		const keyphraseLength = this._keyphraseCount.length;
=======
		this._keyphraseCount = researcher.getResearch( "getKeyphraseCount" );
		const keyphraseLength = this._keyphraseCount.keyphraseLength;
>>>>>>> b2521315

		const assessmentResult = new AssessmentResult();

		this._keyphraseDensity = researcher.getResearch( "getKeyphraseDensity" );

		this._hasMorphologicalForms = researcher.getData( "morphology" ) !== false;

<<<<<<< HEAD
		const text = paper.getText();
		// eslint-disable-next-line no-warning-comments
		// TODO: do we need to use the paper text, or can we adjust this to use the html parser?
		this.setBoundaries( text, keyphraseLength, customGetWords );
=======
		this.setBoundaries( paper, keyphraseLength, customGetWords );
>>>>>>> b2521315

		this._keyphraseDensity = this._keyphraseDensity * keyphraseLengthFactor( keyphraseLength );
		const calculatedScore = this.calculateResult();

		assessmentResult.setScore( calculatedScore.score );
		assessmentResult.setText( calculatedScore.resultText );
		assessmentResult.setHasMarks( this._keyphraseCount.count > 0 );

		return assessmentResult;
	}

	/**
	 * Checks whether there are no keyphrase matches in the text.
	 *
	 * @returns {boolean} Returns true if the keyphrase count is 0.
	 */
	hasNoMatches() {
		return this._keyphraseCount.count === 0;
	}

	/**
	 * Checks whether there are too few keyphrase matches in the text.
	 *
	 * @returns {boolean} Returns true if the rounded keyphrase density is between 0 and the recommended minimum
	 * or if there is only 1 keyphrase match (regardless of the density).
	 */
	hasTooFewMatches() {
		return inRangeStartInclusive(
			this._keyphraseDensity,
			0,
			this._boundaries.minimum
		) || this._keyphraseCount.count === 1;
	}

	/**
	 * Checks whether there is a good number of keyphrase matches in the text.
	 *
	 * @returns {boolean} Returns true if the rounded keyphrase density is between the recommended minimum
	 * and the recommended maximum or if the keyphrase count is 2 and the recommended minimum is lower than 2.
	 */
	hasGoodNumberOfMatches() {
		return inRangeStartEndInclusive(
			this._keyphraseDensity,
			this._boundaries.minimum,
			this._boundaries.maximum
		) || ( this._keyphraseCount.count === 2 && this._minRecommendedKeyphraseCount <= 2 );
	}

	/**
	 * Checks whether the number of keyphrase matches in the text is between the
	 * recommended maximum and the specified overMaximum value.
	 *
	 * @returns {boolean} Returns true if the rounded keyphrase density is between
	 *                    the recommended maximum and the specified overMaximum
	 *                    value.
	 */
	hasTooManyMatches() {
		return inRangeEndInclusive(
			this._keyphraseDensity,
			this._boundaries.maximum,
			this._boundaries.overMaximum
		);
	}

	/**
	 * Returns the score for the keyphrase density.
	 *
	 * @returns {Object} The object with calculated score and resultText.
	 */
	calculateResult() {
		if ( this.hasNoMatches() ) {
			return {
				score: this._config.scores.underMinimum,
				resultText: sprintf(
					/* Translators:
					%1$s and %4$s expand to links to Yoast.com,
					%2$s expands to the anchor end tag,
					%3$d expands to the recommended minimal number of times the keyphrase should occur in the text. */
					__(
						// eslint-disable-next-line max-len
						"%1$sKeyphrase density%2$s: The keyphrase was found 0 times. That's less than the recommended minimum of %3$d times for a text of this length. %4$sFocus on your keyphrase%2$s!",
						"wordpress-seo"
					),
					this._config.urlTitle,
					"</a>",
					this._minRecommendedKeyphraseCount,
					this._config.urlCallToAction
				),
			};
		}

		if ( this.hasTooFewMatches() ) {
			return {
				score: this._config.scores.underMinimum,
				resultText: sprintf(
					/* Translators:
					%1$s and %4$s expand to links to Yoast.com,
					%2$s expands to the anchor end tag,
					%3$d expands to the recommended minimal number of times the keyphrase should occur in the text,
					%5$d expands to the number of times the keyphrase occurred in the text. */
					_n(
						// eslint-disable-next-line max-len
						"%1$sKeyphrase density%2$s: The keyphrase was found %5$d time. That's less than the recommended minimum of %3$d times for a text of this length. %4$sFocus on your keyphrase%2$s!",
						// eslint-disable-next-line max-len
						"%1$sKeyphrase density%2$s: The keyphrase was found %5$d times. That's less than the recommended minimum of %3$d times for a text of this length. %4$sFocus on your keyphrase%2$s!",
						this._keyphraseCount.count,
						"wordpress-seo"
					),
					this._config.urlTitle,
					"</a>",
					this._minRecommendedKeyphraseCount,
					this._config.urlCallToAction,
					this._keyphraseCount.count
				),
			};
		}

		if ( this.hasGoodNumberOfMatches()  ) {
			return {
				score: this._config.scores.correctDensity,
				resultText: sprintf(
					/* Translators:
					%1$s expands to a link to Yoast.com,
					%2$s expands to the anchor end tag,
					%3$d expands to the number of times the keyphrase occurred in the text. */
					_n(
						"%1$sKeyphrase density%2$s: The keyphrase was found %3$d time. This is great!",
						"%1$sKeyphrase density%2$s: The keyphrase was found %3$d times. This is great!",
						this._keyphraseCount.count,
						"wordpress-seo"
					),
					this._config.urlTitle,
					"</a>",
					this._keyphraseCount.count
				),
			};
		}

		if ( this.hasTooManyMatches() ) {
			return {
				score: this._config.scores.overMaximum,
				resultText: sprintf(
					/* Translators:
					%1$s and %4$s expand to links to Yoast.com,
					%2$s expands to the anchor end tag,
					%3$d expands to the recommended maximal number of times the keyphrase should occur in the text,
					%5$d expands to the number of times the keyphrase occurred in the text. */
					_n(
						// eslint-disable-next-line max-len
						"%1$sKeyphrase density%2$s: The keyphrase was found %5$d time. That's more than the recommended maximum of %3$d times for a text of this length. %4$sDon't overoptimize%2$s!",
						// eslint-disable-next-line max-len
						"%1$sKeyphrase density%2$s: The keyphrase was found %5$d times. That's more than the recommended maximum of %3$d times for a text of this length. %4$sDon't overoptimize%2$s!",
						this._keyphraseCount.count,
						"wordpress-seo"
					),
					this._config.urlTitle,
					"</a>",
					this._maxRecommendedKeyphraseCount,
					this._config.urlCallToAction,
					this._keyphraseCount.count
				),
			};
		}

		// Implicitly returns this if the rounded keyphrase density is higher than overMaximum.
		return {
			score: this._config.scores.wayOverMaximum,
			resultText: sprintf(
				/* Translators:
				%1$s and %4$s expand to links to Yoast.com,
				%2$s expands to the anchor end tag,
				%3$d expands to the recommended maximal number of times the keyphrase should occur in the text,
				%5$d expands to the number of times the keyphrase occurred in the text. */
				_n(
					// eslint-disable-next-line max-len
					"%1$sKeyphrase density%2$s: The keyphrase was found %5$d time. That's way more than the recommended maximum of %3$d times for a text of this length. %4$sDon't overoptimize%2$s!",
					// eslint-disable-next-line max-len
					"%1$sKeyphrase density%2$s: The keyphrase was found %5$d times. That's way more than the recommended maximum of %3$d times for a text of this length. %4$sDon't overoptimize%2$s!",
					this._keyphraseCount.count,
					"wordpress-seo"
				),
				this._config.urlTitle,
				"</a>",
				this._maxRecommendedKeyphraseCount,
				this._config.urlCallToAction,
				this._keyphraseCount.count
			),
		};
	}


	/**
	 * Marks the occurrences of keyphrase in the text for the keyphrase density assessment.
	 *
	 * @returns {Array<Mark>} Marks that should be applied.
	 */
	getMarks() {
		return this._keyphraseCount.markings;
	}


	/**
	 * Checks whether the paper has a text of the minimum required length and a keyphrase is set. Language-specific length requirements and methods
	 * of counting text length may apply (e.g. for Japanese, the text should be counted in characters instead of words, which also makes the minimum
	 * required length higher).
	 *
	 * @param {Paper} 		paper 		The paper to use for the assessment.
	 * @param {Researcher}  researcher  The paper to use for the assessment.
	 *
	 * @returns {boolean} True if applicable.
	 */
	isApplicable( paper, researcher ) {
		const customCountLength = researcher.getHelper( "customCountLength" );
		const customApplicabilityConfig = researcher.getConfig( "assessmentApplicability" ).keyphraseDensity;
		if ( customApplicabilityConfig ) {
			this._config.applicableIfTextLongerThan = customApplicabilityConfig;
		}
<<<<<<< HEAD
		const text = paper.getText();
		// eslint-disable-next-line no-warning-comments
		// TODO: Adapt this to use HTML Parser.
		const textLength = customCountLength ? customCountLength( text ) : getWords( text ).length;
=======

		const textLength = customCountLength ? customCountLength( paper.getText() ) : getAllWordsFromTree( paper ).length;
>>>>>>> b2521315

		return paper.hasText() && paper.hasKeyword() && textLength >= this._config.applicableIfTextLongerThan;
	}
}

/**
 * This assessment checks if the keyphrase density is within the recommended range.
 * KeywordDensityAssessment was the previous name for KeyphraseDensityAssessment (hence the name of this file).
 * We keep (and expose) this assessment for backwards compatibility.
 *
<<<<<<< HEAD
 * @deprecated Since version 18.8 Use KeyphraseDensityAssessment instead.
=======
 * @deprecated Use KeyphraseDensityAssessment instead.
>>>>>>> b2521315
 */
class KeywordDensityAssessment extends KeyphraseDensityAssessment {
	/**
	 * Sets the identifier and the config.
	 *
	 * @param {Object} config   The configuration to use.
	 * @returns {void}
	 */
	constructor( config = {} ) {
		super( config );
		this.identifier = "keywordDensity";
		console.warn( "This object is deprecated, use KeyphraseDensityAssessment instead." );
	}
}

export {
	KeyphraseDensityAssessment,
	KeywordDensityAssessment,
};

export default KeyphraseDensityAssessment;<|MERGE_RESOLUTION|>--- conflicted
+++ resolved
@@ -7,11 +7,7 @@
 import { inRangeEndInclusive, inRangeStartEndInclusive, inRangeStartInclusive } from "../../helpers/assessments/inRange";
 import { createAnchorOpeningTag } from "../../../helpers";
 import keyphraseLengthFactor from "../../helpers/assessments/keyphraseLengthFactor.js";
-<<<<<<< HEAD
-import getWords from "../../../languageProcessing/helpers/word/getWords";
-=======
 import getAllWordsFromTree from "../../../languageProcessing/helpers/word/getAllWordsFromTree";
->>>>>>> b2521315
 
 /**
  * Represents the assessment that will look if the keyphrase density is within the recommended range.
@@ -90,13 +86,8 @@
 		} else {
 			this._boundaries = this._config.parameters.noWordForms;
 		}
-<<<<<<< HEAD
-		this._minRecommendedKeyphraseCount = recommendedKeyphraseCount( text, keyphraseLength, this._boundaries.minimum, "min", customGetWords );
-		this._maxRecommendedKeyphraseCount = recommendedKeyphraseCount( text, keyphraseLength, this._boundaries.maximum, "max", customGetWords );
-=======
 		this._minRecommendedKeyphraseCount = recommendedKeyphraseCount( paper, keyphraseLength, this._boundaries.minimum, "min", customGetWords );
 		this._maxRecommendedKeyphraseCount = recommendedKeyphraseCount( paper, keyphraseLength, this._boundaries.maximum, "max", customGetWords );
->>>>>>> b2521315
 	}
 
 	/**
@@ -110,13 +101,8 @@
 	 */
 	getResult( paper, researcher ) {
 		const customGetWords = researcher.getHelper( "getWordsCustomHelper" );
-<<<<<<< HEAD
-		this._keyphraseCount = researcher.getResearch( "keyphraseCount" );
-		const keyphraseLength = this._keyphraseCount.length;
-=======
 		this._keyphraseCount = researcher.getResearch( "getKeyphraseCount" );
 		const keyphraseLength = this._keyphraseCount.keyphraseLength;
->>>>>>> b2521315
 
 		const assessmentResult = new AssessmentResult();
 
@@ -124,14 +110,7 @@
 
 		this._hasMorphologicalForms = researcher.getData( "morphology" ) !== false;
 
-<<<<<<< HEAD
-		const text = paper.getText();
-		// eslint-disable-next-line no-warning-comments
-		// TODO: do we need to use the paper text, or can we adjust this to use the html parser?
-		this.setBoundaries( text, keyphraseLength, customGetWords );
-=======
 		this.setBoundaries( paper, keyphraseLength, customGetWords );
->>>>>>> b2521315
 
 		this._keyphraseDensity = this._keyphraseDensity * keyphraseLengthFactor( keyphraseLength );
 		const calculatedScore = this.calculateResult();
@@ -349,15 +328,8 @@
 		if ( customApplicabilityConfig ) {
 			this._config.applicableIfTextLongerThan = customApplicabilityConfig;
 		}
-<<<<<<< HEAD
-		const text = paper.getText();
-		// eslint-disable-next-line no-warning-comments
-		// TODO: Adapt this to use HTML Parser.
-		const textLength = customCountLength ? customCountLength( text ) : getWords( text ).length;
-=======
 
 		const textLength = customCountLength ? customCountLength( paper.getText() ) : getAllWordsFromTree( paper ).length;
->>>>>>> b2521315
 
 		return paper.hasText() && paper.hasKeyword() && textLength >= this._config.applicableIfTextLongerThan;
 	}
@@ -368,11 +340,7 @@
  * KeywordDensityAssessment was the previous name for KeyphraseDensityAssessment (hence the name of this file).
  * We keep (and expose) this assessment for backwards compatibility.
  *
-<<<<<<< HEAD
- * @deprecated Since version 18.8 Use KeyphraseDensityAssessment instead.
-=======
  * @deprecated Use KeyphraseDensityAssessment instead.
->>>>>>> b2521315
  */
 class KeywordDensityAssessment extends KeyphraseDensityAssessment {
 	/**
