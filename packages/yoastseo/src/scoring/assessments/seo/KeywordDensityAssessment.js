--- conflicted
+++ resolved
@@ -109,13 +109,8 @@
 
 		this.setBoundaries( paper.getText(), keyphraseLength );
 
-<<<<<<< HEAD
-		this._keywordDensity = this._keywordDensityData.keywordDensity * keyphraseLengthFactor( keyphraseLength );
+		this._keywordDensity = this._keywordDensity * keyphraseLengthFactor( keyphraseLength );
 		const calculatedScore = this.calculateResult();
-=======
-		this._keywordDensity = this._keywordDensity * keyphraseLengthFactor( keyphraseLength );
-		const calculatedScore = this.calculateResult( i18n );
->>>>>>> c2889ee9
 
 		assessmentResult.setScore( calculatedScore.score );
 		assessmentResult.setText( calculatedScore.resultText );
