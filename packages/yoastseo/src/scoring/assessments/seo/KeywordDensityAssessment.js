--- conflicted
+++ resolved
@@ -110,13 +110,8 @@
 
 		this.setBoundaries( paper.getText(), keyphraseLength );
 
-<<<<<<< HEAD
 		this._keywordDensity = this._keywordDensity * keyphraseLengthFactor( keyphraseLength );
-		const calculatedScore = this.calculateResult();
-=======
-		this._keywordDensity = this._keywordDensityData.keywordDensity * keyphraseLengthFactor( keyphraseLength );
 		const calculatedScore = this.calculateResult( i18n );
->>>>>>> b8764632
 
 		assessmentResult.setScore( calculatedScore.score );
 		assessmentResult.setText( calculatedScore.resultText );
