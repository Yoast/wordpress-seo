--- conflicted
+++ resolved
@@ -1,19 +1,12 @@
 import { __, sprintf } from "@wordpress/i18n";
 import { merge } from "lodash-es";
 
-<<<<<<< HEAD
 import Assessment from "../assessment";
 import AssessmentResult from "../../../values/AssessmentResult";
 import { createAnchorOpeningTag } from "../../../helpers";
 import getSentences from "../../../languageProcessing/helpers/sentence/getSentences";
 import removeHtmlBlocks from "../../../languageProcessing/helpers/html/htmlParser";
-=======
-import { languageProcessing, AssessmentResult, Assessment, helpers } from "yoastseo";
 import { filterShortcodesFromHTML } from "../../../languageProcessing/helpers";
-
-const { getSentences, helpers: languageProcessingHelpers } = languageProcessing;
-const { createAnchorOpeningTag } = helpers;
->>>>>>> e6375ae0
 
 /**
  * Represents an assessment that returns a score based on the largest percentage of text in which no keyword occurs.
@@ -189,12 +182,8 @@
 	isApplicable( paper, researcher ) {
 		const memoizedTokenizer = researcher.getHelper( "memoizedTokenizer" );
 		let text = paper.getText();
-<<<<<<< HEAD
 		text = removeHtmlBlocks( text );
-=======
-		text = languageProcessingHelpers.removeHtmlBlocks( text );
 		text = filterShortcodesFromHTML( text, paper._attributes && paper._attributes.shortcodes );
->>>>>>> e6375ae0
 		const sentences = getSentences( text, memoizedTokenizer );
 
 		return paper.hasText() && paper.hasKeyword() && sentences.length >= 15 && researcher.hasResearch( "keyphraseDistribution" );
