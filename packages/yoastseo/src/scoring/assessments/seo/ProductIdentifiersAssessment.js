--- conflicted
+++ resolved
@@ -105,19 +105,10 @@
 
 		if ( this._config.productIdentifierOrBarcode === "Product identifier" ) {
 			feedbackStrings = {
-<<<<<<< HEAD
-				okNoVariants: __( "Your product is missing an identifier (like a GTIN code)", "wordpress-seo" ),
-				goodNoVariants: __( "Your product has an identifier", "wordpress-seo" ),
-				okWithVariants: __( "Not all your product variants have an identifier", "wordpress-seo" ),
-				goodWithVariants: __( "All your product variants have an identifier", "wordpress-seo" ),
-=======
-				okNoVariants: __( "Your product is missing an identifier (like a GTIN code). " +
-					"You can add a product identifier via the \"Yoast SEO\" tab in the Product data box", "yoast-woo-seo" ),
+				okNoVariants: __( "Your product is missing an identifier (like a GTIN code)", "yoast-woo-seo" ),
 				goodNoVariants: __( "Your product has an identifier", "yoast-woo-seo" ),
-				okWithVariants: __( "Not all your product variants have an identifier. " +
-					"You can add a product identifier via the \"Variations\" tab in the Product data box", "yoast-woo-seo" ),
+				okWithVariants: __( "Not all your product variants have an identifier", "yoast-woo-seo" ),
 				goodWithVariants: __( "All your product variants have an identifier", "yoast-woo-seo" ),
->>>>>>> 6a63381f
 			};
 		} else {
 			feedbackStrings = {
