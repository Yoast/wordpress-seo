--- conflicted
+++ resolved
@@ -18,50 +18,6 @@
 		fleschReadingScore = 0;
 	}
 
-<<<<<<< HEAD
-	/**
-	 * The assessment that runs the FleschReading on the paper.
-	 *
-	 * @param {Paper}       paper       The paper to run this assessment on.
-	 * @param {Researcher}  researcher  The researcher used for the assessment.
-	 * @param {Object}      i18n        The i18n-object used for parsing translations.
-	 *
-	 * @returns {Object} An assessmentResult with the score and formatted text.
-	 */
-	getResult( paper, researcher, i18n ) {
-		this.fleschReadingResult = researcher.getResearch( "getFleschReadingScore" );
-		if ( this.isApplicable( paper, researcher ) ) {
-			const assessmentResult =  new AssessmentResult( i18n );
-			const calculatedResult = this.calculateResult( i18n );
-			assessmentResult.setScore( calculatedResult.score );
-			assessmentResult.setText( calculatedResult.resultText );
-
-			return assessmentResult;
-		}
-		return null;
-	}
-
-	/**
-	 * Calculates the assessment result based on the fleschReadingScore.
-	 *
-	 * @param {Object} i18n The i18n-object used for parsing translations.
-	 *
-	 * @returns {Object} Object with score and resultText.
-	 */
-	calculateResult( i18n ) {
-		// Results must be between 0 and 100;
-		if ( this.fleschReadingResult < 0 ) {
-			this.fleschReadingResult = 0;
-		}
-
-		if ( this.fleschReadingResult > 100 ) {
-			this.fleschReadingResult = 100;
-		}
-
-		let score;
-		let feedback;
-		let note = i18n.dgettext( "js-text-analysis", "Good job!" );
-=======
 	if ( fleschReadingScore > 100 ) {
 		fleschReadingScore = 100;
 	}
@@ -71,7 +27,6 @@
 	let note = i18n.dgettext( "js-text-analysis", "Good job!" );
 	const urlTitle = createAnchorOpeningTag( "https://yoa.st/34r" );
 	const urlCallToAction = createAnchorOpeningTag( "https://yoa.st/34s" );
->>>>>>> 50e8ec1d
 
 	if ( fleschReadingScore >= scoresConfig.borders.veryEasy ) {
 		score = scoresConfig.scores.veryEasy;
@@ -154,17 +109,6 @@
 	 * @param {Researcher} researcher The researcher used for the assessment.
 	 * @param {Object} i18n The i18n-object used for parsing translations.
 	 *
-<<<<<<< HEAD
-	 * @param {Paper}       paper       The paper to have the Flesch score to be calculated for.
-	 * @param {Researcher}  researcher  The researcher object.
-	 *
-	 * @returns {boolean} Returns true if the language is available and the paper is not empty.
-	 */
-	isApplicable( paper, researcher ) {
-		return paper.hasText() && researcher.hasResearch( "getFleschReadingScore" );
-	}
-}
-=======
 	 * @returns {Object} An assessmentResult with the score and formatted text.
 	 */
 const getFleschReadingResult = function( paper, researcher, i18n ) {
@@ -213,7 +157,6 @@
 const isApplicable = function( paper ) {
 	return paper.hasText();
 };
->>>>>>> 50e8ec1d
 
 export default {
 	identifier: "fleschReadingEase",
