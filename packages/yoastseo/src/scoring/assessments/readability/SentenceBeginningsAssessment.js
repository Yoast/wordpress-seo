--- conflicted
+++ resolved
@@ -1,13 +1,7 @@
 import { merge, partition, sortBy } from "lodash";
 import { _n, __, sprintf } from "@wordpress/i18n";
 
-<<<<<<< HEAD
 import { createAnchorOpeningTag } from "../../../helpers";
-=======
-import marker from "../../../markers/addMark";
-import { createAnchorOpeningTag } from "../../../helpers";
-import { stripIncompleteTags as stripTags } from "../../../languageProcessing/helpers/sanitize/stripHTMLTags";
->>>>>>> ea2fc962
 import AssessmentResult from "../../../values/AssessmentResult";
 import Mark from "../../../values/Mark";
 import Assessment from "../assessment";
@@ -68,9 +62,9 @@
 		const assessmentResult = new AssessmentResult();
 
 		if ( groupedSentenceBeginnings.total > 0 ) {
-<<<<<<< HEAD
 			assessmentResult.setScore( 3 );
 			assessmentResult.setHasMarks( true );
+			// eslint-disable-next-line @wordpress/valid-sprintf -- The plural uses one extra argument.
 			assessmentResult.setText( sprintf(
 				/* translators: %1$s and %5$s expand to a link on yoast.com, %2$s expands to the anchor end tag,
 				%3$d expands to the number of consecutive sentences starting with the same word,
@@ -78,25 +72,6 @@
 				_n(
 					"%1$sConsecutive sentences%2$s: The text contains %3$d consecutive sentences starting with the same word. %5$sTry to mix things up%2$s!",
 					"%1$sConsecutive sentences%2$s: The text contains %4$d instances where %3$d or more consecutive sentences start with the same word. %5$sTry to mix things up%2$s!",
-=======
-			return {
-				score: 3,
-				hasMarks: true,
-				// eslint-disable-next-line @wordpress/valid-sprintf -- The plural uses one extra argument.
-				text: sprintf(
-					/* translators: %1$s and %5$s expand to a link on yoast.com, %2$s expands to the anchor end tag,
-					%3$d expands to the number of consecutive sentences starting with the same word,
-					%4$d expands to the number of instances where 3 or more consecutive sentences start with the same word. */
-					_n(
-						"%1$sConsecutive sentences%2$s: The text contains %3$d consecutive sentences starting with the same word. %5$sTry to mix things up%2$s!",
-						"%1$sConsecutive sentences%2$s: The text contains %4$d instances where %3$d or more consecutive sentences start with the same word. %5$sTry to mix things up%2$s!",
-						groupedSentenceBeginnings.total,
-						"wordpress-seo"
-					),
-					this._config.urlTitle,
-					"</a>",
-					groupedSentenceBeginnings.lowestCount,
->>>>>>> ea2fc962
 					groupedSentenceBeginnings.total,
 					"wordpress-seo"
 				),
