--- conflicted
+++ resolved
@@ -79,10 +79,6 @@
 		if	( researcher.getConfig( "subheadingsTooLong" ) ) {
 			this._config = this.getLanguageSpecificConfig( researcher );
 		}
-<<<<<<< HEAD
-=======
-
->>>>>>> 8d78c526
 		const countTextInCharacters = researcher.getConfig( "countCharacters" );
 		if ( countTextInCharacters ) {
 			this._config.countTextIn = __( "characters", "wordpress-seo" );
