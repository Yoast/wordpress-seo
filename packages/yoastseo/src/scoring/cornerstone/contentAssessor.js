import Assessor from "../assessor.js";
import ContentAssessor from "../contentAssessor";
import fleschReadingEase from "../assessments/readability/fleschReadingEaseAssessment.js";
import ParagraphTooLong from "../assessments/readability/ParagraphTooLongAssessment.js";
import SentenceLengthInText from "../assessments/readability/sentenceLengthInTextAssessment.js";
import SubheadingDistributionTooLong from "../assessments/readability/subheadingDistributionTooLongAssessment.js";
import TransitionWords from "../assessments/readability/TransitionWordsAssessment.js";
import passiveVoice from "../assessments/readability/passiveVoiceAssessment.js";
import sentenceBeginnings from "../assessments/readability/sentenceBeginningsAssessment.js";
import textPresence from "../assessments/readability/textPresenceAssessment.js";

/*
 Temporarily disabled:

 var wordComplexity = require( "./assessments/readability/wordComplexityAssessment.js" );
 var sentenceLengthInDescription = require( "./assessments/readability/sentenceLengthInDescriptionAssessment.js" );
 */

/**
 * Creates the Assessor
 *
 * @param {object} i18n The i18n object used for translations.
 * @param {Object} options The options for this assessor.
 * @param {Object} options.marker The marker to pass the list of marks to.
 *
 * @constructor
 */
const CornerStoneContentAssessor = function( i18n, options = {} ) {
	Assessor.call( this, i18n, options );
	this.type = "CornerstoneContentAssessor";

	this._assessments = [

		fleschReadingEase,
		new SubheadingDistributionTooLong( {
			parameters:	{
				slightlyTooMany: 250,
				farTooMany: 300,
				recommendedMaximumWordCount: 250,
			},
		} ),
		new ParagraphTooLong(),
<<<<<<< HEAD
		new SentenceLengthInText( true ),
		new TransitionWords(),
=======
		new SentenceLengthInText( {
			slightlyTooMany: 20,
			farTooMany: 25,
		}, true ),
		transitionWords,
>>>>>>> 3482815f
		passiveVoice,
		textPresence,
		sentenceBeginnings,
		// Temporarily disabled: wordComplexity,
	];
};

require( "util" ).inherits( CornerStoneContentAssessor, ContentAssessor );


export default CornerStoneContentAssessor;
<|MERGE_RESOLUTION|>--- conflicted
+++ resolved
@@ -40,16 +40,11 @@
 			},
 		} ),
 		new ParagraphTooLong(),
-<<<<<<< HEAD
-		new SentenceLengthInText( true ),
-		new TransitionWords(),
-=======
 		new SentenceLengthInText( {
 			slightlyTooMany: 20,
 			farTooMany: 25,
 		}, true ),
-		transitionWords,
->>>>>>> 3482815f
+		new TransitionWords(),
 		passiveVoice,
 		textPresence,
 		sentenceBeginnings,
