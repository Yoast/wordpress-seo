--- conflicted
+++ resolved
@@ -3,10 +3,7 @@
 import TextLengthAssessment from "../../../assessments/seo/TextLengthAssessment.js";
 import SlugKeywordAssessment from "../../../assessments/seo/UrlKeywordAssessment.js";
 import ImageKeyphraseAssessment from "../../../assessments/seo/KeyphraseInImageTextAssessment.js";
-<<<<<<< HEAD
 
-=======
->>>>>>> 827c263b
 import { createAnchorOpeningTag } from "../../../../helpers";
 
 /**
@@ -46,16 +43,6 @@
 			scores: { withAltNonKeyword: 3, withAlt: 3, noAlt: 3 },
 			urlTitle: createAnchorOpeningTag( options.imageKeyphraseUrlTitle ),
 			urlCallToAction: createAnchorOpeningTag( options.imageKeyphraseCTAUrl ),
-<<<<<<< HEAD
-		} ),
-	];
-};
-
-inherits( ProductCornerstoneSEOAssessor, SeoAssessor );
-
-export default ProductCornerstoneSEOAssessor;
-=======
 		} ) );
 	}
-}
->>>>>>> 827c263b
+}