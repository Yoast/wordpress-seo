--- conflicted
+++ resolved
@@ -14,107 +14,11 @@
 import SlugKeywordAssessment from "../../assessments/seo/UrlKeywordAssessment.js";
 import SingleH1Assessment from "../../assessments/seo/SingleH1Assessment.js";
 import ImageCountAssessment from "../../assessments/seo/ImageCountAssessment.js";
-<<<<<<< HEAD
-
-=======
-import ImageAltTagsAssessment from "../../assessments/seo/ImageAltTagsAssessment.js";
-import ProductIdentifiersAssessment from "../../assessments/seo/ProductIdentifiersAssessment.js";
-import ProductSKUAssessment from "../../assessments/seo/ProductSKUAssessment.js";
->>>>>>> 827c263b
 import { createAnchorOpeningTag } from "../../../helpers";
 
 /**
  * The ProductSEOAssessor class is used for the SEO analysis for products.
  */
-<<<<<<< HEAD
-const ProductSEOAssessor = function( researcher, options ) {
-	Assessor.call( this, researcher, options );
-	this.type = "productSEOAssessor";
-
-	this._assessments = [
-		new IntroductionKeywordAssessment( {
-			urlTitle: createAnchorOpeningTag( options.introductionKeyphraseUrlTitle ),
-			urlCallToAction: createAnchorOpeningTag( options.introductionKeyphraseCTAUrl ),
-		} ),
-		new KeyphraseLengthAssessment( {
-			parameters: {
-				recommendedMinimum: 4,
-				recommendedMaximum: 6,
-				acceptableMaximum: 8,
-				acceptableMinimum: 2,
-			},
-			urlTitle: createAnchorOpeningTag( options.keyphraseLengthUrlTitle ),
-			urlCallToAction: createAnchorOpeningTag( options.keyphraseLengthCTAUrl ),
-		}, true ),
-		new KeyphraseDensityAssessment( {
-			urlTitle: createAnchorOpeningTag( options.keyphraseDensityUrlTitle ),
-			urlCallToAction: createAnchorOpeningTag( options.keyphraseDensityCTAUrl ),
-		} ),
-		new MetaDescriptionKeywordAssessment( {
-			urlTitle: createAnchorOpeningTag( options.metaDescriptionKeyphraseUrlTitle ),
-			urlCallToAction: createAnchorOpeningTag( options.metaDescriptionKeyphraseCTAUrl ),
-		} ),
-		new MetaDescriptionLengthAssessment( {
-			urlTitle: createAnchorOpeningTag( options.metaDescriptionLengthUrlTitle ),
-			urlCallToAction: createAnchorOpeningTag( options.metaDescriptionLengthCTAUrl ),
-		} ),
-		new SubheadingsKeywordAssessment( {
-			urlTitle: createAnchorOpeningTag( options.subheadingsKeyphraseUrlTitle ),
-			urlCallToAction: createAnchorOpeningTag( options.subheadingsKeyphraseCTAUrl ),
-		} ),
-		new TextCompetingLinksAssessment( {
-			urlTitle: createAnchorOpeningTag( options.textCompetingLinksUrlTitle ),
-			urlCallToAction: createAnchorOpeningTag( options.textCompetingLinksCTAUrl ),
-		} ),
-		new TextLengthAssessment( {
-			recommendedMinimum: 200,
-			slightlyBelowMinimum: 150,
-			belowMinimum: 100,
-			veryFarBelowMinimum: 50,
-			urlTitle: createAnchorOpeningTag( options.textLengthUrlTitle ),
-			urlCallToAction: createAnchorOpeningTag( options.textLengthCTAUrl ),
-			customContentType: this.type,
-		} ),
-		new KeyphraseInSEOTitleAssessment( {
-			urlTitle: createAnchorOpeningTag( options.titleKeyphraseUrlTitle ),
-			urlCallToAction: createAnchorOpeningTag( options.titleKeyphraseCTAUrl ),
-		} ),
-		new PageTitleWidthAssessment( {
-			scores: {
-				widthTooShort: 9,
-			},
-			urlTitle: createAnchorOpeningTag( options.titleWidthUrlTitle ),
-			urlCallToAction: createAnchorOpeningTag( options.titleWidthCTAUrl ),
-		}, true ),
-		new SlugKeywordAssessment( {
-			urlTitle: createAnchorOpeningTag( options.urlKeyphraseUrlTitle ),
-			urlCallToAction: createAnchorOpeningTag( options.urlKeyphraseCTAUrl ),
-		} ),
-		new FunctionWordsInKeyphraseAssessment( {
-			urlTitle: createAnchorOpeningTag( options.functionWordsInKeyphraseUrlTitle ),
-			urlCallToAction: createAnchorOpeningTag( options.functionWordsInKeyphraseCTAUrl ),
-		} ),
-		new SingleH1Assessment( {
-			urlTitle: createAnchorOpeningTag( options.singleH1UrlTitle ),
-			urlCallToAction: createAnchorOpeningTag( options.singleH1CTAUrl ),
-		} ),
-		new ImageCountAssessment( {
-			scores: {
-				okay: 6,
-			},
-			recommendedCount: 4,
-			urlTitle: createAnchorOpeningTag( options.imageCountUrlTitle ),
-			urlCallToAction: createAnchorOpeningTag( options.imageCountCTAUrl ),
-		}, options.countVideos ),
-		new ImageKeyphraseAssessment( {
-			urlTitle: createAnchorOpeningTag( options.imageKeyphraseUrlTitle ),
-			urlCallToAction: createAnchorOpeningTag( options.imageKeyphraseCTAUrl ),
-		} ),
-	];
-};
-
-inherits( ProductSEOAssessor, Assessor );
-=======
 export default class ProductSEOAssessor extends SEOAssessor {
 	/**
 	 * Creates a new ProductSEOAssessor instance.
@@ -124,7 +28,6 @@
 	constructor( researcher, options ) {
 		super( researcher, options );
 		this.type = "productSEOAssessor";
->>>>>>> 827c263b
 
 		this._assessments = [
 			new IntroductionKeywordAssessment( {
@@ -205,24 +108,6 @@
 				urlTitle: createAnchorOpeningTag( options.imageKeyphraseUrlTitle ),
 				urlCallToAction: createAnchorOpeningTag( options.imageKeyphraseCTAUrl ),
 			} ),
-			new ImageAltTagsAssessment( {
-				urlTitle: createAnchorOpeningTag( options.imageAltTagsUrlTitle ),
-				urlCallToAction: createAnchorOpeningTag( options.imageAltTagsCTAUrl ),
-			} ),
-			new ProductIdentifiersAssessment( {
-				urlTitle: createAnchorOpeningTag( options.productIdentifierUrlTitle ),
-				urlCallToAction: createAnchorOpeningTag( options.productIdentifierCTAUrl ),
-				assessVariants: options.assessVariants,
-				productIdentifierOrBarcode: options.productIdentifierOrBarcode,
-				shouldShowEditButton: options.shouldShowEditButtons,
-			} ),
-			new ProductSKUAssessment( {
-				urlTitle: createAnchorOpeningTag( options.productSKUUrlTitle ),
-				urlCallToAction: createAnchorOpeningTag( options.productSKUCTAUrl ),
-				assessVariants: options.assessVariants,
-				addSKULocation: options.addSKULocation,
-				shouldShowEditButton: options.shouldShowEditButtons,
-			} ),
 		];
 	}
 }