import ContentAssessor from "../contentAssessor.js";
import SubheadingDistributionTooLongAssessment from "../../assessments/readability/SubheadingDistributionTooLongAssessment.js";
import ParagraphTooLongAssessment from "../../assessments/readability/ParagraphTooLongAssessment.js";
import SentenceLengthInTextAssessment from "../../assessments/readability/SentenceLengthInTextAssessment.js";
import TransitionWordsAssessment from "../../assessments/readability/TransitionWordsAssessment.js";
import PassiveVoiceAssessment from "../../assessments/readability/PassiveVoiceAssessment.js";
import TextPresenceAssessment from "../../assessments/readability/TextPresenceAssessment.js";
<<<<<<< HEAD

=======
import ListAssessment from "../../assessments/readability/ListAssessment.js";
>>>>>>> 827c263b
import { createAnchorOpeningTag } from "../../../helpers";

/**
 * The ProductContentAssessor class is used for the readability analysis for products.
 */
<<<<<<< HEAD
const ProductContentAssessor = function( researcher, options ) {
	Assessor.call( this, researcher, options );
	this.type = "productContentAssessor";

	this._assessments = [
		new SubheadingDistributionTooLongAssessment( {
			shouldNotAppearInShortText: true,
			urlTitle: createAnchorOpeningTag( options.subheadingUrlTitle ),
			urlCallToAction: createAnchorOpeningTag( options.subheadingCTAUrl ),
		} ),
		new ParagraphTooLongAssessment( {
			parameters: {
				recommendedLength: 70,
				maximumRecommendedLength: 100,
			},
			urlTitle: createAnchorOpeningTag( options.paragraphUrlTitle ),
			urlCallToAction: createAnchorOpeningTag( options.paragraphCTAUrl ),
		}, true ),
		new SentenceLengthInTextAssessment( {
			slightlyTooMany: 20,
			farTooMany: 25,
			urlTitle: createAnchorOpeningTag( options.sentenceLengthUrlTitle ),
			urlCallToAction: createAnchorOpeningTag( options.sentenceLengthCTAUrl ),
		}, false, true ),
		new TransitionWordsAssessment( {
			urlTitle: createAnchorOpeningTag( options.transitionWordsUrlTitle ),
			urlCallToAction: createAnchorOpeningTag( options.transitionWordsCTAUrl ),
		} ),
		new PassiveVoiceAssessment( {
			urlTitle: createAnchorOpeningTag( options.passiveVoiceUrlTitle ),
			urlCallToAction: createAnchorOpeningTag( options.passiveVoiceCTAUrl ),
		} ),
		new TextPresenceAssessment( {
			urlTitle: createAnchorOpeningTag( options.textPresenceUrlTitle ),
			urlCallToAction: createAnchorOpeningTag( options.textPresenceCTAUrl ),
		} ),
	];
};

inherits( ProductContentAssessor, ContentAssessor );

=======
export default class ProductContentAssessor extends ContentAssessor {
	/**
	 * Creates a new ProductContentAssessor instance.
	 * @param {Researcher}	researcher	The researcher to use.
	 * @param {Object}		[options]	The assessor options.
	 */
	constructor( researcher, options ) {
		super( researcher, options );
		this.type = "productContentAssessor";
>>>>>>> 827c263b

		this._assessments = [
			new SubheadingDistributionTooLongAssessment( {
				shouldNotAppearInShortText: true,
				urlTitle: createAnchorOpeningTag( options.subheadingUrlTitle ),
				urlCallToAction: createAnchorOpeningTag( options.subheadingCTAUrl ),
			} ),
			new ParagraphTooLongAssessment( {
				parameters: {
					recommendedLength: 70,
					maximumRecommendedLength: 100,
				},
				urlTitle: createAnchorOpeningTag( options.paragraphUrlTitle ),
				urlCallToAction: createAnchorOpeningTag( options.paragraphCTAUrl ),
			}, true ),
			new SentenceLengthInTextAssessment( {
				slightlyTooMany: 20,
				farTooMany: 25,
				urlTitle: createAnchorOpeningTag( options.sentenceLengthUrlTitle ),
				urlCallToAction: createAnchorOpeningTag( options.sentenceLengthCTAUrl ),
			}, false, true ),
			new TransitionWordsAssessment( {
				urlTitle: createAnchorOpeningTag( options.transitionWordsUrlTitle ),
				urlCallToAction: createAnchorOpeningTag( options.transitionWordsCTAUrl ),
			} ),
			new PassiveVoiceAssessment( {
				urlTitle: createAnchorOpeningTag( options.passiveVoiceUrlTitle ),
				urlCallToAction: createAnchorOpeningTag( options.passiveVoiceCTAUrl ),
			} ),
			new TextPresenceAssessment( {
				urlTitle: createAnchorOpeningTag( options.textPresenceUrlTitle ),
				urlCallToAction: createAnchorOpeningTag( options.textPresenceCTAUrl ),
			} ),
			new ListAssessment( {
				urlTitle: createAnchorOpeningTag( options.listsUrlTitle ),
				urlCallToAction: createAnchorOpeningTag( options.listsCTAUrl ),
			} ),
		];
	}
}<|MERGE_RESOLUTION|>--- conflicted
+++ resolved
@@ -5,59 +5,11 @@
 import TransitionWordsAssessment from "../../assessments/readability/TransitionWordsAssessment.js";
 import PassiveVoiceAssessment from "../../assessments/readability/PassiveVoiceAssessment.js";
 import TextPresenceAssessment from "../../assessments/readability/TextPresenceAssessment.js";
-<<<<<<< HEAD
-
-=======
-import ListAssessment from "../../assessments/readability/ListAssessment.js";
->>>>>>> 827c263b
 import { createAnchorOpeningTag } from "../../../helpers";
 
 /**
  * The ProductContentAssessor class is used for the readability analysis for products.
  */
-<<<<<<< HEAD
-const ProductContentAssessor = function( researcher, options ) {
-	Assessor.call( this, researcher, options );
-	this.type = "productContentAssessor";
-
-	this._assessments = [
-		new SubheadingDistributionTooLongAssessment( {
-			shouldNotAppearInShortText: true,
-			urlTitle: createAnchorOpeningTag( options.subheadingUrlTitle ),
-			urlCallToAction: createAnchorOpeningTag( options.subheadingCTAUrl ),
-		} ),
-		new ParagraphTooLongAssessment( {
-			parameters: {
-				recommendedLength: 70,
-				maximumRecommendedLength: 100,
-			},
-			urlTitle: createAnchorOpeningTag( options.paragraphUrlTitle ),
-			urlCallToAction: createAnchorOpeningTag( options.paragraphCTAUrl ),
-		}, true ),
-		new SentenceLengthInTextAssessment( {
-			slightlyTooMany: 20,
-			farTooMany: 25,
-			urlTitle: createAnchorOpeningTag( options.sentenceLengthUrlTitle ),
-			urlCallToAction: createAnchorOpeningTag( options.sentenceLengthCTAUrl ),
-		}, false, true ),
-		new TransitionWordsAssessment( {
-			urlTitle: createAnchorOpeningTag( options.transitionWordsUrlTitle ),
-			urlCallToAction: createAnchorOpeningTag( options.transitionWordsCTAUrl ),
-		} ),
-		new PassiveVoiceAssessment( {
-			urlTitle: createAnchorOpeningTag( options.passiveVoiceUrlTitle ),
-			urlCallToAction: createAnchorOpeningTag( options.passiveVoiceCTAUrl ),
-		} ),
-		new TextPresenceAssessment( {
-			urlTitle: createAnchorOpeningTag( options.textPresenceUrlTitle ),
-			urlCallToAction: createAnchorOpeningTag( options.textPresenceCTAUrl ),
-		} ),
-	];
-};
-
-inherits( ProductContentAssessor, ContentAssessor );
-
-=======
 export default class ProductContentAssessor extends ContentAssessor {
 	/**
 	 * Creates a new ProductContentAssessor instance.
@@ -67,7 +19,6 @@
 	constructor( researcher, options ) {
 		super( researcher, options );
 		this.type = "productContentAssessor";
->>>>>>> 827c263b
 
 		this._assessments = [
 			new SubheadingDistributionTooLongAssessment( {
@@ -101,10 +52,6 @@
 				urlTitle: createAnchorOpeningTag( options.textPresenceUrlTitle ),
 				urlCallToAction: createAnchorOpeningTag( options.textPresenceCTAUrl ),
 			} ),
-			new ListAssessment( {
-				urlTitle: createAnchorOpeningTag( options.listsUrlTitle ),
-				urlCallToAction: createAnchorOpeningTag( options.listsCTAUrl ),
-			} ),
 		];
 	}
 }