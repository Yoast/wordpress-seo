import { createAnchorOpeningTag } from "../../helpers/shortlinker";
import Assessor from "../assessor.js";
import ParagraphTooLong from "../assessments/readability/ParagraphTooLongAssessment.js";
import SentenceLengthInText from "../assessments/readability/SentenceLengthInTextAssessment.js";
import SubheadingDistributionTooLong from "../assessments/readability/SubheadingDistributionTooLongAssessment.js";
import TransitionWords from "../assessments/readability/TransitionWordsAssessment.js";
import PassiveVoice from "../assessments/readability/PassiveVoiceAssessment.js";
import SentenceBeginnings from "../assessments/readability/SentenceBeginningsAssessment.js";
import TextPresence from "../assessments/readability/TextPresenceAssessment.js";

/*
	Temporarily disabled:

	var wordComplexity = require( "./assessments/wordComplexityAssessment.js" );
	var sentenceLengthInDescription = require( "./assessments/sentenceLengthInDescriptionAssessment.js" );
 */

import scoreToRating from "../interpreters/scoreToRating";

import { map } from "lodash-es";
import { sum } from "lodash-es";

/**
 * Creates the Assessor
 *
 * @param {object}  i18n            The i18n object used for translations.
 * @param {object}  researcher      The researcher to use for the analysis.
 * @param {Object}  options         The options for this assessor.
 * @param {Object}  options.marker  The marker to pass the list of marks to.
 *
 * @constructor
 */
const StorePostsAndPagesContentAssessor = function( i18n, researcher, options = {} ) {
	Assessor.call( this, i18n, researcher, options );
	this.type = "storePostsAndPagesContentAssessor";
	this._assessments = [

		new SubheadingDistributionTooLong(),
		new ParagraphTooLong(),
		new SentenceLengthInText(),
<<<<<<< HEAD
		new TransitionWords(),
		new PassiveVoice(),
		new TextPresence( {
			urlTitle: createAnchorOpeningTag( "https://yoa.st/shopify56" ),
			urlCallToAction: createAnchorOpeningTag( "https://yoa.st/shopify57" ),
		} ),
=======
		new TransitionWords( {
			urlTitle: createAnchorOpeningTag( "https://yoa.st/shopify44" ),
			urlCallToAction: createAnchorOpeningTag( "https://yoa.st/shopify45" ),
		} ),
		new PassiveVoice( {
			urlTitle: createAnchorOpeningTag( "https://yoa.st/shopify42" ),
			urlCallToAction: createAnchorOpeningTag( "https://yoa.st/shopify43" ),
		} ),
		new TextPresence(),
>>>>>>> 5b3032be
		new SentenceBeginnings(),
		// Temporarily disabled: wordComplexity,
	];
};

require( "util" ).inherits( StorePostsAndPagesContentAssessor, Assessor );

/**
 * Calculates the weighted rating for languages that have all assessments based on a given rating.
 *
 * @param {number} rating The rating to be weighted.
 * @returns {number} The weighted rating.
 */
StorePostsAndPagesContentAssessor.prototype.calculatePenaltyPointsFullSupport = function( rating ) {
	switch ( rating ) {
		case "bad":
			return 3;
		case "ok":
			return 2;
		default:
		case "good":
			return 0;
	}
};

/**
 * Calculates the weighted rating for languages that don't have all assessments based on a given rating.
 *
 * @param {number} rating The rating to be weighted.
 * @returns {number} The weighted rating.
 */
StorePostsAndPagesContentAssessor.prototype.calculatePenaltyPointsPartialSupport = function( rating ) {
	switch ( rating ) {
		case "bad":
			return 4;
		case "ok":
			return 2;
		default:
		case "good":
			return 0;
	}
};

/**
 * Determines whether a language is fully supported. If a language supports 8 content assessments
 * it is fully supported
 *
 * @returns {boolean} True if fully supported.
 */
StorePostsAndPagesContentAssessor.prototype._allAssessmentsSupported = function() {
	const numberOfAssessments = 8;
	const applicableAssessments = this.getApplicableAssessments();
	return applicableAssessments.length === numberOfAssessments;
};

/**
 * Calculates the penalty points based on the assessment results.
 *
 * @returns {number} The total penalty points for the results.
 */
StorePostsAndPagesContentAssessor.prototype.calculatePenaltyPoints = function() {
	const results = this.getValidResults();

	const penaltyPoints = map( results, function( result ) {
		const rating = scoreToRating( result.getScore() );

		if ( this._allAssessmentsSupported() ) {
			return this.calculatePenaltyPointsFullSupport( rating );
		}

		return this.calculatePenaltyPointsPartialSupport( rating );
	}.bind( this ) );

	return sum( penaltyPoints );
};

/**
 * Rates the penalty points
 *
 * @param {number} totalPenaltyPoints The amount of penalty points.
 * @returns {number} The score based on the amount of penalty points.
 *
 * @private
 */
StorePostsAndPagesContentAssessor.prototype._ratePenaltyPoints = function( totalPenaltyPoints ) {
	if ( this.getValidResults().length === 1 ) {
		// If we have only 1 result, we only have a "no content" result
		return 30;
	}

	if ( this._allAssessmentsSupported() ) {
		// Determine the total score based on the total penalty points.
		if ( totalPenaltyPoints > 6 ) {
			// A red indicator.
			return 30;
		}

		if ( totalPenaltyPoints > 4 ) {
			// An orange indicator.
			return 60;
		}
	} else {
		if ( totalPenaltyPoints > 4 ) {
			// A red indicator.
			return 30;
		}

		if ( totalPenaltyPoints > 2 ) {
			// An orange indicator.
			return 60;
		}
	}
	// A green indicator.
	return 90;
};

/**
 * Calculates the overall score based on the assessment results.
 *
 * @returns {number} The overall score.
 */
StorePostsAndPagesContentAssessor.prototype.calculateOverallScore = function() {
	const results = this.getValidResults();

	// If you have no content, you have a red indicator.
	if ( results.length === 0 ) {
		return 30;
	}

	const totalPenaltyPoints = this.calculatePenaltyPoints();

	return this._ratePenaltyPoints( totalPenaltyPoints );
};

export default StorePostsAndPagesContentAssessor;
<|MERGE_RESOLUTION|>--- conflicted
+++ resolved
@@ -38,14 +38,6 @@
 		new SubheadingDistributionTooLong(),
 		new ParagraphTooLong(),
 		new SentenceLengthInText(),
-<<<<<<< HEAD
-		new TransitionWords(),
-		new PassiveVoice(),
-		new TextPresence( {
-			urlTitle: createAnchorOpeningTag( "https://yoa.st/shopify56" ),
-			urlCallToAction: createAnchorOpeningTag( "https://yoa.st/shopify57" ),
-		} ),
-=======
 		new TransitionWords( {
 			urlTitle: createAnchorOpeningTag( "https://yoa.st/shopify44" ),
 			urlCallToAction: createAnchorOpeningTag( "https://yoa.st/shopify45" ),
@@ -54,8 +46,10 @@
 			urlTitle: createAnchorOpeningTag( "https://yoa.st/shopify42" ),
 			urlCallToAction: createAnchorOpeningTag( "https://yoa.st/shopify43" ),
 		} ),
-		new TextPresence(),
->>>>>>> 5b3032be
+		new TextPresence( {
+			urlTitle: createAnchorOpeningTag( "https://yoa.st/shopify56" ),
+			urlCallToAction: createAnchorOpeningTag( "https://yoa.st/shopify57" ),
+		} ),
 		new SentenceBeginnings(),
 		// Temporarily disabled: wordComplexity,
 	];
