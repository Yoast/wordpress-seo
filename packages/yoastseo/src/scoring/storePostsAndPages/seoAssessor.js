import { inherits } from "util";
import { createAnchorOpeningTag } from "../../helpers/shortlinker";

import IntroductionKeywordAssessment from "../assessments/seo/IntroductionKeywordAssessment";
import KeyphraseLengthAssessment from "../assessments/seo/KeyphraseLengthAssessment";
import KeywordDensityAssessment from "../assessments/seo/KeywordDensityAssessment";
import MetaDescriptionKeywordAssessment from "../assessments/seo/MetaDescriptionKeywordAssessment";
import TextCompetingLinksAssessment from "../assessments/seo/TextCompetingLinksAssessment";
import InternalLinksAssessment from "../assessments/seo/InternalLinksAssessment";
import TitleKeywordAssessment from "../assessments/seo/TitleKeywordAssessment";
import UrlKeywordAssessment from "../assessments/seo/UrlKeywordAssessment";
import Assessor from "../assessor";
import MetaDescriptionLength from "../assessments/seo/MetaDescriptionLengthAssessment";
import SubheadingsKeyword from "../assessments/seo/SubHeadingsKeywordAssessment";
import ImageKeyphrase from "../assessments/seo/KeyphraseInImageTextAssessment";
import ImageCount from "../assessments/seo/ImageCountAssessment";
import TextLength from "../assessments/seo/TextLengthAssessment";
import OutboundLinks from "../assessments/seo/OutboundLinksAssessment";
import TitleWidth from "../assessments/seo/PageTitleWidthAssessment";
import FunctionWordsInKeyphrase from "../assessments/seo/FunctionWordsInKeyphraseAssessment";
import SingleH1Assessment from "../assessments/seo/SingleH1Assessment";
import KeyphraseDistribution from "../assessments/seo/KeyphraseDistributionAssessment";
/**
 * Creates the Assessor
 *
 * @param {object}  i18n            The i18n object used for translations.
 * @param {object}  researcher      The researcher to use for the analysis.
 * @param {Object}  options         The options for this assessor.
 * @param {Object}  options.marker  The marker to pass the list of marks to.
 *
 * @constructor
 */
const StorePostsAndPagesSEOAssessor = function( i18n, researcher,  options ) {
	Assessor.call( this, i18n, researcher, options );
	this.type = "storePostsAndPagesSEOAssessor";

	this._assessments = [
		new IntroductionKeywordAssessment( {
			urlTitle: createAnchorOpeningTag( "https://yoa.st/shopify8" ),
			urlCallToAction: createAnchorOpeningTag( "https://yoa.st/shopify9" ),
		} ),
		new KeyphraseLengthAssessment( {
			urlTitle: createAnchorOpeningTag( "https://yoa.st/shopify10" ),
			urlCallToAction: createAnchorOpeningTag( "https://yoa.st/shopify11" ),
		} ),
		new KeywordDensityAssessment( {
			urlTitle: createAnchorOpeningTag( "https://yoa.st/shopify12" ),
			urlCallToAction: createAnchorOpeningTag( "https://yoa.st/shopify13" ),
		} ),
		new MetaDescriptionKeywordAssessment( {
			urlTitle: createAnchorOpeningTag( "https://yoa.st/shopify14" ),
			urlCallToAction: createAnchorOpeningTag( "https://yoa.st/shopify15" ),
		} ),
		new MetaDescriptionLength( {
			urlTitle: createAnchorOpeningTag( "https://yoa.st/shopify46" ),
			urlCallToAction: createAnchorOpeningTag( "https://yoa.st/shopify47" ),
		} ),
		new SubheadingsKeyword( {
			urlTitle: createAnchorOpeningTag( "https://yoa.st/shopify16" ),
			urlCallToAction: createAnchorOpeningTag( "https://yoa.st/shopify17" ),
		} ),
		new TextCompetingLinksAssessment( {
			urlTitle: createAnchorOpeningTag( "https://yoa.st/shopify18" ),
			urlCallToAction: createAnchorOpeningTag( "https://yoa.st/shopify19" ),
		} ),
		new ImageKeyphrase( {
			urlTitle: createAnchorOpeningTag( "https://yoa.st/shopify22" ),
			urlCallToAction: createAnchorOpeningTag( "https://yoa.st/shopify23" ),
		} ),
		new ImageCount( {
			urlTitle: createAnchorOpeningTag( "https://yoa.st/shopify20" ),
			urlCallToAction: createAnchorOpeningTag( "https://yoa.st/shopify21" ),
		} ),
		new TextLength(),
		new OutboundLinks(),
		new TitleKeywordAssessment( {
			urlTitle: createAnchorOpeningTag( "https://yoa.st/shopify24" ),
			urlCallToAction: createAnchorOpeningTag( "https://yoa.st/shopify25" ),
		} ),
		new InternalLinksAssessment(),
		new TitleWidth(),
		new UrlKeywordAssessment( {
			urlTitle: createAnchorOpeningTag( "https://yoa.st/shopify26" ),
			urlCallToAction: createAnchorOpeningTag( "https://yoa.st/shopify27" ),
		} ),
		new FunctionWordsInKeyphrase( {
			urlTitle: createAnchorOpeningTag( "https://yoa.st/shopify50" ),
			urlCallToAction: createAnchorOpeningTag( "https://yoa.st/shopify51" ),
		} ),
<<<<<<< HEAD
		new SingleH1Assessment( {
			urlTitle: createAnchorOpeningTag( "https://yoa.st/shopify54" ),
			urlCallToAction: createAnchorOpeningTag( "https://yoa.st/shopify55" ),
		} ),
=======
		new SingleH1Assessment(),
>>>>>>> 5b3032be
		new KeyphraseDistribution( {
			urlTitle: createAnchorOpeningTag( "https://yoa.st/shopify30" ),
			urlCallToAction: createAnchorOpeningTag( "https://yoa.st/shopify31" ),
		} ),
	];
};

inherits( StorePostsAndPagesSEOAssessor, Assessor );

export default StorePostsAndPagesSEOAssessor;<|MERGE_RESOLUTION|>--- conflicted
+++ resolved
@@ -87,14 +87,10 @@
 			urlTitle: createAnchorOpeningTag( "https://yoa.st/shopify50" ),
 			urlCallToAction: createAnchorOpeningTag( "https://yoa.st/shopify51" ),
 		} ),
-<<<<<<< HEAD
 		new SingleH1Assessment( {
 			urlTitle: createAnchorOpeningTag( "https://yoa.st/shopify54" ),
 			urlCallToAction: createAnchorOpeningTag( "https://yoa.st/shopify55" ),
 		} ),
-=======
-		new SingleH1Assessment(),
->>>>>>> 5b3032be
 		new KeyphraseDistribution( {
 			urlTitle: createAnchorOpeningTag( "https://yoa.st/shopify30" ),
 			urlCallToAction: createAnchorOpeningTag( "https://yoa.st/shopify31" ),
