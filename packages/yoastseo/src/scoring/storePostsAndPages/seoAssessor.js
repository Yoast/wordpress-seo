--- conflicted
+++ resolved
@@ -71,19 +71,14 @@
 			urlTitle: createAnchorOpeningTag( "https://yoa.st/shopify20" ),
 			urlCallToAction: createAnchorOpeningTag( "https://yoa.st/shopify21" ),
 		} ),
-<<<<<<< HEAD
 		new TextLength( {
 			urlTitle: createAnchorOpeningTag( "https://yoa.st/shopify58" ),
 			urlCallToAction: createAnchorOpeningTag( "https://yoa.st/shopify59" ),
 		} ),
-		new OutboundLinks(),
-=======
-		new TextLength(),
 		new OutboundLinks( {
 			urlTitle: createAnchorOpeningTag( "https://yoa.st/shopify62" ),
 			urlCallToAction: createAnchorOpeningTag( "https://yoa.st/shopify63" ),
 		} ),
->>>>>>> 38e872c9
 		new TitleKeywordAssessment( {
 			urlTitle: createAnchorOpeningTag( "https://yoa.st/shopify24" ),
 			urlCallToAction: createAnchorOpeningTag( "https://yoa.st/shopify25" ),
