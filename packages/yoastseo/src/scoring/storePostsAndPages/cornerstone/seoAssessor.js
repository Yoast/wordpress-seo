import { inherits } from "util";

import { Assessor, SeoAssessor, assessments, helpers } from "yoastseo";
const { createAnchorOpeningTag } = helpers;

<<<<<<< HEAD
=======
const {
	IntroductionKeywordAssessment,
	KeyphraseLengthAssessment,
	KeywordDensityAssessment,
	MetaDescriptionKeywordAssessment,
	KeyphraseInSEOTitleAssessment,
	SlugKeywordAssessment,
	MetaDescriptionLengthAssessment,
	TextLengthAssessment,
	PageTitleWidthAssessment,
	FunctionWordsInKeyphraseAssessment,
	SingleH1Assessment,
	OutboundLinksAssessment,
	InternalLinksAssessment,
	ImageCountAssessment,
	ImageKeyphraseAssessment,
	TextCompetingLinksAssessment,
	SubheadingsKeywordAssessment,
} = assessments.seo;

>>>>>>> 33681101
/**
 * Creates the Assessor
 *
 * @param {Researcher} researcher     The researcher used for the analysis.
 * @param {Object?} options           The options for this assessor.
 * @param {Function} options.marker   The marker to pass the list of marks to.
 *
 * @constructor
 */
const StorePostsAndPagesCornerstoneSEOAssessor = function( researcher, options ) {
	Assessor.call( this, researcher, options );
	this.type = "storePostsAndPagesCornerstoneSEOAssessor";

	this._assessments = [
		new IntroductionKeywordAssessment( {
			urlTitle: createAnchorOpeningTag( "https://yoa.st/shopify8" ),
			urlCallToAction: createAnchorOpeningTag( "https://yoa.st/shopify9" ),
		} ),
		new KeyphraseLengthAssessment( {
			urlTitle: createAnchorOpeningTag( "https://yoa.st/shopify10" ),
			urlCallToAction: createAnchorOpeningTag( "https://yoa.st/shopify11" ),
		} ),
		new KeywordDensityAssessment( {
			urlTitle: createAnchorOpeningTag( "https://yoa.st/shopify12" ),
			urlCallToAction: createAnchorOpeningTag( "https://yoa.st/shopify13" ),
		} ),
		new MetaDescriptionKeywordAssessment( {
			urlTitle: createAnchorOpeningTag( "https://yoa.st/shopify14" ),
			urlCallToAction: createAnchorOpeningTag( "https://yoa.st/shopify15" ),
		} ),
		new MetaDescriptionLengthAssessment( {
			scores:	{
				tooLong: 3,
				tooShort: 3,
			},
			urlTitle: createAnchorOpeningTag( "https://yoa.st/shopify46" ),
			urlCallToAction: createAnchorOpeningTag( "https://yoa.st/shopify47" ),
		} ),
		new SubheadingsKeywordAssessment( {
			urlTitle: createAnchorOpeningTag( "https://yoa.st/shopify16" ),
			urlCallToAction: createAnchorOpeningTag( "https://yoa.st/shopify17" ),
		} ),
		new TextCompetingLinksAssessment( {
			urlTitle: createAnchorOpeningTag( "https://yoa.st/shopify18" ),
			urlCallToAction: createAnchorOpeningTag( "https://yoa.st/shopify19" ),
		} ),
		new ImageKeyphraseAssessment( {
			scores: {
				withAltNonKeyword: 3,
				withAlt: 3,
				noAlt: 3,
			},
			urlTitle: createAnchorOpeningTag( "https://yoa.st/shopify22" ),
			urlCallToAction: createAnchorOpeningTag( "https://yoa.st/shopify23" ),
		} ),
		new ImageCountAssessment( {
			urlTitle: createAnchorOpeningTag( "https://yoa.st/shopify20" ),
			urlCallToAction: createAnchorOpeningTag( "https://yoa.st/shopify21" ),
		} ),
		new TextLengthAssessment( {
			recommendedMinimum: 900,
			slightlyBelowMinimum: 400,
			belowMinimum: 300,

			scores: {
				belowMinimum: -20,
				farBelowMinimum: -20,
			},
			urlTitle: createAnchorOpeningTag( "https://yoa.st/shopify58" ),
			urlCallToAction: createAnchorOpeningTag( "https://yoa.st/shopify59" ),
			cornerstoneContent: true,
		} ),
		new OutboundLinksAssessment( {
			scores: {
				noLinks: 3,
			},
			urlTitle: createAnchorOpeningTag( "https://yoa.st/shopify62" ),
			urlCallToAction: createAnchorOpeningTag( "https://yoa.st/shopify63" ),
		} ),
		new KeyphraseInSEOTitleAssessment( {
			urlTitle: createAnchorOpeningTag( "https://yoa.st/shopify24" ),
			urlCallToAction: createAnchorOpeningTag( "https://yoa.st/shopify25" ),
		} ),
		new InternalLinksAssessment( {
			urlTitle: createAnchorOpeningTag( "https://yoa.st/shopify60" ),
			urlCallToAction: createAnchorOpeningTag( "https://yoa.st/shopify61" ),
		} ),
		new PageTitleWidthAssessment( {
			scores: {
				widthTooShort: 9,
			},
			urlTitle: createAnchorOpeningTag( "https://yoa.st/shopify52" ),
			urlCallToAction: createAnchorOpeningTag( "https://yoa.st/shopify53" ),
		}, true ),
		new SlugKeywordAssessment(
			{
				scores: {
					okay: 3,
				},
				urlTitle: createAnchorOpeningTag( "https://yoa.st/shopify26" ),
				urlCallToAction: createAnchorOpeningTag( "https://yoa.st/shopify27" ),
			}
		),
		new FunctionWordsInKeyphraseAssessment( {
			urlTitle: createAnchorOpeningTag( "https://yoa.st/shopify50" ),
			urlCallToAction: createAnchorOpeningTag( "https://yoa.st/shopify51" ),
		} ),
		new SingleH1Assessment( {
			urlTitle: createAnchorOpeningTag( "https://yoa.st/shopify54" ),
			urlCallToAction: createAnchorOpeningTag( "https://yoa.st/shopify55" ),
		} ),
	];
};

inherits( StorePostsAndPagesCornerstoneSEOAssessor, SeoAssessor );

export default StorePostsAndPagesCornerstoneSEOAssessor;<|MERGE_RESOLUTION|>--- conflicted
+++ resolved
@@ -3,8 +3,6 @@
 import { Assessor, SeoAssessor, assessments, helpers } from "yoastseo";
 const { createAnchorOpeningTag } = helpers;
 
-<<<<<<< HEAD
-=======
 const {
 	IntroductionKeywordAssessment,
 	KeyphraseLengthAssessment,
@@ -25,7 +23,6 @@
 	SubheadingsKeywordAssessment,
 } = assessments.seo;
 
->>>>>>> 33681101
 /**
  * Creates the Assessor
  *
