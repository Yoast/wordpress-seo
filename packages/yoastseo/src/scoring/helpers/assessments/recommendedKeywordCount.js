import getAllWordsFromTree from "../../../languageProcessing/helpers/word/getAllWordsFromTree";
import keyphraseLengthFactor from "./keyphraseLengthFactor.js";

/**
 * Calculates a recommended keyphrase count for a paper's text. The formula to calculate this number is based on the
 * keyphrase density formula.
 *
 * @param {Paper}	paper						The paper to analyze.
 * @param {number}	keyphraseLength				The length of the focus keyphrase in words.
 * @param {number}	recommendedKeyphraseDensity	The recommended keyphrase density (either maximum or minimum).
 * @param {string}	maxOrMin					Whether it's a maximum or minimum recommended keyphrase density.
 * @param {function} customGetWords				A helper to get words from the text for languages that don't use the default approach.
 *
 * @returns {number} The recommended keyphrase count.
 */
<<<<<<< HEAD
export default function( text, keyphraseLength, recommendedKeywordDensity, maxOrMin, customGetWords ) {
	// eslint-disable-next-line no-warning-comments
	// TODO: adapt to use the HTML parser. Also for Japanese.
	const wordCount = customGetWords ? customGetWords( text ).length : countWords( text );
=======
export default function( paper, keyphraseLength, recommendedKeyphraseDensity, maxOrMin, customGetWords ) {
	const wordCount = customGetWords ? customGetWords( paper.getText() ).length : getAllWordsFromTree( paper ).length;
>>>>>>> b2521315

	if ( wordCount === 0 ) {
		return 0;
	}

	const lengthKeyphraseFactor = keyphraseLengthFactor( keyphraseLength );
	const recommendedKeyphraseCount = ( recommendedKeyphraseDensity * wordCount ) / ( 100 * lengthKeyphraseFactor );

	/*
	 * The recommended keyphrase count should always be at least 2,
	 * regardless of the keyphrase density, the word count, or the keyphrase length.
	 */
	if ( recommendedKeyphraseCount < 2 ) {
		return 2;
	}

	switch ( maxOrMin ) {
		case "min":
			// Round up for the recommended minimum count.
			return Math.ceil( recommendedKeyphraseCount );
		default:
		case "max":
			// Round down for the recommended maximum count.
			return Math.floor( recommendedKeyphraseCount );
	}
}<|MERGE_RESOLUTION|>--- conflicted
+++ resolved
@@ -13,15 +13,8 @@
  *
  * @returns {number} The recommended keyphrase count.
  */
-<<<<<<< HEAD
-export default function( text, keyphraseLength, recommendedKeywordDensity, maxOrMin, customGetWords ) {
-	// eslint-disable-next-line no-warning-comments
-	// TODO: adapt to use the HTML parser. Also for Japanese.
-	const wordCount = customGetWords ? customGetWords( text ).length : countWords( text );
-=======
 export default function( paper, keyphraseLength, recommendedKeyphraseDensity, maxOrMin, customGetWords ) {
 	const wordCount = customGetWords ? customGetWords( paper.getText() ).length : getAllWordsFromTree( paper ).length;
->>>>>>> b2521315
 
 	if ( wordCount === 0 ) {
 		return 0;
