import { inherits } from "util";

import IntroductionKeywordAssessment from "./../../assessments/seo/IntroductionKeywordAssessment";
import KeyphraseLengthAssessment from "./../../assessments/seo/KeyphraseLengthAssessment";
import KeywordDensityAssessment from "./../../assessments/seo/KeywordDensityAssessment";
import MetaDescriptionKeywordAssessment from "./../../assessments/seo/MetaDescriptionKeywordAssessment";
import TitleKeywordAssessment from "./../../assessments/seo/TitleKeywordAssessment";
import UrlKeywordAssessment from "./../../assessments/seo/UrlKeywordAssessment";
import Assessor from "./../../assessor";
import MetaDescriptionLengthAssessment from "./../../assessments/seo/MetaDescriptionLengthAssessment";
import TextLengthAssessment from "./../../assessments/seo/TextLengthAssessment";
import PageTitleWidthAssessment from "./../../assessments/seo/PageTitleWidthAssessment";
import FunctionWordsInKeyphrase from "./../../assessments/seo/FunctionWordsInKeyphraseAssessment";
import SingleH1Assessment from "./../../assessments/seo/SingleH1Assessment";
import { createAnchorOpeningTag } from "../../../helpers/shortlinker";

/**
 * Returns the text length assessment to use.
 *
 * @returns {TextLengthAssessment} The text length assessment (with collection page configuration) to use.
 */
export const getTextLengthAssessment = function() {
	// Export so it can be used in tests.
	return new TextLengthAssessment( {
		recommendedMinimum: 100,
		slightlyBelowMinimum: 80,
		belowMinimum: 50,
		veryFarBelowMinimum: 20,
		urlTitle: createAnchorOpeningTag( "https://yoa.st/34j" ),
		urlCallToAction: createAnchorOpeningTag( "https://yoa.st/34k" ),
		cornerstoneContent: true,
	} );
};

/**
 * Creates the Assessor used for collection pages.
 *
 * @param {object} i18n         The i18n object used for translations.
 * @param {object} researcher   The researcher used for the analysis.
 * @param {Object} options      The options for this assessor.
 * @constructor
 */
const CollectionCornerstoneSEOAssessor = function( i18n, researcher, options ) {
	Assessor.call( this, i18n, researcher, options );
	this.type = "CollectionCornerstoneSEOAssessor";

	this._assessments = [
<<<<<<< HEAD
		new IntroductionKeywordAssessment(),
		new KeyphraseLengthAssessment(),
		new KeywordDensityAssessment( {
			urlTitle: createAnchorOpeningTag( "https://yoa.st/shopify12" ),
			urlCallToAction: createAnchorOpeningTag( "https://yoa.st/shopify13" ),
		} ),
=======
		new IntroductionKeywordAssessment( {
			urlTitle: createAnchorOpeningTag( "https://yoa.st/shopify8" ),
			urlCallToAction: createAnchorOpeningTag( "https://yoa.st/shopify9" ),
		} ),
		new KeyphraseLengthAssessment( {
			urlTitle: createAnchorOpeningTag( "https://yoa.st/shopify10" ),
			urlCallToAction: createAnchorOpeningTag( "https://yoa.st/shopify11" ),
		} ),
		new KeywordDensityAssessment(),
>>>>>>> 9b4627e7
		new MetaDescriptionKeywordAssessment(
			{
				parameters: { recommendedMinimum: 1 },
				scores: { good: 9, bad: 3 },
				urlTitle: createAnchorOpeningTag( "https://yoa.st/shopify14" ),
				urlCallToAction: createAnchorOpeningTag( "https://yoa.st/shopify15" ),
			}
		),
		new MetaDescriptionLengthAssessment(),
		getTextLengthAssessment(),
		new TitleKeywordAssessment(
			{
				parameters: {
					recommendedPosition: 0,
				},
				scores: {
					good: 9,
					bad: 2,
				},
				urlTitle: createAnchorOpeningTag( "https://yoa.st/shopify24" ),
				urlCallToAction: createAnchorOpeningTag( "https://yoa.st/shopify25" ),
			}
		),
		new PageTitleWidthAssessment(),
		new UrlKeywordAssessment( {
			urlTitle: createAnchorOpeningTag( "https://yoa.st/shopify26" ),
			urlCallToAction: createAnchorOpeningTag( "https://yoa.st/shopify27" ),
		} ),
		new FunctionWordsInKeyphrase(),
		new SingleH1Assessment(),
	];
};

inherits( CollectionCornerstoneSEOAssessor, Assessor );

export default CollectionCornerstoneSEOAssessor;<|MERGE_RESOLUTION|>--- conflicted
+++ resolved
@@ -45,14 +45,6 @@
 	this.type = "CollectionCornerstoneSEOAssessor";
 
 	this._assessments = [
-<<<<<<< HEAD
-		new IntroductionKeywordAssessment(),
-		new KeyphraseLengthAssessment(),
-		new KeywordDensityAssessment( {
-			urlTitle: createAnchorOpeningTag( "https://yoa.st/shopify12" ),
-			urlCallToAction: createAnchorOpeningTag( "https://yoa.st/shopify13" ),
-		} ),
-=======
 		new IntroductionKeywordAssessment( {
 			urlTitle: createAnchorOpeningTag( "https://yoa.st/shopify8" ),
 			urlCallToAction: createAnchorOpeningTag( "https://yoa.st/shopify9" ),
@@ -61,8 +53,10 @@
 			urlTitle: createAnchorOpeningTag( "https://yoa.st/shopify10" ),
 			urlCallToAction: createAnchorOpeningTag( "https://yoa.st/shopify11" ),
 		} ),
-		new KeywordDensityAssessment(),
->>>>>>> 9b4627e7
+		new KeywordDensityAssessment( {
+			urlTitle: createAnchorOpeningTag( "https://yoa.st/shopify12" ),
+			urlCallToAction: createAnchorOpeningTag( "https://yoa.st/shopify13" ),
+		} ),
 		new MetaDescriptionKeywordAssessment(
 			{
 				parameters: { recommendedMinimum: 1 },
