import { inherits } from "util";
import { createAnchorOpeningTag } from "../../helpers/shortlinker";

import IntroductionKeywordAssessment from "./../assessments/seo/IntroductionKeywordAssessment";
import KeyphraseLengthAssessment from "./../assessments/seo/KeyphraseLengthAssessment";
import KeywordDensityAssessment from "./../assessments/seo/KeywordDensityAssessment";
import MetaDescriptionKeywordAssessment from "./../assessments/seo/MetaDescriptionKeywordAssessment";
import TitleKeywordAssessment from "./../assessments/seo/TitleKeywordAssessment";
import UrlKeywordAssessment from "./../assessments/seo/UrlKeywordAssessment";
import Assessor from "./../assessor";
import MetaDescriptionLengthAssessment from "./../assessments/seo/MetaDescriptionLengthAssessment";
import TextLengthAssessment from "./../assessments/seo/TextLengthAssessment";
import PageTitleWidthAssessment from "./../assessments/seo/PageTitleWidthAssessment";
import FunctionWordsInKeyphrase from "./../assessments/seo/FunctionWordsInKeyphraseAssessment";
import SingleH1Assessment from "./../assessments/seo/SingleH1Assessment";
import KeyphraseDistribution from "./../assessments/seo/KeyphraseDistributionAssessment";

/**
 * Returns the text length assessment to use.
 *
 * @returns {TextLengthAssessment} The text length assessment (with collection page configuration) to use.
 */
export const getTextLengthAssessment = function() {
	// Export so it can be used in tests.
	return new TextLengthAssessment( {
		recommendedMinimum: 80,
		slightlyBelowMinimum: 50,
		belowMinimum: 20,
		veryFarBelowMinimum: 10,
		urlTitle: createAnchorOpeningTag( "https://yoa.st/34j" ),
		urlCallToAction: createAnchorOpeningTag( "https://yoa.st/34k" ),
	} );
};

/**
 * Creates the Assessor used for collection pages.
 *
 * @param {object} i18n         The i18n object used for translations.
 * @param {object} researcher   The researcher used for the analysis.
 * @param {Object} options      The options for this assessor.
 * @constructor
 */
const CollectionSEOAssessor = function( i18n, researcher, options ) {
	Assessor.call( this, i18n, researcher, options );
	this.type = "CollectionSEOAssessor";

	this._assessments = [
		new IntroductionKeywordAssessment( {
			urlTitle: createAnchorOpeningTag( "https://yoa.st/shopify8" ),
			urlCallToAction: createAnchorOpeningTag( "https://yoa.st/shopify9" ),
		} ),
		new KeyphraseLengthAssessment( {
			urlTitle: createAnchorOpeningTag( "https://yoa.st/shopify10" ),
			urlCallToAction: createAnchorOpeningTag( "https://yoa.st/shopify11" ),
		} ),
		new KeywordDensityAssessment( {
			urlTitle: createAnchorOpeningTag( "https://yoa.st/shopify12" ),
			urlCallToAction: createAnchorOpeningTag( "https://yoa.st/shopify13" ),
		} ),
		new MetaDescriptionKeywordAssessment( {
			urlTitle: createAnchorOpeningTag( "https://yoa.st/shopify14" ),
			urlCallToAction: createAnchorOpeningTag( "https://yoa.st/shopify15" ),
		} ),
		new MetaDescriptionLengthAssessment( {
			urlTitle: createAnchorOpeningTag( "https://yoa.st/shopify46" ),
			urlCallToAction: createAnchorOpeningTag( "https://yoa.st/shopify47" ),
		} ),
		getTextLengthAssessment(),
		new TitleKeywordAssessment( {
			urlTitle: createAnchorOpeningTag( "https://yoa.st/shopify24" ),
			urlCallToAction: createAnchorOpeningTag( "https://yoa.st/shopify25" ),
		} ),
		new PageTitleWidthAssessment(),
		new UrlKeywordAssessment( {
			urlTitle: createAnchorOpeningTag( "https://yoa.st/shopify26" ),
			urlCallToAction: createAnchorOpeningTag( "https://yoa.st/shopify27" ),
		} ),
<<<<<<< HEAD
		new FunctionWordsInKeyphrase(  {
			urlTitle: createAnchorOpeningTag( "https://yoa.st/shopify50" ),
			urlCallToAction: createAnchorOpeningTag( "https://yoa.st/shopify51" ),
		} ),
		new SingleH1Assessment( {
			urlTitle: createAnchorOpeningTag( "https://yoa.st/shopify54" ),
			urlCallToAction: createAnchorOpeningTag( "https://yoa.st/shopify55" ),
		} ),
=======
		new FunctionWordsInKeyphrase( {
			urlTitle: createAnchorOpeningTag( "https://yoa.st/shopify50" ),
			urlCallToAction: createAnchorOpeningTag( "https://yoa.st/shopify51" ),
		} ),
		new SingleH1Assessment(),
>>>>>>> 5b3032be
		new KeyphraseDistribution( {
			urlTitle: createAnchorOpeningTag( "https://yoa.st/shopify30" ),
			urlCallToAction: createAnchorOpeningTag( "https://yoa.st/shopify31" ),
		} ),
	];
};

inherits( CollectionSEOAssessor, Assessor );

export default CollectionSEOAssessor;<|MERGE_RESOLUTION|>--- conflicted
+++ resolved
@@ -75,7 +75,6 @@
 			urlTitle: createAnchorOpeningTag( "https://yoa.st/shopify26" ),
 			urlCallToAction: createAnchorOpeningTag( "https://yoa.st/shopify27" ),
 		} ),
-<<<<<<< HEAD
 		new FunctionWordsInKeyphrase(  {
 			urlTitle: createAnchorOpeningTag( "https://yoa.st/shopify50" ),
 			urlCallToAction: createAnchorOpeningTag( "https://yoa.st/shopify51" ),
@@ -84,13 +83,6 @@
 			urlTitle: createAnchorOpeningTag( "https://yoa.st/shopify54" ),
 			urlCallToAction: createAnchorOpeningTag( "https://yoa.st/shopify55" ),
 		} ),
-=======
-		new FunctionWordsInKeyphrase( {
-			urlTitle: createAnchorOpeningTag( "https://yoa.st/shopify50" ),
-			urlCallToAction: createAnchorOpeningTag( "https://yoa.st/shopify51" ),
-		} ),
-		new SingleH1Assessment(),
->>>>>>> 5b3032be
 		new KeyphraseDistribution( {
 			urlTitle: createAnchorOpeningTag( "https://yoa.st/shopify30" ),
 			urlCallToAction: createAnchorOpeningTag( "https://yoa.st/shopify31" ),
