--- conflicted
+++ resolved
@@ -1,10 +1,4 @@
-<<<<<<< HEAD
-import { __ } from "@wordpress/i18n";
 import { difference, forEach, isNumber, isObject, isUndefined } from "lodash";
-import { assessmentPresenterResult as template } from "../../snippetPreview/templates.js";
-=======
-import { difference, forEach, isNumber, isObject, isUndefined } from "lodash-es";
->>>>>>> 0bc542ae
 import scoreToRating from "../interpreters/scoreToRating.js";
 import createConfig from "../../config/presenter.js";
 
