<<<<<<< HEAD
=======
import MissingArgument from "../errors/missingArgument";
import removeDuplicateMarks from "../markers/removeDuplicateMarks";
import AssessmentResult from "../values/AssessmentResult.js";
import { showTrace } from "../helpers/errors.js";

>>>>>>> 7e547c11
import { __, sprintf } from "@wordpress/i18n";
import { isUndefined } from "lodash-es";
import { isFunction } from "lodash-es";
import { forEach } from "lodash-es";
import { filter } from "lodash-es";
import { map } from "lodash-es";
import { findIndex } from "lodash-es";
import { find } from "lodash-es";

import MissingArgument from "../errors/missingArgument";
import removeDuplicateMarks from "../markers/removeDuplicateMarks";
import AssessmentResult from "../values/AssessmentResult.js";
import { showTrace } from "../helpers/errors.js";

const ScoreRating = 9;

/**
 * Creates the Assessor.
 *
 * @param {Object} researcher       The researcher to use in the assessor.
 * @param {Object} options          The options for this assessor.
 * @param {Object} options.marker   The marker to pass the list of marks to.
 *
 * @constructor
 */
const Assessor = function( researcher, options ) {
	this.type = "Assessor";
	this.setResearcher( researcher );
	this._assessments = [];

	this._options = options || {};
};

/**
 * Checks if the researcher is defined and sets it.
 *
 * @param   {Object} researcher  The researcher.
 *
 * @throws  {MissingArgument} Parameter needs to be a valid researcher object.
 * @returns {void}
 */
Assessor.prototype.setResearcher = function( researcher ) {
	if ( isUndefined( researcher ) ) {
		throw new MissingArgument( "The assessor requires a researcher." );
	}
	this._researcher = researcher;
};

/**
 * Gets all available assessments.
 * @returns {object} assessment
 */
Assessor.prototype.getAvailableAssessments = function() {
	return this._assessments;
};

/**
 * Checks whether or not the Assessment is applicable.
 *
 * @param {Object} assessment The Assessment object that needs to be checked.
 * @param {Paper} paper The Paper object to check against.
 * @param {Researcher} [researcher] The Researcher object containing additional information.
 * @returns {boolean} Whether or not the Assessment is applicable.
 */
Assessor.prototype.isApplicable = function( assessment, paper, researcher ) {
	if ( assessment.hasOwnProperty( "isApplicable" ) || typeof assessment.isApplicable === "function" ) {
		return assessment.isApplicable( paper, researcher );
	}

	return true;
};

/**
 * Determines whether or not an assessment has a marker.
 *
 * @param {Object} assessment The assessment to check for.
 * @returns {boolean} Whether or not the assessment has a marker.
 */
Assessor.prototype.hasMarker = function( assessment ) {
	return isFunction( this._options.marker ) && ( assessment.hasOwnProperty( "getMarks" ) || typeof assessment.getMarks === "function" );
};

/**
 * Returns the specific marker for this assessor.
 *
 * @returns {Function} The specific marker for this assessor.
 */
Assessor.prototype.getSpecificMarker = function() {
	return this._options.marker;
};

/**
 * Returns the paper that was most recently assessed.
 *
 * @returns {Paper} The paper that was most recently assessed.
 */
Assessor.prototype.getPaper = function() {
	return this._lastPaper;
};

/**
 * Returns the marker for a given assessment, composes the specific marker with the assessment getMarks function.
 *
 * @param {Object} assessment The assessment for which we are retrieving the composed marker.
 * @param {Paper} paper The paper to retrieve the marker for.
 * @param {Researcher} researcher The researcher for the paper.
 * @returns {Function} A function that can mark the given paper according to the given assessment.
 */
Assessor.prototype.getMarker = function( assessment, paper, researcher ) {
	var specificMarker = this._options.marker;

	return function() {
		let marks = assessment.getMarks( paper, researcher );
		marks = removeDuplicateMarks( marks );

		specificMarker( paper, marks );
	};
};

/**
 * Runs the researches defined in the tasklist or the default researches.
 *
 * @param {Paper} paper The paper to run assessments on.
 * @returns {void}
 */
Assessor.prototype.assess = function( paper ) {
	this._researcher.setPaper( paper );

	var assessments = this.getAvailableAssessments();
	this.results = [];

	assessments = filter( assessments, function( assessment ) {
		return this.isApplicable( assessment, paper, this._researcher );
	}.bind( this ) );

	this.setHasMarkers( false );
	this.results = map( assessments, this.executeAssessment.bind( this, paper, this._researcher ) );

	this._lastPaper = paper;
};

/**
 * Sets the value of has markers with a boolean to determine if there are markers.
 *
 * @param {boolean} hasMarkers True when there are markers, otherwise it is false.
 * @returns {void}
 */
Assessor.prototype.setHasMarkers = function( hasMarkers ) {
	this._hasMarkers = hasMarkers;
};

/**
 * Returns true when there are markers.
 *
 * @returns {boolean} Are there markers
 */
Assessor.prototype.hasMarkers = function() {
	return this._hasMarkers;
};

/**
 * Executes an assessment and returns the AssessmentResult.
 *
 * @param {Paper} paper The paper to pass to the assessment.
 * @param {Researcher} researcher The researcher to pass to the assessment.
 * @param {Object} assessment The assessment to execute.
 * @returns {AssessmentResult} The result of the assessment.
 */
Assessor.prototype.executeAssessment = function( paper, researcher, assessment ) {
	var result;

	try {
		result = assessment.getResult( paper, researcher );
		result.setIdentifier( assessment.identifier );

		if ( result.hasMarks() ) {
			result.marks = assessment.getMarks( paper, researcher );
			result.marks = removeDuplicateMarks( result.marks );
		}

		if ( result.hasMarks() && this.hasMarker( assessment ) ) {
			this.setHasMarkers( true );

			result.setMarker( this.getMarker( assessment, paper, researcher ) );
		}
	} catch ( assessmentError ) {
		showTrace( assessmentError );

		result = new AssessmentResult();

		result.setScore( -1 );
		result.setText( sprintf(
			/* Translators: %1$s expands to the name of the assessment. */
			__( "An error occurred in the '%1$s' assessment", "wordpress-seo" ),
			assessment.identifier,
			assessmentError
		) );
	}
	return result;
};

/**
 * Filters out all assessmentresults that have no score and no text.
 *
 * @returns {Array<AssessmentResult>} The array with all the valid assessments.
 */
Assessor.prototype.getValidResults = function() {
	return filter( this.results, function( result ) {
		return this.isValidResult( result );
	}.bind( this ) );
};

/**
 * Returns if an assessmentResult is valid.
 *
 * @param {object} assessmentResult The assessmentResult to validate.
 * @returns {boolean} whether or not the result is valid.
 */
Assessor.prototype.isValidResult = function( assessmentResult ) {
	return assessmentResult.hasScore() && assessmentResult.hasText();
};

/**
 * Returns the overallscore. Calculates the totalscore by adding all scores and dividing these
 * by the number of results times the ScoreRating.
 *
 * @returns {number} The overallscore
 */
Assessor.prototype.calculateOverallScore  = function() {
	var results = this.getValidResults();
	var totalScore = 0;

	forEach( results, function( assessmentResult ) {
		totalScore += assessmentResult.getScore();
	} );

	return Math.round( totalScore / ( results.length * ScoreRating ) * 100 ) || 0;
};

/**
 * Register an assessment to add it to the internal assessments object.
 *
 * @param {string} name The name of the assessment.
 * @param {object} assessment The object containing function to run as an assessment and it's requirements.
 * @returns {boolean} Whether registering the assessment was successful.
 * @private
 */
Assessor.prototype.addAssessment = function( name, assessment ) {
	if ( ! assessment.hasOwnProperty( "identifier" ) ) {
		assessment.identifier = name;
	}

	this._assessments.push( assessment );
	return true;
};

/**
 * Remove a specific Assessment from the list of Assessments.
 *
 * @param {string} name The Assessment to remove from the list of assessments.
 * @returns {void}
 */
Assessor.prototype.removeAssessment = function( name ) {
	var toDelete = findIndex( this._assessments, function( assessment ) {
		return assessment.hasOwnProperty( "identifier" ) && name === assessment.identifier;
	} );

	if ( -1 !== toDelete ) {
		this._assessments.splice( toDelete, 1 );
	}
};

/**
 * Returns an assessment by identifier
 *
 * @param {string} identifier The identifier of the assessment.
 * @returns {undefined|Object} The object if found, otherwise undefined.
 */
Assessor.prototype.getAssessment = function( identifier ) {
	return find( this._assessments, function( assessment ) {
		return assessment.hasOwnProperty( "identifier" ) && identifier === assessment.identifier;
	} );
};

/**
 * Checks which of the available assessments are applicable and returns an array with applicable assessments.
 *
 * @returns {Array} The array with applicable assessments.
 */
Assessor.prototype.getApplicableAssessments = function() {
	var availableAssessments = this.getAvailableAssessments();
	return filter(
		availableAssessments,
		function( availableAssessment ) {
			return this.isApplicable( availableAssessment, this.getPaper(), this._researcher );
		}.bind( this )
	);
};


export default Assessor;<|MERGE_RESOLUTION|>--- conflicted
+++ resolved
@@ -1,19 +1,13 @@
-<<<<<<< HEAD
-=======
-import MissingArgument from "../errors/missingArgument";
-import removeDuplicateMarks from "../markers/removeDuplicateMarks";
-import AssessmentResult from "../values/AssessmentResult.js";
-import { showTrace } from "../helpers/errors.js";
-
->>>>>>> 7e547c11
 import { __, sprintf } from "@wordpress/i18n";
-import { isUndefined } from "lodash-es";
-import { isFunction } from "lodash-es";
-import { forEach } from "lodash-es";
-import { filter } from "lodash-es";
-import { map } from "lodash-es";
-import { findIndex } from "lodash-es";
-import { find } from "lodash-es";
+import {
+	isUndefined,
+	isFunction,
+	forEach,
+	filter,
+	map,
+	findIndex,
+	find,
+} from "lodash-es";
 
 import MissingArgument from "../errors/missingArgument";
 import removeDuplicateMarks from "../markers/removeDuplicateMarks";
