--- conflicted
+++ resolved
@@ -4,11 +4,7 @@
 import { showTrace } from "../helpers/errors.js";
 
 import { __, sprintf } from "@wordpress/i18n";
-<<<<<<< HEAD
-import { isUndefined, isFunction, filter, map, findIndex, find } from "lodash-es";
-=======
-import { filter, find, findIndex, forEach, isFunction, isUndefined, map } from "lodash-es";
->>>>>>> 49f74bd1
+import { filter, find, findIndex, isFunction, isUndefined, map } from "lodash-es";
 
 const ScoreRating = 9;
 
