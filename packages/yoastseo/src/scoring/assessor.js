--- conflicted
+++ resolved
@@ -124,12 +124,8 @@
 	this._researcher.setPaper( paper );
 
 	const languageProcessor = new LanguageProcessor( this._researcher );
-<<<<<<< HEAD
-	paper.setTree( build( paper, languageProcessor ) );
-=======
 	const shortcodes = paper._attributes && paper._attributes.shortcodes;
-	paper.setTree( build( paper.getText(), languageProcessor, shortcodes ) );
->>>>>>> c505379f
+	paper.setTree( build( paper, languageProcessor, shortcodes ) );
 
 	let assessments = this.getAvailableAssessments();
 	this.results = [];
