import { get } from "lodash-es";
import { memoize } from "lodash-es";
import { uniq } from "lodash-es";

import getWords from "../stringProcessing/getWords";
import { normalizeSingle } from "../stringProcessing/quotes";
import WordCombination from "../values/WordCombination";
import functionWordListsFactory from "../helpers/getFunctionWords";
import getStemForLanguageFactory from "../helpers/getStemForLanguage";

const functionWordLists = functionWordListsFactory();
const stemFunctions = getStemForLanguageFactory();
const specialCharacters = /[1234567890‘’“”"'.…?!:;,¿¡«»&*@#±^%$|~=+§`[\](){}⟨⟩<>/\\–\-\u2014\u00d7\s]/g;

/**
 * Returns only those relevant combinations that occur more than once and do not consist of special characters.
 *
 * @param {WordCombination[]} wordCombinations A list of word combinations.
 * @param {int} [minimalNumberOfOccurrences] A minimal number of occurrences that is needed for a relevant wordCombination, default 2.
 *
 * @returns {WordCombination[]} Only relevant word combinations.
 */
function getRelevantCombinations( wordCombinations, minimalNumberOfOccurrences = 2 ) {
	wordCombinations = wordCombinations.filter( function( combination ) {
		return (
			combination.getOccurrences() >= minimalNumberOfOccurrences &&
			combination.getWord().replace( specialCharacters, "" ) !== ""
		);
	} );
	return wordCombinations;
}

/**
 * Sorts word combinations based on their number of occurrences and length.
 *
 * @param {WordCombination[]} wordCombinations The combinations to sort.
 *
 * @returns {void}
 */
function sortCombinations( wordCombinations ) {
	wordCombinations.sort( function( combinationA, combinationB ) {
		const difference = combinationB.getOccurrences() - combinationA.getOccurrences();
		// The combination with the highest number of occurrences comes first.
		if ( difference !== 0 ) {
			return difference;
		}

		// In case of a tie on occurrence number, the alphabetically first combination comes first.
		return combinationA.getStem().localeCompare( combinationB.getStem() );
	} );
}

/**
 * Collapses relevant words that have the same stem.
 *
 * @param {WordCombination[]} wordCombinations All word combinations.
 *
 * @returns {WordCombination[]} The original array with collapsed duplicates.
 */
function collapseRelevantWordsOnStem( wordCombinations ) {
	if ( wordCombinations.length === 0 ) {
		return [];
	}

	// Sort the input array by stem
	wordCombinations.sort( function( wordA, wordB ) {
		return wordA.getStem().localeCompare( wordB.getStem() );
	} );

	const collapsedRelevantWords = [];
	let previousWord = new WordCombination(
		wordCombinations[ 0 ].getWord(),
		wordCombinations[ 0 ].getStem(),
		wordCombinations[ 0 ].getOccurrences()
	);

	for ( let i = 1; i < wordCombinations.length; i++ ) {
		const currentWord = new WordCombination(
			wordCombinations[ i ].getWord(),
			wordCombinations[ i ].getStem(),
			wordCombinations[ i ].getOccurrences()
		);

		/*
		 * Compare the stem of the current word in the loop with the previously available stem.
		 * If they equal, word combinations should be collapsed.
		 * When collapsing, the numbers of occurrences get summed.
		 * If the stem happens to equal the real word that occurred in the text, we can be sure it's ok to display it
		 * to the customer. So, the stem reassigns the word.
		 */
		if ( currentWord.getStem() ===  previousWord.getStem() ) {
			previousWord.setOccurrences( previousWord.getOccurrences() + currentWord.getOccurrences() );

			if ( currentWord.getWord() === previousWord.getStem() || currentWord.getWord().toLocaleLowerCase() === previousWord.getStem() ) {
				previousWord.setWord( currentWord.getWord() );
			}
		} else {
			collapsedRelevantWords.push( previousWord );
			previousWord = currentWord;
		}
	}

	collapsedRelevantWords.push( previousWord );

	return collapsedRelevantWords;
}

/**
 * Retrieves a function words list from the factory. Returns an empty array if the language does not have function words.
 *
 * @param {string} language The language to retrieve function words for.
 *
 * @returns {string[]} A list of function words for the language.
 */
function retrieveFunctionWords( language ) {
	return get( functionWordLists, language.concat( ".all" ), [] );
}

/**
 * Retrieves a stemmer function from the factory. Returns the identity function if the language does not have a stemmer.
 *
 * @param {string} language The language to retrieve a stemmer function for.
 *
 * @returns {Function} A stemmer function for the language.
 */
function retrieveStemmer( language ) {
	return get( stemFunctions, language, word => word );
}

/**
 * Retrieves a list of all abbreviations from the text. Returns an empty array if the input text is empty.
 *
 * @param {string} text A text.
 *
 * @returns {string[]} A list of abbreviations from the list.
 */
function retrieveAbbreviations( text ) {
	const words = getWords( normalizeSingle( text ) );
	const abbreviations = [];

	words.forEach( function( word ) {
		if ( word.length > 1 && word.length < 5 && word === word.toLocaleUpperCase() ) {
			abbreviations.push( word.toLocaleLowerCase() );
		}
	} );

	return uniq( abbreviations );
}

/**
 * Computes relevant words from an array of words. In order to do so, checks whether the word is included in the list of
 * function words and determines the number of occurrences for every word. Then checks if any two words have the same stem
 * and if so collapses over them.
 *
 * @param {string[]} words          The words to determine relevance for.
 * @param {string[]} abbreviations  Abbreviations that should not be stemmed.
 * @param {string} language         The paper's language.
 * @param {Object} morphologyData   The morphologyData available for the language of the paper.
 *
 * @returns {WordCombination[]} All relevant words sorted and filtered for this text.
 */
function computeRelevantWords( words, abbreviations, language, morphologyData ) {
	const functionWords = retrieveFunctionWords( language );
	const determineStem = retrieveStemmer( language );

	if ( words.length === 0 ) {
		return [];
	}

	const uniqueContentWords = uniq( words.filter( word => ! functionWords.includes( word.trim() ) ) );
	const relevantWords = [];

	uniqueContentWords.forEach( function( word ) {
		if ( abbreviations.includes( word ) ) {
			relevantWords.push( new WordCombination(
				word.toLocaleUpperCase(),
				word,
				words.filter( element => element === word ).length
			) );
		} else {
			relevantWords.push( new WordCombination(
				word,
				determineStem( word, morphologyData ),
				words.filter( element => element === word ).length
			) );
		}
	} );

	return collapseRelevantWordsOnStem( relevantWords );
}

/**
 * Caches relevant words depending on the currently available morphologyData and (separately) text words and language.
 * In this way, if the morphologyData remains the same in multiple calls of this function, the function
 * that collects actual relevant words only needs to check if the text words and language also remain the
 * same to return the cached result. The joining of words and language for this function is needed,
 * because by default memoize caches by the first key only, which in the current case would mean that the function would
 * return the cached forms if the text has not changed (without checking if language was changed).
 *
 * @param {Object|boolean}  morphologyData  The available morphology data.
 *
 * @returns {function} The function that collects relevant words for a given set of text words, language and morphologyData.
 */
const primeRelevantWords = memoize( ( morphologyData ) => {
	return memoize( ( words, abbreviations, language ) => {
		return computeRelevantWords( words, abbreviations, language, morphologyData );
	}, ( words, abbreviations, language ) => {
		return words.join( "," ) + "," + abbreviations.join( "," ) + "," + language;
	} );
} );


/**
 * Gets relevant words from the paper text.
 *
 * @param {string}      text            The text to retrieve the relevant words from.
 * @param {string[]}    abbreviations   The abbreviations that occur in the text and attributes of the paper.
 * @param {string}      language        The paper's language.
 * @param {Object}      morphologyData  The morphologyData available for the language of the paper.
 *
 * @returns {WordCombination[]} All relevant words sorted and filtered for this text.
 */
<<<<<<< HEAD
function getRelevantWords( text, abbreviations, language, morphologyData ) {
=======
function getRelevantWords( text, language, morphologyData ) {
	if ( text === "" ) {
		return [];
	}
>>>>>>> f6621c73
	const words = getWords( normalizeSingle( text ).toLocaleLowerCase() );
	const computeRelevantWordsMemoized = primeRelevantWords( morphologyData );

	return computeRelevantWordsMemoized( words, abbreviations, language, morphologyData );
}

/**
 * Gets relevant words from keyphrase and synonyms, metadescription, title, and subheadings.
 *
 * @param {string[]}    attributes       The array with attributes to process.
 * @param {string[]}    abbreviations    The abbreviations that occur in the text and attributes of the paper.
 * @param {string}      language         The language of the paper.
 * @param {Object}      morphologyData   The morphologyData available for the language of the paper.
 *
 * @returns {WordCombination[]} Relevant word combinations from the paper attributes.
 */
function getRelevantWordsFromPaperAttributes( attributes, abbreviations, language, morphologyData ) {
	const wordsFromAttributes = getWords( attributes.join( " " ).toLocaleLowerCase() );

	return computeRelevantWords( wordsFromAttributes, abbreviations, language, morphologyData );
}

export {
	getRelevantWords,
	getRelevantWordsFromPaperAttributes,
	getRelevantCombinations,
	sortCombinations,
	collapseRelevantWordsOnStem,
	retrieveAbbreviations,
};

export default {
	getRelevantWords: getRelevantWords,
	getRelevantWordsFromPaperAttributes: getRelevantWordsFromPaperAttributes,
	getRelevantCombinations: getRelevantCombinations,
	sortCombinations: sortCombinations,
	collapseRelevantWordsOnStem: collapseRelevantWordsOnStem,
	retrieveAbbreviations,
};<|MERGE_RESOLUTION|>--- conflicted
+++ resolved
@@ -220,14 +220,11 @@
  *
  * @returns {WordCombination[]} All relevant words sorted and filtered for this text.
  */
-<<<<<<< HEAD
 function getRelevantWords( text, abbreviations, language, morphologyData ) {
-=======
-function getRelevantWords( text, language, morphologyData ) {
 	if ( text === "" ) {
 		return [];
 	}
->>>>>>> f6621c73
+
 	const words = getWords( normalizeSingle( text ).toLocaleLowerCase() );
 	const computeRelevantWordsMemoized = primeRelevantWords( morphologyData );
 
