import { determineStem as englishDetermineStem } from "../morphology/english/determineStem";
import { determineStem as germanDetermineStem } from "../morphology/german/determineStem";
import { determineStem as dutchDetermineStem } from "../morphology/dutch/determineStem";
import spanishDetermineStem from "../morphology/spanish/stem";
<<<<<<< HEAD
import russianDetermineStem from "../morphology/russian/stem";
=======
import frenchDetermineStem from "../morphology/french/stem";
>>>>>>> 3755cb29

/**
 * Collects all functions for determining a stem per language and returns this collection to a Researcher
 *
 * @returns {Object} Forms to be searched for keyword-based assessments for all available languages.
 */
export default function() {
	return {
		en: englishDetermineStem,
		de: germanDetermineStem,
		nl: dutchDetermineStem,
		es: spanishDetermineStem,
<<<<<<< HEAD
		ru: russianDetermineStem,
=======
		fr: frenchDetermineStem,
>>>>>>> 3755cb29
	};
}<|MERGE_RESOLUTION|>--- conflicted
+++ resolved
@@ -2,11 +2,8 @@
 import { determineStem as germanDetermineStem } from "../morphology/german/determineStem";
 import { determineStem as dutchDetermineStem } from "../morphology/dutch/determineStem";
 import spanishDetermineStem from "../morphology/spanish/stem";
-<<<<<<< HEAD
+import frenchDetermineStem from "../morphology/french/stem";
 import russianDetermineStem from "../morphology/russian/stem";
-=======
-import frenchDetermineStem from "../morphology/french/stem";
->>>>>>> 3755cb29
 
 /**
  * Collects all functions for determining a stem per language and returns this collection to a Researcher
@@ -19,10 +16,7 @@
 		de: germanDetermineStem,
 		nl: dutchDetermineStem,
 		es: spanishDetermineStem,
-<<<<<<< HEAD
+		fr: frenchDetermineStem,
 		ru: russianDetermineStem,
-=======
-		fr: frenchDetermineStem,
->>>>>>> 3755cb29
 	};
 }