--- conflicted
+++ resolved
@@ -3,11 +3,8 @@
 import { determineStem as dutchDetermineStem } from "../morphology/dutch/determineStem";
 import spanishDetermineStem from "../morphology/spanish/stem";
 import frenchDetermineStem from "../morphology/french/stem";
-<<<<<<< HEAD
 import russianDetermineStem from "../morphology/russian/stem";
-=======
 import italianDetermineStem from "../morphology/italian/stem";
->>>>>>> af3de928
 
 /**
  * Collects all functions for determining a stem per language and returns this collection to a Researcher
@@ -21,10 +18,7 @@
 		nl: dutchDetermineStem,
 		es: spanishDetermineStem,
 		fr: frenchDetermineStem,
-<<<<<<< HEAD
 		ru: russianDetermineStem,
-=======
 		it: italianDetermineStem,
->>>>>>> af3de928
 	};
 }