--- conflicted
+++ resolved
@@ -7,12 +7,9 @@
 import italianDetermineStem from "../morphology/italian/stem";
 import portugueseDetermineStem from "../morphology/portuguese/stem";
 import indonesianDetermineStem from "../morphology/indonesian/stem";
-<<<<<<< HEAD
-import swedishDetermineStem from "../morphology/swedish/stem";
-=======
 import polishDetermineStem from "../morphology/polish/stem";
 import arabicDetermineStem from "../morphology/arabic/stem";
->>>>>>> 13bd0e21
+import swedishDetermineStem from "../morphology/swedish/stem";
 
 /**
  * Collects all functions for determining a stem per language and returns this collection to a Researcher
@@ -30,11 +27,7 @@
 		it: italianDetermineStem,
 		pt: portugueseDetermineStem,
 		id: indonesianDetermineStem,
-<<<<<<< HEAD
-		sv: swedishDetermineStem,
-=======
 		pl: polishDetermineStem,
 		ar: arabicDetermineStem,
->>>>>>> 13bd0e21
 	};
 }