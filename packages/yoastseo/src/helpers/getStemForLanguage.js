--- conflicted
+++ resolved
@@ -10,11 +10,8 @@
 import polishDetermineStem from "../morphology/polish/stem";
 import arabicDetermineStem from "../morphology/arabic/stem";
 import swedishDetermineStem from "../morphology/swedish/stem";
-<<<<<<< HEAD
 import hungarianDetermineStem from "../morphology/hungarian/stem";
-=======
 import hebrewDetermineStem from "../morphology/hebrew/stem";
->>>>>>> 790a3e00
 
 /**
  * Collects all functions for determining a stem per language and returns this collection to a Researcher
@@ -35,10 +32,7 @@
 		pl: polishDetermineStem,
 		ar: arabicDetermineStem,
 		sv: swedishDetermineStem,
-<<<<<<< HEAD
 		hu: hungarianDetermineStem,
-=======
 		he: hebrewDetermineStem,
->>>>>>> 790a3e00
 	};
 }