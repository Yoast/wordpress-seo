--- conflicted
+++ resolved
@@ -1,15 +1,9 @@
 import { measureTextWidth } from "./createMeasurementElement";
 import { getLanguagesWithWordFormSupport } from "./getLanguagesWithWordFormSupport";
-<<<<<<< HEAD
-=======
 import formatNumber from "./formatNumber";
->>>>>>> dc51d4d7
 
 export {
 	measureTextWidth,
 	getLanguagesWithWordFormSupport,
-<<<<<<< HEAD
-=======
 	formatNumber,
->>>>>>> dc51d4d7
 };