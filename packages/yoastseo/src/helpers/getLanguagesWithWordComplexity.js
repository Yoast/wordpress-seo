--- conflicted
+++ resolved
@@ -4,9 +4,5 @@
  * @returns {string[]} A list of languages that have Word complexity support.
  */
 export function getLanguagesWithWordComplexity() {
-<<<<<<< HEAD
-	return [ "en", "fr" ];
-=======
-	return [ "en", "es", "de" ];
->>>>>>> 93332d47
+	return [ "en", "es", "de", "fr" ];
 }