--- conflicted
+++ resolved
@@ -69,7 +69,24 @@
 };
 
 /**
-<<<<<<< HEAD
+ * Sets the start position.
+ * @param {number} positionStart The new start position.
+ * @returns {void}
+ */
+Mark.prototype.setPositionStart = function( positionStart ) {
+	this._properties.position.startOffset = positionStart;
+};
+
+/**
+ * Sets the end position.
+ * @param {number} positionEnd The new end position.
+ * @returns {void}
+ */
+Mark.prototype.setPositionEnd = function( positionEnd ) {
+	this._properties.position.endOffset = positionEnd;
+};
+
+/**
  * Returns the start position inside block.
  *
  * @returns {number} The start position inside block.
@@ -85,23 +102,6 @@
  */
 Mark.prototype.getBlockPositionEnd = function() {
 	return this._properties.position && this._properties.position.endOffsetBlock;
-=======
- * Sets the start position.
- * @param {number} positionStart The new start position.
- * @returns {void}
- */
-Mark.prototype.setPositionStart = function( positionStart ) {
-	this._properties.position.startOffset = positionStart;
-};
-
-/**
- * Sets the end position.
- * @param {number} positionEnd The new end position.
- * @returns {void}
- */
-Mark.prototype.setPositionEnd = function( positionEnd ) {
-	this._properties.position.endOffset = positionEnd;
->>>>>>> 483b65b4
 };
 
 /**
