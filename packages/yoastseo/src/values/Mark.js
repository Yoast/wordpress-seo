--- conflicted
+++ resolved
@@ -96,7 +96,6 @@
 };
 
 /**
-<<<<<<< HEAD
  * Returns the start position inside block.
  *
  * @returns {number} The start position inside block if the mark position information, undefined otherwise.
@@ -115,8 +114,6 @@
 };
 
 /**
-=======
->>>>>>> 931d7052
  * Applies this mark to the given text with replacement-based highlighting.
  *
  * @param {string} text The original text without the mark applied.
