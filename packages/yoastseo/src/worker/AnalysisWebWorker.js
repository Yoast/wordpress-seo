/* eslint-disable max-statements,complexity */
// External dependencies.
import { enableFeatures } from "@yoast/feature-flag";
import { __, setLocaleData, sprintf } from "@wordpress/i18n";
import { forEach, has, includes, isEmpty, isNull, isObject, isString, isUndefined, merge, pickBy } from "lodash-es";
import { getLogger } from "loglevel";

// YoastSEO.js dependencies.
import SEOAssessor from "../scoring/seoAssessor";
import ContentAssessor from "../scoring/contentAssessor";
import TaxonomyAssessor from "../scoring/taxonomyAssessor";

import Paper from "../values/Paper";
import AssessmentResult from "../values/AssessmentResult";
import RelatedKeywordAssessor from "../scoring/relatedKeywordAssessor";
import InclusiveLanguageAssessor from "../scoring/inclusiveLanguageAssessor";

import { build } from "../parse/build";
import LanguageProcessor from "../parse/language/LanguageProcessor";

// Internal dependencies.
import CornerstoneContentAssessor from "../scoring/cornerstone/contentAssessor";
import CornerstoneRelatedKeywordAssessor from "../scoring/cornerstone/relatedKeywordAssessor";
import CornerstoneSEOAssessor from "../scoring/cornerstone/seoAssessor";
import InvalidTypeError from "../errors/invalidType";
import MissingArgumentError from "../errors/missingArgument";
import includesAny from "../helpers/includesAny";
import { configureShortlinker } from "../helpers/shortlinker";
import RelatedKeywordTaxonomyAssessor from "../scoring/relatedKeywordTaxonomyAssessor";
import Scheduler from "./scheduler";
import Transporter from "./transporter";
import wrapTryCatchAroundAction from "./wrapTryCatchAroundAction";

// Tree assessor functionality.
import { ReadabilityScoreAggregator, SEOScoreAggregator } from "../parsedPaper/assess/scoreAggregators";

const logger = getLogger( "yoast-analysis-worker" );
logger.setDefaultLevel( "error" );

/**
 * Analysis Web Worker.
 *
 * Worker API:     https://developer.mozilla.org/en-US/docs/Web/API/Worker
 * Webpack loader: https://github.com/webpack-contrib/worker-loader
 */
export default class AnalysisWebWorker {
	/* eslint-disable max-statements */
	/**
	 * Initializes the AnalysisWebWorker class.
	 *
	 * @param {Object}      scope       The scope for the messaging. Expected to have the
	 *                                  `onmessage` event and the `postMessage` function.
	 * @param {Researcher}  researcher  The researcher to use.
	 */
	constructor( scope, researcher ) {
		this._scope = scope;

		this._configuration = {
			contentAnalysisActive: true,
			keywordAnalysisActive: true,
			inclusiveLanguageAnalysisActive: false,
			useCornerstone: false,
			useTaxonomy: false,
			// The locale used for language-specific configurations in Flesch-reading ease and Sentence length assessments.
			locale: "en_US",
			customAnalysisType: "",
		};

		this._scheduler = new Scheduler();

		this._paper = null;
		this._relatedKeywords = {};

		this._researcher = researcher;

		this._contentAssessor = null;
		this._seoAssessor = null;
		this._relatedKeywordAssessor = null;

		this.additionalAssessors = {};

		this._inclusiveLanguageOptions = {};

		/*
		 * The cached analyses results.
		 *
		 * A single result has the following structure:
		 * {AssessmentResult[]} 	readability.results An array of assessment results; in serialized format.
		 * {number}             	readability.score   The overall score.
		 *
		 * The results have the following structure.
		 * {Object} 				readability 		Content assessor results.
		 * {Object} 				seo         		SEO assessor results, per keyword identifier or empty string for the main.
		 * {Object} 				seo[ "" ]  			The result of the paper analysis for the main keyword.
		 * {Object} 				seo[ key ]  		Same as above, but instead for a related keyword.
		 * {Object} 				inclusiveLanguage 	Inclusive language assessor results.
		 */
		this._results = {
			readability: {
				results: [],
				score: 0,
			},
			seo: {
				"": {
					results: [],
					score: 0,
				},
			},
			inclusiveLanguage: {
				results: [],
				score: 0,
			},
		};
		this._registeredAssessments = [];
		this._registeredMessageHandlers = {};
		this._registeredParsers = [];

		// Set up everything for the analysis on the tree.
		this.setupTreeAnalysis();

		this.bindActions();

		this.assessRelatedKeywords = this.assessRelatedKeywords.bind( this );

		// Bind register functions to this scope.
		this.registerAssessment = this.registerAssessment.bind( this );
		this.registerMessageHandler = this.registerMessageHandler.bind( this );
		this.refreshAssessment = this.refreshAssessment.bind( this );
		this.setCustomContentAssessorClass = this.setCustomContentAssessorClass.bind( this );
		this.setCustomCornerstoneContentAssessorClass = this.setCustomCornerstoneContentAssessorClass.bind( this );
		this.setCustomSEOAssessorClass = this.setCustomSEOAssessorClass.bind( this );
		this.setCustomCornerstoneSEOAssessorClass = this.setCustomCornerstoneSEOAssessorClass.bind( this );
		this.setCustomRelatedKeywordAssessorClass = this.setCustomRelatedKeywordAssessorClass.bind( this );
		this.setCustomCornerstoneRelatedKeywordAssessorClass = this.setCustomCornerstoneRelatedKeywordAssessorClass.bind( this );
		this.registerAssessor = this.registerAssessor.bind( this );
		this.registerResearch = this.registerResearch.bind( this );
		this.registerHelper = this.registerHelper.bind( this );
		this.registerResearcherConfig = this.registerResearcherConfig.bind( this );
		this.setInclusiveLanguageOptions = this.setInclusiveLanguageOptions.bind( this );

		// Bind event handlers to this scope.
		this.handleMessage = this.handleMessage.bind( this );

		// Wrap try/catch around actions.
		this.analyzeRelatedKeywords = wrapTryCatchAroundAction( logger, this.analyze,
			"An error occurred while running the related keywords analysis." );
		/*
		 * Overwrite this.analyze after we use it in this.analyzeRelatedKeywords so that this.analyzeRelatedKeywords
		 * doesn't use the overwritten version. Therefore, this order shouldn't be changed.
		 */
		this.analyze = wrapTryCatchAroundAction( logger, this.analyze,
			"An error occurred while running the analysis." );
		this.runResearch = wrapTryCatchAroundAction( logger, this.runResearch,
			"An error occurred after running the '%%name%%' research." );
	}
	/* eslint-enable max-statements */

	/**
	 * Binds actions to this scope.
	 *
	 * @returns {void}
	 */
	bindActions() {
		// Bind actions to this scope.
		this.analyze = this.analyze.bind( this );
		this.analyzeDone = this.analyzeDone.bind( this );
		this.analyzeRelatedKeywordsDone = this.analyzeRelatedKeywordsDone.bind( this );
		this.loadScript = this.loadScript.bind( this );
		this.loadScriptDone = this.loadScriptDone.bind( this );
		this.customMessage = this.customMessage.bind( this );
		this.customMessageDone = this.customMessageDone.bind( this );
		this.clearCache = this.clearCache.bind( this );
		this.runResearch = this.runResearch.bind( this );
		this.runResearchDone = this.runResearchDone.bind( this );
	}

	/**
	 * Sets a custom content assessor class.
	 *
	 * @param {Class}  ContentAssessorClass     A content assessor class.
	 * @param {string} customAnalysisType       The type of analysis.
	 * @param {Object} customAssessorOptions    The options to use.
	 *
	 * @returns {void}
	 */
	setCustomContentAssessorClass( ContentAssessorClass, customAnalysisType, customAssessorOptions ) {
		this._CustomContentAssessorClasses[ customAnalysisType ] = ContentAssessorClass;
		this._CustomContentAssessorOptions[ customAnalysisType ] = customAssessorOptions;
		this._contentAssessor = this.createContentAssessor();
	}

	/**
	 * Sets a custom cornerstone content assessor class.
	 *
	 * @param {Class}  CornerstoneContentAssessorClass  A cornerstone content assessor class.
	 * @param {string} customAnalysisType               The type of analysis.
	 * @param {Object} customAssessorOptions            The options to use.
	 *
	 * @returns {void}
	 */
	setCustomCornerstoneContentAssessorClass( CornerstoneContentAssessorClass, customAnalysisType, customAssessorOptions ) {
		this._CustomCornerstoneContentAssessorClasses[ customAnalysisType ] = CornerstoneContentAssessorClass;
		this._CustomCornerstoneContentAssessorOptions[ customAnalysisType ] = customAssessorOptions;
		this._contentAssessor = this.createContentAssessor();
	}

	/**
	 * Sets a custom SEO assessor class.
	 *
	 * @param {Class}   SEOAssessorClass         An SEO assessor class.
	 * @param {string}  customAnalysisType       The type of analysis.
	 * @param {Object}  customAssessorOptions    The options to use.
	 *
	 * @returns {void}
	 */
	setCustomSEOAssessorClass( SEOAssessorClass, customAnalysisType, customAssessorOptions ) {
		this._CustomSEOAssessorClasses[ customAnalysisType ] = SEOAssessorClass;
		this._CustomSEOAssessorOptions[ customAnalysisType ] = customAssessorOptions;
		this._seoAssessor = this.createSEOAssessor();
	}

	/**
	 * Sets a custom cornerstone SEO assessor class.
	 *
	 * @param {Class}   CornerstoneSEOAssessorClass  A cornerstone SEO assessor class.
	 * @param {string}  customAnalysisType           The type of analysis.
	 * @param {Object}  customAssessorOptions        The options to use.
	 *
	 * @returns {void}
	 */
	setCustomCornerstoneSEOAssessorClass( CornerstoneSEOAssessorClass, customAnalysisType, customAssessorOptions ) {
		this._CustomCornerstoneSEOAssessorClasses[ customAnalysisType ] = CornerstoneSEOAssessorClass;
		this._CustomCornerstoneSEOAssessorOptions[ customAnalysisType ] = customAssessorOptions;
		this._seoAssessor = this.createSEOAssessor();
	}

	/**
	 * Sets a custom related keyword assessor class.
	 *
	 * @param {Class}   RelatedKeywordAssessorClass A related keyword assessor class.
	 * @param {string}  customAnalysisType          The type of analysis.
	 * @param {Object}  customAssessorOptions       The options to use.
	 *
	 * @returns {void}
	 */
	setCustomRelatedKeywordAssessorClass( RelatedKeywordAssessorClass, customAnalysisType, customAssessorOptions ) {
		this._CustomRelatedKeywordAssessorClasses[ customAnalysisType ] = RelatedKeywordAssessorClass;
		this._CustomRelatedKeywordAssessorOptions[ customAnalysisType ] = customAssessorOptions;
		this._relatedKeywordAssessor = this.createRelatedKeywordsAssessor();
	}

	/**
	 * Sets a custom cornerstone related keyword assessor class.
	 *
	 * @param {Class}   CornerstoneRelatedKeywordAssessorClass  A cornerstone related keyword assessor class.
	 * @param {string}  customAnalysisType                      The type of analysis.
	 * @param {Object}  customAssessorOptions                   The options to use.
	 *
	 * @returns {void}
	 */
	setCustomCornerstoneRelatedKeywordAssessorClass( CornerstoneRelatedKeywordAssessorClass, customAnalysisType, customAssessorOptions ) {
		this._CustomCornerstoneRelatedKeywordAssessorClasses[ customAnalysisType ] = CornerstoneRelatedKeywordAssessorClass;
		this._CustomCornerstoneRelatedKeywordAssessorOptions[ customAnalysisType ] = customAssessorOptions;
		this._relatedKeywordAssessor = this.createRelatedKeywordsAssessor();
	}

	/**
	 * Sets the options to use for the Inclusive language analysis.
	 *
	 * @param {{infoLinks: {}}} options The options to use.
	 *
	 * @returns {void}
	 */
	setInclusiveLanguageOptions( options ) {
		this._inclusiveLanguageOptions = options;
	}

	/**
	 * Sets up the web worker for running the tree readability and SEO analysis.
	 *
	 * @returns {void}
	 */
	setupTreeAnalysis() {
		// Researcher
		/*
		 * Disabled code:
		 * this._treeResearcher = new TreeResearcher();
		 */
		this._treeResearcher = null;

		// Assessors
		this._contentTreeAssessor = null;
		this._seoTreeAssessor = null;
		this._relatedKeywordTreeAssessor = null;

		// Custom assessor classes.
		this._CustomSEOAssessorClasses = {};
		this._CustomCornerstoneSEOAssessorClasses = {};
		this._CustomContentAssessorClasses = {};
		this._CustomCornerstoneContentAssessorClasses = {};
		this._CustomRelatedKeywordAssessorClasses = {};
		this._CustomCornerstoneRelatedKeywordAssessorClasses = {};

		// Custom assessor options.
		this._CustomSEOAssessorOptions = {};
		this._CustomCornerstoneSEOAssessorOptions = {};
		this._CustomContentAssessorOptions = {};
		this._CustomCornerstoneContentAssessorOptions = {};
		this._CustomRelatedKeywordAssessorOptions = {};
		this._CustomCornerstoneRelatedKeywordAssessorOptions = {};

		// Registered assessments
		this._registeredTreeAssessments = [];

		// Score aggregators
		this._seoScoreAggregator = new SEOScoreAggregator();
		this._contentScoreAggregator = new ReadabilityScoreAggregator();

		// Tree representation of text to analyze
		this._tree = null;

		// Tree builder.
		this._treeBuilder = null;
	}

	/**
	 * Registers this web worker with the scope passed to it's constructor.
	 *
	 * @returns {void}
	 */
	register() {
		this._scope.onmessage = this.handleMessage;
		this._scope.analysisWorker = this;
	}

	/**
	 * Receives the post message and determines the action.
	 *
	 * See: https://developer.mozilla.org/en-US/docs/Web/API/Worker/onmessage
	 *
	 * @param {MessageEvent} event              The post message event.
	 * @param {Object}       event.data         The data object.
	 * @param {string}       event.data.type    The action type.
	 * @param {string}       event.data.id      The request id.
	 * @param {string}       event.data.payload The payload of the action.
	 *
	 * @returns {void}
	 */
	handleMessage( { data: { type, id, payload } } ) {
		payload = Transporter.parse( payload );

		logger.debug( "AnalysisWebWorker incoming:", type, id, payload );

		switch ( type ) {
			case "initialize":
				this.initialize( id, payload );
				this._scheduler.startPolling();
				break;
			case "analyze":
				this._scheduler.schedule( {
					id,
					execute: this.analyze,
					done: this.analyzeDone,
					data: payload,
					type: type,
				} );
				break;
			case "analyzeRelatedKeywords":
				this._scheduler.schedule( {
					id,
					execute: this.analyzeRelatedKeywords,
					done: this.analyzeRelatedKeywordsDone,
					data: payload,
					type: type,
				} );
				break;
			case "loadScript":
				this._scheduler.schedule( {
					id,
					execute: this.loadScript,
					done: this.loadScriptDone,
					data: payload,
					type: type,
				} );
				break;
			case "runResearch":
				this._scheduler.schedule( {
					id,
					execute: this.runResearch,
					done: this.runResearchDone,
					data: payload,
				} );
				break;
			case "customMessage": {
				const name = payload.name;
				if ( name && this._registeredMessageHandlers[ name ] ) {
					this._scheduler.schedule( {
						id,
						execute: this.customMessage,
						done: this.customMessageDone,
						data: payload,
						type: type,
					} );
					break;
				}
				this.customMessageDone( id, { error: new Error( "No message handler registered for messages with name: " + name ) } );
				break;
			}
			default:
				console.warn( "AnalysisWebWorker unrecognized action:", type );
		}
	}

	/**
	 * Initializes the appropriate content assessor.
	 *
	 * @returns {null|Assessor} The chosen content assessor.
	 */
	createContentAssessor() {
		const {
			contentAnalysisActive,
			useCornerstone,
			customAnalysisType,
		} = this._configuration;

		if ( contentAnalysisActive === false ) {
			return null;
		}

		let assessor;

		if ( useCornerstone === true ) {
			/*
			 * Use a custom cornerstone content assessor if available,
			 * otherwise set the default cornerstone content assessor.
			 */
			assessor = this._CustomCornerstoneContentAssessorClasses[ customAnalysisType ]
				? new this._CustomCornerstoneContentAssessorClasses[ customAnalysisType ](
					this._researcher,
					this._CustomCornerstoneContentAssessorOptions[ customAnalysisType ] )
				: new CornerstoneContentAssessor( this._researcher );

			// Add the readability assessment for cornerstone content to the cornerstone content assessor.
			this._registeredAssessments.forEach( ( { name, assessment, type } ) => {
				if ( isUndefined( assessor.getAssessment( name ) ) && type === "cornerstoneReadability" ) {
					assessor.addAssessment( name, assessment );
				}
			} );
		} else {
			/*
			 * For non-cornerstone content, use a custom SEO assessor if available,
	         * otherwise use the default SEO assessor.
			 */
			assessor = this._CustomContentAssessorClasses[ customAnalysisType ]
				? new this._CustomContentAssessorClasses[ customAnalysisType ](
					this._researcher,
					this._CustomContentAssessorOptions[ customAnalysisType ] )
				: new ContentAssessor( this._researcher );

			// Add the readability assessment for regular content to the regular content assessor.
			this._registeredAssessments.forEach( ( { name, assessment, type } ) => {
				if ( isUndefined( assessor.getAssessment( name ) ) && type === "readability" ) {
					assessor.addAssessment( name, assessment );
				}
			} );
		}

		return assessor;
	}

	/**
	 * Initializes the appropriate SEO assessor.
	 *
	 * @returns {null|Assessor} The chosen SEO assessor.
	 */
	createSEOAssessor() {
		const {
			keywordAnalysisActive,
			useCornerstone,
			useTaxonomy,
			customAnalysisType,
		} = this._configuration;

		if ( keywordAnalysisActive === false ) {
			return null;
		}

		let assessor;

		if ( useTaxonomy === true ) {
			assessor = new TaxonomyAssessor( this._researcher );
		} else {
			// Set cornerstone SEO assessor for cornerstone content.
			if ( useCornerstone === true ) {
				// Use a custom cornerstone SEO assessor if available, otherwise set the default cornerstone SEO assessor.
				assessor = this._CustomCornerstoneSEOAssessorClasses[ customAnalysisType ]
					? new this._CustomCornerstoneSEOAssessorClasses[ customAnalysisType ](
						this._researcher,
						this._CustomCornerstoneSEOAssessorOptions[ customAnalysisType ] )
					: new CornerstoneSEOAssessor( this._researcher );
			} else {
				/*
				 * For non-cornerstone content, use a custom SEO assessor if available,
				 * otherwise use the default SEO assessor.
				 */
				assessor = this._CustomSEOAssessorClasses[ customAnalysisType ]
					? new this._CustomSEOAssessorClasses[ customAnalysisType ](
						this._researcher,
						this._CustomSEOAssessorOptions[ customAnalysisType ] )
					: new SEOAssessor( this._researcher );
			}
		}

		this._registeredAssessments.forEach( ( { name, assessment, type } ) => {
			if ( isUndefined( assessor.getAssessment( name ) ) && type === "seo" ) {
				assessor.addAssessment( name, assessment );
			}
		} );

		return assessor;
	}

	/**
	 * Initializes the appropriate inclusive language assessor.
	 *
	 * @returns {null|Assessor} The chosen inclusive language assessor.
	 */
	createInclusiveLanguageAssessor() {
		const { inclusiveLanguageAnalysisActive } = this._configuration;

		if ( inclusiveLanguageAnalysisActive === false ) {
			return null;
		}

		return new InclusiveLanguageAssessor( this._researcher, this._inclusiveLanguageOptions );
	}


	/**
	 * Initializes the appropriate SEO assessor for related keywords.
	 *
	 * @returns {null|Assessor} The chosen related keywords assessor.
	 */
	createRelatedKeywordsAssessor() {
		const {
			keywordAnalysisActive,
			useCornerstone,
			useTaxonomy,
			customAnalysisType,
		} = this._configuration;

		if ( keywordAnalysisActive === false ) {
			return null;
		}

		let assessor;

		if ( useTaxonomy === true ) {
			assessor = new RelatedKeywordTaxonomyAssessor( this._researcher );
		} else {
			// Set cornerstone related keyword assessor for cornerstone content.
			if ( useCornerstone === true ) {
				// Use a custom related keyword assessor if available, otherwise use the default related keyword assessor.
				assessor = this._CustomCornerstoneRelatedKeywordAssessorClasses[ customAnalysisType ]
					? new this._CustomCornerstoneRelatedKeywordAssessorClasses[ customAnalysisType ](
						this._researcher,
						this._CustomCornerstoneRelatedKeywordAssessorOptions[ customAnalysisType ] )
					: new CornerstoneRelatedKeywordAssessor( this._researcher );
			} else {
				/*
				 * For non-cornerstone content, use a custom related keyword assessor if available,
				 * otherwise use the default related keyword assessor.
				 */
				assessor = this._CustomRelatedKeywordAssessorClasses[ customAnalysisType ]
					? new this._CustomRelatedKeywordAssessorClasses[ customAnalysisType ](
						this._researcher,
						this._CustomRelatedKeywordAssessorOptions[ customAnalysisType ] )
					: new RelatedKeywordAssessor( this._researcher );
			}
		}

		this._registeredAssessments.forEach( ( { name, assessment, type } ) => {
			if ( isUndefined( assessor.getAssessment( name ) ) && type === "relatedKeyphrase" ) {
				assessor.addAssessment( name, assessment );
			}
		} );

		return assessor;
	}

	/**
	 * Creates an SEO assessor for a tree, based on the given combination of cornerstone, taxonomy and related keyphrase flags.
	 *
	 * @param {Object}  assessorConfig                    The assessor configuration.
	 * @param {boolean} [assessorConfig.relatedKeyphrase] If this assessor is for a related keyphrase, instead of the main one.
	 * @param {boolean} [assessorConfig.taxonomy]         If this assessor is for a taxonomy page, instead of a regular page.
	 * @param {boolean} [assessorConfig.cornerstone]      If this assessor is for cornerstone content.
	 *
	 * @returns {module:parsedPaper/assess.TreeAssessor} The created tree assessor.
	 */

	/*
	 * Disabled code:
	 * createSEOTreeAssessor( assessorConfig ) {
	 * 	 return constructSEOAssessor( this._treeResearcher, assessorConfig );
	 * }
	 */

	/**
	 * Sends a message.
	 *
	 * @param {string} type      The message type.
	 * @param {number} id        The request id.
	 * @param {Object} [payload] The payload to deliver.
	 *
	 * @returns {void}
	 */
	send( type, id, payload = {} ) {
		logger.debug( "AnalysisWebWorker outgoing:", type, id, payload );

		payload = Transporter.serialize( payload );

		this._scope.postMessage( {
			type,
			id,
			payload,
		} );
	}

	/**
	 * Checks which assessors should update giving a configuration.
	 *
	 * @param {Object}   configuration          The configuration to check.
	 * @param {Assessor} [contentAssessor=null] The content assessor.
	 * @param {Assessor} [seoAssessor=null]     The SEO assessor.
	 * @param {Assessor} [inclusiveLanguageAssessor=null] The inclusive language assessor.
	 *
	 * @returns {Object} Containing seo, readability, and inclusiveLanguage with true or false.
	 */
	static shouldAssessorsUpdate(
		configuration,
		contentAssessor = null,
		seoAssessor = null,
		inclusiveLanguageAssessor = null
	) {
		const readability = [
			"contentAnalysisActive",
			"useCornerstone",
			"locale",
			"translations",
			"customAnalysisType",
		];
		const seo = [
			"keywordAnalysisActive",
			"useCornerstone",
			"useTaxonomy",
			"locale",
			"translations",
			"researchData",
			"customAnalysisType",
		];
		const inclusiveLanguage = [
			"inclusiveLanguageAnalysisActive",
			"locale",
			"translations",
		];

		const configurationKeys = Object.keys( configuration );

		return {
			readability: isNull( contentAssessor ) || includesAny( configurationKeys, readability ),
			seo: isNull( seoAssessor ) || includesAny( configurationKeys, seo ),
			inclusiveLanguage: isNull( inclusiveLanguageAssessor ) || includesAny( configurationKeys, inclusiveLanguage ),
		};
	}

	/**
	 * Configures the analysis worker.
	 *
	 * @param {number}   id                                     The request id.
	 * @param {Object}   configuration                          The configuration object.
	 * @param {boolean}  [configuration.contentAnalysisActive]  Whether the content analysis is active.
	 * @param {boolean}  [configuration.keywordAnalysisActive]  Whether the keyword analysis is active.
	 * @param {boolean}  [configuration.useCornerstone]         Whether the paper is cornerstone or not.
	 * @param {boolean}  [configuration.useTaxonomy]            Whether the taxonomy assessor should be used.
	 * @param {string}   [configuration.locale]                 The locale used in the seo assessor.
	 * @param {Object}   [configuration.translations]           The translation strings.
	 * @param {Object}   [configuration.researchData]           Extra research data.
	 * @param {Object}   [configuration.defaultQueryParams]     The default query params for the Shortlinker.
	 * @param {string}   [configuration.logLevel]               Log level, see: https://github.com/pimterry/loglevel#documentation
	 * @param {string[]} [configuration.enabledFeatures]        A list of feature name flags of the experimental features to enable.
	 *
	 * @returns {void}
	 */
	initialize( id, configuration ) {
		const update = AnalysisWebWorker.shouldAssessorsUpdate(
			configuration,
			this._contentAssessor,
			this._seoAssessor,
			this._inclusiveLanguageAssessor
		);

		if ( has( configuration, "translations" ) ) {
			Object.values( configuration.translations ).forEach( translation => {
				// Don't proceed if translation object is null or otherwise falsy.
				if ( translation ) {
					const { domain, locale_data: localeData } = translation;
					setLocaleData( localeData[ domain ], domain );
				}
			} );
		}

		if ( has( configuration, "researchData" ) ) {
			forEach( configuration.researchData, ( data, research ) => {
				this._researcher.addResearchData( research, data );
			} );
			delete configuration.researchData;
		}

		if ( has( configuration, "defaultQueryParams" ) ) {
			configureShortlinker( { params: configuration.defaultQueryParams } );
			delete configuration.defaultQueryParams;
		}

		if ( has( configuration, "logLevel" ) ) {
			logger.setLevel( configuration.logLevel, false );
			delete configuration.logLevel;
		}

		if ( has( configuration, "enabledFeatures" ) ) {
			// Make feature flags available inside of the web worker.
			enableFeatures( configuration.enabledFeatures );
			delete configuration.enabledFeatures;
		}

		this._configuration = merge( this._configuration, configuration );

		if ( update.readability ) {
			this._contentAssessor = this.createContentAssessor();
			/*
			 * Disabled code:
			 * this._contentTreeAssessor = constructReadabilityAssessor( this._treeResearcher, configuration.useCornerstone );
			 */
			this._contentTreeAssessor = null;
		}
		if ( update.seo ) {
			this._seoAssessor = this.createSEOAssessor();
			this._relatedKeywordAssessor = this.createRelatedKeywordsAssessor();
			// Tree assessors
			/*
			 * Disabled code:
			 * const { useCornerstone, useTaxonomy } = this._configuration;
			 * this._seoTreeAssessor = useTaxonomy
			 * 	? this.createSEOTreeAssessor( { taxonomy: true } )
			 * 	: this.createSEOTreeAssessor( { cornerstone: useCornerstone } );
			 * this._relatedKeywordTreeAssessor = this.createSEOTreeAssessor( {
			 * 	cornerstone: useCornerstone, relatedKeyphrase: true,
			 * } );
			 */
		}

		if ( update.inclusiveLanguage ) {
			this._inclusiveLanguageAssessor = this.createInclusiveLanguageAssessor();
		}

		// Reset the paper in order to not use the cached results on analyze.
		this.clearCache();

		this.send( "initialize:done", id );
	}

	/**
	 * Registers a custom assessor.
	 *
	 * @param {string} name The name of the assessor.
	 * @param {Function} AssessorClass The assessor class to instantiate.
	 * @param {Function} shouldUpdate Function that checks whether the assessor should update.
	 *
	 * @returns {void}
	 */
	registerAssessor( name, AssessorClass, shouldUpdate ) {
		const assessor = new AssessorClass( this._researcher );
		this.additionalAssessors[ name ] = { assessor, shouldUpdate };
	}


	/**
	 * Register an assessment for a specific plugin.
	 *
	 * @param {string}   name       The name of the assessment.
	 * @param {function} assessment The function to run as an assessment.
	 * @param {string}   pluginName The name of the plugin associated with the assessment.
	 * @param {string}   type       The type of the assessment. The default type is seo.
	 *
	 * @returns {boolean} Whether registering the assessment was successful.
	 */
	registerAssessment( name, assessment, pluginName, type = "seo" ) {
		const { useCornerstone } = this._configuration;

		if ( ! isString( name ) ) {
			throw new InvalidTypeError( "Failed to register assessment for plugin " + pluginName + ". Expected parameter `name` to be a string." );
		}

		if ( ! isObject( assessment ) ) {
			throw new InvalidTypeError( "Failed to register assessment for plugin " + pluginName +
										". Expected parameter `assessment` to be a function." );
		}

		if ( ! isString( pluginName ) ) {
			throw new InvalidTypeError( "Failed to register assessment for plugin " + pluginName +
										". Expected parameter `pluginName` to be a string." );
		}

		// Prefix the name with the pluginName so the test name is always unique.
		const combinedName = pluginName + "-" + name;

		if ( this._seoAssessor !== null && type === "seo" ) {
			this._seoAssessor.addAssessment( combinedName, assessment );
		}
		if ( this._contentAssessor !== null && type === "readability" ) {
			this._contentAssessor.addAssessment( combinedName, assessment );
		}
		if ( this._contentAssessor !== null && type === "cornerstoneReadability" && useCornerstone ) {
			this._contentAssessor.addAssessment( combinedName, assessment );
		}
		if ( this._relatedKeywordAssessor !== null && type === "relatedKeyphrase" ) {
			this._relatedKeywordAssessor.addAssessment( combinedName, assessment );
		}
		this._registeredAssessments.push( { combinedName, assessment, type } );

		this.refreshAssessment( name, pluginName );

		return true;
	}

	/**
	 * Register a message handler for a specific plugin.
	 *
	 * @param {string}   name       The name of the message handler.
	 * @param {function} handler    The function to run as an message handler.
	 * @param {string}   pluginName The name of the plugin associated with the message handler.
	 *
	 * @returns {boolean} Whether registering the message handler was successful.
	 */
	registerMessageHandler( name, handler, pluginName ) {
		if ( ! isString( name ) ) {
			throw new InvalidTypeError( "Failed to register handler for plugin " + pluginName + ". Expected parameter `name` to be a string." );
		}

		if ( ! isObject( handler ) ) {
			throw new InvalidTypeError( "Failed to register handler for plugin " + pluginName +
										". Expected parameter `handler` to be a function." );
		}

		if ( ! isString( pluginName ) ) {
			throw new InvalidTypeError( "Failed to register handler for plugin " + pluginName +
										". Expected parameter `pluginName` to be a string." );
		}

		// Prefix the name with the pluginName so the test name is always unique.
		name = pluginName + "-" + name;

		this._registeredMessageHandlers[ name ] = handler;
	}

	/**
	 * Refreshes an assessment in the analysis.
	 *
	 * Custom assessments can use this to mark their assessment as needing a
	 * refresh.
	 *
	 * @param {string} name The name of the assessment.
	 * @param {string} pluginName The name of the plugin associated with the assessment.
	 *
	 * @returns {boolean} Whether refreshing the assessment was successful.
	 */
	refreshAssessment( name, pluginName ) {
		if ( ! isString( name ) ) {
			throw new InvalidTypeError( "Failed to refresh assessment for plugin " + pluginName + ". Expected parameter `name` to be a string." );
		}

		if ( ! isString( pluginName ) ) {
			throw new InvalidTypeError( "Failed to refresh assessment for plugin " + pluginName +
										". Expected parameter `pluginName` to be a string." );
		}

		this.clearCache();
	}

	/**
	 * Register a parser that parses a formatted text
	 * to a structured tree representation that can be further analyzed.
	 *
	 * @param {Object}   parser                              The parser to register.
	 * @param {function(Paper): boolean} parser.isApplicable A method that checks whether this parser is applicable for a paper.
	 * @param {function(Paper): module:parsedPaper/structure.Node } parser.parse A method that parses a paper to a structured tree representation.
	 *
	 * @returns {void}
	 */
	registerParser( parser ) {
		if ( typeof parser.isApplicable !== "function" ) {
			throw new InvalidTypeError( "Failed to register the custom parser. Expected parameter 'parser' to have a method 'isApplicable'." );
		}
		if ( typeof parser.parse !== "function" ) {
			throw new InvalidTypeError( "Failed to register the custom parser. Expected parameter 'parser' to have a method 'parse'." );
		}

		this._registeredParsers.push( parser );
	}

	/**
	 * Clears the worker cache to force a new analysis.
	 *
	 * @returns {void}
	 */
	clearCache() {
		this._paper = null;
	}

	/**
	 * Changes the locale in the configuration.
	 *
	 * If the locale is different:
	 * - Update the configuration locale.
	 * - Create the content assessor.
	 *
	 * @param {string} locale The locale to set.
	 *
	 * @returns {void}
	 */
	setLocale( locale ) {
		if ( this._configuration.locale === locale ) {
			return;
		}
		this._configuration.locale = locale;
		this._contentAssessor = this.createContentAssessor();
	}

	/**
	 * Checks if the paper contains changes that are used for readability.
	 *
	 * @param {Paper} paper The paper to check against the cached paper.
	 *
	 * @returns {boolean} True if there are changes detected.
	 */
	shouldReadabilityUpdate( paper ) {
		if ( this._paper === null ) {
			return true;
		}

		if ( this._paper.getText() !== paper.getText() ) {
			return true;
		}

		return this._paper.getLocale() !== paper.getLocale();
	}

	/**
	 * Checks if the paper contains changes that are used for inclusive language analysis.
	 *
	 * @param {Paper} paper The paper to check against the cached paper.
	 *
	 * @returns {boolean} True if there are changes detected.
	 */
	shouldInclusiveLanguageUpdate( paper ) {
		if ( this._paper === null ) {
			return true;
		}

		if ( this._paper.getText() !== paper.getText() ) {
			return true;
		}

		if ( this._paper.getTextTitle() !== paper.getTextTitle() ) {
			return true;
		}

		return this._paper.getLocale() !== paper.getLocale();
	}

	/**
	 * Updates the results for the inclusive language assessor.
	 *
	 * @param {boolean} shouldInclusiveLanguageUpdate Whether the results of the inclusive language assessor should be updated.
	 * @returns {void}
	 */
	updateInclusiveLanguageAssessor( shouldInclusiveLanguageUpdate ) {
		if ( this._configuration.inclusiveLanguageAnalysisActive && this._inclusiveLanguageAssessor && shouldInclusiveLanguageUpdate ) {
			this._inclusiveLanguageAssessor.assess( this._paper );
			this._results.inclusiveLanguage = {
				results: this._inclusiveLanguageAssessor.results,
				score: this._inclusiveLanguageAssessor.calculateOverallScore(),
			};
		}
	}

	/**
	 * Checks if the related keyword contains changes that are used for seo.
	 *
	 * @param {string} key                     The identifier of the related keyword.
	 * @param {Object} relatedKeyword          The related keyword object.
	 * @param {string} relatedKeyword.keyword  The keyword.
	 * @param {string} relatedKeyword.synonyms The synonyms.
	 *
	 * @returns {boolean} True if there are changes detected.
	 */
	shouldSeoUpdate( key, { keyword, synonyms } ) {
		if ( isUndefined( this._relatedKeywords[ key ] ) ) {
			return true;
		}

		if ( this._relatedKeywords[ key ].keyword !== keyword ) {
			return true;
		}

		return this._relatedKeywords[ key ].synonyms !== synonyms;
	}


	/**
	 * Checks whether the additional assessor should be updated.
	 *
	 * @param {Paper} paper The paper to check.
	 * @returns {Object} An object containing the information whether each additional assessor needs to be updated.
	 */
	shouldAdditionalAssessorsUpdate( paper ) {
		const shouldCustomAssessorsUpdate = {};
		Object.keys( this.additionalAssessors ).forEach(
			assessorName => {
				shouldCustomAssessorsUpdate[ assessorName ] = this.additionalAssessors[ assessorName ].shouldUpdate( this._paper, paper );
			}
		);
		return shouldCustomAssessorsUpdate;
	}

	/**
	 * Updates the results for the additional assessor.
	 *
	 * @param {boolean} shouldCustomAssessorsUpdate Whether the results of the additional assessor should be updated.
	 * @returns {void}
	 */
	updateAdditionalAssessors( shouldCustomAssessorsUpdate ) {
		Object.keys( this.additionalAssessors ).forEach(
			assessorName => {
				const { assessor } = this.additionalAssessors[ assessorName ];
				if ( ! this._results[ assessorName ] || shouldCustomAssessorsUpdate[ assessorName ] ) {
					assessor.assess( this._paper );
					this._results[ assessorName ] = {
						results: assessor.results,
						score: assessor.calculateOverallScore(),
					};
				}
			}
		);
	}

	/**
	 * Runs analyses on a paper.
	 *
	 * The paper includes the keyword and synonyms data. However, this is
	 * possibly just one instance of these. From here we are going to split up
	 * this data and keep track of the different sets of keyword-synonyms and
	 * their results.
	 *
	 * @param {number} id                        The request id.
	 * @param {Object} payload                   The payload object.
	 * @param {Object} payload.paper             The paper to analyze.
	 * @param {Object} [payload.relatedKeywords] The related keywords.
	 *
	 * @returns {Object} The result, may not contain readability or seo.
	 */
	async analyze( id, { paper, relatedKeywords = {} } ) {
		const paperHasChanges = this._paper === null || ! this._paper.equals( paper );
		const shouldReadabilityUpdate = this.shouldReadabilityUpdate( paper );
		const shouldInclusiveLanguageUpdate = this.shouldInclusiveLanguageUpdate( paper );
		const shouldCustomAssessorsUpdate = this.shouldAdditionalAssessorsUpdate( paper );

		// Only set the paper and build the tree if the paper has any changes.
		if ( paperHasChanges ) {
			this._paper = paper;
			this._researcher.setPaper( this._paper );

			const languageProcessor = new LanguageProcessor( this._researcher );
<<<<<<< HEAD

			this._paper.setTree( build( this._paper, languageProcessor ) );
=======
			const shortcodes = this._paper._attributes && this._paper._attributes.shortcodes;
			this._paper.setTree( build( this._paper.getText(), languageProcessor, shortcodes ) );
>>>>>>> c505379f

			// Update the configuration locale to the paper locale.
			this.setLocale( this._paper.getLocale() );
		}

		if ( this._configuration.keywordAnalysisActive && this._seoAssessor ) {
			// Only assess the focus keyphrase if the paper has any changes.
			if ( paperHasChanges ) {
				// Assess the SEO of the content regarding the main keyphrase.
				this._results.seo[ "" ] = await this.assess( this._paper, this._tree, {
					oldAssessor: this._seoAssessor,
					treeAssessor: this._seoTreeAssessor,
					scoreAggregator: this._seoScoreAggregator,
				} );
			}

			// Only assess the related keyphrases when they have been given.
			if ( ! isEmpty( relatedKeywords ) ) {
				// Get the related keyphrase keys (one for each keyphrase).
				const requestedRelatedKeywordKeys = Object.keys( relatedKeywords );

				// Analyze the SEO for each related keyphrase and wait for the results.
				const relatedKeyphraseResults = await this.assessRelatedKeywords( paper, this._tree, relatedKeywords );

				// Put the related keyphrase results on the SEO results, under the right key.
				relatedKeyphraseResults.forEach( result => {
					this._results.seo[ result.key ] = result.results;
				} );

				// Clear the results of unrequested related keyphrases, but only if there are requested related keyphrases.
				if ( requestedRelatedKeywordKeys.length > 1 ) {
					this._results.seo = pickBy( this._results.seo,
						( relatedKeyword, key ) => includes( requestedRelatedKeywordKeys, key ) || key === ""
					);
				}
			}
		}

		if ( this._configuration.contentAnalysisActive && this._contentAssessor && shouldReadabilityUpdate ) {
			const analysisCombination = {
				oldAssessor: this._contentAssessor,
				treeAssessor: this._contentTreeAssessor,
				scoreAggregator: this._contentScoreAggregator,
			};
			// Set the locale (we are more lenient for languages that have full analysis support).
			analysisCombination.scoreAggregator.setLocale( this._configuration.locale );
			this._results.readability = await this.assess( this._paper, this._tree, analysisCombination );
		}

		this.updateInclusiveLanguageAssessor( shouldInclusiveLanguageUpdate );

		this.updateAdditionalAssessors( shouldCustomAssessorsUpdate );

		return this._results;
	}

	/**
	 * Assesses a given paper and tree combination
	 * using an original Assessor (that works on a string representation of the text)
	 * and a new Tree Assessor (that works on a tree representation).
	 *
	 * The results of both analyses are combined using the given score aggregator.
	 *
	 * @param {Paper}                      paper The paper to analyze.
	 * @param {module:parsedPaper/structure.Node} tree  The tree to analyze.
	 *
	 * @param {Object}                             analysisCombination                 Which assessors and score aggregator to use.
	 * @param {Assessor}                           analysisCombination.oldAssessor     The original assessor.
	 * @param {module:parsedPaper/assess.TreeAssessor}    analysisCombination.treeAssessor    The new assessor.
	 * @param {module:parsedPaper/assess.ScoreAggregator} analysisCombination.scoreAggregator The score aggregator to use.
	 *
	 * @returns {Promise<{score: number, results: AssessmentResult[]}>} The analysis results.
	 */
	async assess( paper, tree, analysisCombination ) {
		// Disabled code: The variable `treeAssessor` is removed from here.
		const { oldAssessor, scoreAggregator } = analysisCombination;
		/*
		 * Assess the paper and the tree
		 * using the original assessor and the tree assessor.
		 */
		oldAssessor.assess( paper );
		const oldAssessmentResults = oldAssessor.results;

		const treeAssessmentResults = [];

		/*
		 * Disable code:
		 * // Only assess tree if it has been built.
		 * if ( tree ) {
		 * const treeAssessorResult = await treeAssessor.assess( paper, tree );
		 * treeAssessmentResults = treeAssessorResult.results;
		 * } else {
		 * // Cannot assess the tree, generate errors on the assessments that use the tree assessor.
		 * const treeAssessments = treeAssessor.getAssessments();
		 * treeAssessmentResults = treeAssessments.map( assessment => this.generateAssessmentError( assessment ) );
		 * }
		 */

		// Combine the results of the tree assessor and old assessor.
		const results = [ ...treeAssessmentResults, ...oldAssessmentResults ];

		// Aggregate the results.
		const score = scoreAggregator.aggregate( results );

		return {
			results: results,
			score: score,
		};
	}

	/**
	 * Generates an error message ("grey bullet") for the given assessment.
	 *
	 * @param {module:parsedPaper/assess.Assessment} assessment The assessment to generate an error message for.
	 *
	 * @returns {AssessmentResult} The generated assessment result.
	 */
	generateAssessmentError( assessment ) {
		const result = new AssessmentResult();

		result.setScore( -1 );
		result.setText( sprintf(
			/* Translators: %1$s expands to the name of the assessment. */
			__( "An error occurred in the '%1$s' assessment", "wordpress-seo" ),
			assessment.name
		) );

		return result;
	}

	/**
	 * Assesses the SEO of a paper and tree combination on the given related keyphrases and their synonyms.
	 *
	 * The old assessor as well as the new tree assessor are used and their results are combined.
	 *
	 * @param {Paper}                 paper           The paper to analyze.
	 * @param {module:parsedPaper/structure} tree            The tree to analyze.
	 * @param {Object}                relatedKeywords The related keyphrases to use in the analysis.
	 *
	 * @returns {Promise<[{results: {score: number, results: AssessmentResult[]}, key: string}]>} The results, one for each keyphrase.
	 */
	async assessRelatedKeywords( paper, tree, relatedKeywords ) {
		const keywordKeys = Object.keys( relatedKeywords );
		return await Promise.all( keywordKeys.map( key => {
			this._relatedKeywords[ key ] = relatedKeywords[ key ];

			const relatedPaper = Paper.parse( {
				...paper.serialize(),
				keyword: this._relatedKeywords[ key ].keyword,
				synonyms: this._relatedKeywords[ key ].synonyms,
			} );

			// Which combination of (tree) assessors and score aggregator to use.
			const analysisCombination = {
				oldAssessor: this._relatedKeywordAssessor,
				treeAssessor: this._relatedKeywordTreeAssessor,
				scoreAggregator: this._seoScoreAggregator,
			};

			// We need to remember the key, since the SEO results are stored in an object, not an array.
			return this.assess( relatedPaper, tree, analysisCombination ).then(
				results => (
					{ key: key, results: results }
				)
			);
		} ) );
	}

	/**
	 * Loads a new script from an external source.
	 *
	 * @param {number} id  The request id.
	 * @param {string} url The url of the script to load;
	 *
	 * @returns {Object} An object containing whether or not the url was loaded, the url and possibly an error message.
	 */
	loadScript( id, { url } ) {
		if ( isUndefined( url ) ) {
			return { loaded: false, url, message: "Load Script was called without an URL." };
		}

		try {
			this._scope.importScripts( url );
		} catch ( error ) {
			return { loaded: false, url, message: error.message };
		}

		return { loaded: true, url };
	}

	/**
	 * Sends the load script result back.
	 *
	 * @param {number} id     The request id.
	 * @param {Object} result The result.
	 *
	 * @returns {void}
	 */
	loadScriptDone( id, result ) {
		if ( ! result.loaded ) {
			this.send( "loadScript:failed", id, result );
			return;
		}

		this.send( "loadScript:done", id, result );
	}

	/**
	 * Sends the analyze result back.
	 *
	 * @param {number} id     The request id.
	 * @param {Object} result The result.
	 *
	 * @returns {void}
	 */
	analyzeDone( id, result ) {
		if ( result.error ) {
			this.send( "analyze:failed", id, result );
			return;
		}
		this.send( "analyze:done", id, result );
	}

	/**
	 * Sends the analyze related keywords result back.
	 *
	 * @param {number} id     The request id.
	 * @param {Object} result The result.
	 *
	 * @returns {void}
	 */
	analyzeRelatedKeywordsDone( id, result ) {
		if ( result.error ) {
			this.send( "analyzeRelatedKeywords:failed", id, result );
			return;
		}
		this.send( "analyzeRelatedKeywords:done", id, result );
	}

	/**
	 * Handle a custom message using the registered handler.
	 *
	 * @param {number} id   The request id.
	 * @param {string} name The name of the message.
	 * @param {Object} data The data of the message.
	 *
	 * @returns {Object} An object containing either success and data or an error.
	 */
	customMessage( id, { name, data } ) {
		try {
			return {
				success: true,
				data: this._registeredMessageHandlers[ name ]( data ),
			};
		} catch ( error ) {
			return { error };
		}
	}

	/**
	 * Send the result of a custom message back.
	 *
	 * @param {number} id     The request id.
	 * @param {Object} result The result.
	 *
	 * @returns {void}
	 */
	customMessageDone( id, result ) {
		if ( result.success ) {
			this.send( "customMessage:done", id, result.data );
			return;
		}
		this.send( "customMessage:failed", result.error );
	}

	/**
	 * Registers custom research to the researcher.
	 *
	 * @param {string} name         The name of the research.
	 * @param {function} research   The research function to add.
	 *
	 * @returns {void}
	 */
	registerResearch( name, research ) {
		if ( ! isString( name ) ) {
			throw new InvalidTypeError( "Failed to register the custom research. Expected parameter `name` to be a string." );
		}

		if ( ! isObject( research ) ) {
			throw new InvalidTypeError( "Failed to register the custom research. Expected parameter `research` to be a function." );
		}

		const researcher = this._researcher;

		if ( ! researcher.hasResearch( name ) ) {
			researcher.addResearch( name, research );
		}
	}

	/**
	 * Runs the specified research in the worker. Optionally pass a paper.
	 *
	 * @param {number} id     The request id.
	 * @param {string} name   The name of the research to run.
	 * @param {Paper} [paper] The paper to run the research on if it shouldn't
	 *                        be run on the latest paper.
	 *
	 * @returns {Object} The result of the research.
	 */
	runResearch( id, { name, paper = null } ) {
		// Save morphology data if it is available in the current researcher.
		const morphologyData = this._researcher.getData( "morphology" );

		const researcher = this._researcher;
		// When a specific paper is passed we create a temporary new researcher.
		if ( paper !== null ) {
			researcher.setPaper( paper );
			researcher.addResearchData( "morphology", morphologyData );

			// Build and set the tree if it's not been set before.
			if ( paper.getTree() === null ) {
				const languageProcessor = new LanguageProcessor( researcher );
<<<<<<< HEAD
				paper.setTree( build( paper, languageProcessor ) );
=======
				const shortcodes = paper._attributes && paper._attributes.shortcodes;
				paper.setTree( build( paper.getText(), languageProcessor, shortcodes ) );
>>>>>>> c505379f
			}
		}

		return researcher.getResearch( name );
	}

	/**
	 * Send the result of a custom message back.
	 *
	 * @param {number} id     The request id.
	 * @param {Object} result The result.
	 *
	 * @returns {void}
	 */
	runResearchDone( id, result ) {
		if ( result.error ) {
			this.send( "runResearch:failed", id, result );
			return;
		}
		this.send( "runResearch:done", id, result );
	}

	/**
	 * Registers a custom helper to the researcher.
	 *
	 * @param {string} name       The name of the helper.
	 * @param {function} helper   The helper function to add.
	 *
	 * @returns {void}
	 */
	registerHelper( name, helper ) {
		if ( ! isString( name ) ) {
			throw new InvalidTypeError( "Failed to register the custom helper. Expected parameter `name` to be a string." );
		}

		if ( ! isObject( helper ) ) {
			throw new InvalidTypeError( "Failed to register the custom helper. Expected parameter `helper` to be a function." );
		}

		const researcher = this._researcher;

		if ( ! researcher.hasHelper( name ) ) {
			researcher.addHelper( name, helper );
		}
	}

	/**
	 * Registers a configuration to the researcher.
	 *
	 * @param {string}  name                The name of the researcher configuration.
	 * @param {*}       researcherConfig    The researcher configuration to add.
	 *
	 * @returns {void}
	 */
	registerResearcherConfig( name, researcherConfig ) {
		if ( ! isString( name ) ) {
			throw new InvalidTypeError( "Failed to register the custom researcher config. Expected parameter `name` to be a string." );
		}
		if ( isUndefined( researcherConfig ) || isEmpty( researcherConfig ) ) {
			throw new MissingArgumentError( "Failed to register the custom researcher config. Expected parameter `researcherConfig` to be defined." );
		}
		const researcher = this._researcher;

		if ( ! researcher.hasConfig( name ) ) {
			researcher.addConfig( name, researcherConfig );
		}
	}
}<|MERGE_RESOLUTION|>--- conflicted
+++ resolved
@@ -1081,13 +1081,8 @@
 			this._researcher.setPaper( this._paper );
 
 			const languageProcessor = new LanguageProcessor( this._researcher );
-<<<<<<< HEAD
-
-			this._paper.setTree( build( this._paper, languageProcessor ) );
-=======
 			const shortcodes = this._paper._attributes && this._paper._attributes.shortcodes;
-			this._paper.setTree( build( this._paper.getText(), languageProcessor, shortcodes ) );
->>>>>>> c505379f
+			this._paper.setTree( build( this._paper, languageProcessor, shortcodes ) );
 
 			// Update the configuration locale to the paper locale.
 			this.setLocale( this._paper.getLocale() );
@@ -1410,12 +1405,8 @@
 			// Build and set the tree if it's not been set before.
 			if ( paper.getTree() === null ) {
 				const languageProcessor = new LanguageProcessor( researcher );
-<<<<<<< HEAD
-				paper.setTree( build( paper, languageProcessor ) );
-=======
 				const shortcodes = paper._attributes && paper._attributes.shortcodes;
-				paper.setTree( build( paper.getText(), languageProcessor, shortcodes ) );
->>>>>>> c505379f
+				paper.setTree( build( paper, languageProcessor, shortcodes ) );
 			}
 		}
 
