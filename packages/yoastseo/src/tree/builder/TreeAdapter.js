--- conflicted
+++ resolved
@@ -169,15 +169,9 @@
 		 *  ```
 		 *  `<a>` should be added as formatting to `<p>`.
 		 */
-<<<<<<< HEAD
-		if ( TreeAdapter._isStructuredElement( child ) &&
-			( parent instanceof FormattingElement || parent instanceof LeafNode ) ) {
-			TreeAdapter._appendFormattingElement( parent, child );
-=======
 		const ancestorLeafNode = TreeAdapter._findAncestorLeafNode( parent );
 		if ( ancestorLeafNode ) {
 			ancestorLeafNode.textContainer.formatting.push( child );
->>>>>>> 61cce13a
 			return;
 		}
 
