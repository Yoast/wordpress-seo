--- conflicted
+++ resolved
@@ -9,11 +9,7 @@
 import AssessmentResult from "../../values/AssessmentResult";
 import Mark from "../../values/Mark";
 
-<<<<<<< HEAD
-const availableLanguages = [ "en", "de", "fr", "es", "ru", "it", "nl", "pl", "sv", "id" ];
-=======
-const availableLanguages = [ "en", "de", "fr", "es", "ru", "it", "nl", "pl", "sv", "pt" ];
->>>>>>> 1efb4be9
+const availableLanguages = [ "en", "de", "fr", "es", "ru", "it", "nl", "pl", "sv", "pt", "id" ];
 
 /**
  * Calculates the result based on the number of sentences and passives.
