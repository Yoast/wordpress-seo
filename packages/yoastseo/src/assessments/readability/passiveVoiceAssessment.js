import { map } from "lodash-es";

import formatNumber from "../../helpers/formatNumber";
import getLanguageAvailability from "../../helpers/getLanguageAvailability";
import { inRangeEndInclusive as inRange } from "../../helpers/inRange";
import marker from "../../markers/addMark";
import { createAnchorOpeningTag } from "../../helpers/shortlinker";
import { stripIncompleteTags as stripTags } from "../../stringProcessing/stripHTMLTags";
import AssessmentResult from "../../values/AssessmentResult";
import Mark from "../../values/Mark";

<<<<<<< HEAD
const availableLanguages = [ "en", "de", "fr", "es", "ru", "it", "nl", "pl", "sv", "pt", "id", "ar", "he", "tr" ];
=======
const availableLanguages = [ "en", "de", "fr", "es", "ru", "it", "nl", "pl", "sv", "pt", "id", "ar", "he", "hu" ];
>>>>>>> e7ab9f8c

/**
 * Calculates the result based on the number of sentences and passives.
 * @param {object} passiveVoice The object containing the number of sentences and passives
 * @param {object} i18n The object used for translations.
 * @returns {{score: number, text}} resultobject with score and text.
 */
const calculatePassiveVoiceResult = function( passiveVoice, i18n ) {
	let score;
	let percentage = 0;
	const recommendedValue = 10;
	const urlTitle = createAnchorOpeningTag( "https://yoa.st/34t" );
	const urlCallToAction = createAnchorOpeningTag( "https://yoa.st/34u" );

	// Prevent division by zero errors.
	if ( passiveVoice.total !== 0 ) {
		percentage = formatNumber( ( passiveVoice.passives.length / passiveVoice.total ) * 100 );
	}

	const hasMarks = percentage > 0;

	if ( percentage <= 10 ) {
		// Green indicator.
		score = 9;
	}

	if ( inRange( percentage, 10, 15 ) ) {
		// Orange indicator.
		score = 6;
	}

	if ( percentage > 15 ) {
		// Red indicator.
		score = 3;
	}

	if ( score >= 7 ) {
		return {
			score: score,
			hasMarks: hasMarks,
			text: i18n.sprintf(
				/* Translators: %1$s expands to a link on yoast.com, %2$s expands to the anchor end tag. */
				i18n.dgettext(
					"js-text-analysis",
					"%1$sPassive voice%2$s: You're using enough active voice. That's great!" ),
				urlTitle,
				"</a>"
			),
		};
	}
	return {
		score: score,
		hasMarks: hasMarks,
		text: i18n.sprintf(
			/* Translators: %1$s and %5$s expand to a link on yoast.com, %2$s expands to the anchor end tag,
			%3$s expands to the percentage of sentences in passive voice, %4$s expands to the recommended value. */
			i18n.dgettext(
				"js-text-analysis",
				"%1$sPassive voice%2$s: %3$s of the sentences contain passive voice, which is more than the recommended maximum of %4$s. " +
				"%5$sTry to use their active counterparts%2$s."

			),
			urlTitle,
			"</a>",
			percentage + "%",
			recommendedValue + "%",
			urlCallToAction
		),
	};
};

/**
 * Marks all sentences that have the passive voice.
 *
 * @param {object} paper The paper to use for the assessment.
 * @param {object} researcher The researcher used for calling research.
 * @returns {object} All marked sentences.
 */
const passiveVoiceMarker = function( paper, researcher ) {
	const passiveVoice = researcher.getResearch( "passiveVoice" );
	return map( passiveVoice.passives, function( sentence ) {
		sentence = stripTags( sentence );
		const marked = marker( sentence );
		return new Mark( {
			original: sentence,
			marked: marked,
		} );
	} );
};

/**
 * Runs the passiveVoice module, based on this returns an assessment result with score and text.
 * @param {object} paper The paper to use for the assessment.
 * @param {object} researcher The researcher used for calling research.
 * @param {object} i18n The object used for translations.
 * @returns {object} the Assessmentresult
 */
const passiveVoiceAssessment = function( paper, researcher, i18n ) {
	const passiveVoice = researcher.getResearch( "passiveVoice" );

	const passiveVoiceResult = calculatePassiveVoiceResult( passiveVoice, i18n );

	const assessmentResult = new AssessmentResult();

	assessmentResult.setScore( passiveVoiceResult.score );
	assessmentResult.setText( passiveVoiceResult.text );
	assessmentResult.setHasMarks( passiveVoiceResult.hasMarks );

	return assessmentResult;
};

/**
 * Checks if passive voice analysis is available for the language of the paper.
 *
 * @param {Object} paper The paper to check.
 *
 * @returns {boolean} Returns true if the language is available and the paper is not empty.
 */
const isApplicable = function( paper ) {
	const isLanguageAvailable = getLanguageAvailability( paper.getLocale(), availableLanguages );
	return ( isLanguageAvailable && paper.hasText() );
};

export default {
	identifier: "passiveVoice",
	getResult: passiveVoiceAssessment,
	isApplicable: isApplicable,
	getMarks: passiveVoiceMarker,
};<|MERGE_RESOLUTION|>--- conflicted
+++ resolved
@@ -9,11 +9,7 @@
 import AssessmentResult from "../../values/AssessmentResult";
 import Mark from "../../values/Mark";
 
-<<<<<<< HEAD
-const availableLanguages = [ "en", "de", "fr", "es", "ru", "it", "nl", "pl", "sv", "pt", "id", "ar", "he", "tr" ];
-=======
-const availableLanguages = [ "en", "de", "fr", "es", "ru", "it", "nl", "pl", "sv", "pt", "id", "ar", "he", "hu" ];
->>>>>>> e7ab9f8c
+const availableLanguages = [ "en", "de", "fr", "es", "ru", "it", "nl", "pl", "sv", "pt", "id", "ar", "he", "hu", "tr" ];
 
 /**
  * Calculates the result based on the number of sentences and passives.
