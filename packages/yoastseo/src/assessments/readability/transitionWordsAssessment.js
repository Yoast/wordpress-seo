--- conflicted
+++ resolved
@@ -8,11 +8,7 @@
 import Mark from "../../values/Mark.js";
 import marker from "../../markers/addMark.js";
 import getLanguageAvailability from "../../helpers/getLanguageAvailability.js";
-<<<<<<< HEAD
-const availableLanguages = [ "en", "de", "es", "fr", "nl", "it", "pt", "ru", "ca", "pl", "sv", "hu", "id", "he" ];
-=======
-const availableLanguages = [ "en", "de", "es", "fr", "nl", "it", "pt", "ru", "ca", "pl", "sv", "hu", "id", "ar" ];
->>>>>>> 97110d4f
+const availableLanguages = [ "en", "de", "es", "fr", "nl", "it", "pt", "ru", "ca", "pl", "sv", "hu", "id", "ar", "he" ];
 
 /**
  * Calculates the actual percentage of transition words in the sentences.
