# Change Log

This changelog is according to [Keep a Changelog](http://keepachangelog.com).

All notable changes to this project will be documented in this file. Releases without a changelog entry contain only minor changes that are irrelevant for users of this library.
We will follow [Semantic Versioning](http://semver.org/) from version 2 and onwards.

<<<<<<< HEAD
## 1.66.0 January 6th, 2019
### Other
* Drops IE11 support through configuring Babel to use the preset environment with the own list of supported browsers specified.
* Adds a way to register a custom parser for parsing a paper to a structured tree representation, ready for further analysis.
=======
## 1.65.1 December 11th, 2019
* Fixes a bug where the metabox would be broken when a relative URL was configured as `WP_CONTENT_URL`. Props to [FPCSJames](https://github.com/FPCSJames).
>>>>>>> 11c88452

## 1.63.0 November 13th, 2019
### Fixed
 * Fixes a bug where the verb form `landscape` was not recognized in the text when the keyphrase contained the verb `landscaping`.

## 1.62.0 October 29th, 2019
### Enhancements:
 * Adds a new Readability Score of 0 and "Not Available". Changes Readability for empty content from "Needs Improvement" to "Not Available". Props to [emilyatmobtown](https://github.com/emilyatmobtown)

## 1.61.0 October 14th, 2019
### Added
* Adds the transition word assessment for Hungarian, props to [9abor](https://github.com/9abor)

## 1.60.0 September 30th, 2019
No user-facing changes.

## 1.59.0 September 16th, 2019
No user-facing changes.

## 1.58.0 September 3rd, 2019
### Enhancements:
* Implements the assessment that checks whether multiple sentences begin with the same word for Portuguese, props to [amesdigital](https://github.com/amesdigital).
* Increases the recommended sentence length limit for Portuguese, props to [amesdigital](https://github.com/amesdigital).

## 1.57.0 July 22nd, 2019
### Changed
* No user-facing changes.

## 1.56.0 July 8th, 2019
### Changed
* Changes the following improved internal linking functionality (which is disabled by a feature flag by default):
  * Bumps the minimum number of required word occurrences from 2 to 4 (when extracting prominent words for internal linking).

## 1.55.0 June 24th, 2019
### Changed
* Updated the CSS autoprefixer configuration to drop support for old Internet Explorer versions.

## 1.54.0 June 11th, 2019
### Added
* Adds an improved internal linking functionality behind a feature flag. For now, this new functionality is disabled by default. Specifically, the new internal linking functionality has the following improvements:
  * Changes the way prominent words are extracted for the Internal linking suggestions and Insights features. No multiple-word combinations are considered anymore, but single words only. For languages with morphological support (currently English and German) different morphological forms of words (e.g., `link`, `linking`, `links`, `linked`) are recognized and collapsed together, which improves the performance of the said features.
  * Changes the Insights functionality in the following way: no words that occurred less than 5 times in the text of the post are displayed. For languages with morphological support (for now, English and German) different word forms of the same word are collapsed based on their stem/base form (e.g., the stem of words `link`, `linking`, `links`, and `linked` is `link`). If the stem coincides with an actual word used in the text, it is displayed to the user in the list of Insights. If the stem does not coincide with any words used in the text, the first word form of the stem that occurred in the text will be used for display.
  * Changes the Internal linking suggestions functionality in the following way: not only the text of the post but also different meta data fields are used for analysis, i.e., title, keyphrase, synonyms, meta description, subheadings (H2 and H3 levels). One occurrence of a word in the said meta data fields is deemed more important than one occurrence of this word inside the text. Stems are further saved in the database and used for matching of prominent words between posts and the internal linking functionality.

## 1.52.0 May 14th, 2019
### Added
* Adds a dependency to `@yoast/feature-flag`.
* Adds createRegexFromArray export to yoastseo index.js.

### Fixed
* Improves keyphrase recognition for additional irregular verbs in German (e.g., `brennen`, `senden`, `kennen`).

## 1.51.0 April 29th, 2019
### Added
* Adds functionality to specify a custom premium-configuration branch to use for tests, locally and on Travis.

### Fixed
* Adds error handling to the YoastSEO development tool, when building the tree for visualization purposes.
* Fixes the parsing of paragraphs within headings when using the tree parser. Previously, it crashed the building of the tree.

### Changed
* Improves the recognition of German keyphrases that include words with an `i` or `e` in between vowels (e.g., `schrieen`, `schreien`, `speie`).
* Rewrites the SEO and readability analysis such that it uses both the original assessors as well the new tree assessors. The results of both are combined and their scores aggregated.

## 1.50.0 April 1st, 2019
### Added
* Adds word form recognition for German.
* Adds more transition words for Swedish.
* Adds visualization of the tree to the dev tool.

### Changed
* Increases the recommended sentence length limit for Spanish and Catalan, props to [Sílvia Fustegueres](https://www.ampersand.net/en/).
* Improves list of Catalan transition words, props to [Sílvia Fustegueres](https://www.ampersand.net/en/).

### Fixed
* Fixes a bug that impeded recognition of word forms for keyphrases on taxonomy pages.

## 1.49.0 March 11th, 2019
### Added
* The recalibrated analysis is out of its beta phase and is now the default for the SEO analysis. Thanks for testing and giving us your valuable feedback! You are awesome!

### Fixed
* Changes the text read out by a screen reader from `Bad SEO score.` to `Needs improvement.` when focused on the SEO score indicator in the menu bar and the traffic light in the snippet preview.

### Changed
* Props to [Kingdutch](https://github.com/Kingdutch) for helping us to improve our open source content analysis library.

## 1.48.0 February 25th, 2019
### Added
* Improves the feedback for the assessment that checks the length of the text in cornerstone articles.

### Fixed
* Fixes a bug where a Flesch reading ease score of exactly 90 would incorrectly trigger a red bullet.

## 1.47.0 February 11th, 2019
### Fixed
* Fixes accidental removal of the SEO Assessor export from the index. Props [Kingdutch](https://github.com/Kingdutch).

## 1.46.0 January 21st, 2019
### Added
* Adds readability analysis for Swedish.
* Adds prominent words for Swedish.
* Improves keyword recognition in Swedish by filtering function words.
* Improves the transition word assessment for German.
* Improves the error logging when there is an error in an SEO or readability assessment.

## 1.45.0 January 7th, 2019
### Fixed
* Fixes a bug where special characters from certain word lists weren't correctly escaped when matched with a regex. This resulted in `eggs` being incorrectly matched as the transition word `e.g.`, for example.
* Fixes a crash when loading the createWorker module because the window was accessed in the global scope immediately.

### Added
* When the recalibration feature flag is switched on:
  * The single title assessment is added. This assessment makes sure that you don't use superfluous H1s in your text.
  * The following assessments are not used anymore:
    * The assessment checking the length or your URL.
    * The assessment checking whether your URL contains stopwords.
  * Assessments changes:
    * Keyphrase density: changes scoring schema to account for the length of the keyphrase and changes feedback strings so that we give feedback about the number of occurrences rather than a percentage.
    * Outbound links assessment: changes the scoring schema so that red bullet instead of an orange bullet is shown when you have no outbound links.
    * Image alt attributes: if there are at least 5 images, checks whether the alt tags contain the keyphrase or synoynyms in 30-70% of all images. If there are less than 5 images, 1 image with the keyphrase or synonym in the alt tag is still scored as good.
    * Keyphrase in title: function words preceding the exact match keyphrase are ignored when determining the position of the keyphrase in the title.
    * Keyphrase length: makes the scoring scheme less strict for languages that don't have function word support, so that for these languages keyphrases with 1-6 words are scored as green, 7-9 as orange, and more than 9 as red.
    * Keyphrase in subheading: only takes H2 and H3 level subheadings into account and changes the scoring schema so that 30%-75% of these subheadings need to include the keyphrase or its synonyms. In languages without function word support, a match is only counted if all the words from the keyphrase/synonym appear in the subheading.
    * Text length: on taxonomy pages, the recommended minimum text length is increased from 150 to 250 words.
* The browser console now shows more descriptive error messages when something went wrong during analyses in the web worker.

### Changed
* Improved README Usage to detail the Web Worker API.

## 1.44.0 December 14th, 2018
### Fixed
* Fixes a bug where keyphrases weren't recognized in the URL when the words in the URL were separated by underscore characters instead of hyphens.
* Fixes a bug that caused numbers to be stripped when marking a keyphrase containing a number, e.g. `Yoast SEO 9.3`.
  
### Added
* Adds relevant words from the browserified example to the dev tool.
* Adds the option to use local morphology data in the dev tool.

### Changed
* Improves error handling in the analysis web worker by rejecting the last request instead of just throwing an error.

## 1.43.0 November 19th, 2018
### Fixed
* Fixes assessments failing when using a `<` sign in the content.
* Fixes a bug where paragraphs were sometimes not correctly detected because paragraph tags were not automatically added in WordPress-like fashion.

### Added
* Adds toggles to use the different assessors in the webpack example (e.g., for all the different combinations for cornerstone and taxonomy pages and related keyphrase).
* Introduce logger in the AnalysisWebWorker to replace the development console log.

### Changed
* Refactor SEO assessment file names and exports. Props [Kingdutch](https://github.com/Kingdutch).
* Disables the non-functioning markers for the subheading distribution assessment.

## 1.42.0 November 5th, 2018

### Fixed
* Improves keyword recognition in the first paragraph on texts which start with images and captions.

### Other
* Removes non-functioning eye-markers from the link keyphrase assessment.

## 1.41.1 October 29th, 2018

### Fixed
* Fixes a bug where the Chrome browser tab would crash on Windows when a French or Italian text contains sentences in passive voice, props [CarloCannas](https://github.com/CarloCannas).
* Fixes a bug where the Yoast SEO analysis would error if used together with the DelightfulDownloads plugin.

## 1.41.0 October 22nd, 2018

### Added
* Introduces two new principles for keyword recognition:
  * Makes keyphrase recognition flexible with regards to word order. This means that the keyphrase `SEO WordPress plugin` will be found in the sentence `This is the most popular SEO plugin for WordPress.` In order to use exact matches, the keyphrase can be enclosed in quotation marks.
  * When matching keyphrases for the various assessments, the analysis only targets content words and ignores function words (e.g., `the` or `and`). This functionality is available in English, German, Dutch, French, Spanish, Italian, Portuguese, Russian and Polish. 
* Implements support for word form recognition for keyphrases in English (requires Premium configuration).
* Improves the feedback texts for all SEO and readability assessments.
* Adds functionality to append a query string to the assessment links through the analysis worker.
* Adds an assessment that checks whether your keyword consists only of function words.

### Changed
* The analysis of the following assessments incorporates the new keyword recognition principles:
  * Image alt attributes: checks whether there’s at least one image with an alt tag that contains words from the keyphrase. An exact match isn’t required anymore.
  * Keyphrase in introduction: checks whether words from the keyphrase are matched within one sentence in the introduction or, if not, whether they are present in the first paragraph at all. An exact match isn’t required anymore.
  * Keyphrase in title: still checks whether an exact match of the keyphrase is found in (the beginning of) the title, but now also recommends improvement if all words from the keyphrase are found in the title.
  * Keyphrase length: has new boundaries to check whether the keyphrase is not too long. For languages that have support for function word stripping (see above), only content words are taken into account.
  * Keyphrase in meta description: checks how often all words from the keyphrase are matched within the meta description.
  * Keyphrase in subheading: checks whether at least one subheading contains more than half of the words from the keyphrase. An exact match isn’t required anymore.
  * Keyphrase in slug: checks whether a sufficient number of words from the keyphrase is used in the slug. The number of words required depends on the length of the keyphrase.
  * Keyphrase density: checks whether there are enough keyphrase matches; a match is defined as a sentence that contains all words from the keyphrase. The upper boundary for a good score is higher when word form recognition is available, since in that case the analysis is able to pick up more matches.
  * Link focus keyphrase: the assessment that checks whether you’re using your keyphrase to link to a different article doesn't require an exact match anymore.
  * Keyphrase distribution uses an improved algorithm that checks whether the keyphrase is evenly distributed throughout the text.
* The following assessments will also count synonym matches as keyphrase matches:
  * Image alt attributes
  * Keyphrase in introduction
  * Keyphrase in meta description
  * Keyphrase in subheading
  * Keyphrase distribution
* Deprecates the assessment that checks if stopwords are used within the keyphrase.
* The analysis for related keyphrases only shows assessments relevant for the specific keyphrase. It omits assessments that are non-keyphrase-related and assessments that should only be applied to the focus keyphrase.
  
### Fixed
* Fixes a bug where the keyword would not be found in the slug when containing punctuation, for example the keyphrase `apples & pears` in the slug `apples-pears`.

## 1.40.0 September 24th, 2018

### Bugs:

* Fixes a bug that caused keywords beginning with the Turkish characters `İ` / `i` and `I` / `ı` not to be recognized when changing that character from lowercase to uppercase and vice versa. 

### Enhancements:

* Exposes word boundaries for use in other libraries or applications.

### Changed:

* Drops TypeScript support.
* Changes all usage of `lodash` to `lodash-es`.
* `index.js` has been rewritten to use ES6 Module import and export logic, instead of Node's `require` logic.

## 1.39.3 September 19th, 2018

### Bugs:

* Fixes a bug that would cause a browser crash in Chrome and Opera on Windows when the site language was Polish and the readability analysis was switched on.

## 1.39.2 September 6th, 2018

### Bugs:

* Fixes a bug where the readability analysis would not show the correct scores for cornerstone content.
* Fixes a bug where switching off the SEO analysis would stop the readability analysis from loading.

## 1.39.1 September 5th, 2018

* Fixes a bug where our JavaScript memory usage would increase indefinitely. This could result in a browser crash after a long enough period.

## 1.39 August 28th, 2018

### Enhancements
* Adds readability analysis for Polish.
* Adds prominent words for Polish.

## 1.38.4 September 5th, 2018

### Bugs:

* Fixes a bug where our JavaScript memory usage would increase indefinitely. This could result in a browser crash after a long enough period.

## 1.38.3 August 24th, 2018

### Bugs:

* Fixes an issue where the worker communication wouldn't work when the script was minified.

## 1.38.2 August 24th, 2018

### Bugs:

* Fixes an issue where we would show bad results for an empty Paper.

### Enhancements:

* Automatically parse and serialize all value objects send to and from the worker. This means `Paper` objects can be passed to the analysis wrapper.
* Add a method to the worker that can run any arbitrary research, `runResearch`.
* Add a priority system to the Scheduler, this means extensions run before the analysis to make sure they are loaded.
* Adds support for related keywords.

## 1.38.1 August 21st, 2018
* Improves web worker functionality.

## 1.38.0 August 21st, 2018
* Adds basic web worker functionality.

## 1.37.0 August 13th, 2018
* Updates the font size of the snippet title measure element to correctly mimic Google's desktop snippet title.
* Deprecates the switch assessor.

## 1.36.1 August 6th, 2018
### Changed
* Increased the debounce delay in the App to make sure the refresh is triggered less often.

## 1.36.0 July 24th, 2018
### Added
* Adds a link to a relevant article about re-using keywords to the feedback of the assessment that checks if the keyword was used previously.
* Exposes all assessments and more as a public API.
* Adds the passive voice assessment for Dutch.

### Changed
* Improves the order in which assessments are triggered. The keyword in the title is only checked once there's a title, the keyword in the introduction is only checked once there's a text, and the keyword in the meta description is only checked once there's a meta description.

### Fixed
* Fixes a bug that caused keywords to be incorrectly recognized within possessive forms (e.g. `Natalia` in `Natalia's fix`).
* Improves the recognition of keywords with special diacritics in the URL.
* Improves keyword recognition through adding Spanish inverted exclamation and question marks to the rules that determine word boundaries.

## 1.35.5 July 16th, 2018

## 1.35.4 July 16th, 2018
### Changed
* Changes feedback in the keyword density assessment to make it more explicit that synonyms are not taken into consideration when calculating the score.

## 1.35.3 July 9th, 2018
### Changed
* Makes keyword distribution boundaries the same regardless of whether or not synonyms are set, enables markings also when the bullet is green, and shows a gray bullet when there are not enough keyword occurrences to calculate distribution.

## 1.35.2 July 5th, 2018
### Changed
* Removes the topic density assessment and uses the keyword density assessment also when synonyms are set.

## 1.35.1 July 4th, 2018
### Fixed
* Fixes a bug where a custom callback would not work correctly.

## 1.35.0 July 3rd, 2018
### Added
* Adds an assessment the checks the distribution of the focus keyword in the text.
* Adds a topic distribution and topic density assessment to use with synonyms.
* Adds links to relevant articles to all SEO assessments.
* Adds Flesch Reading Ease assessment for French.
* Adds Flesch Reading Ease assessment for Spanish.
* Add passive voice assessment for Italian.

### Fixed
* Instances of the same keyword with different kinds of apostrophes (e.g., brain’s and brain's) are now recognized as the same in the following assessments: keyword in meta description, keyword in subheading, keyword in first paragraph, keyword in title, keyword in URL.
* Filters out prominent word combinations ending in 's in English. Props to [swekkiekekkie](https://github.com/swekkiekekkie).

## 1.34.0 June 12th, 2018
### Fixed
* Fixes title width measurements by adding font styles to the hidden input field.

### Changed
* Improves the lists of French transition words, stopwords, and function words, props [Laurent-1971](https://github.com/Laurent-1971).

## 1.33.1 May 25th, 2018
### Fixed
* Fixes a bug where Flesch Reading Ease translation strings were not fully translated.

## 1.33.0 May 23rd, 2018
### Added
* Adds Catalan transition words.
* Added the title width to rawData in app.js to be used by the title width assessment.

### Changed
* Changed max meta description length from 320 to 156.

## 1.32.0 May 16th, 2018
### Added
* Adds Flesh Reading Ease for Russian.

### Changed
* Sequences of symbols which do not contain a single letter or digit are no longer considered a valid keyword.
* Question marks and hashes are stripped from the snippet preview URL.
* Makes the snippetPreview optional in the App. This can be enabled by putting the hasSnippetPreview argument to false.

## 1.31.0 April 26th, 2018
### Added
* Adds readability analysis for Russian.
* Adds prominent words for Russian.

### Changed
* Improves SVG image accessibility.
* Updates the language support table in the README.

### Fixed
* Fixes a bug where sentences ending in multiple sentence marks, exclamation marks or ellipses were treated as multiple sentences.

## 1.30.2  March 16th, 2018
### Changed
* Reverted the default view of the snippet preview to desktop.

## 1.30.1 March 12th, 2018
### Fixed
* Fixes a bug that broke a filter which marks Spanish and French sentences as non-passive when certain exception words occur between the auxiliary and the participle.

## 1.30.0 March 5th, 2018
### Added
* Adds a setter for titleWidth to the snippet preview. 
* Adds a researcher to calculate the reading time for a given paper.
* Adds a filter to mark Spanish sentences as non-passive when certain exception words occur between the auxiliary and the participle. The list of exception words includes all forms of the copula 'estar'.
* Adds transition words assessment for Portuguese, props [amesdigital](https://github.com/amesdigital).
* Adds prominent words for Portuguese, props [amesdigital](https://github.com/amesdigital).

### Changed
* The snippet preview now shows the mobile preview by default.
* Fixes a bug where division by zero errors in the passive voice assessment would cause `NaN%` to show up in the feedback.
* Fixes a bug where multiple `rel` arguments prevented correct `nofollow` detection. 
* Slightly increased the height of the meta description box so it matches the maximum amount of characters without needing a scrollbar.
* Improves the list of Portuguese function words.

## 1.29.0 January 15th, 2018
### Added
* Adds language support table to the README.
* Adds a performance analysis tool.
* Adds the passive voice assessment for French.
* Adds the passive voice assessment for Spanish.

### Changed
* Simplifies the message for the SubheadingsKeywordAssessment.
* Reduces the number of times the content analysis is refreshed on page load.
* Fixes a bug where relative URLs were not counted as internal links in the internal link assessment.

## 1.28.0 December 18th, 2017
### Changed
* Includes the link to the post about using your focus keyword multiple times also to the feedback text that is shown when using a focus keyword twice. 
* Changes the anchor text of the link to the post about using your focus keyword multiple times to a more accessible one.

## 1.27.0 December 15th, 2017
### Changed
* The upper boundary of the meta description length has been changed from 156 to 320 characters.

## 1.26.0 December 13th, 2017
### Changed
* Updates the copy for the `previouslyUsedKeywords` assessment by referring to a new blogpost on why it might be a bad idea to use the same keyword more than once.

## 1.25.0 December 11th, 2017
### Added
* Adds a link to the subheadings article in the readability analysis to better explain the advantages of using subheadings in your text. #1317

## 1.24 November 29th, 2017
### Changed
* Changes the feedback string for a good meta description length from `The length of the meta description is sufficient.` to `The meta description has a nice length.` #1307

## 1.23.1 November 7th, 2017
### Added
* Adds a sentence research. #1278
* Adds escaping of the focus keyword in the url generated by the `PreviouslyUsedKeywords` assessment. #1281

## 1.23.0 October 31st, 2017
* Errors now give a score of -1. `ScoreToRating` interpreter will convert `-1` to `error`. #1272
* Adds `Excited` to exception -ed verbs for passive voice assessment. #1269
* Adds `release` script to `.travis.yml` for publishing to npm. #1265
* Adds a filter to exclude `code` tags and their enclosed content from the content analysis assessments. #1250
* Adds a filter to exclude `pre` tags and their enclosed content from the content analysis assessments, props [chrisboo](https://github.com/chrisboo). #1258
* Switches testing framework to `jest`. #1266

## 1.22.0 October 3rd, 2017
* Added typescript support.
* Add filter for exception words between auxiliary and passive participle.
* Fixes a bug that caused an error in the passive analysis when certain words ending in ing were followed by a parenthesis.

## 1.21.0: September 5th, 2017
* Adds updatedKeywordsResults and updatedContentResults callbacks to app.js.

## 1.20.0: August 8th, 2017
### Added
* Adds a filter for word combinations that consist of a single one-character word.

### Fixed
* Fixes a bug where the passive voice and transition word assessments were broken when the passive voice sentence breaker or the transition word was preceded by a word containing the same string of letters.

## 1.19.0: July 25th, 2017
### Added
* Adds additional English transition words.
* Adds additional French transition words, props [Evoque](https://github.com/@evoqueio).
* Adds relevant words functionality for Italian.
* Adds relevant words filters for titles such as 'Ms', 'jr' etc. for English, Dutch, German, French, Italian and Spanish.
* Adds plural ordinal numbers relevant words filters for Spanish, Italian, and French.
* Adds time words relevant words filters for English, Dutch, German, French and Spanish.
* Adds more function words category relevant words filters for Spanish and Italian.

### Changed
* Improves filtering for Internal Linking Suggestions and Insights for Italian, Spanish, Dutch, French, English and German.
* Removes all relevant word combinations containing any of the following special characters if they are not part of a word: –, —, -, ©, #, %, /, \, $, €, £, *, •, |, →, ←, }, {, //, ||.

### Fixed
* Fixes a visual imperfection in the tooltip in combination with Microsoft Edge.

## 1.18.0: July 6th, 2017
### Changed
* Changes 'page title' to 'seo title' in the snippet preview.
* Changes recommended maximum sentence length for Italian from 20 to 25 words, based on more in-depth research.

### Added
* Adds Flesch Reading for Italian.
* Adds prominent words for French, props Sylvain Perret and [Evoque](https://github.com/evoqueio).

## 1.17.2: June 7th, 2017

### Fixed
* Remove YoastSEO.js as dependency of itself.

## 1.17.0: June 7th, 2017

### Fixed
* Fixes a bug where assessments added with the pluggable were omitted.

## 1.16.0: May 23rd, 2017

### Fixed
* Fixes a typo in app.js comments, props [Alexander Varwijk](https://github.com/Kingdutch).
* Fixes an incompatibility issue with includes in Internet Explorer. The browser doesn't support includes and that broke the HTMLparser.

### Added
* Adds cornerstone assessors.

## 1.15.1: May 9th, 2017

### Fixed
* Fixes an issue where the analysis wouldn't work on Internet Explorer.

## 1.15.0: May 2nd, 2017

### Fixed
* Fixes a bug where style and script elements were parsed for the prominent words.
* Fixes a bug where the cursor pointer was in front of the metabox.

### Added
* Adds transition words for Italian.
* Adds a new assessment for internal linking that checks for the presence of at least one internal link.

## 1.14.0: April 11th, 2017

### Fixed
* Fixes the provided example code, props [Alexander Guth](https://github.com/alxy).

### Added
* Introduces sentence beginnings assessment for Italian.

## 1.13.0: March 21st, 2017

### Fixed

* Fixes a bug where the keyword density assessment would disappear when the density was 0.5%.

## 1.12.0: February 28th, 2017

### Fixed
* Sets the boldness of the strong tags to 700 to enforce that they are displayed strong.
* Changes strings that link to an article to improve context.
* Changes links to short links so we can ensure they are always up to date.

## 1.11.0: February 14th, 2017

### Added
* Adds prominent words for Spanish.
* Adds getLinks to the researcher, this function retrieves the URLs of the links from the text.

### Changed
* Improves feedback text for subheading too long assessment.

## 1.10.0: January 31st, 2017

### Added
* Adds prominent words for Dutch.
* Adds example for testing the prominent words analysis.
* Adds the tooltip CSS rule from Yoast SEO to yoastSEO.js.

### Changed
* Improves the accessibility of the snippet preview toggle buttons.
* Makes the mark buttons tooltips always visible.

### Fixed
* Fixes a bug where the measurement elements holder `<div>` breaks the responsive view of the media modal.

## 1.9.0: January 17th, 2017

### Added

* Adds mobile snippet preview.
* Adds sentence length check for Dutch.
* Adds sentence beginnings check for Dutch.
* Adds transition words for Dutch.
* Adds German prominent words.

### Changed

* Removes unused assessments; sentence length variation, subheading length, 
    subheading presence, subheading distribution too short, paragraph too short
* Makes the stop words check language dependant.

## 1.8.0: December 13th, 2016

### Added

* Adds passive voice for German. 
* Adds more transition words for French.

### Changed

* Creates value objects for sentence parts and participles.
* Improves feedback strings for the meta description length assessment. 
* Improves matching of the keyword in the first paragraph.
* Improves the snippet preview to match the styling of Google's snippet.

### Fixed

* Fixes a bug where keywords with periods where not highlighted in the snippet.

## 1.7.0: October 11th, 2016

### Added

* Adds relevant word research that returns a list of most prominent words in a given Paper.

### Changed

* Changes all target= links to consistently be target=_blank.

### Fixed

* Adds missing transition words to German transition word list.
* Fixes a bug where empty sentences could be marked when marking the beginning of sentences.

## 1.6.0: September 27th, 2016

### Changed

* Improves carets used in the snippet preview to support RTL.

### Fixed

* Keywords with special characters are now matched.
* Changes sassdash from a dev dependency to a regular dependency.

## 1.5.0: September 7th, 2016

### Changed

* Improves sentence beginning check by matching only alphanumeric characters.
* Adds horizontal ellipses as sentence terminator.

### Fixed

* Improves detecting sentence endings with block ends.
* Passive voice detects multiple uses of the same auxiliary.
* Yoast marks are no longer placed around block level elements.
* Prevents division by zero in transition word assessment result text.
* Passive voice detects exceptions with the word 'rid' correctly.

### Added

* Flesch Reading for Dutch
* Flesch Reading for German

## 1.4.1: August 2nd, 2016

### Fixed

* Fixes a security issue where the focus keyword would be output without escaping it first.

## 1.4.0: July 19th, 2016

### Changed

* Improves feedback texts of assessments.
* Improves Russian transliteration.
* Determine length of title based on the width in pixels instead of on number of characters.
* Words comprised of only digits are no longer counted in the Flesch Reading assessment.
* Improves passive voice detection by omitting HTML tags.
* Non breaking spaces are replaced with normal spaces in word boundaries.

### Fixed

* Improved keyword density assessment by scoring on the rounded result.
* ¿ and ¡ are now accepted as sentence beginnings.
* Fix a bug where the text assessment would fail with exactly 300 words.
* Fix a bug in the competing links assessment where a link to the same post would be counted as an outbound link.

### Added

* Transliterations for the following languages:
    * Breton, Chamorro, Corsican, Kashubian, Welsh, Ewe
    * Estonian, Basque, Fulah, Fijian, Arpitan, Friulian
    * Frisian, Irish, Scottish Gaelic, Galician, Guarani
    * Swiss German, Haitian Creole, Hawaiian, Croatian
    * Georgian, Greenlandic, Kinyarwanda, Luxembourgish
    * Limburgish, Lingala, Lithuanian, Malagasy, Macedonian
    * Maori, Mirandese, Occitan, Oromo, Portuguese, Romansh Vallader
    * Aromanian, Romanian, Slovak, Slovenian, Albanian
    * Klingon (in Latin characters, not KLI PlqaD script yet)
    * Hungarian, Sardinian, Silesian, Tahitian, Venetian, Walloon
* Added assessment for consecutive sentences beginning with the same word for the following languages:
    * English, German, French, Spanish.
* Added transition words for German, French and Spanish.

## 1.3.3: June 21st, 2016

### Changed
* Change the calculation of the aggregate content score to be more lenient for non-English languages. 

## 1.3.2: June 15th, 2016

### Fixed
* Fix a bug where the transition words and passive voice assessments would display on non-English languages. 

## 1.3.1: June 14th, 2016

### Fixed
* Fix a bug where no content would result in a green overall content score.

## 1.3.0: June 14th, 2016

### Added

* Assessments that assess the following properties:
    * The length of subheadings.
    * The length of text following a subheading.
    * The length of paragraphs.
    * The length of sentences.
    * The presence of transition words.
    * The presence of the passive voice.
* Markers for certain assessments that can show the location of the feedback inside the text:
	* The length of paragraphs.
	* The length of sentences.
	* The presence of passive voice.
	* The presence of transition words.
	* The presence of links with the focus keyword as link text.
* Transliteration for the following languages:
    * Spanish, Polish, German, Nynorsk, Bokmål, Swedish, Finnish,
    * Danish, Turkish, Latvian, Icelandic, Faroese, Czech, Russian,
    * Esperanto, Afrikaans, Catalan, Asturian, Aragonese, Aymara,
    * English, French, Italian, Dutch, Bambara.
* Improved accessibility in the snippet preview.

* Added a marker argument to the `App` that can be used to inject a marker function.
* Added a marker argument to the `Assessor` that can be used to inject a marker function.
* Added a button after all assessment results that can be marked in the text.

### Changed

* Created a contentAssessor that contains all content assessments. Some
assessments have been moved from the SEO sssessor to the content
assessor.
* Gracefully fail on assessment failure. An assessment that has a fatal
 error now will be shown as a gray bullet and add a trace to the console.
* Improve the way we detect sentences in the text.
* Improve performance of the flesch reading ease.
* Make sure the refresh of the app is always properly debounced.
* Add identifier to all assessments and assessment results to be able to reference them later.
* Hide progress bars from screen readers.

### Fixed
* Fix a bug where a modification on the title wasn't correctly taken into account.
* Fix a bug where alt tags were requires in all images instead of in only one of the images.
* Fix a bug where having subheadings without the focus keyword was worse than having no subheadings at all.
* Fix a bug where requiring paper in index.js would fail on case-sensitive systems, props [Chris Bosco](https://github.com/cbosco).

## 1.2.2: May 4th, 2016

### Bug

* Fixes a bug where the alt-attribute assessment required all images to have an alt-attribute with the keyword.

## 1.2.1: April 21th, 2016

### Bugfixes

* Fixes a bug where one wrong translation could crash all the JavaScript.

## 1.2: April 20th, 2016

### Backwards incompatible changes

* Stopped loading sassdash, when importing the scss files you need to include sassdash yourself.
* Removed all analyses in favor of researches.
* Implement the used keywords assessment as a bundled plugin, this means that an implementation should call the plugin itself.
* Removes `js/config/scoring.js`
* Removes `js/analyzer.js`
* Removes `js/analyzescorer.js`
* Removes `browser.js` as we expect implementations to browserify themselves.
* Removes `app.registerTest` in favor of `app.registerAssessment`.
* Removes `js/scoreFormatter.js`

### Features

* Introduces several value objects to more easily work with content and results:
	* `Paper` to represent the text that is about to be assessed.
	* `AssessmentResult` to represent the result of a single assessment.
* Implements all value judgements about content as assessments, we introduced the following assessments:
	* FleschReadingEaseAssessment
	* IntroductionKeywordAssessment
	* KeyphraseLengthAssessment
	* KeywordDensityAssessment
	* KeywordStopWordsAssessment
	* MetaDescriptionKeywordAssessment
	* MetaDescriptionLengthAssessment
	* SubheadingsKeywordAssessment
	* TaxonomyTextLengthAssessment
	* TextCompetingLinksAssessment
	* TextImagesAssessment
	* TextLengthAssessment
	* TextLinksAssessment
	* TextSubheadingsAssessment
	* TitleKeywordAssessment
	* TitleLengthAssessment
	* UrlKeywordAssessment
	* UrlLengthAssessment
	* UrlStopWordsAssessment
* Implements all statistics about a text as researches, we introduced the following researches. All researches expect a `Paper`.
	* calculateFleschReading
	* countLinks
	* findKeywordInFirstParagraph
	* findKeywordInPageTitle
	* getKeywordDensity
	* getLinks
	* getLinkStatistics
	* imageAltTags
	* imageCountInText
	* keyphraseLength
	* keywordCountInUrl
	* matchKeywordInSubheadings
	* matchSubHeadings
	* metaDescriptionKeyword
	* metaDescriptionLength
	* pageTitleLength
	* stopWordsInKeyword
	* stopWordsInText
	* stopWordsInUrl
	* urlIsTooLong
	* wordCountInText
* Introduces an `Assessor` that contains a number of assessments and is able to determine a total assessment.
* Introduces an `SEOAssessor` that has all the assessments that are currently available.
* Introduces an `AssessorPresenter` to output the results of an `Assessor` to the DOM.
* Introduces a template to more easily render the assessment results.
* Introduces an `Researches` that contains a number of researches and is you can retrieve a specific research from.
* Rewrites the `App` to make use of the assessor setup.
* Introduces `scoreToRating` to transform a score to a rating.
* Introduces `InvalidTypeError` for passing invalid types to constructors or methods
* Introduces `config/presenter.js` to transform a rating into a className or screenreader text.
* Exports certain prototypes and functions in an `index.js`.

### Enhancements

* Improves the contrast between the background and the red circle by choosing a different color red.
* Add a clearfix mixin.
* Switches to ESLint in favor of JSHint, JSONLint, JSValidate and JSCS.
* Switches to a custom grunt script to build the lodash templates, `grunt-lodash` is deprecated.
* Adds an argument to `stringToRegex` to specify whether to replace diacritics before building the regex.
* Massively improves test coverage.
* Updates `lodash` from version 3 to version 4.
* Pluralizes certain translations, this makes it possible to correctly translate these strings.
* Adds a sass function for a caret point to the left.

### Bugfixes

* Removes several `for..in` calls that errored when build in prototypes had added methods or properties.
* Fixes a bug where accented characters were not correctly matched in subheadings and the snippet editor.

## 1.1: March 1st, 2016

### Backwards incompatible changes

* Passing the title, url and meta description meant for the snippet editor is no longer taken into account. The snippet
editor keeps track of these values itself.
* `callbacks.updateSnippetValues` has been deprecated in favor of `callback.saveSnippetData`. Currently a raw event is
passed to `updateSnippetValues`. This is undesirable because it couples the callback to the DOM. The new
`saveSnippetData` passes the actual data that the user put in the fields.
* The `SnippetPreview` object now requires an options object instead of an `App` object. The `App` object should still be passed inside the options object with the `analyzerApp` key.
* Removed `SnippetPreview` methods:
	* `setFocus`
	* `hideEditIcon`
	* `showEditIcon`
	* `textFeedback` 
	* `disableEnter`
* Removed `App` methods:
	* `bindSnippetEvents`
	* `bindEvent`
	* `createEditIcon`
	* `createSnippetPreviewEditIcon`
	* `createSnippetPreviewMeta`
	* `createSnippetPreviewUrl`
	* `createSnippetPreviewTitle`
* Deprecated `App.createSnippetPreview`
* Removed `StringHelper` prototype.
* Removed `PreProcessor` prototype.

### Features

* Completely redesign the snippet editor editing experience:
	* Remove the contenteditable fields
	* Add a decoupled form to edit the title, slug and meta description fields.
	* Add a button to clearly show how to open the snippet editor.
	* Add headings to clearly indicate which part is the snippet preview and which is the editor.
	* Add progress bars to show an indication about the length of the title and meta description.
	* Add carets before the preview and form fields to show which preview belongs to which input field.
* Introduce modules. All non-trivial modules are moved out of `analyzer.js` and moved to the `analyses` folder as module. Where it makes sense we added a `stringProcessing` folder with all the string helper modules.
* Introduces new SnippetPreview functions:
	* toggleEditor
	* closeEditor
	* openEditor
	* updateDataFromDOM
	* changedInput
	* bindEvents
	* updateProgressBars
	* validateFields
	* callRegisteredEventBinder
	* getAnalyzerData
	* refresh
	* renderTemplate
* Introduce `ScoreFormatter.getUndefinedScores` to retrieve all the undefined scores from a scores array.
* Introduce `missingArgument` error that is thrown when an argument is missing in the `App`.
* Massively reduce the required config of the `App`.

### Enhancements

* Start to decouple the SnippetPreview from the scrapers and the analyzer.
* Depend on lodash to improve the readability of our codebase and to standardize certain actions.
* Add an option to the `SnippetPreview` to include a date before the meta description.
* Add a `baseURL` option to the `SnippetPreview` to change the base URL.
* Change the stopwords check to a grey bullet that doesn't count towards the total score.

### Bugfixes

* By default add a trailing slash to the rendered URL, add an option to the `SnippetPreview` to disable this behaviour.
* Show the protocol in the snippet preview if it is HTTPS. Google has this behaviour as well.
* Color the meta description preview gray if the user hasn't set it explicitly.

## 1.0: November 18th, 2015

### Backwards incompatible changes

* Removed `YoastSEO.app.addToQueue` method.
* Removed `YoastSEO.app.removeFromQueue` method.
* Removed `YoastSEO.SnippetPreview.setFocusToEnd` method.
* Changed class name of progress bar from `wpseo_msg` to `YoastSEO_msg`. [3fa27b8](https://github.com/yoast/yoastseo.js/commit/3fa27b8)
* Changed ID of progress bar from `wpseo-plugin-loading` to `YoastSEO-plugin-loading`. [3fa27b8](https://github.com/yoast/yoastseo.js/commit/3fa27b8)
* `config.sampleText.url` has been removed in favor of `config.sampleText.baseUrl` and `config.sampleText.snippetCite`.
* `YoastSEO.Pluggable` now needs to be instantiated with a valid `YoastSEO.App` object. [ce32d4a](https://github.com/yoast/yoastseo.js/commit/ce32d4a)
* Removed `YoastSEO.App.init` method. [b720553](https://github.com/yoast/yoastseo.js/commit/b720553)
* Removed `YoastSEO.App.loadQueue` method. [b720553](https://github.com/yoast/yoastseo.js/commit/b720553)
* Move `YoastSEO.App.queue` to `YoastSEO.App.rawData.queue`. [b720553](https://github.com/yoast/yoastseo.js/commit/b720553)
* Removed `YoastSEO.App.defineElements` method. [b720553](https://github.com/yoast/yoastseo.js/commit/b720553)
* Removed `YoastSEO.App.showMessage` method. [b720553](https://github.com/yoast/yoastseo.js/commit/b720553)
* Removed `YoastSEO.initialize` method. [b720553](https://github.com/yoast/yoastseo.js/commit/b720553)
* Removed `YoastSEO.getAnalyzerInput` method. [b596d41](https://github.com/yoast/yoastseo.js/commit/b596d41)
* Removed `YoastSEO.runAnalyzerCallback` method. [b596d41](https://github.com/yoast/yoastseo.js/commit/b596d41)
* Removed `YoastSEO.noKeywordQueue` method. [b596d41](https://github.com/yoast/yoastseo.js/commit/b596d41)
* Removed `YoastSEO.InputGenerator` in favor of `YoastSEO.ExampleScraper`, don't use this! This is only meant as an example. [af05e7d](https://github.com/yoast/yoastseo.js/commit/af05e7d)
* Removed `args.snippetTitle`. The snippet title will now always be rendered following `args.pageTitle`. [1cf3e23](https://github.com/yoast/yoastseo.js/commit/1cf3e23)
* Changed arguments of `YoastSEO.ScoreFormatter` [116bdfd](https://github.com/yoast/yoastseo.js/commit/116bdfd), [9473dce](https://github.com/yoast/yoastseo.js/commit/9473dce) and [34f7657](https://github.com/yoast/yoastseo.js/commit/34f7657):
	* `args.pageAnalyzer` removed in favor of `args.scores` and `args.overallScore`.
	* `args.config.targets.output` removed in favor of `args.outputTarget`.
	* `args.config.targets.overall` removed in favor of `args.overallTarget`.
	* Introduced `args.keyword`.
	* Introduced `args.saveScores`.

### Features

* Added `YoastSEO.SnippetPreview.getUnformattedText` and `YoastSEO.SnippetPreview.setUnformattedText, getter and setter for the unformatted text property. [682ec6d](https://github.com/yoast/yoastseo.js/commit/682ec6d)
* Added fallback for meta description to the text that is analyzed. This is prioritized after the excerpt but before the sample text.
* Added a `config.snippetSuffix` to include some text before the snippet title.
* Added `YoastSEO.Analyzer.addAnalysis` to add an analysis on the analyzer object. [ddec6b7](https://github.com/yoast/yoastseo.js/commit/ddec6b7)
* Added `YoastSEO.AnalyzeScorer.addScoring` to add a scoring on the scoring object. [ddec6b7](https://github.com/yoast/yoastseo.js/commit/ddec6b7)
* Added `YoastSEO.App.registerTest` to add a new test to the analyzer. [ddec6b7](https://github.com/yoast/yoastseo.js/commit/ddec6b7)
* Added `YoastSEO.AnalyzerScoring.getTotalScore` to retrieve the total score. [72f368a](https://github.com/yoast/yoastseo.js/commit/72f368a)

### Enhancements

* Improved default value of the base url in the snippet preview. [a1d805a](https://github.com/yoast/yoastseo.js/commit/a1d805a)
* Improved handling of the raw snippet preview content so we the user can edit the raw string when clicking on an item in the snippet preview.
* Improved detection of container element, now uses `config.targets.output` instead of a hardcoded `wpseo_meta`
* `config.sampleText.baseUrl` is no longer required.
* Added reference to `Yoast.App` instance as a parameter to `bindElementEvents` callback.
* Automatically enable no keyword queue if there is no keyword. [b596d41](https://github.com/yoast/yoastseo.js/commit/b596d41)
* Increase snippet title length from 40 to 70 characters. [0ad7c1f](https://github.com/yoast/yoastseo.js/commit/0ad7c1f)
* Re-render snippet preview after each analysis. [3d080b8](https://github.com/yoast/yoastseo.js/commit/3d080b8)
* Use `input` event to bind to snippet preview change instead of `change`. [4675a9f](https://github.com/yoast/yoastseo.js/commit/4675a9f)
* Don't use `args.overallTarget` if it isn't set. [7ce7ea4](https://github.com/yoast/yoastseo.js/commit/7ce7ea4)

### Bugfixes

* Fixed snippet preview so only the full focus keyword is highlighted and not words that contain the focus keyword. [3655d13](https://github.com/yoast/yoastseo.js/commit/3655d13)
* Fixed scoring so 0-3 now mean a bad score and no-keyword is a special score. [ad8a085](https://github.com/yoast/yoastseo.js/commit/ad8a085)
* Fix scoring for title length.
* Sanitize keyword before using it as a regex to prevent the regex from breaking. [2d95fcb](https://github.com/yoast/yoastseo.js/commit/2d95fcb)
* Style the snippet title `inline-block` to make the overflow hidden.
* Style the snippet site url `inline` to make the overflow hidden.

## 1.0-beta2: September 23st, 2015
* Fixes a bug where the slug wasn't taken into account when checking if the url contains the focus keyword.

## 1.0-beta: September 21st, 2015
* Initial beta release<|MERGE_RESOLUTION|>--- conflicted
+++ resolved
@@ -5,15 +5,13 @@
 All notable changes to this project will be documented in this file. Releases without a changelog entry contain only minor changes that are irrelevant for users of this library.
 We will follow [Semantic Versioning](http://semver.org/) from version 2 and onwards.
 
-<<<<<<< HEAD
 ## 1.66.0 January 6th, 2019
 ### Other
 * Drops IE11 support through configuring Babel to use the preset environment with the own list of supported browsers specified.
 * Adds a way to register a custom parser for parsing a paper to a structured tree representation, ready for further analysis.
-=======
+
 ## 1.65.1 December 11th, 2019
 * Fixes a bug where the metabox would be broken when a relative URL was configured as `WP_CONTENT_URL`. Props to [FPCSJames](https://github.com/FPCSJames).
->>>>>>> 11c88452
 
 ## 1.63.0 November 13th, 2019
 ### Fixed
