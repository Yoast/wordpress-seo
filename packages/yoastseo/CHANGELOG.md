--- conflicted
+++ resolved
@@ -5,18 +5,11 @@
 All notable changes to this project will be documented in this file.
 We will follow [Semantic Versioning](http://semver.org/) from version 2 and onwards.
 
-<<<<<<< HEAD
-## 1.51.0 April 4th, 2019
-## 1.51.0
-###Fixed
-* Parsing comments inside paragraphs and headings does not break the analysis anymore.
-=======
 ## 1.51.0 April 29th, 2019
 ### Added
 * Adds functionality to specify a custom premium-configuration branch to use for tests, locally and on Travis.
 
 ### Fixed
->>>>>>> 91937113
 * Adds error handling to the YoastSEO development tool, when building the tree for visualization purposes.
 * Fixes the parsing of paragraphs within headings when using the tree parser. Previously, it crashed the building of the tree.
 
