--- conflicted
+++ resolved
@@ -6,10 +6,7 @@
 import * as interpreters from "./src/scoring/interpreters";
 import * as config from "./src/config";
 import * as languageProcessing from "./src/languageProcessing";
-<<<<<<< HEAD
-=======
 import * as values from "./src/values";
->>>>>>> dc51d4d7
 
 import App from "./src/app";
 import Assessor from "./src/scoring/assessor";
@@ -49,10 +46,7 @@
 	markers,
 	interpreters,
 	languageProcessing,
-<<<<<<< HEAD
-=======
 	values,
->>>>>>> dc51d4d7
 };
 
 /*
