--- conflicted
+++ resolved
@@ -9,11 +9,7 @@
   ],
   "main": "index.js",
   "license": "GPL-3.0",
-<<<<<<< HEAD
-  "version": "1.49.1",
-=======
   "version": "1.50.0-rc.6",
->>>>>>> af4af3d4
   "repository": {
     "type": "git",
     "url": "https://github.com/Yoast/YoastSEO.js"
@@ -40,11 +36,7 @@
     "babel-register": "^6.16.3",
     "babelify": "^8.0.0",
     "console.table": "^0.10.0",
-<<<<<<< HEAD
     "eslint-config-yoast": "^5.0.6",
-=======
-    "eslint-config-yoast": "^5.0.5-rc.1",
->>>>>>> af4af3d4
     "eslint-plugin-jsx-a11y": "^6.1.2",
     "eslint-plugin-react": "^7.11.1",
     "eslint-plugin-yoast": "^1.0.1",
