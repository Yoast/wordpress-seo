--- conflicted
+++ resolved
@@ -116,10 +116,6 @@
     }
   },
   "yoast": {
-<<<<<<< HEAD
-    "premiumConfiguration": "46-dutch-morphology-data"
-=======
     "premiumConfiguration": "feature/Dutch-morphology"
->>>>>>> 809dd5b3
   }
 }