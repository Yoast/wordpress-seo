{
  "name": "yoastseo",
  "description": "Yoast clientside page analysis",
  "homepage": "https://github.com/Yoast/",
  "keywords": [
    "Yoast",
    "SEO",
    "text analysis"
  ],
  "main": "index.js",
  "license": "GPL-3.0",
  "version": "1.73.0-rc.0",
  "repository": {
    "type": "git",
    "url": "https://github.com/Yoast/javascript.git",
    "directory": "packages/yoastseo"
  },
  "scripts": {
    "start": "npm start --prefix examples/webpack",
    "build": "grunt publish",
    "lint": "grunt check",
    "pretest": "yarn install-ci",
    "test": "jest --runInBand",
    "install-ci": "grunt get-premium-configuration",
    "prepublishOnly": "grunt publish"
  },
  "browser": "js/browser.js",
  "engines": {
    "node": ">=8.0.0"
  },
  "devDependencies": {
    "@yoast/browserslist-config": "^1.2.1",
    "autoprefixer": "^9.0.0",
    "babel-cli": "^6.16.0",
    "babel-core": "^6.26.0",
    "babel-jest": "^23.0.0",
    "babel-plugin-transform-object-rest-spread": "^6.26.0",
    "babel-preset-es2015": "^6.16.0",
    "babel-preset-es2017": "^6.24.1",
    "babel-register": "^6.16.3",
    "babelify": "^8.0.0",
    "browserslist": "^4.7.3",
    "console.table": "^0.10.0",
    "eslint-config-yoast": "^5.0.16",
    "eslint-plugin-jsx-a11y": "^6.1.2",
    "eslint-plugin-react": "^7.11.1",
    "eslint-plugin-yoast": "^1.0.1",
    "grunt": "^1.0.1",
    "grunt-babel": "^7.0.0",
    "grunt-browserify": "^5.0.0",
    "grunt-contrib-clean": "^2.0.0",
    "grunt-contrib-copy": "^1.0.0",
    "grunt-contrib-watch": "^1.0.0",
    "grunt-eslint": "^21.0.0",
    "grunt-exorcise": "^2.1.1",
    "grunt-po2json": "git+https://github.com/atimmer/grunt-po2json.git#f26c05653af89ef0f7a72456dbe141eb56bf5471",
    "grunt-postcss": "^0.9.0",
    "grunt-sass": "^3.0.0",
    "grunt-shell": "^2.0.0",
    "istanbul": "^0.4.0",
    "jest": "^23.5.0",
    "js-yaml": "^3.12.1",
    "load-grunt-config": "^1.0.0",
    "lodash-cli": "^4.14.1",
<<<<<<< HEAD
    "node-sass": "4.12.0"
=======
    "node-sass": "4.13.0"
>>>>>>> 7d20e156
  },
  "bugs": {
    "url": "https://github.com/Yoast/js-text-analysis/issues"
  },
  "dependencies": {
    "@wordpress/autop": "^2.0.2",
    "@yoast/feature-flag": "^0.5.1",
    "htmlparser2": "^3.9.2",
    "jed": "^1.1.0",
    "lodash-es": "^4.17.10",
    "loglevel": "^1.6.1",
    "parse5": "^5.1.0",
    "sassdash": "0.9.0",
    "tokenizer2": "^2.0.1"
  },
  "browserify": {
    "transform": [
      "babelify"
    ]
  },
  "jest": {
    "collectCoverage": true,
    "moduleFileExtensions": [
      "js"
    ],
    "transform": {
      "^.+\\.jsx?$": "babel-jest",
      "^.+\\.html$": "<rootDir>/spec/specHelpers/rawLoader"
    },
    "transformIgnorePatterns": [
      "<rootDir>/node_modules/(?!lodash-es/.*)",
      "<rootDir>/spec/fullTextTests/testText/*/*\\.html"
    ],
    "testRegex": "/spec/.*\\.(js)$",
    "testEnvironment": "node",
    "moduleDirectories": [
      "node_modules"
    ],
    "testPathIgnorePatterns": [
      "/spec/specHelpers/*",
      "/spec/fullTextTests/testTexts",
      "/spec/morphology/spanish/stemmerCoverage/generateStems.js",
      "/spec/morphology/spanish/stemmerCoverage/goldStandardStems.json"
    ],
    "coveragePathIgnorePatterns": [
      "js/templates.js"
    ],
    "coverageThreshold": {
      "global": {
        "branches": 74,
        "functions": 78,
        "lines": 83,
        "statements": 83
      }
    }
  },
  "yoast": {
    "premiumConfiguration": ""
  }
}<|MERGE_RESOLUTION|>--- conflicted
+++ resolved
@@ -62,11 +62,7 @@
     "js-yaml": "^3.12.1",
     "load-grunt-config": "^1.0.0",
     "lodash-cli": "^4.14.1",
-<<<<<<< HEAD
-    "node-sass": "4.12.0"
-=======
     "node-sass": "4.13.0"
->>>>>>> 7d20e156
   },
   "bugs": {
     "url": "https://github.com/Yoast/js-text-analysis/issues"
