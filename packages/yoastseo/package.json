--- conflicted
+++ resolved
@@ -109,15 +109,13 @@
       "/spec/morphology/french/stemmerCoverage/generateStems.js",
       "/spec/morphology/french/stemmerCoverage/goldStandardStems.json",
       "/spec/morphology/french/stemmerCoverage/sampleVocabulary.json",
-<<<<<<< HEAD
       "/spec/morphology/russian/stemmerCoverage/generateStems.js",
       "/spec/morphology/russian/stemmerCoverage/goldStandardStems.json",
       "/spec/morphology/russian/stemmerCoverage/sampleVocabulary.json"
-=======
       "/spec/morphology/italian/stemmerCoverage/generateStems.js",
       "/spec/morphology/italian/stemmerCoverage/goldStandardStems.json",
       "/spec/morphology/italian/stemmerCoverage/sampleVocabulary.json"
->>>>>>> 09510bda
+
     ],
     "coveragePathIgnorePatterns": [
       "js/templates.js"
