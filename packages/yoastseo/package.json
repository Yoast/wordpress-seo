{
  "name": "yoastseo",
  "description": "Yoast clientside page analysis",
  "homepage": "https://github.com/Yoast/",
  "keywords": [
    "Yoast",
    "SEO",
    "text analysis"
  ],
  "main": "index.js",
  "license": "GPL-3.0",
<<<<<<< HEAD
  "version": "1.67.2-internal-linking.0",
=======
  "version": "1.76.0-rc.0",
>>>>>>> dbbc40f7
  "repository": {
    "type": "git",
    "url": "https://github.com/Yoast/javascript.git",
    "directory": "packages/yoastseo"
  },
  "scripts": {
    "start": "npm start --prefix examples/webpack",
    "build": "grunt publish",
    "lint": "grunt check",
    "pretest": "yarn install-ci",
    "test": "jest --runInBand",
    "install-ci": "grunt get-premium-configuration",
    "prepublishOnly": "grunt publish"
  },
  "browser": "js/browser.js",
  "engines": {
    "node": ">=8.0.0"
  },
  "devDependencies": {
    "@yoast/browserslist-config": "^1.2.2",
    "autoprefixer": "^9.0.0",
    "babel-cli": "^6.16.0",
    "babel-core": "^6.26.0",
    "babel-jest": "^23.0.0",
    "babel-plugin-transform-object-rest-spread": "^6.26.0",
    "babel-preset-es2015": "^6.16.0",
    "babel-preset-es2017": "^6.24.1",
    "babel-register": "^6.16.3",
    "babelify": "^8.0.0",
    "browserslist": "^4.7.3",
    "console.table": "^0.10.0",
    "eslint-config-yoast": "^5.0.17",
    "eslint-plugin-jsx-a11y": "^6.1.2",
    "eslint-plugin-react": "^7.11.1",
    "eslint-plugin-yoast": "^1.0.1",
    "grunt": "^1.0.1",
    "grunt-babel": "^7.0.0",
    "grunt-browserify": "^5.0.0",
    "grunt-contrib-clean": "^2.0.0",
    "grunt-contrib-copy": "^1.0.0",
    "grunt-contrib-watch": "^1.0.0",
    "grunt-eslint": "^21.0.0",
    "grunt-exorcise": "^2.1.1",
    "grunt-po2json": "git+https://github.com/atimmer/grunt-po2json.git#f26c05653af89ef0f7a72456dbe141eb56bf5471",
    "grunt-postcss": "^0.9.0",
    "grunt-sass": "^3.0.0",
    "grunt-shell": "^2.0.0",
    "istanbul": "^0.4.0",
    "jest": "^23.5.0",
    "js-yaml": "^3.12.1",
    "load-grunt-config": "^1.0.0",
    "lodash-cli": "^4.14.1",
    "node-sass": "4.13.0"
  },
  "bugs": {
    "url": "https://github.com/Yoast/js-text-analysis/issues"
  },
  "dependencies": {
    "@wordpress/autop": "^2.0.2",
    "@yoast/feature-flag": "^0.5.2",
    "htmlparser2": "^3.9.2",
    "jed": "^1.1.0",
    "lodash-es": "^4.17.10",
    "loglevel": "^1.6.1",
    "parse5": "^5.1.0",
    "sassdash": "0.9.0",
    "tokenizer2": "^2.0.1"
  },
  "browserify": {
    "transform": [
      "babelify"
    ]
  },
  "jest": {
    "collectCoverage": true,
    "moduleFileExtensions": [
      "js"
    ],
    "transform": {
      "^.+\\.jsx?$": "babel-jest",
      "^.+\\.html$": "<rootDir>/spec/specHelpers/rawLoader"
    },
    "transformIgnorePatterns": [
      "<rootDir>/node_modules/(?!lodash-es/.*)",
      "<rootDir>/spec/fullTextTests/testText/*/*\\.html"
    ],
    "testRegex": "/spec/.*\\.(js)$",
    "testEnvironment": "node",
    "moduleDirectories": [
      "node_modules"
    ],
    "testPathIgnorePatterns": [
      "/spec/specHelpers/*",
      "/spec/fullTextTests/testTexts",
      "/spec/morphology/spanish/stemmerCoverage/generateStems.js",
      "/spec/morphology/spanish/stemmerCoverage/goldStandardStems.json",
      "/spec/morphology/french/stemmerCoverage/generateStems.js",
      "/spec/morphology/french/stemmerCoverage/goldStandardStems.json",
      "/spec/morphology/french/stemmerCoverage/sampleVocabulary.json",
      "/spec/morphology/russian/stemmerCoverage/generateStems.js",
      "/spec/morphology/russian/stemmerCoverage/goldStandardStems.json",
      "/spec/morphology/russian/stemmerCoverage/sampleVocabulary.json",
      "/spec/morphology/italian/stemmerCoverage/generateStems.js",
      "/spec/morphology/italian/stemmerCoverage/goldStandardStems.json",
      "/spec/morphology/italian/stemmerCoverage/sampleVocabulary.json"
    ],
    "coveragePathIgnorePatterns": [
      "js/templates.js"
    ],
    "coverageThreshold": {
      "global": {
        "branches": 74,
        "functions": 78,
        "lines": 83,
        "statements": 83
      }
    }
  },
  "yoast": {
    "premiumConfiguration": ""
  }
}<|MERGE_RESOLUTION|>--- conflicted
+++ resolved
@@ -9,11 +9,7 @@
   ],
   "main": "index.js",
   "license": "GPL-3.0",
-<<<<<<< HEAD
-  "version": "1.67.2-internal-linking.0",
-=======
   "version": "1.76.0-rc.0",
->>>>>>> dbbc40f7
   "repository": {
     "type": "git",
     "url": "https://github.com/Yoast/javascript.git",
