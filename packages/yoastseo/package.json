{
  "name": "yoastseo",
  "description": "Yoast clientside page analysis",
  "homepage": "https://github.com/Yoast/",
  "keywords": [
    "Yoast",
    "SEO",
    "text analysis"
  ],
  "main": "index.js",
  "license": "GPL-3.0",
  "version": "1.74.0-rc.0",
  "repository": {
    "type": "git",
    "url": "https://github.com/Yoast/javascript.git",
    "directory": "packages/yoastseo"
  },
  "scripts": {
    "start": "npm start --prefix examples/webpack",
    "build": "grunt publish",
    "lint": "grunt check",
    "pretest": "yarn install-ci",
    "test": "jest --runInBand",
    "install-ci": "grunt get-premium-configuration",
    "prepublishOnly": "grunt publish"
  },
  "browser": "js/browser.js",
  "engines": {
    "node": ">=8.0.0"
  },
  "devDependencies": {
    "@yoast/browserslist-config": "^1.2.1",
    "autoprefixer": "^9.0.0",
    "babel-cli": "^6.16.0",
    "babel-core": "^6.26.0",
    "babel-jest": "^23.0.0",
    "babel-plugin-transform-object-rest-spread": "^6.26.0",
    "babel-preset-es2015": "^6.16.0",
    "babel-preset-es2017": "^6.24.1",
    "babel-register": "^6.16.3",
    "babelify": "^8.0.0",
    "browserslist": "^4.7.3",
    "console.table": "^0.10.0",
    "eslint-config-yoast": "^5.0.16",
    "eslint-plugin-jsx-a11y": "^6.1.2",
    "eslint-plugin-react": "^7.11.1",
    "eslint-plugin-yoast": "^1.0.1",
    "grunt": "^1.0.1",
    "grunt-babel": "^7.0.0",
    "grunt-browserify": "^5.0.0",
    "grunt-contrib-clean": "^2.0.0",
    "grunt-contrib-copy": "^1.0.0",
    "grunt-contrib-watch": "^1.0.0",
    "grunt-eslint": "^21.0.0",
    "grunt-exorcise": "^2.1.1",
    "grunt-po2json": "git+https://github.com/atimmer/grunt-po2json.git#f26c05653af89ef0f7a72456dbe141eb56bf5471",
    "grunt-postcss": "^0.9.0",
    "grunt-sass": "^3.0.0",
    "grunt-shell": "^2.0.0",
    "istanbul": "^0.4.0",
    "jest": "^23.5.0",
    "js-yaml": "^3.12.1",
    "load-grunt-config": "^1.0.0",
    "lodash-cli": "^4.14.1",
    "node-sass": "4.13.0"
  },
  "bugs": {
    "url": "https://github.com/Yoast/js-text-analysis/issues"
  },
  "dependencies": {
    "@wordpress/autop": "^2.0.2",
    "@yoast/feature-flag": "^0.5.1",
    "htmlparser2": "^3.9.2",
    "jed": "^1.1.0",
    "lodash-es": "^4.17.10",
    "loglevel": "^1.6.1",
    "parse5": "^5.1.0",
    "sassdash": "0.9.0",
    "tokenizer2": "^2.0.1"
  },
  "browserify": {
    "transform": [
      "babelify"
    ]
  },
  "jest": {
    "collectCoverage": true,
    "moduleFileExtensions": [
      "js"
    ],
    "transform": {
      "^.+\\.jsx?$": "babel-jest",
      "^.+\\.html$": "<rootDir>/spec/specHelpers/rawLoader"
    },
    "transformIgnorePatterns": [
      "<rootDir>/node_modules/(?!lodash-es/.*)",
      "<rootDir>/spec/fullTextTests/testText/*/*\\.html"
    ],
    "testRegex": "/spec/.*\\.(js)$",
    "testEnvironment": "node",
    "moduleDirectories": [
      "node_modules"
    ],
    "testPathIgnorePatterns": [
      "/spec/specHelpers/*",
      "/spec/fullTextTests/testTexts",
      "/spec/morphology/spanish/stemmerCoverage/generateStems.js",
      "/spec/morphology/spanish/stemmerCoverage/goldStandardStems.json",
<<<<<<< HEAD
      "/spec/morphology/polish/stemmerCoverage/generateStems.js",
      "/spec/morphology/polish/stemmerCoverage/goldStandardStems.json",
      "/spec/morphology/polish/stemmerCoverage/sampleVocabulary.json"
=======
      "/spec/morphology/french/stemmerCoverage/generateStems.js",
      "/spec/morphology/french/stemmerCoverage/goldStandardStems.json",
      "/spec/morphology/french/stemmerCoverage/sampleVocabulary.json"
>>>>>>> 737f9756
    ],
    "coveragePathIgnorePatterns": [
      "js/templates.js"
    ],
    "coverageThreshold": {
      "global": {
        "branches": 74,
        "functions": 78,
        "lines": 83,
        "statements": 83
      }
    }
  },
  "yoast": {
    "premiumConfiguration": ""
  }
}<|MERGE_RESOLUTION|>--- conflicted
+++ resolved
@@ -106,15 +106,13 @@
       "/spec/fullTextTests/testTexts",
       "/spec/morphology/spanish/stemmerCoverage/generateStems.js",
       "/spec/morphology/spanish/stemmerCoverage/goldStandardStems.json",
-<<<<<<< HEAD
+      "/spec/morphology/spanish/stemmerCoverage/goldStandardStems.json",
+      "/spec/morphology/french/stemmerCoverage/generateStems.js",
+      "/spec/morphology/french/stemmerCoverage/goldStandardStems.json",
+      "/spec/morphology/french/stemmerCoverage/sampleVocabulary.json",
       "/spec/morphology/polish/stemmerCoverage/generateStems.js",
       "/spec/morphology/polish/stemmerCoverage/goldStandardStems.json",
       "/spec/morphology/polish/stemmerCoverage/sampleVocabulary.json"
-=======
-      "/spec/morphology/french/stemmerCoverage/generateStems.js",
-      "/spec/morphology/french/stemmerCoverage/goldStandardStems.json",
-      "/spec/morphology/french/stemmerCoverage/sampleVocabulary.json"
->>>>>>> 737f9756
     ],
     "coveragePathIgnorePatterns": [
       "js/templates.js"
