{
  "name": "yoastseo",
  "description": "Yoast clientside page analysis",
  "homepage": "https://github.com/Yoast/",
  "keywords": [
    "Yoast",
    "SEO",
    "text analysis"
  ],
  "main": "index.js",
  "license": "GPL-3.0",
  "version": "1.88.0-rc.0",
  "repository": {
    "type": "git",
    "url": "https://github.com/Yoast/javascript.git",
    "directory": "packages/yoastseo"
  },
  "scripts": {
    "start": "npm start --prefix examples/webpack",
    "build": "grunt publish",
    "lint": "grunt check",
    "pretest": "yarn install-ci",
    "test": "jest --runInBand",
    "install-ci": "grunt get-premium-configuration",
    "prepublishOnly": "grunt publish"
  },
  "browser": "js/browser.js",
  "engines": {
    "node": ">=8.0.0"
  },
  "devDependencies": {
    "@yoast/browserslist-config": "^1.2.2",
    "autoprefixer": "^9.0.0",
    "babel-cli": "^6.16.0",
    "babel-core": "^6.26.0",
    "babel-jest": "^23.0.0",
    "babel-plugin-transform-object-rest-spread": "^6.26.0",
    "babel-preset-es2015": "^6.16.0",
    "babel-preset-es2017": "^6.24.1",
    "babel-register": "^6.16.3",
    "babelify": "^8.0.0",
    "browserslist": "^4.7.3",
    "console.table": "^0.10.0",
    "eslint-config-yoast": "^5.0.17",
    "eslint-plugin-jsx-a11y": "^6.1.2",
    "eslint-plugin-react": "^7.11.1",
    "eslint-plugin-yoast": "^1.0.1",
    "grunt": "^1.0.1",
    "grunt-babel": "^7.0.0",
    "grunt-browserify": "^5.0.0",
    "grunt-contrib-clean": "^2.0.0",
    "grunt-contrib-copy": "^1.0.0",
    "grunt-contrib-watch": "^1.0.0",
    "grunt-eslint": "^21.0.0",
    "grunt-exorcise": "^2.1.1",
    "grunt-po2json": "git+https://github.com/atimmer/grunt-po2json.git#f26c05653af89ef0f7a72456dbe141eb56bf5471",
    "grunt-postcss": "^0.9.0",
    "grunt-sass": "^3.0.0",
    "grunt-shell": "^2.0.0",
    "istanbul": "^0.4.0",
    "jest": "^23.5.0",
    "js-yaml": "^3.12.1",
    "load-grunt-config": "^1.0.0",
    "lodash-cli": "^4.14.1",
    "node-sass": "4.13.0"
  },
  "bugs": {
    "url": "https://github.com/Yoast/js-text-analysis/issues"
  },
  "dependencies": {
    "@wordpress/autop": "^2.0.2",
    "@yoast/feature-flag": "^0.5.2",
    "htmlparser2": "^3.9.2",
    "jed": "^1.1.0",
    "lodash-es": "^4.17.10",
    "loglevel": "^1.6.1",
    "parse5": "^5.1.0",
    "sassdash": "0.9.0",
    "tokenizer2": "^2.0.1"
  },
  "browserify": {
    "transform": [
      "babelify"
    ]
  },
  "jest": {
    "collectCoverage": true,
    "moduleFileExtensions": [
      "js"
    ],
    "transform": {
      "^.+\\.jsx?$": "babel-jest",
      "^.+\\.html$": "<rootDir>/spec/specHelpers/rawLoader"
    },
    "transformIgnorePatterns": [
      "<rootDir>/node_modules/(?!lodash-es/.*)",
      "<rootDir>/spec/fullTextTests/testText/*/*\\.html"
    ],
    "testRegex": "/spec/.*\\.(js)$",
    "testEnvironment": "node",
    "moduleDirectories": [
      "node_modules"
    ],
    "testPathIgnorePatterns": [
      "/spec/specHelpers/*",
      "/spec/fullTextTests/testTexts",
      "/spec/morphology/spanish/stemmerCoverage/generateStems.js",
      "/spec/morphology/spanish/stemmerCoverage/goldStandardStems.json",
      "/spec/morphology/french/stemmerCoverage/generateStems.js",
      "/spec/morphology/french/stemmerCoverage/goldStandardStems.json",
      "/spec/morphology/french/stemmerCoverage/sampleVocabulary.json",
      "/spec/morphology/russian/stemmerCoverage/generateStems.js",
      "/spec/morphology/russian/stemmerCoverage/goldStandardStems.json",
      "/spec/morphology/russian/stemmerCoverage/sampleVocabulary.json",
      "/spec/morphology/italian/stemmerCoverage/goldStandardStems.json",
      "/spec/morphology/italian/stemmerCoverage/sampleVocabulary.json",
      "/spec/morphology/italian/stemmerCoverage/generateStems.js",
      "/spec/morphology/portuguese/stemmerCoverage/generateStems.js",
      "/spec/morphology/portuguese/stemmerCoverage/goldStandardStems.json",
      "/spec/morphology/portuguese/stemmerCoverage/sampleVocabulary.json",
      "/spec/morphology/indonesian/stemmerCoverage/generateStems.js",
      "/spec/morphology/indonesian/stemmerCoverage/goldStandardStems.json",
      "/spec/morphology/indonesian/stemmerCoverage/sampleVocabulary.json",
      "/spec/morphology/polish/stemmerCoverage/generateStems.js",
      "/spec/morphology/polish/stemmerCoverage/goldStandardStems.json",
      "/spec/morphology/polish/stemmerCoverage/sampleVocabulary.json",
      "/spec/morphology/arabic/stemmerCoverage/generateStems.js",
      "/spec/morphology/arabic/stemmerCoverage/goldStandardStems.json",
      "/spec/morphology/arabic/stemmerCoverage/sampleVocabulary.json",
      "/spec/morphology/swedish/stemmerCoverage/goldStandardStems.json",
      "/spec/morphology/swedish/stemmerCoverage/sampleVocabulary.json",
      "/spec/morphology/swedish/stemmerCoverage/generateStems.js",
      "/spec/morphology/hungarian/stemmerCoverage/goldStandardStems.json",
      "/spec/morphology/hungarian/stemmerCoverage/sampleVocabulary.json",
      "/spec/morphology/hungarian/stemmerCoverage/generateStems.js",
<<<<<<< HEAD
      "/spec/morphology/turkish/stemmerCoverage/goldStandardStems.json",
      "/spec/morphology/turkish/stemmerCoverage/sampleVocabulary.json",
      "/spec/morphology/turkish/stemmerCoverage/generateStems.js"
=======
      "/spec/morphology/norwegian/stemmerCoverage/goldStandardStems.js",
      "/spec/morphology/norwegian/stemmerCoverage/sampleVocabulary.json",
      "/spec/morphology/norwegian/stemmerCoverage/generateStems.js"
>>>>>>> 74263160
    ],
    "coveragePathIgnorePatterns": [
      "js/templates.js"
    ],
    "coverageThreshold": {
      "global": {
        "branches": 74,
        "functions": 78,
        "lines": 83,
        "statements": 83
      }
    }
  },
  "yoast": {
    "premiumConfiguration": ""
  }
}<|MERGE_RESOLUTION|>--- conflicted
+++ resolved
@@ -133,15 +133,13 @@
       "/spec/morphology/hungarian/stemmerCoverage/goldStandardStems.json",
       "/spec/morphology/hungarian/stemmerCoverage/sampleVocabulary.json",
       "/spec/morphology/hungarian/stemmerCoverage/generateStems.js",
-<<<<<<< HEAD
+      "/spec/morphology/norwegian/stemmerCoverage/goldStandardStems.js",
+      "/spec/morphology/norwegian/stemmerCoverage/sampleVocabulary.json",
+      "/spec/morphology/norwegian/stemmerCoverage/generateStems.js"
+      "/spec/morphology/hungarian/stemmerCoverage/generateStems.js",
       "/spec/morphology/turkish/stemmerCoverage/goldStandardStems.json",
       "/spec/morphology/turkish/stemmerCoverage/sampleVocabulary.json",
       "/spec/morphology/turkish/stemmerCoverage/generateStems.js"
-=======
-      "/spec/morphology/norwegian/stemmerCoverage/goldStandardStems.js",
-      "/spec/morphology/norwegian/stemmerCoverage/sampleVocabulary.json",
-      "/spec/morphology/norwegian/stemmerCoverage/generateStems.js"
->>>>>>> 74263160
     ],
     "coveragePathIgnorePatterns": [
       "js/templates.js"
