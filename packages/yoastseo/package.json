{
  "name": "yoastseo",
  "description": "Yoast clientside page analysis",
  "homepage": "https://github.com/Yoast/",
  "keywords": [
    "Yoast",
    "SEO",
    "text analysis"
  ],
  "main": "index.js",
  "license": "GPL-3.0",
<<<<<<< HEAD
  "version": "1.78.0-rc.4",
=======
  "version": "1.78.0-rc.5",
>>>>>>> 5f00fb98
  "repository": {
    "type": "git",
    "url": "https://github.com/Yoast/javascript.git",
    "directory": "packages/yoastseo"
  },
  "scripts": {
    "start": "npm start --prefix examples/webpack",
    "build": "grunt publish",
    "lint": "grunt check",
    "pretest": "yarn install-ci",
    "test": "jest --runInBand",
    "install-ci": "grunt get-premium-configuration",
    "prepublishOnly": "grunt publish"
  },
  "browser": "js/browser.js",
  "engines": {
    "node": ">=8.0.0"
  },
  "devDependencies": {
    "@yoast/browserslist-config": "^1.2.2",
    "autoprefixer": "^9.0.0",
    "babel-cli": "^6.16.0",
    "babel-core": "^6.26.0",
    "babel-jest": "^23.0.0",
    "babel-plugin-transform-object-rest-spread": "^6.26.0",
    "babel-preset-es2015": "^6.16.0",
    "babel-preset-es2017": "^6.24.1",
    "babel-register": "^6.16.3",
    "babelify": "^8.0.0",
    "browserslist": "^4.7.3",
    "console.table": "^0.10.0",
    "eslint-config-yoast": "^5.0.17",
    "eslint-plugin-jsx-a11y": "^6.1.2",
    "eslint-plugin-react": "^7.11.1",
    "eslint-plugin-yoast": "^1.0.1",
    "grunt": "^1.0.1",
    "grunt-babel": "^7.0.0",
    "grunt-browserify": "^5.0.0",
    "grunt-contrib-clean": "^2.0.0",
    "grunt-contrib-copy": "^1.0.0",
    "grunt-contrib-watch": "^1.0.0",
    "grunt-eslint": "^21.0.0",
    "grunt-exorcise": "^2.1.1",
    "grunt-po2json": "git+https://github.com/atimmer/grunt-po2json.git#f26c05653af89ef0f7a72456dbe141eb56bf5471",
    "grunt-postcss": "^0.9.0",
    "grunt-sass": "^3.0.0",
    "grunt-shell": "^2.0.0",
    "istanbul": "^0.4.0",
    "jest": "^23.5.0",
    "js-yaml": "^3.12.1",
    "load-grunt-config": "^1.0.0",
    "lodash-cli": "^4.14.1",
    "node-sass": "4.13.0"
  },
  "bugs": {
    "url": "https://github.com/Yoast/js-text-analysis/issues"
  },
  "dependencies": {
    "@wordpress/autop": "^2.0.2",
    "@yoast/feature-flag": "^0.5.2",
    "htmlparser2": "^3.9.2",
    "jed": "^1.1.0",
    "lodash-es": "^4.17.10",
    "loglevel": "^1.6.1",
    "parse5": "^5.1.0",
    "sassdash": "0.9.0",
    "tokenizer2": "^2.0.1"
  },
  "browserify": {
    "transform": [
      "babelify"
    ]
  },
  "jest": {
    "collectCoverage": true,
    "moduleFileExtensions": [
      "js"
    ],
    "transform": {
      "^.+\\.jsx?$": "babel-jest",
      "^.+\\.html$": "<rootDir>/spec/specHelpers/rawLoader"
    },
    "transformIgnorePatterns": [
      "<rootDir>/node_modules/(?!lodash-es/.*)",
      "<rootDir>/spec/fullTextTests/testText/*/*\\.html"
    ],
    "testRegex": "/spec/.*\\.(js)$",
    "testEnvironment": "node",
    "moduleDirectories": [
      "node_modules"
    ],
    "testPathIgnorePatterns": [
      "/spec/specHelpers/*",
      "/spec/fullTextTests/testTexts",
      "/spec/morphology/spanish/stemmerCoverage/generateStems.js",
      "/spec/morphology/spanish/stemmerCoverage/goldStandardStems.json",
      "/spec/morphology/french/stemmerCoverage/generateStems.js",
      "/spec/morphology/french/stemmerCoverage/goldStandardStems.json",
      "/spec/morphology/french/stemmerCoverage/sampleVocabulary.json",
      "/spec/morphology/russian/stemmerCoverage/generateStems.js",
      "/spec/morphology/russian/stemmerCoverage/goldStandardStems.json",
      "/spec/morphology/russian/stemmerCoverage/sampleVocabulary.json",
      "/spec/morphology/italian/stemmerCoverage/goldStandardStems.json",
      "/spec/morphology/italian/stemmerCoverage/sampleVocabulary.json",
      "/spec/morphology/italian/stemmerCoverage/generateStems.js",
      "/spec/morphology/portuguese/stemmerCoverage/generateStems.js",
      "/spec/morphology/portuguese/stemmerCoverage/goldStandardStems.json",
      "/spec/morphology/portuguese/stemmerCoverage/sampleVocabulary.json",
      "/spec/morphology/indonesian/stemmerCoverage/generateStems.js",
      "/spec/morphology/indonesian/stemmerCoverage/goldStandardStems.json",
      "/spec/morphology/indonesian/stemmerCoverage/sampleVocabulary.json"
    ],
    "coveragePathIgnorePatterns": [
      "js/templates.js"
    ],
    "coverageThreshold": {
      "global": {
        "branches": 74,
        "functions": 78,
        "lines": 83,
        "statements": 83
      }
    }
  },
  "yoast": {
    "premiumConfiguration": ""
  }
}<|MERGE_RESOLUTION|>--- conflicted
+++ resolved
@@ -9,11 +9,7 @@
   ],
   "main": "index.js",
   "license": "GPL-3.0",
-<<<<<<< HEAD
-  "version": "1.78.0-rc.4",
-=======
   "version": "1.78.0-rc.5",
->>>>>>> 5f00fb98
   "repository": {
     "type": "git",
     "url": "https://github.com/Yoast/javascript.git",
