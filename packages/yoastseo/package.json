{
  "name": "yoastseo",
  "description": "Yoast clientside page analysis",
  "homepage": "https://github.com/Yoast/",
  "keywords": [
    "Yoast",
    "SEO",
    "text analysis"
  ],
  "main": "index.js",
  "license": "GPL-3.0",
<<<<<<< HEAD
  "version": "1.51.0-rc.6",
=======
  "version": "1.51.0",
>>>>>>> 91937113
  "repository": {
    "type": "git",
    "url": "https://github.com/Yoast/javascript.git",
    "directory": "packages/yoastseo"
  },
  "scripts": {
    "start": "npm start --prefix examples/webpack",
    "build": "grunt publish",
    "lint": "grunt check",
    "pretest": "yarn install-ci",
    "test": "jest --runInBand",
    "install-ci": "grunt get-premium-configuration",
    "prepublishOnly": "grunt publish"
  },
  "browser": "js/browser.js",
  "engines": {
    "node": ">=8.0.0"
  },
  "devDependencies": {
    "autoprefixer": "^9.0.0",
    "babel-cli": "^6.16.0",
    "babel-core": "^6.26.0",
    "babel-jest": "^23.0.0",
    "babel-plugin-transform-object-rest-spread": "^6.26.0",
    "babel-preset-es2015": "^6.16.0",
    "babel-preset-es2017": "^6.24.1",
    "babel-register": "^6.16.3",
    "babelify": "^8.0.0",
    "console.table": "^0.10.0",
    "eslint-config-yoast": "^5.0.11",
    "eslint-plugin-jsx-a11y": "^6.1.2",
    "eslint-plugin-react": "^7.11.1",
    "eslint-plugin-yoast": "^1.0.1",
    "grunt": "^1.0.1",
    "grunt-babel": "^7.0.0",
    "grunt-browserify": "^5.0.0",
    "grunt-contrib-clean": "^2.0.0",
    "grunt-contrib-copy": "^1.0.0",
    "grunt-contrib-watch": "^1.0.0",
    "grunt-eslint": "^21.0.0",
    "grunt-exorcise": "^2.1.1",
    "grunt-po2json": "git+https://github.com/atimmer/grunt-po2json.git#f26c05653af89ef0f7a72456dbe141eb56bf5471",
    "grunt-postcss": "^0.9.0",
    "grunt-sass": "^3.0.0",
    "grunt-shell": "^2.0.0",
    "istanbul": "^0.4.0",
    "jest": "^23.5.0",
    "js-yaml": "^3.12.1",
    "load-grunt-config": "^1.0.0",
    "lodash-cli": "^4.14.1",
    "node-sass": "^4.9.3"
  },
  "bugs": {
    "url": "https://github.com/Yoast/js-text-analysis/issues"
  },
  "dependencies": {
    "@wordpress/autop": "^2.0.2",
    "htmlparser2": "^3.9.2",
    "jed": "^1.1.0",
    "lodash-es": "^4.17.10",
    "loglevel": "^1.6.1",
    "parse5": "^5.1.0",
    "sassdash": "0.9.0",
    "tokenizer2": "^2.0.1"
  },
  "browserify": {
    "transform": [
      "babelify"
    ]
  },
  "jest": {
    "collectCoverage": true,
    "moduleFileExtensions": [
      "js"
    ],
    "transform": {
      "^.+\\.jsx?$": "babel-jest",
      "^.+\\.html$": "<rootDir>/spec/specHelpers/rawLoader"
    },
    "transformIgnorePatterns": [
      "<rootDir>/node_modules/(?!lodash-es/.*)",
      "<rootDir>/spec/fullTextTests/testText/*/*\\.html"
    ],
    "testRegex": "/spec/.*\\.(js)$",
    "testEnvironment": "node",
    "moduleDirectories": [
      "node_modules"
    ],
    "testPathIgnorePatterns": [
      "/spec/specHelpers/*",
      "/spec/fullTextTests/testTexts"
    ],
    "coveragePathIgnorePatterns": [
      "js/templates.js"
    ],
    "coverageThreshold": {
      "global": {
        "branches": 74,
        "functions": 78,
        "lines": 83,
        "statements": 83
      }
    }
  },
  "yoast": {
    "premiumConfiguration": ""
  }
}<|MERGE_RESOLUTION|>--- conflicted
+++ resolved
@@ -9,11 +9,7 @@
   ],
   "main": "index.js",
   "license": "GPL-3.0",
-<<<<<<< HEAD
-  "version": "1.51.0-rc.6",
-=======
   "version": "1.51.0",
->>>>>>> 91937113
   "repository": {
     "type": "git",
     "url": "https://github.com/Yoast/javascript.git",
