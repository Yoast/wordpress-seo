{
  "name": "yoastseo",
  "description": "Yoast client-side content analysis",
  "homepage": "https://github.com/Yoast/",
  "keywords": [
    "Yoast",
    "SEO",
    "readability",
    "inclusive language"
  ],
<<<<<<< HEAD
  "main": "src/index.js",
=======
  "main": "build/index.js",
>>>>>>> 283acb0c
  "license": "GPL-3.0",
  "version": "1.91.2",
  "repository": {
    "type": "git",
    "url": "https://github.com/Yoast/wordpress-seo.git",
    "directory": "packages/yoastseo"
  },
  "files": [
    "build/**/*",
    "vendor",
    "images"
  ],
  "sideEffects": false,
  "scripts": {
<<<<<<< HEAD
    "build": "yarn clean && yarn build:js",
    "build:js": "babel src --copy-files --source-maps --out-dir build",
    "clean": "rm -rf build",
    "pretest": "grunt get-premium-configuration",
=======
    "start": "npm start --prefix examples/webpack",
    "build": "yarn clean && yarn build:js",
    "build:js": "babel index.js --out-dir build && babel src --out-dir build/src && babel spec/specHelpers/factory.js --out-dir build/spec/specHelpers",
    "clean": "rm -rf build",
    "lint": "grunt check",
    "pretest": "yarn install-ci",
>>>>>>> 283acb0c
    "test": "jest",
    "lint": "eslint src spec --max-warnings 10",
    "prepublishOnly": "yarn build"
  },
  "engines": {
    "node": ">=8.0.0"
  },
  "devDependencies": {
<<<<<<< HEAD
    "@babel/cli": "^7.23.4",
    "@babel/core": "^7.23.5",
    "@babel/eslint-parser": "^7.19.1",
    "@babel/preset-env": "^7.23.5",
    "@stylistic/eslint-plugin": "^1.4.1",
=======
    "@babel/cli": "^7.17.10",
    "@babel/core": "^7.17.10",
    "@babel/preset-env": "^7.16.11",
    "@lodder/grunt-postcss": "^3.1.1",
>>>>>>> 283acb0c
    "@yoast/browserslist-config": "^1.2.2",
    "blob-polyfill": "^7.0.20220408",
    "console.table": "^0.10.0",
    "eslint": "^8.55.0",
    "eslint-config-yoast": "^6.0.0",
<<<<<<< HEAD
    "eslint-plugin-import": "^2.29.0",
    "grunt": "^1.6.1",
    "grunt-shell": "^4.0.0",
    "jest": "^29.7.0",
    "jest-environment-jsdom": "^29.7.0",
    "jest-html-loader": "^1.0.0",
    "js-yaml": "^4.1.0",
=======
    "grunt": "^1.0.1",
    "grunt-contrib-clean": "^2.0.0",
    "grunt-contrib-copy": "^1.0.0",
    "grunt-contrib-watch": "^1.0.0",
    "grunt-eslint": "^23.0.0",
    "grunt-po2json": "git+https://github.com/atimmer/grunt-po2json.git#f26c05653af89ef0f7a72456dbe141eb56bf5471",
    "grunt-shell": "^2.0.0",
    "js-yaml": "^3.12.1",
>>>>>>> 283acb0c
    "load-grunt-config": "^1.0.0"
  },
  "bugs": {
    "url": "https://github.com/Yoast/wordpress-seo/issues"
  },
  "dependencies": {
    "@wordpress/i18n": "^4.46.0",
    "@yoast/feature-flag": "^0.5.2",
    "htmlparser2": "^3.9.2",
    "lodash-es": "^4.17.21",
    "loglevel": "^1.8.1",
    "parse5": "^7.1.2",
    "tiny-segmenter": "^0.2.0",
    "tokenizer2": "^2.0.1"
  },
  "yoast": {
    "premiumConfiguration": ""
  }
}<|MERGE_RESOLUTION|>--- conflicted
+++ resolved
@@ -8,11 +8,7 @@
     "readability",
     "inclusive language"
   ],
-<<<<<<< HEAD
-  "main": "src/index.js",
-=======
   "main": "build/index.js",
->>>>>>> 283acb0c
   "license": "GPL-3.0",
   "version": "1.91.2",
   "repository": {
@@ -27,19 +23,11 @@
   ],
   "sideEffects": false,
   "scripts": {
-<<<<<<< HEAD
+    "start": "npm start --prefix examples/webpack",
     "build": "yarn clean && yarn build:js",
     "build:js": "babel src --copy-files --source-maps --out-dir build",
     "clean": "rm -rf build",
     "pretest": "grunt get-premium-configuration",
-=======
-    "start": "npm start --prefix examples/webpack",
-    "build": "yarn clean && yarn build:js",
-    "build:js": "babel index.js --out-dir build && babel src --out-dir build/src && babel spec/specHelpers/factory.js --out-dir build/spec/specHelpers",
-    "clean": "rm -rf build",
-    "lint": "grunt check",
-    "pretest": "yarn install-ci",
->>>>>>> 283acb0c
     "test": "jest",
     "lint": "eslint src spec --max-warnings 10",
     "prepublishOnly": "yarn build"
@@ -48,24 +36,16 @@
     "node": ">=8.0.0"
   },
   "devDependencies": {
-<<<<<<< HEAD
     "@babel/cli": "^7.23.4",
     "@babel/core": "^7.23.5",
     "@babel/eslint-parser": "^7.19.1",
     "@babel/preset-env": "^7.23.5",
     "@stylistic/eslint-plugin": "^1.4.1",
-=======
-    "@babel/cli": "^7.17.10",
-    "@babel/core": "^7.17.10",
-    "@babel/preset-env": "^7.16.11",
-    "@lodder/grunt-postcss": "^3.1.1",
->>>>>>> 283acb0c
     "@yoast/browserslist-config": "^1.2.2",
     "blob-polyfill": "^7.0.20220408",
     "console.table": "^0.10.0",
     "eslint": "^8.55.0",
     "eslint-config-yoast": "^6.0.0",
-<<<<<<< HEAD
     "eslint-plugin-import": "^2.29.0",
     "grunt": "^1.6.1",
     "grunt-shell": "^4.0.0",
@@ -73,16 +53,6 @@
     "jest-environment-jsdom": "^29.7.0",
     "jest-html-loader": "^1.0.0",
     "js-yaml": "^4.1.0",
-=======
-    "grunt": "^1.0.1",
-    "grunt-contrib-clean": "^2.0.0",
-    "grunt-contrib-copy": "^1.0.0",
-    "grunt-contrib-watch": "^1.0.0",
-    "grunt-eslint": "^23.0.0",
-    "grunt-po2json": "git+https://github.com/atimmer/grunt-po2json.git#f26c05653af89ef0f7a72456dbe141eb56bf5471",
-    "grunt-shell": "^2.0.0",
-    "js-yaml": "^3.12.1",
->>>>>>> 283acb0c
     "load-grunt-config": "^1.0.0"
   },
   "bugs": {
