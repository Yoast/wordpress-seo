import checkIfWordIsComplex from "../../../../../src/languageProcessing/languages/fr/helpers/checkIfWordIsComplex";
import wordComplexityConfig from "../../../../../src/languageProcessing/languages/fr/config/wordComplexity";
import functionWords from "../../../../../src/languageProcessing/languages/fr/config/functionWords";

const configs = {
	wordComplexity: wordComplexityConfig,
	functionWords: functionWords.all,
};

describe( "a test checking if the word is complex in French",  function() {
	it( "returns singular words as non-complex if it is found in the list", function() {
		expect( checkIfWordIsComplex( configs, "résidence" ) ).toEqual( false );
		expect( checkIfWordIsComplex( configs, "signature" ) ).toEqual( false );
	} );

	it( "returns a plural words as non-complex if its singular version is found in the list", function() {
		expect( checkIfWordIsComplex( configs,  "résidences" ) ).toEqual( false );
		expect( checkIfWordIsComplex( configs, "signatures" ) ).toEqual( false );
	} );

	it( "returns plural words longer than 9 characters as complex if it is not in the list", function() {
		expect( checkIfWordIsComplex( configs, "dictionnaires" ) ).toEqual( true );
	} );

	it( "returns singular words longer than 9 characters as complex if it is not in the list", function() {
		expect( checkIfWordIsComplex( configs, "dictionnaire" ) ).toEqual( true );
	} );

	it( "returns plural words longer than 9 characters as non complex if the words start with capital letter", function() {
		expect( checkIfWordIsComplex( configs, "Opérations" ) ).toEqual( false );
		expect( checkIfWordIsComplex( configs, "Éclairage" ) ).toEqual( false );
	} );

<<<<<<< HEAD
	it( "returns function words longer than 9 characters as non complex", function() {
		expect( checkIfWordIsComplex( configs, "continuellement" ) ).toEqual( false );
	} );

=======
>>>>>>> e08ffbe8
	it( "returns words as non complex if the words are less than 9 characters", function() {
		expect( checkIfWordIsComplex( configs, "chanson" ) ).toEqual( false );
		expect( checkIfWordIsComplex( configs, "ouvrir" ) ).toEqual( false );
	} );

	it( "returns words longer than 9 characters preceded by article l' or preposition d' as non complex if the words are in the list", function() {
		expect( checkIfWordIsComplex( configs, "l'ambassadeur" ) ).toEqual( false );
		expect( checkIfWordIsComplex( configs, "d'échantillon" ) ).toEqual( false );
		expect( checkIfWordIsComplex( configs, "s'appartient" ) ).toEqual( false );
	} );

	it( "returns word shorter than 9 characters as non complex even when it's preceded by an l' article or " +
		"a contracted preposition that increases its length", function() {
		expect( checkIfWordIsComplex( configs, "l'occident" ) ).toEqual( false );
		expect( checkIfWordIsComplex( configs, "d'extension" ) ).toEqual( false );
		expect( checkIfWordIsComplex( configs, "c'extension" ) ).toEqual( false );
	} );

	it( "returns word longer than 9 characters which starts with capital letter as non complex even when it's preceded by an l' article " +
		"or a contracted preposition", function() {
		expect( checkIfWordIsComplex( configs, "l'Orthodoxie" ) ).toEqual( false );
		expect( checkIfWordIsComplex( configs, "c'Égalisation" ) ).toEqual( false );
	} );
} );<|MERGE_RESOLUTION|>--- conflicted
+++ resolved
@@ -1,64 +1,51 @@
 import checkIfWordIsComplex from "../../../../../src/languageProcessing/languages/fr/helpers/checkIfWordIsComplex";
 import wordComplexityConfig from "../../../../../src/languageProcessing/languages/fr/config/wordComplexity";
-import functionWords from "../../../../../src/languageProcessing/languages/fr/config/functionWords";
-
-const configs = {
-	wordComplexity: wordComplexityConfig,
-	functionWords: functionWords.all,
-};
 
 describe( "a test checking if the word is complex in French",  function() {
 	it( "returns singular words as non-complex if it is found in the list", function() {
-		expect( checkIfWordIsComplex( configs, "résidence" ) ).toEqual( false );
-		expect( checkIfWordIsComplex( configs, "signature" ) ).toEqual( false );
+		expect( checkIfWordIsComplex( wordComplexityConfig, "résidence" ) ).toEqual( false );
+		expect( checkIfWordIsComplex( wordComplexityConfig, "signature" ) ).toEqual( false );
 	} );
 
 	it( "returns a plural words as non-complex if its singular version is found in the list", function() {
-		expect( checkIfWordIsComplex( configs,  "résidences" ) ).toEqual( false );
-		expect( checkIfWordIsComplex( configs, "signatures" ) ).toEqual( false );
+		expect( checkIfWordIsComplex( wordComplexityConfig,  "résidences" ) ).toEqual( false );
+		expect( checkIfWordIsComplex( wordComplexityConfig, "signatures" ) ).toEqual( false );
 	} );
 
 	it( "returns plural words longer than 9 characters as complex if it is not in the list", function() {
-		expect( checkIfWordIsComplex( configs, "dictionnaires" ) ).toEqual( true );
+		expect( checkIfWordIsComplex( wordComplexityConfig, "dictionnaires" ) ).toEqual( true );
 	} );
 
 	it( "returns singular words longer than 9 characters as complex if it is not in the list", function() {
-		expect( checkIfWordIsComplex( configs, "dictionnaire" ) ).toEqual( true );
+		expect( checkIfWordIsComplex( wordComplexityConfig, "dictionnaire" ) ).toEqual( true );
 	} );
 
 	it( "returns plural words longer than 9 characters as non complex if the words start with capital letter", function() {
-		expect( checkIfWordIsComplex( configs, "Opérations" ) ).toEqual( false );
-		expect( checkIfWordIsComplex( configs, "Éclairage" ) ).toEqual( false );
+		expect( checkIfWordIsComplex( wordComplexityConfig, "Opérations" ) ).toEqual( false );
+		expect( checkIfWordIsComplex( wordComplexityConfig, "Éclairage" ) ).toEqual( false );
 	} );
 
-<<<<<<< HEAD
-	it( "returns function words longer than 9 characters as non complex", function() {
-		expect( checkIfWordIsComplex( configs, "continuellement" ) ).toEqual( false );
-	} );
-
-=======
->>>>>>> e08ffbe8
 	it( "returns words as non complex if the words are less than 9 characters", function() {
-		expect( checkIfWordIsComplex( configs, "chanson" ) ).toEqual( false );
-		expect( checkIfWordIsComplex( configs, "ouvrir" ) ).toEqual( false );
+		expect( checkIfWordIsComplex( wordComplexityConfig, "chanson" ) ).toEqual( false );
+		expect( checkIfWordIsComplex( wordComplexityConfig, "ouvrir" ) ).toEqual( false );
 	} );
 
 	it( "returns words longer than 9 characters preceded by article l' or preposition d' as non complex if the words are in the list", function() {
-		expect( checkIfWordIsComplex( configs, "l'ambassadeur" ) ).toEqual( false );
-		expect( checkIfWordIsComplex( configs, "d'échantillon" ) ).toEqual( false );
-		expect( checkIfWordIsComplex( configs, "s'appartient" ) ).toEqual( false );
+		expect( checkIfWordIsComplex( wordComplexityConfig, "l'ambassadeur" ) ).toEqual( false );
+		expect( checkIfWordIsComplex( wordComplexityConfig, "d'échantillon" ) ).toEqual( false );
+		expect( checkIfWordIsComplex( wordComplexityConfig, "s'appartient" ) ).toEqual( false );
 	} );
 
 	it( "returns word shorter than 9 characters as non complex even when it's preceded by an l' article or " +
 		"a contracted preposition that increases its length", function() {
-		expect( checkIfWordIsComplex( configs, "l'occident" ) ).toEqual( false );
-		expect( checkIfWordIsComplex( configs, "d'extension" ) ).toEqual( false );
-		expect( checkIfWordIsComplex( configs, "c'extension" ) ).toEqual( false );
+		expect( checkIfWordIsComplex( wordComplexityConfig, "l'occident" ) ).toEqual( false );
+		expect( checkIfWordIsComplex( wordComplexityConfig, "d'extension" ) ).toEqual( false );
+		expect( checkIfWordIsComplex( wordComplexityConfig, "c'extension" ) ).toEqual( false );
 	} );
 
 	it( "returns word longer than 9 characters which starts with capital letter as non complex even when it's preceded by an l' article " +
 		"or a contracted preposition", function() {
-		expect( checkIfWordIsComplex( configs, "l'Orthodoxie" ) ).toEqual( false );
-		expect( checkIfWordIsComplex( configs, "c'Égalisation" ) ).toEqual( false );
+		expect( checkIfWordIsComplex( wordComplexityConfig, "l'Orthodoxie" ) ).toEqual( false );
+		expect( checkIfWordIsComplex( wordComplexityConfig, "c'Égalisation" ) ).toEqual( false );
 	} );
 } );