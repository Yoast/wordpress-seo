--- conflicted
+++ resolved
@@ -1,14 +1,11 @@
 import Researcher from "../../../../src/languageProcessing/languages/sk/Researcher.js";
 import Paper from "../../../../src/values/Paper.js";
-<<<<<<< HEAD
 import { allWords as transitionWords } from "../../../../src/languageProcessing/languages/sk/config/transitionWords";
 import twoPartTransitionWords from "../../../../src/languageProcessing/languages/sk/config/twoPartTransitionWords";
-=======
 import getMorphologyData from "../../../specHelpers/getMorphologyData";
 
 const morphologyDataSK = getMorphologyData( "sk" );
 
->>>>>>> 5daefc79
 
 describe( "a test for the Slovak Researcher", function() {
 	const researcher = new Researcher( new Paper( "" ) );
@@ -21,17 +18,16 @@
 		expect( researcher.getConfig( "language" ) ).toEqual( "sk" );
 	} );
 
-<<<<<<< HEAD
 	it( "returns the Slovak transition words", function() {
 		expect( researcher.getConfig( "transitionWords" ) ).toEqual( transitionWords );
 	} );
 
 	it( "returns the Slovak two part transition words", function() {
 		expect( researcher.getConfig( "twoPartTransitionWords" ) ).toEqual( twoPartTransitionWords );
-=======
+	} );
+
 	it( "stems the Slovak word using the Slovak stemmer", function() {
 		researcher.addResearchData( "morphology", morphologyDataSK );
 		expect( researcher.getHelper( "getStemmer" )( researcher )( "teplého" ) ).toEqual( "tep" );
->>>>>>> 5daefc79
 	} );
 } );