--- conflicted
+++ resolved
@@ -1,12 +1,9 @@
 import Researcher from "../../../../src/languageProcessing/languages/sk/Researcher.js";
 import Paper from "../../../../src/values/Paper.js";
-<<<<<<< HEAD
 import functionWords from "../../../../src/languageProcessing/languages/sk/config/functionWords";
-=======
 import getMorphologyData from "../../../specHelpers/getMorphologyData";
 
 const morphologyDataSK = getMorphologyData( "sk" );
->>>>>>> 5daefc79
 
 
 describe( "a test for the Slovak Researcher", function() {
@@ -20,13 +17,12 @@
 		expect( researcher.getConfig( "language" ) ).toEqual( "sk" );
 	} );
 
-<<<<<<< HEAD
 	it( "returns the Slovak function words", function() {
 		expect( researcher.getConfig( "functionWords" ) ).toEqual( functionWords );
-=======
+	} );
+
 	it( "stems the Slovak word using the Slovak stemmer", function() {
 		researcher.addResearchData( "morphology", morphologyDataSK );
 		expect( researcher.getHelper( "getStemmer" )( researcher )( "teplého" ) ).toEqual( "tep" );
->>>>>>> 5daefc79
 	} );
 } );