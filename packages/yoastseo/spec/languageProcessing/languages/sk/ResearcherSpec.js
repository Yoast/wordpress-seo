--- conflicted
+++ resolved
@@ -1,11 +1,8 @@
 import Researcher from "../../../../src/languageProcessing/languages/sk/Researcher.js";
 import Paper from "../../../../src/values/Paper.js";
-<<<<<<< HEAD
 import functionWords from "../../../../src/languageProcessing/languages/sk/config/functionWords";
-=======
 import { allWords as transitionWords } from "../../../../src/languageProcessing/languages/sk/config/transitionWords";
 import twoPartTransitionWords from "../../../../src/languageProcessing/languages/sk/config/twoPartTransitionWords";
->>>>>>> 082a9549
 import getMorphologyData from "../../../specHelpers/getMorphologyData";
 
 const morphologyDataSK = getMorphologyData( "sk" );
@@ -22,17 +19,16 @@
 		expect( researcher.getConfig( "language" ) ).toEqual( "sk" );
 	} );
 
-<<<<<<< HEAD
 	it( "returns the Slovak function words", function() {
 		expect( researcher.getConfig( "functionWords" ) ).toEqual( functionWords );
-=======
+	} );
+
 	it( "returns the Slovak transition words", function() {
 		expect( researcher.getConfig( "transitionWords" ) ).toEqual( transitionWords );
 	} );
 
 	it( "returns the Slovak two part transition words", function() {
 		expect( researcher.getConfig( "twoPartTransitionWords" ) ).toEqual( twoPartTransitionWords );
->>>>>>> 082a9549
 	} );
 
 	it( "stems the Slovak word using the Slovak stemmer", function() {
