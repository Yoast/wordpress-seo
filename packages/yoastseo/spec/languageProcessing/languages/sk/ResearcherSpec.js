--- conflicted
+++ resolved
@@ -1,10 +1,7 @@
 import Researcher from "../../../../src/languageProcessing/languages/sk/Researcher.js";
 import Paper from "../../../../src/values/Paper.js";
-<<<<<<< HEAD
 import stopWords from "../../../../src/languageProcessing/languages/sk/config/stopWords";
-=======
 import functionWords from "../../../../src/languageProcessing/languages/sk/config/functionWords";
->>>>>>> a59b3b54
 import { allWords as transitionWords } from "../../../../src/languageProcessing/languages/sk/config/transitionWords";
 import twoPartTransitionWords from "../../../../src/languageProcessing/languages/sk/config/twoPartTransitionWords";
 import getMorphologyData from "../../../specHelpers/getMorphologyData";
@@ -23,7 +20,10 @@
 		expect( researcher.getConfig( "language" ) ).toEqual( "sk" );
 	} );
 
-<<<<<<< HEAD
+	it( "returns the Slovak function words", function() {
+		expect( researcher.getConfig( "functionWords" ) ).toEqual( functionWords );
+	} );
+
 	it( "returns Slovak stopwords", function() {
 		expect( researcher.getConfig( "stopWords" ) ).toEqual( stopWords );
 	} );
@@ -37,10 +37,6 @@
 		expect( researcher.getHelper( "getClauses" )( sentence )[ 0 ].getClauseText() ).toBe( "bola mačka adoptované" );
 		expect( researcher.getHelper( "getClauses" )( sentence )[ 1 ].getClauseText() ).toBe( "alebo bola kúpená?" );
 		expect( researcher.getHelper( "getClauses" )( sentence )[ 1 ].isPassive() ).toBe( true );
-=======
-	it( "returns the Slovak function words", function() {
-		expect( researcher.getConfig( "functionWords" ) ).toEqual( functionWords );
->>>>>>> a59b3b54
 	} );
 
 	it( "returns the Slovak transition words", function() {
