import stem from "../../../../../../src/languageProcessing/languages/sk/helpers/internal/stem";
import getMorphologyData from "../../../../../specHelpers/getMorphologyData";

const morphologyDataSK = getMorphologyData( "sk" ).sk;

// The first word in each array is the word, the second one is the expected stem.
const wordsToStem = [
<<<<<<< HEAD
	// Input a word ending in case suffix -eho.
	[ "teplejšieho", "tep" ],
	// Input a word ending in derivational suffix -obinec.
	[ "", "" ],
	// Input a word ending in derivational suffix -ionár.
	[ "milionár", "mil" ],
	// Input a word ending in derivational suffix -ovisk.
	[ "pracovisk", "prac" ],
	// Input a word ending in derivational suffix -ovstv.
	[ "majstrovstv", "majstr" ],
	// Input a word ending in derivational suffix -ovec.
	[ "bezdomovec", "bezdom" ],
	// Input a word ending in derivational suffix -ások.
	[ "", "" ],
	// Input a word ending in derivational suffix -nosť.
	[ "možnosť", "mož" ],
	// Input a word ending in derivational suffix -enic.
	[ "smolenic", "smol" ],
	// Input a word ending in derivational suffix -inec.
	[ "žrebčinec", "žrebč" ],
	// Input a word ending in derivational suffix -árn.
	[ "", "" ],
	// Input a word ending in derivational suffix -enk.
	[ "podmienk", "podmi" ],
	// Input a word ending in derivational suffix -ián.
	[ "bazilián", "bazil" ],
	// Input a word ending in derivational suffix -och.
	[ "", "" ],
	// Input a word ending in derivational suffix -ost.
	[ "zodpovednost", "zodpovedn" ],
	// Input a word ending in derivational suffix -áč.
	[ "poslucháč", "posluch" ],
	// Input a word ending in derivational suffix -ač.
	[ "prijímač", "prijím" ],
	// Input a word ending in derivational suffix -ec.
	[ "rámec", "rám" ],
	// Input a word ending in derivational suffix -en.
	[ "žiaden", "žiad" ],
	// Input a word ending in derivational suffix -ér.
	[ "manažér", "manaž" ],
	// Input a word ending in derivational suffix -ír.
	[ "krajčír", "krajč" ],
	// Input a word ending in derivational suffix -ic.
	[ "", "" ],
	// Input a word ending in derivational suffix -in.
	[ "", "" ],
	// Input a word ending in derivational suffix -ín.
	[ "", "" ],
	// Input a word ending in derivational suffix -it.
	[ "", "" ],
	// Input a word ending in derivational suffix -iv.
	[ "", "" ],
=======
	// Input a word ending in case suffix -atoch
	// [ "demokratoch", "demokrat" ],
	[ "sampionatoch", "sampio" ],
	// Input a word ending in case suffix -aťom
	[ "arcikniežaťom", "arcikniež" ],
	// Input a word ending in case suffix -aťom
	[ "arcikniežaťom", "arcikniež" ],
	// Input a word ending in case suffix -och
	[ "mesiacoch", "mesia" ],
	// Input a word ending in case suffix -ému
	[ "samotnému", "samot" ],
	// Input a word ending in case suffix -ých
	[ "ktorých", "ktor" ],
	// Input a word ending in case suffix -ých and a derivational suffix -č
	[ "zahraničných", "zahrani" ],
	// Input a word ending in case suffix -ata
	[ "zvierata", "zvier" ],
	// Input a word ending in case suffix -om and a derivational suffix -ob
	[ "spôsobom", "spôs" ],
	// Input a word ending in case suffix -om
	[ "ľuďom", "ľuď" ],
	// Input a word ending in case suffix -es
	[ "najdes", "naj" ],
	// Input a word ending in case suffix -ím
	[ "hovorím", "hovo" ],
	// Input a word ending in case suffix -úm
	[ "chartúm", "char" ],
	// Input a word ending in case suffix -ej
	[ "súčasnej", "súčas" ],
	// Input a word ending in possessive suffix -ov
	[ "problémov", "problém" ],
	// Input a word ending in possessive suffix -in
	[ "problémin", "problém" ],
	// Input a word ending in comparative suffix -ejš
	[ "mokrejš", "mokr" ],
	// Input a word ending in a case suffix -í and comparative suffix -ejš
	[ "skúpejší", "skúp" ],
	// Input a word ending in a case suffix -í and comparative suffix -ějš
	[ "nejkrásnější", "nejkrás" ],
	// Input a word ending in diminutive suffix -oušok (a made-up word)
	[ "prístroušok", "prístr" ],
	// Input a word ending in diminutive suffix -ečok
	[ "zrniečok", "zrni" ],
	// Input a word ending in diminutive suffix -ínok
	[ "blondínok", "blond" ],
	// Input a word ending in diminutive suffix -ačok
	[ "spišiačok", "spiš" ],
	// Input a word ending in diminutive suffix -anok
	[ "lužianok", "luh" ],
	// Input a word ending in diminutive suffix -ičk and a case suffix -a
	[ "mamička", "ma" ],
	// Should be stemmed into "pesn" (song), not "pes"(dog)
	// [ "pesničky", "pes" ],
	// Input a word ending in diminutive suffix -ínk and a case suffix -ach
	// Should be stemmed to "blond", but now stemmed to "blo". This is because this word is also processed in palatalise function
	// [ "blondínka", "blond" ],
	// Input a word ending in diminutive suffix -učk and a case suffix -y
	[ "príručky", "prír" ],
	// Input a word ending in diminutive suffix -ušk and a case suffix -a
	[ "popoluška", "popo" ],
	// Input a word ending in diminutive suffix -ék and a case suffix -a
	[ "vinotéka", "vin" ],
	// Input a word ending in diminutive suffix -ik
	[ "vtáčik", "vtá" ],
	// Input a word ending in diminutive suffix -ak
	[ "husák", "husá" ],
	// Input a word ending in diminutive suffix -ok
	[ "kvietok", "kvieto" ],
>>>>>>> ed9e028f
];

const paradigms = [
	// Paradigm of a noun
	{ stem: "tep", forms: [
		"teplý",
		"teplého",
		"teplému",
		"teplém",
		"teplým",
		"teplá",
		"teplé",
		"teplou",
		"teplí",
		"teplých",
		"teplými",
	] },
	// Paradigm of an adjestive
	{ stem: "krás", forms: [
		"krásny",
		// Comparative
		// "krajši",
		// Superlative
		// "najkrajši",
		"krásneho",
		"krásnemu",
		"krásnom",
		"krásnym",
		"krásna",
		"krásnej",
		"krásnu",
		"krásnou",
		"krásne",
		"krásni",
		"krásnych",
		"krásnymi",
	] },
	// Paradigm of a verb
	{ stem: "pochop", forms: [
		// "pochopiť",
		// "pochopiac",
		// "pochopiaci",
		// "pochopiaca",
		// "pochopiace",
		"pochopený",
		"pochopená",
		"pochopené",
		"pochopení",
		// "pochopím",
		// "pochopíš",
		"pochopí",
		// "pochopíme",
		// "pochopíte",
		// "pochopia",
		// "pochopili",
		// "pochopil",
		// "pochopila",
		// "pochopilo",
		// "pochopme",
		"pochopte",
		// "pochopenie",
	] },
	// Paradigm of a verb
	{ stem: "hovor", forms: [
		// "hovorím",
		// "hovoril",
		// "hovorila",
		// "hovorilo",
		// "hovoriť",
		// "hovoríš",
		"hovorí",
		// "hovorili",
		// "hovoríme",
		// "hovoríte",
		// "hovoria",
		// "hovorme",
		"hovorte",
		// "hovoriaci",
		// "hovoriac",
		// "hovoriace",
		// "hovoriaca",
		"hovorený",
		"hovorená",
		"hovorené",
		"hovorení",
		// "hovorenie",
	] },
];

describe( "Test for stemming Slovak words", () => {
	for ( let i = 0; i < wordsToStem.length; i++ ) {
		const wordToCheck = wordsToStem[ i ];
		it( "stems the word " + wordToCheck[ 0 ], () => {
			expect( stem( wordToCheck[ 0 ], morphologyDataSK ) ).toBe( wordToCheck[ 1 ] );
		} );
	}
} );

describe( "Test to make sure all forms of a paradigm get stemmed to the same stem", () => {
	for ( const paradigm of paradigms ) {
		for ( const form of paradigm.forms ) {
			it( "correctly stems the word: " + form + " to " + paradigm.stem, () => {
				expect( stem( form, morphologyDataSK ) ).toBe( paradigm.stem );
			} );
		}
	}
} );
<|MERGE_RESOLUTION|>--- conflicted
+++ resolved
@@ -5,60 +5,6 @@
 
 // The first word in each array is the word, the second one is the expected stem.
 const wordsToStem = [
-<<<<<<< HEAD
-	// Input a word ending in case suffix -eho.
-	[ "teplejšieho", "tep" ],
-	// Input a word ending in derivational suffix -obinec.
-	[ "", "" ],
-	// Input a word ending in derivational suffix -ionár.
-	[ "milionár", "mil" ],
-	// Input a word ending in derivational suffix -ovisk.
-	[ "pracovisk", "prac" ],
-	// Input a word ending in derivational suffix -ovstv.
-	[ "majstrovstv", "majstr" ],
-	// Input a word ending in derivational suffix -ovec.
-	[ "bezdomovec", "bezdom" ],
-	// Input a word ending in derivational suffix -ások.
-	[ "", "" ],
-	// Input a word ending in derivational suffix -nosť.
-	[ "možnosť", "mož" ],
-	// Input a word ending in derivational suffix -enic.
-	[ "smolenic", "smol" ],
-	// Input a word ending in derivational suffix -inec.
-	[ "žrebčinec", "žrebč" ],
-	// Input a word ending in derivational suffix -árn.
-	[ "", "" ],
-	// Input a word ending in derivational suffix -enk.
-	[ "podmienk", "podmi" ],
-	// Input a word ending in derivational suffix -ián.
-	[ "bazilián", "bazil" ],
-	// Input a word ending in derivational suffix -och.
-	[ "", "" ],
-	// Input a word ending in derivational suffix -ost.
-	[ "zodpovednost", "zodpovedn" ],
-	// Input a word ending in derivational suffix -áč.
-	[ "poslucháč", "posluch" ],
-	// Input a word ending in derivational suffix -ač.
-	[ "prijímač", "prijím" ],
-	// Input a word ending in derivational suffix -ec.
-	[ "rámec", "rám" ],
-	// Input a word ending in derivational suffix -en.
-	[ "žiaden", "žiad" ],
-	// Input a word ending in derivational suffix -ér.
-	[ "manažér", "manaž" ],
-	// Input a word ending in derivational suffix -ír.
-	[ "krajčír", "krajč" ],
-	// Input a word ending in derivational suffix -ic.
-	[ "", "" ],
-	// Input a word ending in derivational suffix -in.
-	[ "", "" ],
-	// Input a word ending in derivational suffix -ín.
-	[ "", "" ],
-	// Input a word ending in derivational suffix -it.
-	[ "", "" ],
-	// Input a word ending in derivational suffix -iv.
-	[ "", "" ],
-=======
 	// Input a word ending in case suffix -atoch
 	// [ "demokratoch", "demokrat" ],
 	[ "sampionatoch", "sampio" ],
@@ -127,7 +73,58 @@
 	[ "husák", "husá" ],
 	// Input a word ending in diminutive suffix -ok
 	[ "kvietok", "kvieto" ],
->>>>>>> ed9e028f
+	// Input a word ending in case suffix -eho.
+	[ "teplejšieho", "tep" ],
+	// Input a word ending in derivational suffix -obinec.
+	[ "", "" ],
+	// Input a word ending in derivational suffix -ionár.
+	[ "milionár", "mil" ],
+	// Input a word ending in derivational suffix -ovisk.
+	[ "pracovisk", "prac" ],
+	// Input a word ending in derivational suffix -ovstv.
+	[ "majstrovstv", "majstr" ],
+	// Input a word ending in derivational suffix -ovec.
+	[ "bezdomovec", "bezdom" ],
+	// Input a word ending in derivational suffix -ások.
+	[ "", "" ],
+	// Input a word ending in derivational suffix -nosť.
+	[ "možnosť", "mož" ],
+	// Input a word ending in derivational suffix -enic.
+	[ "smolenic", "smol" ],
+	// Input a word ending in derivational suffix -inec.
+	[ "žrebčinec", "žrebč" ],
+	// Input a word ending in derivational suffix -árn.
+	[ "", "" ],
+	// Input a word ending in derivational suffix -enk.
+	[ "podmienk", "podmi" ],
+	// Input a word ending in derivational suffix -ián.
+	[ "bazilián", "bazil" ],
+	// Input a word ending in derivational suffix -och.
+	[ "", "" ],
+	// Input a word ending in derivational suffix -ost.
+	[ "zodpovednost", "zodpovedn" ],
+	// Input a word ending in derivational suffix -áč.
+	[ "poslucháč", "posluch" ],
+	// Input a word ending in derivational suffix -ač.
+	[ "prijímač", "prijím" ],
+	// Input a word ending in derivational suffix -ec.
+	[ "rámec", "rám" ],
+	// Input a word ending in derivational suffix -en.
+	[ "žiaden", "žiad" ],
+	// Input a word ending in derivational suffix -ér.
+	[ "manažér", "manaž" ],
+	// Input a word ending in derivational suffix -ír.
+	[ "krajčír", "krajč" ],
+	// Input a word ending in derivational suffix -ic.
+	[ "", "" ],
+	// Input a word ending in derivational suffix -in.
+	[ "", "" ],
+	// Input a word ending in derivational suffix -ín.
+	[ "", "" ],
+	// Input a word ending in derivational suffix -it.
+	[ "", "" ],
+	// Input a word ending in derivational suffix -iv.
+	[ "", "" ],
 ];
 
 const paradigms = [
