import stem from "../../../../../../src/languageProcessing/languages/sk/helpers/internal/stem";
import getMorphologyData from "../../../../../specHelpers/getMorphologyData";

const morphologyDataSK = getMorphologyData( "sk" ).sk;

// The first word in each array is the word, the second one is the expected stem.
const wordsToStem = [
	// Input a word ending in case suffix -atoch.
	// [ "demokratoch", "demokrat" ],
	[ "sampionatoch", "sampio" ],
	// Input a word ending in case suffix -aťom.
	[ "arcikniežaťom", "arcikniež" ],
	// Input a word ending in case suffix -och.
	[ "mesiacoch", "mesia" ],
	// Input a word ending in case suffix -ému.
	[ "samotnému", "samot" ],
	// Input a word ending in case suffix -ých.
	[ "ktorých", "ktor" ],
	// Input a word ending in case suffix -ých and a derivational suffix -č.
	[ "zahraničných", "zahrani" ],
	// Input a word ending in case suffix -ata.
	[ "zvierata", "zvier" ],
	// Input a word ending in case suffix -om and a derivational suffix -ob.
	[ "spôsobom", "spôs" ],
	// Input a word ending in case suffix -om.
	[ "ľuďom", "ľuď" ],
	// Input a word ending in case suffix -es.
	[ "najdes", "naj" ],
	// Input a word ending in case suffix -ím.
	[ "hovorím", "hovo" ],
	// Input a word ending in case suffix -úm.
	[ "chartúm", "char" ],
	// Input a word ending in case suffix -ej.
	[ "súčasnej", "súčas" ],
	// Input a word ending in possessive suffix -ov.
	[ "problémov", "problém" ],
	// Input a word ending in possessive suffix -in.
	[ "problémin", "problém" ],
	// Input a word ending in comparative suffix -ejš.
	[ "mokrejš", "mokr" ],
	// Input a word ending in a case suffix -í and comparative suffix -ejš.
	[ "skúpejší", "skúp" ],
	// Input a word ending in a case suffix -í and comparative suffix -ějš.
	[ "nejkrásnější", "nejkrás" ],
	// Input a word ending in diminutive suffix -oušok (a made-up word).
	[ "prístroušok", "prístr" ],
	// Input a word ending in diminutive suffix -ečok.
	[ "zrniečok", "zrni" ],
	// Input a word ending in diminutive suffix -ínok.
	[ "blondínok", "blond" ],
	// Input a word ending in diminutive suffix -ačok.
	[ "spišiačok", "spiš" ],
	// Input a word ending in diminutive suffix -anok.
	[ "lužianok", "luh" ],
<<<<<<< HEAD
	// Input a word ending in diminutive suffix -ičk and a case suffix -a.
	[ "mamička", "ma" ],
	// Should be stemmed into "pesn" (song), not "pes"(dog).
	// [ "pesničky", "pes" ],
	// Input a word ending in diminutive suffix -ínk and a case suffix -ach.
	// Should be stemmed to "blond", but now stemmed to "blo". This is because this word is also processed in palatalise function.
=======
	// Input a word ending in diminutive suffix -ičk and a case suffix -a
	[ "mamička", "mam" ],
	// Should be stemmed into "pesn" (song), not "pes"(dog). With the current stemmer, "pesn" is further stemmed to "pes"
	// As it ends in -n which looks like a derivational suffix.
	// [ "pesničky", "pesn" ],
	// Input a word ending in diminutive suffix -ínk and a case suffix -ach
	// Should be stemmed to "blond", but now stemmed to "blo". This is because this word is also processed in palatalise function
>>>>>>> 5a7e9750
	// [ "blondínka", "blond" ],
	// Input a word ending in diminutive suffix -učk and a case suffix -y.
	[ "príručky", "prír" ],
	// Input a word ending in diminutive suffix -ušk and a case suffix -a.
	[ "popoluška", "popo" ],
	// Input a word ending in diminutive suffix -ék and a case suffix -a.
	[ "vinotéka", "vin" ],
	// Input a word ending in diminutive suffix -ik.
	[ "vtáčik", "vtá" ],
	// Input a word ending in diminutive suffix -ak.
	[ "husák", "husá" ],
	// Input a word ending in diminutive suffix -ok.
	[ "kvietok", "kvieto" ],
	// Input a word start in diminutive suffix -ok
	[ "najmúdrejší", "múdr" ],
	// Input a word ending in case suffix -eho.
	[ "teplejšieho", "tep" ],
	// Input a word ending in possessive suffix -ov.
	[ "dolárov", "dolár" ],
	// Input a word ending in possessive suffix -in.
	[ "zločin", "zloč" ],
	// Input a word ending in case suffix -ejš.
	[ "mokrejš", "mokr" ],
	// Input a word ending in case suffix -ějš.
	[ "", "" ],
	// Input a word ending in diminutive suffix -oušok.
	[ "", "" ],
	// Input a word ending in diminutive suffix -ečok.
	[ "zrniečok", "zrni" ],
	// Input a word ending in diminutive suffix -éčok.
	[ "dévedéčok", "déved" ],
	// Input a word ending in diminutive suffix -áčok.
	[ "speváčok", "spev" ],
	// Input a word ending in diminutive suffix -ačok.
	[ "spolužiačok", "spoluži" ],
	// Input a word ending in diminutive suffix -ečk.
	[ "", "" ],
	// Input a word ending in diminutive suffix -éčk.
	[ "", "" ],
	// Input a word ending in diminutive suffix -áčk.
	[ "", "" ],
	// Input a word ending in diminutive suffix -ačk.
	[ "", "" ],
	// Input a word ending in diminutive suffix -ek.
	[ "jednotiek", "jednoti" ],
	// Input a word ending in diminutive suffix -ék.
	[ "szerencsejáték", "szerencseját" ],
	// Input a word ending in diminutive suffix -ák.
	[ "spevák", "spev" ],
	// Input a word ending in diminutive suffix -ak.
	[ "spolužiak", "spoluži" ],
	// Input a word ending in augmentative suffix -ajzn.
	[ "", "" ],
	// Input a word ending in augmentative suffix -izn.
	[ "", "" ],
	// Input a word ending in augmentative suffix -isk.
	[ "parkovisk", "parkov" ],
	// Input a word ending in augmentative suffix -ák.
	[ "ukazovák", "ukazov" ],
	// Input a word ending in derivational suffix -obinec.
	[ "starobinec", "star" ],
	// Input a word ending in derivational suffix -ionár.
	[ "milionár", "mil" ],
	// Input a word ending in derivational suffix -ovisk.
	[ "pracovisk", "prac" ],
	// Input a word ending in derivational suffix -ovstv.
	[ "majstrovstv", "majstr" ],
	// Input a word ending in derivational suffix -ovec.
	[ "bezdomovec", "bezdom" ],
	// Input a word ending in derivational suffix -ások.
	[ "", "" ],
	// Input a word ending in derivational suffix -nosť.
	[ "možnosť", "mož" ],
	// Input a word ending in derivational suffix -enic.
	[ "smolenic", "smol" ],
	// Input a word ending in derivational suffix -inec.
	[ "žrebčinec", "žrebč" ],
	// Input a word ending in derivational suffix -árn.
	[ "", "" ],
	// Input a word ending in derivational suffix -enk.
	[ "podmienk", "podmi" ],
	// Input a word ending in derivational suffix -ián.
	[ "bazilián", "bazil" ],
	// Input a word ending in derivational suffix -och.
	[ "", "" ],
	// Input a word ending in derivational suffix -ost.
	[ "zodpovednost", "zodpovedn" ],
	// Input a word ending in derivational suffix -áč.
	[ "poslucháč", "posluch" ],
	// Input a word ending in derivational suffix -ač.
	[ "prijímač", "prijím" ],
	// Input a word ending in derivational suffix -ec.
	[ "rámec", "rám" ],
	// Input a word ending in derivational suffix -en.
	[ "žiaden", "žiad" ],
	// Input a word ending in derivational suffix -ér.
	[ "manažér", "manaž" ],
	// Input a word ending in derivational suffix -ír.
	[ "krajčír", "krajč" ],
	// Input a word ending in derivational suffix -ic.
	[ "tvárnic", "tvárn" ],
	// Input a word ending in derivational suffix -in.
	[ "zločin", "zloč" ],
	// Input a word ending in derivational suffix -ín.
	[ "potravín", "potrav" ],
	// Input a word ending in derivational suffix -it.
	[ "vysvetlit", "vysvetl" ],
	// Input a word ending in derivational suffix -iv.
	[ "liečiv", "lieč" ],
];


const paradigms = [
	// Paradigm of a noun.
	{ stem: "tep", forms: [
		"teplý",
		"teplého",
		"teplému",
		"teplém",
		"teplým",
		"teplá",
		"teplé",
		"teplou",
		"teplí",
		"teplých",
		"teplými",
	] },
<<<<<<< HEAD
	// Paradigm of an adjective.
=======

	// Paradigm of a noun including the diminutive forms
	{ stem: "mač", forms: [
		"mačka",
		"mačky",
		"mačke",
		"mačku",
		"mačke",
		"mačkou",
		// "mačiek",
		"mačkám",
		"mačkách",
		"mačkami",
		// "mačička",
		// "mačičkou",
	] },

	// Paradigm of a noun with declension pattern "chlap"
	{ stem: "chlap", forms: [
		"chlap",
		"chlapa",
		"chlapovi",
		"chlape",
		"chlapom",
		"chlapi",
		"chlapov",
		"chlapoch",
		"chlapmi",
	] },

	// Paradigm of a noun with declension pattern "dlaň"
	{ stem: "dlaň", forms: [
		"dlaň",
		// "dlane",
		// "dlani",
		"dlaňou",
		// "dlaní",
		// "dlaniam",
		// "dlaniach",
		"dlaňami",
	] },

	// Paradigm of an adjective
>>>>>>> 5a7e9750
	{ stem: "krás", forms: [
		"krásny",
		// Comparative.
		// "krajši",
		// Superlative.
		// "najkrajši",
		"krásneho",
		"krásnemu",
		"krásnom",
		"krásnym",
		"krásna",
		"krásnej",
		"krásnu",
		"krásnou",
		"krásne",
		"krásni",
		"krásnych",
		"krásnymi",
	] },
	// Paradigm of a verb.
	{ stem: "pochop", forms: [
		// "pochopiť",
		// "pochopiac",
		// "pochopiaci",
		// "pochopiaca",
		// "pochopiace",
		"pochopený",
		"pochopená",
		"pochopené",
		"pochopení",
		// "pochopím",
		// "pochopíš",
		"pochopí",
		// "pochopíme",
		// "pochopíte",
		// "pochopia",
		// "pochopili",
		// "pochopil",
		// "pochopila",
		// "pochopilo",
		// "pochopme",
		"pochopte",
		// "pochopenie",
	] },
	// Paradigm of a verb.
	{ stem: "hovor", forms: [
		// "hovorím",
		// "hovoril",
		// "hovorila",
		// "hovorilo",
		// "hovoriť",
		// "hovoríš",
		"hovorí",
		// "hovorili",
		// "hovoríme",
		// "hovoríte",
		// "hovoria",
		// "hovorme",
		"hovorte",
		// "hovoriaci",
		// "hovoriac",
		// "hovoriace",
		// "hovoriaca",
		"hovorený",
		"hovorená",
		"hovorené",
		"hovorení",
		// "hovorenie",
	] },
];

describe( "Test for stemming Slovak words", () => {
	for ( let i = 0; i < wordsToStem.length; i++ ) {
		const wordToCheck = wordsToStem[ i ];
		it( "stems the word " + wordToCheck[ 0 ], () => {
			expect( stem( wordToCheck[ 0 ], morphologyDataSK ) ).toBe( wordToCheck[ 1 ] );
		} );
	}
} );

describe( "Test to make sure all forms of a paradigm get stemmed to the same stem", () => {
	for ( const paradigm of paradigms ) {
		for ( const form of paradigm.forms ) {
			it( "correctly stems the word: " + form + " to " + paradigm.stem, () => {
				expect( stem( form, morphologyDataSK ) ).toBe( paradigm.stem );
			} );
		}
	}
} );
<|MERGE_RESOLUTION|>--- conflicted
+++ resolved
@@ -52,14 +52,12 @@
 	[ "spišiačok", "spiš" ],
 	// Input a word ending in diminutive suffix -anok.
 	[ "lužianok", "luh" ],
-<<<<<<< HEAD
 	// Input a word ending in diminutive suffix -ičk and a case suffix -a.
 	[ "mamička", "ma" ],
 	// Should be stemmed into "pesn" (song), not "pes"(dog).
 	// [ "pesničky", "pes" ],
 	// Input a word ending in diminutive suffix -ínk and a case suffix -ach.
 	// Should be stemmed to "blond", but now stemmed to "blo". This is because this word is also processed in palatalise function.
-=======
 	// Input a word ending in diminutive suffix -ičk and a case suffix -a
 	[ "mamička", "mam" ],
 	// Should be stemmed into "pesn" (song), not "pes"(dog). With the current stemmer, "pesn" is further stemmed to "pes"
@@ -67,7 +65,6 @@
 	// [ "pesničky", "pesn" ],
 	// Input a word ending in diminutive suffix -ínk and a case suffix -ach
 	// Should be stemmed to "blond", but now stemmed to "blo". This is because this word is also processed in palatalise function
->>>>>>> 5a7e9750
 	// [ "blondínka", "blond" ],
 	// Input a word ending in diminutive suffix -učk and a case suffix -y.
 	[ "príručky", "prír" ],
@@ -195,9 +192,7 @@
 		"teplých",
 		"teplými",
 	] },
-<<<<<<< HEAD
 	// Paradigm of an adjective.
-=======
 
 	// Paradigm of a noun including the diminutive forms
 	{ stem: "mač", forms: [
@@ -241,7 +236,6 @@
 	] },
 
 	// Paradigm of an adjective
->>>>>>> 5a7e9750
 	{ stem: "krás", forms: [
 		"krásny",
 		// Comparative.
