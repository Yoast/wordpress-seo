import stem from "../../../../../../src/languageProcessing/languages/sk/helpers/internal/stem";
import getMorphologyData from "../../../../../specHelpers/getMorphologyData";

const morphologyDataSK = getMorphologyData( "sk" ).sk;

// The first word in each array is the word, the second one is the expected stem.
const wordsToStem = [
	// Input a word ending in case suffix -atoch.
	// [ "demokratoch", "demokrat" ],
	[ "sampionatoch", "sampio" ],
	// Input a word ending in case suffix -aťom.
	[ "arcikniežaťom", "arcikniež" ],
	// Input a word ending in case suffix -och.
	[ "mesiacoch", "mesia" ],
	// Input a word ending in case suffix -ému.
	[ "samotnému", "samot" ],
	// Input a word ending in case suffix -ých.
	[ "ktorých", "ktor" ],
	// Input a word ending in case suffix -ých and a derivational suffix -č.
	[ "zahraničných", "zahrani" ],
	// Input a word ending in case suffix -ata.
	[ "zvierata", "zvier" ],
	// Input a word ending in case suffix -om and a derivational suffix -ob.
	[ "spôsobom", "spôs" ],
	// Input a word ending in case suffix -om.
	[ "ľuďom", "ľuď" ],
	// Input a word ending in case suffix -es.
	[ "najdes", "naj" ],
	// Input a word ending in case suffix -ím.
	[ "hovorím", "hovo" ],
	// Input a word ending in case suffix -úm.
	[ "chartúm", "char" ],
	// Input a word ending in case suffix -ej.
	[ "súčasnej", "súčas" ],
	// Input a word ending in possessive suffix -ov.
	[ "problémov", "problém" ],
	// Input a word ending in possessive suffix -in.
	[ "problémin", "problém" ],
	// Input a word ending in comparative suffix -ejš.
	[ "mokrejš", "mokr" ],
	// Input a word ending in a case suffix -í and comparative suffix -ejš.
	[ "skúpejší", "skúp" ],
	// Input a word ending in a case suffix -í and comparative suffix -ějš.
	[ "nejkrásnější", "nejkrás" ],
	// Input a word ending in diminutive suffix -oušok (a made-up word).
	[ "prístroušok", "prístr" ],
	// Input a word ending in diminutive suffix -ečok.
	[ "zrniečok", "zrni" ],
	// Input a word ending in diminutive suffix -ínok.
	[ "blondínok", "blond" ],
	// Input a word ending in diminutive suffix -ačok.
	[ "spišiačok", "spiš" ],
	// Input a word ending in diminutive suffix -anok.
	[ "lužianok", "luh" ],
	// Input a word ending in diminutive suffix -ičk and a case suffix -a.
	[ "mamička", "ma" ],
	// Should be stemmed into "pesn" (song), not "pes"(dog).
	// [ "pesničky", "pes" ],
	// Input a word ending in diminutive suffix -ínk and a case suffix -ach.
	// Should be stemmed to "blond", but now stemmed to "blo". This is because this word is also processed in palatalise function.
	// Input a word ending in diminutive suffix -ičk and a case suffix -a
	[ "mamička", "mam" ],
	// Should be stemmed into "pesn" (song), not "pes"(dog). With the current stemmer, "pesn" is further stemmed to "pes"
	// As it ends in -n which looks like a derivational suffix.
	// [ "pesničky", "pesn" ],
	// Input a word ending in diminutive suffix -ínk and a case suffix -ach
	// Should be stemmed to "blond", but now stemmed to "blo". This is because this word is also processed in palatalise function
	// [ "blondínka", "blond" ],
	// Input a word ending in diminutive suffix -učk and a case suffix -y.
	[ "príručky", "prír" ],
	// Input a word ending in diminutive suffix -ušk and a case suffix -a.
	[ "popoluška", "popo" ],
	// Input a word ending in diminutive suffix -ék and a case suffix -a.
	[ "vinotéka", "vin" ],
	// Input a word ending in diminutive suffix -ik.
	[ "vtáčik", "vtá" ],
	// Input a word ending in diminutive suffix -ak.
	[ "husák", "husá" ],
	// Input a word ending in diminutive suffix -ok.
	[ "kvietok", "kvieto" ],
	// Input a word start in superlative prefix naj-
	[ "najmúdrejší", "múdr" ],
	// Input a word ending in case suffix -eho.
<<<<<<< HEAD
	// [ "teplejšieho", "tep" ],
	// Input a word ending in derivational suffix -obinec.
=======
	[ "teplejšieho", "tep" ],
	// Input a word ending in possessive suffix -ov.
	[ "dolárov", "dolár" ],
	// Input a word ending in possessive suffix -in.
	[ "zločin", "zloč" ],
	// Input a word ending in case suffix -ejš.
	[ "mokrejš", "mokr" ],
	// Input a word ending in case suffix -ějš.
	[ "", "" ],
	// Input a word ending in diminutive suffix -oušok.
	[ "", "" ],
	// Input a word ending in diminutive suffix -ečok.
	[ "zrniečok", "zrni" ],
	// Input a word ending in diminutive suffix -éčok.
	[ "dévedéčok", "déved" ],
	// Input a word ending in diminutive suffix -áčok.
	[ "speváčok", "spev" ],
	// Input a word ending in diminutive suffix -ačok.
	[ "spolužiačok", "spoluži" ],
	// Input a word ending in diminutive suffix -ečk.
	[ "", "" ],
	// Input a word ending in diminutive suffix -éčk.
	[ "", "" ],
	// Input a word ending in diminutive suffix -áčk.
	[ "", "" ],
	// Input a word ending in diminutive suffix -ačk.
>>>>>>> e4f97044
	[ "", "" ],
	// Input a word ending in diminutive suffix -ek.
	[ "jednotiek", "jednoti" ],
	// Input a word ending in diminutive suffix -ék.
	[ "szerencsejáték", "szerencseját" ],
	// Input a word ending in diminutive suffix -ák.
	[ "spevák", "spev" ],
	// Input a word ending in diminutive suffix -ak.
	[ "spolužiak", "spoluži" ],
	// Input a word ending in augmentative suffix -ajzn.
	[ "", "" ],
	// Input a word ending in augmentative suffix -izn.
	[ "", "" ],
	// Input a word ending in augmentative suffix -isk.
	[ "parkovisk", "parkov" ],
	// Input a word ending in augmentative suffix -ák.
	[ "ukazovák", "ukazov" ],
	// Input a word ending in derivational suffix -obinec.
	[ "starobinec", "star" ],
	// Input a word ending in derivational suffix -ionár.
	[ "milionár", "mil" ],
	// Input a word ending in derivational suffix -ovisk.
	// [ "pracovisk", "prac" ],
	// Input a word ending in derivational suffix -ovstv.
	[ "majstrovstv", "majstr" ],
	// Input a word ending in derivational suffix -ovec.
	[ "bezdomovec", "bezdom" ],
	// Input a word ending in derivational suffix -ások.
	[ "", "" ],
	// Input a word ending in derivational suffix -nosť.
	[ "možnosť", "mož" ],
	// Input a word ending in derivational suffix -enic.
	[ "smolenic", "smol" ],
	// Input a word ending in derivational suffix -inec.
	// [ "žrebčinec", "žrebč" ],
	// Input a word ending in derivational suffix -árn.
	[ "", "" ],
	// Input a word ending in derivational suffix -enk.
	// [ "podmienk", "podmi" ],
	// Input a word ending in derivational suffix -ián.
	[ "bazilián", "bazil" ],
	// Input a word ending in derivational suffix -och.
	[ "", "" ],
	// Input a word ending in derivational suffix -ost.
	[ "zodpovednost", "zodpovedn" ],
	// Input a word ending in derivational suffix -áč.
	[ "poslucháč", "posluch" ],
	// Input a word ending in derivational suffix -ač.
	[ "prijímač", "prijím" ],
	// Input a word ending in derivational suffix -ec.
	[ "rámec", "rám" ],
	// Input a word ending in derivational suffix -en.
	[ "žiaden", "žiad" ],
	// Input a word ending in derivational suffix -ér.
	[ "manažér", "manaž" ],
	// Input a word ending in derivational suffix -ír.
	[ "krajčír", "krajč" ],
	// Input a word ending in derivational suffix -ic.
	[ "tvárnic", "tvárn" ],
	// Input a word ending in derivational suffix -in.
	[ "zločin", "zloč" ],
	// Input a word ending in derivational suffix -ín.
	[ "potravín", "potrav" ],
	// Input a word ending in derivational suffix -it.
	[ "vysvetlit", "vysvetl" ],
	// Input a word ending in derivational suffix -iv.
	[ "liečiv", "lieč" ],
];


const paradigms = [
	// Paradigm of a noun.
	{ stem: "tep", forms: [
		"teplý",
		"teplého",
		"teplému",
		"teplém",
		"teplým",
		"teplá",
		"teplé",
		"teplou",
		"teplí",
		"teplých",
		"teplými",
	] },
	// Paradigm of an adjective.

	// Paradigm of a noun including the diminutive forms
	{ stem: "mač", forms: [
		"mačka",
		"mačky",
		"mačke",
		"mačku",
		"mačke",
		"mačkou",
		// "mačiek",
		"mačkám",
		"mačkách",
		"mačkami",
		// "mačička",
		// "mačičkou",
	] },

	// Paradigm of a noun with declension pattern "chlap"
	{ stem: "chlap", forms: [
		"chlap",
		"chlapa",
		"chlapovi",
		"chlape",
		"chlapom",
		"chlapi",
		"chlapov",
		"chlapoch",
		"chlapmi",
	] },

	// Paradigm of a noun with declension pattern "dlaň"
	{ stem: "dlaň", forms: [
		"dlaň",
		// "dlane",
		// "dlani",
		"dlaňou",
		// "dlaní",
		// "dlaniam",
		// "dlaniach",
		"dlaňami",
	] },

	// Paradigm of a noun with declension pattern "dub"
	{ stem: "dub", forms: [
		"dub",
		"duba",
		"dubu",
		"dube",
		"dubom",
		"duby",
		"dubov",
		"duboch",
		"dubmi",
	] },

	// Paradigm of a noun with declension pattern "gazdiná"
	{ stem: "gazd", forms: [
		"gazdiná",
		"gazdinej",
		"gazdinú",
		"gazdinou",
		"gazdiné",
		"gazdín",
		"gazdinám",
		"gazdinách",
		"gazdinami",
	] },

	// Paradigm of a noun with declension pattern "dievča"
	{ stem: "diev", forms: [
		"dievča",
		"dievčaťa",
		// "dievčaťu",
		// "dievčati",
		"dievčaťom",
		// "dievčatá",
		"dievčat",
		// "dievčatám",
		// "dievčatách",
		// "dievčatami",
		"dievčence",
		// "dievčeniec",
		// "dievčencom",
		// "dievčencoch",
		// "dievčencami",
	] },

	// Paradigm of an adjective
	{ stem: "krás", forms: [
		"krásny",
		// Comparative.
		// "krajši",
		// Superlative.
		// "najkrajši",
		"krásneho",
		"krásnemu",
		"krásnom",
		"krásnym",
		"krásna",
		"krásnej",
		"krásnu",
		"krásnou",
		"krásne",
		"krásni",
		"krásnych",
		"krásnymi",
	] },
	// Paradigm of a verb.
	{ stem: "pochop", forms: [
		// "pochopiť",
		// "pochopiac",
		// "pochopiaci",
		// "pochopiaca",
		// "pochopiace",
		"pochopený",
		"pochopená",
		"pochopené",
		"pochopení",
		// "pochopím",
		// "pochopíš",
		"pochopí",
		// "pochopíme",
		// "pochopíte",
		// "pochopia",
		// "pochopili",
		// "pochopil",
		// "pochopila",
		// "pochopilo",
		// "pochopme",
		"pochopte",
		// "pochopenie",
	] },
	// Paradigm of a verb.
	{ stem: "hovor", forms: [
		// "hovorím",
		// "hovoril",
		// "hovorila",
		// "hovorilo",
		// "hovoriť",
		// "hovoríš",
		"hovorí",
		// "hovorili",
		// "hovoríme",
		// "hovoríte",
		// "hovoria",
		// "hovorme",
		"hovorte",
		// "hovoriaci",
		// "hovoriac",
		// "hovoriace",
		// "hovoriaca",
		"hovorený",
		"hovorená",
		"hovorené",
		"hovorení",
		// "hovorenie",
	] },
];

describe( "Test for stemming Slovak words", () => {
	for ( let i = 0; i < wordsToStem.length; i++ ) {
		const wordToCheck = wordsToStem[ i ];
		it( "stems the word " + wordToCheck[ 0 ], () => {
			expect( stem( wordToCheck[ 0 ], morphologyDataSK ) ).toBe( wordToCheck[ 1 ] );
		} );
	}
} );

describe( "Test to make sure all forms of a paradigm get stemmed to the same stem", () => {
	for ( const paradigm of paradigms ) {
		for ( const form of paradigm.forms ) {
			it( "correctly stems the word: " + form + " to " + paradigm.stem, () => {
				expect( stem( form, morphologyDataSK ) ).toBe( paradigm.stem );
			} );
		}
	}
} );
<|MERGE_RESOLUTION|>--- conflicted
+++ resolved
@@ -81,11 +81,7 @@
 	// Input a word start in superlative prefix naj-
 	[ "najmúdrejší", "múdr" ],
 	// Input a word ending in case suffix -eho.
-<<<<<<< HEAD
 	// [ "teplejšieho", "tep" ],
-	// Input a word ending in derivational suffix -obinec.
-=======
-	[ "teplejšieho", "tep" ],
 	// Input a word ending in possessive suffix -ov.
 	[ "dolárov", "dolár" ],
 	// Input a word ending in possessive suffix -in.
@@ -111,7 +107,6 @@
 	// Input a word ending in diminutive suffix -áčk.
 	[ "", "" ],
 	// Input a word ending in diminutive suffix -ačk.
->>>>>>> e4f97044
 	[ "", "" ],
 	// Input a word ending in diminutive suffix -ek.
 	[ "jednotiek", "jednoti" ],
