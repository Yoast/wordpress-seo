--- conflicted
+++ resolved
@@ -2,13 +2,9 @@
 import getStemmer from "../../../../../src/languageProcessing/languages/ja/helpers/getStemmer";
 import Paper from "../../../../../src/values/Paper";
 import getMorphologyData from "../../../../specHelpers/getMorphologyData";
-<<<<<<< HEAD
-=======
 import { isFeatureEnabled } from "@yoast/feature-flag";
 
->>>>>>> eceafab2
 const morphologyDataJA = getMorphologyData( "ja" );
-
 
 const paper = new Paper(  "これは日本語のテキストです。", { keyword: "日本語のテキスト", locale: "ja" }  );
 
