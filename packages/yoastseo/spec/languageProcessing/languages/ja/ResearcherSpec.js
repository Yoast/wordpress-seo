--- conflicted
+++ resolved
@@ -30,7 +30,6 @@
 		expect( researcher.getConfig( "functionWords" ) ).toEqual( functionWords );
 	} );
 
-<<<<<<< HEAD
 	it( "checks whether there is an exact match of a multiword keyphrase in title", function() {
 		expect( researcher.getHelper( "findMultiWordKeyphraseInPageTitle" )( "東海道新幹線の駅構内および列車内に広告を掲出することを。", "東海道新幹線",
 			functionWords ) ).toEqual( {
@@ -40,14 +39,6 @@
 		} );
 	} );
 
-	it( "creates the word forms when the Japanese morphology data is available", function() {
-		researcher.addResearchData( "morphology", morphologyDataJA );
-		expect( researcher.getHelper( "getStemmer" )( researcher )( "日帰り" ) ).toEqual(
-			[ "日帰る", "日帰り", "日帰ら", "日帰れ", "日帰ろ", "日帰っ", "日帰れる", "日帰らせ",
-				"日帰らせる", "日帰られ", "日帰られる", "日帰ろう" ]
-		);
-	} );
-=======
 	if ( isFeatureEnabled( "JAPANESE_SUPPORT" ) ) {
 		it( "creates the word forms when the Japanese morphology data is available", function() {
 			researcher.addResearchData( "morphology", morphologyDataJA );
@@ -59,5 +50,4 @@
 			);
 		} );
 	}
->>>>>>> 8d97af35
 } );