--- conflicted
+++ resolved
@@ -370,25 +370,6 @@
 	} );
 
 	it( "recognizes initials in the edge case where there are quotes around the initials", function() {
-<<<<<<< HEAD
-		const tokens = [
-			{ type: "sentence", src: "The reprint was favourably reviewed by" },
-			{ type: "sentence-delimiter", src: "\"" },
-			{ type: "sentence", src: "A" },
-			{ type: "full-stop", src: "." },
-			{ type: "sentence", src: " B" },
-			{ type: "full-stop", src: "." },
-			{ type: "sentence-delimiter", src: "\"" },
-			{ type: "full-stop", src: " in The Musical Times in 1935, who commented \"Praise is due to Mr Mercer." },
-		];
-
-		const token = tokens[ 3 ];
-		const previousToken = tokens[ 2 ];
-		const nextToken = tokens[ 4 ];
-		const secondToNextToken = tokens[ 5 ];
-
-		expect( mockTokenizer.isPartOfPersonInitial( token, previousToken, nextToken, secondToNextToken ) ).toBe( true );
-=======
 		doubleQuotePairs.forEach( ( quotePair ) => {
 			const tokens = [
 				{ type: "sentence", src: "The reprint was favourably reviewed by" },
@@ -412,7 +393,6 @@
 
 			expect( mockTokenizer.isPartOfPersonInitial( token, previousToken, nextToken, secondToNextToken ) ).toBe( true );
 		} );
->>>>>>> 9f53589f
 	} );
 
 	it( "correctly constructs the sentence in the edge case where there are quotes around the initials", function() {
