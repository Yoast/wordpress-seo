--- conflicted
+++ resolved
@@ -355,11 +355,11 @@
 		expect( mockTokenizer.isPartOfPersonInitial( token, previousToken, nextToken, secondToNextToken ) ).toBeTruthy();
 	} );
 
-<<<<<<< HEAD
 	it( "endsWithOrdinalDot should return false when the German tokenizer is not used", () => {
 		expect( mockTokenizer.endsWithOrdinalDot( "Anything you want to put here, it shouldn't matter." ) ).toBe( false );
-=======
-	it( "recognizes initials in the edge case where there are quotes arouond the initials", function() {
+	} );
+
+	it( "recognizes initials in the edge case where there are quotes around the initials", function() {
 		const tokens = [
 			{ type: "sentence", src: "The reprint was favourably reviewed by" },
 			{ type: "sentence-delimiter", src: "\"" },
@@ -379,7 +379,7 @@
 		expect( mockTokenizer.isPartOfPersonInitial( token, previousToken, nextToken, secondToNextToken ) ).toBe( true );
 	} );
 
-	it( "correctly constructs the sentence in the edge case where there are quotes arouond the initials", function() {
+	it( "correctly constructs the sentence in the edge case where there are quotes around the initials", function() {
 		const tokens = [
 			{ type: "sentence", src: "The reprint was favourably reviewed by" },
 			{ type: "sentence-delimiter", src: " \"" },
@@ -393,6 +393,5 @@
 
 		expect( mockTokenizer.getSentencesFromTokens( tokens ) ).toEqual( [
 			"The reprint was favourably reviewed by \"A. B.\" in The Musical Times in 1935, who commented \"Praise is due to Mr Mercer." ] );
->>>>>>> 62903930
 	} );
 } );
