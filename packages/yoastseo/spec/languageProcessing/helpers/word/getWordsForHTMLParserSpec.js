import getWordsForHTMLParser from "../../../../src/languageProcessing/helpers/word/getWordsForHTMLParser";

const testCases = [
	{
		description: "returns an empty array for an empty string",
		text: "",
		expectedResult: [],
	},
	{
		description: "correctly tokenizes a phrase with no punctuation",
		text: "a simple phrase",
		expectedResult: [ "a", " ", "simple", " ", "phrase" ],
	},
	{
		description: "correctly tokenizes a simple sentence",
		text: "This is a simple sentence.",
		expectedResult: [ "This", " ", "is", " ", "a", " ", "simple", " ", "sentence", "." ],
	},
	{
		description: "correctly tokenizes a sentence with a comma",
		text: "This is a simple sentence, with a comma.",
		expectedResult: [ "This", " ", "is", " ", "a", " ", "simple", " ", "sentence", ",", " ", "with", " ", "a", " ", "comma", "." ],
	},
	{
		description: "correctly tokenizes a phrase with a hyphen",
		text: "a-hyphenated-phrase",
		expectedResult: [ "a", "-", "hyphenated", "-", "phrase" ],
	},
	{
		description: "correctly tokenizes a phrase with an apostrophe",
		text: "a phrase with an apostrophe's",
		expectedResult: [ "a", " ", "phrase", " ", "with", " ", "an", " ", "apostrophe's" ],
	},
	{
		description: "correctly tokenizes a phrase between quotes",
		text: "\"a phrase between quotes\"",
		expectedResult: [ "\"", "a", " ", "phrase", " ", "between", " ", "quotes", "\"" ],
	},
	{
		description: "correctly tokenizes a phrase between parentheses",
		text: "(a phrase between parentheses)",
		expectedResult: [ "(", "a", " ", "phrase", " ", "between", " ", "parentheses", ")" ],
	},
	{
		description: "correctly tokenizes a phrase that starts with a space",
		text: " a phrase that starts with a space",
		expectedResult: [ " ", "a", " ", "phrase", " ", "that", " ", "starts", " ", "with", " ", "a", " ", "space" ],
	},
	{
		description: "correctly tokenizes a phrase that ends with a space",
		text: "a phrase that ends with a space ",
		expectedResult: [ "a", " ", "phrase", " ", "that", " ", "ends", " ", "with", " ", "a", " ", "space", " " ],
	},
	{
		description: "correctly tokenizes a phrase that is separated by non-breaking spaces",
<<<<<<< HEAD
		text: "a\u00a0phrase\u00a0that\u00a0is\u00a0separated\u00a0by\u00a0non-breaking\u00a0spaces",
		expectedResult: [ "a", "\u00a0", "phrase", "\u00a0", "that", "\u00a0", "is", "\u00a0", "separated", "\u00a0", "by", "\u00a0",
			"non", "-", "breaking", "\u00a0", "spaces" ],
=======
		text: "a\u00a0phrase#nbsp;that\u00a0is#nbsp;separated\u00a0by#nbsp;non-breaking\u00a0spaces",
		expectedResult: [ "a", "\u00a0", "phrase", "#nbsp;", "that", "\u00a0", "is", "#nbsp;", "separated", "\u00a0", "by", "#nbsp;",
			"non-breaking", "\u00a0", "spaces" ],
>>>>>>> 2ad87f2e
	},
	{
		description: "correctly tokenizes a phrase that is separated by tabs",
		text: "a\tphrase\tthat\tis\tseparated\tby\ttabs",
		expectedResult: [ "a", "\t", "phrase", "\t", "that", "\t", "is", "\t", "separated", "\t", "by", "\t", "tabs" ],
	},
	{
		description: "correctly tokenizes a shortcode",
		text: "[caption id=\"attachment_3341501\" align=\"alignnone\" width=\"300\"]",
		expectedResult: [ "[", "caption", " ", "id=\"attachment_3341501", "\"", " ", "align=\"alignnone", "\"", " ", "width=\"300", "\"", "]" ],
	},
	{
		description: "correctly tokenizes a shortcode with text",
		text: "[caption]test[/caption]",
		expectedResult: [ "[", "caption", "]", "test", "[", "/caption", "]" ],
	},
	{
		description: "doesn't match with a hashed HTML entity (in this case, '#trade;' for '™') in the beginning or the end of the word",
		text: "one trademark#trade;, and another '#trade;trademark'",
		expectedResult: [ "one", " ", "trademark#trade;", ",", " ", "and", " ", "another", " ", "'", "#trade;trademark", "'" ],
	},
];

describe.each( testCases )( "getWordsForHTMLParser", ( { description, text, expectedResult } ) => {
	it( description, () => {
		expect( getWordsForHTMLParser( text ) ).toEqual( expectedResult );
	} );
} );<|MERGE_RESOLUTION|>--- conflicted
+++ resolved
@@ -53,15 +53,9 @@
 	},
 	{
 		description: "correctly tokenizes a phrase that is separated by non-breaking spaces",
-<<<<<<< HEAD
-		text: "a\u00a0phrase\u00a0that\u00a0is\u00a0separated\u00a0by\u00a0non-breaking\u00a0spaces",
-		expectedResult: [ "a", "\u00a0", "phrase", "\u00a0", "that", "\u00a0", "is", "\u00a0", "separated", "\u00a0", "by", "\u00a0",
-			"non", "-", "breaking", "\u00a0", "spaces" ],
-=======
 		text: "a\u00a0phrase#nbsp;that\u00a0is#nbsp;separated\u00a0by#nbsp;non-breaking\u00a0spaces",
 		expectedResult: [ "a", "\u00a0", "phrase", "#nbsp;", "that", "\u00a0", "is", "#nbsp;", "separated", "\u00a0", "by", "#nbsp;",
-			"non-breaking", "\u00a0", "spaces" ],
->>>>>>> 2ad87f2e
+			"non", "-", "breaking", "\u00a0", "spaces" ],
 	},
 	{
 		description: "correctly tokenizes a phrase that is separated by tabs",
