--- conflicted
+++ resolved
@@ -1391,10 +1391,6 @@
 				keyword: "block editor",
 			}
 		);
-<<<<<<< HEAD
-
-=======
->>>>>>> 42effbd4
 		const paperWithWords = new Paper(
 			realWordULExample1NoLists,
 			{
@@ -1402,10 +1398,7 @@
 				keyword: "block editor",
 			}
 		);
-<<<<<<< HEAD
-=======
-
->>>>>>> 42effbd4
+
 		const researcherListCondition = new Researcher( paperWithList );
 		buildTree( paperWithList, researcherListCondition );
 		researcherListCondition.addResearchData( "morphology", morphologyData );
