--- conflicted
+++ resolved
@@ -67,14 +67,7 @@
 		expect( sentences[ 0 ].sentenceLength ).toBe( 4 );
 		expect( sentences[ 1 ].sentenceLength ).toBe( 2 );
 	} );
-<<<<<<< HEAD
-	/* it( "returns sentences with question mark in Japanese", function() {
-		paper = new Paper( "雨が降っている。 いつ終わるの？ さようなら" );
-		expect( getSentences( paper, new JapaneseResearcher() )[ 0 ].sentenceLength ).toBe( 8 );
-		expect( getSentences( paper, new JapaneseResearcher() )[ 1 ].sentenceLength ).toBe( 7 );
-		expect( getSentences( paper, new JapaneseResearcher() )[ 2 ].sentenceLength ).toBe( 5 );
-=======
-	it( "returns sentences with question mark in Japanese", function() {
+	 it( "returns sentences with question mark in Japanese", function() {
 		const mockPaper = new Paper( "雨が降っている。 いつ終わるの？ さようなら" );
 		const mockResearcher = new JapaneseResearcher( mockPaper );
 		buildTree( mockPaper, mockResearcher );
@@ -84,7 +77,6 @@
 		expect( sentences[ 0 ].sentenceLength ).toBe( 8 );
 		expect( sentences[ 1 ].sentenceLength ).toBe( 7 );
 		expect( sentences[ 2 ].sentenceLength ).toBe( 5 );
->>>>>>> 88fb0a18
 	} );
 	it( "returns sentences with exclamation mark", function() {
 		const mockPaper = new Paper( "雨が降っている. いつ終わるの！さようなら" );
