import transitionWordsResearch from "../../../src/languageProcessing/researches/findTransitionWords.js";
import Paper from "../../../src/values/Paper.js";
import EnglishResearcher from "../../../src/languageProcessing/languages/en/Researcher";
import FrenchResearcher from "../../../src/languageProcessing/languages/fr/Researcher";
import JapaneseResearcher from "../../../src/languageProcessing/languages/ja/Researcher";
<<<<<<< HEAD
import buildTree from "../../specHelpers/parse/buildTree";
=======
import GermanResearcher from "../../../src/languageProcessing/languages/de/Researcher";
import DutchResearcher from "../../../src/languageProcessing/languages/nl/Researcher";
import SpanishResearcher from "../../../src/languageProcessing/languages/es/Researcher";
import ItalianResearcher from "../../../src/languageProcessing/languages/it/Researcher";
import PortugueseResearcher from "../../../src/languageProcessing/languages/pt/Researcher";
import CatalanResearcher from "../../../src/languageProcessing/languages/ca/Researcher";
import PolishResearcher from "../../../src/languageProcessing/languages/pl/Researcher";
import HungarianResearcher from "../../../src/languageProcessing/languages/hu/Researcher";
import SwedishResearcher from "../../../src/languageProcessing/languages/sv/Researcher";
import IndonesianResearcher from "../../../src/languageProcessing/languages/id/Researcher";
import TurkishResearcher from "../../../src/languageProcessing/languages/tr/Researcher";
import RussianResearcher from "../../../src/languageProcessing/languages/ru/Researcher";
import HebrewResearcher from "../../../src/languageProcessing/languages/he/Researcher";
import ArabicResearcher from "../../../src/languageProcessing/languages/ar/Researcher";
>>>>>>> 88257803

describe( "a test for finding transition words from a string", function() {
	let mockPaper, result;
	const mockResearcher = new EnglishResearcher( mockPaper );

	it( "returns 1 when a transition word is found in the middle of a sentence (English)", function() {
		// Transition word: above all.
		mockPaper = new Paper( "this story is, above all, about a boy", { locale: "en_US" } );
		buildTree( mockPaper, mockResearcher );
		result = transitionWordsResearch( mockPaper, mockResearcher );
		expect( result.totalSentences ).toBe( 1 );
		expect( result.transitionWordSentences ).toBe( 1 );
	} );

	it( "returns 0 when a transition word is not in consecutive order", function() {
		// Transition word: above all.
		mockPaper = new Paper( "this story is, above, about a boy, all", { locale: "en_US" } );
		buildTree( mockPaper, mockResearcher );
		result = transitionWordsResearch( mockPaper, mockResearcher );
		expect( result.totalSentences ).toBe( 1 );
		expect( result.transitionWordSentences ).toBe( 0 );
	} );

	it( "returns 1 when a transition word with capital is found at the beginning of a sentence (English)", function() {
		// Transition word: firstly.
		mockPaper = new Paper( "Firstly, I'd like to say", { locale: "en_US" } );
		buildTree( mockPaper, mockResearcher );
		result = transitionWordsResearch( mockPaper, mockResearcher );
		expect( result.totalSentences ).toBe( 1 );
		expect( result.transitionWordSentences ).toBe( 1 );
	} );

	it( "returns 1 when a transition word combination is found in the middle of a sentence (English)", function() {
		// Transition word: different from.
		mockPaper = new Paper( "that is different from something else", { locale: "en_US" } );
		buildTree( mockPaper, mockResearcher );
		result = transitionWordsResearch( mockPaper, mockResearcher );
		expect( result.totalSentences ).toBe( 1 );
		expect( result.transitionWordSentences ).toBe( 1 );
	} );

	it( "returns 1 when a transition word combination is found at the end of a sentence (English)", function() {
		// Transition word: for example.
		mockPaper = new Paper( "A story, for example", { locale: "en_US" } );
		buildTree( mockPaper, mockResearcher );
		result = transitionWordsResearch( mockPaper, mockResearcher );
		expect( result.totalSentences ).toBe( 1 );
		expect( result.transitionWordSentences ).toBe( 1 );
	} );

	it( "returns 1 when a two-part transition word is found in a sentence (English)", function() {
		// Transition word: either...or.
		mockPaper = new Paper( "I will either tell you a story, or read you a novel.", { locale: "en_US" } );
		buildTree( mockPaper, mockResearcher );
		result = transitionWordsResearch( mockPaper, mockResearcher );
		expect( result.totalSentences ).toBe( 1 );
		expect( result.transitionWordSentences ).toBe( 1 );
	} );

	it( "returns 1 when a two-part transition word is found in a sentence, and no transition word in another sentence. (English)", function() {
		// Transition word: either...or.
		mockPaper = new Paper( "I will either tell you a story, or read you a novel. Okay?", { locale: "en_US" } );
		buildTree( mockPaper, mockResearcher );
		result = transitionWordsResearch( mockPaper, mockResearcher );
		expect( result.totalSentences ).toBe( 2 );
		expect( result.transitionWordSentences ).toBe( 1 );
	} );

	it( "returns 2 when a two-part transition word is found in a sentence, and a transition word in another sentence. (English)", function() {
		// Transition words: either...or, unless.
		mockPaper = new Paper( "I will either tell you a story, or read you a novel. Unless it is about a boy.", { locale: "en_US" } );
		buildTree( mockPaper, mockResearcher );
		result = transitionWordsResearch( mockPaper, mockResearcher );
		expect( result.totalSentences ).toBe( 2 );
		expect( result.transitionWordSentences ).toBe( 2 );
	} );

	it( "returns 2 when a two-part transition word is found in two sentences. (English)", function() {
<<<<<<< HEAD
		// Transition words: either...or, if...then.
		mockPaper = new Paper( "I will either tell you a story, or read you a novel. If you want, then I will.", { locale: "en_US" } );
		buildTree( mockPaper, mockResearcher );
		result = transitionWordsResearch( mockPaper, mockResearcher );
=======
		// Transition words: either...or, both...and.
		mockPaper = new Paper( "I will either tell you a story, or read you a novel. She was both furious and disappointed.", { locale: "en_US" } );
		result = transitionWordsResearch( mockPaper, new EnglishResearcher( mockPaper ) );
>>>>>>> 88257803
		expect( result.totalSentences ).toBe( 2 );
		expect( result.transitionWordSentences ).toBe( 2 );
	} );

	it( "returns 2 when a two-part transition word is found in two sentences, " +
		"and an additional transition word is found in one of them. (English)", function() {
		// Transition words: either...or, both...and, as soon as.
		mockPaper = new Paper( "I will either tell you a story about a boy, or read you a novel. " +
<<<<<<< HEAD
			"If you want, then I will start as soon as you're ready.", { locale: "en_US" } );
		buildTree( mockPaper, mockResearcher );
		result = transitionWordsResearch( mockPaper, mockResearcher );
=======
			"I can read it to both you and her as soon as you're ready.", { locale: "en_US" } );
		result = transitionWordsResearch( mockPaper, new EnglishResearcher( mockPaper ) );
>>>>>>> 88257803
		expect( result.totalSentences ).toBe( 2 );
		expect( result.transitionWordSentences ).toBe( 2 );
	} );

	it( "returns 1 when a transition word abbreviation found in a sentence (English)", function() {
		// Transition word: e.g..
		mockPaper = new Paper( "That is e.g. a story...", { locale: "en_US" } );
		buildTree( mockPaper, mockResearcher );
		result = transitionWordsResearch( mockPaper, mockResearcher );
		expect( result.totalSentences ).toBe( 1 );
		expect( result.transitionWordSentences ).toBe( 1 );
	} );

	it( "returns 1 when 2 transition words are found in the same sentence (English)", function() {
		// Transition words: firstly, for example.
		mockPaper = new Paper( "Firstly, I'd like to tell a story, for example", { locale: "en_US" } );
		buildTree( mockPaper, mockResearcher );
		result = transitionWordsResearch( mockPaper, mockResearcher );
		expect( result.totalSentences ).toBe( 1 );
		expect( result.transitionWordSentences ).toBe( 1 );
	} );

	it( "returns 2 when 2 transition words are found in two sentences (1 transition word each) (English)", function() {
		// Transition words: firstly, for example.
		mockPaper = new Paper( "Firstly, I'd like to tell a story. For example.", { locale: "en_US" } );
		buildTree( mockPaper, mockResearcher );
		result = transitionWordsResearch( mockPaper, mockResearcher );
		expect( result.totalSentences ).toBe( 2 );
		expect( result.transitionWordSentences ).toBe( 2 );
	} );

	it( "returns 2 in the case of a sentence with 1 transition word and a sentence with 2 transition words) (English)", function() {
		// Transition words: firstly, for example, as I have said.
		mockPaper = new Paper( "Firstly, I'd like to tell a story. For example, about you, as I have said.", { locale: "en_US" } );
		buildTree( mockPaper, mockResearcher );
		result = transitionWordsResearch( mockPaper, mockResearcher );
		expect( result.totalSentences ).toBe( 2 );
		expect( result.transitionWordSentences ).toBe( 2 );
	} );

	it( "returns 1 in the case of a sentence with 1 transition word and a sentence without transition words) (English)", function() {
		// Transition word: firstly.
		mockPaper = new Paper( "Firstly, I'd like to tell a story. Haha.", { locale: "en_US" } );
		buildTree( mockPaper, mockResearcher );
		result = transitionWordsResearch( mockPaper, mockResearcher );
		expect( result.totalSentences ).toBe( 2 );
		expect( result.transitionWordSentences ).toBe( 1 );
	} );

	it( "returns 1 when a two-part transition word  is found in a sentence (English)", function() {
		// Transition word: either...or.
		mockPaper = new Paper( "I will either tell you a story, or read you a novel.", { locale: "en_US" } );
		buildTree( mockPaper, mockResearcher );
		result = transitionWordsResearch( mockPaper, mockResearcher );
		expect( result.totalSentences ).toBe( 1 );
		expect( result.transitionWordSentences ).toBe( 1 );
	} );

	it( "returns 0 when no transition words are present in a sentence (English)", function() {
		mockPaper = new Paper( "nothing special", { locale: "en_US" } );
		buildTree( mockPaper, mockResearcher );
		result = transitionWordsResearch( mockPaper, mockResearcher );
		expect( result.totalSentences ).toBe( 1 );
		expect( result.transitionWordSentences ).toBe( 0 );
	} );

	it( "returns 0 when no transition words are present in multiple sentences (English)", function() {
		mockPaper = new Paper( "nothing special. Nothing special Either. Boring!", { locale: "en_US" } );
		buildTree( mockPaper, mockResearcher );
		result = transitionWordsResearch( mockPaper, mockResearcher );
		expect( result.totalSentences ).toBe( 3 );
		expect( result.transitionWordSentences ).toBe( 0 );
	} );

	it( "ignores transition words inside elements we want to exclude from the analysis", function() {
		mockPaper = new Paper( "There is a hidden transition word <code>however</code> in this sentence.", { locale: "en_US" } );
		buildTree( mockPaper, mockResearcher );
		result = transitionWordsResearch( mockPaper, mockResearcher );
		expect( result.totalSentences ).toBe( 1 );
		expect( result.transitionWordSentences ).toBe( 0 );
	} );

<<<<<<< HEAD
	it( "should find transition words in brackets", function() {
		mockPaper = new Paper( "There is a hidden transition word [however] in this sentence." );
		buildTree( mockPaper, mockResearcher );
		result = transitionWordsResearch( mockPaper, mockResearcher );
=======
	it( "should ignore transition words if they are shortcodes", function() {
		mockPaper = new Paper( "There is a hidden transition word [however] in this sentence.", { shortcodes: [ "shortcode" ] } );
		result = transitionWordsResearch( mockPaper, new EnglishResearcher( mockPaper ) );
		expect( result.totalSentences ).toBe( 1 );
		expect( result.transitionWordSentences ).toBe( 0 );
	} );

	it( "returns 1 when a transition word is found in a sentence (German)", function() {
		// Transition word: zuerst.
		mockPaper = new Paper( "Zuerst werde ich versuchen zu verstehen, warum er so denkt.", { locale: "de_DE" } );
		result = transitionWordsResearch( mockPaper, new GermanResearcher( mockPaper ) );
		expect( result.totalSentences ).toBe( 1 );
		expect( result.transitionWordSentences ).toBe( 1 );
	} );

	it( "returns 1 when a transition abbreviation is found in a sentence (German)", function() {
		// Transition word: z.b.
		mockPaper = new Paper( "Ich werde z.b. versuchen zu verstehen, warum er so denkt.", { locale: "de_DE" } );
		result = transitionWordsResearch( mockPaper, new GermanResearcher( mockPaper ) );
>>>>>>> 88257803
		expect( result.totalSentences ).toBe( 1 );
		expect( result.transitionWordSentences ).toBe( 1 );
	} );

	it( "should ignore transition words if they are shortcodes", function() {
		mockPaper = new Paper( "There is a hidden transition word [however] in this sentence.", { shortcodes: [ "however" ] } );
		buildTree( mockPaper, mockResearcher );
		result = transitionWordsResearch( mockPaper, mockResearcher );
		expect( result.totalSentences ).toBe( 1 );
		expect( result.transitionWordSentences ).toBe( 0 );
	} );
<<<<<<< HEAD
=======

	it( "returns 1 when a transition word is found in a sentence (French)", function() {
		// Transition word: deuxièmement.
		mockPaper = new Paper( "Deuxièmement, il convient de reconnaître la complexité des tâches à entreprendre.", { locale: "fr_FR" } );
		result = transitionWordsResearch( mockPaper, new FrenchResearcher( mockPaper ) );
		expect( result.totalSentences ).toBe( 1 );
		expect( result.transitionWordSentences ).toBe( 1 );
	} );

	it( "returns 1 when a two-part transition word is found in a sentence (French)", function() {
		// Transition word: non seulement, mais encore.
		mockPaper = new Paper( "Non seulement on l’estime, mais encore on l’aime.", { locale: "fr_FR" } );
		result = transitionWordsResearch( mockPaper, new FrenchResearcher( mockPaper ) );
		expect( result.totalSentences ).toBe( 1 );
		expect( result.transitionWordSentences ).toBe( 1 );
	} );
>>>>>>> 88257803

	it( "returns 1 when a transition word with an apostrophe is found in a sentence (French)", function() {
		// Transition word: quoi qu’il en soit.
		mockPaper = new Paper( "Quoi qu’il en soit, le gouvernement du Mali a perdu sa légitimité.", { locale: "fr_FR" } );
<<<<<<< HEAD
		const frenchResearcher = new FrenchResearcher( mockPaper );
		buildTree( mockPaper, frenchResearcher );
		result = transitionWordsResearch( mockPaper, frenchResearcher );
=======
		result = transitionWordsResearch( mockPaper, new FrenchResearcher( mockPaper ) );
		expect( result.totalSentences ).toBe( 1 );
		expect( result.transitionWordSentences ).toBe( 1 );
	} );

	it( "returns 0 when no transition words are present in a sentence (French)", function() {
		mockPaper = new Paper( "Une, deux, trois.", { locale: "fr_FR" } );
		result = transitionWordsResearch( mockPaper, new FrenchResearcher( mockPaper ) );
		expect( result.totalSentences ).toBe( 1 );
		expect( result.transitionWordSentences ).toBe( 0 );
	} );

	it( "returns 1 when a transition word is found in a sentence (Dutch)", function() {
		// Transition word: want.
		mockPaper = new Paper( "Want daar brandt nog licht.", { locale: "nl_NL" } );
		result = transitionWordsResearch( mockPaper, new DutchResearcher( mockPaper ) );
		expect( result.totalSentences ).toBe( 1 );
		expect( result.transitionWordSentences ).toBe( 1 );
	} );

	it( "returns 1 when a two-part transition word is found in a sentence (Dutch)", function() {
		// Transition word: zowel, als.
		mockPaper = new Paper( "Zowel 'deze' als 'zin' staat in deze zin.", { locale: "nl_NL" } );
		result = transitionWordsResearch( mockPaper, new DutchResearcher( mockPaper ) );
		expect( result.totalSentences ).toBe( 1 );
		expect( result.transitionWordSentences ).toBe( 1 );
	} );

	it( "returns 0 when no transition words are present in a sentence (Dutch)", function() {
		mockPaper = new Paper( "Een, twee, drie.", { locale: "nl_NL" } );
		result = transitionWordsResearch( mockPaper, new DutchResearcher( mockPaper ) );
		expect( result.totalSentences ).toBe( 1 );
		expect( result.transitionWordSentences ).toBe( 0 );
	} );

	it( "returns 1 when a transition word is found in a sentence (Spanish)", function() {
		// Transition word: por el contrario.
		mockPaper = new Paper( "Por el contrario, desea que se inicien cambios beneficiosos en Europa.", { locale: "es_ES" } );
		result = transitionWordsResearch( mockPaper, new SpanishResearcher( mockPaper ) );
		expect( result.totalSentences ).toBe( 1 );
		expect( result.transitionWordSentences ).toBe( 1 );
	} );

	it( "returns 1 when a two-part transition word is found in a sentence (Spanish)", function() {
		// Transition word: de un lado...de otra parte.
		mockPaper = new Paper( "Se trata además, de una restauración que ha pretendido de un lado ser reversible y que de " +
			"otra parte ha intentado minimizar al máximo el impacto material.", { locale: "es_ES" } );
		result = transitionWordsResearch( mockPaper, new SpanishResearcher( mockPaper ) );
		expect( result.totalSentences ).toBe( 1 );
		expect( result.transitionWordSentences ).toBe( 1 );
	} );

	it( "returns 0 when no transition words are present in a sentence (Spanish)", function() {
		mockPaper = new Paper( "Uno, dos, tres.", { locale: "es_ES" } );
		result = transitionWordsResearch( mockPaper, new SpanishResearcher( mockPaper ) );
		expect( result.totalSentences ).toBe( 1 );
		expect( result.transitionWordSentences ).toBe( 0 );
	} );

	it( "returns 1 when a transition word is found in a sentence (Italian)", function() {
		// Transition word: in conclusione.
		mockPaper = new Paper( "In conclusione, possiamo dire che il risultato è ottimo.", { locale: "it_IT" } );
		result = transitionWordsResearch( mockPaper, new ItalianResearcher( mockPaper ) );
		expect( result.totalSentences ).toBe( 1 );
		expect( result.transitionWordSentences ).toBe( 1 );
	} );

	it( "returns 1 when a two-part transition word is found in a sentence (Italian)", function() {
		// Transition word: no ... ma.
		mockPaper = new Paper( "No, non credo che sia una buona idea ma possiamo sempre verificare caso per caso.", { locale: "it_IT" } );
		result = transitionWordsResearch( mockPaper, new ItalianResearcher( mockPaper ) );
		expect( result.totalSentences ).toBe( 1 );
		expect( result.transitionWordSentences ).toBe( 1 );
	} );

	it( "returns 0 when no transition words are present in a sentence (Italian)", function() {
		mockPaper = new Paper( "Uno, due, tre.", { locale: "it_IT" } );
		result = transitionWordsResearch( mockPaper, new ItalianResearcher( mockPaper ) );
		expect( result.totalSentences ).toBe( 1 );
		expect( result.transitionWordSentences ).toBe( 0 );
	} );

	it( "returns 1 when a transition word is found in a sentence (Portuguese)", function() {
		// Transition word: por exemplo
		mockPaper = new Paper( "Por exemplo, a maioria das lojas está fechada hoje.", { locale: "pt_PT" } );
		result = transitionWordsResearch( mockPaper, new PortugueseResearcher( mockPaper ) );
>>>>>>> 88257803
		expect( result.totalSentences ).toBe( 1 );
		expect( result.transitionWordSentences ).toBe( 1 );
	} );

<<<<<<< HEAD
=======
	it( "returns 1 when a two-part transition word is found in a sentence (Portuguese)", function() {
		// Transition word: ora...ora
		mockPaper = new Paper( "Ora a criança chora, ora a criança ri.", { locale: "pt_PT" } );
		result = transitionWordsResearch( mockPaper, new PortugueseResearcher( mockPaper ) );
		expect( result.totalSentences ).toBe( 1 );
		expect( result.transitionWordSentences ).toBe( 1 );
	} );

	it( "returns 0 when no transition words are present in a sentence (Portuguese)", function() {
		mockPaper = new Paper( "A pintura é bonita.", { locale: "pt_PT" } );
		result = transitionWordsResearch( mockPaper, new PortugueseResearcher( mockPaper ) );
		expect( result.totalSentences ).toBe( 1 );
		expect( result.transitionWordSentences ).toBe( 0 );
	} );

	it( "returns 1 when a transition word is found in a sentence (Russian)", function() {
		// Transition word: к примеру
		mockPaper = new Paper( "Мы, к примеру, всегда сразу идем домой после работы.", { locale: "ru_RU" } );
		result = transitionWordsResearch( mockPaper, new RussianResearcher( mockPaper ) );
		expect( result.totalSentences ).toBe( 1 );
		expect( result.transitionWordSentences ).toBe( 1 );
	} );

	it( "returns 1 when a two-part transition word is found in a sentence (Russian)", function() {
		// Transition word: стоило...как
		mockPaper = new Paper( "Стоило ему прийти, как она ушла.", { locale: "ru_RU" } );
		result = transitionWordsResearch( mockPaper, new RussianResearcher( mockPaper ) );
		expect( result.totalSentences ).toBe( 1 );
		expect( result.transitionWordSentences ).toBe( 1 );
	} );

	it( "returns 0 when no transition words are present in a sentence (Russian)", function() {
		mockPaper = new Paper( "Я не знаю, как пишется это слово.", { locale: "ru_RU" } );
		result = transitionWordsResearch( mockPaper, new RussianResearcher( mockPaper ) );
		expect( result.totalSentences ).toBe( 1 );
		expect( result.transitionWordSentences ).toBe( 0 );
	} );

	it( "returns 1 when a transition word is found in a sentence (Catalan)", function() {
		// Transition word: en primer lloc
		mockPaper = new Paper( "En primer lloc, permetin-me presentar-me.", { locale: "ca_ES" } );
		result = transitionWordsResearch( mockPaper, new CatalanResearcher( mockPaper ) );
		expect( result.totalSentences ).toBe( 1 );
		expect( result.transitionWordSentences ).toBe( 1 );
	} );

	it( "returns 1 when a transition word with an apostrophe is found in a sentence (Catalan)", function() {
		// Transition word: a tall d'exemple.
		mockPaper = new Paper( "A tall d'exemple, pensem en aquest gat.", { locale: "ca_ES" } );
		result = transitionWordsResearch( mockPaper, new CatalanResearcher( mockPaper ) );
		expect( result.totalSentences ).toBe( 1 );
		expect( result.transitionWordSentences ).toBe( 1 );
	} );

	it( "returns 1 when a transition word with a punt volat (·) is found in a sentence (Catalan)", function() {
		// Transition word: per il·lustrar.
		mockPaper = new Paper( "Roma proposa un concurs de curtmetratges per il·lustrar com ha de ser la ciutat ideal", { locale: "ca_ES" } );
		result = transitionWordsResearch( mockPaper, new CatalanResearcher( mockPaper ) );
		expect( result.totalSentences ).toBe( 1 );
		expect( result.transitionWordSentences ).toBe( 1 );
	} );

	it( "returns 1 when a two-part transition word is found in a sentence (Catalan)", function() {
		// Transition word: ni...ni
		mockPaper = new Paper( "No era ni un gat ni un gos.", { locale: "ca_ES" } );
		result = transitionWordsResearch( mockPaper, new CatalanResearcher( mockPaper ) );
		expect( result.totalSentences ).toBe( 1 );
		expect( result.transitionWordSentences ).toBe( 1 );
	} );

	it( "returns 0 when no transition words are present in a sentence (Catalan)", function() {
		mockPaper = new Paper( "Anem a la platja.", { locale: "ca_ES" } );
		result = transitionWordsResearch( mockPaper, new CatalanResearcher( mockPaper ) );
		expect( result.totalSentences ).toBe( 1 );
		expect( result.transitionWordSentences ).toBe( 0 );
	} );

	it( "returns 1 when a transition word is found in a sentence (Polish)", function() {
		// Transition word: po pierwsze
		mockPaper = new Paper( "Po pierwsze, nie wszyscy potrafią czytać.", { locale: "pl_PL" } );
		result = transitionWordsResearch( mockPaper, new PolishResearcher( mockPaper ) );
		expect( result.totalSentences ).toBe( 1 );
		expect( result.transitionWordSentences ).toBe( 1 );
	} );

	it( "returns 1 when a two-part transition word is found in a sentence (Polish)", function() {
		// Transition word: im...tym
		mockPaper = new Paper( "Im mniejsze dziecko, tym więcej potrzebuje uwagi.", { locale: "pl_PL" } );
		result = transitionWordsResearch( mockPaper, new PolishResearcher( mockPaper ) );
		expect( result.totalSentences ).toBe( 1 );
		expect( result.transitionWordSentences ).toBe( 1 );
	} );

	it( "returns 0 when no transition words are present in a sentence (Polish)", function() {
		mockPaper = new Paper( "Wszyscy lubią słuchać muzyki.", { locale: "pl_PL" } );
		result = transitionWordsResearch( mockPaper, new PolishResearcher( mockPaper ) );
		expect( result.totalSentences ).toBe( 1 );
		expect( result.transitionWordSentences ).toBe( 0 );
	} );

	it( "returns 1 when a transition word is found in a sentence (Swedish)", function() {
		// Transition word: Å ena sidan
		mockPaper = new Paper( "Å ena sidan gillar jag tårta.", { locale: "sv_SE" } );
		result = transitionWordsResearch( mockPaper, new SwedishResearcher( mockPaper ) );
		expect( result.totalSentences ).toBe( 1 );
		expect( result.transitionWordSentences ).toBe( 1 );
	} );

	it( "returns 1 when a two-part transition word is found in a sentence (Swedish)", function() {
		// Transition word: antingen...eller
		mockPaper = new Paper( "Jag vill ha antingen tårta eller glass", { locale: "sv_SE" } );
		result = transitionWordsResearch( mockPaper, new SwedishResearcher( mockPaper ) );
		expect( result.totalSentences ).toBe( 1 );
		expect( result.transitionWordSentences ).toBe( 1 );
	} );
	it( "returns 0 when no transition words are present in a sentence (Swedish)", function() {
		mockPaper = new Paper( "Föräldrarna behöver inte betala..", { locale: "sv_SE" } );
		result = transitionWordsResearch( mockPaper, new SwedishResearcher( mockPaper ) );
		expect( result.totalSentences ).toBe( 1 );
		expect( result.transitionWordSentences ).toBe( 0 );
	} );

	it( "returns 1 when a transition word is found in a sentence (Hungarian)", function() {
		// Transition word: Mikor
		mockPaper = new Paper( "Mikor kezdődik a film?", { locale: "hu_HU" } );
		result = transitionWordsResearch( mockPaper, new HungarianResearcher( mockPaper ) );
		expect( result.totalSentences ).toBe( 1 );
		expect( result.transitionWordSentences ).toBe( 1 );
	} );
	it( "returns 1 when a transition word is found in a sentence (Hungarian)", function() {
		// Transition word: például
		mockPaper = new Paper( "például növekedési arány és szaporodásbiológia szempontjából.", { locale: "hu_HU" } );
		result = transitionWordsResearch( mockPaper, new HungarianResearcher( mockPaper ) );
		expect( result.totalSentences ).toBe( 1 );
		expect( result.transitionWordSentences ).toBe( 1 );
	} );
	it( "returns 1 when a two-part transition word is found in a sentence (Hungarian)", function() {
		// Transition word: ahogy, akkor
		mockPaper = new Paper( "Csak később, ahogy felnőttem, akkor kezdődött a sok baj.", { locale: "hu_HU" } );
		result = transitionWordsResearch( mockPaper, new HungarianResearcher( mockPaper ) );
		expect( result.totalSentences ).toBe( 1 );
		expect( result.transitionWordSentences ).toBe( 1 );
	} );

	it( "returns 1 when a three-part transition word is found in a sentence (Hungarian)", function() {
		// Transition word: nemcsak, hanem, is
		mockPaper = new Paper( "Nemcsak a csokoládét szeretem, hanem a süteményt is.", { locale: "hu_HU" } );
		result = transitionWordsResearch( mockPaper, new HungarianResearcher( mockPaper ) );
		expect( result.totalSentences ).toBe( 1 );
		expect( result.transitionWordSentences ).toBe( 1 );
	} );
	it( "returns 1 when a multiple transition word is found in a sentence (Hungarian)", function() {
		// Transition word: azzal a feltétellel, hogy
		mockPaper = new Paper( "Azzal a feltétellel, hogy én forgathatom a kést.", { locale: "hu_HU" } );
		result = transitionWordsResearch( mockPaper, new HungarianResearcher( mockPaper ) );
		expect( result.totalSentences ).toBe( 1 );
		expect( result.transitionWordSentences ).toBe( 1 );
	} );
	it( "returns 0 when no transition words are present in a sentence (Hungarian)", function() {
		mockPaper = new Paper( "Nem beszélek magyarul.", { locale: "hu_HU" } );
		result = transitionWordsResearch( mockPaper, new HungarianResearcher( mockPaper ) );
		expect( result.totalSentences ).toBe( 1 );
		expect( result.transitionWordSentences ).toBe( 0 );
	} );

	it( "returns 1 when a transition word is found in a sentence (Indonesian)", function() {
		// Transition word: dikarenakan.
		mockPaper = new Paper( "Dikarenakan sakit, ia tidak masuk kerja.", { locale: "id_ID" } );
		result = transitionWordsResearch( mockPaper, new IndonesianResearcher( mockPaper ) );
		expect( result.totalSentences ).toBe( 1 );
		expect( result.transitionWordSentences ).toBe( 1 );
	} );

	it( "returns 1 when a two-part transition word is found in a sentence (Indonesian)", function() {
		// Transition word: sedemikian, sampai.
		mockPaper = new Paper( "Ia sedemikian marahnya sampai tidak bisa berkata-kata.", { locale: "id_ID" } );
		result = transitionWordsResearch( mockPaper, new IndonesianResearcher( mockPaper ) );
		expect( result.totalSentences ).toBe( 1 );
		expect( result.transitionWordSentences ).toBe( 1 );
	} );

	it( "returns 0 when no transition words are present in a sentence (Indonesian)", function() {
		mockPaper = new Paper( "Ibu itu membeli beras.", { locale: "id_ID" } );
		result = transitionWordsResearch( mockPaper, new IndonesianResearcher( mockPaper ) );
		expect( result.totalSentences ).toBe( 1 );
		expect( result.transitionWordSentences ).toBe( 0 );
	} );

	it( "returns 1 when a single word transition word is found in a sentence (Turkish)", function() {
		// Transition word: ama.
		mockPaper = new Paper( "Ama durum bu olmayabilir.", { locale: "tr_TR" } );
		result = transitionWordsResearch( mockPaper, new TurkishResearcher( mockPaper ) );
		expect( result.totalSentences ).toBe( 1 );
		expect( result.transitionWordSentences ).toBe( 1 );
	} );

	it( "returns 1 when two multiple word transition words are found in a sentence (Turkish)", function() {
		// Transition words: bir yandan, diğer yandan.
		mockPaper = new Paper( "Bir yandan bunu hissediyor, diğer yandan içimden geçenlerin hepsinin boş birer hayal olduğunu düşünüyordum.", { locale: "tr_TR" } );
		result = transitionWordsResearch( mockPaper, new TurkishResearcher( mockPaper ) );
		expect( result.totalSentences ).toBe( 1 );
		expect( result.transitionWordSentences ).toBe( 1 );
	} );

	it( "returns 1 when a two-part transition word is found in a sentence (Turkish)", function() {
		// Transition word: olsun, olmasın.
		mockPaper = new Paper( "Тaşıt koltuklarına takılmış olsun veya olmasın baş yastıkların onayı.", { locale: "tr_TR" } );
		result = transitionWordsResearch( mockPaper, new TurkishResearcher( mockPaper ) );
		expect( result.totalSentences ).toBe( 1 );
		expect( result.transitionWordSentences ).toBe( 1 );
	} );

	it( "returns 0 when no transition words are present in a sentence (Turkish)", function() {
		mockPaper = new Paper( "Koltuklar her gün mevcuttur.", { locale: "tr_TR" } );
		result = transitionWordsResearch( mockPaper, new TurkishResearcher( mockPaper ) );
		expect( result.totalSentences ).toBe( 1 );
		expect( result.transitionWordSentences ).toBe( 0 );
	} );

	it( "returns 1 when a transition word is found in a sentence (Hebrew)", function() {
		// Transition word: בגלל.
		mockPaper = new Paper( "ביטלנו את הטיול בגלל הגשם.", { locale: "he_IL" } );
		result = transitionWordsResearch( mockPaper, new HebrewResearcher( mockPaper ) );
		expect( result.totalSentences ).toBe( 1 );
		expect( result.transitionWordSentences ).toBe( 1 );
	} );

	it( "returns 1 when a two-part transition word is found in a sentence (Hebrew)", function() {
		// Transition word: או, או.
		mockPaper = new Paper( " או חברותא או מיתותא.", { locale: "he_IL" } );
		result = transitionWordsResearch( mockPaper, new HebrewResearcher( mockPaper ) );
		expect( result.totalSentences ).toBe( 1 );
		expect( result.transitionWordSentences ).toBe( 1 );
	} );

	it( "returns 0 when no transition words are present in a sentence (Hebrew)", function() {
		mockPaper = new Paper( "האם קנתה אורז.", { locale: "he_IL" } );
		result = transitionWordsResearch( mockPaper, new HebrewResearcher( mockPaper ) );
		expect( result.totalSentences ).toBe( 1 );
		expect( result.transitionWordSentences ).toBe( 0 );
	} );

	it( "returns 1 when a (single) transition word is found in a sentence (Arabic)", function() {
		// Transition word: كذلك.
		mockPaper = new Paper( "يمكننا الذهاب إلى الجامعة، ويمكننا كذلك المذاكرة في المكتبة هناك.", { locale: "ar" } );
		result = transitionWordsResearch( mockPaper, new ArabicResearcher( mockPaper ) );
		expect( result.totalSentences ).toBe( 1 );
		expect( result.transitionWordSentences ).toBe( 1 );
	} );

	it( "returns 1 when a (multiple) transition word is found in a sentence (Arabic)", function() {
		// Transition word: إلى الأبد.
		mockPaper = new Paper( "سأحبك إلى الأبد.", { locale: "ar" } );
		result = transitionWordsResearch( mockPaper, new ArabicResearcher( mockPaper ) );
		expect( result.totalSentences ).toBe( 1 );
		expect( result.transitionWordSentences ).toBe( 1 );
	} );

	it( "returns 1 when a two-part transition word is found in a sentence (Arabic)", function() {
		// Transition word: أو ,إما.
		mockPaper = new Paper( "يمكننا الحصول إما على الخبز أو الأرز.", { locale: "ar" } );
		result = transitionWordsResearch( mockPaper, new ArabicResearcher( mockPaper ) );
		expect( result.totalSentences ).toBe( 1 );
		expect( result.transitionWordSentences ).toBe( 1 );
	} );

	it( "returns 0 when no transition words are present in a sentence (Arabic)", function() {
		mockPaper = new Paper( "اشترت الأم الأرز.", { locale: "ar" } );
		result = transitionWordsResearch( mockPaper, new ArabicResearcher( mockPaper ) );
		expect( result.totalSentences ).toBe( 1 );
		expect( result.transitionWordSentences ).toBe( 0 );
	} );

>>>>>>> 88257803
	it( "returns 1 when a (single) transition word is found in a sentence (Japanese)", function() {
		// Transition word: とりわけ
		mockPaper = new Paper( "とりわけ、いくつかの良い例が必要です", { locale: "ja" } );
		const japaneseResearcher = new JapaneseResearcher( mockPaper );
		buildTree( mockPaper, japaneseResearcher );
		result = transitionWordsResearch( mockPaper, japaneseResearcher );
		expect( result.totalSentences ).toBe( 1 );
		expect( result.transitionWordSentences ).toBe( 1 );
	} );

	it( "returns 1 when a (multiple) transition word is found in a language that uses a custom" +
		" match transition word helper (Japanese)", function() {
		// Transition word: ゆえに (tokenized: [ "ゆえ", "に" ])
		const japaneseResearcher = new JapaneseResearcher( mockPaper );
		buildTree( mockPaper, japaneseResearcher );
		result = transitionWordsResearch( mockPaper, japaneseResearcher );
		expect( result.totalSentences ).toBe( 1 );
		expect( result.transitionWordSentences ).toBe( 1 );
	} );

	it( "returns 0 when no transition words are present in a sentence for a language that uses a" +
		" custom match transition word helper (Japanese)", function() {
		mockPaper = new Paper( "この例文は、書き方のサンプルなので必要に応じて内容を追加削除をしてからお使いください。", { locale: "ja" } );
		const japaneseResearcher = new JapaneseResearcher( mockPaper );
		buildTree( mockPaper, japaneseResearcher );
		result = transitionWordsResearch( mockPaper, japaneseResearcher );
		expect( result.totalSentences ).toBe( 1 );
		expect( result.transitionWordSentences ).toBe( 0 );
	} );

	it( "works with normalizes quotes", function() {
		// Transition word: what’s more.
		mockPaper = new Paper( "what’s more", {} );
		buildTree( mockPaper, mockResearcher );
		result = transitionWordsResearch( mockPaper, mockResearcher );

		expect( result ).toEqual( {
			totalSentences: 1,
			sentenceResults: [
				{
					sentence: "what’s more",
					transitionWords: [ "what's more" ],
				},
			],
			transitionWordSentences: 1,
		} );
	} );

	it( "works with the no-break space character", function() {
		// Transition word: then.
		mockPaper = new Paper( "and\u00a0then" );
		const expected = {
			totalSentences: 1,
			sentenceResults: [ {
				sentence: "and\u00a0then",
				transitionWords: [ "then" ],
			} ],
			transitionWordSentences: 1,
		};

		buildTree( mockPaper, mockResearcher );
		result = transitionWordsResearch( mockPaper, mockResearcher );

		expect( result ).toEqual( expected );
	} );

	it( "does not recognize 'eggs' as a transition word (don't ask).", function() {
		// Non-transition word: eggs.
		mockPaper = new Paper( "Let's bake some eggs." );
		const expected = {
			totalSentences: 1,
			sentenceResults: [ ],
			transitionWordSentences: 0,
		};

		buildTree( mockPaper, mockResearcher );
		result = transitionWordsResearch( mockPaper, mockResearcher );

		expect( result ).toEqual( expected );
	} );

	it( "does recognize transition words with full stops, like 'e.g.'.", function() {
		// Transition words: e.g., i.e.
		mockPaper = new Paper( "E.g. potatoes. I.e. apples." );
		const expected = {
			sentenceResults: [ {
				sentence: "E.g. potatoes.",
				transitionWords: [ "e.g." ],
			}, {
				sentence: " I.e. apples.",
				transitionWords: [ "i.e." ],
			} ],
			totalSentences: 2,
			transitionWordSentences: 2,
		};

		buildTree( mockPaper, mockResearcher );
		result = transitionWordsResearch( mockPaper, mockResearcher );

		expect( result ).toEqual( expected );
	} );
} );<|MERGE_RESOLUTION|>--- conflicted
+++ resolved
@@ -3,24 +3,7 @@
 import EnglishResearcher from "../../../src/languageProcessing/languages/en/Researcher";
 import FrenchResearcher from "../../../src/languageProcessing/languages/fr/Researcher";
 import JapaneseResearcher from "../../../src/languageProcessing/languages/ja/Researcher";
-<<<<<<< HEAD
 import buildTree from "../../specHelpers/parse/buildTree";
-=======
-import GermanResearcher from "../../../src/languageProcessing/languages/de/Researcher";
-import DutchResearcher from "../../../src/languageProcessing/languages/nl/Researcher";
-import SpanishResearcher from "../../../src/languageProcessing/languages/es/Researcher";
-import ItalianResearcher from "../../../src/languageProcessing/languages/it/Researcher";
-import PortugueseResearcher from "../../../src/languageProcessing/languages/pt/Researcher";
-import CatalanResearcher from "../../../src/languageProcessing/languages/ca/Researcher";
-import PolishResearcher from "../../../src/languageProcessing/languages/pl/Researcher";
-import HungarianResearcher from "../../../src/languageProcessing/languages/hu/Researcher";
-import SwedishResearcher from "../../../src/languageProcessing/languages/sv/Researcher";
-import IndonesianResearcher from "../../../src/languageProcessing/languages/id/Researcher";
-import TurkishResearcher from "../../../src/languageProcessing/languages/tr/Researcher";
-import RussianResearcher from "../../../src/languageProcessing/languages/ru/Researcher";
-import HebrewResearcher from "../../../src/languageProcessing/languages/he/Researcher";
-import ArabicResearcher from "../../../src/languageProcessing/languages/ar/Researcher";
->>>>>>> 88257803
 
 describe( "a test for finding transition words from a string", function() {
 	let mockPaper, result;
@@ -99,16 +82,10 @@
 	} );
 
 	it( "returns 2 when a two-part transition word is found in two sentences. (English)", function() {
-<<<<<<< HEAD
-		// Transition words: either...or, if...then.
-		mockPaper = new Paper( "I will either tell you a story, or read you a novel. If you want, then I will.", { locale: "en_US" } );
-		buildTree( mockPaper, mockResearcher );
-		result = transitionWordsResearch( mockPaper, mockResearcher );
-=======
 		// Transition words: either...or, both...and.
 		mockPaper = new Paper( "I will either tell you a story, or read you a novel. She was both furious and disappointed.", { locale: "en_US" } );
-		result = transitionWordsResearch( mockPaper, new EnglishResearcher( mockPaper ) );
->>>>>>> 88257803
+		buildTree( mockPaper, mockResearcher );
+		result = transitionWordsResearch( mockPaper, mockResearcher );
 		expect( result.totalSentences ).toBe( 2 );
 		expect( result.transitionWordSentences ).toBe( 2 );
 	} );
@@ -117,14 +94,9 @@
 		"and an additional transition word is found in one of them. (English)", function() {
 		// Transition words: either...or, both...and, as soon as.
 		mockPaper = new Paper( "I will either tell you a story about a boy, or read you a novel. " +
-<<<<<<< HEAD
-			"If you want, then I will start as soon as you're ready.", { locale: "en_US" } );
-		buildTree( mockPaper, mockResearcher );
-		result = transitionWordsResearch( mockPaper, mockResearcher );
-=======
 			"I can read it to both you and her as soon as you're ready.", { locale: "en_US" } );
-		result = transitionWordsResearch( mockPaper, new EnglishResearcher( mockPaper ) );
->>>>>>> 88257803
+		buildTree( mockPaper, mockResearcher );
+		result = transitionWordsResearch( mockPaper, mockResearcher );
 		expect( result.totalSentences ).toBe( 2 );
 		expect( result.transitionWordSentences ).toBe( 2 );
 	} );
@@ -207,32 +179,10 @@
 		expect( result.transitionWordSentences ).toBe( 0 );
 	} );
 
-<<<<<<< HEAD
 	it( "should find transition words in brackets", function() {
 		mockPaper = new Paper( "There is a hidden transition word [however] in this sentence." );
 		buildTree( mockPaper, mockResearcher );
 		result = transitionWordsResearch( mockPaper, mockResearcher );
-=======
-	it( "should ignore transition words if they are shortcodes", function() {
-		mockPaper = new Paper( "There is a hidden transition word [however] in this sentence.", { shortcodes: [ "shortcode" ] } );
-		result = transitionWordsResearch( mockPaper, new EnglishResearcher( mockPaper ) );
-		expect( result.totalSentences ).toBe( 1 );
-		expect( result.transitionWordSentences ).toBe( 0 );
-	} );
-
-	it( "returns 1 when a transition word is found in a sentence (German)", function() {
-		// Transition word: zuerst.
-		mockPaper = new Paper( "Zuerst werde ich versuchen zu verstehen, warum er so denkt.", { locale: "de_DE" } );
-		result = transitionWordsResearch( mockPaper, new GermanResearcher( mockPaper ) );
-		expect( result.totalSentences ).toBe( 1 );
-		expect( result.transitionWordSentences ).toBe( 1 );
-	} );
-
-	it( "returns 1 when a transition abbreviation is found in a sentence (German)", function() {
-		// Transition word: z.b.
-		mockPaper = new Paper( "Ich werde z.b. versuchen zu verstehen, warum er so denkt.", { locale: "de_DE" } );
-		result = transitionWordsResearch( mockPaper, new GermanResearcher( mockPaper ) );
->>>>>>> 88257803
 		expect( result.totalSentences ).toBe( 1 );
 		expect( result.transitionWordSentences ).toBe( 1 );
 	} );
@@ -244,401 +194,17 @@
 		expect( result.totalSentences ).toBe( 1 );
 		expect( result.transitionWordSentences ).toBe( 0 );
 	} );
-<<<<<<< HEAD
-=======
-
-	it( "returns 1 when a transition word is found in a sentence (French)", function() {
-		// Transition word: deuxièmement.
-		mockPaper = new Paper( "Deuxièmement, il convient de reconnaître la complexité des tâches à entreprendre.", { locale: "fr_FR" } );
-		result = transitionWordsResearch( mockPaper, new FrenchResearcher( mockPaper ) );
-		expect( result.totalSentences ).toBe( 1 );
-		expect( result.transitionWordSentences ).toBe( 1 );
-	} );
-
-	it( "returns 1 when a two-part transition word is found in a sentence (French)", function() {
-		// Transition word: non seulement, mais encore.
-		mockPaper = new Paper( "Non seulement on l’estime, mais encore on l’aime.", { locale: "fr_FR" } );
-		result = transitionWordsResearch( mockPaper, new FrenchResearcher( mockPaper ) );
-		expect( result.totalSentences ).toBe( 1 );
-		expect( result.transitionWordSentences ).toBe( 1 );
-	} );
->>>>>>> 88257803
 
 	it( "returns 1 when a transition word with an apostrophe is found in a sentence (French)", function() {
 		// Transition word: quoi qu’il en soit.
 		mockPaper = new Paper( "Quoi qu’il en soit, le gouvernement du Mali a perdu sa légitimité.", { locale: "fr_FR" } );
-<<<<<<< HEAD
 		const frenchResearcher = new FrenchResearcher( mockPaper );
 		buildTree( mockPaper, frenchResearcher );
 		result = transitionWordsResearch( mockPaper, frenchResearcher );
-=======
-		result = transitionWordsResearch( mockPaper, new FrenchResearcher( mockPaper ) );
-		expect( result.totalSentences ).toBe( 1 );
-		expect( result.transitionWordSentences ).toBe( 1 );
-	} );
-
-	it( "returns 0 when no transition words are present in a sentence (French)", function() {
-		mockPaper = new Paper( "Une, deux, trois.", { locale: "fr_FR" } );
-		result = transitionWordsResearch( mockPaper, new FrenchResearcher( mockPaper ) );
-		expect( result.totalSentences ).toBe( 1 );
-		expect( result.transitionWordSentences ).toBe( 0 );
-	} );
-
-	it( "returns 1 when a transition word is found in a sentence (Dutch)", function() {
-		// Transition word: want.
-		mockPaper = new Paper( "Want daar brandt nog licht.", { locale: "nl_NL" } );
-		result = transitionWordsResearch( mockPaper, new DutchResearcher( mockPaper ) );
-		expect( result.totalSentences ).toBe( 1 );
-		expect( result.transitionWordSentences ).toBe( 1 );
-	} );
-
-	it( "returns 1 when a two-part transition word is found in a sentence (Dutch)", function() {
-		// Transition word: zowel, als.
-		mockPaper = new Paper( "Zowel 'deze' als 'zin' staat in deze zin.", { locale: "nl_NL" } );
-		result = transitionWordsResearch( mockPaper, new DutchResearcher( mockPaper ) );
-		expect( result.totalSentences ).toBe( 1 );
-		expect( result.transitionWordSentences ).toBe( 1 );
-	} );
-
-	it( "returns 0 when no transition words are present in a sentence (Dutch)", function() {
-		mockPaper = new Paper( "Een, twee, drie.", { locale: "nl_NL" } );
-		result = transitionWordsResearch( mockPaper, new DutchResearcher( mockPaper ) );
-		expect( result.totalSentences ).toBe( 1 );
-		expect( result.transitionWordSentences ).toBe( 0 );
-	} );
-
-	it( "returns 1 when a transition word is found in a sentence (Spanish)", function() {
-		// Transition word: por el contrario.
-		mockPaper = new Paper( "Por el contrario, desea que se inicien cambios beneficiosos en Europa.", { locale: "es_ES" } );
-		result = transitionWordsResearch( mockPaper, new SpanishResearcher( mockPaper ) );
-		expect( result.totalSentences ).toBe( 1 );
-		expect( result.transitionWordSentences ).toBe( 1 );
-	} );
-
-	it( "returns 1 when a two-part transition word is found in a sentence (Spanish)", function() {
-		// Transition word: de un lado...de otra parte.
-		mockPaper = new Paper( "Se trata además, de una restauración que ha pretendido de un lado ser reversible y que de " +
-			"otra parte ha intentado minimizar al máximo el impacto material.", { locale: "es_ES" } );
-		result = transitionWordsResearch( mockPaper, new SpanishResearcher( mockPaper ) );
-		expect( result.totalSentences ).toBe( 1 );
-		expect( result.transitionWordSentences ).toBe( 1 );
-	} );
-
-	it( "returns 0 when no transition words are present in a sentence (Spanish)", function() {
-		mockPaper = new Paper( "Uno, dos, tres.", { locale: "es_ES" } );
-		result = transitionWordsResearch( mockPaper, new SpanishResearcher( mockPaper ) );
-		expect( result.totalSentences ).toBe( 1 );
-		expect( result.transitionWordSentences ).toBe( 0 );
-	} );
-
-	it( "returns 1 when a transition word is found in a sentence (Italian)", function() {
-		// Transition word: in conclusione.
-		mockPaper = new Paper( "In conclusione, possiamo dire che il risultato è ottimo.", { locale: "it_IT" } );
-		result = transitionWordsResearch( mockPaper, new ItalianResearcher( mockPaper ) );
-		expect( result.totalSentences ).toBe( 1 );
-		expect( result.transitionWordSentences ).toBe( 1 );
-	} );
-
-	it( "returns 1 when a two-part transition word is found in a sentence (Italian)", function() {
-		// Transition word: no ... ma.
-		mockPaper = new Paper( "No, non credo che sia una buona idea ma possiamo sempre verificare caso per caso.", { locale: "it_IT" } );
-		result = transitionWordsResearch( mockPaper, new ItalianResearcher( mockPaper ) );
-		expect( result.totalSentences ).toBe( 1 );
-		expect( result.transitionWordSentences ).toBe( 1 );
-	} );
-
-	it( "returns 0 when no transition words are present in a sentence (Italian)", function() {
-		mockPaper = new Paper( "Uno, due, tre.", { locale: "it_IT" } );
-		result = transitionWordsResearch( mockPaper, new ItalianResearcher( mockPaper ) );
-		expect( result.totalSentences ).toBe( 1 );
-		expect( result.transitionWordSentences ).toBe( 0 );
-	} );
-
-	it( "returns 1 when a transition word is found in a sentence (Portuguese)", function() {
-		// Transition word: por exemplo
-		mockPaper = new Paper( "Por exemplo, a maioria das lojas está fechada hoje.", { locale: "pt_PT" } );
-		result = transitionWordsResearch( mockPaper, new PortugueseResearcher( mockPaper ) );
->>>>>>> 88257803
-		expect( result.totalSentences ).toBe( 1 );
-		expect( result.transitionWordSentences ).toBe( 1 );
-	} );
-
-<<<<<<< HEAD
-=======
-	it( "returns 1 when a two-part transition word is found in a sentence (Portuguese)", function() {
-		// Transition word: ora...ora
-		mockPaper = new Paper( "Ora a criança chora, ora a criança ri.", { locale: "pt_PT" } );
-		result = transitionWordsResearch( mockPaper, new PortugueseResearcher( mockPaper ) );
-		expect( result.totalSentences ).toBe( 1 );
-		expect( result.transitionWordSentences ).toBe( 1 );
-	} );
-
-	it( "returns 0 when no transition words are present in a sentence (Portuguese)", function() {
-		mockPaper = new Paper( "A pintura é bonita.", { locale: "pt_PT" } );
-		result = transitionWordsResearch( mockPaper, new PortugueseResearcher( mockPaper ) );
-		expect( result.totalSentences ).toBe( 1 );
-		expect( result.transitionWordSentences ).toBe( 0 );
-	} );
-
-	it( "returns 1 when a transition word is found in a sentence (Russian)", function() {
-		// Transition word: к примеру
-		mockPaper = new Paper( "Мы, к примеру, всегда сразу идем домой после работы.", { locale: "ru_RU" } );
-		result = transitionWordsResearch( mockPaper, new RussianResearcher( mockPaper ) );
-		expect( result.totalSentences ).toBe( 1 );
-		expect( result.transitionWordSentences ).toBe( 1 );
-	} );
-
-	it( "returns 1 when a two-part transition word is found in a sentence (Russian)", function() {
-		// Transition word: стоило...как
-		mockPaper = new Paper( "Стоило ему прийти, как она ушла.", { locale: "ru_RU" } );
-		result = transitionWordsResearch( mockPaper, new RussianResearcher( mockPaper ) );
-		expect( result.totalSentences ).toBe( 1 );
-		expect( result.transitionWordSentences ).toBe( 1 );
-	} );
-
-	it( "returns 0 when no transition words are present in a sentence (Russian)", function() {
-		mockPaper = new Paper( "Я не знаю, как пишется это слово.", { locale: "ru_RU" } );
-		result = transitionWordsResearch( mockPaper, new RussianResearcher( mockPaper ) );
-		expect( result.totalSentences ).toBe( 1 );
-		expect( result.transitionWordSentences ).toBe( 0 );
-	} );
-
-	it( "returns 1 when a transition word is found in a sentence (Catalan)", function() {
-		// Transition word: en primer lloc
-		mockPaper = new Paper( "En primer lloc, permetin-me presentar-me.", { locale: "ca_ES" } );
-		result = transitionWordsResearch( mockPaper, new CatalanResearcher( mockPaper ) );
-		expect( result.totalSentences ).toBe( 1 );
-		expect( result.transitionWordSentences ).toBe( 1 );
-	} );
-
-	it( "returns 1 when a transition word with an apostrophe is found in a sentence (Catalan)", function() {
-		// Transition word: a tall d'exemple.
-		mockPaper = new Paper( "A tall d'exemple, pensem en aquest gat.", { locale: "ca_ES" } );
-		result = transitionWordsResearch( mockPaper, new CatalanResearcher( mockPaper ) );
-		expect( result.totalSentences ).toBe( 1 );
-		expect( result.transitionWordSentences ).toBe( 1 );
-	} );
-
-	it( "returns 1 when a transition word with a punt volat (·) is found in a sentence (Catalan)", function() {
-		// Transition word: per il·lustrar.
-		mockPaper = new Paper( "Roma proposa un concurs de curtmetratges per il·lustrar com ha de ser la ciutat ideal", { locale: "ca_ES" } );
-		result = transitionWordsResearch( mockPaper, new CatalanResearcher( mockPaper ) );
-		expect( result.totalSentences ).toBe( 1 );
-		expect( result.transitionWordSentences ).toBe( 1 );
-	} );
-
-	it( "returns 1 when a two-part transition word is found in a sentence (Catalan)", function() {
-		// Transition word: ni...ni
-		mockPaper = new Paper( "No era ni un gat ni un gos.", { locale: "ca_ES" } );
-		result = transitionWordsResearch( mockPaper, new CatalanResearcher( mockPaper ) );
-		expect( result.totalSentences ).toBe( 1 );
-		expect( result.transitionWordSentences ).toBe( 1 );
-	} );
-
-	it( "returns 0 when no transition words are present in a sentence (Catalan)", function() {
-		mockPaper = new Paper( "Anem a la platja.", { locale: "ca_ES" } );
-		result = transitionWordsResearch( mockPaper, new CatalanResearcher( mockPaper ) );
-		expect( result.totalSentences ).toBe( 1 );
-		expect( result.transitionWordSentences ).toBe( 0 );
-	} );
-
-	it( "returns 1 when a transition word is found in a sentence (Polish)", function() {
-		// Transition word: po pierwsze
-		mockPaper = new Paper( "Po pierwsze, nie wszyscy potrafią czytać.", { locale: "pl_PL" } );
-		result = transitionWordsResearch( mockPaper, new PolishResearcher( mockPaper ) );
-		expect( result.totalSentences ).toBe( 1 );
-		expect( result.transitionWordSentences ).toBe( 1 );
-	} );
-
-	it( "returns 1 when a two-part transition word is found in a sentence (Polish)", function() {
-		// Transition word: im...tym
-		mockPaper = new Paper( "Im mniejsze dziecko, tym więcej potrzebuje uwagi.", { locale: "pl_PL" } );
-		result = transitionWordsResearch( mockPaper, new PolishResearcher( mockPaper ) );
-		expect( result.totalSentences ).toBe( 1 );
-		expect( result.transitionWordSentences ).toBe( 1 );
-	} );
-
-	it( "returns 0 when no transition words are present in a sentence (Polish)", function() {
-		mockPaper = new Paper( "Wszyscy lubią słuchać muzyki.", { locale: "pl_PL" } );
-		result = transitionWordsResearch( mockPaper, new PolishResearcher( mockPaper ) );
-		expect( result.totalSentences ).toBe( 1 );
-		expect( result.transitionWordSentences ).toBe( 0 );
-	} );
-
-	it( "returns 1 when a transition word is found in a sentence (Swedish)", function() {
-		// Transition word: Å ena sidan
-		mockPaper = new Paper( "Å ena sidan gillar jag tårta.", { locale: "sv_SE" } );
-		result = transitionWordsResearch( mockPaper, new SwedishResearcher( mockPaper ) );
-		expect( result.totalSentences ).toBe( 1 );
-		expect( result.transitionWordSentences ).toBe( 1 );
-	} );
-
-	it( "returns 1 when a two-part transition word is found in a sentence (Swedish)", function() {
-		// Transition word: antingen...eller
-		mockPaper = new Paper( "Jag vill ha antingen tårta eller glass", { locale: "sv_SE" } );
-		result = transitionWordsResearch( mockPaper, new SwedishResearcher( mockPaper ) );
-		expect( result.totalSentences ).toBe( 1 );
-		expect( result.transitionWordSentences ).toBe( 1 );
-	} );
-	it( "returns 0 when no transition words are present in a sentence (Swedish)", function() {
-		mockPaper = new Paper( "Föräldrarna behöver inte betala..", { locale: "sv_SE" } );
-		result = transitionWordsResearch( mockPaper, new SwedishResearcher( mockPaper ) );
-		expect( result.totalSentences ).toBe( 1 );
-		expect( result.transitionWordSentences ).toBe( 0 );
-	} );
-
-	it( "returns 1 when a transition word is found in a sentence (Hungarian)", function() {
-		// Transition word: Mikor
-		mockPaper = new Paper( "Mikor kezdődik a film?", { locale: "hu_HU" } );
-		result = transitionWordsResearch( mockPaper, new HungarianResearcher( mockPaper ) );
-		expect( result.totalSentences ).toBe( 1 );
-		expect( result.transitionWordSentences ).toBe( 1 );
-	} );
-	it( "returns 1 when a transition word is found in a sentence (Hungarian)", function() {
-		// Transition word: például
-		mockPaper = new Paper( "például növekedési arány és szaporodásbiológia szempontjából.", { locale: "hu_HU" } );
-		result = transitionWordsResearch( mockPaper, new HungarianResearcher( mockPaper ) );
-		expect( result.totalSentences ).toBe( 1 );
-		expect( result.transitionWordSentences ).toBe( 1 );
-	} );
-	it( "returns 1 when a two-part transition word is found in a sentence (Hungarian)", function() {
-		// Transition word: ahogy, akkor
-		mockPaper = new Paper( "Csak később, ahogy felnőttem, akkor kezdődött a sok baj.", { locale: "hu_HU" } );
-		result = transitionWordsResearch( mockPaper, new HungarianResearcher( mockPaper ) );
-		expect( result.totalSentences ).toBe( 1 );
-		expect( result.transitionWordSentences ).toBe( 1 );
-	} );
-
-	it( "returns 1 when a three-part transition word is found in a sentence (Hungarian)", function() {
-		// Transition word: nemcsak, hanem, is
-		mockPaper = new Paper( "Nemcsak a csokoládét szeretem, hanem a süteményt is.", { locale: "hu_HU" } );
-		result = transitionWordsResearch( mockPaper, new HungarianResearcher( mockPaper ) );
-		expect( result.totalSentences ).toBe( 1 );
-		expect( result.transitionWordSentences ).toBe( 1 );
-	} );
-	it( "returns 1 when a multiple transition word is found in a sentence (Hungarian)", function() {
-		// Transition word: azzal a feltétellel, hogy
-		mockPaper = new Paper( "Azzal a feltétellel, hogy én forgathatom a kést.", { locale: "hu_HU" } );
-		result = transitionWordsResearch( mockPaper, new HungarianResearcher( mockPaper ) );
-		expect( result.totalSentences ).toBe( 1 );
-		expect( result.transitionWordSentences ).toBe( 1 );
-	} );
-	it( "returns 0 when no transition words are present in a sentence (Hungarian)", function() {
-		mockPaper = new Paper( "Nem beszélek magyarul.", { locale: "hu_HU" } );
-		result = transitionWordsResearch( mockPaper, new HungarianResearcher( mockPaper ) );
-		expect( result.totalSentences ).toBe( 1 );
-		expect( result.transitionWordSentences ).toBe( 0 );
-	} );
-
-	it( "returns 1 when a transition word is found in a sentence (Indonesian)", function() {
-		// Transition word: dikarenakan.
-		mockPaper = new Paper( "Dikarenakan sakit, ia tidak masuk kerja.", { locale: "id_ID" } );
-		result = transitionWordsResearch( mockPaper, new IndonesianResearcher( mockPaper ) );
-		expect( result.totalSentences ).toBe( 1 );
-		expect( result.transitionWordSentences ).toBe( 1 );
-	} );
-
-	it( "returns 1 when a two-part transition word is found in a sentence (Indonesian)", function() {
-		// Transition word: sedemikian, sampai.
-		mockPaper = new Paper( "Ia sedemikian marahnya sampai tidak bisa berkata-kata.", { locale: "id_ID" } );
-		result = transitionWordsResearch( mockPaper, new IndonesianResearcher( mockPaper ) );
-		expect( result.totalSentences ).toBe( 1 );
-		expect( result.transitionWordSentences ).toBe( 1 );
-	} );
-
-	it( "returns 0 when no transition words are present in a sentence (Indonesian)", function() {
-		mockPaper = new Paper( "Ibu itu membeli beras.", { locale: "id_ID" } );
-		result = transitionWordsResearch( mockPaper, new IndonesianResearcher( mockPaper ) );
-		expect( result.totalSentences ).toBe( 1 );
-		expect( result.transitionWordSentences ).toBe( 0 );
-	} );
-
-	it( "returns 1 when a single word transition word is found in a sentence (Turkish)", function() {
-		// Transition word: ama.
-		mockPaper = new Paper( "Ama durum bu olmayabilir.", { locale: "tr_TR" } );
-		result = transitionWordsResearch( mockPaper, new TurkishResearcher( mockPaper ) );
-		expect( result.totalSentences ).toBe( 1 );
-		expect( result.transitionWordSentences ).toBe( 1 );
-	} );
-
-	it( "returns 1 when two multiple word transition words are found in a sentence (Turkish)", function() {
-		// Transition words: bir yandan, diğer yandan.
-		mockPaper = new Paper( "Bir yandan bunu hissediyor, diğer yandan içimden geçenlerin hepsinin boş birer hayal olduğunu düşünüyordum.", { locale: "tr_TR" } );
-		result = transitionWordsResearch( mockPaper, new TurkishResearcher( mockPaper ) );
-		expect( result.totalSentences ).toBe( 1 );
-		expect( result.transitionWordSentences ).toBe( 1 );
-	} );
-
-	it( "returns 1 when a two-part transition word is found in a sentence (Turkish)", function() {
-		// Transition word: olsun, olmasın.
-		mockPaper = new Paper( "Тaşıt koltuklarına takılmış olsun veya olmasın baş yastıkların onayı.", { locale: "tr_TR" } );
-		result = transitionWordsResearch( mockPaper, new TurkishResearcher( mockPaper ) );
-		expect( result.totalSentences ).toBe( 1 );
-		expect( result.transitionWordSentences ).toBe( 1 );
-	} );
-
-	it( "returns 0 when no transition words are present in a sentence (Turkish)", function() {
-		mockPaper = new Paper( "Koltuklar her gün mevcuttur.", { locale: "tr_TR" } );
-		result = transitionWordsResearch( mockPaper, new TurkishResearcher( mockPaper ) );
-		expect( result.totalSentences ).toBe( 1 );
-		expect( result.transitionWordSentences ).toBe( 0 );
-	} );
-
-	it( "returns 1 when a transition word is found in a sentence (Hebrew)", function() {
-		// Transition word: בגלל.
-		mockPaper = new Paper( "ביטלנו את הטיול בגלל הגשם.", { locale: "he_IL" } );
-		result = transitionWordsResearch( mockPaper, new HebrewResearcher( mockPaper ) );
-		expect( result.totalSentences ).toBe( 1 );
-		expect( result.transitionWordSentences ).toBe( 1 );
-	} );
-
-	it( "returns 1 when a two-part transition word is found in a sentence (Hebrew)", function() {
-		// Transition word: או, או.
-		mockPaper = new Paper( " או חברותא או מיתותא.", { locale: "he_IL" } );
-		result = transitionWordsResearch( mockPaper, new HebrewResearcher( mockPaper ) );
-		expect( result.totalSentences ).toBe( 1 );
-		expect( result.transitionWordSentences ).toBe( 1 );
-	} );
-
-	it( "returns 0 when no transition words are present in a sentence (Hebrew)", function() {
-		mockPaper = new Paper( "האם קנתה אורז.", { locale: "he_IL" } );
-		result = transitionWordsResearch( mockPaper, new HebrewResearcher( mockPaper ) );
-		expect( result.totalSentences ).toBe( 1 );
-		expect( result.transitionWordSentences ).toBe( 0 );
-	} );
-
-	it( "returns 1 when a (single) transition word is found in a sentence (Arabic)", function() {
-		// Transition word: كذلك.
-		mockPaper = new Paper( "يمكننا الذهاب إلى الجامعة، ويمكننا كذلك المذاكرة في المكتبة هناك.", { locale: "ar" } );
-		result = transitionWordsResearch( mockPaper, new ArabicResearcher( mockPaper ) );
-		expect( result.totalSentences ).toBe( 1 );
-		expect( result.transitionWordSentences ).toBe( 1 );
-	} );
-
-	it( "returns 1 when a (multiple) transition word is found in a sentence (Arabic)", function() {
-		// Transition word: إلى الأبد.
-		mockPaper = new Paper( "سأحبك إلى الأبد.", { locale: "ar" } );
-		result = transitionWordsResearch( mockPaper, new ArabicResearcher( mockPaper ) );
-		expect( result.totalSentences ).toBe( 1 );
-		expect( result.transitionWordSentences ).toBe( 1 );
-	} );
-
-	it( "returns 1 when a two-part transition word is found in a sentence (Arabic)", function() {
-		// Transition word: أو ,إما.
-		mockPaper = new Paper( "يمكننا الحصول إما على الخبز أو الأرز.", { locale: "ar" } );
-		result = transitionWordsResearch( mockPaper, new ArabicResearcher( mockPaper ) );
-		expect( result.totalSentences ).toBe( 1 );
-		expect( result.transitionWordSentences ).toBe( 1 );
-	} );
-
-	it( "returns 0 when no transition words are present in a sentence (Arabic)", function() {
-		mockPaper = new Paper( "اشترت الأم الأرز.", { locale: "ar" } );
-		result = transitionWordsResearch( mockPaper, new ArabicResearcher( mockPaper ) );
-		expect( result.totalSentences ).toBe( 1 );
-		expect( result.transitionWordSentences ).toBe( 0 );
-	} );
-
->>>>>>> 88257803
+		expect( result.totalSentences ).toBe( 1 );
+		expect( result.transitionWordSentences ).toBe( 1 );
+	} );
+
 	it( "returns 1 when a (single) transition word is found in a sentence (Japanese)", function() {
 		// Transition word: とりわけ
 		mockPaper = new Paper( "とりわけ、いくつかの良い例が必要です", { locale: "ja" } );
