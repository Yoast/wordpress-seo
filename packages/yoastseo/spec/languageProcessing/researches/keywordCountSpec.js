import getKeyphraseCount from "../../../src/languageProcessing/researches/keywordCount";
import Paper from "../../../src/values/Paper.js";
import factory from "../../specHelpers/factory";
import Mark from "../../../src/values/Mark";
import wordsCountHelper from "../../../src/languageProcessing/languages/ja/helpers/wordsCharacterCount";
import matchWordsHelper from "../../../src/languageProcessing/languages/ja/helpers/matchTextWithWord";
import memoizedSentenceTokenizer from "../../../src/languageProcessing/helpers/sentence/memoizedSentenceTokenizer";
import japaneseMemoizedSentenceTokenizer from "../../../src/languageProcessing/languages/ja/helpers/memoizedSentenceTokenizer";
import buildTree from "../../specHelpers/parse/buildTree";

/**
 * Adds morphological forms to the mock researcher.
 *
 * @param {Array} keyphraseForms The morphological forms to be added to the researcher.
 *
 * @returns {Researcher} The mock researcher with added morphological forms.
 */
const buildMorphologyMockResearcher = function( keyphraseForms ) {
	return factory.buildMockResearcher( {
		morphology: {
			keyphraseForms: keyphraseForms,
		},
	}, true, false, false, { memoizedTokenizer: memoizedSentenceTokenizer } );
};

const testCases = [
	{
		description: "counts/marks a string of text with an occurrence of the keyphrase in it.",
		paper: new Paper( "<p>a string of text with the keyword in it</p>", { keyword: "keyword" } ),
		keyphraseForms: [ [ "keyword", "keywords" ] ],
		expectedCount: 1,
		expectedMarkings: [
			new Mark( { marked: "a string of text with the <yoastmark class='yoast-text-mark'>keyword</yoastmark> in it",
				original: "a string of text with the keyword in it",
				position: { endOffset: 36, startOffset: 29 } } ) ],
		skip: false,
	},
	{
		description: "counts a string of text with no occurrence of the keyphrase in it.",
		paper: new Paper( "<p>a string of text</p>", { keyword: "" } ),
		keyphraseForms: [],
		expectedCount: 0,
		expectedMarkings: [],
		skip: false,
	},
	{
		description: "counts multiple occurrences of a keyphrase consisting of multiple words.",
		paper: new Paper( "<p>a string of text with the key word in it, with more key words.</p>", { keyword: "key word" } ),
		keyphraseForms: [ [ "key", "keys" ], [ "word", "words" ] ],
		expectedCount: 2,
		expectedMarkings: [
			new Mark( { marked: "a string of text with the <yoastmark class='yoast-text-mark'>key word</yoastmark> in it, " +
					"with more <yoastmark class='yoast-text-mark'>key words</yoastmark>.",
			original: "a string of text with the key word in it, with more key words.",
			position: { endOffset: 37, startOffset: 29 } } ),
			new Mark( { marked: "a string of text with the <yoastmark class='yoast-text-mark'>key word</yoastmark> in it, " +
					"with more <yoastmark class='yoast-text-mark'>key words</yoastmark>.",
			original: "a string of text with the key word in it, with more key words.",
			position: { endOffset: 64, startOffset: 55 } } ) ],
		skip: false,
	},
	{
		description: "counts a string with multiple occurrences of keyphrase with different morphological forms",
		paper: new Paper( "<p>A string of text with a keyword and multiple keywords in it.</p>", { keyword: "keyword" } ),
		keyphraseForms: [ [ "keyword", "keywords" ] ],
		expectedCount: 2,
		expectedMarkings: [
			new Mark( { marked: "A string of text with a <yoastmark class='yoast-text-mark'>keyword</yoastmark> " +
				"and multiple <yoastmark class='yoast-text-mark'>keywords</yoastmark> in it.",
			original: "A string of text with a keyword and multiple keywords in it.",
			position: { endOffset: 34, startOffset: 27 } } ),
			new Mark( { marked: "A string of text with a <yoastmark class='yoast-text-mark'>keyword</yoastmark> " +
					"and multiple <yoastmark class='yoast-text-mark'>keywords</yoastmark> in it.",
			original: "A string of text with a keyword and multiple keywords in it.",
			position: { endOffset: 56, startOffset: 48 } } ) ],
		skip: false,
	},
	{
		description: "does not match keyphrase occurrence in image alt attribute.",
		paper: new Paper( "<p>A text with <img src='http://image.com/image.jpg' alt='image' /></p>", { keyword: "image" } ),
		keyphraseForms: [ [ "image", "images" ] ],
		expectedCount: 0,
		expectedMarkings: [],
		skip: false,
	},
	{
		description: "also matches same phrase with different capitalization.",
		paper: new Paper( "<p>A string with KeY worD.</p>", { keyword: "key word" } ),
		keyphraseForms: [ [ "key", "keys" ], [ "word", "words" ] ],
		expectedCount: 1,
		expectedMarkings: [
			new Mark( { marked: "A string with <yoastmark class='yoast-text-mark'>KeY worD</yoastmark>.",
				original: "A string with KeY worD.",
				position: { endOffset: 25, startOffset: 17 } } )	],
		skip: false,
	},
	{
		description: "doesn't count keyphrase instances inside elements we want to exclude from the analysis",
		paper: new Paper( "<p>There is no <code>keyword</code> in this sentence.</p>" ),
		keyphraseForms: [ [ "keyword", "keywords" ] ],
		expectedCount: 0,
		expectedMarkings: [],
		skip: false,
	},
	{
		description: "only counts full-matches of the keyphrase: full-match means when all word of the keyphrase are found in the sentence",
		paper: new Paper( "<p>A string with three keys (key and another key) and one word.</p>" ),
		keyphraseForms: [ [ "key", "keys" ], [ "word", "words" ] ],
		expectedCount: 1,
		expectedMarkings: [
			new Mark( { marked: "A string with three <yoastmark class='yoast-text-mark'>keys</yoastmark> (<yoastmark class='yoast-text-mark'>" +
					"key</yoastmark> and another <yoastmark class='yoast-text-mark'>key</yoastmark>) and one <yoastmark " +
					"class='yoast-text-mark'>word</yoastmark>.",
			original: "A string with three keys (key and another key) and one word.",
			position: { endOffset: 27, startOffset: 23 } } ),
			new Mark( { marked: "A string with three <yoastmark class='yoast-text-mark'>keys</yoastmark> (<yoastmark class='yoast-text-mark'>" +
					"key</yoastmark> and another <yoastmark class='yoast-text-mark'>key</yoastmark>) and one <yoastmark " +
					"class='yoast-text-mark'>word</yoastmark>.",
			original: "A string with three keys (key and another key) and one word.",
			position: { endOffset: 32, startOffset: 29 } } ),
			new Mark( { marked: "A string with three <yoastmark class='yoast-text-mark'>keys</yoastmark> (<yoastmark class='yoast-text-mark'>" +
					"key</yoastmark> and another <yoastmark class='yoast-text-mark'>key</yoastmark>) and one <yoastmark " +
					"class='yoast-text-mark'>word</yoastmark>.",
			original: "A string with three keys (key and another key) and one word.",
			position: { endOffset: 48, startOffset: 45 } } ),
			new Mark( { marked: "A string with three <yoastmark class='yoast-text-mark'>keys</yoastmark> (<yoastmark class='yoast-text-mark'>" +
					"key</yoastmark> and another <yoastmark class='yoast-text-mark'>key</yoastmark>) and one <yoastmark " +
					"class='yoast-text-mark'>word</yoastmark>.",
			original: "A string with three keys (key and another key) and one word.",
			position: { endOffset: 62, startOffset: 58 } } ) ],
		skip: false,
	},
	{
		description: "matches both singular and reduplicated plural form of the keyphrase in Indonesian, " +
			"the plural should be counted as one occurrence",
		paper: new Paper( "<p>Lorem ipsum dolor sit amet, consectetur keyword-keyword, keyword adipiscing elit.</p>",
			{ locale: "id_ID", keyword: "keyword" } ),
		keyphraseForms: [ [ "keyword", "keyword-keyword" ] ],
		expectedCount: 2,
		expectedMarkings: [
			new Mark( {
				marked: "Lorem ipsum dolor sit amet, consectetur <yoastmark class='yoast-text-mark'>keyword-keyword</yoastmark>," +
					" <yoastmark class='yoast-text-mark'>keyword</yoastmark> adipiscing elit.",
				original: "Lorem ipsum dolor sit amet, consectetur keyword-keyword, keyword adipiscing elit.",
				position: { endOffset: 58, startOffset: 43 } } ),
			new Mark( {
				marked: "Lorem ipsum dolor sit amet, consectetur <yoastmark class='yoast-text-mark'>keyword-keyword</yoastmark>," +
					" <yoastmark class='yoast-text-mark'>keyword</yoastmark> adipiscing elit.",
				original: "Lorem ipsum dolor sit amet, consectetur keyword-keyword, keyword adipiscing elit.",
				position: { endOffset: 67, startOffset: 60 } } ) ],
		skip: false,
	},
	{
		description: "matches both reduplicated keyphrase separated by '-' as two occurrence in English",
		paper: new Paper( "<p>Lorem ipsum dolor sit amet, consectetur keyword-keyword, adipiscing elit.</p>",
			{ locale: "en_US", keyword: "keyword" } ),
		keyphraseForms: [ [ "keyword", "keyword-keyword" ] ],
		expectedCount: 2,
		expectedMarkings: [
			new Mark( {
				marked: "Lorem ipsum dolor sit amet, consectetur <yoastmark class='yoast-text-mark'>keyword-keyword</yoastmark>, adipiscing elit.",
				original: "Lorem ipsum dolor sit amet, consectetur keyword-keyword, adipiscing elit.",
				position: { endOffset: 58, startOffset: 43 } } ),
		 ],
		skip: false,
	},
	{
		description: "counts one occurrence of reduplicated keyphrase separated by '-' as two occurrence in English " +
			"when the keyphrase is enclosed in double quotes",
		paper: new Paper( "<p>Lorem ipsum dolor sit amet, consectetur kupu-kupu, adipiscing elit.</p>",
			{ locale: "en_US", keyword: "\"kupu-kupu\"" } ),
		keyphraseForms: [ [ "kupu-kupu" ] ],
		expectedCount: 1,
		expectedMarkings: [
			new Mark( {
				marked: "Lorem ipsum dolor sit amet, consectetur <yoastmark class='yoast-text-mark'>kupu-kupu</yoastmark>, adipiscing elit.",
				original: "Lorem ipsum dolor sit amet, consectetur kupu-kupu, adipiscing elit.",
				position: { endOffset: 52, startOffset: 43 } } ),
		],
		skip: false,
	},
	{
		description: "counts a single word keyphrase with exact matching",
		paper: new Paper( "<p>A string with a keyword.</p>", { keyword: "\"keyword\"" } ),
		keyphraseForms: [ [ "keyword" ] ],
		expectedCount: 1,
		expectedMarkings: [ new Mark( { marked: "A string with a <yoastmark class='yoast-text-mark'>keyword</yoastmark>.",
			original: "A string with a keyword.",
			position: { endOffset: 26, startOffset: 19 } } ) ],
		skip: false,
	},
	{
		description: "with exact matching, a singular single word keyphrase should not be counted if the focus keyphrase is plural",
		paper: new Paper( "<p>A string with a keyword.</p>", { keyword: "\"keywords\"" } ),
		keyphraseForms: [ [ "keywords" ] ],
		expectedCount: 0,
		expectedMarkings: [],
		skip: false,
	},
	{
		description: "with exact matching, a multi word keyphrase should be counted if the focus keyphrase is the same",
		paper: new Paper( "<p>A string with a key phrase key phrase.</p>", { keyword: "\"key phrase\"" } ),
		keyphraseForms: [ [ "key phrase" ] ],
		expectedCount: 2,
		expectedMarkings: [ new Mark( { marked: "A string with a <yoastmark class='yoast-text-mark'>key phrase key phrase</yoastmark>.",
			original: "A string with a key phrase key phrase.",
			position: { endOffset: 40, startOffset: 19 } } ) ],
		skip: false,
	},
	{
		description: "with exact matching, a multi word keyphrase should be counted if the focus keyphrase is the same",
		paper: new Paper( "<p>A string with a key phrase.</p>", { keyword: "\"key phrase\"" } ),
		keyphraseForms: [ [ "key phrase" ] ],
		expectedCount: 1,
		expectedMarkings: [ new Mark( { marked: "A string with a <yoastmark class='yoast-text-mark'>key phrase</yoastmark>.",
			original: "A string with a key phrase.",
			position: { endOffset: 29, startOffset: 19 } } ) ],
		skip: false,
	},
	{
		description: "with exact matching, a multi word keyphrase should not be counted if " +
			"the focus keyphrase has the same words in a different order",
		paper: new Paper( "<p>A string with a phrase key.</p>", { keyword: "\"key phrase\"" } ),
		keyphraseForms: [ [ "key phrase" ] ],
		expectedCount: 0,
		expectedMarkings: [],
		skip: false,
	},
	{
		description: "with exact matching, it should match a full stop if it is part of the keyphrase and directly precedes the keyphrase.",
		paper: new Paper( "<p>A .sentence with a keyphrase.</p>", { keyword: "\".sentence\"" } ),
		keyphraseForms: [ [ ".sentence" ] ],
		expectedCount: 1,
		expectedMarkings: [ new Mark( { marked: "A <yoastmark class='yoast-text-mark'>.sentence</yoastmark> with a keyphrase.",
			original: "A .sentence with a keyphrase.",
			position: { endOffset: 14, startOffset: 5 } } ) ],
		skip: false,
	},
	{
		description: "with exact matching, the keyphrase directly preceded by a full stop should not match a " +
			"keyphrase occurrence without the full stop in the text.",
		paper: new Paper( "<p>A sentence with a keyphrase.</p>", { keyword: "\".sentence\"" } ),
		keyphraseForms: [ [ ".sentence" ] ],
		expectedCount: 0,
		expectedMarkings: [],
		skip: false,
	},
	{
		description: "can match dollar sign as in '$keyword' with exact matching.",
		paper: new Paper( "<p>A string with a $keyword.</p>", { keyword: "\"$keyword\"" } ),
		keyphraseForms: [ [ "\\$keyword" ] ],
		expectedCount: 1,
		expectedMarkings: [ new Mark( { marked: "A string with a <yoastmark class='yoast-text-mark'>$keyword</yoastmark>.",
			original: "A string with a $keyword.",
			position: { endOffset: 27, startOffset: 19 } } ) ],
		skip: false,
	},
	{
		description: "can match multiple occurrences of keyphrase in the text with exact matching.",
		paper: new Paper( "<p>A string with cats and dogs, and other cats and dogs.</p>", { keyword: "\"cats and dogs\"" } ),
		keyphraseForms: [ [ "cats and dogs" ] ],
		expectedCount: 2,
		expectedMarkings: [
			new Mark( { marked: "A string with <yoastmark class='yoast-text-mark'>cats and dogs</yoastmark>, " +
				"and other <yoastmark class='yoast-text-mark'>cats and dogs</yoastmark>.",
			original: "A string with cats and dogs, and other cats and dogs.",
			position: { endOffset: 30, startOffset: 17 } } ),
			new Mark( { marked: "A string with <yoastmark class='yoast-text-mark'>cats and dogs</yoastmark>, " +
					"and other <yoastmark class='yoast-text-mark'>cats and dogs</yoastmark>.",
			original: "A string with cats and dogs, and other cats and dogs.",
			position: { endOffset: 55, startOffset: 42 } } ) ],
		skip: false,
	},
	{
		description: "counts all occurrence in the sentence, even when they occur more than 2 time consecutively",
		paper: new Paper( "<p>this is a keyword keyword keyword.</p>", { keyword: "keyword", locale: "en_US" } ),
		keyphraseForms: [ [ "keyword", "keywords" ] ],
		expectedCount: 3,
		expectedMarkings: [
			new Mark( { marked: "this is a <yoastmark class='yoast-text-mark'>keyword keyword keyword</yoastmark>.",
				original: "this is a keyword keyword keyword.",
				position: { endOffset: 36, startOffset: 13 } } ) ],
		skip: false,
	},
	{
		description: "counts all occurrence in the sentence, even when they occur more than 2 time consecutively: with exact matching",
		paper: new Paper( "<p>A sentence about a red panda red panda red panda.</p>", { keyword: "\"red panda\"", locale: "en_US" } ),
		keyphraseForms: [ [ "red panda" ] ],
		expectedCount: 3,
		expectedMarkings: [
			new Mark( { marked: "A sentence about a <yoastmark class='yoast-text-mark'>red panda red panda red panda</yoastmark>.",
				original: "A sentence about a red panda red panda red panda.",
				position: { endOffset: 51, startOffset: 22 } } ) ],
		skip: false,
	},
];

describe.each( testCases )( "Test for counting the keyphrase in a text in english", function( {
	description,
	paper,
	keyphraseForms,
	expectedCount,
	expectedMarkings,
	skip } ) {
	const test = skip ? it.skip : it;

	test( description, function() {
		const mockResearcher = buildMorphologyMockResearcher( keyphraseForms );
		buildTree( paper, mockResearcher );
		const keyphraseCountResult = getKeyphraseCount( paper, mockResearcher );
		expect( keyphraseCountResult.count ).toBe( expectedCount );
		expect( keyphraseCountResult.markings ).toEqual( expectedMarkings );
	} );
} );

const testCasesWithSpecialCharacters = [
	{
		description: "counts the keyphrase occurrence in the text with &nbsp;",
		paper: new Paper( "<p>a string with nbsp to match the key&nbsp;word.</p>", { keyword: "key word" } ),
		keyphraseForms: [ [ "key" ], [ "word" ] ],
		expectedCount: 1,
		expectedMarkings: [
			new Mark( { marked: "a string with nbsp to match the <yoastmark class='yoast-text-mark'>key word</yoastmark>.",
				original: "a string with nbsp to match the key word.",
				position: { endOffset: 43, startOffset: 35 } } ),
		],
		skip: false,
	},
	{
		description: "counts a string with a keyphrase occurrence with a '-' in it",
		paper: new Paper( "<p>A string with a key-word.</p>", { keyword: "key-word" } ),
		keyphraseForms: [ [ "key-word", "key-words" ] ],
		expectedCount: 1,
		expectedMarkings: [ new Mark( { marked: "A string with a <yoastmark class='yoast-text-mark'>key-word</yoastmark>.",
			original: "A string with a key-word.",
			position: { endOffset: 27, startOffset: 19 } } ) ],
		skip: false,
	},
	{
		description: "counts occurrence with dash only when the keyphrase contains dash",
		paper: new Paper( "<p>A string with a key-phrase and key phrase.</p>", { keyword: "key-phrase" } ),
		keyphraseForms: [ [ "key-phrase", "key-phrases" ] ],
		expectedCount: 1,
		expectedMarkings: [ new Mark( { marked: "A string with a <yoastmark class='yoast-text-mark'>key-phrase</yoastmark> and key phrase.",
			original: "A string with a key-phrase and key phrase.",
			position: { endOffset: 29, startOffset: 19 } } ) ],
		skip: false,
	},
	{
		description: "should be no match when the sentence contains the keyphrase with a dash but in the wrong order",
		paper: new Paper( "<p>A string with a panda-red.</p>", { keyword: "red-panda" } ),
		keyphraseForms: [ [ "red-panda" ] ],
		expectedCount: 0,
		expectedMarkings: [],
		skip: false,
	},
	{
		description: "should find a match when the sentence contains the keyphrase with a dash but in the wrong order " +
			"and the keyphrase doesn't contain a dash",
		paper: new Paper( "<p>A string with a panda-red.</p>", { keyword: "red panda" } ),
		keyphraseForms: [ [ "red" ], [ "panda" ] ],
		expectedCount: 1,
		expectedMarkings: [
			new Mark( {
				original: "A string with a panda-red.",
				marked: "A string with a <yoastmark class='yoast-text-mark'>panda-red</yoastmark>.",
				position: { startOffset: 19, endOffset: 28 },
			} ),
		],
		skip: false,
	},
	{
		description: "should find a match when the sentence contains the keyphrase with a dash with the same order " +
			"and the keyphrase doesn't contain a dash",
		paper: new Paper( "<p>A string with a key-word.</p>", { keyword: "key word" } ),
		keyphraseForms: [ [ "key", "keys" ], [ "word", "words" ] ],
		expectedCount: 1,
		expectedMarkings: [
			new Mark( {
				original: "A string with a key-word.",
				marked: "A string with a <yoastmark class='yoast-text-mark'>key-word</yoastmark>.",
				position: { endOffset: 27, startOffset: 19 },
			} ),
		],
		skip: false,
	},
	{
		description: "should find a match when the word of the keyphrase occurs in the sentence hyphenated with a non-keyphrase word." +
		"For example 'key' in 'key-phrase'.",
		paper: new Paper( "<p>A string with a word of key-phrase.</p>", { keyword: "key word" } ),
		keyphraseForms: [ [ "key", "keys" ], [ "word", "words" ] ],
		expectedCount: 1,
		expectedMarkings: [
			new Mark( {
				original: "A string with a word of key-phrase.",
				marked: "A string with a <yoastmark class='yoast-text-mark'>word</yoastmark> of" +
					" <yoastmark class='yoast-text-mark'>key-phrase</yoastmark>.",
				position: { endOffset: 23, startOffset: 19 },
			} ),
			new Mark( {
				original: "A string with a word of key-phrase.",
				marked: "A string with a <yoastmark class='yoast-text-mark'>word</yoastmark> of" +
					" <yoastmark class='yoast-text-mark'>key-phrase</yoastmark>.",
				position: { endOffset: 37, startOffset: 27 },
			} ),
			// Note that in this case, we'll highlight 'key-phrase' even though technically we only match "key" in "key-phrase".
			// This is the consequence of tokenizing "key-phrase" into one token instead of three.
		],
		skip: false,
	},
	{
		description: "should find a match between a keyphrase with an underscore and its occurrence in the text with the same form",
		paper: new Paper( "<p>A string with a key_word.</p>", { keyword: "key_word" } ),
		keyphraseForms: [ [ "key_word", "key_words" ] ],
		expectedCount: 1,
		expectedMarkings: [ new Mark( { marked: "A string with a <yoastmark class='yoast-text-mark'>key_word</yoastmark>.",
			original: "A string with a key_word.",
			position: { endOffset: 27, startOffset: 19 } } ) ],
		skip: false,
	},
	{
		description: "should find a match between a keyphrase with an ampersand (&) and its occurrence in the text with the same form",
		paper: new Paper( "<p>A string with key&word in it</p>", { keyword: "key&word" } ),
		keyphraseForms: [ [ "key&word" ] ],
		expectedCount: 1,
		expectedMarkings: [ new Mark( { marked: "A string with <yoastmark class='yoast-text-mark'>key&word</yoastmark> in it",
			original: "A string with key&word in it",
			position: { endOffset: 25, startOffset: 17 } } ) ],
		skip: false,
	},
	{
		description: "should still match keyphrase occurrence with different types of apostrophe.",
		paper: new Paper( "<p>A string with quotes to match the key'word, even if the quotes differ.</p>", { keyword: "key‛word" } ),
		keyphraseForms: [ [ "key‛word", "key‛words" ] ],
		expectedCount: 1,
		expectedMarkings: [ new Mark( {
			marked: "A string with quotes to match the <yoastmark class='yoast-text-mark'>key'word</yoastmark>, even if the quotes differ.",
			original: "A string with quotes to match the key'word, even if the quotes differ.",
			position: { endOffset: 45, startOffset: 37 } } ) ],
		skip: false,
	},
	{
		description: "can match dollar sign as in '$keyword'.",
		paper: new Paper( "<p>A string with a $keyword.</p>", { keyword: "$keyword" } ),
		keyphraseForms: [ [ "\\$keyword" ] ],
		expectedCount: 1,
		expectedMarkings: [ new Mark( { marked: "A string with a <yoastmark class='yoast-text-mark'>$keyword</yoastmark>.",
			original: "A string with a $keyword.",
			position: { endOffset: 27, startOffset: 19 } } ) ],
		skip: false,
	},
	{
		description: "can match an occurrence of keyphrase ending in & as in 'keyphrase&', and output correct Marks objects",
		paper: new Paper( "<p>A string with a keyphrase&.</p>", { keyword: "keyphrase&" } ),
		keyphraseForms: [ [ "keyphrase" ] ],
		expectedCount: 1,
		expectedMarkings: [ new Mark( { marked: "A string with a <yoastmark class='yoast-text-mark'>keyphrase</yoastmark>&.",
			original: "A string with a keyphrase&.",
			position: { endOffset: 28, startOffset: 19 } } ) ],
		skip: false,
	},
	{
		description: "doesn't match unhyphenated occurrences in the text if the keyphrase is hyphenated.",
		paper: new Paper( "<p>A string with a key word.</p>", { keyword: "key-word" } ),
		keyphraseForms: [ [ "key-word", "key-words" ] ],
		expectedCount: 0,
		expectedMarkings: [],
		skip: false,
	},
	{
		description: "can match keyphrase enclosed in «» in the text, also if the paper's keyphrase is not enclosed in «»",
		paper: new Paper( "<p>A string with a «keyword».</p>", { keyword: "keyword" } ),
		keyphraseForms: [ [ "keyword" ] ],
		expectedCount: 1,
		expectedMarkings: [
			new Mark( {
				original: "A string with a «keyword».",
				marked: "A string with a «<yoastmark class='yoast-text-mark'>keyword</yoastmark>».",
				position: { endOffset: 27, startOffset: 20 } }
			),
		],
		skip: false,
	},
	{
<<<<<<< HEAD
		description: "doesn't count keyphrase instances if they are a shortcode",
		paper: new Paper( "There is no [keyword] in this sentence.", { shortcodes: [ "keyword" ] } ),
		keyphraseForms: [ [ "keyword", "keywords" ] ],
		expectedCount: 0,
		expectedMarkings: [],
	},
	{
		description: "only counts full key phrases (when all keywords are in the sentence once, twice etc.) as matches.",
		paper: new Paper( "A string with three keys (key and another key) and one word." ),
		keyphraseForms: [ [ "key", "keys" ], [ "word", "words" ] ],
=======
		description: "can match an occurrence of the keyphrase not enclosed in «» when the paper's keyphrase is enclosed in «»",
		paper: new Paper( "<p>A string with a keyword.</p>", { keyword: "«keyword»" } ),
		keyphraseForms: [ [ "keyword" ] ],
>>>>>>> caa242c0
		expectedCount: 1,
		expectedMarkings: [
			new Mark( {
				original: "A string with a keyword.",
				marked: "A string with a <yoastmark class='yoast-text-mark'>keyword</yoastmark>.",
				position: { endOffset: 26, startOffset: 19 } }
			),
		],
		skip: false,
	},
	{
		description: "can match keyphrase enclosed in ‹› in the text, also if the paper's keyphrase is not enclosed in ‹›",
		paper: new Paper( "<p>A string with a ‹keyword›.</p>", { keyword: "keyword" } ),
		keyphraseForms: [ [ "keyword" ] ],
		expectedCount: 1,
		expectedMarkings: [
			new Mark( {
				original: "A string with a ‹keyword›.",
				marked: "A string with a ‹<yoastmark class='yoast-text-mark'>keyword</yoastmark>›.",
				position: { endOffset: 27, startOffset: 20 } }
			),
		],
		skip: false,
	},
	{
		description: "can match an occurrence of the keyphrase not enclosed in ‹› when the paper's keyphrase is enclosed in ‹›",
		paper: new Paper( "<p>A string with a keyword.</p>", { keyword: "‹keyword›" } ),
		keyphraseForms: [ [ "keyword" ] ],
		expectedCount: 1,
		expectedMarkings: [
			new Mark( {
				original: "A string with a keyword.",
				marked: "A string with a <yoastmark class='yoast-text-mark'>keyword</yoastmark>.",
				position: { endOffset: 26, startOffset: 19 } }
			),
		],
		skip: false,
	},
	{
		description: "can match keyphrase preceded by ¿",
		paper: new Paper( "<p>¿Keyword is it</p>", { keyword: "keyword" } ),
		keyphraseForms: [ [ "keyword" ] ],
		expectedCount: 1,
		expectedMarkings: [
			new Mark( {
				original: "¿Keyword is it",
				marked: "¿<yoastmark class='yoast-text-mark'>Keyword</yoastmark> is it",
				position: { endOffset: 11, startOffset: 4 } }
			),
		],
		skip: false,
	},
	{
		description: "can match keyphrase followed by RTL-specific punctuation marks",
		paper: new Paper( "<p>الجيدة؟</p>", { keyword: "الجيدة" } ),
		keyphraseForms: [ [ "الجيدة" ] ],
		expectedCount: 1,
		expectedMarkings: [
			new Mark( {
				original: "الجيدة؟",
				marked: "<yoastmark class='yoast-text-mark'>الجيدة</yoastmark>؟",
				position: { endOffset: 9, startOffset: 3 } }
			),
		],
		skip: false,
	},
];

describe.each( testCasesWithSpecialCharacters )( "Test for counting the keyphrase in a text containing special characters",
	function( {
		description,
		paper,
		keyphraseForms,
		expectedCount,
		expectedMarkings,
		skip } ) {
		const test = skip ? it.skip : it;

		test( description, function() {
			const mockResearcher = buildMorphologyMockResearcher( keyphraseForms );
			buildTree( paper, mockResearcher );
			const keyphraseCountResult = getKeyphraseCount( paper, mockResearcher );
			expect( keyphraseCountResult.count ).toBe( expectedCount );
			expect( keyphraseCountResult.markings ).toEqual( expectedMarkings );
		} );
	} );

/**
 * The following test cases illustrates the current approach of matching transliterated keyphrase with non-transliterated version.
 * For example, word form "acción" from the keyphrase will match word "accion" in the sentence.
 * But, word form "accion" from the keyphrase will NOT match word "acción" in the sentence.
 *
 * This behaviour might change in the future.
 */
const testCasesWithLocaleMapping = [
	{
		description: "counts a string of text with German diacritics and eszett as the keyphrase",
		paper: new Paper( "<p>Waltz keepin auf mitz auf keepin äöüß weiner blitz deutsch spitzen.</p>", { keyword: "äöüß", locale: "de_DE" } ),
		keyphraseForms: [ [ "äöüß" ] ],
		expectedCount: 1,
		expectedMarkings: [
			new Mark( { marked: "Waltz keepin auf mitz auf keepin <yoastmark class='yoast-text-mark'>äöüß</yoastmark> weiner blitz deutsch spitzen.",
				original: "Waltz keepin auf mitz auf keepin äöüß weiner blitz deutsch spitzen.",
				position: { endOffset: 40, startOffset: 36 } } ) ],
		skip: false,
	},
	{
		description: "doesn't count a match if the keyphrase is with diacritic while the occurrence in the text is with diacritic",
		paper: new Paper( "<p>Acción Española fue una revista.</p>", { keyword: "accion", locale: "es_ES" } ),
		keyphraseForms: [ [ "accion" ] ],
		expectedCount: 0,
		expectedMarkings: [],
		skip: false,
	},
	{
		description: "counts a string of text with Spanish accented vowel",
		paper: new Paper( "<p>Accion Española fue una revista.</p>", { keyword: "acción", locale: "es_ES" } ),
		keyphraseForms: [ [ "acción" ] ],
		expectedCount: 1,
		expectedMarkings: [
			new Mark( { marked: "<yoastmark class='yoast-text-mark'>Accion</yoastmark> Española fue una revista.",
				original: "Accion Española fue una revista.",
				position: { endOffset: 9, startOffset: 3 } } ) ],
		skip: false,
	},
	{
		description: "counts a string of text with Swedish diacritics",
		paper: new Paper( "<p>oeverlaatelsebesiktning and overlatelsebesiktning</p>", { keyword: "överlåtelsebesiktning", locale: "sv_SV" } ),
		keyphraseForms: [ [ "överlåtelsebesiktning" ] ],
		expectedCount: 2,
		expectedMarkings: [
			new Mark( {
				marked: "<yoastmark class='yoast-text-mark'>oeverlaatelsebesiktning</yoastmark> " +
					"and <yoastmark class='yoast-text-mark'>overlatelsebesiktning</yoastmark>",
				original: "oeverlaatelsebesiktning and overlatelsebesiktning",
				position: { endOffset: 26, startOffset: 3 } } ),
			new Mark( {
				marked: "<yoastmark class='yoast-text-mark'>oeverlaatelsebesiktning</yoastmark> " +
					"and <yoastmark class='yoast-text-mark'>overlatelsebesiktning</yoastmark>",
				original: "oeverlaatelsebesiktning and overlatelsebesiktning",
				position: { endOffset: 52, startOffset: 31 } } ) ],
		skip: false,
	},
	{
		description: "counts a string of text with Norwegian diacritics",
		paper: new Paper( "<p>København and Koebenhavn and Kobenhavn</p>", { keyword: "København", locale: "nb_NO" } ),
		keyphraseForms: [ [ "København" ] ],
		expectedCount: 3,
		expectedMarkings: [
			new Mark( {
				marked: "<yoastmark class='yoast-text-mark'>København</yoastmark> and <yoastmark class='yoast-text-mark'>" +
					"Koebenhavn</yoastmark> and <yoastmark class='yoast-text-mark'>Kobenhavn</yoastmark>",
				original: "København and Koebenhavn and Kobenhavn",
				position: { endOffset: 12, startOffset: 3 } } ),
			new Mark( {
				marked: "<yoastmark class='yoast-text-mark'>København</yoastmark> and <yoastmark class='yoast-text-mark'>" +
					"Koebenhavn</yoastmark> and <yoastmark class='yoast-text-mark'>Kobenhavn</yoastmark>",
				original: "København and Koebenhavn and Kobenhavn",
				position: { endOffset: 27, startOffset: 17 } } ),
			new Mark( {
				marked: "<yoastmark class='yoast-text-mark'>København</yoastmark> and <yoastmark class='yoast-text-mark'>" +
					"Koebenhavn</yoastmark> and <yoastmark class='yoast-text-mark'>Kobenhavn</yoastmark>",
				original: "København and Koebenhavn and Kobenhavn",
				position: { endOffset: 41, startOffset: 32 } } ) ],
		skip: false,
	},
	{
		description: "counts a string with a Turkish diacritics",
		paper: new Paper( "<p>Türkçe and Turkce</p>", { keyword: "Türkçe", locale: "tr_TR" } ),
		keyphraseForms: [ [ "Türkçe" ] ],
		expectedCount: 2,
		expectedMarkings: [
			new Mark( {
				marked: "<yoastmark class='yoast-text-mark'>Türkçe</yoastmark> and <yoastmark class='yoast-text-mark'>Turkce</yoastmark>",
				original: "Türkçe and Turkce",
				position: { endOffset: 9, startOffset: 3 } } ),
			new Mark( {
				marked: "<yoastmark class='yoast-text-mark'>Türkçe</yoastmark> and <yoastmark class='yoast-text-mark'>Turkce</yoastmark>",
				original: "Türkçe and Turkce",
				position: { endOffset: 20, startOffset: 14 } } ),
		],
		skip: false,
	},
	{
		description: "still counts a string with a Turkish diacritics when exact matching is used",
		paper: new Paper( "<p>Türkçe and Turkce</p>", { keyword: "\"Türkçe\"", locale: "tr_TR" } ),
		keyphraseForms: [ [ "Türkçe" ] ],
		expectedCount: 2,
		expectedMarkings: [
			new Mark( {
				marked: "<yoastmark class='yoast-text-mark'>Türkçe</yoastmark> and <yoastmark class='yoast-text-mark'>Turkce</yoastmark>",
				original: "Türkçe and Turkce",
				position: { endOffset: 9, startOffset: 3 } } ),
			new Mark( {
				marked: "<yoastmark class='yoast-text-mark'>Türkçe</yoastmark> and <yoastmark class='yoast-text-mark'>Turkce</yoastmark>",
				original: "Türkçe and Turkce",
				position: { endOffset: 20, startOffset: 14 } } ),
		],
		skip: false,
	},
	{
		description: "counts a string with a different forms of Turkish i, kephrase: İstanbul",
		paper: new Paper( "<p>İstanbul and Istanbul and istanbul and ıstanbul</p>", { keyword: "İstanbul", locale: "tr_TR" } ),
		keyphraseForms: [ [ "İstanbul" ] ],
		expectedCount: 4,
		expectedMarkings: [
			new Mark( {
				marked: "<yoastmark class='yoast-text-mark'>İstanbul</yoastmark> and <yoastmark class='yoast-text-mark'>Istanbul</yoastmark> and " +
					"<yoastmark class='yoast-text-mark'>istanbul</yoastmark> and <yoastmark class='yoast-text-mark'>ıstanbul</yoastmark>",
				original: "İstanbul and Istanbul and istanbul and ıstanbul",
				position: { endOffset: 11, startOffset: 3 } } ),
			new Mark( {
				marked: "<yoastmark class='yoast-text-mark'>İstanbul</yoastmark> and <yoastmark class='yoast-text-mark'>Istanbul</yoastmark> and " +
					"<yoastmark class='yoast-text-mark'>istanbul</yoastmark> and <yoastmark class='yoast-text-mark'>ıstanbul</yoastmark>",
				original: "İstanbul and Istanbul and istanbul and ıstanbul",
				position: { endOffset: 24, startOffset: 16 } } ),
			new Mark( {
				marked: "<yoastmark class='yoast-text-mark'>İstanbul</yoastmark> and <yoastmark class='yoast-text-mark'>Istanbul</yoastmark> and " +
					"<yoastmark class='yoast-text-mark'>istanbul</yoastmark> and <yoastmark class='yoast-text-mark'>ıstanbul</yoastmark>",
				original: "İstanbul and Istanbul and istanbul and ıstanbul",
				position: { endOffset: 37, startOffset: 29 } } ),
			new Mark( {
				marked: "<yoastmark class='yoast-text-mark'>İstanbul</yoastmark> and <yoastmark class='yoast-text-mark'>Istanbul</yoastmark> and " +
					"<yoastmark class='yoast-text-mark'>istanbul</yoastmark> and <yoastmark class='yoast-text-mark'>ıstanbul</yoastmark>",
				original: "İstanbul and Istanbul and istanbul and ıstanbul",
				position: { endOffset: 50, startOffset: 42 } } ) ],
		skip: false,
	},
	{
		description: "counts a string with a different forms of Turkish i, kephrase: Istanbul",
		paper: new Paper( "<p>İstanbul and Istanbul and istanbul and ıstanbul</p>", { keyword: "Istanbul", locale: "tr_TR" } ),
		keyphraseForms: [ [ "Istanbul" ] ],
		expectedCount: 4,
		expectedMarkings: [
			new Mark( {
				marked: "<yoastmark class='yoast-text-mark'>İstanbul</yoastmark> and <yoastmark class='yoast-text-mark'>Istanbul</yoastmark> and " +
					"<yoastmark class='yoast-text-mark'>istanbul</yoastmark> and <yoastmark class='yoast-text-mark'>ıstanbul</yoastmark>",
				original: "İstanbul and Istanbul and istanbul and ıstanbul",
				position: { endOffset: 11, startOffset: 3 } } ),
			new Mark( {
				marked: "<yoastmark class='yoast-text-mark'>İstanbul</yoastmark> and <yoastmark class='yoast-text-mark'>Istanbul</yoastmark> and " +
					"<yoastmark class='yoast-text-mark'>istanbul</yoastmark> and <yoastmark class='yoast-text-mark'>ıstanbul</yoastmark>",
				original: "İstanbul and Istanbul and istanbul and ıstanbul",
				position: { endOffset: 24, startOffset: 16 } } ),
			new Mark( {
				marked: "<yoastmark class='yoast-text-mark'>İstanbul</yoastmark> and <yoastmark class='yoast-text-mark'>Istanbul</yoastmark> and " +
					"<yoastmark class='yoast-text-mark'>istanbul</yoastmark> and <yoastmark class='yoast-text-mark'>ıstanbul</yoastmark>",
				original: "İstanbul and Istanbul and istanbul and ıstanbul",
				position: { endOffset: 37, startOffset: 29 } } ),
			new Mark( {
				marked: "<yoastmark class='yoast-text-mark'>İstanbul</yoastmark> and <yoastmark class='yoast-text-mark'>Istanbul</yoastmark> and " +
					"<yoastmark class='yoast-text-mark'>istanbul</yoastmark> and <yoastmark class='yoast-text-mark'>ıstanbul</yoastmark>",
				original: "İstanbul and Istanbul and istanbul and ıstanbul",
				position: { endOffset: 50, startOffset: 42 } } ) ],
		skip: false,
	},
	{
		description: "counts a string with a different forms of Turkish i, kephrase: istanbul",
		paper: new Paper( "<p>İstanbul and Istanbul and istanbul and ıstanbul</p>", { keyword: "istanbul", locale: "tr_TR" } ),
		keyphraseForms: [ [ "istanbul" ] ],
		expectedCount: 4,
		expectedMarkings: [
			new Mark( {
				marked: "<yoastmark class='yoast-text-mark'>İstanbul</yoastmark> and <yoastmark class='yoast-text-mark'>Istanbul</yoastmark> and " +
					"<yoastmark class='yoast-text-mark'>istanbul</yoastmark> and <yoastmark class='yoast-text-mark'>ıstanbul</yoastmark>",
				original: "İstanbul and Istanbul and istanbul and ıstanbul",
				position: { endOffset: 11, startOffset: 3 } } ),
			new Mark( {
				marked: "<yoastmark class='yoast-text-mark'>İstanbul</yoastmark> and <yoastmark class='yoast-text-mark'>Istanbul</yoastmark> and " +
					"<yoastmark class='yoast-text-mark'>istanbul</yoastmark> and <yoastmark class='yoast-text-mark'>ıstanbul</yoastmark>",
				original: "İstanbul and Istanbul and istanbul and ıstanbul",
				position: { endOffset: 24, startOffset: 16 } } ),
			new Mark( {
				marked: "<yoastmark class='yoast-text-mark'>İstanbul</yoastmark> and <yoastmark class='yoast-text-mark'>Istanbul</yoastmark> and " +
					"<yoastmark class='yoast-text-mark'>istanbul</yoastmark> and <yoastmark class='yoast-text-mark'>ıstanbul</yoastmark>",
				original: "İstanbul and Istanbul and istanbul and ıstanbul",
				position: { endOffset: 37, startOffset: 29 } } ),
			new Mark( {
				marked: "<yoastmark class='yoast-text-mark'>İstanbul</yoastmark> and <yoastmark class='yoast-text-mark'>Istanbul</yoastmark> and " +
					"<yoastmark class='yoast-text-mark'>istanbul</yoastmark> and <yoastmark class='yoast-text-mark'>ıstanbul</yoastmark>",
				original: "İstanbul and Istanbul and istanbul and ıstanbul",
				position: { endOffset: 50, startOffset: 42 } } ) ],
		skip: false,
	},
	{
		description: "counts a string with a different forms of Turkish i, kephrase: ıstanbul",
		paper: new Paper( "<p>İstanbul and Istanbul and istanbul and ıstanbul</p>", { keyword: "ıstanbul", locale: "tr_TR" } ),
		keyphraseForms: [ [ "ıstanbul" ] ],
		expectedCount: 4,
		expectedMarkings: [
			new Mark( {
				marked: "<yoastmark class='yoast-text-mark'>İstanbul</yoastmark> and <yoastmark class='yoast-text-mark'>Istanbul</yoastmark> and " +
					"<yoastmark class='yoast-text-mark'>istanbul</yoastmark> and <yoastmark class='yoast-text-mark'>ıstanbul</yoastmark>",
				original: "İstanbul and Istanbul and istanbul and ıstanbul",
				position: { endOffset: 11, startOffset: 3 } } ),
			new Mark( {
				marked: "<yoastmark class='yoast-text-mark'>İstanbul</yoastmark> and <yoastmark class='yoast-text-mark'>Istanbul</yoastmark> and " +
					"<yoastmark class='yoast-text-mark'>istanbul</yoastmark> and <yoastmark class='yoast-text-mark'>ıstanbul</yoastmark>",
				original: "İstanbul and Istanbul and istanbul and ıstanbul",
				position: { endOffset: 24, startOffset: 16 } } ),
			new Mark( {
				marked: "<yoastmark class='yoast-text-mark'>İstanbul</yoastmark> and <yoastmark class='yoast-text-mark'>Istanbul</yoastmark> and " +
					"<yoastmark class='yoast-text-mark'>istanbul</yoastmark> and <yoastmark class='yoast-text-mark'>ıstanbul</yoastmark>",
				original: "İstanbul and Istanbul and istanbul and ıstanbul",
				position: { endOffset: 37, startOffset: 29 } } ),
			new Mark( {
				marked: "<yoastmark class='yoast-text-mark'>İstanbul</yoastmark> and <yoastmark class='yoast-text-mark'>Istanbul</yoastmark> and " +
					"<yoastmark class='yoast-text-mark'>istanbul</yoastmark> and <yoastmark class='yoast-text-mark'>ıstanbul</yoastmark>",
				original: "İstanbul and Istanbul and istanbul and ıstanbul",
				position: { endOffset: 50, startOffset: 42 } } ) ],
		skip: false,
	},
];

describe.each( testCasesWithLocaleMapping )( "Test for counting the keyphrase in a text with different locale mapping, e.g. Turkish",
	function( {
		description,
		paper,
		keyphraseForms,
		expectedCount,
		expectedMarkings,
		skip } ) {
		const test = skip ? it.skip : it;

		test( description, function() {
			const mockResearcher = buildMorphologyMockResearcher( keyphraseForms );
			buildTree( paper, mockResearcher );
			const keyphraseCountResult = getKeyphraseCount( paper, mockResearcher );
			expect( keyphraseCountResult.count ).toBe( expectedCount );
			expect( keyphraseCountResult.markings ).toEqual( expectedMarkings );
		} );
	} );
const testDataForHTMLTags = [
	{
		description: "counts keyphrase occurrence correctly in a text containing `<strong>` tag, and outputs correct mark objects",
		paper: new Paper( "<p>The forepaws possess a \"false thumb\", which is an extension of a wrist bone, " +
			"the radial sesamoid found in many carnivorans. This thumb allows the animal to grip onto bamboo stalks " +
			"and both the digits and wrist bones are highly flexible. The red panda shares this feature " +
			"with the giant <strong>panda</strong>, which has a larger sesamoid that is more compressed at the sides." +
			" In addition, the red panda's sesamoid has a more sunken tip while the giant panda's curves in the middle.&nbsp;</p>",
		{ keyword: "giant panda", locale: "en_US" } ),
		keyphraseForms: [ [ "giant" ], [ "panda", "pandas" ] ],
		expectedCount: 1,
		expectedMarkings: [
			new Mark( {
				marked: " The red <yoastmark class='yoast-text-mark'>panda</yoastmark> shares this feature with the " +
					"<yoastmark class='yoast-text-mark'>giant panda</yoastmark>, which has a larger sesamoid that is more compressed at the sides.",
				original: " The red panda shares this feature with the giant panda, which has a larger sesamoid " +
					"that is more compressed at the sides.",
				position: {
					endOffset: 253,
					startOffset: 248,
				},
			} ),
			new Mark( {
				marked: " The red <yoastmark class='yoast-text-mark'>panda</yoastmark> shares this feature with the " +
					"<yoastmark class='yoast-text-mark'>giant panda</yoastmark>, which has a larger sesamoid that is more compressed at the sides.",
				original: " The red panda shares this feature with the giant panda, which has a larger " +
					"sesamoid that is more compressed at the sides.",
				position: {
					endOffset: 288,
					startOffset: 283,
				},
			} ),
			new Mark( {
				marked: " The red <yoastmark class='yoast-text-mark'>panda</yoastmark> shares this feature with the " +
					"<yoastmark class='yoast-text-mark'>giant panda</yoastmark>, which has a larger sesamoid that is more compressed at the sides.",
				original: " The red panda shares this feature with the giant panda, which has a larger " +
					"sesamoid that is more compressed at the sides.",
				position: {
					endOffset: 302,
					startOffset: 297,
				},
			} ),
		],
		skip: false,
	},
	{
		description: "counts keyphrase occurrence correctly in a text containing `<em>` tag and outputs correct mark objects",
		paper: new Paper( "<p>The forepaws possess a \"false thumb\", which is an extension of a wrist bone, " +
			"the radial sesamoid found in many carnivorans. This thumb allows the animal to grip onto bamboo stalks " +
			"and both the digits and wrist bones are highly flexible. The red panda shares this feature " +
			"with the <em>giant panda</em>, which has a larger sesamoid that is more compressed at the sides." +
			" In addition, the red panda's sesamoid has a more sunken tip while the giant panda's curves in the middle.&nbsp;</p>",
		{ keyword: "giant panda", locale: "en_US" } ),
		keyphraseForms: [ [ "giant" ], [ "panda", "pandas" ] ],
		expectedCount: 1,
		expectedMarkings: [
			new Mark( {
				marked: " The red <yoastmark class='yoast-text-mark'>panda</yoastmark> shares this feature with the " +
					"<yoastmark class='yoast-text-mark'>giant panda</yoastmark>, which has a larger sesamoid that is more compressed at the sides.",
				original: " The red panda shares this feature with the giant panda, which has a larger sesamoid " +
					"that is more compressed at the sides.",
				position: {
					endOffset: 253,
					startOffset: 248,
				},
			} ),
			new Mark( {
				marked: " The red <yoastmark class='yoast-text-mark'>panda</yoastmark> shares this feature with the " +
					"<yoastmark class='yoast-text-mark'>giant panda</yoastmark>, which has a larger sesamoid that is more compressed at the sides.",
				original: " The red panda shares this feature with the giant panda, which has a larger " +
					"sesamoid that is more compressed at the sides.",
				position: {
					endOffset: 298,
					startOffset: 287,
				},
			} ),
		],
		skip: false,
	},
	{
		description: "counts keyphrase occurrence correctly when it's found inside an anchor text and outputs correct mark objects",
		paper: new Paper( "<p>The forepaws possess a \"false thumb\", which is an extension of a wrist bone, " +
			"the radial sesamoid found in many carnivorans. This thumb allows the animal to grip onto bamboo stalks " +
			"and both the digits and wrist bones are highly flexible. The red panda shares this feature " +
			"with the <a href=\"https://en.wikipedia.org/wiki/Giant_panda\">giant panda</a>, which has a larger sesamoid " +
			"that is more compressed at the sides." +
			" In addition, the red panda's sesamoid has a more sunken tip while the giant panda's curves in the middle.&nbsp;</p>",
		{ keyword: "giant panda", locale: "en_US" } ),
		keyphraseForms: [ [ "giant" ], [ "panda", "pandas" ] ],
		expectedCount: 1,
		expectedMarkings: [
			new Mark( {
				marked: " The red <yoastmark class='yoast-text-mark'>panda</yoastmark> shares this feature with the " +
					"<yoastmark class='yoast-text-mark'>giant panda</yoastmark>, which has a larger sesamoid that is more compressed at the sides.",
				original: " The red panda shares this feature with the giant panda, which has a larger sesamoid " +
					"that is more compressed at the sides.",
				position: {
					endOffset: 253,
					startOffset: 248,
				},
			} ),
			new Mark( {
				marked: " The red <yoastmark class='yoast-text-mark'>panda</yoastmark> shares this feature with the " +
					"<yoastmark class='yoast-text-mark'>giant panda</yoastmark>, which has a larger sesamoid that is more compressed at the sides.",
				original: " The red panda shares this feature with the giant panda, which has a larger " +
					"sesamoid that is more compressed at the sides.",
				position: {
					endOffset: 346,
					startOffset: 335,
				},
			} ),
		],
		skip: false,
	},
];

describe.each( testDataForHTMLTags )( "Test for counting the keyphrase in a text containing multiple html tags",
	function( {
		description,
		paper,
		keyphraseForms,
		expectedCount,
		expectedMarkings,
		skip } ) {
		const test = skip ? it.skip : it;

		test( description, function() {
			const mockResearcher = buildMorphologyMockResearcher( keyphraseForms );
			buildTree( paper, mockResearcher );
			const keyphraseCountResult = getKeyphraseCount( paper, mockResearcher );
			expect( keyphraseCountResult.count ).toBe( expectedCount );
			expect( keyphraseCountResult.markings ).toEqual( expectedMarkings );
		} );
	} );

/**
 * Mocks Japanese Researcher.
 * @param {Array} keyphraseForms    The morphological forms to be added to the researcher.
 * @param {function} helper1        A helper needed for the assesment.
 * @param {function} helper2        A helper needed for the assesment.
 *
 * @returns {Researcher} The mock researcher with added morphological forms and custom helper.
 */
const buildJapaneseMockResearcher = function( keyphraseForms, helper1, helper2 ) {
	return factory.buildMockResearcher( {
		morphology: {
			keyphraseForms: keyphraseForms,
		},
	},
	true,
	true,
	false,
	{
		wordsCharacterCount: helper1,
		matchWordCustomHelper: helper2,
		memoizedTokenizer: japaneseMemoizedSentenceTokenizer,
	} );
};

describe( "Test for counting the keyphrase in a text for Japanese", () => {
	// NOTE: Japanese is not yet adapted to use HTML parser, hence, the marking out doesn't include the position information.
	it( "counts/marks a string of text with a keyphrase in it.", function() {
		const mockPaper = new Paper( "<p>私の猫はかわいいです。</p>", { locale: "ja", keyphrase: "猫" } );
		const researcher = buildJapaneseMockResearcher( [ [ "猫" ] ], wordsCountHelper, matchWordsHelper );
		buildTree( mockPaper, researcher );

		expect( getKeyphraseCount( mockPaper, researcher ).count ).toBe( 1 );
		expect( getKeyphraseCount( mockPaper, researcher ).markings ).toEqual( [
			new Mark( { marked: "私の<yoastmark class='yoast-text-mark'>猫</yoastmark>はかわいいです。",
				original: "私の猫はかわいいです。" } ) ] );
	} );

	it( "counts/marks a string of text with multiple occurrences of the same keyphrase in it.", function() {
		const mockPaper = new Paper( "<p>私の猫はかわいい猫です。</p>", { locale: "ja", keyphrase: "猫" } );
		const researcher = buildJapaneseMockResearcher( [ [ "猫" ] ], wordsCountHelper, matchWordsHelper );
		buildTree( mockPaper, researcher );

		expect( getKeyphraseCount( mockPaper, researcher ).count ).toBe( 2 );
		expect( getKeyphraseCount( mockPaper, researcher ).markings ).toEqual( [
			new Mark( { marked: "私の<yoastmark class='yoast-text-mark'>猫</yoastmark>はかわいい<yoastmark class='yoast-text-mark'>猫</yoastmark>です。",
				original: "私の猫はかわいい猫です。",
				 } ) ] );
	} );

	it( "counts a string if text with no keyphrase in it.", function() {
		const mockPaper = new Paper( "<p>私の猫はかわいいです。</p>",  { locale: "ja" } );
		const researcher = buildJapaneseMockResearcher( [ [ "猫" ], [ "会い" ] ], wordsCountHelper, matchWordsHelper );
		buildTree( mockPaper, researcher );
		expect( getKeyphraseCount( mockPaper, researcher ).count ).toBe( 0 );
		expect( getKeyphraseCount( mockPaper, researcher ).markings ).toEqual( [] );
	} );

	it( "counts multiple occurrences of a keyphrase consisting of multiple words.", function() {
		const mockPaper = new Paper( "<p>私の猫はかわいいですかわいい。</p>",  { locale: "ja" } );
		const researcher = buildJapaneseMockResearcher( [ [ "猫" ], [ "かわいい" ] ], wordsCountHelper, matchWordsHelper );
		buildTree( mockPaper, researcher );
		expect( getKeyphraseCount( mockPaper, researcher ).count ).toBe( 1 );
		expect( getKeyphraseCount( mockPaper, researcher ).markings ).toEqual( [
			new Mark( {
				marked: "私の<yoastmark class='yoast-text-mark'>猫</yoastmark>は<yoastmark class='yoast-text-mark'>かわいい</yoastmark>" +
					"です<yoastmark class='yoast-text-mark'>かわいい</yoastmark>。",
				original: "私の猫はかわいいですかわいい。",
			} ),
		] );
	} );
} );<|MERGE_RESOLUTION|>--- conflicted
+++ resolved
@@ -97,6 +97,14 @@
 	{
 		description: "doesn't count keyphrase instances inside elements we want to exclude from the analysis",
 		paper: new Paper( "<p>There is no <code>keyword</code> in this sentence.</p>" ),
+		keyphraseForms: [ [ "keyword", "keywords" ] ],
+		expectedCount: 0,
+		expectedMarkings: [],
+		skip: false,
+	},
+	{
+		description: "doesn't count keyphrase instances if they are a shortcode",
+		paper: new Paper( "<p>There is no [keyword] in this sentence.</p>", { shortcodes: [ "keyword" ] } ),
 		keyphraseForms: [ [ "keyword", "keywords" ] ],
 		expectedCount: 0,
 		expectedMarkings: [],
@@ -482,22 +490,9 @@
 		skip: false,
 	},
 	{
-<<<<<<< HEAD
-		description: "doesn't count keyphrase instances if they are a shortcode",
-		paper: new Paper( "There is no [keyword] in this sentence.", { shortcodes: [ "keyword" ] } ),
-		keyphraseForms: [ [ "keyword", "keywords" ] ],
-		expectedCount: 0,
-		expectedMarkings: [],
-	},
-	{
-		description: "only counts full key phrases (when all keywords are in the sentence once, twice etc.) as matches.",
-		paper: new Paper( "A string with three keys (key and another key) and one word." ),
-		keyphraseForms: [ [ "key", "keys" ], [ "word", "words" ] ],
-=======
 		description: "can match an occurrence of the keyphrase not enclosed in «» when the paper's keyphrase is enclosed in «»",
 		paper: new Paper( "<p>A string with a keyword.</p>", { keyword: "«keyword»" } ),
 		keyphraseForms: [ [ "keyword" ] ],
->>>>>>> caa242c0
 		expectedCount: 1,
 		expectedMarkings: [
 			new Mark( {
