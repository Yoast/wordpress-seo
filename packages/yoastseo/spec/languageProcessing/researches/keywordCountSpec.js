--- conflicted
+++ resolved
@@ -418,11 +418,7 @@
 		skip: false,
 	},
 	{
-<<<<<<< HEAD
-		description: "counts a string with '&' in the string and the keyword",
-=======
 		description: "should find a match between a keyphrase with an ampersand (&) and its occurrence in the text with the same form",
->>>>>>> 65b6b28e
 		paper: new Paper( "<p>A string with key&word in it</p>", { keyword: "key&word" } ),
 		keyphraseForms: [ [ "key&word" ] ],
 		expectedCount: 1,
