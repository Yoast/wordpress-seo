--- conflicted
+++ resolved
@@ -396,19 +396,21 @@
 } );
 
 describe( "A test for filtering function words in supported languages", function() {
-<<<<<<< HEAD
 	// Function word: nitten
 	const forms = buildStems( "nitten katter", "nb", false );
 	expect( forms ).toEqual(
 		new TopicPhrase(
 			[ new StemOriginalPair( "katter", "katter" ) ],
-=======
+			false )
+	);
+} );
+
+describe( "A test for filtering function words in supported languages", function() {
 	// Function word: onların
 	const forms = buildStems( "onların köpek", "tr", false );
 	expect( forms ).toEqual(
 		new TopicPhrase(
 			[ new StemOriginalPair( "köpek", "köpek" ) ],
->>>>>>> b0a3ca05
 			false )
 	);
 } );
