--- conflicted
+++ resolved
@@ -458,38 +458,45 @@
 		expect( result.transitionWordSentences ).toBe( 0 );
 	} );
 
-<<<<<<< HEAD
 	it( "returns 1 when a transition word is found in a sentence (Hebrew)", function() {
 		// Transition word: בגלל.
 		mockPaper = new Paper( "ביטלנו את הטיול בגלל הגשם.", { locale: "he_IL" } );
-=======
+		result = transitionWordsResearch( mockPaper );
+		expect( result.totalSentences ).toBe( 1 );
+		expect( result.transitionWordSentences ).toBe( 1 );
+	} );
+
+	it( "returns 1 when a two-part transition word is found in a sentence (Hebrew)", function() {
+		// Transition word: או, או.
+		mockPaper = new Paper( " או חברותא או מיתותא.", { locale: "he_IL" } );
+		result = transitionWordsResearch( mockPaper );
+		expect( result.totalSentences ).toBe( 1 );
+		expect( result.transitionWordSentences ).toBe( 1 );
+	} );
+
+	it( "returns 0 when no transition words are present in a sentence (Hebrew)", function() {
+		mockPaper = new Paper( "האם קנתה אורז.", { locale: "he_IL" } );
+		result = transitionWordsResearch( mockPaper );
+		expect( result.totalSentences ).toBe( 1 );
+		expect( result.transitionWordSentences ).toBe( 0 );
+	} );
+
 	it( "returns 1 when a (single) transition word is found in a sentence (Arabic)", function() {
 		// Transition word: كذلك.
 		mockPaper = new Paper( "يمكننا الذهاب إلى الجامعة، ويمكننا كذلك المذاكرة في المكتبة هناك.", { locale: "ar" } );
->>>>>>> 97110d4f
-		result = transitionWordsResearch( mockPaper );
-		expect( result.totalSentences ).toBe( 1 );
-		expect( result.transitionWordSentences ).toBe( 1 );
-	} );
-
-<<<<<<< HEAD
-	it( "returns 1 when a two-part transition word is found in a sentence (Hebrew)", function() {
-		// Transition word: או, או.
-		mockPaper = new Paper( " או חברותא או מיתותא.", { locale: "he_IL" } );
-=======
+		result = transitionWordsResearch( mockPaper );
+		expect( result.totalSentences ).toBe( 1 );
+		expect( result.transitionWordSentences ).toBe( 1 );
+	} );
+
 	it( "returns 1 when a (multiple) transition word is found in a sentence (Arabic)", function() {
 		// Transition word: إلى الأبد.
 		mockPaper = new Paper( "سأحبك إلى الأبد.", { locale: "ar" } );
->>>>>>> 97110d4f
-		result = transitionWordsResearch( mockPaper );
-		expect( result.totalSentences ).toBe( 1 );
-		expect( result.transitionWordSentences ).toBe( 1 );
-	} );
-
-<<<<<<< HEAD
-	it( "returns 0 when no transition words are present in a sentence (Hebrew)", function() {
-		mockPaper = new Paper( "האם קנתה אורז.", { locale: "he_IL" } );
-=======
+		result = transitionWordsResearch( mockPaper );
+		expect( result.totalSentences ).toBe( 1 );
+		expect( result.transitionWordSentences ).toBe( 1 );
+	} );
+
 	it( "returns 1 when a two-part transition word is found in a sentence (Arabic)", function() {
 		// Transition word: أو ,إما.
 		mockPaper = new Paper( "يمكننا الحصول إما على الخبز أو الأرز.", { locale: "ar" } );
@@ -500,7 +507,6 @@
 
 	it( "returns 0 when no transition words are present in a sentence (Arabic)", function() {
 		mockPaper = new Paper( "اشترت الأم الأرز.", { locale: "ar" } );
->>>>>>> 97110d4f
 		result = transitionWordsResearch( mockPaper );
 		expect( result.totalSentences ).toBe( 1 );
 		expect( result.transitionWordSentences ).toBe( 0 );
