import Paper from "../../../../src/values/Paper.js";
import content from "./germanPaper.html";

const name = "germanPaper";

const paper = new Paper( content, {
	keyword: "Flughafen London Heathrow",
	synonyms: "Heathrow airport",
	description: "Ein Artikel über den größten Flughafen von London, den größten in Europa und den sechstgrößten der Welt. " +
		"Heathrow wurde 1946 eröffnet.",
	title: "Heathrow London airport",
	textTitle: "Heathrow London airport",
	titleWidth: 450,
	locale: "de_DE",
	permalink: "https://de.wikipedia.org/wiki/Flughafen_London_Heathrow",
	slug: "Flughafen_London_Heathrow",
} );

const expectedResults = {
	introductionKeyword: {
		isApplicable: true,
		score: 3,
		resultText: "<a href='https://yoa.st/33e' target='_blank'>Keyphrase in introduction</a>: Your keyphrase or its synonyms " +
			"do not appear in the first paragraph. <a href='https://yoa.st/33f' target='_blank'>Make sure the topic is clear immediately</a>.",
	},
	keyphraseLength: {
		isApplicable: true,
		score: 9,
		resultText: "<a href='https://yoa.st/33i' target='_blank'>Keyphrase length</a>: Good job!",
	},
	keywordDensity: {
		isApplicable: true,
		score: 4,
		resultText: "<a href='https://yoa.st/33v' target='_blank'>Keyphrase density</a>: " +
			"The focus keyphrase was found 0 times. That's less than the recommended minimum of 3 times for a text of this length." +
			" <a href='https://yoa.st/33w' target='_blank'>Focus on your keyphrase</a>!",
	},
	metaDescriptionKeyword: {
		isApplicable: true,
		score: 3,
		resultText: "<a href='https://yoa.st/33k' target='_blank'>Keyphrase in meta description</a>: The meta description has been specified, " +
			"but it does not contain the keyphrase. <a href='https://yoa.st/33l' target='_blank'>Fix that</a>!",
	},
	metaDescriptionLength: {
		isApplicable: true,
		score: 9,
		resultText: "<a href='https://yoa.st/34d' target='_blank'>Meta description length</a>: Well done!",
	},
	subheadingsKeyword: {
		isApplicable: true,
		score: 3,
		resultText: "<a href='https://yoa.st/33m' target='_blank'>Keyphrase in subheading</a>: <a href='https://yoa.st/33n' target='_blank'>" +
			"Use more keyphrases or synonyms in your H2 and H3 subheadings</a>!",
	},
	textCompetingLinks: {
		isApplicable: true,
		score: 0,
		resultText: "",
	},
	textLength: {
		isApplicable: true,
		score: 9,
		resultText: "<a href='https://yoa.st/34n' target='_blank'>Text length</a>: The text contains 705 words. Good job!",
	},
	externalLinks: {
		isApplicable: true,
		score: 3,
		resultText: "<a href='https://yoa.st/34f' target='_blank'>Outbound links</a>: No outbound links appear in this page. " +
			"<a href='https://yoa.st/34g' target='_blank'>Add some</a>!",
	},
	internalLinks: {
		isApplicable: true,
		score: 9,
		resultText: "<a href='https://yoa.st/33z' target='_blank'>Internal links</a>: You have enough internal links. Good job!",
	},
	keyphraseInSEOTitle: {
		isApplicable: true,
		score: 2,
		resultText: "<a href='https://yoa.st/33g' target='_blank'>Keyphrase in SEO title</a>: Not all the words from your keyphrase " +
			"\"Flughafen London Heathrow\" appear in the SEO title. <a href='https://yoa.st/33h' target='_blank'>For the best SEO results " +
			"write the exact match of your keyphrase in the SEO title, and put the keyphrase at the beginning of the title</a>.",
	},
	titleWidth: {
		isApplicable: true,
		score: 9,
		resultText: "<a href='https://yoa.st/34h' target='_blank'>SEO title width</a>: Good job!",
	},
	slugKeyword: {
		isApplicable: true,
		score: 9,
		resultText: "<a href='https://yoa.st/33o' target='_blank'>Keyphrase in slug</a>: More than half of your keyphrase appears in the slug. " +
			"That's great!",
	},
	urlLength: {
		isApplicable: true,
		score: 0,
		resultText: "",
	},
	urlStopWords: {
		isApplicable: false,
	},
	keyphraseDistribution: {
		isApplicable: true,
		score: 1,
		resultText: "<a href='https://yoa.st/33q' target='_blank'>Keyphrase distribution</a>: Very uneven. Large parts of your " +
			"text do not contain the keyphrase or its synonyms. <a href='https://yoa.st/33u' target='_blank'>Distribute them more evenly</a>.",
	},
	subheadingsTooLong: {
		isApplicable: true,
		score: 3,
		resultText: "<a href='https://yoa.st/34x' target='_blank'>Subheading distribution</a>: 1 section of your text is longer " +
			"than 300 words and is not separated by any subheadings. <a href='https://yoa.st/34y' target='_blank'>" +
			"Add subheadings to improve readability</a>.",
	},
	textParagraphTooLong: {
		isApplicable: true,
		score: 9,
		resultText: "<a href='https://yoa.st/35d' target='_blank'>Paragraph length</a>: None of the paragraphs are too long. " +
			"Great job!",
	},
	textSentenceLength: {
		isApplicable: true,
		score: 6,
		resultText: "<a href='https://yoa.st/34v' target='_blank'>Sentence length</a>: 29.5% of the sentences contain more " +
			"than 20 words, which is more than the recommended maximum of 25%. <a href='https://yoa.st/34w' target='_blank'>" +
			"Try to shorten the sentences</a>.",
	},
	textTransitionWords: {
		isApplicable: true,
		score: 6,
		resultText: "<a href='https://yoa.st/34z' target='_blank'>Transition words</a>: Only 26% of the sentences contain " +
			"transition words, which is not enough. <a href='https://yoa.st/35a' target='_blank'>Use more of them</a>.",
	},
	passiveVoice: {
		isApplicable: true,
		score: 3,
		resultText: "<a href='https://yoa.st/34t' target='_blank'>Passive voice</a>: 16% of the sentences contain passive voice, " +
			"which is more than the recommended maximum of 10%. <a href='https://yoa.st/34u' target='_blank'>" +
			"Try to use their active counterparts</a>.",
	},
	textPresence: {
		isApplicable: true,
		score: 0,
		resultText: "",
	},
	sentenceBeginnings: {
		isApplicable: true,
		score: 9,
		resultText: "<a href='https://yoa.st/35f' target='_blank'>Consecutive sentences</a>: There is enough variety in your sentences. " +
			"That's great!",
	},
	imageKeyphrase: {
		isApplicable: true,
		score: 6,
		resultText: "<a href='https://yoa.st/4f7' target='_blank'>Image Keyphrase</a>: Images on this page do not have alt attributes " +
			"that reflect the topic of your text. <a href='https://yoa.st/4f6' target='_blank'>Add your keyphrase or synonyms to the alt tags " +
			"of relevant images</a>!",
	},
	imageCount: {
		isApplicable: true,
		score: 9,
		resultText: "<a href='https://yoa.st/4f4' target='_blank'>Images</a>: Good job!",
	},
	wordComplexity: {
		isApplicable: true,
		score: 9,
		resultText: "<a href='https://yoa.st/4ls' target='_blank'>Word complexity</a>: You are not using too many complex words, " +
			"which makes your text easy to read. Good job!",
	},
<<<<<<< HEAD
	textAlignment: {
		isApplicable: true,
		score: 0,
		resultText: "",
=======
	textTitleAssessment: {
		isApplicable: true,
		score: 9,
		resultText: "<a href='https://yoa.st/4nh' target='_blank'>Title</a>: Your page has a title. Well done!",
>>>>>>> 6e90bdee
	},
};

export {
	name,
	paper,
	expectedResults,
};

export default {
	name: name,
	paper: paper,
	expectedResults: expectedResults,
};
<|MERGE_RESOLUTION|>--- conflicted
+++ resolved
@@ -167,17 +167,15 @@
 		resultText: "<a href='https://yoa.st/4ls' target='_blank'>Word complexity</a>: You are not using too many complex words, " +
 			"which makes your text easy to read. Good job!",
 	},
-<<<<<<< HEAD
 	textAlignment: {
 		isApplicable: true,
 		score: 0,
 		resultText: "",
-=======
+	},
 	textTitleAssessment: {
 		isApplicable: true,
 		score: 9,
 		resultText: "<a href='https://yoa.st/4nh' target='_blank'>Title</a>: Your page has a title. Well done!",
->>>>>>> 6e90bdee
 	},
 };
 
