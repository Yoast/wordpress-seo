--- conflicted
+++ resolved
@@ -67,12 +67,6 @@
 import catalanPaper2 from "./ca/catalanPaper2";
 import catalanPaper3 from "./ca/catalanPaper3";
 
-<<<<<<< HEAD
-// Farsi papers
-import farsiPaper1 from "./fa/farsiPaper1";
-import farsiPaper2 from "./fa/farsiPaper2";
-import farsiPaper3 from "./fa/farsiPaper3";
-=======
 // Dutch papers
 import dutchPaper1 from "./nl/dutchPaper1";
 import dutchPaper2 from "./nl/dutchPaper2";
@@ -83,7 +77,11 @@
 import indonesianPaper2 from "./id/indonesianPaper2";
 import indonesianPaper3 from "./id/indonesianPaper3";
 
->>>>>>> 81825b01
+
+// Farsi papers
+import farsiPaper1 from "./fa/farsiPaper1";
+import farsiPaper2 from "./fa/farsiPaper2";
+import farsiPaper3 from "./fa/farsiPaper3";
 
 export default [
 	englishPaper1,
@@ -126,16 +124,13 @@
 	catalanPaper1,
 	catalanPaper2,
 	catalanPaper3,
-<<<<<<< HEAD
-	farsiPaper1,
-	farsiPaper2,
-	farsiPaper3,
-=======
 	dutchPaper1,
 	dutchPaper2,
 	dutchPaper3,
 	indonesianPaper1,
 	indonesianPaper2,
 	indonesianPaper3,
->>>>>>> 81825b01
+	farsiPaper1,
+	farsiPaper2,
+	farsiPaper3,
 ];
