--- conflicted
+++ resolved
@@ -41,15 +41,12 @@
 // Arabic papers
 import arabicPaper1 from "./ar/arabicPaper1";
 
-<<<<<<< HEAD
-=======
 // Papers for comparing performance of stemmers in different languages in the content analysis app.
 import polishPaperForPerformanceTest from "./pl/polishPaperForPerformanceTest";
 import spanishPaperForPerformanceTest from "./es/spanishPaperForPerformanceTest";
 import englishPaperForPerformanceTest from "./en/englishPaperForPerformanceTest";
 
 
->>>>>>> 16f7eeb6
 // Hebrew papers
 import hebrewPaper1 from "./he/hebrewPaper1";
 import hebrewPaper2 from "./he/hebrewPaper2";
@@ -60,14 +57,11 @@
 import turkishPaper2 from "./tr/turkishPaper2";
 import turkishPaper3 from "./tr/turkishPaper3";
 
-<<<<<<< HEAD
-=======
 // Hungarian papers
 import hungarianPaper1 from "./hu/hungarianPaper1";
 import hungarianPaper2 from "./hu/hungarianPaper2";
 import hungarianPaper3 from "./hu/hungarianPaper3";
 
->>>>>>> 16f7eeb6
 export default [
 	englishPaper1,
 	englishPaper2,
@@ -94,22 +88,16 @@
 	russianPaper2,
 	russianPaper3,
 	arabicPaper1,
-<<<<<<< HEAD
-=======
 	englishPaperForPerformanceTest,
 	spanishPaperForPerformanceTest,
 	polishPaperForPerformanceTest,
->>>>>>> 16f7eeb6
 	hebrewPaper1,
 	hebrewPaper2,
 	hebrewPaper3,
 	turkishPaper1,
 	turkishPaper2,
 	turkishPaper3,
-<<<<<<< HEAD
-=======
 	hungarianPaper1,
 	hungarianPaper2,
 	hungarianPaper3,
->>>>>>> 16f7eeb6
 ];
