import Paper from "../../../../src/values/Paper.js";
import content from "./polishPaper3.html";

const name = "polishPaper3";

const paper = new Paper( content, {
	keyword: "Nazwa i historia Koranu",
	synonyms: "etymologia słowa Koran",
	description: "W tym artykule wyjaśniamy pochodzenie i znaczenia słowa koran. Opisujemy też historię Koranu w Islamie.",
	title: "Koran - nazwa i historia",
	titleWidth: 450,
	locale: "pl_PL",
	permalink: "https://pl.wikipedia.org/wiki/Koran",
	url: "Koran",
} );

const expectedResults = {
	introductionKeyword: {
		isApplicable: true,
		score: 3,
		resultText: "<a href='https://yoa.st/33e' target='_blank'>Keyphrase in introduction</a>: Your keyphrase or its synonyms do not appear in the first paragraph. <a href='https://yoa.st/33f' target='_blank'>Make sure the topic is clear immediately</a>.",
	},
	keyphraseLength: {
		isApplicable: true,
		score: 9,
		resultText: "<a href='https://yoa.st/33i' target='_blank'>Keyphrase length</a>: Good job!",
	},
	keywordDensity: {
		isApplicable: true,
		score: 4,
		resultText: "<a href='https://yoa.st/33v' target='_blank'>Keyphrase density</a>: " +
			"The focus keyphrase was found 0 times. That's less than the recommended minimum of 9 times for a text of this length." +
			" <a href='https://yoa.st/33w' target='_blank'>Focus on your keyphrase</a>!",
	},
	metaDescriptionKeyword: {
		isApplicable: true,
		score: 3,
		resultText: "<a href='https://yoa.st/33k' target='_blank'>Keyphrase in meta description</a>: The meta description has been specified, but it does not contain the keyphrase. <a href='https://yoa.st/33l' target='_blank'>Fix that</a>!",
	},
	metaDescriptionLength: {
		isApplicable: true,
		score: 6,
		resultText: "<a href='https://yoa.st/34d' target='_blank'>Meta description length</a>: The meta description is too short (under 120 characters). Up to 156 characters are available. <a href='https://yoa.st/34e' target='_blank'>Use the space</a>!",
	},
	subheadingsKeyword: {
		isApplicable: true,
		score: 3,
		resultText: "<a href='https://yoa.st/33m' target='_blank'>Keyphrase in subheading</a>: <a href='https://yoa.st/33n' target='_blank'>Use more keyphrases or synonyms in your higher-level subheadings</a>!",
	},
	textCompetingLinks: {
		isApplicable: true,
		score: 0,
		resultText: "",
	},
	textImages: {
		isApplicable: true,
		score: 3,
		resultText: "<a href='https://yoa.st/33c' target='_blank'>Image alt attributes</a>: No images appear on this page. <a href='https://yoa.st/33d' target='_blank'>Add some</a>!",
	},
	textLength: {
		isApplicable: true,
		score: 9,
		resultText: "<a href='https://yoa.st/34n' target='_blank'>Text length</a>: The text contains 2864 words. Good job!",
	},
	externalLinks: {
		isApplicable: true,
		score: 3,
		resultText: "<a href='https://yoa.st/34f' target='_blank'>Outbound links</a>: No outbound links appear in this page. <a href='https://yoa.st/34g' target='_blank'>Add some</a>!",
	},
	internalLinks: {
		isApplicable: true,
		score: 9,
		resultText: "<a href='https://yoa.st/33z' target='_blank'>Internal links</a>: You have enough internal links. Good job!",
	},
	titleKeyword: {
		isApplicable: true,
<<<<<<< HEAD
		score: 6,
		resultText: "<a href='https://yoa.st/33g' target='_blank'>Keyphrase in title</a>: Does not contain the exact match. <a href='https://yoa.st/33h' target='_blank'>Try to write the exact match of your keyphrase in the SEO title</a>.",
=======
		score: 2,
		resultText: "<a href='https://yoa.st/33g' target='_blank'>Keyphrase in title</a>: Not all the words from your keyphrase \"Nazwa i historia Koranu\" appear in the SEO title. <a href='https://yoa.st/33h' target='_blank'>For the best SEO results write the exact match of your keyphrase in the SEO title, and put the keyphrase at the beginning of the title</a>.",
>>>>>>> dea35111
	},
	titleWidth: {
		isApplicable: true,
		score: 9,
		resultText: "<a href='https://yoa.st/34h' target='_blank'>SEO title width</a>: Good job!",
	},
	urlKeyword: {
		isApplicable: true,
		score: 6,
		resultText: "<a href='https://yoa.st/33o' target='_blank'>Keyphrase in slug</a>: (Part of) your keyphrase does not appear in the slug. <a href='https://yoa.st/33p' target='_blank'>Change that</a>!",
	},
	urlLength: {
		isApplicable: true,
		score: 0,
		resultText: "",
	},
	urlStopWords: {
		isApplicable: false,
	},
	keyphraseDistribution: {
		isApplicable: true,
		score: 0,
		resultText: "<a href='https://yoa.st/33q' target='_blank'>Keyphrase distribution</a>: <a href='https://yoa.st/33u' target='_blank'>Include your keyphrase or its synonyms in the text so that we can check keyphrase distribution</a>.",
	},
	fleschReadingEase: {
		isApplicable: false,
	},
	subheadingsTooLong: {
		isApplicable: true,
		score: 3,
		resultText: "<a href='https://yoa.st/34x' target='_blank'>Subheading distribution</a>: 2 sections of your text are longer than 300 words and are not separated by any subheadings. <a href='https://yoa.st/34y' target='_blank'>Add subheadings to improve readability</a>.",
	},
	textParagraphTooLong: {
		isApplicable: true,
		score: 3,
		resultText: "<a href='https://yoa.st/35d' target='_blank'>Paragraph length</a>: 11 of the paragraphs contain more than the recommended maximum of 150 words. <a href='https://yoa.st/35e' target='_blank'>Shorten your paragraphs</a>!",
	},
	textSentenceLength: {
		isApplicable: true,
		score: 3,
		resultText: "<a href='https://yoa.st/34v' target='_blank'>Sentence length</a>: 31.4% of the sentences contain more than 20 words, which is more than the recommended maximum of 15%. <a href='https://yoa.st/34w' target='_blank'>Try to shorten the sentences</a>.",
	},
	textTransitionWords: {
		isApplicable: true,
		score: 9,
		resultText: "<a href='https://yoa.st/34z' target='_blank'>Transition words</a>: Well done!",
	},
	passiveVoice: {
		isApplicable: true,
		score: 6,
		resultText: "<a href='https://yoa.st/34t' target='_blank'>Passive voice</a>: 13.1% of the sentences contain passive voice, which is more than the recommended maximum of 10%. <a href='https://yoa.st/34u' target='_blank'>Try to use their active counterparts</a>.",
	},
	textPresence: {
		isApplicable: true,
		score: 0,
		resultText: "",
	},
	sentenceBeginnings: {
		isApplicable: true,
		score: 3,
		resultText: "<a href='https://yoa.st/35f' target='_blank'>Consecutive sentences</a>: The text contains 3 consecutive sentences starting with the same word. <a href='https://yoa.st/35g' target='_blank'>Try to mix things up</a>!",
	},
};

export {
	name,
	paper,
	expectedResults,
};

export default {
	name: name,
	paper: paper,
	expectedResults: expectedResults,
};
<|MERGE_RESOLUTION|>--- conflicted
+++ resolved
@@ -74,13 +74,8 @@
 	},
 	titleKeyword: {
 		isApplicable: true,
-<<<<<<< HEAD
 		score: 6,
-		resultText: "<a href='https://yoa.st/33g' target='_blank'>Keyphrase in title</a>: Does not contain the exact match. <a href='https://yoa.st/33h' target='_blank'>Try to write the exact match of your keyphrase in the SEO title</a>.",
-=======
-		score: 2,
 		resultText: "<a href='https://yoa.st/33g' target='_blank'>Keyphrase in title</a>: Not all the words from your keyphrase \"Nazwa i historia Koranu\" appear in the SEO title. <a href='https://yoa.st/33h' target='_blank'>For the best SEO results write the exact match of your keyphrase in the SEO title, and put the keyphrase at the beginning of the title</a>.",
->>>>>>> dea35111
 	},
 	titleWidth: {
 		isApplicable: true,
