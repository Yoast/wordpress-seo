import Paper from "../../../../src/values/Paper.js";
import content from "./farsiPaper.html";

const name = "farsiPaper";

const paper = new Paper( content, {
	keyword: "فرانکاروم",
	synonyms: "گشتا فرانکاروم",
	description: "نویسنده کتاب مؤلفی گمنام و مجهول‌الهویه است که اطلاعا" +
		"تی از وی جز آنچه که خود در خلال گزارش‌های خویش می‌گوید، وجود ندارد. اما بر اساس متن کتاب می‌توان برداشت کرد که" +
		" وی یکی از هواداران بوهموند بوده‌است. کتاب وی رایج‌ترین گزارش از جنگ صلیبی اول است که همزمان با وقوع این حادثه" +
		" به نگارش درآمده‌است. همچنین، نویسندهٔ این کتاب، نخستین مؤلفی است که به‌طور عمیق و تخصصی دربارهٔ جنگ صلیبی اول " +
		"و در کل پیرامون اندیشهٔ جنبش جنگ‌های صلیبی اظهار نظر کرده‌است؛ چنان‌که ریمون آگیلی در نگارش اثر خود، هیستوریا",
	title: "گشتا فرانکاروم",
	textTitle: "گشتا فرانکاروم",
	titleWidth: 450,
	locale: "fa_IR",
	permalink: "https://fa.wikipedia.org/wiki/%DA%AF%D8%B4%D8%AA%D8%A7_%D9%81%D8%B1%D8%A7%D9%86%DA%A9%D8%A7%D8%B1%D9%88%D9%85",
	slug: "گشتا_فرانکاروم",
	writingDirection: "RTL",
} );

const expectedResults = {
	introductionKeyword: {
		isApplicable: true,
		score: 3,
		resultText: "<a href='https://yoa.st/33e' target='_blank'>Keyphrase in introduction</a>: Your keyphrase or its synonyms do not appear" +
			" in the first paragraph. <a href='https://yoa.st/33f' target='_blank'>Make sure the topic is clear immediately</a>.",
	},
	keyphraseLength: {
		isApplicable: true,
		score: 9,
		resultText: "<a href='https://yoa.st/33i' target='_blank'>Keyphrase length</a>: Good job!",
	},
	keywordDensity: {
		isApplicable: true,
		score: 4,
		resultText: "<a href='https://yoa.st/33v' target='_blank'>Keyphrase density</a>: The focus keyphrase was found 1 time." +
			" That's less than the recommended minimum of 6 times for a text of this length. <a href='https://yoa.st/33w' target='_blank'>Focus" +
			" on your keyphrase</a>!",
	},
	metaDescriptionKeyword: {
		isApplicable: true,
		score: 3,
		resultText: "<a href='https://yoa.st/33k' target='_blank'>Keyphrase in meta description</a>: The meta description has been specified," +
			" but it does not contain the keyphrase. <a href='https://yoa.st/33l' target='_blank'>Fix that</a>!",
	},
	metaDescriptionLength: {
		isApplicable: true,
		score: 6,
		resultText: "<a href='https://yoa.st/34d' target='_blank'>Meta description length</a>: " +
			"The meta description is over 156 characters. To ensure the entire description will be visible," +
			" <a href='https://yoa.st/34e' target='_blank'>you should reduce the length</a>!",
	},
	subheadingsKeyword: {
		isApplicable: true,
		score: 3,
		resultText: "<a href='https://yoa.st/33m' target='_blank'>Keyphrase in subheading</a>: <a href='https://yoa.st/33n' target='_blank'>Use" +
			" more keyphrases or synonyms in your H2 and H3 subheadings</a>!",
	},
	textCompetingLinks: {
		isApplicable: true,
		score: 0,
		resultText: "",
	},
	textLength: {
		isApplicable: true,
		score: 9,
		resultText: "<a href='https://yoa.st/34n' target='_blank'>Text length</a>: The text contains 1232 words. Good job!",
	},
	externalLinks: {
		isApplicable: true,
		score: 9,
		resultText: "<a href='https://yoa.st/34f' target='_blank'>Outbound links</a>: Good job!",
	},
	internalLinks: {
		isApplicable: true,
		score: 9,
		resultText: "<a href='https://yoa.st/33z' target='_blank'>Internal links</a>: You have enough internal links. Good job!",
	},
	keyphraseInSEOTitle: {
		isApplicable: true,
		score: 6,
		resultText: "<a href='https://yoa.st/33g' target='_blank'>Keyphrase in SEO title</a>: The exact match of the focus keyphrase appears" +
			" in the SEO title, but not at the beginning. <a href='https://yoa.st/33h' target='_blank'>Move it to the beginning for the" +
			" best results</a>.",
	},
	titleWidth: {
		isApplicable: true,
		score: 9,
		resultText: "<a href='https://yoa.st/34h' target='_blank'>SEO title width</a>: Good job!",
	},
	slugKeyword: {
		isApplicable: true,
		score: 9,
		resultText: "<a href='https://yoa.st/33o' target='_blank'>Keyphrase in slug</a>: Great work!",
	},
	urlLength: {
		isApplicable: true,
		score: 0,
		resultText: "",
	},
	urlStopWords: {
		isApplicable: false,
	},
	keyphraseDistribution: {
		isApplicable: true,
		score: 1,
		resultText: "<a href='https://yoa.st/33q' target='_blank'>Keyphrase distribution</a>: Very uneven. Large parts of your text do not" +
			" contain the keyphrase or its synonyms. <a href='https://yoa.st/33u' target='_blank'>Distribute them more evenly</a>.",
	},
	subheadingsTooLong: {
		isApplicable: true,
		score: 3,
		resultText: "<a href='https://yoa.st/34x' target='_blank'>Subheading distribution</a>: 3 sections of your text are longer than" +
			" 300 words and are not separated by any subheadings. <a href='https://yoa.st/34y' target='_blank'>Add subheadings to improve" +
			" readability</a>.",
	},
	textParagraphTooLong: {
		isApplicable: true,
		score: 9,
		resultText: "<a href='https://yoa.st/35d' target='_blank'>Paragraph length</a>: None of the paragraphs are too long. Great job!",
	},
	textSentenceLength: {
		isApplicable: true,
		score: 3,
		resultText: "<a href='https://yoa.st/34v' target='_blank'>Sentence length</a>: 42% of the sentences contain more than 25 words, " +
			"which is more than the recommended maximum of 25%. <a href='https://yoa.st/34w' target='_blank'>Try to shorten the sentences</a>.",
	},
	textTransitionWords: {
		isApplicable: true,
		score: 9,
		resultText: "<a href='https://yoa.st/34z' target='_blank'>Transition words</a>: Well done!",
	},
	passiveVoice: {
		isApplicable: true,
		score: 6,
		resultText: "<a href='https://yoa.st/34t' target='_blank'>Passive voice</a>: 11.5% of the sentences contain passive voice, " +
			"which is more than the recommended maximum of 10%. <a href='https://yoa.st/34u' target='_blank'>" +
			"Try to use their active counterparts</a>.",
	},
	textPresence: {
		isApplicable: true,
		score: 0,
		resultText: "",
	},
	sentenceBeginnings: {
		isApplicable: true,
		score: 9,
		resultText: "<a href='https://yoa.st/35f' target='_blank'>Consecutive sentences</a>: There is enough variety in your sentences. " +
			"That's great!",
	},
	imageKeyphrase: {
		isApplicable: true,
		score: 6,
		resultText: "<a href='https://yoa.st/4f7' target='_blank'>Image Keyphrase</a>: Images on this page do not have alt attributes that reflect" +
			" the topic of your text. <a href='https://yoa.st/4f6' target='_blank'>Add your keyphrase or synonyms to the alt tags " +
			"of relevant images</a>!",
	},
	imageCount: {
		isApplicable: true,
		score: 9,
		resultText: "<a href='https://yoa.st/4f4' target='_blank'>Images</a>: Good job!",
	},
	wordComplexity: {
		isApplicable: false,
	},
<<<<<<< HEAD
	textAlignment: {
		isApplicable: true,
		score: 2,
		resultText: "<a href='https://yoa.st/assessment-alignment' target='_blank'>Alignment</a>: There is a long section of center-aligned text." +
			" <a href='https://yoa.st/assessment-alignment-cta' target='_blank'>We recommend making it right-aligned</a>.",
=======
	textTitleAssessment: {
		isApplicable: true,
		score: 9,
		resultText: "<a href='https://yoa.st/4nh' target='_blank'>Title</a>: Your page has a title. Well done!",
>>>>>>> 6e90bdee
	},
};

export {
	name,
	paper,
	expectedResults,
};

export default {
	name: name,
	paper: paper,
	expectedResults: expectedResults,
};<|MERGE_RESOLUTION|>--- conflicted
+++ resolved
@@ -165,18 +165,16 @@
 	wordComplexity: {
 		isApplicable: false,
 	},
-<<<<<<< HEAD
 	textAlignment: {
 		isApplicable: true,
 		score: 2,
 		resultText: "<a href='https://yoa.st/assessment-alignment' target='_blank'>Alignment</a>: There is a long section of center-aligned text." +
 			" <a href='https://yoa.st/assessment-alignment-cta' target='_blank'>We recommend making it right-aligned</a>.",
-=======
+	},
 	textTitleAssessment: {
 		isApplicable: true,
 		score: 9,
 		resultText: "<a href='https://yoa.st/4nh' target='_blank'>Title</a>: Your page has a title. Well done!",
->>>>>>> 6e90bdee
 	},
 };
 
