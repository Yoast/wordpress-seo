--- conflicted
+++ resolved
@@ -1,4 +1,3 @@
-import buildTree from "../specHelpers/parse/buildTree";
 import getLanguage from "../../src/languageProcessing/helpers/language/getLanguage";
 import getResearcher from "../specHelpers/getResearcher";
 import getMorphologyData from "../specHelpers/getMorphologyData";
@@ -45,10 +44,7 @@
 		const researcher = new LanguageResearcher( paper );
 		researcher.addResearchData( "morphology", getMorphologyData( getLanguage( locale ) ) );
 		buildTree( paper, researcher );
-<<<<<<< HEAD
-=======
 
->>>>>>> 75a39443
 		const expectedResults = testPaper.expectedResults;
 
 		/**
