import getLanguage from "../../src/languageProcessing/helpers/language/getLanguage";
import getResearcher from "../specHelpers/getResearcher";
import getMorphologyData from "../specHelpers/getMorphologyData";
import getWordComplexityHelper from "../specHelpers/getWordComplexityHelper";
// Import SEO assessments
import IntroductionKeywordAssessment from "../../src/scoring/assessments/seo/IntroductionKeywordAssessment";
import KeyphraseLengthAssessment from "../../src/scoring/assessments/seo/KeyphraseLengthAssessment";
import KeywordDensityAssessment from "../../src/scoring/assessments/seo/KeywordDensityAssessment";
import MetaDescriptionKeywordAssessment from "../../src/scoring/assessments/seo/MetaDescriptionKeywordAssessment";
import MetaDescriptionLengthAssessment from "../../src/scoring/assessments/seo/MetaDescriptionLengthAssessment";
import SubheadingsKeywordAssessment from "../../src/scoring/assessments/seo/SubHeadingsKeywordAssessment";
import TextCompetingLinksAssessment from "../../src/scoring/assessments/seo/TextCompetingLinksAssessment";
import TextLengthAssessment from "../../src/scoring/assessments/seo/TextLengthAssessment";
import OutboundLinksAssessment from "../../src/scoring/assessments/seo/OutboundLinksAssessment";
import InternalLinksAssessment from "../../src/scoring/assessments/seo/InternalLinksAssessment";
import KeyphraseInSEOTitleAssessment from "../../src/scoring/assessments/seo/KeyphraseInSEOTitleAssessment";
import TitleWidthAssessment from "../../src/scoring/assessments/seo/PageTitleWidthAssessment";
import SlugKeywordAssessment from "../../src/scoring/assessments/seo/UrlKeywordAssessment";
import KeyphraseDistributionAssessment from "../../src/scoring/assessments/seo/KeyphraseDistributionAssessment";
import ImageKeyphraseAssessment from "../../src/scoring/assessments/seo/KeyphraseInImageTextAssessment";
import ImageCountAssessment from "../../src/scoring/assessments/seo/ImageCountAssessment";
// Import content assessments
import SubheadingDistributionTooLongAssessment from "../../src/scoring/assessments/readability/SubheadingDistributionTooLongAssessment";
import ParagraphTooLongAssessment from "../../src/scoring/assessments/readability/ParagraphTooLongAssessment";
import SentenceLengthInTextAssessment from "../../src/scoring/assessments/readability/SentenceLengthInTextAssessment";
import TransitionWordsAssessment from "../../src/scoring/assessments/readability/TransitionWordsAssessment";
import PassiveVoiceAssessment from "../../src/scoring/assessments/readability/PassiveVoiceAssessment";
import TextPresenceAssessment from "../../src/scoring/assessments/readability/TextPresenceAssessment";
import SentenceBeginningsAssessment from "../../src/scoring/assessments/readability/SentenceBeginningsAssessment";
import WordComplexityAssessment from "../../src/scoring/assessments/readability/WordComplexityAssessment";

import wordComplexity from "../../src/languageProcessing/researches/wordComplexity";

import { getLanguagesWithWordComplexity } from "../../src/helpers";
// Import test papers
import testPapers from "./testTexts";
import keyphraseDistribution from "../../src/languageProcessing/researches/keyphraseDistribution";

testPapers.forEach( function( testPaper ) {
	// eslint-disable-next-line max-statements
	describe( "Full-text test for paper " + testPaper.name, function() {
		const paper = testPaper.paper;
		const locale = paper.getLocale();

		const LanguageResearcher = getResearcher( getLanguage( locale ) );
		const researcher = new LanguageResearcher( paper );
		researcher.addResearchData( "morphology", getMorphologyData( getLanguage( locale ) ) );
<<<<<<< HEAD
		researcher.addResearch( "keyphraseDistribution", keyphraseDistribution );
=======
		// Also register the research and helper for Word Complexity for testing purposes.
		if ( getLanguagesWithWordComplexity().includes( getLanguage( locale ) ) ) {
			researcher.addResearch( "wordComplexity", wordComplexity );
			researcher.addHelper( "checkIfWordIsComplex", getWordComplexityHelper( getLanguage( locale ) ) );
		}

>>>>>>> c9200d96
		const expectedResults = testPaper.expectedResults;

		/**
		 * Compares an assessment with an expected result.
		 *
		 * @param {Assessment} assessment The assessment.
		 * @param {object} expectedResult The expected result for the given assessment.
		 *
		 * @returns {void}
		 */
		function compare( assessment, expectedResult ) {
			const isApplicable = assessment.isApplicable( paper, researcher );
			expect( isApplicable ).toBe( expectedResult.isApplicable );

			if ( isApplicable ) {
				const result = assessment.getResult( paper, researcher );
				expect( result.getScore() ).toBe( expectedResult.score );
				expect( result.getText() ).toBe( expectedResult.resultText );
			}
		}

		// SEO assessments.
		it( "returns a score and the associated feedback text for the introductionKeyword assessment", function() {
			compare( new IntroductionKeywordAssessment(), expectedResults.introductionKeyword );
		} );

		it( "returns a score and the associated feedback text for the keyphraseLength assessment", function() {
			compare( new KeyphraseLengthAssessment(), expectedResults.keyphraseLength );
		} );

		it( "returns a score and the associated feedback text for the keywordDensity assessment", function() {
			compare( new KeywordDensityAssessment(), expectedResults.keywordDensity );
		} );

		it( "returns a score and the associated feedback text for the metaDescriptionKeyword assessment", function() {
			compare( new MetaDescriptionKeywordAssessment(), expectedResults.metaDescriptionKeyword );
		} );

		it( "returns a score and the associated feedback text for the metaDescriptionLength assessment", function() {
			compare( new MetaDescriptionLengthAssessment(), expectedResults.metaDescriptionLength );
		} );

		it( "returns a score and the associated feedback text for the subheadingsKeyword assessment", function() {
			compare( new SubheadingsKeywordAssessment(), expectedResults.subheadingsKeyword );
		} );

		it( "returns a score and the associated feedback text for the textCompetingLinks assessment", function() {
			compare( new TextCompetingLinksAssessment(), expectedResults.textCompetingLinks );
		} );

		it( "returns a score and the associated feedback text for the textLength assessment", function() {
			compare( new TextLengthAssessment(), expectedResults.textLength );
		} );

		it( "returns a score and the associated feedback text for the externalLinks assessment", function() {
			compare( new OutboundLinksAssessment(), expectedResults.externalLinks );
		} );

		it( "returns a score and the associated feedback text for the internalLinks assessment", function() {
			compare( new InternalLinksAssessment(), expectedResults.internalLinks );
		} );

		it( "returns a score and the associated feedback text for the keyphraseInSEOTitle assessment", function() {
			compare( new KeyphraseInSEOTitleAssessment(), expectedResults.keyphraseInSEOTitle );
		} );

		it( "returns a score and the associated feedback text for the titleWidth assessment", function() {
			compare( new TitleWidthAssessment(), expectedResults.titleWidth );
		} );

		it( "returns a score and the associated feedback text for the slugKeyword assessment", function() {
			compare( new SlugKeywordAssessment(), expectedResults.slugKeyword );
		} );

		it( "returns a score and the associated feedback text for the keyphraseDistribution assessment", function() {
			compare( new KeyphraseDistributionAssessment(), expectedResults.keyphraseDistribution );
		} );

		// Readability assessments.
		it( "returns a score and the associated feedback text for the wordComplexity assessment", function() {
			compare( new WordComplexityAssessment(), expectedResults.wordComplexity );
		} );

		it( "returns a score and the associated feedback text for the subheadingsTooLong assessment", function() {
			compare( new SubheadingDistributionTooLongAssessment(), expectedResults.subheadingsTooLong );
		} );

		it( "returns a score and the associated feedback text for the textParagraphTooLong assessment", function() {
			compare( new ParagraphTooLongAssessment(), expectedResults.textParagraphTooLong );
		} );

		it( "returns a score and the associated feedback text for the textSentenceLength assessment", function() {
			compare( new SentenceLengthInTextAssessment(), expectedResults.textSentenceLength );
		} );

		it( "returns a score and the associated feedback text for the textTransitionWords assessment", function() {
			compare( new TransitionWordsAssessment(), expectedResults.textTransitionWords );
		} );

		it( "returns a score and the associated feedback text for the passiveVoice assessment", function() {
			compare( new PassiveVoiceAssessment(), expectedResults.passiveVoice );
		} );

		it( "returns a score and the associated feedback text for the textPresence assessment", function() {
			compare( new TextPresenceAssessment(), expectedResults.textPresence );
		} );

		it( "returns a score and the associated feedback text for the sentenceBeginnings assessment", function() {
			compare( new SentenceBeginningsAssessment(), expectedResults.sentenceBeginnings );
		} );

		it( "returns a score and the associated feedback text for the imageKeyphrase assessment", function() {
			compare( new ImageKeyphraseAssessment(), expectedResults.imageKeyphrase );
		} );

		it( "returns a score and the associated feedback text for the imageCount assessment", function() {
			compare( new ImageCountAssessment(), expectedResults.imageCount );
		} );
	} );
} );<|MERGE_RESOLUTION|>--- conflicted
+++ resolved
@@ -30,11 +30,11 @@
 import WordComplexityAssessment from "../../src/scoring/assessments/readability/WordComplexityAssessment";
 
 import wordComplexity from "../../src/languageProcessing/researches/wordComplexity";
+import keyphraseDistribution from "../../src/languageProcessing/researches/keyphraseDistribution";
+import { getLanguagesWithWordComplexity } from "../../src/helpers";
 
-import { getLanguagesWithWordComplexity } from "../../src/helpers";
 // Import test papers
 import testPapers from "./testTexts";
-import keyphraseDistribution from "../../src/languageProcessing/researches/keyphraseDistribution";
 
 testPapers.forEach( function( testPaper ) {
 	// eslint-disable-next-line max-statements
@@ -45,16 +45,13 @@
 		const LanguageResearcher = getResearcher( getLanguage( locale ) );
 		const researcher = new LanguageResearcher( paper );
 		researcher.addResearchData( "morphology", getMorphologyData( getLanguage( locale ) ) );
-<<<<<<< HEAD
 		researcher.addResearch( "keyphraseDistribution", keyphraseDistribution );
-=======
 		// Also register the research and helper for Word Complexity for testing purposes.
 		if ( getLanguagesWithWordComplexity().includes( getLanguage( locale ) ) ) {
 			researcher.addResearch( "wordComplexity", wordComplexity );
 			researcher.addHelper( "checkIfWordIsComplex", getWordComplexityHelper( getLanguage( locale ) ) );
 		}
 
->>>>>>> c9200d96
 		const expectedResults = testPaper.expectedResults;
 
 		/**
