--- conflicted
+++ resolved
@@ -119,25 +119,10 @@
 		} );
 
 		// Readability assessments.
-<<<<<<< HEAD
 		it( "returns a score and the associated feedback text for the wordComplexity assessment", function() {
 			compare( new WordComplexityAssessment(), expectedResults.wordComplexity );
 		} );
 
-		it( "returns a score and the associated feedback text for the fleschReadingEase assessment", function() {
-			// The class fleschReadingEaseAssessment does not inherit from Assessment (!), so we can not use the compare() function here.
-			const isApplicable = fleschReadingAssessment.isApplicable( paper, researcher );
-			expect( isApplicable ).toBe( expectedResults.fleschReadingEase.isApplicable );
-
-			if ( isApplicable ) {
-				const result = fleschReadingAssessment.getResult( paper, researcher );
-				expect( result.getScore() ).toBe( expectedResults.fleschReadingEase.score );
-				expect( result.getText() ).toBe( expectedResults.fleschReadingEase.resultText );
-			}
-		} );
-
-=======
->>>>>>> 5574a8c4
 		it( "returns a score and the associated feedback text for the subheadingsTooLong assessment", function() {
 			compare( new SubheadingDistributionTooLongAssessment(), expectedResults.subheadingsTooLong );
 		} );
