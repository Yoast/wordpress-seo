import { generateCorrectStemWithTAndDEnding } from "../../../src/morphology/dutch/getStemWordsWithTAndDEnding";
import getMorphologyData from "../../specHelpers/getMorphologyData";

const morphologyDataNL = getMorphologyData( "nl" ).nl;

describe( "Creates stem from words with ambiguous endings", () => {
	it( "Creates the stem of a word which matches a regex for a word that ends in -te and that should have only the -e stemmed." +
		"It also modifies the stem by doubling the final vowel after removing the -e.", () => {
		expect( generateCorrectStemWithTAndDEnding( morphologyDataNL.stemming.stemExceptions,
			morphologyDataNL.stemming.stemModifications, morphologyDataNL.verbs.compoundVerbsPrefixes, "compote" ) ).toEqual(
			"compoot" );
	} );
	it( "Creates the stem of a word which matches a regex for a word that ends in -ten and that should have only the -en stemmed.", () => {
		expect( generateCorrectStemWithTAndDEnding( morphologyDataNL.stemming.stemExceptions,
			morphologyDataNL.stemming.stemModifications, morphologyDataNL.verbs.compoundVerbsPrefixes, "taarten" ) ).toEqual(
			"taart" );
	} );
	it( "Creates the stem of a word which matches a regex for a word that ends in -ten and that should have only the -en stemmed." +
		"It also modifies the stem by doubling the final vowel after removing the -en.", () => {
		expect( generateCorrectStemWithTAndDEnding( morphologyDataNL.stemming.stemExceptions,
			morphologyDataNL.stemming.stemModifications, morphologyDataNL.verbs.compoundVerbsPrefixes, "castraten" ) ).toEqual(
			"castraat" );
	} );
	it( "Creates the stem of a word which matches a regex for when -t should not be stemmed.", () => {
		expect( generateCorrectStemWithTAndDEnding( morphologyDataNL.stemming.stemExceptions,
			morphologyDataNL.stemming.stemModifications, morphologyDataNL.verbs.compoundVerbsPrefixes, "effect" ) ).toEqual(
			"effect" );
	} );
	it(  "Creates the stem of a word which matches a regex for a word that ends in -de and that should have only the -e stemmed.", () => {
		expect( generateCorrectStemWithTAndDEnding( morphologyDataNL.stemming.stemExceptions,
			morphologyDataNL.stemming.stemModifications, morphologyDataNL.verbs.compoundVerbsPrefixes, "beenharde" ) ).toEqual( "beenhard" );
	} );
	it( "Creates the stem of a word which is in the endingMatch list of words ending in -den that should only have -en stemmed.", () => {
		expect( generateCorrectStemWithTAndDEnding( morphologyDataNL.stemming.stemExceptions,
			morphologyDataNL.stemming.stemModifications, morphologyDataNL.verbs.compoundVerbsPrefixes, "honden" ) ).toEqual(
			"hond" );
	} );
	it( "Creates the stem of a compound word which ends with a word on the endingMatch sub-list of words ending in -den " +
		"that should only have -en stemmed.", () => {
		expect( generateCorrectStemWithTAndDEnding( morphologyDataNL.stemming.stemExceptions,
			morphologyDataNL.stemming.stemModifications, morphologyDataNL.verbs.compoundVerbsPrefixes, "zeehonden" ) ).toEqual(
			"zeehond" );
	} );
	it( "Creates the stem of a word which is on the verbs sub-list of the exception list of words ending in -en" +
		"which should only have -en stemmed.", () => {
		expect( generateCorrectStemWithTAndDEnding( morphologyDataNL.stemming.stemExceptions,
			morphologyDataNL.stemming.stemModifications, morphologyDataNL.verbs.compoundVerbsPrefixes,  "bieden" ) ).toEqual(
			"bied" );
	} );
	it( "Creates the stem of a compound word which ends with a word from the verbs sub-list of the exception list of words ending in -en" +
		"which should only have -en stemmed.", () => {
		expect( generateCorrectStemWithTAndDEnding( morphologyDataNL.stemming.stemExceptions,
			morphologyDataNL.stemming.stemModifications, morphologyDataNL.verbs.compoundVerbsPrefixes,  "ontbieden" ) ).toEqual(
			"ontbied" );
	} );
	it( "Only stems -ten if the word ends in -tten", () => {
		expect( generateCorrectStemWithTAndDEnding( morphologyDataNL.stemming.stemExceptions,
			morphologyDataNL.stemming.stemModifications, morphologyDataNL.verbs.compoundVerbsPrefixes, "blaatten" ) ).toEqual(
			"blaat" );
	} );
	it( "Stems -t if the word is on the list of verbs that should have the -t stemmed", () => {
		expect( generateCorrectStemWithTAndDEnding( morphologyDataNL.stemming.stemExceptions,
			morphologyDataNL.stemming.stemModifications, morphologyDataNL.verbs.compoundVerbsPrefixes, "roeit" ) ).toEqual(
			"roei" );
	} );
<<<<<<< HEAD
	it( "Returns undefined if a word is not matched in any of the checks", () => {
		expect( generateCorrectStemWithTAndDEnding( morphologyDataNL.stemming.stemExceptions,
			morphologyDataNL.stemming.stemModifications, morphologyDataNL.verbs.compoundVerbsPrefixes, "poolt" ) ).toEqual( null );
=======
	it( "Returns null if a word is not matched in any of the checks", () => {
		expect( generateCorrectStemWithTAndDEnding( morphologyDataNL.stemming, "vouwden" ) ).toBeNull();
	} );
	it( "Returns null if a word is not matched in any of the checks", () => {
		expect( generateCorrectStemWithTAndDEnding( morphologyDataNL.stemming, "poolt" ) ).toBeNull();
	} );
	it( "Creates the stem of a word which is in the list of words ending in -end.", () => {
		expect( generateCorrectStemWithTAndDEnding( morphologyDataNL.stemming, "sportend" ) ).toEqual(
			"sport" );
	} );
	it( "Creates the stem of a word which is in the list of words ending in -den that should only have -en stemmed.", () => {
		expect( generateCorrectStemWithTAndDEnding( morphologyDataNL.stemming, "hoofden" ) ).toEqual(
			"hoofd" );
>>>>>>> 74ef9611
	} );
} );<|MERGE_RESOLUTION|>--- conflicted
+++ resolved
@@ -63,11 +63,9 @@
 			morphologyDataNL.stemming.stemModifications, morphologyDataNL.verbs.compoundVerbsPrefixes, "roeit" ) ).toEqual(
 			"roei" );
 	} );
-<<<<<<< HEAD
 	it( "Returns undefined if a word is not matched in any of the checks", () => {
 		expect( generateCorrectStemWithTAndDEnding( morphologyDataNL.stemming.stemExceptions,
 			morphologyDataNL.stemming.stemModifications, morphologyDataNL.verbs.compoundVerbsPrefixes, "poolt" ) ).toEqual( null );
-=======
 	it( "Returns null if a word is not matched in any of the checks", () => {
 		expect( generateCorrectStemWithTAndDEnding( morphologyDataNL.stemming, "vouwden" ) ).toBeNull();
 	} );
@@ -81,6 +79,5 @@
 	it( "Creates the stem of a word which is in the list of words ending in -den that should only have -en stemmed.", () => {
 		expect( generateCorrectStemWithTAndDEnding( morphologyDataNL.stemming, "hoofden" ) ).toEqual(
 			"hoofd" );
->>>>>>> 74ef9611
 	} );
 } );