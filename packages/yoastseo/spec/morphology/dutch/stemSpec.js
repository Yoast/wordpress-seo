--- conflicted
+++ resolved
@@ -107,10 +107,6 @@
 	[ "ronders", "rond" ],
 	// An adjective with stem ending in -rd.
 	[ "absurder", "absurd" ],
-<<<<<<< HEAD
-];
-=======
->>>>>>> fdec42fb
 
 // These words should not be stemmed (same form should be returned).
 
