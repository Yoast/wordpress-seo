import stem from "../../../src/morphology/dutch/stem";
import getMorphologyData from "../../specHelpers/getMorphologyData";


const morphologyDataNL = getMorphologyData( "nl" ).nl;

// The first word in each array is the word, the second one is the expected stem.

const wordsToStem = [
	// -heden gets replaced with -heid (suffix type a1).
	[ "mogelijkheden", "mogelijkheid" ],
	// -En suffix preceded by a valid -en ending.
	[ "vrouwen", "vrouw" ],
	// An adjective with the superlative stem ending in -ïed
	[ "paranoïedste", "paranoïd" ],
	// A verb that should have the vowel doubled.
	[ "maken", "maak" ],
	// // -En suffix with a double consonant preceding it.
	[ "bakken", "bak" ],
	// Suffix -es preceded by a valid -es ending.
	[ "sandwiches", "sandwich" ],
	// -S suffix preceded by a valid -s ending.
	[ "torens", "toren" ],
	// A word with a vowel that should be treated like a consonant.
	[ "groeien", "groei" ],
	// Suffix -etje preceded by -ing.
	[ "dingetje", "ding" ],
	// Suffix -etje preceded by double consonant.
	[ "bolletje", "bol" ],
	// Suffix -tje preceded by an apostrophe.
	[ "baby'tje", "baby" ],
	// Suffix -tje preceded by w.
	[ "vrouwtje", "vrouw" ],
	// Suffix -tje preceded by -ector.
	[ "rectortje", "rector" ],
	// Suffix -tje preceded by -ator.
	[ "alligatortje", "alligator" ],
	// Suffix -pje preceded by lm.
	[ "filmpje", "film" ],
	// Suffix -pje preceded by uum.
	[ "kostuumpje", "kostuum" ],
	// Suffix -je preceded by a valid -je ending.
	[ "kindje", "kind" ],
	// Suffix -je preceded by k.
	[ "kettinkje", "ketting" ],
	// Suffix -je preceded by ch.
	[ "kuchje", "kuch" ],
	// Suffix -jes.
	[ "schaapjes", "schaap" ],
	// Suffix -s preceded by an apostrophe.
	[ "firma's", "firma" ],
	// Suffix -ën preceded by a valid -ën ending.
	[ "allergieën", "allergie" ],
	// Suffix -en preceded by a vowel + i.
	 [ "aardbeien", "aardbei" ],
	// Suffix -der.
	[ "lekkerder", "lekker" ],
	// Suffix -ere preceded by a valid -ere ending.
	[ "warmere", "warm" ],
	// Suffix -ere preceded by d.
	[ "koudere", "koud" ],
	// Suffix -er preceded by -eerd.
	[ "geconcentreerder", "geconcentreerd" ],
	// Suffix -ër preceded by a valid -ër ending.
	[ "tevreeër", "tevree" ],
	// Suffix -st preceded by a valid -st ending.
	[ "warmst", "warm" ],
	// Suffix -st preceded by a vowel and e.
	[ "tevreest", "tevree" ],
	// Suffix -est.
	[ "mooiest", "mooi" ],
	// Suffix -er preceded by a vowel and i.
	[ "mooier", "mooi" ],
	// Suffix -end preceded by a consonant.
	[ "werkende", "werk" ],
	// Suffix -end followed by suffix -er.
	[ "afwisselender", "afwissel" ],
	// Suffix -e preceded by a valid -e ending.
	[ "kleine", "klein" ],
	// Suffix -ë preceded by a valid -ë ending.
	[ "gedweeë", "gedwee" ],
	// A present participle verb that should have the vowel doubled
	[ "rakend", "raak" ],
	// An adjective that should have the vowel doubled.
	[ "lager", "laag" ],
	// An adjective with stem ending in d that should have the vowel doubled.
	[ "kwader", "kwaad" ],
	// Vowel doubling + V at the end of a stem gets replaced by f.
	[ "beloven", "beloof" ],
	// Vowel doubling + Z at the end of a stem gets replaced by s.
	[ "lezen", "lees" ],
	// A word that should not have the vowel doubled because the vowel is preceded by two same consonants.
	[ "wisselen", "wissel" ],
	// A word that should not have the vowel doubled because it is on an exception list.
	[ "motoren", "motor" ],
	// A word that should not have the vowel doubled because the preceding syllable contains a diphthong.
	[ "duivelen", "duivel" ],
	// A word that should have the vowel doubled, even though the vowel is preceded by two same consonants.
	[ "nivelleren", "nivelleer" ],
	// A word that should have the consonant undoubled.
	[ "mannen", "man" ],
	// An adjective with stem ending in -iël.
	[ "officiële", "officieel" ],
	// An adjective with the superlative stem ending in -ïed.
	[ "paranoïedste", "paranoïd" ],
	// An adjective with the comparative partitive suffix -ers.
	[ "ronders", "rond" ],
	// An adjective with stem ending in -rd.
	[ "absurder", "absurd" ],
	// A noun with diminutive suffix -je.
	[ "plaatje", "plaat" ],
	// A noun with diminutive suffix -je.
	[ "momentje", "moment" ],
	// A noun with diminutive suffix -tje.
	[ "citroentje", "citroen" ],
	// A noun with diminutive suffix -tje.
	[ "actietje", "actie" ],
	// A noun with diminutive suffix -je. Input: exception list.
	[ "patiëntje", "patiënt" ],
	// A noun with diminutive suffix -tje. Input: exception list.
	[ "aspergetje", "asperge" ],
	// A noun with diminutive suffix -etje. Input: exception list.
	[ "taxietje", "taxi" ],
	// A noun with diminutive suffix -tje in which undergoes vowel doubling before adding the suffix -tje. Input: exception list.
	[ "dynamootje", "dynamo" ],
	// A noun with plural suffix -en. Input: exception list.
	[ "residuen", "residu" ],
	// A noun with plural suffix -eren. Input: exception list.
	[ "volkeren", "volk" ],
	// A noun with plural suffix -s. Input: exception list.
	[ "zoos", "zoo" ],
<<<<<<< HEAD
=======
	// A word that does not need to undergo vowel doubling after suffix -en deletion.
	[ "dommeriken", "dommerik" ],
	[ "vaten", "vat" ],
>>>>>>> c472ff0c
];

// These words should not be stemmed (same form should be returned).

const wordsNotToStem = [
	// A word ending in -en not preceded by a valid -en ending.
	 "groen",
	// A word ending in -en preceded by a valid -en ending, but with an R1 preceded by less than 3 characters.
	 "den",
	// -S not preceded by a valid -s ending.
	 "prijs",
	// -E not preceded by a valid -e ending.
	 "missie",
	// A word without an R1.
	 "zo",
	// A word with a single vowel. Only stems which had one of the specified suffixes should have the vowel doubled.
	 "man",
	// A word on the exception list of words not to stem.
	"kerst",
];

describe( "Test for stemming Dutch words", () => {
	it( "stems Dutch nouns", () => {
		wordsToStem.forEach( wordToStem => expect( stem( wordToStem[ 0 ], morphologyDataNL ) ).toBe( wordToStem[ 1 ] ) );
		wordsNotToStem.forEach( wordNotToStem => expect( stem( wordNotToStem, morphologyDataNL ) ).toBe( wordNotToStem ) );
	} );
} );<|MERGE_RESOLUTION|>--- conflicted
+++ resolved
@@ -129,12 +129,9 @@
 	[ "volkeren", "volk" ],
 	// A noun with plural suffix -s. Input: exception list.
 	[ "zoos", "zoo" ],
-<<<<<<< HEAD
-=======
 	// A word that does not need to undergo vowel doubling after suffix -en deletion.
 	[ "dommeriken", "dommerik" ],
 	[ "vaten", "vat" ],
->>>>>>> c472ff0c
 ];
 
 // These words should not be stemmed (same form should be returned).
