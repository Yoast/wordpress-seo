import stem from "../../../src/morphology/dutch/stem";
import getMorphologyData from "../../specHelpers/getMorphologyData";


const morphologyDataNL = getMorphologyData( "nl" ).nl;

// The first word in each array is the word, the second one is the expected stem.

const wordsToStem = [
	// -heden gets replaced with -heid (suffix type a1).
	[ "mogelijkheden", "mogelijkheid" ],
	// -En suffix preceded by a valid -en ending.
	[ "vrouwen", "vrouw" ],
	// An adjective with the superlative stem ending in -ïed
	[ "paranoïedste", "paranoïd" ],
	// A verb that should have the vowel doubled.
	[ "maken", "maak" ],
	// // -En suffix with a double consonant preceding it.
	[ "bakken", "bak" ],
	// Suffix -es preceded by a valid -es ending.
	[ "sandwiches", "sandwich" ],
	// -S suffix preceded by a valid -s ending.
	[ "torens", "toren" ],
	// A word with a vowel that should be treated like a consonant.
	[ "groeien", "groei" ],
	// Suffix -etje preceded by -ing.
	[ "dingetje", "ding" ],
	// Suffix -etje preceded by double consonant.
	[ "bolletje", "bol" ],
	// Suffix -tje preceded by an apostrophe.
	[ "baby'tje", "baby" ],
	// Suffix -tje preceded by w.
	[ "vrouwtje", "vrouw" ],
	// Suffix -tje preceded by -ector.
	[ "rectortje", "rector" ],
	// Suffix -tje preceded by -ator.
	[ "alligatortje", "alligator" ],
	// Suffix -pje preceded by lm.
	[ "filmpje", "film" ],
	// Suffix -pje preceded by uum.
	[ "kostuumpje", "kostuum" ],
	// Suffix -je preceded by a valid -je ending.
	[ "kindje", "kind" ],
	// Suffix -je preceded by k.
	[ "kettinkje", "ketting" ],
	// Suffix -je preceded by ch.
	[ "kuchje", "kuch" ],
	// Suffix -jes.
	[ "schaapjes", "schaap" ],
	// Suffix -s preceded by an apostrophe.
	[ "firma's", "firma" ],
	// Suffix -ën preceded by a valid -ën ending.
	[ "allergieën", "allergie" ],
	// Suffix -en preceded by a vowel + i.
	 [ "aardbeien", "aardbei" ],
	// Suffix -der.
	[ "lekkerder", "lekker" ],
	// Suffix -ere preceded by a valid -ere ending.
	[ "warmere", "warm" ],
	// Suffix -ere preceded by d.
	[ "koudere", "koud" ],
	// Suffix -er preceded by -eerd.
	[ "geconcentreerder", "geconcentreerd" ],
	// Suffix -ër preceded by a valid -ër ending.
	[ "tevreeër", "tevree" ],
	// Suffix -st preceded by a valid -st ending.
	[ "warmst", "warm" ],
	// Suffix -st preceded by a vowel and e.
	[ "tevreest", "tevree" ],
	// Suffix -est.
	[ "mooiest", "mooi" ],
	// Suffix -er preceded by a vowel and i.
	[ "mooier", "mooi" ],
	// Suffix -end preceded by a consonant.
	[ "werkende", "werk" ],
	// Suffix -end followed by suffix -er.
	[ "afwisselender", "afwissel" ],
	// Suffix -e preceded by a valid -e ending.
	[ "kleine", "klein" ],
	// Suffix -ë preceded by a valid -ë ending.
	[ "gedweeë", "gedwee" ],
	// A present participle verb that should have the vowel doubled
	[ "rakend", "raak" ],
	// An adjective that should have the vowel doubled.
	[ "lager", "laag" ],
	// An adjective with stem ending in d that should have the vowel doubled.
	[ "kwader", "kwaad" ],
	// Vowel doubling + V at the end of a stem gets replaced by f.
	[ "beloven", "beloof" ],
	// Vowel doubling + Z at the end of a stem gets replaced by s.
	[ "lezen", "lees" ],
	// A word that should not have the vowel doubled because the vowel is preceded by two same consonants.
	[ "wisselen", "wissel" ],
	// A word that should not have the vowel doubled because it is on an exception list.
	[ "motoren", "motor" ],
	// A word that should not have the vowel doubled because the preceding syllable contains a diphthong.
	[ "duivelen", "duivel" ],
	// A word that should have the vowel doubled, even though the vowel is preceded by two same consonants.
	[ "nivelleren", "nivelleer" ],
	// A word that should have the consonant undoubled.
	[ "mannen", "man" ],
	// An adjective with stem ending in -iël.
	[ "officiële", "officieel" ],
	// An adjective with the superlative stem ending in -ïed.
	[ "paranoïedste", "paranoïd" ],
	// An adjective with the comparative partitive suffix -ers.
	[ "ronders", "rond" ],
	// An adjective with stem ending in -rd.
	[ "absurder", "absurd" ],
<<<<<<< HEAD
	// A word that does not need to undergo vowel doubling after suffix -en deletion.
	[ "dommeriken", "dommerik" ],
=======
	// A noun with diminutive suffix -je.
	[ "plaatje", "plaat" ],
	// A noun with diminutive suffix -je.
	[ "momentje", "moment" ],
	// A noun with diminutive suffix -tje.
	[ "citroentje", "citroen" ],
	// A noun with diminutive suffix -tje.
	[ "actietje", "actie" ],
	// A noun with diminutive suffix -je. Input: exception list.
	[ "patiëntje", "patiënt" ],
	// A noun with diminutive suffix -tje. Input: exception list.
	[ "aspergetje", "asperge" ],
	// A noun with diminutive suffix -etje. Input: exception list.
	[ "taxietje", "taxi" ],
	// A noun with diminutive suffix -tje in which undergoes vowel doubling before adding the suffix -tje. Input: exception list.
	[ "dynamootje", "dynamo" ],
	// A noun with plural suffix -en. Input: exception list.
	[ "residuen", "residu" ],
	// A noun with plural suffix -eren. Input: exception list.
	[ "volkeren", "volk" ],
	// A noun with plural suffix -s. Input: exception list.
	[ "zoos", "zoo" ],
>>>>>>> 2977a8b7
];

// These words should not be stemmed (same form should be returned).

const wordsNotToStem = [
	// A word ending in -en not preceded by a valid -en ending.
	 "groen",
	// A word ending in -en preceded by a valid -en ending, but with an R1 preceded by less than 3 characters.
	 "den",
	// -S not preceded by a valid -s ending.
	 "prijs",
	// -E not preceded by a valid -e ending.
	 "missie",
	// A word without an R1.
	 "zo",
	// A word with a single vowel. Only stems which had one of the specified suffixes should have the vowel doubled.
	 "man",
	// A word on the exception list of words not to stem.
	"kerst",
];

describe( "Test for stemming Dutch words", () => {
	it( "stems Dutch nouns", () => {
		wordsToStem.forEach( wordToStem => expect( stem( wordToStem[ 0 ], morphologyDataNL ) ).toBe( wordToStem[ 1 ] ) );
		wordsNotToStem.forEach( wordNotToStem => expect( stem( wordNotToStem, morphologyDataNL ) ).toBe( wordNotToStem ) );
	} );
} );<|MERGE_RESOLUTION|>--- conflicted
+++ resolved
@@ -107,10 +107,6 @@
 	[ "ronders", "rond" ],
 	// An adjective with stem ending in -rd.
 	[ "absurder", "absurd" ],
-<<<<<<< HEAD
-	// A word that does not need to undergo vowel doubling after suffix -en deletion.
-	[ "dommeriken", "dommerik" ],
-=======
 	// A noun with diminutive suffix -je.
 	[ "plaatje", "plaat" ],
 	// A noun with diminutive suffix -je.
@@ -133,7 +129,8 @@
 	[ "volkeren", "volk" ],
 	// A noun with plural suffix -s. Input: exception list.
 	[ "zoos", "zoo" ],
->>>>>>> 2977a8b7
+	// A word that does not need to undergo vowel doubling after suffix -en deletion.
+	[ "dommeriken", "dommerik" ],
 ];
 
 // These words should not be stemmed (same form should be returned).
