--- conflicted
+++ resolved
@@ -293,8 +293,7 @@
  	*/
 	[ "vieze", "vies" ],
 	// Word that gets suffix -e and gets stem modification after suffix deletion and is neither in an exception list nor ends in t/d (9nq-12)
-<<<<<<< HEAD
-	//[ "daze", "daas" ],
+	[ "daze", "daas" ],
 	// Word with plural diminutive suffix and the stem is neither in any exception list nor ends in t/d (9fg-12)
 	[ "toetertjes", "toeter" ],
 	// Word with plural diminutive suffix and the stem is neither in any exception list nor ends in t/d (9fh-12)
@@ -315,10 +314,6 @@
 	 * and the final stem does not end in t/d (9gn-12) (incorrect stem)
 	 */
 	[ "cafeetje", "caaf" ],
-=======
-	[ "daze", "daas" ],
-
->>>>>>> 865902f6
 	// Other specs:
 	// Return the unique stem from noun exception list with multiple stems
 	[ "loot", "lot" ],
