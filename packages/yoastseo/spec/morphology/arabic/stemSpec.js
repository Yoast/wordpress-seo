import stem from "../../../src/morphology/arabic/stem";
import getMorphologyData from "../../specHelpers/getMorphologyData";

const morphologyDataAR = getMorphologyData( "ar" ).ar;

const wordsToStem = [
	// Two letter word with a removed duplicate letter.
	[ "صف", "صفف" ],
	// Two letter word with the word-final letter (alif) removed.
	[ "عد", "عدا" ],
	// Two letter word with the word-initial letter (waw) removed.
	[ "بأ", "وبأ" ],
	// Two letter word with the middle letter (yah) removed.
	[ "غض", "غيض" ],
	// Three letter words which is in the list of threeLetterRoots
	[ "رحل", "رحل" ],
	[ "طمو", "طمو" ],
	// Three letter word with initial letter ا/ ؤ/ ئ, change the initial letter to أ
	[ "ؤكد", "أكد" ],
	// Three letter words ending in weak letter و/ي/ا/ى/ء/ئ and the root is in the list of word with the last weak letter or hamza removed.
	// The current stem is قا as قوا is matched by regexRemoveMiddleWeakLetterOrHamza instead of this regex regexRemoveLastWeakLetterOrHamza
	// [ "قوا", "قوا" ],
	[ "دعا", "دعا" ],
	[ "بدء", "بدأ" ],
	[ "كرى", "كرى" ],
	// Three letter words ending in weak letter و/ي/ا/ى/ء/ئ and the root is NOT in the list of word with the last weak letter or hamza removed.
	// The current stem is وفي, as وف is also detected in wordsWithLastYahRemoved list. For words found in the list, ي is added to the root
	// [ "وفى", "وف" ],
	[ "باء", "با" ],
	// The current stem is برا, as بر is also detected in wordsWithLastHamzaRemoved list. For words found in the list, ا is added to the root
	// [ "برئ", "بر" ],
	// The current stem is بلي, as بل is also detected in wordsWithLastYahRemoved list. For words found in the list, ي is added to the root
	// [ "بلا", "بل" ],
	[ "رؤي", "رؤ" ],
	// Three letter words with و/ي as their second letter and the root is in the exception list after و/ي removal
	[ "أيد", "أيد" ],
	[ "أوز", "أوز" ],
	// Three letter words with و/ي/ا/ئ as their second letter and the root is NOT in the exception list after و/ي removal
	[ "موظ", "مظ" ],
	[ "فئة", "فة" ],
	// The current stem is بور, as بر is also detected in wordsWithMiddleWawRemoved list. For words found in the list, و is added to the root.
	// [ "بار", "بر" ],
	// Three letter words with ئ/ؤ as their second letter and end in ر/ز/ن, change ئ/ؤ to ا
	// The current stem is ين, it is because يئن is matched first by this regex regexRemoveMiddleWeakLetterOrHamza.
	// [ "يئن", "يان" ],
	// The current stem is بور, as بر is also detected in wordsWithMiddleWawRemoved list. For words found in the list, و is added to the root.
	// [ "بئر", "بار" ],
	// Three letter words that ends in a shadda, duplicate the second character and the root is in threeLetterRoots list
	[ "ودّ", "ودد" ],
<<<<<<< HEAD
	[ "تقي", "" ],
=======
	// Four letter word that is in the list of four-letter roots.
	[ "أبزم", "أبزم" ],
>>>>>>> da64513a
];

describe( "Test for stemming Arabic words", () => {
	for ( let i = 0; i < wordsToStem.length; i++ ) {
		const wordToCheck = wordsToStem[ i ];
		it( "stems the word " + wordToCheck[ 0 ], () => {
			expect( stem( wordToCheck[ 0 ], morphologyDataAR ) ).toBe( wordToCheck[ 1 ] );
		} );
	}
} );<|MERGE_RESOLUTION|>--- conflicted
+++ resolved
@@ -47,12 +47,8 @@
 	// [ "بئر", "بار" ],
 	// Three letter words that ends in a shadda, duplicate the second character and the root is in threeLetterRoots list
 	[ "ودّ", "ودد" ],
-<<<<<<< HEAD
-	[ "تقي", "" ],
-=======
 	// Four letter word that is in the list of four-letter roots.
 	[ "أبزم", "أبزم" ],
->>>>>>> da64513a
 ];
 
 describe( "Test for stemming Arabic words", () => {
