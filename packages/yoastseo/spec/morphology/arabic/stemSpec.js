import stem from "../../../src/morphology/arabic/stem";
import getMorphologyData from "../../specHelpers/getMorphologyData";

const morphologyDataAR = getMorphologyData( "ar" ).ar;

const wordsToStem = [
	// Two letter word with a removed duplicate letter.
	[ "صف", "صفف" ],
	// Two letter word with the word-final letter (alif) removed.
	[ "عد", "عدا" ],
	// Two letter word with the word-initial letter (waw) removed.
	[ "بأ", "وبأ" ],
	// Two letter word with the middle letter (yah) removed.
	[ "غض", "غيض" ],
<<<<<<< HEAD
	// Three letter word that is a root.
	[ "أسن", "أسن" ],
	// Four letter word that is a root.
	[ "أبزم", "أبزم" ],
=======
	// Three letter words which is in the list of threeLetterRoots
	[ "رحل", "رحل" ],
	[ "طمو", "طمو" ],
	// Three letter word with initial letter ا/ ؤ/ ئ, change the initial letter to أ
	[ "ؤكد", "أكد" ],
	// Three letter words ending in weak letter و/ي/ا/ى/ء/ئ and the root is in the list of word with the last weak letter or hamza removed.
	[ "قوا", "قوا" ],
	[ "بدء", "بدأ" ],
	[ "كرى", "كرى" ],
	// Three letter words ending in weak letter و/ي/ا/ى/ء/ئ and the root is NOT in the list of word with the last weak letter or hamza removed.
	[ "وفى", "وف" ],
	[ "باء", "با" ],
	// The current stem is برا, as بر is also detected in wordsWithLastHamzaRemoved list. For words found in the list, ا is added to the root
	// [ "برئ", "بر" ],
	// The current stem is بلي, as بل is also detected in wordsWithLastYahRemoved list. For words found in the list, ي is added to the root
	// [ "بلا", "بل" ],
	[ "رؤي", "رؤ" ],
	// Three letter words with و/ي as their second letter and the root is in the exception list after و/ي removal
	[ "أيد", "أيد" ],
	[ "أوز", "أوز" ],
	// Three letter words with و/ي/ا/ئ as their second letter and the root is NOT in the exception list after و/ي removal
	[ "موظ", "مظ" ],
	[ "فئة", "فة" ],
	[ "بار", "بر" ],
	// Three letter words with ئ/ؤ as their second letter and end in ر/ز/ن, change ئ/ؤ to ا
	[ "يئن", "يان" ],
	[ "بئر", "بار" ],
	// Three letter words that ends in a shadda, duplicate the second character and the root is in threeLetterRoots list
	[ "ودّ", "ودد" ],
>>>>>>> 5f713cfc
];

describe( "Test for stemming Arabic words", () => {
	for ( let i = 0; i < wordsToStem.length; i++ ) {
		const wordToCheck = wordsToStem[ i ];
		it( "stems the word " + wordToCheck[ 0 ], () => {
			expect( stem( wordToCheck[ 0 ], morphologyDataAR ) ).toBe( wordToCheck[ 1 ] );
		} );
	}
} );<|MERGE_RESOLUTION|>--- conflicted
+++ resolved
@@ -12,12 +12,6 @@
 	[ "بأ", "وبأ" ],
 	// Two letter word with the middle letter (yah) removed.
 	[ "غض", "غيض" ],
-<<<<<<< HEAD
-	// Three letter word that is a root.
-	[ "أسن", "أسن" ],
-	// Four letter word that is a root.
-	[ "أبزم", "أبزم" ],
-=======
 	// Three letter words which is in the list of threeLetterRoots
 	[ "رحل", "رحل" ],
 	[ "طمو", "طمو" ],
@@ -47,7 +41,8 @@
 	[ "بئر", "بار" ],
 	// Three letter words that ends in a shadda, duplicate the second character and the root is in threeLetterRoots list
 	[ "ودّ", "ودد" ],
->>>>>>> 5f713cfc
+	// Four letter word that is in the list of four-letter roots.
+	[ "أبزم", "أبزم" ],
 ];
 
 describe( "Test for stemming Arabic words", () => {
