--- conflicted
+++ resolved
@@ -22,13 +22,10 @@
 	[ "test", "test" ],
 	// A word without an R1.
 	[ "so", "so" ],
-<<<<<<< HEAD
 	// An irregular verb.
 	[ "hat", "haben" ],
-=======
 	// A word with a vowel that should be treated like a consonant
 	[ "schreien", "schrei" ],
->>>>>>> 2a3c369f
 ];
 
 describe( "Test for stemming German words", () => {
