import build from "../../../src/parse/build/build";
import LanguageProcessor from "../../../src/parse/language/LanguageProcessor";
import Factory from "../../specHelpers/factory";
import memoizedSentenceTokenizer from "../../../src/languageProcessing/helpers/sentence/memoizedSentenceTokenizer";

describe( "The parse function", () => {
	it( "parses a basic HTML text", () => {
		const html = "<div><p class='yoast'>Hello, world!</p></div>";

		const researcher = Factory.buildMockResearcher( {}, true, false, false,
			{ memoizedTokenizer: memoizedSentenceTokenizer } );
		const languageProcessor = new LanguageProcessor( researcher );

		expect( build( html, languageProcessor ) ).toEqual( {
			name: "#document-fragment",
			attributes: {},
			childNodes: [ {
				name: "div",
				sourceCodeLocation: {
					startOffset: 0,
					endOffset: 45,
					startTag: {
						startOffset: 0,
						endOffset: 5,
					},
					endTag: {
						startOffset: 39,
						endOffset: 45,
					},
				},
				attributes: {},
				childNodes: [ {
					name: "p",
					isImplicit: false,
					attributes: {
						"class": new Set( [ "yoast" ] ),
					},
					sentences: [ {
						text: "Hello, world!",
						sourceCodeRange: { startOffset: 22, endOffset: 35 },
						tokens: [
							{ text: "Hello", sourceCodeRange: { startOffset: 22, endOffset: 27 } },
							{ text: ",", sourceCodeRange: { startOffset: 27, endOffset: 28 } },
							{ text: " ", sourceCodeRange: { startOffset: 28, endOffset: 29 } },
							{ text: "world", sourceCodeRange: { startOffset: 29, endOffset: 34 } },
							{ text: "!", sourceCodeRange: { startOffset: 34, endOffset: 35 } },
						],
					} ],
					childNodes: [ {
						name: "#text",
						value: "Hello, world!",
					} ],
					sourceCodeLocation: {
						startOffset: 5,
						endOffset: 39,
						startTag: {
							startOffset: 5,
							endOffset: 22,
						},
						endTag: {
							startOffset: 35,
							endOffset: 39,
						},
					},
				} ],
			} ],
		} );
	} );

	it( "adds implicit paragraphs around phrasing content outside of paragraphs and headings", () => {
		const html = "<div>Hello <span>World!</span></div>";

		const researcher = Factory.buildMockResearcher( {}, true, false, false,
			{ memoizedTokenizer: memoizedSentenceTokenizer } );
		const languageProcessor = new LanguageProcessor( researcher );

		/*
		 * Should become
		 * ```
		 * [#document-fragment]
		 * 		<div>
		 * 			[p]
		 * 				Hello <span>World!</span>
		 * 			[/p]
		 * 		</div>
		 * [/#document-fragment]
		 * ```
		 */
		expect( build( html, languageProcessor ) ).toEqual( {
			name: "#document-fragment",
			attributes: {},
			childNodes: [ {
				name: "div",
				attributes: {},
				childNodes: [ {
					name: "p",
					isImplicit: true,
					attributes: {},
					sentences: [ {
						text: "Hello World!",
						sourceCodeRange: { startOffset: 5, endOffset: 23 },
						tokens: [
							{ text: "Hello", sourceCodeRange: { startOffset: 5, endOffset: 10 } },
							{ text: " ", sourceCodeRange: { startOffset: 10, endOffset: 11 } },
							{ text: "World", sourceCodeRange: { startOffset: 17, endOffset: 22 } },
							{ text: "!", sourceCodeRange: { startOffset: 22, endOffset: 23 } },
						],
					} ],
					childNodes: [
						{
							name: "#text",
							value: "Hello ",
						},
						{
							name: "span",
							attributes: {},
							childNodes: [ {
								name: "#text",
								value: "World!",
							} ],
							sourceCodeLocation: {
								startOffset: 11,
								endOffset: 30,
								startTag: {
									startOffset: 11,
									endOffset: 17,
								},
								endTag: {
									startOffset: 23,
									endOffset: 30,
								},
							},
						},
					],
					sourceCodeLocation: {
						startOffset: 5,
						endOffset: 30,
					},
				} ],
				sourceCodeLocation: {
					startOffset: 0,
					endOffset: 36,
					startTag: {
						startOffset: 0,
						endOffset: 5,
					},
					endTag: {
						startOffset: 30,
						endOffset: 36,
					},
				},
			} ],
		} );
	} );

	it( "parses another HTML text and adds implicit paragraphs where needed", () => {
		const html = "<div>Hello <p>World!</p></div>";

		const researcher = Factory.buildMockResearcher( {}, true, false, false,
			{ memoizedTokenizer: memoizedSentenceTokenizer } );
		const languageProcessor = new LanguageProcessor( researcher );

		/*
		 * Should become
		 * ```
		 * [#document-fragment]
		 * 		<div>
		 * 			[p]
		 * 				Hello
		 * 			[/p]
		 * 			<p>
		 * 				World!
		 * 			</p>
		 * 		</div>
		 * [/#document-fragment]
		 * ```
		 */
		expect( build( html, languageProcessor ) ).toEqual( {
			name: "#document-fragment",
			attributes: {},
			childNodes: [
				{
					name: "div",
					attributes: {},
					childNodes: [
						{
							name: "p",
							isImplicit: true,
							attributes: {},
							sentences: [ {
								text: "Hello ",
								sourceCodeRange: { startOffset: 5, endOffset: 11 },
								tokens: [
									{ text: "Hello", sourceCodeRange: { startOffset: 5, endOffset: 10 } },
									{ text: " ", sourceCodeRange: { startOffset: 10, endOffset: 11 } },
								],
							} ],
							childNodes: [
								{
									name: "#text",
									value: "Hello ",
								},
							],
							sourceCodeLocation: {
								startOffset: 5,
								endOffset: 11,
							},
						},

						{
							name: "p",
							isImplicit: false,
							attributes: {},
							sentences: [ {
								text: "World!",
								sourceCodeRange: { startOffset: 14, endOffset: 20 },
								tokens: [
									{ text: "World", sourceCodeRange: { startOffset: 14, endOffset: 19 } },
									{ text: "!", sourceCodeRange: { startOffset: 19, endOffset: 20 } },
								],
							} ],
							childNodes: [
								{
									name: "#text",
									value: "World!",
								},
							],
							sourceCodeLocation: {
								startOffset: 11,
								endOffset: 24,
								startTag: {
									startOffset: 11,
									endOffset: 14,
								},
								endTag: {
									startOffset: 20,
									endOffset: 24,
								},
							},
						},
					],
					sourceCodeLocation: {
						startOffset: 0,
						endOffset: 30,
						startTag: {
							startOffset: 0,
							endOffset: 5,
						},
						endTag: {
							startOffset: 24,
							endOffset: 30,
						},
					},
				},
			],
		} );
	} );

	it( "parses an HTML text with implicit paragraphs before, between, and after p tags", () => {
		const html = "<div>So <em>long</em>, and <p>thanks</p> for <p>all</p> the <strong>fish</strong>!</div>";

		const researcher = Factory.buildMockResearcher( {}, true, false, false,
			{ memoizedTokenizer: memoizedSentenceTokenizer } );
		const languageProcessor = new LanguageProcessor( researcher );

		/*
		 * Should become
		 * ```
		 * [#document-fragment]
		 * 		<div>
		 * 			[p]
		 * 				So <em>long</em>, and
		 * 			[/p]
		 * 			<p>
		 * 				thanks
		 * 			</p>
		 * 			[p]
		 * 				for
		 * 			[/p]
		 * 			<p>
		 * 				all
		 * 			</p>
		 * 			[p]
		 * 				the <strong>fish</strong>
		 * 			[/p]
		 * 		</div>
		 * [/#document-fragment]
		 * ```
		 */
		expect( build( html, languageProcessor ) ).toEqual( {
			name: "#document-fragment",
			attributes: {},
			childNodes: [
				{
					name: "div",
					attributes: {},
					childNodes: [
						{
							name: "p",
							isImplicit: true,
							attributes: {},
							childNodes: [
								{
									name: "#text",
									value: "So ",
								},
								{
									name: "em",
									attributes: {},
									childNodes: [
										{
											name: "#text",
											value: "long",
										},
									],
									sourceCodeLocation: {
										startOffset: 8,
										endOffset: 21,
										startTag: {
											startOffset: 8,
											endOffset: 12,
										},
										endTag: {
											startOffset: 16,
											endOffset: 21,
										},
									},
								},
								{
									name: "#text",
									value: ", and ",
								},
							],
							sentences: [ {
								text: "So long, and ",
								sourceCodeRange: { startOffset: 5, endOffset: 27 },
								tokens: [
									{ text: "So", sourceCodeRange: { startOffset: 5, endOffset: 7 } },
									{ text: " ", sourceCodeRange: { startOffset: 7, endOffset: 8 } },
									{ text: "long", sourceCodeRange: { startOffset: 12, endOffset: 16 } },
									{ text: ",", sourceCodeRange: { startOffset: 21, endOffset: 22 } },
									{ text: " ", sourceCodeRange: { startOffset: 22, endOffset: 23 } },
									{ text: "and", sourceCodeRange: { startOffset: 23, endOffset: 26 } },
									{ text: " ", sourceCodeRange: { startOffset: 26, endOffset: 27 } },
								],
							} ],
							sourceCodeLocation: {
								startOffset: 5,
								endOffset: 27,
							},
						},
						{
							name: "p",
							isImplicit: false,
							attributes: {},
							childNodes: [
								{
									name: "#text",
									value: "thanks",
								},
							],
							sentences: [ {
								text: "thanks",
								sourceCodeRange: { startOffset: 30, endOffset: 36 },
								tokens: [
									{ text: "thanks", sourceCodeRange: { startOffset: 30, endOffset: 36 } },
								],
							} ],
							sourceCodeLocation: {
								startOffset: 27,
								endOffset: 40,
								startTag: {
									startOffset: 27,
									endOffset: 30,
								},
								endTag: {
									startOffset: 36,
									endOffset: 40,
								},
							},
						},
						{
							name: "p",
							isImplicit: true,
							attributes: {},
							childNodes: [
								{
									name: "#text",
									value: " for ",
								},
							],
							sentences: [ {
								text: " for ",
								sourceCodeRange: { startOffset: 40, endOffset: 45 },
								tokens: [
									{ text: " ", sourceCodeRange: { startOffset: 40, endOffset: 41 } },
									{ text: "for", sourceCodeRange: { startOffset: 41, endOffset: 44 } },
									{ text: " ", sourceCodeRange: { startOffset: 44, endOffset: 45 } },
								],
							} ],
							sourceCodeLocation: {
								startOffset: 40,
								endOffset: 45,
							},
						},
						{
							name: "p",
							isImplicit: false,
							attributes: {},
							childNodes: [
								{
									name: "#text",
									value: "all",
								},
							],
							sentences: [ {
								text: "all",
								sourceCodeRange: { startOffset: 48, endOffset: 51 },
								tokens: [
									{ text: "all", sourceCodeRange: { startOffset: 48, endOffset: 51 } },
								],
							} ],
							sourceCodeLocation: {
								startOffset: 45,
								endOffset: 55,
								startTag: {
									startOffset: 45,
									endOffset: 48,
								},
								endTag: {
									startOffset: 51,
									endOffset: 55,
								},
							},
						},
						{
							name: "p",
							isImplicit: true,
							attributes: {},
							childNodes: [
								{
									name: "#text",
									value: " the ",
								},
								{
									name: "strong",
									attributes: {},
									childNodes: [
										{
											name: "#text",
											value: "fish",
										},
									],
									sourceCodeLocation: {
										startOffset: 60,
										endOffset: 81,
										startTag: {
											startOffset: 60,
											endOffset: 68,
										},
										endTag: {
											startOffset: 72,
											endOffset: 81,
										},
									},
								},
								{
									name: "#text",
									value: "!",
								},
							],
							sentences: [ {
								text: " the fish!",
								sourceCodeRange: { startOffset: 55, endOffset: 82 },
								tokens: [
									{ text: " ", sourceCodeRange: { startOffset: 55, endOffset: 56 } },
									{ text: "the", sourceCodeRange: { startOffset: 56, endOffset: 59 } },
									{ text: " ", sourceCodeRange: { startOffset: 59, endOffset: 60 } },
									{ text: "fish", sourceCodeRange: { startOffset: 68, endOffset: 72 } },
									{ text: "!", sourceCodeRange: { startOffset: 81, endOffset: 82 } },
								],
							} ],
							sourceCodeLocation: {
								startOffset: 55,
								endOffset: 82,
							},
						},
					],
					sourceCodeLocation: {
						startOffset: 0,
						endOffset: 88,
						startTag: {
							startOffset: 0,
							endOffset: 5,
						},
						endTag: {
							startOffset: 82,
							endOffset: 88,
						},
					},
				},
			],
		} );
	} );
<<<<<<< HEAD
	it( "parses a basic HTML text and filters out elements that should be filtered out", () => {
		const html = "<div data-type=\"yoast-seo/table-of-contents\">Hey, this is a table of contents.</div>" +
			"<div><p class='yoast'>Hello, world!<script>console.log(\"Hello, world!\")</script></p></div>";
=======
	it( "parses an HTML text with a Yoast table of contents block, which should be filtered out", () => {
		const html = "<div class='wp-block-yoast-seo-table-of-contents yoast-table-of-contents'>Hey, this is a table of contents.</div>" +
			"<p>And this is a paragraph.</p>";

		const researcher = Factory.buildMockResearcher( {}, true, false, false,
			{ memoizedTokenizer: memoizedSentenceTokenizer } );
		const languageProcessor = new LanguageProcessor( researcher );

		expect( build( html, languageProcessor ) ).toEqual( {
			name: "#document-fragment",
			attributes: {},
			childNodes: [
				{
					name: "p",
					isImplicit: false,
					attributes: {},
					sentences: [
						{
							text: "And this is a paragraph.",
							sourceCodeRange: {
								startOffset: 116,
								endOffset: 140,
							},
							tokens: [
								{
									text: "And",
									sourceCodeRange: {
										startOffset: 116,
										endOffset: 119,
									},
								},
								{
									text: " ",
									sourceCodeRange: {
										endOffset: 120,
										startOffset: 119,
									},
								},
								{
									text: "this",
									sourceCodeRange: {
										endOffset: 124,
										startOffset: 120,
									},
								},
								{
									text: " ",
									sourceCodeRange: {
										endOffset: 125,
										startOffset: 124,
									},
								},
								{
									text: "is",
									sourceCodeRange: {
										endOffset: 127,
										startOffset: 125,
									},
								},
								{
									text: " ",
									sourceCodeRange: {
										endOffset: 128,
										startOffset: 127,
									},
								},
								{
									text: "a",
									sourceCodeRange: {
										endOffset: 129,
										startOffset: 128,
									},
								},
								{
									text: " ",
									sourceCodeRange: {
										endOffset: 130,
										startOffset: 129,
									},
								},
								{
									text: "paragraph",
									sourceCodeRange: {
										endOffset: 139,
										startOffset: 130,
									},
								},
								{
									text: ".",
									sourceCodeRange: {
										endOffset: 140,
										startOffset: 139,
									},
								},
							],
						},
					],
					childNodes: [
						{
							name: "#text",
							value: "And this is a paragraph.",
						},
					],
					sourceCodeLocation: {
						endOffset: 144,
						endTag: {
							endOffset: 144,
							startOffset: 140,
						},
						startOffset: 113,
						startTag: {
							endOffset: 116,
							startOffset: 113,
						},
					},
				},
			],
		} );
	} );
	it( "parses an HTML text with a script element inside a paragraph", () => {
		const html = "<div><p><script>console.log(\"Hello, world!\")</script> Hello, world!</p></div>";

		const researcher = Factory.buildMockResearcher( {}, true, false, false,
			{ memoizedTokenizer: memoizedSentenceTokenizer } );
		const languageProcessor = new LanguageProcessor( researcher );

		expect( build( html, languageProcessor ) ).toEqual( {
			name: "#document-fragment",
			attributes: {},
			childNodes: [
				{
					name: "div",
					attributes: {},
					sourceCodeLocation: {
						endOffset: 77,
						endTag: {
							endOffset: 77,
							startOffset: 71,
						},
						startOffset: 0,
						startTag: {
							endOffset: 5,
							startOffset: 0,
						},
					},
					childNodes: [
						{
							name: "p",
							isImplicit: false,
							attributes: {},
							childNodes: [
								{
									name: "#text",
									value: " Hello, world!",
								},
							],
							sentences: [
								{
									text: " Hello, world!",
									sourceCodeRange: {
										startOffset: 53,
										endOffset: 67,
									},
									tokens: [
										{
											text: " ",
											sourceCodeRange: {
												startOffset: 53,
												endOffset: 54,
											},
										},
										{
											text: "Hello",
											sourceCodeRange: {
												startOffset: 54,
												endOffset: 59,
											},
										},
										{
											text: ",",
											sourceCodeRange: {
												startOffset: 59,
												endOffset: 60,
											},
										},
										{
											text: " ",
											sourceCodeRange: {
												startOffset: 60,
												endOffset: 61,
											},
										},
										{
											text: "world",
											sourceCodeRange: {
												startOffset: 61,
												endOffset: 66,
											},
										},
										{
											text: "!",
											sourceCodeRange: {
												startOffset: 66,
												endOffset: 67,
											},
										},
									],
								},
							],
							sourceCodeLocation: {
								startOffset: 5,
								endOffset: 71,
								startTag: {
									startOffset: 5,
									endOffset: 8,
								},
								endTag: {
									startOffset: 67,
									endOffset: 71,
								},
							},
						},
					],
				},
			],
		} );
	} );
	it( "parses an HTML text with a script element outside of a paragraph", () => {
		const html = "<script>console.log(\"Hello, world!\")</script><p>Hello, world!</p>";

		const researcher = Factory.buildMockResearcher( {}, true, false, false,
			{ memoizedTokenizer: memoizedSentenceTokenizer } );
		const languageProcessor = new LanguageProcessor( researcher );

		expect( build( html, languageProcessor ) ).toEqual( {
			name: "#document-fragment",
			attributes: {},
			childNodes: [ {
				name: "p",
				isImplicit: true,
				attributes: {},
				sentences: [],
				childNodes: [],
			},
			{
				name: "p",
				isImplicit: false,
				attributes: {},
				sentences: [ {
					text: "Hello, world!",
					tokens: [
						{ text: "Hello", sourceCodeRange: { startOffset: 48, endOffset: 53 } },
						{ text: ",", sourceCodeRange: { startOffset: 53, endOffset: 54 } },
						{ text: " ", sourceCodeRange: { startOffset: 54, endOffset: 55 } },
						{ text: "world", sourceCodeRange: { startOffset: 55, endOffset: 60 } },
						{ text: "!", sourceCodeRange: { startOffset: 60, endOffset: 61 } },
					],
					sourceCodeRange: { startOffset: 48, endOffset: 61 },
				} ],
				childNodes: [ {
					name: "#text",
					value: "Hello, world!",
				} ],
				sourceCodeLocation: {
					startOffset: 45,
					endOffset: 65,
					startTag: {
						startOffset: 45,
						endOffset: 48,
					},
					endTag: {
						startOffset: 61,
						endOffset: 65,
					},
				},
			} ],
		} );
	} );
	it( "parses an HTML text with a comment inside a paragraph", () => {
		const html = "<div><p><!-- A comment -->Hello, world!</p></div>";
>>>>>>> 97954b79

		const researcher = Factory.buildMockResearcher( {}, true, false, false,
			{ memoizedTokenizer: memoizedSentenceTokenizer } );
		const languageProcessor = new LanguageProcessor( researcher );

		expect( build( html, languageProcessor ) ).toEqual( {
			name: "#document-fragment",
			attributes: {},
			childNodes: [ {
				name: "div",
				sourceCodeLocation: {
<<<<<<< HEAD
					startOffset: 84,
					endOffset: 174,
					startTag: {
						startOffset: 84,
						endOffset: 89,
					},
					endTag: {
						startOffset: 168,
						endOffset: 174,
=======
					startOffset: 0,
					endOffset: 49,
					startTag: {
						startOffset: 0,
						endOffset: 5,
					},
					endTag: {
						startOffset: 43,
						endOffset: 49,
>>>>>>> 97954b79
					},
				},
				attributes: {},
				childNodes: [ {
					name: "p",
					isImplicit: false,
					attributes: {},
					sentences: [ {
						text: "Hello, world!",
						tokens: [
<<<<<<< HEAD
							{ text: "Hello", sourceCodeRange: { startOffset: 106, endOffset: 111 } },
							{ text: ",", sourceCodeRange: { startOffset: 111, endOffset: 112 } },
							{ text: " ", sourceCodeRange: { startOffset: 112, endOffset: 113 } },
							{ text: "world", sourceCodeRange: { startOffset: 113, endOffset: 118 } },
							{ text: "!", sourceCodeRange: { startOffset: 118, endOffset: 119 } },
						],
						sourceCodeRange: { startOffset: 106, endOffset: 119 },
=======
							{ text: "Hello", sourceCodeRange: { startOffset: 26, endOffset: 31 } },
							{ text: ",", sourceCodeRange: { startOffset: 31, endOffset: 32 } },
							{ text: " ", sourceCodeRange: { startOffset: 32, endOffset: 33 } },
							{ text: "world", sourceCodeRange: { startOffset: 33, endOffset: 38 } },
							{ text: "!", sourceCodeRange: { startOffset: 38, endOffset: 39 } },
						],
						sourceCodeRange: { startOffset: 26, endOffset: 39 },
>>>>>>> 97954b79
					} ],
					childNodes: [
						{
							name: "#comment",
							attributes: {},
							childNodes: [],
							sourceCodeLocation: { startOffset: 8, endOffset: 26 },
						},
						{
							name: "#text",
							value: "Hello, world!",
						} ],
					sourceCodeLocation: {
						startOffset: 5,
						endOffset: 43,
						startTag: {
							startOffset: 5,
							endOffset: 8,
						},
						endTag: {
							startOffset: 39,
							endOffset: 43,
						},
					},
				} ],
			} ],
		} );
	} );
	it( "parses an HTML text with a comment within a sentence", () => {
		const html = "<div><p>Hello, <!-- A comment --> world!</p></div>";

		const researcher = Factory.buildMockResearcher( {}, true, false, false,
			{ memoizedTokenizer: memoizedSentenceTokenizer } );
		const languageProcessor = new LanguageProcessor( researcher );

		expect( build( html, languageProcessor ) ).toEqual( {
			name: "#document-fragment",
			attributes: {},
			childNodes: [ {
				name: "div",
				sourceCodeLocation: {
					startOffset: 0,
					endOffset: 50,
					startTag: {
						startOffset: 0,
						endOffset: 5,
					},
					endTag: {
						startOffset: 44,
						endOffset: 50,
					},
				},
				attributes: {},
				childNodes: [ {
					name: "p",
					isImplicit: false,
					attributes: {},
					sentences: [ {
						text: "Hello,  world!",
						tokens: [
							{ text: "Hello", sourceCodeRange: { startOffset: 8, endOffset: 13 } },
							{ text: ",", sourceCodeRange: { startOffset: 13, endOffset: 14 } },
							{ text: " ", sourceCodeRange: { startOffset: 14, endOffset: 15 } },
							{ text: " ", sourceCodeRange: { startOffset: 33, endOffset: 34 } },
							{ text: "world", sourceCodeRange: { startOffset: 34, endOffset: 39 } },
							{ text: "!", sourceCodeRange: { startOffset: 39, endOffset: 40 } },
						],
						sourceCodeRange: { startOffset: 8, endOffset: 40 },
					} ],
					childNodes: [
						{
							name: "#text",
							value: "Hello, ",
						},
						{
							name: "#comment",
							attributes: {},
							childNodes: [],
							sourceCodeLocation: { startOffset: 15, endOffset: 33 },
						},
						{
							name: "#text",
							value: " world!",
						} ],
					sourceCodeLocation: {
<<<<<<< HEAD
						startOffset: 89,
						endOffset: 168,
						startTag: {
							startOffset: 89,
							endOffset: 106,
						},
						endTag: {
							startOffset: 164,
							endOffset: 168,
=======
						startOffset: 5,
						endOffset: 44,
						startTag: {
							startOffset: 5,
							endOffset: 8,
						},
						endTag: {
							startOffset: 40,
							endOffset: 44,
>>>>>>> 97954b79
						},
					},
				} ],
			} ],
		} );
	} );
	// Currently the token offsets for the second sentence are not calculated correctly.
	xit( "parses an HTML text with a code element within a paragraph", () => {
		const html = "<div><p>Hello code! <code>array.push( something )</code> Hello world!</p></div>";

		const researcher = Factory.buildMockResearcher( {}, true, false, false,
			{ memoizedTokenizer: memoizedSentenceTokenizer } );
		const languageProcessor = new LanguageProcessor( researcher );

		expect( build( html, languageProcessor ) ).toEqual( {
			name: "#document-fragment",
			attributes: {},
			childNodes: [
				{
					name: "div",
					sourceCodeLocation: {
						endOffset: 79,
						endTag: {
							endOffset: 79,
							startOffset: 73,
						},
						startOffset: 0,
						startTag: {
							endOffset: 5,
							startOffset: 0,
						},
					},
					attributes: {},
					childNodes: [
						{
							name: "p",
							isImplicit: false,
							attributes: {},
							childNodes: [
								{
									name: "#text",
									value: "Hello code! ",
								},
								{
									name: "#text",
									value: " Hello world!",
								},
							],
							sentences: [
								{
									text: "Hello code!",
									tokens: [
										{
											sourceCodeRange: {
												endOffset: 13,
												startOffset: 8,
											},
											text: "Hello",
										},
										{
											sourceCodeRange: {
												endOffset: 14,
												startOffset: 13,
											},
											text: " ",
										},
										{
											sourceCodeRange: {
												endOffset: 18,
												startOffset: 14,
											},
											text: "code",
										},
										{
											sourceCodeRange: {
												endOffset: 19,
												startOffset: 18,
											},
											text: "!",
										},
									],
									sourceCodeRange: {
										endOffset: 19,
										startOffset: 8,
									},
								},
								{
									text: "  Hello world!",
									tokens: [
										{
											sourceCodeRange: {
												startOffset: 19,
												endOffset: 20,
											},
											text: " ",
										},
										{
											sourceCodeRange: {
												startOffset: 56,
												endOffset: 57,
											},
											text: " ",
										},
										{
											sourceCodeRange: {
												startOffset: 57,
												endOffset: 62,
											},
											text: "Hello",
										},
										{
											sourceCodeRange: {
												startOffset: 62,
												endOffset: 63,
											},
											text: " ",
										},
										{
											sourceCodeRange: {
												startOffset: 63,
												endOffset: 68,
											},
											text: "world",
										},
										{
											sourceCodeRange: {
												startOffset: 68,
												endOffset: 69,
											},
											text: "!",
										},
									],
									sourceCodeRange: {
										endOffset: 69,
										startOffset: 19,
									},
								},
							],
							sourceCodeLocation: {
								endOffset: 73,
								endTag: {
									endOffset: 73,
									startOffset: 69,
								},
								startOffset: 5,
								startTag: {
									endOffset: 8,
									startOffset: 5,
								},
							},
						},
					],
				},
			],
		} );
	} );
	it( "parses an HTML text with a code element within a sentence", () => {
		const html = "<div><p>Hello <code>array.push( something )</code> code!</p></div>";

		const researcher = Factory.buildMockResearcher( {}, true, false, false,
			{ memoizedTokenizer: memoizedSentenceTokenizer } );
		const languageProcessor = new LanguageProcessor( researcher );

		expect( build( html, languageProcessor ) ).toEqual( {
			name: "#document-fragment",
			attributes: {},
			childNodes: [ {
				name: "div",
				sourceCodeLocation: {
					startOffset: 0,
					endOffset: 66,
					startTag: {
						startOffset: 0,
						endOffset: 5,
					},
					endTag: {
						startOffset: 60,
						endOffset: 66,
					},
				},
				attributes: {},
				childNodes: [ {
					name: "p",
					isImplicit: false,
					attributes: {},
					sentences: [ {
						text: "Hello  code!",
						tokens: [
							{ text: "Hello", sourceCodeRange: { startOffset: 8, endOffset: 13 } },
							{ text: " ", sourceCodeRange: { startOffset: 13, endOffset: 14 } },
							{ text: " ", sourceCodeRange: { startOffset: 50, endOffset: 51 } },
							{ text: "code", sourceCodeRange: { startOffset: 51, endOffset: 55 } },
							{ text: "!", sourceCodeRange: { startOffset: 55, endOffset: 56 } },
						],
						sourceCodeRange: { startOffset: 8, endOffset: 56 },
					} ],
					childNodes: [
						{
							name: "#text",
							value: "Hello ",
						},
						{
							name: "#text",
							value: " code!",
						},
					],
					sourceCodeLocation: {
						startOffset: 5,
						endOffset: 60,
						startTag: {
							startOffset: 5,
							endOffset: 8,
						},
						endTag: {
							startOffset: 56,
							endOffset: 60,
						},
					},
				} ],
			} ],
		} );
	} );
	it( "parses an HTML text with a code element with a child node within a sentence", () => {
		const html = "<p>Some text and code <code><strong>console.log</strong>( code )</code></p>";

		const researcher = Factory.buildMockResearcher( {}, true, false, false,
			{ memoizedTokenizer: memoizedSentenceTokenizer } );
		const languageProcessor = new LanguageProcessor( researcher );

		expect( build( html, languageProcessor ) ).toEqual( {
			attributes: {},
			childNodes: [
				{
					name: "p",
					isImplicit: false,
					attributes: {},
					childNodes: [
						{
							name: "#text",
							value: "Some text and code ",
						},
					],
					sentences: [
						{
							text: "Some text and code ",
							tokens: [
								{
									sourceCodeRange: {
										startOffset: 3,
										endOffset: 7,
									},
									text: "Some",
								},
								{
									sourceCodeRange: {
										startOffset: 7,
										endOffset: 8,
									},
									text: " ",
								},
								{
									sourceCodeRange: {
										startOffset: 8,
										endOffset: 12,
									},
									text: "text",
								},
								{
									sourceCodeRange: {
										startOffset: 12,
										endOffset: 13,
									},
									text: " ",
								},
								{
									sourceCodeRange: {
										startOffset: 13,
										endOffset: 16,
									},
									text: "and",
								},
								{
									sourceCodeRange: {
										startOffset: 16,
										endOffset: 17,
									},
									text: " ",
								},
								{
									sourceCodeRange: {
										startOffset: 17,
										endOffset: 21,
									},
									text: "code",
								},
								{
									sourceCodeRange: {
										startOffset: 21,
										endOffset: 22,
									},
									text: " ",
								},
							],
							sourceCodeRange: {
								startOffset: 3,
								endOffset: 22,
							},
						},
					],
					sourceCodeLocation: {
						startOffset: 0,
						endOffset: 75,
						startTag: {
							startOffset: 0,
							endOffset: 3,
						},
						endTag: {
							startOffset: 71,
							endOffset: 75,
						},
					},
				},
			],
			name: "#document-fragment",
		} );
	} );
} );<|MERGE_RESOLUTION|>--- conflicted
+++ resolved
@@ -502,13 +502,8 @@
 			],
 		} );
 	} );
-<<<<<<< HEAD
-	it( "parses a basic HTML text and filters out elements that should be filtered out", () => {
+	it( "parses an HTML text with a Yoast table of contents block, which should be filtered out", () => {
 		const html = "<div data-type=\"yoast-seo/table-of-contents\">Hey, this is a table of contents.</div>" +
-			"<div><p class='yoast'>Hello, world!<script>console.log(\"Hello, world!\")</script></p></div>";
-=======
-	it( "parses an HTML text with a Yoast table of contents block, which should be filtered out", () => {
-		const html = "<div class='wp-block-yoast-seo-table-of-contents yoast-table-of-contents'>Hey, this is a table of contents.</div>" +
 			"<p>And this is a paragraph.</p>";
 
 		const researcher = Factory.buildMockResearcher( {}, true, false, false,
@@ -787,7 +782,6 @@
 	} );
 	it( "parses an HTML text with a comment inside a paragraph", () => {
 		const html = "<div><p><!-- A comment -->Hello, world!</p></div>";
->>>>>>> 97954b79
 
 		const researcher = Factory.buildMockResearcher( {}, true, false, false,
 			{ memoizedTokenizer: memoizedSentenceTokenizer } );
@@ -799,17 +793,6 @@
 			childNodes: [ {
 				name: "div",
 				sourceCodeLocation: {
-<<<<<<< HEAD
-					startOffset: 84,
-					endOffset: 174,
-					startTag: {
-						startOffset: 84,
-						endOffset: 89,
-					},
-					endTag: {
-						startOffset: 168,
-						endOffset: 174,
-=======
 					startOffset: 0,
 					endOffset: 49,
 					startTag: {
@@ -819,7 +802,6 @@
 					endTag: {
 						startOffset: 43,
 						endOffset: 49,
->>>>>>> 97954b79
 					},
 				},
 				attributes: {},
@@ -830,15 +812,6 @@
 					sentences: [ {
 						text: "Hello, world!",
 						tokens: [
-<<<<<<< HEAD
-							{ text: "Hello", sourceCodeRange: { startOffset: 106, endOffset: 111 } },
-							{ text: ",", sourceCodeRange: { startOffset: 111, endOffset: 112 } },
-							{ text: " ", sourceCodeRange: { startOffset: 112, endOffset: 113 } },
-							{ text: "world", sourceCodeRange: { startOffset: 113, endOffset: 118 } },
-							{ text: "!", sourceCodeRange: { startOffset: 118, endOffset: 119 } },
-						],
-						sourceCodeRange: { startOffset: 106, endOffset: 119 },
-=======
 							{ text: "Hello", sourceCodeRange: { startOffset: 26, endOffset: 31 } },
 							{ text: ",", sourceCodeRange: { startOffset: 31, endOffset: 32 } },
 							{ text: " ", sourceCodeRange: { startOffset: 32, endOffset: 33 } },
@@ -846,7 +819,6 @@
 							{ text: "!", sourceCodeRange: { startOffset: 38, endOffset: 39 } },
 						],
 						sourceCodeRange: { startOffset: 26, endOffset: 39 },
->>>>>>> 97954b79
 					} ],
 					childNodes: [
 						{
@@ -932,17 +904,6 @@
 							value: " world!",
 						} ],
 					sourceCodeLocation: {
-<<<<<<< HEAD
-						startOffset: 89,
-						endOffset: 168,
-						startTag: {
-							startOffset: 89,
-							endOffset: 106,
-						},
-						endTag: {
-							startOffset: 164,
-							endOffset: 168,
-=======
 						startOffset: 5,
 						endOffset: 44,
 						startTag: {
@@ -952,7 +913,6 @@
 						endTag: {
 							startOffset: 40,
 							endOffset: 44,
->>>>>>> 97954b79
 						},
 					},
 				} ],
