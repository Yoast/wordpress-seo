import tokenize from "../../../../src/parse/build/private/tokenize";
import Paper from "../../../../src/values/Paper";
import EnglishResearcher from "../../../../src/languageProcessing/languages/en/Researcher";
import JapaneseResearcher from "../../../../src/languageProcessing/languages/ja/Researcher";
import { buildTreeNoTokenize } from "../../../specHelpers/parse/buildTree";
import LanguageProcessor from "../../../../src/parse/language/LanguageProcessor";
import SourceCodeLocation from "../../../../src/parse/structure/SourceCodeLocation";

describe( "A test for the tokenize function",
	function() {
		it( "should correctly tokenize a paragraph of one sentence", function() {
			const mockPaper = new Paper( "<p>This is a paragraph</p>", { locale: "en_US" } );
			const mockResearcher = new EnglishResearcher( mockPaper );
			const languageProcessor = new LanguageProcessor( mockResearcher );
			buildTreeNoTokenize( mockPaper );
			expect( tokenize( mockPaper.getTree(), languageProcessor ) ).toEqual( {
				attributes: {},
				childNodes: [ {
					attributes: {},
					childNodes: [ {
						name: "#text",
						value: "This is a paragraph",
						sourceCodeRange: new SourceCodeLocation( { startOffset: 3, endOffset: 22 } ) } ],
					isImplicit: false,
					name: "p",
					sentences: [ {
						sourceCodeRange: { endOffset: 22, startOffset: 3 },
						text: "This is a paragraph",
						tokens: [ { sourceCodeRange: { endOffset: 7, startOffset: 3 }, text: "This" }, {
							sourceCodeRange: {
								endOffset: 8,
								startOffset: 7,
							}, text: " ",
						}, { sourceCodeRange: { endOffset: 10, startOffset: 8 }, text: "is" }, {
							sourceCodeRange: { endOffset: 11, startOffset: 10 },
							text: " ",
						}, { sourceCodeRange: { endOffset: 12, startOffset: 11 }, text: "a" }, {
							sourceCodeRange: { endOffset: 13, startOffset: 12 },
							text: " ",
						}, { sourceCodeRange: { endOffset: 22, startOffset: 13 }, text: "paragraph" } ],
					} ],
					sourceCodeLocation: {
						endOffset: 26,
						endTag: { endOffset: 26, startOffset: 22 },
						startOffset: 0,
						startTag: { endOffset: 3, startOffset: 0 },
					},
				} ],
				name: "#document-fragment",
			}
			);
		} );

		it( "should correctly tokenize a paragraph of two sentences", function() {
			const mockPaper = new Paper( "<p>This is a sentence. This is another sentence.</p>", { locale: "en_US" } );
			const mockResearcher = new EnglishResearcher( mockPaper );
			const languageProcessor = new LanguageProcessor( mockResearcher );
			buildTreeNoTokenize( mockPaper );
			expect( tokenize( mockPaper.getTree(), languageProcessor ) ).toEqual( {
				attributes: {},
				childNodes: [
					{
						attributes: {},
						childNodes: [
							{
								name: "#text",
								value: "This is a sentence. This is another sentence.",
								sourceCodeRange: new SourceCodeLocation( { startOffset: 3, endOffset: 48 } ),
							},
						],
						isImplicit: false,
						name: "p",
						sentences: [
							{
								sourceCodeRange: {
									endOffset: 22,
									startOffset: 3,
								},
								text: "This is a sentence.",
								tokens: [
									{
										sourceCodeRange: {
											endOffset: 7,
											startOffset: 3,
										},
										text: "This",
									},
									{
										sourceCodeRange: {
											endOffset: 8,
											startOffset: 7,
										},
										text: " ",
									},
									{
										sourceCodeRange: {
											endOffset: 10,
											startOffset: 8,
										},
										text: "is",
									},
									{
										sourceCodeRange: {
											endOffset: 11,
											startOffset: 10,
										},
										text: " ",
									},
									{
										sourceCodeRange: {
											endOffset: 12,
											startOffset: 11,
										},
										text: "a",
									},
									{
										sourceCodeRange: {
											endOffset: 13,
											startOffset: 12,
										},
										text: " ",
									},
									{
										sourceCodeRange: {
											endOffset: 21,
											startOffset: 13,
										},
										text: "sentence",
									},
									{
										sourceCodeRange: {
											endOffset: 22,
											startOffset: 21,
										},
										text: ".",
									},
								],
							},
							{
								sourceCodeRange: {
									endOffset: 48,
									startOffset: 22,
								},
								text: " This is another sentence.",
								tokens: [
									{
										sourceCodeRange: {
											endOffset: 23,
											startOffset: 22,
										},
										text: " ",
									},
									{
										sourceCodeRange: {
											endOffset: 27,
											startOffset: 23,
										},
										text: "This",
									},
									{
										sourceCodeRange: {
											endOffset: 28,
											startOffset: 27,
										},
										text: " ",
									},
									{
										sourceCodeRange: {
											endOffset: 30,
											startOffset: 28,
										},
										text: "is",
									},
									{
										sourceCodeRange: {
											endOffset: 31,
											startOffset: 30,
										},
										text: " ",
									},
									{
										sourceCodeRange: {
											endOffset: 38,
											startOffset: 31,
										},
										text: "another",
									},
									{
										sourceCodeRange: {
											endOffset: 39,
											startOffset: 38,
										},
										text: " ",
									},
									{
										sourceCodeRange: {
											endOffset: 47,
											startOffset: 39,
										},
										text: "sentence",
									},
									{
										sourceCodeRange: {
											endOffset: 48,
											startOffset: 47,
										},
										text: ".",
									},
								],
							},
						],
						sourceCodeLocation: {
							endOffset: 52,
							endTag: {
								endOffset: 52,
								startOffset: 48,
							},
							startOffset: 0,
							startTag: {
								endOffset: 3,
								startOffset: 0,
							},
						},
					},
				],
				name: "#document-fragment",
			} );
		} );

		it( "should correctly tokenize a sentence with a number with a decimal point", function() {
			const mockPaper = new Paper( "<p>This is the release of YoastSEO 9.3.</p>", { keyword: "YoastSEO 9.3" } );
			const mockResearcher = new EnglishResearcher( mockPaper );
			const languageProcessor = new LanguageProcessor( mockResearcher );
			buildTreeNoTokenize( mockPaper );
			const result = tokenize( mockPaper.getTree(), languageProcessor );
			expect( result ).toEqual( {
				name: "#document-fragment",
				attributes: {},
				childNodes: [
					{
						name: "p",
						attributes: {},
						childNodes: [
							{
								name: "#text",
								value: "This is the release of YoastSEO 9.3.",
								sourceCodeRange: new SourceCodeLocation( { startOffset: 3, endOffset: 39 } ),
							},
						],
						sourceCodeLocation: {
							startTag: {
								startOffset: 0,
								endOffset: 3,
							},
							endTag: {
								startOffset: 39,
								endOffset: 43,
							},
							startOffset: 0,
							endOffset: 43,
						},
						isImplicit: false,
						sentences: [
							{
								text: "This is the release of YoastSEO 9.3.",
								tokens: [
									{
										text: "This",
										sourceCodeRange: {
											startOffset: 3,
											endOffset: 7,
										},
									},
									{
										text: " ",
										sourceCodeRange: {
											startOffset: 7,
											endOffset: 8,
										},
									},
									{
										text: "is",
										sourceCodeRange: {
											startOffset: 8,
											endOffset: 10,
										},
									},
									{
										text: " ",
										sourceCodeRange: {
											startOffset: 10,
											endOffset: 11,
										},
									},
									{
										text: "the",
										sourceCodeRange: {
											startOffset: 11,
											endOffset: 14,
										},
									},
									{
										text: " ",
										sourceCodeRange: {
											startOffset: 14,
											endOffset: 15,
										},
									},
									{
										text: "release",
										sourceCodeRange: {
											startOffset: 15,
											endOffset: 22,
										},
									},
									{
										text: " ",
										sourceCodeRange: {
											startOffset: 22,
											endOffset: 23,
										},
									},
									{
										text: "of",
										sourceCodeRange: {
											startOffset: 23,
											endOffset: 25,
										},
									},
									{
										text: " ",
										sourceCodeRange: {
											startOffset: 25,
											endOffset: 26,
										},
									},
									{
										text: "YoastSEO",
										sourceCodeRange: {
											startOffset: 26,
											endOffset: 34,
										},
									},
									{
										text: " ",
										sourceCodeRange: {
											startOffset: 34,
											endOffset: 35,
										},
									},
									{
										text: "9.3",
										sourceCodeRange: {
											startOffset: 35,
											endOffset: 38,
										},
									},
									{
										text: ".",
										sourceCodeRange: {
											startOffset: 38,
											endOffset: 39,
										},
									},
								],
								sourceCodeRange: {
									startOffset: 3,
									endOffset: 39,
								},
							},
						],
					},
				],
			} );
		} );

		it( "should correctly tokenize a sentence containing an HTML entity", function() {
			const mockPaper = new Paper( "<p>This is a paragraph&amp;</p>" );
			const mockResearcher = new EnglishResearcher( mockPaper );
			const languageProcessor = new LanguageProcessor( mockResearcher );
			buildTreeNoTokenize( mockPaper );
			const result = tokenize( mockPaper.getTree(), languageProcessor );
			expect( result ).toEqual( {
				attributes: {},
				childNodes: [
					{
						attributes: {},
						childNodes: [
							{
								name: "#text",
								value: "This is a paragraph#amp;",
							},
						],
						isImplicit: false,
						name: "p",
						sentences: [
							{
								sourceCodeRange: {
									startOffset: 3,
									endOffset: 27,
								},
								text: "This is a paragraph&",
								tokens: [
									{
										sourceCodeRange: {
											startOffset: 3,
											endOffset: 7,
										},
										text: "This",
									},
									{
										sourceCodeRange: {
											startOffset: 7,
											endOffset: 8,
										},
										text: " ",
									},
									{
										sourceCodeRange: {
											startOffset: 8,
											endOffset: 10,
										},
										text: "is",
									},
									{
										sourceCodeRange: {
											startOffset: 10,
											endOffset: 11,
										},
										text: " ",
									},
									{
										sourceCodeRange: {
											startOffset: 11,
											endOffset: 12,
										},
										text: "a",
									},
									{
										sourceCodeRange: {
											startOffset: 12,
											endOffset: 13,
										},
										text: " ",
									},
									{
										sourceCodeRange: {
											startOffset: 13,
											endOffset: 27,
										},
										text: "paragraph&",
									},
								],
							},
						],
						sourceCodeLocation: {
							startOffset: 0,
							endOffset: 31,
							startTag: {
								startOffset: 0,
								endOffset: 3,
							},
							endTag: {
								startOffset: 27,
								endOffset: 31,
							},
						},
					},
				],
				name: "#document-fragment",
			} );
		} );
	} );

<<<<<<< HEAD
describe( "A test for tokenizing a Japanese sentence", function() {
=======
describe( "A test for tokenizing a japanese sentence", function() {
>>>>>>> 2db78790
	it( "should correctly tokenize a simple Japanese sentence.", function() {
		const mockPaper = new Paper( "<p>犬が大好き\u3002</p>", { locale: "ja_JP" } );
		const mockResearcher = new JapaneseResearcher( mockPaper );
		const languageProcessor = new LanguageProcessor( mockResearcher );
		buildTreeNoTokenize( mockPaper );
		expect( tokenize( mockPaper.getTree(), languageProcessor ) ).toEqual( {
			attributes: {},
			childNodes: [
				{
					attributes: {},
					childNodes: [
						{
							name: "#text",
							value: "犬が大好き。",
							sourceCodeRange: new SourceCodeLocation( { startOffset: 3, endOffset: 9 } ),
						},
					],
					isImplicit: false,
					name: "p",
					sentences: [
						{
							sourceCodeRange: {
								startOffset: 3,
								endOffset: 9,
							},
							text: "犬が大好き。",
							tokens: [
								{
									sourceCodeRange: {
										startOffset: 3,
										endOffset: 4,
									},
									text: "犬",
								},
								{
									sourceCodeRange: {
										startOffset: 4,
										endOffset: 5,
									},
									text: "が",
								},
								{
									sourceCodeRange: {
										startOffset: 5,
										endOffset: 8,
									},
									text: "大好き",
								},
								{
									sourceCodeRange: {
										startOffset: 8,
										endOffset: 9,
									},
									text: "。",
								},
							],
						},
					],
					sourceCodeLocation: {
						startOffset: 0,
						endOffset: 13,
						startTag: {
							startOffset: 0,
							endOffset: 3,
						},
						endTag: {
							startOffset: 9,
							endOffset: 13,
						},
					},
				},
			],
			name: "#document-fragment",
		} );
	} );
} );<|MERGE_RESOLUTION|>--- conflicted
+++ resolved
@@ -472,11 +472,7 @@
 		} );
 	} );
 
-<<<<<<< HEAD
 describe( "A test for tokenizing a Japanese sentence", function() {
-=======
-describe( "A test for tokenizing a japanese sentence", function() {
->>>>>>> 2db78790
 	it( "should correctly tokenize a simple Japanese sentence.", function() {
 		const mockPaper = new Paper( "<p>犬が大好き\u3002</p>", { locale: "ja_JP" } );
 		const mockResearcher = new JapaneseResearcher( mockPaper );
